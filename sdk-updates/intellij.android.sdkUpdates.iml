<?xml version="1.0" encoding="UTF-8"?>
<module type="JAVA_MODULE" version="4">
  <component name="NewModuleRootManager" inherit-compiler-output="true">
    <exclude-output />
    <content url="file://$MODULE_DIR$">
      <sourceFolder url="file://$MODULE_DIR$/src" isTestSource="false" />
      <sourceFolder url="file://$MODULE_DIR$/resources" type="java-resource" />
    </content>
    <orderEntry type="library" scope="PROVIDED" name="studio-platform" level="project" />
    <orderEntry type="library" scope="TEST" name="studio-test-platform" level="project" />
    <orderEntry type="library" name="Guava" level="project" />
    <orderEntry type="library" name="jetbrains-annotations" level="project" />
    <orderEntry type="library" name="kotlin-stdlib" level="project" />
    <orderEntry type="library" name="protobuf" level="project" />
    <orderEntry type="inheritedJdk" />
    <orderEntry type="sourceFolder" forTests="false" />
    <orderEntry type="module" module-name="intellij.android.adt.ui" />
    <orderEntry type="module" module-name="intellij.android.common" />
    <orderEntry type="module" module-name="intellij.android.core" />
    <orderEntry type="module" module-name="intellij.android.jps.model" />
    <orderEntry type="module" module-name="intellij.android.observable" />
    <orderEntry type="module" module-name="intellij.android.observable.ui" />
    <orderEntry type="module" module-name="intellij.android.render-resources" />
<<<<<<< HEAD
    <orderEntry type="module" module-name="intellij.android.wizard" />
    <orderEntry type="module" module-name="intellij.android.wizard.model" />
    <orderEntry type="module" module-name="intellij.color.scheme.warmNeon" />
    <orderEntry type="module" module-name="intellij.platform.analysis" />
    <orderEntry type="module" module-name="intellij.platform.core" />
    <orderEntry type="module" module-name="intellij.platform.core.ui" />
    <orderEntry type="module" module-name="intellij.platform.editor.ui" />
    <orderEntry type="module" module-name="intellij.platform.extensions" />
    <orderEntry type="module" module-name="intellij.platform.ide" />
    <orderEntry type="module" module-name="intellij.platform.ide.core" />
    <orderEntry type="module" module-name="intellij.platform.ide.impl" />
    <orderEntry type="module" module-name="intellij.platform.lang" />
    <orderEntry type="module" module-name="intellij.platform.lang.core" />
    <orderEntry type="module" module-name="intellij.platform.projectModel" />
    <orderEntry type="module" module-name="intellij.platform.remote.core" />
    <orderEntry type="module" module-name="intellij.platform.util" />
    <orderEntry type="module" module-name="intellij.platform.util.base" />
    <orderEntry type="module" module-name="intellij.platform.util.ex" />
    <orderEntry type="module" module-name="intellij.platform.util.rt" />
    <orderEntry type="module" module-name="intellij.platform.util.ui" />
=======
    <orderEntry type="module" module-name="android.sdktools.flags" />
>>>>>>> 8b7d83e8
  </component>
</module><|MERGE_RESOLUTION|>--- conflicted
+++ resolved
@@ -21,29 +21,20 @@
     <orderEntry type="module" module-name="intellij.android.observable" />
     <orderEntry type="module" module-name="intellij.android.observable.ui" />
     <orderEntry type="module" module-name="intellij.android.render-resources" />
-<<<<<<< HEAD
     <orderEntry type="module" module-name="intellij.android.wizard" />
     <orderEntry type="module" module-name="intellij.android.wizard.model" />
-    <orderEntry type="module" module-name="intellij.color.scheme.warmNeon" />
-    <orderEntry type="module" module-name="intellij.platform.analysis" />
-    <orderEntry type="module" module-name="intellij.platform.core" />
+    <orderEntry type="module" module-name="intellij.android.observable.ui" />
+    <orderEntry type="module" module-name="intellij.android.render-resources" />
     <orderEntry type="module" module-name="intellij.platform.core.ui" />
-    <orderEntry type="module" module-name="intellij.platform.editor.ui" />
-    <orderEntry type="module" module-name="intellij.platform.extensions" />
+    <orderEntry type="module" module-name="intellij.platform.credentialStore" />
     <orderEntry type="module" module-name="intellij.platform.ide" />
-    <orderEntry type="module" module-name="intellij.platform.ide.core" />
     <orderEntry type="module" module-name="intellij.platform.ide.impl" />
     <orderEntry type="module" module-name="intellij.platform.lang" />
-    <orderEntry type="module" module-name="intellij.platform.lang.core" />
+    <orderEntry type="module" module-name="intellij.platform.util.ex" />
     <orderEntry type="module" module-name="intellij.platform.projectModel" />
-    <orderEntry type="module" module-name="intellij.platform.remote.core" />
-    <orderEntry type="module" module-name="intellij.platform.util" />
     <orderEntry type="module" module-name="intellij.platform.util.base" />
-    <orderEntry type="module" module-name="intellij.platform.util.ex" />
-    <orderEntry type="module" module-name="intellij.platform.util.rt" />
+    <orderEntry type="module" module-name="intellij.platform.ide.core" />
+    <orderEntry type="module" module-name="intellij.platform.lang" />
     <orderEntry type="module" module-name="intellij.platform.util.ui" />
-=======
-    <orderEntry type="module" module-name="android.sdktools.flags" />
->>>>>>> 8b7d83e8
   </component>
 </module>