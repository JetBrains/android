<?xml version="1.0" encoding="UTF-8"?>
<module type="JAVA_MODULE" version="4">
  <component name="NewModuleRootManager" inherit-compiler-output="true">
    <exclude-output />
    <content url="file://$MODULE_DIR$">
      <sourceFolder url="file://$MODULE_DIR$/src" isTestSource="false" />
    </content>
    <orderEntry type="inheritedJdk" />
    <orderEntry type="sourceFolder" forTests="false" />
    <orderEntry type="library" name="jetbrains-annotations-java5" level="project" />
    <orderEntry type="module" module-name="intellij.platform.ide.impl" />
    <orderEntry type="module" module-name="intellij.android.core" />
    <orderEntry type="module" module-name="intellij.platform.lang" />
<<<<<<< HEAD
    <orderEntry type="module" module-name="analytics-tracker" />
=======
    <orderEntry type="module" module-name="android.sdktools.analytics-tracker" />
>>>>>>> f305d7b8
    <orderEntry type="module" module-name="intellij.android.observable" />
    <orderEntry type="module" module-name="intellij.android.adt.ui" />
    <orderEntry type="module" module-name="intellij.android.wizard" />
    <orderEntry type="module" module-name="intellij.android.wizard.model" />
    <orderEntry type="module" module-name="intellij.android.observable.ui" />
    <orderEntry type="library" name="protobuf" level="project" />
    <orderEntry type="library" name="studio-analytics-proto" level="project" />
  </component>
</module><|MERGE_RESOLUTION|>--- conflicted
+++ resolved
@@ -11,11 +11,7 @@
     <orderEntry type="module" module-name="intellij.platform.ide.impl" />
     <orderEntry type="module" module-name="intellij.android.core" />
     <orderEntry type="module" module-name="intellij.platform.lang" />
-<<<<<<< HEAD
-    <orderEntry type="module" module-name="analytics-tracker" />
-=======
     <orderEntry type="module" module-name="android.sdktools.analytics-tracker" />
->>>>>>> f305d7b8
     <orderEntry type="module" module-name="intellij.android.observable" />
     <orderEntry type="module" module-name="intellij.android.adt.ui" />
     <orderEntry type="module" module-name="intellij.android.wizard" />
