--- conflicted
+++ resolved
@@ -39,10 +39,7 @@
     # do not sort: must match IML order
     deps = [
         "//prebuilts/studio/intellij-sdk:studio-sdk",
-<<<<<<< HEAD
-=======
         "//tools/adt/idea/.idea/libraries:kotlin-test[test]",
->>>>>>> b5f40ffd
         "//prebuilts/studio/intellij-sdk:studio-sdk-plugin-gradle",
         "//tools/adt/idea/sdk-updates:intellij.android.sdkUpdates[module, test]",
         "//tools/base/repository:studio.android.sdktools.repository[module, test]",
