load("//tools/base/bazel:bazel.bzl", "iml_module")

iml_module(
    name = "sdk-updates",
    srcs = ["src"],
    iml_files = ["sdk-updates.iml"],
    tags = ["managed"],
    visibility = ["//visibility:public"],
    # do not sort: must match IML order
    runtime_deps = [
        "//tools/idea/platform/credential-store",
        "//tools/idea/platform/tasks-platform-impl",
        "//tools/idea/json",
        "//tools/idea/xml/relaxng",
        "//tools/idea/java/compiler/instrumentation-util-8",
        "//tools/idea/plugins/maven:maven2-server-impl",
        "//tools/adt/idea/adt-branding",
    ],
    # do not sort: must match IML order
    deps = [
<<<<<<< HEAD
        "//tools/idea:platform-impl_and_others[module]",
=======
        "//tools/idea/platform/platform-impl[module]",
>>>>>>> abbea60e
        "//tools/adt/idea/android[module]",
        "//tools/idea/platform/lang-api[module]",
        "//tools/analytics-library/tracker:analytics-tracker[module]",
        "//tools/analytics-library/protos:analytics-protos[module]",
        "//tools/adt/idea/observable[module]",
        "//tools/adt/idea/adt-ui[module]",
        "//tools/adt/idea/wizard[module]",
        "//tools/adt/idea/observable-ui[module]",
    ],
)

iml_module(
    name = "sdk-updates-tests",
    iml_files = ["sdk-updates-tests.iml"],
    tags = ["managed"],
    test_class = "com.android.tools.idea.updater.SdkUpdaterTestSuite",
    test_data = [
        "//prebuilts/studio/sdk:platforms/latest",
        "//tools/adt/idea/android/annotations",
        "//tools/adt/idea/android/testData",
        "//tools/base/templates",
    ],
<<<<<<< HEAD
    test_srcs = ["testSrc"],
    # do not sort: must match IML order
    deps = [
        "//tools/adt/idea/sdk-updates[module, test]",
        "//tools/idea:platform-impl_and_others[module]",
=======
    # do not sort: must match IML order
    test_runtime_deps = [
        "//tools/idea/json",
        "//tools/idea/platform/tasks-platform-impl",
        "//tools/idea/platform/credential-store",
        "//tools/idea/java/compiler/instrumentation-util-8",
        "//tools/idea/plugins/maven:maven2-server-impl",
        "//tools/adt/idea/adt-branding",
    ],
    test_srcs = ["testSrc"],
    visibility = ["//visibility:public"],
    # do not sort: must match IML order
    deps = [
        "//tools/adt/idea/sdk-updates[module, test]",
        "//tools/idea/platform/testFramework[module, test]",
>>>>>>> abbea60e
        "//tools/base/repository:studio.repository[module, test]",
        "//tools/base/sdklib:studio.sdklib[module, test]",
        "//tools/adt/idea/android[module, test]",
        "//tools/idea/.idea/libraries:mockito[test]",
        "//tools/adt/idea/android-test-framework[module, test]",
        "//tools/base/testutils:studio.testutils[module, test]",
<<<<<<< HEAD
=======
        "//tools/adt/idea/adt-testutils[module, test]",
>>>>>>> abbea60e
    ],
)<|MERGE_RESOLUTION|>--- conflicted
+++ resolved
@@ -18,11 +18,7 @@
     ],
     # do not sort: must match IML order
     deps = [
-<<<<<<< HEAD
-        "//tools/idea:platform-impl_and_others[module]",
-=======
         "//tools/idea/platform/platform-impl[module]",
->>>>>>> abbea60e
         "//tools/adt/idea/android[module]",
         "//tools/idea/platform/lang-api[module]",
         "//tools/analytics-library/tracker:analytics-tracker[module]",
@@ -45,13 +41,6 @@
         "//tools/adt/idea/android/testData",
         "//tools/base/templates",
     ],
-<<<<<<< HEAD
-    test_srcs = ["testSrc"],
-    # do not sort: must match IML order
-    deps = [
-        "//tools/adt/idea/sdk-updates[module, test]",
-        "//tools/idea:platform-impl_and_others[module]",
-=======
     # do not sort: must match IML order
     test_runtime_deps = [
         "//tools/idea/json",
@@ -67,16 +56,12 @@
     deps = [
         "//tools/adt/idea/sdk-updates[module, test]",
         "//tools/idea/platform/testFramework[module, test]",
->>>>>>> abbea60e
         "//tools/base/repository:studio.repository[module, test]",
         "//tools/base/sdklib:studio.sdklib[module, test]",
         "//tools/adt/idea/android[module, test]",
         "//tools/idea/.idea/libraries:mockito[test]",
         "//tools/adt/idea/android-test-framework[module, test]",
         "//tools/base/testutils:studio.testutils[module, test]",
-<<<<<<< HEAD
-=======
         "//tools/adt/idea/adt-testutils[module, test]",
->>>>>>> abbea60e
     ],
 )