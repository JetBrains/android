--- conflicted
+++ resolved
@@ -76,8 +76,6 @@
     return null;
   }
 
-<<<<<<< HEAD
-=======
   private void setUpAuthenticator() {
     CommonProxy.getInstance().setCustomAuth(getClass().getName(), new AndroidAuthenticator());
   }
@@ -87,7 +85,6 @@
     // nothing
   }
 
->>>>>>> 1e5b25b8
   @NotNull
   @Override
   public String getComponentName() {
