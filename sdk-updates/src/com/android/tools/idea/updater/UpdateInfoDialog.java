--- conflicted
+++ resolved
@@ -138,19 +138,11 @@
       packageHtmlBuilder.openHtmlBody();
 
       if (versionedPackages.containsKey(noVersion)) {
-<<<<<<< HEAD
-        packageHtmlBuilder.newline();
-=======
->>>>>>> 1e5b25b8
         for (RemotePackage p : versionedPackages.getOrDefault(noVersion, Collections.emptySet())) {
           packageHtmlBuilder.addNbsps(4).add(p.getDisplayName() + " revision " + p.getVersion()).newline();
         }
         versionedPackages.remove(noVersion);
       }
-<<<<<<< HEAD
-      for (AndroidVersion version : versionedPackages.keySet()) {
-        packageHtmlBuilder.newline();
-=======
       boolean first = true;
       for (AndroidVersion version : versionedPackages.keySet()) {
         if (!first) {
@@ -159,16 +151,11 @@
         else {
           first = false;
         }
->>>>>>> 1e5b25b8
         packageHtmlBuilder.addNbsps(4).addBold(SdkVersionInfo.getVersionWithCodename(version) + ":").newline();
         for (RemotePackage p : versionedPackages.get(version)) {
           packageHtmlBuilder.addNbsps(8).add(p.getDisplayName() + " revision " + p.getVersion()).newline();
         }
       }
-<<<<<<< HEAD
-      packageHtmlBuilder.newline();
-=======
->>>>>>> 1e5b25b8
 
       packageHtmlBuilder.closeHtmlBody();
       myPackages.setText(packageHtmlBuilder.getHtml());
