--- conflicted
+++ resolved
@@ -18,11 +18,7 @@
 import com.android.repository.api.RepoPackage;
 import com.android.repository.api.UpdatablePackage;
 import com.android.sdklib.AndroidVersion;
-<<<<<<< HEAD
-import com.android.sdklib.repositoryv2.meta.DetailsTypes;
-=======
 import com.android.sdklib.repository.meta.DetailsTypes;
->>>>>>> a001a568
 import com.google.common.collect.Lists;
 import com.google.common.collect.Multimap;
 import com.google.common.collect.Sets;
@@ -106,15 +102,9 @@
       boolean obsolete = false;
       for (UpdatablePackage info : myCurrentPackages.get(version)) {
         RepoPackage pkg = info.getRepresentative();
-<<<<<<< HEAD
-        NodeStateHolder holder = new NodeStateHolder(info);
-        myStates.add(holder);
-        UpdaterTreeNode node = new PlatformDetailsTreeNode(holder, myModificationListener);
-=======
         PackageNodeModel model = new PackageNodeModel(info);
         myStates.add(model);
         UpdaterTreeNode node = new DetailsTreeNode(model, myModificationListener, myConfigurable);
->>>>>>> a001a568
         marker.add(node);
         versionNodes.add(node);
         if (pkg.obsolete() && pkg.getTypeDetails() instanceof DetailsTypes.PlatformDetailsType) {
@@ -196,13 +186,6 @@
     refreshModified();
   }
 
-<<<<<<< HEAD
-  public void clearState() {
-    myStates.clear();
-  }
-
-=======
->>>>>>> a001a568
   public void setEnabled(boolean enabled) {
     myPlatformDetailTable.setEnabled(enabled);
     myPlatformSummaryTable.setEnabled(enabled);
