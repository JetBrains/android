--- conflicted
+++ resolved
@@ -60,18 +60,6 @@
           <text resource-bundle="messages/AndroidBundle" key="checkbox.force.https.sources"/>
         </properties>
       </component>
-<<<<<<< HEAD
-      <component id="e9465" class="javax.swing.JCheckBox" binding="myDisableSdkPatches">
-        <constraints>
-          <grid row="4" column="1" row-span="1" col-span="1" vsize-policy="0" hsize-policy="3" anchor="8" fill="0" indent="0" use-parent-layout="false"/>
-        </constraints>
-        <properties>
-          <text resource-bundle="messages/AndroidBundle" key="checkbox.disable.sdk.diff.patching"/>
-          <toolTipText resource-bundle="messages/AndroidBundle" key="tooltip.disabling.sdk.diff.patching"/>
-        </properties>
-      </component>
-=======
->>>>>>> 574fcae1
       <component id="b0f0e" class="com.intellij.ui.components.JBLabel">
         <constraints>
           <grid row="3" column="1" row-span="1" col-span="2" vsize-policy="0" hsize-policy="0" anchor="0" fill="0" indent="0" use-parent-layout="false"/>
