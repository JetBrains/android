/*
 * Copyright (C) 2015 The Android Open Source Project
 *
 * Licensed under the Apache License, Version 2.0 (the "License");
 * you may not use this file except in compliance with the License.
 * You may obtain a copy of the License at
 *
 *      http://www.apache.org/licenses/LICENSE-2.0
 *
 * Unless required by applicable law or agreed to in writing, software
 * distributed under the License is distributed on an "AS IS" BASIS,
 * WITHOUT WARRANTIES OR CONDITIONS OF ANY KIND, either express or implied.
 * See the License for the specific language governing permissions and
 * limitations under the License.
 */
package com.android.tools.idea.updater.configure;

import static com.android.tools.adtui.validation.Validator.Severity.ERROR;
import static com.android.tools.adtui.validation.Validator.Severity.OK;

import com.android.repository.api.Downloader;
import com.android.repository.api.RepoManager.RepoLoadedListener;
import com.android.repository.api.RepoPackage;
import com.android.repository.api.RepositorySource;
import com.android.repository.api.SettingsController;
import com.android.repository.api.UpdatablePackage;
import com.android.repository.impl.installer.AbstractPackageOperation;
import com.android.repository.impl.meta.RepositoryPackages;
import com.android.repository.impl.meta.TypeDetails;
import com.android.sdklib.AndroidVersion;
import com.android.sdklib.devices.Storage;
import com.android.sdklib.repository.meta.DetailsTypes;
import com.android.tools.adtui.validation.Validator;
import com.android.tools.analytics.UsageTracker;
import com.android.tools.idea.flags.StudioFlags;
import com.android.tools.idea.observable.BindingsManager;
import com.android.tools.idea.observable.adapters.AdapterProperty;
import com.android.tools.idea.observable.core.OptionalValueProperty;
import com.android.tools.idea.observable.ui.TextProperty;
import com.android.tools.idea.progress.StudioProgressRunner;
import com.android.tools.idea.sdk.IdeSdks;
<<<<<<< HEAD
import com.android.tools.idea.sdk.wizard.SetupSdkApplicationService;
import com.android.tools.idea.ui.ApplicationUtils;
import com.android.tools.idea.ui.validation.validators.PathValidator;
import com.android.tools.idea.welcome.install.SdkComponentInstaller;
import com.android.tools.idea.welcome.wizard.FirstRunWizardTracker;
import com.android.tools.sdk.AndroidPlatform;
import com.android.tools.sdk.AndroidSdkData;
=======
import com.android.tools.idea.sdk.SelectSdkDialog;
import com.android.tools.idea.ui.validation.validators.PathValidator;
>>>>>>> 3a514de0
import com.android.utils.FileUtils;
import com.android.utils.HtmlBuilder;
import com.google.common.collect.ImmutableList;
import com.google.common.collect.ImmutableSet;
import com.google.common.collect.Multimap;
import com.google.common.collect.Sets;
import com.google.common.collect.TreeMultimap;
import com.google.wireless.android.sdk.stats.AndroidStudioEvent;
import com.google.wireless.android.sdk.stats.AndroidStudioEvent.EventCategory;
import com.google.wireless.android.sdk.stats.AndroidStudioEvent.EventKind;
<<<<<<< HEAD
import com.google.wireless.android.sdk.stats.SetupWizardEvent;
import com.intellij.facet.ProjectFacetManager;
=======
>>>>>>> 3a514de0
import com.intellij.openapi.Disposable;
import com.intellij.openapi.application.ApplicationManager;
import com.intellij.openapi.application.ModalityState;
import com.intellij.openapi.options.Configurable;
import com.intellij.openapi.progress.ProcessCanceledException;
import com.intellij.openapi.progress.ProgressManager;
import com.intellij.openapi.project.Project;
import com.intellij.openapi.project.ProjectManager;
import com.intellij.openapi.ui.Messages;
import com.intellij.openapi.util.io.FileUtil;
import com.intellij.ui.HyperlinkAdapter;
import com.intellij.ui.HyperlinkLabel;
import com.intellij.ui.JBColor;
import com.intellij.ui.components.JBLabel;
import com.intellij.ui.components.JBTabbedPane;
import com.intellij.ui.dualView.TreeTableView;
import com.intellij.ui.table.SelectionProvider;
import com.intellij.util.ui.accessibility.ScreenReader;
import com.intellij.util.ui.tree.TreeUtil;
import java.awt.CardLayout;
import java.awt.Component;
import java.awt.KeyboardFocusManager;
import java.awt.event.ActionEvent;
import java.awt.event.FocusEvent;
import java.awt.event.FocusListener;
import java.awt.event.KeyAdapter;
import java.awt.event.KeyEvent;
import java.io.File;
<<<<<<< HEAD
import java.lang.reflect.Method;
=======
>>>>>>> 3a514de0
import java.nio.file.Path;
import java.nio.file.Paths;
import java.util.ArrayList;
import java.util.Collection;
<<<<<<< HEAD
import java.util.HashSet;
=======
>>>>>>> 3a514de0
import java.util.List;
import java.util.Optional;
import java.util.Set;
import javax.swing.AbstractAction;
import javax.swing.ActionMap;
import javax.swing.JComboBox;
import javax.swing.JComponent;
import javax.swing.JPanel;
import javax.swing.JTable;
import javax.swing.JTextField;
import javax.swing.ListSelectionModel;
import javax.swing.event.ChangeEvent;
import javax.swing.event.ChangeListener;
import javax.swing.event.HyperlinkEvent;
import javax.swing.table.TableCellRenderer;
import javax.swing.table.TableColumnModel;
import org.jetbrains.annotations.NotNull;
import org.jetbrains.annotations.Nullable;

/**
 * Main panel for {@link SdkUpdaterConfigurable}
 */
public class SdkUpdaterConfigPanel implements Disposable {
  /**
   * Main panel for the SDK configurable.
   */
  private JPanel myRootPane;

  /**
   * "Android SDK Location" text box at the top, used in the single-SDK case (this is always the case in Studio).
   */
  private JTextField mySdkLocationTextField;

  /**
   * SDK Location chooser for the multi-SDK case (for non-gradle projects in IJ).
   */
  private JComboBox<File> mySdkLocationChooser;

  /**
   * Label for SDK location.
   */
  private JBLabel mySdkLocationLabel;

  /**
   * Panel for switching between the multi- and single-SDK cases.
   */
  private JPanel mySdkLocationPanel;

  /**
   * Link to allow you to edit the SDK location.
   */
  private HyperlinkLabel myEditSdkLink;

  /**
   * Link to clean up disk space that might be occupied e.g. by temporary files within the selected SDK location.
   */
  private HyperlinkLabel myCleanupDiskLink;

  /**
   * Error message that shows if the selected SDK location is invalid.
   */
  private JBLabel mySdkErrorLabel;

  /**
   * Panel showing platform-specific components.
   */
  private PlatformComponentsPanel myPlatformComponentsPanel;

  /**
   * Panel showing non-platform-specific components.
   */
  private ToolComponentsPanel myToolComponentsPanel;

  /**
   * Panel showing what remote sites are checked for updates and new components.
   */
  private UpdateSitesPanel myUpdateSitesPanel;

  /**
   * Tab pane containing {@link #myPlatformComponentsPanel}, {@link #myToolComponentsPanel}, and {@link #myUpdateSitesPanel}.
   */
  private JBTabbedPane myTabPane;

  /**
   * {@link Downloader} for fetching remote source lists and packages.
   */
  private final Downloader myDownloader;

  /**
   * Settings for the downloader.
   */
  private final SettingsController mySettings;

  /**
   * Reference to the {@link Configurable} that created us, for retrieving SDK state.
   */
  private final SdkUpdaterConfigurable myConfigurable;

  private final OptionalValueProperty<File> mySelectedSdkLocation = new OptionalValueProperty<>();

  private final BindingsManager myBindingsManager = new BindingsManager();

  /**
   * {@link RepoLoadedListener} that runs when we've finished reloading our local packages.
   */
  private final RepoLoadedListener myLocalUpdater = packages -> ApplicationManager.getApplication().invokeLater(
    () -> loadPackages(packages), ModalityState.any());

  /**
   * {@link RepoLoadedListener} that runs when we've completely finished reloading our packages.
   */
  private final RepoLoadedListener myRemoteUpdater = new RepoLoadedListener() {
    @Override
    public void loaded(@NotNull final RepositoryPackages packages) {
      ApplicationManager.getApplication().invokeLater(() -> {
        loadPackages(packages);
        myPlatformComponentsPanel.finishLoading();
        myToolComponentsPanel.finishLoading();
      }, ModalityState.any());
    }
  };

  /**
   * Construct a new SdkUpdaterConfigPanel.
   *
   * @param downloader             {@link Downloader} to download remote site lists and for installing packages. If {@code null} we will
   *                               only show local packages.
   * @param settings               {@link SettingsController} for e.g. proxy settings.
   * @param configurable           The {@link SdkUpdaterConfigurable} that created this.
   */
  public SdkUpdaterConfigPanel(@Nullable Downloader downloader,
                               @Nullable SettingsController settings,
                               @NotNull SdkUpdaterConfigurable configurable) {
    UsageTracker.log(AndroidStudioEvent.newBuilder()
                       .setCategory(EventCategory.SDK_MANAGER)
                       .setKind(EventKind.SDK_MANAGER_LOADED));

    myConfigurable = configurable;
    myUpdateSitesPanel.setConfigurable(configurable);
    myDownloader = downloader;
    mySettings = settings;

    mySelectedSdkLocation.set(getSdkLocation());
    mySelectedSdkLocation.addListener(() -> ApplicationManager.getApplication().invokeLater(this::reset));

    ((CardLayout)mySdkLocationPanel.getLayout()).show(mySdkLocationPanel, "SingleSdk");
    setUpSingleSdkChooser();
    setUpDiskCleanupLink();
    myBindingsManager.bindTwoWay(
      mySelectedSdkLocation,
      new AdapterProperty<>(new TextProperty(mySdkLocationTextField), mySelectedSdkLocation.get()) {
        @NotNull
        @Override
        protected Optional<File> convertFromSourceType(@NotNull String value) {
          if (value.isEmpty()) {
            return Optional.empty();
          }
          return Optional.of(new File(value));
        }

        @NotNull
        @Override
        protected String convertFromDestType(@NotNull Optional<File> value) {
          return value.map(File::getPath).orElse("");
        }
      });

    myToolComponentsPanel.setConfigurable(myConfigurable);
    myPlatformComponentsPanel.setConfigurable(myConfigurable);
  }

  /**
   * @return The path to the current sdk to show, or {@code null} if none is selected.
   */
  @Nullable
  File getSelectedSdkLocation() {
    return mySelectedSdkLocation.get().orElse(null);
  }

  private static Optional<File> getSdkLocation() {
    return Optional.ofNullable(IdeSdks.getInstance().getAndroidSdkPath());
  }

  private void setUpSingleSdkChooser() {
    myEditSdkLink.setHyperlinkText("Edit");
    myEditSdkLink.addHyperlinkListener(new HyperlinkAdapter() {
      @Override
      protected void hyperlinkActivated(@NotNull HyperlinkEvent e) {
<<<<<<< HEAD
        boolean useDeprecatedWizard = !StudioFlags.SDK_SETUP_MIGRATED_WIZARD_ENABLED.get();
        SetupSdkApplicationService.getInstance().showSdkSetupWizard(
          mySdkLocationTextField.getText(),
          (sdkLocation) -> {
            onSdkLocationUpdated(sdkLocation);
            return null;
          },
          new SdkComponentInstaller(),
          new FirstRunWizardTracker(SetupWizardEvent.SetupWizardMode.SDK_SETUP, useDeprecatedWizard),
          useDeprecatedWizard
        );
=======
        SelectSdkDialog.createDownloadingComponentsStepDialog(mySdkLocationTextField.getText(), s -> {
          mySelectedSdkLocation.setValue(s);
          refresh(false);
        });
>>>>>>> 3a514de0
      }
    });
    mySdkLocationTextField.setEditable(false);
  }

  private void onSdkLocationUpdated(File newSdkLocation) {
    File currentSdkLocation = IdeSdks.getInstance().getAndroidSdkPath();

    if (!FileUtil.filesEqual(currentSdkLocation, newSdkLocation)) {
      setAndroidSdkLocation(newSdkLocation);
    }
    mySelectedSdkLocation.setValue(newSdkLocation);

    // Pick up changes done by the wizard.
    refresh(false);
  }

  private void setUpDiskCleanupLink() {
    myCleanupDiskLink.setHyperlinkText("Optimize disk space");
    myCleanupDiskLink.addHyperlinkListener(e -> {
      File sdkLocation = getSelectedSdkLocation();
      if (sdkLocation == null) {
        return;
      }

      final Set<String> SDK_DIRECTORIES_TO_CLEANUP = ImmutableSet.of(
        AbstractPackageOperation.REPO_TEMP_DIR_FN, AbstractPackageOperation.DOWNLOAD_INTERMEDIATES_DIR_FN
      );

      HtmlBuilder cleanupMessageBuilder;
      try {
        cleanupMessageBuilder = ProgressManager.getInstance().runProcessWithProgressSynchronously(
          () -> {
            HtmlBuilder htmlBuilder = new HtmlBuilder();
            long totalSizeToCleanup = 0;
            htmlBuilder.openHtmlBody();
            htmlBuilder.addHtml("The files under the following SDK locations can be safely cleaned up:").newline().beginList();
            for (String cleanupDir : SDK_DIRECTORIES_TO_CLEANUP) {
              File cleanupDirFile = new File(sdkLocation, cleanupDir);
              long size = 0;
              for (File f : FileUtils.getAllFiles(cleanupDirFile)) {
                size += f.length();
              }
              if (size > 0) {
                htmlBuilder.listItem().addHtml(cleanupDirFile.getAbsolutePath() + " (" + new Storage(size).toUiString() + ") ");
                totalSizeToCleanup += size;
              }
            }
            htmlBuilder.endList();
            htmlBuilder.addHtml("Do you want to proceed with deleting the specified files?");
            htmlBuilder.closeHtmlBody();

            if (totalSizeToCleanup > 0) {
              return htmlBuilder;
            }
            return null;
          },"Analyzing SDK Disk Space Utilization", true, null);
      }
      catch (ProcessCanceledException ex) {
        return;
      }

      if (cleanupMessageBuilder == null) {
        Messages.showInfoMessage(myRootPane,
                                 "The disk space utilized by this SDK is already optimized.",
                                 "SDK Disk Space Utilization");
      }
      else if (SdkUpdaterConfigurable.confirmChange(cleanupMessageBuilder)) {
        ProgressManager.getInstance().runProcessWithProgressSynchronously(
          () -> {
            for (String cleanupDir : SDK_DIRECTORIES_TO_CLEANUP) {
              File cleanupDirFile = new File(sdkLocation, cleanupDir);
              FileUtil.delete(cleanupDirFile);
            }
          },"Deleting SDK Temporary Files", false, null);
      }
    });
  }

  @Override
  public void dispose() {
    myBindingsManager.releaseAll();
  }

<<<<<<< HEAD
  private static void setAndroidSdkLocation(final File sdkLocation) {
    ApplicationUtils.invokeWriteActionAndWait(ModalityState.any(), () -> IdeSdks.getInstance().setAndroidSdkPath(sdkLocation));
  }

=======
>>>>>>> 3a514de0
  /**
   * Gets our main component. Useful for e.g. creating modal dialogs that need to show on top of this (that is, with this as the parent).
   */
  public JComponent getComponent() {
    return myRootPane;
  }

  /**
   * @return {@code true} if the user has made any changes, and the "apply" button should be active and "Reset" link shown.
   */
  public boolean isModified() {
    return myPlatformComponentsPanel.isModified() || myToolComponentsPanel.isModified() || myUpdateSitesPanel.isModified();
  }

  /**
   * Sets the standard properties for our {@link TreeTableView}s (platform and tools panels).
   *
   * @param tt       The {@link TreeTableView} for which to set properties.
   * @param renderer The {@link UpdaterTreeNode.Renderer} that renders the table.
   * @param listener {@link ChangeListener} to be notified when a node's state is changed.
   */
  static void setTreeTableProperties(final TreeTableView tt, UpdaterTreeNode.Renderer renderer, final ChangeListener listener) {
    tt.setTreeCellRenderer(renderer);
    new CheckboxClickListener(tt, renderer).installOn(tt);
    TreeUtil.installActions(tt.getTree());

    tt.getTree().setToggleClickCount(0);
    tt.getTree().setShowsRootHandles(true);

    setTableProperties(tt, listener);
  }

  /**
   * Sets the standard properties for our {@link JTable}s (platform, tools, and sources panels).
   *
   * @param table    The {@link JTable} for which to set properties.
   * @param listener {@link ChangeListener} to be notified when a node's state is changed.
   */
  static void setTableProperties(@NotNull final JTable table, @Nullable final ChangeListener listener) {
    assert table instanceof SelectionProvider;
    ActionMap am = table.getActionMap();
    final CycleAction forwardAction = new CycleAction(false);
    final CycleAction backwardAction = new CycleAction(true);

    // With a screen reader, we need to let the user navigate through all the
    // cells so that they can be read, so don't override the prev/next cell actions.
    if (!ScreenReader.isActive()) {
      am.put("selectPreviousColumnCell", backwardAction);
      am.put("selectNextColumnCell", forwardAction);
    }

    table.addKeyListener(new KeyAdapter() {
      @Override
      public void keyTyped(KeyEvent e) {
        if (e.getKeyChar() == KeyEvent.VK_ENTER || e.getKeyChar() == KeyEvent.VK_SPACE) {
          @SuppressWarnings("unchecked") Iterable<MultiStateRow> selection =
            (Iterable<MultiStateRow>)((SelectionProvider)table).getSelection();

          for (MultiStateRow node : selection) {
            node.cycleState();
            table.repaint();
            if (listener != null) {
              listener.stateChanged(new ChangeEvent(node));
            }
          }
        }
      }
    });
    table.addFocusListener(new FocusListener() {
      @Override
      public void focusLost(FocusEvent e) {
        if (e.getOppositeComponent() != null) {
          table.getSelectionModel().clearSelection();
        }
      }

      @Override
      public void focusGained(FocusEvent e) {
        JTable table = (JTable)e.getSource();
        if (table.getSelectionModel().getMinSelectionIndex() != -1) {
          return;
        }

        if (e.getCause() == FocusEvent.Cause.TRAVERSAL_BACKWARD) {
          backwardAction.doAction(table);
        }
        else {
          forwardAction.doAction(table);
        }
      }
    });
  }

  /**
   * Helper to size a table's columns to fit their normal contents.
   */
  protected static void resizeColumnsToFit(JTable table) {
    TableColumnModel columnModel = table.getColumnModel();
    for (int column = 1; column < table.getColumnCount(); column++) {
      int width = 50;
      for (int row = 0; row < table.getRowCount(); row++) {
        TableCellRenderer renderer = table.getCellRenderer(row, column);
        Component comp = table.prepareRenderer(renderer, row, column);
        width = Math.max(comp.getPreferredSize().width + 1, width);
      }
      columnModel.getColumn(column).setPreferredWidth(width);
    }
  }

  /**
   * Revalidates and refreshes our packages. Notifies platform and tools components of the start and end, so they can update their UIs.
   */
  public void refresh(boolean forceRemoteReload) {
    validate();

    // TODO: make progress runner handle invokes?
    Project[] projects = ProjectManager.getInstance().getOpenProjects();
    StudioProgressRunner progressRunner =
      new StudioProgressRunner(false, false, "Loading SDK", projects.length == 0 ? null : projects[0]);
    if (forceRemoteReload) {
      myPlatformComponentsPanel.startLoading();
      myToolComponentsPanel.startLoading();
      myConfigurable.getRepoManager()
        .load(0, ImmutableList.of(myLocalUpdater), ImmutableList.of(myRemoteUpdater), null, progressRunner, myDownloader, mySettings);
    }
    else {
      myConfigurable.getRepoManager()
        .load(0, ImmutableList.of(myLocalUpdater), null, null, progressRunner, null, mySettings);
    }
  }

  /**
   * Validates {@link #mySdkLocationTextField} and shows appropriate errors in the UI if needed.
   */
  private void validate() {
    Path nullableSdkPath = myConfigurable.getRepoManager().getLocalPath();
    @NotNull Path sdkLocation = nullableSdkPath == null ? Paths.get("") : nullableSdkPath;

    Validator.Result result = PathValidator.forAndroidSdkLocation().validate(sdkLocation);
    Validator.Severity severity = result.getSeverity();

    if (severity == OK) {
      mySdkLocationLabel.setForeground(JBColor.foreground());
      mySdkErrorLabel.setVisible(false);
    } else {
      mySdkErrorLabel.setIcon(severity.getIcon());
      mySdkErrorLabel.setText(result.getMessage());
      mySdkErrorLabel.setVisible(true);
    }

    boolean enabled = severity != ERROR;
    myPlatformComponentsPanel.setEnabled(enabled);
    myTabPane.setEnabled(enabled);
  }


  private void loadPackages(RepositoryPackages packages) {
    Multimap<AndroidVersion, UpdatablePackage> platformPackages = TreeMultimap.create();
    Set<UpdatablePackage> toolsPackages = Sets.newTreeSet();
    for (UpdatablePackage info : packages.getConsolidatedPkgs().values()) {
      RepoPackage p = info.getRepresentative();
      TypeDetails details = p.getTypeDetails();
      if (details instanceof DetailsTypes.ApiDetailsType) {
        platformPackages.put(((DetailsTypes.ApiDetailsType)details).getAndroidVersion(), info);
      }
      else {
        toolsPackages.add(info);
      }
    }
    myPlatformComponentsPanel.setPackages(platformPackages);
    myToolComponentsPanel.setPackages(toolsPackages);
  }

  /**
   * Gets the consolidated list of {@link PackageNodeModel}s from our children so they can be applied.
   */
  public Collection<PackageNodeModel> getStates() {
    List<PackageNodeModel> result = new ArrayList<>();
    result.addAll(myPlatformComponentsPanel.myStates);
    result.addAll(myToolComponentsPanel.myStates);
    return result;
  }

  /**
   * Resets our state back to what it was before the user made any changes.
   */
  public void reset() {
    refresh(true);
    Optional<File> sdkLocation = getSdkLocation();
    sdkLocation.ifPresent(file -> mySdkLocationTextField.setText(file.getPath()));
    myCleanupDiskLink.setEnabled(sdkLocation.isPresent());

    myPlatformComponentsPanel.reset();
    myToolComponentsPanel.reset();
    myUpdateSitesPanel.reset();
  }

  /**
   * Save any changes to our {@link RepositorySource}s.
   */
  public void saveSources() {
    myUpdateSitesPanel.save();
  }

  /**
   * Checks whether there have been any changes made to {@link RepositorySource}s via UI.
   */
  public boolean areSourcesModified() {
    return myUpdateSitesPanel.isModified();
  }

  /**
   * Create our UI components that need custom creation.
   */
  private void createUIComponents() {
    myUpdateSitesPanel = new UpdateSitesPanel(() -> refresh(true));
  }

  /**
   * Generic action to cycle through the rows in a table, either forward or backward.
   */
  private static class CycleAction extends AbstractAction {
    final boolean myBackward;

    CycleAction(boolean backward) {
      myBackward = backward;
    }

    @Override
    public void actionPerformed(ActionEvent evt) {
      doAction((JTable)evt.getSource());
    }

    public void doAction(JTable table) {
      KeyboardFocusManager manager = KeyboardFocusManager.getCurrentKeyboardFocusManager();
      ListSelectionModel selectionModel = table.getSelectionModel();
      int row = myBackward ? selectionModel.getMinSelectionIndex() : selectionModel.getMaxSelectionIndex();

      if (row == -1) {
        if (myBackward) {
          row = table.getRowCount();
        }
      }
      row += myBackward ? -1 : 1;
      if (row < 0) {
        manager.focusPreviousComponent(table);
      }
      else if (row >= table.getRowCount()) {
        manager.focusNextComponent(table);
      }
      else {
        selectionModel.setSelectionInterval(row, row);
        table.setColumnSelectionInterval(1, 1);
        table.scrollRectToVisible(table.getCellRect(row, 1, true));
      }
      table.repaint();
    }
  }

  /**
   * Convenience to allow us to easily and consistently implement keyboard accessibility features on our tables.
   */
  public interface MultiStateRow {
    void cycleState();
  }
}<|MERGE_RESOLUTION|>--- conflicted
+++ resolved
@@ -39,18 +39,13 @@
 import com.android.tools.idea.observable.ui.TextProperty;
 import com.android.tools.idea.progress.StudioProgressRunner;
 import com.android.tools.idea.sdk.IdeSdks;
-<<<<<<< HEAD
+import com.android.tools.idea.ui.validation.validators.PathValidator;
 import com.android.tools.idea.sdk.wizard.SetupSdkApplicationService;
 import com.android.tools.idea.ui.ApplicationUtils;
-import com.android.tools.idea.ui.validation.validators.PathValidator;
 import com.android.tools.idea.welcome.install.SdkComponentInstaller;
 import com.android.tools.idea.welcome.wizard.FirstRunWizardTracker;
 import com.android.tools.sdk.AndroidPlatform;
 import com.android.tools.sdk.AndroidSdkData;
-=======
-import com.android.tools.idea.sdk.SelectSdkDialog;
-import com.android.tools.idea.ui.validation.validators.PathValidator;
->>>>>>> 3a514de0
 import com.android.utils.FileUtils;
 import com.android.utils.HtmlBuilder;
 import com.google.common.collect.ImmutableList;
@@ -61,14 +56,12 @@
 import com.google.wireless.android.sdk.stats.AndroidStudioEvent;
 import com.google.wireless.android.sdk.stats.AndroidStudioEvent.EventCategory;
 import com.google.wireless.android.sdk.stats.AndroidStudioEvent.EventKind;
-<<<<<<< HEAD
 import com.google.wireless.android.sdk.stats.SetupWizardEvent;
 import com.intellij.facet.ProjectFacetManager;
-=======
->>>>>>> 3a514de0
 import com.intellij.openapi.Disposable;
 import com.intellij.openapi.application.ApplicationManager;
 import com.intellij.openapi.application.ModalityState;
+import com.intellij.openapi.diagnostic.Logger;
 import com.intellij.openapi.options.Configurable;
 import com.intellij.openapi.progress.ProcessCanceledException;
 import com.intellij.openapi.progress.ProgressManager;
@@ -94,18 +87,12 @@
 import java.awt.event.KeyAdapter;
 import java.awt.event.KeyEvent;
 import java.io.File;
-<<<<<<< HEAD
 import java.lang.reflect.Method;
-=======
->>>>>>> 3a514de0
 import java.nio.file.Path;
 import java.nio.file.Paths;
 import java.util.ArrayList;
 import java.util.Collection;
-<<<<<<< HEAD
 import java.util.HashSet;
-=======
->>>>>>> 3a514de0
 import java.util.List;
 import java.util.Optional;
 import java.util.Set;
@@ -122,6 +109,8 @@
 import javax.swing.event.HyperlinkEvent;
 import javax.swing.table.TableCellRenderer;
 import javax.swing.table.TableColumnModel;
+import org.jetbrains.android.facet.AndroidFacet;
+import org.jetbrains.android.sdk.AndroidPlatforms;
 import org.jetbrains.annotations.NotNull;
 import org.jetbrains.annotations.Nullable;
 
@@ -248,7 +237,10 @@
     myDownloader = downloader;
     mySettings = settings;
 
-    mySelectedSdkLocation.set(getSdkLocation());
+    Collection<File> sdkLocations = getSdkLocations();
+    if (!sdkLocations.isEmpty()) {
+      mySelectedSdkLocation.set(sdkLocations.stream().findFirst());
+    }
     mySelectedSdkLocation.addListener(() -> ApplicationManager.getApplication().invokeLater(this::reset));
 
     ((CardLayout)mySdkLocationPanel.getLayout()).show(mySdkLocationPanel, "SingleSdk");
@@ -285,8 +277,28 @@
     return mySelectedSdkLocation.get().orElse(null);
   }
 
-  private static Optional<File> getSdkLocation() {
-    return Optional.ofNullable(IdeSdks.getInstance().getAndroidSdkPath());
+  @NotNull
+  private static Collection<File> getSdkLocations() {
+    File androidHome = IdeSdks.getInstance().getAndroidSdkPath();
+    if (androidHome != null) {
+      return ImmutableList.of(androidHome);
+    }
+
+    Set<File> locations = new HashSet<>();
+    // We don't check Projects.isGradleProject(project) because it may return false if the last sync failed, even if it is a
+    // Gradle project.
+    for (Project project : ProjectManager.getInstance().getOpenProjects()) {
+      List<AndroidFacet> facets = ProjectFacetManager.getInstance(project).getFacets(AndroidFacet.ID);
+
+      for (AndroidFacet facet : facets) {
+        AndroidPlatform androidPlatform = AndroidPlatforms.getInstance(facet.getModule());
+        AndroidSdkData sdkData = androidPlatform == null ? null : androidPlatform.getSdkData();
+        if (sdkData != null) {
+          locations.add(sdkData.getLocationFile());
+        }
+      }
+    }
+    return locations;
   }
 
   private void setUpSingleSdkChooser() {
@@ -294,7 +306,6 @@
     myEditSdkLink.addHyperlinkListener(new HyperlinkAdapter() {
       @Override
       protected void hyperlinkActivated(@NotNull HyperlinkEvent e) {
-<<<<<<< HEAD
         boolean useDeprecatedWizard = !StudioFlags.SDK_SETUP_MIGRATED_WIZARD_ENABLED.get();
         SetupSdkApplicationService.getInstance().showSdkSetupWizard(
           mySdkLocationTextField.getText(),
@@ -306,12 +317,6 @@
           new FirstRunWizardTracker(SetupWizardEvent.SetupWizardMode.SDK_SETUP, useDeprecatedWizard),
           useDeprecatedWizard
         );
-=======
-        SelectSdkDialog.createDownloadingComponentsStepDialog(mySdkLocationTextField.getText(), s -> {
-          mySelectedSdkLocation.setValue(s);
-          refresh(false);
-        });
->>>>>>> 3a514de0
       }
     });
     mySdkLocationTextField.setEditable(false);
@@ -396,13 +401,10 @@
     myBindingsManager.releaseAll();
   }
 
-<<<<<<< HEAD
   private static void setAndroidSdkLocation(final File sdkLocation) {
     ApplicationUtils.invokeWriteActionAndWait(ModalityState.any(), () -> IdeSdks.getInstance().setAndroidSdkPath(sdkLocation));
   }
 
-=======
->>>>>>> 3a514de0
   /**
    * Gets our main component. Useful for e.g. creating modal dialogs that need to show on top of this (that is, with this as the parent).
    */
@@ -486,7 +488,8 @@
           return;
         }
 
-        if (e.getCause() == FocusEvent.Cause.TRAVERSAL_BACKWARD) {
+        boolean traversalBackward = "TRAVERSAL_BACKWARD".equals(getCause(e));
+        if (traversalBackward) {
           backwardAction.doAction(table);
         }
         else {
@@ -494,6 +497,23 @@
         }
       }
     });
+  }
+
+  @Nullable
+  private static String getCause(@NotNull FocusEvent event) {
+    try {
+      // TODO: replace this with event.getCause() when JDK8 is no longer supported
+      Method getCause = event.getClass().getDeclaredMethod("getCause");
+      Object enumValue = getCause.invoke(event);
+      if (enumValue == null) {
+        return null;
+      }
+      return enumValue.toString();
+    }
+    catch (ReflectiveOperationException ex) {
+      Logger.getInstance(SdkUpdaterConfigPanel.class).warn(ex);
+      return null;
+    }
   }
 
   /**
@@ -526,11 +546,13 @@
       myPlatformComponentsPanel.startLoading();
       myToolComponentsPanel.startLoading();
       myConfigurable.getRepoManager()
-        .load(0, ImmutableList.of(myLocalUpdater), ImmutableList.of(myRemoteUpdater), null, progressRunner, myDownloader, mySettings);
+        .load(0, ImmutableList.of(myLocalUpdater), ImmutableList.of(myRemoteUpdater), null,
+              progressRunner, myDownloader, mySettings);
     }
     else {
       myConfigurable.getRepoManager()
-        .load(0, ImmutableList.of(myLocalUpdater), null, null, progressRunner, null, mySettings);
+        .load(0, ImmutableList.of(myLocalUpdater), null, null,
+              progressRunner, null, mySettings);
     }
   }
 
@@ -591,10 +613,16 @@
    */
   public void reset() {
     refresh(true);
-    Optional<File> sdkLocation = getSdkLocation();
-    sdkLocation.ifPresent(file -> mySdkLocationTextField.setText(file.getPath()));
-    myCleanupDiskLink.setEnabled(sdkLocation.isPresent());
-
+    Collection<File> sdkLocations = getSdkLocations();
+    if (sdkLocations.size() == 1) {
+      mySdkLocationTextField.setText(sdkLocations.iterator().next().getPath());
+    }
+    if (sdkLocations.isEmpty()) {
+      myCleanupDiskLink.setEnabled(false);
+    }
+    else {
+      myCleanupDiskLink.setEnabled(true);
+    }
     myPlatformComponentsPanel.reset();
     myToolComponentsPanel.reset();
     myUpdateSitesPanel.reset();
