/*
 * Copyright (C) 2015 The Android Open Source Project
 *
 * Licensed under the Apache License, Version 2.0 (the "License");
 * you may not use this file except in compliance with the License.
 * You may obtain a copy of the License at
 *
 *      http://www.apache.org/licenses/LICENSE-2.0
 *
 * Unless required by applicable law or agreed to in writing, software
 * distributed under the License is distributed on an "AS IS" BASIS,
 * WITHOUT WARRANTIES OR CONDITIONS OF ANY KIND, either express or implied.
 * See the License for the specific language governing permissions and
 * limitations under the License.
 */
package com.android.tools.idea.updater.configure;

import com.android.sdklib.AndroidVersion;
import com.android.sdklib.repository.descriptors.IPkgDesc;
import com.android.sdklib.repository.descriptors.PkgType;
import com.android.tools.idea.npw.WizardUtils;
import com.android.tools.idea.sdk.*;
import com.android.tools.idea.sdk.remote.RemoteSdk;
import com.android.tools.idea.sdk.remote.UpdatablePkgInfo;
import com.android.tools.idea.sdk.remote.internal.sources.SdkSources;
import com.android.tools.idea.stats.UsageTracker;
import com.android.tools.idea.welcome.config.FirstRunWizardMode;
import com.android.tools.idea.welcome.install.FirstRunWizardDefaults;
import com.android.tools.idea.welcome.wizard.ConsolidatedProgressStep;
import com.android.tools.idea.welcome.wizard.InstallComponentsPath;
import com.android.tools.idea.wizard.dynamic.DialogWrapperHost;
import com.android.tools.idea.wizard.dynamic.DynamicWizard;
import com.android.tools.idea.wizard.dynamic.DynamicWizardHost;
import com.android.tools.idea.wizard.dynamic.SingleStepPath;
import com.android.utils.ILogger;
import com.google.common.collect.Lists;
import com.google.common.collect.Multimap;
import com.google.common.collect.Sets;
import com.google.common.collect.TreeMultimap;
import com.intellij.icons.AllIcons;
import com.intellij.openapi.application.ApplicationManager;
import com.intellij.openapi.diagnostic.Logger;
import com.intellij.openapi.options.ShowSettingsUtil;
import com.intellij.openapi.updateSettings.impl.UpdateSettingsConfigurable;
import com.intellij.openapi.util.text.StringUtil;
import com.intellij.ui.HyperlinkAdapter;
import com.intellij.ui.HyperlinkLabel;
import com.intellij.ui.JBColor;
import com.intellij.ui.components.JBLabel;
import com.intellij.ui.components.JBTabbedPane;
import com.intellij.ui.dualView.TreeTableView;
import com.intellij.ui.table.SelectionProvider;
import com.intellij.util.ui.tree.TreeUtil;
import org.jetbrains.android.actions.RunAndroidSdkManagerAction;
import org.jetbrains.android.sdk.AndroidSdkData;
import org.jetbrains.annotations.NotNull;
import org.jetbrains.annotations.Nullable;
import sun.awt.CausedFocusEvent;

import javax.swing.*;
import javax.swing.event.ChangeEvent;
import javax.swing.event.ChangeListener;
import javax.swing.event.HyperlinkEvent;
import javax.swing.table.TableCellRenderer;
import javax.swing.table.TableColumnModel;
import java.awt.*;
import java.awt.event.*;
import java.io.File;
import java.util.Collection;
import java.util.List;
import java.util.Set;

/**
 * Main panel for {@link SdkUpdaterConfigurable}
 */
public class SdkUpdaterConfigPanel {
  private JPanel myRootPane;
  private JTextField mySdkLocation;
  private PlatformComponentsPanel myPlatformComponentsPanel;
  private ToolComponentsPanel myToolComponentsPanel;
  private UpdateSitesPanel myUpdateSitesPanel;
  private HyperlinkLabel myLaunchStandaloneLink;
  private HyperlinkLabel myChannelLink;
  private HyperlinkLabel myEditSdkLink;
  private JBTabbedPane myTabPane;
  private JPanel mySdkLocationPanel;
  private JBLabel mySdkLocationLabel;
  private JBLabel mySdkErrorLabel;
  private SdkSources mySdkSources;
  private Runnable mySourcesChangeListener = new DispatchRunnable() {
    @Override
    public void doRun() {
      refresh();
    }
  };

  private SdkState mySdkState;
  private boolean myHasPreview;
  private boolean myIncludePreview;

  SdkLoadedCallback myUpdater = new SdkLoadedCallback(true) {
    @Override
    public void doRun(@NotNull SdkPackages packages) {
      updateItems(packages);
    }
  };

  public interface MultiStateRow {
    void cycleState();
  }

  public SdkUpdaterConfigPanel(SdkState sdkState, final Runnable channelChangedCallback) {
    UsageTracker.getInstance().trackEvent(UsageTracker.CATEGORY_SDK_MANAGER, UsageTracker.ACTION_SDK_MANAGER_LOADED, null, null);

    mySdkState = sdkState;
    ILogger logger = new LogWrapper(Logger.getInstance(getClass()));
    mySdkSources = mySdkState.getRemoteSdk().fetchSources(RemoteSdk.DEFAULT_EXPIRATION_PERIOD_MS, logger);
    mySdkSources.addChangeListener(mySourcesChangeListener);
    myUpdateSitesPanel.setSdkState(sdkState);
    myLaunchStandaloneLink.setHyperlinkText("Launch Standalone SDK Manager");
    myLaunchStandaloneLink.addHyperlinkListener(new HyperlinkAdapter() {
      @Override
      protected void hyperlinkActivated(HyperlinkEvent e) {
        RunAndroidSdkManagerAction.runSpecificSdkManager(null, IdeSdks.getAndroidSdkPath());
      }
    });
    myChannelLink.setHyperlinkText("Preview packages available! ", "Switch", " to Preview Channel to see them");
    myChannelLink.addHyperlinkListener(new HyperlinkAdapter() {
      @Override
      protected void hyperlinkActivated(HyperlinkEvent e) {
        UpdateSettingsConfigurable settings = new UpdateSettingsConfigurable();
        settings.setCheckNowEnabled(false);
        ShowSettingsUtil.getInstance().editConfigurable(getComponent(), settings);
        channelChangedCallback.run();
      }
    });
    myEditSdkLink.setHyperlinkText("Edit");
    myEditSdkLink.addHyperlinkListener(new HyperlinkAdapter() {
      @Override
      protected void hyperlinkActivated(HyperlinkEvent e) {
        final DynamicWizardHost host = new DialogWrapperHost(null);
        DynamicWizard wizard = new DynamicWizard(null, null, "SDK Setup", host) {
          @Override
          public void init() {
            ConsolidatedProgressStep progressStep = new ConsolidatedProgressStep(myHost.getDisposable(), host);
            String sdkPath = mySdkLocation.getText();
            File location;
            if (StringUtil.isEmpty(sdkPath)) {
              location = FirstRunWizardDefaults.getInitialSdkLocation(FirstRunWizardMode.MISSING_SDK);
            }
            else {
              location = new File(sdkPath);
            }
            InstallComponentsPath path =
              new InstallComponentsPath(progressStep, FirstRunWizardMode.MISSING_SDK, location,
                                        mySdkState.getPackages().getRemotePkgInfos(), false);
            progressStep.setPaths(Lists.newArrayList(path));
            addPath(path);
            addPath(new SingleStepPath(progressStep));
            super.init();
          }

          @Override
          public void performFinishingActions() {
            final File newPath = IdeSdks.getAndroidSdkPath();
            if (newPath != null) {
              mySdkState = SdkState.getInstance(AndroidSdkData.getSdkData(newPath));
              ApplicationManager.getApplication().invokeLater(new Runnable() {
                @Override
                public void run() {
                  mySdkLocation.setText(newPath.getAbsolutePath());
                  refresh();
                }
              });
            }
          }

          @NotNull
          @Override
          protected String getProgressTitle() {
            return "Setting up SDK...";
          }

          @Override
          protected String getWizardActionDescription() {
            return "Setting up SDK...";
          }
        };
        wizard.init();
        wizard.show();
      }
    });
    mySdkLocation.setEditable(false);
    mySdkErrorLabel.setIcon(AllIcons.General.BalloonError);
    mySdkErrorLabel.setForeground(JBColor.RED);
  }

  public void setIncludePreview(boolean includePreview) {
    myIncludePreview = includePreview;
    myChannelLink.setVisible(myHasPreview && !myIncludePreview);
    myPlatformComponentsPanel.setIncludePreview(includePreview);
    myToolComponentsPanel.setIncludePreview(includePreview);
<<<<<<< HEAD
    loadPackages();
  }

  public String getSdkPath() {
    return mySdkLocation.getText();
=======
    loadPackages(mySdkState.getPackages());
>>>>>>> 5e53b3dc
  }

  public JComponent getComponent() {
    return myRootPane;
  }

  public boolean isModified() {
    return myPlatformComponentsPanel.isModified() || myToolComponentsPanel.isModified() || myUpdateSitesPanel.isModified();
  }

  static void setTreeTableProperties(final TreeTableView tt, UpdaterTreeNode.Renderer renderer, final ChangeListener listener) {
    tt.setTreeCellRenderer(renderer);
    new CheckboxClickListener(tt, renderer).installOn(tt);
    TreeUtil.installActions(tt.getTree());

    tt.getTree().setToggleClickCount(0);
    tt.getTree().setShowsRootHandles(true);

    setTableProperties(tt, listener);
  }

  static void setTableProperties(@NotNull final JTable table, @Nullable final ChangeListener listener) {
    assert table instanceof SelectionProvider;
    ActionMap am = table.getActionMap();
    final CycleAction forwardAction = new CycleAction(false);
    final CycleAction backwardAction = new CycleAction(true);
    am.put("selectPreviousColumnCell", backwardAction);
    am.put("selectNextColumnCell", forwardAction);

    table.addKeyListener(new KeyAdapter() {
      @Override
      public void keyTyped(KeyEvent e) {
        if (e.getKeyChar() == KeyEvent.VK_ENTER || e.getKeyChar() == KeyEvent.VK_SPACE) {
          List<MultiStateRow> selection = (List<MultiStateRow>)((SelectionProvider)table).getSelection();
          for (MultiStateRow node : selection) {
            node.cycleState();
            table.repaint();
            if (listener != null) {
              listener.stateChanged(new ChangeEvent(node));
            }
          }
        }
      }
    });
    table.addFocusListener(new FocusListener() {
      @Override
      public void focusLost(FocusEvent e) {
        if (e.getOppositeComponent() != null) {
          table.getSelectionModel().clearSelection();
        }
      }

      @Override
      public void focusGained(FocusEvent e) {
        JTable table = (JTable)e.getSource();
        if (table.getSelectionModel().getMinSelectionIndex() != -1) {
          return;
        }
        if (e instanceof CausedFocusEvent && ((CausedFocusEvent)e).getCause() == CausedFocusEvent.Cause.TRAVERSAL_BACKWARD) {
          backwardAction.doAction(table);
        }
        else {
          forwardAction.doAction(table);
        }
      }
    });
  }

  protected static void resizeColumnsToFit(JTable table) {
    TableColumnModel columnModel = table.getColumnModel();
    for (int column = 1; column < table.getColumnCount(); column++) {
      int width = 50;
      for (int row = 0; row < table.getRowCount(); row++) {
        TableCellRenderer renderer = table.getCellRenderer(row, column);
        Component comp = table.prepareRenderer(renderer, row, column);
        width = Math.max(comp.getPreferredSize().width + 1, width);
      }
      columnModel.getColumn(column).setPreferredWidth(width);
    }
  }

  public void refresh() {
    validate();

    myPlatformComponentsPanel.startLoading();
    myToolComponentsPanel.startLoading();
    myUpdateSitesPanel.startLoading();

    SdkLoadedCallback remoteComplete = new SdkLoadedCallback(true) {
      @Override
      public void doRun(@NotNull SdkPackages packages) {
        updateItems(packages);
        myPlatformComponentsPanel.finishLoading();
        myToolComponentsPanel.finishLoading();
        myUpdateSitesPanel.finishLoading();
      }
    };
    mySdkState.loadAsync(SdkState.DEFAULT_EXPIRATION_PERIOD_MS, false, myUpdater, remoteComplete, null, true);
  }

  private void validate() {
    AndroidSdkData data = mySdkState.getSdkData();
    File sdkLocation = null;
    if (data != null) {
      sdkLocation = data.getLocation();
    }
    WizardUtils.ValidationResult result =
      WizardUtils.validateLocation(sdkLocation != null ? sdkLocation.getAbsolutePath() : null, "Android SDK Location", false);
    myTabPane.setEnabled(!result.isError());
    myPlatformComponentsPanel.setEnabled(!result.isError());
    mySdkLocationLabel.setForeground(result.isOk() ? JBColor.foreground() : JBColor.RED);
    mySdkErrorLabel.setVisible(!result.isOk());
    if (!result.isOk()) {
      mySdkErrorLabel.setText(result.getFormattedMessage());
    }
  }

  private void loadPackages(SdkPackages packages) {
    Multimap<AndroidVersion, UpdatablePkgInfo> platformPackages = TreeMultimap.create();
    Set<UpdatablePkgInfo> buildToolsPackages = Sets.newTreeSet();
    Set<UpdatablePkgInfo> toolsPackages = Sets.newTreeSet();
    for (UpdatablePkgInfo info : packages.getConsolidatedPkgs().values()) {
      IPkgDesc desc = info.getPkgDesc(myIncludePreview);
      if (desc == null) {
        // We're not looking for previews, and this only has a preview available.
        continue;
      }
      AndroidVersion version = desc.getAndroidVersion();
      PkgType type = info.getPkgDesc(myIncludePreview).getType();
      if (type == PkgType.PKG_SAMPLE) {
        continue;
      }
      if (version != null && type != PkgType.PKG_DOC) {
        platformPackages.put(version, info);
      }
      else if (type == PkgType.PKG_BUILD_TOOLS) {
        buildToolsPackages.add(info);
      }
      else {
        toolsPackages.add(info);
      }
      if (info.hasPreview()) {
        myHasPreview = true;
      }
    }
    myChannelLink.setVisible(myHasPreview && !myIncludePreview);
    myPlatformComponentsPanel.setPackages(platformPackages);
    myToolComponentsPanel.setPackages(toolsPackages, buildToolsPackages);
  }

  private void updateItems(SdkPackages packages) {
    myPlatformComponentsPanel.clearState();
    myToolComponentsPanel.clearState();
    loadPackages(packages);
  }

  public Collection<NodeStateHolder> getStates() {
    List<NodeStateHolder> result = Lists.newArrayList();
    result.addAll(myPlatformComponentsPanel.myStates);
    result.addAll(myToolComponentsPanel.myStates);
    return result;
  }

  public void reset() {
    refresh();
    File path = IdeSdks.getAndroidSdkPath();
    if (path != null) {
      mySdkLocation.setText(path.getPath());
    }
    myPlatformComponentsPanel.reset();
    myToolComponentsPanel.reset();
    myUpdateSitesPanel.reset();
  }

  public void disposeUIResources() {
    mySdkSources.removeChangeListener(mySourcesChangeListener);
  }

  public void saveSources() {
    myUpdateSitesPanel.save();
  }

  private static class CycleAction extends AbstractAction {
    boolean myBackward;

    CycleAction(boolean backward) {
      myBackward = backward;
    }

    @Override
    public void actionPerformed(ActionEvent evt) {
      doAction((JTable)evt.getSource());
    }

    public void doAction(JTable table) {
      KeyboardFocusManager manager = KeyboardFocusManager.getCurrentKeyboardFocusManager();
      ListSelectionModel selectionModel = table.getSelectionModel();
      int row = myBackward ? selectionModel.getMinSelectionIndex() : selectionModel.getMaxSelectionIndex();

      if (row == -1) {
        if (myBackward) {
          row = table.getRowCount();
        }
      }
      row += myBackward ? -1 : 1;
      if (row < 0) {
        manager.focusPreviousComponent(table);
      }
      else if (row >= table.getRowCount()) {
        manager.focusNextComponent(table);
      }
      else {
        selectionModel.setSelectionInterval(row, row);
        table.setColumnSelectionInterval(1, 1);
        table.scrollRectToVisible(table.getCellRect(row, 1, true));
      }
      table.repaint();
    }
  }
}<|MERGE_RESOLUTION|>--- conflicted
+++ resolved
@@ -200,15 +200,7 @@
     myChannelLink.setVisible(myHasPreview && !myIncludePreview);
     myPlatformComponentsPanel.setIncludePreview(includePreview);
     myToolComponentsPanel.setIncludePreview(includePreview);
-<<<<<<< HEAD
-    loadPackages();
-  }
-
-  public String getSdkPath() {
-    return mySdkLocation.getText();
-=======
     loadPackages(mySdkState.getPackages());
->>>>>>> 5e53b3dc
   }
 
   public JComponent getComponent() {
