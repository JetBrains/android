/*
 * Copyright (C) 2015 The Android Open Source Project
 *
 * Licensed under the Apache License, Version 2.0 (the "License");
 * you may not use this file except in compliance with the License.
 * You may obtain a copy of the License at
 *
 *      http://www.apache.org/licenses/LICENSE-2.0
 *
 * Unless required by applicable law or agreed to in writing, software
 * distributed under the License is distributed on an "AS IS" BASIS,
 * WITHOUT WARRANTIES OR CONDITIONS OF ANY KIND, either express or implied.
 * See the License for the specific language governing permissions and
 * limitations under the License.
 */
package com.android.tools.idea.updater.configure;

import com.android.repository.api.*;
import com.android.repository.api.RepoManager.RepoLoadedCallback;
import com.android.repository.impl.meta.RepositoryPackages;
import com.android.repository.impl.meta.TypeDetails;
import com.android.sdklib.AndroidVersion;
import com.android.sdklib.repository.meta.DetailsTypes;
import com.android.tools.analytics.UsageTracker;
<<<<<<< HEAD
import com.android.tools.idea.IdeInfo;
import com.android.tools.idea.gradle.util.LocalProperties;
import com.android.tools.idea.npw.PathValidationResult;
import com.android.tools.idea.npw.PathValidationResult.WritableCheckMode;
import com.android.tools.idea.observable.BindingsManager;
import com.android.tools.idea.observable.adapters.AdapterProperty;
import com.android.tools.idea.observable.core.OptionalValueProperty;
import com.android.tools.idea.observable.ui.SelectedItemProperty;
import com.android.tools.idea.observable.ui.TextProperty;
=======
import com.android.tools.idea.gradle.util.LocalProperties;
import com.android.tools.idea.npw.WizardUtils;
import com.android.tools.idea.npw.WizardUtils.ValidationResult;
import com.android.tools.idea.npw.WizardUtils.WritableCheckMode;
>>>>>>> 267d1788
import com.android.tools.idea.sdk.IdeSdks;
import com.android.tools.idea.sdk.progress.StudioProgressRunner;
import com.android.tools.idea.ui.ApplicationUtils;
import com.android.tools.idea.ui.properties.BindingsManager;
import com.android.tools.idea.ui.properties.adapters.AdapterProperty;
import com.android.tools.idea.ui.properties.core.OptionalValueProperty;
import com.android.tools.idea.ui.properties.swing.TextProperty;
import com.android.tools.idea.welcome.config.FirstRunWizardMode;
import com.android.tools.idea.welcome.install.FirstRunWizardDefaults;
import com.android.tools.idea.welcome.wizard.deprecated.ConsolidatedProgressStep;
import com.android.tools.idea.welcome.wizard.deprecated.InstallComponentsPath;
import com.android.tools.idea.wizard.WizardConstants;
import com.android.tools.idea.wizard.dynamic.DialogWrapperHost;
import com.android.tools.idea.wizard.dynamic.DynamicWizard;
import com.android.tools.idea.wizard.dynamic.DynamicWizardHost;
import com.android.tools.idea.wizard.dynamic.SingleStepPath;
import com.google.common.collect.*;
import com.google.wireless.android.sdk.stats.AndroidStudioEvent;
import com.google.wireless.android.sdk.stats.AndroidStudioEvent.EventCategory;
import com.google.wireless.android.sdk.stats.AndroidStudioEvent.EventKind;
import com.intellij.facet.ProjectFacetManager;
import com.intellij.icons.AllIcons;
import com.intellij.openapi.Disposable;
import com.intellij.openapi.application.ApplicationManager;
import com.intellij.openapi.application.ModalityState;
import com.intellij.openapi.diagnostic.Logger;
import com.intellij.openapi.options.Configurable;
import com.intellij.openapi.options.ShowSettingsUtil;
import com.intellij.openapi.project.Project;
import com.intellij.openapi.project.ProjectManager;
import com.intellij.openapi.updateSettings.impl.UpdateSettingsConfigurable;
import com.intellij.openapi.util.io.FileUtil;
import com.intellij.openapi.util.text.StringUtil;
import com.intellij.ui.HyperlinkAdapter;
import com.intellij.ui.HyperlinkLabel;
import com.intellij.ui.JBColor;
import com.intellij.ui.components.JBLabel;
import com.intellij.ui.components.JBTabbedPane;
import com.intellij.ui.dualView.TreeTableView;
import com.intellij.ui.table.SelectionProvider;
import com.intellij.util.containers.HashSet;
import com.intellij.util.ui.accessibility.ScreenReader;
import com.intellij.util.ui.tree.TreeUtil;
import org.jetbrains.android.facet.AndroidFacet;
import org.jetbrains.android.sdk.AndroidSdkData;
import org.jetbrains.annotations.NotNull;
import org.jetbrains.annotations.Nullable;
import sun.awt.CausedFocusEvent;

import javax.swing.*;
import javax.swing.event.ChangeEvent;
import javax.swing.event.ChangeListener;
import javax.swing.event.HyperlinkEvent;
import javax.swing.table.TableCellRenderer;
import javax.swing.table.TableColumnModel;
import java.awt.*;
import java.awt.event.*;
import java.io.File;
import java.io.IOException;
import java.util.*;
import java.util.List;
<<<<<<< HEAD

import static com.android.tools.idea.npw.PathValidationResult.validateLocation;
=======
>>>>>>> 267d1788

/**
 * Main panel for {@link SdkUpdaterConfigurable}
 */
public class SdkUpdaterConfigPanel implements Disposable {
  /**
   * Main panel for the SDK configurable.
   */
  private JPanel myRootPane;

  /**
   * "Android SDK Location" text box at the top, used in the single-SDK case (this is always the case in Studio).
   */
  private JTextField mySdkLocationTextField;

  /**
   * SDK Location chooser for the multi-SDK case (for non-gradle projects in IJ).
   */
  private JComboBox<File> mySdkLocationChooser;

  /**
   * Label for SDK location.
   */
  private JBLabel mySdkLocationLabel;

  /**
   * Panel for switching between the multi- and single-SDK cases.
   */
  private JPanel mySdkLocationPanel;

  /**
   * Link to allow you to edit the SDK location.
   */
  private HyperlinkLabel myEditSdkLink;

  /**
   * Error message that shows if the selected SDK location is invalid.
   */
  private JBLabel mySdkErrorLabel;

  /**
   * Panel showing platform-specific components.
   */
  private PlatformComponentsPanel myPlatformComponentsPanel;

  /**
   * Panel showing non-platform-specific components.
   */
  private ToolComponentsPanel myToolComponentsPanel;

  /**
   * Panel showing what remote sites are checked for updates and new components.
   */
  private UpdateSitesPanel myUpdateSitesPanel;

  /**
   * Link to let you switch to the preview channel if there are previews available.
   */
  private HyperlinkLabel myChannelLink;

  /**
   * Tab pane containing {@link #myPlatformComponentsPanel}, {@link #myToolComponentsPanel}, and {@link #myUpdateSitesPanel}.
   */
  private JBTabbedPane myTabPane;

  /**
   * {@link Downloader} for fetching remote source lists and packages.
   */
  private final Downloader myDownloader;

  /**
   * Settings for the downloader.
   */
  private final SettingsController mySettings;

  /**
   * Reference to the {@link Configurable} that created us, for retrieving SDK state.
   */
  private final SdkUpdaterConfigurable myConfigurable;

  private final OptionalValueProperty<File> mySelectedSdkLocation = new OptionalValueProperty<>();

  private final BindingsManager myBindingsManager = new BindingsManager();

  /**
   * {@link RepoLoadedCallback} that runs when we've finished reloading our local packages.
   */
  private final RepoLoadedCallback myLocalUpdater = packages -> ApplicationManager.getApplication().invokeLater(
    () -> loadPackages(packages), ModalityState.any());

  /**
   * {@link RepoLoadedCallback} that runs when we've completely finished reloading our packages.
   */
  private final RepoLoadedCallback myRemoteUpdater = new RepoLoadedCallback() {
    @Override
    public void doRun(@NotNull final RepositoryPackages packages) {
      ApplicationManager.getApplication().invokeLater(() -> {
        loadPackages(packages);
        myPlatformComponentsPanel.finishLoading();
        myToolComponentsPanel.finishLoading();
      }, ModalityState.any());
    }
  };

  /**
   * Construct a new SdkUpdaterConfigPanel.
   *
   * @param channelChangedCallback Callback to allow us to notify the channel picker panel if we change the selected channel.
   * @param downloader             {@link Downloader} to download remote site lists and for installing packages. If {@code null} we will
   *                               only show local packages.
   * @param settings               {@link SettingsController} for e.g. proxy settings.
   * @param configurable           The {@link SdkUpdaterConfigurable} that created this.
   */
  public SdkUpdaterConfigPanel(@NotNull final Runnable channelChangedCallback,
                               @Nullable Downloader downloader,
                               @Nullable SettingsController settings,
                               @NotNull SdkUpdaterConfigurable configurable) {
    UsageTracker.getInstance().log(AndroidStudioEvent.newBuilder()
                                     .setCategory(EventCategory.SDK_MANAGER)
                                     .setKind(EventKind.SDK_MANAGER_LOADED));

    myConfigurable = configurable;
    myUpdateSitesPanel.setConfigurable(configurable);
    myDownloader = downloader;
    mySettings = settings;

    Collection<File> sdkLocations = getSdkLocations();
    mySelectedSdkLocation.set(sdkLocations.stream().findFirst());
    mySelectedSdkLocation.addListener(sender -> ApplicationManager.getApplication().invokeLater(this::reset));
<<<<<<< HEAD
    if (IdeInfo.getInstance().isAndroidStudio()) {
      ((CardLayout)mySdkLocationPanel.getLayout()).show(mySdkLocationPanel, "SingleSdk");
      setUpSingleSdkChooser();
      myBindingsManager.bindTwoWay(
        mySelectedSdkLocation,
        new AdapterProperty<String, Optional<File>>(new TextProperty(mySdkLocationTextField), mySelectedSdkLocation.get()) {
          @Nullable
          @Override
          protected Optional<File> convertFromSourceType(@NotNull String value) {
            if (value.isEmpty()) {
              return Optional.empty();
            }
            return Optional.of(new File(value));
          }

          @SuppressWarnings("OptionalUsedAsFieldOrParameterType")
          @NotNull
          @Override
          protected String convertFromDestType(@NotNull Optional<File> value) {
            return value.isPresent() ? value.get().getPath() : "";
          }
        });
    }
    else {
      ((CardLayout)mySdkLocationPanel.getLayout()).show(mySdkLocationPanel, "MultiSdk");
      sdkLocations.forEach(location -> mySdkLocationChooser.addItem(location));
      myBindingsManager.bindTwoWay(mySelectedSdkLocation,
                                   new SelectedItemProperty<>(mySdkLocationChooser));
    }
=======

    ((CardLayout)mySdkLocationPanel.getLayout()).show(mySdkLocationPanel, "SingleSdk");
    setUpSingleSdkChooser();
    myBindingsManager.bindTwoWay(
      mySelectedSdkLocation,
      new AdapterProperty<String, Optional<File>>(new TextProperty(mySdkLocationTextField), mySelectedSdkLocation.get()) {
        @Nullable
        @Override
        protected Optional<File> convertFromSourceType(@NotNull String value) {
          if (value.isEmpty()) {
            return Optional.empty();
          }
          return Optional.of(new File(value));
        }

        @SuppressWarnings("OptionalUsedAsFieldOrParameterType")
        @NotNull
        @Override
        protected String convertFromDestType(@NotNull Optional<File> value) {
          return value.isPresent() ? value.get().getPath() : "";
        }
      });

>>>>>>> 267d1788
    myChannelLink.setHyperlinkText("Preview packages available! ", "Switch", " to Preview Channel to see them");
    myChannelLink.addHyperlinkListener(new HyperlinkAdapter() {
      @Override
      protected void hyperlinkActivated(HyperlinkEvent e) {
        UpdateSettingsConfigurable settings = new UpdateSettingsConfigurable(false);
        ShowSettingsUtil.getInstance().editConfigurable(getComponent(), settings);
        channelChangedCallback.run();
      }
    });

    myToolComponentsPanel.setConfigurable(myConfigurable);
    myPlatformComponentsPanel.setConfigurable(myConfigurable);
  }

  /**
   * @return The path to the current sdk to show, or {@code null} if none is selected.
   */
  @Nullable
  File getSelectedSdkLocation() {
    return mySelectedSdkLocation.get().orElse(null);
  }

  @NotNull
  private static Collection<File> getSdkLocations() {
<<<<<<< HEAD
    if (IdeInfo.getInstance().isAndroidStudio()) {
      File androidHome = IdeSdks.getInstance().getAndroidSdkPath();
      if (androidHome != null) {
        return ImmutableList.of(androidHome);
      }
=======
    File androidHome = IdeSdks.getInstance().getAndroidSdkPath();
    if (androidHome != null) {
      return ImmutableList.of(androidHome);
>>>>>>> 267d1788
    }

    Set<File> locations = new HashSet<>();
    // We don't check Projects.isGradleProject(project) because it may return false if the last sync failed, even if it is a
    // Gradle project.
    for (Project project : ProjectManager.getInstance().getOpenProjects()) {
      try {
        LocalProperties localProperties = new LocalProperties(project);
        File androidSdkPath = localProperties.getAndroidSdkPath();
        if (androidSdkPath != null) {
          locations.add(androidSdkPath);
          continue;
        }
      }
      catch (IOException ignored) {
        Logger.getInstance(SdkUpdaterConfigPanel.class)
          .info("Unable to read local.properties file from project: " + project.getName(), ignored);
      }

      List<AndroidFacet> facets = ProjectFacetManager.getInstance(project).getFacets(AndroidFacet.ID);
<<<<<<< HEAD
      assert !facets.isEmpty();
=======
>>>>>>> 267d1788

      for (AndroidFacet facet : facets) {
        AndroidSdkData sdkData = facet.getConfiguration().getAndroidSdk();
        if (sdkData != null) {
          locations.add(sdkData.getLocation());
        }
      }
    }
    return locations;
  }

  private void setUpSingleSdkChooser() {
    myEditSdkLink.setHyperlinkText("Edit");
    myEditSdkLink.addHyperlinkListener(new HyperlinkAdapter() {
      @Override
      protected void hyperlinkActivated(HyperlinkEvent e) {
        final DynamicWizardHost host = new DialogWrapperHost(null);
        DynamicWizard wizard = new DynamicWizard(null, null, "SDK Setup", host) {
          @Override
          public void init() {
            DownloadingComponentsStep progressStep = new DownloadingComponentsStep(myHost.getDisposable(), myHost);

            String sdkPath = mySdkLocationTextField.getText();
            File location;
            if (StringUtil.isEmpty(sdkPath)) {
              location = FirstRunWizardDefaults.getInitialSdkLocation(FirstRunWizardMode.MISSING_SDK);
            }
            else {
              location = new File(sdkPath);
            }

            InstallComponentsPath path =
              new InstallComponentsPath(FirstRunWizardMode.MISSING_SDK, location, progressStep, false);

            progressStep.setInstallComponentsPath(path);

            addPath(path);
            addPath(new SingleStepPath(progressStep));
            super.init();
          }

          @Override
          public void performFinishingActions() {
            File sdkLocation = IdeSdks.getInstance().getAndroidSdkPath();

            if (sdkLocation == null) {
              return;
            }

            String stateSdkLocationPath = myState.get(WizardConstants.KEY_SDK_INSTALL_LOCATION);
            assert stateSdkLocationPath != null;

            File stateSdkLocation = new File(stateSdkLocationPath);

            if (!FileUtil.filesEqual(sdkLocation, stateSdkLocation)) {
              setAndroidSdkLocation(stateSdkLocation);
              sdkLocation = stateSdkLocation;
            }

            mySelectedSdkLocation.setValue(sdkLocation);
          }

          @NotNull
          @Override
          protected String getProgressTitle() {
            return "Setting up SDK...";
          }

          @Override
          protected String getWizardActionDescription() {
            return "Setting up SDK...";
          }
        };
        wizard.init();
        wizard.show();
      }
    });
    mySdkLocationTextField.setEditable(false);
  }

  @Override
  public void dispose() {
    myBindingsManager.releaseAll();
  }

  private static final class DownloadingComponentsStep extends ConsolidatedProgressStep {
    private InstallComponentsPath myInstallComponentsPath;

    private DownloadingComponentsStep(@NotNull Disposable disposable, @NotNull DynamicWizardHost host) {
      super(disposable, host);
    }

    private void setInstallComponentsPath(InstallComponentsPath installComponentsPath) {
      setPaths(Collections.singletonList(installComponentsPath));
      myInstallComponentsPath = installComponentsPath;
    }

    @Override
    public boolean isStepVisible() {
      return myInstallComponentsPath.shouldDownloadingComponentsStepBeShown();
    }
  }

  private static void setAndroidSdkLocation(final File sdkLocation) {
    ApplicationUtils.invokeWriteActionAndWait(ModalityState.any(), () -> {
      // TODO Do we have to pass the default project here too instead of null?
      IdeSdks.getInstance().setAndroidSdkPath(sdkLocation, null);
    });
  }

  /**
   * Gets our main component. Useful for e.g. creating modal dialogs that need to show on top of this (that is, with this as the parent).
   */
  public JComponent getComponent() {
    return myRootPane;
  }

  /**
   * @return {@code true} if the user has made any changes, and the "apply" button should be active and "Reset" link shown.
   */
  public boolean isModified() {
    return myPlatformComponentsPanel.isModified() || myToolComponentsPanel.isModified() || myUpdateSitesPanel.isModified();
  }

  /**
   * Sets the standard properties for our {@link TreeTableView}s (platform and tools panels).
   *
   * @param tt       The {@link TreeTableView} for which to set properties.
   * @param renderer The {@link UpdaterTreeNode.Renderer} that renders the table.
   * @param listener {@link ChangeListener} to be notified when a node's state is changed.
   */
  static void setTreeTableProperties(final TreeTableView tt, UpdaterTreeNode.Renderer renderer, final ChangeListener listener) {
    tt.setTreeCellRenderer(renderer);
    new CheckboxClickListener(tt, renderer).installOn(tt);
    TreeUtil.installActions(tt.getTree());

    tt.getTree().setToggleClickCount(0);
    tt.getTree().setShowsRootHandles(true);

    setTableProperties(tt, listener);
  }

  /**
   * Sets the standard properties for our {@link JTable}s (platform, tools, and sources panels).
   *
   * @param table    The {@link JTable} for which to set properties.
   * @param listener {@link ChangeListener} to be notified when a node's state is changed.
   */
  static void setTableProperties(@NotNull final JTable table, @Nullable final ChangeListener listener) {
    assert table instanceof SelectionProvider;
    ActionMap am = table.getActionMap();
    final CycleAction forwardAction = new CycleAction(false);
    final CycleAction backwardAction = new CycleAction(true);

    // With a screen reader, we need to let the user navigate through all the
    // cells so that they can be read, so don't override the prev/next cell actions.
    if (!ScreenReader.isActive()) {
      am.put("selectPreviousColumnCell", backwardAction);
      am.put("selectNextColumnCell", forwardAction);
    }

    table.addKeyListener(new KeyAdapter() {
      @Override
      public void keyTyped(KeyEvent e) {
        if (e.getKeyChar() == KeyEvent.VK_ENTER || e.getKeyChar() == KeyEvent.VK_SPACE) {
          @SuppressWarnings("unchecked") Iterable<MultiStateRow> selection =
            (Iterable<MultiStateRow>)((SelectionProvider)table).getSelection();

          for (MultiStateRow node : selection) {
            node.cycleState();
            table.repaint();
            if (listener != null) {
              listener.stateChanged(new ChangeEvent(node));
            }
          }
        }
      }
    });
    table.addFocusListener(new FocusListener() {
      @Override
      public void focusLost(FocusEvent e) {
        if (e.getOppositeComponent() != null) {
          table.getSelectionModel().clearSelection();
        }
      }

      @Override
      public void focusGained(FocusEvent e) {
        JTable table = (JTable)e.getSource();
        if (table.getSelectionModel().getMinSelectionIndex() != -1) {
          return;
        }
        if (e instanceof CausedFocusEvent && ((CausedFocusEvent)e).getCause() == CausedFocusEvent.Cause.TRAVERSAL_BACKWARD) {
          backwardAction.doAction(table);
        }
        else {
          forwardAction.doAction(table);
        }
      }
    });
  }

  /**
   * Helper to size a table's columns to fit their normal contents.
   */
  protected static void resizeColumnsToFit(JTable table) {
    TableColumnModel columnModel = table.getColumnModel();
    for (int column = 1; column < table.getColumnCount(); column++) {
      int width = 50;
      for (int row = 0; row < table.getRowCount(); row++) {
        TableCellRenderer renderer = table.getCellRenderer(row, column);
        Component comp = table.prepareRenderer(renderer, row, column);
        width = Math.max(comp.getPreferredSize().width + 1, width);
      }
      columnModel.getColumn(column).setPreferredWidth(width);
    }
  }

  /**
   * Revalidates and refreshes our packages. Notifies platform and tools components of the start and end, so they can update their UIs.
   */
  public void refresh() {
    validate();

    myPlatformComponentsPanel.startLoading();
    myToolComponentsPanel.startLoading();

    // TODO: make progress runner handle invokes?
    Project[] projects = ProjectManager.getInstance().getOpenProjects();
    StudioProgressRunner progressRunner =
<<<<<<< HEAD
      new StudioProgressRunner(false, true, false, "Loading SDK", projects.length == 0 ? null : projects[0]);
=======
      new StudioProgressRunner(false, false, "Loading SDK", false, projects.length == 0 ? null : projects[0]);
>>>>>>> 267d1788
    myConfigurable.getRepoManager()
      .load(0, ImmutableList.of(myLocalUpdater), ImmutableList.of(myRemoteUpdater), null,
            progressRunner, myDownloader, mySettings, false);
  }

  /**
   * Validates {@link #mySdkLocationTextField} and shows appropriate errors in the UI if needed.
   */
  private void validate() {
    File sdkLocation = myConfigurable.getRepoManager().getLocalPath();
    String sdkLocationPath = sdkLocation == null ? null : sdkLocation.getAbsolutePath();

    PathValidationResult result =
      validateLocation(sdkLocationPath, "Android SDK location", false, WritableCheckMode.NOT_WRITABLE_IS_WARNING);

    switch (result.getStatus()) {
      case OK:
        mySdkLocationLabel.setForeground(JBColor.foreground());
        mySdkErrorLabel.setVisible(false);
        myPlatformComponentsPanel.setEnabled(true);
        myTabPane.setEnabled(true);

        break;
      case WARN:
        mySdkErrorLabel.setIcon(AllIcons.General.BalloonWarning);
        mySdkErrorLabel.setText(result.getFormattedMessage());
        mySdkErrorLabel.setVisible(true);

        myPlatformComponentsPanel.setEnabled(true);
        myTabPane.setEnabled(true);

        break;
      case ERROR:
        mySdkErrorLabel.setIcon(AllIcons.General.BalloonError);
        mySdkErrorLabel.setText(result.getFormattedMessage());
        mySdkErrorLabel.setVisible(true);

        myPlatformComponentsPanel.setEnabled(false);
        myTabPane.setEnabled(false);

        break;
    }
  }

  private void loadPackages(RepositoryPackages packages) {
    Multimap<AndroidVersion, UpdatablePackage> platformPackages = TreeMultimap.create();
    Set<UpdatablePackage> toolsPackages = Sets.newTreeSet();
    for (UpdatablePackage info : packages.getConsolidatedPkgs().values()) {
      RepoPackage p = info.getRepresentative();
      TypeDetails details = p.getTypeDetails();
      if (details instanceof DetailsTypes.ApiDetailsType) {
        platformPackages.put(((DetailsTypes.ApiDetailsType)details).getAndroidVersion(), info);
      }
      else {
        toolsPackages.add(info);
      }
    }
    // TODO: when should we show this?
    //myChannelLink.setVisible(myHasPreview && !myIncludePreview);
    myPlatformComponentsPanel.setPackages(platformPackages);
    myToolComponentsPanel.setPackages(toolsPackages);
  }

  /**
   * Gets the consolidated list of {@link PackageNodeModel}s from our children so they can be applied.
   *
   * @return
   */
  public Collection<PackageNodeModel> getStates() {
    List<PackageNodeModel> result = Lists.newArrayList();
    result.addAll(myPlatformComponentsPanel.myStates);
    result.addAll(myToolComponentsPanel.myStates);
    return result;
  }

  /**
   * Resets our state back to what it was before the user made any changes.
   */
  public void reset() {
    refresh();
    Collection<File> sdkLocations = getSdkLocations();
    if (getSdkLocations().size() == 1) {
      mySdkLocationTextField.setText(sdkLocations.iterator().next().getPath());
    }
    myPlatformComponentsPanel.reset();
    myToolComponentsPanel.reset();
    myUpdateSitesPanel.reset();
  }

  /**
   * Save any changes to our {@link RepositorySource}s.
   */
  public void saveSources() {
    myUpdateSitesPanel.save();
  }

  /**
   * Create our UI components that need custom creation.
   */
  private void createUIComponents() {
    myUpdateSitesPanel = new UpdateSitesPanel(this::refresh);
  }

  /**
   * Generic action to cycle through the rows in a table, either forward or backward.
   */
  private static class CycleAction extends AbstractAction {
    final boolean myBackward;

    CycleAction(boolean backward) {
      myBackward = backward;
    }

    @Override
    public void actionPerformed(ActionEvent evt) {
      doAction((JTable)evt.getSource());
    }

    public void doAction(JTable table) {
      KeyboardFocusManager manager = KeyboardFocusManager.getCurrentKeyboardFocusManager();
      ListSelectionModel selectionModel = table.getSelectionModel();
      int row = myBackward ? selectionModel.getMinSelectionIndex() : selectionModel.getMaxSelectionIndex();

      if (row == -1) {
        if (myBackward) {
          row = table.getRowCount();
        }
      }
      row += myBackward ? -1 : 1;
      if (row < 0) {
        manager.focusPreviousComponent(table);
      }
      else if (row >= table.getRowCount()) {
        manager.focusNextComponent(table);
      }
      else {
        selectionModel.setSelectionInterval(row, row);
        table.setColumnSelectionInterval(1, 1);
        table.scrollRectToVisible(table.getCellRect(row, 1, true));
      }
      table.repaint();
    }
  }

  /**
   * Convenience to allow us to easily and consistently implement keyboard accessibility features on our tables.
   */
  public interface MultiStateRow {
    void cycleState();
  }
}<|MERGE_RESOLUTION|>--- conflicted
+++ resolved
@@ -22,22 +22,9 @@
 import com.android.sdklib.AndroidVersion;
 import com.android.sdklib.repository.meta.DetailsTypes;
 import com.android.tools.analytics.UsageTracker;
-<<<<<<< HEAD
-import com.android.tools.idea.IdeInfo;
 import com.android.tools.idea.gradle.util.LocalProperties;
 import com.android.tools.idea.npw.PathValidationResult;
 import com.android.tools.idea.npw.PathValidationResult.WritableCheckMode;
-import com.android.tools.idea.observable.BindingsManager;
-import com.android.tools.idea.observable.adapters.AdapterProperty;
-import com.android.tools.idea.observable.core.OptionalValueProperty;
-import com.android.tools.idea.observable.ui.SelectedItemProperty;
-import com.android.tools.idea.observable.ui.TextProperty;
-=======
-import com.android.tools.idea.gradle.util.LocalProperties;
-import com.android.tools.idea.npw.WizardUtils;
-import com.android.tools.idea.npw.WizardUtils.ValidationResult;
-import com.android.tools.idea.npw.WizardUtils.WritableCheckMode;
->>>>>>> 267d1788
 import com.android.tools.idea.sdk.IdeSdks;
 import com.android.tools.idea.sdk.progress.StudioProgressRunner;
 import com.android.tools.idea.ui.ApplicationUtils;
@@ -99,11 +86,8 @@
 import java.io.IOException;
 import java.util.*;
 import java.util.List;
-<<<<<<< HEAD
 
 import static com.android.tools.idea.npw.PathValidationResult.validateLocation;
-=======
->>>>>>> 267d1788
 
 /**
  * Main panel for {@link SdkUpdaterConfigurable}
@@ -233,37 +217,6 @@
     Collection<File> sdkLocations = getSdkLocations();
     mySelectedSdkLocation.set(sdkLocations.stream().findFirst());
     mySelectedSdkLocation.addListener(sender -> ApplicationManager.getApplication().invokeLater(this::reset));
-<<<<<<< HEAD
-    if (IdeInfo.getInstance().isAndroidStudio()) {
-      ((CardLayout)mySdkLocationPanel.getLayout()).show(mySdkLocationPanel, "SingleSdk");
-      setUpSingleSdkChooser();
-      myBindingsManager.bindTwoWay(
-        mySelectedSdkLocation,
-        new AdapterProperty<String, Optional<File>>(new TextProperty(mySdkLocationTextField), mySelectedSdkLocation.get()) {
-          @Nullable
-          @Override
-          protected Optional<File> convertFromSourceType(@NotNull String value) {
-            if (value.isEmpty()) {
-              return Optional.empty();
-            }
-            return Optional.of(new File(value));
-          }
-
-          @SuppressWarnings("OptionalUsedAsFieldOrParameterType")
-          @NotNull
-          @Override
-          protected String convertFromDestType(@NotNull Optional<File> value) {
-            return value.isPresent() ? value.get().getPath() : "";
-          }
-        });
-    }
-    else {
-      ((CardLayout)mySdkLocationPanel.getLayout()).show(mySdkLocationPanel, "MultiSdk");
-      sdkLocations.forEach(location -> mySdkLocationChooser.addItem(location));
-      myBindingsManager.bindTwoWay(mySelectedSdkLocation,
-                                   new SelectedItemProperty<>(mySdkLocationChooser));
-    }
-=======
 
     ((CardLayout)mySdkLocationPanel.getLayout()).show(mySdkLocationPanel, "SingleSdk");
     setUpSingleSdkChooser();
@@ -287,7 +240,6 @@
         }
       });
 
->>>>>>> 267d1788
     myChannelLink.setHyperlinkText("Preview packages available! ", "Switch", " to Preview Channel to see them");
     myChannelLink.addHyperlinkListener(new HyperlinkAdapter() {
       @Override
@@ -312,17 +264,9 @@
 
   @NotNull
   private static Collection<File> getSdkLocations() {
-<<<<<<< HEAD
-    if (IdeInfo.getInstance().isAndroidStudio()) {
-      File androidHome = IdeSdks.getInstance().getAndroidSdkPath();
-      if (androidHome != null) {
-        return ImmutableList.of(androidHome);
-      }
-=======
     File androidHome = IdeSdks.getInstance().getAndroidSdkPath();
     if (androidHome != null) {
       return ImmutableList.of(androidHome);
->>>>>>> 267d1788
     }
 
     Set<File> locations = new HashSet<>();
@@ -343,10 +287,6 @@
       }
 
       List<AndroidFacet> facets = ProjectFacetManager.getInstance(project).getFacets(AndroidFacet.ID);
-<<<<<<< HEAD
-      assert !facets.isEmpty();
-=======
->>>>>>> 267d1788
 
       for (AndroidFacet facet : facets) {
         AndroidSdkData sdkData = facet.getConfiguration().getAndroidSdk();
@@ -577,11 +517,7 @@
     // TODO: make progress runner handle invokes?
     Project[] projects = ProjectManager.getInstance().getOpenProjects();
     StudioProgressRunner progressRunner =
-<<<<<<< HEAD
-      new StudioProgressRunner(false, true, false, "Loading SDK", projects.length == 0 ? null : projects[0]);
-=======
-      new StudioProgressRunner(false, false, "Loading SDK", false, projects.length == 0 ? null : projects[0]);
->>>>>>> 267d1788
+      new StudioProgressRunner(false, false, "Loading SDK", projects.length == 0 ? null : projects[0]);
     myConfigurable.getRepoManager()
       .load(0, ImmutableList.of(myLocalUpdater), ImmutableList.of(myRemoteUpdater), null,
             progressRunner, myDownloader, mySettings, false);
