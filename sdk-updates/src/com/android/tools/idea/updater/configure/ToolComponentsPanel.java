/*
 * Copyright (C) 2015 The Android Open Source Project
 *
 * Licensed under the Apache License, Version 2.0 (the "License");
 * you may not use this file except in compliance with the License.
 * You may obtain a copy of the License at
 *
 *      http://www.apache.org/licenses/LICENSE-2.0
 *
 * Unless required by applicable law or agreed to in writing, software
 * distributed under the License is distributed on an "AS IS" BASIS,
 * WITHOUT WARRANTIES OR CONDITIONS OF ANY KIND, either express or implied.
 * See the License for the specific language governing permissions and
 * limitations under the License.
 */
package com.android.tools.idea.updater.configure;

<<<<<<< HEAD
import com.android.repository.api.UpdatablePackage;
import com.google.common.collect.Sets;
=======
import com.android.SdkConstants;
import com.android.repository.api.RepoPackage;
import com.android.repository.api.UpdatablePackage;
import com.android.sdklib.repository.installer.MavenInstallListener;
import com.android.sdklib.repository.meta.DetailsTypes;
import com.android.tools.idea.sdk.install.patch.PatchInstallerUtil;
import com.google.common.collect.*;
>>>>>>> a001a568
import com.intellij.ui.dualView.TreeTableView;
import com.intellij.ui.treeStructure.treetable.ListTreeTableModelOnColumns;
import com.intellij.ui.treeStructure.treetable.TreeColumnInfo;
import com.intellij.util.ui.AsyncProcessIcon;
import com.intellij.util.ui.ColumnInfo;
import com.intellij.util.ui.tree.TreeUtil;
import org.jetbrains.annotations.NotNull;

import javax.swing.*;
import javax.swing.event.ChangeListener;
import java.awt.*;
<<<<<<< HEAD
import java.awt.event.ActionEvent;
import java.awt.event.ActionListener;
import java.util.Comparator;
import java.util.Enumeration;
import java.util.Set;
=======
import java.util.*;
>>>>>>> a001a568

/**
 * Panel that shows all packages not associated with an AndroidVersion.
 */
public class ToolComponentsPanel {
  private static final Set<String> MULTI_VERSION_PREFIXES =
    ImmutableSet.of(SdkConstants.FD_BUILD_TOOLS, SdkConstants.FD_LLDB, SdkConstants.FD_CMAKE);

  private TreeTableView myToolsSummaryTable;
  private JCheckBox myToolsDetailsCheckbox;
  private JPanel myToolsPanel;
  private TreeTableView myToolsDetailTable;
  private JPanel myToolsLoadingPanel;
  @SuppressWarnings("unused") private AsyncProcessIcon myToolsLoadingIcon;
  @SuppressWarnings("unused") private JPanel myRootPanel;
  private final Set<UpdatablePackage> myToolsPackages = Sets.newTreeSet(new Comparator<UpdatablePackage>() {
    @Override
    public int compare(UpdatablePackage o1, UpdatablePackage o2) {
      // Since we won't have added these packages if they don't have something we care about.
      //noinspection ConstantConditions
<<<<<<< HEAD
      return o1.getRepresentative().getDisplayName().compareTo(o2.getRepresentative().getDisplayName());
    }
  });
  private final Set<UpdatablePackage> myBuildToolsPackages = Sets.newTreeSet();
=======
      return ComparisonChain.start()
        .compare(o1.getRepresentative().getDisplayName(), o2.getRepresentative().getDisplayName())
        .compare(o1.getRepresentative().getPath(), o2.getRepresentative().getPath())
        .result();
    }
  });
  private final Multimap<String, UpdatablePackage> myMultiVersionPackages = HashMultimap.create();
  private final Multimap<String, UpdatablePackage> myMavenPackages = HashMultimap.create();
>>>>>>> a001a568

  private UpdaterTreeNode myToolsDetailsRootNode;
  private UpdaterTreeNode myToolsSummaryRootNode;

  Set<PackageNodeModel> myStates = Sets.newHashSet();

  private boolean myModified = false;
  private final ChangeListener myModificationListener = e -> refreshModified();
  private SdkUpdaterConfigurable myConfigurable;

  public ToolComponentsPanel() {
    myToolsDetailsCheckbox.addActionListener(e -> updateToolsTable());
  }

  private void updateToolsTable() {
    ((CardLayout)myToolsPanel.getLayout()).show(myToolsPanel, myToolsDetailsCheckbox.isSelected() ? "details" : "summary");
  }

  private void updateToolsItems() {
    myToolsDetailsRootNode.removeAllChildren();
    myToolsSummaryRootNode.removeAllChildren();
    myStates.clear();

<<<<<<< HEAD
    Set<UpdaterTreeNode> buildToolsNodes = Sets.newHashSet();
    UpdaterTreeNode buildToolsParent = new ParentTreeNode(null) {
      @Override
      public void customizeRenderer(Renderer renderer,
                                    JTree tree,
                                    boolean selected,
                                    boolean expanded,
                                    boolean leaf,
                                    int row,
                                    boolean hasFocus) {
        renderer.getTextRenderer().append("Android SDK Build Tools");
      }
    };
    for (UpdatablePackage info : myBuildToolsPackages) {
      NodeStateHolder holder = new NodeStateHolder(info);
      myStates.add(holder);
      UpdaterTreeNode node = new PlatformDetailsTreeNode(holder, myModificationListener);
      buildToolsParent.add(node);
      buildToolsNodes.add(node);
    }
    myToolsDetailsRootNode.add(buildToolsParent);

    myToolsSummaryRootNode.add(new BuildToolsSummaryTreeNode(buildToolsNodes));

    for (UpdatablePackage info : myToolsPackages) {
      NodeStateHolder holder = new NodeStateHolder(info);
      myStates.add(holder);
      UpdaterTreeNode node = new PlatformDetailsTreeNode(holder, myModificationListener);
      myToolsDetailsRootNode.add(node);
      if (!info.getRepresentative().obsolete()) {
        myToolsSummaryRootNode.add(new PlatformDetailsTreeNode(holder, myModificationListener));
=======
    ParentTreeNode mavenSummaryParent = new ParentTreeNode("Support Repository");
    ParentTreeNode mavenDetailsParent = new ParentTreeNode("Support Repository");

    for (String prefix : myMultiVersionPackages.keySet()) {
      Collection<UpdatablePackage> versions = myMultiVersionPackages.get(prefix);
      Set<DetailsTreeNode> detailsNodes = new TreeSet<>();
      boolean isMaven = false;
      for (UpdatablePackage info : versions) {
        RepoPackage representative = info.getRepresentative();
        if (representative.getTypeDetails() instanceof DetailsTypes.MavenType) {
          isMaven = true;
        }

        PackageNodeModel model = new PackageNodeModel(info);
        myStates.add(model);

        detailsNodes.add(new DetailsTreeNode(model, myModificationListener, myConfigurable));
      }
      MultiVersionTreeNode summaryNode = new MultiVersionTreeNode(detailsNodes);
      if (isMaven) {
        mavenSummaryParent.add(summaryNode);
      }
      else {
        myToolsSummaryRootNode.add(summaryNode);
      }

      UpdaterTreeNode multiVersionParent = new ParentTreeNode(summaryNode.getDisplayName());
      detailsNodes.forEach(multiVersionParent::add);
      if (isMaven) {
        mavenDetailsParent.add(multiVersionParent);
      }
      else {
        myToolsDetailsRootNode.add(multiVersionParent);
      }
    }
    for (UpdatablePackage info : myToolsPackages) {
      PackageNodeModel holder = new PackageNodeModel(info);
      myStates.add(holder);
      UpdaterTreeNode node = new DetailsTreeNode(holder, myModificationListener, myConfigurable);
      boolean isMaven = info.getPath().endsWith(RepoPackage.PATH_SEPARATOR + MavenInstallListener.MAVEN_DIR_NAME);
      if (isMaven) {
        mavenDetailsParent.add(node);
      }
      else {
        myToolsDetailsRootNode.add(node);
>>>>>>> a001a568
      }
      if (!info.getRepresentative().obsolete()) {
        UpdaterTreeNode summaryNode = new DetailsTreeNode(holder, myModificationListener, myConfigurable);
        if (isMaven) {
          mavenSummaryParent.add(summaryNode);
        }
        else {
          myToolsSummaryRootNode.add(summaryNode);
        }
      }
    }
    if (mavenSummaryParent.getChildCount() > 0) {
      myToolsSummaryRootNode.add(mavenSummaryParent);
      myToolsDetailsRootNode.add(mavenDetailsParent);
    }
    refreshModified();
    SdkUpdaterConfigPanel.resizeColumnsToFit(myToolsDetailTable);
    SdkUpdaterConfigPanel.resizeColumnsToFit(myToolsSummaryTable);
    myToolsDetailTable.updateUI();
    myToolsSummaryTable.updateUI();
    TreeUtil.expandAll(myToolsDetailTable.getTree());
    TreeUtil.expandAll(myToolsSummaryTable.getTree());
  }

<<<<<<< HEAD
  public void setPackages(@NotNull Set<UpdatablePackage> toolsPackages, @NotNull Set<UpdatablePackage> buildToolsPackages) {
    myBuildToolsPackages.clear();
    myToolsPackages.clear();
    myBuildToolsPackages.addAll(buildToolsPackages);
    myToolsPackages.addAll(toolsPackages);
=======
  public void setPackages(@NotNull Set<UpdatablePackage> toolsPackages) {
    myMultiVersionPackages.clear();
    myToolsPackages.clear();
    for (UpdatablePackage p : toolsPackages) {
      String prefix = p.getRepresentative().getPath();
      int lastSegmentIndex = prefix.lastIndexOf(';');
      boolean found = false;
      if (lastSegmentIndex > 0) {
        prefix = prefix.substring(0, lastSegmentIndex);
        if (prefix.equals(PatchInstallerUtil.PATCHER_PATH_PREFIX)) {
          // We don't want to show the patcher in the UI
          continue;
        }
        if (MULTI_VERSION_PREFIXES.contains(prefix) || p.getRepresentative().getTypeDetails() instanceof DetailsTypes.MavenType) {
          myMultiVersionPackages.put(prefix, p);
          found = true;
        }
      }
      if (!found) {
        myToolsPackages.add(p);
      }
    }
>>>>>>> a001a568
    updateToolsItems();
  }

  public void startLoading() {
    myToolsPackages.clear();
    myMultiVersionPackages.clear();
    myMavenPackages.clear();
    myToolsLoadingPanel.setVisible(true);
  }

  public void finishLoading() {
    updateToolsItems();
    myToolsLoadingPanel.setVisible(false);
  }

  public void reset() {
    for (Enumeration children = myToolsDetailsRootNode.breadthFirstEnumeration(); children.hasMoreElements(); ) {
      UpdaterTreeNode node = (UpdaterTreeNode)children.nextElement();
      node.resetState();
    }
    refreshModified();
  }

  public boolean isModified() {
    return myModified;
  }

  public void refreshModified() {
    Enumeration items = myToolsDetailsRootNode.breadthFirstEnumeration();
    while (items.hasMoreElements()) {
      UpdaterTreeNode node = (UpdaterTreeNode)items.nextElement();
      if (node.getInitialState() != node.getCurrentState()) {
        myModified = true;
        return;
      }
    }
    myModified = false;
  }

  private void createUIComponents() {
    myToolsLoadingIcon = new AsyncProcessIcon("Loading...");

    myToolsSummaryRootNode = new RootNode();
    myToolsDetailsRootNode = new RootNode();

    UpdaterTreeNode.Renderer renderer = new SummaryTreeNode.Renderer();

    ColumnInfo[] toolsSummaryColumns =
      new ColumnInfo[]{new DownloadStatusColumnInfo(), new TreeColumnInfo("Name"), new VersionColumnInfo(), new StatusColumnInfo()};
    myToolsSummaryTable = new TreeTableView(new ListTreeTableModelOnColumns(myToolsSummaryRootNode, toolsSummaryColumns));

    SdkUpdaterConfigPanel.setTreeTableProperties(myToolsSummaryTable, renderer, myModificationListener);

    ColumnInfo[] toolsDetailColumns =
      new ColumnInfo[]{new DownloadStatusColumnInfo(), new TreeColumnInfo("Name"), new VersionColumnInfo(), new StatusColumnInfo()};
    myToolsDetailTable = new TreeTableView(new ListTreeTableModelOnColumns(myToolsDetailsRootNode, toolsDetailColumns));
    SdkUpdaterConfigPanel.setTreeTableProperties(myToolsDetailTable, renderer, myModificationListener);
  }

<<<<<<< HEAD
  public void clearState() {
    myStates.clear();
=======
  public void setConfigurable(@NotNull SdkUpdaterConfigurable configurable) {
    myConfigurable = configurable;
>>>>>>> a001a568
  }
}<|MERGE_RESOLUTION|>--- conflicted
+++ resolved
@@ -15,10 +15,6 @@
  */
 package com.android.tools.idea.updater.configure;
 
-<<<<<<< HEAD
-import com.android.repository.api.UpdatablePackage;
-import com.google.common.collect.Sets;
-=======
 import com.android.SdkConstants;
 import com.android.repository.api.RepoPackage;
 import com.android.repository.api.UpdatablePackage;
@@ -26,7 +22,6 @@
 import com.android.sdklib.repository.meta.DetailsTypes;
 import com.android.tools.idea.sdk.install.patch.PatchInstallerUtil;
 import com.google.common.collect.*;
->>>>>>> a001a568
 import com.intellij.ui.dualView.TreeTableView;
 import com.intellij.ui.treeStructure.treetable.ListTreeTableModelOnColumns;
 import com.intellij.ui.treeStructure.treetable.TreeColumnInfo;
@@ -38,15 +33,7 @@
 import javax.swing.*;
 import javax.swing.event.ChangeListener;
 import java.awt.*;
-<<<<<<< HEAD
-import java.awt.event.ActionEvent;
-import java.awt.event.ActionListener;
-import java.util.Comparator;
-import java.util.Enumeration;
-import java.util.Set;
-=======
 import java.util.*;
->>>>>>> a001a568
 
 /**
  * Panel that shows all packages not associated with an AndroidVersion.
@@ -67,12 +54,6 @@
     public int compare(UpdatablePackage o1, UpdatablePackage o2) {
       // Since we won't have added these packages if they don't have something we care about.
       //noinspection ConstantConditions
-<<<<<<< HEAD
-      return o1.getRepresentative().getDisplayName().compareTo(o2.getRepresentative().getDisplayName());
-    }
-  });
-  private final Set<UpdatablePackage> myBuildToolsPackages = Sets.newTreeSet();
-=======
       return ComparisonChain.start()
         .compare(o1.getRepresentative().getDisplayName(), o2.getRepresentative().getDisplayName())
         .compare(o1.getRepresentative().getPath(), o2.getRepresentative().getPath())
@@ -81,7 +62,6 @@
   });
   private final Multimap<String, UpdatablePackage> myMultiVersionPackages = HashMultimap.create();
   private final Multimap<String, UpdatablePackage> myMavenPackages = HashMultimap.create();
->>>>>>> a001a568
 
   private UpdaterTreeNode myToolsDetailsRootNode;
   private UpdaterTreeNode myToolsSummaryRootNode;
@@ -105,39 +85,6 @@
     myToolsSummaryRootNode.removeAllChildren();
     myStates.clear();
 
-<<<<<<< HEAD
-    Set<UpdaterTreeNode> buildToolsNodes = Sets.newHashSet();
-    UpdaterTreeNode buildToolsParent = new ParentTreeNode(null) {
-      @Override
-      public void customizeRenderer(Renderer renderer,
-                                    JTree tree,
-                                    boolean selected,
-                                    boolean expanded,
-                                    boolean leaf,
-                                    int row,
-                                    boolean hasFocus) {
-        renderer.getTextRenderer().append("Android SDK Build Tools");
-      }
-    };
-    for (UpdatablePackage info : myBuildToolsPackages) {
-      NodeStateHolder holder = new NodeStateHolder(info);
-      myStates.add(holder);
-      UpdaterTreeNode node = new PlatformDetailsTreeNode(holder, myModificationListener);
-      buildToolsParent.add(node);
-      buildToolsNodes.add(node);
-    }
-    myToolsDetailsRootNode.add(buildToolsParent);
-
-    myToolsSummaryRootNode.add(new BuildToolsSummaryTreeNode(buildToolsNodes));
-
-    for (UpdatablePackage info : myToolsPackages) {
-      NodeStateHolder holder = new NodeStateHolder(info);
-      myStates.add(holder);
-      UpdaterTreeNode node = new PlatformDetailsTreeNode(holder, myModificationListener);
-      myToolsDetailsRootNode.add(node);
-      if (!info.getRepresentative().obsolete()) {
-        myToolsSummaryRootNode.add(new PlatformDetailsTreeNode(holder, myModificationListener));
-=======
     ParentTreeNode mavenSummaryParent = new ParentTreeNode("Support Repository");
     ParentTreeNode mavenDetailsParent = new ParentTreeNode("Support Repository");
 
@@ -183,7 +130,6 @@
       }
       else {
         myToolsDetailsRootNode.add(node);
->>>>>>> a001a568
       }
       if (!info.getRepresentative().obsolete()) {
         UpdaterTreeNode summaryNode = new DetailsTreeNode(holder, myModificationListener, myConfigurable);
@@ -208,13 +154,6 @@
     TreeUtil.expandAll(myToolsSummaryTable.getTree());
   }
 
-<<<<<<< HEAD
-  public void setPackages(@NotNull Set<UpdatablePackage> toolsPackages, @NotNull Set<UpdatablePackage> buildToolsPackages) {
-    myBuildToolsPackages.clear();
-    myToolsPackages.clear();
-    myBuildToolsPackages.addAll(buildToolsPackages);
-    myToolsPackages.addAll(toolsPackages);
-=======
   public void setPackages(@NotNull Set<UpdatablePackage> toolsPackages) {
     myMultiVersionPackages.clear();
     myToolsPackages.clear();
@@ -237,7 +176,6 @@
         myToolsPackages.add(p);
       }
     }
->>>>>>> a001a568
     updateToolsItems();
   }
 
@@ -297,12 +235,7 @@
     SdkUpdaterConfigPanel.setTreeTableProperties(myToolsDetailTable, renderer, myModificationListener);
   }
 
-<<<<<<< HEAD
-  public void clearState() {
-    myStates.clear();
-=======
   public void setConfigurable(@NotNull SdkUpdaterConfigurable configurable) {
     myConfigurable = configurable;
->>>>>>> a001a568
   }
 }