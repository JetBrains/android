--- conflicted
+++ resolved
@@ -16,11 +16,7 @@
 package com.android.tools.idea.updater.configure;
 
 import com.android.sdklib.AndroidVersion;
-<<<<<<< HEAD
-import com.android.sdklib.repositoryv2.meta.DetailsTypes;
-=======
 import com.android.sdklib.repository.meta.DetailsTypes;
->>>>>>> a001a568
 import com.intellij.util.ui.ColumnInfo;
 import org.jetbrains.annotations.Nullable;
 
@@ -36,13 +32,8 @@
   @Override
   public String valueOf(UpdaterTreeNode node) {
     AndroidVersion version;
-<<<<<<< HEAD
-    if (node instanceof PlatformDetailsTreeNode) {
-      DetailsTypes.ApiDetailsType details = (DetailsTypes.ApiDetailsType)((PlatformDetailsTreeNode)node).getPackage().getTypeDetails();
-=======
     if (node instanceof DetailsTreeNode) {
       DetailsTypes.ApiDetailsType details = (DetailsTypes.ApiDetailsType)((DetailsTreeNode)node).getPackage().getTypeDetails();
->>>>>>> a001a568
       version = new AndroidVersion(details.getApiLevel(), details.getCodename());
     }
     else if (node instanceof SummaryTreeNode) {
