--- conflicted
+++ resolved
@@ -15,11 +15,7 @@
  */
 package com.android.tools.idea.updater.configure;
 
-<<<<<<< HEAD
 import com.google.common.annotations.VisibleForTesting;
-=======
-import com.android.annotations.VisibleForTesting;
->>>>>>> 12e77d2e
 import com.android.repository.api.*;
 import com.android.repository.impl.meta.Archive;
 import com.android.repository.impl.meta.RepositoryPackages;
@@ -53,10 +49,7 @@
 import com.intellij.ui.AncestorListenerAdapter;
 import com.intellij.ui.JBColor;
 import java.util.concurrent.ConcurrentLinkedQueue;
-<<<<<<< HEAD
-=======
 import org.jetbrains.android.util.AndroidBundle;
->>>>>>> 12e77d2e
 import org.jetbrains.annotations.Nls;
 import org.jetbrains.annotations.NotNull;
 import org.jetbrains.annotations.Nullable;
@@ -405,13 +398,8 @@
     return Pair.of(message, null);
   }
 
-<<<<<<< HEAD
   static boolean confirmChange(HtmlBuilder message) {
-    String[] options = {Messages.OK_BUTTON, Messages.CANCEL_BUTTON};
-=======
-  private static boolean confirmChange(HtmlBuilder message) {
     String[] options = {Messages.getOkButton(), Messages.getCancelButton()};
->>>>>>> 12e77d2e
     Icon icon = AllIcons.General.Warning;
 
     // I would use showOkCancelDialog but Mac sheet panels do not gracefully handle long messages and their buttons can display offscreen
