--- conflicted
+++ resolved
@@ -386,17 +386,10 @@
     ExtensionTestUtil
       .maskExtensions(ExternalComponentSource.EP_NAME, Collections.singletonList(myTestComponentSource), myDisposableRule.getDisposable());
 
-<<<<<<< HEAD
     Collection<ExternalUpdate> updates = UpdateChecker.getExternalPluginUpdates(new UpdateSettings(),
                                                                                 new StudioProgressIndicatorAdapter(
                                                                                   new FakeProgressIndicator(), null))
       .getExternalUpdates();
-=======
-    ProgressIndicator progress = new StudioProgressIndicatorAdapter(new FakeProgressIndicator(), null);
-    UpdateSettings settings = new UpdateSettings();
-
-    Collection<ExternalUpdate> updates = UpdateChecker.INSTANCE.checkExternalUpdates(true, settings, progress);
->>>>>>> cdc83e4e
     assertEquals(1, updates.size());
     ExternalUpdate update = updates.iterator().next();
     Iterator<UpdatableExternalComponent> iter = update.getComponents().iterator();
@@ -417,17 +410,10 @@
     ExtensionTestUtil
       .maskExtensions(ExternalComponentSource.EP_NAME, Collections.singletonList(myTestComponentSource), myDisposableRule.getDisposable());
 
-<<<<<<< HEAD
     Collection<ExternalUpdate> updates = UpdateChecker.getExternalPluginUpdates(new UpdateSettings(),
                                                                                 new StudioProgressIndicatorAdapter(
                                                                                   new FakeProgressIndicator(), null))
       .getExternalUpdates();
-=======
-    ProgressIndicator progress = new StudioProgressIndicatorAdapter(new FakeProgressIndicator(), null);
-    UpdateSettings settings = new UpdateSettings();
-
-    Collection<ExternalUpdate> updates = UpdateChecker.INSTANCE.checkExternalUpdates(true, settings, progress);
->>>>>>> cdc83e4e
     assertEquals(1, updates.size());
     ExternalUpdate update = updates.iterator().next();
     Iterator<UpdatableExternalComponent> iter = update.getComponents().iterator();
