<?xml version="1.0" encoding="UTF-8"?>
<module type="JAVA_MODULE" version="4">
  <component name="NewModuleRootManager" inherit-compiler-output="true">
    <exclude-output />
    <content url="file://$MODULE_DIR$/testResources">
      <sourceFolder url="file://$MODULE_DIR$/testResources" type="java-test-resource" />
    </content>
    <content url="file://$MODULE_DIR$/testSrc">
      <sourceFolder url="file://$MODULE_DIR$/testSrc" isTestSource="true" />
    </content>
<<<<<<< HEAD
    <orderEntry type="library" scope="PROVIDED" name="studio-platform" level="project" />
    <orderEntry type="library" scope="TEST" name="studio-test-platform" level="project" />
    <orderEntry type="library" name="kotlin-stdlib" level="project" />
    <orderEntry type="library" scope="TEST" name="Guava" level="project" />
    <orderEntry type="library" scope="TEST" name="JUnit4" level="project" />
    <orderEntry type="library" scope="TEST" name="jetbrains-annotations" level="project" />
    <orderEntry type="library" scope="TEST" name="jimfs" level="project" />
=======
    <orderEntry type="inheritedJdk" />
    <orderEntry type="library" name="studio-sdk" level="project" />
    <orderEntry type="library" name="studio-plugin-com.intellij.java" level="project" />
    <orderEntry type="library" scope="TEST" name="junit4" level="project" />
>>>>>>> 8b7d83e8
    <orderEntry type="library" scope="TEST" name="kotlin-test" level="project" />
    <orderEntry type="library" scope="TEST" name="mockito" level="project" />
    <orderEntry type="inheritedJdk" />
    <orderEntry type="sourceFolder" forTests="false" />
    <orderEntry type="module" module-name="intellij.android.adt.testutils" scope="TEST" />
    <orderEntry type="module" module-name="intellij.android.common" scope="TEST" />
<<<<<<< HEAD
    <orderEntry type="module" module-name="intellij.android.core" scope="TEST" />
    <orderEntry type="module" module-name="intellij.android.jps.model" scope="TEST" />
    <orderEntry type="module" module-name="intellij.android.sdkUpdates" scope="TEST" />
    <orderEntry type="module" module-name="intellij.android.testFramework" scope="TEST" />
    <orderEntry type="module" module-name="intellij.color.scheme.warmNeon" scope="TEST" />
    <orderEntry type="module" module-name="intellij.platform.core" scope="TEST" />
    <orderEntry type="module" module-name="intellij.platform.core.ui" scope="TEST" />
    <orderEntry type="module" module-name="intellij.platform.editor.ui" scope="TEST" />
    <orderEntry type="module" module-name="intellij.platform.ide" scope="TEST" />
    <orderEntry type="module" module-name="intellij.platform.ide.core" scope="TEST" />
    <orderEntry type="module" module-name="intellij.platform.ide.impl" scope="TEST" />
    <orderEntry type="module" module-name="intellij.platform.lang" scope="TEST" />
    <orderEntry type="module" module-name="intellij.platform.lang.core" scope="TEST" />
    <orderEntry type="module" module-name="intellij.platform.projectModel" scope="TEST" />
    <orderEntry type="module" module-name="intellij.platform.testFramework" scope="TEST" />
    <orderEntry type="module" module-name="intellij.platform.util" scope="TEST" />
    <orderEntry type="module" module-name="intellij.platform.util.rt" scope="TEST" />
    <orderEntry type="library" scope="TEST" name="mockito-kotlin" level="project" />
=======
    <orderEntry type="library" name="mockito-kotlin" level="project" />
>>>>>>> 8b7d83e8
  </component>
</module><|MERGE_RESOLUTION|>--- conflicted
+++ resolved
@@ -8,27 +8,23 @@
     <content url="file://$MODULE_DIR$/testSrc">
       <sourceFolder url="file://$MODULE_DIR$/testSrc" isTestSource="true" />
     </content>
-<<<<<<< HEAD
     <orderEntry type="library" scope="PROVIDED" name="studio-platform" level="project" />
     <orderEntry type="library" scope="TEST" name="studio-test-platform" level="project" />
-    <orderEntry type="library" name="kotlin-stdlib" level="project" />
+    <orderEntry type="library" scope="TEST" name="JUnit4" level="project" />
+    <orderEntry type="inheritedJdk" />
     <orderEntry type="library" scope="TEST" name="Guava" level="project" />
-    <orderEntry type="library" scope="TEST" name="JUnit4" level="project" />
-    <orderEntry type="library" scope="TEST" name="jetbrains-annotations" level="project" />
+    <orderEntry type="library" scope="TEST" name="kotlin-test" level="project" />
+    <orderEntry type="sourceFolder" forTests="false" />
+    <orderEntry type="module" module-name="intellij.android.sdkUpdates" scope="TEST" />
+    <orderEntry type="module" module-name="intellij.android.core" scope="TEST" />
+    <orderEntry type="library" scope="TEST" name="mockito" level="project" />
+    <orderEntry type="module" module-name="intellij.android.testFramework" scope="TEST" />
+    <orderEntry type="module" module-name="intellij.android.adt.testutils" scope="TEST" />
     <orderEntry type="library" scope="TEST" name="jimfs" level="project" />
-=======
-    <orderEntry type="inheritedJdk" />
-    <orderEntry type="library" name="studio-sdk" level="project" />
-    <orderEntry type="library" name="studio-plugin-com.intellij.java" level="project" />
-    <orderEntry type="library" scope="TEST" name="junit4" level="project" />
->>>>>>> 8b7d83e8
     <orderEntry type="library" scope="TEST" name="kotlin-test" level="project" />
     <orderEntry type="library" scope="TEST" name="mockito" level="project" />
-    <orderEntry type="inheritedJdk" />
-    <orderEntry type="sourceFolder" forTests="false" />
     <orderEntry type="module" module-name="intellij.android.adt.testutils" scope="TEST" />
     <orderEntry type="module" module-name="intellij.android.common" scope="TEST" />
-<<<<<<< HEAD
     <orderEntry type="module" module-name="intellij.android.core" scope="TEST" />
     <orderEntry type="module" module-name="intellij.android.jps.model" scope="TEST" />
     <orderEntry type="module" module-name="intellij.android.sdkUpdates" scope="TEST" />
@@ -47,8 +43,5 @@
     <orderEntry type="module" module-name="intellij.platform.util" scope="TEST" />
     <orderEntry type="module" module-name="intellij.platform.util.rt" scope="TEST" />
     <orderEntry type="library" scope="TEST" name="mockito-kotlin" level="project" />
-=======
-    <orderEntry type="library" name="mockito-kotlin" level="project" />
->>>>>>> 8b7d83e8
   </component>
 </module>