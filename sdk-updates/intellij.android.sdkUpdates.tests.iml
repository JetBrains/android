<?xml version="1.0" encoding="UTF-8"?>
<module type="JAVA_MODULE" version="4">
  <component name="NewModuleRootManager" inherit-compiler-output="true">
    <exclude-output />
    <content url="file://$MODULE_DIR$/testResources">
      <sourceFolder url="file://$MODULE_DIR$/testResources" type="java-test-resource" />
    </content>
    <content url="file://$MODULE_DIR$/testSrc">
      <sourceFolder url="file://$MODULE_DIR$/testSrc" isTestSource="true" />
    </content>
    <orderEntry type="inheritedJdk" />
<<<<<<< HEAD
=======
    <orderEntry type="library" name="studio-sdk" level="project" />
    <orderEntry type="library" name="studio-plugin-gradle" level="project" />
>>>>>>> cdc83e4e
    <orderEntry type="sourceFolder" forTests="false" />
    <orderEntry type="module" module-name="intellij.android.sdkUpdates" scope="TEST" />
    <orderEntry type="module" module-name="android.sdktools.repository" scope="TEST" />
    <orderEntry type="module" module-name="android.sdktools.sdklib" scope="TEST" />
    <orderEntry type="module" module-name="intellij.android.core" scope="TEST" />
    <orderEntry type="library" scope="TEST" name="mockito" level="project" />
    <orderEntry type="module" module-name="intellij.android.testFramework" scope="TEST" />
    <orderEntry type="module" module-name="android.sdktools.testutils" scope="TEST" />
    <orderEntry type="module" module-name="intellij.android.adt.testutils" scope="TEST" />
    <orderEntry type="module" module-name="intellij.android.kotlin.extensions" scope="TEST" />
    <orderEntry type="module" module-name="intellij.android.common" scope="TEST" />
  </component>
</module><|MERGE_RESOLUTION|>--- conflicted
+++ resolved
@@ -9,13 +9,9 @@
       <sourceFolder url="file://$MODULE_DIR$/testSrc" isTestSource="true" />
     </content>
     <orderEntry type="inheritedJdk" />
-<<<<<<< HEAD
-=======
-    <orderEntry type="library" name="studio-sdk" level="project" />
-    <orderEntry type="library" name="studio-plugin-gradle" level="project" />
->>>>>>> cdc83e4e
     <orderEntry type="sourceFolder" forTests="false" />
     <orderEntry type="module" module-name="intellij.android.sdkUpdates" scope="TEST" />
+    <orderEntry type="module" module-name="intellij.platform.testFramework" scope="TEST" />
     <orderEntry type="module" module-name="android.sdktools.repository" scope="TEST" />
     <orderEntry type="module" module-name="android.sdktools.sdklib" scope="TEST" />
     <orderEntry type="module" module-name="intellij.android.core" scope="TEST" />
