<?xml version="1.0" encoding="UTF-8"?>
<module type="JAVA_MODULE" version="4">
  <component name="NewModuleRootManager" inherit-compiler-output="true">
    <exclude-output />
    <content url="file://$MODULE_DIR$/testResources">
      <sourceFolder url="file://$MODULE_DIR$/testResources" type="java-test-resource" />
    </content>
    <content url="file://$MODULE_DIR$/testSrc">
      <sourceFolder url="file://$MODULE_DIR$/testSrc" isTestSource="true" />
    </content>
    <orderEntry type="library" scope="PROVIDED" name="studio-platform" level="project" />
    <orderEntry type="library" scope="TEST" name="studio-test-platform" level="project" />
    <orderEntry type="library" scope="TEST" name="JUnit4" level="project" />
    <orderEntry type="inheritedJdk" />
<<<<<<< HEAD
    <orderEntry type="library" name="studio-sdk" level="project" />
    <orderEntry type="library" name="studio-plugin-com.intellij.java" level="project" />
    <orderEntry type="library" name="studio-plugin-com.intellij.gradle" level="project" />
=======
    <orderEntry type="library" scope="TEST" name="Guava" level="project" />
    <orderEntry type="library" scope="TEST" name="kotlin-test" level="project" />
>>>>>>> 5f7be743
    <orderEntry type="sourceFolder" forTests="false" />
    <orderEntry type="library" name="mockito-kotlin" level="project" />
    <orderEntry type="library" scope="TEST" name="junit4" level="project" />
    <orderEntry type="library" scope="TEST" name="kotlin-test" level="project" />
    <orderEntry type="module" module-name="intellij.android.sdkUpdates" scope="TEST" />
    <orderEntry type="module" module-name="intellij.android.core" scope="TEST" />
    <orderEntry type="library" scope="TEST" name="mockito" level="project" />
    <orderEntry type="module" module-name="intellij.android.testFramework" scope="TEST" />
    <orderEntry type="module" module-name="intellij.android.adt.testutils" scope="TEST" />
    <orderEntry type="library" scope="TEST" name="jimfs" level="project" />
    <orderEntry type="module" module-name="intellij.android.common" scope="TEST" />
<<<<<<< HEAD
=======
    <orderEntry type="module" module-name="intellij.android.jps.model" scope="TEST" />
    <orderEntry type="module" module-name="intellij.color.scheme.warmNeon" scope="TEST" />
    <orderEntry type="module" module-name="intellij.platform.core" scope="TEST" />
    <orderEntry type="module" module-name="intellij.platform.core.ui" scope="TEST" />
    <orderEntry type="module" module-name="intellij.platform.editor.ui" scope="TEST" />
    <orderEntry type="module" module-name="intellij.platform.ide" scope="TEST" />
    <orderEntry type="module" module-name="intellij.platform.ide.core" scope="TEST" />
    <orderEntry type="module" module-name="intellij.platform.ide.impl" scope="TEST" />
    <orderEntry type="module" module-name="intellij.platform.lang" scope="TEST" />
    <orderEntry type="module" module-name="intellij.platform.lang.core" scope="TEST" />
    <orderEntry type="module" module-name="intellij.platform.projectModel" scope="TEST" />
    <orderEntry type="module" module-name="intellij.platform.testFramework" scope="TEST" />
    <orderEntry type="module" module-name="intellij.platform.util" scope="TEST" />
    <orderEntry type="module" module-name="intellij.platform.util.rt" scope="TEST" />
    <orderEntry type="library" scope="TEST" name="mockito-kotlin" level="project" />
>>>>>>> 5f7be743
  </component>
</module><|MERGE_RESOLUTION|>--- conflicted
+++ resolved
@@ -12,18 +12,9 @@
     <orderEntry type="library" scope="TEST" name="studio-test-platform" level="project" />
     <orderEntry type="library" scope="TEST" name="JUnit4" level="project" />
     <orderEntry type="inheritedJdk" />
-<<<<<<< HEAD
-    <orderEntry type="library" name="studio-sdk" level="project" />
-    <orderEntry type="library" name="studio-plugin-com.intellij.java" level="project" />
-    <orderEntry type="library" name="studio-plugin-com.intellij.gradle" level="project" />
-=======
     <orderEntry type="library" scope="TEST" name="Guava" level="project" />
     <orderEntry type="library" scope="TEST" name="kotlin-test" level="project" />
->>>>>>> 5f7be743
     <orderEntry type="sourceFolder" forTests="false" />
-    <orderEntry type="library" name="mockito-kotlin" level="project" />
-    <orderEntry type="library" scope="TEST" name="junit4" level="project" />
-    <orderEntry type="library" scope="TEST" name="kotlin-test" level="project" />
     <orderEntry type="module" module-name="intellij.android.sdkUpdates" scope="TEST" />
     <orderEntry type="module" module-name="intellij.android.core" scope="TEST" />
     <orderEntry type="library" scope="TEST" name="mockito" level="project" />
@@ -31,8 +22,6 @@
     <orderEntry type="module" module-name="intellij.android.adt.testutils" scope="TEST" />
     <orderEntry type="library" scope="TEST" name="jimfs" level="project" />
     <orderEntry type="module" module-name="intellij.android.common" scope="TEST" />
-<<<<<<< HEAD
-=======
     <orderEntry type="module" module-name="intellij.android.jps.model" scope="TEST" />
     <orderEntry type="module" module-name="intellij.color.scheme.warmNeon" scope="TEST" />
     <orderEntry type="module" module-name="intellij.platform.core" scope="TEST" />
@@ -48,6 +37,5 @@
     <orderEntry type="module" module-name="intellij.platform.util" scope="TEST" />
     <orderEntry type="module" module-name="intellij.platform.util.rt" scope="TEST" />
     <orderEntry type="library" scope="TEST" name="mockito-kotlin" level="project" />
->>>>>>> 5f7be743
   </component>
 </module>