--- conflicted
+++ resolved
@@ -297,8 +297,6 @@
      */
     private Collection<String> classesToPreload = Collections.emptyList();
 
-    private Collection<String> immediateClassesToPreload = Collections.emptyList();
-
     /**
      * Additional bytecode transform to apply to project classes when loaded.
      */
@@ -362,16 +360,6 @@
     }
 
     /**
-     * Forces immediate preloading classes in RenderTask after creation.
-     * This is used to overcome an issue with the ClassNotFoundException.
-     */
-    @NotNull
-    public RenderTaskBuilder preloadImmediateClasses(Collection<String> immediateClassesToPreload) {
-      this.immediateClassesToPreload = immediateClassesToPreload;
-      return this;
-    }
-
-    /**
      * Forces the task to create its own ModuleClassLoader instead of using a shared one from the ModuleClassLoaderManager
      */
     @NotNull
@@ -631,11 +619,7 @@
                            myCredential, myContext.getModule().getEnvironment().getCrashReporter(), myImagePool,
                            myParserFactory, isSecurityManagerEnabled, myQuality, stackTraceCaptureElement, tracker,
                            privateClassLoader, myAdditionalProjectTransform, myAdditionalNonProjectTransform, myOnNewModuleClassLoader,
-<<<<<<< HEAD
                            classesToPreload, reportOutOfDateUserClasses, myTopic, useCustomInflater, myTestEventListener, animationDurationScale);
-=======
-                           classesToPreload, immediateClassesToPreload, reportOutOfDateUserClasses, myTopic, useCustomInflater, myTestEventListener);
->>>>>>> ca231736
           if (myXmlFile != null) {
             task.setXmlFile(myXmlFile);
           }
