--- conflicted
+++ resolved
@@ -614,19 +614,11 @@
         RenderTask task = null;
         try {
           task =
-<<<<<<< HEAD
-            new RenderTask(myContext, myContext.getModule().getEnvironment().getModuleClassLoaderManager(), myLogger, layoutLib,
+            new RenderTask(myContext, myLogger, layoutLib,
                            myCredential, myContext.getModule().getEnvironment().getCrashReporter(), myImagePool,
                            myParserFactory, isSecurityManagerEnabled, myQuality, stackTraceCaptureElement, tracker,
                            privateClassLoader, myAdditionalProjectTransform, myAdditionalNonProjectTransform, myOnNewModuleClassLoader,
                            classesToPreload, immediateClassesToPreload, reportOutOfDateUserClasses, myTopic, useCustomInflater, myTestEventListener);
-=======
-            new RenderTask(myContext, myLogger, layoutLib,
-                           myCredential, myContext.getModule().getEnvironment().getCrashReporter(), myImagePool,
-                           myParserFactory, isSecurityManagerEnabled, myQuality, stackTraceCaptureElement, tracker,
-                           privateClassLoader, myAdditionalProjectTransform, myAdditionalNonProjectTransform, myOnNewModuleClassLoader,
-                           classesToPreload, reportOutOfDateUserClasses, myTopic, useCustomInflater, myTestEventListener);
->>>>>>> 8b7d83e8
           if (myXmlFile != null) {
             task.setXmlFile(myXmlFile);
           }
