load("//tools/base/bazel:bazel.bzl", "iml_module")
load("//tools/base/bazel:kotlin.bzl", "kotlin_library", "kotlin_test")

# managed by go/iml_to_build
iml_module(
    name = "intellij.android.rendering",
    srcs = ["src"],
    iml_files = ["intellij.android.rendering.iml"],
    lint_baseline = "lint_baseline.xml",
    resources = ["resources"],
    visibility = ["//visibility:public"],
    # do not sort: must match IML order
    deps = [
        "//tools/base/layoutlib-api:studio.android.sdktools.layoutlib-api[module]",
<<<<<<< HEAD
        "//prebuilts/studio/intellij-sdk:studio-sdk",
=======
        "@intellij//:intellij-sdk",
        "@intellij//:com.intellij.java",
>>>>>>> 0d09370c
        "//tools/base/common:studio.android.sdktools.common[module]",
        "//tools/base/sdk-common:studio.android.sdktools.sdk-common[module]",
        "//tools/adt/idea/render-resources:intellij.android.render-resources[module]",
        "//tools/adt/idea/.idea/libraries:asm-tools",
        "//tools/analytics-library/crash:analytics-crash[module]",
        "//tools/adt/idea/layoutlib-loader:intellij.android.layoutlib-loader[module]",
        "//tools/base/apkparser/analyzer:studio.android.sdktools.analyzer[module]",
    ],
)

# managed by go/iml_to_build
iml_module(
    name = "intellij.android.rendering.tests",
    iml_files = ["intellij.android.rendering.tests.iml"],
    test_data = [
        "//tools/adt/idea/rendering/testData",
    ],
    test_srcs = ["testSrc"],
    visibility = ["//visibility:public"],
    # do not sort: must match IML order
    deps = [
<<<<<<< HEAD
        "//prebuilts/studio/intellij-sdk:studio-sdk[test]",
=======
        "@intellij//:intellij-sdk[test]",
        "@intellij//:com.intellij.java",
>>>>>>> 0d09370c
        "//tools/base/common:studio.android.sdktools.common[module, test]",
        "//tools/adt/idea/rendering:intellij.android.rendering[module, test]",
        "//tools/adt/idea/.idea/libraries:truth[test]",
        "//tools/adt/idea/.idea/libraries:kxml2[test]",
        "//tools/base/layoutlib-api:studio.android.sdktools.layoutlib-api[module, test]",
        "//tools/base/testutils:studio.android.sdktools.testutils[module, test]",
        "//tools/base/sdk-common:studio.android.sdktools.sdk-common[module, test]",
        "//tools/adt/idea/.idea/libraries:asm-tools[test]",
        "//tools/adt/idea/render-resources:intellij.android.render-resources[module, test]",
        "//tools/adt/idea/.idea/libraries:kotlin-test[test]",
<<<<<<< HEAD
=======
        "//tools/adt/idea/.idea/libraries:layoutlib[test]",
>>>>>>> 0d09370c
    ],
)

# Build target to verify that rendering builds for tools/base
kotlin_library(
    name = "tools.rendering",
    # buildifier: disable=bad-recursive-glob
    srcs = glob([
        "src/**/*.java",
        "src/**/*.kt",
    ]),
    lint_baseline = "lint_baseline_rendering.xml",
    resources = glob(["resources/**"]),
    visibility = ["//visibility:public"],
    deps = [
        "//prebuilts/tools/common/lint-psi/intellij-core",
        "//tools/adt/idea/layoutlib-loader:tools.layoutlib-loader",
        "//tools/adt/idea/render-resources:tools.render-resources",
        "//tools/analytics-library/crash:tools.analytics-crash",
<<<<<<< HEAD
=======
        "//tools/base/apkparser/analyzer:tools.analyzer",
>>>>>>> 0d09370c
        "//tools/base/common:tools.common",
        "//tools/base/layoutlib-api:tools.layoutlib-api",
        "//tools/base/sdk-common:tools.sdk-common",
        "//tools/base/sdklib:tools.sdklib",
        "@maven//:net.sf.kxml.kxml2",
        "@maven//:org.ow2.asm.asm",
<<<<<<< HEAD
=======
        "@maven//:org.ow2.asm.asm-commons",
>>>>>>> 0d09370c
    ],
)

# Build target to verify that rendering tests succeed for tools/base
kotlin_test(
    name = "tools.rendering.tests",
    # buildifier: disable=bad-recursive-glob
    srcs = glob([
        "testSrc/**/*.kt",
        "testSrc/**/*.java",
    ]),
    data = [
        "//tools/adt/idea/rendering/testData",
    ],
    jvm_flags = ["-Dtest.suite.jar=tools.rendering.tests.jar"],
    lint_baseline = "lint_baseline_tests.xml",
    test_class = "com.android.testutils.JarTestSuite",
    deps = [
        ":tools.rendering",
<<<<<<< HEAD
=======
        "//prebuilts/studio/layoutlib/data:layoutlib",
>>>>>>> 0d09370c
        "//prebuilts/tools/common/lint-psi/intellij-core",
        "//tools/adt/idea/render-resources:tools.render-resources",
        "//tools/base/common:tools.common",
        "//tools/base/layoutlib-api:tools.layoutlib-api",
        "//tools/base/sdk-common:tools.sdk-common",
        "//tools/base/sdk-common:tools.sdk-common.test.util",
        "//tools/base/sdklib:tools.sdklib",
        "//tools/base/testutils:tools.testutils",
        "@maven//:com.google.truth.truth",
        "@maven//:junit.junit",
        "@maven//:net.sf.kxml.kxml2",
<<<<<<< HEAD
=======
        "@maven//:org.ow2.asm.asm-util",
>>>>>>> 0d09370c
    ],
)<|MERGE_RESOLUTION|>--- conflicted
+++ resolved
@@ -12,12 +12,8 @@
     # do not sort: must match IML order
     deps = [
         "//tools/base/layoutlib-api:studio.android.sdktools.layoutlib-api[module]",
-<<<<<<< HEAD
-        "//prebuilts/studio/intellij-sdk:studio-sdk",
-=======
         "@intellij//:intellij-sdk",
         "@intellij//:com.intellij.java",
->>>>>>> 0d09370c
         "//tools/base/common:studio.android.sdktools.common[module]",
         "//tools/base/sdk-common:studio.android.sdktools.sdk-common[module]",
         "//tools/adt/idea/render-resources:intellij.android.render-resources[module]",
@@ -39,12 +35,8 @@
     visibility = ["//visibility:public"],
     # do not sort: must match IML order
     deps = [
-<<<<<<< HEAD
-        "//prebuilts/studio/intellij-sdk:studio-sdk[test]",
-=======
         "@intellij//:intellij-sdk[test]",
         "@intellij//:com.intellij.java",
->>>>>>> 0d09370c
         "//tools/base/common:studio.android.sdktools.common[module, test]",
         "//tools/adt/idea/rendering:intellij.android.rendering[module, test]",
         "//tools/adt/idea/.idea/libraries:truth[test]",
@@ -55,10 +47,7 @@
         "//tools/adt/idea/.idea/libraries:asm-tools[test]",
         "//tools/adt/idea/render-resources:intellij.android.render-resources[module, test]",
         "//tools/adt/idea/.idea/libraries:kotlin-test[test]",
-<<<<<<< HEAD
-=======
         "//tools/adt/idea/.idea/libraries:layoutlib[test]",
->>>>>>> 0d09370c
     ],
 )
 
@@ -78,20 +67,14 @@
         "//tools/adt/idea/layoutlib-loader:tools.layoutlib-loader",
         "//tools/adt/idea/render-resources:tools.render-resources",
         "//tools/analytics-library/crash:tools.analytics-crash",
-<<<<<<< HEAD
-=======
         "//tools/base/apkparser/analyzer:tools.analyzer",
->>>>>>> 0d09370c
         "//tools/base/common:tools.common",
         "//tools/base/layoutlib-api:tools.layoutlib-api",
         "//tools/base/sdk-common:tools.sdk-common",
         "//tools/base/sdklib:tools.sdklib",
         "@maven//:net.sf.kxml.kxml2",
         "@maven//:org.ow2.asm.asm",
-<<<<<<< HEAD
-=======
         "@maven//:org.ow2.asm.asm-commons",
->>>>>>> 0d09370c
     ],
 )
 
@@ -111,10 +94,7 @@
     test_class = "com.android.testutils.JarTestSuite",
     deps = [
         ":tools.rendering",
-<<<<<<< HEAD
-=======
         "//prebuilts/studio/layoutlib/data:layoutlib",
->>>>>>> 0d09370c
         "//prebuilts/tools/common/lint-psi/intellij-core",
         "//tools/adt/idea/render-resources:tools.render-resources",
         "//tools/base/common:tools.common",
@@ -126,9 +106,6 @@
         "@maven//:com.google.truth.truth",
         "@maven//:junit.junit",
         "@maven//:net.sf.kxml.kxml2",
-<<<<<<< HEAD
-=======
         "@maven//:org.ow2.asm.asm-util",
->>>>>>> 0d09370c
     ],
 )