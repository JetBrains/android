--- conflicted
+++ resolved
@@ -30,16 +30,11 @@
 import com.intellij.openapi.project.Project
 import com.intellij.openapi.util.Pair
 import com.intellij.openapi.util.io.FileUtil
-import java.io.File
-import javax.xml.parsers.SAXParserFactory
 import org.jetbrains.android.facet.AndroidRootUtil
 import org.xml.sax.Attributes
 import org.xml.sax.helpers.DefaultHandler
-<<<<<<< HEAD
 import java.io.File
 import javax.xml.parsers.SAXParserFactory
-=======
->>>>>>> b5f40ffd
 
 private val log: Logger
   get() = logger<RecipeUtils>()
@@ -65,18 +60,6 @@
     val rootPath = File(FileUtil.generateRandomTemporaryPath(), "unused")
     rootPath.deleteOnExit()
 
-<<<<<<< HEAD
-    val context = RenderingContext(
-      project = module.project,
-      module = module,
-      commandName = "Unnamed",
-      templateData = getExistingModuleTemplateDataBuilder(module).build(),
-      outputRoot = rootPath,
-      moduleRoot = moduleRoot,
-      dryRun = false,
-      showErrors = true
-    )
-=======
     val context =
       RenderingContext(
         project = module.project,
@@ -88,7 +71,6 @@
         dryRun = false,
         showErrors = true
       )
->>>>>>> b5f40ffd
 
     // TODO(b/149085696): create logging events for Firebase?
     recipe.findReferences(context)
@@ -128,18 +110,6 @@
     val moduleRoot = AndroidRootUtil.findModuleRootFolderPath(module)!!
     val rootPath = File(FileUtil.generateRandomTemporaryPath(), "unused")
 
-<<<<<<< HEAD
-    val context = RenderingContext(
-      project = module.project,
-      module = module,
-      commandName = "Unnamed",
-      templateData = getExistingModuleTemplateDataBuilder(module).build(),
-      outputRoot = rootPath,
-      moduleRoot = moduleRoot,
-      dryRun = false,
-      showErrors = true
-    )
-=======
     val context =
       RenderingContext(
         project = module.project,
@@ -151,7 +121,6 @@
         dryRun = false,
         showErrors = true
       )
->>>>>>> b5f40ffd
 
     writeCommandAction(module.project).withName("Executing recipe instructions").run<Exception> {
       // TODO(b/149085696): create logging events for Firebase?
@@ -161,21 +130,9 @@
     openEditors(module.project, context.filesToOpen, true)
   }
 
-<<<<<<< HEAD
-  private fun parseManifestForPermissions(f: File, metadata: RecipeMetadata) = try {
-    val factory = SAXParserFactory.newDefaultInstance()
-    val saxParser = factory.newSAXParser()
-    saxParser.parse(f, object : DefaultHandler() {
-      override fun startElement(uri: String, localName: String, tagName: String, attributes: Attributes) {
-        if (tagName == SdkConstants.TAG_USES_PERMISSION || tagName == SdkConstants.TAG_USES_PERMISSION_SDK_23 || tagName == SdkConstants.TAG_USES_PERMISSION_SDK_M) {
-          // Most permissions are "android.permission.XXX", so for readability, just remove the prefix if present
-          val permission = attributes.getValue(SdkConstants.ANDROID_NS_NAME_PREFIX + SdkConstants.ATTR_NAME)
-            .replace(SdkConstants.ANDROID_PKG_PREFIX + SdkConstants.ATTR_PERMISSION + ".", "")
-          metadata.permissions.add(permission)
-=======
   private fun parseManifestForPermissions(f: File, metadata: RecipeMetadata) =
     try {
-      val factory = SAXParserFactory.newInstance()
+      val factory = SAXParserFactory.newDefaultInstance()
       val saxParser = factory.newSAXParser()
       saxParser.parse(
         f,
@@ -199,7 +156,6 @@
               metadata.permissions.add(permission)
             }
           }
->>>>>>> b5f40ffd
         }
       )
     } catch (e: Exception) {
