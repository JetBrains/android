<?xml version="1.0" encoding="UTF-8"?>
<module type="JAVA_MODULE" version="4">
  <component name="NewModuleRootManager" inherit-compiler-output="true">
    <exclude-output />
    <content url="file://$MODULE_DIR$/testSrc">
      <sourceFolder url="file://$MODULE_DIR$/testSrc" isTestSource="true" />
    </content>
    <orderEntry type="library" scope="PROVIDED" name="studio-platform" level="project" />
    <orderEntry type="library" scope="TEST" name="studio-test-platform" level="project" />
    <orderEntry type="library" name="kotlin-stdlib" level="project" />
    <orderEntry type="library" scope="TEST" name="ASM" level="project" />
    <orderEntry type="library" scope="TEST" name="Guava" level="project" />
    <orderEntry type="library" scope="TEST" name="JUnit4" level="project" />
    <orderEntry type="library" scope="TEST" name="kotlin-test" level="project" />
    <orderEntry type="library" scope="TEST" name="layoutlib" level="project" />
    <orderEntry type="inheritedJdk" />
    <orderEntry type="sourceFolder" forTests="false" />
<<<<<<< HEAD
=======
    <orderEntry type="library" name="studio-sdk" level="project" />
    <orderEntry type="library" name="studio-plugin-com.intellij.java" level="project" />
    <orderEntry type="library" scope="TEST" name="junit4" level="project" />
    <orderEntry type="library" scope="TEST" name="kotlin-test" level="project" />
>>>>>>> 8b7d83e8
    <orderEntry type="module" module-name="intellij.android.layoutlib" scope="TEST" />
  </component>
</module><|MERGE_RESOLUTION|>--- conflicted
+++ resolved
@@ -15,13 +15,7 @@
     <orderEntry type="library" scope="TEST" name="layoutlib" level="project" />
     <orderEntry type="inheritedJdk" />
     <orderEntry type="sourceFolder" forTests="false" />
-<<<<<<< HEAD
-=======
-    <orderEntry type="library" name="studio-sdk" level="project" />
-    <orderEntry type="library" name="studio-plugin-com.intellij.java" level="project" />
-    <orderEntry type="library" scope="TEST" name="junit4" level="project" />
     <orderEntry type="library" scope="TEST" name="kotlin-test" level="project" />
->>>>>>> 8b7d83e8
     <orderEntry type="module" module-name="intellij.android.layoutlib" scope="TEST" />
   </component>
 </module>