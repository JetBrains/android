--- conflicted
+++ resolved
@@ -7,20 +7,15 @@
       <sourceFolder url="file://$MODULE_DIR$/src" isTestSource="false" />
     </content>
     <orderEntry type="inheritedJdk" />
-    <orderEntry type="library" exported="" name="asm-tools" level="project" />
     <orderEntry type="sourceFolder" forTests="false" />
+    <orderEntry type="library" name="ASM" level="project" />
+    <orderEntry type="library" name="Guava" level="project" />
+    <orderEntry type="library" name="asm-tools" level="project" />
+    <orderEntry type="library" name="jetbrains-annotations" level="project" />
+    <orderEntry type="library" name="kotlin-stdlib" level="project" />
+    <orderEntry type="library" name="layoutlib" level="project" />
+    <orderEntry type="module" module-name="android.sdktools.environment-services" />
     <orderEntry type="module" module-name="android.sdktools.layoutlib-api" />
     <orderEntry type="module" module-name="intellij.android.layoutlib-loader" />
-    <orderEntry type="library" name="layoutlib" level="project" />
-<<<<<<< HEAD
-    <orderEntry type="library" name="ASM" level="project" />
-    <orderEntry type="library" name="Guava" level="project" />
-    <orderEntry type="library" name="jetbrains-annotations" level="project" />
-    <orderEntry type="library" name="kotlin-stdlib" level="project" />
-    <orderEntry type="module" module-name="intellij.platform.util.rt" />
-    <orderEntry type="module" module-name="intellij.platform.util" />
-=======
-    <orderEntry type="module" module-name="intellij.android.environment-services" />
->>>>>>> 574fcae1
   </component>
 </module>