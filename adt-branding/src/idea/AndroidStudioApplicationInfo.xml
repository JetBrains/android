<!--
  ~ Copyright 2000-2013 JetBrains s.r.o.
  ~
  ~ Licensed under the Apache License, Version 2.0 (the "License");
  ~ you may not use this file except in compliance with the License.
  ~ You may obtain a copy of the License at
  ~
  ~ http://www.apache.org/licenses/LICENSE-2.0
  ~
  ~ Unless required by applicable law or agreed to in writing, software
  ~ distributed under the License is distributed on an "AS IS" BASIS,
  ~ WITHOUT WARRANTIES OR CONDITIONS OF ANY KIND, either express or implied.
  ~ See the License for the specific language governing permissions and
  ~ limitations under the License.
  -->
<<<<<<< HEAD
<component xmlns="http://jetbrains.org/intellij/schema/application-info"
           xmlns:xsi="http://www.w3.org/2001/XMLSchema-instance"
           xsi:schemaLocation="http://jetbrains.org/intellij/schema/application-info http://jetbrains.org/intellij/schema/ApplicationInfo.xsd">
  <version major="3" minor="1" micro="0" patch="4" full="{0}.{1} Canary 5" eap="true" />
  <company name="Google" url="http://developer.android.com"/>
  <build number="__BUILD_NUMBER__" date="__BUILD_DATE__" apiVersion="AI-171.4250"/>
  <logo url="/artwork/studio_splash.png" textcolor="cccccc" progressColor="cccccc" progressY="268" progressTailIcon="/artwork/studio_progress_tail.png"/>
  <about url="/artwork/studio_about.png" foreground="cccccc"/>
  <icon size128="/artwork/icon_AS_128.png" size32="/artwork/icon_AS.png" size16="/artwork/icon_AS_small.png" size12="/artwork/toolWindowProject_AS.png" ico="artwork/androidstudio.ico"/>
  <package code="AI"/> <!-- used only in adrt -->
=======
<component>
  <version major="2" minor="3" micro="0" patch="8" full="{0}.{1}" eap="false" />
  <company name="Google" url="http://developer.android.com"/>
  <build number="__BUILD_NUMBER__" date="__BUILD_DATE__" apiVersion="AI-162.2228.14"/>
  <install-over minbuild="0.1" maxbuild="999.999999" version="0"/>
  <logo url="/artwork/studio_splash.png" textcolor="cccccc" progressColor="90c653" progressY="238" progressTailIcon="/community_progress_tail.png"/>
  <about url="/artwork/studio_about.png" foreground="cccccc"/>
  <icon size128="/artwork/icon_AS_128.png" size32="/artwork/icon_AS.png" size16="/artwork/icon_AS_small.png" size32opaque="/artwork/icon_AS_white.png" size12="/artwork/toolWindowProject_AS.png" ico="artwork/androidstudio.ico"/>
  <package code="__PACKAGE_CODE__"/>
>>>>>>> 267d1788
  <names product="Studio" fullname="Android Studio" script="studio"/> <!-- fullname is used by NPW to show default folder for projects as -->

  <welcome-screen logo-url="/artwork/welcome.png"
                  caption-url="/welcomeCaption_community.png"
                  slogan-url="/developSlogan_community.png"/>

  <editor background-url="/artwork/studio_logo_background.png"/>

  <plugins url="http://plugins.jetbrains.com"/>
  <update-urls check="https://dl.google.com/android/studio/patches/updates.xml"
               patches="https://dl.google.com/android/studio/patches/"/>

  <help file="ideahelp.jar" root="idea"/>
  <documentation url="http://developer.android.com/r/studio-ui/menu-start.html"/>
  <feedback eap-url="https://code.google.com/p/android/issues/entry?template=Android Studio bug&amp;comment=Build: $VERSION, __BUILD_NUMBER__, __BUILD_DATE__, $DESCR &#10;&#10;IMPORTANT: Please read https://developer.android.com/studio/report-bugs.html carefully and supply all required information.&amp;status=New"
        release-url="https://code.google.com/p/android/issues/entry?template=Android Studio bug&amp;comment=Build: $VERSION, __BUILD_NUMBER__, __BUILD_DATE__, $DESCR &#10;&#10;IMPORTANT: Please read https://developer.android.com/studio/report-bugs.html carefully and supply all required information.&amp;status=New"/>
  <whatsnew url="https://developer.android.com/studio/releases/"/>
  <keymap win="https://www.jetbrains.com/idea/docs/IntelliJIDEA_ReferenceCard.pdf"
          mac="https://www.jetbrains.com/idea/docs/IntelliJIDEA_ReferenceCard_Mac.pdf"/>

  <!--
  Temporarily disabled: There is a bug in IDEA which prevents having a single plugins page extension.
  <plugins-page category="VCS Integration" title="Select VCS Integration Plugins"/>
  -->

  <statistics settings="https://dl.google.com/android/studio/stats/stat-assistant.xml"
              service="https://dl.google.com/android/studio/stats/upload"
              service-key="android-studio" />

</component><|MERGE_RESOLUTION|>--- conflicted
+++ resolved
@@ -13,7 +13,6 @@
   ~ See the License for the specific language governing permissions and
   ~ limitations under the License.
   -->
-<<<<<<< HEAD
 <component xmlns="http://jetbrains.org/intellij/schema/application-info"
            xmlns:xsi="http://www.w3.org/2001/XMLSchema-instance"
            xsi:schemaLocation="http://jetbrains.org/intellij/schema/application-info http://jetbrains.org/intellij/schema/ApplicationInfo.xsd">
@@ -24,22 +23,9 @@
   <about url="/artwork/studio_about.png" foreground="cccccc"/>
   <icon size128="/artwork/icon_AS_128.png" size32="/artwork/icon_AS.png" size16="/artwork/icon_AS_small.png" size12="/artwork/toolWindowProject_AS.png" ico="artwork/androidstudio.ico"/>
   <package code="AI"/> <!-- used only in adrt -->
-=======
-<component>
-  <version major="2" minor="3" micro="0" patch="8" full="{0}.{1}" eap="false" />
-  <company name="Google" url="http://developer.android.com"/>
-  <build number="__BUILD_NUMBER__" date="__BUILD_DATE__" apiVersion="AI-162.2228.14"/>
-  <install-over minbuild="0.1" maxbuild="999.999999" version="0"/>
-  <logo url="/artwork/studio_splash.png" textcolor="cccccc" progressColor="90c653" progressY="238" progressTailIcon="/community_progress_tail.png"/>
-  <about url="/artwork/studio_about.png" foreground="cccccc"/>
-  <icon size128="/artwork/icon_AS_128.png" size32="/artwork/icon_AS.png" size16="/artwork/icon_AS_small.png" size32opaque="/artwork/icon_AS_white.png" size12="/artwork/toolWindowProject_AS.png" ico="artwork/androidstudio.ico"/>
-  <package code="__PACKAGE_CODE__"/>
->>>>>>> 267d1788
   <names product="Studio" fullname="Android Studio" script="studio"/> <!-- fullname is used by NPW to show default folder for projects as -->
 
-  <welcome-screen logo-url="/artwork/welcome.png"
-                  caption-url="/welcomeCaption_community.png"
-                  slogan-url="/developSlogan_community.png"/>
+  <welcome-screen logo-url="/artwork/welcome.png"/>
 
   <editor background-url="/artwork/studio_logo_background.png"/>
 
