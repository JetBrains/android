--- conflicted
+++ resolved
@@ -14,11 +14,7 @@
   ~ limitations under the License.
   -->
 <component>
-<<<<<<< HEAD
-  <version codename="Preview" major="1" minor="2.0" eap="true" />
-=======
-  <version major="1" minor="1 Preview 1" eap="true" />
->>>>>>> 7726c1ef
+  <version major="1" minor="2 Preview 1" eap="true" />
   <company name="Google Inc." url="http://developer.android.com"/>
   <build number="__BUILD_NUMBER__" date="__BUILD_DATE__" apiVersion="139.791"/>
   <install-over minbuild="0.1" maxbuild="999.999999" version="0"/>
