--- conflicted
+++ resolved
@@ -24,25 +24,10 @@
     <orderEntry type="module" module-name="intellij.android.common" />
     <orderEntry type="module" module-name="intellij.android.core" />
     <orderEntry type="module" module-name="intellij.android.transportDatabase" />
-<<<<<<< HEAD
-    <orderEntry type="library" name="studio-analytics-proto" level="project" />
-    <orderEntry type="module" module-name="analytics-tracker" />
-=======
->>>>>>> 5f7be743
     <orderEntry type="module" module-name="intellij.android.adt.ui" />
     <orderEntry type="module" module-name="intellij.android.adt.ui.model" />
     <orderEntry type="module" module-name="intellij.android.analytics" />
     <orderEntry type="module" module-name="intellij.android.artwork" />
-<<<<<<< HEAD
-    <orderEntry type="library" name="studio-grpc" level="project" />
-    <orderEntry type="library" name="studio-proto" level="project" />
-    <orderEntry type="library" name="transport-proto" level="project" />
-    <orderEntry type="module" module-name="analytics" />
-    <orderEntry type="library" scope="TEST" name="junit4" level="project" />
-    <orderEntry type="library" scope="TEST" name="mockito" level="project" />
-    <orderEntry type="library" scope="TEST" name="truth" level="project" />
-    <orderEntry type="module" module-name="android.sdktools.testutils" scope="TEST" />
-=======
     <orderEntry type="module" module-name="intellij.android.testutils" />
     <orderEntry type="module" module-name="intellij.android.execution.common" />
     <orderEntry type="module" module-name="intellij.java.execution" />
@@ -58,7 +43,6 @@
     <orderEntry type="module" module-name="intellij.platform.util.rt" />
     <orderEntry type="module" module-name="intellij.platform.util.ui" />
     <orderEntry type="module" module-name="intellij.platform.projectModel.impl" />
->>>>>>> 5f7be743
     <orderEntry type="module" module-name="intellij.android.adt.testutils" scope="TEST" />
     <orderEntry type="library" scope="TEST" name="mockito-kotlin" level="project" />
     <orderEntry type="module" module-name="intellij.platform.testFramework" scope="TEST" />
