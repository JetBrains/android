--- conflicted
+++ resolved
@@ -7,37 +7,32 @@
       <sourceFolder url="file://$MODULE_DIR$/testSrc" isTestSource="true" />
       <sourceFolder url="file://$MODULE_DIR$/resources" type="java-resource" />
     </content>
+    <orderEntry type="inheritedJdk" />
+    <orderEntry type="sourceFolder" forTests="false" />
+    <orderEntry type="library" name="kotlin-stdlib" level="project" />
     <orderEntry type="library" scope="PROVIDED" name="studio-platform" level="project" />
     <orderEntry type="library" scope="TEST" name="studio-test-platform" level="project" />
+    <orderEntry type="library" scope="TEST" name="JUnit4" level="project" />
+    <orderEntry type="library" scope="TEST" name="mockito" level="project" />
+    <orderEntry type="library" scope="TEST" name="truth" level="project" />
     <orderEntry type="library" name="Guava" level="project" />
     <orderEntry type="library" name="fastutil-min" level="project" />
     <orderEntry type="library" name="jetbrains-annotations" level="project" />
     <orderEntry type="library" name="kotlin-stdlib" level="project" />
     <orderEntry type="library" name="kotlinx-coroutines-core" level="project" />
     <orderEntry type="library" name="protobuf" level="project" />
-    <orderEntry type="library" scope="TEST" name="JUnit4" level="project" />
-    <orderEntry type="library" scope="TEST" name="mockito" level="project" />
-    <orderEntry type="library" scope="TEST" name="truth" level="project" />
-    <orderEntry type="inheritedJdk" />
-    <orderEntry type="sourceFolder" forTests="false" />
     <orderEntry type="module" module-name="intellij.android.adb" />
-<<<<<<< HEAD
-=======
     <orderEntry type="module" module-name="intellij.android.common" />
     <orderEntry type="module" module-name="intellij.android.core" />
     <orderEntry type="module" module-name="intellij.android.transportDatabase" />
-    <orderEntry type="library" scope="TEST" name="junit4" level="project" />
-    <orderEntry type="library" scope="TEST" name="mockito" level="project" />
-    <orderEntry type="library" scope="TEST" name="truth" level="project" />
-    <orderEntry type="library" name="studio-analytics-proto" level="project" />
-    <orderEntry type="module" module-name="analytics-tracker" />
->>>>>>> 8b7d83e8
+    <orderEntry type="module" module-name="intellij.android.adb" />
     <orderEntry type="module" module-name="intellij.android.adt.ui" />
     <orderEntry type="module" module-name="intellij.android.adt.ui.model" />
     <orderEntry type="module" module-name="intellij.android.analytics" />
     <orderEntry type="module" module-name="intellij.android.artwork" />
     <orderEntry type="module" module-name="intellij.android.common" />
     <orderEntry type="module" module-name="intellij.android.core" />
+    <orderEntry type="module" module-name="intellij.android.testutils" />
     <orderEntry type="module" module-name="intellij.android.execution.common" />
     <orderEntry type="module" module-name="intellij.android.transportDatabase" />
     <orderEntry type="module" module-name="intellij.java.execution" />
@@ -54,13 +49,7 @@
     <orderEntry type="module" module-name="intellij.platform.util.ui" />
     <orderEntry type="module" module-name="intellij.platform.projectModel.impl" />
     <orderEntry type="module" module-name="intellij.android.adt.testutils" scope="TEST" />
-<<<<<<< HEAD
-    <orderEntry type="module" module-name="intellij.android.testutils" scope="TEST" />
-    <orderEntry type="module" module-name="intellij.platform.core.ui" scope="TEST" />
+    <orderEntry type="library" scope="TEST" name="mockito-kotlin" level="project" />
     <orderEntry type="module" module-name="intellij.platform.testFramework" scope="TEST" />
-=======
-    <orderEntry type="module" module-name="analytics" />
-    <orderEntry type="library" scope="TEST" name="mockito-kotlin" level="project" />
->>>>>>> 8b7d83e8
   </component>
 </module>