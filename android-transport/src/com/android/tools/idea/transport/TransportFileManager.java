/*
 * Copyright (C) 2019 The Android Open Source Project
 *
 * Licensed under the Apache License, Version 2.0 (the "License");
 * you may not use this file except in compliance with the License.
 * You may obtain a copy of the License at
 *
 *      http://www.apache.org/licenses/LICENSE-2.0
 *
 * Unless required by applicable law or agreed to in writing, software
 * distributed under the License is distributed on an "AS IS" BASIS,
 * WITHOUT WARRANTIES OR CONDITIONS OF ANY KIND, either express or implied.
 * See the License for the specific language governing permissions and
 * limitations under the License.
 */
package com.android.tools.idea.transport;


import com.android.annotations.NonNull;
import com.android.ddmlib.AdbCommandRejectedException;
import com.android.ddmlib.IDevice;
import com.android.ddmlib.MultiLineReceiver;
import com.android.ddmlib.NullOutputReceiver;
import com.android.ddmlib.ShellCommandUnresponsiveException;
import com.android.ddmlib.SyncException;
import com.android.ddmlib.TimeoutException;
import com.android.sdklib.AndroidVersion;
import com.android.sdklib.devices.Abi;
import com.android.tools.idea.downloads.AndroidProfilerDownloader;
import com.android.tools.idea.flags.StudioFlags;
import com.android.tools.idea.run.AndroidRunConfigurationBase;
import com.android.tools.idea.run.profiler.AbstractProfilerExecutorGroup;
import com.android.tools.idea.run.profiler.ProfilingMode;
import com.android.tools.profiler.proto.Agent;
import com.android.tools.profiler.proto.Common.CommonConfig;
import com.android.tools.profiler.proto.Transport;
import com.google.common.annotations.VisibleForTesting;
import com.intellij.openapi.diagnostic.Logger;
import com.intellij.openapi.util.io.FileUtil;
import com.intellij.util.messages.MessageBus;
import java.io.File;
import java.io.FileOutputStream;
import java.io.IOException;
import java.io.OutputStream;
import java.nio.file.Files;
import java.nio.file.Path;
import java.security.MessageDigest;
import java.security.NoSuchAlgorithmException;
import java.util.ArrayList;
import java.util.HashSet;
import java.util.List;
import java.util.Set;
import java.util.stream.Collectors;
import org.jetbrains.annotations.NotNull;
import org.jetbrains.annotations.Nullable;

public final class TransportFileManager implements TransportFileCopier {

  private static class HostFiles {
    @NotNull static final DeployableFile TRANSPORT = new DeployableFile.Builder("transport")
      .setReleaseDir(androidPluginDir(Constants.TRANSPORT_RELEASE_DIR))
      .setDevDir(androidPluginDir(Constants.TRANSPORT_RELEASE_DIR))
      .setExecutable(true)
      .build();

    @NotNull static final DeployableFile PERFA = new DeployableFile.Builder("perfa.jar").build();

    @NotNull static final DeployableFile JVMTI_AGENT = new DeployableFile.Builder("libjvmtiagent.so")
      .setReleaseDir(androidPluginDir(Constants.JVMTI_AGENT_RELEASE_DIR))
      .setDevDir(androidPluginDir(Constants.JVMTI_AGENT_RELEASE_DIR))
      .setExecutable(true)
      .setOnDeviceAbiFileNameFormat("libjvmtiagent_%s.so") // e.g. libjvmtiagent_arm64.so
      .build();

    @NotNull static final DeployableFile SIMPLEPERF = new DeployableFile.Builder("simpleperf")
      .setReleaseDir(androidPluginDir(Constants.SIMPLEPERF_RELEASE_DIR))
      .setDevDir(androidPluginDir(Constants.SIMPLEPERF_RELEASE_DIR))
      .setExecutable(true)
      .setOnDeviceAbiFileNameFormat("simpleperf_%s") // e.g simpleperf_arm64
      .build();

    @NotNull static final DeployableFile PERFETTO = new DeployableFile.Builder("perfetto")
      .setReleaseDir(androidPluginDir(Constants.PERFETTO_RELEASE_DIR))
      .setDevDir(androidPluginDir(Constants.PERFETTO_RELEASE_DIR))
      .setExecutable(true)
      .setOnDeviceAbiFileNameFormat("perfetto_%s") // e.g perfetto_arm64
      .build();

    @NotNull static final DeployableFile PERFETTO_SO = new DeployableFile.Builder("libperfetto.so")
      .setReleaseDir(androidPluginDir(Constants.PERFETTO_RELEASE_DIR))
      .setDevDir(androidPluginDir(Constants.PERFETTO_RELEASE_DIR))
      .setExecutable(true)
      .setOnDeviceAbiFileNameFormat("%s/libperfetto.so") // e.g arm64/libperfetto.so
      .build();

    @NotNull static final DeployableFile TRACED = new DeployableFile.Builder("traced")
      .setReleaseDir(androidPluginDir(Constants.PERFETTO_RELEASE_DIR))
      .setDevDir(androidPluginDir(Constants.PERFETTO_RELEASE_DIR))
      .setExecutable(true)
      .setOnDeviceAbiFileNameFormat("traced_%s") // e.g traced_arm64
      .build();

    @NotNull static final DeployableFile TRACED_PROBE = new DeployableFile.Builder("traced_probes")
      .setReleaseDir(androidPluginDir(Constants.PERFETTO_RELEASE_DIR))
      .setDevDir(androidPluginDir(Constants.PERFETTO_RELEASE_DIR))
      .setExecutable(true)
      .setOnDeviceAbiFileNameFormat("traced_probes_%s") // e.g traced_probe_arm64
      .build();

    @NotNull static final DeployableFile TRACEBOX = new DeployableFile.Builder("tracebox")
      .setReleaseDir(androidPluginDir(Constants.TRACEBOX_RELEASE_DIR))
      .setDevDir(androidPluginDir(Constants.TRACEBOX_RELEASE_DIR))
      .setExecutable(true)
      .setOnDeviceAbiFileNameFormat("tracebox_%s") // e.g tracebox_arm64
      .build();
  }

  private static String androidPluginDir(String childDirectory) {
    return AndroidProfilerDownloader.getInstance()
      .getHostDir(childDirectory)
      .toPath()
      .toAbsolutePath()
      .toString();
  }

  private static Logger getLogger() {
    return Logger.getInstance(TransportFileManager.class);
  }

  static final String DEVICE_DIR = "/data/local/tmp/perfd/";
  private static final String CODE_CACHE_DIR = "code_cache";
  private static final String DAEMON_CONFIG_FILE = "daemon.config";
  private static final String AGENT_CONFIG_FILE = "agent.config";
  private static final int DEVICE_PORT = 12389;
  @NotNull private final IDevice myDevice;
  @NotNull private final MessageBus myMessageBus;

  public TransportFileManager(@NotNull IDevice device, @NotNull MessageBus messageBus) {
    myDevice = device;
    myMessageBus = messageBus;
  }

  public void copyFilesToDevice()
    throws AdbCommandRejectedException, IOException, ShellCommandUnresponsiveException, SyncException, TimeoutException {
<<<<<<< HEAD
    myDevice.executeShellCommand("rm -rf " + DEVICE_DIR, new NullOutputReceiver());
    if (!AndroidProfilerDownloader.getInstance().makeSureComponentIsInPlace()) return;
=======
    if (!StudioFlags.TRANSPORT_CONSERVATIVE_COPY.get()) {
      myDevice.executeShellCommand("rm -rf " + DEVICE_DIR, new NullOutputReceiver());
    }
>>>>>>> 03a9668f
    // Copy resources into device directory, all resources need to be included in profiler-artifacts target to build and
    // in AndroidStudioProperties.groovy to package in release.
    copyFileToDevice(HostFiles.TRANSPORT);
    if (isAtLeastO(myDevice)) {
      copyFileToDevice(HostFiles.PERFA);
      copyFileToDevice(HostFiles.JVMTI_AGENT);
      // Simpleperf can be used by CPU profiler for method tracing, if it is supported by target device.
      // TODO: In case of simpleperf, remember the device doesn't support it, so we don't try to use it to profile the device.
      copyFileToDevice(HostFiles.SIMPLEPERF);
    }
    if (StudioFlags.PROFILER_TRACEBOX.get()) {
      if(isBetweenMAndP(myDevice)) {
        copyFileToDevice(HostFiles.TRACEBOX);
      }
    }
    else if (myDevice.getVersion().getFeatureLevel() == AndroidVersion.VersionCodes.P) {
      // Profiler is side-loading Perfetto on P. On Q+, the system image's Perfetto is used.
      copyFileToDevice(HostFiles.PERFETTO);
      copyFileToDevice(HostFiles.PERFETTO_SO);
      copyFileToDevice(HostFiles.TRACED);
      copyFileToDevice(HostFiles.TRACED_PROBE);
    }

    pushDaemonConfig();
    pushAgentConfig(AGENT_CONFIG_FILE, null);
  }

  @NotNull
  static String getTransportExecutablePath() {
    return DEVICE_DIR + HostFiles.TRANSPORT.getFileName();
  }

  @NotNull
  public static String getDaemonConfigPath() {
    return DEVICE_DIR + DAEMON_CONFIG_FILE;
  }

  @NotNull
  public static String getAgentConfigFile() {
    return DEVICE_DIR + AGENT_CONFIG_FILE;
  }

  /**
   * Exposes superclass method for ProfilerDeviceFileManagerTest, to keep the superclass method protected
   */
  @VisibleForTesting
  void copyHostFileToDevice(@NotNull DeployableFile hostFile) throws AdbCommandRejectedException, IOException {
    copyFileToDevice(hostFile);
  }

  /**
   * Whether the device is running O or higher APIs
   */
  private static boolean isAtLeastO(IDevice device) {
    return device.getVersion().getFeatureLevel() >= AndroidVersion.VersionCodes.O;
  }

  /**
   * Whether the device is running version between M and P with both ends (M and P) inclusive
   */
  private static boolean isBetweenMAndP(IDevice device) {
    return device.getVersion().getFeatureLevel() >= AndroidVersion.VersionCodes.M &&
           device.getVersion().getFeatureLevel() <= AndroidVersion.VersionCodes.P;
  }

  /**
   * Creates and pushes a config file for configuring the daemon.
   */
  private void pushDaemonConfig()
    throws AdbCommandRejectedException, IOException, TimeoutException, SyncException, ShellCommandUnresponsiveException {
    Transport.DaemonConfig.Builder configBuilder = Transport.DaemonConfig.newBuilder().setCommon(buildCommonConfig());
    for (TransportConfigContributor extension : TransportConfigContributor.EP_NAME.getExtensions()) {
      extension.customizeDaemonConfig(configBuilder);
    }

    File configFile = FileUtil.createTempFile(DAEMON_CONFIG_FILE, null, true);
    OutputStream oStream = new FileOutputStream(configFile);
    configBuilder.build().writeTo(oStream);
    myDevice.executeShellCommand("rm -f " + DEVICE_DIR + DAEMON_CONFIG_FILE, new NullOutputReceiver());
    myDevice.pushFile(configFile.getAbsolutePath(), DEVICE_DIR + DAEMON_CONFIG_FILE);
    myDevice.executeShellCommand("chown shell:shell " + DEVICE_DIR + DAEMON_CONFIG_FILE, new NullOutputReceiver());
  }

  /**
   * Creates and pushes a config file used for configuring the agent.
   */
  public void pushAgentConfig(@NotNull String configName, @Nullable AndroidRunConfigurationBase runConfig)
    throws AdbCommandRejectedException, IOException, TimeoutException, SyncException, ShellCommandUnresponsiveException {
    Agent.AgentConfig.Builder agentConfigBuilder = Agent.AgentConfig.newBuilder().setCommon(buildCommonConfig());
    for (TransportConfigContributor extension : TransportConfigContributor.EP_NAME.getExtensions()) {
      extension.customizeAgentConfig(agentConfigBuilder, runConfig);
    }

    File configFile = FileUtil.createTempFile(configName, null, true);
    OutputStream oStream = new FileOutputStream(configFile);
    agentConfigBuilder.build().writeTo(oStream);
    myDevice.executeShellCommand("rm -f " + DEVICE_DIR + configName, new NullOutputReceiver());
    myDevice.pushFile(configFile.getAbsolutePath(), DEVICE_DIR + configName);
    myDevice.executeShellCommand("chown shell:shell " + DEVICE_DIR + configName, new NullOutputReceiver());
  }

  @NotNull
  private CommonConfig.Builder buildCommonConfig() {
    CommonConfig.SocketType socketType =
      isAtLeastO(myDevice) ? CommonConfig.SocketType.ABSTRACT_SOCKET : CommonConfig.SocketType.UNSPECIFIED_SOCKET;
    return CommonConfig.newBuilder()
      .setSocketType(socketType)
      .setServiceAddress("127.0.0.1:" + DEVICE_PORT)
      // Using "@" to indicate an abstract socket in unix.
      .setServiceSocketName("@" + TransportDeviceManager.DEVICE_SOCKET_NAME);
  }


  /**
   * Copies a file from host (where Studio is running) to the device.
   * If executable, then the abi is taken into account, which may result in multiple files copied.
   * <p>
   * Returns a list of the on-device paths of copied files.
   */
  @Override
  public List<String> copyFileToDevice(@NotNull DeployableFile hostFile)
    throws AdbCommandRejectedException, IOException {
    final Path dirPath = hostFile.getDir().toPath();
    List<String> paths = new ArrayList<>();

    if (!hostFile.isExecutable()) {
      Path path = dirPath.resolve(hostFile.getFileName());
      paths.add(pushFileToDevice(path, hostFile.getFileName(), hostFile.isExecutable()));
      return paths;
    }

    if (!hostFile.isAbiDependent()) {
      Abi abi = getBestAbi(hostFile);
      Path path = dirPath.resolve(abi + "/" + hostFile.getFileName());
      paths.add(pushFileToDevice(path, hostFile.getFileName(), true));
    }
    else {
      String format = hostFile.getOnDeviceAbiFileNameFormat();
      assert format != null;
      for (Abi abi : getBestAbis(hostFile)) {
        Path path = dirPath.resolve(abi + "/" + hostFile.getFileName());
        paths.add(pushFileToDevice(path, String.format(format, abi.getCpuArch()), true));
      }
    }
    return paths;
  }

  private String pushFileToDevice(Path localPath, String fileName, boolean executable)
    throws AdbCommandRejectedException, IOException {
    // Refrain from using platform independent utility to concatenate path (ex: Paths.get) because this file path is intended for Android
    // file system which uses UNIX fashioned path whereas the host (the machine that executes this code) may be a Windows machine.
    String deviceFilePath = DEVICE_DIR + fileName;
    try {
      // TODO: Handle the case where we don't have file for this platform.
      if (!Files.exists(localPath)) {
        throw new TransportNonExistingFileException(String.format("File %s could not be found for device: %s", localPath, myDevice),
                                                    localPath.toString());
      }

      String fileHash = "";
      String hashFilePath = "";

      if (StudioFlags.TRANSPORT_CONSERVATIVE_COPY.get()) {
        // Calculate the hash for the file we are trying to push.
        fileHash = generateHash(localPath.toFile());
        // The path of the file containing the hash.
        hashFilePath = deviceFilePath + "_hash";
        boolean hasSameHash = compareOnDeviceTextFile(hashFilePath, fileHash);

        boolean isFileOnDevice = isFileOnDevice(deviceFilePath);

        if (hasSameHash && isFileOnDevice) {
          getLogger().info(String.format("Identical copy of %s is already on the device, no need to push it", deviceFilePath));
          // The hash stored on the device is the same as the hash of the new file - we don't need to push it again.
          return deviceFilePath;
        }
      }

      /*
       * If copying the agent fails, we will attach the previous version of the agent
       * Hence we first delete old agent before copying new one
       */
      getLogger().info(String.format("Pushing %s to %s...", fileName, DEVICE_DIR));
      // Delete both binary and hash files. It's harmless to include the hash file in the command even if it doesn't exist.
      myDevice.executeShellCommand("rm -f " + deviceFilePath + " " + deviceFilePath + "_hash", new NullOutputReceiver());
      // Make the directory not writable for the group or the world. Otherwise, any unprivileged app running on device can replace the
      // content of file in this directory and archive escalation of privileges when Android Studio will decide to launch the
      // corresponding functionality.
      // "chown shell:shell" ensures proper ownership of DEVICE_DIR if adb is rooted.
      String folder = deviceFilePath.substring(0, deviceFilePath.lastIndexOf('/'));
      myDevice.executeShellCommand("mkdir -p -m 755 " + folder + "; chown shell:shell " + folder, new NullOutputReceiver());
      myDevice.pushFile(localPath.toString(), deviceFilePath);
      myDevice.executeShellCommand("chown shell:shell " + deviceFilePath, new NullOutputReceiver());

      if (StudioFlags.TRANSPORT_CONSERVATIVE_COPY.get()) {
        // Create the hash file on the device, do this after pushing the file,
        // to make sure we don't end up in situations where we have the hash file but not the file itself.

        // Throughout the codebase there are assumptions on how the transport files are called, which means we can't easily
        // append the hash to the name of a file. This is why a separate hash file is used.
        myDevice.executeShellCommand("echo " + fileHash + " > " + hashFilePath, new NullOutputReceiver());
      }

      if (executable) {
        /*
         * Use chmod octal scheme to ensure the executable is not writable for the group or the world. Otherwise, any unprivileged app
         * running on device can replace the content of file and archive escalation of privileges when Android Studio will decide to
         * launch the corresponding functionality.
         * We could use "chmod -w" and "chmod +x". However, in older devices, chmod letter usage isn't fully supported although CTS tests
         * have been added for it since.
         */
        String cmd = "chmod 755 " + deviceFilePath;
        myDevice.executeShellCommand(cmd, new NullOutputReceiver());
      }
      else {
        /*
         * Starting with API 34 there is an additional check that a dex cannot be writable (see dalvik_system_DexFile.cc).
         */
        if (fileName.endsWith(".jar")) {
          String cmd = "chmod 444 " + deviceFilePath;
          myDevice.executeShellCommand(cmd, new NullOutputReceiver());
        }
      }
      getLogger().info(String.format("Successfully pushed %s to %s.", fileName, DEVICE_DIR));
    }
    catch (TimeoutException | SyncException | ShellCommandUnresponsiveException | NoSuchAlgorithmException e) {
      throw new RuntimeException(e);
    }
    return deviceFilePath;
  }

  /**
   * Returns true if the file exists on the device.
   * @param filePath the on device path to check for the file.
   */
  private boolean isFileOnDevice(String filePath)
    throws ShellCommandUnresponsiveException, AdbCommandRejectedException, IOException, TimeoutException {
    final boolean[] fileFound = {false};
    myDevice.executeShellCommand("ls " + filePath, new MultiLineReceiver() {
      @Override
      public void processNewLines(@NotNull String[] lines) {
        for (String line : lines) {
          if (line.equals(filePath)) {
            fileFound[0] = true;
            break;
          }
        }
      }

      @Override
      public boolean isCancelled() {
        return false;
      }
    });

    return fileFound[0];
  }

  /**
   * Reads the content of the file provided as input and compares it with the provided expected content.
   * @param filePath the path of the on-device file that we want to read.
   * @param expectedContent content we expect to read from the file.
   * @return true if the actual content of the file is identical to the expected content.
   */
  private boolean compareOnDeviceTextFile(String filePath, String expectedContent)
    throws IOException, NoSuchAlgorithmException, ShellCommandUnresponsiveException, AdbCommandRejectedException, TimeoutException {

    StringBuilder fileContent = new StringBuilder();
    myDevice.executeShellCommand("cat " + filePath, new MultiLineReceiver() {
      @Override
      public void processNewLines(@NotNull String[] lines) {
        for (String line : lines) {
          fileContent.append(line);
        }
      }

      @Override
      public boolean isCancelled() {
        return false;
      }
    });

    return fileContent.toString().trim().equals(expectedContent);
  }

  private static String generateHash(File file) throws IOException, NoSuchAlgorithmException {
    MessageDigest digest = MessageDigest.getInstance("SHA-256");
    byte[] bytes = Files.readAllBytes(file.toPath());
    byte[] hashBytes = digest.digest(bytes);
    StringBuilder hashString = new StringBuilder();
    for (byte b : hashBytes) {
      // Append each byte as a two-character hexadecimal string.
      hashString.append(String.format("%02x", b));
    }
    return hashString.toString();
  }

  /**
   * Pushes the necessary filers into the package's folder for supporting attaching agent on startup.
   *
   * @param packageName The package to launch agent with.
   * @param configName  The agent config file name that should be passed along into the agent. This assumes it already existing under
   *                    {@link #DEVICE_DIR}, which can be done via {@link #pushAgentConfig(String, AndroidRunConfigurationBase)}.
   * @param executorId  The executor ID is useful for determining whether the build is profileable.
   * @return the parameter needed to for the 'am start' command to launch an app with the startup agent, if the package's data folder is
   * accessible, empty string otherwise.
   */
  public String configureStartupAgent(@NotNull String packageName, @NotNull String configName, @NotNull String executorId) {
    // Startup agent feature was introduced from android API level 27.
    if (myDevice.getVersion().getFeatureLevel() < AndroidVersion.VersionCodes.O_MR1) {
      return "";
    }

    // JVMTI agents are unsupported in profileable builds.
    AbstractProfilerExecutorGroup.AbstractProfilerSetting setting =
      AbstractProfilerExecutorGroup.Companion.getExecutorSetting(executorId);
    if (setting != null && setting.getProfilingMode() == ProfilingMode.PROFILEABLE) {
      return "";
    }

    String packageDataPath = getPackageDataPath(packageName);
    if (packageDataPath.isEmpty()) {
      return "";
    }

    String agentName = String.format(HostFiles.JVMTI_AGENT.getOnDeviceAbiFileNameFormat(), getBestAbi(HostFiles.JVMTI_AGENT).getCpuArch());
    String[] requiredAgentFiles = {agentName, HostFiles.PERFA.getFileName()};
    try {
      for (String agentFile : requiredAgentFiles) {
        // First remove the file if it already exists in the package folder.
        // If old file exists and this fails to copy the new one, the app would attach using the old files and some weird bugs may occur.
        myDevice.executeShellCommand(buildRunAsCommand(packageName, String.format("rm -rf ./%s/%s", CODE_CACHE_DIR, agentFile)),
                                     new NullOutputReceiver());
        myDevice.executeShellCommand(buildRunAsCommand(packageName, String.format("cp %s ./%s/", DEVICE_DIR + agentFile, CODE_CACHE_DIR)),
                                     new NullOutputReceiver());
      }
    }
    catch (TimeoutException | AdbCommandRejectedException | ShellCommandUnresponsiveException | IOException ignored) {
      return "";
    }

    // Example: --attach-agent /data/data/package_name/code_cache/libjvmtiagent_x86.so=/data/local/tmp/perfd/startupagent.config
    return String.format("--attach-agent %s/%s/%s=%s", packageDataPath, CODE_CACHE_DIR, agentName, DEVICE_DIR + configName);
  }

  /**
   * @return the on-device package's data path if it is available, empty string otherwise.
   */
  @NotNull
  private String getPackageDataPath(@NotNull String packageName) {
    String[] result = new String[1];
    try {
      myDevice.executeShellCommand(buildRunAsCommand(packageName, "pwd"), new MultiLineReceiver() {
        @Override
        public void processNewLines(@NonNull String[] lines) {
          if (result[0] == null) {
            result[0] = lines[0];
          }
        }

        @Override
        public boolean isCancelled() {
          return false;
        }
      });
    }
    catch (TimeoutException | AdbCommandRejectedException | ShellCommandUnresponsiveException | IOException ignored) {
    }

    // If the command returns "run-as: ...", the package cannot be found or run-as.
    if (result[0] == null || result[0].startsWith("run-as: ")) {
      return "";
    }
    else {
      return result[0];
    }
  }

  @NotNull
  private String buildRunAsCommand(@NotNull String packageName, @NotNull String command) {
    return String.format("run-as %s sh -c '%s'", packageName, command);
  }

  @NotNull
  private Abi getBestAbi(@NotNull DeployableFile hostFile) {
    List<Abi> abis = getBestAbis(hostFile);
    if (abis.isEmpty()){
      throw new RuntimeException("Could not find ABI file for: " + hostFile.getFileName());
    } else {
      return abis.get(0);
    }
  }

  @NotNull
  private List<Abi> getBestAbis(@NotNull DeployableFile hostFile) {
    final File dir = hostFile.getDir();
    List<Abi> supportedAbis = myDevice.getAbis()
      .stream()
      .map(abi -> Abi.getEnum(abi))
      .filter(abi -> new File(dir, abi + "/" + hostFile.getFileName()).exists())
      .collect(Collectors.toList());

    List<Abi> bestAbis = new ArrayList<>();
    Set<String> seenCpuArch = new HashSet<>();
    for (Abi abi : supportedAbis) {
      if (!seenCpuArch.contains(abi.getCpuArch())) {
        seenCpuArch.add(abi.getCpuArch());
        bestAbis.add(abi);
      }
    }
    return bestAbis;
  }

  /**
   * A wrapper to convert long ABI name to a short one, e.g., from "arm64-v8a" to "arm64".
   *
   * It's designed for modules that cannot directly depend on com.android.sdklib.devices.Abi.
   */
  @NotNull
  public static String getShortAbiName(@NotNull String longAbi) {
    Abi abi = Abi.getEnum(longAbi);
    if (abi == null) {
      return "invalid_abi";
    }
    return abi.getCpuArch();
  }
}<|MERGE_RESOLUTION|>--- conflicted
+++ resolved
@@ -142,14 +142,10 @@
 
   public void copyFilesToDevice()
     throws AdbCommandRejectedException, IOException, ShellCommandUnresponsiveException, SyncException, TimeoutException {
-<<<<<<< HEAD
-    myDevice.executeShellCommand("rm -rf " + DEVICE_DIR, new NullOutputReceiver());
-    if (!AndroidProfilerDownloader.getInstance().makeSureComponentIsInPlace()) return;
-=======
     if (!StudioFlags.TRANSPORT_CONSERVATIVE_COPY.get()) {
       myDevice.executeShellCommand("rm -rf " + DEVICE_DIR, new NullOutputReceiver());
     }
->>>>>>> 03a9668f
+    if (!AndroidProfilerDownloader.getInstance().makeSureComponentIsInPlace()) return;
     // Copy resources into device directory, all resources need to be included in profiler-artifacts target to build and
     // in AndroidStudioProperties.groovy to package in release.
     copyFileToDevice(HostFiles.TRANSPORT);
