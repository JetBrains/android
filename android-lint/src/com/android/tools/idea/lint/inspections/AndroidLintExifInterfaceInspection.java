/*
 * Copyright (C) 2021 The Android Open Source Project
 *
 * Licensed under the Apache License, Version 2.0 (the "License");
 * you may not use this file except in compliance with the License.
 * You may obtain a copy of the License at
 *
 *      http://www.apache.org/licenses/LICENSE-2.0
 *
 * Unless required by applicable law or agreed to in writing, software
 * distributed under the License is distributed on an "AS IS" BASIS,
 * WITHOUT WARRANTIES OR CONDITIONS OF ANY KIND, either express or implied.
 * See the License for the specific language governing permissions and
 * limitations under the License.
 */
package com.android.tools.idea.lint.inspections;

<<<<<<< HEAD
import static com.android.tools.idea.gradle.dsl.api.dependencies.CommonConfigurationNames.IMPLEMENTATION;

import com.android.ide.common.gradle.Component;
import com.android.ide.common.gradle.Version;
import com.android.ide.common.repository.GoogleMavenArtifactId;
=======
import com.android.ide.common.gradle.Component;
import com.android.ide.common.gradle.Version;
import com.android.ide.common.repository.GoogleMavenArtifactId;
import com.android.ide.common.repository.GradleCoordinate;
>>>>>>> 0d09370c
import com.android.support.AndroidxName;
import com.android.tools.idea.AndroidPsiUtils;
import com.android.tools.idea.gradle.repositories.RepositoryUrlManager;
import com.android.tools.idea.lint.AndroidLintBundle;
import com.android.tools.idea.lint.common.AndroidLintInspectionBase;
import com.android.tools.idea.lint.common.AndroidQuickfixContexts;
import com.android.tools.idea.lint.common.DefaultLintQuickFix;
import com.android.tools.idea.lint.common.LintIdeQuickFix;
<<<<<<< HEAD
=======
import com.android.tools.idea.projectsystem.DependencyType;
>>>>>>> 0d09370c
import com.android.tools.idea.projectsystem.ProjectSystemSyncManager;
import com.android.tools.idea.projectsystem.ProjectSystemUtil;
import com.android.tools.lint.checks.ExifInterfaceDetector;
import com.google.common.util.concurrent.FutureCallback;
import com.google.common.util.concurrent.Futures;
import com.google.common.util.concurrent.ListenableFuture;
import com.google.common.util.concurrent.MoreExecutors;
import com.intellij.history.LocalHistory;
import com.intellij.history.LocalHistoryAction;
import com.intellij.openapi.application.ApplicationManager;
import com.intellij.openapi.command.WriteCommandAction;
import com.intellij.openapi.module.Module;
import com.intellij.openapi.project.DumbService;
import com.intellij.openapi.project.Project;
import com.intellij.psi.JavaPsiFacade;
import com.intellij.psi.JavaRecursiveElementVisitor;
import com.intellij.psi.PsiClass;
import com.intellij.psi.PsiElement;
import com.intellij.psi.PsiElementFactory;
import com.intellij.psi.PsiFile;
import com.intellij.psi.PsiJavaCodeReferenceElement;
import com.intellij.psi.PsiReferenceExpression;
import com.intellij.psi.search.GlobalSearchScope;
import org.jetbrains.annotations.NotNull;
import org.jetbrains.annotations.Nullable;

public class AndroidLintExifInterfaceInspection extends AndroidLintInspectionBase {
  private static final AndroidxName
    NEW_EXIF_INTERFACE = new AndroidxName("android.support.media.ExifInterface", "androidx.exifinterface.media.ExifInterface");

  public AndroidLintExifInterfaceInspection() {
    super(AndroidLintBundle.message("android.lint.inspections.exif.interface"), ExifInterfaceDetector.ISSUE);
  }

  @NotNull
  @Override
  public LintIdeQuickFix[] getQuickFixes(@NotNull PsiElement startElement, @NotNull PsiElement endElement, @NotNull String message) {
    return new LintIdeQuickFix[]{
      new ReplaceExifFix()
    };
  }

  private static class ReplaceExifFix extends DefaultLintQuickFix {
    ReplaceExifFix() {
      super("Update all references in this file");
    }

    @Override
    public void apply(@NotNull PsiElement startElement, @NotNull PsiElement endElement, @NotNull AndroidQuickfixContexts.Context context) {
      Module module = AndroidPsiUtils.getModuleSafely(startElement);
      if (module != null) {
        LocalHistoryAction action = LocalHistory.getInstance().startAction(getName());
        Project project = module.getProject();
        PsiClass cls = JavaPsiFacade.getInstance(project).findClass(NEW_EXIF_INTERFACE.newName(), GlobalSearchScope.allScope(project));
        if (cls == null) {
          cls = JavaPsiFacade.getInstance(project).findClass(NEW_EXIF_INTERFACE.oldName(), GlobalSearchScope.allScope(project));
        }
        if (cls != null) {
          replaceReferences(getName(), startElement, cls, false);
          return;
        }

        GradleCoordinate libraryCoordinate = getExifLibraryCoordinate();
        boolean useAndroidx =
          libraryCoordinate != null && libraryCoordinate.toString().startsWith(GoogleMavenArtifactId.ANDROIDX_EXIF_INTERFACE.getMavenGroupId());
        try {
          WriteCommandAction.writeCommandAction(module.getProject()).withName(getName()).run(() -> {
            if (libraryCoordinate != null) {
              ProjectSystemUtil.getModuleSystem(module).registerDependency(libraryCoordinate, DependencyType.IMPLEMENTATION);
            }

            syncAndReplaceReferences(project, startElement, useAndroidx);
          });
        }
        finally {
          action.finish();
        }
      }
    }

    private void syncAndReplaceReferences(@NotNull Project project, @NotNull PsiElement startElement, boolean useAndroidx) {
      assert ApplicationManager.getApplication().isDispatchThread();

      ListenableFuture<ProjectSystemSyncManager.SyncResult> syncResult = ProjectSystemUtil.getProjectSystem(project)
        .getSyncManager().syncProject(ProjectSystemSyncManager.SyncReason.PROJECT_MODIFIED);

      Futures.addCallback(syncResult, new FutureCallback<ProjectSystemSyncManager.SyncResult>() {
        @Override
        public void onSuccess(@Nullable ProjectSystemSyncManager.SyncResult syncResult) {
          if (syncResult != null && syncResult.isSuccessful()) {
            DumbService.getInstance(project).runWhenSmart(() -> replaceReferences(getName(), startElement, null, useAndroidx));
          }
        }

        @Override
        public void onFailure(@Nullable Throwable t) {
          throw new RuntimeException(t);
        }
      }, MoreExecutors.directExecutor());
    }

    private static GradleCoordinate getExifLibraryCoordinate() {
      RepositoryUrlManager manager = RepositoryUrlManager.get();
<<<<<<< HEAD
      String libraryComponentIdentifier = manager.getArtifactComponentIdentifier(GoogleMavenArtifactId.ANDROIDX_EXIF_INTERFACE, true);
      if (libraryComponentIdentifier != null) {
        return libraryComponentIdentifier;
      }

      libraryComponentIdentifier = manager.getArtifactComponentIdentifier(GoogleMavenArtifactId.EXIF_INTERFACE, true);
      if (libraryComponentIdentifier == null) {
        return null;
      }
      Component component = Component.Companion.tryParse(libraryComponentIdentifier);
      if (component != null) {
        if (component.getVersion().compareTo(Version.Companion.parse("25.1.0")) < 0) {
=======
      Component component = manager.getArtifactComponent(GoogleMavenArtifactId.ANDROIDX_EXIF_INTERFACE, true);
      String libraryComponentIdentifier = null;
      if (component != null) {
        libraryComponentIdentifier = component.toIdentifier();
      }
      if (libraryComponentIdentifier != null) {
        return GradleCoordinate.parseCoordinateString(libraryComponentIdentifier);
      }

      component = manager.getArtifactComponent(GoogleMavenArtifactId.EXIF_INTERFACE, true);
      if (component != null) {
        libraryComponentIdentifier = component.toIdentifier();
      }
      if (libraryComponentIdentifier == null) {
        return null;
      }

      if (component != null) {
        if (component.getVersion().compareTo(Version.parse("25.1.0")) < 0) {
>>>>>>> 0d09370c
          libraryComponentIdentifier = GoogleMavenArtifactId.EXIF_INTERFACE.getComponent("25.1.0").toIdentifier();
        }
      }

<<<<<<< HEAD
      return libraryComponentIdentifier;
=======
      return GradleCoordinate.parseCoordinateString(libraryComponentIdentifier);
>>>>>>> 0d09370c
    }

    /**
     * Replaces the references to the old ExifInterface with the new class name.
     *
     * @param actionName  the name of the action to write the changes
     * @param element     the name of the element to start the search from
     * @param cls         the class to use to replace old instances of ExifInterface. If null, see {@code useAndroid}
     * @param useAndroidx when {@code cls} is null, this determines whether new references will use the androidx package name
     */
    private static void replaceReferences(@NotNull String actionName,
                                          @NotNull PsiElement element,
                                          @Nullable PsiClass cls,
                                          boolean useAndroidx) {
      WriteCommandAction.writeCommandAction(element.getProject()).withName(actionName).run(() -> {
        Project project = element.getProject();
        PsiElementFactory factory = JavaPsiFacade.getInstance(project).getElementFactory();
        PsiFile file = element.getContainingFile();
        file.accept(new JavaRecursiveElementVisitor() {
          @Override
          public void visitReferenceElement(@NotNull PsiJavaCodeReferenceElement expression) {
            if (ExifInterfaceDetector.EXIF_INTERFACE.equals(expression.getReferenceName())) {
              if (expression.isQualified()) {
                PsiElement context = expression.getParent();
                if (expression instanceof PsiReferenceExpression) {
                  if (cls != null) {
                    PsiReferenceExpression replacement = factory.createReferenceExpression(cls);
                    expression.replace(replacement);
                    return;
                  }
                }
                else {
                  expression.replace(
                    factory.createReferenceFromText(useAndroidx ? NEW_EXIF_INTERFACE.newName() : NEW_EXIF_INTERFACE.oldName(), context));
                  return;
                }
              }
            }
            super.visitReferenceElement(expression);
          }
        });
      });
    }
  }
}<|MERGE_RESOLUTION|>--- conflicted
+++ resolved
@@ -15,18 +15,10 @@
  */
 package com.android.tools.idea.lint.inspections;
 
-<<<<<<< HEAD
-import static com.android.tools.idea.gradle.dsl.api.dependencies.CommonConfigurationNames.IMPLEMENTATION;
-
-import com.android.ide.common.gradle.Component;
-import com.android.ide.common.gradle.Version;
-import com.android.ide.common.repository.GoogleMavenArtifactId;
-=======
 import com.android.ide.common.gradle.Component;
 import com.android.ide.common.gradle.Version;
 import com.android.ide.common.repository.GoogleMavenArtifactId;
 import com.android.ide.common.repository.GradleCoordinate;
->>>>>>> 0d09370c
 import com.android.support.AndroidxName;
 import com.android.tools.idea.AndroidPsiUtils;
 import com.android.tools.idea.gradle.repositories.RepositoryUrlManager;
@@ -35,10 +27,7 @@
 import com.android.tools.idea.lint.common.AndroidQuickfixContexts;
 import com.android.tools.idea.lint.common.DefaultLintQuickFix;
 import com.android.tools.idea.lint.common.LintIdeQuickFix;
-<<<<<<< HEAD
-=======
 import com.android.tools.idea.projectsystem.DependencyType;
->>>>>>> 0d09370c
 import com.android.tools.idea.projectsystem.ProjectSystemSyncManager;
 import com.android.tools.idea.projectsystem.ProjectSystemUtil;
 import com.android.tools.lint.checks.ExifInterfaceDetector;
@@ -142,20 +131,6 @@
 
     private static GradleCoordinate getExifLibraryCoordinate() {
       RepositoryUrlManager manager = RepositoryUrlManager.get();
-<<<<<<< HEAD
-      String libraryComponentIdentifier = manager.getArtifactComponentIdentifier(GoogleMavenArtifactId.ANDROIDX_EXIF_INTERFACE, true);
-      if (libraryComponentIdentifier != null) {
-        return libraryComponentIdentifier;
-      }
-
-      libraryComponentIdentifier = manager.getArtifactComponentIdentifier(GoogleMavenArtifactId.EXIF_INTERFACE, true);
-      if (libraryComponentIdentifier == null) {
-        return null;
-      }
-      Component component = Component.Companion.tryParse(libraryComponentIdentifier);
-      if (component != null) {
-        if (component.getVersion().compareTo(Version.Companion.parse("25.1.0")) < 0) {
-=======
       Component component = manager.getArtifactComponent(GoogleMavenArtifactId.ANDROIDX_EXIF_INTERFACE, true);
       String libraryComponentIdentifier = null;
       if (component != null) {
@@ -175,16 +150,11 @@
 
       if (component != null) {
         if (component.getVersion().compareTo(Version.parse("25.1.0")) < 0) {
->>>>>>> 0d09370c
           libraryComponentIdentifier = GoogleMavenArtifactId.EXIF_INTERFACE.getComponent("25.1.0").toIdentifier();
         }
       }
 
-<<<<<<< HEAD
-      return libraryComponentIdentifier;
-=======
       return GradleCoordinate.parseCoordinateString(libraryComponentIdentifier);
->>>>>>> 0d09370c
     }
 
     /**
