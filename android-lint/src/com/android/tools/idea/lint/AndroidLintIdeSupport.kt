/*
 * Copyright (C) 2019 The Android Open Source Project
 *
 * Licensed under the Apache License, Version 2.0 (the "License");
 * you may not use this file except in compliance with the License.
 * You may obtain a copy of the License at
 *
 *      http://www.apache.org/licenses/LICENSE-2.0
 *
 * Unless required by applicable law or agreed to in writing, software
 * distributed under the License is distributed on an "AS IS" BASIS,
 * WITHOUT WARRANTIES OR CONDITIONS OF ANY KIND, either express or implied.
 * See the License for the specific language governing permissions and
 * limitations under the License.
 */
package com.android.tools.idea.lint

import com.android.SdkConstants.ANDROID_MANIFEST_XML
import com.android.SdkConstants.EXT_GRADLE_DECLARATIVE
import com.android.ide.common.gradle.Dependency
import com.android.ide.common.repository.AgpVersion
import com.android.tools.idea.gradle.plugin.AgpVersions
import com.android.tools.idea.gradle.project.model.GradleAndroidModel
import com.android.tools.idea.gradle.project.upgrade.AssistantInvoker
import com.android.tools.idea.gradle.project.upgrade.GradlePluginUpgradeState.Importance.RECOMMEND
import com.android.tools.idea.gradle.project.upgrade.GradlePluginUpgradeState.Importance.STRONGLY_RECOMMEND
import com.android.tools.idea.gradle.project.upgrade.computeGradlePluginUpgradeState
import com.android.tools.idea.gradle.project.upgrade.findPluginInfo
import com.android.tools.idea.gradle.repositories.IdeGoogleMavenRepository
import com.android.tools.idea.gradle.repositories.RepositoryUrlManager
import com.android.tools.idea.lint.common.LintBatchResult
import com.android.tools.idea.lint.common.LintEditorResult
import com.android.tools.idea.lint.common.LintIdeClient
import com.android.tools.idea.lint.common.LintIdeSupport
import com.android.tools.idea.lint.common.LintResult
import com.android.tools.idea.lint.common.getModuleDir
import com.android.tools.idea.sdk.AndroidSdks
import com.android.tools.idea.util.CommonAndroidUtil
import com.android.tools.lint.client.api.LintDriver
import com.android.tools.lint.detector.api.Issue
import com.android.tools.lint.detector.api.Platform
import com.google.wireless.android.sdk.stats.LintSession
import com.intellij.codeInsight.intention.IntentionAction
import com.intellij.codeInspection.LocalQuickFix
import com.intellij.ide.highlighter.JavaFileType
import com.intellij.ide.highlighter.XmlFileType
import com.intellij.lang.properties.PropertiesFileType
import com.intellij.openapi.application.ApplicationManager
import com.intellij.openapi.fileTypes.FileTypes
import com.intellij.openapi.module.Module
import com.intellij.openapi.project.Project
import com.intellij.openapi.ui.Messages.getQuestionIcon
import com.intellij.openapi.ui.Messages.showEditableChooseDialog
import com.intellij.openapi.ui.Messages.showInputDialog
import com.intellij.openapi.util.Pair
import com.intellij.openapi.util.registry.Registry
import com.intellij.openapi.vfs.VirtualFile
import com.intellij.psi.PsiElement
import com.intellij.psi.PsiFile
import com.intellij.psi.xml.XmlFile
import org.jetbrains.android.facet.AndroidFacet
import org.jetbrains.android.resourceManagers.ModuleResourceManagers
import org.jetbrains.annotations.VisibleForTesting
import org.jetbrains.kotlin.idea.KotlinFileType
import org.jetbrains.plugins.gradle.config.isGradleFile
import org.toml.lang.psi.TomlFileType
import java.io.File
import java.util.EnumSet
<<<<<<< HEAD
import com.android.ide.common.gradle.Module as ExternalModule
=======
>>>>>>> 009d25fa

open class AndroidLintIdeSupport : LintIdeSupport() {
  override fun getIssueRegistry() = AndroidLintIdeIssueRegistry()

  override fun getBaselineFile(client: LintIdeClient, module: Module): File? {
    val model = GradleAndroidModel.get(module) ?: return null
    if (model.agpVersion.isAtLeast(2, 3, 1)) {
      val options = model.androidProject.lintOptions
      try {
        options.baselineFile?.let {
          return it
        }
      } catch (_: Throwable) {}
    }

    // Baselines can also be configured via lint.xml
    return module.getModuleDir()?.let(client::getConfiguration)?.baselineFile
  }

  override fun getSeverityOverrides(module: Module): Map<String, Int>? {
    val model = GradleAndroidModel.get(module) ?: return null
    if (model.agpVersion.isAtLeast(2, 3, 1)) {
      try {
        return model.androidProject.lintOptions.severityOverrides
      } catch (_: Throwable) {}
    }
    return null
  }

  override fun askForAttributeValue(attributeName: String, context: PsiElement): String? {
    val message = "Specify value of attribute '$attributeName'"
    val title = "Set Attribute Value"
    val variants =
      AndroidFacet.getInstance(context)
        ?.let { ModuleResourceManagers.getInstance(it).frameworkResourceManager }
        ?.attributeDefinitions
        ?.getAttrDefByName(attributeName)
        ?.values
        ?.takeIf(Array<String>::isNotEmpty)

    return if (variants == null) showInputDialog(context.project, message, title, getQuestionIcon())
    else showEditableChooseDialog(message, title, getQuestionIcon(), variants, variants[0], null)
  }

  override fun canAnnotate(file: PsiFile, module: Module): Boolean {
    // Limit checks to Android modules and modules within Android projects.
    val facet = AndroidFacet.getInstance(module)
    if (facet == null && !CommonAndroidUtil.getInstance().isAndroidProject(module.project))
      return false

<<<<<<< HEAD
    if (
      Registry.`is`("android.gradle.ide.gradle.declarative.ide.support") && file.name.endsWith(EXT_GRADLE_DECLARATIVE)
    )
=======
    if (file.name.endsWith(EXT_GRADLE_DECLARATIVE))
>>>>>>> 009d25fa
      return true

    return when (file.fileType) {
      JavaFileType.INSTANCE,
      KotlinFileType.INSTANCE,
      PropertiesFileType.INSTANCE,
      TomlFileType -> true
      XmlFileType.INSTANCE ->
        facet != null &&
          (ModuleResourceManagers.getInstance(facet)
            .localResourceManager
            .getFileResourceFolderType(file) != null || ANDROID_MANIFEST_XML == file.name)
      FileTypes.PLAIN_TEXT -> super.canAnnotate(file, module)
      else -> file.isGradleFile()
    }
  }

  override fun canAnalyze(project: Project) =
    // Only run in Android projects. This is relevant when the Android plugin is
    // enabled in IntelliJ.
    CommonAndroidUtil.getInstance().isAndroidProject(project)

  // Projects
  override fun createProject(
    client: LintIdeClient,
    files: List<VirtualFile>?,
    vararg modules: Module,
  ): List<com.android.tools.lint.detector.api.Project> =
    AndroidLintIdeProject.create(client, files, *modules)

  override fun createProjectForSingleFile(
    client: LintIdeClient,
    file: VirtualFile?,
    module: Module,
  ): Pair<
    com.android.tools.lint.detector.api.Project,
    com.android.tools.lint.detector.api.Project,
  > {
    return AndroidLintIdeProject.createForSingleFile(client, file, module)
  }

  override fun createClient(project: Project, lintResult: LintResult): LintIdeClient =
    AndroidLintIdeClient(project, lintResult)

  override fun createBatchClient(lintResult: LintBatchResult): LintIdeClient =
    AndroidLintIdeClient(lintResult.project, lintResult)

  override fun createEditorClient(lintResult: LintEditorResult): LintIdeClient =
    AndroidLintIdeClient(lintResult.getModule().project, lintResult)

  override fun recommendedAgpVersion(project: Project): AgpVersion? {
    val current = project.findPluginInfo()?.pluginVersion ?: return null
    val latestKnown = AgpVersions.latestKnown
    val published = IdeGoogleMavenRepository.getAgpVersions()
    val state = computeGradlePluginUpgradeState(current, latestKnown, published)
    return when (state.importance) {
      RECOMMEND,
      STRONGLY_RECOMMEND -> state.target
      else -> null
    }
  }

  override fun shouldRecommendUpdateAgpToLatest(project: Project) =
    project.getService(AssistantInvoker::class.java).shouldRecommendPluginUpgradeToLatest(project)

  override fun updateAgpToLatest(project: Project) {
    project.getService(AssistantInvoker::class.java).performRecommendedPluginUpgrade(project)
  }

  override fun shouldOfferUpgradeAssistantForDeprecatedConfigurations(project: Project) = true

  override fun updateDeprecatedConfigurations(project: Project, element: PsiElement) {
    ApplicationManager.getApplication().executeOnPooledThread {
      project
        .getService(AssistantInvoker::class.java)
        .performDeprecatedConfigurationsUpgrade(project, element)
    }
  }

  override fun resolveDynamicDependency(project: Project, dependency: Dependency): String? {
    val sdkHandler = AndroidSdks.getInstance().tryToChooseSdkHandler()
    return RepositoryUrlManager.get().resolveDependencyRichVersion(dependency, project, sdkHandler)
  }

  override fun getPlatforms(): EnumSet<Platform> = Platform.ANDROID_SET

  // Analytics
  override fun canRequestFeedback(): Boolean = ProvideLintFeedbackPanel.canRequestFeedback()

  override fun requestFeedbackFix(issue: Issue): LocalQuickFix = ProvideLintFeedbackFix(issue.id)

  override fun requestFeedbackIntentionAction(issue: Issue): IntentionAction =
    ProvideLintFeedbackIntentionAction(issue.id)

  // Random number generator used by logSession below. We're using a seed of 0 because
  // we don't need true randomness, just an even distribution. This generator is
  // visible such that tests can reset the seed each time such that the test order
  // does not matter (and therefore we're using java.util.Random instead of kotlin.Random
  // to get access to setSeed()
  @VisibleForTesting val random: java.util.Random = java.util.Random(0)

  override fun logSession(lint: LintDriver, lintResult: LintEditorResult) {
    // Lint creates a LOT of session data (since it runs after every edit pause in the editor.
    // Let's only submit 1 out of every 100 reports; the results will still express trends and
    // relative importance of lint checks.
    if (random.nextDouble() < 0.01) { // nextDouble() ~20% faster than nextInt()
      val analytics = LintIdeAnalytics(lintResult.getModule().project)
      analytics.logSession(
        LintSession.AnalysisType.IDE_FILE,
        lint,
        lintResult.getModule(),
        lintResult.problems,
        null,
      )
    }
  }

  override fun logSession(lint: LintDriver, module: Module?, lintResult: LintBatchResult) {
    val analytics = LintIdeAnalytics(lintResult.project)
    analytics.logSession(
      LintSession.AnalysisType.IDE_BATCH,
      lint,
      module,
      null,
      lintResult.problemMap,
    )
  }

  override fun logQuickFixInvocation(project: Project, issue: Issue, fixDescription: String) {
    val analytics = LintIdeAnalytics(project)
    analytics.logQuickFixInvocation(issue, fixDescription)
  }

  override fun logTooltipLink(url: String, issue: Issue, project: Project) {
    val analytics = LintIdeAnalytics(project)
    analytics.logTooltipLink(url, issue)
  }

  override fun ensureNamespaceImported(
    file: XmlFile,
    namespaceUri: String,
    suggestedPrefix: String?,
  ) = com.android.tools.idea.res.ensureNamespaceImported(file, namespaceUri, suggestedPrefix)
}<|MERGE_RESOLUTION|>--- conflicted
+++ resolved
@@ -53,7 +53,6 @@
 import com.intellij.openapi.ui.Messages.showEditableChooseDialog
 import com.intellij.openapi.ui.Messages.showInputDialog
 import com.intellij.openapi.util.Pair
-import com.intellij.openapi.util.registry.Registry
 import com.intellij.openapi.vfs.VirtualFile
 import com.intellij.psi.PsiElement
 import com.intellij.psi.PsiFile
@@ -66,10 +65,6 @@
 import org.toml.lang.psi.TomlFileType
 import java.io.File
 import java.util.EnumSet
-<<<<<<< HEAD
-import com.android.ide.common.gradle.Module as ExternalModule
-=======
->>>>>>> 009d25fa
 
 open class AndroidLintIdeSupport : LintIdeSupport() {
   override fun getIssueRegistry() = AndroidLintIdeIssueRegistry()
@@ -120,13 +115,7 @@
     if (facet == null && !CommonAndroidUtil.getInstance().isAndroidProject(module.project))
       return false
 
-<<<<<<< HEAD
-    if (
-      Registry.`is`("android.gradle.ide.gradle.declarative.ide.support") && file.name.endsWith(EXT_GRADLE_DECLARATIVE)
-    )
-=======
     if (file.name.endsWith(EXT_GRADLE_DECLARATIVE))
->>>>>>> 009d25fa
       return true
 
     return when (file.fileType) {
