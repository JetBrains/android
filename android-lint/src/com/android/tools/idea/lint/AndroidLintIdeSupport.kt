--- conflicted
+++ resolved
@@ -183,17 +183,11 @@
   }
 
   // Projects
-<<<<<<< HEAD
   override fun createProject(
     client: LintIdeClient,
     files: List<VirtualFile>?,
     vararg modules: Module
   ): List<com.android.tools.lint.detector.api.Project> {
-=======
-  override fun createProject(client: LintIdeClient,
-                             files: List<VirtualFile>?,
-                             vararg modules: Module): List<com.android.tools.lint.detector.api.Project> {
->>>>>>> ccbcc63d
     return AndroidLintIdeProject.create(client, files, *modules)
   }
 
