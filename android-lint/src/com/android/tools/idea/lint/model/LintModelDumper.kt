--- conflicted
+++ resolved
@@ -56,11 +56,7 @@
                   gradleAndroidModel.variants,
                   gradleAndroidModel.androidProject.multiVariantData!!,
                   gradleAndroidModel.rootDirPath,
-<<<<<<< HEAD
-                  deep = true
-=======
                   deep = true,
->>>>>>> 0d09370c
                 )
             dump(lintModelModule)
           }
