--- conflicted
+++ resolved
@@ -393,12 +393,8 @@
   @Nullable
   public static File getLintProjectDirectory(@NonNull Module module, @Nullable AndroidFacet facet) {
 
-<<<<<<< HEAD
     if (ExternalSystemApiUtil.isExternalSystemAwareModule(GradleProjectSystemUtil.GRADLE_SYSTEM_ID, module)
         && ModuleSystemUtil.isLinkedAndroidModule(module)) {
-=======
-    if (ExternalSystemApiUtil.isExternalSystemAwareModule(GradleProjectSystemUtil.GRADLE_SYSTEM_ID, module)) {
->>>>>>> 0d09370c
       String externalProjectPath = ExternalSystemApiUtil.getExternalProjectPath(module);
       if (!Strings.isNullOrEmpty(externalProjectPath)) {
         return new File(externalProjectPath);
