/*
 * Copyright (C) 2016 The Android Open Source Project
 *
 * Licensed under the Apache License, Version 2.0 (the "License");
 * you may not use this file except in compliance with the License.
 * You may obtain a copy of the License at
 *
 *      http://www.apache.org/licenses/LICENSE-2.0
 *
 * Unless required by applicable law or agreed to in writing, software
 * distributed under the License is distributed on an "AS IS" BASIS,
 * WITHOUT WARRANTIES OR CONDITIONS OF ANY KIND, either express or implied.
 * See the License for the specific language governing permissions and
 * limitations under the License.
 */
package com.android.tools.idea.lint;

import static com.android.SdkConstants.SUPPORT_LIB_GROUP_ID;

import com.android.annotations.NonNull;
import com.android.ide.common.repository.GradleCoordinate;
import com.android.sdklib.AndroidTargetHash;
import com.android.sdklib.AndroidVersion;
import com.android.support.AndroidxNameUtils;
import com.android.tools.idea.gradle.model.IdeAndroidProject;
import com.android.tools.idea.gradle.model.IdeAndroidProjectType;
import com.android.tools.idea.gradle.model.IdeMultiVariantData;
import com.android.tools.idea.gradle.project.model.GradleAndroidModel;
import com.android.tools.idea.gradle.util.GradleProjectSystemUtil;
import com.android.tools.idea.lint.common.LintIdeClient;
import com.android.tools.idea.lint.common.LintIdeProject;
import com.android.tools.idea.lint.model.LintModelFactory;
import com.android.tools.idea.model.AndroidModel;
import com.android.tools.idea.projectsystem.ProjectSyncModificationTracker;
import com.android.tools.idea.projectsystem.ProjectSystemUtil;
import com.android.tools.idea.projectsystem.gradle.LinkedAndroidModuleGroupUtilsKt;
import com.android.tools.idea.res.AndroidDependenciesCache;
import com.android.tools.idea.util.ModuleExtensionsKt;
import com.android.tools.lint.client.api.LintClient;
import com.android.tools.lint.detector.api.ApiConstraint;
import com.android.tools.lint.detector.api.LintModelModuleAndroidLibraryProject;
import com.android.tools.lint.detector.api.LintModelModuleProject;
import com.android.tools.lint.detector.api.Project;
import com.android.tools.lint.detector.api.ExtensionSdk;
import com.android.tools.lint.model.LintModelAndroidLibrary;
import com.android.tools.lint.model.LintModelDependency;
import com.android.tools.lint.model.LintModelLibrary;
import com.android.tools.lint.model.LintModelModule;
import com.android.tools.lint.model.LintModelModuleType;
import com.android.tools.lint.model.LintModelVariant;
import com.android.tools.sdk.AndroidPlatform;
import com.google.common.base.Strings;
import com.google.common.collect.Lists;
import com.google.common.collect.Maps;
import com.google.common.collect.Sets;
import com.intellij.facet.Facet;
import com.intellij.facet.ProjectFacetManager;
import com.intellij.openapi.application.ApplicationManager;
import com.intellij.openapi.externalSystem.util.ExternalSystemApiUtil;
import com.intellij.openapi.module.Module;
import com.intellij.openapi.module.ModuleManager;
import com.intellij.openapi.roots.ModuleRootManager;
import com.intellij.openapi.util.Computable;
import com.intellij.openapi.util.Pair;
import com.intellij.openapi.vfs.LocalFileSystem;
import com.intellij.openapi.vfs.VfsUtilCore;
import com.intellij.openapi.vfs.VirtualFile;
import com.intellij.psi.util.CachedValueProvider.Result;
import com.intellij.psi.util.CachedValuesManager;
import com.intellij.util.graph.Graph;
import java.io.File;
import java.util.ArrayList;
import java.util.Arrays;
import java.util.Collections;
import java.util.HashSet;
import java.util.Iterator;
import java.util.List;
import java.util.ListIterator;
import java.util.Map;
import java.util.Set;
import java.util.stream.Collectors;
import org.jetbrains.android.facet.AndroidFacet;
import org.jetbrains.android.facet.AndroidFacetProperties;
import org.jetbrains.android.facet.AndroidRootUtil;
import org.jetbrains.android.facet.ResourceFolderManager;
import org.jetbrains.android.sdk.AndroidPlatforms;
import org.jetbrains.android.util.AndroidUtils;
import org.jetbrains.annotations.NotNull;
import org.jetbrains.annotations.Nullable;
import org.jetbrains.kotlin.config.KotlinModuleKind;
import org.jetbrains.kotlin.idea.facet.KotlinFacet;

/**
 * An {@linkplain LintIdeProject} represents a lint project, which typically corresponds to a {@link Module},
 * but can also correspond to a library "project" such as an {@link LintModelAndroidLibrary}.
 */
public class AndroidLintIdeProject extends LintIdeProject {
  AndroidLintIdeProject(@NonNull LintClient client,
                        @NonNull File dir,
                        @NonNull File referenceDir) {
    super(client, dir, referenceDir);
  }

  /**
   * Creates a set of projects for the given IntelliJ modules
   */
  @NonNull
  public static List<Project> create(@NonNull LintIdeClient client, @Nullable List<VirtualFile> files, @NonNull Module... modules) {
    List<Project> projects = new ArrayList<>();

    Map<Project, Module> projectMap = Maps.newHashMap();
    Map<Module, Project> moduleMap = Maps.newHashMap();
    Map<LintModelAndroidLibrary, Project> libraryMap = Maps.newHashMap();
    if (files != null && !files.isEmpty()) {
      // Wrap list with a mutable list since we'll be removing the files as we see them
      files = Lists.newArrayList(files);
    }
    for (Module module : Arrays.stream(modules).map(LinkedAndroidModuleGroupUtilsKt::getMainModule).distinct().collect(Collectors.toList())) {
      addProjects(client, module, files, moduleMap, libraryMap, projectMap, projects, false);
    }

    client.setModuleMap(projectMap);

    if (projects.size() > 1) {
      // Partition the projects up such that we only return projects that aren't
      // included by other projects (e.g. because they are library projects)
      Set<Project> roots = new HashSet<>(projects);
      for (Project project : projects) {
        roots.removeAll(project.getAllLibraries());
      }
      return Lists.newArrayList(roots);
    }
    else {
      return projects;
    }
  }

  /**
   * Creates a project for a single file. Also optionally creates a main project for the file, if applicable.
   *
   * @param client the lint client
   * @param file   the file to create a project for
   * @param module the module to create a project for
   * @return a project for the file, as well as a project (or null) for the main Android module
   */
  @NonNull
  public static Pair<Project, Project> createForSingleFile(@NonNull LintIdeClient client,
                                                           @Nullable VirtualFile file,
                                                           @NonNull Module module) {
    // TODO: Can make this method even more lightweight: we don't need to initialize anything in the project (source paths etc)
    // other than the metadata necessary for this file's type
    Project project = createModuleProject(client, module, true);
    Project main = null;
    Map<Project, Module> projectMap = Maps.newHashMap();
    if (project != null) {
      project.setDirectLibraries(Collections.emptyList());
      if (file != null) {
        project.addFile(VfsUtilCore.virtualToIoFile(file));
      }
      projectMap.put(project, module);

      // Supply a main project too, such that when you for example edit a file in a Java library,
      // and lint asks for getMainProject().getMinSdk(), we return the min SDK of an application
      // using the library, not "1" (the default for a module without a manifest)
      if (!project.isAndroidProject()) {
        Module androidModule = findAndroidModule(module);
        if (androidModule != null) {
          main = createModuleProject(client, androidModule, true);
          if (main != null) {
            projectMap.put(main, androidModule);
            main.setDirectLibraries(Collections.singletonList(project));
          }
        }
      }
    }
    client.setModuleMap(projectMap);

    //noinspection ConstantConditionsx
    return Pair.create(project, main);
  }

  /**
   * Find an Android module that depends on this module; prefer app modules over library modules
   */
  @Nullable
  private static Module findAndroidModule(@NonNull final Module module) {
    if (module.isDisposed()) {
      return null;
    }

    // Search for dependencies of this module
    Graph<Module> graph = ApplicationManager.getApplication().runReadAction((Computable<Graph<Module>>)() -> {
      com.intellij.openapi.project.Project project = module.getProject();
      return ModuleManager.getInstance(project).moduleGraph();
    });

    if (graph == null) {
      return null;
    }

    Set<AndroidFacet> facets = Sets.newHashSet();
    HashSet<Module> seen = Sets.newHashSet();
    seen.add(module);
    addAndroidModules(facets, seen, graph, module);

    // Prefer Android app modules
    for (AndroidFacet facet : facets) {
      if (facet.getConfiguration().isAppProject()) {
<<<<<<< HEAD
        return ModuleSystemUtil.getMainModule(facet.getModule());
=======
        return LinkedAndroidModuleGroupUtilsKt.getMainModule(facet.getModule());
>>>>>>> 8b7d83e8
      }
    }

    // Resort to library modules if no app module depends directly on it
    if (!facets.isEmpty()) {
      AndroidFacet facet = facets.iterator().next();
<<<<<<< HEAD
      return ModuleSystemUtil.getMainModule(facet.getModule());
=======
      return LinkedAndroidModuleGroupUtilsKt.getMainModule(facet.getModule());
>>>>>>> 8b7d83e8
    }

    return null;
  }

  private static void addAndroidModules(Set<AndroidFacet> androidFacets, Set<Module> seen, Graph<Module> graph, Module module) {
    Iterator<Module> iterator = graph.getOut(module);
    while (iterator.hasNext()) {
      Module dep = LinkedAndroidModuleGroupUtilsKt.getMainModule(iterator.next());
      AndroidFacet facet = AndroidFacet.getInstance(dep);
      if (facet != null) {
        androidFacets.add(facet);
      }

      if (!seen.contains(dep)) {
        seen.add(dep);
        addAndroidModules(androidFacets, seen, graph, dep);
      }
    }
  }

  /**
   * Recursively add lint projects for the given module, and any other module or library it depends on, and also
   * populate the reverse maps so we can quickly map from a lint project to a corresponding module/library (used
   * by the lint client
   */
  private static void addProjects(@NonNull LintClient client,
                                  @NonNull Module module,
                                  @Nullable List<VirtualFile> files,
                                  @NonNull Map<Module, Project> moduleMap,
                                  @NonNull Map<LintModelAndroidLibrary, Project> libraryMap,
                                  @NonNull Map<Project, Module> projectMap,
                                  @NonNull List<Project> projects,
                                  boolean shallowModel) {
    if (moduleMap.containsKey(module)) {
      return;
    }

    Project project = createModuleProject(client, module, shallowModel);

    if (project == null) {
      // It's possible for the module to *depend* on Android code, e.g. in a Gradle
      // project there will be a top-level non-Android module
      List<Module> dependentModules =
        AndroidDependenciesCache.getAllAndroidDependencies(module, false).stream()
          .map(Facet::getModule)
<<<<<<< HEAD
          .map(ModuleSystemUtil::getMainModule)
=======
          .map(LinkedAndroidModuleGroupUtilsKt::getMainModule)
>>>>>>> 8b7d83e8
          .distinct()
          .toList();
      for (Module dependentModule : dependentModules) {
        addProjects(client, dependentModule, files, moduleMap, libraryMap, projectMap, projects, true);
      }
      return;
    }

    project.setIdeaProject(module.getProject());

    projects.add(project);
    moduleMap.put(module, project);
    projectMap.put(project, module);

    if (processFileFilter(module, files, project)) {
      // No need to process dependencies when doing single file analysis
      return;
    }

    List<Project> dependencies = new ArrayList<>();
    // No, this shouldn't use getAllAndroidDependencies; we may have non-Android dependencies that this won't include
    // (e.g. Java-only modules)
    List<Module> dependentModules =
        AndroidDependenciesCache.getAllAndroidDependencies(module, true).stream()
          .map(Facet::getModule)
<<<<<<< HEAD
          .map(ModuleSystemUtil::getMainModule)
=======
          .map(LinkedAndroidModuleGroupUtilsKt::getMainModule)
>>>>>>> 8b7d83e8
          .distinct()
          .collect(Collectors.toList());
    for (Module dependentModule : dependentModules) {
      Project p = moduleMap.get(dependentModule);
      if (p != null) {
        dependencies.add(p);
      }
      else {
        addProjects(client, dependentModule, files, moduleMap, libraryMap, projectMap, dependencies, true);
      }
    }

    AndroidFacet facet = AndroidFacet.getInstance(module);
    if (facet != null) {
      LintModelVariant variant = project.getBuildVariant();
      if (variant != null) {
        List<LintModelDependency> roots = variant.getArtifact().getDependencies().getCompileDependencies().getRoots();
        addGradleLibraryProjects(client, files, libraryMap, projects, facet, project, projectMap, dependencies, roots);
      }
    }

    project.setDirectLibraries(dependencies);
  }

  /**
   * Creates a new module project
   */
  @Nullable
  private static Project createModuleProject(@NonNull LintClient client, @NonNull Module module, boolean shallowModel) {
    Module androidModule = ModuleExtensionsKt.findAndroidModule(module);
    AndroidFacet facet = AndroidFacet.getInstance(androidModule != null ? androidModule : module);
    File dir = getLintProjectDirectory(module, facet);
    if (dir == null) return null;
    Project project;
    if (facet == null) {
      KotlinFacet kotlinFacet = KotlinFacet.Companion.get(module);
      if(
        kotlinFacet != null &&
        kotlinFacet.getConfiguration().getSettings().getMppVersion() != null &&
        kotlinFacet.getConfiguration().getSettings().getKind() != KotlinModuleKind.COMPILATION_AND_SOURCE_SET_HOLDER
      ) {
        return null;
      }

      project = new LintModuleProject(client, dir, dir, module);
      AndroidFacet f = findAndroidFacetInProject(module.getProject());
      if (f != null) {
        project.gradleProject = AndroidModel.isRequired(f);
      }
    }
    else if (AndroidModel.isRequired(facet)) {
      AndroidModel androidModel = AndroidModel.get(facet);
      if (androidModel instanceof GradleAndroidModel &&
          ((GradleAndroidModel)androidModel).getAndroidProject().getProjectType() != IdeAndroidProjectType.PROJECT_TYPE_KOTLIN_MULTIPLATFORM) {
        GradleAndroidModel model = (GradleAndroidModel)androidModel;
        String variantName = model.getSelectedVariantName();

        LintModelModule lintModel = getLintModuleModel(facet, shallowModel);
        LintModelVariant variant = lintModel.findVariant(variantName);
        if (variant == null) {
          variant = lintModel.getVariants().get(0);
        }
        project = new LintGradleProject(client, dir, dir, variant, facet, model);
      }
      else if (androidModel != null) {
        project = new LintAndroidModelProject(client, dir, dir, facet, androidModel);
      }
      else {
        project = new LintAndroidProject(client, dir, dir, facet);
      }
    }
    else {
      project = new LintAndroidProject(client, dir, dir, facet);
    }
    project.setIdeaProject(module.getProject());
    client.registerProject(dir, project);
    return project;
  }

  @NotNull
  private static LintModelModule getLintModuleModel(AndroidFacet facet, boolean shallowModel) {
    final var project = facet.getModule().getProject();
    final var cacheValueManager = CachedValuesManager.getManager(project);
    // This if statement may seem redundant, but is needed to ensure the cached value providers (the lambdas) are distinct classes that do
    // not hold any state other than facet (i.e. they do not depend on shallowModel).
    if (shallowModel) {
      return cacheValueManager.getCachedValue(facet, () -> buildModuleModel(facet, true));
    } else {
      return cacheValueManager.getCachedValue(facet, () -> buildModuleModel(facet, false));
    }
  }

  @NotNull
  private static Result<LintModelModule> buildModuleModel(AndroidFacet facet, boolean shallowModel) {
    GradleAndroidModel model = GradleAndroidModel.get(facet);
    if (model == null) throw new IllegalStateException("GradleAndroidModel not available for " + facet);
    IdeAndroidProject builderModelProject = model.getAndroidProject();
    IdeMultiVariantData multiVariantData = builderModelProject.getMultiVariantData();
    if (multiVariantData == null) throw new IllegalStateException("GradleAndroidModel is expected to support multi variant plugins.");
    String externalProjectPath = ExternalSystemApiUtil.getExternalProjectPath(facet.getModule());
    if (externalProjectPath == null) throw new IllegalStateException("No external project path for " + facet.getModule());
    File dir = new File(externalProjectPath);
    LintModelModule module = new LintModelFactory().create(builderModelProject, model.getVariants(), multiVariantData, dir, !shallowModel);
    return Result.create(module, ProjectSyncModificationTracker.getInstance(facet.getModule().getProject()));
  }

  /**
   * Returns the  directory lint would use for a project wrapping the given module
   */
  @Nullable
  public static File getLintProjectDirectory(@NonNull Module module, @Nullable AndroidFacet facet) {

    if (ExternalSystemApiUtil.isExternalSystemAwareModule(GradleProjectSystemUtil.GRADLE_SYSTEM_ID, module)
        && LinkedAndroidModuleGroupUtilsKt.isLinkedAndroidModule(module)) {
      String externalProjectPath = ExternalSystemApiUtil.getExternalProjectPath(module);
      if (!Strings.isNullOrEmpty(externalProjectPath)) {
        return new File(externalProjectPath);
      }
    }
    File dir;

    if (facet != null) {
      final VirtualFile mainContentRoot = AndroidRootUtil.getMainContentRoot(facet);

      if (mainContentRoot == null) {
        return null;
      }
      dir = VfsUtilCore.virtualToIoFile(mainContentRoot);
    }
    else {
      // For Java modules we just use the first content root that is we can find
      VirtualFile[] roots = ModuleRootManager.getInstance(module).getContentRoots();
      if (roots.length == 0) {
        return null;
      }
      dir = VfsUtilCore.virtualToIoFile(roots[0]);
    }
    return dir;
  }

  @Nullable
  private static AndroidFacet findAndroidFacetInProject(@NonNull com.intellij.openapi.project.Project project) {
    @NotNull List<AndroidFacet> androidFacetsInRandomOrder = ProjectFacetManager.getInstance(project).getFacets(AndroidFacet.ID);
    return androidFacetsInRandomOrder.isEmpty() ? null : androidFacetsInRandomOrder.get(0);
  }

  /**
   * Adds any gradle library projects to the dependency list
   */
  private static void addGradleLibraryProjects(@NonNull LintClient client,
                                               @Nullable List<VirtualFile> files,
                                               @NonNull Map<LintModelAndroidLibrary, Project> libraryMap,
                                               @NonNull List<Project> projects,
                                               @NonNull AndroidFacet facet,
                                               @NonNull Project project,
                                               @NonNull Map<Project, Module> projectMap,
                                               @NonNull List<Project> dependencies,
                                               @NonNull List<LintModelDependency> graphItems) {
    com.intellij.openapi.project.Project ideaProject = facet.getModule().getProject();
    for (LintModelDependency dependency : graphItems) {
      LintModelLibrary l = dependency.findLibrary();
      if (!(l instanceof LintModelAndroidLibrary)) {
        continue;
      }
      LintModelAndroidLibrary library = (LintModelAndroidLibrary)l;
      Project p = libraryMap.get(library);
      if (p == null) {
        File dir = library.getFolder();
        p = new LintGradleLibraryProject(client, dir, dir, dependency, library);
        p.setIdeaProject(ideaProject);
        libraryMap.put(library, p);
<<<<<<< HEAD
        projectMap.put(p, ModuleSystemUtil.getMainModule(facet.getModule()));
=======
        projectMap.put(p, LinkedAndroidModuleGroupUtilsKt.getMainModule(facet.getModule()));
>>>>>>> 8b7d83e8
        projects.add(p);

        if (files != null) {
          VirtualFile libraryDir = LocalFileSystem.getInstance().findFileByIoFile(dir);
          if (libraryDir != null) {
            ListIterator<VirtualFile> iterator = files.listIterator();
            while (iterator.hasNext()) {
              VirtualFile file = iterator.next();
              if (VfsUtilCore.isAncestor(libraryDir, file, false)) {
                project.addFile(VfsUtilCore.virtualToIoFile(file));
                iterator.remove();
              }
            }
          }
          if (files.isEmpty()) {
            files = null; // No more work in other modules
          }
        }
      }
      dependencies.add(p);
    }
  }

  @Override
  protected void initialize() {
    // NOT calling super: super performs ADT/ant initialization. Here we want to use
    // the gradle data instead
    super.initialize();
  }

  /**
   * Wraps an Android module
   */
  private static class LintAndroidProject extends LintModuleProject {
    protected final AndroidFacet myFacet;

    private LintAndroidProject(@NonNull LintClient client, @NonNull File dir, @NonNull File referenceDir, @NonNull AndroidFacet facet) {
<<<<<<< HEAD
      super(client, dir, referenceDir, ModuleSystemUtil.getMainModule(facet.getModule()));
=======
      super(client, dir, referenceDir, LinkedAndroidModuleGroupUtilsKt.getMainModule(facet.getModule()));
>>>>>>> 8b7d83e8
      myFacet = facet;

      gradleProject = false;
      library = myFacet.getConfiguration().isLibraryProject();

<<<<<<< HEAD
      AndroidPlatform platform = AndroidPlatforms.getInstance(ModuleSystemUtil.getMainModule(myFacet.getModule()));
=======
      AndroidPlatform platform = AndroidPlatforms.getInstance(LinkedAndroidModuleGroupUtilsKt.getMainModule(myFacet.getModule()));
>>>>>>> 8b7d83e8
      if (platform != null) {
        buildSdk = platform.getApiLevel();
      }
    }

    @Override
    public boolean isAndroidProject() {
      return true;
    }

    @NonNull
    @Override
    public String getName() {
      return ProjectSystemUtil.getModuleSystem(myFacet.getModule()).getDisplayNameForModuleGroup();
    }

    @NonNull
    @Override
    public LintModelModuleType getType() {
      return LintModelFactory.getModuleType(myFacet.getConfiguration().getProjectType());
    }

    @Override
    @NonNull
    public List<File> getManifestFiles() {
      if (manifestFiles == null) {
        VirtualFile manifestFile = AndroidRootUtil.getPrimaryManifestFile(myFacet);
        if (manifestFile != null) {
          manifestFiles = Collections.singletonList(VfsUtilCore.virtualToIoFile(manifestFile));
        }
        else {
          manifestFiles = Collections.emptyList();
        }
      }

      return manifestFiles;
    }

    @NonNull
    @Override
    public List<File> getProguardFiles() {
      if (proguardFiles == null) {
        final AndroidFacetProperties properties = myFacet.getProperties();

        if (properties.RUN_PROGUARD) {
          final List<String> urls = properties.myProGuardCfgFiles;

          if (!urls.isEmpty()) {
            proguardFiles = new ArrayList<>();

            for (String osPath : AndroidUtils.urlsToOsPaths(urls, null)) {
              if (!osPath.contains(AndroidFacetProperties.SDK_HOME_MACRO)) {
                proguardFiles.add(new File(osPath));
              }
            }
          }
        }

        if (proguardFiles == null) {
          proguardFiles = Collections.emptyList();
        }
      }

      return proguardFiles;
    }

    @NonNull
    @Override
    public List<File> getResourceFolders() {
      if (resourceFolders == null) {
        List<VirtualFile> folders = ResourceFolderManager.getInstance(myFacet).getFolders();
        List<File> dirs = Lists.newArrayListWithExpectedSize(folders.size());
        for (VirtualFile folder : folders) {
          dirs.add(VfsUtilCore.virtualToIoFile(folder));
        }
        resourceFolders = dirs;
      }

      return resourceFolders;
    }

    @Nullable
    @Override
    public Boolean dependsOn(@NonNull String artifact) {
      GradleCoordinate queryCoordinate = GradleCoordinate.parseCoordinateString(artifact + ":+");
      if (queryCoordinate != null) {
        GradleCoordinate foundDependency = ProjectSystemUtil.getModuleSystem(myFacet.getModule()).getResolvedDependency(queryCoordinate);
        if (foundDependency != null) {
          return Boolean.TRUE;
        }

        // Check new AndroidX namespace too
        if (artifact.startsWith(SUPPORT_LIB_GROUP_ID)) {
          String newArtifact = AndroidxNameUtils.getCoordinateMapping(artifact);
          if (!newArtifact.equals(artifact)) {
            queryCoordinate = GradleCoordinate.parseCoordinateString(newArtifact + ":+");
            if (queryCoordinate != null) {
              foundDependency = ProjectSystemUtil.getModuleSystem(myFacet.getModule()).getResolvedDependency(queryCoordinate);
              if (foundDependency != null) {
                return Boolean.TRUE;
              }
            }
          }
        }
      }

      return super.dependsOn(artifact);
    }
  }

  private static class LintAndroidModelProject extends LintAndroidProject {
    private final AndroidModel myAndroidModel;

    private LintAndroidModelProject(
      @NonNull LintClient client,
      @NonNull File dir,
      @NonNull File referenceDir,
      @NonNull AndroidFacet facet,
      @NonNull AndroidModel androidModel) {
      super(client, dir, referenceDir, facet);
      myAndroidModel = androidModel;
    }

    @Nullable
    @Override
    public String getPackage() {
      LintModelVariant variant = getBuildVariant();
      if (variant != null) {
        String pkg = variant.getPackage();
        if (pkg != null) {
          return pkg;
        }
      }

      String manifestPackage = super.getPackage();
      if (manifestPackage != null) {
        return manifestPackage;
      }

      return myAndroidModel.getApplicationId();
    }

    @NonNull
    @Override
    public AndroidVersion getMinSdkVersion() {
      AndroidVersion version = myAndroidModel.getMinSdkVersion();
      if (version != null) {
        return version;
      }
      return super.getMinSdkVersion();
    }

    @NotNull
    @Override
    public ApiConstraint getMinSdkVersions() {
      AndroidVersion version = myAndroidModel.getMinSdkVersion();
      if (version != null) {
        // TODO: Handle codenames better?
        return ApiConstraint.get(version.getFeatureLevel(), ExtensionSdk.ANDROID_SDK_ID);
      }
      return super.getMinSdkVersions();
    }

    @NonNull
    @Override
    public AndroidVersion getTargetSdkVersion() {
      AndroidVersion version = myAndroidModel.getTargetSdkVersion();
      if (version != null) {
        return version;
      }
      return super.getTargetSdkVersion();
    }
  }

  private static class LintGradleProject extends LintModelModuleProject {
    private final GradleAndroidModel myGradleAndroidModel;
    private final AndroidFacet myFacet;

    /**
     * Creates a new Project. Use one of the factory methods to create.
     */
    private LintGradleProject(
      @NonNull LintClient client,
      @NonNull File dir,
      @NonNull File referenceDir,
      @NonNull LintModelVariant variant,
      @NonNull AndroidFacet facet,
      @NonNull GradleAndroidModel gradleAndroidModel) {
      super(client, dir, referenceDir, variant, null);
      gradleProject = true;
      mergeManifests = true;
      myFacet = facet;
      myGradleAndroidModel = gradleAndroidModel;
    }

    @NonNull
    @Override
    public List<File> getJavaClassFolders() {
      if (LintIdeClient.SUPPORT_CLASS_FILES) {
        return super.getJavaClassFolders();
      } else {
        return Collections.emptyList();
      }
    }

    @NonNull
    @Override
    public List<File> getJavaLibraries(boolean includeProvided) {
      if (LintIdeClient.SUPPORT_CLASS_FILES) {
        return super.getJavaLibraries(includeProvided);
      } else {
        return Collections.emptyList();
      }
    }

    @Override
    public int getBuildSdk() {
      String compileTarget = myGradleAndroidModel.getAndroidProject().getCompileTarget();
      AndroidVersion version = AndroidTargetHash.getPlatformVersion(compileTarget);
      if (version != null) {
        return version.getFeatureLevel();
      }

      AndroidPlatform platform = AndroidPlatforms.getInstance(myFacet.getModule());
      if (platform != null) {
        return platform.getApiVersion().getFeatureLevel();
      }

      return super.getBuildSdk();
    }

    @Nullable
    @Override
    public String getBuildTargetHash() {
      return myGradleAndroidModel.getAndroidProject().getCompileTarget();
    }
  }

  private static class LintGradleLibraryProject extends LintModelModuleAndroidLibraryProject {
    private LintGradleLibraryProject(@NonNull LintClient client,
                                     @NonNull File dir,
                                     @NonNull File referenceDir,
                                     @NonNull LintModelDependency dependency,
                                     @NonNull LintModelAndroidLibrary library) {
      super(client, dir, referenceDir, dependency, library);
    }

    @NotNull
    @Override
    public List<File> getJavaClassFolders() {
      if (LintIdeClient.SUPPORT_CLASS_FILES) {
        return super.getJavaClassFolders();
      } else {
        return Collections.emptyList();
      }
    }

    @NonNull
    @Override
    public List<File> getJavaLibraries(boolean includeProvided) {
      if (LintIdeClient.SUPPORT_CLASS_FILES) {
        return super.getJavaLibraries(includeProvided);
      }
      else {
        return Collections.emptyList();
      }
    }
  }
}<|MERGE_RESOLUTION|>--- conflicted
+++ resolved
@@ -206,22 +206,14 @@
     // Prefer Android app modules
     for (AndroidFacet facet : facets) {
       if (facet.getConfiguration().isAppProject()) {
-<<<<<<< HEAD
-        return ModuleSystemUtil.getMainModule(facet.getModule());
-=======
         return LinkedAndroidModuleGroupUtilsKt.getMainModule(facet.getModule());
->>>>>>> 8b7d83e8
       }
     }
 
     // Resort to library modules if no app module depends directly on it
     if (!facets.isEmpty()) {
       AndroidFacet facet = facets.iterator().next();
-<<<<<<< HEAD
-      return ModuleSystemUtil.getMainModule(facet.getModule());
-=======
       return LinkedAndroidModuleGroupUtilsKt.getMainModule(facet.getModule());
->>>>>>> 8b7d83e8
     }
 
     return null;
@@ -268,11 +260,7 @@
       List<Module> dependentModules =
         AndroidDependenciesCache.getAllAndroidDependencies(module, false).stream()
           .map(Facet::getModule)
-<<<<<<< HEAD
-          .map(ModuleSystemUtil::getMainModule)
-=======
           .map(LinkedAndroidModuleGroupUtilsKt::getMainModule)
->>>>>>> 8b7d83e8
           .distinct()
           .toList();
       for (Module dependentModule : dependentModules) {
@@ -298,11 +286,7 @@
     List<Module> dependentModules =
         AndroidDependenciesCache.getAllAndroidDependencies(module, true).stream()
           .map(Facet::getModule)
-<<<<<<< HEAD
-          .map(ModuleSystemUtil::getMainModule)
-=======
           .map(LinkedAndroidModuleGroupUtilsKt::getMainModule)
->>>>>>> 8b7d83e8
           .distinct()
           .collect(Collectors.toList());
     for (Module dependentModule : dependentModules) {
@@ -474,11 +458,7 @@
         p = new LintGradleLibraryProject(client, dir, dir, dependency, library);
         p.setIdeaProject(ideaProject);
         libraryMap.put(library, p);
-<<<<<<< HEAD
-        projectMap.put(p, ModuleSystemUtil.getMainModule(facet.getModule()));
-=======
         projectMap.put(p, LinkedAndroidModuleGroupUtilsKt.getMainModule(facet.getModule()));
->>>>>>> 8b7d83e8
         projects.add(p);
 
         if (files != null) {
@@ -516,21 +496,13 @@
     protected final AndroidFacet myFacet;
 
     private LintAndroidProject(@NonNull LintClient client, @NonNull File dir, @NonNull File referenceDir, @NonNull AndroidFacet facet) {
-<<<<<<< HEAD
-      super(client, dir, referenceDir, ModuleSystemUtil.getMainModule(facet.getModule()));
-=======
       super(client, dir, referenceDir, LinkedAndroidModuleGroupUtilsKt.getMainModule(facet.getModule()));
->>>>>>> 8b7d83e8
       myFacet = facet;
 
       gradleProject = false;
       library = myFacet.getConfiguration().isLibraryProject();
 
-<<<<<<< HEAD
-      AndroidPlatform platform = AndroidPlatforms.getInstance(ModuleSystemUtil.getMainModule(myFacet.getModule()));
-=======
       AndroidPlatform platform = AndroidPlatforms.getInstance(LinkedAndroidModuleGroupUtilsKt.getMainModule(myFacet.getModule()));
->>>>>>> 8b7d83e8
       if (platform != null) {
         buildSdk = platform.getApiLevel();
       }
