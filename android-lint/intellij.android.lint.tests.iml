--- conflicted
+++ resolved
@@ -18,28 +18,6 @@
     <orderEntry type="library" scope="TEST" name="truth" level="project" />
     <orderEntry type="inheritedJdk" />
     <orderEntry type="sourceFolder" forTests="false" />
-<<<<<<< HEAD
-=======
-    <orderEntry type="library" scope="TEST" name="junit4" level="project" />
-    <orderEntry type="library" scope="TEST" name="studio-sdk" level="project" />
-    <orderEntry type="library" name="studio-plugin-com.intellij.java" level="project" />
-    <orderEntry type="module" module-name="android.sdktools.repository" scope="TEST" />
-    <orderEntry type="module" module-name="intellij.android.testFramework" scope="TEST" />
-    <orderEntry type="module" module-name="intellij.android.lint" scope="TEST" />
-    <orderEntry type="module" module-name="android.sdktools.flags" scope="TEST" />
-    <orderEntry type="module" module-name="android.sdktools.sdklib" scope="TEST" />
-    <orderEntry type="module" module-name="intellij.lint" scope="TEST" />
-    <orderEntry type="module" module-name="android.sdktools.lint-checks" scope="TEST" />
-    <orderEntry type="module" module-name="intellij.android.common" scope="TEST" />
-    <orderEntry type="module" module-name="intellij.android.jps.model" scope="TEST" />
-    <orderEntry type="library" scope="TEST" name="truth" level="project" />
-    <orderEntry type="library" scope="TEST" name="mockito" level="project" />
-    <orderEntry type="module" module-name="android.sdktools.testutils" scope="TEST" />
-    <orderEntry type="module" module-name="analytics-shared" scope="TEST" />
-    <orderEntry type="library" scope="TEST" name="studio-analytics-proto" level="project" />
-    <orderEntry type="module" module-name="analytics-tracker" scope="TEST" />
-    <orderEntry type="module" module-name="android.sdktools.analytics-testing" scope="TEST" />
->>>>>>> 8b7d83e8
     <orderEntry type="module" module-name="intellij.android.adt.testutils" scope="TEST" />
     <orderEntry type="module" module-name="intellij.android.common" scope="TEST" />
     <orderEntry type="module" module-name="intellij.android.core" scope="TEST" />
@@ -53,7 +31,6 @@
     <orderEntry type="module" module-name="intellij.android.projectSystem" scope="TEST" />
     <orderEntry type="module" module-name="intellij.android.projectSystem.gradle" scope="TEST" />
     <orderEntry type="module" module-name="intellij.android.projectSystem.gradle.upgrade" scope="TEST" />
-<<<<<<< HEAD
     <orderEntry type="module" module-name="intellij.android.testFramework" scope="TEST" />
     <orderEntry type="module" module-name="intellij.android.testutils" scope="TEST" />
     <orderEntry type="module" module-name="intellij.java.frontback.psi" scope="TEST" />
@@ -64,6 +41,7 @@
     <orderEntry type="module" module-name="intellij.platform.core" scope="TEST" />
     <orderEntry type="module" module-name="intellij.platform.diff" scope="TEST" />
     <orderEntry type="module" module-name="intellij.platform.diff.impl" scope="TEST" />
+    <orderEntry type="module" module-name="intellij.platform.editor" scope="TEST" />
     <orderEntry type="module" module-name="intellij.platform.editor.ui" scope="TEST" />
     <orderEntry type="module" module-name="intellij.platform.editor.ex" scope="TEST" />
     <orderEntry type="module" module-name="intellij.platform.extensions" scope="TEST" />
@@ -83,15 +61,5 @@
     <orderEntry type="module" module-name="kotlin.highlighting.k2" scope="TEST" />
     <orderEntry type="module" module-name="intellij.jvm.analysis.impl" scope="TEST" />
     <orderEntry type="module" module-name="intellij.android.gradle.dsl.flags" scope="TEST" />
-=======
-    <orderEntry type="library" scope="TEST" name="studio-plugin-org.jetbrains.kotlin" level="project" />
-    <orderEntry type="library" scope="TEST" name="studio-plugin-com.intellij.gradle" level="project" />
-    <orderEntry type="module" module-name="android.sdktools.lint.testinfrastructure" scope="TEST" />
-    <orderEntry type="module" module-name="intellij.android.kotlin.idea" scope="TEST" />
-    <orderEntry type="module" module-name="intellij.android.gradle.dsl" scope="TEST" />
-    <orderEntry type="module" module-name="intellij.android.gradle.declarative.lang" scope="TEST" />
-    <orderEntry type="module" module-name="intellij.android.common" scope="TEST" />
-    <orderEntry type="module" module-name="intellij.android.gradle.declarative.lang.ide" scope="TEST" />
->>>>>>> 8b7d83e8
   </component>
 </module>