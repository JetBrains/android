<?xml version="1.0" encoding="UTF-8"?>
<module type="JAVA_MODULE" version="4">
  <component name="NewModuleRootManager" inherit-compiler-output="true">
    <exclude-output />
    <content url="file://$MODULE_DIR$/testSrc">
      <sourceFolder url="file://$MODULE_DIR$/testSrc" isTestSource="true" />
    </content>
    <orderEntry type="library" scope="PROVIDED" name="studio-platform" level="project" />
    <orderEntry type="library" scope="TEST" name="studio-test-platform" level="project" />
    <orderEntry type="library" name="kotlin-stdlib" level="project" />
    <orderEntry type="library" scope="TEST" name="Gradle" level="project" />
    <orderEntry type="library" scope="TEST" name="Guava" level="project" />
    <orderEntry type="library" scope="TEST" name="JUnit4" level="project" />
    <orderEntry type="library" scope="TEST" name="jetbrains-annotations" level="project" />
    <orderEntry type="library" scope="TEST" name="kotlinc.kotlin-compiler-common" level="project" />
    <orderEntry type="library" scope="TEST" name="mockito" level="project" />
    <orderEntry type="library" scope="TEST" name="protobuf" level="project" />
    <orderEntry type="library" scope="TEST" name="truth" level="project" />
    <orderEntry type="inheritedJdk" />
    <orderEntry type="sourceFolder" forTests="false" />
<<<<<<< HEAD
    <orderEntry type="library" name="studio-plugin-com.intellij.java" level="project" />
    <orderEntry type="library" scope="TEST" name="junit4" level="project" />
    <orderEntry type="library" scope="TEST" name="studio-sdk" level="project" />
    <orderEntry type="module" module-name="android.sdktools.repository" scope="TEST" />
    <orderEntry type="module" module-name="intellij.android.testFramework" scope="TEST" />
    <orderEntry type="module" module-name="intellij.android.lint" scope="TEST" />
    <orderEntry type="module" module-name="android.sdktools.flags" scope="TEST" />
    <orderEntry type="module" module-name="android.sdktools.sdklib" scope="TEST" />
    <orderEntry type="module" module-name="intellij.lint" scope="TEST" />
    <orderEntry type="module" module-name="android.sdktools.lint-checks" scope="TEST" />
    <orderEntry type="module" module-name="intellij.android.common" scope="TEST" />
    <orderEntry type="module" module-name="intellij.android.jps.model" scope="TEST" />
    <orderEntry type="library" scope="TEST" name="truth" level="project" />
    <orderEntry type="library" scope="TEST" name="mockito" level="project" />
    <orderEntry type="module" module-name="android.sdktools.testutils" scope="TEST" />
    <orderEntry type="module" module-name="analytics-shared" scope="TEST" />
    <orderEntry type="library" scope="TEST" name="studio-analytics-proto" level="project" />
    <orderEntry type="module" module-name="analytics-tracker" scope="TEST" />
    <orderEntry type="module" module-name="android.sdktools.analytics-testing" scope="TEST" />
=======
>>>>>>> 5f7be743
    <orderEntry type="module" module-name="intellij.android.adt.testutils" scope="TEST" />
    <orderEntry type="module" module-name="intellij.android.common" scope="TEST" />
    <orderEntry type="module" module-name="intellij.android.core" scope="TEST" />
    <orderEntry type="module" module-name="intellij.android.gradle.dsl" scope="TEST" />
    <orderEntry type="module" module-name="intellij.android.gradle.dsl.flags" scope="TEST" />
    <orderEntry type="module" module-name="intellij.android.gradle.declarative.lang" scope="TEST" />
    <orderEntry type="module" module-name="intellij.android.gradle.declarative.lang.ide" scope="TEST" />
    <orderEntry type="module" module-name="intellij.android.jps.model" scope="TEST" />
    <orderEntry type="module" module-name="intellij.android.kotlin.idea" scope="TEST" />
    <orderEntry type="module" module-name="intellij.android.lint" scope="TEST" />
    <orderEntry type="module" module-name="intellij.android.lint.common" scope="TEST" />
    <orderEntry type="module" module-name="intellij.android.projectSystem" scope="TEST" />
    <orderEntry type="module" module-name="intellij.android.projectSystem.gradle" scope="TEST" />
    <orderEntry type="module" module-name="intellij.android.projectSystem.gradle.upgrade" scope="TEST" />
    <orderEntry type="module" module-name="intellij.android.testFramework" scope="TEST" />
    <orderEntry type="module" module-name="intellij.android.testutils" scope="TEST" />
    <orderEntry type="module" module-name="intellij.java.frontback.psi" scope="TEST" />
    <orderEntry type="module" module-name="intellij.java.psi" scope="TEST" />
    <orderEntry type="module" module-name="intellij.java.testFramework" scope="TEST" />
    <orderEntry type="module" module-name="intellij.platform.analysis" scope="TEST" />
    <orderEntry type="module" module-name="intellij.platform.analysis.impl" scope="TEST" />
    <orderEntry type="module" module-name="intellij.platform.core" scope="TEST" />
    <orderEntry type="module" module-name="intellij.platform.diff" scope="TEST" />
    <orderEntry type="module" module-name="intellij.platform.diff.impl" scope="TEST" />
    <orderEntry type="module" module-name="intellij.platform.editor" scope="TEST" />
    <orderEntry type="module" module-name="intellij.platform.editor.ui" scope="TEST" />
    <orderEntry type="module" module-name="intellij.platform.editor.ex" scope="TEST" />
    <orderEntry type="module" module-name="intellij.platform.extensions" scope="TEST" />
    <orderEntry type="module" module-name="intellij.platform.ide.core" scope="TEST" />
    <orderEntry type="module" module-name="intellij.platform.lang" scope="TEST" />
    <orderEntry type="module" module-name="intellij.platform.lang.core" scope="TEST" />
    <orderEntry type="module" module-name="intellij.platform.lang.impl" scope="TEST" />
    <orderEntry type="module" module-name="intellij.platform.projectModel" scope="TEST" />
    <orderEntry type="module" module-name="intellij.platform.testFramework" scope="TEST" />
    <orderEntry type="module" module-name="intellij.platform.util" scope="TEST" />
    <orderEntry type="module" module-name="intellij.platform.util.base" scope="TEST" />
    <orderEntry type="module" module-name="intellij.platform.util.diff" scope="TEST" />
    <orderEntry type="module" module-name="intellij.platform.util.rt" scope="TEST" />
    <orderEntry type="module" module-name="intellij.xml.dom" scope="TEST" />
    <orderEntry type="module" module-name="kotlin.base.plugin" scope="TEST" />
    <orderEntry type="module" module-name="kotlin.highlighting.k1" scope="TEST" />
    <orderEntry type="module" module-name="kotlin.highlighting.k2" scope="TEST" />
    <orderEntry type="module" module-name="intellij.jvm.analysis.impl" scope="TEST" />
    <orderEntry type="module" module-name="intellij.android.gradle.dsl.flags" scope="TEST" />
  </component>
</module><|MERGE_RESOLUTION|>--- conflicted
+++ resolved
@@ -18,33 +18,10 @@
     <orderEntry type="library" scope="TEST" name="truth" level="project" />
     <orderEntry type="inheritedJdk" />
     <orderEntry type="sourceFolder" forTests="false" />
-<<<<<<< HEAD
-    <orderEntry type="library" name="studio-plugin-com.intellij.java" level="project" />
-    <orderEntry type="library" scope="TEST" name="junit4" level="project" />
-    <orderEntry type="library" scope="TEST" name="studio-sdk" level="project" />
-    <orderEntry type="module" module-name="android.sdktools.repository" scope="TEST" />
-    <orderEntry type="module" module-name="intellij.android.testFramework" scope="TEST" />
-    <orderEntry type="module" module-name="intellij.android.lint" scope="TEST" />
-    <orderEntry type="module" module-name="android.sdktools.flags" scope="TEST" />
-    <orderEntry type="module" module-name="android.sdktools.sdklib" scope="TEST" />
-    <orderEntry type="module" module-name="intellij.lint" scope="TEST" />
-    <orderEntry type="module" module-name="android.sdktools.lint-checks" scope="TEST" />
-    <orderEntry type="module" module-name="intellij.android.common" scope="TEST" />
-    <orderEntry type="module" module-name="intellij.android.jps.model" scope="TEST" />
-    <orderEntry type="library" scope="TEST" name="truth" level="project" />
-    <orderEntry type="library" scope="TEST" name="mockito" level="project" />
-    <orderEntry type="module" module-name="android.sdktools.testutils" scope="TEST" />
-    <orderEntry type="module" module-name="analytics-shared" scope="TEST" />
-    <orderEntry type="library" scope="TEST" name="studio-analytics-proto" level="project" />
-    <orderEntry type="module" module-name="analytics-tracker" scope="TEST" />
-    <orderEntry type="module" module-name="android.sdktools.analytics-testing" scope="TEST" />
-=======
->>>>>>> 5f7be743
     <orderEntry type="module" module-name="intellij.android.adt.testutils" scope="TEST" />
     <orderEntry type="module" module-name="intellij.android.common" scope="TEST" />
     <orderEntry type="module" module-name="intellij.android.core" scope="TEST" />
     <orderEntry type="module" module-name="intellij.android.gradle.dsl" scope="TEST" />
-    <orderEntry type="module" module-name="intellij.android.gradle.dsl.flags" scope="TEST" />
     <orderEntry type="module" module-name="intellij.android.gradle.declarative.lang" scope="TEST" />
     <orderEntry type="module" module-name="intellij.android.gradle.declarative.lang.ide" scope="TEST" />
     <orderEntry type="module" module-name="intellij.android.jps.model" scope="TEST" />
