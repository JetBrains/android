<?xml version="1.0" encoding="UTF-8"?>
<module type="JAVA_MODULE" version="4">
  <component name="FacetManager">
    <facet type="kotlin-language" name="Kotlin">
      <configuration version="5" platform="JVM 17" allPlatforms="JVM [17]" useProjectSettings="false">
        <compilerSettings>
          <option name="additionalArguments" value="-Xjvm-default=all -Xopt-in=com.intellij.openapi.util.IntellijInternalApi -opt-in=org.jetbrains.kotlin.analysis.api.permissions.KaAllowProhibitedAnalyzeFromWriteAction" />
        </compilerSettings>
        <compilerArguments>
          <stringArguments>
            <stringArg name="jvmTarget" arg="17" />
            <stringArg name="apiVersion" arg="1.9" />
            <stringArg name="languageVersion" arg="1.9" />
          </stringArguments>
        </compilerArguments>
      </configuration>
    </facet>
  </component>
  <component name="NewModuleRootManager" inherit-compiler-output="true">
    <exclude-output />
    <content url="file://$MODULE_DIR$">
      <sourceFolder url="file://$MODULE_DIR$/resources" type="java-resource" />
      <sourceFolder url="file://$MODULE_DIR$/src" isTestSource="false" />
    </content>
    <orderEntry type="inheritedJdk" />
    <orderEntry type="sourceFolder" forTests="false" />
    <orderEntry type="library" name="Guava" level="project" />
    <orderEntry type="library" name="jetbrains-annotations" level="project" />
    <orderEntry type="library" name="kotlin-stdlib" level="project" />
    <orderEntry type="library" name="kxml2" level="project" />
    <orderEntry type="library" name="protobuf" level="project" />
    <orderEntry type="library" name="studio-analytics-proto" level="project" />
    <orderEntry type="library" scope="PROVIDED" name="kotlinc.analysis-api" level="project" />
    <orderEntry type="library" scope="PROVIDED" name="kotlinc.kotlin-compiler-common" level="project" />
    <orderEntry type="library" scope="PROVIDED" name="kotlinc.kotlin-jps-common" level="project" />
    <orderEntry type="module" module-name="android.sdktools.analytics-shared" />
    <orderEntry type="module" module-name="android.sdktools.analytics-tracker" />
    <orderEntry type="module" module-name="android.sdktools.analyzer" />
    <orderEntry type="module" module-name="android.sdktools.android-annotations" />
    <orderEntry type="module" module-name="android.sdktools.builder-model" />
    <orderEntry type="module" module-name="android.sdktools.common" />
<<<<<<< HEAD
    <orderEntry type="module" module-name="android.sdktools.layoutlib-api" />
    <orderEntry type="module" module-name="android.sdktools.lint-api" />
    <orderEntry type="module" module-name="android.sdktools.lint-checks" />
    <orderEntry type="module" module-name="android.sdktools.lint-model" />
    <orderEntry type="module" module-name="android.sdktools.manifest-merger" />
    <orderEntry type="module" module-name="android.sdktools.repository" />
    <orderEntry type="module" module-name="android.sdktools.resource-repository" />
    <orderEntry type="module" module-name="android.sdktools.sdk-common" />
    <orderEntry type="module" module-name="android.sdktools.sdk-common.gradle.rt" />
    <orderEntry type="module" module-name="android.sdktools.sdklib" />
    <orderEntry type="module" module-name="intellij.android.analytics" />
    <orderEntry type="module" module-name="intellij.android.assistant" />
=======
    <orderEntry type="library" name="studio-sdk" level="project" />
    <orderEntry type="library" name="studio-plugin-com.intellij.java" level="project" />
    <orderEntry type="module" module-name="android.sdktools.lint-checks" />
    <orderEntry type="library" name="studio-plugin-org.jetbrains.kotlin" level="project" />
>>>>>>> 0d09370c
    <orderEntry type="module" module-name="intellij.android.common" />
    <orderEntry type="module" module-name="intellij.android.core" />
    <orderEntry type="module" module-name="intellij.android.gradle.dsl" />
    <orderEntry type="module" module-name="intellij.android.jps.model" />
    <orderEntry type="module" module-name="intellij.android.lint.common" />
    <orderEntry type="module" module-name="intellij.android.projectSystem" />
    <orderEntry type="module" module-name="intellij.android.projectSystem.gradle" />
    <orderEntry type="module" module-name="intellij.android.projectSystem.gradle.models" />
    <orderEntry type="module" module-name="intellij.android.projectSystem.gradle.upgrade" />
<<<<<<< HEAD
    <orderEntry type="module" module-name="intellij.android.render-resources" />
    <orderEntry type="module" module-name="intellij.color.scheme.warmNeon" />
    <orderEntry type="module" module-name="intellij.gradle.java" />
    <orderEntry type="module" module-name="intellij.java.analysis.impl" />
    <orderEntry type="module" module-name="intellij.java.frontback.psi" />
    <orderEntry type="module" module-name="intellij.java.frontback.psi.impl" />
    <orderEntry type="module" module-name="intellij.java.impl" />
    <orderEntry type="module" module-name="intellij.java.impl.refactorings" />
    <orderEntry type="module" module-name="intellij.java.psi" />
    <orderEntry type="module" module-name="intellij.java.psi.impl" />
    <orderEntry type="module" module-name="intellij.platform.analysis" />
    <orderEntry type="module" module-name="intellij.platform.core" />
    <orderEntry type="module" module-name="intellij.platform.core.impl" />
    <orderEntry type="module" module-name="intellij.platform.core.ui" />
    <orderEntry type="module" module-name="intellij.platform.editor" />
    <orderEntry type="module" module-name="intellij.platform.execution" />
    <orderEntry type="module" module-name="intellij.platform.extensions" />
    <orderEntry type="module" module-name="intellij.platform.externalSystem" />
    <orderEntry type="module" module-name="intellij.platform.ide" />
    <orderEntry type="module" module-name="intellij.platform.ide.core" />
    <orderEntry type="module" module-name="intellij.platform.ide.impl" />
    <orderEntry type="module" module-name="intellij.platform.lang" />
    <orderEntry type="module" module-name="intellij.platform.lang.core" />
    <orderEntry type="module" module-name="intellij.platform.lang.impl" />
    <orderEntry type="module" module-name="intellij.platform.lvcs" />
    <orderEntry type="module" module-name="intellij.platform.projectModel" />
    <orderEntry type="module" module-name="intellij.platform.refactoring" />
    <orderEntry type="module" module-name="intellij.platform.uast" />
    <orderEntry type="module" module-name="intellij.platform.util" />
    <orderEntry type="module" module-name="intellij.platform.util.base" />
    <orderEntry type="module" module-name="intellij.platform.util.rt" />
    <orderEntry type="module" module-name="intellij.platform.util.ui" />
    <orderEntry type="module" module-name="intellij.properties.psi" />
    <orderEntry type="module" module-name="intellij.toml.core" />
    <orderEntry type="module" module-name="intellij.xml.dom" />
    <orderEntry type="module" module-name="intellij.xml.frontback" />
    <orderEntry type="module" module-name="intellij.xml.psi" />
    <orderEntry type="module" module-name="intellij.xml.psi.impl" />
    <orderEntry type="module" module-name="kotlin.base.code-insight" />
    <orderEntry type="module" module-name="kotlin.base.facet" />
    <orderEntry type="module" module-name="kotlin.code-insight.impl-base" />
    <orderEntry type="module" module-name="kotlin.code-insight.utils" />
=======
    <orderEntry type="library" name="studio-plugin-com.intellij.properties" level="project" />
    <orderEntry type="library" name="studio-plugin-org.jetbrains.plugins.gradle" level="project" />
    <orderEntry type="module" module-name="analytics-tracker" />
    <orderEntry type="module" module-name="intellij.android.projectSystem" />
    <orderEntry type="module" module-name="android.sdktools.resource-repository" />
    <orderEntry type="module" module-name="intellij.android.core" />
    <orderEntry type="library" name="studio-plugin-org.toml.lang" level="project" />
    <orderEntry type="module" module-name="intellij.android.render-resources" />
    <orderEntry type="module" module-name="assistant" />
    <orderEntry type="module" module-name="analytics" />
    <orderEntry type="module" module-name="android.sdktools.analyzer" />
    <orderEntry type="module" module-name="android.sdktools.flags" />
>>>>>>> 0d09370c
  </component>
</module><|MERGE_RESOLUTION|>--- conflicted
+++ resolved
@@ -22,42 +22,20 @@
       <sourceFolder url="file://$MODULE_DIR$/resources" type="java-resource" />
       <sourceFolder url="file://$MODULE_DIR$/src" isTestSource="false" />
     </content>
-    <orderEntry type="inheritedJdk" />
-    <orderEntry type="sourceFolder" forTests="false" />
+    <orderEntry type="library" name="studio-platform" level="project" />
+    <orderEntry type="library" scope="TEST" name="studio-test-platform" level="project" />
     <orderEntry type="library" name="Guava" level="project" />
     <orderEntry type="library" name="jetbrains-annotations" level="project" />
     <orderEntry type="library" name="kotlin-stdlib" level="project" />
     <orderEntry type="library" name="kxml2" level="project" />
     <orderEntry type="library" name="protobuf" level="project" />
-    <orderEntry type="library" name="studio-analytics-proto" level="project" />
     <orderEntry type="library" scope="PROVIDED" name="kotlinc.analysis-api" level="project" />
     <orderEntry type="library" scope="PROVIDED" name="kotlinc.kotlin-compiler-common" level="project" />
     <orderEntry type="library" scope="PROVIDED" name="kotlinc.kotlin-jps-common" level="project" />
-    <orderEntry type="module" module-name="android.sdktools.analytics-shared" />
-    <orderEntry type="module" module-name="android.sdktools.analytics-tracker" />
-    <orderEntry type="module" module-name="android.sdktools.analyzer" />
-    <orderEntry type="module" module-name="android.sdktools.android-annotations" />
-    <orderEntry type="module" module-name="android.sdktools.builder-model" />
-    <orderEntry type="module" module-name="android.sdktools.common" />
-<<<<<<< HEAD
-    <orderEntry type="module" module-name="android.sdktools.layoutlib-api" />
-    <orderEntry type="module" module-name="android.sdktools.lint-api" />
-    <orderEntry type="module" module-name="android.sdktools.lint-checks" />
-    <orderEntry type="module" module-name="android.sdktools.lint-model" />
-    <orderEntry type="module" module-name="android.sdktools.manifest-merger" />
-    <orderEntry type="module" module-name="android.sdktools.repository" />
-    <orderEntry type="module" module-name="android.sdktools.resource-repository" />
-    <orderEntry type="module" module-name="android.sdktools.sdk-common" />
-    <orderEntry type="module" module-name="android.sdktools.sdk-common.gradle.rt" />
-    <orderEntry type="module" module-name="android.sdktools.sdklib" />
+    <orderEntry type="inheritedJdk" />
+    <orderEntry type="sourceFolder" forTests="false" />
     <orderEntry type="module" module-name="intellij.android.analytics" />
     <orderEntry type="module" module-name="intellij.android.assistant" />
-=======
-    <orderEntry type="library" name="studio-sdk" level="project" />
-    <orderEntry type="library" name="studio-plugin-com.intellij.java" level="project" />
-    <orderEntry type="module" module-name="android.sdktools.lint-checks" />
-    <orderEntry type="library" name="studio-plugin-org.jetbrains.kotlin" level="project" />
->>>>>>> 0d09370c
     <orderEntry type="module" module-name="intellij.android.common" />
     <orderEntry type="module" module-name="intellij.android.core" />
     <orderEntry type="module" module-name="intellij.android.gradle.dsl" />
@@ -67,7 +45,6 @@
     <orderEntry type="module" module-name="intellij.android.projectSystem.gradle" />
     <orderEntry type="module" module-name="intellij.android.projectSystem.gradle.models" />
     <orderEntry type="module" module-name="intellij.android.projectSystem.gradle.upgrade" />
-<<<<<<< HEAD
     <orderEntry type="module" module-name="intellij.android.render-resources" />
     <orderEntry type="module" module-name="intellij.color.scheme.warmNeon" />
     <orderEntry type="module" module-name="intellij.gradle.java" />
@@ -110,19 +87,6 @@
     <orderEntry type="module" module-name="kotlin.base.facet" />
     <orderEntry type="module" module-name="kotlin.code-insight.impl-base" />
     <orderEntry type="module" module-name="kotlin.code-insight.utils" />
-=======
-    <orderEntry type="library" name="studio-plugin-com.intellij.properties" level="project" />
-    <orderEntry type="library" name="studio-plugin-org.jetbrains.plugins.gradle" level="project" />
-    <orderEntry type="module" module-name="analytics-tracker" />
-    <orderEntry type="module" module-name="intellij.android.projectSystem" />
-    <orderEntry type="module" module-name="android.sdktools.resource-repository" />
-    <orderEntry type="module" module-name="intellij.android.core" />
-    <orderEntry type="library" name="studio-plugin-org.toml.lang" level="project" />
-    <orderEntry type="module" module-name="intellij.android.render-resources" />
-    <orderEntry type="module" module-name="assistant" />
-    <orderEntry type="module" module-name="analytics" />
-    <orderEntry type="module" module-name="android.sdktools.analyzer" />
-    <orderEntry type="module" module-name="android.sdktools.flags" />
->>>>>>> 0d09370c
+    <orderEntry type="module" module-name="intellij.jvm.analysis.impl" />
   </component>
 </module>