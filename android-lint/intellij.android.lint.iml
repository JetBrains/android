<?xml version="1.0" encoding="UTF-8"?>
<module type="JAVA_MODULE" version="4">
  <component name="FacetManager">
    <facet type="kotlin-language" name="Kotlin">
      <configuration version="5" platform="JVM 17" allPlatforms="JVM [17]" useProjectSettings="false">
        <compilerSettings>
          <option name="additionalArguments" value="-Xjvm-default=all -opt-in=com.intellij.openapi.util.IntellijInternalApi -opt-in=org.jetbrains.kotlin.analysis.api.permissions.KaAllowProhibitedAnalyzeFromWriteAction" />
        </compilerSettings>
        <compilerArguments>
          <stringArguments>
            <stringArg name="jvmTarget" arg="17" />
            <stringArg name="apiVersion" arg="2.1" />
            <stringArg name="languageVersion" arg="2.1" />
          </stringArguments>
        </compilerArguments>
      </configuration>
    </facet>
  </component>
  <component name="NewModuleRootManager" inherit-compiler-output="true">
    <exclude-output />
    <content url="file://$MODULE_DIR$">
      <sourceFolder url="file://$MODULE_DIR$/resources" type="java-resource" />
      <sourceFolder url="file://$MODULE_DIR$/src" isTestSource="false" />
    </content>
    <orderEntry type="inheritedJdk" />
    <orderEntry type="sourceFolder" forTests="false" />
    <orderEntry type="library" scope="PROVIDED" name="studio-platform" level="project" />
    <orderEntry type="library" scope="TEST" name="studio-test-platform" level="project" />
    <orderEntry type="library" name="Guava" level="project" />
    <orderEntry type="library" name="jetbrains-annotations" level="project" />
    <orderEntry type="library" name="kotlin-stdlib" level="project" />
    <orderEntry type="library" name="kxml2" level="project" />
    <orderEntry type="library" name="protobuf" level="project" />
    <orderEntry type="library" scope="PROVIDED" name="kotlinc.analysis-api" level="project" />
    <orderEntry type="library" scope="PROVIDED" name="kotlinc.kotlin-compiler-common" level="project" />
    <orderEntry type="library" scope="PROVIDED" name="kotlinc.kotlin-jps-common" level="project" />
    <orderEntry type="module" module-name="kotlin.base.psi" />
    <orderEntry type="module" module-name="kotlin.base.util" />
    <orderEntry type="module" module-name="intellij.android.analytics" />
    <orderEntry type="module" module-name="intellij.android.assistant" />
    <orderEntry type="module" module-name="intellij.android.common" />
    <orderEntry type="module" module-name="intellij.android.core" />
    <orderEntry type="module" module-name="intellij.android.gmaven" />
    <orderEntry type="module" module-name="intellij.android.gradle.dsl" />
    <orderEntry type="module" module-name="intellij.android.jps.model" />
    <orderEntry type="module" module-name="intellij.android.lint.common" />
    <orderEntry type="module" module-name="intellij.android.projectSystem" />
    <orderEntry type="module" module-name="intellij.android.projectSystem.gradle" />
    <orderEntry type="module" module-name="intellij.android.projectSystem.gradle.models" />
    <orderEntry type="module" module-name="intellij.android.projectSystem.gradle.upgrade" />
    <orderEntry type="module" module-name="intellij.android.render-resources" />
<<<<<<< HEAD
    <orderEntry type="module" module-name="assistant" />
    <orderEntry type="module" module-name="analytics" />
    <orderEntry type="module" module-name="android.sdktools.analyzer" />
    <orderEntry type="module" module-name="android.sdktools.flags" />
    <orderEntry type="module" module-name="intellij.android.gmaven" />
    <orderEntry type="library" name="agp-version" level="project" />
=======
    <orderEntry type="module" module-name="intellij.color.scheme.warmNeon" />
    <orderEntry type="module" module-name="intellij.gradle.java" />
    <orderEntry type="module" module-name="intellij.java.analysis.impl" />
    <orderEntry type="module" module-name="intellij.java.frontback.psi" />
    <orderEntry type="module" module-name="intellij.java.frontback.psi.impl" />
    <orderEntry type="module" module-name="intellij.java.impl" />
    <orderEntry type="module" module-name="intellij.java.impl.refactorings" />
    <orderEntry type="module" module-name="intellij.java.psi" />
    <orderEntry type="module" module-name="intellij.java.psi.impl" />
    <orderEntry type="module" module-name="intellij.platform.analysis" />
    <orderEntry type="module" module-name="intellij.platform.core" />
    <orderEntry type="module" module-name="intellij.platform.core.impl" />
    <orderEntry type="module" module-name="intellij.platform.core.ui" />
    <orderEntry type="module" module-name="intellij.platform.editor" />
    <orderEntry type="module" module-name="intellij.platform.execution" />
    <orderEntry type="module" module-name="intellij.platform.extensions" />
    <orderEntry type="module" module-name="intellij.platform.externalSystem" />
    <orderEntry type="module" module-name="intellij.platform.ide" />
    <orderEntry type="module" module-name="intellij.platform.ide.core" />
    <orderEntry type="module" module-name="intellij.platform.ide.impl" />
    <orderEntry type="module" module-name="intellij.platform.lang" />
    <orderEntry type="module" module-name="intellij.platform.lang.core" />
    <orderEntry type="module" module-name="intellij.platform.lang.impl" />
    <orderEntry type="module" module-name="intellij.platform.lvcs" />
    <orderEntry type="module" module-name="intellij.platform.projectModel" />
    <orderEntry type="module" module-name="intellij.platform.refactoring" />
    <orderEntry type="module" module-name="intellij.platform.uast" />
    <orderEntry type="module" module-name="intellij.platform.util" />
    <orderEntry type="module" module-name="intellij.platform.util.base" />
    <orderEntry type="module" module-name="intellij.platform.util.rt" />
    <orderEntry type="module" module-name="intellij.platform.util.ui" />
    <orderEntry type="module" module-name="intellij.properties.psi" />
    <orderEntry type="module" module-name="intellij.toml.core" />
    <orderEntry type="module" module-name="intellij.xml.dom" />
    <orderEntry type="module" module-name="intellij.xml.psi" />
    <orderEntry type="module" module-name="intellij.xml.psi.impl" />
    <orderEntry type="module" module-name="kotlin.base.code-insight" />
    <orderEntry type="module" module-name="kotlin.base.facet" />
    <orderEntry type="module" module-name="kotlin.code-insight.impl-base" />
    <orderEntry type="module" module-name="kotlin.code-insight.utils" />
    <orderEntry type="module" module-name="intellij.jvm.analysis.impl" />
>>>>>>> 5f7be743
  </component>
</module><|MERGE_RESOLUTION|>--- conflicted
+++ resolved
@@ -49,14 +49,6 @@
     <orderEntry type="module" module-name="intellij.android.projectSystem.gradle.models" />
     <orderEntry type="module" module-name="intellij.android.projectSystem.gradle.upgrade" />
     <orderEntry type="module" module-name="intellij.android.render-resources" />
-<<<<<<< HEAD
-    <orderEntry type="module" module-name="assistant" />
-    <orderEntry type="module" module-name="analytics" />
-    <orderEntry type="module" module-name="android.sdktools.analyzer" />
-    <orderEntry type="module" module-name="android.sdktools.flags" />
-    <orderEntry type="module" module-name="intellij.android.gmaven" />
-    <orderEntry type="library" name="agp-version" level="project" />
-=======
     <orderEntry type="module" module-name="intellij.color.scheme.warmNeon" />
     <orderEntry type="module" module-name="intellij.gradle.java" />
     <orderEntry type="module" module-name="intellij.java.analysis.impl" />
@@ -98,6 +90,5 @@
     <orderEntry type="module" module-name="kotlin.code-insight.impl-base" />
     <orderEntry type="module" module-name="kotlin.code-insight.utils" />
     <orderEntry type="module" module-name="intellij.jvm.analysis.impl" />
->>>>>>> 5f7be743
   </component>
 </module>