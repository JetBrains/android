--- conflicted
+++ resolved
@@ -4,11 +4,7 @@
   <description>
     Supports development of Android applications with IntelliJ IDEA and Android Studio.
   </description>
-<<<<<<< HEAD
-  <version>10.3.1 Canary 4</version>
-=======
   <version>10.3.1 Canary 5</version>
->>>>>>> 908ca7d5
   <vendor>JetBrains &amp; Google</vendor>
 
   <xi:include href="/META-INF/android-adb.xml" xpointer="xpointer(/idea-plugin/*)"/>
