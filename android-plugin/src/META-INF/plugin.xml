--- conflicted
+++ resolved
@@ -6,12 +6,8 @@
     Supports the development of <a href="https://developer.android.com">Android</a> applications with IntelliJ IDEA and Android Studio.
     ]]>
   </description>
-<<<<<<< HEAD
+  <category>Android</category>
   <version>10.3.6 RC 1</version>
-=======
-  <category>Android</category>
-  <version>10.3.5</version>
->>>>>>> 9b8a1066
   <vendor>JetBrains, Google</vendor>
   <depends>com.intellij.modules.java-capable</depends>
   <depends>com.intellij.modules.java</depends>
