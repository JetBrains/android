--- conflicted
+++ resolved
@@ -11,19 +11,14 @@
     <orderEntry type="module" module-name="intellij.android.sdkUpdates" />
     <orderEntry type="module" module-name="intellij.android.designer" />
     <orderEntry type="module" module-name="intellij.android.profilersAndroid" />
-<<<<<<< HEAD
-    <orderEntry type="module" module-name="android-adb" />
-    <orderEntry type="module" module-name="android-debuggers" />
-    <orderEntry type="module" module-name="android-lang" />
-    <orderEntry type="module" module-name="project-system" />
-    <orderEntry type="module" module-name="project-system-gradle" />
+    <orderEntry type="module" module-name="intellij.android.adb" />
+    <orderEntry type="module" module-name="intellij.android.debuggers" />
+    <orderEntry type="module" module-name="intellij.android.lang" />
+    <orderEntry type="module" module-name="intellij.android.projectSystem" />
+    <orderEntry type="module" module-name="intellij.android.projectSystem.gradle" />
     <orderEntry type="module" module-name="android-layout-inspector" />
     <orderEntry type="module" module-name="assistant" />
     <orderEntry type="module" module-name="connection-assistant" />
     <orderEntry type="module" module-name="whats-new-assistant" />
-=======
-    <orderEntry type="module" module-name="intellij.android.debuggers" scope="RUNTIME" />
-    <orderEntry type="module" module-name="intellij.android.projectSystem.gradle" scope="RUNTIME" />
->>>>>>> e3371a45
   </component>
 </module>