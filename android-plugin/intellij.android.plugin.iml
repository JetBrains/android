<?xml version="1.0" encoding="UTF-8"?>
<module type="JAVA_MODULE" version="4">
  <component name="NewModuleRootManager" inherit-compiler-output="true">
    <exclude-output />
    <content url="file://$MODULE_DIR$">
      <sourceFolder url="file://$MODULE_DIR$/src" isTestSource="false" />
    </content>
    <orderEntry type="inheritedJdk" />
    <orderEntry type="sourceFolder" forTests="false" />
    <orderEntry type="library" name="jetbrains-annotations-java5" level="project" />
    <orderEntry type="module" module-name="intellij.android.core" />
    <orderEntry type="module" module-name="intellij.android.sdkUpdates" />
    <orderEntry type="module" module-name="intellij.android.designer" />
    <orderEntry type="module" module-name="intellij.android.app-inspection.ide" />
    <orderEntry type="module" module-name="intellij.android.profilersAndroid" />
    <orderEntry type="module" module-name="intellij.android.adb" />
    <orderEntry type="module" module-name="intellij.android.debuggers" />
    <orderEntry type="module" module-name="intellij.android.lang" />
    <orderEntry type="module" module-name="intellij.android.projectSystem" />
    <orderEntry type="module" module-name="intellij.android.projectSystem.gradle" />
    <orderEntry type="module" module-name="intellij.android.transport" />
    <orderEntry type="module" module-name="intellij.android.android-layout-inspector" />
    <orderEntry type="module" module-name="intellij.android.lang-databinding" />
    <orderEntry type="module" module-name="intellij.android.databinding" />
    <orderEntry type="module" module-name="intellij.android.mlkit" />
    <orderEntry type="module" module-name="intellij.android.naveditor" />
    <orderEntry type="module" module-name="intellij.android.layout-inspector" />
    <orderEntry type="module" module-name="intellij.android.compose-designer" />
    <orderEntry type="module" module-name="intellij.android.designer.customview" />
    <orderEntry type="module" module-name="intellij.android.room" />
    <orderEntry type="module" module-name="android.sdktools.wizardTemplate.impl" />
<<<<<<< HEAD
=======
    <orderEntry type="module" module-name="intellij.android.build-attribution" />
    <orderEntry type="module" module-name="intellij.lint" />
>>>>>>> c50c8b87
  </component>
</module><|MERGE_RESOLUTION|>--- conflicted
+++ resolved
@@ -29,10 +29,7 @@
     <orderEntry type="module" module-name="intellij.android.designer.customview" />
     <orderEntry type="module" module-name="intellij.android.room" />
     <orderEntry type="module" module-name="android.sdktools.wizardTemplate.impl" />
-<<<<<<< HEAD
-=======
     <orderEntry type="module" module-name="intellij.android.build-attribution" />
     <orderEntry type="module" module-name="intellij.lint" />
->>>>>>> c50c8b87
   </component>
 </module>