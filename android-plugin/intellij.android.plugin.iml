<?xml version="1.0" encoding="UTF-8"?>
<module type="JAVA_MODULE" version="4">
  <component name="NewModuleRootManager" inherit-compiler-output="true">
    <exclude-output />
    <content url="file://$MODULE_DIR$">
      <sourceFolder url="file://$MODULE_DIR$/testSrc" isTestSource="true" />
    </content>
    <orderEntry type="inheritedJdk" />
<<<<<<< HEAD
    <orderEntry type="sourceFolder" forTests="false" />
    <orderEntry type="library" name="kotlin-stdlib" level="project" />
    <orderEntry type="library" scope="TEST" name="JUnit4" level="project" />
    <orderEntry type="module" module-name="android.sdktools.wizardTemplate.impl" />
    <orderEntry type="module" module-name="intellij.android.adb" />
    <orderEntry type="module" module-name="intellij.android.app-inspection.ide" />
    <orderEntry type="module" module-name="intellij.android.app-inspection.inspectors.backgroundtask.ide" />
    <orderEntry type="module" module-name="intellij.android.app-inspection.inspectors.database" />
    <orderEntry type="module" module-name="intellij.android.app-inspection.inspectors.network.ide" />
    <orderEntry type="module" module-name="intellij.android.assistant" />
    <orderEntry type="module" module-name="intellij.android.build-attribution" />
    <orderEntry type="module" module-name="intellij.android.connection-assistant" />
    <orderEntry type="module" module-name="intellij.android.core" />
    <orderEntry type="module" module-name="intellij.android.dagger" />
    <orderEntry type="module" module-name="intellij.android.databinding" />
    <orderEntry type="module" module-name="intellij.android.debuggers" />
    <orderEntry type="module" module-name="intellij.android.device" />
    <orderEntry type="module" module-name="intellij.android.device-explorer" />
    <orderEntry type="module" module-name="intellij.android.device-file-explorer-toolwindow" />
    <orderEntry type="module" module-name="intellij.android.device-manager" />
    <orderEntry type="module" module-name="intellij.android.device-manager-v2" />
    <orderEntry type="module" module-name="intellij.android.explainer" />
    <orderEntry type="module" module-name="intellij.android.kotlin.extensions" />
    <orderEntry type="module" module-name="intellij.android.kotlin.idea" />
    <orderEntry type="module" module-name="intellij.android.lang" />
    <orderEntry type="module" module-name="intellij.android.lang-databinding" />
    <orderEntry type="module" module-name="intellij.android.layout-inspector" />
    <orderEntry type="module" module-name="intellij.android.lint" />
    <orderEntry type="module" module-name="intellij.android.lint.common" />
    <orderEntry type="module" module-name="intellij.android.logcat" />
    <orderEntry type="module" module-name="intellij.android.mlkit" />
    <orderEntry type="module" module-name="intellij.android.native-symbolizer" />
    <orderEntry type="module" module-name="intellij.android.nav.safeargs" />
    <orderEntry type="module" module-name="intellij.android.newProjectWizard" />
    <orderEntry type="module" module-name="intellij.android.profilersAndroid" />
    <orderEntry type="module" module-name="intellij.android.projectSystem" />
    <orderEntry type="module" module-name="intellij.android.projectSystem.gradle" />
    <orderEntry type="module" module-name="intellij.android.projectSystem.gradle.psd" />
    <orderEntry type="module" module-name="intellij.android.projectSystem.gradle.sync" />
    <orderEntry type="module" module-name="intellij.android.projectSystem.gradle.upgrade" />
    <orderEntry type="module" module-name="intellij.android.room" />
    <orderEntry type="module" module-name="intellij.android.sdkUpdates" />
    <orderEntry type="module" module-name="intellij.android.streaming" />
    <orderEntry type="module" module-name="intellij.android.templates" />
    <orderEntry type="module" module-name="intellij.android.testRetention" />
    <orderEntry type="module" module-name="intellij.android.transport" />
    <orderEntry type="module" module-name="intellij.android.wear-pairing" />
    <orderEntry type="module" module-name="intellij.android.wear-whs" />
    <orderEntry type="module" module-name="intellij.android.whats-new-assistant" />
    <orderEntry type="module" module-name="android.sdktools.testutils" scope="TEST" />
    <orderEntry type="module" module-name="intellij.android.adt.testutils" scope="TEST" />
    <orderEntry type="module" module-name="intellij.platform.core" scope="TEST" />
    <orderEntry type="module" module-name="intellij.platform.core.impl" scope="TEST" />
    <orderEntry type="module" module-name="intellij.platform.core.ui" scope="TEST" />
    <orderEntry type="module" module-name="intellij.platform.extensions" scope="TEST" />
    <orderEntry type="module" module-name="intellij.platform.testFramework" scope="TEST" />
    <orderEntry type="module" module-name="intellij.android.app-inspection.ide.gradle" scope="RUNTIME" />
    <orderEntry type="module" module-name="intellij.android.layout-inspector.gradle" scope="RUNTIME" />
    <orderEntry type="module" module-name="intellij.android.native-symbolizer.gradle" scope="RUNTIME" />
    <orderEntry type="module" module-name="intellij.android.nav.safeargs.common.gradle" scope="RUNTIME" />
    <orderEntry type="module" module-name="intellij.android.plugin.descriptor" scope="RUNTIME" />
    <orderEntry type="module" module-name="intellij.android.profilersAndroid.gradle" scope="RUNTIME" />
=======
    <orderEntry type="library" name="studio-sdk" level="project" />
    <orderEntry type="library" name="studio-plugin-com.intellij.java" level="project" />
    <orderEntry type="sourceFolder" forTests="false" />
    <orderEntry type="module" module-name="intellij.android.core" scope="RUNTIME" />
    <orderEntry type="module" module-name="intellij.android.ml-api" scope="RUNTIME" />
    <orderEntry type="module" module-name="intellij.android.streaming" scope="RUNTIME" />
    <orderEntry type="module" module-name="intellij.android.sdkUpdates" scope="RUNTIME" />
    <orderEntry type="module" module-name="app-inspection.ide" scope="RUNTIME" />
    <orderEntry type="module" module-name="intellij.android.profilersAndroid" scope="RUNTIME" />
    <orderEntry type="module" module-name="intellij.android.adb" scope="RUNTIME" />
    <orderEntry type="module" module-name="app-inspection.inspectors.database" scope="RUNTIME" />
    <orderEntry type="module" module-name="intellij.android.lang" scope="RUNTIME" />
    <orderEntry type="module" module-name="intellij.android.projectSystem" scope="RUNTIME" />
    <orderEntry type="module" module-name="intellij.android.projectSystem.apk" scope="RUNTIME" />
    <orderEntry type="module" module-name="intellij.android.projectSystem.gradle" scope="RUNTIME" />
    <orderEntry type="module" module-name="intellij.android.projectSystem.gradle.psd" scope="RUNTIME" />
    <orderEntry type="module" module-name="intellij.android.projectSystem.gradle.upgrade" scope="RUNTIME" />
    <orderEntry type="module" module-name="intellij.android.transport" scope="RUNTIME" />
    <orderEntry type="module" module-name="assistant" scope="RUNTIME" />
    <orderEntry type="module" module-name="connection-assistant" scope="RUNTIME" />
    <orderEntry type="module" module-name="whats-new-assistant" scope="RUNTIME" />
    <orderEntry type="module" module-name="intellij.android.lang-databinding" scope="RUNTIME" />
    <orderEntry type="module" module-name="intellij.android.databinding" scope="RUNTIME" />
    <orderEntry type="module" module-name="intellij.android.mlkit" scope="RUNTIME" />
    <orderEntry type="module" module-name="intellij.android.layout-inspector" scope="RUNTIME" />
    <orderEntry type="module" module-name="intellij.android.room" scope="RUNTIME" />
    <orderEntry type="module" module-name="intellij.android.wizardTemplate.impl" scope="RUNTIME" />
    <orderEntry type="module" module-name="intellij.android.build-attribution" scope="RUNTIME" />
    <orderEntry type="module" module-name="intellij.lint" scope="RUNTIME" />
    <orderEntry type="module" module-name="intellij.android.nav.safeargs" scope="RUNTIME" />
    <orderEntry type="module" module-name="intellij.android.dagger" scope="RUNTIME" />
    <orderEntry type="module" module-name="intellij.android.projectSystem.gradle.sync" scope="RUNTIME" />
    <orderEntry type="module" module-name="app-inspection.inspectors.network.ide" scope="RUNTIME" />
    <orderEntry type="module" module-name="app-inspection.inspectors.backgroundtask.ide" scope="RUNTIME" />
    <orderEntry type="module" module-name="intellij.android.debuggers" scope="RUNTIME" />
    <orderEntry type="module" module-name="intellij.android.device" scope="RUNTIME" />
    <orderEntry type="module" module-name="intellij.android.logcat" scope="RUNTIME" />
    <orderEntry type="module" module-name="intellij.android.device-explorer" scope="RUNTIME" />
    <orderEntry type="module" module-name="intellij.android.newProjectWizard" scope="RUNTIME" />
    <orderEntry type="module" module-name="intellij.android.templates" scope="RUNTIME" />
    <orderEntry type="module" module-name="android.sdktools.testutils" scope="TEST" />
    <orderEntry type="module" module-name="intellij.android.adt.testutils" scope="TEST" />
    <orderEntry type="module" module-name="intellij.android.lint" scope="RUNTIME" />
    <orderEntry type="module" module-name="intellij.android.device-manager" scope="RUNTIME" />
    <orderEntry type="module" module-name="intellij.android.wear-pairing" scope="RUNTIME" />
    <orderEntry type="module" module-name="intellij.android.wear-whs" scope="RUNTIME" />
    <orderEntry type="module" module-name="intellij.android.device-manager-v2" scope="RUNTIME" />
    <orderEntry type="module" module-name="intellij.android.app-quality-insights.ide" scope="RUNTIME" />
    <orderEntry type="module" module-name="intellij.android.app-quality-insights.play-vitals.ide" scope="RUNTIME" />
    <orderEntry type="module" module-name="intellij.android.plugin.descriptor" scope="RUNTIME" />
    <orderEntry type="module" module-name="intellij.android.kotlin.extensions" scope="RUNTIME" />
    <orderEntry type="module" module-name="intellij.android.kotlin.idea" scope="RUNTIME" />
    <orderEntry type="module" module-name="intellij.android.layout-inspector.gradle" scope="RUNTIME" />
    <orderEntry type="module" module-name="intellij.android.profilersAndroid.gradle" scope="RUNTIME" />
    <orderEntry type="module" module-name="app-inspection.ide.gradle" scope="RUNTIME" />
    <orderEntry type="module" module-name="samples-browser" scope="RUNTIME" />
    <orderEntry type="module" module-name="intellij.android.nav.safeargs.common.gradle" scope="RUNTIME" />
    <orderEntry type="module" module-name="native-symbolizer" scope="RUNTIME" />
    <orderEntry type="module" module-name="native-symbolizer.gradle" scope="RUNTIME" />
    <orderEntry type="module" module-name="intellij.android.gradle.dsl.toml" scope="RUNTIME" />
    <orderEntry type="module" module-name="intellij.android.gradle.dsl.kotlin" scope="RUNTIME" />
    <orderEntry type="module" module-name="intellij.android.gradle.dsl.declarative" scope="RUNTIME" />
>>>>>>> 0d09370c
  </component>
</module><|MERGE_RESOLUTION|>--- conflicted
+++ resolved
@@ -5,12 +5,21 @@
     <content url="file://$MODULE_DIR$">
       <sourceFolder url="file://$MODULE_DIR$/testSrc" isTestSource="true" />
     </content>
-    <orderEntry type="inheritedJdk" />
-<<<<<<< HEAD
-    <orderEntry type="sourceFolder" forTests="false" />
+    <orderEntry type="library" name="studio-platform" level="project" />
+    <orderEntry type="library" scope="TEST" name="studio-test-platform" level="project" />
     <orderEntry type="library" name="kotlin-stdlib" level="project" />
     <orderEntry type="library" scope="TEST" name="JUnit4" level="project" />
-    <orderEntry type="module" module-name="android.sdktools.wizardTemplate.impl" />
+    <orderEntry type="module-library" scope="TEST">
+      <library>
+        <CLASSES>
+          <root url="jar://$MAVEN_REPOSITORY$/org/jetbrains/intellij/deps/android/tools/base/studio.android.sdktools.testutils_test/232.1.23.0/studio.android.sdktools.testutils_test-232.1.23.0.jar!/" />
+        </CLASSES>
+        <JAVADOC />
+        <SOURCES />
+      </library>
+    </orderEntry>
+    <orderEntry type="inheritedJdk" />
+    <orderEntry type="sourceFolder" forTests="false" />
     <orderEntry type="module" module-name="intellij.android.adb" />
     <orderEntry type="module" module-name="intellij.android.app-inspection.ide" />
     <orderEntry type="module" module-name="intellij.android.app-inspection.inspectors.backgroundtask.ide" />
@@ -56,7 +65,6 @@
     <orderEntry type="module" module-name="intellij.android.wear-pairing" />
     <orderEntry type="module" module-name="intellij.android.wear-whs" />
     <orderEntry type="module" module-name="intellij.android.whats-new-assistant" />
-    <orderEntry type="module" module-name="android.sdktools.testutils" scope="TEST" />
     <orderEntry type="module" module-name="intellij.android.adt.testutils" scope="TEST" />
     <orderEntry type="module" module-name="intellij.platform.core" scope="TEST" />
     <orderEntry type="module" module-name="intellij.platform.core.impl" scope="TEST" />
@@ -69,69 +77,5 @@
     <orderEntry type="module" module-name="intellij.android.nav.safeargs.common.gradle" scope="RUNTIME" />
     <orderEntry type="module" module-name="intellij.android.plugin.descriptor" scope="RUNTIME" />
     <orderEntry type="module" module-name="intellij.android.profilersAndroid.gradle" scope="RUNTIME" />
-=======
-    <orderEntry type="library" name="studio-sdk" level="project" />
-    <orderEntry type="library" name="studio-plugin-com.intellij.java" level="project" />
-    <orderEntry type="sourceFolder" forTests="false" />
-    <orderEntry type="module" module-name="intellij.android.core" scope="RUNTIME" />
-    <orderEntry type="module" module-name="intellij.android.ml-api" scope="RUNTIME" />
-    <orderEntry type="module" module-name="intellij.android.streaming" scope="RUNTIME" />
-    <orderEntry type="module" module-name="intellij.android.sdkUpdates" scope="RUNTIME" />
-    <orderEntry type="module" module-name="app-inspection.ide" scope="RUNTIME" />
-    <orderEntry type="module" module-name="intellij.android.profilersAndroid" scope="RUNTIME" />
-    <orderEntry type="module" module-name="intellij.android.adb" scope="RUNTIME" />
-    <orderEntry type="module" module-name="app-inspection.inspectors.database" scope="RUNTIME" />
-    <orderEntry type="module" module-name="intellij.android.lang" scope="RUNTIME" />
-    <orderEntry type="module" module-name="intellij.android.projectSystem" scope="RUNTIME" />
-    <orderEntry type="module" module-name="intellij.android.projectSystem.apk" scope="RUNTIME" />
-    <orderEntry type="module" module-name="intellij.android.projectSystem.gradle" scope="RUNTIME" />
-    <orderEntry type="module" module-name="intellij.android.projectSystem.gradle.psd" scope="RUNTIME" />
-    <orderEntry type="module" module-name="intellij.android.projectSystem.gradle.upgrade" scope="RUNTIME" />
-    <orderEntry type="module" module-name="intellij.android.transport" scope="RUNTIME" />
-    <orderEntry type="module" module-name="assistant" scope="RUNTIME" />
-    <orderEntry type="module" module-name="connection-assistant" scope="RUNTIME" />
-    <orderEntry type="module" module-name="whats-new-assistant" scope="RUNTIME" />
-    <orderEntry type="module" module-name="intellij.android.lang-databinding" scope="RUNTIME" />
-    <orderEntry type="module" module-name="intellij.android.databinding" scope="RUNTIME" />
-    <orderEntry type="module" module-name="intellij.android.mlkit" scope="RUNTIME" />
-    <orderEntry type="module" module-name="intellij.android.layout-inspector" scope="RUNTIME" />
-    <orderEntry type="module" module-name="intellij.android.room" scope="RUNTIME" />
-    <orderEntry type="module" module-name="intellij.android.wizardTemplate.impl" scope="RUNTIME" />
-    <orderEntry type="module" module-name="intellij.android.build-attribution" scope="RUNTIME" />
-    <orderEntry type="module" module-name="intellij.lint" scope="RUNTIME" />
-    <orderEntry type="module" module-name="intellij.android.nav.safeargs" scope="RUNTIME" />
-    <orderEntry type="module" module-name="intellij.android.dagger" scope="RUNTIME" />
-    <orderEntry type="module" module-name="intellij.android.projectSystem.gradle.sync" scope="RUNTIME" />
-    <orderEntry type="module" module-name="app-inspection.inspectors.network.ide" scope="RUNTIME" />
-    <orderEntry type="module" module-name="app-inspection.inspectors.backgroundtask.ide" scope="RUNTIME" />
-    <orderEntry type="module" module-name="intellij.android.debuggers" scope="RUNTIME" />
-    <orderEntry type="module" module-name="intellij.android.device" scope="RUNTIME" />
-    <orderEntry type="module" module-name="intellij.android.logcat" scope="RUNTIME" />
-    <orderEntry type="module" module-name="intellij.android.device-explorer" scope="RUNTIME" />
-    <orderEntry type="module" module-name="intellij.android.newProjectWizard" scope="RUNTIME" />
-    <orderEntry type="module" module-name="intellij.android.templates" scope="RUNTIME" />
-    <orderEntry type="module" module-name="android.sdktools.testutils" scope="TEST" />
-    <orderEntry type="module" module-name="intellij.android.adt.testutils" scope="TEST" />
-    <orderEntry type="module" module-name="intellij.android.lint" scope="RUNTIME" />
-    <orderEntry type="module" module-name="intellij.android.device-manager" scope="RUNTIME" />
-    <orderEntry type="module" module-name="intellij.android.wear-pairing" scope="RUNTIME" />
-    <orderEntry type="module" module-name="intellij.android.wear-whs" scope="RUNTIME" />
-    <orderEntry type="module" module-name="intellij.android.device-manager-v2" scope="RUNTIME" />
-    <orderEntry type="module" module-name="intellij.android.app-quality-insights.ide" scope="RUNTIME" />
-    <orderEntry type="module" module-name="intellij.android.app-quality-insights.play-vitals.ide" scope="RUNTIME" />
-    <orderEntry type="module" module-name="intellij.android.plugin.descriptor" scope="RUNTIME" />
-    <orderEntry type="module" module-name="intellij.android.kotlin.extensions" scope="RUNTIME" />
-    <orderEntry type="module" module-name="intellij.android.kotlin.idea" scope="RUNTIME" />
-    <orderEntry type="module" module-name="intellij.android.layout-inspector.gradle" scope="RUNTIME" />
-    <orderEntry type="module" module-name="intellij.android.profilersAndroid.gradle" scope="RUNTIME" />
-    <orderEntry type="module" module-name="app-inspection.ide.gradle" scope="RUNTIME" />
-    <orderEntry type="module" module-name="samples-browser" scope="RUNTIME" />
-    <orderEntry type="module" module-name="intellij.android.nav.safeargs.common.gradle" scope="RUNTIME" />
-    <orderEntry type="module" module-name="native-symbolizer" scope="RUNTIME" />
-    <orderEntry type="module" module-name="native-symbolizer.gradle" scope="RUNTIME" />
-    <orderEntry type="module" module-name="intellij.android.gradle.dsl.toml" scope="RUNTIME" />
-    <orderEntry type="module" module-name="intellij.android.gradle.dsl.kotlin" scope="RUNTIME" />
-    <orderEntry type="module" module-name="intellij.android.gradle.dsl.declarative" scope="RUNTIME" />
->>>>>>> 0d09370c
   </component>
 </module>