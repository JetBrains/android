--- conflicted
+++ resolved
@@ -7,74 +7,66 @@
     </content>
     <orderEntry type="inheritedJdk" />
     <orderEntry type="sourceFolder" forTests="false" />
+    <orderEntry type="library" name="kotlin-stdlib" level="project" />
+    <orderEntry type="library" scope="TEST" name="JUnit4" level="project" />
+    <orderEntry type="module" module-name="android.sdktools.wizardTemplate.impl" />
+    <orderEntry type="module" module-name="intellij.android.adb" />
+    <orderEntry type="module" module-name="intellij.android.app-inspection.ide" />
+    <orderEntry type="module" module-name="intellij.android.app-inspection.inspectors.backgroundtask.ide" />
+    <orderEntry type="module" module-name="intellij.android.app-inspection.inspectors.database" />
+    <orderEntry type="module" module-name="intellij.android.app-inspection.inspectors.network.ide" />
+    <orderEntry type="module" module-name="intellij.android.assistant" />
+    <orderEntry type="module" module-name="intellij.android.build-attribution" />
+    <orderEntry type="module" module-name="intellij.android.connection-assistant" />
     <orderEntry type="module" module-name="intellij.android.core" />
+    <orderEntry type="module" module-name="intellij.android.dagger" />
+    <orderEntry type="module" module-name="intellij.android.databinding" />
+    <orderEntry type="module" module-name="intellij.android.debuggers" />
+    <orderEntry type="module" module-name="intellij.android.device" />
+    <orderEntry type="module" module-name="intellij.android.device-explorer" />
+    <orderEntry type="module" module-name="intellij.android.device-file-explorer-toolwindow" />
+    <orderEntry type="module" module-name="intellij.android.device-manager" />
+    <orderEntry type="module" module-name="intellij.android.device-manager-v2" />
     <orderEntry type="module" module-name="intellij.android.explainer" />
-    <orderEntry type="module" module-name="intellij.android.streaming" />
-    <orderEntry type="module" module-name="intellij.android.sdkUpdates" />
-    <orderEntry type="module" module-name="intellij.android.app-inspection.ide" />
+    <orderEntry type="module" module-name="intellij.android.kotlin.extensions" />
+    <orderEntry type="module" module-name="intellij.android.kotlin.idea" />
+    <orderEntry type="module" module-name="intellij.android.lang" />
+    <orderEntry type="module" module-name="intellij.android.lang-databinding" />
+    <orderEntry type="module" module-name="intellij.android.layout-inspector" />
+    <orderEntry type="module" module-name="intellij.android.lint" />
+    <orderEntry type="module" module-name="intellij.android.lint.common" />
+    <orderEntry type="module" module-name="intellij.android.logcat" />
+    <orderEntry type="module" module-name="intellij.android.mlkit" />
+    <orderEntry type="module" module-name="intellij.android.native-symbolizer" />
+    <orderEntry type="module" module-name="intellij.android.nav.safeargs" />
+    <orderEntry type="module" module-name="intellij.android.newProjectWizard" />
     <orderEntry type="module" module-name="intellij.android.profilersAndroid" />
-    <orderEntry type="module" module-name="intellij.android.adb" />
-    <orderEntry type="module" module-name="intellij.android.app-inspection.inspectors.database" />
-    <orderEntry type="module" module-name="intellij.android.lang" />
     <orderEntry type="module" module-name="intellij.android.projectSystem" />
     <orderEntry type="module" module-name="intellij.android.projectSystem.gradle" />
     <orderEntry type="module" module-name="intellij.android.projectSystem.gradle.psd" />
+    <orderEntry type="module" module-name="intellij.android.projectSystem.gradle.sync" />
     <orderEntry type="module" module-name="intellij.android.projectSystem.gradle.upgrade" />
+    <orderEntry type="module" module-name="intellij.android.room" />
+    <orderEntry type="module" module-name="intellij.android.sdkUpdates" />
+    <orderEntry type="module" module-name="intellij.android.streaming" />
+    <orderEntry type="module" module-name="intellij.android.templates" />
+    <orderEntry type="module" module-name="intellij.android.testRetention" />
     <orderEntry type="module" module-name="intellij.android.transport" />
-    <orderEntry type="module" module-name="intellij.android.assistant" />
-    <orderEntry type="module" module-name="intellij.android.connection-assistant" />
+    <orderEntry type="module" module-name="intellij.android.wear-pairing" />
+    <orderEntry type="module" module-name="intellij.android.wear-whs" />
     <orderEntry type="module" module-name="intellij.android.whats-new-assistant" />
-    <orderEntry type="module" module-name="intellij.android.lang-databinding" />
-    <orderEntry type="module" module-name="intellij.android.databinding" />
-    <orderEntry type="module" module-name="intellij.android.mlkit" />
-    <orderEntry type="module" module-name="intellij.android.layout-inspector" />
-    <orderEntry type="module" module-name="intellij.android.room" />
-    <orderEntry type="module" module-name="android.sdktools.wizardTemplate.impl" />
-    <orderEntry type="module" module-name="intellij.android.build-attribution" />
-    <orderEntry type="module" module-name="intellij.android.lint.common" />
-    <orderEntry type="module" module-name="intellij.android.nav.safeargs" />
-    <orderEntry type="module" module-name="intellij.android.dagger" />
-    <orderEntry type="module" module-name="intellij.android.projectSystem.gradle.sync" />
-    <orderEntry type="module" module-name="intellij.android.testRetention" />
-    <orderEntry type="module" module-name="intellij.android.app-inspection.inspectors.network.ide" />
-    <orderEntry type="module" module-name="intellij.android.app-inspection.inspectors.backgroundtask.ide" />
-    <orderEntry type="module" module-name="intellij.android.debuggers" />
-    <orderEntry type="module" module-name="intellij.android.device" />
-    <orderEntry type="module" module-name="intellij.android.logcat" />
-    <orderEntry type="module" module-name="intellij.android.device-explorer" />
-    <orderEntry type="module" module-name="intellij.android.device-file-explorer-toolwindow" />
-    <orderEntry type="module" module-name="intellij.android.newProjectWizard" />
-    <orderEntry type="module" module-name="intellij.android.templates" />
     <orderEntry type="module" module-name="android.sdktools.testutils" scope="TEST" />
     <orderEntry type="module" module-name="intellij.android.adt.testutils" scope="TEST" />
-    <orderEntry type="module" module-name="intellij.android.lint" />
-    <orderEntry type="module" module-name="intellij.android.device-manager" />
-    <orderEntry type="module" module-name="intellij.android.wear-pairing" />
-    <orderEntry type="module" module-name="intellij.android.wear-whs" />
-    <orderEntry type="module" module-name="intellij.android.device-manager-v2" />
-<<<<<<< HEAD
-=======
-    <orderEntry type="module" module-name="intellij.android.app-quality-insights.ide" />
-    <orderEntry type="module" module-name="intellij.android.app-quality-insights.play-vitals.ide" />
->>>>>>> 574fcae1
-    <orderEntry type="module" module-name="intellij.android.plugin.descriptor" scope="RUNTIME" />
-    <orderEntry type="module" module-name="intellij.android.kotlin.extensions" />
-    <orderEntry type="module" module-name="intellij.android.kotlin.idea" />
-    <orderEntry type="module" module-name="intellij.android.layout-inspector.gradle" scope="RUNTIME" />
-<<<<<<< HEAD
-    <orderEntry type="library" scope="TEST" name="JUnit4" level="project" />
     <orderEntry type="module" module-name="intellij.platform.core" scope="TEST" />
-    <orderEntry type="module" module-name="intellij.platform.extensions" scope="TEST" />
     <orderEntry type="module" module-name="intellij.platform.core.impl" scope="TEST" />
     <orderEntry type="module" module-name="intellij.platform.core.ui" scope="TEST" />
+    <orderEntry type="module" module-name="intellij.platform.extensions" scope="TEST" />
     <orderEntry type="module" module-name="intellij.platform.testFramework" scope="TEST" />
-=======
+    <orderEntry type="module" module-name="intellij.android.app-inspection.ide.gradle" scope="RUNTIME" />
+    <orderEntry type="module" module-name="intellij.android.layout-inspector.gradle" scope="RUNTIME" />
+    <orderEntry type="module" module-name="intellij.android.native-symbolizer.gradle" scope="RUNTIME" />
+    <orderEntry type="module" module-name="intellij.android.nav.safeargs.common.gradle" scope="RUNTIME" />
+    <orderEntry type="module" module-name="intellij.android.plugin.descriptor" scope="RUNTIME" />
     <orderEntry type="module" module-name="intellij.android.profilersAndroid.gradle" scope="RUNTIME" />
-    <orderEntry type="module" module-name="app-inspection.ide.gradle" scope="RUNTIME" />
-    <orderEntry type="module" module-name="samples-browser" />
-    <orderEntry type="module" module-name="intellij.android.nav.safeargs.common.gradle" scope="RUNTIME" />
-    <orderEntry type="module" module-name="native-symbolizer" />
-    <orderEntry type="module" module-name="native-symbolizer.gradle" scope="RUNTIME" />
->>>>>>> 574fcae1
   </component>
 </module>