--- conflicted
+++ resolved
@@ -19,20 +19,12 @@
   <dependencies>
     <plugin id="com.intellij.platform.images"/>
     <plugin id="com.intellij.java"/>
-<<<<<<< HEAD
     <plugin id="com.intellij.modules.json"/>
-=======
-    <module name="intellij.json.backend"/>
->>>>>>> fedb26e2
     <module name="intellij.platform.lvcs.impl"/>
     <module name="intellij.platform.vcs.impl"/>
     <module name="intellij.platform.vcs.dvcs.impl"/>
     <module name="intellij.platform.vcs.log.impl"/>
-<<<<<<< HEAD
-    <module name="intellij.libraries.grpc"/>
-    <module name="intellij.libraries.grpc.netty.shaded"/>
     <module name="intellij.properties.backend.psi"/>
-    <module name="intellij.settingsSync.core"/>
     <module name="intellij.spellchecker"/>
     <module name="intellij.spellchecker.xml"/>
     <module name="intellij.platform.jewel.foundation"/>
@@ -42,12 +34,10 @@
     <module name="intellij.platform.jewel.ui"/>
     <module name="intellij.libraries.skiko"/>
     <module name="intellij.libraries.compose.foundation.desktop"/>
-=======
     <!-- Disabled due to issue with Fleet packaging -->
 <!--    <module name="intellij.libraries.grpc"/>-->
 <!--    <module name="intellij.libraries.grpc.netty.shaded"/>-->
 <!--    <module name="intellij.settingsSync.core"/>-->
->>>>>>> fedb26e2
   </dependencies>
 
   <!-- This is temporary mechanism to mark certain plugins as K2-compatible. See IntelliJ commit cf213fb139 for details. -->
@@ -137,10 +127,6 @@
 <!--  <xi:include href="/META-INF/settings-sync.xml" />-->
   <xi:include href="/META-INF/screenshot-testing.xml" />
   <xi:include href="/META-INF/screenshot-testing-gradle.xml" />
-<<<<<<< HEAD
-  <xi:include href="/META-INF/android-declarative-focus.xml" />
-  <xi:include href="/META-INF/marketing.xml" />
-=======
 <!--  <xi:include href="/META-INF/android-declarative-focus.xml" />-->
->>>>>>> fedb26e2
+<!--  <xi:include href="/META-INF/marketing.xml" />-->
 </idea-plugin>