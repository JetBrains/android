--- conflicted
+++ resolved
@@ -10,10 +10,10 @@
   <vendor>JetBrains, Google</vendor>
 
   <change-notes><![CDATA[
-    This release contains updates from Android Studio Narwhal STABLE.
+    This release contains updates from Android Studio Narwhal Feature Drop STABLE.
 
     For detailed information, please refer to the release notes available at:
-    <a href="https://androidstudio.googleblog.com/2025/06/android-studio-narwhal-202511-now.html">Android Studio Narwhal</a>.]]>
+    <a href="https://androidstudio.googleblog.com/2025/07/android-studio-narwhal-feature-drop_31.html">Android Studio Narwhal Feature Drop</a>.]]>
   </change-notes>
 
   <dependencies>
@@ -64,12 +64,9 @@
   <xi:include href="/META-INF/backup.xml"/>
   <xi:include href="/META-INF/safeargs.xml"/>
   <xi:include href="/META-INF/pipeline.xml"/>
-<<<<<<< HEAD
-  <xi:include href="/META-INF/play-policy.xml"/>
-  <xi:include href="/META-INF/play-vitals.xml"/>
-=======
   <!-- <xi:include href="/META-INF/play-vitals.xml"/> -->
->>>>>>> c4f2349c
+<!--  <xi:include href="/META-INF/play-policy.xml"/>-->
+<!--  <xi:include href="/META-INF/play-vitals.xml"/>-->
   <xi:include href="/META-INF/profilers.xml"/>
   <xi:include href="/META-INF/profilers-gradle.xml"/>
   <xi:include href="/META-INF/project-system-plugin.xml"/>
