/*
 * Copyright (C) 2021 The Android Open Source Project
 *
 * Licensed under the Apache License, Version 2.0 (the "License");
 * you may not use this file except in compliance with the License.
 * You may obtain a copy of the License at
 *
 *      http://www.apache.org/licenses/LICENSE-2.0
 *
 * Unless required by applicable law or agreed to in writing, software
 * distributed under the License is distributed on an "AS IS" BASIS,
 * WITHOUT WARRANTIES OR CONDITIONS OF ANY KIND, either express or implied.
 * See the License for the specific language governing permissions and
 * limitations under the License.
 */


import org.gradle.util.GradleVersion

import java.lang.reflect.Proxy

/**
 * An action to attach a listener to DeviceProviderInstrumentTestTasks for communicating
 * instrumentation test results between AGP and AS.
 */
class SetupUtpTestResultListenerAction implements Action<TaskExecutionGraph> {

  @Override
  void execute(TaskExecutionGraph taskGraph) {
    final String ENABLE_UTP_TEST_REPORT_PROPERTY = "com.android.tools.utp.GradleAndroidProjectResolverExtension.enable"
    final String ON_RESULT_TAG = "UTP_TEST_RESULT_ON_TEST_RESULT_EVENT"
    final GradleVersion version7 = GradleVersion.version("7.0")

    taskGraph.allTasks.each { task ->
<<<<<<< HEAD
      if (!task.project.providers.gradleProperty(ENABLE_UTP_TEST_REPORT_PROPERTY).isPresent() ||
          !task.project.providers.gradleProperty(ENABLE_UTP_TEST_REPORT_PROPERTY).get().toBoolean()) {
        return
=======
      if (GradleVersion.version(task.project.gradle.gradleVersion) < version7) {
        if (!task.project.hasProperty(ENABLE_UTP_TEST_REPORT_PROPERTY) ||
            !task.project.property(ENABLE_UTP_TEST_REPORT_PROPERTY).toString().toBoolean()) {
          return
        }
      } else {
        if (!task.project.providers.gradleProperty(ENABLE_UTP_TEST_REPORT_PROPERTY).isPresent() ||
            !task.project.providers.gradleProperty(ENABLE_UTP_TEST_REPORT_PROPERTY).get().toBoolean()) {
          return
        }
>>>>>>> 8b7d83e8
      }

      Class<?> testTaskClass
      try {
        testTaskClass = task.class.classLoader.loadClass(
          "com.android.build.gradle.internal.tasks.DeviceProviderInstrumentTestTask")
      } catch (ClassNotFoundException e) {
        return
      }

      if (!testTaskClass.isInstance(task)) {
        return
      }

      Class<?> listenerClass
      try {
        listenerClass = task.class.classLoader.loadClass(
          "com.android.build.gradle.internal.testing.utp.UtpTestResultListener")
      } catch (ClassNotFoundException e) {
        // Project's AGP version is too old and UtpTestResultListener is not available.
        return
      }

      def listener = Proxy.newProxyInstance(
        listenerClass.classLoader,
        [ listenerClass ] as Class<?>[]) { _, method, args ->
        switch(method.name) {
          case "onTestResultEvent":
            def binaryProto = args[0].class.getMethod("toByteArray").invoke(args[0]) as byte[]
            def encodedProto = Base64.getEncoder().encodeToString(binaryProto)
            println("<${ON_RESULT_TAG}>${encodedProto}</${ON_RESULT_TAG}>")
            break
        }
      }

      def setListenerMethod = testTaskClass.getMethod(
        "setUtpTestResultListener", listenerClass)

      setListenerMethod.invoke(task, listener)
    }
  }
}

gradle.taskGraph.whenReady(new SetupUtpTestResultListenerAction())<|MERGE_RESOLUTION|>--- conflicted
+++ resolved
@@ -32,11 +32,6 @@
     final GradleVersion version7 = GradleVersion.version("7.0")
 
     taskGraph.allTasks.each { task ->
-<<<<<<< HEAD
-      if (!task.project.providers.gradleProperty(ENABLE_UTP_TEST_REPORT_PROPERTY).isPresent() ||
-          !task.project.providers.gradleProperty(ENABLE_UTP_TEST_REPORT_PROPERTY).get().toBoolean()) {
-        return
-=======
       if (GradleVersion.version(task.project.gradle.gradleVersion) < version7) {
         if (!task.project.hasProperty(ENABLE_UTP_TEST_REPORT_PROPERTY) ||
             !task.project.property(ENABLE_UTP_TEST_REPORT_PROPERTY).toString().toBoolean()) {
@@ -47,7 +42,6 @@
             !task.project.providers.gradleProperty(ENABLE_UTP_TEST_REPORT_PROPERTY).get().toBoolean()) {
           return
         }
->>>>>>> 8b7d83e8
       }
 
       Class<?> testTaskClass
