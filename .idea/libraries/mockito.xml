<component name="libraryTable">
  <library name="mockito" type="repository">
    <properties include-transitive-deps="false" maven-id="org.mockito:mockito-core:4.8.0" />
    <CLASSES>
<<<<<<< HEAD
      <root url="jar://$MAVEN_REPOSITORY$/org/mockito/mockito-core/4.8.0/mockito-core-4.8.0.jar!/" />
=======
      <root url="jar://$PROJECT_DIR$/../../../prebuilts/tools/common/m2/repository/org/mockito/mockito-core/5.6.0/mockito-core-5.6.0.jar!/" />
      <root url="jar://$PROJECT_DIR$/../../../prebuilts/tools/common/m2/repository/net/bytebuddy/byte-buddy/1.14.8/byte-buddy-1.14.8.jar!/" />
      <root url="jar://$PROJECT_DIR$/../../../prebuilts/tools/common/m2/repository/net/bytebuddy/byte-buddy-agent/1.14.8/byte-buddy-agent-1.14.8.jar!/" />
>>>>>>> 574fcae1
    </CLASSES>
    <JAVADOC />
    <SOURCES />
  </library>
</component><|MERGE_RESOLUTION|>--- conflicted
+++ resolved
@@ -1,14 +1,23 @@
 <component name="libraryTable">
   <library name="mockito" type="repository">
-    <properties include-transitive-deps="false" maven-id="org.mockito:mockito-core:4.8.0" />
+    <properties include-transitive-deps="false" maven-id="org.mockito:mockito-core:5.6.0">
+      <verification>
+        <artifact url="file://$MAVEN_REPOSITORY$/org/mockito/mockito-core/5.6.0/mockito-core-5.6.0.jar">
+          <sha256sum>370382525f4461000794b892d561d58c938744366ee6eceeb01c9cb25270efcf</sha256sum>
+        </artifact>
+        <artifact url="file://$MAVEN_REPOSITORY$/net/bytebuddy/byte-buddy/1.14.8/byte-buddy-1.14.8.jar">
+          <sha256sum>1ba490ddaed033ef9114c14020d753b777421bcb7c1d151ea98b59c88e6859e9</sha256sum>
+        </artifact>
+        <artifact url="file://$MAVEN_REPOSITORY$/net/bytebuddy/byte-buddy-agent/1.14.8/byte-buddy-agent-1.14.8.jar">
+          <sha256sum>882dbfe2a5fab403c6c55696e936206507aca963ef8739276ffc1899009da6a9</sha256sum>
+        </artifact>
+      </verification>
+      <exclude>
+        <dependency maven-id="org.objenesis:objenesis" />
+      </exclude>
+    </properties>
     <CLASSES>
-<<<<<<< HEAD
-      <root url="jar://$MAVEN_REPOSITORY$/org/mockito/mockito-core/4.8.0/mockito-core-4.8.0.jar!/" />
-=======
-      <root url="jar://$PROJECT_DIR$/../../../prebuilts/tools/common/m2/repository/org/mockito/mockito-core/5.6.0/mockito-core-5.6.0.jar!/" />
-      <root url="jar://$PROJECT_DIR$/../../../prebuilts/tools/common/m2/repository/net/bytebuddy/byte-buddy/1.14.8/byte-buddy-1.14.8.jar!/" />
-      <root url="jar://$PROJECT_DIR$/../../../prebuilts/tools/common/m2/repository/net/bytebuddy/byte-buddy-agent/1.14.8/byte-buddy-agent-1.14.8.jar!/" />
->>>>>>> 574fcae1
+      <root url="jar://$MAVEN_REPOSITORY$/org/mockito/mockito-core/5.6.0/mockito-core-5.6.0.jar!/" />
     </CLASSES>
     <JAVADOC />
     <SOURCES />
