--- conflicted
+++ resolved
@@ -8,12 +8,8 @@
       </verification>
     </properties>
     <CLASSES>
-<<<<<<< HEAD
       <root url="jar://$MAVEN_REPOSITORY$/nl/jqno/equalsverifier/equalsverifier/3.8.3/equalsverifier-3.8.3.jar!/" />
-=======
-      <root url="jar://$PROJECT_DIR$/../../../prebuilts/tools/common/m2/repository/nl/jqno/equalsverifier/equalsverifier/3.15.6/equalsverifier-3.15.6.jar!/" />
       <root url="jar://$PROJECT_DIR$/../../../prebuilts/tools/common/m2/repository/org/objenesis/objenesis/3.3/objenesis-3.3.jar!/" />
->>>>>>> 926dc9be
     </CLASSES>
     <JAVADOC />
     <SOURCES />
