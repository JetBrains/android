<<<<<<< HEAD
Android Studio (studio-main)
=======
Android Studio (Arctic Fox)
>>>>>>> 44b500f2
<|MERGE_RESOLUTION|>--- conflicted
+++ resolved
@@ -1,5 +1 @@
-<<<<<<< HEAD
-Android Studio (studio-main)
-=======
-Android Studio (Arctic Fox)
->>>>>>> 44b500f2
+Android Studio (studio-cm-dev)