--- conflicted
+++ resolved
@@ -36,49 +36,24 @@
     <orderEntry type="module" module-name="intellij.android.projectSystem" />
     <orderEntry type="module" module-name="intellij.android.projectSystem.gradle" />
     <orderEntry type="module" module-name="intellij.android.projectSystem.gradle.models" />
-<<<<<<< HEAD
     <orderEntry type="module" module-name="intellij.android.render-resources" />
+    <orderEntry type="module" module-name="intellij.android.sdkUpdates" />
     <orderEntry type="module" module-name="intellij.android.templates" />
+    <orderEntry type="module" module-name="intellij.android.wizard.model" />
     <orderEntry type="module" module-name="intellij.android.wizard" />
-    <orderEntry type="module" module-name="intellij.android.wizard.model" />
-    <orderEntry type="module" module-name="intellij.color.scheme.warmNeon" />
     <orderEntry type="module" module-name="intellij.java" />
-    <orderEntry type="module" module-name="intellij.java.execution" />
-    <orderEntry type="module" module-name="intellij.java.frontback.psi" />
-    <orderEntry type="module" module-name="intellij.java.frontback.psi.impl" />
-    <orderEntry type="module" module-name="intellij.java.guiForms.rt" />
     <orderEntry type="module" module-name="intellij.java.impl" />
-    <orderEntry type="module" module-name="intellij.java.psi" />
     <orderEntry type="module" module-name="intellij.java.ui" />
-    <orderEntry type="module" module-name="intellij.platform.analysis" />
-    <orderEntry type="module" module-name="intellij.platform.codeStyle" />
-    <orderEntry type="module" module-name="intellij.platform.concurrency" />
     <orderEntry type="module" module-name="intellij.platform.core" />
     <orderEntry type="module" module-name="intellij.platform.core.ui" />
-    <orderEntry type="module" module-name="intellij.platform.editor.ui" />
-    <orderEntry type="module" module-name="intellij.platform.execution" />
-    <orderEntry type="module" module-name="intellij.platform.execution.impl" />
-    <orderEntry type="module" module-name="intellij.platform.extensions" />
     <orderEntry type="module" module-name="intellij.platform.ide" />
-    <orderEntry type="module" module-name="intellij.platform.ide.core" />
     <orderEntry type="module" module-name="intellij.platform.ide.core.impl" />
     <orderEntry type="module" module-name="intellij.platform.ide.impl" />
-    <orderEntry type="module" module-name="intellij.platform.indexing" />
-    <orderEntry type="module" module-name="intellij.platform.lang.core" />
     <orderEntry type="module" module-name="intellij.platform.lang.impl" />
-    <orderEntry type="module" module-name="intellij.platform.projectModel" />
-    <orderEntry type="module" module-name="intellij.platform.util" />
-    <orderEntry type="module" module-name="intellij.platform.util.base" />
-    <orderEntry type="module" module-name="intellij.platform.util.jdom" />
-    <orderEntry type="module" module-name="intellij.platform.util.rt" />
     <orderEntry type="module" module-name="intellij.platform.util.ui" />
+    <orderEntry type="module" module-name="intellij.xml.frontback.impl" />
     <orderEntry type="module" module-name="intellij.xml.dom" />
-    <orderEntry type="module" module-name="intellij.xml.psi.impl" />
-    <orderEntry type="module" module-name="kotlin.base.plugin" />
     <orderEntry type="module" module-name="kotlin.base.resources" />
     <orderEntry type="module" module-name="kotlin.gradle.gradle-tooling.impl" />
-=======
-    <orderEntry type="module" module-name="intellij.android.sdkUpdates" />
->>>>>>> 8b7d83e8
   </component>
 </module>