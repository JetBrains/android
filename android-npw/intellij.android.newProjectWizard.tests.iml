--- conflicted
+++ resolved
@@ -8,7 +8,6 @@
     <content url="file://$MODULE_DIR$/testSrc">
       <sourceFolder url="file://$MODULE_DIR$/testSrc" isTestSource="true" />
     </content>
-<<<<<<< HEAD
     <orderEntry type="library" scope="PROVIDED" name="studio-platform" level="project" />
     <orderEntry type="library" scope="TEST" name="studio-test-platform" level="project" />
     <orderEntry type="library" name="kotlin-stdlib" level="project" />
@@ -19,30 +18,19 @@
     <orderEntry type="library" scope="TEST" name="kotlin-test" level="project" />
     <orderEntry type="library" scope="TEST" name="kotlinx-coroutines-core" level="project" />
     <orderEntry type="library" scope="TEST" name="protobuf" level="project" />
-=======
     <orderEntry type="inheritedJdk" />
-    <orderEntry type="library" name="studio-sdk" level="project" />
-    <orderEntry type="library" name="studio-plugin-com.intellij.java" level="project" />
-    <orderEntry type="library" scope="TEST" name="junit4" level="project" />
     <orderEntry type="library" scope="TEST" name="kotlin-test" level="project" />
-    <orderEntry type="library" name="studio-plugin-com.intellij.gradle" level="project" />
     <orderEntry type="sourceFolder" forTests="false" />
     <orderEntry type="module" module-name="intellij.android.newProjectWizard" scope="TEST" />
-    <orderEntry type="library" name="studio-plugin-org.jetbrains.kotlin" level="project" />
     <orderEntry type="library" scope="TEST" name="truth" level="project" />
     <orderEntry type="module" module-name="intellij.android.core" scope="TEST" />
     <orderEntry type="module" module-name="intellij.android.projectSystem" scope="TEST" />
     <orderEntry type="module" module-name="intellij.android.testFramework" scope="TEST" />
     <orderEntry type="module" module-name="intellij.android.observable" scope="TEST" />
     <orderEntry type="module" module-name="intellij.android.wizard.model" scope="TEST" />
-    <orderEntry type="module" module-name="intellij.android.wizardTemplate.plugin" scope="TEST" />
     <orderEntry type="module" module-name="intellij.android.common" scope="TEST" />
-    <orderEntry type="library" scope="TEST" name="studio-analytics-proto" level="project" />
->>>>>>> 8b7d83e8
     <orderEntry type="library" scope="TEST" name="mockito" level="project" />
     <orderEntry type="library" scope="TEST" name="truth" level="project" />
-    <orderEntry type="inheritedJdk" />
-    <orderEntry type="sourceFolder" forTests="false" />
     <orderEntry type="module" module-name="intellij.java.ui" scope="TEST" />
     <orderEntry type="module" module-name="intellij.android.adt.testutils" scope="TEST" />
     <orderEntry type="module" module-name="intellij.android.adt.ui" scope="TEST" />
@@ -62,7 +50,6 @@
     <orderEntry type="module" module-name="intellij.android.projectSystem.gradle.upgrade" scope="TEST" />
     <orderEntry type="module" module-name="intellij.android.render-resources" scope="TEST" />
     <orderEntry type="module" module-name="intellij.android.templates" scope="TEST" />
-<<<<<<< HEAD
     <orderEntry type="module" module-name="intellij.android.testFramework" scope="TEST" />
     <orderEntry type="module" module-name="intellij.android.wizard.model" scope="TEST" />
     <orderEntry type="module" module-name="intellij.color.scheme.warmNeon" scope="TEST" />
@@ -89,8 +76,7 @@
     <orderEntry type="module" module-name="intellij.android.gradle.dsl.toml" scope="RUNTIME" />
     <orderEntry type="module" module-name="intellij.android.gradle.dsl.declarative" scope="RUNTIME" />
     <orderEntry type="module" module-name="intellij.android.gradle.dsl.groovy" scope="RUNTIME" />
-=======
     <orderEntry type="library" scope="TEST" name="mockito-kotlin" level="project" />
->>>>>>> 8b7d83e8
+    <orderEntry type="module" module-name="kotlin.gradle.gradle-tooling.impl" />
   </component>
 </module>