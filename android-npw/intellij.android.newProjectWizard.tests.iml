--- conflicted
+++ resolved
@@ -8,15 +8,8 @@
     <content url="file://$MODULE_DIR$/testSrc">
       <sourceFolder url="file://$MODULE_DIR$/testSrc" isTestSource="true" />
     </content>
-    <orderEntry type="inheritedJdk" />
-<<<<<<< HEAD
-=======
-    <orderEntry type="library" name="studio-sdk" level="project" />
-    <orderEntry type="library" name="studio-plugin-com.intellij.java" level="project" />
-    <orderEntry type="library" scope="TEST" name="kotlin-test" level="project" />
-    <orderEntry type="library" name="studio-plugin-com.intellij.gradle" level="project" />
->>>>>>> 0d09370c
-    <orderEntry type="sourceFolder" forTests="false" />
+    <orderEntry type="library" name="studio-platform" level="project" />
+    <orderEntry type="library" scope="TEST" name="studio-test-platform" level="project" />
     <orderEntry type="library" name="kotlin-stdlib" level="project" />
     <orderEntry type="library" scope="TEST" name="Guava" level="project" />
     <orderEntry type="library" scope="TEST" name="JUnit4" level="project" />
@@ -26,32 +19,16 @@
     <orderEntry type="library" scope="TEST" name="kotlinx-coroutines-core" level="project" />
     <orderEntry type="library" scope="TEST" name="protobuf" level="project" />
     <orderEntry type="library" scope="TEST" name="mockito" level="project" />
-    <orderEntry type="library" scope="TEST" name="studio-analytics-proto" level="project" />
     <orderEntry type="library" scope="TEST" name="truth" level="project" />
-    <orderEntry type="module" module-name="android.sdktools.android-annotations" scope="TEST" />
-    <orderEntry type="module" module-name="android.sdktools.builder-model" scope="TEST" />
-    <orderEntry type="module" module-name="android.sdktools.common" scope="TEST" />
-    <orderEntry type="module" module-name="android.sdktools.flags" scope="TEST" />
-    <orderEntry type="module" module-name="android.sdktools.layoutlib-api" scope="TEST" />
-    <orderEntry type="module" module-name="android.sdktools.sdk-common" scope="TEST" />
-    <orderEntry type="module" module-name="android.sdktools.sdklib" scope="TEST" />
-    <orderEntry type="module" module-name="android.sdktools.testutils" scope="TEST" />
-    <orderEntry type="module" module-name="android.sdktools.wizardTemplate.impl" scope="TEST" />
-    <orderEntry type="module" module-name="android.sdktools.wizardTemplate.plugin" scope="TEST" />
+    <orderEntry type="inheritedJdk" />
+    <orderEntry type="sourceFolder" forTests="false" />
     <orderEntry type="module" module-name="intellij.android.adt.testutils" scope="TEST" />
     <orderEntry type="module" module-name="intellij.android.adt.ui" scope="TEST" />
     <orderEntry type="module" module-name="intellij.android.android-material" scope="TEST" />
     <orderEntry type="module" module-name="intellij.android.common" scope="TEST" />
     <orderEntry type="module" module-name="intellij.android.core" scope="TEST" />
     <orderEntry type="module" module-name="intellij.android.gradle.dsl" scope="TEST" />
-<<<<<<< HEAD
     <orderEntry type="module" module-name="intellij.android.jps.model" scope="TEST" />
-=======
-    <orderEntry type="module" module-name="intellij.android.gradle.dsl.kotlin" scope="RUNTIME" />
-    <orderEntry type="module" module-name="intellij.android.gradle.dsl.toml" scope="RUNTIME" />
-    <orderEntry type="module" module-name="intellij.android.wizardTemplate.impl" scope="TEST" />
-    <orderEntry type="module" module-name="intellij.android.projectSystem.gradle.models" scope="TEST" />
->>>>>>> 0d09370c
     <orderEntry type="module" module-name="intellij.android.layoutlib" scope="TEST" />
     <orderEntry type="module" module-name="intellij.android.lint" scope="TEST" />
     <orderEntry type="module" module-name="intellij.android.lint.common" scope="TEST" />
@@ -61,7 +38,6 @@
     <orderEntry type="module" module-name="intellij.android.projectSystem.gradle" scope="TEST" />
     <orderEntry type="module" module-name="intellij.android.projectSystem.gradle.models" scope="TEST" />
     <orderEntry type="module" module-name="intellij.android.projectSystem.gradle.upgrade" scope="TEST" />
-<<<<<<< HEAD
     <orderEntry type="module" module-name="intellij.android.render-resources" scope="TEST" />
     <orderEntry type="module" module-name="intellij.android.templates" scope="TEST" />
     <orderEntry type="module" module-name="intellij.android.testFramework" scope="TEST" />
@@ -88,11 +64,5 @@
     <orderEntry type="module" module-name="intellij.xml.dom" scope="TEST" />
     <orderEntry type="module" module-name="intellij.android.gradle.dsl.kotlin" scope="RUNTIME" />
     <orderEntry type="module" module-name="intellij.android.gradle.dsl.toml" scope="RUNTIME" />
-=======
-    <orderEntry type="module" module-name="intellij.android.android-material" scope="TEST" />
-    <orderEntry type="module" module-name="android.sdktools.flags" scope="TEST" />
-    <orderEntry type="module" module-name="intellij.android.render-resources" scope="TEST" />
-    <orderEntry type="module" module-name="intellij.android.templates" scope="TEST" />
->>>>>>> 0d09370c
   </component>
 </module>