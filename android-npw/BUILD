load("//tools/base/bazel:bazel.bzl", "iml_module")
load("//tools/base/bazel:maven.bzl", "maven_repository")

# managed by go/iml_to_build
iml_module(
    name = "intellij.android.newProjectWizard",
    srcs = ["src"],
    iml_files = ["intellij.android.newProjectWizard.iml"],
    lint_baseline = "lint_baseline.xml",
    visibility = ["//visibility:public"],
    # do not sort: must match IML order
    deps = [
        "//prebuilts/studio/intellij-sdk:studio-sdk",
        "//tools/adt/idea/android:intellij.android.core[module]",
        "//tools/adt/idea/project-system:intellij.android.projectSystem[module]",
        "//tools/adt/idea/observable:intellij.android.observable[module]",
        "//tools/adt/idea/wizard-model:intellij.android.wizard.model[module]",
        "//tools/adt/idea/android-adb:intellij.android.adb[module]",
        "//tools/adt/idea/adt-ui:intellij.android.adt.ui[module]",
        "//tools/adt/idea/observable-ui:intellij.android.observable.ui[module]",
        "//tools/adt/idea/wizard:intellij.android.wizard[module]",
        "//tools/adt/idea/artwork:intellij.android.artwork[module]",
        "//tools/adt/idea/android-material:intellij.android.android-material[module]",
        "//tools/adt/idea/android-common:intellij.android.common[module]",
        "//tools/adt/idea/execution/common:intellij.android.execution.common[module]",
        "//tools/adt/idea/render-resources:intellij.android.render-resources[module]",
        "//tools/adt/idea/jps-model:intellij.android.jps.model[module]",
        "//prebuilts/studio/intellij-sdk:studio-sdk-plugin-Kotlin",
        "//tools/base/wizard/template-plugin:studio.intellij.android.wizardTemplate.plugin[module]",
        "//tools/adt/idea/.idea/libraries:studio-analytics-proto",
        "//tools/adt/idea/gradle-dsl:intellij.android.gradle.dsl[module]",
        "//tools/adt/idea/project-system-gradle:intellij.android.projectSystem.gradle[module]",
        "//tools/analytics-library/tracker:analytics-tracker[module]",
        "//tools/base/flags:studio.android.sdktools.flags[module]",
        "//tools/adt/idea/lint:intellij.lint[module]",
        "//tools/base/lint:studio.android.sdktools.lint-checks[module]",
        "//tools/base/pixelprobe:studio.android.sdktools.pixelprobe[module]",
        "//tools/adt/idea/android-templates:intellij.android.templates[module]",
        "//tools/adt/idea/analytics[module]",
<<<<<<< HEAD
=======
        "//tools/adt/idea/project-system-gradle-models:intellij.android.projectSystem.gradle.models[module]",
>>>>>>> 574fcae1
    ],
)

# managed by go/iml_to_build
iml_module(
    name = "intellij.android.newProjectWizard.tests",
    iml_files = ["intellij.android.newProjectWizard.tests.iml"],
    split_test_targets = {
        "npw.assetstudio": {
            "test_filter": "com.android.tools.idea.npw.assetstudio.ui",
        },
        "AddNewModulesToAppTest": {
            # TODO(b/191881927) Test cases with a gradle KTS sync do not shard well
            "test_filter": "com.android.tools.idea.npw.module.AddNewModulesToAppTest",
            # b/192102820 flaky on windows, taking longer than 15 minutes
            "tags": ["no_windows"],
        },
        "BenchmarkModuleTest": {
            # TODO(b/191881927) Test cases with a gradle KTS sync do not shard well
            "test_filter": "com.android.tools.idea.npw.module.BenchmarkModuleTest",
            # b/192269906 flaky on windows, taking longer than 15 minutes
            "tags": ["no_windows"],
        },
        "BaselineProfilesModuleTest": {
            # TODO(b/191881927) Test cases with a gradle KTS sync do not shard well
            "test_filter": "com.android.tools.idea.npw.module.BaselineProfilesModuleTest",
            # b/192269906 flaky on windows, taking longer than 15 minutes
            "tags": ["no_windows"],
        },
        "AddBaselineProfilesModuleTest": {
            # TODO(b/191881927) Test cases with a gradle KTS sync do not shard well
            "test_filter": "com.android.tools.idea.npw.module.AddBaselineProfilesModuleTest",
            # b/192269906 flaky on windows, taking longer than 15 minutes
            "tags": ["no_windows"],
        },
<<<<<<< HEAD
        "other": {
            # b/291605661 flaky on Windows, taking longer than 30 minutes
            "tags": ["no_windows"],
        },
=======
        "ConfigureBaselineProfilesModuleStepTest": {
            # TODO(b/191881927) Test cases with a gradle KTS sync do not shard well
            "test_filter": "com.android.tools.idea.npw.module.ConfigureBaselineProfilesModuleStepTest",
            # b/309976473 may be flaky on Windows
            "tags": ["no_windows"],
        },
        "GenerateBaselineProfileModuleTest": {
            "test_filter": "com.android.tools.idea.npw.module.GenerateBaselineProfileModuleTest",
        },
        "other": {},
>>>>>>> 574fcae1
    },
    test_class = "com.android.tools.idea.npw.NewProjectWizardTestSuite",
    # keep sorted
    test_data = [
        ":test_deps",
        "//prebuilts/studio/jdk/jdk11",
        "//prebuilts/studio/layoutlib:build.prop",
        "//prebuilts/studio/layoutlib/data:framework_res.jar",
        "//prebuilts/studio/layoutlib/data:native_libs",
        "//prebuilts/studio/layoutlib/data/fonts",
        "//prebuilts/studio/layoutlib/data/icu",
        "//prebuilts/studio/layoutlib/data/keyboards",
        "//prebuilts/studio/sdk:build-tools/33.0.1",
        "//prebuilts/studio/sdk:build-tools/latest",
        "//prebuilts/studio/sdk:platform-tools",
        "//prebuilts/studio/sdk:platforms/latest",
        "//tools/adt/idea/android/testData",
        "//tools/base/build-system:android_gradle_plugin.zip",
        "//tools/base/build-system:android_gradle_plugin_runtime_dependencies",
        "//tools/base/build-system:gradle-distrib",
        "//tools/base/build-system:gradle-distrib-8.0",
        "//tools/base/build-system/integration-test:kotlin_gradle_plugin_prebuilts",
    ],
    test_srcs = [
        "testResources",
        "testSrc",
    ],
    test_tags = [],
    test_timeout = "long",
    visibility = ["//visibility:public"],
    # do not sort: must match IML order
    runtime_deps = [
        "//tools/adt/idea/gradle-dsl-kotlin:intellij.android.gradle.dsl.kotlin",
        "//tools/adt/idea/gradle-dsl-toml:intellij.android.gradle.dsl.toml",
    ],
    # do not sort: must match IML order
    deps = [
        "//prebuilts/studio/intellij-sdk:studio-sdk",
        "//tools/adt/idea/.idea/libraries:kotlin-test[test]",
        "//prebuilts/studio/intellij-sdk:studio-sdk-plugin-gradle",
        "//tools/adt/idea/android-npw:intellij.android.newProjectWizard[module, test]",
        "//tools/adt/idea/.idea/libraries:truth[test]",
        "//tools/adt/idea/android:intellij.android.core[module, test]",
        "//tools/adt/idea/project-system:intellij.android.projectSystem[module, test]",
        "//tools/adt/idea/android-test-framework:intellij.android.testFramework[module, test]",
        "//tools/adt/idea/observable:intellij.android.observable[module, test]",
        "//tools/adt/idea/wizard-model:intellij.android.wizard.model[module, test]",
        "//tools/base/wizard/template-plugin:studio.intellij.android.wizardTemplate.plugin[module, test]",
        "//tools/adt/idea/android-common:intellij.android.common[module, test]",
        "//tools/adt/idea/.idea/libraries:studio-analytics-proto[test]",
        "//tools/adt/idea/.idea/libraries:mockito[test]",
        "//tools/adt/idea/adt-ui:intellij.android.adt.ui[module, test]",
        "//tools/base/testutils:studio.android.sdktools.testutils[module, test]",
        "//tools/adt/idea/adt-testutils:intellij.android.adt.testutils[module, test]",
        "//tools/adt/idea/lint:intellij.lint[module, test]",
        "//tools/base/common:studio.android.sdktools.common[module, test]",
        "//tools/adt/idea/gradle-dsl:intellij.android.gradle.dsl[module, test]",
        "//tools/base/wizard/template-impl:studio.intellij.android.wizardTemplate.impl[module, test]",
        "//tools/adt/idea/project-system-gradle-models:intellij.android.projectSystem.gradle.models[module, test]",
        "//tools/adt/idea/layoutlib:intellij.android.layoutlib[module, test]",
        "//tools/adt/idea/android-lint:intellij.android.lint[module, test]",
        "//tools/adt/idea/project-system-gradle:intellij.android.projectSystem.gradle[module, test]",
        "//tools/adt/idea/project-system-gradle-upgrade:intellij.android.projectSystem.gradle.upgrade[module, test]",
        "//tools/adt/idea/android-material:intellij.android.android-material[module, test]",
        "//tools/base/flags:studio.android.sdktools.flags[module, test]",
        "//tools/adt/idea/render-resources:intellij.android.render-resources[module, test]",
<<<<<<< HEAD
=======
        "//tools/adt/idea/android-templates:intellij.android.templates[module, test]",
>>>>>>> 574fcae1
    ],
)

maven_repository(
    name = "test_deps",
    # keep sorted: for buildifier
    artifacts = [
        "@maven//:androidx.activity.activity-ktx_1.8.0",
        "@maven//:androidx.appcompat.appcompat_1.3.0",
<<<<<<< HEAD
        "@maven//:androidx.benchmark.benchmark-baseline-profile-gradle-plugin_1.2.0-beta01",
        "@maven//:androidx.benchmark.benchmark-gradle-plugin_1.1.1",
=======
        "@maven//:androidx.benchmark.benchmark-baseline-profile-gradle-plugin_1.2.2",
        "@maven//:androidx.benchmark.benchmark-gradle-plugin_1.2.2",
>>>>>>> 574fcae1
        "@maven//:androidx.constraintlayout.constraintlayout_1.1.3",
        "@maven//:androidx.constraintlayout.constraintlayout_2.1.3",  # TODO(b/273872043) Remove once tests pass without 2.1.3
        "@maven//:androidx.constraintlayout.constraintlayout_2.1.4",
        "@maven//:androidx.core.core-ktx_1.2.0",
        "@maven//:androidx.core.core-ktx_1.6.0",
        "@maven//:androidx.lifecycle.lifecycle-livedata-ktx_2.3.1",
        "@maven//:androidx.lifecycle.lifecycle-livedata-ktx_2.6.1",
        "@maven//:androidx.lifecycle.lifecycle-runtime-ktx_2.6.1",
        "@maven//:androidx.lifecycle.lifecycle-runtime_2.6.1",
        "@maven//:androidx.lifecycle.lifecycle-viewmodel-ktx_2.3.1",
        "@maven//:androidx.lifecycle.lifecycle-viewmodel-ktx_2.6.1",
        "@maven//:androidx.navigation.navigation-fragment-ktx_2.3.5",
        "@maven//:androidx.navigation.navigation-ui-ktx_2.3.5",
        "@maven//:androidx.profileinstaller.profileinstaller_1.3.1",
        "@maven//:androidx.test.espresso.espresso-core_3.1.0",
        "@maven//:androidx.test.espresso.espresso-core_3.2.0",
        "@maven//:androidx.test.ext.junit_1.1.3-alpha02",
        "@maven//:androidx.test.ext.junit_1.1.5",
        "@maven//:androidx.wear.watchface.watchface-guava_1.1.0",
        "@maven//:com.android.support.appcompat-v7_25.4.0",
        "@maven//:com.android.support.constraint.constraint-layout_1.0.2",
        "@maven//:com.android.support.constraint.constraint-layout_2.0.4",
        "@maven//:com.android.support.test.espresso.espresso-core_3.0.2",
        "@maven//:com.android.tools.build.aapt2_8.1.0-10154469",
        "@maven//:com.android.tools.build.gradle_8.1.0",
        "@maven//:com.google.android.material.material_1.4.0",
        "@maven//:com.google.guava.guava_19.0",
        "@maven//:junit.junit_4.13.2",
        "@maven//:org.jetbrains.kotlin.kotlin-gradle-plugin-api_1.7.20",
        "@maven//:org.jetbrains.kotlin.kotlin-gradle-plugin-api_1.8.10",
        "@maven//:org.jetbrains.kotlin.kotlin-gradle-plugin_1.7.20",
        "@maven//:org.jetbrains.kotlin.kotlin-gradle-plugin_1.8.10",
        "@maven//:org.jetbrains.kotlin.kotlin-script-runtime_1.8.10",
        "@maven//:org.jetbrains.kotlinx.kotlinx-coroutines-core_1.6.1",
    ],
)<|MERGE_RESOLUTION|>--- conflicted
+++ resolved
@@ -37,10 +37,7 @@
         "//tools/base/pixelprobe:studio.android.sdktools.pixelprobe[module]",
         "//tools/adt/idea/android-templates:intellij.android.templates[module]",
         "//tools/adt/idea/analytics[module]",
-<<<<<<< HEAD
-=======
         "//tools/adt/idea/project-system-gradle-models:intellij.android.projectSystem.gradle.models[module]",
->>>>>>> 574fcae1
     ],
 )
 
@@ -76,12 +73,6 @@
             # b/192269906 flaky on windows, taking longer than 15 minutes
             "tags": ["no_windows"],
         },
-<<<<<<< HEAD
-        "other": {
-            # b/291605661 flaky on Windows, taking longer than 30 minutes
-            "tags": ["no_windows"],
-        },
-=======
         "ConfigureBaselineProfilesModuleStepTest": {
             # TODO(b/191881927) Test cases with a gradle KTS sync do not shard well
             "test_filter": "com.android.tools.idea.npw.module.ConfigureBaselineProfilesModuleStepTest",
@@ -92,7 +83,6 @@
             "test_filter": "com.android.tools.idea.npw.module.GenerateBaselineProfileModuleTest",
         },
         "other": {},
->>>>>>> 574fcae1
     },
     test_class = "com.android.tools.idea.npw.NewProjectWizardTestSuite",
     # keep sorted
@@ -159,10 +149,7 @@
         "//tools/adt/idea/android-material:intellij.android.android-material[module, test]",
         "//tools/base/flags:studio.android.sdktools.flags[module, test]",
         "//tools/adt/idea/render-resources:intellij.android.render-resources[module, test]",
-<<<<<<< HEAD
-=======
         "//tools/adt/idea/android-templates:intellij.android.templates[module, test]",
->>>>>>> 574fcae1
     ],
 )
 
@@ -172,13 +159,8 @@
     artifacts = [
         "@maven//:androidx.activity.activity-ktx_1.8.0",
         "@maven//:androidx.appcompat.appcompat_1.3.0",
-<<<<<<< HEAD
-        "@maven//:androidx.benchmark.benchmark-baseline-profile-gradle-plugin_1.2.0-beta01",
-        "@maven//:androidx.benchmark.benchmark-gradle-plugin_1.1.1",
-=======
         "@maven//:androidx.benchmark.benchmark-baseline-profile-gradle-plugin_1.2.2",
         "@maven//:androidx.benchmark.benchmark-gradle-plugin_1.2.2",
->>>>>>> 574fcae1
         "@maven//:androidx.constraintlayout.constraintlayout_1.1.3",
         "@maven//:androidx.constraintlayout.constraintlayout_2.1.3",  # TODO(b/273872043) Remove once tests pass without 2.1.3
         "@maven//:androidx.constraintlayout.constraintlayout_2.1.4",
