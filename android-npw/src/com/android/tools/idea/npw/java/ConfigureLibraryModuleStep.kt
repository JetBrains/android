/*
 * Copyright (C) 2017 The Android Open Source Project
 *
 * Licensed under the Apache License, Version 2.0 (the "License");
 * you may not use this file except in compliance with the License.
 * You may obtain a copy of the License at
 *
 *      http://www.apache.org/licenses/LICENSE-2.0
 *
 * Unless required by applicable law or agreed to in writing, software
 * distributed under the License is distributed on an "AS IS" BASIS,
 * WITHOUT WARRANTIES OR CONDITIONS OF ANY KIND, either express or implied.
 * See the License for the specific language governing permissions and
 * limitations under the License.
 */
package com.android.tools.idea.npw.java

import com.android.sdklib.SdkVersionInfo
import com.android.tools.adtui.device.FormFactor
import com.android.tools.idea.flags.StudioFlags
import com.android.tools.idea.npw.contextLabel
import com.android.tools.idea.npw.module.ConfigureModuleStep
import com.android.tools.idea.npw.module.generateBuildConfigurationLanguageRow
import com.android.tools.idea.npw.validator.ClassNameValidator
import com.android.tools.idea.observable.ui.TextProperty
import com.intellij.openapi.ui.DialogPanel
import com.intellij.ui.components.JBTextField
import com.intellij.ui.dsl.builder.AlignX
<<<<<<< HEAD
import com.intellij.ui.dsl.builder.TopGap
=======
>>>>>>> de127946
import com.intellij.ui.dsl.builder.panel
import com.intellij.util.ui.JBUI.Borders.empty
import org.jetbrains.android.util.AndroidBundle
import javax.swing.JTextField

class ConfigureLibraryModuleStep(
  model: NewLibraryModuleModel, title: String
) : ConfigureModuleStep<NewLibraryModuleModel>(
  model, FormFactor.MOBILE, SdkVersionInfo.LOWEST_ACTIVE_API, title = title
) {
  private val className: JTextField = JBTextField()

  override fun createMainPanel(): DialogPanel = panel {
    row(contextLabel("Library name:", AndroidBundle.message("android.wizard.module.help.name"))) {
      cell(moduleName).align(AlignX.FILL)
    }
    row("Package name:") {
      cell(packageName).align(AlignX.FILL)
    }
    row("Class name:") {
      cell(className).align(AlignX.FILL)
    }
    row("Language:") {
      cell(languageCombo).align(AlignX.FILL)
    }
<<<<<<< HEAD
    if (StudioFlags.NPW_SHOW_GRADLE_KTS_OPTION.get() || model.useGradleKts.get()) {
      row {
        cell(gradleKtsCheck)
      }.topGap(TopGap.SMALL)
=======
    if (StudioFlags.NPW_SHOW_KTS_GRADLE_COMBO_BOX.get()) {
      generateBuildConfigurationLanguageRow(buildConfigurationLanguageCombo)
>>>>>>> de127946
    }
  }.withBorder(empty(6))

  init {
    bindings.bindTwoWay(TextProperty(className), model.className)

    validatorPanel.apply {
      registerValidator(TextProperty(className), ClassNameValidator())
    }
  }

  override fun getPreferredFocusComponent() = moduleName
}<|MERGE_RESOLUTION|>--- conflicted
+++ resolved
@@ -25,12 +25,8 @@
 import com.android.tools.idea.observable.ui.TextProperty
 import com.intellij.openapi.ui.DialogPanel
 import com.intellij.ui.components.JBTextField
+import com.intellij.ui.dsl.builder.panel
 import com.intellij.ui.dsl.builder.AlignX
-<<<<<<< HEAD
-import com.intellij.ui.dsl.builder.TopGap
-=======
->>>>>>> de127946
-import com.intellij.ui.dsl.builder.panel
 import com.intellij.util.ui.JBUI.Borders.empty
 import org.jetbrains.android.util.AndroidBundle
 import javax.swing.JTextField
@@ -55,15 +51,8 @@
     row("Language:") {
       cell(languageCombo).align(AlignX.FILL)
     }
-<<<<<<< HEAD
-    if (StudioFlags.NPW_SHOW_GRADLE_KTS_OPTION.get() || model.useGradleKts.get()) {
-      row {
-        cell(gradleKtsCheck)
-      }.topGap(TopGap.SMALL)
-=======
-    if (StudioFlags.NPW_SHOW_KTS_GRADLE_COMBO_BOX.get()) {
+    if (StudioFlags.NPW_SHOW_KTS_GRADLE_COMBO_BOX.get() || model.useGradleKts.get()) {
       generateBuildConfigurationLanguageRow(buildConfigurationLanguageCombo)
->>>>>>> de127946
     }
   }.withBorder(empty(6))
 
