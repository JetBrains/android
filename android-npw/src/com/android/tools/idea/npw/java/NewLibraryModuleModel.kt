--- conflicted
+++ resolved
@@ -28,15 +28,9 @@
 import com.android.tools.idea.wizard.template.Recipe
 import com.android.tools.idea.wizard.template.TemplateData
 import com.google.wireless.android.sdk.stats.AndroidStudioEvent
-<<<<<<< HEAD
-import com.google.wireless.android.sdk.stats.AndroidStudioEvent.TemplatesUsage.TemplateComponent.WizardUiContext.NEW_MODULE
-import com.intellij.openapi.project.Project
-import com.google.wireless.android.sdk.stats.AndroidStudioEvent.TemplateRenderer as RenderLoggingEvent
-=======
 import com.google.wireless.android.sdk.stats.AndroidStudioEvent.TemplateRenderer as RenderLoggingEvent
 import com.google.wireless.android.sdk.stats.AndroidStudioEvent.TemplatesUsage.TemplateComponent.WizardUiContext.NEW_MODULE
 import com.intellij.openapi.project.Project
->>>>>>> 8b7d83e8
 
 class NewLibraryModuleModel(
   project: Project,
@@ -67,20 +61,6 @@
     get() = RenderLoggingEvent.JAVA_LIBRARY
 
   override fun getParamsToLog(): String {
-<<<<<<< HEAD
-    return super.getParamsToLog() + """
-      |
-      |[Java or Kotlin Library params]
-      |Class name: ${className.get()}
-    """.trimMargin()
-  }
-
-  override val renderer = object : ModuleTemplateRenderer() {
-    override val recipe: Recipe get() = { td: TemplateData ->
-      generatePureLibrary(moduleData = td as ModuleTemplateData, className = className.get(), useGradleKts = useGradleKts.get(),
-                          useVersionCatalog = useVersionCatalog.get())
-    }
-=======
     return super.getParamsToLog() +
       """
       |
@@ -88,7 +68,6 @@
       |Class name: ${className.get()}
     """
         .trimMargin()
->>>>>>> 8b7d83e8
   }
 
   override val renderer =
