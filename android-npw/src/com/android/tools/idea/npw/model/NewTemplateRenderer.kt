/*
 * Copyright (C) 2019 The Android Open Source Project
 *
 * Licensed under the Apache License, Version 2.0 (the "License");
 * you may not use this file except in compliance with the License.
 * You may obtain a copy of the License at
 *
 *      http://www.apache.org/licenses/LICENSE-2.0
 *
 * Unless required by applicable law or agreed to in writing, software
 * distributed under the License is distributed on an "AS IS" BASIS,
 * WITHOUT WARRANTIES OR CONDITIONS OF ANY KIND, either express or implied.
 * See the License for the specific language governing permissions and
 * limitations under the License.
 */
package com.android.tools.idea.npw.model

import com.android.tools.analytics.UsageTracker
import com.android.tools.analytics.withProjectId
import com.android.tools.idea.templates.recipe.DefaultRecipeExecutor
import com.android.tools.idea.templates.recipe.FindReferencesRecipeExecutor
import com.android.tools.idea.templates.recipe.RenderingContext
import com.android.tools.idea.util.ReformatUtil
import com.android.tools.idea.wizard.template.BytecodeLevel as TemplateBytecodeLevel
import com.android.tools.idea.wizard.template.FormFactor
import com.android.tools.idea.wizard.template.Language
import com.android.tools.idea.wizard.template.ProjectTemplateData
import com.android.tools.idea.wizard.template.Recipe
import com.android.tools.idea.wizard.template.RecipeExecutor
import com.android.tools.idea.wizard.template.Template
import com.google.common.annotations.VisibleForTesting
import com.google.wireless.android.sdk.stats.AndroidStudioEvent
import com.google.wireless.android.sdk.stats.AndroidStudioEvent.TemplateRenderer
import com.google.wireless.android.sdk.stats.AndroidStudioEvent.TemplatesUsage
import com.google.wireless.android.sdk.stats.AndroidStudioEvent.TemplatesUsage.TemplateComponent.TemplateType
import com.google.wireless.android.sdk.stats.AndroidStudioEvent.TemplatesUsage.TemplateModule.BytecodeLevel
import com.google.wireless.android.sdk.stats.AndroidStudioEvent.TemplatesUsage.TemplateModule.ModuleType
import com.google.wireless.android.sdk.stats.KotlinSupport
import com.intellij.openapi.application.ApplicationManager
import com.intellij.openapi.application.invokeAndWaitIfNeeded
import com.intellij.openapi.command.UndoConfirmationPolicy
import com.intellij.openapi.command.WriteCommandAction.writeCommandAction
import com.intellij.openapi.diagnostic.Logger
import com.intellij.openapi.diagnostic.logger
import com.intellij.openapi.project.Project
import com.intellij.openapi.ui.Messages
import com.intellij.psi.PsiDocumentManager
import com.intellij.psi.impl.source.PostprocessReformattingAspect
import java.io.IOException
import java.util.concurrent.atomic.AtomicBoolean
import org.jetbrains.android.util.AndroidBundle.message

private val log: Logger
  get() = logger<Template>()

fun Template.render(c: RenderingContext, e: RecipeExecutor, metrics: TemplateMetrics? = null) =
  recipe.render(c, e, titleToTemplateRenderer(name, formFactor), metrics)

fun Recipe.findReferences(c: RenderingContext) = render(c, FindReferencesRecipeExecutor(c))

fun Recipe.actuallyRender(c: RenderingContext) = render(c, DefaultRecipeExecutor(c))

fun Recipe.render(c: RenderingContext, e: RecipeExecutor): Boolean {
  val success =
    if (c.project.isInitialized) doRender(c, e)
    else
      PostprocessReformattingAspect.getInstance(c.project).disablePostprocessFormattingInside<
        Boolean
      > {
        doRender(c, e)
      }

  if (!c.dryRun) {
    ApplicationManager.getApplication().invokeAndWait {
      PsiDocumentManager.getInstance(c.project).commitAllDocuments()
    }
    ReformatUtil.reformatRearrangeAndSave(c.project, c.targetFiles)
  }

  return success
}

fun Recipe.render(
  c: RenderingContext,
  e: RecipeExecutor,
  loggingEvent: TemplateRenderer,
  metrics: TemplateMetrics? = null,
): Boolean {
  return render(c, e).also {
    if (!c.dryRun) {
      logRendering(c.projectTemplateData, c.project, loggingEvent)
      if (metrics != null) {
        logRendering(c.projectTemplateData, c.project, metrics)
      }
    }
  }
}

private fun Recipe.doRender(c: RenderingContext, e: RecipeExecutor): Boolean {
  try {
    writeCommandAction(c.project)
      .withName(c.commandName)
      .withGlobalUndo()
      .withUndoConfirmationPolicy(UndoConfirmationPolicy.REQUEST_CONFIRMATION)
      .run<IOException> {
        this(e, c.templateData)
        if (e is DefaultRecipeExecutor) {
          e.applyChanges()
        }
      }
  } catch (e: IOException) {
    if (c.showErrors) {
      invokeAndWaitIfNeeded {
        Messages.showErrorDialog(
          c.project,
          formatErrorMessage(c.commandName, !c.dryRun, e),
          "${c.commandName} Failed",
        )
      }
    } else {
      throw RuntimeException(e)
    }
    return false
  }

  if (c.warnings.isEmpty()) {
    return true
  }

  if (!c.showWarnings) {
    log.warn("WARNING: " + c.warnings)
    return true
  }

  val result = AtomicBoolean()
  ApplicationManager.getApplication().invokeAndWait {
    val userReply =
      Messages.showOkCancelDialog(
        c.project,
        formatWarningMessage(c),
        "${c.commandName}, Warnings",
        "Proceed Anyway",
        "Cancel",
        Messages.getWarningIcon(),
      )
    result.set(userReply == Messages.OK)
  }
  return result.get()
}

/**
 * If this is not a dry run, we may have created/changed some files and the project may no longer
 * compile. Let the user know about undo.
 */
fun formatErrorMessage(
  commandName: String,
  canCausePartialRendering: Boolean,
  ex: IOException,
): String =
  if (!canCausePartialRendering) ex.message ?: "Unknown IOException occurred"
  else
    """${ex.message}

$commandName was only partially completed.
Your project may not compile.
You may want to Undo to get back to the original state.
"""

fun formatWarningMessage(context: RenderingContext): String {
  val maxWarnings = 10
  val warningCount = context.warnings.size
  var messages: MutableList<String> = context.warnings.toMutableList()
  if (warningCount > maxWarnings + 1) { // +1 such that the message can say "warnings" in plural...
    // Guard against too many warnings (the dialog may become larger than the screen size)
    messages = messages.subList(0, maxWarnings)
    val strippedWarningsCount = warningCount - maxWarnings
    messages.add("And $strippedWarningsCount more warnings...")
  }
  messages.add("\nIf you proceed the resulting project may not compile or not work as intended.")
  return messages.joinToString("\n\n")
}

// TODO(qumeric): update TemplateRenderer and this method
@Suppress("DEPRECATION")
@VisibleForTesting
<<<<<<< HEAD
fun titleToTemplateRenderer(title: String, formFactor: FormFactor): TemplateRenderer = when (title) {
  "" -> TemplateRenderer.UNKNOWN_TEMPLATE_RENDERER

  "Android Project" -> TemplateRenderer.ANDROID_PROJECT

  message("android.wizard.module.new.baselineprofiles.module.app") -> TemplateRenderer.BASELINE_PROFILES_MODULE
  message("android.wizard.module.new.benchmark.module.app") -> TemplateRenderer.BENCHMARK_LIBRARY_MODULE
  message("android.wizard.module.new.mobile") -> TemplateRenderer.ANDROID_MODULE
  message("android.wizard.module.new.java.or.kotlin.library") -> TemplateRenderer.JAVA_LIBRARY
  message("android.wizard.module.new.tv") -> TemplateRenderer.ANDROID_TV_MODULE
  message("android.wizard.module.new.dynamic.module") -> TemplateRenderer.ANDROID_INSTANT_APP_DYNAMIC_MODULE
  message("android.wizard.module.new.wear") -> TemplateRenderer.ANDROID_WEAR_MODULE
  message("android.wizard.module.new.kotlin.multiplatform.library") -> TemplateRenderer.KOTLIN_MULTIPLATFORM_LIBRARY_MODULE

  "Basic Views Activity" -> TemplateRenderer.BASIC_ACTIVITIY
  "Basic Activity (Material3)" -> TemplateRenderer.BASIC_ACTIVITIY
  "Empty Views Activity" -> TemplateRenderer.EMPTY_ACTIVITY
  "Blank Activity" -> if (formFactor == FormFactor.Wear) TemplateRenderer.BLANK_WEAR_ACTIVITY else TemplateRenderer.BLANK_ACTIVITY
  "Login Views Activity" -> TemplateRenderer.LOGIN_ACTIVITY
  "Tabbed Views Activity" -> TemplateRenderer.TABBED_ACTIVITY
  "Scrolling Views Activity" -> TemplateRenderer.SCROLLING_ACTIVITY
  "Google AdMob Ads Views Activity" -> TemplateRenderer.GOOGLE_ADMOBS_ADS_ACTIVITY
  "Always On Wear Activity" -> TemplateRenderer.ALWAYS_ON_WEAR_ACTIVITY
  "Android TV Blank Activity" -> TemplateRenderer.ANDROID_TV_ACTIVITY
  "Android TV Blank Views Activity" -> TemplateRenderer.ANDROID_TV_ACTIVITY
  "Fullscreen Views Activity" -> TemplateRenderer.FULLSCREEN_ACTIVITY
  "Empty Activity" -> TemplateRenderer.COMPOSE_EMPTY_ACTIVITY
  "Empty Compose Activity (Material3)" -> TemplateRenderer.COMPOSE_EMPTY_ACTIVITY
  "Google Maps Views Activity" -> TemplateRenderer.GOOGLE_MAPS_ACTIVITY
  "Navigation Drawer Views Activity" -> TemplateRenderer.NAVIGATION_DRAWER_ACTIVITY
  "Settings Views Activity" -> TemplateRenderer.SETTINGS_ACTIVITY
  "Responsive Views Activity" -> TemplateRenderer.RESPONSIVE_ACTIVITY
  "Primary/Detail Views Flow" -> TemplateRenderer.MASTER_DETAIL_FLOW
  "Android Things Empty Activity" -> TemplateRenderer.THINGS_ACTIVITY
  "Messaging Service" -> TemplateRenderer.AUTOMOTIVE_MESSAGING_SERVICE
  "Media Service" -> TemplateRenderer.AUTOMOTIVE_MEDIA_SERVICE
  "Google Pay Views Activity" -> TemplateRenderer.GOOGLE_PAY_ACTIVITY
  "Watch Face" -> TemplateRenderer.WATCH_FACE
  "Empty Wear OS Compose Activity" -> TemplateRenderer.BLANK_WEAR_ACTIVITY
  "Google Wallet Activity" -> TemplateRenderer.GOOGLE_WALLET_ACTIVITY
  "Empty Wear App",
  "Empty Wear App With Tile And Complication" -> TemplateRenderer.BLANK_WEAR_ACTIVITY

  "Fullscreen Fragment" -> TemplateRenderer.FRAGMENT_FULLSCREEN
  "Google AdMob Ads Fragment" -> TemplateRenderer.FRAGMENT_GOOGLE_ADMOB_ADS
  "Google Maps Fragment" -> TemplateRenderer.FRAGMENT_GOOGLE_MAPS
  "Login Fragment" -> TemplateRenderer.FRAGMENT_LOGIN
  "Modal Bottom Sheet" -> TemplateRenderer.FRAGMENT_MODAL_BOTTOM_SHEET
  "Scrolling Fragment" -> TemplateRenderer.FRAGMENT_SCROLL
  "Settings Fragment" -> TemplateRenderer.FRAGMENT_SETTINGS
  "Fragment (with ViewModel)" -> TemplateRenderer.FRAGMENT_VIEWMODEL
  "Fragment (Blank)" -> TemplateRenderer.FRAGMENT_BLANK
  "Fragment (List)" -> TemplateRenderer.FRAGMENT_LIST

  "Assets Folder" -> TemplateRenderer.ASSETS_FOLDER
  "AIDL File" -> TemplateRenderer.AIDL_FILE
  "JNI Folder" -> TemplateRenderer.JNI_FOLDER
  "Java Folder" -> TemplateRenderer.JAVA_FOLDER

  "Service" -> TemplateRenderer.SERVICE
  "Broadcast Receiver" -> TemplateRenderer.BROADCAST_RECEIVER
  "Service (IntentService)" -> TemplateRenderer.INTENT_SERVICE
  "Custom View" -> TemplateRenderer.CUSTOM_VIEW
  "Res Folder" -> TemplateRenderer.RES_FOLDER
  "App Widget" -> TemplateRenderer.APP_WIDGET
  "Layout XML File" -> TemplateRenderer.LAYOUT_XML_FILE
  "Values XML File" -> TemplateRenderer.VALUES_XML_FILE

  "Gemini API Starter" -> TemplateRenderer.EXPERIMENTAL_ACTIVITY

  else -> TemplateRenderer.CUSTOM_TEMPLATE_RENDERER
}
=======
fun titleToTemplateRenderer(title: String, formFactor: FormFactor): TemplateRenderer =
  when (title) {
    "" -> TemplateRenderer.UNKNOWN_TEMPLATE_RENDERER
    "Android Project" -> TemplateRenderer.ANDROID_PROJECT
    message("android.wizard.module.new.baselineprofiles.module.app") ->
      TemplateRenderer.BASELINE_PROFILES_MODULE
    message("android.wizard.module.new.benchmark.module.app") ->
      TemplateRenderer.BENCHMARK_LIBRARY_MODULE
    message("android.wizard.module.new.mobile") -> TemplateRenderer.ANDROID_MODULE
    message("android.wizard.module.new.java.or.kotlin.library") -> TemplateRenderer.JAVA_LIBRARY
    message("android.wizard.module.new.tv") -> TemplateRenderer.ANDROID_TV_MODULE
    message("android.wizard.module.new.dynamic.module") ->
      TemplateRenderer.ANDROID_INSTANT_APP_DYNAMIC_MODULE
    message("android.wizard.module.new.wear") -> TemplateRenderer.ANDROID_WEAR_MODULE
    message("android.wizard.module.new.kotlin.multiplatform.library") ->
      TemplateRenderer.KOTLIN_MULTIPLATFORM_LIBRARY_MODULE
    "Basic Views Activity" -> TemplateRenderer.BASIC_ACTIVITIY
    "Basic Activity (Material3)" -> TemplateRenderer.BASIC_ACTIVITIY
    "Empty Views Activity" -> TemplateRenderer.EMPTY_ACTIVITY
    "Blank Activity" ->
      if (formFactor == FormFactor.Wear) TemplateRenderer.BLANK_WEAR_ACTIVITY
      else TemplateRenderer.BLANK_ACTIVITY
    "Login Views Activity" -> TemplateRenderer.LOGIN_ACTIVITY
    "Tabbed Views Activity" -> TemplateRenderer.TABBED_ACTIVITY
    "Scrolling Views Activity" -> TemplateRenderer.SCROLLING_ACTIVITY
    "Google AdMob Ads Views Activity" -> TemplateRenderer.GOOGLE_ADMOBS_ADS_ACTIVITY
    "Always On Wear Activity" -> TemplateRenderer.ALWAYS_ON_WEAR_ACTIVITY
    "Android TV Blank Activity" -> TemplateRenderer.ANDROID_TV_ACTIVITY
    "Android TV Blank Views Activity" -> TemplateRenderer.ANDROID_TV_ACTIVITY
    "Fullscreen Views Activity" -> TemplateRenderer.FULLSCREEN_ACTIVITY
    "Empty Activity" -> TemplateRenderer.COMPOSE_EMPTY_ACTIVITY
    "Empty Compose Activity (Material3)" -> TemplateRenderer.COMPOSE_EMPTY_ACTIVITY
    "Google Maps Views Activity" -> TemplateRenderer.GOOGLE_MAPS_ACTIVITY
    "Navigation Drawer Views Activity" -> TemplateRenderer.NAVIGATION_DRAWER_ACTIVITY
    "Settings Views Activity" -> TemplateRenderer.SETTINGS_ACTIVITY
    "Responsive Views Activity" -> TemplateRenderer.RESPONSIVE_ACTIVITY
    "Primary/Detail Views Flow" -> TemplateRenderer.MASTER_DETAIL_FLOW
    "Android Things Empty Activity" -> TemplateRenderer.THINGS_ACTIVITY
    "Messaging Service" -> TemplateRenderer.AUTOMOTIVE_MESSAGING_SERVICE
    "Media Service" -> TemplateRenderer.AUTOMOTIVE_MEDIA_SERVICE
    "Google Pay Views Activity" -> TemplateRenderer.GOOGLE_PAY_ACTIVITY
    "Watch Face" -> TemplateRenderer.WATCH_FACE
    "Empty Wear OS Compose Activity" -> TemplateRenderer.BLANK_WEAR_ACTIVITY
    "Google Wallet Activity" -> TemplateRenderer.GOOGLE_WALLET_ACTIVITY
    "Empty Wear App",
    "Empty Wear App With Tile And Complication" -> TemplateRenderer.BLANK_WEAR_ACTIVITY
    "Fullscreen Fragment" -> TemplateRenderer.FRAGMENT_FULLSCREEN
    "Google AdMob Ads Fragment" -> TemplateRenderer.FRAGMENT_GOOGLE_ADMOB_ADS
    "Google Maps Fragment" -> TemplateRenderer.FRAGMENT_GOOGLE_MAPS
    "Login Fragment" -> TemplateRenderer.FRAGMENT_LOGIN
    "Modal Bottom Sheet" -> TemplateRenderer.FRAGMENT_MODAL_BOTTOM_SHEET
    "Scrolling Fragment" -> TemplateRenderer.FRAGMENT_SCROLL
    "Settings Fragment" -> TemplateRenderer.FRAGMENT_SETTINGS
    "Fragment (with ViewModel)" -> TemplateRenderer.FRAGMENT_VIEWMODEL
    "Fragment (Blank)" -> TemplateRenderer.FRAGMENT_BLANK
    "Fragment (List)" -> TemplateRenderer.FRAGMENT_LIST
    "Assets Folder" -> TemplateRenderer.ASSETS_FOLDER
    "AIDL File" -> TemplateRenderer.AIDL_FILE
    "JNI Folder" -> TemplateRenderer.JNI_FOLDER
    "Java Folder" -> TemplateRenderer.JAVA_FOLDER
    "Service" -> TemplateRenderer.SERVICE
    "Broadcast Receiver" -> TemplateRenderer.BROADCAST_RECEIVER
    "Service (IntentService)" -> TemplateRenderer.INTENT_SERVICE
    "Custom View" -> TemplateRenderer.CUSTOM_VIEW
    "Res Folder" -> TemplateRenderer.RES_FOLDER
    "App Widget" -> TemplateRenderer.APP_WIDGET
    "Layout XML File" -> TemplateRenderer.LAYOUT_XML_FILE
    "Values XML File" -> TemplateRenderer.VALUES_XML_FILE
    "Gemini API Starter" -> TemplateRenderer.EXPERIMENTAL_ACTIVITY
    "Basic Headset Activity" -> TemplateRenderer.EXPERIMENTAL_ACTIVITY_2
    "Navigation UI Activity" -> TemplateRenderer.COMPOSE_NAVIGATION_UI_ACTIVITY
    else -> TemplateRenderer.CUSTOM_TEMPLATE_RENDERER
  }
>>>>>>> 8b7d83e8

@Suppress("DEPRECATION")
fun titleToTemplateType(title: String, formFactor: FormFactor): TemplateType {
  return when (titleToTemplateRenderer(title, formFactor)) {
    TemplateRenderer.UNKNOWN_TEMPLATE_RENDERER -> TemplateType.UNKNOWN_TEMPLATE
    // Note: These values where never added/missing from the old TemplateRenderer
    TemplateRenderer.CUSTOM_TEMPLATE_RENDERER ->
      when (title) {
        "Slice Provider" -> TemplateType.SLICE_PROVIDER
        "Fragment + ViewModel" -> TemplateType.VIEW_MODEL_ACTIVITY
        "Bottom Navigation Views Activity" -> TemplateType.BOTTOM_NAVIGATION_ACTIVITY
        "Native C++" -> TemplateType.CPP_EMPTY_ACTIVITY
        "Game Activity (C++)" -> TemplateType.CPP_GAME_ACTIVITY
        "AIDL Folder" -> TemplateType.AIDL_FOLDER
        "Font Folder" -> TemplateType.FONT_FOLDER
        "Raw Resources Folder" -> TemplateType.RAW_RESOURCES_FOLDER
        "Java Resources Folder" -> TemplateType.JAVA_RESOURCES_FOLDER
        "XML Resources Folder" -> TemplateType.XML_RESOURCES_FOLDER
        "Content Provider" -> TemplateType.CONTENT_PROVIDER
        "Android Manifest File" -> TemplateType.ANDROID_MANIFEST_FILE
        "Shortcuts XML File" -> TemplateType.SHORTCUTS_XML_FILE
        else -> TemplateType.CUSTOM_TEMPLATE
      }
    TemplateRenderer.EMPTY_ACTIVITY -> TemplateType.EMPTY_ACTIVITY
    TemplateRenderer.LAYOUT_XML_FILE -> TemplateType.LAYOUT_XML_FILE
    TemplateRenderer.FRAGMENT_BLANK -> TemplateType.FRAGMENT_BLANK
    TemplateRenderer.NAVIGATION_DRAWER_ACTIVITY -> TemplateType.NAVIGATION_DRAWER_ACTIVITY
    TemplateRenderer.VALUES_XML_FILE -> TemplateType.VALUES_XML_FILE
    TemplateRenderer.GOOGLE_MAPS_ACTIVITY -> TemplateType.GOOGLE_MAPS_ACTIVITY
    TemplateRenderer.LOGIN_ACTIVITY -> TemplateType.LOGIN_ACTIVITY
    TemplateRenderer.ASSETS_FOLDER -> TemplateType.ASSETS_FOLDER
    TemplateRenderer.TABBED_ACTIVITY -> TemplateType.TABBED_ACTIVITY
    TemplateRenderer.SCROLLING_ACTIVITY -> TemplateType.SCROLLING_ACTIVITY
    TemplateRenderer.FULLSCREEN_ACTIVITY -> TemplateType.FULLSCREEN_ACTIVITY
    TemplateRenderer.SERVICE -> TemplateType.SERVICE
    TemplateRenderer.SETTINGS_ACTIVITY -> TemplateType.SETTINGS_ACTIVITY
    TemplateRenderer.FRAGMENT_LIST -> TemplateType.FRAGMENT_LIST
    TemplateRenderer.MASTER_DETAIL_FLOW -> TemplateType.PRIMARY_DETAIL_FLOW_ACTIVITY
    TemplateRenderer.BROADCAST_RECEIVER -> TemplateType.BROADCAST_RECEIVER
    TemplateRenderer.AIDL_FILE -> TemplateType.AIDL_FILE
    TemplateRenderer.INTENT_SERVICE -> TemplateType.INTENT_SERVICE
    TemplateRenderer.JNI_FOLDER -> TemplateType.JNI_FOLDER
    TemplateRenderer.JAVA_FOLDER -> TemplateType.JAVA_FOLDER
    TemplateRenderer.CUSTOM_VIEW -> TemplateType.CUSTOM_VIEW
    TemplateRenderer.GOOGLE_ADMOBS_ADS_ACTIVITY -> TemplateType.GOOGLE_ADMOBS_ADS_ACTIVITY
    TemplateRenderer.RES_FOLDER -> TemplateType.RES_FOLDER
    TemplateRenderer.ANDROID_TV_ACTIVITY -> TemplateType.ANDROID_TV_EMPTY_ACTIVITY
    TemplateRenderer.BLANK_WEAR_ACTIVITY -> TemplateType.BLANK_WEAR_ACTIVITY
    TemplateRenderer.BASIC_ACTIVITIY -> TemplateType.BASIC_ACTIVITY
    TemplateRenderer.APP_WIDGET -> TemplateType.APP_WIDGET
    TemplateRenderer.FRAGMENT_FULLSCREEN -> TemplateType.FRAGMENT_FULLSCREEN
    TemplateRenderer.FRAGMENT_GOOGLE_ADMOB_ADS -> TemplateType.FRAGMENT_GOOGLE_ADMOB_ADS
    TemplateRenderer.FRAGMENT_GOOGLE_MAPS -> TemplateType.FRAGMENT_GOOGLE_MAPS
    TemplateRenderer.FRAGMENT_LOGIN -> TemplateType.FRAGMENT_LOGIN
    TemplateRenderer.FRAGMENT_MODAL_BOTTOM_SHEET -> TemplateType.FRAGMENT_MODAL_BOTTOM_SHEET
    TemplateRenderer.FRAGMENT_SCROLL -> TemplateType.FRAGMENT_SCROLL
    TemplateRenderer.FRAGMENT_SETTINGS -> TemplateType.FRAGMENT_SETTINGS
    TemplateRenderer.FRAGMENT_VIEWMODEL -> TemplateType.FRAGMENT_VIEW_MODEL
    TemplateRenderer.COMPOSE_EMPTY_ACTIVITY -> TemplateType.COMPOSE_EMPTY_ACTIVITY
    TemplateRenderer.AUTOMOTIVE_MEDIA_SERVICE -> TemplateType.AUTOMOTIVE_MEDIA_SERVICE
    TemplateRenderer.AUTOMOTIVE_MESSAGING_SERVICE -> TemplateType.AUTOMOTIVE_MESSAGING_SERVICE
    TemplateRenderer.THINGS_ACTIVITY -> TemplateType.THINGS_EMPTY_ACTIVITY
    TemplateRenderer.WATCH_GOOGLE_MAPS_ACTIVITY -> TemplateType.WEAR_GOOGLE_MAPS_ACTIVITY
    TemplateRenderer.WATCH_FACE -> TemplateType.WEAR_FACE_ACTIVITY
    TemplateRenderer.WEAR_OS_COMPOSE_ACTIVITY -> TemplateType.EMPTY_ACTIVITY
    TemplateRenderer.RESPONSIVE_ACTIVITY -> TemplateType.RESPONSIVE_ACTIVITY
    TemplateRenderer.GOOGLE_PAY_ACTIVITY -> TemplateType.GOOGLE_PAY_ACTIVITY
    TemplateRenderer.GOOGLE_WALLET_ACTIVITY -> TemplateType.GOOGLE_WALLET_ACTIVITY
    TemplateRenderer.EXPERIMENTAL_ACTIVITY -> TemplateType.EXPERIMENTAL_ACTIVITY
    TemplateRenderer.EXPERIMENTAL_ACTIVITY_2 -> TemplateType.EXPERIMENTAL_ACTIVITY_2
    TemplateRenderer.COMPOSE_NAVIGATION_UI_ACTIVITY -> TemplateType.COMPOSE_NAVIGATION_UI_ACTIVITY
    TemplateRenderer.BLANK_ACTIVITY,
    TemplateRenderer.ANDROID_MODULE,
    TemplateRenderer.ANDROID_PROJECT,
    TemplateRenderer.JAVA_LIBRARY,
    TemplateRenderer.ANDROID_WEAR_MODULE,
    TemplateRenderer.ANDROID_TV_MODULE,
    TemplateRenderer.ALWAYS_ON_WEAR_ACTIVITY,
    TemplateRenderer.ANDROID_INSTANT_APP_PROJECT,
    TemplateRenderer.ANDROID_INSTANT_APP_MODULE,
    TemplateRenderer.ANDROID_INSTANT_APP_BUNDLE_PROJECT,
    TemplateRenderer.ANDROID_INSTANT_APP_DYNAMIC_MODULE,
    TemplateRenderer.BENCHMARK_LIBRARY_MODULE,
    TemplateRenderer.MACROBENCHMARK_LIBRARY_MODULE,
    TemplateRenderer.ANDROID_LIBRARY,
    TemplateRenderer.DYNAMIC_FEATURE_MODULE,
    TemplateRenderer.INSTANT_DYNAMIC_FEATURE_MODULE,
    TemplateRenderer.AUTOMOTIVE_MODULE,
    TemplateRenderer.THINGS_MODULE,
    TemplateRenderer.ML_MODEL_BINDING_IMPORT_WIZARD,
    TemplateRenderer.ML_MODEL_BINDING_FEATURE_OFF_NOTIFICATION,
    TemplateRenderer.ANDROID_NATIVE_MODULE,
    TemplateRenderer.BASELINE_PROFILES_MODULE,
<<<<<<< HEAD
    TemplateRenderer.KOTLIN_MULTIPLATFORM_LIBRARY_MODULE -> throw RuntimeException("Invalid Template Title")
=======
    TemplateRenderer.KOTLIN_MULTIPLATFORM_LIBRARY_MODULE ->
      throw RuntimeException("Invalid Template Title")
>>>>>>> 8b7d83e8
  }
}

fun moduleTemplateRendererToModuleType(moduleTemplateRenderer: TemplateRenderer): ModuleType {
  return when (moduleTemplateRenderer) {
    TemplateRenderer.UNKNOWN_TEMPLATE_RENDERER ->
      ModuleType.NOT_APPLICABLE // Existing module, can't find what type is
    TemplateRenderer.ANDROID_MODULE -> ModuleType.PHONE_TABLET
    TemplateRenderer.ANDROID_LIBRARY -> ModuleType.ANDROID_LIBRARY
    TemplateRenderer.DYNAMIC_FEATURE_MODULE -> ModuleType.DYNAMIC_FEATURE
    TemplateRenderer.INSTANT_DYNAMIC_FEATURE_MODULE -> ModuleType.INSTANT_DYNAMIC_FEATURE
    TemplateRenderer.AUTOMOTIVE_MODULE -> ModuleType.AUTOMOTIVE
    TemplateRenderer.ANDROID_WEAR_MODULE -> ModuleType.WEAR_OS
    TemplateRenderer.ANDROID_TV_MODULE -> ModuleType.ANDROID_TV
    TemplateRenderer.THINGS_MODULE -> ModuleType.ANDROID_THINGS
    TemplateRenderer.JAVA_LIBRARY -> ModuleType.JAVA_OR_KOTLIN_LIBRARY
    TemplateRenderer.BENCHMARK_LIBRARY_MODULE -> ModuleType.BENCHMARK_LIBRARY
    TemplateRenderer.BASELINE_PROFILES_MODULE -> ModuleType.BASELINE_PROFILES
    TemplateRenderer.KOTLIN_MULTIPLATFORM_LIBRARY_MODULE -> ModuleType.KOTLIN_MULTIPLATFORM_LIBRARY
    else -> ModuleType.UNKNOWN
  }
}

fun logRendering(
  projectData: ProjectTemplateData,
  project: Project,
  templateRenderer: TemplateRenderer,
) {
  val aseBuilder =
    AndroidStudioEvent.newBuilder()
      .setCategory(AndroidStudioEvent.EventCategory.TEMPLATE)
      .setKind(AndroidStudioEvent.EventKind.TEMPLATE_RENDER)
      .setTemplateRenderer(templateRenderer)
      .setKotlinSupport(
        KotlinSupport.newBuilder()
          .setIncludeKotlinSupport(projectData.language == Language.Kotlin)
          .setKotlinSupportVersion(projectData.kotlinVersion)
      )
  UsageTracker.log(aseBuilder.withProjectId(project))

  // Log event if user declined to add kotlin support in a new project
  if (
    templateRenderer == TemplateRenderer.ANDROID_PROJECT && projectData.language != Language.Kotlin
  ) {
    UsageTracker.log(
      AndroidStudioEvent.newBuilder()
        .apply {
          kind = AndroidStudioEvent.EventKind.KOTLIN_SUPPORT_DECLINED_EVENT
          this.templateRenderer = templateRenderer
        }
        .withProjectId(project)
    )
  }
}

fun logRendering(projectData: ProjectTemplateData, project: Project, metrics: TemplateMetrics) {
  val templateComponentBuilder =
    TemplatesUsage.TemplateComponent.newBuilder().apply {
      templateType = metrics.templateType
      wizardUiContext = metrics.wizardContext
    }

<<<<<<< HEAD
  val templateModuleBuilder = TemplatesUsage.TemplateModule.newBuilder().apply {
    moduleType = metrics.moduleType
    minSdk = metrics.minSdk
    if (metrics.bytecodeLevel != null) {
      bytecodeLevel = when (metrics.bytecodeLevel) {
        TemplateBytecodeLevel.L11 -> BytecodeLevel.LEVEL_11_NO_TOOLCHAIN
=======
  val templateModuleBuilder =
    TemplatesUsage.TemplateModule.newBuilder().apply {
      moduleType = metrics.moduleType
      minSdk = metrics.minSdk
      if (metrics.minSdk != 0 || metrics.minSdkCodename.isNotEmpty()) {
        minSdkVersionBuilder.apply {
          apiLevel = metrics.minSdk.toLong()
          if (metrics.minSdkCodename != "${metrics.minSdk}") {
            codename = metrics.minSdkCodename
          }
        }
      }
      if (metrics.targetSdk != 0 || metrics.targetSdkCodename.isNotEmpty()) {
        targetSdkVersionBuilder.apply {
          apiLevel = metrics.targetSdk.toLong()
          if (metrics.targetSdkCodename != "${metrics.targetSdk}") {
            codename = metrics.targetSdkCodename
          }
        }
      }
      if (metrics.bytecodeLevel != null) {
        bytecodeLevel =
          when (metrics.bytecodeLevel) {
            TemplateBytecodeLevel.L11 -> BytecodeLevel.LEVEL_11_NO_TOOLCHAIN
          }
>>>>>>> 8b7d83e8
      }
    }

  val templateProjectBuilder =
    TemplatesUsage.TemplateProject.newBuilder().apply {
      usesLegacySupport = metrics.useAppCompat
      usesBuildGradleKts = metrics.useGradleKts
    }

  val kotlinSupport =
    KotlinSupport.newBuilder().apply {
      includeKotlinSupport = projectData.language == Language.Kotlin
      kotlinSupportVersion = projectData.kotlinVersion
    }

  val aseBuilder =
    AndroidStudioEvent.newBuilder()
      .setCategory(AndroidStudioEvent.EventCategory.TEMPLATE)
      .setKind(AndroidStudioEvent.EventKind.WIZARD_TEMPLATES_USAGE)
      .setTemplateUsage(
        TemplatesUsage.newBuilder()
          .setTemplateComponent(templateComponentBuilder)
          .setTemplateModule(templateModuleBuilder)
          .setTemplateProject(templateProjectBuilder)
          .setKotlinSupport(kotlinSupport)
      )
  UsageTracker.log(aseBuilder.withProjectId(project))
}<|MERGE_RESOLUTION|>--- conflicted
+++ resolved
@@ -183,80 +183,6 @@
 // TODO(qumeric): update TemplateRenderer and this method
 @Suppress("DEPRECATION")
 @VisibleForTesting
-<<<<<<< HEAD
-fun titleToTemplateRenderer(title: String, formFactor: FormFactor): TemplateRenderer = when (title) {
-  "" -> TemplateRenderer.UNKNOWN_TEMPLATE_RENDERER
-
-  "Android Project" -> TemplateRenderer.ANDROID_PROJECT
-
-  message("android.wizard.module.new.baselineprofiles.module.app") -> TemplateRenderer.BASELINE_PROFILES_MODULE
-  message("android.wizard.module.new.benchmark.module.app") -> TemplateRenderer.BENCHMARK_LIBRARY_MODULE
-  message("android.wizard.module.new.mobile") -> TemplateRenderer.ANDROID_MODULE
-  message("android.wizard.module.new.java.or.kotlin.library") -> TemplateRenderer.JAVA_LIBRARY
-  message("android.wizard.module.new.tv") -> TemplateRenderer.ANDROID_TV_MODULE
-  message("android.wizard.module.new.dynamic.module") -> TemplateRenderer.ANDROID_INSTANT_APP_DYNAMIC_MODULE
-  message("android.wizard.module.new.wear") -> TemplateRenderer.ANDROID_WEAR_MODULE
-  message("android.wizard.module.new.kotlin.multiplatform.library") -> TemplateRenderer.KOTLIN_MULTIPLATFORM_LIBRARY_MODULE
-
-  "Basic Views Activity" -> TemplateRenderer.BASIC_ACTIVITIY
-  "Basic Activity (Material3)" -> TemplateRenderer.BASIC_ACTIVITIY
-  "Empty Views Activity" -> TemplateRenderer.EMPTY_ACTIVITY
-  "Blank Activity" -> if (formFactor == FormFactor.Wear) TemplateRenderer.BLANK_WEAR_ACTIVITY else TemplateRenderer.BLANK_ACTIVITY
-  "Login Views Activity" -> TemplateRenderer.LOGIN_ACTIVITY
-  "Tabbed Views Activity" -> TemplateRenderer.TABBED_ACTIVITY
-  "Scrolling Views Activity" -> TemplateRenderer.SCROLLING_ACTIVITY
-  "Google AdMob Ads Views Activity" -> TemplateRenderer.GOOGLE_ADMOBS_ADS_ACTIVITY
-  "Always On Wear Activity" -> TemplateRenderer.ALWAYS_ON_WEAR_ACTIVITY
-  "Android TV Blank Activity" -> TemplateRenderer.ANDROID_TV_ACTIVITY
-  "Android TV Blank Views Activity" -> TemplateRenderer.ANDROID_TV_ACTIVITY
-  "Fullscreen Views Activity" -> TemplateRenderer.FULLSCREEN_ACTIVITY
-  "Empty Activity" -> TemplateRenderer.COMPOSE_EMPTY_ACTIVITY
-  "Empty Compose Activity (Material3)" -> TemplateRenderer.COMPOSE_EMPTY_ACTIVITY
-  "Google Maps Views Activity" -> TemplateRenderer.GOOGLE_MAPS_ACTIVITY
-  "Navigation Drawer Views Activity" -> TemplateRenderer.NAVIGATION_DRAWER_ACTIVITY
-  "Settings Views Activity" -> TemplateRenderer.SETTINGS_ACTIVITY
-  "Responsive Views Activity" -> TemplateRenderer.RESPONSIVE_ACTIVITY
-  "Primary/Detail Views Flow" -> TemplateRenderer.MASTER_DETAIL_FLOW
-  "Android Things Empty Activity" -> TemplateRenderer.THINGS_ACTIVITY
-  "Messaging Service" -> TemplateRenderer.AUTOMOTIVE_MESSAGING_SERVICE
-  "Media Service" -> TemplateRenderer.AUTOMOTIVE_MEDIA_SERVICE
-  "Google Pay Views Activity" -> TemplateRenderer.GOOGLE_PAY_ACTIVITY
-  "Watch Face" -> TemplateRenderer.WATCH_FACE
-  "Empty Wear OS Compose Activity" -> TemplateRenderer.BLANK_WEAR_ACTIVITY
-  "Google Wallet Activity" -> TemplateRenderer.GOOGLE_WALLET_ACTIVITY
-  "Empty Wear App",
-  "Empty Wear App With Tile And Complication" -> TemplateRenderer.BLANK_WEAR_ACTIVITY
-
-  "Fullscreen Fragment" -> TemplateRenderer.FRAGMENT_FULLSCREEN
-  "Google AdMob Ads Fragment" -> TemplateRenderer.FRAGMENT_GOOGLE_ADMOB_ADS
-  "Google Maps Fragment" -> TemplateRenderer.FRAGMENT_GOOGLE_MAPS
-  "Login Fragment" -> TemplateRenderer.FRAGMENT_LOGIN
-  "Modal Bottom Sheet" -> TemplateRenderer.FRAGMENT_MODAL_BOTTOM_SHEET
-  "Scrolling Fragment" -> TemplateRenderer.FRAGMENT_SCROLL
-  "Settings Fragment" -> TemplateRenderer.FRAGMENT_SETTINGS
-  "Fragment (with ViewModel)" -> TemplateRenderer.FRAGMENT_VIEWMODEL
-  "Fragment (Blank)" -> TemplateRenderer.FRAGMENT_BLANK
-  "Fragment (List)" -> TemplateRenderer.FRAGMENT_LIST
-
-  "Assets Folder" -> TemplateRenderer.ASSETS_FOLDER
-  "AIDL File" -> TemplateRenderer.AIDL_FILE
-  "JNI Folder" -> TemplateRenderer.JNI_FOLDER
-  "Java Folder" -> TemplateRenderer.JAVA_FOLDER
-
-  "Service" -> TemplateRenderer.SERVICE
-  "Broadcast Receiver" -> TemplateRenderer.BROADCAST_RECEIVER
-  "Service (IntentService)" -> TemplateRenderer.INTENT_SERVICE
-  "Custom View" -> TemplateRenderer.CUSTOM_VIEW
-  "Res Folder" -> TemplateRenderer.RES_FOLDER
-  "App Widget" -> TemplateRenderer.APP_WIDGET
-  "Layout XML File" -> TemplateRenderer.LAYOUT_XML_FILE
-  "Values XML File" -> TemplateRenderer.VALUES_XML_FILE
-
-  "Gemini API Starter" -> TemplateRenderer.EXPERIMENTAL_ACTIVITY
-
-  else -> TemplateRenderer.CUSTOM_TEMPLATE_RENDERER
-}
-=======
 fun titleToTemplateRenderer(title: String, formFactor: FormFactor): TemplateRenderer =
   when (title) {
     "" -> TemplateRenderer.UNKNOWN_TEMPLATE_RENDERER
@@ -330,7 +256,6 @@
     "Navigation UI Activity" -> TemplateRenderer.COMPOSE_NAVIGATION_UI_ACTIVITY
     else -> TemplateRenderer.CUSTOM_TEMPLATE_RENDERER
   }
->>>>>>> 8b7d83e8
 
 @Suppress("DEPRECATION")
 fun titleToTemplateType(title: String, formFactor: FormFactor): TemplateType {
@@ -424,12 +349,8 @@
     TemplateRenderer.ML_MODEL_BINDING_FEATURE_OFF_NOTIFICATION,
     TemplateRenderer.ANDROID_NATIVE_MODULE,
     TemplateRenderer.BASELINE_PROFILES_MODULE,
-<<<<<<< HEAD
-    TemplateRenderer.KOTLIN_MULTIPLATFORM_LIBRARY_MODULE -> throw RuntimeException("Invalid Template Title")
-=======
     TemplateRenderer.KOTLIN_MULTIPLATFORM_LIBRARY_MODULE ->
       throw RuntimeException("Invalid Template Title")
->>>>>>> 8b7d83e8
   }
 }
 
@@ -492,14 +413,6 @@
       wizardUiContext = metrics.wizardContext
     }
 
-<<<<<<< HEAD
-  val templateModuleBuilder = TemplatesUsage.TemplateModule.newBuilder().apply {
-    moduleType = metrics.moduleType
-    minSdk = metrics.minSdk
-    if (metrics.bytecodeLevel != null) {
-      bytecodeLevel = when (metrics.bytecodeLevel) {
-        TemplateBytecodeLevel.L11 -> BytecodeLevel.LEVEL_11_NO_TOOLCHAIN
-=======
   val templateModuleBuilder =
     TemplatesUsage.TemplateModule.newBuilder().apply {
       moduleType = metrics.moduleType
@@ -525,7 +438,6 @@
           when (metrics.bytecodeLevel) {
             TemplateBytecodeLevel.L11 -> BytecodeLevel.LEVEL_11_NO_TOOLCHAIN
           }
->>>>>>> 8b7d83e8
       }
     }
 
