--- conflicted
+++ resolved
@@ -125,11 +125,7 @@
 
         val openProjectTask = OpenProjectTask {
           project = newProject
-<<<<<<< HEAD
-          isNewProject = false  // We have already created a new project.
-=======
           isNewProject = false
->>>>>>> de127946
           forceOpenInNewFrame = true
         }
         ProjectManagerEx.getInstanceEx().openProject(projectBaseDirectory.toPath(), openProjectTask)
