--- conflicted
+++ resolved
@@ -152,11 +152,7 @@
   var project: Project
   val isNewProject: Boolean
   val language: OptionalProperty<Language>
-<<<<<<< HEAD
-  val agpVersion: ObjectValueProperty<AgpVersion>
-=======
   val agpVersionSelector: ObjectValueProperty<AgpVersionSelector>
->>>>>>> 8b7d83e8
   val additionalMavenRepos: ObjectValueProperty<List<URL>>
   val multiTemplateRenderer: MultiTemplateRenderer
   val projectTemplateDataBuilder: ProjectTemplateDataBuilder
@@ -176,66 +172,45 @@
   override lateinit var project: Project
   override val isNewProject = true
   override val language = OptionalValueProperty<Language>()
-<<<<<<< HEAD
-  override val agpVersion = ObjectValueProperty<AgpVersion>(AgpVersions.newProject)
-  override val additionalMavenRepos: ObjectValueProperty<List<URL>> = ObjectValueProperty(listOf())
-  override val multiTemplateRenderer = MultiTemplateRenderer { renderer ->
-    object : Task.Modal(null, message("android.compile.messages.generating.r.java.content.name"), false) {
-      override fun run(indicator: ProgressIndicator) {
-        val projectName = applicationName.get()
-        val projectBaseDirectory = File(projectLocation.get())
-        val newProject = GradleProjectImporter.getInstance()
-          .createProject(projectName, projectBaseDirectory, useDefaultProjectAsTemplate = true)
-
-        MakeBeforeRunTaskProviderUtil.ensureMakeBeforeRunTaskInConfigurationTemplate(newProject)
-
-        this@NewProjectModel.project = newProject
-
-        newProject.service<AndroidNewProjectInitializationStartupActivity.StartupService>().setProjectInitializer {
-          logger.info("Rendering a new project.")
-          NonProjectFileWritingAccessProvider.disableChecksDuring {
-            renderer(newProject)
-=======
   override val agpVersionSelector =
     ObjectValueProperty<AgpVersionSelector>(newProjectAgpVersionSelector())
   override val additionalMavenRepos: ObjectValueProperty<List<URL>> = ObjectValueProperty(listOf())
   override val multiTemplateRenderer = MultiTemplateRenderer { renderer ->
     object :
-        Task.Modal(
-          null,
-          message("android.compile.messages.generating.r.java.content.name"),
-          false,
-        ) {
-        override fun run(indicator: ProgressIndicator) {
-          val projectName = applicationName.get()
-          val projectBaseDirectory = File(projectLocation.get())
-          val newProject =
-            GradleProjectImporter.getInstance()
-              .createProject(projectName, projectBaseDirectory, useDefaultProjectAsTemplate = true)
-
-          // Arguably some of these things should be in the OpenProjectTask's beforeOpen
-          newProject.service<ProjectSystemService>().setProviderId(GradleProjectSystemProvider.ID)
-          MakeBeforeRunTaskProviderUtil.ensureMakeBeforeRunTaskInConfigurationTemplate(newProject)
-
-          this@NewProjectModel.project = newProject
-
-          newProject
-            .service<AndroidNewProjectInitializationStartupActivity.StartupService>()
-            .setProjectInitializer {
-              logger.info("Rendering a new project.")
-              NonProjectFileWritingAccessProvider.disableChecksDuring { renderer(newProject) }
-            }
-
-          val openProjectTask = OpenProjectTask {
-            project = newProject
-            isNewProject = false
-            forceOpenInNewFrame = true
->>>>>>> 8b7d83e8
+      Task.Modal(
+        null,
+        message("android.compile.messages.generating.r.java.content.name"),
+        false,
+      ) {
+      override fun run(indicator: ProgressIndicator) {
+        val projectName = applicationName.get()
+        val projectBaseDirectory = File(projectLocation.get())
+        val newProject =
+          GradleProjectImporter.getInstance()
+            .createProject(projectName, projectBaseDirectory, useDefaultProjectAsTemplate = true)
+
+        // Arguably some of these things should be in the OpenProjectTask's beforeOpen
+        newProject.service<ProjectSystemService>().setProviderId(GradleProjectSystemProvider.ID)
+        MakeBeforeRunTaskProviderUtil.ensureMakeBeforeRunTaskInConfigurationTemplate(newProject)
+
+        this@NewProjectModel.project = newProject
+
+        newProject
+          .service<AndroidNewProjectInitializationStartupActivity.StartupService>()
+          .setProjectInitializer {
+            logger.info("Rendering a new project.")
+            NonProjectFileWritingAccessProvider.disableChecksDuring { renderer(newProject) }
           }
-          ProjectManagerEx.getInstanceEx()
-            .openProject(projectBaseDirectory.toPath(), openProjectTask)
+
+        val openProjectTask = OpenProjectTask {
+          project = newProject
+          isNewProject = false
+          forceOpenInNewFrame = true
         }
-      }
+        ProjectManagerEx.getInstanceEx()
+          .openProject(projectBaseDirectory.toPath(), openProjectTask)
+      }
+    }
       .queue()
   }
   override val projectTemplateDataBuilder = ProjectTemplateDataBuilder(true)
@@ -278,7 +253,7 @@
         try {
           if (
             VfsUtil.createDirectoryIfMissing(projectLocation) != null &&
-              CancellableFileIo.isWritable(Paths.get(projectLocation))
+            CancellableFileIo.isWritable(Paths.get(projectLocation))
           ) {
             return@runWriteCommandAction true
           }
@@ -319,11 +294,7 @@
 
         setProjectDefaults(project)
         language = this@NewProjectModel.language.value
-<<<<<<< HEAD
-        agpVersion = this@NewProjectModel.agpVersion.get()
-=======
         agpVersion = resolvedAgpVersion
->>>>>>> 8b7d83e8
         additionalMavenRepos = this@NewProjectModel.additionalMavenRepos.get()
       }
       gradleVersion = getCompatibleGradleVersion(resolvedAgpVersion).version
@@ -400,8 +371,8 @@
           val initialLanguageLevel: LanguageLevel? =
             LanguageLevel.JDK_1_7.takeIf {
               sdkData != null &&
-                sdk != null &&
-                jdk.getVersion(sdk)?.isAtLeast(JavaSdkVersion.JDK_1_7) == true
+              sdk != null &&
+              jdk.getVersion(sdk)?.isAtLeast(JavaSdkVersion.JDK_1_7) == true
             }
 
           val request =
@@ -426,8 +397,6 @@
     }
 
     override fun logUsage() {} // Rendering a new project is already logged above
-<<<<<<< HEAD
-=======
   }
 
   fun findNewModuleRecommendedBuildSdk(): AndroidVersion? {
@@ -435,7 +404,6 @@
       return project.findNewModuleRecommendedBuildSdk()
     }
     return null
->>>>>>> 8b7d83e8
   }
 
   companion object {
