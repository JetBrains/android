/*
 * Copyright (C) 2018 The Android Open Source Project
 *
 * Licensed under the Apache License, Version 2.0 (the "License");
 * you may not use this file except in compliance with the License.
 * You may obtain a copy of the License at
 *
 *      http://www.apache.org/licenses/LICENSE-2.0
 *
 * Unless required by applicable law or agreed to in writing, software
 * distributed under the License is distributed on an "AS IS" BASIS,
 * WITHOUT WARRANTIES OR CONDITIONS OF ANY KIND, either express or implied.
 * See the License for the specific language governing permissions and
 * limitations under the License.
 */
package com.android.tools.idea.npw.project;

import static com.android.tools.adtui.validation.Validator.Result.OK;
import static com.android.tools.adtui.validation.Validator.Severity.ERROR;
import static com.android.tools.adtui.validation.Validator.Severity.WARNING;
import static com.android.tools.idea.npw.FormFactorUtilKt.toWizardFormFactor;
import static com.android.tools.idea.npw.model.NewProjectModel.nameToJavaPackage;
import static com.android.tools.idea.npw.module.AndroidApiLevelComboBoxKt.ensureDefaultApiLevelAtLeastRecommended;
import static com.android.tools.idea.npw.platform.AndroidVersionsInfoKt.getSdkManagerLocalPath;
import static com.android.tools.idea.wizard.template.TemplateDataKt.KOTLIN_DSL_LINK;
import static com.android.tools.idea.wizard.ui.WizardUtils.wrapWithVScroll;
import static com.intellij.openapi.fileChooser.FileChooserDescriptorFactory.createSingleFolderDescriptor;
import static java.lang.String.format;
import static org.jetbrains.android.util.AndroidBundle.message;

import com.android.ide.common.repository.AgpVersion;
import com.android.repository.api.RemotePackage;
import com.android.repository.api.UpdatablePackage;
import com.android.sdklib.AndroidVersion;
import com.android.tools.adtui.util.FormScalingUtil;
import com.android.tools.adtui.validation.Validator;
import com.android.tools.adtui.validation.ValidatorPanel;
import com.android.tools.idea.flags.StudioFlags;
import com.android.tools.idea.gradle.plugin.AgpVersions;
import com.android.tools.idea.gradle.project.GradleExperimentalSettings;
<<<<<<< HEAD
=======
import com.android.tools.idea.npw.model.AgpVersionSelector;
>>>>>>> 8b7d83e8
import com.android.tools.idea.npw.model.NewProjectModel;
import com.android.tools.idea.npw.model.NewProjectModuleModel;
import com.android.tools.idea.npw.module.ConfigureModuleStepKt;
import com.android.tools.idea.npw.platform.AndroidVersionsInfo.VersionItem;
import com.android.tools.idea.npw.template.components.LanguageComboProvider;
import com.android.tools.idea.npw.validator.ProjectNameValidator;
import com.android.tools.idea.observable.BindingsManager;
import com.android.tools.idea.observable.ListenerManager;
import com.android.tools.idea.observable.core.BoolProperty;
import com.android.tools.idea.observable.core.BoolValueProperty;
import com.android.tools.idea.observable.core.ObjectProperty;
import com.android.tools.idea.observable.core.ObservableBool;
import com.android.tools.idea.observable.core.OptionalProperty;
import com.android.tools.idea.observable.expressions.Expression;
import com.android.tools.idea.observable.expressions.value.TransformOptionalExpression;
import com.android.tools.idea.observable.ui.SelectedItemProperty;
import com.android.tools.idea.observable.ui.TextProperty;
import com.android.tools.idea.sdk.AndroidSdks;
import com.android.tools.idea.sdk.wizard.InstallSelectedPackagesStep;
import com.android.tools.idea.sdk.wizard.LicenseAgreementModel;
import com.android.tools.idea.sdk.wizard.LicenseAgreementStep;
import com.android.tools.idea.ui.validation.validators.PathValidator;
import com.android.tools.idea.ui.validation.validators.StringPathValidator;
import com.android.tools.idea.wizard.model.ModelWizard;
import com.android.tools.idea.wizard.model.ModelWizardStep;
import com.android.tools.idea.wizard.template.BuildConfigurationLanguageForNewProject;
import com.android.tools.idea.wizard.template.FormFactor;
import com.android.tools.idea.wizard.template.Language;
import com.android.tools.idea.wizard.template.Template;
import com.android.tools.idea.wizard.template.TemplateConstraint;
import com.android.tools.idea.wizard.ui.WizardUtils;
import com.google.common.collect.ImmutableList;
<<<<<<< HEAD
=======
import com.google.common.collect.ImmutableSet;
>>>>>>> 8b7d83e8
import com.google.common.collect.Lists;
import com.intellij.ide.BrowserUtil;
import com.intellij.openapi.application.ModalityState;
import com.intellij.openapi.progress.util.BackgroundTaskUtil;
import com.intellij.openapi.ui.TextFieldWithBrowseButton;
import com.intellij.ui.ContextHelpLabel;
import com.intellij.ui.HyperlinkLabel;
import com.intellij.ui.components.JBCheckBox;
import com.intellij.ui.components.JBLabel;
import com.intellij.ui.components.JBScrollPane;
import com.intellij.uiDesigner.core.GridLayoutManager;
import com.intellij.util.ModalityUiUtil;
import com.intellij.util.containers.ContainerUtil;
import java.io.File;
import java.util.ArrayList;
import java.util.Collection;
import java.util.HashSet;
import java.util.List;
import java.util.Locale;
<<<<<<< HEAD
=======
import java.util.Set;
import java.util.stream.Collectors;
>>>>>>> 8b7d83e8
import javax.swing.JComboBox;
import javax.swing.JComponent;
import javax.swing.JPanel;
import javax.swing.JTextField;
import javax.swing.SwingConstants;
import org.jetbrains.android.util.AndroidBundle;
import org.jetbrains.android.util.AndroidUtils;
import org.jetbrains.annotations.NotNull;
import org.jetbrains.annotations.Nullable;

/**
 * First page in the New Project wizard that sets project/module name, location, and other project-global
 * parameters.
 */
public class ConfigureAndroidProjectStep extends ModelWizardStep<NewProjectModuleModel> {
  private final NewProjectModel myProjectModel;

  private final ValidatorPanel myValidatorPanel;
  private final BindingsManager myBindings = new BindingsManager();
  private final ListenerManager myListeners = new ListenerManager();
  private final List<UpdatablePackage> myInstallRequests = new ArrayList<>();
  private final List<RemotePackage> myInstallLicenseRequests = new ArrayList<>();
  private final LicenseAgreementStep myLicenseAgreementStep;

  private final @NotNull JBScrollPane myRootPanel;
  private JPanel myPanel;
  private TextFieldWithBrowseButton myProjectLocation;
  private JTextField myAppName;
  private JTextField myPackageName;
  private JComboBox<Language> myProjectLanguage;
  private JBLabel myProjectLanguageLabel;
  private JBCheckBox myWearCheck;
  private JBCheckBox myTvCheck;
  private JBLabel myTemplateTitle;
  private JBLabel myTemplateDetail;
  private HyperlinkLabel myDocumentationLink;
  private JPanel myFormFactorSdkControlsPanel;
  private JComboBox myMinSdkCombo;
  private JComboBox<BuildConfigurationLanguageForNewProject> myBuildConfigurationLanguageCombo;
  private ContextHelpLabel myBuildConfigurationLanguageLabel;

  private ContextHelpLabel myAndroidGradlePluginLabel;
  private JComboBox<AgpVersions.NewProjectWizardAgpVersion> myAndroidGradlePluginCombo;
  private FormFactorSdkControls myFormFactorSdkControls;

  public ConfigureAndroidProjectStep(@NotNull NewProjectModuleModel newProjectModuleModel, @NotNull NewProjectModel projectModel) {
    super(newProjectModuleModel, message("android.wizard.project.new.configure"));

    myProjectModel = projectModel;
    myValidatorPanel = new ValidatorPanel(this, myPanel);
    myRootPanel = wrapWithVScroll(myValidatorPanel);

    FormScalingUtil.scaleComponentTree(this.getClass(), myRootPanel);

    myLicenseAgreementStep = new LicenseAgreementStep(new LicenseAgreementModel(getSdkManagerLocalPath()), () -> myInstallLicenseRequests);
  }

  @NotNull
  @Override
  protected Collection<? extends ModelWizardStep<?>> createDependentSteps() {
    InstallSelectedPackagesStep installPackagesStep =
      new InstallSelectedPackagesStep(myInstallRequests, new HashSet<>(), AndroidSdks.getInstance().tryToChooseSdkHandler(), false);

    return Lists.newArrayList(myLicenseAgreementStep, installPackagesStep);
  }

  @Override
  protected void onWizardStarting(@NotNull ModelWizard.Facade wizard) {
    ((GridLayoutManager)myPanel.getLayout()).setVGap(2);

    myBindings.bindTwoWay(new TextProperty(myAppName), myProjectModel.getApplicationName());

    String basePackage = NewProjectModel.getSuggestedProjectPackage();

    Expression<String> computedPackageName = myProjectModel.getApplicationName()
      .transform(appName -> format("%s.%s", basePackage, nameToJavaPackage(appName)));
    TextProperty packageNameText = new TextProperty(myPackageName);
    BoolProperty isPackageNameSynced = new BoolValueProperty(true);
    myBindings.bind(myProjectModel.getPackageName(), packageNameText);

    myBindings.bind(packageNameText, computedPackageName, isPackageNameSynced);
    myListeners.listen(packageNameText, value -> isPackageNameSynced.set(value.equals(computedPackageName.get())));

    Expression<String> computedLocation = myProjectModel.getApplicationName().transform(ConfigureAndroidProjectStep::findProjectLocation);
    TextProperty locationText = new TextProperty(myProjectLocation.getTextField());
    BoolProperty isLocationSynced = new BoolValueProperty(true);
    myBindings.bind(locationText, computedLocation, isLocationSynced);
    myBindings.bind(myProjectModel.getProjectLocation(), locationText.trim());
    myListeners.listen(locationText, value -> isLocationSynced.set(value.equals(computedLocation.get())));

    OptionalProperty<VersionItem> androidSdkInfo = getModel().androidSdkInfo();
    myFormFactorSdkControls.init(androidSdkInfo, this);

    myBindings.bindTwoWay(new SelectedItemProperty<>(myProjectLanguage), myProjectModel.getLanguage());

    if (StudioFlags.NPW_SHOW_KTS_GRADLE_COMBO_BOX.get()) {
      myBuildConfigurationLanguageCombo.addItem(BuildConfigurationLanguageForNewProject.KTS);
      myBuildConfigurationLanguageCombo.addItem(BuildConfigurationLanguageForNewProject.Groovy);
      myBindings.bind(myProjectModel.getUseGradleKts(), new TransformOptionalExpression<BuildConfigurationLanguageForNewProject, Boolean>(true, new SelectedItemProperty<>(myBuildConfigurationLanguageCombo)) {
        @NotNull
        @Override
        protected Boolean transform(@NotNull BuildConfigurationLanguageForNewProject value) {
          return value.getUseKts();
        }
      });
    } else {
      myBuildConfigurationLanguageLabel.setVisible(false);
      myBuildConfigurationLanguageCombo.setVisible(false);
    }

    if (StudioFlags.NPW_SHOW_AGP_VERSION_COMBO_BOX.get() || (StudioFlags.NPW_SHOW_AGP_VERSION_COMBO_BOX_EXPERIMENTAL_SETTING.get() &&
         GradleExperimentalSettings.getInstance().SHOW_ANDROID_GRADLE_PLUGIN_VERSION_COMBO_BOX_IN_NEW_PROJECT_WIZARD)) {
      AgpVersions.NewProjectWizardAgpVersion
<<<<<<< HEAD
        placeholderCurrentVersion = new AgpVersions.NewProjectWizardAgpVersion(myProjectModel.getAgpVersion().get(), ImmutableList.of(), "");
      myAndroidGradlePluginCombo.addItem(placeholderCurrentVersion);
      myBindings.bind(myProjectModel.getAgpVersion(), ObjectProperty.wrap(new SelectedItemProperty<>(myAndroidGradlePluginCombo)).transform(it -> ((AgpVersions.NewProjectWizardAgpVersion)it).getVersion()));
=======
        placeholderCurrentVersion = new AgpVersions.NewProjectWizardAgpVersion(
          /* Resolve as if IdeGoogleMavenRepository.getAgpVersions() is not available as a placeholder */
          myProjectModel.getAgpVersionSelector().get().resolveVersion(ImmutableSet::of),
          ImmutableList.of(),
          "");
      myAndroidGradlePluginCombo.addItem(placeholderCurrentVersion);
      myBindings.bind(myProjectModel.getAgpVersionSelector(), ObjectProperty.wrap(new SelectedItemProperty<>(myAndroidGradlePluginCombo)).transform(it -> new AgpVersionSelector.FixedVersion(((AgpVersions.NewProjectWizardAgpVersion)it).getVersion())));
>>>>>>> 8b7d83e8
      myBindings.bind(myProjectModel.getAdditionalMavenRepos(), ObjectProperty.wrap(new SelectedItemProperty<>(myAndroidGradlePluginCombo)).transform(it -> ((AgpVersions.NewProjectWizardAgpVersion)it).getAdditionalMavenRepositoryUrls()));

      BackgroundTaskUtil.executeOnPooledThread(this, () -> {
        List<AgpVersions.NewProjectWizardAgpVersion> suggestedAgpVersions = AgpVersions.INSTANCE.getNewProjectWizardVersions();
<<<<<<< HEAD
        ModalityUiUtil.invokeLaterIfNeeded(ModalityState.any(), () -> {
          AgpVersion current = myProjectModel.getAgpVersion().get();
          boolean foundCurrent = false;
          for (AgpVersions.NewProjectWizardAgpVersion version : suggestedAgpVersions) {
            myAndroidGradlePluginCombo.addItem(version);
            if (!foundCurrent && version.getVersion().equals(current)) {
              foundCurrent = true;
              myAndroidGradlePluginCombo.setSelectedItem(version);
              myAndroidGradlePluginCombo.removeItem(placeholderCurrentVersion); // Delete the placeholder current version that was first
=======
        AgpVersion newProjectDefault = myProjectModel.getAgpVersionSelector().get()
          // Use new project wizard versions to resolve here (rather than just AgpVersions.getAvailableVersions()) to avoid having to
          // consider the corner case of skew between getNewProjectWizardVersions() and getAvailableVersions().
          .resolveVersion(() -> suggestedAgpVersions.stream().map(AgpVersions.NewProjectWizardAgpVersion::getVersion).collect(Collectors.toSet()));

        ModalityUiUtil.invokeLaterIfNeeded(ModalityState.any(), () -> {
          boolean foundCurrent = false;
          for (AgpVersions.NewProjectWizardAgpVersion version : suggestedAgpVersions) {
            if (!foundCurrent && version.getVersion().equals(newProjectDefault) && version.getAdditionalMavenRepositoryUrls().isEmpty()) {
              foundCurrent = true;
              AgpVersions.NewProjectWizardAgpVersion newProjectWizardVersion = new AgpVersions.NewProjectWizardAgpVersion(version.getVersion(), ImmutableList.of(), "New project default");
              myAndroidGradlePluginCombo.addItem(newProjectWizardVersion);
              myAndroidGradlePluginCombo.setSelectedItem(newProjectWizardVersion);
              myAndroidGradlePluginCombo.removeItem(placeholderCurrentVersion);
            } else {
              myAndroidGradlePluginCombo.addItem(version);
>>>>>>> 8b7d83e8
            }
          }
        });
      });
      ConfigureModuleStepKt.registerKtsAgpVersionValidation(myValidatorPanel, myProjectModel);
    } else {
      myAndroidGradlePluginLabel.setVisible(false);
      myAndroidGradlePluginCombo.setVisible(false);
    }

    myValidatorPanel.registerValidator(myProjectModel.getApplicationName(), new ProjectNameValidator());

    myValidatorPanel.registerValidator(myProjectModel.getProjectLocation(),
                                       new StringPathValidator(PathValidator.createDefault("Save location")));

    myValidatorPanel.registerValidator(myProjectModel.getPackageName(),
                                       value -> Validator.Result.fromNullableMessage(AndroidUtils.validatePackageName(value)));

    myValidatorPanel.registerValidator(myProjectModel.getLanguage(), value ->
      value.isPresent() ? OK : new Validator.Result(ERROR, message("android.wizard.validate.select.language")));

    myValidatorPanel.registerValidator(androidSdkInfo, value ->
      value.isPresent() ? OK : new Validator.Result(ERROR, message("select.target.dialog.text")));

    myValidatorPanel.registerValidator(
      androidSdkInfo,
      value -> !value.isPresent() || hasValidSdkComposeVersion(value.get(), getModel().newRenderTemplate.getValueOrNull()) ? OK :
               new Validator.Result(WARNING, message("android.wizard.validate.select.compose.sdk")),
      getModel().newRenderTemplate
    );

    myProjectLocation.addBrowseFolderListener(null, createSingleFolderDescriptor());

    myListeners.listenAndFire(getModel().formFactor, () -> {
      FormFactor formFactor = getModel().formFactor.get();

      myFormFactorSdkControls.showStatsPanel(formFactor == FormFactor.Mobile);
      myWearCheck.setVisible(formFactor == FormFactor.Wear);
      myTvCheck.setVisible(formFactor == FormFactor.Tv);
    });
  }

  @Override
  protected void onEntering() {
    FormFactor formFactor = getModel().formFactor.get();
    Template newTemplate = getModel().newRenderTemplate.getValue();

    int minSdk = newTemplate.getMinSdk();

    ensureDefaultApiLevelAtLeastRecommended();
    myFormFactorSdkControls.startDataLoading(toWizardFormFactor(formFactor), minSdk);
    setTemplateThumbnail(newTemplate);
    boolean isKotlinOnly = newTemplate.getConstraints().contains(TemplateConstraint.Kotlin);

    myProjectLanguage.setVisible(!isKotlinOnly);
    myProjectLanguageLabel.setVisible(!isKotlinOnly);
    if (isKotlinOnly) {
      myProjectModel.getLanguage().setValue(Language.Kotlin);
    }
  }

  @Override
  protected void onProceeding() {
    getModel().hasCompanionApp.set(
      (myWearCheck.isVisible() && myWearCheck.isSelected()) ||
      (myTvCheck.isVisible() && myTvCheck.isSelected()) ||
      getModel().formFactor.get() == FormFactor.Automotive // Automotive projects include a mobile module for Android Auto by default
    );

    myInstallRequests.clear();
    myInstallLicenseRequests.clear();

    myInstallRequests.addAll(myFormFactorSdkControls.getSdkInstallPackageList());
    myInstallLicenseRequests.addAll(ContainerUtil.map(myInstallRequests, UpdatablePackage::getRemote));

    myLicenseAgreementStep.reload();
  }

  @Override
  public void dispose() {
    myBindings.releaseAll();
    myListeners.releaseAll();
  }

  @NotNull
  @Override
  protected JComponent getComponent() {
    return myRootPanel;
  }

  @Nullable
  @Override
  protected JComponent getPreferredFocusComponent() {
    return myAppName;
  }

  @NotNull
  @Override
  protected ObservableBool canGoForward() {
    return myValidatorPanel.hasErrors().not();
  }

  @NotNull
  private static String findProjectLocation(@NotNull String applicationName) {
    applicationName = NewProjectModel.sanitizeApplicationName(applicationName);
    File baseDirectory = WizardUtils.getProjectLocationParent();
    File projectDirectory = new File(baseDirectory, applicationName);

    // Try appName, appName2, appName3, ...
    int counter = 2;
    while (projectDirectory.exists()) {
      projectDirectory = new File(baseDirectory, format(Locale.US, "%s%d", applicationName, counter++));
    }

    return projectDirectory.getPath();
  }

  private void setTemplateThumbnail(@NotNull Template template) {
    myTemplateTitle.setText(template.getName());
    myTemplateDetail.setText("<html>" + template.getDescription() + "</html>");

    String documentationUrl = template.getDocumentationUrl();
    if (documentationUrl != null) {
      myDocumentationLink.setHyperlinkText(message("android.wizard.activity.add.cpp.docslinktext"));
      myDocumentationLink.setHyperlinkTarget(documentationUrl);
    }
    myDocumentationLink.setVisible(documentationUrl != null);
  }

  private static boolean hasValidSdkComposeVersion(VersionItem skdItem, @Nullable Template renderTemplate) {
    return renderTemplate == null ||
           !renderTemplate.getConstraints().contains(TemplateConstraint.Compose) ||
           skdItem.getTargetApiLevel() >= AndroidVersion.VersionCodes.S;
  }

  private void createUIComponents() {
    myProjectLanguage = new LanguageComboProvider().createComponent();
    myFormFactorSdkControls = new FormFactorSdkControls();
    myFormFactorSdkControlsPanel = myFormFactorSdkControls.getRoot();
    myMinSdkCombo = myFormFactorSdkControls.getMinSdkComboBox();
    myBuildConfigurationLanguageLabel = ContextHelpLabel.createWithLink(
      null,
      AndroidBundle.message("android.wizard.project.help.buildconfigurationlanguage.description"),
      "Learn more",
      () -> BrowserUtil.browse(KOTLIN_DSL_LINK));
    myBuildConfigurationLanguageLabel.setHorizontalTextPosition(SwingConstants.LEFT);
    myAndroidGradlePluginLabel = ContextHelpLabel.create(
      "This is only shown for development builds of Android Studio",
      "It can be hidden while idea.is.internal=true by setting Studio flag " + StudioFlags.NPW_SHOW_AGP_VERSION_COMBO_BOX.getId() + " to false");
    myAndroidGradlePluginLabel.setHorizontalTextPosition(SwingConstants.LEFT);
  }
}<|MERGE_RESOLUTION|>--- conflicted
+++ resolved
@@ -38,10 +38,7 @@
 import com.android.tools.idea.flags.StudioFlags;
 import com.android.tools.idea.gradle.plugin.AgpVersions;
 import com.android.tools.idea.gradle.project.GradleExperimentalSettings;
-<<<<<<< HEAD
-=======
 import com.android.tools.idea.npw.model.AgpVersionSelector;
->>>>>>> 8b7d83e8
 import com.android.tools.idea.npw.model.NewProjectModel;
 import com.android.tools.idea.npw.model.NewProjectModuleModel;
 import com.android.tools.idea.npw.module.ConfigureModuleStepKt;
@@ -74,10 +71,7 @@
 import com.android.tools.idea.wizard.template.TemplateConstraint;
 import com.android.tools.idea.wizard.ui.WizardUtils;
 import com.google.common.collect.ImmutableList;
-<<<<<<< HEAD
-=======
 import com.google.common.collect.ImmutableSet;
->>>>>>> 8b7d83e8
 import com.google.common.collect.Lists;
 import com.intellij.ide.BrowserUtil;
 import com.intellij.openapi.application.ModalityState;
@@ -97,11 +91,8 @@
 import java.util.HashSet;
 import java.util.List;
 import java.util.Locale;
-<<<<<<< HEAD
-=======
 import java.util.Set;
 import java.util.stream.Collectors;
->>>>>>> 8b7d83e8
 import javax.swing.JComboBox;
 import javax.swing.JComponent;
 import javax.swing.JPanel;
@@ -215,11 +206,6 @@
     if (StudioFlags.NPW_SHOW_AGP_VERSION_COMBO_BOX.get() || (StudioFlags.NPW_SHOW_AGP_VERSION_COMBO_BOX_EXPERIMENTAL_SETTING.get() &&
          GradleExperimentalSettings.getInstance().SHOW_ANDROID_GRADLE_PLUGIN_VERSION_COMBO_BOX_IN_NEW_PROJECT_WIZARD)) {
       AgpVersions.NewProjectWizardAgpVersion
-<<<<<<< HEAD
-        placeholderCurrentVersion = new AgpVersions.NewProjectWizardAgpVersion(myProjectModel.getAgpVersion().get(), ImmutableList.of(), "");
-      myAndroidGradlePluginCombo.addItem(placeholderCurrentVersion);
-      myBindings.bind(myProjectModel.getAgpVersion(), ObjectProperty.wrap(new SelectedItemProperty<>(myAndroidGradlePluginCombo)).transform(it -> ((AgpVersions.NewProjectWizardAgpVersion)it).getVersion()));
-=======
         placeholderCurrentVersion = new AgpVersions.NewProjectWizardAgpVersion(
           /* Resolve as if IdeGoogleMavenRepository.getAgpVersions() is not available as a placeholder */
           myProjectModel.getAgpVersionSelector().get().resolveVersion(ImmutableSet::of),
@@ -227,22 +213,10 @@
           "");
       myAndroidGradlePluginCombo.addItem(placeholderCurrentVersion);
       myBindings.bind(myProjectModel.getAgpVersionSelector(), ObjectProperty.wrap(new SelectedItemProperty<>(myAndroidGradlePluginCombo)).transform(it -> new AgpVersionSelector.FixedVersion(((AgpVersions.NewProjectWizardAgpVersion)it).getVersion())));
->>>>>>> 8b7d83e8
       myBindings.bind(myProjectModel.getAdditionalMavenRepos(), ObjectProperty.wrap(new SelectedItemProperty<>(myAndroidGradlePluginCombo)).transform(it -> ((AgpVersions.NewProjectWizardAgpVersion)it).getAdditionalMavenRepositoryUrls()));
 
       BackgroundTaskUtil.executeOnPooledThread(this, () -> {
         List<AgpVersions.NewProjectWizardAgpVersion> suggestedAgpVersions = AgpVersions.INSTANCE.getNewProjectWizardVersions();
-<<<<<<< HEAD
-        ModalityUiUtil.invokeLaterIfNeeded(ModalityState.any(), () -> {
-          AgpVersion current = myProjectModel.getAgpVersion().get();
-          boolean foundCurrent = false;
-          for (AgpVersions.NewProjectWizardAgpVersion version : suggestedAgpVersions) {
-            myAndroidGradlePluginCombo.addItem(version);
-            if (!foundCurrent && version.getVersion().equals(current)) {
-              foundCurrent = true;
-              myAndroidGradlePluginCombo.setSelectedItem(version);
-              myAndroidGradlePluginCombo.removeItem(placeholderCurrentVersion); // Delete the placeholder current version that was first
-=======
         AgpVersion newProjectDefault = myProjectModel.getAgpVersionSelector().get()
           // Use new project wizard versions to resolve here (rather than just AgpVersions.getAvailableVersions()) to avoid having to
           // consider the corner case of skew between getNewProjectWizardVersions() and getAvailableVersions().
@@ -259,7 +233,6 @@
               myAndroidGradlePluginCombo.removeItem(placeholderCurrentVersion);
             } else {
               myAndroidGradlePluginCombo.addItem(version);
->>>>>>> 8b7d83e8
             }
           }
         });
