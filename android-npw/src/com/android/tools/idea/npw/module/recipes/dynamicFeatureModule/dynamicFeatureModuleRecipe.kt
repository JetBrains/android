--- conflicted
+++ resolved
@@ -43,11 +43,7 @@
 ) {
   val (projectData, srcOut, _, manifestOut, instrumentedTestOut, localTestOut, _, moduleOut) = moduleData
   val apis = moduleData.apis
-<<<<<<< HEAD
-  val (buildApi, targetApi, minApi, appCompatVersion) = apis
-=======
   val (buildApi, targetApi, minApi, _) = apis
->>>>>>> 0d09370c
   val useAndroidX = moduleData.projectTemplateData.androidXSupport
   val language = projectData.language
   val name = moduleData.name
@@ -88,10 +84,6 @@
   addLocalTests(packageName, localTestOut, language)
   addInstrumentedTests(packageName, useAndroidX, false, instrumentedTestOut, language)
   addTestDependencies()
-<<<<<<< HEAD
-  addDependency("com.android.support:support-annotations:${appCompatVersion}.+", "androidTestImplementation")
-=======
->>>>>>> 0d09370c
 
   addDynamicFeature(moduleData.name, baseFeature.dir)
   if (isInstantModule) {
