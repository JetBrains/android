/*
 * Copyright (C) 2019 The Android Open Source Project
 *
 * Licensed under the Apache License, Version 2.0 (the "License");
 * you may not use this file except in compliance with the License.
 * You may obtain a copy of the License at
 *
 *      http://www.apache.org/licenses/LICENSE-2.0
 *
 * Unless required by applicable law or agreed to in writing, software
 * distributed under the License is distributed on an "AS IS" BASIS,
 * WITHOUT WARRANTIES OR CONDITIONS OF ANY KIND, either express or implied.
 * See the License for the specific language governing permissions and
 * limitations under the License.
 */
package com.android.tools.idea.npw.module.recipes.androidProject

import com.android.ide.common.repository.AgpVersion
import com.android.tools.idea.gradle.util.EmbeddedDistributionPaths
import com.android.tools.idea.wizard.template.renderIf

fun androidProjectGradleSettings(appTitle: String,
                                 agpVersion: AgpVersion,
                                 useGradleKts: Boolean): String {
  require(!appTitle.contains("\\")) { "Backslash should not be present in the application title" }
  return renderIf(appTitle.isNotBlank()) {
    val escapedAppTitle = appTitle.replace("$", "\\$")
    val injectedRepositories = EmbeddedDistributionPaths.getInstance().getNewProjectLocalMavenRepos(agpVersion).let { repos ->
      if(repos.isEmpty()) "" else repos.joinToString("") { "\n    maven { url = uri(\"${it.toURI()}\") }" }
    }
    """
pluginManagement {
  repositories {$injectedRepositories
<<<<<<< HEAD
    google()
=======
    google {
      content {
        includeGroupByRegex("com\\.android.*")
        includeGroupByRegex("com\\.google.*")
        includeGroupByRegex("androidx.*")
      }
    }
>>>>>>> 574fcae1
    mavenCentral()
    gradlePluginPortal()
  }
}
dependencyResolutionManagement {
  repositoriesMode.set(RepositoriesMode.FAIL_ON_PROJECT_REPOS)
  repositories {$injectedRepositories
    google()
    mavenCentral()
  }
}
""".gradleSettingsToKtsIfKts(useGradleKts) +
    """
rootProject.name = "$escapedAppTitle"
"""

  }
}

private fun String.gradleSettingsToKtsIfKts(isKts: Boolean): String = if (isKts) {
  split("\n").joinToString("\n") {
    it.replace("'", "\"")
      .replace("id ", "id(").replace(" version", ") version")
  }
}
else {
  this
}<|MERGE_RESOLUTION|>--- conflicted
+++ resolved
@@ -31,9 +31,6 @@
     """
 pluginManagement {
   repositories {$injectedRepositories
-<<<<<<< HEAD
-    google()
-=======
     google {
       content {
         includeGroupByRegex("com\\.android.*")
@@ -41,7 +38,6 @@
         includeGroupByRegex("androidx.*")
       }
     }
->>>>>>> 574fcae1
     mavenCentral()
     gradlePluginPortal()
   }
