--- conflicted
+++ resolved
@@ -65,12 +65,6 @@
 
     @Test
     public void generate() {
-<<<<<<< HEAD
-        baselineProfileRule.collect("$targetPackageName", scope -> {
-            // This block defines the app's critical user journey. Here we are interested in
-            // optimizing for app startup. But you can also navigate and scroll
-            // through your most important UI.
-=======
         ${if (useInstrumentationArgumentForAppId) """
           // The application id for the running build variant is read from the instrumentation arguments.
           String targetAppId = InstrumentationRegistry.getArguments().getString("targetAppId");
@@ -89,7 +83,6 @@
                 // This block defines the app's critical user journey. Here we are interested in
                 // optimizing for app startup. But you can also navigate and scroll
                 // through your most important UI.
->>>>>>> 574fcae1
 
                 // Start default activity for your app
                 scope.pressHome();
