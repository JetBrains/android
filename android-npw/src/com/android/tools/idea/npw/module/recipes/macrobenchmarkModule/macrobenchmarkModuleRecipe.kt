/*
 * Copyright (C) 2019 The Android Open Source Project
 *
 * Licensed under the Apache License, Version 2.0 (the "License");
 * you may not use this file except in compliance with the License.
 * You may obtain a copy of the License at
 *
 *      http://www.apache.org/licenses/LICENSE-2.0
 *
 * Unless required by applicable law or agreed to in writing, software
 * distributed under the License is distributed on an "AS IS" BASIS,
 * WITHOUT WARRANTIES OR CONDITIONS OF ANY KIND, either express or implied.
 * See the License for the specific language governing permissions and
 * limitations under the License.
 */
package com.android.tools.idea.npw.module.recipes.macrobenchmarkModule

import com.android.SdkConstants
import com.android.sdklib.AndroidVersion
import com.android.tools.idea.gradle.dsl.api.ProjectBuildModel
import com.android.tools.idea.gradle.dsl.api.android.AndroidModel
import com.android.tools.idea.gradle.dsl.api.android.BuildTypeModel
import com.android.tools.idea.gradle.dsl.api.ext.ReferenceTo
import com.android.tools.idea.gradle.project.model.GradleAndroidModel
import com.android.tools.idea.npw.module.recipes.baselineProfilesModule.BaselineProfilesMacrobenchmarkCommon.createModule
import com.android.tools.idea.npw.module.recipes.baselineProfilesModule.BaselineProfilesMacrobenchmarkCommon.getTargetModelProductFlavors
import com.android.tools.idea.npw.module.recipes.macrobenchmarkModule.src.main.exampleMacrobenchmarkJava
import com.android.tools.idea.npw.module.recipes.macrobenchmarkModule.src.main.exampleMacrobenchmarkKt
import com.android.tools.idea.templates.recipe.FindReferencesRecipeExecutor
import com.android.tools.idea.wizard.template.Language
import com.android.tools.idea.wizard.template.ModuleTemplateData
import com.android.tools.idea.wizard.template.RecipeExecutor
import com.google.common.annotations.VisibleForTesting
import com.intellij.openapi.module.Module
import org.jetbrains.android.facet.AndroidRootUtil
import java.io.File

private const val EXAMPLE_BENCHMARK_NAME = "ExampleStartupBenchmark"
private const val BENCHMARK_BUILD_TYPE_NAME = "benchmark"
private const val MACROBENCHMARK_MIN_REV = "1.1.1"

fun RecipeExecutor.generateMacrobenchmarkModule(
  newModule: ModuleTemplateData,
  useGradleKts: Boolean,
  targetModule: Module,
  useVersionCatalog: Boolean
) {
  val projectBuildModel = ProjectBuildModel.getOrLog(targetModule.project)
  val targetModuleAndroidModel = projectBuildModel?.getModuleBuildModel(targetModule)?.android() ?: return
  val targetModuleGradleModel = GradleAndroidModel.get(targetModule) ?: return
  val targetModuleBuildTypes = targetModuleAndroidModel.buildTypes()
  val targetApplicationId = targetModuleAndroidModel.namespace().valueAsString() ?: "com.example.application"
  val benchmarkBuildTypeName = getUniqueBuildTypeName(BENCHMARK_BUILD_TYPE_NAME, targetModuleBuildTypes.map { it.name() })

  val flavors = getTargetModelProductFlavors(targetModuleGradleModel)

  updateTargetModule(
    projectBuildModel = projectBuildModel,
    buildTypeName = benchmarkBuildTypeName,
    targetModule = targetModule,
    targetModuleAndroidModel = targetModuleAndroidModel,
  )

  createModule(
    newModule = newModule,
    useGradleKts = useGradleKts,
    macrobenchmarkMinRev = MACROBENCHMARK_MIN_REV,
    buildGradleContent = macrobenchmarksBuildGradle(
      newModule = newModule,
      useGradleKts = useGradleKts,
      targetModule = targetModule,
      flavors = flavors,
      benchmarkBuildTypeName = benchmarkBuildTypeName,
      useVersionCatalog = useVersionCatalog
    ),
    customizeModule = {
      createTestClasses(newModule, targetApplicationId)
    }
  )
}

@VisibleForTesting
fun RecipeExecutor.updateTargetModule(
  projectBuildModel: ProjectBuildModel,
  buildTypeName: String,
  targetModule: Module,
  targetModuleAndroidModel: AndroidModel,
) {
  addBuildTypeToTargetBuildGradle(
    projectBuildModel = projectBuildModel,
    buildTypeName = buildTypeName,
    targetModuleModel = targetModuleAndroidModel,
  )

  val targetModuleDir = AndroidRootUtil.getModuleDirPath(targetModule)?.let { File(it) } ?: return
  addProfileableToTargetManifest(targetModule, targetModuleDir)
}

/**
 * Generates unique build type name with prefix of [buildTypeName] if already exist in [buildTypes]
 */
@VisibleForTesting
fun getUniqueBuildTypeName(buildTypeName: String, buildTypes: List<String>): String {
  var uniqueName = buildTypeName
  var buildTypeSuffix = 0
  while (buildTypes.any { it == uniqueName }) {
    buildTypeSuffix++
    uniqueName = "${buildTypeName}$buildTypeSuffix"
  }

  return uniqueName
}

/**
 * Creates new build type with [buildTypeName] to the specified [targetModuleModel].
 */
<<<<<<< HEAD
private fun generateUniqueBenchmarkBuildTypeName(targetModule: Module): String {
  val projectBuildModel = ProjectBuildModel.getOrLog(targetModule.project) ?: return "benchmark"
  val androidBuildModel = projectBuildModel.getModuleBuildModel(targetModule)?.android() ?: return "benchmark"

  var benchmarkBuildTypeSuffix: Int? = null
  var benchmarkBuildTypeName = "benchmark"
  while (androidBuildModel.signingConfigs().any { it.name() == benchmarkBuildTypeName }) {
    benchmarkBuildTypeSuffix = benchmarkBuildTypeSuffix?.inc() ?: 1
    benchmarkBuildTypeName = "benchmark${benchmarkBuildTypeSuffix}"
=======
@VisibleForTesting
fun RecipeExecutor.addBuildTypeToTargetBuildGradle(
  projectBuildModel: ProjectBuildModel,
  buildTypeName: String,
  targetModuleModel: AndroidModel,
) {
  // Only do the actions for the default executor, not when just finding references.
  if (this is FindReferencesRecipeExecutor) return

  // Release buildType should implicitly exist
  val releaseBuildType: BuildTypeModel = targetModuleModel.buildTypes().first { it.name() == "release" }

  val newBuildType = targetModuleModel.addBuildType(buildTypeName, releaseBuildType)

  // Apply debug signing config for the new buildType
  val debugSigningConfig = targetModuleModel.signingConfigs().firstOrNull { it.name() == "debug" }
  debugSigningConfig?.let {
    val benchmarkSigningConfig = newBuildType.signingConfig()
    benchmarkSigningConfig.setValue(ReferenceTo(debugSigningConfig, benchmarkSigningConfig))
>>>>>>> de127946
  }

  // Add matchingFallback to release to allow building this buildType in multi-module setup
  val fallback = newBuildType.matchingFallbacks().addListValue()
  fallback?.setValue(releaseBuildType.name())

  newBuildType.debuggable().setValue(false)

  // Apply the buildType to the project
  projectBuildModel.applyChanges()
}

/**
 * TODO(b/269582562): Can be replaced with isProfileable since AGP 8.0
 */
@VisibleForTesting
fun RecipeExecutor.addProfileableToTargetManifest(targetModule: Module, targetModuleRootDir: File) {
  // Only do the actions for the default executor, not when just finding references.
  if (this is FindReferencesRecipeExecutor) return

  val androidModel = com.android.tools.idea.model.AndroidModel.get(targetModule) ?: return
  val targetModuleManifest = File(targetModuleRootDir, "/" + SdkConstants.FN_ANDROID_MANIFEST_XML)
  if (!targetModuleManifest.exists()) return

  // if it's older API, add targetApi flag to the manifest
  val needsTargetFlag = !androidModel.minSdkVersion.isGreaterOrEqualThan(AndroidVersion.VersionCodes.Q)

  mergeXml(appAndroidManifest(needsTargetFlag), targetModuleManifest)
}

@VisibleForTesting
fun RecipeExecutor.createTestClasses(moduleData: ModuleTemplateData, targetApplicationId: String) {
  val language = moduleData.projectTemplateData.language
  val benchmarksContent = when (language) {
    Language.Kotlin -> exampleMacrobenchmarkKt(EXAMPLE_BENCHMARK_NAME, moduleData.packageName, targetApplicationId)
    Language.Java -> exampleMacrobenchmarkJava(EXAMPLE_BENCHMARK_NAME, moduleData.packageName, targetApplicationId)
  }
  val benchmarksFile = moduleData.srcDir.resolve("$EXAMPLE_BENCHMARK_NAME.${language.extension}")
  save(benchmarksContent, benchmarksFile)
  open(benchmarksFile)
}<|MERGE_RESOLUTION|>--- conflicted
+++ resolved
@@ -114,17 +114,6 @@
 /**
  * Creates new build type with [buildTypeName] to the specified [targetModuleModel].
  */
-<<<<<<< HEAD
-private fun generateUniqueBenchmarkBuildTypeName(targetModule: Module): String {
-  val projectBuildModel = ProjectBuildModel.getOrLog(targetModule.project) ?: return "benchmark"
-  val androidBuildModel = projectBuildModel.getModuleBuildModel(targetModule)?.android() ?: return "benchmark"
-
-  var benchmarkBuildTypeSuffix: Int? = null
-  var benchmarkBuildTypeName = "benchmark"
-  while (androidBuildModel.signingConfigs().any { it.name() == benchmarkBuildTypeName }) {
-    benchmarkBuildTypeSuffix = benchmarkBuildTypeSuffix?.inc() ?: 1
-    benchmarkBuildTypeName = "benchmark${benchmarkBuildTypeSuffix}"
-=======
 @VisibleForTesting
 fun RecipeExecutor.addBuildTypeToTargetBuildGradle(
   projectBuildModel: ProjectBuildModel,
@@ -144,7 +133,6 @@
   debugSigningConfig?.let {
     val benchmarkSigningConfig = newBuildType.signingConfig()
     benchmarkSigningConfig.setValue(ReferenceTo(debugSigningConfig, benchmarkSigningConfig))
->>>>>>> de127946
   }
 
   // Add matchingFallback to release to allow building this buildType in multi-module setup
