/*
 * Copyright (C) 2019 The Android Open Source Project
 *
 * Licensed under the Apache License, Version 2.0 (the "License");
 * you may not use this file except in compliance with the License.
 * You may obtain a copy of the License at
 *
 *      http://www.apache.org/licenses/LICENSE-2.0
 *
 * Unless required by applicable law or agreed to in writing, software
 * distributed under the License is distributed on an "AS IS" BASIS,
 * WITHOUT WARRANTIES OR CONDITIONS OF ANY KIND, either express or implied.
 * See the License for the specific language governing permissions and
 * limitations under the License.
 */

package com.android.tools.idea.npw.module.recipes.macrobenchmarkModule

import com.android.tools.idea.npw.module.recipes.androidModule.gradleToKtsIfKts
import com.android.tools.idea.npw.module.recipes.baselineProfilesModule.BaselineProfilesMacrobenchmarkCommon.flavorsConfigurationsBuildGradle
import com.android.tools.idea.npw.module.recipes.baselineProfilesModule.ProductFlavorsWithDimensions
import com.android.tools.idea.npw.module.recipes.emptyPluginsBlock
import com.android.tools.idea.npw.module.recipes.toAndroidFieldVersion
import com.android.tools.idea.projectsystem.gradle.getGradleProjectPath
import com.android.tools.idea.wizard.template.ModuleTemplateData
import com.intellij.openapi.module.Module

fun macrobenchmarksBuildGradle(
  newModule: ModuleTemplateData,
  flavors: ProductFlavorsWithDimensions,
  useGradleKts: Boolean,
  targetModule: Module,
  benchmarkBuildTypeName: String,
  useVersionCatalog: Boolean,
): String {
  val packageName = newModule.packageName
  val apis = newModule.apis
  val language = newModule.projectTemplateData.language
  val agpVersion = newModule.projectTemplateData.agpVersion
  // TODO(b/149203281): Fix support for composite builds.
  val targetModuleGradlePath = targetModule.getGradleProjectPath()?.path
  val flavorsConfiguration = flavorsConfigurationsBuildGradle(flavors, useGradleKts)

  val benchmarkBuildType: String
  val debugSigningConfig: String
  val matchingFallbacks: String
  val addReceiverIfKts: String.() -> String

  if (useGradleKts) {
    benchmarkBuildType = """create("$benchmarkBuildTypeName")"""
    debugSigningConfig = """getByName("debug").signingConfig"""
    matchingFallbacks = "matchingFallbacks += listOf(\"release\")"
    addReceiverIfKts = { "it.$this" }
  } else {
    benchmarkBuildType = benchmarkBuildTypeName
    debugSigningConfig = "debug.signingConfig"
    matchingFallbacks = "matchingFallbacks = [\"release\"]"
    addReceiverIfKts = { this }
  }

<<<<<<< HEAD
  val kotlinOptionsBlock = renderIf(language == Language.Kotlin) {
    """
    kotlinOptions {
        jvmTarget = "11"
    }
    """
  }

=======
>>>>>>> 8b7d83e8
  return """
${emptyPluginsBlock()}

android {
    namespace '$packageName'
    ${toAndroidFieldVersion("compileSdk", apis.buildApi.apiString, agpVersion)}

<<<<<<< HEAD
    compileOptions {
        sourceCompatibility = JavaVersion.VERSION_11
        targetCompatibility = JavaVersion.VERSION_11
    }

    $kotlinOptionsBlock

=======
>>>>>>> 8b7d83e8
    defaultConfig {
        ${toAndroidFieldVersion("minSdk", apis.minApi.apiString, agpVersion)}
        ${toAndroidFieldVersion("targetSdk", apis.targetApi.apiString, agpVersion)}

        testInstrumentationRunner "androidx.test.runner.AndroidJUnitRunner"
    }

    buildTypes {
        // This benchmark buildType is used for benchmarking, and should function like your
        // release build (for example, with minification on). It's signed with a debug key
        // for easy local/CI testing.
        $benchmarkBuildType {
            debuggable = true
            signingConfig = $debugSigningConfig
            $matchingFallbacks
        }
    }

    $flavorsConfiguration

    targetProjectPath = "$targetModuleGradlePath"
    experimentalProperties["android.experimental.self-instrumenting"] = true
}

dependencies {
}

androidComponents {
    beforeVariants(selector().all()) {
        ${"enable".addReceiverIfKts()} = ${"buildType".addReceiverIfKts()} == "$benchmarkBuildTypeName"
    }
}

"""
    .gradleToKtsIfKts(useGradleKts)
}<|MERGE_RESOLUTION|>--- conflicted
+++ resolved
@@ -58,17 +58,6 @@
     addReceiverIfKts = { this }
   }
 
-<<<<<<< HEAD
-  val kotlinOptionsBlock = renderIf(language == Language.Kotlin) {
-    """
-    kotlinOptions {
-        jvmTarget = "11"
-    }
-    """
-  }
-
-=======
->>>>>>> 8b7d83e8
   return """
 ${emptyPluginsBlock()}
 
@@ -76,16 +65,6 @@
     namespace '$packageName'
     ${toAndroidFieldVersion("compileSdk", apis.buildApi.apiString, agpVersion)}
 
-<<<<<<< HEAD
-    compileOptions {
-        sourceCompatibility = JavaVersion.VERSION_11
-        targetCompatibility = JavaVersion.VERSION_11
-    }
-
-    $kotlinOptionsBlock
-
-=======
->>>>>>> 8b7d83e8
     defaultConfig {
         ${toAndroidFieldVersion("minSdk", apis.minApi.apiString, agpVersion)}
         ${toAndroidFieldVersion("targetSdk", apis.targetApi.apiString, agpVersion)}
