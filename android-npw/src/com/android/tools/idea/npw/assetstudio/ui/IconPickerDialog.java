/*
 * Copyright (C) 2015 The Android Open Source Project
 *
 * Licensed under the Apache License, Version 2.0 (the "License");
 * you may not use this file except in compliance with the License.
 * You may obtain a copy of the License at
 *
 *      http://www.apache.org/licenses/LICENSE-2.0
 *
 * Unless required by applicable law or agreed to in writing, software
 * distributed under the License is distributed on an "AS IS" BASIS,
 * WITHOUT WARRANTIES OR CONDITIONS OF ANY KIND, either express or implied.
 * See the License for the specific language governing permissions and
 * limitations under the License.
 */
package com.android.tools.idea.npw.assetstudio.ui;

import static com.intellij.openapi.actionSystem.IdeActions.ACTION_FIND;

import com.android.ide.common.vectordrawable.VdIcon;
import com.android.tools.idea.MaterialVdIconsProvider;
import com.android.tools.idea.material.icons.MaterialVdIcons;
import com.android.tools.idea.material.icons.common.MaterialIconsMetadataUrlProvider;
import com.android.tools.idea.material.icons.common.MaterialIconsUrlProvider;
import com.google.common.annotations.VisibleForTesting;
import com.intellij.ide.DataManager;
import com.intellij.openapi.actionSystem.ActionManager;
import com.intellij.openapi.actionSystem.AnAction;
import com.intellij.openapi.actionSystem.DataProvider;
import com.intellij.openapi.application.ApplicationManager;
import com.intellij.openapi.diagnostic.Logger;
import com.intellij.openapi.ui.DialogWrapper;
import com.intellij.openapi.util.text.StringUtil;
import com.intellij.ui.CollectionComboBoxModel;
import com.intellij.ui.DocumentAdapter;
import com.intellij.ui.HyperlinkLabel;
import com.intellij.ui.SearchTextField;
import com.intellij.ui.components.JBScrollPane;
import com.intellij.ui.hover.TableHoverListener;
import com.intellij.ui.table.JBTable;
import com.intellij.util.ui.JBUI;
import com.intellij.util.ui.StatusText;
import com.intellij.util.ui.UIUtil;
import java.awt.Color;
import java.awt.event.ItemEvent;
import java.awt.event.ItemListener;
import java.awt.event.KeyAdapter;
import java.awt.event.KeyEvent;
import java.util.ArrayList;
import java.util.Arrays;
import java.util.List;
import java.util.concurrent.atomic.AtomicBoolean;
import java.util.stream.Collectors;
import javax.swing.DefaultComboBoxModel;
import javax.swing.JComboBox;
import javax.swing.JComponent;
import javax.swing.JPanel;
import javax.swing.JTable;
import javax.swing.ListSelectionModel;
import javax.swing.event.DocumentEvent;
import javax.swing.event.ListSelectionListener;
import javax.swing.table.AbstractTableModel;
import org.jetbrains.annotations.NotNull;
import org.jetbrains.annotations.Nullable;
import org.jetbrains.annotations.TestOnly;

/**
 * A dialog to pick a pre-configured material icon in vector format.
 */
public final class IconPickerDialog extends DialogWrapper implements DataProvider {
  private final Logger LOG = Logger.getInstance(IconPickerDialog.class);

  private static final String MATERIAL_ICONS_PREFIX = "Material Icons";
  private static final int COLUMN_NUMBER = 6;
  private static final int ICON_ROW_HEIGHT = JBUI.scale(48 + 16);
  /**
   * Approximate number of icons bundled in images/material/icons/.
   */
  private static final int EXPECTED_NUMBER_OF_ICONS = 1100;

  private MaterialVdIcons myIcons = MaterialVdIcons.EMPTY;

  /**
   * A list of all active icons (based on the currently selected category).
   */
  private final List<VdIcon> myIconList = new ArrayList<>(EXPECTED_NUMBER_OF_ICONS);
  private final List<VdIcon> myFilteredIconList = new ArrayList<>(EXPECTED_NUMBER_OF_ICONS);

  private final AbstractTableModel myModel = new AbstractTableModel() {
    @Override
    public String getColumnName(int column) {
      return null;
    }

    @Override
    public Class<?> getColumnClass(int columnIndex) {
      return VdIcon.class;
    }

    @Override
    public Object getValueAt(int rowIndex, int columnIndex) {
      int index = rowIndex * COLUMN_NUMBER + columnIndex;
      if (index < 0) {
        return null;
      }
      return myFilteredIconList.size() > index ? myFilteredIconList.get(index) : null;
    }

    @Override
    public int getRowCount() {
      return myFilteredIconList.size() / COLUMN_NUMBER + ((myFilteredIconList.size() % COLUMN_NUMBER == 0) ? 0 : 1);
    }

    @Override
    public int getColumnCount() {
      return COLUMN_NUMBER;
    }
  };

  private final JBTable myIconTable = new JBTable(myModel);

  private JPanel myContentPanel;
  private JPanel myIconsPanel;
  @SuppressWarnings("unused") private JPanel myLicensePanel;
  private HyperlinkLabel myLicenseLabel;
  private SearchTextField mySearchField;
  private JComboBox<String> myCategoriesBox;
  private JComboBox<String> myStylesBox;

  @Nullable private VdIcon mySelectedIcon;
  @Nullable private VdIcon myIconToSelectInTable;

  private ItemListener myStylesBoxListener = new ItemListener() {
    @Override
    public void itemStateChanged(ItemEvent e) {
      if (e.getStateChange() == ItemEvent.DESELECTED || e.getItem() == null) {
        return;
      }
      int categoryCurrentIndex = myCategoriesBox.getSelectedIndex();
      setCategoriesBoxModel(myStylesBox.getSelectedIndex());
      if (categoryCurrentIndex >= 0 && categoryCurrentIndex < myCategoriesBox.getItemCount()) {
        myCategoriesBox.setSelectedIndex(categoryCurrentIndex);
      }
    }
  };
  private ItemListener myCategoriesBoxListener = new ItemListener() {
    @Override
    public void itemStateChanged(ItemEvent e) {
      if (e.getStateChange() == ItemEvent.DESELECTED || e.getItem() == null) {
        return;
      }
      updateIconList();
    }
  };
  private AtomicBoolean isBusy = new AtomicBoolean(false);

  public IconPickerDialog(@Nullable VdIcon selectedIcon) {
    this(selectedIcon, null, null);
  }

  @VisibleForTesting
  public IconPickerDialog(@Nullable VdIcon selectedIcon,
                          @Nullable MaterialIconsMetadataUrlProvider metadataUrlProvider,
                          @Nullable MaterialIconsUrlProvider iconsUrlProvider) {
    super(false);
    myIconToSelectInTable = selectedIcon;

    setTitle("Select Icon");

    // The default panel color in darcula mode is too dark given that our icons are all black.
    // We provide a lighter color for higher contrast.
    Color iconBackgroundColor = UIUtil.getListBackground();

    // For the main content area, display a grid if icons.
    myIconTable.setBackground(iconBackgroundColor);
    myIconTable.setDefaultRenderer(VdIcon.class, new IconPickerCellRenderer());
    myIconTable.setTableHeader(null);
    myIconTable.setRowHeight(ICON_ROW_HEIGHT);
    myIconTable.setSelectionMode(ListSelectionModel.SINGLE_SELECTION);
    myIconTable.setCellSelectionEnabled(true);
    myIconsPanel.add(new JBScrollPane(myIconTable));
    TableHoverListener.DEFAULT.removeFrom(myIconTable);
    myIconTable.addKeyListener(new KeyAdapter() {
      @Override
      public void keyTyped(KeyEvent e) {
        char keyChar = e.getKeyChar();
        if (Character.isLetter(keyChar) || Character.isDigit(keyChar)) {
          mySearchField.setText(Character.toString(keyChar));
          mySearchField.requestFocus();
        }
        super.keyPressed(e);
      }
    });

    // Add license info at the bottom.
    myLicenseLabel.setHyperlinkText("These icons are available under the ", "Apache License Version 2.0", "");
    myLicenseLabel.setHyperlinkTarget("http://www.apache.org/licenses/LICENSE-2.0.txt");

    // Setup the picking interaction for the table.
    final ListSelectionModel selModel = myIconTable.getSelectionModel();
    myIconTable.getColumnModel().setColumnSelectionAllowed(true);
    myIconTable.setGridColor(iconBackgroundColor);
    myIconTable.setIntercellSpacing(JBUI.size(3, 3));
    myIconTable.setRowMargin(0);

    ListSelectionListener listener = e -> {
      if (e.getValueIsAdjusting()) {
        return;
      }
      int row = myIconTable.getSelectedRow();
      int col = myIconTable.getSelectedColumn();
      VdIcon icon = row != -1 && col != -1 ? (VdIcon)myIconTable.getValueAt(row, col) : null;
      mySelectedIcon = icon;
      if (icon != null) {
        myIconToSelectInTable = icon;
      }
      setOKActionEnabled(icon != null);
    };

    selModel.addListSelectionListener(listener);
    ListSelectionModel colSelModel = myIconTable.getColumnModel().getSelectionModel();
    colSelModel.addListSelectionListener(listener);

    selModel.setSelectionMode(ListSelectionModel.SINGLE_SELECTION);
    selModel.setSelectionInterval(0, 0);
    myIconTable.setColumnSelectionInterval(0, 0);
    myIconTable.requestFocusInWindow();

    DataManager.registerDataProvider(myContentPanel, this);
    AnAction action = ActionManager.getInstance().getAction(ACTION_FIND);
    if (action != null) {
      new SearchTextField.FindAction().registerCustomShortcutSet(action.getShortcutSet(), getRootPane(), myDisposable);
    }

    myContentPanel.setPreferredSize(JBUI.size(800, 600));

    init();

    myIconTable.getEmptyText().setText("Loading icons...");
    myStylesBox.setVisible(false);
    myCategoriesBox.setVisible(false);
    myStylesBox.addItemListener(myStylesBoxListener);
    myCategoriesBox.addItemListener(myCategoriesBoxListener);
    myStylesBox.setName("Styles");
    myCategoriesBox.setName("Categories");
    refreshIconList(metadataUrlProvider, iconsUrlProvider, true);
  }

  /**
   * Refreshes the current icons list including styles and categories.
   * @param metadataUrlProvider the url provider for the metadata information
   * @param iconsUrlProvider the url provider for the icon content
   * @param isFirstRefresh true if this is the first call to refresh icon during the dialog initialization. If true, a second call to this
   *                       method might happen some time later if the download process detects icons remotely that were not present locally.
   */
  private void refreshIconList(@Nullable MaterialIconsMetadataUrlProvider metadataUrlProvider,
                               @Nullable MaterialIconsUrlProvider iconsUrlProvider,
                               boolean isFirstRefresh) {
    myIconTable.setPaintBusy(true);
    myStylesBox.setEnabled(false);
    myCategoriesBox.setEnabled(false);
    isBusy.set(true);
    MaterialVdIconsProvider.loadMaterialVdIcons((materialVdIcons, status) -> {
      assert ApplicationManager.getApplication().isDispatchThread();
      myIconTable.getEmptyText().setText(StatusText.getDefaultEmptyText());
      populateIcons(materialVdIcons);
      if (status == MaterialVdIconsProvider.Status.FINISHED) {
        myIconTable.setPaintBusy(false);
        // After everything has been updated, re-enable the dropdowns
        myStylesBox.setEnabled(true);
        myCategoriesBox.setEnabled(true);
        isBusy.set(false);
      }
      pack();
<<<<<<< HEAD
=======
      repaint();
>>>>>>> 0d09370c
      return null;
    }, getDisposable(), metadataUrlProvider, iconsUrlProvider, () -> {
      if (isFirstRefresh) {
        // Now we call ourselves again with isFirstRefresh set to false, avoiding an update cycle.
        refreshIconList(metadataUrlProvider, iconsUrlProvider, false);
      }
      return null;
    });
  }

  private void createUIComponents() {
    mySearchField = new SearchTextField(false);
    mySearchField.addDocumentListener(new DocumentAdapter() {
      @Override
      protected void textChanged(@NotNull DocumentEvent e) {
        updateFilter();
      }
    });
  }

  private void updateFilter() {
    String text = mySearchField.getText().trim();
    myFilteredIconList.clear();
    for (VdIcon icon : myIconList) {
      if (text.isEmpty() || StringUtil.containsIgnoreCase(icon.getDisplayName(), text)) {
        myFilteredIconList.add(icon);
      }
    }

    myModel.fireTableDataChanged();
  }

  private boolean tryToSelectIcon() {
    VdIcon iconToSelect = myIconToSelectInTable;
    myIconToSelectInTable = null;
    if (iconToSelect == null) {
      return false;
    }
    for (int r = 0; r < myIconTable.getRowCount(); r++) {
      for (int c = 0; c < myIconTable.getColumnCount(); c++) {
        VdIcon icon = (VdIcon)myIconTable.getValueAt(r, c);
        if (icon != null && icon.getDisplayName().equals(iconToSelect.getDisplayName())) {
          myIconTable.changeSelection(r, c, false, false);
          return true;
        }
      }
    }
    return false;
  }

  /**
   * Updates {@link #myIcons} from the given {@link MaterialVdIcons}
   * <p>
   * Populates {@link #myStylesBox}, {@link #myCategoriesBox}.
   * <p>
   * Updates the icon table and sets the selected icon when appropriate.
   */
  private void populateIcons(MaterialVdIcons icons) {
    boolean shouldUpdateIconList = myIcons == null || myIcons == MaterialVdIcons.EMPTY;
    myIcons = icons;
    // Set boxes, styles and categories model.
    setStylesBoxModel();

    if (myStylesBox.getItemCount() > 0) {
      if (myStylesBox.getSelectedIndex() == -1) myStylesBox.setSelectedIndex(0);
      myStylesBox.setVisible(true);
      setCategoriesBoxModel(myStylesBox.getSelectedIndex());
    }

    if (myCategoriesBox.getItemCount() > 0) {
      if (myCategoriesBox.getSelectedIndex() == -1) myCategoriesBox.setSelectedIndex(0);
      myCategoriesBox.setVisible(true);
    }

    if (shouldUpdateIconList) {
      updateIconList();
    }
  }

  private void setStylesBoxModel() {
    String[] stylesArray = Arrays.stream(myIcons.getStyles()).map((styleName) -> {
      if (styleName.startsWith(MATERIAL_ICONS_PREFIX)) {
        String styleShortened = styleName.substring(MATERIAL_ICONS_PREFIX.length()).trim();
        if (styleShortened.isEmpty()) {
          // The default 'Filled' style is not named as such, just "Material Icons".
          return "Filled";
        }
        return styleShortened;
      }
      return styleName;
    }).toArray(String[]::new);
    myStylesBox.setModel(new DefaultComboBoxModel<String>(stylesArray));
  }

  /**
   * Sets up {@link #myCategoriesBox} for the existing categories in a given style. The categories are obtained from
   * {@link MaterialVdIcons#getCategories(String)}.
   *
   * @param styleIndex The index that corresponds to a style in the {@link MaterialVdIcons#getStyles()} array
   */
  private void setCategoriesBoxModel(int styleIndex) {
    String[] allStyles = myIcons.getStyles();
    String style = styleIndex < allStyles.length ? myIcons.getStyles()[styleIndex] : "";
    ArrayList<String> categoriesArray = Arrays.stream(myIcons.getCategories(style))
      .map((categoryName) -> categoryName.equals("av") ? "Audio/Video" : StringUtil.capitalize(categoryName))
      .collect(Collectors.toCollection(ArrayList::new));

    boolean hasCategories = !categoriesArray.isEmpty();
    if (hasCategories) {
      categoriesArray.add(0, "All");
    }
    myCategoriesBox.setModel(new CollectionComboBoxModel<String>(categoriesArray, null));
  }

  @Nullable
  public VdIcon getSelectedIcon() {
    return mySelectedIcon;
  }

  @VisibleForTesting
  public JTable getTable() {
    return myIconTable;
  }

  @VisibleForTesting
  public void setFilter(String text) {
    mySearchField.setText(text);
  }

  /**
   * Updates displayed icons based on the currently selected style and category while applying the search filter.
   */
  private void updateIconList() {
    myIconList.clear();
    String style = myIcons.getStyles()[myStylesBox.getSelectedIndex()];
    Object categoryItem = myCategoriesBox.getSelectedItem();
    if (categoryItem instanceof String && categoryItem.equals("All")) {
      myIconList.addAll(Arrays.asList(myIcons.getAllIcons(style)));
    }
    else {
      String category = myIcons.getCategories(style)[myCategoriesBox.getSelectedIndex() - 1];
      myIconList.addAll(Arrays.asList(myIcons.getIcons(style, category)));
    }

    myIconTable.getColumnModel().setColumnSelectionAllowed(true);

    updateFilter();

    // Pick the left upper corner one as the default selected one.
    if (!tryToSelectIcon()) {
      myIconTable.setColumnSelectionInterval(0, 0);
      myIconTable.getSelectionModel().setSelectionInterval(0, 0);
    }
  }

  @Override
  @NotNull
  public JComponent createCenterPanel() {
    return myContentPanel;
  }

  @Override
  @Nullable
  public Object getData(@NotNull String dataId) {
    return SearchTextField.KEY.is(dataId) ? mySearchField : null;
  }

  @TestOnly
  boolean isBusy() {
    return isBusy.get();
  }
}<|MERGE_RESOLUTION|>--- conflicted
+++ resolved
@@ -272,10 +272,7 @@
         isBusy.set(false);
       }
       pack();
-<<<<<<< HEAD
-=======
       repaint();
->>>>>>> 0d09370c
       return null;
     }, getDisposable(), metadataUrlProvider, iconsUrlProvider, () -> {
       if (isFirstRefresh) {
