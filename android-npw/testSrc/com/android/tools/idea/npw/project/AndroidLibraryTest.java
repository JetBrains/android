--- conflicted
+++ resolved
@@ -17,14 +17,9 @@
 
 import static com.android.SdkConstants.FN_BUILD_GRADLE;
 import static com.android.SdkConstants.FN_SETTINGS_GRADLE;
-<<<<<<< HEAD
-import static com.android.tools.idea.testing.TestProjectPaths.PROJECT_WITH_APP_AND_LIB_DEPENDENCY;
-=======
 import static com.android.tools.idea.gradle.project.sync.snapshots.TestProjectDefinition.prepareTestProject;
 import static com.android.tools.idea.testing.AndroidGradleTestUtilsKt.gradleModule;
 import static com.android.tools.idea.testing.AndroidGradleTestUtilsKt.requestSyncAndWait;
-import static com.google.common.base.Charsets.UTF_8;
->>>>>>> de127946
 import static com.google.common.truth.Truth.assertThat;
 import static com.google.wireless.android.sdk.stats.AndroidStudioEvent.TemplatesUsage.TemplateComponent.WizardUiContext.NEW_MODULE;
 
@@ -46,11 +41,8 @@
 import com.intellij.openapi.util.Disposer;
 import com.intellij.testFramework.RunsInEdt;
 import java.io.File;
-<<<<<<< HEAD
+import java.io.IOException;
 import java.nio.charset.StandardCharsets;
-=======
-import java.io.IOException;
->>>>>>> de127946
 import java.util.List;
 import org.jetbrains.android.facet.AndroidFacet;
 import org.jetbrains.android.facet.AndroidRootUtil;
@@ -80,52 +72,6 @@
   // b/68150753
   @Test
   public void testRenameLibraryAndAddActivity() throws Exception {
-<<<<<<< HEAD
-    loadProject(PROJECT_WITH_APP_AND_LIB_DEPENDENCY);
-
-    Project project = myAndroidFacet.getModule().getProject();
-    Module libModule = getModule("lib");
-    AndroidFacet libAndroidFacet = AndroidFacet.getInstance(libModule);
-
-    File libModuleDir = AndroidRootUtil.findModuleRootFolderPath(libModule);
-    File origLibBuildFile = new File(libModuleDir, FN_BUILD_GRADLE);
-    File settingsGradle = new File(project.getBasePath(), FN_SETTINGS_GRADLE);
-
-    // Rename the lib file name, by updating 'settings.gradle' and renaming the file itself.
-    Files.append(System.lineSeparator() + "project(':lib').buildFileName = 'mylibrary.gradle'", settingsGradle, StandardCharsets.UTF_8);
-    assertThat(origLibBuildFile.exists()).isTrue();
-    assertThat(origLibBuildFile.renameTo(new File(libModuleDir, "mylibrary.gradle"))).isTrue();
-    requestSyncAndWait();
-
-    // Create a Wizard and add an Activity to the lib module
-    NamedModuleTemplate template = GradleAndroidModuleTemplate.createDefaultModuleTemplate(project, "");
-    RenderTemplateModel render = RenderTemplateModel.fromFacet(
-      libAndroidFacet, "com.example", template, "command", new ProjectSyncInvoker.DefaultProjectSyncInvoker(), true,
-      NEW_MODULE
-    );
-    List<Template> templates = TemplateResolver.Companion.getAllTemplates();
-    @SuppressWarnings("OptionalGetWithoutIsPresent")
-    Template emptyActivityTemplate = templates.stream().filter(t -> "Empty Activity".equals(t.getName())).findFirst().get();
-    // Template is set to "No Activity" by default. Wizard step will be not displayed in this case, so we use empty activity instead.
-    render.setNewTemplate(emptyActivityTemplate);
-
-    List<NamedModuleTemplate> moduleTemplates = AndroidPackageUtils.getModuleTemplates(libAndroidFacet, null);
-    assertThat(moduleTemplates).isNotEmpty();
-
-    ModelWizard.Builder wizardBuilder = new ModelWizard.Builder();
-    wizardBuilder.addStep(new ConfigureTemplateParametersStep(render, "Add new Activity Test", moduleTemplates));
-    ModelWizard modelWizard = wizardBuilder.build();
-    Disposer.register(project, modelWizard);
-    myInvokeStrategy.updateAllSteps();
-
-    modelWizard.goForward();
-    myInvokeStrategy.updateAllSteps();
-
-    requestSyncAndWait();
-
-    // Adding a new Activity should add its dependencies to the renamed build file (not re-create the original one)
-    assertThat(origLibBuildFile.exists()).isFalse();
-=======
     final var preparedProject = prepareTestProject(projectRule, AndroidCoreTestProject.PROJECT_WITH_APP_AND_LIB_DEPENDENCY);
     preparedProject.open(it -> it, project -> {
       Module libModule = gradleModule(project, ":lib");
@@ -137,7 +83,7 @@
 
       // Rename the lib file name, by updating 'settings.gradle' and renaming the file itself.
       try {
-        Files.append(System.lineSeparator() + "project(':lib').buildFileName = 'mylibrary.gradle'", settingsGradle, UTF_8);
+        Files.append(System.lineSeparator() + "project(':lib').buildFileName = 'mylibrary.gradle'", settingsGradle, StandardCharsets.UTF_8);
       }
       catch (IOException e) {
         throw new RuntimeException(e);
@@ -176,6 +122,5 @@
       assertThat(origLibBuildFile.exists()).isFalse();
       return null;
     });
->>>>>>> de127946
   }
 }