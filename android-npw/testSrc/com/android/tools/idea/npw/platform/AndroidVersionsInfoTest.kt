--- conflicted
+++ resolved
@@ -21,13 +21,8 @@
 import com.android.sdklib.SdkVersionInfo.getCodeName
 import com.android.sdklib.internal.androidTarget.MockAddonTarget
 import com.android.sdklib.internal.androidTarget.MockPlatformTarget
-<<<<<<< HEAD
-import com.android.testutils.MockitoKt.whenever
-import com.android.tools.adtui.device.FormFactor
-=======
 import com.android.tools.adtui.device.FormFactor
 import com.android.tools.idea.flags.StudioFlags
->>>>>>> 8b7d83e8
 import com.google.common.truth.Truth.assertThat
 import kotlin.test.assertNull
 import kotlin.test.assertSame
@@ -194,15 +189,9 @@
   }
 
   private fun mockedPlatform(api: Int): IAndroidTarget =
-<<<<<<< HEAD
-    mock<IAndroidTarget?>().apply {
-      whenever(this.version).thenReturn(AndroidVersion(api))
-      whenever(this.isPlatform).thenReturn(true)
-=======
     mock<IAndroidTarget> {
       on { version } doReturn AndroidVersion(api)
       on { isPlatform } doReturn true
->>>>>>> 8b7d83e8
     }
 }
 
