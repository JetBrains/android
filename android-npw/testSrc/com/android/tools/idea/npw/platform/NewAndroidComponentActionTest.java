--- conflicted
+++ resolved
@@ -189,11 +189,7 @@
 
     UIUtil.invokeAndWaitIfNeeded((Runnable)() -> {
       modelWizard.getContentPanel().setSize(640, 480);
-<<<<<<< HEAD
-      FakeUi fakeUi = new FakeUi(modelWizard.getContentPanel(), 1.0f, true, projectRule.getTestRootDisposable());
-=======
       FakeUi fakeUi = new FakeUi(modelWizard.getContentPanel(), 1.0f, false, projectRule.getTestRootDisposable());
->>>>>>> 574fcae1
       try {
         fakeUi.layoutAndDispatchEvents();
       }
