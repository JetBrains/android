--- conflicted
+++ resolved
@@ -20,13 +20,6 @@
     <orderEntry type="module" module-name="intellij.android.lang" scope="TEST" />
     <orderEntry type="module" module-name="intellij.android.room" scope="TEST" />
     <orderEntry type="module" module-name="intellij.android.testFramework" />
-<<<<<<< HEAD
-    <orderEntry type="module" module-name="intellij.android.lang" />
-    <orderEntry type="library" scope="TEST" name="junit4" level="project" />
-    <orderEntry type="module" module-name="android.sdktools.testutils" scope="TEST" />
-    <orderEntry type="module" module-name="intellij.android.adt.testutils" scope="TEST" />
-    <orderEntry type="library" scope="TEST" name="mockito" level="project" />
-=======
     <orderEntry type="module" module-name="intellij.android.adt.testutils" scope="TEST" />
     <orderEntry type="module" module-name="intellij.java.psi" scope="TEST" />
     <orderEntry type="module" module-name="intellij.java.testFramework" scope="TEST" />
@@ -36,6 +29,5 @@
     <orderEntry type="module" module-name="intellij.platform.editor.ui" scope="TEST" />
     <orderEntry type="module" module-name="intellij.platform.testFramework" scope="TEST" />
     <orderEntry type="module" module-name="intellij.platform.util" scope="TEST" />
->>>>>>> 5f7be743
   </component>
 </module>