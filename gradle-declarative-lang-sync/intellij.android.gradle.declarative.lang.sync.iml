--- conflicted
+++ resolved
@@ -8,18 +8,12 @@
     </content>
     <orderEntry type="inheritedJdk" />
     <orderEntry type="sourceFolder" forTests="false" />
-<<<<<<< HEAD
-    <orderEntry type="module" module-name="intellij.android.gradle.declarative.lang.flags" />
-    <orderEntry type="library" name="studio-sdk" level="project" />
-    <orderEntry type="library" name="studio-plugin-com.intellij.java" level="project" />
-    <orderEntry type="library" name="studio-plugin-com.intellij.gradle" level="project" />
-=======
     <orderEntry type="library" name="Guava" level="project" />
     <orderEntry type="library" name="kotlin-stdlib" level="project" />
     <orderEntry type="module" module-name="intellij.platform.externalSystem.rt" />
     <orderEntry type="module" module-name="intellij.gradle.toolingExtension" />
     <orderEntry type="module" module-name="intellij.platform.util" />
     <orderEntry type="module" module-name="intellij.gradle" />
->>>>>>> 06ed88e4
+    <orderEntry type="module" module-name="intellij.android.gradle.declarative.lang.flags" />
   </component>
 </module>