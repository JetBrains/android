--- conflicted
+++ resolved
@@ -38,13 +38,8 @@
 
   override fun populateModels(
     controller: BuildController,
-<<<<<<< HEAD
-    buildModels: Collection<out GradleBuild>,
-    consumer: ProjectImportModelProvider.GradleModelConsumer,
-=======
     buildModels: Collection<GradleBuild>,
     consumer: ProjectImportModelProvider.GradleModelConsumer
->>>>>>> e2e9b046
   ) {
     for (buildModel in buildModels) {
       try {
