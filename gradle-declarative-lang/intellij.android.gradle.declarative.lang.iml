<?xml version="1.0" encoding="UTF-8"?>
<module type="JAVA_MODULE" version="4">
  <component name="NewModuleRootManager" inherit-compiler-output="true">
    <exclude-output />
    <content url="file://$MODULE_DIR$">
      <sourceFolder url="file://$MODULE_DIR$/gen" isTestSource="false" generated="true" />
      <sourceFolder url="file://$MODULE_DIR$/src" isTestSource="false" />
      <sourceFolder url="file://$MODULE_DIR$/resources" type="java-resource" />
    </content>
    <orderEntry type="inheritedJdk" />
    <orderEntry type="sourceFolder" forTests="false" />
<<<<<<< HEAD
    <orderEntry type="library" name="studio-sdk" level="project" />
    <orderEntry type="library" name="studio-plugin-org.jetbrains.kotlin" level="project" />
    <orderEntry type="library" name="studio-plugin-com.intellij.java" level="project" />
=======
    <orderEntry type="library" scope="PROVIDED" name="studio-platform" level="project" />
    <orderEntry type="library" name="kotlin-stdlib" level="project" />
    <orderEntry type="library" name="jetbrains-annotations" level="project" />
    <orderEntry type="module" module-name="intellij.gradle" />
    <orderEntry type="module" module-name="intellij.platform.analysis.impl" />
    <orderEntry type="module" module-name="intellij.platform.core" />
    <orderEntry type="module" module-name="intellij.platform.core.impl" />
    <orderEntry type="module" module-name="intellij.platform.uast" />
    <orderEntry type="module" module-name="intellij.platform.util" />
>>>>>>> 5f7be743
  </component>
</module><|MERGE_RESOLUTION|>--- conflicted
+++ resolved
@@ -9,11 +9,6 @@
     </content>
     <orderEntry type="inheritedJdk" />
     <orderEntry type="sourceFolder" forTests="false" />
-<<<<<<< HEAD
-    <orderEntry type="library" name="studio-sdk" level="project" />
-    <orderEntry type="library" name="studio-plugin-org.jetbrains.kotlin" level="project" />
-    <orderEntry type="library" name="studio-plugin-com.intellij.java" level="project" />
-=======
     <orderEntry type="library" scope="PROVIDED" name="studio-platform" level="project" />
     <orderEntry type="library" name="kotlin-stdlib" level="project" />
     <orderEntry type="library" name="jetbrains-annotations" level="project" />
@@ -23,6 +18,5 @@
     <orderEntry type="module" module-name="intellij.platform.core.impl" />
     <orderEntry type="module" module-name="intellij.platform.uast" />
     <orderEntry type="module" module-name="intellij.platform.util" />
->>>>>>> 5f7be743
   </component>
 </module>