<?xml version="1.0" encoding="UTF-8"?>
<module type="JAVA_MODULE" version="4">
  <component name="NewModuleRootManager" inherit-compiler-output="true">
    <exclude-output />
    <content url="file://$MODULE_DIR$">
      <sourceFolder url="file://$MODULE_DIR$/gen" isTestSource="false" generated="true" />
      <sourceFolder url="file://$MODULE_DIR$/src" isTestSource="false" />
    </content>
    <orderEntry type="inheritedJdk" />
    <orderEntry type="sourceFolder" forTests="false" />
<<<<<<< HEAD
    <orderEntry type="library" scope="PROVIDED" name="studio-platform" level="project" />
    <orderEntry type="library" name="kotlin-stdlib" level="project" />
    <orderEntry type="module" module-name="intellij.android.gradle.dsl" />
    <orderEntry type="module" module-name="intellij.gradle" />
    <orderEntry type="module" module-name="intellij.platform.analysis" />
    <orderEntry type="module" module-name="intellij.platform.core" />
    <orderEntry type="module" module-name="intellij.platform.core.impl" />
    <orderEntry type="module" module-name="intellij.platform.editor" />
    <orderEntry type="module" module-name="intellij.platform.lang.impl" />
    <orderEntry type="module" module-name="intellij.platform.uast" />
    <orderEntry type="module" module-name="kotlin.base.code-insight" />
    <orderEntry type="module" module-name="kotlin.base.util" />
    <orderEntry type="library" name="commons-lang3" level="project" />
    <orderEntry type="library" scope="PROVIDED" name="kotlinc.kotlin-compiler-common" level="project" />
    <orderEntry type="module" module-name="intellij.platform.codeStyle.impl" />
=======
    <orderEntry type="library" name="studio-sdk" level="project" />
    <orderEntry type="library" name="studio-plugin-org.jetbrains.kotlin" level="project" />
    <orderEntry type="library" name="gradle-declarative-dsl" level="project" />
    <orderEntry type="library" name="studio-plugin-com.intellij.gradle" level="project" />
    <orderEntry type="library" name="studio-plugin-com.intellij.java" level="project" />
>>>>>>> 009d25fa
  </component>
</module><|MERGE_RESOLUTION|>--- conflicted
+++ resolved
@@ -5,13 +5,12 @@
     <content url="file://$MODULE_DIR$">
       <sourceFolder url="file://$MODULE_DIR$/gen" isTestSource="false" generated="true" />
       <sourceFolder url="file://$MODULE_DIR$/src" isTestSource="false" />
+      <sourceFolder url="file://$MODULE_DIR$/resources" type="java-resource" />
     </content>
     <orderEntry type="inheritedJdk" />
     <orderEntry type="sourceFolder" forTests="false" />
-<<<<<<< HEAD
     <orderEntry type="library" scope="PROVIDED" name="studio-platform" level="project" />
     <orderEntry type="library" name="kotlin-stdlib" level="project" />
-    <orderEntry type="module" module-name="intellij.android.gradle.dsl" />
     <orderEntry type="module" module-name="intellij.gradle" />
     <orderEntry type="module" module-name="intellij.platform.analysis" />
     <orderEntry type="module" module-name="intellij.platform.core" />
@@ -24,12 +23,5 @@
     <orderEntry type="library" name="commons-lang3" level="project" />
     <orderEntry type="library" scope="PROVIDED" name="kotlinc.kotlin-compiler-common" level="project" />
     <orderEntry type="module" module-name="intellij.platform.codeStyle.impl" />
-=======
-    <orderEntry type="library" name="studio-sdk" level="project" />
-    <orderEntry type="library" name="studio-plugin-org.jetbrains.kotlin" level="project" />
-    <orderEntry type="library" name="gradle-declarative-dsl" level="project" />
-    <orderEntry type="library" name="studio-plugin-com.intellij.gradle" level="project" />
-    <orderEntry type="library" name="studio-plugin-com.intellij.java" level="project" />
->>>>>>> 009d25fa
   </component>
 </module>