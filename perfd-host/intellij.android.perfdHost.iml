<?xml version="1.0" encoding="UTF-8"?>
<module type="JAVA_MODULE" version="4">
  <component name="NewModuleRootManager" inherit-compiler-output="true">
    <exclude-output />
    <content url="file://$MODULE_DIR$">
      <sourceFolder url="file://$MODULE_DIR$/src/main/java" isTestSource="false" />
      <sourceFolder url="file://$MODULE_DIR$/testSrc" isTestSource="true" />
      <sourceFolder url="file://$MODULE_DIR$/testData" type="java-test-resource" />
    </content>
    <orderEntry type="inheritedJdk" />
    <orderEntry type="sourceFolder" forTests="false" />
    <orderEntry type="module" module-name="android.sdktools.android-annotations" />
    <orderEntry type="library" name="Trove4j" level="project" />
    <orderEntry type="library" scope="TEST" name="JUnit4" level="project" />
    <orderEntry type="module" module-name="android.sdktools.common" />
    <orderEntry type="library" scope="TEST" name="truth" level="project" />
    <orderEntry type="module" module-name="android.sdktools.testutils" scope="TEST" />
    <orderEntry type="module" module-name="intellij.android.adt.ui.model" />
    <orderEntry type="library" name="studio-profiler-grpc-1.0-jarjar" level="project" />
    <orderEntry type="library" name="jcip" level="project" />
    <orderEntry type="library" scope="TEST" name="mockito" level="project" />
    <orderEntry type="library" name="sqlite" level="project" />
    <orderEntry type="module" module-name="analytics-tracker" />
    <orderEntry type="module" module-name="native-symbolizer" />
    <orderEntry type="library" name="jetbrains-annotations-java5" level="project" />
    <orderEntry type="library" scope="TEST" name="KotlinJavaRuntime" level="project" />
    <orderEntry type="library" name="protobuf" level="project" />
<<<<<<< HEAD
    <orderEntry type="library" scope="TEST" name="com.android.tools:testutils:26.1.2" level="project" />
    <orderEntry type="library" name="commons-codec" level="project" />
    <orderEntry type="library" name="com.android.tools:annotations:26.1.2" level="project" />
    <orderEntry type="library" name="Guava" level="project" />
    <orderEntry type="library" name="jaxb-api" level="project" />
    <orderEntry type="library" scope="RUNTIME" name="jaxb-runtime" level="project" />
=======
    <orderEntry type="library" name="studio-analytics-proto" level="project" />
>>>>>>> 2cd46877
  </component>
</module><|MERGE_RESOLUTION|>--- conflicted
+++ resolved
@@ -9,31 +9,22 @@
     </content>
     <orderEntry type="inheritedJdk" />
     <orderEntry type="sourceFolder" forTests="false" />
-    <orderEntry type="module" module-name="android.sdktools.android-annotations" />
     <orderEntry type="library" name="Trove4j" level="project" />
     <orderEntry type="library" scope="TEST" name="JUnit4" level="project" />
-    <orderEntry type="module" module-name="android.sdktools.common" />
     <orderEntry type="library" scope="TEST" name="truth" level="project" />
-    <orderEntry type="module" module-name="android.sdktools.testutils" scope="TEST" />
     <orderEntry type="module" module-name="intellij.android.adt.ui.model" />
     <orderEntry type="library" name="studio-profiler-grpc-1.0-jarjar" level="project" />
     <orderEntry type="library" name="jcip" level="project" />
     <orderEntry type="library" scope="TEST" name="mockito" level="project" />
     <orderEntry type="library" name="sqlite" level="project" />
-    <orderEntry type="module" module-name="analytics-tracker" />
-    <orderEntry type="module" module-name="native-symbolizer" />
+    <orderEntry type="module" module-name="intellij.android.nativeSymbolizer" />
     <orderEntry type="library" name="jetbrains-annotations-java5" level="project" />
-    <orderEntry type="library" scope="TEST" name="KotlinJavaRuntime" level="project" />
     <orderEntry type="library" name="protobuf" level="project" />
-<<<<<<< HEAD
-    <orderEntry type="library" scope="TEST" name="com.android.tools:testutils:26.1.2" level="project" />
-    <orderEntry type="library" name="commons-codec" level="project" />
-    <orderEntry type="library" name="com.android.tools:annotations:26.1.2" level="project" />
+    <orderEntry type="library" scope="TEST" name="kotlin-stdlib-jdk8" level="project" />
+    <orderEntry type="library" name="com.android.tools:annotations" level="project" />
     <orderEntry type="library" name="Guava" level="project" />
-    <orderEntry type="library" name="jaxb-api" level="project" />
-    <orderEntry type="library" scope="RUNTIME" name="jaxb-runtime" level="project" />
-=======
-    <orderEntry type="library" name="studio-analytics-proto" level="project" />
->>>>>>> 2cd46877
+    <orderEntry type="library" name="com.android.tools.analytics-library:protos" level="project" />
+    <orderEntry type="library" name="com.android.tools.analytics-library:tracker" level="project" />
+    <orderEntry type="library" scope="TEST" name="com.android.tools:testutils" level="project" />
   </component>
 </module>