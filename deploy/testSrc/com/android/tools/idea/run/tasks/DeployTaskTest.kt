/*
 * Copyright (C) 2018 The Android Open Source Project
 *
 * Licensed under the Apache License, Version 2.0 (the "License");
 * you may not use this file except in compliance with the License.
 * You may obtain a copy of the License at
 *
 *      http://www.apache.org/licenses/LICENSE-2.0
 *
 * Unless required by applicable law or agreed to in writing, software
 * distributed under the License is distributed on an "AS IS" BASIS,
 * WITHOUT WARRANTIES OR CONDITIONS OF ANY KIND, either express or implied.
 * See the License for the specific language governing permissions and
 * limitations under the License.
 */

package com.android.tools.idea.run.tasks

import com.android.ddmlib.IDevice
import com.android.sdklib.AndroidVersion
import com.android.testutils.MockitoKt.whenever
import com.android.tools.deployer.Deployer
import com.android.tools.deployer.InstallOptions
import com.android.tools.deployer.model.App
import com.android.tools.deployer.tasks.Canceller
import com.android.tools.idea.run.ApkInfo
import com.android.utils.ILogger
import com.intellij.mock.MockApplication
import com.intellij.notification.NotificationGroupManager
import com.intellij.openapi.Disposable
import com.intellij.openapi.application.ApplicationManager
import com.intellij.openapi.project.Project
import com.intellij.openapi.util.Computable
import com.intellij.openapi.util.Disposer
import com.intellij.ui.IdeUICustomization
import org.junit.After
import org.junit.Before
import org.junit.Test
import org.mockito.Mock
<<<<<<< HEAD
import org.mockito.Mockito
import org.mockito.Mockito.any
import org.mockito.Mockito.atLeast
import org.mockito.Mockito.eq
=======
import org.mockito.Mockito.atLeast
>>>>>>> b5f40ffd
import org.mockito.Mockito.mock
import org.mockito.Mockito.never
import org.mockito.Mockito.times
import org.mockito.Mockito.verify
import org.mockito.Mockito.`when`
import org.mockito.MockitoAnnotations
import org.mockito.Spy

class DeployTaskTest {
  private val rootDisposable: Disposable = Disposer.newDisposable()
  private val application: MockApplication = MockApplication(rootDisposable)

  @Mock private lateinit var project: Project
  @Mock private lateinit var logger: ILogger
  @Mock private lateinit var device: IDevice
  @Mock private lateinit var deployer: Deployer
  @Mock private lateinit var notificationGroupManager: NotificationGroupManager
  @Spy private lateinit var canceller: Canceller
<<<<<<< HEAD
  private val installPathProvider = Computable { "" }
=======
>>>>>>> b5f40ffd

  @Before
  fun setup() {
    ApplicationManager.setApplication(application, rootDisposable)
    application.registerService(IdeUICustomization::class.java)
    MockitoAnnotations.initMocks(this)
    application.registerService(NotificationGroupManager::class.java, notificationGroupManager)
<<<<<<< HEAD
    `when`(deployer.install(any(), any(), any(), any())).thenReturn(
      Deployer.Result(false, false, false, App("id", emptyList(), device, logger))
    )
    `when`(canceller.cancelled()).thenReturn(false)
=======
    whenever(deployer.install(any(), any(), any(), any())).thenReturn(
      Deployer.Result(false, false, false, App("id", emptyList(), device, logger))
    )
    whenever(canceller.cancelled()).thenReturn(false)
>>>>>>> b5f40ffd
  }

  @After
  fun shutdown() {
    Disposer.dispose(rootDisposable)
  }

  @Test
  fun testDeploy() {
    whenever(device.supportsFeature(IDevice.HardwareFeature.EMBEDDED)).thenReturn(false)
    whenever(device.version).thenReturn(AndroidVersion(AndroidVersion.VersionCodes.BASE))
    val expectedOptions = InstallOptions.builder().setAllowDebuggable().build()

<<<<<<< HEAD
    val deployTask = DeployTask(project, listOf(), null, true, false, installPathProvider)
=======
    val deployTask = DeployTask(project, listOf(), null, true, false)
>>>>>>> b5f40ffd
    deployTask.perform(device, deployer, mock(ApkInfo::class.java), canceller )
    verify(deployer, atLeast(1)).install(any(), any(), eq(expectedOptions), any())
  }

  @Test
  fun testDeployWithUserPmOptions() {
    whenever(device.supportsFeature(IDevice.HardwareFeature.EMBEDDED)).thenReturn(false)
    whenever(device.version).thenReturn(AndroidVersion(AndroidVersion.VersionCodes.BASE))
    val expectedOptions = InstallOptions.builder().setAllowDebuggable().setUserInstallOptions("-v").build()

<<<<<<< HEAD
    val deployTask = DeployTask(project, listOf(), "-v", true, false, installPathProvider)
=======
    val deployTask = DeployTask(project, listOf(), "-v", true, false)
>>>>>>> b5f40ffd
    deployTask.perform(device, deployer, mock(ApkInfo::class.java), canceller)
    verify(deployer, atLeast(1)).install(any(), any(), eq(expectedOptions), any())
  }

  @Test
  fun testDeployEmbedded() {
    whenever(device.supportsFeature(IDevice.HardwareFeature.EMBEDDED)).thenReturn(true)
    whenever(device.version).thenReturn(AndroidVersion(AndroidVersion.VersionCodes.BASE))
    val expectedOptions = InstallOptions.builder().setAllowDebuggable().setGrantAllPermissions().build()

<<<<<<< HEAD
    val deployTask = DeployTask(project, listOf(), null, true, false, installPathProvider)
=======
    val deployTask = DeployTask(project, listOf(), null, true, false)
>>>>>>> b5f40ffd
    deployTask.perform(device, deployer, mock(ApkInfo::class.java), canceller)
    verify(deployer, atLeast(1)).install(any(), any(), eq(expectedOptions), any())
  }

  @Test
  fun testDeployEmbeddedWithUserPmOptions() {
    whenever(device.supportsFeature(IDevice.HardwareFeature.EMBEDDED)).thenReturn(true)
    whenever(device.version).thenReturn(AndroidVersion(AndroidVersion.VersionCodes.BASE))
    val expectedOptions = InstallOptions.builder().setAllowDebuggable().setGrantAllPermissions().setUserInstallOptions("-v").build()

<<<<<<< HEAD
    val deployTask = DeployTask(project, listOf(), "-v", true, false, installPathProvider)
=======
    val deployTask = DeployTask(project, listOf(), "-v", true, false)
>>>>>>> b5f40ffd
    deployTask.perform(device, deployer, mock(ApkInfo::class.java), canceller)
    verify(deployer, atLeast(1)).install(any(), any(), eq(expectedOptions), any())
  }

  @Test
  fun testDeployApi28() {
<<<<<<< HEAD
    Mockito.`when`(device.supportsFeature(IDevice.HardwareFeature.EMBEDDED)).thenReturn(false)
    Mockito.`when`(device.version).thenReturn(AndroidVersion(AndroidVersion.VersionCodes.P))
    val expectedOptions = InstallOptions.builder().setAllowDebuggable().setInstallFullApk().setDontKill().build()

    val deployTask = DeployTask(project, listOf(), null, true, false, installPathProvider)
=======
    whenever(device.supportsFeature(IDevice.HardwareFeature.EMBEDDED)).thenReturn(false)
    whenever(device.version).thenReturn(AndroidVersion(AndroidVersion.VersionCodes.P))
    val expectedOptions = InstallOptions.builder().setAllowDebuggable().setInstallFullApk().setDontKill().build()

    val deployTask = DeployTask(project, listOf(), null, true, false)
>>>>>>> b5f40ffd
    deployTask.perform(device, deployer, mock(ApkInfo::class.java), canceller)
    verify(deployer, atLeast(1)).install(any(), any(), eq(expectedOptions), any())
  }

  @Test
  fun testDeployApi28WithUserPmOptions() {
<<<<<<< HEAD
    Mockito.`when`(device.supportsFeature(IDevice.HardwareFeature.EMBEDDED)).thenReturn(false)
    Mockito.`when`(device.version).thenReturn(AndroidVersion(AndroidVersion.VersionCodes.P))
    val expectedOptions =
      InstallOptions.builder().setAllowDebuggable().setInstallFullApk().setDontKill().setUserInstallOptions("-v").build()

    val deployTask = DeployTask(project, listOf(), "-v", true, false, installPathProvider)
=======
    whenever(device.supportsFeature(IDevice.HardwareFeature.EMBEDDED)).thenReturn(false)
    whenever(device.version).thenReturn(AndroidVersion(AndroidVersion.VersionCodes.P))
    val expectedOptions =
      InstallOptions.builder().setAllowDebuggable().setInstallFullApk().setDontKill().setUserInstallOptions("-v").build()

    val deployTask = DeployTask(project, listOf(), "-v", true, false)
>>>>>>> b5f40ffd
    deployTask.perform(device, deployer, mock(ApkInfo::class.java), canceller)
    verify(deployer, atLeast(1)).install(any(), any(), eq(expectedOptions), any())
  }

  @Test
  fun testDeployToCurrentUserOnly() {
<<<<<<< HEAD
    Mockito.`when`(device.supportsFeature(IDevice.HardwareFeature.EMBEDDED)).thenReturn(false)
    Mockito.`when`(device.version).thenReturn(AndroidVersion(AndroidVersion.VersionCodes.P))
    val expectedOptions = InstallOptions.builder().setAllowDebuggable().setInstallOnUser(InstallOptions.CURRENT_USER).setInstallFullApk().setDontKill().build()

    val deployTask = DeployTask(project, listOf(), null, false, false, installPathProvider)
=======
    whenever(device.supportsFeature(IDevice.HardwareFeature.EMBEDDED)).thenReturn(false)
    whenever(device.version).thenReturn(AndroidVersion(AndroidVersion.VersionCodes.P))
    val expectedOptions = InstallOptions.builder().setAllowDebuggable().setInstallOnUser(InstallOptions.CURRENT_USER).setInstallFullApk().setDontKill().build()

    val deployTask = DeployTask(project, listOf(), null, false, false)
>>>>>>> b5f40ffd
    deployTask.perform(device, deployer, mock(ApkInfo::class.java), canceller)
    verify(deployer, atLeast(1)).install(any(), any(), eq(expectedOptions), any())
  }

  @Test
  fun testDeployPostInstallForceStopPreN() {
<<<<<<< HEAD
    Mockito.`when`(device.supportsFeature(IDevice.HardwareFeature.EMBEDDED)).thenReturn(false)
    Mockito.`when`(device.version).thenReturn(AndroidVersion(AndroidVersion.VersionCodes.BASE))

    val deployTask = DeployTask(project, listOf(), null, true, false, installPathProvider)
=======
    whenever(device.supportsFeature(IDevice.HardwareFeature.EMBEDDED)).thenReturn(false)
    whenever(device.version).thenReturn(AndroidVersion(AndroidVersion.VersionCodes.BASE))

    val deployTask = DeployTask(project, listOf(), null, true, false)
>>>>>>> b5f40ffd
    deployTask.perform(device, deployer, mock(ApkInfo::class.java), canceller)
    verify(device, never()).forceStop(any())
  }

  @Test
  fun testDeployPostInstallForceStopPostN() {
<<<<<<< HEAD
    Mockito.`when`(device.supportsFeature(IDevice.HardwareFeature.EMBEDDED)).thenReturn(false)
    Mockito.`when`(device.version).thenReturn(AndroidVersion(AndroidVersion.VersionCodes.N))

    val deployTask = DeployTask(project, listOf(), null, true, false, installPathProvider)
=======
    whenever(device.supportsFeature(IDevice.HardwareFeature.EMBEDDED)).thenReturn(false)
    whenever(device.version).thenReturn(AndroidVersion(AndroidVersion.VersionCodes.N))

    val deployTask = DeployTask(project, listOf(), null, true, false)
>>>>>>> b5f40ffd
    deployTask.perform(device, deployer, mock(ApkInfo::class.java), canceller)
    verify(device, times(1)).forceStop(any())
  }

  @Test
  fun testDeployApkWithRequiredInstallOptionsOnApi30() {
    val expectedOptions = InstallOptions.builder()
      .setAllowDebuggable()
      .setGrantAllPermissions()
      .setForceQueryable()
      .setInstallFullApk()
      .setDontKill()
      .build()

    deployApkWithRequiredInstallOptions(AndroidVersion.VersionCodes.R)

    verify(deployer).install(any(), any(), eq(expectedOptions), any())
  }

  @Test
  fun testDeployApkWithRequiredInstallOptionsOnApi29() {
    val expectedOptions = InstallOptions.builder()
      .setAllowDebuggable()
      .setGrantAllPermissions()
      .setInstallFullApk()
      .setDontKill()
      .build()

    deployApkWithRequiredInstallOptions(AndroidVersion.VersionCodes.Q)

    verify(deployer).install(any(), any(), eq(expectedOptions), any())
  }

  @Test
  fun testDeployApkWithRequiredInstallOptionsOnApi22() {
    val expectedOptions = InstallOptions.builder()
      .setAllowDebuggable()
      .build()

    deployApkWithRequiredInstallOptions(AndroidVersion.VersionCodes.LOLLIPOP_MR1)

    verify(deployer).install(any(), any(), eq(expectedOptions), any())
  }

  private fun deployApkWithRequiredInstallOptions(deviceApiLevel: Int) {
<<<<<<< HEAD
    `when`(device.supportsFeature(IDevice.HardwareFeature.EMBEDDED)).thenReturn(false)
    `when`(device.version).thenReturn(AndroidVersion(deviceApiLevel))
    val mockApkInfo = mock(ApkInfo::class.java)
    `when`(mockApkInfo.requiredInstallOptions).thenReturn(
      setOf(ApkInfo.AppInstallOption.FORCE_QUERYABLE, ApkInfo.AppInstallOption.GRANT_ALL_PERMISSIONS))

    val deployTask = DeployTask(project, listOf(mockApkInfo), null, true, false, installPathProvider)
=======
    whenever(device.supportsFeature(IDevice.HardwareFeature.EMBEDDED)).thenReturn(false)
    whenever(device.version).thenReturn(AndroidVersion(deviceApiLevel))
    val mockApkInfo = mock(ApkInfo::class.java)
    whenever(mockApkInfo.requiredInstallOptions).thenReturn(
      setOf(ApkInfo.AppInstallOption.FORCE_QUERYABLE, ApkInfo.AppInstallOption.GRANT_ALL_PERMISSIONS))

    val deployTask = DeployTask(project, listOf(mockApkInfo), null, true, false)
>>>>>>> b5f40ffd
    deployTask.perform(device, deployer, mockApkInfo, canceller)
  }
}<|MERGE_RESOLUTION|>--- conflicted
+++ resolved
@@ -37,19 +37,13 @@
 import org.junit.Before
 import org.junit.Test
 import org.mockito.Mock
-<<<<<<< HEAD
-import org.mockito.Mockito
 import org.mockito.Mockito.any
 import org.mockito.Mockito.atLeast
 import org.mockito.Mockito.eq
-=======
-import org.mockito.Mockito.atLeast
->>>>>>> b5f40ffd
 import org.mockito.Mockito.mock
 import org.mockito.Mockito.never
 import org.mockito.Mockito.times
 import org.mockito.Mockito.verify
-import org.mockito.Mockito.`when`
 import org.mockito.MockitoAnnotations
 import org.mockito.Spy
 
@@ -63,10 +57,7 @@
   @Mock private lateinit var deployer: Deployer
   @Mock private lateinit var notificationGroupManager: NotificationGroupManager
   @Spy private lateinit var canceller: Canceller
-<<<<<<< HEAD
   private val installPathProvider = Computable { "" }
-=======
->>>>>>> b5f40ffd
 
   @Before
   fun setup() {
@@ -74,17 +65,10 @@
     application.registerService(IdeUICustomization::class.java)
     MockitoAnnotations.initMocks(this)
     application.registerService(NotificationGroupManager::class.java, notificationGroupManager)
-<<<<<<< HEAD
-    `when`(deployer.install(any(), any(), any(), any())).thenReturn(
-      Deployer.Result(false, false, false, App("id", emptyList(), device, logger))
-    )
-    `when`(canceller.cancelled()).thenReturn(false)
-=======
     whenever(deployer.install(any(), any(), any(), any())).thenReturn(
       Deployer.Result(false, false, false, App("id", emptyList(), device, logger))
     )
     whenever(canceller.cancelled()).thenReturn(false)
->>>>>>> b5f40ffd
   }
 
   @After
@@ -98,11 +82,7 @@
     whenever(device.version).thenReturn(AndroidVersion(AndroidVersion.VersionCodes.BASE))
     val expectedOptions = InstallOptions.builder().setAllowDebuggable().build()
 
-<<<<<<< HEAD
-    val deployTask = DeployTask(project, listOf(), null, true, false, installPathProvider)
-=======
-    val deployTask = DeployTask(project, listOf(), null, true, false)
->>>>>>> b5f40ffd
+    val deployTask = DeployTask(project, listOf(), null, true, false, installPathProvider)
     deployTask.perform(device, deployer, mock(ApkInfo::class.java), canceller )
     verify(deployer, atLeast(1)).install(any(), any(), eq(expectedOptions), any())
   }
@@ -113,11 +93,7 @@
     whenever(device.version).thenReturn(AndroidVersion(AndroidVersion.VersionCodes.BASE))
     val expectedOptions = InstallOptions.builder().setAllowDebuggable().setUserInstallOptions("-v").build()
 
-<<<<<<< HEAD
     val deployTask = DeployTask(project, listOf(), "-v", true, false, installPathProvider)
-=======
-    val deployTask = DeployTask(project, listOf(), "-v", true, false)
->>>>>>> b5f40ffd
     deployTask.perform(device, deployer, mock(ApkInfo::class.java), canceller)
     verify(deployer, atLeast(1)).install(any(), any(), eq(expectedOptions), any())
   }
@@ -128,11 +104,7 @@
     whenever(device.version).thenReturn(AndroidVersion(AndroidVersion.VersionCodes.BASE))
     val expectedOptions = InstallOptions.builder().setAllowDebuggable().setGrantAllPermissions().build()
 
-<<<<<<< HEAD
-    val deployTask = DeployTask(project, listOf(), null, true, false, installPathProvider)
-=======
-    val deployTask = DeployTask(project, listOf(), null, true, false)
->>>>>>> b5f40ffd
+    val deployTask = DeployTask(project, listOf(), null, true, false, installPathProvider)
     deployTask.perform(device, deployer, mock(ApkInfo::class.java), canceller)
     verify(deployer, atLeast(1)).install(any(), any(), eq(expectedOptions), any())
   }
@@ -143,104 +115,61 @@
     whenever(device.version).thenReturn(AndroidVersion(AndroidVersion.VersionCodes.BASE))
     val expectedOptions = InstallOptions.builder().setAllowDebuggable().setGrantAllPermissions().setUserInstallOptions("-v").build()
 
-<<<<<<< HEAD
     val deployTask = DeployTask(project, listOf(), "-v", true, false, installPathProvider)
-=======
-    val deployTask = DeployTask(project, listOf(), "-v", true, false)
->>>>>>> b5f40ffd
     deployTask.perform(device, deployer, mock(ApkInfo::class.java), canceller)
     verify(deployer, atLeast(1)).install(any(), any(), eq(expectedOptions), any())
   }
 
   @Test
   fun testDeployApi28() {
-<<<<<<< HEAD
-    Mockito.`when`(device.supportsFeature(IDevice.HardwareFeature.EMBEDDED)).thenReturn(false)
-    Mockito.`when`(device.version).thenReturn(AndroidVersion(AndroidVersion.VersionCodes.P))
-    val expectedOptions = InstallOptions.builder().setAllowDebuggable().setInstallFullApk().setDontKill().build()
-
-    val deployTask = DeployTask(project, listOf(), null, true, false, installPathProvider)
-=======
     whenever(device.supportsFeature(IDevice.HardwareFeature.EMBEDDED)).thenReturn(false)
     whenever(device.version).thenReturn(AndroidVersion(AndroidVersion.VersionCodes.P))
     val expectedOptions = InstallOptions.builder().setAllowDebuggable().setInstallFullApk().setDontKill().build()
 
-    val deployTask = DeployTask(project, listOf(), null, true, false)
->>>>>>> b5f40ffd
+    val deployTask = DeployTask(project, listOf(), null, true, false, installPathProvider)
     deployTask.perform(device, deployer, mock(ApkInfo::class.java), canceller)
     verify(deployer, atLeast(1)).install(any(), any(), eq(expectedOptions), any())
   }
 
   @Test
   fun testDeployApi28WithUserPmOptions() {
-<<<<<<< HEAD
-    Mockito.`when`(device.supportsFeature(IDevice.HardwareFeature.EMBEDDED)).thenReturn(false)
-    Mockito.`when`(device.version).thenReturn(AndroidVersion(AndroidVersion.VersionCodes.P))
-    val expectedOptions =
-      InstallOptions.builder().setAllowDebuggable().setInstallFullApk().setDontKill().setUserInstallOptions("-v").build()
-
-    val deployTask = DeployTask(project, listOf(), "-v", true, false, installPathProvider)
-=======
     whenever(device.supportsFeature(IDevice.HardwareFeature.EMBEDDED)).thenReturn(false)
     whenever(device.version).thenReturn(AndroidVersion(AndroidVersion.VersionCodes.P))
     val expectedOptions =
       InstallOptions.builder().setAllowDebuggable().setInstallFullApk().setDontKill().setUserInstallOptions("-v").build()
 
-    val deployTask = DeployTask(project, listOf(), "-v", true, false)
->>>>>>> b5f40ffd
+    val deployTask = DeployTask(project, listOf(), "-v", true, false, installPathProvider)
     deployTask.perform(device, deployer, mock(ApkInfo::class.java), canceller)
     verify(deployer, atLeast(1)).install(any(), any(), eq(expectedOptions), any())
   }
 
   @Test
   fun testDeployToCurrentUserOnly() {
-<<<<<<< HEAD
-    Mockito.`when`(device.supportsFeature(IDevice.HardwareFeature.EMBEDDED)).thenReturn(false)
-    Mockito.`when`(device.version).thenReturn(AndroidVersion(AndroidVersion.VersionCodes.P))
-    val expectedOptions = InstallOptions.builder().setAllowDebuggable().setInstallOnUser(InstallOptions.CURRENT_USER).setInstallFullApk().setDontKill().build()
-
-    val deployTask = DeployTask(project, listOf(), null, false, false, installPathProvider)
-=======
     whenever(device.supportsFeature(IDevice.HardwareFeature.EMBEDDED)).thenReturn(false)
     whenever(device.version).thenReturn(AndroidVersion(AndroidVersion.VersionCodes.P))
     val expectedOptions = InstallOptions.builder().setAllowDebuggable().setInstallOnUser(InstallOptions.CURRENT_USER).setInstallFullApk().setDontKill().build()
 
-    val deployTask = DeployTask(project, listOf(), null, false, false)
->>>>>>> b5f40ffd
+    val deployTask = DeployTask(project, listOf(), null, false, false, installPathProvider)
     deployTask.perform(device, deployer, mock(ApkInfo::class.java), canceller)
     verify(deployer, atLeast(1)).install(any(), any(), eq(expectedOptions), any())
   }
 
   @Test
   fun testDeployPostInstallForceStopPreN() {
-<<<<<<< HEAD
-    Mockito.`when`(device.supportsFeature(IDevice.HardwareFeature.EMBEDDED)).thenReturn(false)
-    Mockito.`when`(device.version).thenReturn(AndroidVersion(AndroidVersion.VersionCodes.BASE))
-
-    val deployTask = DeployTask(project, listOf(), null, true, false, installPathProvider)
-=======
-    whenever(device.supportsFeature(IDevice.HardwareFeature.EMBEDDED)).thenReturn(false)
-    whenever(device.version).thenReturn(AndroidVersion(AndroidVersion.VersionCodes.BASE))
-
-    val deployTask = DeployTask(project, listOf(), null, true, false)
->>>>>>> b5f40ffd
+    whenever(device.supportsFeature(IDevice.HardwareFeature.EMBEDDED)).thenReturn(false)
+    whenever(device.version).thenReturn(AndroidVersion(AndroidVersion.VersionCodes.BASE))
+
+    val deployTask = DeployTask(project, listOf(), null, true, false, installPathProvider)
     deployTask.perform(device, deployer, mock(ApkInfo::class.java), canceller)
     verify(device, never()).forceStop(any())
   }
 
   @Test
   fun testDeployPostInstallForceStopPostN() {
-<<<<<<< HEAD
-    Mockito.`when`(device.supportsFeature(IDevice.HardwareFeature.EMBEDDED)).thenReturn(false)
-    Mockito.`when`(device.version).thenReturn(AndroidVersion(AndroidVersion.VersionCodes.N))
-
-    val deployTask = DeployTask(project, listOf(), null, true, false, installPathProvider)
-=======
     whenever(device.supportsFeature(IDevice.HardwareFeature.EMBEDDED)).thenReturn(false)
     whenever(device.version).thenReturn(AndroidVersion(AndroidVersion.VersionCodes.N))
 
-    val deployTask = DeployTask(project, listOf(), null, true, false)
->>>>>>> b5f40ffd
+    val deployTask = DeployTask(project, listOf(), null, true, false, installPathProvider)
     deployTask.perform(device, deployer, mock(ApkInfo::class.java), canceller)
     verify(device, times(1)).forceStop(any())
   }
@@ -286,23 +215,13 @@
   }
 
   private fun deployApkWithRequiredInstallOptions(deviceApiLevel: Int) {
-<<<<<<< HEAD
-    `when`(device.supportsFeature(IDevice.HardwareFeature.EMBEDDED)).thenReturn(false)
-    `when`(device.version).thenReturn(AndroidVersion(deviceApiLevel))
-    val mockApkInfo = mock(ApkInfo::class.java)
-    `when`(mockApkInfo.requiredInstallOptions).thenReturn(
-      setOf(ApkInfo.AppInstallOption.FORCE_QUERYABLE, ApkInfo.AppInstallOption.GRANT_ALL_PERMISSIONS))
-
-    val deployTask = DeployTask(project, listOf(mockApkInfo), null, true, false, installPathProvider)
-=======
     whenever(device.supportsFeature(IDevice.HardwareFeature.EMBEDDED)).thenReturn(false)
     whenever(device.version).thenReturn(AndroidVersion(deviceApiLevel))
     val mockApkInfo = mock(ApkInfo::class.java)
     whenever(mockApkInfo.requiredInstallOptions).thenReturn(
       setOf(ApkInfo.AppInstallOption.FORCE_QUERYABLE, ApkInfo.AppInstallOption.GRANT_ALL_PERMISSIONS))
 
-    val deployTask = DeployTask(project, listOf(mockApkInfo), null, true, false)
->>>>>>> b5f40ffd
+    val deployTask = DeployTask(project, listOf(mockApkInfo), null, true, false, installPathProvider)
     deployTask.perform(device, deployer, mockApkInfo, canceller)
   }
 }