--- conflicted
+++ resolved
@@ -52,11 +52,7 @@
     Mockito.`when`(device.version).thenReturn(AndroidVersion(AndroidVersion.VersionCodes.BASE))
     val expectedOptions = InstallOptions.builder().setAllowDebuggable().build()
 
-<<<<<<< HEAD
-    val deployTask = DeployTask(project, mapOf(), null, true, installPathProvider)
-=======
-    val deployTask = DeployTask(project, mapOf(), null, true, false)
->>>>>>> 799703f0
+    val deployTask = DeployTask(project, mapOf(), null, true, false, installPathProvider)
     deployTask.perform(device, deployer, "", listOf())
     verify(deployer, atLeast(1)).install(any(), any(), eq(expectedOptions), any())
   }
@@ -67,11 +63,7 @@
     Mockito.`when`(device.version).thenReturn(AndroidVersion(AndroidVersion.VersionCodes.BASE))
     val expectedOptions = InstallOptions.builder().setAllowDebuggable().setUserInstallOptions("-v").build()
 
-<<<<<<< HEAD
-    val deployTask = DeployTask(project, mapOf(), "-v", true, installPathProvider)
-=======
-    val deployTask = DeployTask(project, mapOf(), "-v", true, false)
->>>>>>> 799703f0
+    val deployTask = DeployTask(project, mapOf(), "-v", true, false, installPathProvider)
     deployTask.perform(device, deployer, "", listOf())
     verify(deployer, atLeast(1)).install(any(), any(), eq(expectedOptions), any())
   }
@@ -82,11 +74,7 @@
     Mockito.`when`(device.version).thenReturn(AndroidVersion(AndroidVersion.VersionCodes.BASE))
     val expectedOptions = InstallOptions.builder().setAllowDebuggable().setGrantAllPermissions().build()
 
-<<<<<<< HEAD
-    val deployTask = DeployTask(project, mapOf(), null, true, installPathProvider)
-=======
-    val deployTask = DeployTask(project, mapOf(), null, true, false)
->>>>>>> 799703f0
+    val deployTask = DeployTask(project, mapOf(), null, true, false, installPathProvider)
     deployTask.perform(device, deployer, "", listOf())
     verify(deployer, atLeast(1)).install(any(), any(), eq(expectedOptions), any())
   }
@@ -97,11 +85,7 @@
     Mockito.`when`(device.version).thenReturn(AndroidVersion(AndroidVersion.VersionCodes.BASE))
     val expectedOptions = InstallOptions.builder().setAllowDebuggable().setGrantAllPermissions().setUserInstallOptions("-v").build()
 
-<<<<<<< HEAD
-    val deployTask = DeployTask(project, mapOf(), "-v", true, installPathProvider)
-=======
-    val deployTask = DeployTask(project, mapOf(), "-v", true, false)
->>>>>>> 799703f0
+    val deployTask = DeployTask(project, mapOf(), "-v", true, false, installPathProvider)
     deployTask.perform(device, deployer, "", listOf())
     verify(deployer, atLeast(1)).install(any(), any(), eq(expectedOptions), any())
   }
@@ -112,11 +96,7 @@
     Mockito.`when`(device.version).thenReturn(AndroidVersion(AndroidVersion.VersionCodes.P))
     val expectedOptions = InstallOptions.builder().setAllowDebuggable().setInstallFullApk().setDontKill().build()
 
-<<<<<<< HEAD
-    val deployTask = DeployTask(project, mapOf(), null, true, installPathProvider)
-=======
-    val deployTask = DeployTask(project, mapOf(), null, true, false)
->>>>>>> 799703f0
+    val deployTask = DeployTask(project, mapOf(), null, true, false, installPathProvider)
     deployTask.perform(device, deployer, "", listOf())
     verify(deployer, atLeast(1)).install(any(), any(), eq(expectedOptions), any())
   }
@@ -128,11 +108,7 @@
     val expectedOptions =
       InstallOptions.builder().setAllowDebuggable().setInstallFullApk().setDontKill().setUserInstallOptions("-v").build()
 
-<<<<<<< HEAD
-    val deployTask = DeployTask(project, mapOf(), "-v", true, installPathProvider)
-=======
-    val deployTask = DeployTask(project, mapOf(), "-v", true, false)
->>>>>>> 799703f0
+    val deployTask = DeployTask(project, mapOf(), "-v", true, false, installPathProvider)
     deployTask.perform(device, deployer, "", listOf())
     verify(deployer, atLeast(1)).install(any(), any(), eq(expectedOptions), any())
   }
@@ -143,11 +119,7 @@
     Mockito.`when`(device.version).thenReturn(AndroidVersion(AndroidVersion.VersionCodes.P))
     val expectedOptions = InstallOptions.builder().setAllowDebuggable().setInstallOnCurrentUser().setInstallFullApk().setDontKill().build()
 
-<<<<<<< HEAD
-    val deployTask = DeployTask(project, mapOf(), null, false, installPathProvider)
-=======
-    val deployTask = DeployTask(project, mapOf(), null, false, false)
->>>>>>> 799703f0
+    val deployTask = DeployTask(project, mapOf(), null, false, false, installPathProvider)
     deployTask.perform(device, deployer, "", listOf())
     verify(deployer, atLeast(1)).install(any(), any(), eq(expectedOptions), any())
   }
