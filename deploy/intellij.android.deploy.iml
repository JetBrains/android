--- conflicted
+++ resolved
@@ -6,30 +6,20 @@
       <sourceFolder url="file://$MODULE_DIR$/src" isTestSource="false" />
       <sourceFolder url="file://$MODULE_DIR$/testSrc" isTestSource="true" />
     </content>
-    <orderEntry type="inheritedJdk" />
-<<<<<<< HEAD
-=======
-    <orderEntry type="library" name="studio-sdk" level="project" />
-    <orderEntry type="library" name="studio-plugin-com.intellij.java" level="project" />
->>>>>>> 0d09370c
-    <orderEntry type="sourceFolder" forTests="false" />
+    <orderEntry type="library" name="studio-platform" level="project" />
+    <orderEntry type="library" scope="TEST" name="studio-test-platform" level="project" />
     <orderEntry type="library" name="Guava" level="project" />
     <orderEntry type="library" name="jetbrains-annotations" level="project" />
     <orderEntry type="library" name="kotlin-stdlib" level="project" />
     <orderEntry type="library" name="protobuf" level="project" />
-    <orderEntry type="library" name="studio-analytics-proto" level="project" />
-    <orderEntry type="library" name="studio-proto" level="project" />
     <orderEntry type="library" scope="TEST" name="JUnit4" level="project" />
     <orderEntry type="library" scope="TEST" name="kotlinx-coroutines-core" level="project" />
     <orderEntry type="library" scope="TEST" name="mockito" level="project" />
     <orderEntry type="library" scope="TEST" name="truth" level="project" />
-    <orderEntry type="module" module-name="android.sdktools.analytics-tracker" />
-    <orderEntry type="module" module-name="android.sdktools.common" />
-    <orderEntry type="module" module-name="android.sdktools.ddmlib" />
-    <orderEntry type="module" module-name="android.sdktools.deployer" />
-    <orderEntry type="module" module-name="android.sdktools.flags" />
-    <orderEntry type="module" module-name="android.sdktools.sdk-common" />
-    <orderEntry type="module" module-name="android.sdktools.tracer" />
+    <orderEntry type="library" scope="TEST" name="android.tools.testutils" level="project" />
+    <orderEntry type="library" name="android.tools.fakeadbserver" level="project" />
+    <orderEntry type="inheritedJdk" />
+    <orderEntry type="sourceFolder" forTests="false" />
     <orderEntry type="module" module-name="intellij.android.artwork" />
     <orderEntry type="module" module-name="intellij.android.buildCommon" />
     <orderEntry type="module" module-name="intellij.android.common" />
@@ -51,17 +41,7 @@
     <orderEntry type="module" module-name="intellij.platform.util" />
     <orderEntry type="module" module-name="intellij.platform.util.rt" />
     <orderEntry type="module" module-name="intellij.platform.util.ui" />
-    <orderEntry type="module" module-name="android.sdktools.android-annotations" scope="TEST" />
-    <orderEntry type="module" module-name="android.sdktools.fakeadbserver" scope="TEST" />
-    <orderEntry type="module" module-name="android.sdktools.testutils" scope="TEST" />
-<<<<<<< HEAD
     <orderEntry type="module" module-name="intellij.platform.core.impl" scope="TEST" />
-=======
-    <orderEntry type="module" module-name="intellij.android.buildCommon" />
-    <orderEntry type="library" name="studio-proto" level="project" />
-    <orderEntry type="module" module-name="intellij.android.projectSystem" />
-    <orderEntry type="module" module-name="android.sdktools.adblib" />
     <orderEntry type="module" module-name="intellij.android.adb" />
->>>>>>> 0d09370c
   </component>
 </module>