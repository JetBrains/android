<?xml version="1.0" encoding="UTF-8"?>
<module type="JAVA_MODULE" version="4">
  <component name="NewModuleRootManager" inherit-compiler-output="true">
    <exclude-output />
    <content url="file://$MODULE_DIR$">
      <sourceFolder url="file://$MODULE_DIR$/src" isTestSource="false" />
      <sourceFolder url="file://$MODULE_DIR$/testSrc" isTestSource="true" />
    </content>
    <orderEntry type="inheritedJdk" />
    <orderEntry type="sourceFolder" forTests="false" />
    <orderEntry type="module" module-name="android.sdktools.ddmlib" />
    <orderEntry type="module" module-name="android.sdktools.deployer" />
    <orderEntry type="library" name="studio-analytics-proto" level="project" />
    <orderEntry type="module" module-name="intellij.android.artwork" />
    <orderEntry type="module" module-name="intellij.android.common" />
    <orderEntry type="library" scope="TEST" name="truth" level="project" />
    <orderEntry type="module" module-name="android.sdktools.tracer" />
    <orderEntry type="library" scope="TEST" name="mockito" level="project" />
    <orderEntry type="module" module-name="android.sdktools.analytics-tracker" />
    <orderEntry type="module" module-name="android.sdktools.flags" />
    <orderEntry type="module" module-name="android.sdktools.fakeadbserver" scope="TEST" />
    <orderEntry type="module" module-name="android.sdktools.testutils" scope="TEST" />
    <orderEntry type="module" module-name="intellij.android.buildCommon" />
    <orderEntry type="library" name="studio-proto" level="project" />
<<<<<<< HEAD
    <orderEntry type="library" name="Guava" level="project" />
    <orderEntry type="library" name="protobuf" level="project" />
    <orderEntry type="library" name="jetbrains-annotations" level="project" />
    <orderEntry type="library" name="kotlin-stdlib" level="project" />
    <orderEntry type="module" module-name="intellij.platform.projectModel" />
    <orderEntry type="module" module-name="intellij.platform.ide.util.io" />
    <orderEntry type="module" module-name="intellij.platform.execution.impl" />
    <orderEntry type="module" module-name="intellij.platform.util.rt" />
    <orderEntry type="module" module-name="intellij.java.debugger" />
    <orderEntry type="module" module-name="intellij.platform.editor" />
    <orderEntry type="module" module-name="intellij.platform.debugger" />
    <orderEntry type="module" module-name="intellij.platform.execution" />
    <orderEntry type="module" module-name="intellij.java.execution" />
    <orderEntry type="module" module-name="intellij.platform.core" />
    <orderEntry type="module" module-name="intellij.platform.ide" />
    <orderEntry type="module" module-name="intellij.platform.extensions" />
    <orderEntry type="module" module-name="intellij.java.debugger.impl" />
    <orderEntry type="module" module-name="intellij.platform.ide.impl" />
    <orderEntry type="module" module-name="intellij.platform.util" />
    <orderEntry type="module" module-name="intellij.platform.core.ui" />
    <orderEntry type="module" module-name="intellij.platform.ide.core" />
    <orderEntry type="module" module-name="intellij.platform.util.ui" />
    <orderEntry type="library" scope="TEST" name="JUnit4" level="project" />
    <orderEntry type="module" module-name="intellij.platform.core.impl" scope="TEST" />
=======
    <orderEntry type="module" module-name="intellij.android.projectSystem" />
>>>>>>> de127946
  </component>
</module><|MERGE_RESOLUTION|>--- conflicted
+++ resolved
@@ -22,9 +22,9 @@
     <orderEntry type="module" module-name="android.sdktools.testutils" scope="TEST" />
     <orderEntry type="module" module-name="intellij.android.buildCommon" />
     <orderEntry type="library" name="studio-proto" level="project" />
-<<<<<<< HEAD
+    <orderEntry type="module" module-name="intellij.android.projectSystem" />
+    <orderEntry type="library" name="protobuf" level="project" />
     <orderEntry type="library" name="Guava" level="project" />
-    <orderEntry type="library" name="protobuf" level="project" />
     <orderEntry type="library" name="jetbrains-annotations" level="project" />
     <orderEntry type="library" name="kotlin-stdlib" level="project" />
     <orderEntry type="module" module-name="intellij.platform.projectModel" />
@@ -36,19 +36,15 @@
     <orderEntry type="module" module-name="intellij.platform.debugger" />
     <orderEntry type="module" module-name="intellij.platform.execution" />
     <orderEntry type="module" module-name="intellij.java.execution" />
+    <orderEntry type="module" module-name="intellij.platform.ide" />
     <orderEntry type="module" module-name="intellij.platform.core" />
-    <orderEntry type="module" module-name="intellij.platform.ide" />
+    <orderEntry type="module" module-name="intellij.java.debugger.impl" />
     <orderEntry type="module" module-name="intellij.platform.extensions" />
-    <orderEntry type="module" module-name="intellij.java.debugger.impl" />
-    <orderEntry type="module" module-name="intellij.platform.ide.impl" />
     <orderEntry type="module" module-name="intellij.platform.util" />
     <orderEntry type="module" module-name="intellij.platform.core.ui" />
     <orderEntry type="module" module-name="intellij.platform.ide.core" />
     <orderEntry type="module" module-name="intellij.platform.util.ui" />
     <orderEntry type="library" scope="TEST" name="JUnit4" level="project" />
     <orderEntry type="module" module-name="intellij.platform.core.impl" scope="TEST" />
-=======
-    <orderEntry type="module" module-name="intellij.android.projectSystem" />
->>>>>>> de127946
   </component>
 </module>