/*
 * Copyright (C) 2018 The Android Open Source Project
 *
 * Licensed under the Apache License, Version 2.0 (the "License");
 * you may not use this file except in compliance with the License.
 * You may obtain a copy of the License at
 *
 *      http://www.apache.org/licenses/LICENSE-2.0
 *
 * Unless required by applicable law or agreed to in writing, software
 * distributed under the License is distributed on an "AS IS" BASIS,
 * WITHOUT WARRANTIES OR CONDITIONS OF ANY KIND, either express or implied.
 * See the License for the specific language governing permissions and
 * limitations under the License.
 */
package com.android.tools.idea.run.ui;

import static icons.StudioIcons.Shell.Toolbar.APPLY_ALL_CHANGES;

import com.android.tools.idea.run.util.SwapInfo;
import com.intellij.execution.RunManager;
import com.intellij.execution.RunnerAndConfigurationSettings;
import com.intellij.execution.configurations.ConfigurationType;
import com.intellij.execution.executors.DefaultDebugExecutor;
import com.intellij.execution.process.ProcessHandler;
import com.intellij.execution.update.RunningApplicationUpdater;
import com.intellij.execution.update.RunningApplicationUpdaterProvider;
import com.intellij.openapi.actionSystem.ActionUpdateThread;
import com.intellij.openapi.actionSystem.AnActionEvent;
import com.intellij.openapi.project.Project;
<<<<<<< HEAD
import icons.StudioIcons;
import javax.swing.Icon;
=======
import com.intellij.openapi.util.SystemInfo;
import javax.swing.KeyStroke;
>>>>>>> 13cf34d7
import org.jetbrains.android.util.AndroidBuildCommonUtils;
import org.jetbrains.annotations.NotNull;
import org.jetbrains.annotations.Nullable;

public class ApplyChangesAction extends BaseAction {

  public static final String ID = "android.deploy.ApplyChanges";

  public static final String DISPLAY_NAME = "Apply Changes and Restart Activity";

  // The '&' is IJ markup to indicate the subsequent letter is the accelerator key.
  public static final String ACCELERATOR_NAME = "&Apply Changes and Restart Activity";

  private static final String DESC = "Attempt to apply resource and code changes and restart activity.";

  public ApplyChangesAction() {
    super(DISPLAY_NAME, ACCELERATOR_NAME, SwapInfo.SwapType.APPLY_CHANGES, APPLY_ALL_CHANGES, DESC);
  }

  @Override
  public @NotNull ActionUpdateThread getActionUpdateThread() {
    return ActionUpdateThread.BGT;
  }

  @Override
  public void update(@NotNull AnActionEvent e) {
    super.update(e);

    DisableMessage message = disableForTestProject(e.getProject());
    if (message != null) {
      disableAction(e.getPresentation(), message);
    }
  }

  private static DisableMessage disableForTestProject(Project project) {
    if (project == null) {
      return null;
    }

    // Disable "Apply Changes" for any kind of test project.
    RunManager runManager = RunManager.getInstanceIfCreated(project);
    if (runManager == null) {
      return null;
    }

    RunnerAndConfigurationSettings runConfig = runManager.getSelectedConfiguration();
    if (runConfig != null) {
      ConfigurationType type = runConfig.getType();
      String id = type.getId();
      if (AndroidBuildCommonUtils.isTestConfiguration(id) || AndroidBuildCommonUtils.isInstrumentationTestConfiguration(id)) {
        return new DisableMessage(DisableMessage.DisableMode.DISABLED, "test project",
                                  "the selected configuration is a test configuration");
      }

      ProcessHandler handler = findRunningProcessHandler(project, runConfig.getConfiguration());
<<<<<<< HEAD
      if (handler != null &&
          getExecutor(handler, DefaultRunExecutor.getRunExecutorInstance()) == DefaultDebugExecutor.getDebugExecutorInstance()) {
        return new DisableMessage(DisableMessage.DisableMode.DISABLED, "debug execution",
                                  "it is currently not allowed during debugging");
=======
      if (handler != null && getExecutor(handler) == DefaultDebugExecutor.getDebugExecutorInstance()) {
        disableAction(e.getPresentation(), new DisableMessage(DisableMessage.DisableMode.DISABLED, "debug execution",
                                                              "it is currently not allowed during debugging"));
>>>>>>> 13cf34d7
      }
    }
    return null;
  }

  public static class UpdaterProvider implements RunningApplicationUpdaterProvider {

    @Nullable
    @Override
    public RunningApplicationUpdater createUpdater(@NotNull Project project,
                                                   @NotNull ProcessHandler process) {

      if (getDisableMessage(project) != null || disableForTestProject(project) != null) {
        return null;
      }
      return new RunningApplicationUpdater() {
        @Override
        public String getDescription() {
          return DISPLAY_NAME;
        }

        @Override
        public String getShortName() {
          return DISPLAY_NAME;
        }

        @Override
        public Icon getIcon() {
          return StudioIcons.Shell.Toolbar.APPLY_ALL_CHANGES;
        }

        @Override
        public void performUpdate(AnActionEvent event) {
          new ApplyChangesAction().actionPerformed(event);
        }
      };
    }
  }
}
<|MERGE_RESOLUTION|>--- conflicted
+++ resolved
@@ -28,13 +28,8 @@
 import com.intellij.openapi.actionSystem.ActionUpdateThread;
 import com.intellij.openapi.actionSystem.AnActionEvent;
 import com.intellij.openapi.project.Project;
-<<<<<<< HEAD
 import icons.StudioIcons;
 import javax.swing.Icon;
-=======
-import com.intellij.openapi.util.SystemInfo;
-import javax.swing.KeyStroke;
->>>>>>> 13cf34d7
 import org.jetbrains.android.util.AndroidBuildCommonUtils;
 import org.jetbrains.annotations.NotNull;
 import org.jetbrains.annotations.Nullable;
@@ -90,16 +85,9 @@
       }
 
       ProcessHandler handler = findRunningProcessHandler(project, runConfig.getConfiguration());
-<<<<<<< HEAD
-      if (handler != null &&
-          getExecutor(handler, DefaultRunExecutor.getRunExecutorInstance()) == DefaultDebugExecutor.getDebugExecutorInstance()) {
+      if (handler != null && getExecutor(handler) == DefaultDebugExecutor.getDebugExecutorInstance()) {
         return new DisableMessage(DisableMessage.DisableMode.DISABLED, "debug execution",
                                   "it is currently not allowed during debugging");
-=======
-      if (handler != null && getExecutor(handler) == DefaultDebugExecutor.getDebugExecutorInstance()) {
-        disableAction(e.getPresentation(), new DisableMessage(DisableMessage.DisableMode.DISABLED, "debug execution",
-                                                              "it is currently not allowed during debugging"));
->>>>>>> 13cf34d7
       }
     }
     return null;
