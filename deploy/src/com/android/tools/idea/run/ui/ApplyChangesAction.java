--- conflicted
+++ resolved
@@ -19,22 +19,15 @@
 import com.intellij.execution.RunManager;
 import com.intellij.execution.RunnerAndConfigurationSettings;
 import com.intellij.execution.configurations.ConfigurationType;
-<<<<<<< HEAD
-=======
 import com.intellij.execution.executors.DefaultDebugExecutor;
 import com.intellij.execution.executors.DefaultRunExecutor;
->>>>>>> c50c8b87
 import com.intellij.execution.process.ProcessHandler;
 import com.intellij.execution.update.RunningApplicationUpdater;
 import com.intellij.execution.update.RunningApplicationUpdaterProvider;
 import com.intellij.openapi.actionSystem.AnActionEvent;
 import com.intellij.openapi.project.Project;
 import icons.StudioIcons;
-<<<<<<< HEAD
-import javax.swing.Icon;
-=======
 import javax.swing.*;
->>>>>>> c50c8b87
 import org.jetbrains.android.util.AndroidBuildCommonUtils;
 import org.jetbrains.annotations.NotNull;
 import org.jetbrains.annotations.Nullable;
@@ -43,11 +36,7 @@
 
   public static final String ID = "android.deploy.ApplyChanges";
 
-<<<<<<< HEAD
-  public static final String NAME = "Apply Changes and Restart Activity";
-=======
   public static final String NAME = "&Apply Changes and Restart Activity";
->>>>>>> c50c8b87
 
   private static final String DESC = "Attempt to apply resource and code changes and restart activity.";
 
@@ -76,9 +65,6 @@
       String id = type.getId();
       if (AndroidBuildCommonUtils.isTestConfiguration(id) || AndroidBuildCommonUtils.isInstrumentationTestConfiguration(id)) {
         return new DisableMessage(DisableMessage.DisableMode.DISABLED, "test project",
-<<<<<<< HEAD
-                                                              "the selected configuration is a test configuration");
-=======
                                   "the selected configuration is a test configuration");
       }
 
@@ -87,7 +73,6 @@
           getExecutor(handler, DefaultRunExecutor.getRunExecutorInstance()) == DefaultDebugExecutor.getDebugExecutorInstance()) {
         return new DisableMessage(DisableMessage.DisableMode.DISABLED, "debug execution",
                                   "it is currently not allowed during debugging");
->>>>>>> c50c8b87
       }
     }
     return null;
