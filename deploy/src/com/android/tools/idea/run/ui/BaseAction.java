/*
 * Copyright (C) 2018 The Android Open Source Project
 *
 * Licensed under the Apache License, Version 2.0 (the "License");
 * you may not use this file except in compliance with the License.
 * You may obtain a copy of the License at
 *
 *      http://www.apache.org/licenses/LICENSE-2.0
 *
 * Unless required by applicable law or agreed to in writing, software
 * distributed under the License is distributed on an "AS IS" BASIS,
 * WITHOUT WARRANTIES OR CONDITIONS OF ANY KIND, either express or implied.
 * See the License for the specific language governing permissions and
 * limitations under the License.
 */
package com.android.tools.idea.run.ui;

import static com.android.tools.idea.run.tasks.AbstractDeployTask.MIN_API_VERSION;

import com.android.sdklib.AndroidVersion;
import com.android.tools.idea.run.DeploymentService;
import com.android.tools.idea.run.deployable.Deployable;
import com.android.tools.idea.run.deployable.DeployableProvider;
import com.android.tools.idea.run.deployable.SwappableProcessHandler;
import com.intellij.debugger.engine.RemoteDebugProcessHandler;
import com.intellij.execution.ExecutionManager;
import com.intellij.execution.ExecutionTargetManager;
import com.intellij.execution.Executor;
import com.intellij.execution.ExecutorRegistry;
import com.intellij.execution.ProgramRunnerUtil;
import com.intellij.execution.RunManager;
import com.intellij.execution.RunnerAndConfigurationSettings;
import com.intellij.execution.configurations.RunConfiguration;
import com.intellij.execution.configurations.RunConfigurationBase;
import com.intellij.execution.executors.DefaultDebugExecutor;
import com.intellij.execution.executors.DefaultRunExecutor;
import com.intellij.execution.process.ProcessHandler;
import com.intellij.execution.runners.ExecutionEnvironment;
import com.intellij.execution.runners.ExecutionEnvironmentBuilder;
import com.intellij.execution.runners.ProgramRunner;
import com.intellij.openapi.actionSystem.AnAction;
import com.intellij.openapi.actionSystem.AnActionEvent;
import com.intellij.openapi.actionSystem.Presentation;
import com.intellij.openapi.actionSystem.Shortcut;
import com.intellij.openapi.diagnostic.Logger;
import com.intellij.openapi.keymap.Keymap;
import com.intellij.openapi.keymap.KeymapManager;
import com.intellij.openapi.project.Project;
import com.intellij.openapi.util.Key;
import java.util.Arrays;
import java.util.Collections;
import java.util.List;
import java.util.concurrent.ExecutionException;
import java.util.concurrent.Future;
import javax.swing.Icon;
import org.jetbrains.annotations.NotNull;
import org.jetbrains.annotations.Nullable;

public abstract class BaseAction extends AnAction {
  private static final Logger LOG = Logger.getInstance(BaseAction.class);
  public static final Key<Boolean> SHOW_APPLY_CHANGES_UI = Key.create("android.deploy.ApplyChanges.ShowUI");

  @NotNull
  protected final String myName;

  @NotNull
  protected final Icon myIcon;

  @NotNull
  private final Key<Boolean> myKey;

  @NotNull
  private final String myDescription;

  public BaseAction(@NotNull String id,
                    @NotNull String name,
                    @NotNull Key<Boolean> key,
                    @NotNull Icon icon,
                    @NotNull Shortcut shortcut,
                    @NotNull String description) {
    super(name, description, icon);
    myName = name;
    myKey = key;
    myIcon = icon;
    myDescription = description;

    KeymapManager manager = KeymapManager.getInstance();
    if (manager != null) {
      final Keymap keymap = manager.getActiveKeymap();
      if (keymap != null) {
        List<Shortcut> shortcuts = Arrays.asList(keymap.getShortcuts(id));
        if (shortcuts.isEmpty()) {
          // Add the shortcut for the first time.
          // TODO: figure out how to not add it back if the user deliberately removes the action hotkey.
          keymap.addShortcut(id, shortcut);
          shortcuts = Collections.singletonList(shortcut);
        }

        // Remove conflicting shortcuts stemming from UpdateRunningApplication only,
        // and leave the remaining conflicts intact, since that's what the user intends.
        final String updateRunningApplicationId = "UpdateRunningApplication";
        Shortcut[] uraShortcuts = keymap.getShortcuts(updateRunningApplicationId);
        for (Shortcut uraShortcut : uraShortcuts) {
          if (shortcuts.contains(uraShortcut)) {
            keymap.removeShortcut(updateRunningApplicationId, uraShortcut);
          }
        }
      }
    }
  }

  /**
   * Apply Changes UI is:
   * - Visible if it's relevant to the currently selected run configuration.  E.g. Apply Changes UI is irrelevant
   *   if the run configuration isn't an android app run configuration or android test configuration.
   * - Visible and enabled if it's applicable to the current run configuration and the project is compatible.
   */
  @Override
  public void update(@NotNull AnActionEvent e) {
    Presentation presentation = e.getPresentation();
    Project project = e.getProject();
    if (project == null) {
      presentation.setVisible(false);
      return;
    }

    RunnerAndConfigurationSettings configSettings = RunManager.getInstance(project).getSelectedConfiguration();
    if (configSettings == null) {
      presentation.setVisible(false);
      return;
    }

    RunConfiguration selectedRunConfig = configSettings.getConfiguration();
    if (!isApplyChangesRelevant(selectedRunConfig)) {
      presentation.setVisible(false);
      return;
    }

    presentation.setVisible(true);

    if (isExecutorStarting(project, selectedRunConfig)) {
      disableAction(presentation, "building and/or launching", "the selected configuration is currently building and/or launching");
      return;
    }

    DeployableProvider deployableProvider = DeploymentService.getInstance(project).getDeployableProvider();
    if (deployableProvider == null) {
      disableAction(presentation, "no deployment provider", "there is no deployment provider specified");
      return;
    }

    if (!deployableProvider.isDependentOnUserInput()) {
      Deployable deployable;
      try {
        deployable = deployableProvider.getDeployable();
        if (deployable == null) {
          disableAction(presentation, "selected device is invalid", "the selected device is not valid");
          return;
        }

        if (!deployable.isOnline()) {
          if (deployable.isUnauthorized()) {
            disableAction(presentation, "device not authorized", "the selected device is not authorized");
          }
          else {
            disableAction(presentation, "device not connected", "the selected device is not connected");
          }
          return;
        }

        Future<AndroidVersion> versionFuture = deployable.getVersion();
        if (!versionFuture.isDone()) {
          // Don't stall the EDT - if the Future isn't ready, just return false.
          disableAction(presentation, "unknown device API level", "its API level is currently unknown");
          return;
        }

        if (versionFuture.get().getApiLevel() < MIN_API_VERSION) {
          disableAction(presentation, "incompatible device API level", "its API level is lower than 26");
          return;
        }

        if (!deployable.isApplicationRunningOnDeployable()) {
          disableAction(presentation, "app not detected", "the app is not yet running or not debuggable");
          return;
        }
      }
      catch (InterruptedException ex) {
        disableAction(presentation, "update interrupted", "its status update was interrupted");
        LOG.warn(ex);
        return;
      }
      catch (ExecutionException ex) {
        disableAction(presentation, "unknown device API level", "its API level could not be determined");
        LOG.warn(ex);
        return;
      }
      catch (Exception ex) {
        disableAction(presentation, "unexpected exception", "an unexpected exception was thrown: " + ex.toString());
        LOG.warn(ex);
        return;
      }
    }

    presentation.setEnabled(true);
    presentation.setText(myName);
    presentation.setDescription(myDescription);
  }

  private static boolean isApplyChangesRelevant(@NotNull RunConfiguration runConfiguration) {
    if (runConfiguration instanceof RunConfigurationBase) {
      RunConfigurationBase configBase = (RunConfigurationBase) runConfiguration;
      configBase.putUserDataIfAbsent(SHOW_APPLY_CHANGES_UI, false); // This is needed to prevent a NPE if the boolean isn't set.
      //noinspection ConstantConditions
      return configBase.getUserData(SHOW_APPLY_CHANGES_UI);
    }

    return false;
  }

  /**
   * Check if there are any executors of the current {@link RunConfiguration} that is starting up. We should not swap when this is true.
   */
  private static boolean isExecutorStarting(@NotNull Project project, @NotNull RunConfiguration runConfiguration) {
    // Check if any executors are starting up (e.g. if the user JUST clicked on an executor, and deployment hasn't finished).
    Executor[] executors = ExecutorRegistry.getInstance().getRegisteredExecutors();
    for (Executor executor : executors) {
      ProgramRunner programRunner = ProgramRunner.getRunner(executor.getId(), runConfiguration);
      if (programRunner == null) {
        continue;
      }
      if (ExecutorRegistry.getInstance().isStarting(project, executor.getId(), programRunner.getRunnerId())) {
        return true;
      }
    }
    return false;
  }

  @Override
  public void actionPerformed(@NotNull AnActionEvent e) {
    Project project = e.getProject();
    if (project == null) {
      LOG.warn(myName + " action performed with no project");
      return;
    }

    RunnerAndConfigurationSettings settings = RunManager.getInstance(project).getSelectedConfiguration();
    if (settings == null) {
      LOG.warn(myName + " action could not locate current run config settings");
      return;
    }

    ProcessHandler handler = findRunningProcessHandler(project, settings.getConfiguration());
    Executor executor = handler == null ? null : getExecutor(handler, DefaultRunExecutor.getRunExecutorInstance());
    if (executor == null) {
      LOG.warn(myName + " action could not identify executor of existing running application");
      return;
    }

    ExecutionEnvironmentBuilder builder = ExecutionEnvironmentBuilder.create(executor, settings.getConfiguration());
    ExecutionEnvironment env = builder.activeTarget().dataContext(e.getDataContext()).build();

    env.putCopyableUserData(myKey, true);
    ProgramRunnerUtil.executeConfiguration(env, false, true);
  }

  @Nullable
  protected static ProcessHandler findRunningProcessHandler(@NotNull Project project, @NotNull RunConfiguration runConfiguration) {
    for (ProcessHandler handler : ExecutionManager.getInstance(project).getRunningProcesses()) {
      SwappableProcessHandler extension = handler.getCopyableUserData(SwappableProcessHandler.EXTENSION_KEY);
      if (extension == null) {
        continue; // We may have a non-swappable process running.
      }

      if (extension.isExecutedWith(runConfiguration, ExecutionTargetManager.getActiveTarget(project)) &&
          handler.isStartNotified() &&
          !handler.isProcessTerminating() &&
          !handler.isProcessTerminated()) {
        return handler;
      }
    }
    return null;
  }

  @Nullable
  private static Executor getExecutor(@NotNull ProcessHandler processHandler, @Nullable Executor defaultExecutor) {
    if (processHandler instanceof RemoteDebugProcessHandler) {
      // Special case for remote debugger.
      return DefaultDebugExecutor.getDebugExecutorInstance();
    }

    SwappableProcessHandler extension = processHandler.getCopyableUserData(SwappableProcessHandler.EXTENSION_KEY);
    return processHandler.isProcessTerminated() || processHandler.isProcessTerminating() || extension == null
           ? defaultExecutor
           : extension.getExecutor();
<<<<<<< HEAD
=======
  }

  protected void disableAction(@NotNull Presentation presentation, @NotNull String tooltipReason, @NotNull String descriptionReason) {
    presentation.setEnabled(false);
    presentation.setText(String.format("%s (disabled: %s)", myName, tooltipReason));
    presentation.setDescription(String.format("%s is disabled for this device because %s.", myName, descriptionReason));
>>>>>>> 0de17ea6
  }
}<|MERGE_RESOLUTION|>--- conflicted
+++ resolved
@@ -293,14 +293,11 @@
     return processHandler.isProcessTerminated() || processHandler.isProcessTerminating() || extension == null
            ? defaultExecutor
            : extension.getExecutor();
-<<<<<<< HEAD
-=======
   }
 
   protected void disableAction(@NotNull Presentation presentation, @NotNull String tooltipReason, @NotNull String descriptionReason) {
     presentation.setEnabled(false);
     presentation.setText(String.format("%s (disabled: %s)", myName, tooltipReason));
     presentation.setDescription(String.format("%s is disabled for this device because %s.", myName, descriptionReason));
->>>>>>> 0de17ea6
   }
 }