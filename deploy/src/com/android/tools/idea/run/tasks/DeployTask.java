--- conflicted
+++ resolved
@@ -56,13 +56,8 @@
                     boolean installOnAllUsers,
                     boolean alwaysInstallWithPm,
                     boolean allowAssumeVerified,
-<<<<<<< HEAD
                     boolean hasMakeBeforeRun) {
     super(project, packages, false, alwaysInstallWithPm, allowAssumeVerified, hasMakeBeforeRun);
-=======
-                    Computable<String> installPathProvider) {
-    super(project, packages, false, alwaysInstallWithPm, allowAssumeVerified, installPathProvider);
->>>>>>> 3a514de0
     if (userInstallOptions != null && !userInstallOptions.isEmpty()) {
       userInstallOptions = userInstallOptions.trim();
       this.userInstallOptions = userInstallOptions.split("\\s");
@@ -140,13 +135,8 @@
       options.setDontKill();
     }
 
-<<<<<<< HEAD
     boolean useAssumeVerified = myAllowAssumeVerified && device.getVersion().isAtLeast(AndroidVersion.VersionCodes.VANILLA_ICE_CREAM);
     options.setShouldUseAssumeVerified(useAssumeVerified);
-=======
-    boolean useAssumeVerified = myAllowAssumeVerified && device.getVersion().isGreaterOrEqualThan(AndroidVersion.VersionCodes.VANILLA_ICE_CREAM);
-    options.setAssumeVerified(useAssumeVerified);
->>>>>>> 3a514de0
 
     // We can just append this, since all these options get string-joined in the end anyways.
     if (userInstallOptions != null) {
