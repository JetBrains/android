/*
 * Copyright (C) 2018 The Android Open Source Project
 *
 * Licensed under the Apache License, Version 2.0 (the "License");
 * you may not use this file except in compliance with the License.
 * You may obtain a copy of the License at
 *
 *      http://www.apache.org/licenses/LICENSE-2.0
 *
 * Unless required by applicable law or agreed to in writing, software
 * distributed under the License is distributed on an "AS IS" BASIS,
 * WITHOUT WARRANTIES OR CONDITIONS OF ANY KIND, either express or implied.
 * See the License for the specific language governing permissions and
 * limitations under the License.
 */
package com.android.tools.idea.run.tasks;

import static com.android.tools.idea.run.ApkInfo.AppInstallOption.FORCE_QUERYABLE;
import static com.android.tools.idea.run.ApkInfo.AppInstallOption.GRANT_ALL_PERMISSIONS;

import com.android.ddmlib.IDevice;
import com.android.sdklib.AndroidVersion;
import com.android.tools.deployer.Deployer;
import com.android.tools.deployer.DeployerException;
import com.android.tools.deployer.InstallOptions;
import com.android.tools.deployer.model.App;
import com.android.tools.deployer.tasks.Canceller;
import com.android.tools.idea.flags.StudioFlags;
import com.android.tools.idea.run.ApkInfo;
import com.intellij.openapi.diagnostic.Logger;
import com.intellij.openapi.project.Project;
import com.intellij.openapi.util.Computable;
import java.util.Collection;
import java.util.List;
import java.util.Set;
import java.util.stream.Collectors;
import org.jetbrains.annotations.NotNull;

public class DeployTask extends AbstractDeployTask {

  private static final Logger LOG = Logger.getInstance(DeployTask.class);
  public static final String ID = "DEPLOY";

  private final String[] userInstallOptions;
  private final boolean installOnAllUsers;

  /**
   * Creates a task to deploy a list of apks.
   *
   * @param project  the project that this task is running within.
   * @param packages a collection of apks representing the packages this task will deploy.
   */
  public DeployTask(@NotNull Project project,
                    @NotNull Collection<ApkInfo> packages,
                    String userInstallOptions,
                    boolean installOnAllUsers,
                    boolean alwaysInstallWithPm,
<<<<<<< HEAD
                    Computable<String> installPathProvider) {
    super(project, packages, false, alwaysInstallWithPm, installPathProvider);
=======
                    boolean allowAssumeVerified) {
    super(project, packages, false, alwaysInstallWithPm, allowAssumeVerified);
>>>>>>> 009d25fa
    if (userInstallOptions != null && !userInstallOptions.isEmpty()) {
      userInstallOptions = userInstallOptions.trim();
      this.userInstallOptions = userInstallOptions.split("\\s");
    } else {
      this.userInstallOptions = new String[0];
    }
    this.installOnAllUsers = installOnAllUsers;
  }

  @NotNull
  @Override
  public String getId() {
    return ID;
  }


  @Override
  protected Deployer.Result perform(IDevice device,
                                    Deployer deployer,
                                    @NotNull ApkInfo apkInfo,
                                    @NotNull Canceller canceller) throws DeployerException {
    // All installations default to allow debuggable APKs
    InstallOptions.Builder options = InstallOptions.builder().setAllowDebuggable();

    // We default to install only on the current user because we run only apps installed on the
    // current user. Installing on "all" users causes the device to only update on users that the app
    // is already installed, failing to run if it's not installed on the current user.
    if (!installOnAllUsers && device.getVersion().isGreaterOrEqualThan(24)) {
      options.setInstallOnUser(InstallOptions.CURRENT_USER);
    }

    // Embedded devices (Android Things) have all runtime permissions granted since there's no requirement for user
    // interaction/display. However, regular installation will not grant some permissions until the next device reboot.
    // Installing with "-g" guarantees that the permissions are properly granted at install time.
    if (device.supportsFeature(IDevice.HardwareFeature.EMBEDDED)) {
      options.setGrantAllPermissions();
    }

    // To avoid permission pop-up during instrumented test, an app can request to have all permisssion granted by default.
    Set<ApkInfo.AppInstallOption> requiredInstallOptions = apkInfo.getRequiredInstallOptions();
    if (requiredInstallOptions.contains(GRANT_ALL_PERMISSIONS)
        && device.getVersion().isGreaterOrEqualThan(GRANT_ALL_PERMISSIONS.minSupportedApiLevel)) {
      options.setGrantAllPermissions();
    }

    // Some test services APKs running during intrumented tests require to be visible to allow Binder communication.
    if (requiredInstallOptions.contains(FORCE_QUERYABLE)
        && device.getVersion().isGreaterOrEqualThan(FORCE_QUERYABLE.minSupportedApiLevel)) {
      options.setForceQueryable();
    }

    // API 28 changes how the instant property is set on app install.
    // We can add --full to pmInstallOptions to restore the previous behavior,
    // where an app's instant flag is reset on install, and avoid errors installing
    // a non-instant app over its instant version with the device still treating
    // the app as instant.
    if (device.getVersion().isGreaterOrEqualThan(28)) {
      options.setInstallFullApk();
    }

    // After installing and after returning from the install request, the package manager issues a force-stop to the
    // app it has just finished installing. This force-stop will compete with the "am start" issued from Studio to
    // occasionally prevent the app from starting (if the force-stop from pm is issued after our "am start").
    //
    // Since the app has already been stopped from Studio, requesting "--dont-kill" prevent the package manager from
    // issuing a "force-stop", but still yield the expecting behavior that app is restarted after install. Note that
    // this functionality is only valid for Android Nougat or above.
    boolean isDontKillSupported = device.getVersion().isGreaterOrEqualThan(AndroidVersion.VersionCodes.N);

    // The above statement is no longer true for API33. That is to say, we no longer need to perform our own
    // process termination in Studio and will rely solely on the Package Manager to perform process termination.
    boolean isDontKillNeed = !StudioFlags.INSTALL_USE_PM_TERMINATE.get() ||
                             !device.getVersion().isGreaterOrEqualThan(AndroidVersion.VersionCodes.TIRAMISU);
    if (isDontKillSupported && isDontKillNeed) {
      options.setDontKill();
    }

    boolean useAssumeVerified = myAllowAssumeVerified && device.getVersion().isGreaterOrEqualThan(AndroidVersion.VersionCodes.VANILLA_ICE_CREAM);
    options.setAssumeVerified(useAssumeVerified);

    // We can just append this, since all these options get string-joined in the end anyways.
    if (userInstallOptions != null) {
      options.setUserInstallOptions(userInstallOptions);
    }

    // Skip verification if possible.
    options.setSkipVerification(device, apkInfo.getApplicationId());

    LOG.info("Installing application: " + apkInfo.getApplicationId());
    Deployer.InstallMode installMode = Deployer.InstallMode.DELTA;
    if (!StudioFlags.DELTA_INSTALL.get()) {
        installMode = Deployer.InstallMode.FULL;
    }

    options.setCancelChecker(canceller);

    App app = getAppToInstall(apkInfo);
    Deployer.Result result = deployer.install(app, options.build(), installMode);

    // Manually force-stop the application if we set --dont-kill above.
    if (!result.skippedInstall && isDontKillSupported && isDontKillNeed) {
      device.forceStop(app.getAppId());
    }
    return result;
  }

  @NotNull
  @Override
  public String getDescription() {
    return "Install";
  }


  @NotNull
  @Override
  protected String createSkippedApkInstallMessage(List<String> skippedApkList, boolean all) {
    if (all) {
      return "App restart successful without requiring a re-install.";
    } else {
      return "App restart successful without re-installing the following APK(s): " +
             skippedApkList.stream().collect(Collectors.joining(", "));
    }
  }
}<|MERGE_RESOLUTION|>--- conflicted
+++ resolved
@@ -29,11 +29,11 @@
 import com.android.tools.idea.run.ApkInfo;
 import com.intellij.openapi.diagnostic.Logger;
 import com.intellij.openapi.project.Project;
-import com.intellij.openapi.util.Computable;
 import java.util.Collection;
 import java.util.List;
 import java.util.Set;
 import java.util.stream.Collectors;
+import com.intellij.openapi.util.Computable;
 import org.jetbrains.annotations.NotNull;
 
 public class DeployTask extends AbstractDeployTask {
@@ -55,13 +55,9 @@
                     String userInstallOptions,
                     boolean installOnAllUsers,
                     boolean alwaysInstallWithPm,
-<<<<<<< HEAD
+                    boolean allowAssumeVerified,
                     Computable<String> installPathProvider) {
-    super(project, packages, false, alwaysInstallWithPm, installPathProvider);
-=======
-                    boolean allowAssumeVerified) {
-    super(project, packages, false, alwaysInstallWithPm, allowAssumeVerified);
->>>>>>> 009d25fa
+    super(project, packages, false, alwaysInstallWithPm, allowAssumeVerified, installPathProvider);
     if (userInstallOptions != null && !userInstallOptions.isEmpty()) {
       userInstallOptions = userInstallOptions.trim();
       this.userInstallOptions = userInstallOptions.split("\\s");
