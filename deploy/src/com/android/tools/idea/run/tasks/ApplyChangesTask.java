--- conflicted
+++ resolved
@@ -22,10 +22,10 @@
 import com.android.tools.idea.run.ApkInfo;
 import com.intellij.openapi.diagnostic.Logger;
 import com.intellij.openapi.project.Project;
-import com.intellij.openapi.util.Computable;
 import java.util.Collection;
 import java.util.List;
 import java.util.stream.Collectors;
+import com.intellij.openapi.util.Computable;
 import org.jetbrains.annotations.NotNull;
 
 public class ApplyChangesTask extends AbstractDeployTask {
@@ -37,13 +37,9 @@
                           @NotNull Collection<ApkInfo> packages,
                           boolean rerunOnSwapFailure,
                           boolean alwaysInstallWithPm,
-<<<<<<< HEAD
+                          boolean allowAssumeVerified,
                           Computable<String> installPathProvider) {
-    super(project, packages, rerunOnSwapFailure, alwaysInstallWithPm, installPathProvider);
-=======
-                          boolean allowAssumeVerified) {
-    super(project, packages, rerunOnSwapFailure, alwaysInstallWithPm, allowAssumeVerified);
->>>>>>> 009d25fa
+    super(project, packages, rerunOnSwapFailure, alwaysInstallWithPm, allowAssumeVerified, installPathProvider);
   }
 
   @NotNull
