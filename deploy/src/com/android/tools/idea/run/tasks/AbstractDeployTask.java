/*
 * Copyright (C) 2018 The Android Open Source Project
 *
 * Licensed under the Apache License, Version 2.0 (the "License");
 * you may not use this file except in compliance with the License.
 * You may obtain a copy of the License at
 *
 *      http://www.apache.org/licenses/LICENSE-2.0
 *
 * Unless required by applicable law or agreed to in writing, software
 * distributed under the License is distributed on an "AS IS" BASIS,
 * WITHOUT WARRANTIES OR CONDITIONS OF ANY KIND, either express or implied.
 * See the License for the specific language governing permissions and
 * limitations under the License.
 */

package com.android.tools.idea.run.tasks;


import static com.intellij.openapi.keymap.impl.ui.ActionsTreeUtil.addAction;

import com.android.adblib.AdbSession;
import com.android.ddmlib.AdbHelper;
import com.android.ddmlib.IDevice;
import com.android.ide.common.build.BaselineProfileDetails;
import com.android.tools.analytics.UsageTracker;
import com.android.tools.deploy.proto.Deploy;
import com.android.tools.deployer.AdbClient;
import com.android.tools.deployer.AdbInstaller;
import com.android.tools.deployer.ChangeType;
import com.android.tools.deployer.DeployMetric;
import com.android.tools.deployer.Deployer;
import com.android.tools.deployer.DeployerException;
import com.android.tools.deployer.DeployerOption;
import com.android.tools.deployer.Installer;
import com.android.tools.deployer.MetricsRecorder;
import com.android.tools.deployer.UIService;
import com.android.tools.deployer.model.App;
import com.android.tools.deployer.model.BaselineProfile;
import com.android.tools.deployer.tasks.Canceller;
import com.android.tools.idea.adblib.AdbLibService;
import com.android.tools.idea.flags.StudioFlags;
import com.android.tools.idea.flags.StudioFlags.OptimisticInstallSupportLevel;
import com.android.tools.idea.log.LogWrapper;
import com.android.tools.idea.run.ApkFileUnit;
import com.android.tools.idea.run.ApkInfo;
import com.android.tools.idea.run.DeploymentService;
import com.android.tools.idea.util.StudioPathManager;
import com.android.utils.ILogger;
import com.google.common.base.Stopwatch;
import com.google.common.collect.ImmutableMap;
import com.google.wireless.android.sdk.stats.AndroidStudioEvent;
import com.google.wireless.android.sdk.stats.ApplyChangesAgentError;
import com.google.wireless.android.sdk.stats.LaunchTaskDetail;
import com.intellij.notification.BrowseNotificationAction;
import com.intellij.notification.Notification;
import com.intellij.notification.NotificationGroup;
import com.intellij.notification.NotificationGroupManager;
import com.intellij.notification.NotificationType;
import com.intellij.openapi.application.PathManager;
import com.intellij.openapi.diagnostic.Logger;
import com.intellij.openapi.progress.ProgressIndicator;
import com.intellij.openapi.project.Project;
import com.intellij.openapi.util.Computable;
import com.intellij.openapi.util.text.StringUtil;
import java.io.File;
import java.nio.file.Path;
import java.nio.file.Paths;
import java.util.ArrayList;
import java.util.Collection;
import java.util.EnumSet;
import java.util.List;
import java.util.Map;
import java.util.concurrent.TimeUnit;
import java.util.stream.Collectors;
import org.jetbrains.annotations.NotNull;

public abstract class AbstractDeployTask {

  public static final int MIN_API_VERSION = 26;
  public static final Logger LOG = Logger.getInstance(AbstractDeployTask.class);
  private static final NotificationGroup NOTIFICATION_GROUP = NotificationGroupManager.getInstance().getNotificationGroup("Deploy");
  private static final Map<OptimisticInstallSupportLevel, EnumSet<ChangeType>> OPTIMISTIC_INSTALL_SUPPORT =
    ImmutableMap.of(OptimisticInstallSupportLevel.DISABLED, EnumSet.noneOf(ChangeType.class), OptimisticInstallSupportLevel.DEX,
                    EnumSet.of(ChangeType.DEX), OptimisticInstallSupportLevel.DEX_AND_NATIVE,
                    EnumSet.of(ChangeType.DEX, ChangeType.NATIVE_LIBRARY), OptimisticInstallSupportLevel.DEX_AND_NATIVE_AND_RESOURCES,
                    EnumSet.of(ChangeType.DEX, ChangeType.NATIVE_LIBRARY, ChangeType.RESOURCE));
  protected final boolean myRerunOnSwapFailure;
  protected final boolean myAlwaysInstallWithPm;
  protected final boolean myAllowAssumeVerified;
<<<<<<< HEAD
  protected final boolean myHasMakeBeforeRun;
=======
  private final Computable<String> myInstallPathProvider;
>>>>>>> 3a514de0
  @NotNull private final Project myProject;
  @NotNull private final Collection<ApkInfo> myPackages;
  @NotNull protected List<LaunchTaskDetail> mySubTaskDetails;

  public AbstractDeployTask(@NotNull Project project,
                            @NotNull Collection<ApkInfo> packages,
                            boolean rerunOnSwapFailure,
                            boolean alwaysInstallWithPm,
                            boolean allowAssumeVerified,
<<<<<<< HEAD
                            boolean hasMakeBeforeRun) {
=======
                            Computable<String> installPathProvider) {
>>>>>>> 3a514de0
    myProject = project;
    myPackages = packages;
    myRerunOnSwapFailure = rerunOnSwapFailure;
    myAlwaysInstallWithPm = alwaysInstallWithPm;
    myAllowAssumeVerified = allowAssumeVerified;
<<<<<<< HEAD
    myHasMakeBeforeRun = hasMakeBeforeRun;
=======
    myInstallPathProvider = installPathProvider;
>>>>>>> 3a514de0
    mySubTaskDetails = new ArrayList<>();
  }

    public List<Deployer.Result> run(@NotNull IDevice device, ProgressIndicator indicator)
            throws DeployerException {
    Canceller canceller = new Canceller() {
      @Override
      public boolean cancelled() {
        return indicator.isCanceled();
      }
    };

    ILogger logger = new LogWrapper(LOG);
    Stopwatch stopwatch = Stopwatch.createStarted();

    // Collection that will accumulate metrics for the deployment.
    MetricsRecorder metrics = new MetricsRecorder();
    // VM clock timestamp used to snap metric times to wall-clock time.
    long vmClockStartNs = System.nanoTime();
    // Wall-clock start time for the deployment.
    long wallClockStartMs = System.currentTimeMillis();

    AdbSession adbSession = null;
    if (StudioFlags.INSTALL_WITH_ADBLIB.get()) {
      adbSession = AdbLibService.getSession(myProject);
    }
    AdbClient adb = new AdbClient(device, logger, adbSession);

    AdbHelper.setAbbExecAllowed(StudioFlags.DDMLIB_ABB_EXEC_INSTALL_ENABLE.get());

    AdbInstaller.Mode adbInstallerMode = AdbInstaller.Mode.DAEMON;
    if (!StudioFlags.APPLY_CHANGES_KEEP_CONNECTION_ALIVE.get()) {
      adbInstallerMode = AdbInstaller.Mode.ONE_SHOT;
    }
    Installer installer = new AdbInstaller(myInstallPathProvider.get(), adb, metrics.getDeployMetrics(), logger, adbInstallerMode);

    DeploymentService service = DeploymentService.getInstance();
    UIService uiService = myProject.getService(UIService.class);

    EnumSet<ChangeType> optimisticInstallSupport = EnumSet.noneOf(ChangeType.class);
    if (!myAlwaysInstallWithPm) {
      optimisticInstallSupport =
        OPTIMISTIC_INSTALL_SUPPORT.getOrDefault(StudioFlags.OPTIMISTIC_INSTALL_SUPPORT_LEVEL.get(), EnumSet.noneOf(ChangeType.class));
    }
    DeployerOption option = new DeployerOption.Builder().setUseOptimisticSwap(StudioFlags.APPLY_CHANGES_OPTIMISTIC_SWAP.get())
      .setUseOptimisticResourceSwap(StudioFlags.APPLY_CHANGES_OPTIMISTIC_RESOURCE_SWAP.get())
      .setOptimisticInstallSupport(optimisticInstallSupport)
      .setAllowAssumeVerified(myAllowAssumeVerified)
      .setUseStructuralRedefinition(StudioFlags.APPLY_CHANGES_STRUCTURAL_DEFINITION.get())
      .setUseVariableReinitialization(StudioFlags.APPLY_CHANGES_VARIABLE_REINITIALIZATION.get())
      .setFastRestartOnSwapFail(getFastRerunOnSwapFailure()).enableCoroutineDebugger(StudioFlags.COROUTINE_DEBUGGER_ENABLE.get()).build();
    Deployer deployer =
      new Deployer(adb, service.getDeploymentCacheDatabase(), service.getDexDatabase(), service.getTaskRunner(), installer, uiService,
                   metrics, logger, option);
    List<String> idsSkippedInstall = new ArrayList<>();
    List<Deployer.Result> results = new ArrayList<>();
    for (ApkInfo apkInfo : myPackages) {
      Deployer.Result result = perform(device, deployer, apkInfo, canceller);

      if (result.skippedInstall) {
        idsSkippedInstall.add(apkInfo.getApplicationId());
      }

      results.add(result);
    }

    addSubTaskDetails(metrics.getDeployMetrics(), vmClockStartNs, wallClockStartMs);
    logAgentFailures(metrics.getAgentFailures());

    stopwatch.stop();
    long duration = stopwatch.elapsed(TimeUnit.MILLISECONDS);
    String informMake = myHasMakeBeforeRun ? "" : " with no build tasks before launch";
    Notification notification = null;
    if (idsSkippedInstall.isEmpty()) {
      String content = String.format("%s successfully finished in %s%s", getDescription(), StringUtil.formatDuration(duration), informMake);
      notification = NOTIFICATION_GROUP.createNotification(content, myHasMakeBeforeRun ? NotificationType.INFORMATION : NotificationType.WARNING);
    } else {
      String title = String.format("%s successfully finished in %s%s", getDescription(), StringUtil.formatDuration(duration), informMake);
      String content = createSkippedApkInstallMessage(idsSkippedInstall, idsSkippedInstall.size() == myPackages.size());
      notification = NOTIFICATION_GROUP.createNotification(title, content, myHasMakeBeforeRun ? NotificationType.INFORMATION : NotificationType.WARNING);
    }

    if (!myHasMakeBeforeRun) {
      notification.addAction(new BrowseNotificationAction("Learn more about missing build tasks", "https://d.android.com/r/studio-ui/run-no-gradle-make"));
    }
    notification.notify(myProject);

    return results;
  }

  protected abstract String getDescription();

  abstract protected Deployer.Result perform(IDevice device, Deployer deployer, @NotNull ApkInfo apkInfo, @NotNull Canceller canceller)
    throws DeployerException;

  private String getLocalInstaller() {
    Path path;
    if (StudioPathManager.isRunningFromSources()) {
      // Development mode
      path = StudioPathManager.resolvePathFromSourcesRoot("bazel-bin/tools/base/deploy/installer/android-installer");
    }
    else {
      path = Paths.get(PathManager.getHomePath(), "plugins/android/resources/installer");
    }
    return path.toString();
  }

  @NotNull
  protected Project getProject() {
    return myProject;
  }

  final boolean getFastRerunOnSwapFailure() {
    return myRerunOnSwapFailure;
  }

  private void addSubTaskDetails(@NotNull Collection<DeployMetric> metrics, long startNanoTime, long startWallClockMs) {
    for (DeployMetric metric : metrics) {
      if (!metric.getName().isEmpty()) {
        LaunchTaskDetail.Builder detail = LaunchTaskDetail.newBuilder();

        long startOffsetMs = TimeUnit.NANOSECONDS.toMillis(metric.getStartTimeNs() - startNanoTime);
        long endOffsetMs = TimeUnit.NANOSECONDS.toMillis(metric.getEndTimeNs() - startNanoTime);

        detail.setId(getId() + "." + metric.getName()).setStartTimestampMs(startWallClockMs + startOffsetMs)
          .setEndTimestampMs(startWallClockMs + endOffsetMs).setTid((int)metric.getThreadId());

        if (metric.hasStatus()) {
          detail.setStatus(metric.getStatus());
        }
        mySubTaskDetails.add(detail.build());
      }
    }
  }

    public abstract String getId();

  private void logAgentFailures(List<Deploy.AgentExceptionLog> agentExceptionLogs) {
    for (Deploy.AgentExceptionLog log : agentExceptionLogs) {
      UsageTracker.log(toStudioEvent(log));
    }
  }

  @NotNull
  public Collection<LaunchTaskDetail> getSubTaskDetails() {
    return mySubTaskDetails;
  }

  protected abstract String createSkippedApkInstallMessage(List<String> skippedApkList, boolean all);

  @NotNull
  public Collection<ApkInfo> getApkInfos() {
    return myPackages;
  }

  public static App getAppToInstall(@NotNull ApkInfo apkInfo) {
    List<Path> paths = apkInfo.getFiles().stream().map(ApkFileUnit::getApkPath).collect(Collectors.toList());
    List<BaselineProfile> baselineProfiles = convertBaseLinesProfiles(apkInfo.getBaselineProfiles());
    return App.fromPaths(apkInfo.getApplicationId(),paths, baselineProfiles);
  }

  private static List<BaselineProfile> convertBaseLinesProfiles(List<BaselineProfileDetails> profiles) {
    return profiles.stream().map(p -> new BaselineProfile(
      p.getMinApi(),
      p.getMaxApi(),
      p.getBaselineProfileFiles().stream().map(File::toPath).collect(Collectors.toList()))
    ).collect(Collectors.toList());
  }

  private static AndroidStudioEvent.Builder toStudioEvent(Deploy.AgentExceptionLog log) {
    ApplyChangesAgentError.AgentPurpose purpose = ApplyChangesAgentError.AgentPurpose.forNumber(log.getAgentPurposeValue());
    ApplyChangesAgentError.Builder builder =
      ApplyChangesAgentError.newBuilder().setEventTimeMs(TimeUnit.MILLISECONDS.convert(log.getEventTimeNs(), TimeUnit.NANOSECONDS))
        .setAgentAttachTimeMs(TimeUnit.MILLISECONDS.convert(log.getAgentAttachTimeNs(), TimeUnit.NANOSECONDS))
        .setAgentAttachCount(log.getAgentAttachCount()).setAgentPurpose(purpose);
    log.getFailedClassesList().stream().map(ApplyChangesAgentError.TargetClass::valueOf).forEach(builder::addTargetClasses);
    return AndroidStudioEvent.newBuilder().setCategory(AndroidStudioEvent.EventCategory.DEPLOYMENT)
      .setKind(AndroidStudioEvent.EventKind.APPLY_CHANGES_AGENT_ERROR).setApplyChangesAgentError(builder);
  }
}<|MERGE_RESOLUTION|>--- conflicted
+++ resolved
@@ -88,11 +88,7 @@
   protected final boolean myRerunOnSwapFailure;
   protected final boolean myAlwaysInstallWithPm;
   protected final boolean myAllowAssumeVerified;
-<<<<<<< HEAD
   protected final boolean myHasMakeBeforeRun;
-=======
-  private final Computable<String> myInstallPathProvider;
->>>>>>> 3a514de0
   @NotNull private final Project myProject;
   @NotNull private final Collection<ApkInfo> myPackages;
   @NotNull protected List<LaunchTaskDetail> mySubTaskDetails;
@@ -102,21 +98,13 @@
                             boolean rerunOnSwapFailure,
                             boolean alwaysInstallWithPm,
                             boolean allowAssumeVerified,
-<<<<<<< HEAD
                             boolean hasMakeBeforeRun) {
-=======
-                            Computable<String> installPathProvider) {
->>>>>>> 3a514de0
     myProject = project;
     myPackages = packages;
     myRerunOnSwapFailure = rerunOnSwapFailure;
     myAlwaysInstallWithPm = alwaysInstallWithPm;
     myAllowAssumeVerified = allowAssumeVerified;
-<<<<<<< HEAD
     myHasMakeBeforeRun = hasMakeBeforeRun;
-=======
-    myInstallPathProvider = installPathProvider;
->>>>>>> 3a514de0
     mySubTaskDetails = new ArrayList<>();
   }
 
@@ -151,7 +139,7 @@
     if (!StudioFlags.APPLY_CHANGES_KEEP_CONNECTION_ALIVE.get()) {
       adbInstallerMode = AdbInstaller.Mode.ONE_SHOT;
     }
-    Installer installer = new AdbInstaller(myInstallPathProvider.get(), adb, metrics.getDeployMetrics(), logger, adbInstallerMode);
+    Installer installer = new AdbInstaller(getLocalInstaller(), adb, metrics.getDeployMetrics(), logger, adbInstallerMode);
 
     DeploymentService service = DeploymentService.getInstance();
     UIService uiService = myProject.getService(UIService.class);
