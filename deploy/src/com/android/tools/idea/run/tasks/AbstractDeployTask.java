--- conflicted
+++ resolved
@@ -32,7 +32,6 @@
 import com.android.tools.deployer.DeployerOption;
 import com.android.tools.deployer.Installer;
 import com.android.tools.deployer.MetricsRecorder;
-import com.android.tools.deployer.UIService;
 import com.android.tools.deployer.model.App;
 import com.android.tools.deployer.model.BaselineProfile;
 import com.android.tools.deployer.tasks.Canceller;
@@ -43,6 +42,8 @@
 import com.android.tools.idea.run.ApkFileUnit;
 import com.android.tools.idea.run.ApkInfo;
 import com.android.tools.idea.run.DeploymentService;
+import com.android.tools.idea.run.IdeService;
+import com.android.tools.idea.util.StudioPathManager;
 import com.android.utils.ILogger;
 import com.google.common.base.Stopwatch;
 import com.google.common.collect.ImmutableMap;
@@ -52,6 +53,7 @@
 import com.intellij.notification.NotificationGroup;
 import com.intellij.notification.NotificationGroupManager;
 import com.intellij.notification.NotificationType;
+import com.intellij.openapi.application.PathManager;
 import com.intellij.openapi.diagnostic.Logger;
 import com.intellij.openapi.progress.ProgressIndicator;
 import com.intellij.openapi.project.Project;
@@ -59,6 +61,7 @@
 import com.intellij.openapi.util.text.StringUtil;
 import java.io.File;
 import java.nio.file.Path;
+import java.nio.file.Paths;
 import java.util.ArrayList;
 import java.util.Collection;
 import java.util.EnumSet;
@@ -80,11 +83,8 @@
                     EnumSet.of(ChangeType.DEX, ChangeType.NATIVE_LIBRARY, ChangeType.RESOURCE));
   protected final boolean myRerunOnSwapFailure;
   protected final boolean myAlwaysInstallWithPm;
-<<<<<<< HEAD
+  protected final boolean myAllowAssumeVerified;
   private final Computable<String> myInstallPathProvider;
-=======
-  protected final boolean myAllowAssumeVerified;
->>>>>>> 009d25fa
   @NotNull private final Project myProject;
   @NotNull private final Collection<ApkInfo> myPackages;
   @NotNull protected List<LaunchTaskDetail> mySubTaskDetails;
@@ -93,21 +93,14 @@
                             @NotNull Collection<ApkInfo> packages,
                             boolean rerunOnSwapFailure,
                             boolean alwaysInstallWithPm,
-<<<<<<< HEAD
-                            Computable<String> installPathProvider
-  ) {
-=======
-                            boolean allowAssumeVerified) {
->>>>>>> 009d25fa
+                            boolean allowAssumeVerified,
+                            Computable<String> installPathProvider) {
     myProject = project;
     myPackages = packages;
     myRerunOnSwapFailure = rerunOnSwapFailure;
     myAlwaysInstallWithPm = alwaysInstallWithPm;
-<<<<<<< HEAD
+    myAllowAssumeVerified = allowAssumeVerified;
     myInstallPathProvider = installPathProvider;
-=======
-    myAllowAssumeVerified = allowAssumeVerified;
->>>>>>> 009d25fa
     mySubTaskDetails = new ArrayList<>();
   }
 
@@ -145,7 +138,7 @@
     Installer installer = new AdbInstaller(myInstallPathProvider.get(), adb, metrics.getDeployMetrics(), logger, adbInstallerMode);
 
     DeploymentService service = DeploymentService.getInstance();
-    UIService uiService = myProject.getService(UIService.class);
+    IdeService ideService = new IdeService(myProject);
 
     EnumSet<ChangeType> optimisticInstallSupport = EnumSet.noneOf(ChangeType.class);
     if (!myAlwaysInstallWithPm) {
@@ -160,7 +153,7 @@
       .setUseVariableReinitialization(StudioFlags.APPLY_CHANGES_VARIABLE_REINITIALIZATION.get())
       .setFastRestartOnSwapFail(getFastRerunOnSwapFailure()).enableCoroutineDebugger(StudioFlags.COROUTINE_DEBUGGER_ENABLE.get()).build();
     Deployer deployer =
-      new Deployer(adb, service.getDeploymentCacheDatabase(), service.getDexDatabase(), service.getTaskRunner(), installer, uiService,
+      new Deployer(adb, service.getDeploymentCacheDatabase(), service.getDexDatabase(), service.getTaskRunner(), installer, ideService,
                    metrics, logger, option);
     List<String> idsSkippedInstall = new ArrayList<>();
     List<Deployer.Result> results = new ArrayList<>();
@@ -196,6 +189,18 @@
 
   abstract protected Deployer.Result perform(IDevice device, Deployer deployer, @NotNull ApkInfo apkInfo, @NotNull Canceller canceller)
     throws DeployerException;
+
+  private String getLocalInstaller() {
+    Path path;
+    if (StudioPathManager.isRunningFromSources()) {
+      // Development mode
+      path = StudioPathManager.resolvePathFromSourcesRoot("bazel-bin/tools/base/deploy/installer/android-installer");
+    }
+    else {
+      path = Paths.get(PathManager.getHomePath(), "plugins/android/resources/installer");
+    }
+    return path.toString();
+  }
 
   @NotNull
   protected Project getProject() {
