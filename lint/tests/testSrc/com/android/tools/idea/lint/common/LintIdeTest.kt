--- conflicted
+++ resolved
@@ -24,12 +24,9 @@
 import com.google.common.collect.Sets
 import com.google.common.truth.Truth.assertThat
 import com.intellij.analysis.AnalysisScope
-<<<<<<< HEAD
-=======
 import com.intellij.codeInspection.GlobalInspectionContext
 import com.intellij.codeInspection.InspectionManager
 import com.intellij.codeInspection.ProblemDescriptionsProcessor
->>>>>>> 8b7d83e8
 import com.intellij.codeInspection.ex.GlobalInspectionToolWrapper
 import com.intellij.codeInspection.ex.InspectionToolWrapper
 import com.intellij.ide.highlighter.ModuleFileType
@@ -381,14 +378,6 @@
     val globalContext =
       createGlobalContextForTool(scope, project, listOf<InspectionToolWrapper<*, *>>(wrapper))
     InspectionTestUtil.runTool(wrapper, scope, globalContext)
-<<<<<<< HEAD
-    InspectionTestUtil.compareToolResults(
-      globalContext,
-      wrapper,
-      false,
-      testDataPath + globalTestDir,
-    )
-=======
     try {
       InspectionTestUtil.compareToolResults(
         globalContext,
@@ -399,7 +388,6 @@
     } finally {
       globalContext.cleanup()
     }
->>>>>>> 8b7d83e8
     globalContext.getPresentation(wrapper)
   }
 
