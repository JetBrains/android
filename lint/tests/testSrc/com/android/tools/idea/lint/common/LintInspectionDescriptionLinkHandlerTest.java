--- conflicted
+++ resolved
@@ -82,8 +82,6 @@
                               "https://issuetracker.google.com/issues/new?component=192708\">" +
                               "https://issuetracker.google.com/issues/new?component=192708</a><br/>";
     String description = TooltipLinkHandlerEP.getDescription(LintInspectionDescriptionLinkHandler.LINK_PREFIX + "MissingApplicationIcon", editor);
-<<<<<<< HEAD
-=======
     assertThat(description).isEqualTo(issueExplanation);
   }
 
@@ -134,7 +132,6 @@
                               "Contact: <a href=\"#lint/link_info<IntentFilterUniqueDataAttributes<https://groups.google.com/g/lint-dev\">https://groups.google.com/g/lint-dev</a><br/>" +
                               "Feedback: <a href=\"#lint/link_info<IntentFilterUniqueDataAttributes<https://issuetracker.google.com/issues/new?component=192708\">https://issuetracker.google.com/issues/new?component=192708</a><br/>";
     String description = TooltipLinkHandlerEP.getDescription(LintInspectionDescriptionLinkHandler.LINK_PREFIX + "IntentFilterUniqueDataAttributes", editor);
->>>>>>> 0d09370c
     assertThat(description).isEqualTo(issueExplanation);
   }
 
