/*
 * Copyright (C) 2016 The Android Open Source Project
 *
 * Licensed under the Apache License, Version 2.0 (the "License");
 * you may not use this file except in compliance with the License.
 * You may obtain a copy of the License at
 *
 *      http://www.apache.org/licenses/LICENSE-2.0
 *
 * Unless required by applicable law or agreed to in writing, software
 * distributed under the License is distributed on an "AS IS" BASIS,
 * WITHOUT WARRANTIES OR CONDITIONS OF ANY KIND, either express or implied.
 * See the License for the specific language governing permissions and
 * limitations under the License.
 */
package com.android.tools.idea.lint.common;

import static com.android.tools.lint.client.api.LintClient.CLIENT_STUDIO;
import static com.android.tools.lint.detector.api.TextFormat.HTML;
import static com.android.tools.lint.detector.api.TextFormat.HTML_WITH_UNICODE;
import static com.android.tools.lint.detector.api.TextFormat.RAW;
import static com.android.tools.lint.detector.api.TextFormat.TEXT;
import static com.intellij.xml.CommonXmlStrings.HTML_END;
import static com.intellij.xml.CommonXmlStrings.HTML_START;

import com.android.tools.lint.checks.BuiltinIssueRegistry;
import com.android.tools.lint.client.api.IssueRegistry;
import com.android.tools.lint.client.api.LintClient;
import com.android.tools.lint.client.api.Vendor;
import com.android.tools.lint.detector.api.Category;
import com.android.tools.lint.detector.api.Implementation;
import com.android.tools.lint.detector.api.Incident;
import com.android.tools.lint.detector.api.Issue;
import com.android.tools.lint.detector.api.LintFix;
import com.android.tools.lint.detector.api.Option;
import com.android.tools.lint.detector.api.Scope;
import com.android.tools.lint.detector.api.Severity;
import com.android.tools.lint.detector.api.TextFormat;
import com.intellij.analysis.AnalysisScope;
import com.intellij.codeHighlighting.HighlightDisplayLevel;
import com.intellij.codeInsight.daemon.HighlightDisplayKey;
import com.intellij.codeInsight.intention.IntentionAction;
import com.intellij.codeInspection.BatchSuppressManager;
import com.intellij.codeInspection.GlobalInspectionContext;
import com.intellij.codeInspection.GlobalInspectionTool;
import com.intellij.codeInspection.InspectionManager;
import com.intellij.codeInspection.InspectionProfile;
import com.intellij.codeInspection.InspectionProfileEntry;
import com.intellij.codeInspection.LocalQuickFix;
import com.intellij.codeInspection.ProblemDescriptionsProcessor;
import com.intellij.codeInspection.ProblemDescriptor;
import com.intellij.codeInspection.ProblemDescriptorBase;
import com.intellij.codeInspection.ProblemHighlightType;
import com.intellij.codeInspection.QuickFix;
import com.intellij.codeInspection.SuppressQuickFix;
import com.intellij.codeInspection.XmlSuppressableInspectionTool;
import com.intellij.codeInspection.ex.GlobalInspectionToolWrapper;
import com.intellij.codeInspection.ex.InspectionProfileImpl;
import com.intellij.codeInspection.ex.InspectionToolWrapper;
import com.intellij.codeInspection.ex.Tools;
import com.intellij.codeInspection.ex.ToolsImpl;
import com.intellij.lang.annotation.ProblemGroup;
import com.intellij.openapi.application.ApplicationManager;
import com.intellij.openapi.diagnostic.Logger;
import com.intellij.openapi.editor.colors.TextAttributesKey;
import com.intellij.openapi.project.Project;
import com.intellij.openapi.util.Key;
import com.intellij.openapi.util.TextRange;
import com.intellij.openapi.vfs.LocalFileSystem;
import com.intellij.openapi.vfs.VirtualFile;
import com.intellij.profile.codeInspection.InspectionProjectProfileManager;
import com.intellij.psi.PsiBinaryFile;
import com.intellij.psi.PsiDirectory;
import com.intellij.psi.PsiElement;
import com.intellij.psi.PsiFile;
import com.intellij.psi.PsiFileSystemItem;
import com.intellij.psi.PsiManager;
import com.siyeh.ig.InspectionGadgetsFix;
import java.io.File;
import java.util.ArrayList;
import java.util.Arrays;
import java.util.Collections;
import java.util.EnumSet;
import java.util.HashMap;
import java.util.List;
import java.util.Map;
import org.jetbrains.annotations.Nls;
import org.jetbrains.annotations.NotNull;
import org.jetbrains.annotations.Nullable;
import org.jetbrains.annotations.TestOnly;
import org.jetbrains.kotlin.idea.KotlinFileType;

// TODO: autofix should be the default, and if not set, the first one
public abstract class AndroidLintInspectionBase extends GlobalInspectionTool {
  static {
    LintClient.setClientName(CLIENT_STUDIO);
  }
  /**
   * Prefix used by the comment suppress mechanism in Studio/IntelliJ
   */
  public static final String LINT_INSPECTION_PREFIX = "AndroidLint";

  private static final Logger LOG = Logger.getInstance("#com.android.tools.idea.lint.common.AndroidLintInspectionBase");

  private static final Object ISSUE_MAP_LOCK = new Object();

  // Corresponds to a dynamic tools list for each project, which is protected by ISSUE_MAP_LOCK.
  private static final Key<List<Tools>> DYNAMIC_TOOLS_KEY = Key.create(AndroidLintInspectionBase.class.getName() + ".DYNAMIC_TOOLS");

  private static boolean ourRegisterDynamicToolsFromTests;

  protected final Issue myIssue;
  private String[] myGroupPath;
  private final String myDisplayName;

  protected AndroidLintInspectionBase(@NotNull String displayName, @NotNull Issue issue) {
    myIssue = issue;
    myDisplayName = displayName;
  }

  @NotNull
  public LintIdeQuickFix[] getQuickFixes(@NotNull PsiElement startElement, @NotNull PsiElement endElement, @NotNull Incident incident) {
    LintFix fixData = incident.getFix();
    LintIdeQuickFix[] fixes = getQuickFixes(startElement, endElement, incident.getMessage(), fixData);

    if (fixData != null && fixes.length == 0) {
      return createFixes(startElement.getProject(), startElement.getContainingFile(), incident, fixData);
    }

    return fixes;
  }

  @NotNull
  public LintIdeQuickFix[] getQuickFixes(@NotNull PsiElement startElement, @NotNull PsiElement endElement, @NotNull String message,
                                         @Nullable LintFix fixData) {
    return getQuickFixes(startElement, endElement, message);
  }

  @NotNull
  public LintIdeQuickFix[] getQuickFixes(@NotNull PsiElement startElement, @NotNull PsiElement endElement, @NotNull String message) {
    return getQuickFixes(message);
  }

  @NotNull
  public LintIdeQuickFix[] getQuickFixes(@NotNull String message) {
    return LintIdeQuickFix.EMPTY_ARRAY;
  }

  @NotNull
  public IntentionAction[] getIntentions(@NotNull PsiElement startElement, @NotNull PsiElement endElement) {
    return IntentionAction.EMPTY_ARRAY;
  }

  @Override
  public boolean isGraphNeeded() {
    return false;
  }

  /**
   * Returns all the fixes for this element and message.
   * This doesn't just call the direct fix provider methods on this inspection,
   * but also consults any {@link LintIdeQuickFixProvider} implementations
   * to have their say.
   */
  @NotNull
  public LintIdeQuickFix[] getAllFixes(@NotNull PsiElement startElement,
                                       @NotNull PsiElement endElement,
                                       @NotNull Incident incident,
                                       @NotNull String message,
                                       @Nullable LintFix fixData,
                                       @NotNull LintIdeQuickFixProvider[] fixProviders,
                                       @NotNull Issue issue) {
    List<LintIdeQuickFix> result = new ArrayList<>(4);

    // The AndroidLintQuickFixProvider interface is a generic mechanism, but currently
    // only used by the Kotlin plugin - but it currently adds in Suppress actions for
    // all file types so limit its lookup to Kotlin files for now
    PsiFile file = startElement.getContainingFile();
    if (file != null && file.getFileType() == KotlinFileType.INSTANCE) {
      for (LintIdeQuickFixProvider provider : fixProviders) {
        LintIdeQuickFix[] fixes = provider.getQuickFixes(issue, startElement, endElement, message, fixData);
        Collections.addAll(result, fixes);
      }
    }

    LintIdeQuickFix[] fixes = getQuickFixes(startElement, endElement, incident);
    Collections.addAll(result, fixes);

    return result.toArray(LintIdeQuickFix.EMPTY_ARRAY);
  }

  @NotNull
  public LocalQuickFix[] getLocalQuickFixes(@NotNull PsiElement startElement,
                                            @NotNull PsiElement endElement,
                                            @NotNull Incident incident,
                                            @NotNull String message,
                                            @Nullable LintFix fixData,
                                            @NotNull LintIdeQuickFixProvider[] fixProviders,
                                            @NotNull Issue issue) {
    LintIdeSupport ideSupport = LintIdeSupport.get();
    boolean includeFeedbackFix = ideSupport.canRequestFeedback();
    LintIdeQuickFix[] fixes = getAllFixes(startElement, endElement, incident, message, fixData, fixProviders, issue);
    if (fixes.length == 0) {
      if (includeFeedbackFix) {
        return new LocalQuickFix[]{ideSupport.requestFeedbackFix(issue)};
      }
      else {
        return LocalQuickFix.EMPTY_ARRAY;
      }
    }
    List<LocalQuickFix> result = new ArrayList<>(fixes.length);
    for (LintIdeQuickFix fix : fixes) {
      if (fix instanceof DefaultLintQuickFix) {
        if (((DefaultLintQuickFix)fix).isApplicable(startElement, endElement, AndroidQuickfixContexts.BatchContext.TYPE)) {
          result.add(new MyLocalQuickFix((DefaultLintQuickFix)fix));
        }
      } else if (fix instanceof ModCommandLintQuickFix) {
        result.add(((ModCommandLintQuickFix)fix).asLocalQuickFix(issue, startElement.getProject()));
      }
    }

    if (includeFeedbackFix) {
      result.add(ideSupport.requestFeedbackFix(issue));
    }

    return result.toArray(LocalQuickFix.EMPTY_ARRAY);
  }

  @Override
  public void runInspection(@NotNull AnalysisScope scope,
                            @NotNull final InspectionManager manager,
                            @NotNull final GlobalInspectionContext globalContext,
                            @NotNull final ProblemDescriptionsProcessor problemDescriptionsProcessor) {
    final LintGlobalInspectionContext androidLintContext = globalContext.getExtension(LintGlobalInspectionContext.ID);
    if (androidLintContext == null) {
      return;
    }

    final Map<Issue, Map<File, List<LintProblemData>>> problemMap = androidLintContext.getResults();
    if (problemMap == null) {
      return;
    }

    final Map<File, List<LintProblemData>> file2ProblemList = problemMap.get(myIssue);
    if (file2ProblemList == null) {
      return;
    }

    for (final Map.Entry<File, List<LintProblemData>> entry : file2ProblemList.entrySet()) {
      final File file = entry.getKey();
      final VirtualFile vFile = LocalFileSystem.getInstance().findFileByIoFile(file);

      if (vFile == null) {
        continue;
      }
      ApplicationManager.getApplication().runReadAction(() -> {
        final PsiManager psiManager = PsiManager.getInstance(globalContext.getProject());
        final PsiFile psiFile = psiManager.findFile(vFile);

        if (psiFile != null) {
          final ProblemDescriptor[] descriptors = computeProblemDescriptors(psiFile, manager, entry.getValue());

          if (descriptors.length > 0) {
            problemDescriptionsProcessor.addProblemElement(globalContext.getRefManager().getReference(psiFile), descriptors);
          }
        }
        else if (vFile.isDirectory()) {
          final PsiDirectory psiDirectory = psiManager.findDirectory(vFile);

          if (psiDirectory != null) {
            final ProblemDescriptor[] descriptors = computeProblemDescriptors(psiDirectory, manager, entry.getValue());

            if (descriptors.length > 0) {
              problemDescriptionsProcessor.addProblemElement(globalContext.getRefManager().getReference(psiDirectory), descriptors);
            }
          }
        }
      });
    }
  }

  @NotNull
  private ProblemDescriptor[] computeProblemDescriptors(@NotNull PsiElement psiFile,
                                                        @NotNull InspectionManager manager,
                                                        @NotNull List<LintProblemData> problems) {
    final List<ProblemDescriptor> result = new ArrayList<>();

    LintIdeQuickFixProvider[] fixProviders = LintIdeQuickFixProvider.EP_NAME.getExtensions();

    for (LintProblemData problemData : problems) {
      final String originalMessage = problemData.getMessage();

      // We need to have explicit <html> and </html> tags around the text; inspection infrastructure
      // such as the {@link com.intellij.codeInspection.ex.DescriptorComposer} will call
      // {@link com.intellij.xml.util.XmlStringUtil.isWrappedInHtml}. See issue 177283 for uses.
      // Note that we also need to use HTML with unicode characters here, since the HTML display
      // in the inspections view does not appear to support numeric code character entities.
      String formattedMessage = HTML_START + RAW.convertTo(originalMessage, HTML_WITH_UNICODE) + HTML_END;
      LintFix quickfixData = problemData.getQuickfixData();

      // The inspections UI does not correctly handle

      final TextRange range = problemData.getTextRange();
      Issue issue = problemData.getIssue();
      Incident incident = problemData.getIncident();

      if (range.getStartOffset() == range.getEndOffset()) {

        if (psiFile instanceof PsiBinaryFile || psiFile instanceof PsiDirectory) {
          final LocalQuickFix[] fixes = getLocalQuickFixes(psiFile, psiFile, incident, originalMessage, quickfixData, fixProviders, issue);
          result.add(new NonTextFileProblemDescriptor((PsiFileSystemItem)psiFile, formattedMessage, fixes));
        }
        else if (!isSuppressedFor(psiFile)) {
          result.add(manager.createProblemDescriptor(psiFile, formattedMessage, false,
                                                     getLocalQuickFixes(psiFile, psiFile, incident, originalMessage, quickfixData, fixProviders,
                                                                        issue), ProblemHighlightType.GENERIC_ERROR_OR_WARNING));
        }
      }
      else {
        final PsiElement startElement = psiFile.findElementAt(range.getStartOffset());
        final PsiElement endElement = psiFile.findElementAt(range.getEndOffset() - 1);

        if (startElement != null && endElement != null && !isSuppressedFor(startElement)) {
          result.add(manager.createProblemDescriptor(startElement, endElement, formattedMessage,
                                                     ProblemHighlightType.GENERIC_ERROR_OR_WARNING, false,
                                                     getLocalQuickFixes(startElement, endElement, incident, originalMessage, quickfixData,
                                                                        fixProviders, issue)));
        }
      }
    }
    return result.toArray(ProblemDescriptor.EMPTY_ARRAY);
  }

  @NotNull
  @Override
  public SuppressQuickFix[] getBatchSuppressActions(@Nullable PsiElement element) {
    SuppressLintQuickFix suppressLintQuickFix = new SuppressLintQuickFix(myIssue.getId(), element);
    if (LintExternalAnnotator.INCLUDE_IDEA_SUPPRESS_ACTIONS) {
      final List<SuppressQuickFix> result = new ArrayList<>();
      result.add(suppressLintQuickFix);
      result.addAll(
        Arrays.asList(BatchSuppressManager.getInstance().createBatchSuppressActions(HighlightDisplayKey.find(getShortName()))));
      result.addAll(Arrays.asList(new XmlSuppressableInspectionTool.SuppressTagStatic(getShortName()),
                                  new XmlSuppressableInspectionTool.SuppressForFile(getShortName())));
      return result.toArray(SuppressQuickFix.EMPTY_ARRAY);
    }
    else {
      return new SuppressQuickFix[]{suppressLintQuickFix};
    }
  }

  @TestOnly
  public static void setRegisterDynamicToolsFromTests(boolean registerDynamicToolsFromTests) {
    synchronized (ISSUE_MAP_LOCK) {
      ourRegisterDynamicToolsFromTests = registerDynamicToolsFromTests;
    }
  }

  @Nullable
  public static List<Tools> getDynamicTools(@Nullable Project project) {
    if (project == null) {
      return null;
    }
    synchronized (ISSUE_MAP_LOCK) {
      List<Tools> tools = project.getUserData(DYNAMIC_TOOLS_KEY);
      return tools != null ? Collections.unmodifiableList(tools) : null;
    }
  }

  @Nullable
  public static Issue findIssueByShortName(@Nullable Project project, @NotNull String name) {
    // Look up issue by inspections (for third-party issues)
    String inspectionName = name.startsWith(LINT_INSPECTION_PREFIX) ? name : LINT_INSPECTION_PREFIX + name;

    Issue issue = null;
    List<Tools> tools = getDynamicTools(project);
    if (tools != null) {
      for (Tools tool : tools) {
        if (inspectionName.equals(tool.getShortName())) {
          InspectionProfileEntry e = tool.getTool().getTool();
          if (e instanceof AndroidLintInspectionBase) {
            issue = ((AndroidLintInspectionBase)e).getIssue();
            break;
          }
        }
      }
    }

    if (issue == null && project != null) {
      //noinspection rawtypes
      for (InspectionToolWrapper e : getInspectionTools(project)) {
        if (inspectionName.equals(e.getShortName())) {
          InspectionProfileEntry entry = e.getTool();
          if (entry instanceof AndroidLintInspectionBase) {
            issue = ((AndroidLintInspectionBase)entry).getIssue();
          }
        }
      }
    }

    return issue;
  }

  private static @NotNull List<InspectionToolWrapper<?, ?>> getInspectionTools(@NotNull Project project) {
    InspectionProfile profile = InspectionProjectProfileManager.getInstance(project).getCurrentProfile();
    try {
      return profile.getInspectionTools(null);
    } catch (Throwable t) {
      LOG.warn("Couldn't look up inspection tools", t);
      return Collections.emptyList();
    }
  }

  public static String getInspectionShortNameByIssue(@NotNull Project project, @NotNull Issue issue) {
    synchronized (ISSUE_MAP_LOCK) {
      final String shortName = LINT_INSPECTION_PREFIX + issue.getId();

      // Confusingly, this is also where we register third-party lint checks.
      // If the inspection tool can be found using the short name then the check is already registered, so we return.
      InspectionProfileImpl currentProfile = InspectionProjectProfileManager.getInstance(project).getCurrentProfile();
      //noinspection rawtypes
      InspectionToolWrapper inspectionToolWrapper = currentProfile.getInspectionTool(shortName, project);
      if (inspectionToolWrapper != null) {
        InspectionProfileEntry tool = inspectionToolWrapper.getTool();
        if (tool instanceof AndroidLintInspectionBase) {
          return shortName;
        }
        return null;
      }

      // Otherwise:
      // Third-party lint check? If so register it dynamically, but
      // not during unit tests (where we typically end up with empty
<<<<<<< HEAD
      // inspection profiles containing only the to-be-tested inspections
      // and we don't want random other inspections to show up)
      String name = issue2InspectionShortName.get(issue);
      if (name == null &&
          (!ApplicationManager.getApplication().isUnitTestMode() ||
           (ourRegisterDynamicToolsFromTests && !new BuiltinIssueRegistry().getIssues().contains(issue)))) {
        AndroidLintInspectionBase tool = createInspection(issue);
        LintInspectionFactory factory = new LintInspectionFactory(tool);
        // We have to add the tool both to the current and the base profile; otherwise, bringing up
        // the profile settings will show all these issues as modified (blue) because
        // InspectionProfileModifiableModel#isProperSetting returns true if the tool is found
        // only in the current profile, not the base profile (and returning true from that method
        // shows the setting as modified, even though the name seems totally unrelated)
        InspectionProfileImpl base = InspectionProfileImpl.BASE_PROFILE.get();
        InspectionProfileImpl current = InspectionProjectProfileManager.getInstance(project).getCurrentProfile();
        base.addTool(project, factory, new HashMap<>());
        current.addTool(project, factory, new HashMap<>());

        name = tool.getShortName();
        issue2InspectionShortName.put(issue, name);

        ToolsImpl tools = current.getToolsOrNull(name, project);
        if (tools != null) {
          List<Tools> ourDynamicTools = project.getUserData(DYNAMIC_TOOLS_KEY);
          if (ourDynamicTools == null) {
            ourDynamicTools = new ArrayList<>();
            project.putUserData(DYNAMIC_TOOLS_KEY, ourDynamicTools);
          }
          ourDynamicTools.add(tools);
=======
      // inspection profiles containing only the to-be-tested inspections,
      // and we don't want random other inspections to show up).
      if (ApplicationManager.getApplication().isUnitTestMode() &&
          (!ourRegisterDynamicToolsFromTests || new BuiltinIssueRegistry().getIssues().contains(issue))) {
        return null;
      }

      AndroidLintInspectionBase tool = createInspection(issue);
      LintInspectionFactory factory = new LintInspectionFactory(tool);
      // We have to add the tool both to the current and the base profile; otherwise, bringing up
      // the profile settings will show all these issues as modified (blue) because
      // InspectionProfileModifiableModel#isProperSetting returns true if the tool is found
      // only in the current profile, not the base profile (and returning true from that method
      // shows the setting as modified, even though the name seems totally unrelated).
      InspectionProfileImpl baseProfile = InspectionProfileImpl.BASE_PROFILE.get();
      baseProfile.addTool(project, factory, new HashMap<>());
      currentProfile.addTool(project, factory, new HashMap<>());

      ToolsImpl tools = currentProfile.getToolsOrNull(shortName, project);
      if (tools != null) {
        List<Tools> ourDynamicTools = project.getUserData(DYNAMIC_TOOLS_KEY);
        if (ourDynamicTools == null) {
          ourDynamicTools = new ArrayList<>();
          project.putUserData(DYNAMIC_TOOLS_KEY, ourDynamicTools);
>>>>>>> 009d25fa
        }
        ourDynamicTools.add(tools);
      }

      return shortName;
    }
  }

  private static AndroidLintInspectionBase createInspection(Issue issue) {
    return new AndroidLintInspectionBase(issue.getBriefDescription(TEXT), issue) {
    };
  }

  private static class LintInspectionFactory extends GlobalInspectionToolWrapper {
    private final AndroidLintInspectionBase myInspection;

    private LintInspectionFactory(AndroidLintInspectionBase inspection) {
      super(inspection);
      myInspection = inspection;
    }

    @Override
    public boolean isEnabledByDefault() {
      return myInspection.isEnabledByDefault();
    }

    @NotNull
    @Override
    public GlobalInspectionToolWrapper createCopy() {
      return new LintInspectionFactory(createInspection(myInspection.myIssue));
    }
  }

  @Nls
  @NotNull
  @Override
  public String getGroupDisplayName() {
    return getGroupDisplayName(myIssue.getCategory());
  }

  public static String getGroupDisplayName(@NotNull Category category) {
    // Use root category (inspections window doesn't do nesting the way the preference window does)
    while (category.getParent() != null) {
      category = category.getParent();
    }

    return LintBundle.message("android.lint.inspections.group.name") + ": " + category.getName();
  }

  @NotNull
  @Override
  public String[] getGroupPath() {
    if (myGroupPath == null) {
      Category category = myIssue.getCategory();

      int count = 2; // "Android", "Lint"
      Category curr = category;
      while (curr != null) {
        count++;
        curr = curr.getParent();
      }

      String[] path = new String[count];
      while (category != null) {
        path[--count] = category.getName();
        category = category.getParent();
      }
      assert count == 2;

      path[0] = LintBundle.message("android.inspections.group.name");
      path[1] = LintBundle.message("android.lint.inspections.subgroup.name");

      myGroupPath = path;
    }

    return myGroupPath;
  }

  @Nls
  @NotNull
  @Override
  public String getDisplayName() {
    return myDisplayName;
  }

  @Override
  public String getStaticDescription() {
    StringBuilder sb = new StringBuilder(1000);
    sb.append("<html><body>");
    sb.append(myIssue.getBriefDescription(HTML));
    sb.append("<br><br>");
    sb.append(myIssue.getExplanation(HTML));
    sb.append("<br><br>Issue id: ").append(myIssue.getId());
    List<Option> options = myIssue.getOptions();
    if (!options.isEmpty()) {
      sb.append("<br><br>");
      String optionsHtml = Option.Companion.describe(options, TextFormat.HTML, true);
      sb.append(optionsHtml);
    }
    List<String> urls = myIssue.getMoreInfo();
    if (!urls.isEmpty()) {
      boolean separated = false;
      for (String url : urls) {
        if (!myIssue.getExplanation(RAW).contains(url)) {
          if (!separated) {
            sb.append("<br><br>");
            separated = true;
          }
          else {
            sb.append("<br>");
          }
          sb.append("<a href=\"");
          sb.append(url);
          sb.append("\">");
          sb.append(url);
          sb.append("</a>");
        }
      }
    }

    Vendor vendor = myIssue.getVendor();
    IssueRegistry registry = myIssue.getRegistry();
    if (vendor == null && registry != null) {
      vendor = registry.getVendor();
    }
    if (vendor != null && vendor != IssueRegistry.Companion.getAOSP_VENDOR()) {
      sb.append("<br/><br/>\n");
      vendor.describeInto(sb, TextFormat.HTML, "");
    }

    sb.append("</body></html>");

    return sb.toString();
  }

  @Override
  public boolean isEnabledByDefault() {
    return myIssue.isEnabledByDefault();
  }

  @NotNull
  @Override
  public final String getShortName() {
    return LINT_INSPECTION_PREFIX + myIssue.getId();
  }

  @NotNull
  @Override
  public HighlightDisplayLevel getDefaultLevel() {
    final Severity defaultSeverity = myIssue.getDefaultSeverity();
    final HighlightDisplayLevel displayLevel = toHighlightDisplayLevel(defaultSeverity);
    return displayLevel != null ? displayLevel : HighlightDisplayLevel.WARNING;
  }

  @Nullable
  public static HighlightDisplayLevel toHighlightDisplayLevel(@NotNull Severity severity) {
    switch (severity) {
      case ERROR:
      case FATAL:
        return HighlightDisplayLevel.ERROR;
      case WARNING:
        return HighlightDisplayLevel.WARNING;
      case INFORMATIONAL:
        return HighlightDisplayLevel.WEAK_WARNING;
      case IGNORE:
        return null;
      default:
        LOG.error("Unknown severity " + severity);
        return null;
    }
  }

  @Override
  public boolean worksInBatchModeOnly() {
    Implementation implementation = myIssue.getImplementation();
    EnumSet<Scope> scopes = implementation.getScope();
    if (Scope.checkSingleFile(scopes)) {
      return false;
    }
    for (EnumSet<Scope> analysisScopes : implementation.getAnalysisScopes()) {
      if (Scope.checkSingleFile(analysisScopes)) {
        return false;
      }
    }

    return true;
  }

  @NotNull
  public Issue getIssue() {
    return myIssue;
  }

  /**
   * Wraps quickfixes from {@link LintFix} with default implementations
   */
  public static LintIdeQuickFix[] createFixes(@NotNull Project project,
                                              @Nullable PsiFile file,
                                              @NotNull Incident incident,
                                              @NotNull LintFix lintFix) {
    return LintIdeFixPerformer.Companion.createIdeFixes(project, file, incident, lintFix, true);
  }

  static class MyLocalQuickFix extends InspectionGadgetsFix {
    private final DefaultLintQuickFix myLintQuickFix;

    MyLocalQuickFix(@NotNull DefaultLintQuickFix lintQuickFix) {
      myLintQuickFix = lintQuickFix;
    }

    @NotNull
    @Override
    public String getName() {
      return myLintQuickFix.getName();
    }

    @NotNull
    @Override
    public String getFamilyName() {
      String familyName = myLintQuickFix.getFamilyName();
      if (familyName != null) {
        return familyName;
      }
      return myLintQuickFix.getName();
    }

    @Override
    protected void doFix(Project project, ProblemDescriptor descriptor) {
      myLintQuickFix.apply(descriptor.getStartElement(), descriptor.getEndElement(), AndroidQuickfixContexts.BatchContext.getInstance());
    }

    @Override
    public boolean startInWriteAction() {
      return myLintQuickFix.startInWriteAction();
    }

    @Nullable
    @Override
    public PsiElement getElementToMakeWritable(@NotNull PsiFile currentFile) {
      return currentFile;
    }
  }

  /**
   * A {@link ProblemDescriptor} for image and directory files. This is
   * necessary because the {@link InspectionManager}'s createProblemDescriptor methods
   * all use {@link ProblemDescriptorBase} where in the constructor
   * it insists that the start and end {@link PsiElement} instances must have a valid
   * <b>text</b> range, which does not apply for images.
   * <p>
   * This custom descriptor allows the batch lint analysis to correctly handle lint errors
   * associated with image files (such as the various {@link com.android.tools.lint.checks.IconDetector}
   * warnings), as well as directory errors (such as incorrect locale folders),
   * and clicking on them will navigate to the correct icon.
   */
  private static class NonTextFileProblemDescriptor implements ProblemDescriptor {
    private final PsiFileSystemItem myFile;
    private final String myMessage;
    private final LocalQuickFix[] myFixes;
    private ProblemGroup myGroup;

    private NonTextFileProblemDescriptor(@NotNull PsiFileSystemItem file, @NotNull String message, @NotNull LocalQuickFix[] fixes) {
      myFile = file;
      myMessage = message;
      myFixes = fixes;
    }

    @Override
    public PsiElement getPsiElement() {
      return myFile;
    }

    @Override
    public PsiElement getStartElement() {
      return myFile;
    }

    @Override
    public PsiElement getEndElement() {
      return myFile;
    }

    @Override
    public TextRange getTextRangeInElement() {
      return new TextRange(0, 0);
    }

    @Override
    public int getLineNumber() {
      return 0;
    }

    @NotNull
    @Override
    public ProblemHighlightType getHighlightType() {
      return ProblemHighlightType.GENERIC_ERROR_OR_WARNING;
    }

    @Override
    public boolean isAfterEndOfLine() {
      return false;
    }

    @Override
    public void setTextAttributes(TextAttributesKey key) {
    }

    @Nullable
    @Override
    public ProblemGroup getProblemGroup() {
      return myGroup;
    }

    @Override
    public void setProblemGroup(@Nullable ProblemGroup problemGroup) {
      myGroup = problemGroup;
    }

    @Override
    public boolean showTooltip() {
      return false;
    }

    @NotNull
    @Override
    public String getDescriptionTemplate() {
      return myMessage;
    }

    @Nullable
    @Override
    public QuickFix[] getFixes() {
      return myFixes;
    }
  }
}<|MERGE_RESOLUTION|>--- conflicted
+++ resolved
@@ -431,37 +431,6 @@
       // Otherwise:
       // Third-party lint check? If so register it dynamically, but
       // not during unit tests (where we typically end up with empty
-<<<<<<< HEAD
-      // inspection profiles containing only the to-be-tested inspections
-      // and we don't want random other inspections to show up)
-      String name = issue2InspectionShortName.get(issue);
-      if (name == null &&
-          (!ApplicationManager.getApplication().isUnitTestMode() ||
-           (ourRegisterDynamicToolsFromTests && !new BuiltinIssueRegistry().getIssues().contains(issue)))) {
-        AndroidLintInspectionBase tool = createInspection(issue);
-        LintInspectionFactory factory = new LintInspectionFactory(tool);
-        // We have to add the tool both to the current and the base profile; otherwise, bringing up
-        // the profile settings will show all these issues as modified (blue) because
-        // InspectionProfileModifiableModel#isProperSetting returns true if the tool is found
-        // only in the current profile, not the base profile (and returning true from that method
-        // shows the setting as modified, even though the name seems totally unrelated)
-        InspectionProfileImpl base = InspectionProfileImpl.BASE_PROFILE.get();
-        InspectionProfileImpl current = InspectionProjectProfileManager.getInstance(project).getCurrentProfile();
-        base.addTool(project, factory, new HashMap<>());
-        current.addTool(project, factory, new HashMap<>());
-
-        name = tool.getShortName();
-        issue2InspectionShortName.put(issue, name);
-
-        ToolsImpl tools = current.getToolsOrNull(name, project);
-        if (tools != null) {
-          List<Tools> ourDynamicTools = project.getUserData(DYNAMIC_TOOLS_KEY);
-          if (ourDynamicTools == null) {
-            ourDynamicTools = new ArrayList<>();
-            project.putUserData(DYNAMIC_TOOLS_KEY, ourDynamicTools);
-          }
-          ourDynamicTools.add(tools);
-=======
       // inspection profiles containing only the to-be-tested inspections,
       // and we don't want random other inspections to show up).
       if (ApplicationManager.getApplication().isUnitTestMode() &&
@@ -486,7 +455,6 @@
         if (ourDynamicTools == null) {
           ourDynamicTools = new ArrayList<>();
           project.putUserData(DYNAMIC_TOOLS_KEY, ourDynamicTools);
->>>>>>> 009d25fa
         }
         ourDynamicTools.add(tools);
       }
