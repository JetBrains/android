--- conflicted
+++ resolved
@@ -29,11 +29,7 @@
 import com.android.tools.lint.detector.api.Position;
 import com.android.tools.lint.detector.api.Scope;
 import com.android.tools.lint.detector.api.Severity;
-<<<<<<< HEAD
-=======
 import com.android.tools.lint.detector.api.TextFormat;
-import com.google.common.collect.Lists;
->>>>>>> cdc83e4e
 import com.intellij.analysis.AnalysisScope;
 import com.intellij.codeHighlighting.HighlightDisplayLevel;
 import com.intellij.codeInsight.daemon.HighlightDisplayKey;
@@ -750,13 +746,8 @@
     }
     else if (lintFix instanceof LintFixGroup) {
       LintFixGroup group = (LintFixGroup)lintFix;
-<<<<<<< HEAD
       List<LintIdeQuickFix> fixList = new ArrayList<>();
-      for (LintFix fix : group.fixes) {
-=======
-      List<LintIdeQuickFix> fixList = Lists.newArrayList();
       for (LintFix fix : group.getFixes()) {
->>>>>>> cdc83e4e
         Collections.addAll(fixList, createFixes(file, fix));
       }
       LintIdeQuickFix[] fixes = fixList.toArray(LintIdeQuickFix.EMPTY_ARRAY);
