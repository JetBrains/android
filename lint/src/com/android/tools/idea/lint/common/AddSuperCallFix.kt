--- conflicted
+++ resolved
@@ -142,15 +142,6 @@
   }
 
   private fun buildSuperStatement(method: KtNamedFunction, superMethod: PsiMethod): String {
-<<<<<<< HEAD
-    val qualifiedClass = analyze(method) {
-      val ktCallableSymbol = method.symbol as? KaCallableSymbol ?: return@analyze null
-      val choices = ktCallableSymbol.directlyOverriddenSymbols.toList()
-      if (choices.size > 1) {
-        // We need to disambiguate the call
-        superMethod.containingClass?.let {
-          return@analyze it.qualifiedName
-=======
     val qualifiedClass =
       analyze(method) {
         val ktCallableSymbol = method.symbol as? KaCallableSymbol ?: return@analyze null
@@ -160,7 +151,6 @@
           superMethod.containingClass?.let {
             return@analyze it.qualifiedName
           }
->>>>>>> 176f09ad
         }
         return@analyze null
       }
