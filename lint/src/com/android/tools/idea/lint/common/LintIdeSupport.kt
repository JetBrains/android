/*
 * Copyright (C) 2019 The Android Open Source Project
 *
 * Licensed under the Apache License, Version 2.0 (the "License");
 * you may not use this file except in compliance with the License.
 * You may obtain a copy of the License at
 *
 *      http://www.apache.org/licenses/LICENSE-2.0
 *
 * Unless required by applicable law or agreed to in writing, software
 * distributed under the License is distributed on an "AS IS" BASIS,
 * WITHOUT WARRANTIES OR CONDITIONS OF ANY KIND, either express or implied.
 * See the License for the specific language governing permissions and
 * limitations under the License.
 */
package com.android.tools.idea.lint.common

import com.android.SdkConstants.FN_ANDROID_PROGUARD_FILE
import com.android.SdkConstants.FN_PROJECT_PROGUARD_FILE
import com.android.SdkConstants.OLD_PROGUARD_FILE
import com.android.ide.common.gradle.Dependency
<<<<<<< HEAD
=======
import com.android.ide.common.gradle.Module as ExternalModule
>>>>>>> 574fcae1
import com.android.ide.common.repository.AgpVersion
import com.android.tools.lint.client.api.IssueRegistry
import com.android.tools.lint.client.api.LintClient
import com.android.tools.lint.client.api.LintClient.Companion.CLIENT_STUDIO
import com.android.tools.lint.client.api.LintDriver
import com.android.tools.lint.detector.api.Issue
import com.android.tools.lint.detector.api.Platform
import com.intellij.codeInsight.intention.IntentionAction
import com.intellij.codeInspection.LocalQuickFix
import com.intellij.ide.highlighter.JavaFileType
import com.intellij.ide.highlighter.XmlFileType
import com.intellij.lang.properties.PropertiesFileType
import com.intellij.openapi.application.ApplicationManager.getApplication
import com.intellij.openapi.fileTypes.FileTypes
import com.intellij.openapi.module.Module
import com.intellij.openapi.project.Project
import com.intellij.openapi.util.Pair
import com.intellij.openapi.vfs.VirtualFile
import com.intellij.psi.PsiElement
import com.intellij.psi.PsiFile
import com.intellij.psi.xml.XmlFile
import org.jetbrains.kotlin.idea.KotlinFileType
import org.jetbrains.plugins.gradle.config.isGradleFile
import org.toml.lang.psi.TomlFileType
import java.io.File
import java.util.EnumSet
import com.android.ide.common.gradle.Module as ExternalModule

/**
 * Extension point for the general lint support to look up services it does not directly depend
 * upon.
 */
abstract class LintIdeSupport {
  init {
    LintClient.clientName = CLIENT_STUDIO
  }

  companion object {
    @JvmStatic
    fun get(): LintIdeSupport =
      getApplication().getService(LintIdeSupport::class.java) ?: object : LintIdeSupport() {}
  }

  open fun getIssueRegistry(): IssueRegistry = LintIdeIssueRegistry()

  open fun getBaselineFile(client: LintIdeClient, module: Module): File? {
    val dir = module.getModuleDir() ?: return null
    client.getConfiguration(dir)?.baselineFile?.let { baseline ->
      return baseline
    }
    val lintBaseline = File(dir, "lint_baseline.xml")
    if (lintBaseline.exists()) {
      return lintBaseline
    }
    val baseline = File(dir, "baseline.xml")
    if (baseline.exists()) {
      return baseline
    }
    return null
  }

  open fun getPlatforms(): EnumSet<Platform> = Platform.JDK_SET

  open fun getSeverityOverrides(module: Module): Map<String, Int>? = null

  open fun askForAttributeValue(attributeName: String, context: PsiElement): String? = null
  /** Whether or not the given file should be annotated on the fly in the editor */
  open fun canAnnotate(file: PsiFile, module: Module): Boolean {
    val fileType = file.fileType
    if (
      fileType === JavaFileType.INSTANCE ||
        fileType === KotlinFileType.INSTANCE ||
        fileType === PropertiesFileType.INSTANCE ||
        fileType === TomlFileType
    ) {
      return true
    }
    if (fileType === XmlFileType.INSTANCE) {
      return true
    } else if (fileType === FileTypes.PLAIN_TEXT) {
      val name = file.name
      return name == FN_PROJECT_PROGUARD_FILE ||
        name == FN_ANDROID_PROGUARD_FILE ||
        name == OLD_PROGUARD_FILE
    } else if (file.isGradleFile()) {
      return true
    }
    return false
  }

  /** Whether or not the given project should be analyzed in batch mode */
  open fun canAnalyze(project: Project): Boolean {
    return true
  }

  // Creating projects
  /** Creates a set of projects for the given IntelliJ modules */
  open fun createProject(
    client: LintIdeClient,
    files: List<VirtualFile>?,
    vararg modules: Module
  ): List<com.android.tools.lint.detector.api.Project> {
    return LintIdeProject.create(client, files, *modules)
  }

  open fun createProjectForSingleFile(
    client: LintIdeClient,
    file: VirtualFile?,
    module: Module
  ): Pair<
    com.android.tools.lint.detector.api.Project, com.android.tools.lint.detector.api.Project
  > {
    return LintIdeProject.createForSingleFile(client, file, module)
  }

  /** Creates a lint client */
  open fun createClient(
    project: Project,
    lintResult: LintResult = LintIgnoredResult()
  ): LintIdeClient {
    return LintIdeClient(project, lintResult)
  }

  /** Creates a lint client for batch inspections */
  open fun createBatchClient(lintResult: LintBatchResult): LintIdeClient {
    return LintIdeClient(lintResult.project, lintResult)
  }

  /**
   * Creates a lint client used for in-editor single file lint analysis (e.g. background checking
   * while user is editing.)
   */
  open fun createEditorClient(lintResult: LintEditorResult): LintIdeClient {
    return LintIdeClient(lintResult.getModule().project, lintResult)
  }

  // Gradle
  open fun updateToLatestStable(module: Module, externalModule: ExternalModule) {}
<<<<<<< HEAD
=======

>>>>>>> 574fcae1
  open fun recommendedAgpVersion(project: Project): AgpVersion? = null

  open fun shouldRecommendUpdateAgpToLatest(project: Project): Boolean = false

  open fun updateAgpToLatest(project: Project) {}

  open fun shouldOfferUpgradeAssistantForDeprecatedConfigurations(project: Project): Boolean = false

  open fun updateDeprecatedConfigurations(project: Project, element: PsiElement) {}
  open fun resolveDynamicDependency(project: Project, dependency: Dependency): String? = null

<<<<<<< HEAD
=======
  open fun resolveDynamicDependency(project: Project, dependency: Dependency): String? = null

>>>>>>> 574fcae1
  // Analytics
  open fun canRequestFeedback(): Boolean = false

  open fun requestFeedbackFix(issue: Issue): LocalQuickFix = error("Not supported")

  open fun requestFeedbackIntentionAction(issue: Issue): IntentionAction = error("Not supported")
  // Editor session
  open fun logSession(lint: LintDriver, lintResult: LintEditorResult) {}

  open fun logSession(lint: LintDriver, module: Module?, lintResult: LintBatchResult) {}

  open fun logQuickFixInvocation(project: Project, issue: Issue, fixDescription: String) {}
<<<<<<< HEAD
=======

>>>>>>> 574fcae1
  open fun logTooltipLink(url: String, issue: Issue, project: Project) {}

  // XML processing
  open fun ensureNamespaceImported(
    file: XmlFile,
    namespaceUri: String,
    suggestedPrefix: String?
  ): String = ""
}

fun Module.getModuleDir(): File? {
  return File(moduleFilePath).parentFile
}<|MERGE_RESOLUTION|>--- conflicted
+++ resolved
@@ -19,10 +19,6 @@
 import com.android.SdkConstants.FN_PROJECT_PROGUARD_FILE
 import com.android.SdkConstants.OLD_PROGUARD_FILE
 import com.android.ide.common.gradle.Dependency
-<<<<<<< HEAD
-=======
-import com.android.ide.common.gradle.Module as ExternalModule
->>>>>>> 574fcae1
 import com.android.ide.common.repository.AgpVersion
 import com.android.tools.lint.client.api.IssueRegistry
 import com.android.tools.lint.client.api.LintClient
@@ -161,10 +157,7 @@
 
   // Gradle
   open fun updateToLatestStable(module: Module, externalModule: ExternalModule) {}
-<<<<<<< HEAD
-=======
 
->>>>>>> 574fcae1
   open fun recommendedAgpVersion(project: Project): AgpVersion? = null
 
   open fun shouldRecommendUpdateAgpToLatest(project: Project): Boolean = false
@@ -174,13 +167,9 @@
   open fun shouldOfferUpgradeAssistantForDeprecatedConfigurations(project: Project): Boolean = false
 
   open fun updateDeprecatedConfigurations(project: Project, element: PsiElement) {}
+
   open fun resolveDynamicDependency(project: Project, dependency: Dependency): String? = null
 
-<<<<<<< HEAD
-=======
-  open fun resolveDynamicDependency(project: Project, dependency: Dependency): String? = null
-
->>>>>>> 574fcae1
   // Analytics
   open fun canRequestFeedback(): Boolean = false
 
@@ -193,10 +182,7 @@
   open fun logSession(lint: LintDriver, module: Module?, lintResult: LintBatchResult) {}
 
   open fun logQuickFixInvocation(project: Project, issue: Issue, fixDescription: String) {}
-<<<<<<< HEAD
-=======
 
->>>>>>> 574fcae1
   open fun logTooltipLink(url: String, issue: Issue, project: Project) {}
 
   // XML processing
