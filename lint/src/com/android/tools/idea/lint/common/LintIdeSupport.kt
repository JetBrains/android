/*
 * Copyright (C) 2019 The Android Open Source Project
 *
 * Licensed under the Apache License, Version 2.0 (the "License");
 * you may not use this file except in compliance with the License.
 * You may obtain a copy of the License at
 *
 *      http://www.apache.org/licenses/LICENSE-2.0
 *
 * Unless required by applicable law or agreed to in writing, software
 * distributed under the License is distributed on an "AS IS" BASIS,
 * WITHOUT WARRANTIES OR CONDITIONS OF ANY KIND, either express or implied.
 * See the License for the specific language governing permissions and
 * limitations under the License.
 */
package com.android.tools.idea.lint.common

import com.android.SdkConstants.EXT_GRADLE_DECLARATIVE
import com.android.SdkConstants.FN_ANDROID_PROGUARD_FILE
import com.android.SdkConstants.FN_PROJECT_PROGUARD_FILE
import com.android.SdkConstants.OLD_PROGUARD_FILE
import com.android.ide.common.gradle.Dependency
import com.android.ide.common.repository.AgpVersion
import com.android.tools.lint.client.api.IssueRegistry
import com.android.tools.lint.client.api.LintClient
import com.android.tools.lint.client.api.LintClient.Companion.CLIENT_STUDIO
import com.android.tools.lint.client.api.LintDriver
import com.android.tools.lint.detector.api.Issue
import com.android.tools.lint.detector.api.Platform
import com.intellij.codeInsight.intention.IntentionAction
import com.intellij.codeInspection.LocalQuickFix
import com.intellij.ide.highlighter.JavaFileType
import com.intellij.ide.highlighter.XmlFileType
import com.intellij.lang.properties.PropertiesFileType
import com.intellij.openapi.application.ApplicationManager.getApplication
import com.intellij.openapi.fileTypes.FileTypes
import com.intellij.openapi.module.Module
import com.intellij.openapi.project.Project
import com.intellij.openapi.util.Pair
import com.intellij.openapi.util.registry.Registry
import com.intellij.openapi.vfs.VirtualFile
import com.intellij.psi.PsiElement
import com.intellij.psi.PsiFile
import com.intellij.psi.xml.XmlFile
import org.jetbrains.kotlin.idea.KotlinFileType
import org.jetbrains.plugins.gradle.config.isGradleFile
import org.toml.lang.psi.TomlFileType
import java.io.File
import java.util.EnumSet
<<<<<<< HEAD
import com.android.ide.common.gradle.Module as ExternalModule
=======
>>>>>>> 009d25fa

/**
 * Extension point for the general lint support to look up services it does not directly depend
 * upon.
 */
abstract class LintIdeSupport {
  init {
    LintClient.clientName = CLIENT_STUDIO
  }

  companion object {
    @JvmStatic
    fun get(): LintIdeSupport =
      getApplication().getService(LintIdeSupport::class.java) ?: object : LintIdeSupport() {}
  }

  open fun getIssueRegistry(): IssueRegistry = LintIdeIssueRegistry()

  open fun getBaselineFile(client: LintIdeClient, module: Module): File? {
    val dir = module.getModuleDir() ?: return null
    client.getConfiguration(dir)?.baselineFile?.let { baseline ->
      return baseline
    }
    val lintBaseline = File(dir, "lint_baseline.xml")
    if (lintBaseline.exists()) {
      return lintBaseline
    }
    val baseline = File(dir, "baseline.xml")
    if (baseline.exists()) {
      return baseline
    }
    return null
  }

  open fun getPlatforms(): EnumSet<Platform> = Platform.JDK_SET

  open fun getSeverityOverrides(module: Module): Map<String, Int>? = null

  open fun askForAttributeValue(attributeName: String, context: PsiElement): String? = null

  /** Whether or not the given file should be annotated on the fly in the editor */
  open fun canAnnotate(file: PsiFile, module: Module): Boolean {
    val fileType = file.fileType
    if (
      fileType === JavaFileType.INSTANCE ||
        fileType === KotlinFileType.INSTANCE ||
        fileType === PropertiesFileType.INSTANCE ||
        fileType === TomlFileType ||
<<<<<<< HEAD
        (Registry.`is`("android.gradle.ide.gradle.declarative.ide.support") &&
         file.name.endsWith(EXT_GRADLE_DECLARATIVE))
=======
      file.name.endsWith(EXT_GRADLE_DECLARATIVE)
>>>>>>> 009d25fa
    ) {
      return true
    }
    if (fileType === XmlFileType.INSTANCE) {
      return true
    } else if (fileType === FileTypes.PLAIN_TEXT) {
      val name = file.name
      return name == FN_PROJECT_PROGUARD_FILE ||
        name == FN_ANDROID_PROGUARD_FILE ||
        name == OLD_PROGUARD_FILE
    } else if (file.isGradleFile()) {
      return true
    }
    return false
  }

  /** Whether or not the given project should be analyzed in batch mode */
  open fun canAnalyze(project: Project): Boolean {
    return true
  }

  // Creating projects
  /** Creates a set of projects for the given IntelliJ modules */
  open fun createProject(
    client: LintIdeClient,
    files: List<VirtualFile>?,
    vararg modules: Module,
  ): List<com.android.tools.lint.detector.api.Project> {
    return LintIdeProject.create(client, files, *modules)
  }

  open fun createProjectForSingleFile(
    client: LintIdeClient,
    file: VirtualFile?,
    module: Module,
  ): Pair<
    com.android.tools.lint.detector.api.Project,
    com.android.tools.lint.detector.api.Project,
  > {
    return LintIdeProject.createForSingleFile(client, file, module)
  }

  /** Creates a lint client */
  open fun createClient(
    project: Project,
    lintResult: LintResult = LintIgnoredResult(),
  ): LintIdeClient {
    return LintIdeClient(project, lintResult)
  }

  /** Creates a lint client for batch inspections */
  open fun createBatchClient(lintResult: LintBatchResult): LintIdeClient {
    return LintIdeClient(lintResult.project, lintResult)
  }

  /**
   * Creates a lint client used for in-editor single file lint analysis (e.g. background checking
   * while user is editing.)
   */
  open fun createEditorClient(lintResult: LintEditorResult): LintIdeClient {
    return LintIdeClient(lintResult.getModule().project, lintResult)
  }

  open fun recommendedAgpVersion(project: Project): AgpVersion? = null

  open fun shouldRecommendUpdateAgpToLatest(project: Project): Boolean = false

  open fun updateAgpToLatest(project: Project) {}

  open fun shouldOfferUpgradeAssistantForDeprecatedConfigurations(project: Project): Boolean = false

  open fun updateDeprecatedConfigurations(project: Project, element: PsiElement) {}

  open fun resolveDynamicDependency(project: Project, dependency: Dependency): String? = null

  // Analytics
  open fun canRequestFeedback(): Boolean = false

  open fun requestFeedbackFix(issue: Issue): LocalQuickFix = error("Not supported")

  open fun requestFeedbackIntentionAction(issue: Issue): IntentionAction = error("Not supported")

  // Editor session
  open fun logSession(lint: LintDriver, lintResult: LintEditorResult) {}

  open fun logSession(lint: LintDriver, module: Module?, lintResult: LintBatchResult) {}

  open fun logQuickFixInvocation(project: Project, issue: Issue, fixDescription: String) {}

  open fun logTooltipLink(url: String, issue: Issue, project: Project) {}

  // XML processing
  open fun ensureNamespaceImported(
    file: XmlFile,
    namespaceUri: String,
    suggestedPrefix: String?,
  ): String = ""
}

fun Module.getModuleDir(): File? {
  return File(moduleFilePath).parentFile
}<|MERGE_RESOLUTION|>--- conflicted
+++ resolved
@@ -37,7 +37,6 @@
 import com.intellij.openapi.module.Module
 import com.intellij.openapi.project.Project
 import com.intellij.openapi.util.Pair
-import com.intellij.openapi.util.registry.Registry
 import com.intellij.openapi.vfs.VirtualFile
 import com.intellij.psi.PsiElement
 import com.intellij.psi.PsiFile
@@ -47,10 +46,6 @@
 import org.toml.lang.psi.TomlFileType
 import java.io.File
 import java.util.EnumSet
-<<<<<<< HEAD
-import com.android.ide.common.gradle.Module as ExternalModule
-=======
->>>>>>> 009d25fa
 
 /**
  * Extension point for the general lint support to look up services it does not directly depend
@@ -99,12 +94,7 @@
         fileType === KotlinFileType.INSTANCE ||
         fileType === PropertiesFileType.INSTANCE ||
         fileType === TomlFileType ||
-<<<<<<< HEAD
-        (Registry.`is`("android.gradle.ide.gradle.declarative.ide.support") &&
-         file.name.endsWith(EXT_GRADLE_DECLARATIVE))
-=======
       file.name.endsWith(EXT_GRADLE_DECLARATIVE)
->>>>>>> 009d25fa
     ) {
       return true
     }
