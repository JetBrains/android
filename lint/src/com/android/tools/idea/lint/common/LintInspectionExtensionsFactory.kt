/*
 * Copyright (C) 2019 The Android Open Source Project
 *
 * Licensed under the Apache License, Version 2.0 (the "License");
 * you may not use this file except in compliance with the License.
 * You may obtain a copy of the License at
 *
 *      http://www.apache.org/licenses/LICENSE-2.0
 *
 * Unless required by applicable law or agreed to in writing, software
 * distributed under the License is distributed on an "AS IS" BASIS,
 * WITHOUT WARRANTIES OR CONDITIONS OF ANY KIND, either express or implied.
 * See the License for the specific language governing permissions and
 * limitations under the License.
 */
package com.android.tools.idea.lint.common

import com.intellij.codeInspection.HTMLComposer
import com.intellij.codeInspection.lang.GlobalInspectionContextExtension
import com.intellij.codeInspection.lang.HTMLComposerExtension
import com.intellij.codeInspection.lang.InspectionExtensionsFactory
import com.intellij.codeInspection.lang.RefManagerExtension
import com.intellij.codeInspection.reference.RefManager
import com.intellij.openapi.project.Project
import com.intellij.psi.PsiElement

class LintInspectionExtensionsFactory : InspectionExtensionsFactory() {
  override fun createGlobalInspectionContextExtension(): GlobalInspectionContextExtension<*> =
    LintGlobalInspectionContext()
  override fun createRefManagerExtension(refManager: RefManager): RefManagerExtension<*>? = null
  override fun createHTMLComposerExtension(composer: HTMLComposer): HTMLComposerExtension<*>? = null
  override fun isToCheckMember(element: PsiElement, id: String): Boolean = true
  override fun getSuppressedInspectionIdsIn(element: PsiElement): String? = null
<<<<<<< HEAD
  override fun isProjectConfiguredToRunInspections(project: Project, online: Boolean, rerunAction: Runnable): Boolean = true
=======
  override fun isProjectConfiguredToRunInspections(project: Project, online: Boolean): Boolean =
    true
>>>>>>> de127946
}<|MERGE_RESOLUTION|>--- conflicted
+++ resolved
@@ -31,10 +31,5 @@
   override fun createHTMLComposerExtension(composer: HTMLComposer): HTMLComposerExtension<*>? = null
   override fun isToCheckMember(element: PsiElement, id: String): Boolean = true
   override fun getSuppressedInspectionIdsIn(element: PsiElement): String? = null
-<<<<<<< HEAD
   override fun isProjectConfiguredToRunInspections(project: Project, online: Boolean, rerunAction: Runnable): Boolean = true
-=======
-  override fun isProjectConfiguredToRunInspections(project: Project, online: Boolean): Boolean =
-    true
->>>>>>> de127946
 }