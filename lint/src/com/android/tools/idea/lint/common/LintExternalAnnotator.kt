--- conflicted
+++ resolved
@@ -67,7 +67,6 @@
 import com.intellij.openapi.util.Iconable
 import com.intellij.openapi.util.Iconable.IconFlags
 import com.intellij.openapi.util.TextRange
-import com.intellij.openapi.util.registry.Registry
 import com.intellij.profile.codeInspection.InspectionProjectProfileManager
 import com.intellij.psi.PsiElement
 import com.intellij.psi.PsiFile
@@ -75,11 +74,11 @@
 import com.intellij.psi.SmartPsiFileRange
 import com.intellij.util.IncorrectOperationException
 import com.intellij.xml.util.XmlStringUtil
+import java.util.EnumSet
+import javax.swing.Icon
 import org.jetbrains.kotlin.idea.KotlinFileType
 import org.jetbrains.plugins.gradle.config.GradleFileType
 import org.toml.lang.psi.TomlFileType
-import java.util.EnumSet
-import javax.swing.Icon
 
 class LintExternalAnnotator : ExternalAnnotator<LintEditorResult, LintEditorResult>() {
 
@@ -195,13 +194,7 @@
         if (name.endsWith(DOT_KTS)) {
           scope = EnumSet.of(Scope.GRADLE_FILE, Scope.JAVA_FILE)
         }
-<<<<<<< HEAD
-      } else if (
-        Registry.`is`("android.gradle.ide.gradle.declarative.ide.support") && name.endsWith(EXT_GRADLE_DECLARATIVE)
-      ) {
-=======
       } else if (name.endsWith(EXT_GRADLE_DECLARATIVE)) {
->>>>>>> 009d25fa
         scope = EnumSet.of(Scope.GRADLE_FILE, Scope.JAVA_FILE)
       } else if (
         name == OLD_PROGUARD_FILE ||
