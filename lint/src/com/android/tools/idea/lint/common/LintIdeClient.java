/*
 * Copyright (C) 2019 The Android Open Source Project
 *
 * Licensed under the Apache License, Version 2.0 (the "License");
 * you may not use this file except in compliance with the License.
 * You may obtain a copy of the License at
 *
 *      http://www.apache.org/licenses/LICENSE-2.0
 *
 * Unless required by applicable law or agreed to in writing, software
 * distributed under the License is distributed on an "AS IS" BASIS,
 * WITHOUT WARRANTIES OR CONDITIONS OF ANY KIND, either express or implied.
 * See the License for the specific language governing permissions and
 * limitations under the License.
 */
package com.android.tools.idea.lint.common;

import static com.android.tools.lint.detector.api.TextFormat.RAW;

import com.android.annotations.NonNull;
import com.android.ide.common.rendering.api.ResourceNamespace;
import com.android.ide.common.resources.AbstractResourceRepository;
import com.android.ide.common.resources.ResourceItem;
import com.android.ide.common.resources.ResourceRepository;
import com.android.ide.common.resources.ResourceVisitor;
import com.android.ide.common.resources.SingleNamespaceResourceRepository;
import com.android.ide.common.util.PathString;
import com.android.resources.ResourceType;
import com.android.tools.lint.checks.ApiLookup;
import com.android.tools.lint.client.api.Configuration;
import com.android.tools.lint.client.api.ConfigurationHierarchy;
import com.android.tools.lint.client.api.GradleVisitor;
import com.android.tools.lint.client.api.IssueRegistry;
import com.android.tools.lint.client.api.LintClient;
import com.android.tools.lint.client.api.LintDriver;
import com.android.tools.lint.client.api.LintRequest;
import com.android.tools.lint.client.api.ResourceRepositoryScope;
import com.android.tools.lint.client.api.UastParser;
import com.android.tools.lint.client.api.XmlParser;
import com.android.tools.lint.detector.api.Constraint;
import com.android.tools.lint.detector.api.Context;
import com.android.tools.lint.detector.api.Incident;
import com.android.tools.lint.detector.api.Issue;
import com.android.tools.lint.detector.api.LintFix;
import com.android.tools.lint.detector.api.LintMap;
import com.android.tools.lint.detector.api.Location;
import com.android.tools.lint.detector.api.Position;
import com.android.tools.lint.detector.api.Severity;
import com.android.tools.lint.detector.api.TextFormat;
import com.android.tools.lint.helpers.DefaultJavaEvaluator;
import com.android.tools.lint.helpers.DefaultUastParser;
import com.android.tools.lint.model.LintModelLintOptions;
import com.android.tools.lint.model.LintModelModule;
import com.google.common.base.Charsets;
import com.google.common.collect.ImmutableListMultimap;
import com.google.common.collect.ListMultimap;
import com.google.common.io.Files;
import com.intellij.analysis.AnalysisScope;
import com.intellij.openapi.Disposable;
import com.intellij.openapi.application.Application;
import com.intellij.openapi.application.ApplicationManager;
import com.intellij.openapi.application.ApplicationNamesInfo;
import com.intellij.openapi.application.PathManager;
import com.intellij.openapi.application.ex.ApplicationInfoEx;
import com.intellij.openapi.diagnostic.Logger;
import com.intellij.openapi.editor.Document;
import com.intellij.openapi.editor.event.DocumentEvent;
import com.intellij.openapi.editor.event.DocumentListener;
import com.intellij.openapi.fileEditor.FileDocumentManager;
import com.intellij.openapi.module.Module;
import com.intellij.openapi.module.ModuleUtilCore;
import com.intellij.openapi.progress.ProcessCanceledException;
import com.intellij.openapi.progress.ProgressManager;
import com.intellij.openapi.progress.util.ProgressIndicatorUtils;
import com.intellij.openapi.project.Project;
import com.intellij.openapi.roots.ModuleRootManager;
import com.intellij.openapi.util.Computable;
import com.intellij.openapi.util.Ref;
import com.intellij.openapi.util.SystemInfo;
import com.intellij.openapi.util.TextRange;
import com.intellij.openapi.util.io.FileUtilRt;
import com.intellij.openapi.vfs.LocalFileSystem;
import com.intellij.openapi.vfs.VirtualFile;
import com.intellij.psi.JavaDirectoryService;
import com.intellij.psi.PsiDirectory;
import com.intellij.psi.PsiElement;
import com.intellij.psi.PsiFile;
import com.intellij.psi.PsiPackage;
import com.intellij.util.PathUtil;
import com.intellij.util.lang.UrlClassLoader;
import com.intellij.util.net.HttpConfigurable;
import java.io.File;
import java.io.IOException;
import java.net.URL;
import java.net.URLConnection;
import java.nio.file.Paths;
import java.util.ArrayList;
import java.util.Arrays;
import java.util.Collection;
import java.util.Collections;
import java.util.HashMap;
import java.util.List;
import java.util.Map;
import java.util.Objects;
import java.util.Set;
import java.util.stream.Collectors;
import org.jetbrains.annotations.NotNull;
import org.jetbrains.annotations.Nullable;

/**
 * Implementation of the {@linkplain LintClient} API for executing lint within the IDE:
 * reading files, reporting issues, logging errors, etc.
 */
public class LintIdeClient extends LintClient implements Disposable {
  static {
    LintClient.setClientName(CLIENT_STUDIO);
  }
  /**
   * Whether we support running .class file checks. No class file checks are currently registered as inspections.
   * Since IntelliJ doesn't perform background compilation (e.g. only parsing, so there are no bytecode checks)
   * this might need some work before we enable it.
   */
  public static final boolean SUPPORT_CLASS_FILES = false;
  protected static final Logger LOG = Logger.getInstance(LintIdeClient.class);

  @NonNull protected Project myProject;
  @Nullable protected Map<com.android.tools.lint.detector.api.Project, Module> myModuleMap;

  protected final LintResult myLintResult;

  public LintIdeClient(@NonNull Project project, @NonNull LintResult lintResult) {
    super(CLIENT_STUDIO);
    myProject = project;
    myLintResult = lintResult;
  }

  public LintDriver createDriver(@NonNull LintRequest request) {
    return createDriver(request, LintIdeSupport.get().getIssueRegistry());
  }

  public LintDriver createDriver(@NonNull LintRequest request, @NonNull IssueRegistry registry) {
    LintDriver driver = new LintDriver(registry, this, request);

    Collection<com.android.tools.lint.detector.api.Project> projects = request.getProjects();
    if (projects != null && !projects.isEmpty()) {
      com.android.tools.lint.detector.api.Project main = request.getMainProject(projects.iterator().next());
      LintModelModule model = main.getBuildModule();
      if (model != null) {
        try {
          LintModelLintOptions lintOptions = model.getLintOptions();
          driver.setCheckTestSources(lintOptions.getCheckTestSources());
          driver.setCheckDependencies(lintOptions.getCheckDependencies());
        }
        catch (Exception e) {
          LOG.error(e);
        }
      }
    }

    return driver;
  }

  @NonNull
  @Override
  public ResourceRepository getResources(@NonNull com.android.tools.lint.detector.api.Project project,
                                         @NonNull ResourceRepositoryScope scope) {
    // Non-Android: Empty repository
    return new AbstractResourceRepository() {
      @NonNull
      @Override
      protected ListMultimap<String, ResourceItem> getResourcesInternal(@NonNull ResourceNamespace namespace,
                                                                        @NonNull ResourceType resourceType) {
        return ImmutableListMultimap.of();
      }

      @NonNull
      @Override
      public ResourceVisitor.VisitResult accept(@NonNull ResourceVisitor visitor) {
        return ResourceVisitor.VisitResult.ABORT;
      }

      @NonNull
      @Override
      public Collection<ResourceItem> getPublicResources(@NonNull ResourceNamespace namespace,
                                                         @NonNull ResourceType type) {
        return Collections.emptyList();
      }

      @NonNull
      @Override
      public Set<ResourceNamespace> getNamespaces() {
        return Collections.emptySet();
      }

      @NonNull
      @Override
      public Collection<SingleNamespaceResourceRepository> getLeafResourceRepositories() {
        return Collections.emptyList();
      }
    };
  }

  /**
   * Returns an {@link ApiLookup} service.
   *
   * @param project the project to use for locating the Android SDK
   * @return an API lookup if one can be found
   */
  @Nullable
  public static ApiLookup getApiLookup(@NonNull Project project) {
    return ApiLookup.get(LintIdeSupport.get().createClient(project, new LintIgnoredResult()));
  }

  @Override
  public void runReadAction(@NonNull Runnable runnable) {
    // We only do this while running in the editor
    if (!(myLintResult instanceof LintEditorResult)) {
      ApplicationManager.getApplication().runReadAction(runnable);
      return;
    }

    // In order to prevent UI freezes due to long-running Lint read actions,
    // we cancel incremental Lint sessions if a write action is running, pending, or later requested.
    // See http://www.jetbrains.org/intellij/sdk/docs/basics/architectural_overview/general_threading_rules.html#preventing-ui-freezes

    Application application = ApplicationManager.getApplication();
    if (application.isUnitTestMode()) {
      // Do not yield to pending write actions during unit tests;
      // otherwise the tests will fail before Lint is rescheduled.
      application.runReadAction(runnable);
      return;
    }

    long startMs = System.currentTimeMillis();
    boolean success = ProgressIndicatorUtils.runInReadActionWithWriteActionPriority(runnable);

    long elapsedMs = System.currentTimeMillis() - startMs;
    if (elapsedMs >= 20000) {
      LOG.warn("Android Lint took a long time to run a read action (" + elapsedMs + " ms)");
    }

    if (!success) {
      throw new ProcessCanceledException();
    }
  }

  @Override
  public <T> T runReadAction(@NonNull Computable<T> computable) {
    if (myLintResult instanceof LintEditorResult) {
      // Defer to read action implementation for Runnable.
      Ref<T> res = new Ref<>();
      runReadAction(() -> res.set(computable.compute()));
      return res.get();
    }
    else {
      return ApplicationManager.getApplication().runReadAction(computable);
    }
  }

  @NonNull
  public Project getIdeProject() {
    return myProject;
  }

  @Nullable
  protected Module findModuleForLintProject(@NonNull Project project,
                                            @NonNull com.android.tools.lint.detector.api.Project lintProject) {
    if (myModuleMap != null) {
      Module module = myModuleMap.get(lintProject);
      if (module != null) {
        return module;
      }
    }
    final File dir = lintProject.getDir();
    final VirtualFile vDir = LocalFileSystem.getInstance().findFileByIoFile(dir);
    return vDir != null ? ModuleUtilCore.findModuleForFile(vDir, project) : null;
  }

  public void setModuleMap(@Nullable Map<com.android.tools.lint.detector.api.Project, Module> moduleMap) {
    myModuleMap = moduleMap;
  }

  @NonNull
  @Override
  public Configuration getConfiguration(@NonNull com.android.tools.lint.detector.api.Project project, @Nullable final LintDriver driver) {
    return getConfigurations().getConfigurationForProject(project, (file, defaultConfiguration) -> createConfiguration(project, defaultConfiguration));
  }

  private Configuration createConfiguration(
    @NonNull com.android.tools.lint.detector.api.Project project,
    @NonNull Configuration defaultConfiguration
  ) {
    LintModelModule model = project.getBuildModule();
    final ConfigurationHierarchy configurations = getConfigurations();
    if (model != null) {
      LintModelLintOptions options = model.getLintOptions();
      return configurations.createLintOptionsConfiguration(
        project, options, false, defaultConfiguration,
        () -> new LintIdeGradleConfiguration(configurations, options, getIssues())
      );
    } else {
      return new LintIdeConfiguration(configurations, project, getIssues());
    }
  }

  @Override
  public void report(@NotNull Context context, @NotNull Incident incident, @NotNull Constraint constraint) {
    // We don't support (or need!) partial analysis from the IDE
    assert false;
  }

  @Override
  public void report(@NotNull Context context, @NotNull Incident incident, @NotNull LintMap map) {
    // We don't support (or need!) partial analysis from the IDE
    assert false;
  }

  @Override
  public void report(@NotNull Context context,
                     @NotNull Incident incident,
                     @NotNull TextFormat format) {
    if (myLintResult instanceof LintEditorResult) {
      report((LintEditorResult)myLintResult, context, incident, format);
    }
    else if (myLintResult instanceof LintBatchResult) {
      report((LintBatchResult)myLintResult, context, incident, format);
    }
    else if (myLintResult instanceof LintIgnoredResult) {
      // Ignore
    }
    else {
      assert false : incident.getMessage();
    }
  }

  public void report(
    @NonNull LintEditorResult lintResult,
    @NonNull Context context,
    @NonNull Incident incident,
    @NonNull TextFormat format
  ) {
    Issue issue = incident.getIssue();
    Severity severity = incident.getSeverity();
    Location location = incident.getLocation();
    String message = incident.getMessage();
    LintFix quickfixData = incident.getFix();

    File file = location.getFile();
    VirtualFile vFile = LocalFileSystem.getInstance().findFileByIoFile(file);

    if (lintResult.getMainFile().equals(vFile)) {
      Position start = location.getStart();
      Position end = location.getEnd();

      TextRange textRange = start != null && end != null && start.getOffset() <= end.getOffset()
                            ? new TextRange(start.getOffset(), end.getOffset())
                            : TextRange.EMPTY_RANGE;

      Severity configuredSeverity = severity != issue.getDefaultSeverity() ? severity : null;
      message = format.convertTo(message, RAW);
      lintResult.getProblems().add(new LintProblemData(issue, message, textRange, configuredSeverity, quickfixData));
    }

    Location secondary = location.getSecondary();
    if (secondary != null && lintResult.getMainFile().equals(LocalFileSystem.getInstance().findFileByIoFile(secondary.getFile()))) {
      reportSecondary(context, issue, severity, location, message, format, quickfixData);
    }
  }

  public void report(
    @NonNull LintBatchResult state,
    @NonNull Context context,
    @NonNull Incident incident,
    @NonNull TextFormat format
  ) {
    Issue issue = incident.getIssue();
    Severity severity = incident.getSeverity();
    Location location = incident.getLocation();
    String message = incident.getMessage();
    LintFix quickfixData = incident.getFix();

    AnalysisScope scope = state.getScope();
    Map<Issue, Map<File, List<LintProblemData>>> myProblemMap = state.getProblemMap();
    File file = location.getFile();
    VirtualFile vFile = LocalFileSystem.getInstance().findFileByIoFile(file);

    boolean inScope = vFile != null && scope.contains(vFile);
    // In analysis batch mode, the AnalysisScope contains a specific set of virtual
    // files, not directories, so any errors reported against a directory will not
    // be considered part of the scope and therefore won't be reported. Correct
    // for this.
    if (!inScope && vFile != null && vFile.isDirectory()) {
      if (scope.getScopeType() == AnalysisScope.PROJECT) {
        inScope = true;
      }
      else if (scope.getScopeType() == AnalysisScope.MODULE ||
               scope.getScopeType() == AnalysisScope.MODULES) {
        final Module module = findModuleForLintProject(myProject, context.getProject());
        if (module != null && scope.containsModule(module)) {
          inScope = true;
        }
      }
    }

    if (inScope) {
      file = new File(PathUtil.getCanonicalPath(file.getPath()));

      Map<File, List<LintProblemData>> file2ProblemList = myProblemMap.get(issue);
      if (file2ProblemList == null) {
        file2ProblemList = new HashMap<>();
        myProblemMap.put(issue, file2ProblemList);
      }

      List<LintProblemData> problemList = file2ProblemList.get(file);
      if (problemList == null) {
        problemList = new ArrayList<>();
        file2ProblemList.put(file, problemList);
      }

      TextRange textRange = TextRange.EMPTY_RANGE;

      Position start = location.getStart();
      Position end = location.getEnd();
      if (start != null && end != null && start.getOffset() <= end.getOffset()) {
        textRange = new TextRange(start.getOffset(), end.getOffset());
      }
      Severity configuredSeverity = severity != issue.getDefaultSeverity() ? severity : null;
      message = format.convertTo(message, RAW);
      problemList.add(new LintProblemData(issue, message, textRange, configuredSeverity, quickfixData));

      if (location.getSecondary() != null) {
        reportSecondary(context, issue, severity, location, message, format, quickfixData);
      }
    }

    // Ensure third party issue registered
    AndroidLintInspectionBase.getInspectionShortNameByIssue(myProject, issue);
  }

  /**
   * Recursively calls {@link #report} on the secondary location of this error, if any, which in turn may call it on a third
   * linked location, and so on.This is necessary since IntelliJ problems don't have secondary locations; instead, we create one
   * problem for each location associated with the lint error.
   */
  protected void reportSecondary(@NonNull Context context, @NonNull Issue issue, @NonNull Severity severity, @NonNull Location location,
                                 @NonNull String message, @NonNull TextFormat format, @Nullable LintFix extraData) {
    Location secondary = location.getSecondary();
    if (secondary != null && secondary.getVisible()) {
      String secondaryMessage = secondary.getMessage();
      if (secondaryMessage != null) {
        if (secondary.isSelfExplanatory()) {
          message = secondaryMessage;
        }
        else {
          message = message + " (" + secondaryMessage + ")";
        }
      }
      report(context, issue, severity, secondary, message, format, extraData);
    }
  }

  @NonNull
  protected Set<Issue> getIssues() {
    return myLintResult.getIssues();
  }

  @Nullable
  protected Module getModule() {
    return myLintResult.getModule();
  }

  @Nullable
  protected Module getModule(@NonNull com.android.tools.lint.detector.api.Project project) {
    Module module = findModuleForLintProject(getIdeProject(), project);
    if (module != null) {
      return module;
    }
    return getModule();
  }

  @Override
  public void log(@NonNull Severity severity, @Nullable Throwable exception, @Nullable String format, @Nullable Object... args) {
    if (severity == Severity.ERROR || severity == Severity.FATAL) {
      if (format != null) {
        LOG.error(String.format(format, args), exception);
      }
      else if (exception != null) {
        LOG.error(exception);
      }
    }
    else if (severity == Severity.WARNING) {
      if (format != null) {
        LOG.warn(String.format(format, args), exception);
      }
      else if (exception != null) {
        LOG.warn(exception);
      }
    }
    else {
      if (format != null) {
        LOG.info(String.format(format, args), exception);
      }
      else if (exception != null) {
        LOG.info(exception);
      }
    }
  }

  @NonNull
  @Override
  public XmlParser getXmlParser() {
    return new DomPsiParser(this);
  }

  @NonNull
  @Override
  public UastParser getUastParser(@Nullable com.android.tools.lint.detector.api.Project project) {
    return new DefaultUastParser(project, myProject) {
      @NonNull
      @Override
      protected DefaultJavaEvaluator createEvaluator(@Nullable com.android.tools.lint.detector.api.Project project,
                                                     @NonNull Project p) {
        return new DefaultJavaEvaluator(p, project) {
          // Use JavaDirectoryService. From the CLI we avoid it.
          @Nullable
          @Override
          public PsiPackage getPackage(@NonNull PsiElement node) {
            PsiFile containingFile = node.getContainingFile();
            if (containingFile != null) {
              PsiDirectory dir = containingFile.getParent();
              if (dir != null) {
                return JavaDirectoryService.getInstance().getPackage(dir);
              }
            }
            return null;
          }
        };
      }
    };
  }

  @NonNull
  @Override
  public GradleVisitor getGradleVisitor() {
    return new LintIdeGradleVisitor();
  }

  @NonNull
  @Override
  public List<File> getJavaClassFolders(@NonNull com.android.tools.lint.detector.api.Project project) {
    // todo: implement when class files checking detectors will be available
    return Collections.emptyList();
  }

  @NonNull
  @Override
  public List<File> getJavaLibraries(@NonNull com.android.tools.lint.detector.api.Project project, boolean includeProvided) {
    // todo: implement
    return Collections.emptyList();
  }

  @NonNull
  @Override
  public List<File> getTestLibraries(@NonNull com.android.tools.lint.detector.api.Project project) {
    return Collections.emptyList();
  }

  @Override
  @NonNull
  public String readFile(@NonNull File file) {
    ProgressManager.checkCanceled();

    if (myLintResult instanceof LintEditorResult) {
      return readFile((LintEditorResult)myLintResult, file);
    }

    VirtualFile vFile = LocalFileSystem.getInstance().findFileByIoFile(file);
    if (vFile == null) {
      LOG.debug("Cannot find file " + file.getPath() + " in the VFS");
      return "";
    }

    return runReadAction(() -> {
      Document document = FileDocumentManager.getInstance().getDocument(vFile);
      if (document == null) {
        LOG.info("Cannot create document for file " + file.getPath());
        return null;
      }
      else {
        return document.getText();
      }
    });
  }

  @NonNull
  private String readFile(@NonNull LintEditorResult lintEditorResult, @NonNull File file) {
    final VirtualFile vFile = LocalFileSystem.getInstance().findFileByIoFile(file);

    if (vFile == null) {
      try {
        return Files.asCharSource(file, Charsets.UTF_8).read();
      }
      catch (IOException ioe) {
        LOG.debug("Cannot find file " + file.getPath() + " in the VFS");
        return "";
      }
    }
    final String content = getFileContent(lintEditorResult, vFile);

    if (content == null) {
      LOG.info("Cannot find file " + file.getPath() + " in the PSI");
      return "";
    }
    return content;
  }

  @Override
  public byte @NotNull [] readBytes(@NotNull File file) throws IOException {
    ProgressManager.checkCanceled();
    return super.readBytes(file);
  }

  @Override
  public byte @NotNull [] readBytes(@NotNull PathString resourcePath) throws IOException {
    ProgressManager.checkCanceled();
    return super.readBytes(resourcePath);
  }

  @Nullable
  private String getFileContent(@NonNull LintEditorResult lintResult, final VirtualFile vFile) {
    if (Objects.equals(lintResult.getMainFile(), vFile)) {
      return lintResult.getMainFileContent();
    }

    return runReadAction(() -> {
      final Document document = FileDocumentManager.getInstance().getDocument(vFile);
      if (document == null) {
        return null;
      }

      final DocumentListener listener = new DocumentListener() {
        @Override
        public void documentChanged(@NotNull DocumentEvent event) {
          lintResult.markDirty();
        }
      };
      document.addDocumentListener(listener, this);

      return document.getText();
    });
  }

  @Override
  public void dispose() {
    myProject = null;
    myModuleMap = null;
  }

  @Nullable
  @Override
  public String getClientDisplayRevision() {
    return ApplicationInfoEx.getInstanceEx().getFullVersion();
  }

  @Nullable
  @Override
  public String getClientRevision() {
    return ApplicationInfoEx.getInstanceEx().getStrictVersion();
  }

  @NonNull
  @Override
  public String getClientDisplayName() {
    // Returns for example "Android Studio" (but isn't hardcoded such that
    // it does the right thing as the Android plugin in IntelliJ IDEA)
    return ApplicationNamesInfo.getInstance().getFullProductName();
  }

  @Nullable private static volatile String ourSystemPath;

  @Nullable
  @Override
  public File getCacheDir(@Nullable String name, boolean create) {
    //noinspection AssignmentToStaticFieldFromInstanceMethod
    final String path = ourSystemPath != null
                        ? ourSystemPath
                        : (ourSystemPath = PathUtil.getCanonicalPath(PathManager.getSystemPath()));
    String relative = "lint";
    if (name != null) {
      relative += File.separator + name;
    }
    File lint = new File(path, relative);
    if (create && !lint.exists()) {
      //noinspection ResultOfMethodCallIgnored
      lint.mkdirs();
    }
    return lint;
  }

  @Override
  public boolean isProjectDirectory(@NonNull File dir) {
    return new File(dir, Project.DIRECTORY_STORE_FOLDER).exists();
  }

  @Nullable
  @Override
  public String getRelativePath(@Nullable File baseFile, @Nullable File file) {
    return FileUtilRt.getRelativePath(baseFile, file);
  }

  @NonNull
  @Override
  public List<File> getJavaSourceFolders(@NonNull com.android.tools.lint.detector.api.Project project) {
    Module module = getModule(project);
    if (module == null) {
      module = findModuleForLintProject(myProject, project);
      if (module == null) {
        return Collections.emptyList();
      }
    }
    final VirtualFile[] sourceRoots = ModuleRootManager.getInstance(module).getSourceRoots(false);
    final List<File> result = new ArrayList<>(sourceRoots.length);

    for (VirtualFile root : sourceRoots) {
      result.add(new File(root.getPath()));
    }
    return result;
  }

  @Nullable
  @Override
  public URLConnection openConnection(@NonNull URL url) throws IOException {
    return HttpConfigurable.getInstance().openConnection(url.toExternalForm());
  }

  @Override
  @Nullable
  public URLConnection openConnection(@NonNull URL url, int timeout) throws IOException {
    URLConnection connection = HttpConfigurable.getInstance().openConnection(url.toExternalForm());
    if (timeout > 0) {
      connection.setConnectTimeout(timeout);
      connection.setReadTimeout(timeout);
    }
    return connection;
  }

  @Override
  @NonNull
  public ClassLoader createUrlClassLoader(@NonNull URL[] urls, @NonNull ClassLoader parent) {
<<<<<<< HEAD
    return UrlClassLoader.build()
      .parent(parent)
      .allowLock(!(ApplicationManager.getApplication().isUnitTestMode() && SystemInfo.isWindows))
      .files(Arrays.stream(urls).map(it -> Paths.get(UrlClassLoader.urlToFilePath(it.getPath()))).collect(Collectors.toList()))
=======
    //noinspection SSBasedInspection
    return UrlClassLoader.build()
      .parent(parent)
      .files(Arrays.stream(urls).map(it -> Paths.get(it.getPath())).collect(Collectors.toList()))
>>>>>>> 44b500f2
      .get();
  }
}<|MERGE_RESOLUTION|>--- conflicted
+++ resolved
@@ -51,7 +51,6 @@
 import com.android.tools.lint.helpers.DefaultUastParser;
 import com.android.tools.lint.model.LintModelLintOptions;
 import com.android.tools.lint.model.LintModelModule;
-import com.google.common.base.Charsets;
 import com.google.common.collect.ImmutableListMultimap;
 import com.google.common.collect.ListMultimap;
 import com.google.common.io.Files;
@@ -78,6 +77,7 @@
 import com.intellij.openapi.util.Ref;
 import com.intellij.openapi.util.SystemInfo;
 import com.intellij.openapi.util.TextRange;
+import com.intellij.openapi.util.io.FileUtil;
 import com.intellij.openapi.util.io.FileUtilRt;
 import com.intellij.openapi.vfs.LocalFileSystem;
 import com.intellij.openapi.vfs.VirtualFile;
@@ -86,13 +86,13 @@
 import com.intellij.psi.PsiElement;
 import com.intellij.psi.PsiFile;
 import com.intellij.psi.PsiPackage;
-import com.intellij.util.PathUtil;
 import com.intellij.util.lang.UrlClassLoader;
 import com.intellij.util.net.HttpConfigurable;
 import java.io.File;
 import java.io.IOException;
 import java.net.URL;
 import java.net.URLConnection;
+import java.nio.charset.StandardCharsets;
 import java.nio.file.Paths;
 import java.util.ArrayList;
 import java.util.Arrays;
@@ -149,13 +149,19 @@
         try {
           LintModelLintOptions lintOptions = model.getLintOptions();
           driver.setCheckTestSources(lintOptions.getCheckTestSources());
-          driver.setCheckDependencies(lintOptions.getCheckDependencies());
+          driver.setCheckGeneratedSources(lintOptions.getCheckGeneratedSources());
+          // We're not setting check dependencies based on the AGP settings;
+          // in the IDE, different semantics apply (you select the inspection scope).
+          // We'll set it to true (unconditionally on build model type) below.
         }
         catch (Exception e) {
           LOG.error(e);
         }
       }
     }
+
+    // In the IDE we always analyze all dependencies (and we'll filter based on IDE scope)
+    driver.setCheckDependencies(true);
 
     return driver;
   }
@@ -403,7 +409,7 @@
     }
 
     if (inScope) {
-      file = new File(PathUtil.getCanonicalPath(file.getPath()));
+      file = new File(FileUtil.toCanonicalPath(file.getPath()));
 
       Map<File, List<LintProblemData>> file2ProblemList = myProblemMap.get(issue);
       if (file2ProblemList == null) {
@@ -598,7 +604,7 @@
 
     if (vFile == null) {
       try {
-        return Files.asCharSource(file, Charsets.UTF_8).read();
+        return Files.asCharSource(file, StandardCharsets.UTF_8).read();
       }
       catch (IOException ioe) {
         LOG.debug("Cannot find file " + file.getPath() + " in the VFS");
@@ -684,7 +690,7 @@
     //noinspection AssignmentToStaticFieldFromInstanceMethod
     final String path = ourSystemPath != null
                         ? ourSystemPath
-                        : (ourSystemPath = PathUtil.getCanonicalPath(PathManager.getSystemPath()));
+                        : (ourSystemPath = FileUtil.toCanonicalPath(PathManager.getSystemPath()));
     String relative = "lint";
     if (name != null) {
       relative += File.separator + name;
@@ -747,17 +753,10 @@
   @Override
   @NonNull
   public ClassLoader createUrlClassLoader(@NonNull URL[] urls, @NonNull ClassLoader parent) {
-<<<<<<< HEAD
     return UrlClassLoader.build()
       .parent(parent)
       .allowLock(!(ApplicationManager.getApplication().isUnitTestMode() && SystemInfo.isWindows))
       .files(Arrays.stream(urls).map(it -> Paths.get(UrlClassLoader.urlToFilePath(it.getPath()))).collect(Collectors.toList()))
-=======
-    //noinspection SSBasedInspection
-    return UrlClassLoader.build()
-      .parent(parent)
-      .files(Arrays.stream(urls).map(it -> Paths.get(it.getPath())).collect(Collectors.toList()))
->>>>>>> 44b500f2
       .get();
   }
 }