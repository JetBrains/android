--- conflicted
+++ resolved
@@ -45,28 +45,12 @@
 import com.intellij.codeInspection.SuppressQuickFix;
 import com.intellij.codeInspection.ex.CustomEditInspectionToolsSettingsAction;
 import com.intellij.codeInspection.ex.DisableInspectionToolAction;
-<<<<<<< HEAD
-import com.intellij.ide.highlighter.JavaFileType;
-import com.intellij.ide.highlighter.XmlFileType;
-=======
->>>>>>> 640ce73c
 import com.intellij.lang.annotation.AnnotationBuilder;
 import com.intellij.lang.annotation.AnnotationHolder;
 import com.intellij.lang.annotation.ExternalAnnotator;
 import com.intellij.lang.annotation.HighlightSeverity;
-<<<<<<< HEAD
-import com.intellij.lang.properties.PropertiesFileType;
-import com.intellij.openapi.actionSystem.IdeActions;
 import com.intellij.openapi.editor.Editor;
 import com.intellij.openapi.fileTypes.FileType;
-import com.intellij.openapi.keymap.Keymap;
-import com.intellij.openapi.keymap.KeymapManager;
-import com.intellij.openapi.keymap.KeymapUtil;
-=======
-import com.intellij.openapi.editor.Editor;
-import com.intellij.openapi.fileTypes.FileType;
-import com.intellij.openapi.fileTypes.StdFileTypes;
->>>>>>> 640ce73c
 import com.intellij.openapi.module.Module;
 import com.intellij.openapi.module.ModuleUtilCore;
 import com.intellij.openapi.project.DumbService;
@@ -80,10 +64,6 @@
 import com.intellij.psi.PsiElement;
 import com.intellij.psi.PsiFile;
 import com.intellij.util.IncorrectOperationException;
-<<<<<<< HEAD
-import com.intellij.util.ui.StartupUiUtil;
-=======
->>>>>>> 640ce73c
 import com.intellij.xml.util.XmlStringUtil;
 import java.util.Collections;
 import java.util.EnumSet;
@@ -278,29 +258,6 @@
                 displayLevel = configuredLevel;
               }
             }
-<<<<<<< HEAD
-            // Convert from inspection severity to annotation severity
-            HighlightSeverity severity;
-            ProblemHighlightType type;
-            if (displayLevel == HighlightDisplayLevel.ERROR) {
-              severity = HighlightSeverity.ERROR;
-              type = ProblemHighlightType.ERROR;
-            } else if (displayLevel == HighlightDisplayLevel.WARNING) {
-              severity = HighlightSeverity.WARNING;
-              type = ProblemHighlightType.WARNING;
-            } else if (displayLevel == HighlightDisplayLevel.WEAK_WARNING) {
-              severity = HighlightSeverity.WEAK_WARNING;
-              type = ProblemHighlightType.WEAK_WARNING;
-            } else if (displayLevel == HighlightDisplayLevel.INFO) {
-              severity = HighlightSeverity.INFO;
-              type = ProblemHighlightType.INFORMATION;
-            } else {
-              severity = HighlightSeverity.WARNING;
-              type = ProblemHighlightType.WARNING;
-            }
-
-            AnnotationBuilder builder = createAnnotation(holder, severity, message, range, issue);
-=======
 
             HighlightSeverity severity = displayLevel.getSeverity();
             ProblemHighlightType type;
@@ -322,7 +279,6 @@
               .highlightType(type)
               .range(range)
               .tooltip(tooltip);
->>>>>>> 640ce73c
 
             LintIdeQuickFix[] fixes = inspection.getAllFixes(startElement, endElement, message, quickfixData, fixProviders, issue);
             for (LintIdeQuickFix fix : fixes) {
@@ -344,36 +300,19 @@
             if (INCLUDE_IDEA_SUPPRESS_ACTIONS) {
               builder = builder.withFix(new MyDisableInspectionFix(key));
               builder = builder.withFix(new MyEditInspectionToolsSettingsAction(key, inspection));
-<<<<<<< HEAD
-            }
-
-            if (issue == DeprecationDetector.ISSUE ||
-                issue == GradleDetector.DEPRECATED ||
-                issue == GradleDetector.DEPRECATED_CONFIGURATION) {
-              type = ProblemHighlightType.LIKE_DEPRECATED;
-              builder = builder.highlightType(type);
-=======
->>>>>>> 640ce73c
             }
 
             if (INCLUDE_IDEA_SUPPRESS_ACTIONS) {
               final SuppressQuickFix[] suppressActions = inspection.getBatchSuppressActions(startElement);
               for (SuppressQuickFix action : suppressActions) {
                 if (action.isAvailable(project, startElement)) {
-<<<<<<< HEAD
-
-=======
->>>>>>> 640ce73c
                   ProblemDescriptor descriptor = InspectionManager.getInstance(project).createProblemDescriptor(
                     startElement, endElement, message, type, true, LocalQuickFix.EMPTY_ARRAY);
                   builder = builder.newLocalQuickFix(action, descriptor).key(key).registerFix();
                 }
               }
             }
-<<<<<<< HEAD
-=======
-
->>>>>>> 640ce73c
+
             builder.create();
           }
         }
@@ -381,43 +320,6 @@
     }
   }
 
-<<<<<<< HEAD
-  @NotNull
-  private AnnotationBuilder createAnnotation(@NotNull AnnotationHolder holder,
-                                             @NotNull HighlightSeverity severity, @NotNull String message,
-                                             @NotNull TextRange range,
-                                             @NotNull Issue issue) {
-    String link = " <a "
-                  + "href=\"" + LINK_PREFIX + issue.getId() + "\""
-                  + (StartupUiUtil.isUnderDarcula() ? " color=\"7AB4C9\" " : "")
-                  + ">" + DaemonBundle.message("inspection.extended.description")
-                  + "</a> " + getShowMoreShortCut();
-    String tooltip = XmlStringUtil.wrapInHtml(RAW.convertTo(message, HTML) + link);
-
-    return holder.newAnnotation(severity, message).range(range).tooltip(tooltip);
-  }
-
-  // Based on similar code in the LocalInspectionsPass constructor
-  private String myShortcutText;
-
-  private String getShowMoreShortCut() {
-    if (myShortcutText == null) {
-      final KeymapManager keymapManager = KeymapManager.getInstance();
-      if (keymapManager != null) {
-        final Keymap keymap = keymapManager.getActiveKeymap();
-        myShortcutText =
-          "(" + KeymapUtil.getShortcutsText(keymap.getShortcuts(IdeActions.ACTION_SHOW_ERROR_DESCRIPTION)) + ")";
-      }
-      else {
-        myShortcutText = "";
-      }
-    }
-
-    return myShortcutText;
-  }
-
-=======
->>>>>>> 640ce73c
   @Nullable
   public static Pair<AndroidLintInspectionBase, HighlightDisplayLevel> getHighlightLevelAndInspection(@NotNull Project project,
                                                                                                       @NotNull Issue issue,
@@ -451,7 +353,7 @@
     return Pair.create(inspection, errorLevel);
   }
 
-  private static final class MyDisableInspectionFix implements IntentionAction, Iconable {
+  private static class MyDisableInspectionFix implements IntentionAction, Iconable {
     private final DisableInspectionToolAction myDisableInspectionToolAction;
 
     private MyDisableInspectionFix(@NotNull HighlightDisplayKey key) {
@@ -536,7 +438,7 @@
     }
   }
 
-  private static final class MyEditInspectionToolsSettingsAction extends CustomEditInspectionToolsSettingsAction {
+  private static class MyEditInspectionToolsSettingsAction extends CustomEditInspectionToolsSettingsAction {
     private MyEditInspectionToolsSettingsAction(@NotNull HighlightDisplayKey key, @NotNull final AndroidLintInspectionBase inspection) {
       super(key, () -> "Edit '" + inspection.getDisplayName() + "' inspection settings");
     }
