/*
 * Copyright (C) 2019 The Android Open Source Project
 *
 * Licensed under the Apache License, Version 2.0 (the "License");
 * you may not use this file except in compliance with the License.
 * You may obtain a copy of the License at
 *
 *      http://www.apache.org/licenses/LICENSE-2.0
 *
 * Unless required by applicable law or agreed to in writing, software
 * distributed under the License is distributed on an "AS IS" BASIS,
 * WITHOUT WARRANTIES OR CONDITIONS OF ANY KIND, either express or implied.
 * See the License for the specific language governing permissions and
 * limitations under the License.
 */
package com.android.tools.idea.lint.common

import com.android.SdkConstants
import com.android.SdkConstants.FQCN_SUPPRESS_LINT
import com.android.tools.idea.gradle.declarative.DeclarativeLanguage
import com.android.tools.idea.lint.common.AndroidLintInspectionBase.LINT_INSPECTION_PREFIX
import com.android.tools.lint.detector.api.ClassContext
import com.google.common.base.Joiner
import com.google.common.base.Splitter
import com.intellij.codeInsight.AnnotationUtil
import com.intellij.codeInsight.intention.AddAnnotationFix
import com.intellij.codeInspection.ProblemDescriptor
import com.intellij.codeInspection.SuppressQuickFix
import com.intellij.codeInspection.SuppressionUtilCore
import com.intellij.lang.java.JavaLanguage
import com.intellij.lang.xml.XMLLanguage
import com.intellij.modcommand.ActionContext
import com.intellij.modcommand.ModCommand
import com.intellij.modcommand.ModCommandQuickFix
import com.intellij.openapi.module.ModuleUtilCore
import com.intellij.openapi.project.Project
import com.intellij.openapi.util.TextRange
import com.intellij.openapi.vfs.VfsUtilCore
import com.intellij.psi.JavaPsiFacade
import com.intellij.psi.PsiAnnotation
import com.intellij.psi.PsiDocumentManager
import com.intellij.psi.PsiElement
import com.intellij.psi.PsiFile
import com.intellij.psi.PsiImportStatementBase
import com.intellij.psi.PsiModifierListOwner
import com.intellij.psi.PsiPackageStatement
import com.intellij.psi.SyntheticElement
import com.intellij.psi.util.PsiTreeUtil
import com.intellij.psi.xml.XmlFile
import com.intellij.psi.xml.XmlTag
import com.intellij.util.IncorrectOperationException
import org.jetbrains.kotlin.idea.KotlinLanguage
import org.jetbrains.kotlin.idea.util.addAnnotation
import org.jetbrains.kotlin.name.ClassId
import org.jetbrains.kotlin.psi.KtAnnotationEntry
import org.jetbrains.kotlin.psi.KtClassInitializer
import org.jetbrains.kotlin.psi.KtDeclaration
import org.jetbrains.kotlin.psi.KtDestructuringDeclaration
import org.jetbrains.kotlin.psi.KtFunctionLiteral
import org.jetbrains.kotlin.psi.KtImportDirective
import org.jetbrains.kotlin.psi.KtModifierListOwner
import org.jetbrains.kotlin.psi.KtPackageDirective
import org.jetbrains.kotlin.psi.KtProperty
import org.jetbrains.kotlin.psi.KtPsiFactory
import org.jetbrains.kotlin.psi.psiUtil.getParentOfType
import org.jetbrains.plugins.groovy.GroovyLanguage
import org.toml.lang.TomlLanguage

@Suppress("UnstableApiUsage")
class SuppressLintQuickFix(private val id: String, element: PsiElement? = null) :
  ModCommandQuickFix(), SuppressQuickFix {
  private val label = displayName(element, id)

  override fun isAvailable(project: Project, context: PsiElement): Boolean = true

  override fun isSuppressAll(): Boolean {
    return false
  }

  override fun getName(): String = label

  override fun getFamilyName(): String {
    return "Suppress"
  }

  override fun perform(project: Project, descriptor: ProblemDescriptor): ModCommand {
    return applyFix(descriptor.startElement, ActionContext.from(descriptor))
  }

  fun applyFix(element: PsiElement, context: ActionContext): ModCommand {
    // In the simple case, quick fixes don't venture outside the containing file of the PsiElement.
    // ModCommand.psiUpdate takes care of snapshotting the file by calling getWritable().
    fun simplePsiUpdater(applyFixFun: (PsiElement) -> Unit) =
      ModCommand.psiUpdate(element) { e, _ -> applyFixFun(e) }

    return when (element.language) {
      JavaLanguage.INSTANCE -> simplePsiUpdater(::handleJava)
      XMLLanguage.INSTANCE -> simplePsiUpdater(::handleXml)
      GroovyLanguage -> simplePsiUpdater(::handleGroovy)
      KotlinLanguage.INSTANCE -> simplePsiUpdater(::handleKotlin)
      TomlLanguage -> simplePsiUpdater(::handleToml)
      DeclarativeLanguage.INSTANCE -> simplePsiUpdater(::handleDeclarative)
      else -> {
        // Suppressing lint checks tagged on things like icons, where we edit a different file.
        if (element is PsiFile) {
          // TODO: replace handleFile with a PSI-based implementation
          handleFile(element)
        }
        ModCommand.nop() // write is done outside PSI
      }
    }
  }

  @Throws(IncorrectOperationException::class)
  private fun handleXml(element: PsiElement) {
    val tag = PsiTreeUtil.getParentOfType(element, XmlTag::class.java, false) ?: return
    val file = if (tag is XmlFile) tag else tag.containingFile as? XmlFile ?: return
    val lintId = getLintId(id)
    addSuppressAttribute(file, tag, lintId)
  }

  @Throws(IncorrectOperationException::class)
  private fun handleJava(element: PsiElement) {
    val container = findJavaSuppressElement(element) ?: return
    val project = element.project
    if (container is PsiImportStatementBase) {
      // Cannot annotate import statements; use //noinspection comment instead
      val offset = element.textOffset
      addNoInspectionComment(element.project, container.containingFile, offset)
    } else if (container is PsiModifierListOwner) {
      val lintId = id.removePrefix(LINT_INSPECTION_PREFIX)
      addSuppressAnnotation(project, container, container, lintId)
    }
  }

  @Throws(IncorrectOperationException::class)
  private fun handleGroovy(element: PsiElement) {
    val file = if (element is PsiFile) element else element.containingFile ?: return
    val project = file.project
    val offset = element.textOffset
    addNoInspectionComment(project, file, offset)
  }

  @Throws(IncorrectOperationException::class)
  private fun handleToml(element: PsiElement) {
    val file = if (element is PsiFile) element else element.containingFile ?: return
    val project = file.project
    val offset = element.textOffset
    addNoInspectionComment(project, file, offset, "#")
  }

  @Throws(IncorrectOperationException::class)
  private fun handleDeclarative(element: PsiElement) {
    val file = if (element is PsiFile) element else element.containingFile ?: return
    val project = file.project
    val offset = element.textOffset
    addNoInspectionComment(project, file, offset)
  }

  /**
   * Given a file and offset of a statement, inserts a //noinspection <id> comment on the
   * **previous** line.
   */
  private fun addNoInspectionComment(
    project: Project,
    file: PsiFile,
    offset: Int,
    commentPrefix: String = "//",
  ) {
    val documentManager = PsiDocumentManager.getInstance(project)
    val document = file.viewProvider.document ?: return
    val line = document.getLineNumber(offset)
    val lineStart = document.getLineStartOffset(line)
    if (lineStart > 0) {
      val prevLineStart = document.getLineStartOffset(line - 1)
      val prevLineEnd = document.getLineEndOffset(line - 1)
      val prevLine = document.getText(TextRange(prevLineStart, prevLineEnd))
      val index = prevLine.indexOf(NO_INSPECTION_PREFIX)
      if (index != -1) {
        document.insertString(
          prevLineStart + index + NO_INSPECTION_PREFIX.length,
          getLintId(id) + ",",
        )
        return
      }
    }
    val linePrefix = document.getText(TextRange(lineStart, offset))
    var nonSpace = 0
    while (nonSpace < linePrefix.length) {
      if (!Character.isWhitespace(linePrefix[nonSpace])) {
        break
      }
      nonSpace++
    }
    document.insertString(
      lineStart + nonSpace,
      commentPrefix +
        NO_INSPECTION_PREFIX +
        getLintId(id) +
        "\n" +
        linePrefix.substring(0, nonSpace),
    )
    documentManager.commitDocument(document)
  }

  @Throws(IncorrectOperationException::class)
  private fun handleFile(file: PsiFile) {
    val virtualFile = file.virtualFile
    if (virtualFile != null) {
      val binaryFile = VfsUtilCore.virtualToIoFile(virtualFile)
      // Can't suppress lint checks inside a binary file (typically an icon): use
      // the lint XML facility instead
      val module = ModuleUtilCore.findModuleForPsiElement(file)
      if (module != null) {
        val dir = LintIdeProject.getLintProjectDirectory(module)
        if (dir != null) {
          val project = file.project
          val client = LintIdeSupport.get().createClient(project)
          val lintProject = client.getProject(dir, dir)
          val configuration = client.getConfiguration(lintProject, null)
          configuration.ignore(id, binaryFile)
        }
      }
    }
  }

  @Throws(IncorrectOperationException::class)
  private fun handleKotlin(element: PsiElement) {
<<<<<<< HEAD

    if (element.isKotlinScript()) return handleKotlinScript(element)
    val target = findKotlinSuppressElement(element) ?: return
=======
>>>>>>> 0d09370c

    if (element.isKotlinScript()) return handleKotlinScript(element)
    val target = findKotlinSuppressElement(element) ?: return

    when (target) {
      is KtModifierListOwner -> {
        val argument = "\"${getLintId(id)}\""
        target.addAnnotation(
          ClassId.fromString(ClassContext.getInternalName(getAnnotationClass(element))),
          argument,
          whiteSpaceText = if (target.isNewLineNeededForAnnotation()) "\n" else " ",
          addToExistingAnnotation = { entry -> addArgumentToAnnotation(entry, argument) },
        )
      }
      else -> {
        // Cannot annotate non-annotation owner elements; use //noinspection comment instead
        val offset = element.textOffset
        val file = target.containingFile
        addNoInspectionComment(file.project, file, offset)
      }
    }
  }

  @Throws(IncorrectOperationException::class)
  private fun handleKotlinScript(element: PsiElement) {
    val file = if (element is PsiFile) element else element.containingFile ?: return
<<<<<<< HEAD
    if (!IntentionPreviewUtils.prepareElementForWrite(file)) {
      return
    }
    val project = file.project
    val offset = element.textOffset
    addNoInspectionComment(project, file, offset)
  }

  override fun startInWriteAction(): Boolean {
    return true
=======
    val project = file.project
    val offset = element.textOffset
    addNoInspectionComment(project, file, offset)
>>>>>>> 0d09370c
  }

  companion object {
    private const val NO_INSPECTION_PREFIX = SuppressionUtilCore.SUPPRESS_INSPECTIONS_TAG_NAME + " "

    private fun getAnnotationClass(context: PsiElement): String {
      val project = context.project

      val module = ModuleUtilCore.findModuleForPsiElement(context)
      val scope = module?.getModuleWithDependenciesAndLibrariesScope(false)
      return when {
        scope != null &&
          JavaPsiFacade.getInstance(project).findClass(FQCN_SUPPRESS_LINT, scope) != null ->
          FQCN_SUPPRESS_LINT
        context.language == KotlinLanguage.INSTANCE -> "kotlin.Suppress"
        else -> "java.lang.SuppressWarnings"
      }
    }

    fun getLintId(intentionId: String): String {
      return intentionId.removePrefix(LINT_INSPECTION_PREFIX)
    }

    @Throws(IncorrectOperationException::class)
    private fun addSuppressAttribute(file: XmlFile, element: XmlTag, id: String) {
      val attribute = element.getAttribute(SdkConstants.ATTR_IGNORE, SdkConstants.TOOLS_URI)
      val value: String =
        if (attribute == null || attribute.value == null) {
          id
        } else {
          val ids = ArrayList<String>()
          for (existing in Splitter.on(',').trimResults().split(attribute.value!!)) {
            if (existing != id) {
              ids.add(existing)
            }
          }
          ids.add(id)
          ids.sort()
          Joiner.on(',').join(ids)
        }
      LintIdeSupport.get().ensureNamespaceImported(file, SdkConstants.TOOLS_URI, null)
      element.setAttribute(SdkConstants.ATTR_IGNORE, SdkConstants.TOOLS_URI, value)
    }

    // Based on the equivalent code in com.intellij.codeInsight.daemon.impl.actions.SuppressFix
    // to add @SuppressWarnings annotations

    @Throws(IncorrectOperationException::class)
    private fun addSuppressAnnotation(
      project: Project,
      container: PsiElement,
      modifierOwner: PsiModifierListOwner,
      id: String,
    ) {
      val annotationName = getAnnotationClass(container)
      val annotation = AnnotationUtil.findAnnotation(modifierOwner, annotationName)
      val newAnnotation = createNewAnnotation(project, container, annotation, id)
      if (newAnnotation != null) {
        if (annotation != null && annotation !is SyntheticElement) {
          annotation.replace(newAnnotation)
        } else {
          val attributes = newAnnotation.parameterList.attributes
          AddAnnotationFix(annotationName, modifierOwner, attributes)
            .invoke(project, null, container.containingFile) /*editor*/
        }
      }
    }

    private fun createNewAnnotation(
      project: Project,
      container: PsiElement,
      annotation: PsiAnnotation?,
      id: String,
    ): PsiAnnotation? {
      if (annotation != null) {
        val currentSuppressedId = "\"" + id + "\""
        val annotationText = annotation.text
        if (!annotationText.contains("{")) {
          val attributes = annotation.parameterList.attributes
          if (attributes.size == 1) {
            val suppressedWarnings = attributes[0].text
            return if (suppressedWarnings.contains(currentSuppressedId)) null
            else
              JavaPsiFacade.getInstance(project)
                .elementFactory
                .createAnnotationFromText(
                  "@${getAnnotationClass(container)}({$suppressedWarnings, $currentSuppressedId})",
                  container,
                )
          }
        } else {
          val curlyBraceIndex = annotationText.lastIndexOf('}')
          if (curlyBraceIndex > 0) {
            val oldSuppressWarning = annotationText.substring(0, curlyBraceIndex)
            return if (oldSuppressWarning.contains(currentSuppressedId)) null
            else
              JavaPsiFacade.getInstance(project)
                .elementFactory
                .createAnnotationFromText("$oldSuppressWarning, $currentSuppressedId})", container)
          }
        }
      } else {
        return JavaPsiFacade.getInstance(project)
          .elementFactory
          .createAnnotationFromText("@${getAnnotationClass(container)}(\"$id\")", container)
      }
      return null
    }

    private fun addArgumentToAnnotation(entry: KtAnnotationEntry, argument: String): Boolean {
      // add new arguments to an existing entry
      val args = entry.valueArgumentList
      val psiFactory = KtPsiFactory(entry.project)
      val newArgList = psiFactory.createCallArguments("($argument)")
      when {
        args == null -> // new argument list
        entry.addAfter(newArgList, entry.lastChild)
        args.arguments.isEmpty() -> // replace '()' with a new argument list
        args.replace(newArgList)
        args.arguments.none { it.textMatches(argument) } ->
          args.addArgument(newArgList.arguments[0])
      }

      return true
    }

    /**
     * Like [findJavaAnnotationTarget], but also includes other PsiElements where we can place
     * suppression comments
     */
    private fun findJavaSuppressElement(element: PsiElement): PsiElement? {
      // In addition to valid annotation targets we can also place suppress directives
      // using comments on import or package statements
      return findJavaAnnotationTarget(element)
        ?: element.getParentOfType<PsiImportStatementBase>(false)
        ?: element.getParentOfType<PsiPackageStatement>(false)
    }

    private fun PsiElement.isKotlinScript(): Boolean {
      return this.containingFile?.name?.endsWith(".kts") ?: false
    }

    private fun findKotlinSuppressElement(element: PsiElement): PsiElement? {
      return PsiTreeUtil.findFirstParent(element, true) { it.isSuppressLintTarget() }
    }

    private fun PsiElement.isSuppressLintTarget(): Boolean {
      return this is KtDeclaration &&
        (this as? KtProperty)?.hasBackingField() ?: true &&
        this !is KtFunctionLiteral &&
        this !is KtDestructuringDeclaration &&
        this !is KtClassInitializer
      // We also allow placing suppression via comments on imports and package statements
      || this is KtImportDirective || this is KtPackageDirective
    }

    fun displayName(element: PsiElement?, inspectionId: String): String {
      val id = getLintId(inspectionId)
      return when (element?.language) {
        XMLLanguage.INSTANCE -> LintBundle.message("android.lint.fix.suppress.lint.api.attr", id)
        JavaLanguage.INSTANCE -> {
          val target = findJavaSuppressElement(element)
          if (target is PsiModifierListOwner)
            LintBundle.message("android.lint.fix.suppress.lint.api.annotation", id)
          else LintBundle.message("android.lint.fix.suppress.lint.api.comment", id)
        }
        KotlinLanguage.INSTANCE -> {
          val target = findKotlinSuppressElement(element)
          if (element.isKotlinScript())
            LintBundle.message("android.lint.fix.suppress.lint.api.comment", id)
          else if (target is KtDeclaration)
            LintBundle.message("android.lint.fix.suppress.lint.api.annotation", id)
          else LintBundle.message("android.lint.fix.suppress.lint.api.comment", id)
        }
        GroovyLanguage -> LintBundle.message("android.lint.fix.suppress.lint.api.comment", id)
        DeclarativeLanguage.INSTANCE ->
          LintBundle.message("android.lint.fix.suppress.lint.api.comment", id)
        else -> "Suppress $id"
      }
    }
  }
}<|MERGE_RESOLUTION|>--- conflicted
+++ resolved
@@ -226,12 +226,6 @@
 
   @Throws(IncorrectOperationException::class)
   private fun handleKotlin(element: PsiElement) {
-<<<<<<< HEAD
-
-    if (element.isKotlinScript()) return handleKotlinScript(element)
-    val target = findKotlinSuppressElement(element) ?: return
-=======
->>>>>>> 0d09370c
 
     if (element.isKotlinScript()) return handleKotlinScript(element)
     val target = findKotlinSuppressElement(element) ?: return
@@ -258,22 +252,9 @@
   @Throws(IncorrectOperationException::class)
   private fun handleKotlinScript(element: PsiElement) {
     val file = if (element is PsiFile) element else element.containingFile ?: return
-<<<<<<< HEAD
-    if (!IntentionPreviewUtils.prepareElementForWrite(file)) {
-      return
-    }
     val project = file.project
     val offset = element.textOffset
     addNoInspectionComment(project, file, offset)
-  }
-
-  override fun startInWriteAction(): Boolean {
-    return true
-=======
-    val project = file.project
-    val offset = element.textOffset
-    addNoInspectionComment(project, file, offset)
->>>>>>> 0d09370c
   }
 
   companion object {
