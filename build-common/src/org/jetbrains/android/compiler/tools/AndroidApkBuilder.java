--- conflicted
+++ resolved
@@ -49,16 +49,8 @@
 import org.jetbrains.annotations.NotNull;
 import org.jetbrains.annotations.Nullable;
 
-<<<<<<< HEAD
-/**
- * @author yole
- */
-public final class AndroidApkBuilder {
+public class AndroidApkBuilder {
   private static final Logger LOG = Logger.getInstance(AndroidApkBuilder.class);
-=======
-public class AndroidApkBuilder {
-  private static final Logger LOG = Logger.getInstance("#org.jetbrains.android.compiler.tools.AndroidApkBuilder");
->>>>>>> 640ce73c
 
   @NonNls private static final String UNALIGNED_SUFFIX = ".unaligned";
   @NonNls private static final String EXT_NATIVE_LIB = "so";
@@ -475,7 +467,7 @@
     return false;
   }
 
-  private static final class MyResourceFilter extends ApkContentFilter {
+  private static class MyResourceFilter extends ApkContentFilter {
     private final Set<String> myExcludedEntries;
 
     private MyResourceFilter(@NotNull Set<String> excludedEntries) {
