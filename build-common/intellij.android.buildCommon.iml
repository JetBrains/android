<?xml version="1.0" encoding="UTF-8"?>
<module type="JAVA_MODULE" version="4">
  <component name="NewModuleRootManager" LANGUAGE_LEVEL="JDK_1_8" inherit-compiler-output="true">
    <exclude-output />
    <content url="file://$MODULE_DIR$">
      <sourceFolder url="file://$MODULE_DIR$/src" isTestSource="false" />
      <sourceFolder url="file://$MODULE_DIR$/resources" type="java-resource" />
      <sourceFolder url="file://$MODULE_DIR$/testSrc" isTestSource="true" />
      <sourceFolder url="file://$MODULE_DIR$/testResources" type="java-test-resource" />
    </content>
    <orderEntry type="inheritedJdk" />
    <orderEntry type="library" name="studio-sdk" level="project" />
    <orderEntry type="sourceFolder" forTests="false" />
<<<<<<< HEAD
=======
    <orderEntry type="module-library" exported="">
      <library name="android-sdk-tools-jps">
        <CLASSES>
          <root url="jar://$MODULE_DIR$/../android/lib/jarutils.jar!/" />
        </CLASSES>
        <JAVADOC />
        <SOURCES>
          <root url="jar://$MODULE_DIR$/../android/lib/src/jarutils.zip!/src" />
        </SOURCES>
      </library>
    </orderEntry>
>>>>>>> b5f40ffd
    <orderEntry type="module" module-name="android.sdktools.common" exported="" />
    <orderEntry type="module" module-name="android.sdktools.ddmlib" exported="" />
    <orderEntry type="module" module-name="android.sdktools.dvlib" exported="" />
    <orderEntry type="module" module-name="android.sdktools.layoutlib-api" exported="" />
    <orderEntry type="module" module-name="android.sdktools.sdk-common" exported="" />
    <orderEntry type="module" module-name="android.sdktools.sdklib" exported="" />
    <orderEntry type="module" module-name="android.sdktools.testutils" scope="TEST" />
<<<<<<< HEAD
    <orderEntry type="module-library">
      <library name="apkzlib" type="repository">
        <properties maven-id="com.android.tools.build:apkzlib:4.0.0">
          <exclude>
            <dependency maven-id="com.google.code.findbugs:jsr305" />
            <dependency maven-id="com.google.guava:guava" />
            <dependency maven-id="org.bouncycastle:bcpkix-jdk15on" />
            <dependency maven-id="org.bouncycastle:bcprov-jdk15on" />
          </exclude>
        </properties>
        <CLASSES>
          <root url="jar://$MAVEN_REPOSITORY$/com/android/tools/build/apkzlib/4.0.0/apkzlib-4.0.0.jar!/" />
          <root url="jar://$MAVEN_REPOSITORY$/com/android/tools/build/apksig/4.0.0/apksig-4.0.0.jar!/" />
        </CLASSES>
        <JAVADOC />
        <SOURCES>
          <root url="jar://$MAVEN_REPOSITORY$/com/android/tools/build/apkzlib/4.0.0/apkzlib-4.0.0-sources.jar!/" />
          <root url="jar://$MAVEN_REPOSITORY$/com/android/tools/build/apksig/4.0.0/apksig-4.0.0-sources.jar!/" />
        </SOURCES>
      </library>
    </orderEntry>
    <orderEntry type="library" name="Guava" level="project" />
    <orderEntry type="library" name="jetbrains-annotations" level="project" />
    <orderEntry type="module" module-name="intellij.android.common" />
    <orderEntry type="module" module-name="intellij.platform.core" />
    <orderEntry type="module" module-name="intellij.platform.util.base" />
    <orderEntry type="module" module-name="intellij.platform.util.rt" />
    <orderEntry type="module" module-name="intellij.platform.util" />
    <orderEntry type="module" module-name="intellij.platform.ide.core" />
    <orderEntry type="library" scope="TEST" name="JUnit4" level="project" />
=======
>>>>>>> b5f40ffd
  </component>
</module><|MERGE_RESOLUTION|>--- conflicted
+++ resolved
@@ -9,22 +9,31 @@
       <sourceFolder url="file://$MODULE_DIR$/testResources" type="java-test-resource" />
     </content>
     <orderEntry type="inheritedJdk" />
-    <orderEntry type="library" name="studio-sdk" level="project" />
     <orderEntry type="sourceFolder" forTests="false" />
-<<<<<<< HEAD
-=======
-    <orderEntry type="module-library" exported="">
-      <library name="android-sdk-tools-jps">
+    <orderEntry type="module-library">
+      <library name="apkzlib" type="repository">
+        <properties include-transitive-deps="false" maven-id="com.android.tools.build:apkzlib:4.0.0" />
         <CLASSES>
-          <root url="jar://$MODULE_DIR$/../android/lib/jarutils.jar!/" />
+          <root url="jar://$MAVEN_REPOSITORY$/com/android/tools/build/apkzlib/4.0.0/apkzlib-4.0.0.jar!/" />
         </CLASSES>
         <JAVADOC />
         <SOURCES>
-          <root url="jar://$MODULE_DIR$/../android/lib/src/jarutils.zip!/src" />
+          <root url="jar://$MAVEN_REPOSITORY$/com/android/tools/build/apkzlib/4.0.0/apkzlib-4.0.0-sources.jar!/" />
         </SOURCES>
       </library>
     </orderEntry>
->>>>>>> b5f40ffd
+    <orderEntry type="module-library">
+      <library name="apksig" type="repository">
+        <properties include-transitive-deps="false" maven-id="com.android.tools.build:apksig:4.0.0" />
+        <CLASSES>
+          <root url="jar://$MAVEN_REPOSITORY$/com/android/tools/build/apksig/4.0.0/apksig-4.0.0.jar!/" />
+        </CLASSES>
+        <JAVADOC />
+        <SOURCES>
+          <root url="jar://$MAVEN_REPOSITORY$/com/android/tools/build/apksig/4.0.0/apksig-4.0.0-sources.jar!/" />
+        </SOURCES>
+      </library>
+    </orderEntry>
     <orderEntry type="module" module-name="android.sdktools.common" exported="" />
     <orderEntry type="module" module-name="android.sdktools.ddmlib" exported="" />
     <orderEntry type="module" module-name="android.sdktools.dvlib" exported="" />
@@ -32,38 +41,13 @@
     <orderEntry type="module" module-name="android.sdktools.sdk-common" exported="" />
     <orderEntry type="module" module-name="android.sdktools.sdklib" exported="" />
     <orderEntry type="module" module-name="android.sdktools.testutils" scope="TEST" />
-<<<<<<< HEAD
-    <orderEntry type="module-library">
-      <library name="apkzlib" type="repository">
-        <properties maven-id="com.android.tools.build:apkzlib:4.0.0">
-          <exclude>
-            <dependency maven-id="com.google.code.findbugs:jsr305" />
-            <dependency maven-id="com.google.guava:guava" />
-            <dependency maven-id="org.bouncycastle:bcpkix-jdk15on" />
-            <dependency maven-id="org.bouncycastle:bcprov-jdk15on" />
-          </exclude>
-        </properties>
-        <CLASSES>
-          <root url="jar://$MAVEN_REPOSITORY$/com/android/tools/build/apkzlib/4.0.0/apkzlib-4.0.0.jar!/" />
-          <root url="jar://$MAVEN_REPOSITORY$/com/android/tools/build/apksig/4.0.0/apksig-4.0.0.jar!/" />
-        </CLASSES>
-        <JAVADOC />
-        <SOURCES>
-          <root url="jar://$MAVEN_REPOSITORY$/com/android/tools/build/apkzlib/4.0.0/apkzlib-4.0.0-sources.jar!/" />
-          <root url="jar://$MAVEN_REPOSITORY$/com/android/tools/build/apksig/4.0.0/apksig-4.0.0-sources.jar!/" />
-        </SOURCES>
-      </library>
-    </orderEntry>
     <orderEntry type="library" name="Guava" level="project" />
     <orderEntry type="library" name="jetbrains-annotations" level="project" />
-    <orderEntry type="module" module-name="intellij.android.common" />
     <orderEntry type="module" module-name="intellij.platform.core" />
     <orderEntry type="module" module-name="intellij.platform.util.base" />
     <orderEntry type="module" module-name="intellij.platform.util.rt" />
     <orderEntry type="module" module-name="intellij.platform.util" />
     <orderEntry type="module" module-name="intellij.platform.ide.core" />
     <orderEntry type="library" scope="TEST" name="JUnit4" level="project" />
-=======
->>>>>>> b5f40ffd
   </component>
 </module>