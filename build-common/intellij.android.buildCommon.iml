--- conflicted
+++ resolved
@@ -13,20 +13,9 @@
     <orderEntry type="library" name="kotlin-stdlib" level="project" />
     <orderEntry type="inheritedJdk" />
     <orderEntry type="sourceFolder" forTests="false" />
-<<<<<<< HEAD
-    <orderEntry type="module" module-name="android.sdktools.common" exported="" />
-    <orderEntry type="module" module-name="android.sdktools.ddmlib" exported="" />
-    <orderEntry type="module" module-name="android.sdktools.dvlib" exported="" />
-    <orderEntry type="module" module-name="android.sdktools.layoutlib-api" exported="" />
-    <orderEntry type="module" module-name="android.sdktools.sdk-common" exported="" />
-    <orderEntry type="module" module-name="android.sdktools.sdklib" exported="" />
-    <orderEntry type="library" exported="" name="studio-plugin-com.intellij.gradle" level="project" />
-    <orderEntry type="module" module-name="android.sdktools.testutils" scope="TEST" />
-=======
     <orderEntry type="module" module-name="intellij.platform.ide.core" />
     <orderEntry type="module" module-name="intellij.platform.util" />
     <orderEntry type="module" module-name="intellij.platform.util.base" />
     <orderEntry type="module" module-name="intellij.platform.util.rt" />
->>>>>>> 5f7be743
   </component>
 </module>