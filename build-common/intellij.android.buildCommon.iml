--- conflicted
+++ resolved
@@ -6,34 +6,17 @@
       <sourceFolder url="file://$MODULE_DIR$/src" isTestSource="false" />
       <sourceFolder url="file://$MODULE_DIR$/resources" type="java-resource" />
     </content>
-    <orderEntry type="inheritedJdk" />
-<<<<<<< HEAD
-    <orderEntry type="sourceFolder" forTests="false" />
+    <orderEntry type="library" name="studio-platform" level="project" />
+    <orderEntry type="library" scope="TEST" name="studio-test-platform" level="project" />
     <orderEntry type="library" name="Gradle" level="project" />
     <orderEntry type="library" name="Guava" level="project" />
     <orderEntry type="library" name="jetbrains-annotations" level="project" />
     <orderEntry type="library" name="kotlin-stdlib" level="project" />
-    <orderEntry type="module" module-name="android.sdktools.android-annotations" />
-=======
-    <orderEntry type="library" name="studio-sdk" level="project" />
-    <orderEntry type="library" name="studio-plugin-com.intellij.java" level="project" />
+    <orderEntry type="inheritedJdk" />
     <orderEntry type="sourceFolder" forTests="false" />
->>>>>>> 0d09370c
-    <orderEntry type="module" module-name="android.sdktools.common" exported="" />
-    <orderEntry type="module" module-name="android.sdktools.ddmlib" exported="" />
-    <orderEntry type="module" module-name="android.sdktools.dvlib" exported="" />
-    <orderEntry type="module" module-name="android.sdktools.layoutlib-api" exported="" />
-    <orderEntry type="module" module-name="android.sdktools.repository" />
-    <orderEntry type="module" module-name="android.sdktools.sdk-common" exported="" />
-    <orderEntry type="module" module-name="android.sdktools.sdklib" exported="" />
     <orderEntry type="module" module-name="intellij.platform.ide.core" />
     <orderEntry type="module" module-name="intellij.platform.util" />
     <orderEntry type="module" module-name="intellij.platform.util.base" />
     <orderEntry type="module" module-name="intellij.platform.util.rt" />
-    <orderEntry type="module" module-name="android.sdktools.testutils" scope="TEST" />
-<<<<<<< HEAD
-=======
-    <orderEntry type="library" exported="" name="studio-plugin-com.intellij.gradle" level="project" />
->>>>>>> 0d09370c
   </component>
 </module>