<?xml version="1.0" encoding="UTF-8"?>
<module type="JAVA_MODULE" version="4">
  <component name="NewModuleRootManager" inherit-compiler-output="true">
    <exclude-output />
    <content url="file://$MODULE_DIR$">
      <sourceFolder url="file://$MODULE_DIR$/src" isTestSource="false" />
      <sourceFolder url="file://$MODULE_DIR$/resources" type="java-resource" />
      <sourceFolder url="file://$MODULE_DIR$/testSrc" isTestSource="true" />
      <sourceFolder url="file://$MODULE_DIR$/testResources" type="java-test-resource" />
    </content>
    <orderEntry type="inheritedJdk" />
    <orderEntry type="sourceFolder" forTests="false" />
    <orderEntry type="module" module-name="intellij.platform.util" />
    <orderEntry type="module-library" exported="">
      <library name="android-sdk-tools-jps">
        <CLASSES>
          <root url="jar://$MODULE_DIR$/../android/lib/jarutils.jar!/" />
        </CLASSES>
        <JAVADOC />
        <SOURCES>
          <root url="jar://$MODULE_DIR$/../android/lib/src/jarutils.zip!/src" />
        </SOURCES>
      </library>
    </orderEntry>
    <orderEntry type="library" name="NanoXML" level="project" />
<<<<<<< HEAD
    <orderEntry type="module" module-name="android.sdktools.common" exported="" />
    <orderEntry type="module" module-name="android.sdktools.ddmlib" exported="" />
    <orderEntry type="module" module-name="android.sdktools.dvlib" exported="" />
    <orderEntry type="module" module-name="android.sdktools.layoutlib-api" exported="" />
    <orderEntry type="module" module-name="android.sdktools.lint-api" exported="" />
    <orderEntry type="module" module-name="android.sdktools.lint-checks" exported="" />
    <orderEntry type="module" module-name="android.sdktools.ninepatch" exported="" />
    <orderEntry type="module" module-name="android.sdktools.sdk-common" exported="" />
    <orderEntry type="module" module-name="android.sdktools.sdklib" exported="" />
    <orderEntry type="module" module-name="android.sdktools.testutils" scope="TEST" />
    <orderEntry type="module" module-name="intellij.android.common" />
=======
    <orderEntry type="module" module-name="intellij.android.common" />
    <orderEntry type="library" name="com.android.tools:common" level="project" />
    <orderEntry type="library" name="com.android.tools:sdk-common" level="project" />
    <orderEntry type="library" name="Guava" level="project" />
    <orderEntry type="library" name="com.android.tools:annotations" level="project" />
    <orderEntry type="library" name="com.android.tools:sdklib" level="project" />
    <orderEntry type="library" name="com.android.tools.layoutlib:layoutlib-api" level="project" />
    <orderEntry type="library" name="com.android.tools:repository" level="project" />
    <orderEntry type="library" scope="TEST" name="JUnit4" level="project" />
    <orderEntry type="library" name="com.android.tools.build:builder-model" level="project" />
    <orderEntry type="library" scope="TEST" name="com.android.tools:testutils" level="project" />
    <orderEntry type="library" name="com.android.tools:ninepatch" level="project" />
    <orderEntry type="library" exported="" name="com.android.tools:dvlib" level="project" />
    <orderEntry type="library" scope="RUNTIME" name="com.android.tools.build:builder-test-api" level="project" />
>>>>>>> d5ea5c49
  </component>
</module><|MERGE_RESOLUTION|>--- conflicted
+++ resolved
@@ -23,19 +23,6 @@
       </library>
     </orderEntry>
     <orderEntry type="library" name="NanoXML" level="project" />
-<<<<<<< HEAD
-    <orderEntry type="module" module-name="android.sdktools.common" exported="" />
-    <orderEntry type="module" module-name="android.sdktools.ddmlib" exported="" />
-    <orderEntry type="module" module-name="android.sdktools.dvlib" exported="" />
-    <orderEntry type="module" module-name="android.sdktools.layoutlib-api" exported="" />
-    <orderEntry type="module" module-name="android.sdktools.lint-api" exported="" />
-    <orderEntry type="module" module-name="android.sdktools.lint-checks" exported="" />
-    <orderEntry type="module" module-name="android.sdktools.ninepatch" exported="" />
-    <orderEntry type="module" module-name="android.sdktools.sdk-common" exported="" />
-    <orderEntry type="module" module-name="android.sdktools.sdklib" exported="" />
-    <orderEntry type="module" module-name="android.sdktools.testutils" scope="TEST" />
-    <orderEntry type="module" module-name="intellij.android.common" />
-=======
     <orderEntry type="module" module-name="intellij.android.common" />
     <orderEntry type="library" name="com.android.tools:common" level="project" />
     <orderEntry type="library" name="com.android.tools:sdk-common" level="project" />
@@ -50,6 +37,5 @@
     <orderEntry type="library" name="com.android.tools:ninepatch" level="project" />
     <orderEntry type="library" exported="" name="com.android.tools:dvlib" level="project" />
     <orderEntry type="library" scope="RUNTIME" name="com.android.tools.build:builder-test-api" level="project" />
->>>>>>> d5ea5c49
   </component>
 </module>