--- conflicted
+++ resolved
@@ -167,11 +167,7 @@
         "ElectricHeater",
         setOf(
           ProvidesMethodParameterIndexValue(HEATER_MODULE_ID, "provideHeater", "electricHeater"),
-<<<<<<< HEAD
-          ProvidesMethodParameterIndexValue(HEATER_MODULE_ID, "provideHeater", "electricHeater2")
-=======
           ProvidesMethodParameterIndexValue(HEATER_MODULE_ID, "provideHeater", "electricHeater2"),
->>>>>>> 0d09370c
         ),
       )
   }
@@ -205,13 +201,7 @@
         "Heater",
         setOf(ProvidesMethodIndexValue(HEATER_MODULE_ID, "bindHeater")),
         "ElectricHeater",
-<<<<<<< HEAD
-        setOf(
-          ProvidesMethodParameterIndexValue(HEATER_MODULE_ID, "bindHeater", "electricHeater"),
-        ),
-=======
         setOf(ProvidesMethodParameterIndexValue(HEATER_MODULE_ID, "bindHeater", "electricHeater")),
->>>>>>> 0d09370c
       )
   }
 
