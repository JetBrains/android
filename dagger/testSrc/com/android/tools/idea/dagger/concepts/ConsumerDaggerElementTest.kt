/*
 * Copyright (C) 2023 The Android Open Source Project
 *
 * Licensed under the Apache License, Version 2.0 (the "License");
 * you may not use this file except in compliance with the License.
 * You may obtain a copy of the License at
 *
 *      http://www.apache.org/licenses/LICENSE-2.0
 *
 * Unless required by applicable law or agreed to in writing, software
 * distributed under the License is distributed on an "AS IS" BASIS,
 * WITHOUT WARRANTIES OR CONDITIONS OF ANY KIND, either express or implied.
 * See the License for the specific language governing permissions and
 * limitations under the License.
 */
package com.android.tools.idea.dagger.concepts

import com.android.tools.idea.dagger.addDaggerAndHiltClasses
import com.android.tools.idea.testing.AndroidProjectRule
import com.android.tools.idea.testing.findParentElement
import com.android.tools.idea.testing.onEdt
import com.google.common.truth.Truth.assertThat
import com.intellij.psi.PsiParameter
import com.intellij.testFramework.RunsInEdt
import com.intellij.testFramework.fixtures.CodeInsightTestFixture
import org.jetbrains.kotlin.psi.KtConstructor
import org.jetbrains.kotlin.psi.KtFunction
import org.jetbrains.kotlin.psi.KtParameter
import org.junit.Before
import org.junit.Rule
import org.junit.Test
import org.junit.runner.RunWith
import org.junit.runners.JUnit4

@RunWith(JUnit4::class)
@RunsInEdt
class ConsumerDaggerElementTest {

  @get:Rule val projectRule = AndroidProjectRule.inMemory().onEdt()

  private lateinit var myFixture: CodeInsightTestFixture

  @Before
  fun setup() {
    myFixture = projectRule.fixture
  }

  @Test
  fun getRelatedDaggerElement() {
    addDaggerAndHiltClasses(myFixture)

    myFixture.openFileInEditor(
      myFixture
        .addFileToProject(
          "src/com/example/Foo.kt",
          // language=kotlin
          """
          package com.example

          import javax.inject.Inject

          class Foo @Inject constructor() {}

          class Bar @Inject constructor(foo: Foo) {}
          """
            .trimIndent(),
        )
        .virtualFile
    )

    val consumerPsiElement: KtParameter = myFixture.findParentElement("fo|o: Foo")
    val consumerDaggerElement = ConsumerDaggerElement(consumerPsiElement)

    val providerPsiElement: KtConstructor<*> =
      myFixture.findParentElement("Foo @Inject const|ructor")
    val providerDaggerElement = ProviderDaggerElement(providerPsiElement)

    assertThat(consumerDaggerElement.getRelatedDaggerElements())
      .containsExactly(
        DaggerRelatedElement(providerDaggerElement, "Providers", "navigate.to.provider")
      )
  }

  @Test
  fun getRelatedDaggerElement_wrappingDaggerTypes() {
    addDaggerAndHiltClasses(myFixture)

    myFixture.openFileInEditor(
      myFixture
        .addFileToProject(
          "src/com/example/Foo.kt",
          // language=kotlin
          """
          package com.example

          import dagger.Lazy
          import javax.inject.Inject
          import javax.inject.Provider

          class Foo @Inject constructor() {}

          class Bar @Inject constructor(
            consumerOfLazyFoo: Lazy<Foo>,
            consumerOfProviderFoo: Provider<Foo>,
            consumerOfProviderLazyFoo: Provider<Lazy<Foo>>,
          ) {}
          """
            .trimIndent(),
        )
        .virtualFile
    )

    val consumerOfLazyFooPsiElement: KtParameter = myFixture.findParentElement("consumerOf|LazyFoo")
    val consumerOfLazyFooDaggerElement = ConsumerDaggerElement(consumerOfLazyFooPsiElement)

    val consumerOfProviderFooPsiElement: KtParameter =
      myFixture.findParentElement("consumerOf|ProviderFoo")
    val consumerOfProviderFooDaggerElement = ConsumerDaggerElement(consumerOfProviderFooPsiElement)

    val consumerOfProviderLazyFooPsiElement: KtParameter =
      myFixture.findParentElement("consumerOf|ProviderLazyFoo")
    val consumerOfProviderLazyFooDaggerElement =
      ConsumerDaggerElement(consumerOfProviderLazyFooPsiElement)

    val providerPsiElement: KtConstructor<*> =
      myFixture.findParentElement("Foo @Inject const|ructor")
    val providerDaggerElement = ProviderDaggerElement(providerPsiElement)

    assertThat(consumerOfLazyFooDaggerElement.getRelatedDaggerElements())
      .containsExactly(
        DaggerRelatedElement(providerDaggerElement, "Providers", "navigate.to.provider")
      )

    assertThat(consumerOfProviderFooDaggerElement.getRelatedDaggerElements())
      .containsExactly(
        DaggerRelatedElement(providerDaggerElement, "Providers", "navigate.to.provider")
      )

    assertThat(consumerOfProviderLazyFooDaggerElement.getRelatedDaggerElements())
      .containsExactly(
        DaggerRelatedElement(providerDaggerElement, "Providers", "navigate.to.provider")
      )
  }

  @Test
  fun getRelatedDaggerElement_wrappingDaggerTypesWithAliases() {
    addDaggerAndHiltClasses(myFixture)

    myFixture.openFileInEditor(
      myFixture
        .addFileToProject(
          "src/com/example/Foo.kt",
          // language=kotlin
          """
          package com.example

          import dagger.Lazy
          import javax.inject.Inject
          import javax.inject.Provider

          typealias MyLazyFoo = Lazy<Foo>
          typealias MyProviderFoo = Provider<Foo>
          typealias MyProviderLazyFoo = Provider<Lazy<Foo>>

          class Foo @Inject constructor() {}

          class Bar @Inject constructor(
            consumerOfLazyFoo: MyLazyFoo,
            consumerOfProviderFoo: MyProviderFoo,
            consumerOfProviderLazyFoo: MyProviderLazyFoo,
          ) {}
          """
            .trimIndent(),
        )
        .virtualFile
    )

    val consumerOfLazyFooPsiElement: KtParameter = myFixture.findParentElement("consumerOf|LazyFoo")
    val consumerOfLazyFooDaggerElement = ConsumerDaggerElement(consumerOfLazyFooPsiElement)

    val consumerOfProviderFooPsiElement: KtParameter =
      myFixture.findParentElement("consumerOf|ProviderFoo")
    val consumerOfProviderFooDaggerElement = ConsumerDaggerElement(consumerOfProviderFooPsiElement)

    val consumerOfProviderLazyFooPsiElement: KtParameter =
      myFixture.findParentElement("consumerOf|ProviderLazyFoo")
    val consumerOfProviderLazyFooDaggerElement =
      ConsumerDaggerElement(consumerOfProviderLazyFooPsiElement)

    val providerPsiElement: KtConstructor<*> =
      myFixture.findParentElement("Foo @Inject const|ructor")
    val providerDaggerElement = ProviderDaggerElement(providerPsiElement)

    assertThat(consumerOfLazyFooDaggerElement.getRelatedDaggerElements())
      .containsExactly(
        DaggerRelatedElement(providerDaggerElement, "Providers", "navigate.to.provider")
      )

    assertThat(consumerOfProviderFooDaggerElement.getRelatedDaggerElements())
      .containsExactly(
        DaggerRelatedElement(providerDaggerElement, "Providers", "navigate.to.provider")
      )

    assertThat(consumerOfProviderLazyFooDaggerElement.getRelatedDaggerElements())
      .containsExactly(
        DaggerRelatedElement(providerDaggerElement, "Providers", "navigate.to.provider")
      )
  }

  @Test
  fun getRelatedDaggerElement_nullableTypes() {
    addDaggerAndHiltClasses(myFixture)

    // This is technically not a valid set of consumers/providers, since there are multiple
    // providers for the same type and some providers don't work for all the consumers (eg, a
    // provider of `Foo?` can't provide for a consumer of `Foo`.) But for the purpose of navigation,
    // we want to show all the relationships regardless of nullability.
    myFixture.openFileInEditor(
      myFixture
        .addFileToProject(
          "src/com/example/Foo.kt",
          // language=kotlin
          """
          package com.example

          import dagger.Module
          import dagger.Provides
          import javax.inject.Inject

          typealias MyNullableFoo = Foo?

          class Foo {}

          @Module
          interface MyModule {
            @Provides
            fun provideFoo(): Foo = Foo()

            @Provides
            fun provideNullableFoo(): Foo? = Foo()

            @Provides
            fun provideMyNullableFoo(): MyNullableFoo = Foo()
          }

          class Bar @Inject constructor(
            consumerOfFoo: Foo,
            consumerOfNullableFoo: Foo?,
            consumerOfMyNullableFoo: MyNullableFoo,
          ) {}
          """
            .trimIndent(),
        )
        .virtualFile
    )

    val consumerOfFooPsiElement: KtParameter = myFixture.findParentElement("consumerOf|Foo")
    val consumerOfFooDaggerElement = ConsumerDaggerElement(consumerOfFooPsiElement)

    val consumerOfNullableFooPsiElement: KtParameter =
      myFixture.findParentElement("consumerOf|NullableFoo")
    val consumerOfNullableFooDaggerElement = ConsumerDaggerElement(consumerOfNullableFooPsiElement)

    val consumerOfMyNullableFooPsiElement: KtParameter =
      myFixture.findParentElement("consumerOf|MyNullableFoo")
    val consumerOfMyNullableFooDaggerElement =
      ConsumerDaggerElement(consumerOfMyNullableFooPsiElement)

    val provideFooPsiElement: KtFunction = myFixture.findParentElement("provide|Foo")
    val provideFooDaggerElement = ProviderDaggerElement(provideFooPsiElement)

    val provideNullableFooPsiElement: KtFunction =
      myFixture.findParentElement("provide|NullableFoo")
    val provideNullableFooDaggerElement = ProviderDaggerElement(provideNullableFooPsiElement)

    val provideMyNullableFooPsiElement: KtFunction =
      myFixture.findParentElement("provide|MyNullableFoo")
    val provideMyNullableFooDaggerElement = ProviderDaggerElement(provideMyNullableFooPsiElement)

    val consumerOfFooRelatedElements = consumerOfFooDaggerElement.getRelatedDaggerElements()
    assertThat(consumerOfFooRelatedElements)
      .containsExactly(
        DaggerRelatedElement(provideFooDaggerElement, "Providers", "navigate.to.provider"),
        DaggerRelatedElement(provideNullableFooDaggerElement, "Providers", "navigate.to.provider"),
        DaggerRelatedElement(provideMyNullableFooDaggerElement, "Providers", "navigate.to.provider"),
      )

    assertThat(consumerOfNullableFooDaggerElement.getRelatedDaggerElements())
      .containsExactlyElementsIn(consumerOfFooRelatedElements)

    assertThat(consumerOfMyNullableFooDaggerElement.getRelatedDaggerElements())
      .containsExactlyElementsIn(consumerOfFooRelatedElements)
  }

  @Test
  fun getRelatedDaggerElement_optionalTypes() {
    addDaggerAndHiltClasses(myFixture)

    myFixture.addFileToProject(
      "java/util/Optional.java",
      // language=java
      """
      package java.util;
      public class Optional<T> {
        public static <T> Optional<T> empty() { return null; }
      }
      """
        .trimIndent(),
    )

    myFixture.addFileToProject(
      "com/google/common/base/Optional.java",
      // language=java
      """
      package com.google.common.base;
      public class Optional<T> {
        public static <T> Optional<T> absent() { return null; }
      }
      """
        .trimIndent(),
    )

    // This is not a realistic Dagger file and would not compile, since there are multiple
    // conflicting provides/binds methods. But that doesn't matter for navigation purposes, and this
    // allows us to quickly validate both positive and negative cases.
    myFixture.openFileInEditor(
      myFixture
        .addFileToProject(
          "src/com/example/Foo.kt",
          // language=kotlin
          """
          package com.example

          import dagger.BindsOptionalOf
          import dagger.Lazy
          import dagger.Module
          import dagger.Provides
          import javax.inject.Inject

          typealias JavaOptional<T> = java.util.Optional<T>
          typealias GuavaOptional<T> = com.google.common.base.Optional <T>

          class Foo {}

          class Optional<T> {}

          @Module
          interface MyModule {
            @BindsOptionalOf
            fun bindOptionalFoo(): Foo

            @Provides
            fun provideJavaOptionalFoo(): JavaOptional<Foo> = JavaOptional.empty()

            @Provides
            fun provideGuavaOptionalFoo(): GuavaOptional<Foo> = GuavaOptional.absent()

            @Provides
            fun provideMyOptionalFoo(): com.example.Optional<Foo> = com.example.Optional()

            @Provides
            fun provideFoo(): Foo = Foo()
          }

          class Bar @Inject constructor(
            consumerOfJavaOptionalFoo: JavaOptional<Foo>,
            consumerOfGuavaOptionalFoo: GuavaOptional<Foo>,
            consumerOfMyOptionalFoo: com.example.Optional<Foo>,
            consumerOfFoo: Foo,
            consumerOfJavaOptionalLazyFoo: JavaOptional<Lazy<Foo>>,
          ) {}
          """
            .trimIndent(),
        )
        .virtualFile
    )

    val bindOptionalFooDaggerElement =
      BindsOptionalOfProviderDaggerElement(
        myFixture.findParentElement<KtFunction>("bindOptional|Foo")
      )
    val provideJavaOptionalFooDaggerElement =
      ProviderDaggerElement(myFixture.findParentElement<KtFunction>("provideJavaOptional|Foo"))
    val provideGuavaOptionalFooDaggerElement =
      ProviderDaggerElement(myFixture.findParentElement<KtFunction>("provideGuavaOptional|Foo"))
    val provideMyOptionalFooDaggerElement =
      ProviderDaggerElement(myFixture.findParentElement<KtFunction>("provideMyOptional|Foo"))
    val provideFooDaggerElement =
      ProviderDaggerElement(myFixture.findParentElement<KtFunction>("provide|Foo"))

    val consumerOfJavaOptionalFooDaggerElement =
      ConsumerDaggerElement(myFixture.findParentElement<KtParameter>("consumerOf|JavaOptionalFoo"))
    val consumerOfGuavaOptionalFooDaggerElement =
      ConsumerDaggerElement(myFixture.findParentElement<KtParameter>("consumerOf|GuavaOptionalFoo"))
    val consumerOfMyOptionalFooDaggerElement =
      ConsumerDaggerElement(myFixture.findParentElement<KtParameter>("consumerOf|MyOptionalFoo"))
    val consumerOfFooDaggerElement =
      ConsumerDaggerElement(myFixture.findParentElement<KtParameter>("consumerOf|Foo"))
    val consumerOfJavaOptionalLazyFooDaggerElement =
      ConsumerDaggerElement(
        myFixture.findParentElement<KtParameter>("consumerOfJavaOptionalLazy|Foo")
      )

    assertThat(consumerOfJavaOptionalFooDaggerElement.getRelatedDaggerElements())
      .containsExactly(
        DaggerRelatedElement(bindOptionalFooDaggerElement, "Providers", "navigate.to.provider"),
        DaggerRelatedElement(
          provideJavaOptionalFooDaggerElement,
          "Providers",
          "navigate.to.provider",
        ),
      )

    assertThat(consumerOfGuavaOptionalFooDaggerElement.getRelatedDaggerElements())
      .containsExactly(
        DaggerRelatedElement(bindOptionalFooDaggerElement, "Providers", "navigate.to.provider"),
        DaggerRelatedElement(
          provideGuavaOptionalFooDaggerElement,
          "Providers",
          "navigate.to.provider",
        ),
      )

    assertThat(consumerOfMyOptionalFooDaggerElement.getRelatedDaggerElements())
      .containsExactly(
        DaggerRelatedElement(provideMyOptionalFooDaggerElement, "Providers", "navigate.to.provider")
      )

    assertThat(consumerOfFooDaggerElement.getRelatedDaggerElements())
      .containsExactly(
        DaggerRelatedElement(provideFooDaggerElement, "Providers", "navigate.to.provider")
      )

    assertThat(consumerOfJavaOptionalLazyFooDaggerElement.getRelatedDaggerElements())
      .containsExactly(
        DaggerRelatedElement(bindOptionalFooDaggerElement, "Providers", "navigate.to.provider")
      )
  }

  @Test
  fun getRelatedDaggerElement_qualifiers() {
    addDaggerAndHiltClasses(myFixture)

    myFixture.openFileInEditor(
      myFixture
        .addFileToProject(
          "src/com/example/Foo.kt",
          // language=kotlin
          """
          package com.example

          import dagger.Module
          import dagger.Provides
          import javax.inject.Inject
          import javax.inject.Qualifier

          @Qualifier
          @Retention(value = AnnotationRetention.RUNTIME)
          annotation class Named(val value: String)

          class Foo @Inject constructor(
            unqualifiedIntConsumer: Int,
            @Named("Bert") bertIntConsumer: Int,
            @Named("Ernie") ernieIntConsumer: Int,
            unqualifiedBarConsumer: Bar,
            @Named("Bert") bertBarConsumer: Bar,
            @Named("Ernie") ernieBarConsumer: Bar,
          )

          class Bar

          @Module
          class MyModule {
            companion object {
              @Provides
              fun provideUnqualifiedInt(): Int = 0

              @Provides
              @Named("Bert")
              fun provideBertInt(): Int = 0

              @Provides
              @Named("Ernie")
              fun provideErnieInt(): Int = 0

              @Provides
              fun provideUnqualifiedBar(): Bar = Bar()

              @Provides
              @Named("Bert")
              fun provideBertBar(): Bar = Bar()

              @Provides
              @Named("Ernie")
              fun provideErnieBar(): Bar = Bar()
            }
          }
          """
            .trimIndent(),
        )
        .virtualFile
    )

    val unqualifiedIntConsumerDaggerElement =
      ConsumerDaggerElement(myFixture.findParentElement<KtParameter>("unqualifiedInt|Consumer"))
    val bertIntConsumerDaggerElement =
      ConsumerDaggerElement(myFixture.findParentElement<KtParameter>("bertInt|Consumer"))
    val ernieIntConsumerDaggerElement =
      ConsumerDaggerElement(myFixture.findParentElement<KtParameter>("ernieInt|Consumer"))
    val unqualifiedBarConsumerDaggerElement =
      ConsumerDaggerElement(myFixture.findParentElement<KtParameter>("unqualifiedBar|Consumer"))
    val bertBarConsumerDaggerElement =
      ConsumerDaggerElement(myFixture.findParentElement<KtParameter>("bertBar|Consumer"))
    val ernieBarConsumerDaggerElement =
      ConsumerDaggerElement(myFixture.findParentElement<KtParameter>("ernieBar|Consumer"))

    val provideUnqualifiedIntDaggerElement =
      ProviderDaggerElement(myFixture.findParentElement<KtFunction>("provide|UnqualifiedInt"))
    val providerBertIntDaggerElement =
      ProviderDaggerElement(myFixture.findParentElement<KtFunction>("provide|BertInt"))
    val provideErnieIntDaggerElement =
      ProviderDaggerElement(myFixture.findParentElement<KtFunction>("provide|ErnieInt"))
    val provideUnqualifiedBarDaggerElement =
      ProviderDaggerElement(myFixture.findParentElement<KtFunction>("provide|UnqualifiedBar"))
    val provideBertBarDaggerElement =
      ProviderDaggerElement(myFixture.findParentElement<KtFunction>("provide|BertBar"))
    val provideErnieBarDaggerElement =
      ProviderDaggerElement(myFixture.findParentElement<KtFunction>("provide|ErnieBar"))

    assertThat(unqualifiedIntConsumerDaggerElement.getRelatedDaggerElements())
      .containsExactly(
        DaggerRelatedElement(
          provideUnqualifiedIntDaggerElement,
          "Providers",
          "navigate.to.provider",
        )
      )

    assertThat(bertIntConsumerDaggerElement.getRelatedDaggerElements())
      .containsExactly(
        DaggerRelatedElement(providerBertIntDaggerElement, "Providers", "navigate.to.provider")
      )

    assertThat(ernieIntConsumerDaggerElement.getRelatedDaggerElements())
      .containsExactly(
        DaggerRelatedElement(provideErnieIntDaggerElement, "Providers", "navigate.to.provider")
      )

    assertThat(unqualifiedBarConsumerDaggerElement.getRelatedDaggerElements())
      .containsExactly(
        DaggerRelatedElement(
          provideUnqualifiedBarDaggerElement,
          "Providers",
          "navigate.to.provider",
        )
      )

    assertThat(bertBarConsumerDaggerElement.getRelatedDaggerElements())
      .containsExactly(
        DaggerRelatedElement(provideBertBarDaggerElement, "Providers", "navigate.to.provider")
      )

    assertThat(ernieBarConsumerDaggerElement.getRelatedDaggerElements())
      .containsExactly(
        DaggerRelatedElement(provideErnieBarDaggerElement, "Providers", "navigate.to.provider")
      )
  }

  @Test
  fun getRelatedDaggerElement_kotlinFunctionType() {
    addDaggerAndHiltClasses(myFixture)

    myFixture.addFileToProject(
      "src/kotlin/jvm/functions/Function0.kt",
      // language=kotlin
      """
      package kotlin.jvm.functions
      public interface Function<out R>
      public interface Function0<out R> : Function<R> {
        public operator fun invoke(): R
      }
      """
<<<<<<< HEAD
        .trimIndent()
=======
        .trimIndent(),
>>>>>>> 0d09370c
    )

    myFixture.openFileInEditor(
      myFixture
        .addFileToProject(
          "src/com/example/MyKotlinConsumer.kt",
          // language=kotlin
          """
          package com.example

          import javax.inject.Inject

          class MyKotlinConsumer @Inject constructor(
            arg: () -> String
          )
          """
<<<<<<< HEAD
            .trimIndent()
=======
            .trimIndent(),
>>>>>>> 0d09370c
        )
        .virtualFile
    )

    val kotlinConsumer =
      ConsumerDaggerElement(myFixture.findParentElement<KtParameter>("ar|g: () -> String"))

    myFixture.openFileInEditor(
      myFixture
        .addFileToProject(
          "src/com/example/MyJavaConsumer.java",
          // language=java
          """
          package com.example;

          import javax.inject.Inject;
          import kotlin.jvm.functions.Function0;

          class MyJavaConsumer {
            @Inject
            public MyJavaConsumer(Function0<String> arg) {}
          }
          """
<<<<<<< HEAD
            .trimIndent()
=======
            .trimIndent(),
>>>>>>> 0d09370c
        )
        .virtualFile
    )

    val javaConsumer =
      ConsumerDaggerElement(myFixture.findParentElement<PsiParameter>("Function0<String> ar|g"))

    myFixture.openFileInEditor(
      myFixture
        .addFileToProject(
          "src/com/example/MyModule.kt",
          // language=kotlin
          """
          package com.example

          import dagger.Module
          import dagger.Provides

          @Module
          class MyModule {
            @Provides
            fun getFunctionType(): () -> String = { "hello" }
          }
          """
<<<<<<< HEAD
            .trimIndent()
=======
            .trimIndent(),
>>>>>>> 0d09370c
        )
        .virtualFile
    )

    val providerElement =
      ProviderDaggerElement(myFixture.findParentElement<KtFunction>("fun getFunction|Type()"))

    assertThat(kotlinConsumer.getRelatedDaggerElements())
<<<<<<< HEAD
      .containsExactly(
        DaggerRelatedElement(providerElement, "Providers", "navigate.to.provider"),
      )

    assertThat(javaConsumer.getRelatedDaggerElements())
      .containsExactly(
        DaggerRelatedElement(providerElement, "Providers", "navigate.to.provider"),
      )
=======
      .containsExactly(DaggerRelatedElement(providerElement, "Providers", "navigate.to.provider"))

    assertThat(javaConsumer.getRelatedDaggerElements())
      .containsExactly(DaggerRelatedElement(providerElement, "Providers", "navigate.to.provider"))
>>>>>>> 0d09370c
  }
}<|MERGE_RESOLUTION|>--- conflicted
+++ resolved
@@ -580,11 +580,7 @@
         public operator fun invoke(): R
       }
       """
-<<<<<<< HEAD
-        .trimIndent()
-=======
         .trimIndent(),
->>>>>>> 0d09370c
     )
 
     myFixture.openFileInEditor(
@@ -601,11 +597,7 @@
             arg: () -> String
           )
           """
-<<<<<<< HEAD
-            .trimIndent()
-=======
-            .trimIndent(),
->>>>>>> 0d09370c
+            .trimIndent(),
         )
         .virtualFile
     )
@@ -629,11 +621,7 @@
             public MyJavaConsumer(Function0<String> arg) {}
           }
           """
-<<<<<<< HEAD
-            .trimIndent()
-=======
-            .trimIndent(),
->>>>>>> 0d09370c
+            .trimIndent(),
         )
         .virtualFile
     )
@@ -658,11 +646,7 @@
             fun getFunctionType(): () -> String = { "hello" }
           }
           """
-<<<<<<< HEAD
-            .trimIndent()
-=======
-            .trimIndent(),
->>>>>>> 0d09370c
+            .trimIndent(),
         )
         .virtualFile
     )
@@ -671,20 +655,9 @@
       ProviderDaggerElement(myFixture.findParentElement<KtFunction>("fun getFunction|Type()"))
 
     assertThat(kotlinConsumer.getRelatedDaggerElements())
-<<<<<<< HEAD
-      .containsExactly(
-        DaggerRelatedElement(providerElement, "Providers", "navigate.to.provider"),
-      )
-
-    assertThat(javaConsumer.getRelatedDaggerElements())
-      .containsExactly(
-        DaggerRelatedElement(providerElement, "Providers", "navigate.to.provider"),
-      )
-=======
       .containsExactly(DaggerRelatedElement(providerElement, "Providers", "navigate.to.provider"))
 
     assertThat(javaConsumer.getRelatedDaggerElements())
       .containsExactly(DaggerRelatedElement(providerElement, "Providers", "navigate.to.provider"))
->>>>>>> 0d09370c
   }
 }