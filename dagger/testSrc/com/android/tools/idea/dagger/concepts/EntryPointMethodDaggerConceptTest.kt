/*
 * Copyright (C) 2023 The Android Open Source Project
 *
 * Licensed under the Apache License, Version 2.0 (the "License");
 * you may not use this file except in compliance with the License.
 * You may obtain a copy of the License at
 *
 *      http://www.apache.org/licenses/LICENSE-2.0
 *
 * Unless required by applicable law or agreed to in writing, software
 * distributed under the License is distributed on an "AS IS" BASIS,
 * WITHOUT WARRANTIES OR CONDITIONS OF ANY KIND, either express or implied.
 * See the License for the specific language governing permissions and
 * limitations under the License.
 */
package com.android.tools.idea.dagger.concepts

import com.android.tools.idea.dagger.addDaggerAndHiltClasses
import com.android.tools.idea.testing.AndroidProjectRule
import com.android.tools.idea.testing.findParentElement
import com.android.tools.idea.testing.onEdt
import com.google.common.truth.Truth.assertThat
import com.intellij.ide.highlighter.JavaFileType
import com.intellij.psi.PsiMethod
import com.intellij.testFramework.RunsInEdt
import org.jetbrains.kotlin.idea.KotlinFileType
import org.jetbrains.kotlin.idea.base.util.projectScope
import org.jetbrains.kotlin.name.ClassId
import org.jetbrains.kotlin.psi.KtFile
import org.jetbrains.kotlin.psi.KtFunction
import org.junit.Rule
import org.junit.Test
import org.junit.runner.RunWith
import org.junit.runners.JUnit4

@RunWith(JUnit4::class)
@RunsInEdt
class EntryPointMethodDaggerConceptTest {

  @get:Rule val projectRule = AndroidProjectRule.inMemory().onEdt()

  private val myFixture by lazy { projectRule.fixture }
  private val myProject by lazy { myFixture.project }

  @Test
  fun indexer() {
    val psiFile =
      myFixture.configureByText(
        KotlinFileType.INSTANCE,
        // language=kotlin
        """
        package com.example
        import dagger.hilt.EntryPoint

        @EntryPoint
        interface MyEntryPoint {
          fun bar1(): Bar
          fun bar2(): Bar
          fun barWithArgument(arg: Int): Bar
          fun functionWithoutType() = 3
        }

        interface NotAnEntryPoint {
          fun bar1(): Bar
          fun bar2(): Bar
        }
        """
          .trimIndent(),
      ) as KtFile

    val indexResults = EntryPointMethodDaggerConcept.indexers.runIndexerOn(psiFile)

    assertThat(indexResults)
      .containsExactly(
        "Bar",
        setOf(
          EntryPointMethodIndexValue(MY_ENTRY_POINT_ID, "bar1"),
<<<<<<< HEAD
          EntryPointMethodIndexValue(MY_ENTRY_POINT_ID, "bar2")
        )
=======
          EntryPointMethodIndexValue(MY_ENTRY_POINT_ID, "bar2"),
        ),
>>>>>>> 0d09370c
      )
  }

  @Test
  fun entryPointMethodIndexValue_serialization() {
    val indexValue = EntryPointMethodIndexValue(MY_ENTRY_POINT_ID, "def")
    assertThat(serializeAndDeserializeIndexValue(indexValue)).isEqualTo(indexValue)
  }

  @Test
  fun entryPointMethodIndexValue_resolveToDaggerElements_kotlin() {
    addDaggerAndHiltClasses(myFixture)

    myFixture.configureByText(
      KotlinFileType.INSTANCE,
      // language=kotlin
      """
      package com.example
      import dagger.hilt.EntryPoint

      @EntryPoint
      interface MyEntryPoint {
        fun bar1(): Bar
        fun bar2(): Bar
        fun barWithArgument(arg: Int): Bar
        fun functionWithoutType() = 3
      }

      interface NotAnEntryPoint {
        fun bar3(): Bar
        fun bar4(): Bar
      }
      """
        .trimIndent(),
    )

    val bar1DaggerElement =
      EntryPointMethodDaggerElement(myFixture.findParentElement<KtFunction>("fun ba|r1(): Bar"))
    val bar2DaggerElement =
      EntryPointMethodDaggerElement(myFixture.findParentElement<KtFunction>("fun ba|r2(): Bar"))

    // Expected to resolve
    assertThat(
        EntryPointMethodIndexValue(MY_ENTRY_POINT_ID, "bar1")
          .resolveToDaggerElements(myProject, myProject.projectScope())
          .toList()
      )
      .containsExactly(bar1DaggerElement)

    assertThat(
        EntryPointMethodIndexValue(MY_ENTRY_POINT_ID, "bar2")
          .resolveToDaggerElements(myProject, myProject.projectScope())
          .toList()
      )
      .containsExactly(bar2DaggerElement)

    // Expected to not resolve
    val nonResolving =
      listOf(
        MY_ENTRY_POINT_ID to "barWithArgument",
        MY_ENTRY_POINT_ID to "functionWithoutType",
        NOT_AN_ENTRY_POINT_ID to "bar3",
        NOT_AN_ENTRY_POINT_ID to "bar4",
      )

    for ((classId, methodName) in nonResolving) {
      assertThat(
          EntryPointMethodIndexValue(classId, methodName)
            .resolveToDaggerElements(myProject, myProject.projectScope())
            .toList()
        )
        .isEmpty()
    }
  }

  @Test
  fun entryPointMethodIndexValue_resolveToDaggerElements_java() {
    addDaggerAndHiltClasses(myFixture)

    myFixture.configureByText(
      JavaFileType.INSTANCE,
      // language=java
      """
      package com.example;
      import dagger.hilt.EntryPoint;

      @EntryPoint
      interface MyEntryPoint {
        Bar bar1();
        Bar bar2();
        Bar barWithArgument(int arg);
      }

      interface NotAnEntryPoint {
        Bar bar3();
        Bar bar4();
      }
      """
        .trimIndent(),
    )

    val bar1DaggerElement =
      EntryPointMethodDaggerElement(myFixture.findParentElement<PsiMethod>("Bar ba|r1();"))
    val bar2DaggerElement =
      EntryPointMethodDaggerElement(myFixture.findParentElement<PsiMethod>("Bar ba|r2();"))

    // Expected to resolve
    assertThat(
        EntryPointMethodIndexValue(MY_ENTRY_POINT_ID, "bar1")
          .resolveToDaggerElements(myProject, myProject.projectScope())
          .toList()
      )
      .containsExactly(bar1DaggerElement)

    assertThat(
        EntryPointMethodIndexValue(MY_ENTRY_POINT_ID, "bar2")
          .resolveToDaggerElements(myProject, myProject.projectScope())
          .toList()
      )
      .containsExactly(bar2DaggerElement)

    // Expected to not resolve
    val nonResolving =
      listOf(
        MY_ENTRY_POINT_ID to "barWithArgument",
        NOT_AN_ENTRY_POINT_ID to "bar3",
        NOT_AN_ENTRY_POINT_ID to "bar4",
      )

    for ((classId, methodName) in nonResolving) {
      assertThat(
          EntryPointMethodIndexValue(classId, methodName)
            .resolveToDaggerElements(myProject, myProject.projectScope())
            .toList()
        )
        .isEmpty()
    }
  }

  @Test
  fun entryPointMethodDaggerElement_getRelatedDaggerElements() {
    addDaggerAndHiltClasses(myFixture)

    myFixture.configureByText(
      JavaFileType.INSTANCE,
      // language=java
      """
      package com.example;
      import dagger.hilt.EntryPoint;
      import javax.inject.Inject;

      @EntryPoint
      interface MyEntryPoint {
        Bar bar1();
        Bar bar2();
      }

      class Bar {
        @Inject
        public Bar() {}
      }
      """
        .trimIndent(),
    )

    val bar1EntryPointDaggerElement =
      EntryPointMethodDaggerElement(myFixture.findParentElement<PsiMethod>("Bar ba|r1();"))
    val bar2EntryPointDaggerElement =
      EntryPointMethodDaggerElement(myFixture.findParentElement<PsiMethod>("Bar ba|r2();"))

    val barProviderDaggerElement =
      ProviderDaggerElement(myFixture.findParentElement<PsiMethod>("public Ba|r()"))

    assertThat(bar1EntryPointDaggerElement.getRelatedDaggerElements())
      .containsExactly(
        DaggerRelatedElement(
          barProviderDaggerElement,
          "Providers",
          "navigate.to.provider.from.component",
        )
      )

    assertThat(bar2EntryPointDaggerElement.getRelatedDaggerElements())
      .containsExactly(
        DaggerRelatedElement(
          barProviderDaggerElement,
          "Providers",
          "navigate.to.provider.from.component",
        )
      )

    assertThat(barProviderDaggerElement.getRelatedDaggerElements())
      .containsExactly(
        DaggerRelatedElement(
          bar1EntryPointDaggerElement,
          "Exposed by entry points",
          "navigate.to.component.exposes",
          "MyEntryPoint",
        ),
        DaggerRelatedElement(
          bar2EntryPointDaggerElement,
          "Exposed by entry points",
          "navigate.to.component.exposes",
          "MyEntryPoint",
        ),
      )
  }

  companion object {
    private val MY_ENTRY_POINT_ID = ClassId.fromString("com/example/MyEntryPoint")
    private val NOT_AN_ENTRY_POINT_ID = ClassId.fromString("com/example/NotAnEntryPoint")
  }
}<|MERGE_RESOLUTION|>--- conflicted
+++ resolved
@@ -75,13 +75,8 @@
         "Bar",
         setOf(
           EntryPointMethodIndexValue(MY_ENTRY_POINT_ID, "bar1"),
-<<<<<<< HEAD
-          EntryPointMethodIndexValue(MY_ENTRY_POINT_ID, "bar2")
-        )
-=======
           EntryPointMethodIndexValue(MY_ENTRY_POINT_ID, "bar2"),
         ),
->>>>>>> 0d09370c
       )
   }
 
