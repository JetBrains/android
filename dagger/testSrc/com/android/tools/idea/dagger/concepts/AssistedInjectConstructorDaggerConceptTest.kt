/*
 * Copyright (C) 2023 The Android Open Source Project
 *
 * Licensed under the Apache License, Version 2.0 (the "License");
 * you may not use this file except in compliance with the License.
 * You may obtain a copy of the License at
 *
 *      http://www.apache.org/licenses/LICENSE-2.0
 *
 * Unless required by applicable law or agreed to in writing, software
 * distributed under the License is distributed on an "AS IS" BASIS,
 * WITHOUT WARRANTIES OR CONDITIONS OF ANY KIND, either express or implied.
 * See the License for the specific language governing permissions and
 * limitations under the License.
 */
package com.android.tools.idea.dagger.concepts

import com.android.tools.idea.dagger.addDaggerAndHiltClasses
import com.android.tools.idea.testing.AndroidProjectRule
import com.android.tools.idea.testing.findParentElement
import com.android.tools.idea.testing.onEdt
import com.google.common.truth.Truth.assertThat
import com.intellij.ide.highlighter.JavaFileType
import com.intellij.psi.PsiMethod
import com.intellij.psi.PsiParameter
import com.intellij.testFramework.RunsInEdt
import org.jetbrains.kotlin.idea.KotlinFileType
import org.jetbrains.kotlin.idea.base.util.projectScope
import org.jetbrains.kotlin.name.ClassId
import org.jetbrains.kotlin.psi.KtConstructor
import org.jetbrains.kotlin.psi.KtFile
import org.jetbrains.kotlin.psi.KtFunction
import org.jetbrains.kotlin.psi.KtParameter
import org.junit.Rule
import org.junit.Test
import org.junit.runner.RunWith
import org.junit.runners.JUnit4

@RunWith(JUnit4::class)
@RunsInEdt
class AssistedInjectConstructorDaggerConceptTest {

  @get:Rule val projectRule = AndroidProjectRule.inMemory().onEdt()

  private val myFixture by lazy { projectRule.fixture }
  private val myProject by lazy { myFixture.project }

  @Test
  fun indexers() {
    val psiFile =
      myFixture.configureByText(
        KotlinFileType.INSTANCE,
        // language=kotlin
        """
        package com.example

        import dagger.assisted.Assisted
        import dagger.assisted.AssistedInject

        class MyAssistedInjectClass @AssistedInject constructor(
          @Assisted dep1: Dep1,
          @Assisted dep2: Dep2,
          dep3: Dep3,
        )

        class MyNotAssistedInjectClass constructor(
          @Assisted dep1: Dep1,
          @Assisted dep2: Dep2,
          dep3: Dep3,
        )
        """
          .trimIndent(),
      ) as KtFile

    val indexResults = AssistedInjectConstructorDaggerConcept.indexers.runIndexerOn(psiFile)

    assertThat(indexResults)
      .containsExactly(
        MY_ASSISTED_INJECT_CLASS_ID.asFqNameString(),
        setOf(AssistedInjectConstructorIndexValue(MY_ASSISTED_INJECT_CLASS_ID)),
        "Dep1",
        setOf(
          AssistedInjectConstructorUnassistedParameterIndexValue(
            MY_ASSISTED_INJECT_CLASS_ID,
<<<<<<< HEAD
            "dep1"
=======
            "dep1",
>>>>>>> 0d09370c
          )
        ),
        "Dep2",
        setOf(
          AssistedInjectConstructorUnassistedParameterIndexValue(
            MY_ASSISTED_INJECT_CLASS_ID,
<<<<<<< HEAD
            "dep2"
=======
            "dep2",
>>>>>>> 0d09370c
          )
        ),
        "Dep3",
        setOf(
          AssistedInjectConstructorUnassistedParameterIndexValue(
            MY_ASSISTED_INJECT_CLASS_ID,
<<<<<<< HEAD
            "dep3"
=======
            "dep3",
>>>>>>> 0d09370c
          )
        ),
      )
  }

  @Test
  fun assistedInjectConstructorIndexValue_serialization() {
    val indexValue = AssistedInjectConstructorIndexValue(MY_ASSISTED_INJECT_CLASS_ID)
    assertThat(serializeAndDeserializeIndexValue(indexValue)).isEqualTo(indexValue)
  }

  @Test
  fun assistedInjectConstructorIndexValue_resolveToDaggerElements_kotlin() {
    addDaggerAndHiltClasses(myFixture)

    myFixture.configureByText(
      KotlinFileType.INSTANCE,
      // language=kotlin
      """
      package com.example

      import dagger.assisted.Assisted
      import dagger.assisted.AssistedInject

      class MyAssistedInjectClass @AssistedInject constructor(
        @Assisted dep1: Dep1,
        @Assisted dep2: Dep2,
        dep3: Dep3,
      )

      class MyNotAssistedInjectClass constructor(
        @Assisted dep1: Dep1,
        @Assisted dep2: Dep2,
        dep3: Dep3,
      )

      class Dep1
      class Dep2
      class Dep3
      """
        .trimIndent(),
    )

    val assistedInjectConstructorDaggerElement =
      AssistedInjectConstructorDaggerElement(
        myFixture.findParentElement<KtConstructor<*>>(
          "class MyAssistedInjectClass @AssistedInject constru|ctor"
        )
      )

    assertThat(
        AssistedInjectConstructorIndexValue(MY_ASSISTED_INJECT_CLASS_ID)
          .resolveToDaggerElements(myProject, myProject.projectScope())
          .toList()
      )
      .containsExactly(assistedInjectConstructorDaggerElement)

    assertThat(
        AssistedInjectConstructorIndexValue(MY_NOT_ASSISTED_INJECT_CLASS_ID)
          .resolveToDaggerElements(myProject, myProject.projectScope())
          .toList()
      )
      .isEmpty()
  }

  @Test
  fun assistedInjectConstructorIndexValue_resolveToDaggerElements_java() {
    addDaggerAndHiltClasses(myFixture)

    myFixture.configureByText(
      JavaFileType.INSTANCE,
      // language=java
      """
      package com.example;

      import dagger.assisted.Assisted;
      import dagger.assisted.AssistedInject;

      class MyAssistedInjectClass {
        @AssistedInject MyAssistedInjectClass(
          @Assisted Dep1 dep1,
          @Assisted Dep2 dep2,
          Dep3 dep3
          ) {}
      }

      class MyNotAssistedInjectClass {
        MyNotAssistedInjectClass(
          @Assisted Dep1 dep1,
          @Assisted Dep2 dep2,
          Dep3 dep3
          ) {}
      }

      class Dep1 {}
      class Dep2 {}
      class Dep3 {}
      """
        .trimIndent(),
    )

    val assistedInjectConstructorDaggerElement =
      AssistedInjectConstructorDaggerElement(
        myFixture.findParentElement<PsiMethod>("MyAssisted|InjectClass(")
      )

    assertThat(
        AssistedInjectConstructorIndexValue(MY_ASSISTED_INJECT_CLASS_ID)
          .resolveToDaggerElements(myProject, myProject.projectScope())
          .toList()
      )
      .containsExactly(assistedInjectConstructorDaggerElement)

    assertThat(
        AssistedInjectConstructorIndexValue(MY_NOT_ASSISTED_INJECT_CLASS_ID)
          .resolveToDaggerElements(myProject, myProject.projectScope())
          .toList()
      )
      .isEmpty()
  }

  @Test
  fun assistedInjectConstructorUnassistedParameterIndexValue_serialization() {
    val indexValue =
      AssistedInjectConstructorUnassistedParameterIndexValue(MY_ASSISTED_INJECT_CLASS_ID, "def")
    assertThat(serializeAndDeserializeIndexValue(indexValue)).isEqualTo(indexValue)
  }

  @Test
  fun assistedInjectConstructorUnassistedParameterIndexValue_resolveToDaggerElements_kotlin() {
    addDaggerAndHiltClasses(myFixture)

    myFixture.configureByText(
      KotlinFileType.INSTANCE,
      // language=kotlin
      """
      package com.example

      import dagger.assisted.Assisted
      import dagger.assisted.AssistedInject

      class MyAssistedInjectClass @AssistedInject constructor(
        @Assisted dep1: Dep1,
        @Assisted dep2: Dep2,
        dep3: Dep3,
      )

      class MyNotAssistedInjectClass constructor(
        @Assisted notDep1: Dep1,
        @Assisted notDep2: Dep2,
        dep3: notDep3,
      )

      class Dep1
      class Dep2
      class Dep3
      """
        .trimIndent(),
    )

    val parameterDaggerElement =
      ConsumerDaggerElement(myFixture.findParentElement<KtParameter>("de|p3: Dep3"))

    // Expected to resolve
    assertThat(
        AssistedInjectConstructorUnassistedParameterIndexValue(MY_ASSISTED_INJECT_CLASS_ID, "dep3")
          .resolveToDaggerElements(myProject, myProject.projectScope())
          .toList()
      )
      .containsExactly(parameterDaggerElement)

    // Expected to not resolve
    val nonResolving =
      listOf(
        MY_ASSISTED_INJECT_CLASS_ID to "dep1",
        MY_ASSISTED_INJECT_CLASS_ID to "dep2",
        MY_NOT_ASSISTED_INJECT_CLASS_ID to "notDep1",
        MY_NOT_ASSISTED_INJECT_CLASS_ID to "notDep2",
        MY_NOT_ASSISTED_INJECT_CLASS_ID to "notDep3",
      )

    for ((classId, parameterName) in nonResolving) {
      assertThat(
          AssistedInjectConstructorUnassistedParameterIndexValue(classId, parameterName)
            .resolveToDaggerElements(myProject, myProject.projectScope())
            .toList()
        )
        .isEmpty()
    }
  }

  @Test
  fun assistedInjectConstructorUnassistedParameterIndexValue_resolveToDaggerElements_java() {
    addDaggerAndHiltClasses(myFixture)

    myFixture.configureByText(
      JavaFileType.INSTANCE,
      // language=java
      """
      package com.example;

      import dagger.assisted.Assisted;
      import dagger.assisted.AssistedInject;

      class MyAssistedInjectClass {
        @AssistedInject MyAssistedInjectClass(
          @Assisted Dep1 dep1,
          @Assisted Dep2 dep2,
          Dep3 dep3
        ) {}
      }

      class MyNotAssistedInjectClass {
        MyNotAssistedInjectClass(
          @Assisted Dep1 notDep1,
          @Assisted Dep2 notDep2,
          notDep3 dep3
        ) {}
      }

      class Dep1 {}
      class Dep2 {}
      class Dep3 {}
      """
        .trimIndent(),
    )

    val parameterDaggerElement =
      ConsumerDaggerElement(myFixture.findParentElement<PsiParameter>("Dep3 de|p3"))

    // Expected to resolve
    assertThat(
        AssistedInjectConstructorUnassistedParameterIndexValue(MY_ASSISTED_INJECT_CLASS_ID, "dep3")
          .resolveToDaggerElements(myProject, myProject.projectScope())
          .toList()
      )
      .containsExactly(parameterDaggerElement)

    // Expected to not resolve
    val nonResolving =
      listOf(
        MY_ASSISTED_INJECT_CLASS_ID to "dep1",
        MY_ASSISTED_INJECT_CLASS_ID to "dep2",
        MY_NOT_ASSISTED_INJECT_CLASS_ID to "notDep1",
        MY_NOT_ASSISTED_INJECT_CLASS_ID to "notDep2",
        MY_NOT_ASSISTED_INJECT_CLASS_ID to "notDep3",
      )

    for ((classId, parameterName) in nonResolving) {
      assertThat(
          AssistedInjectConstructorUnassistedParameterIndexValue(classId, parameterName)
            .resolveToDaggerElements(myProject, myProject.projectScope())
            .toList()
        )
        .isEmpty()
    }
  }

  @Test
  fun assistedInjectConstructorDaggerElement_getRelatedDaggerElements() {
    addDaggerAndHiltClasses(myFixture)

    myFixture.configureByText(
      KotlinFileType.INSTANCE,
      // language=kotlin
      """
      package com.example

      import dagger.assisted.Assisted
      import dagger.assisted.AssistedFactory
      import dagger.assisted.AssistedInject
      import javax.inject.Inject

      @AssistedFactory
      interface MyAssistedFactory {
        fun create(dep1: Dep1, dep2: Dep2): CreatedObject
      }

      class Dep1
      class Dep2
      class Dep3 @Inject constructor()

      class CreatedObject @AssistedInject constructor(@Assisted dep1: Dep1, @Assisted  dep2: Dep2, dep3: Dep3)
      """
        .trimIndent(),
    )

    val assistedInjectConstructorDaggerElement =
      AssistedInjectConstructorDaggerElement(
        myFixture.findParentElement<KtConstructor<*>>("CreatedObject @AssistedInject const|ructor")
      )

    val assistedFactoryMethodDaggerElement =
      AssistedFactoryMethodDaggerElement(myFixture.findParentElement<KtFunction>("fun cre|ate"))

    assertThat(assistedInjectConstructorDaggerElement.getRelatedDaggerElements())
      .containsExactly(
        DaggerRelatedElement(
          assistedFactoryMethodDaggerElement,
          "AssistedFactory methods",
          "navigate.to.assisted.factory",
          "create",
        )
      )
  }

  companion object {
    private val MY_ASSISTED_INJECT_CLASS_ID =
      ClassId.fromString("com/example/MyAssistedInjectClass")
    private val MY_NOT_ASSISTED_INJECT_CLASS_ID =
      ClassId.fromString("com/example/MyNotAssistedInjectClass")
  }
}<|MERGE_RESOLUTION|>--- conflicted
+++ resolved
@@ -82,33 +82,21 @@
         setOf(
           AssistedInjectConstructorUnassistedParameterIndexValue(
             MY_ASSISTED_INJECT_CLASS_ID,
-<<<<<<< HEAD
-            "dep1"
-=======
             "dep1",
->>>>>>> 0d09370c
           )
         ),
         "Dep2",
         setOf(
           AssistedInjectConstructorUnassistedParameterIndexValue(
             MY_ASSISTED_INJECT_CLASS_ID,
-<<<<<<< HEAD
-            "dep2"
-=======
             "dep2",
->>>>>>> 0d09370c
           )
         ),
         "Dep3",
         setOf(
           AssistedInjectConstructorUnassistedParameterIndexValue(
             MY_ASSISTED_INJECT_CLASS_ID,
-<<<<<<< HEAD
-            "dep3"
-=======
             "dep3",
->>>>>>> 0d09370c
           )
         ),
       )
