--- conflicted
+++ resolved
@@ -110,11 +110,7 @@
         setOf(
           BindsOptionalOfIndexValue(MY_MODULE_ID, "functionInModule"),
           BindsOptionalOfIndexValue(MY_MODULE_COMPANION_ID, "functionInModuleCompanion"),
-<<<<<<< HEAD
-        )
-=======
         ),
->>>>>>> 0d09370c
       )
   }
 
@@ -204,12 +200,8 @@
       assertWithMessage("Resolution for (${classId.asString()}, $methodName)")
         .that(
           BindsOptionalOfIndexValue(classId, methodName)
-<<<<<<< HEAD
-            .resolveToDaggerElements(myProject, myProject.projectScope()),
-=======
             .resolveToDaggerElements(myProject, myProject.projectScope())
             .toList()
->>>>>>> 0d09370c
         )
         .isEmpty()
     }
@@ -278,12 +270,8 @@
       assertWithMessage("Resolution for (${classId.asString()}, $methodName)")
         .that(
           BindsOptionalOfIndexValue(classId, methodName)
-<<<<<<< HEAD
-            .resolveToDaggerElements(myProject, myProject.projectScope()),
-=======
             .resolveToDaggerElements(myProject, myProject.projectScope())
             .toList()
->>>>>>> 0d09370c
         )
         .isEmpty()
     }
