/*
 * Copyright (C) 2020 The Android Open Source Project
 *
 * Licensed under the Apache License, Version 2.0 (the "License");
 * you may not use this file except in compliance with the License.
 * You may obtain a copy of the License at
 *
 *      http://www.apache.org/licenses/LICENSE-2.0
 *
 * Unless required by applicable law or agreed to in writing, software
 * distributed under the License is distributed on an "AS IS" BASIS,
 * WITHOUT WARRANTIES OR CONDITIONS OF ANY KIND, either express or implied.
 * See the License for the specific language governing permissions and
 * limitations under the License.
 */
@file:Suppress("Since15")

package com.android.tools.idea.dagger

import com.android.tools.idea.testing.caret
import com.android.tools.idea.testing.loadNewFile
import com.android.tools.idea.testing.moveCaret
import com.google.common.truth.Truth.assertThat
import com.intellij.codeInsight.daemon.GutterIconNavigationHandler
import com.intellij.codeInsight.daemon.GutterMark
import com.intellij.codeInsight.daemon.LineMarkerInfo
import com.intellij.codeInsight.daemon.RelatedItemLineMarkerInfo
import com.intellij.ide.highlighter.JavaFileType
import com.intellij.navigation.GotoRelatedItem
import com.intellij.openapi.vfs.VirtualFile
import com.intellij.psi.PsiClass
import com.intellij.psi.PsiElement
import com.intellij.psi.PsiMethod
import com.intellij.psi.PsiNamedElement
import com.intellij.psi.util.parentOfType
import com.intellij.testFramework.registerServiceInstance
import icons.StudioIcons.Misc.DEPENDENCY_CONSUMER
import icons.StudioIcons.Misc.DEPENDENCY_PROVIDER
import org.jetbrains.kotlin.asJava.LightClassUtil
import org.jetbrains.kotlin.asJava.toLightElements
import org.jetbrains.kotlin.idea.KotlinFileType
import org.jetbrains.kotlin.psi.KtDeclaration
import org.jetbrains.kotlin.psi.KtParameter
import org.jetbrains.kotlin.psi.KtProperty
import java.awt.event.MouseEvent
import javax.swing.Icon
import javax.swing.JLabel

class DaggerRelatedItemLineMarkerProviderTest : DaggerTestCase() {
  private lateinit var trackerService: TestDaggerAnalyticsTracker

  override fun setUp() {
    super.setUp()
    trackerService = TestDaggerAnalyticsTracker()
    project.registerServiceInstance(DaggerAnalyticsTracker::class.java, trackerService)
  }

  private fun getGotoElements(icon: GutterMark): Collection<GotoRelatedItem> {
    return ((icon as LineMarkerInfo.LineMarkerGutterIconRenderer<*>).lineMarkerInfo as RelatedItemLineMarkerInfo).createGotoRelatedItems()
  }

  private fun clickOnIcon(icon: LineMarkerInfo.LineMarkerGutterIconRenderer<*>) {
    try {
      @Suppress("UNCHECKED_CAST")
      (icon.lineMarkerInfo.navigationHandler!! as GutterIconNavigationHandler<PsiElement>)
        .navigate(
          MouseEvent(JLabel(), 0, 0, 0, 0, 0, 0, false),
          icon.lineMarkerInfo.element
        )
    }
    catch (e: java.awt.HeadlessException) {
      // This error appears when AS tries to open a popup after the click in Headless environment.
    }
  }

  fun testGutterIcons() {
    // Provider
    val providerFile = myFixture.configureByText(
      //language=JAVA
      JavaFileType.INSTANCE,
      """
        import dagger.Provides;
        import dagger.Module;

        @Module
        class MyModule {
          @Provides String provider() {}
        }
      """.trimIndent()
    )

    val providerMethod = myFixture.moveCaret("provi|der()").parentOfType<PsiMethod>()

    // Consumer
    myFixture.configureByText(
      //language=JAVA
      JavaFileType.INSTANCE,
      """
        import javax.inject.Inject;

        class MyClass {
          @Inject String ${caret}injectedString;
        }
      """.trimIndent()
    )

    val consumerField = myFixture.elementAtCaret

    // Icons in consumer file.
    var icons = myFixture.findAllGutters()
    assertThat(icons).isNotEmpty()

    var gotoRelatedItems = getGotoElements(icons.find { it.tooltipText == "injectedString consumes provider()" }!!)
    assertThat(gotoRelatedItems).hasSize(1)
    var provider = gotoRelatedItems.first()

    assertThat(provider.group).isEqualTo("Providers")
    assertThat(provider.element).isEqualTo(providerMethod)

    // Kotlin consumer
    myFixture.configureByText(
      KotlinFileType.INSTANCE,
      //language=kotlin
      """
          import javax.inject.Inject

          class MyClass {
            @Inject val <caret>injectedStringKt:String
          }
        """.trimIndent()
    )

    val consumerKtField = myFixture.elementAtCaret

    // Icons in kotlin-consumer file.
    icons = myFixture.findGuttersAtCaret()
    assertThat(icons).isNotEmpty()

    gotoRelatedItems = getGotoElements(icons.find { it.tooltipText == "injectedStringKt consumes provider()" }!!)
    assertThat(gotoRelatedItems).hasSize(1)
    provider = gotoRelatedItems.first()

    assertThat(provider.group).isEqualTo("Providers")
    assertThat(provider.element).isEqualTo(providerMethod)

    // Kotlin consumer as function parameter
    myFixture.configureByText(
      KotlinFileType.INSTANCE,
      //language=kotlin
      """
          import dagger.Module
          import dagger.Provides

          @Module
          class MyModule {
            @Provides fun providerToDisplayAsConsumer(consumer:String)
          }
        """.trimIndent()
    )

    // Kotlin consumer as parameter
    myFixture.configureByText(
      KotlinFileType.INSTANCE,
      //language=kotlin
      """
          import javax.inject.Inject

          class MyClass2 @Inject constructor(injectedString:String)
        """.trimIndent()
    )

    val parameter = myFixture.moveCaret("inj|ectedString").parentOfType<KtParameter>()!!

    // Icons in provider file.
    myFixture.configureFromExistingVirtualFile(providerFile.virtualFile)
    myFixture.moveCaret(" @Provides String pr|ovider()")
    icons = myFixture.findGuttersAtCaret()
    assertThat(icons).isNotEmpty()

    val icon = icons.find { it.tooltipText == "Dependency Related Files for provider()" }!!
      as LineMarkerInfo.LineMarkerGutterIconRenderer<*>
    gotoRelatedItems = getGotoElements(icon)
    assertThat(gotoRelatedItems).hasSize(4)
    val consumerElements = gotoRelatedItems.map { it.element }

    assertThat(consumerElements).containsAllOf(
      consumerField,
      LightClassUtil.getLightClassBackingField(consumerKtField as KtDeclaration),
      parameter.toLightElements()[0]
    )

    val displayedNames = gotoRelatedItems.map { it.customName }
    assertThat(displayedNames).containsAllOf(
      "MyClass2", "MyClass", "MyClass", "providerToDisplayAsConsumer"
    )

    clickOnIcon(icon)
    assertThat(trackerService.calledMethods).hasSize(4)
    assertThat(trackerService.calledMethods[0]).startsWith("trackGutterWasDisplayed owner: CONSUMER time: ")
    assertThat(trackerService.calledMethods[1]).startsWith("trackGutterWasDisplayed owner: CONSUMER time: ")
    assertThat(trackerService.calledMethods[2]).startsWith("trackGutterWasDisplayed owner: PROVIDER time: ")
    assertThat(trackerService.calledMethods[3]).isEqualTo("trackClickOnGutter PROVIDER")
  }

  fun testComponentMethodsForProvider() {
    // Provider
    val providerFile = myFixture.addClass(
      //language=JAVA
      """
        package test;
        import dagger.Provides;
        import dagger.Module;

        @Module
        class MyModule {
          @Provides String provider() {
<<<<<<< HEAD
            return "fff";
=======
            return "logcat.filter.save.button.tooltip";
>>>>>>> b5f40ffd
          }
        }
      """.trimIndent()
    ).containingFile.virtualFile

    val componentFile = myFixture.addClass(
      //language=JAVA
      """
      package test;
      import dagger.Component;

      @Component(modules = { MyModule.class })
      public interface MyComponent {
        String getString();
      }
    """.trimIndent()
    ).containingFile.virtualFile

    myFixture.configureFromExistingVirtualFile(componentFile)
    myFixture.moveCaret("getStr|ing")

    val iconForComponentMethod = myFixture.findGuttersAtCaret().find { it.tooltipText == "getString() exposes provider()" }!!
      as LineMarkerInfo.LineMarkerGutterIconRenderer<*>
    val gotoRelatedItemForComponentMethod = getGotoElements(iconForComponentMethod).first()

    assertThat(gotoRelatedItemForComponentMethod.group).isEqualTo("Providers")
    assertThat((gotoRelatedItemForComponentMethod.element as PsiNamedElement).name).isEqualTo("provider")

    myFixture.configureFromExistingVirtualFile(providerFile)
    myFixture.moveCaret("@Provides String pr|ovider")

    val icons = myFixture.findGuttersAtCaret()
    assertThat(icons).isNotEmpty()

    val icon = icons.find { it.tooltipText == "provider() exposed in MyComponent" }!!
      as LineMarkerInfo.LineMarkerGutterIconRenderer<*>
    val gotoRelatedItems = getGotoElements(icon)
    assertThat(gotoRelatedItems).hasSize(1)
    val method = gotoRelatedItems.first()
    assertThat(method.group).isEqualTo("Exposed by components")
    assertThat(method.element?.text).isEqualTo("String getString();")
    assertThat(method.customName).isEqualTo("MyComponent")

    clickOnIcon(icon)
    assertThat(trackerService.calledMethods).hasSize(6)
    assertThat(trackerService.calledMethods[0]).startsWith("trackGutterWasDisplayed owner: COMPONENT time: ")
    assertThat(trackerService.calledMethods[1]).startsWith("trackGutterWasDisplayed owner: COMPONENT_METHOD time: ")
    assertThat(trackerService.calledMethods[2]).startsWith("trackGutterWasDisplayed owner: MODULE time: ")
    assertThat(trackerService.calledMethods[3]).startsWith("trackGutterWasDisplayed owner: PROVIDER time: ")
    assertThat(trackerService.calledMethods[4]).isEqualTo("trackClickOnGutter PROVIDER")
    assertThat(trackerService.calledMethods[5]).isEqualTo("trackNavigation CONTEXT_GUTTER PROVIDER COMPONENT_METHOD")
  }

  fun testComponentMethodsForProvider_kotlin() {
    // Provider
    val providerFile = myFixture.addFileToProject("src/test/MyModule.java",
      //language=JAVA
                                                  """
        package test;
        import dagger.Provides;
        import dagger.Module;

        @Module
        public class MyModule {
          @Provides String provider() {
<<<<<<< HEAD
            return "fff";
=======
            return "logcat.filter.save.button.tooltip";
>>>>>>> b5f40ffd
          }
        }
      """.trimIndent()
    ).virtualFile

    myFixture.configureByText(
      //language=kotlin
      KotlinFileType.INSTANCE,
      """
      import test.MyModule
      import dagger.Component

      @Component(modules = { MyModule::class })
      interface MyComponent {
        val str:String
      }
    """.trimIndent()
    )

    myFixture.moveCaret("st|r").parent as KtProperty

    val iconForComponentMethod = myFixture.findGuttersAtCaret().find { it.tooltipText == "str exposes provider()" }!!
      as LineMarkerInfo.LineMarkerGutterIconRenderer<*>
    val gotoRelatedItemForComponentMethod = getGotoElements(iconForComponentMethod).first()

    assertThat(gotoRelatedItemForComponentMethod.group).isEqualTo("Providers")
    assertThat((gotoRelatedItemForComponentMethod.element as PsiNamedElement).name).isEqualTo("provider")

    myFixture.configureFromExistingVirtualFile(providerFile)
    myFixture.moveCaret("@Provides String pr|ovider")

    val icons = myFixture.findGuttersAtCaret()
    assertThat(icons).isNotEmpty()

    val icon = icons.find { it.tooltipText == "provider() exposed in MyComponent" }!!
      as LineMarkerInfo.LineMarkerGutterIconRenderer<*>
    val gotoRelatedItems = getGotoElements(icon)
    assertThat(gotoRelatedItems).hasSize(1)
    val method = gotoRelatedItems.first()
    assertThat(method.group).isEqualTo("Exposed by components")
    assertThat(method.element?.text).isEqualTo("val str:String")
    assertThat(method.customName).isEqualTo("MyComponent")

    clickOnIcon(icon)
    assertThat(trackerService.calledMethods).hasSize(4)
    assertThat(trackerService.calledMethods[0]).startsWith("trackGutterWasDisplayed owner: COMPONENT_METHOD time: ")
    assertThat(trackerService.calledMethods[0].removePrefix("trackGutterWasDisplayed owner: COMPONENT_METHOD time: ").toInt()).isNotNull()
    assertThat(trackerService.calledMethods[1]).startsWith("trackGutterWasDisplayed owner: PROVIDER time: ")
    assertThat(trackerService.calledMethods[1].removePrefix("trackGutterWasDisplayed owner: PROVIDER time: ").toInt()).isNotNull()
    assertThat(trackerService.calledMethods[2]).isEqualTo("trackClickOnGutter PROVIDER")
    assertThat(trackerService.calledMethods[3]).isEqualTo("trackNavigation CONTEXT_GUTTER PROVIDER COMPONENT_METHOD")
  }

  fun testComponentForModules() {
    val moduleFile = myFixture.configureByText(
      //language=JAVA
      JavaFileType.INSTANCE,
      """
        package test;
        import dagger.Module;

        @Module
        class MyModule {
        }
      """.trimIndent()
    ).virtualFile

    myFixture.addClass(
      //language=JAVA
      """
      package test;
      import dagger.Component;

      @Component(modules = { MyModule.class })
      public interface MyComponent {
      }
    """.trimIndent()
    )

    // Java Module
    myFixture.addClass(
      //language=JAVA
      """
        package test;
        import dagger.Module;

        @Module(includes = { MyModule.class })
        class MyModule2 {}
      """.trimIndent()
    )

    myFixture.configureFromExistingVirtualFile(moduleFile)
    myFixture.moveCaret("class MyMod|ule")

    val icons = myFixture.findGuttersAtCaret()
    assertThat(icons).isNotEmpty()

    val icon = icons.find { it.tooltipText == "Dependency Related Files for MyModule" }!! as LineMarkerInfo.LineMarkerGutterIconRenderer<*>
    val gotoRelatedItems = getGotoElements(icon)
    assertThat(gotoRelatedItems).hasSize(2)
    val result = gotoRelatedItems.map { "${it.group}: ${(it.element as PsiClass).name}" }
    assertThat(result).containsAllOf("Included in components: MyComponent", "Included in modules: MyModule2")

    clickOnIcon(icon)
    assertThat(trackerService.calledMethods).hasSize(2)
    assertThat(trackerService.calledMethods[0]).startsWith("trackGutterWasDisplayed owner: MODULE time: ")
    assertThat(trackerService.calledMethods[1]).isEqualTo("trackClickOnGutter MODULE")

    gotoRelatedItems.find { it.group == "Included in components" }!!.navigate()
    assertThat(trackerService.calledMethods.last()).isEqualTo("trackNavigation CONTEXT_GUTTER MODULE COMPONENT")
  }

  fun testDependantComponentsForComponent() {
    // Java Component
    val componentFile = myFixture.addClass(
      //language=JAVA
      """
      package test;
      import dagger.Component;

      @Component
      public interface MyComponent {}
    """.trimIndent()
    ).containingFile.virtualFile

    // Kotlin Component
    myFixture.addFileToProject(
      "test/MyDependantComponent.kt",
      //language=kotlin
      """
      package test
      import dagger.Component

      @Component(dependencies = [MyComponent::class])
      interface MyDependantComponent
    """.trimIndent()
    )

    myFixture.configureFromExistingVirtualFile(componentFile)
    myFixture.moveCaret("public interface MyComp|onent {}")

    val icons = myFixture.findGuttersAtCaret()
    val icon = icons.find { it.tooltipText == "MyDependantComponent is parent of MyComponent" }!!
      as LineMarkerInfo.LineMarkerGutterIconRenderer<*>
    assertThat(icons).isNotEmpty()

    val gotoRelatedItems = getGotoElements(icon)
    assertThat(gotoRelatedItems).hasSize(1)
    val method = gotoRelatedItems.first()
    assertThat(method.group).isEqualTo("Parent components")
    assertThat((method.element as PsiClass).name).isEqualTo("MyDependantComponent")

    clickOnIcon(icon)
    assertThat(trackerService.calledMethods).hasSize(3)
    assertThat(trackerService.calledMethods[0]).startsWith("trackGutterWasDisplayed owner: COMPONENT time: ")
    assertThat(trackerService.calledMethods[0].removePrefix("trackGutterWasDisplayed owner: COMPONENT time: ").toInt()).isNotNull()
    assertThat(trackerService.calledMethods[1]).isEqualTo("trackClickOnGutter COMPONENT")
    assertThat(trackerService.calledMethods[2]).isEqualTo("trackNavigation CONTEXT_GUTTER COMPONENT COMPONENT")
  }

  fun testParentsForSubcomponent() {
    // Java Subomponent
    val subcomponentFile = myFixture.addClass(
      //language=JAVA
      """
      package test;
      import dagger.Subcomponent;

      @Subcomponent
      public interface MySubcomponent {}
    """.trimIndent()
    ).containingFile.virtualFile

    myFixture.addClass(
      //language=JAVA
      """
        package test;

        import dagger.Module;

        @Module(subcomponents = { MySubcomponent.class })
        class MyModule { }
      """.trimIndent()
    )

    // Java Component
    myFixture.addClass(
      //language=JAVA
      """
      package test;
      import dagger.Component;

      @Component(modules = { MyModule.class })
      public interface MyComponent {}
    """.trimIndent()
    )

    // Kotlin Component
    myFixture.addFileToProject(
      "test/MyComponentKt.kt",
      //language=kotlin
      """
      package test
      import dagger.Component

      @Component(modules = [ MyModule::class])
      interface MyComponentKt
    """.trimIndent()
    )

    myFixture.configureFromExistingVirtualFile(subcomponentFile)
    myFixture.moveCaret("MySubcompon|ent")
    val icons = myFixture.findGuttersAtCaret()
    assertThat(icons).isNotEmpty()

    val gotoRelatedItems = getGotoElements(icons.find { it.tooltipText == "Dependency Related Files for MySubcomponent" }!!)
    assertThat(gotoRelatedItems).hasSize(2)
    val result = gotoRelatedItems.map { "${it.group}: ${(it.element as PsiClass).name}" }
    assertThat(result).containsAllOf("Parent components: MyComponent",
                                     "Parent components: MyComponentKt")
  }

  fun testSubcomponentsAndModulesForComponent() {
    // Java Subcomponent
    myFixture.addClass(
      //language=JAVA
      """
      package test;
      import dagger.Subcomponent;

      @Subcomponent
      public interface MySubcomponent {}
    """.trimIndent()
    )

    // Kotlin Subcomponent
    myFixture.addFileToProject(
      "test/MySubcomponent2.kt",
      //language=kotlin
      """
      package test
      import dagger.Subcomponent

      @Subcomponent
      interface MySubcomponent2
    """.trimIndent()
    )

    myFixture.addClass(
      //language=JAVA
      """
        package test;

        import dagger.Module;

        @Module(subcomponents = { MySubcomponent.class, MySubcomponent2.class })
        class MyModule { }
      """.trimIndent()
    )

    // Java Component
    val file = myFixture.addClass(
      //language=JAVA
      """
      package test;
      import dagger.Component;

      @Component(modules = { MyModule.class })
      public interface MyComponent {}
    """.trimIndent()
    ).containingFile.virtualFile

    myFixture.configureFromExistingVirtualFile(file)
    myFixture.moveCaret("MyCompon|ent")
    val icons = myFixture.findGuttersAtCaret()
    assertThat(icons).isNotEmpty()

    val gotoRelatedItems = getGotoElements(icons.find { it.tooltipText == "Dependency Related Files for MyComponent" }!!)
    assertThat(gotoRelatedItems).hasSize(3)
    val result = gotoRelatedItems.map { "${it.group}: ${(it.element as PsiClass).name}" }
    assertThat(result).containsAllOf("Subcomponents: MySubcomponent2",
                                     "Subcomponents: MySubcomponent",
                                     "Modules included: MyModule")
<<<<<<< HEAD
=======
  }


  fun testAssistedInjectFactoriesAndConstructors() {
    myFixture.addFileToProject(
      "test/Repository.kt",
      //language=kotlin
      """
      package test
      import javax.inject.Inject

      class Repository @Inject constructor()
    """.trimIndent()
    )
    val assistedFactory = myFixture.addFileToProject(
      "test/AssistedFactory.kt",
      //language=kotlin
      """
      package test

      import dagger.assisted.AssistedFactory

      // Gutter icon with 'down' arrow as this is consumed somewhere else,
      // possible consumers are:
      // * @Provides method parameter
      // * @Inject constructor parameter
      // * @Inject field
      @AssistedFactory
      interface FooFactory {
          // Gutter icon with 'up arrow' to Foo's constructor with @AssistedInject
          fun create(id: String): Foo
      }
    """.trimIndent()
    ).containingFile.virtualFile

    val assistedInject = myFixture.addFileToProject(
      "test/AssistedInject.kt",
      //language=kotlin
      """
      package test

      import dagger.assisted.Assisted
      import dagger.assisted.AssistedInject

      // Gutter icon in constructor (or in class as this is primary Kotlin constructor)
      // with 'down arrow', indicating this is consumed somewhere else. Link goes
      // to FooFactory#create()
      class Foo @AssistedInject constructor(
          // Gutter icon with the 'up' arrow, link to 'Repository' provider.
          val repository: Repository,
          // This is the assisted value, it does not need a gutter icon since the
          // @AssistedInject constructor links to the assisted factory.
          @Assisted val id: String
      )
    """.trimIndent()
    ).containingFile.virtualFile

    // Assisted Inject constructor tests
    with(assistedInject) {
      myFixture.configureFromExistingVirtualFile(this)
      myFixture.moveCaret("class Foo @AssistedInject constructo|r")
      val icons = myFixture.findGuttersAtCaret()
      assertThat(icons).isNotEmpty()

      val icon = icons.find { it.tooltipText == "Foo(Repository, String) is created by create" }!! as LineMarkerInfo.LineMarkerGutterIconRenderer<*>
      val gotoRelatedItems = getGotoElements(icon)
      assertThat(gotoRelatedItems).hasSize(1)
      val result = gotoRelatedItems.map { "${it.group}: ${(it.element as PsiNamedElement).name}" }
      assertThat(result).containsExactly("AssistedFactory methods: create")

      clickOnIcon(icon)
      assertThat(trackerService.calledMethods).hasSize(4)
      assertThat(trackerService.calledMethods[0]).startsWith("trackGutterWasDisplayed owner: ASSISTED_INJECTED_CONSTRUCTOR time: ")
      assertThat(trackerService.calledMethods[0].removePrefix(
        "trackGutterWasDisplayed owner: ASSISTED_INJECTED_CONSTRUCTOR time: ").toInt()).isNotNull()
      assertThat(trackerService.calledMethods[2]).isEqualTo("trackClickOnGutter ASSISTED_INJECTED_CONSTRUCTOR")
      assertThat(trackerService.calledMethods[3]).isEqualTo(
        "trackNavigation CONTEXT_GUTTER ASSISTED_INJECTED_CONSTRUCTOR ASSISTED_FACTORY_METHOD")
    }

    // Assisted Factory method tests
    with(assistedFactory) {
      myFixture.configureFromExistingVirtualFile(this)
      myFixture.moveCaret("creat|e")
      val icons = myFixture.findGuttersAtCaret()
      assertThat(icons).isNotEmpty()

      val icon = icons.find { it.tooltipText == "create(String) is defined by Foo" }!! as LineMarkerInfo.LineMarkerGutterIconRenderer<*>
      val gotoRelatedItems = getGotoElements(icon)
      assertThat(gotoRelatedItems).hasSize(1)
      val result = gotoRelatedItems.map { "${it.group}: ${(it.element as PsiNamedElement).name}" }
      assertThat(result).containsExactly("AssistedInject constructors: Foo")

      clickOnIcon(icon)
      assertThat(trackerService.calledMethods).hasSize(7)
      assertThat(trackerService.calledMethods[4]).startsWith("trackGutterWasDisplayed owner: ASSISTED_FACTORY_METHOD time: ")
      assertThat(trackerService.calledMethods[4].removePrefix(
        "trackGutterWasDisplayed owner: ASSISTED_FACTORY_METHOD time: ").toInt()).isNotNull()
      assertThat(trackerService.calledMethods[5]).isEqualTo("trackClickOnGutter ASSISTED_FACTORY_METHOD")
      assertThat(trackerService.calledMethods[6]).isEqualTo(
        "trackNavigation CONTEXT_GUTTER ASSISTED_FACTORY_METHOD ASSISTED_INJECTED_CONSTRUCTOR")
    }
  }

  fun testAssistedInjectProducersAndConsumers() {
    val repository = myFixture.addFileToProject(
      "test/Repository.kt",
      //language=kotlin
      """
      package test
      import javax.inject.Inject

      class Repository @Inject constructor()
    """.trimIndent()
    ).containingFile.virtualFile
    val assistedFactory = myFixture.addFileToProject(
      "test/AssistedFactory.kt",
      //language=kotlin
      """
      package test

      import dagger.assisted.AssistedFactory

      // Gutter icon with 'down' arrow as this is consumed somewhere else,
      // possible consumers are:
      // * @Provides method parameter
      // * @Inject constructor parameter
      // * @Inject field
      @AssistedFactory
      interface FooFactory {
          // Gutter icon with 'up arrow' to Foo's constructor with @AssistedInject
          fun create(id: String): Foo
      }

    """.trimIndent()
    ).containingFile.virtualFile

    val assistedInject = myFixture.addFileToProject(
      "test/AssistedInject.kt",
      //language=kotlin
      """
      package test

      import dagger.assisted.Assisted
      import dagger.assisted.AssistedInject

      // Gutter icon in constructor (or in class as this is primary Kotlin constructor)
      // with 'down arrow', indicating this is consumed somewhere else. Link goes
      // to FooFactory#create()
      class Foo @AssistedInject constructor(
          // Gutter icon with the 'up' arrow, link to 'Repository' provider.
          val repository: Repository,
          // This is the assisted value, it does not need a gutter icon since the
          // @AssistedInject constructor links to the assisted factory.
          @Assisted val id: String
      )
    """.trimIndent()
    ).containingFile.virtualFile

    val consumingClass = myFixture.addClass(
      //language=JAVA
      """
      package test;
      import javax.inject.Inject;

      class MyClass {
        @Inject FooFactory myFooFactory;
      }

    """.trimIndent()).containingFile.virtualFile

    checkGutterIcon(repository, "constru|ctor()", "Repository() provides for Foo", listOf("Consumers: repository"),
                    DEPENDENCY_CONSUMER
    )

    checkGutterIcon(
      consumingClass, "@Inject FooFactory myFoo|Factory;", "myFooFactory consumes FooFactory",
      listOf("Providers: FooFactory"),
      DEPENDENCY_PROVIDER
    )

    checkGutterIcon(
      assistedFactory, "interface FooF|actory", "FooFactory provides for MyClass", listOf("Consumers: myFooFactory"),
      DEPENDENCY_CONSUMER
    )

    checkGutterIcon(
      assistedInject, "val repo|sitory: Repository,", "repository consumes Repository()", listOf("Providers: Repository"),
      DEPENDENCY_PROVIDER
    )

    // On the @AssistedInject-annotated constructor, any parameter annotated with @Assisted should not have any icons on it.
    myFixture.configureFromExistingVirtualFile(assistedInject)
    myFixture.moveCaret("@Assisted val i|d: String")
    val icons = myFixture.findGuttersAtCaret()
    assertThat(icons).isEmpty()
  }

  private fun checkGutterIcon(virtualFile: VirtualFile,
                              caretLocation: String,
                              tooltipText: String,
                              resultStrings: List<String>,
                              expectedIcon: Icon) {
    myFixture.configureFromExistingVirtualFile(virtualFile)
    myFixture.moveCaret(caretLocation)

    val icons = myFixture.findGuttersAtCaret()
    assertThat(icons).isNotEmpty()
    assertThat(icons.map { it.icon }).contains(expectedIcon)

    val gotoRelatedItems = getGotoElements(icons.find { it.tooltipText == tooltipText }!!)
    assertThat(gotoRelatedItems).hasSize(resultStrings.size)
    val result = gotoRelatedItems.map { "${it.group}: ${(it.element as PsiNamedElement).name}" }
    assertThat(result).containsExactlyElementsIn(resultStrings)
>>>>>>> b5f40ffd
  }

  fun testObjectClassInKotlin() {
    val moduleFile = myFixture.addFileToProject("test/MyModule.kt",
      //language=kotlin
                                                """
        package test
        import dagger.Module

        @Module
        object MyModule
      """.trimIndent()
    ).virtualFile

    // Enum shouldn't be treated as dagger entity.
    val notModuleFile = myFixture.addFileToProject("test/NotMyModule.kt",
      //language=kotlin
                                                   """
        package test
        import dagger.Module

        enum class NotMyModule {
          @Module
          ONE
        }
      """.trimIndent()
    ).virtualFile

    myFixture.addClass(
      //language=JAVA
      """
      package test;
      import dagger.Component;

      @Component(modules = { MyModule.class })
      public interface MyComponent {
      }
    """.trimIndent()
    )

    myFixture.configureFromExistingVirtualFile(moduleFile)
    myFixture.moveCaret("MyMod|ule")

    val icons = myFixture.findGuttersAtCaret()
    assertThat(icons).isNotEmpty()

    val gotoRelatedItems = getGotoElements(icons.find { it.tooltipText == "MyModule is included in component MyComponent" }!!)
    assertThat(gotoRelatedItems).hasSize(1)
    val result = gotoRelatedItems.map { "${it.group}: ${(it.element as PsiClass).name}" }
    assertThat(result).containsExactly("Included in components: MyComponent")

    myFixture.configureFromExistingVirtualFile(notModuleFile)
    myFixture.moveCaret("ON|E")

    assertThat(myFixture.findGuttersAtCaret()).isEmpty()
  }

  fun testBindsInstance() {
    myFixture.addClass(
      //language=JAVA
      """
      package test;

      import javax.inject.Qualifier;

      @Qualifier
      public @interface MyQualifier {}
    """.trimIndent()
    )

    myFixture.addClass(
      //language=JAVA
      """
      package test;
      import javax.inject.Inject;

      class MyClass {
        @Inject String injectedString;
        @Inject @MyQualifier String injectedStringWithQualifier;
      }

    """.trimIndent())

    myFixture.loadNewFile("test/MyModule.kt",
      //language=kotlin
                          """
        package test
        import dagger.Module
        import dagger.BindsInstance
        import test.MyQualifier

        @Module
        class MyModule {
           fun bindString(@BindsInstance @MyQualifier str:String):String
        }
      """.trimIndent()
    )

    myFixture.moveCaret("st|r")

    val icons = myFixture.findGuttersAtCaret()
    assertThat(icons).isNotEmpty()

    val icon = icons.find { it.tooltipText == "str provides for MyClass" }!! as LineMarkerInfo.LineMarkerGutterIconRenderer<*>
    val gotoRelatedItems = getGotoElements(icon)
    assertThat(gotoRelatedItems).hasSize(1)
    val result = gotoRelatedItems.map { "${it.group}: ${(it.element as PsiNamedElement).name}" }
    assertThat(result).containsExactly("Consumers: injectedStringWithQualifier")

    clickOnIcon(icon)
    assertThat(trackerService.calledMethods).hasSize(3)
    assertThat(trackerService.calledMethods[0]).startsWith("trackGutterWasDisplayed owner: PROVIDER time: ")
    assertThat(trackerService.calledMethods[0].removePrefix("trackGutterWasDisplayed owner: PROVIDER time: ").toInt()).isNotNull()
    assertThat(trackerService.calledMethods[1]).isEqualTo("trackClickOnGutter PROVIDER")
    assertThat(trackerService.calledMethods[2]).isEqualTo("trackNavigation CONTEXT_GUTTER PROVIDER CONSUMER")
  }

  fun testModulesForSubcomponent() {
    myFixture.addClass(
      //language=JAVA
      """
        package test;

        import dagger.Module;

        @Module
        class MyModule { }
      """.trimIndent()
    )
    // Java Subomponent
    val file = myFixture.addClass(
      //language=JAVA
      """
      package test;
      import dagger.Subcomponent;

      @Subcomponent(modules = { MyModule.class })
      public interface MySubcomponent {}
    """.trimIndent()
    ).containingFile.virtualFile

    myFixture.configureFromExistingVirtualFile(file)
    myFixture.moveCaret("MySubcompon|ent")
    val icons = myFixture.findGuttersAtCaret()
    assertThat(icons).isNotEmpty()

    val gotoRelatedItems = getGotoElements(
      icons.find { it.tooltipText == "MySubcomponent includes module MyModule" }!!
    )
    assertThat(gotoRelatedItems).hasSize(1)
    val result = gotoRelatedItems.map { "${it.group}: ${(it.element as PsiClass).name}" }
    assertThat(result).containsExactly("Modules included: MyModule")
  }

  fun testSubcomponentsForSubcomponent() {
    // Java Subcomponent
    myFixture.addClass(
      //language=JAVA
      """
      package test;
      import dagger.Subcomponent;

      @Subcomponent
      public interface MySubcomponent {}
    """.trimIndent()
    )

    myFixture.addClass(
      //language=JAVA
      """
        package test;

        import dagger.Module;

        @Module(subcomponents = { MySubcomponent.class })
        class MyModule { }
      """.trimIndent()
    )

    // Java parent Subcomponent
    val file = myFixture.addClass(
      //language=JAVA
      """
      package test;
      import dagger.Subcomponent;

      @Subcomponent(modules = { MyModule.class })
      public interface MyParentSubcomponent {}
    """.trimIndent()
    ).containingFile.virtualFile


    myFixture.configureFromExistingVirtualFile(file)
    myFixture.moveCaret("MyParent|Subcomponent")
    val icons = myFixture.findGuttersAtCaret()
    val icon = icons.find { it.tooltipText == "Dependency Related Files for MyParentSubcomponent" }!!
      as LineMarkerInfo.LineMarkerGutterIconRenderer<*>
    val gotoRelatedItems = getGotoElements(icon)
    val result = gotoRelatedItems.map { "${it.group}: ${(it.element as PsiNamedElement).name}" }
    assertThat(result).contains("Subcomponents: MySubcomponent")

    clickOnIcon(icon)
    assertThat(trackerService.calledMethods.last()).isEqualTo("trackClickOnGutter SUBCOMPONENT")
    gotoRelatedItems.find { it.group == "Subcomponents" }!!.navigate()
    assertThat(trackerService.calledMethods.last()).isEqualTo("trackNavigation CONTEXT_GUTTER SUBCOMPONENT SUBCOMPONENT")
  }

  fun testEntryPointMethodsForProvider() {
    // Provider
    val providerFile = myFixture.configureByText(
      //language=JAVA
      JavaFileType.INSTANCE,
      """
        package test;
        import dagger.Provides;
        import dagger.Module;

        @Module
        class MyModule {
          @Provides String provider() {}
        }
      """.trimIndent()
    ).virtualFile

    myFixture.addClass(
      //language=JAVA
      """
      package test;
      import dagger.Component;

      @Component(modules = { MyModule.class })
      public interface MyComponent {
        String getString();
      }
    """.trimIndent()
    )

    val entryPointFile = myFixture.addClass(
      //language=JAVA
      """
      package test;
      import dagger.hilt.EntryPoint;

      @EntryPoint
      public interface MyEntryPoint {
        String getStringInEntryPoint();
      }
    """.trimIndent()
    ).containingFile.virtualFile

    myFixture.configureFromExistingVirtualFile(entryPointFile)
    myFixture.moveCaret("getStringInEntr|yPoint")

    val iconForComponentMethod = myFixture.findGuttersAtCaret().find { it.tooltipText == "getStringInEntryPoint() exposes provider()" }!!
      as LineMarkerInfo.LineMarkerGutterIconRenderer<*>
    val gotoRelatedItemForComponentMethod = getGotoElements(iconForComponentMethod).first()

    assertThat(gotoRelatedItemForComponentMethod.group).isEqualTo("Providers")
    assertThat((gotoRelatedItemForComponentMethod.element as PsiNamedElement).name).isEqualTo("provider")

    myFixture.configureFromExistingVirtualFile(providerFile)
    myFixture.moveCaret("@Provides String pr|ovider")

    val icons = myFixture.findGuttersAtCaret()
    assertThat(icons).isNotEmpty()

    val icon = icons.find { it.tooltipText == "Dependency Related Files for provider()" }!!
      as LineMarkerInfo.LineMarkerGutterIconRenderer<*>
    val gotoRelatedItems = getGotoElements(icon)
    assertThat(gotoRelatedItems).hasSize(2)
    val method = gotoRelatedItems.find { it.group == "Exposed by entry points" }!!
    assertThat(method.element?.text).isEqualTo("String getStringInEntryPoint();")
    assertThat(method.customName).isEqualTo("MyEntryPoint")

    method.navigate()
    assertThat(trackerService.calledMethods.last()).isEqualTo("trackNavigation CONTEXT_GUTTER PROVIDER ENTRY_POINT_METHOD")
  }
}<|MERGE_RESOLUTION|>--- conflicted
+++ resolved
@@ -214,11 +214,7 @@
         @Module
         class MyModule {
           @Provides String provider() {
-<<<<<<< HEAD
-            return "fff";
-=======
             return "logcat.filter.save.button.tooltip";
->>>>>>> b5f40ffd
           }
         }
       """.trimIndent()
@@ -284,11 +280,7 @@
         @Module
         public class MyModule {
           @Provides String provider() {
-<<<<<<< HEAD
-            return "fff";
-=======
             return "logcat.filter.save.button.tooltip";
->>>>>>> b5f40ffd
           }
         }
       """.trimIndent()
@@ -572,8 +564,6 @@
     assertThat(result).containsAllOf("Subcomponents: MySubcomponent2",
                                      "Subcomponents: MySubcomponent",
                                      "Modules included: MyModule")
-<<<<<<< HEAD
-=======
   }
 
 
@@ -788,7 +778,6 @@
     assertThat(gotoRelatedItems).hasSize(resultStrings.size)
     val result = gotoRelatedItems.map { "${it.group}: ${(it.element as PsiNamedElement).name}" }
     assertThat(result).containsExactlyElementsIn(resultStrings)
->>>>>>> b5f40ffd
   }
 
   fun testObjectClassInKotlin() {
