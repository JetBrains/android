--- conflicted
+++ resolved
@@ -361,11 +361,7 @@
       package com.example // dagger
       class Foo
       """
-<<<<<<< HEAD
-          .trimIndent()
-=======
-          .trimIndent(),
->>>>>>> 0d09370c
+          .trimIndent(),
       )
 
     val fileContentWithInject =
@@ -376,11 +372,7 @@
       package com.example // inject
       class Foo
       """
-<<<<<<< HEAD
-          .trimIndent()
-=======
-          .trimIndent(),
->>>>>>> 0d09370c
+          .trimIndent(),
       )
 
     val fileContentWithNoKnownToken =
@@ -391,11 +383,7 @@
       package com.example
       class Foo
       """
-<<<<<<< HEAD
-          .trimIndent()
-=======
-          .trimIndent(),
->>>>>>> 0d09370c
+          .trimIndent(),
       )
 
     val indexer =
@@ -595,11 +583,7 @@
       package com.example; // dagger
       class Foo {}
       """
-<<<<<<< HEAD
-          .trimIndent()
-=======
-          .trimIndent(),
->>>>>>> 0d09370c
+          .trimIndent(),
       )
 
     val fileContentWithInject =
@@ -610,11 +594,7 @@
       package com.example; // inject
       class Foo {}
       """
-<<<<<<< HEAD
-          .trimIndent()
-=======
-          .trimIndent(),
->>>>>>> 0d09370c
+          .trimIndent(),
       )
 
     val fileContentWithNoKnownToken =
@@ -625,11 +605,7 @@
       package com.example;
       class Foo {}
       """
-<<<<<<< HEAD
-          .trimIndent()
-=======
-          .trimIndent(),
->>>>>>> 0d09370c
+          .trimIndent(),
       )
 
     val indexer =
