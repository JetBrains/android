/*
 * Copyright (C) 2023 The Android Open Source Project
 *
 * Licensed under the Apache License, Version 2.0 (the "License");
 * you may not use this file except in compliance with the License.
 * You may obtain a copy of the License at
 *
 *      http://www.apache.org/licenses/LICENSE-2.0
 *
 * Unless required by applicable law or agreed to in writing, software
 * distributed under the License is distributed on an "AS IS" BASIS,
 * WITHOUT WARRANTIES OR CONDITIONS OF ANY KIND, either express or implied.
 * See the License for the specific language governing permissions and
 * limitations under the License.
 */
package com.android.tools.idea.dagger

import com.android.annotations.concurrency.WorkerThread
<<<<<<< HEAD
import com.android.tools.idea.dagger.localization.DaggerBundle
import com.android.tools.idea.flags.StudioFlags
import com.intellij.codeInsight.daemon.RelatedItemLineMarkerInfo
import com.intellij.codeInsight.daemon.RelatedItemLineMarkerProvider
import com.intellij.psi.PsiElement
=======
import com.android.tools.idea.dagger.concepts.AssistedFactoryMethodDaggerElement
import com.android.tools.idea.dagger.concepts.ConsumerDaggerElementBase
import com.android.tools.idea.dagger.concepts.DaggerElement
import com.android.tools.idea.dagger.concepts.getDaggerElement
import com.android.tools.idea.dagger.localization.DaggerBundle
import com.google.wireless.android.sdk.stats.DaggerEditorEvent
import com.intellij.codeInsight.daemon.GutterIconNavigationHandler
import com.intellij.codeInsight.daemon.RelatedItemLineMarkerInfo
import com.intellij.codeInsight.daemon.RelatedItemLineMarkerProvider
import com.intellij.codeInsight.navigation.getRelatedItemsPopup
import com.intellij.navigation.GotoRelatedItem
import com.intellij.openapi.components.service
import com.intellij.openapi.editor.markup.GutterIconRenderer
import com.intellij.openapi.progress.ProgressManager
import com.intellij.psi.PsiElement
import com.intellij.psi.PsiIdentifier
import com.intellij.psi.impl.source.tree.LeafPsiElement
import com.intellij.psi.presentation.java.SymbolPresentationUtil
import com.intellij.ui.awt.RelativePoint
>>>>>>> 574fcae1
import icons.StudioIcons
import java.awt.event.MouseEvent
import javax.swing.Icon
<<<<<<< HEAD
=======
import kotlin.system.measureTimeMillis
import org.jetbrains.annotations.PropertyKey
import org.jetbrains.annotations.VisibleForTesting
import org.jetbrains.kotlin.lexer.KtTokens
>>>>>>> 574fcae1

/**
 * Provides [RelatedItemLineMarkerInfo] for Dagger elements.
 *
 * Wrapper around [DaggerRelatedItemLineMarkerProviderV1] and
 * [DaggerRelatedItemLineMarkerProviderV2]. By having both providers wrapped, it becomes possible
 * for them to share the user's enablement settings.
 */
class DaggerRelatedItemLineMarkerProvider : RelatedItemLineMarkerProvider() {

<<<<<<< HEAD
  /**
   * Interface for wrapped providers. [collectNavigationMarkers] is protected in
   * [RelatedItemLineMarkerProvider], so having a separate interface allows this class to call into
   * the method.
   */
  interface DaggerWrappedRelatedItemLineMarkerProvider {
    fun collectNavigationMarkers(
      element: PsiElement,
      result: MutableCollection<in RelatedItemLineMarkerInfo<*>>
    )

    fun isEnabledByDefault(): Boolean
  }

  // Both providers are instantiated and the decision of which to use is delayed until usage is
  // required. This allows the flag to be changed for debugging at runtime without requiring a
  // Studio restart. The perf impact is negligible since both objects have no state and do nothing
  // on construction.
  private val providerV1 = DaggerRelatedItemLineMarkerProviderV1()
  private val providerV2 = DaggerRelatedItemLineMarkerProviderV2()

  private fun getProvider(): DaggerWrappedRelatedItemLineMarkerProvider =
    if (StudioFlags.DAGGER_USING_INDEX_ENABLED.get()) providerV2 else providerV1

  override fun getName(): String = DaggerBundle.message("dagger.related.items")

  override fun getId(): String =
    // A custom ID is required for isEnabledByDefault to be called
    "com.android.tools.idea.dagger.DaggerRelatedItemLineMarkerProvider"

  override fun getIcon(): Icon = StudioIcons.Misc.DEPENDENCY_CONSUMER

  override fun isEnabledByDefault(): Boolean = getProvider().isEnabledByDefault()
=======
  override fun getName(): String = DaggerBundle.message("dagger.related.items")

  override fun getId(): String =
    // A custom ID is required for isEnabledByDefault to be called
    "com.android.tools.idea.dagger.DaggerRelatedItemLineMarkerProvider"

  override fun getIcon(): Icon = StudioIcons.Misc.DEPENDENCY_CONSUMER

  override fun isEnabledByDefault(): Boolean = true
>>>>>>> 574fcae1

  @WorkerThread
  override fun collectNavigationMarkers(
    element: PsiElement,
    result: MutableCollection<in RelatedItemLineMarkerInfo<*>>
<<<<<<< HEAD
  ) = getProvider().collectNavigationMarkers(element, result)
=======
  ) {
    val metricsType: DaggerEditorEvent.ElementType
    val lineMarkerInfo: RelatedItemLineMarkerInfo<PsiElement>

    val elapsedTimeMillis = measureTimeMillis {
      ProgressManager.checkCanceled()
      if (!element.project.service<DaggerDependencyChecker>().isDaggerPresent()) return

      // Only leaf elements should be given markers; see `LineMarkerProvider.getLineMarkerInfo` for
      // details.
      if (!element.canReceiveLineMarker()) return

      // Since element is either an identifier or the `constructor` keyword, its parent is the
      // potential Dagger element.
      val daggerElement = element.parent.getDaggerElement() ?: return
      metricsType = daggerElement.metricsElementType

      val gotoItems = daggerElement.getGotoItems()
      if (gotoItems.isEmpty()) return

      lineMarkerInfo =
        RelatedItemLineMarkerInfo(
          element,
          element.textRange,
          daggerElement.getIcon(),
          { getTooltip(daggerElement.psiElement, gotoItems) },
          NavigationHandler(gotoItems, metricsType),
          GutterIconRenderer.Alignment.RIGHT,
          { gotoItems },
        )
    }

    element.project
      .service<DaggerAnalyticsTracker>()
      .trackGutterWasDisplayed(metricsType, elapsedTimeMillis)
    result.add(lineMarkerInfo)
  }

  companion object {
    private fun getTooltip(
      fromElement: PsiElement,
      gotoItems: List<GotoItemWithAnalytics>
    ): String {
      val fromElementString = SymbolPresentationUtil.getSymbolPresentableText(fromElement)

      if (gotoItems.size == 1) {
        val gotoItem = gotoItems[0]
        val toElementString =
          gotoItem.customName
            ?: gotoItem.element?.let { SymbolPresentationUtil.getSymbolPresentableText(it) }
        if (toElementString != null) {
          return DaggerBundle.message(
            gotoItem.relationDescriptionKey,
            fromElementString,
            toElementString
          )
        }
      }

      return DaggerBundle.message("dependency.related.files.for", fromElementString)
    }

    /**
     * Returns [GotoRelatedItem]s representing related [DaggerElement]s for a given source element.
     */
    @VisibleForTesting
    internal fun DaggerElement.getGotoItems(): List<GotoItemWithAnalytics> =
      getRelatedDaggerElements()
        .map { (relatedItem, relationName, relationDescriptionKey, customDisplayName) ->
          GotoItemWithAnalytics(
            this,
            relatedItem,
            relationName,
            relationDescriptionKey,
            customDisplayName
          )
        }
        .sortedWith(
          // Goto items in the dropdown should be displayed in a predictable manner. Sort by groups
          // first, then within the groups sort by the displayed text.
          compareBy(
            GotoItemWithAnalytics::getGroup,
            { it.customName ?: it.element?.let(SymbolPresentationUtil::getSymbolPresentableText) }
          )
        )

    /**
     * Returns true if element is Java/Kotlin identifier or kotlin "constructor" keyword.
     *
     * Only leaf elements can have a ItemLineMarkerInfo (see
     * [com.intellij.codeInsight.daemon.LineMarkerProvider.getLineMarkerInfo]). For Dagger, the leaf
     * elements we're interested in are either identifiers or the `constructor` keyword.
     */
    @VisibleForTesting
    internal fun PsiElement.canReceiveLineMarker() =
      when (this) {
        is PsiIdentifier -> true
        is LeafPsiElement ->
          this.elementType == KtTokens.CONSTRUCTOR_KEYWORD ||
            this.elementType == KtTokens.IDENTIFIER
        else -> false
      }

    /** Returns the gutter icon to use for a given Dagger element type. */
    private fun DaggerElement.getIcon(): Icon =
      when (this) {
        is AssistedFactoryMethodDaggerElement,
        is ConsumerDaggerElementBase -> StudioIcons.Misc.DEPENDENCY_PROVIDER
        else -> StudioIcons.Misc.DEPENDENCY_CONSUMER
      }
  }

  /**
   * Navigation handler for when the gutter icon is clicked. Note that this is a bit of a misnomer
   * for our case, in that when [navigate] is called we actually pop open a menu rather than
   * navigating immediately.
   */
  private class NavigationHandler(
    private val gotoItems: List<GotoRelatedItem>,
    private val metricsType: DaggerEditorEvent.ElementType
  ) : GutterIconNavigationHandler<PsiElement> {
    override fun navigate(mouseEvent: MouseEvent, psiElement: PsiElement) {
      psiElement.project.service<DaggerAnalyticsTracker>().trackClickOnGutter(metricsType)

      if (gotoItems.size == 1) {
        gotoItems.first().navigate()
      } else {
        getRelatedItemsPopup(gotoItems, DaggerBundle.message("dagger.related.items.popup.title"))
          .show(RelativePoint(mouseEvent))
      }
    }
  }

  internal class GotoItemWithAnalytics(
    fromElement: DaggerElement,
    toElement: DaggerElement,
    group: String,
    @PropertyKey(resourceBundle = DaggerBundle.BUNDLE_NAME) val relationDescriptionKey: String,
    private val customDisplayName: String?
  ) : GotoRelatedItem(toElement.psiElement, group) {
    private val fromElementType = fromElement.metricsElementType
    private val toElementType = toElement.metricsElementType

    override fun navigate() {
      element
        ?.project
        ?.service<DaggerAnalyticsTracker>()
        ?.trackNavigation(
          DaggerEditorEvent.NavigationMetadata.NavigationContext.CONTEXT_GUTTER,
          fromElementType,
          toElementType
        )
      super.navigate()
    }

    override fun getCustomName() = customDisplayName
  }
>>>>>>> 574fcae1
}<|MERGE_RESOLUTION|>--- conflicted
+++ resolved
@@ -16,13 +16,6 @@
 package com.android.tools.idea.dagger
 
 import com.android.annotations.concurrency.WorkerThread
-<<<<<<< HEAD
-import com.android.tools.idea.dagger.localization.DaggerBundle
-import com.android.tools.idea.flags.StudioFlags
-import com.intellij.codeInsight.daemon.RelatedItemLineMarkerInfo
-import com.intellij.codeInsight.daemon.RelatedItemLineMarkerProvider
-import com.intellij.psi.PsiElement
-=======
 import com.android.tools.idea.dagger.concepts.AssistedFactoryMethodDaggerElement
 import com.android.tools.idea.dagger.concepts.ConsumerDaggerElementBase
 import com.android.tools.idea.dagger.concepts.DaggerElement
@@ -42,51 +35,21 @@
 import com.intellij.psi.impl.source.tree.LeafPsiElement
 import com.intellij.psi.presentation.java.SymbolPresentationUtil
 import com.intellij.ui.awt.RelativePoint
->>>>>>> 574fcae1
 import icons.StudioIcons
+import org.jetbrains.annotations.PropertyKey
+import org.jetbrains.annotations.VisibleForTesting
+import org.jetbrains.kotlin.idea.base.plugin.suppressAndroidPlugin
+import org.jetbrains.kotlin.lexer.KtTokens
 import java.awt.event.MouseEvent
 import javax.swing.Icon
-<<<<<<< HEAD
-=======
 import kotlin.system.measureTimeMillis
-import org.jetbrains.annotations.PropertyKey
-import org.jetbrains.annotations.VisibleForTesting
-import org.jetbrains.kotlin.lexer.KtTokens
->>>>>>> 574fcae1
 
 /**
  * Provides [RelatedItemLineMarkerInfo] for Dagger elements.
  *
- * Wrapper around [DaggerRelatedItemLineMarkerProviderV1] and
- * [DaggerRelatedItemLineMarkerProviderV2]. By having both providers wrapped, it becomes possible
- * for them to share the user's enablement settings.
+ * Adds gutter icon that allows to navigate between Dagger elements.
  */
 class DaggerRelatedItemLineMarkerProvider : RelatedItemLineMarkerProvider() {
-
-<<<<<<< HEAD
-  /**
-   * Interface for wrapped providers. [collectNavigationMarkers] is protected in
-   * [RelatedItemLineMarkerProvider], so having a separate interface allows this class to call into
-   * the method.
-   */
-  interface DaggerWrappedRelatedItemLineMarkerProvider {
-    fun collectNavigationMarkers(
-      element: PsiElement,
-      result: MutableCollection<in RelatedItemLineMarkerInfo<*>>
-    )
-
-    fun isEnabledByDefault(): Boolean
-  }
-
-  // Both providers are instantiated and the decision of which to use is delayed until usage is
-  // required. This allows the flag to be changed for debugging at runtime without requiring a
-  // Studio restart. The perf impact is negligible since both objects have no state and do nothing
-  // on construction.
-  private val providerV1 = DaggerRelatedItemLineMarkerProviderV1()
-  private val providerV2 = DaggerRelatedItemLineMarkerProviderV2()
-
-  private fun getProvider(): DaggerWrappedRelatedItemLineMarkerProvider =
-    if (StudioFlags.DAGGER_USING_INDEX_ENABLED.get()) providerV2 else providerV1
 
   override fun getName(): String = DaggerBundle.message("dagger.related.items")
 
@@ -96,27 +59,15 @@
 
   override fun getIcon(): Icon = StudioIcons.Misc.DEPENDENCY_CONSUMER
 
-  override fun isEnabledByDefault(): Boolean = getProvider().isEnabledByDefault()
-=======
-  override fun getName(): String = DaggerBundle.message("dagger.related.items")
-
-  override fun getId(): String =
-    // A custom ID is required for isEnabledByDefault to be called
-    "com.android.tools.idea.dagger.DaggerRelatedItemLineMarkerProvider"
-
-  override fun getIcon(): Icon = StudioIcons.Misc.DEPENDENCY_CONSUMER
-
   override fun isEnabledByDefault(): Boolean = true
->>>>>>> 574fcae1
 
   @WorkerThread
   override fun collectNavigationMarkers(
     element: PsiElement,
     result: MutableCollection<in RelatedItemLineMarkerInfo<*>>
-<<<<<<< HEAD
-  ) = getProvider().collectNavigationMarkers(element, result)
-=======
   ) {
+    if (suppressAndroidPlugin()) return
+
     val metricsType: DaggerEditorEvent.ElementType
     val lineMarkerInfo: RelatedItemLineMarkerInfo<PsiElement>
 
@@ -273,5 +224,4 @@
 
     override fun getCustomName() = customDisplayName
   }
->>>>>>> 574fcae1
 }