--- conflicted
+++ resolved
@@ -99,13 +99,8 @@
       // the absence of an annotation, and the best we can do at indexing it to say that an
       // annotation *might* be present. Therefore we index all of the parameters, and ensure during
       // resolution at analysis time that we drop any which are assisted.
-<<<<<<< HEAD
-      val parameterSimpleTypeName = parameter.getType().getSimpleName() ?: ""
-      val parameterName = parameter.getSimpleName()
-=======
       val parameterSimpleTypeName = parameter.getType()?.getSimpleName() ?: continue
       val parameterName = parameter.getSimpleName() ?: continue
->>>>>>> 574fcae1
       indexEntries.addIndexValue(
         parameterSimpleTypeName,
         AssistedInjectConstructorUnassistedParameterIndexValue(classId, parameterName)
