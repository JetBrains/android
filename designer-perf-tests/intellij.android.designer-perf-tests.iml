--- conflicted
+++ resolved
@@ -6,14 +6,8 @@
       <sourceFolder url="file://$MODULE_DIR$/testSrc" isTestSource="true" />
       <sourceFolder url="file://$MODULE_DIR$/testData" type="java-test-resource" />
     </content>
-    <orderEntry type="inheritedJdk" />
-<<<<<<< HEAD
-=======
-    <orderEntry type="library" name="studio-sdk" level="project" />
-    <orderEntry type="library" name="studio-plugin-com.intellij.java" level="project" />
-    <orderEntry type="library" name="studio-plugin-com.intellij.gradle" level="project" />
->>>>>>> 0d09370c
-    <orderEntry type="sourceFolder" forTests="false" />
+    <orderEntry type="library" name="studio-platform" level="project" />
+    <orderEntry type="library" scope="TEST" name="studio-test-platform" level="project" />
     <orderEntry type="library" name="kotlin-stdlib" level="project" />
     <orderEntry type="library" scope="TEST" name="Guava" level="project" />
     <orderEntry type="library" scope="TEST" name="JUnit4" level="project" />
@@ -21,18 +15,12 @@
     <orderEntry type="library" scope="TEST" name="kotlinx-coroutines-core" level="project" />
     <orderEntry type="library" scope="TEST" name="layoutlib" level="project" />
     <orderEntry type="library" scope="TEST" name="mockito" level="project" />
-    <orderEntry type="module" module-name="android.sdktools.sdk-common" />
+    <orderEntry type="inheritedJdk" />
+    <orderEntry type="sourceFolder" forTests="false" />
     <orderEntry type="module" module-name="intellij.android.compose-common" />
-    <orderEntry type="module" module-name="android.sdktools.layoutlib-api" scope="TEST" />
-    <orderEntry type="module" module-name="android.sdktools.perf-logger" scope="TEST" />
-    <orderEntry type="module" module-name="android.sdktools.testutils" scope="TEST" />
     <orderEntry type="module" module-name="intellij.android.adt.testutils" scope="TEST" />
     <orderEntry type="module" module-name="intellij.android.adt.ui" scope="TEST" />
     <orderEntry type="module" module-name="intellij.android.common" scope="TEST" />
-<<<<<<< HEAD
-=======
-    <orderEntry type="module" module-name="intellij.android.core" scope="TEST" />
->>>>>>> 0d09370c
     <orderEntry type="module" module-name="intellij.android.compose-designer" scope="TEST" />
     <orderEntry type="module" module-name="intellij.android.compose-designer.tests" scope="TEST" />
     <orderEntry type="module" module-name="intellij.android.core" scope="TEST" />
@@ -46,7 +34,6 @@
     <orderEntry type="module" module-name="intellij.android.projectSystem.gradle.models" scope="TEST" />
     <orderEntry type="module" module-name="intellij.android.render-resources" scope="TEST" />
     <orderEntry type="module" module-name="intellij.android.rendering" scope="TEST" />
-<<<<<<< HEAD
     <orderEntry type="module" module-name="intellij.android.testFramework" scope="TEST" />
     <orderEntry type="module" module-name="intellij.android.testutils" scope="TEST" />
     <orderEntry type="module" module-name="intellij.java.testFramework" scope="TEST" />
@@ -65,12 +52,6 @@
     <orderEntry type="module" module-name="intellij.platform.util.rt" scope="TEST" />
     <orderEntry type="module" module-name="intellij.platform.util.ui" scope="TEST" />
     <orderEntry type="module" module-name="intellij.xml.psi" scope="TEST" />
-=======
-    <orderEntry type="module" module-name="intellij.android.projectSystem" scope="TEST" />
-    <orderEntry type="module" module-name="intellij.android.projectSystem.gradle.models" scope="TEST" />
-    <orderEntry type="module" module-name="intellij.android.compose-designer.tests" scope="TEST" />
-    <orderEntry type="module" module-name="intellij.android.preview-elements" scope="TEST" />
     <orderEntry type="module" module-name="intellij.android.preview-fast-compile" scope="TEST" />
->>>>>>> 0d09370c
   </component>
 </module>