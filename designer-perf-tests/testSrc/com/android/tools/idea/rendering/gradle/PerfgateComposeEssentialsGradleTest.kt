--- conflicted
+++ resolved
@@ -174,13 +174,8 @@
           .syncPublisher(NlOptionsConfigurable.Listener.TOPIC)
           .onOptionsChanged()
       }
-<<<<<<< HEAD
-      delayUntilCondition(500, 5.seconds) { previewView.galleryMode != null }
-      previewView.galleryMode!!.triggerSelectionChange(
-=======
       delayUntilCondition(500, 5.seconds) { previewView.focusMode != null }
       previewView.focusMode!!.triggerSelectionChange(
->>>>>>> 8b7d83e8
         SimpleDataContext.builder()
           .add(getComposePreviewManagerKeyForTests(), composePreviewRepresentation)
           .build(),
