/*
 * Copyright (C) 2021 The Android Open Source Project
 *
 * Licensed under the Apache License, Version 2.0 (the "License");
 * you may not use this file except in compliance with the License.
 * You may obtain a copy of the License at
 *
 *      http://www.apache.org/licenses/LICENSE-2.0
 *
 * Unless required by applicable law or agreed to in writing, software
 * distributed under the License is distributed on an "AS IS" BASIS,
 * WITHOUT WARRANTIES OR CONDITIONS OF ANY KIND, either express or implied.
 * See the License for the specific language governing permissions and
 * limitations under the License.
 */
package com.android.tools.idea.rendering

import com.android.test.testutils.TestUtils
import com.android.tools.idea.testing.AgpVersionSoftwareEnvironmentDescriptor.Companion.AGP_CURRENT
import com.android.tools.idea.testing.AndroidGradleProjectRule
import com.android.tools.idea.testing.withCompileSdk
import com.android.tools.idea.testing.withKotlin
import com.android.tools.rendering.RenderService
import com.intellij.openapi.application.ApplicationManager
import com.intellij.testFramework.IndexingTestUtil
import org.jetbrains.android.uipreview.StudioModuleClassLoaderManager
import org.junit.After
import org.junit.Assert
import org.junit.Before
import org.junit.Rule


<<<<<<< HEAD
abstract class ComposeRenderTestBase {
=======
open class ComposeRenderTestBase(val testProject: String = SIMPLE_COMPOSE_PROJECT_PATH) {
>>>>>>> 8b7d83e8
  @get:Rule
  val projectRule = AndroidGradleProjectRule()

  @Before
  open fun setUp() {
    RenderTestUtil.beforeRenderTestCase()
    StudioRenderService.setForTesting(projectRule.project, createNoSecurityRenderService())
    val baseTestPath = TestUtils.resolveWorkspacePath("tools/adt/idea/designer-perf-tests/testData").toString()
    projectRule.fixture.testDataPath = baseTestPath
    projectRule.load(testProject, AGP_CURRENT.withCompileSdk("35"))

    projectRule.invokeTasks("compileDebugSources").apply {
      buildError?.printStackTrace()
      Assert.assertTrue("The project must compile correctly for the test to pass", isBuildSuccessful)
    }

    IndexingTestUtil.waitUntilIndexesAreReady(projectRule.project)
    StudioModuleClassLoaderManager.setCaptureClassLoadingDiagnostics(true)
  }

  @After
  open fun tearDown() {
    StudioModuleClassLoaderManager.setCaptureClassLoadingDiagnostics(false)
    ApplicationManager.getApplication().invokeAndWait {
      RenderTestUtil.afterRenderTestCase()
    }
    StudioRenderService.setForTesting(projectRule.project, null)
  }
}

fun AndroidGradleProjectRule.buildAndAssertSuccess(task: String = "assemble") {
  val buildResult = invokeTasks(task)
  Assert.assertTrue(
    """
        Build failed with:

        ${buildResult.buildError}
      """.trimIndent(),
    buildResult.isBuildSuccessful
  )
}<|MERGE_RESOLUTION|>--- conflicted
+++ resolved
@@ -30,11 +30,7 @@
 import org.junit.Rule
 
 
-<<<<<<< HEAD
-abstract class ComposeRenderTestBase {
-=======
 open class ComposeRenderTestBase(val testProject: String = SIMPLE_COMPOSE_PROJECT_PATH) {
->>>>>>> 8b7d83e8
   @get:Rule
   val projectRule = AndroidGradleProjectRule()
 
