--- conflicted
+++ resolved
@@ -105,13 +105,8 @@
     test_class = "org.jetbrains.kotlin.android.KotlinAndroidTestSuite",
     test_data = glob([
         "android-extensions-idea/testData/**",
-<<<<<<< HEAD
-        "idea-android/testData/android/AndroidManifest.xml",
-    ]) + [
-=======
     ]) + [
         "idea-android/testData/android/AndroidManifest.xml",
->>>>>>> 574fcae1
         "//prebuilts/studio/sdk:platforms/latest",
     ],
     test_srcs = ["android-extensions-idea/tests"],
@@ -120,10 +115,7 @@
         # See https://android-developers.googleblog.com/2022/02/discontinuing-kotlin-synthetics-for-views.html
         "no_k2",
     ],
-<<<<<<< HEAD
-=======
     test_timeout = "long",  # These tests can be slow, especially on Mac (b/299445080).
->>>>>>> 574fcae1
     visibility = ["//visibility:public"],
     exports = ["//tools/adt/idea/android-kotlin:intellij.android.kotlin.extensions.common"],
     # do not sort: must match IML order
@@ -153,8 +145,6 @@
         "//prebuilts/studio/intellij-sdk:studio-sdk",
         "//prebuilts/studio/intellij-sdk:studio-sdk-plugin-gradle",
         "//prebuilts/studio/intellij-sdk:studio-sdk-plugin-Kotlin",
-        "//tools/adt/idea/android-kotlin:intellij.android.kotlin.tests[module, test]",
-        "//tools/adt/idea/adt-testutils:intellij.android.adt.testutils[module, test]",
     ],
 )
 
@@ -185,12 +175,9 @@
         "//prebuilts/studio/intellij-sdk:studio-sdk-plugin-Kotlin",
         "//tools/adt/idea/android:intellij.android.core[module, test]",
         "//tools/adt/idea/android-kotlin:intellij.android.kotlin.idea[module, test]",
-<<<<<<< HEAD
-=======
         "//tools/adt/idea/android-kotlin:intellij.android.kotlin.idea.common[module, test]",
         "//tools/adt/idea/android-kotlin:intellij.android.kotlin.idea.k1[module, test]",
         "//tools/adt/idea/android-kotlin:intellij.android.kotlin.idea.k2[module, test]",
->>>>>>> 574fcae1
         "//tools/adt/idea/android-test-framework:intellij.android.testFramework[module, test]",
         "//tools/base/common:studio.android.sdktools.common[module, test]",
         "//tools/base/testutils:studio.android.sdktools.testutils[module, test]",
@@ -202,22 +189,4 @@
         "//tools/adt/idea/android-lint:intellij.android.lint[module, test]",
         "//tools/adt/idea/project-system-gradle-models:intellij.android.projectSystem.gradle.models[module, test]",
     ],
-<<<<<<< HEAD
-)
-
-# managed by go/iml_to_build
-iml_module(
-    name = "intellij.android.kotlin.extensions.common",
-    srcs = ["android-extensions-idea-common/src"],
-    iml_files = ["android-extensions-idea-common/intellij.android.kotlin.extensions.common.iml"],
-    jvm_target = "8",
-    visibility = ["//visibility:public"],
-    # do not sort: must match IML order
-    deps = [
-        "//prebuilts/studio/intellij-sdk:studio-sdk",
-        "//prebuilts/studio/intellij-sdk:studio-sdk-plugin-gradle",
-        "//prebuilts/studio/intellij-sdk:studio-sdk-plugin-Kotlin",
-    ],
-=======
->>>>>>> 574fcae1
 )