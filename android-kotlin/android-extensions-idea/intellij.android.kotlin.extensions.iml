--- conflicted
+++ resolved
@@ -6,31 +6,23 @@
       <sourceFolder url="file://$MODULE_DIR$/src" isTestSource="false" />
       <sourceFolder url="file://$MODULE_DIR$/tests" isTestSource="true" />
     </content>
-    <orderEntry type="inheritedJdk" />
-<<<<<<< HEAD
-=======
-    <orderEntry type="library" name="studio-sdk" level="project" />
-    <orderEntry type="library" name="studio-plugin-com.intellij.java" level="project" />
->>>>>>> 0d09370c
-    <orderEntry type="sourceFolder" forTests="false" />
+    <orderEntry type="library" name="studio-platform" level="project" />
+    <orderEntry type="library" scope="TEST" name="studio-test-platform" level="project" />
     <orderEntry type="library" name="kotlin-stdlib" level="project" />
     <orderEntry type="library" scope="TEST" name="JUnit4" level="project" />
     <orderEntry type="library" scope="PROVIDED" name="kotlinc.android-extensions-compiler-plugin" level="project" />
     <orderEntry type="library" scope="PROVIDED" name="kotlinc.kotlin-compiler-fe10" level="project" />
     <orderEntry type="library" scope="PROVIDED" name="kotlinc.kotlin-compiler-common" level="project" />
     <orderEntry type="library" scope="PROVIDED" name="kotlinc.kotlin-compiler-tests" level="project" />
-    <orderEntry type="module" module-name="android.sdktools.analytics-crash" />
+    <orderEntry type="inheritedJdk" />
+    <orderEntry type="sourceFolder" forTests="false" />
     <orderEntry type="module" module-name="intellij.android.common" />
     <orderEntry type="module" module-name="intellij.android.core" />
-<<<<<<< HEAD
     <orderEntry type="module" module-name="intellij.android.jps.model" />
-=======
->>>>>>> 0d09370c
     <orderEntry type="module" module-name="intellij.android.kotlin.extensions.common" exported="" />
     <orderEntry type="module" module-name="intellij.platform.projectModel" />
     <orderEntry type="module" module-name="intellij.android.projectSystem" />
     <orderEntry type="module" module-name="intellij.android.projectSystem.gradle" />
-<<<<<<< HEAD
     <orderEntry type="module" module-name="intellij.platform.core" />
     <orderEntry type="module" module-name="intellij.platform.extensions" />
     <orderEntry type="module" module-name="intellij.platform.lang.core" />
@@ -55,10 +47,5 @@
     <orderEntry type="module" module-name="kotlin.base.psi" scope="TEST" />
     <orderEntry type="module" module-name="kotlin.idea" scope="TEST" />
     <orderEntry type="module" module-name="kotlin.refactorings.common" scope="TEST" />
-=======
-    <orderEntry type="library" name="studio-plugin-org.jetbrains.kotlin" level="project" />
-    <orderEntry type="module" module-name="intellij.android.kotlin.tests" scope="TEST" />
-    <orderEntry type="module" module-name="intellij.android.adt.testutils" scope="TEST" />
->>>>>>> 0d09370c
   </component>
 </module>