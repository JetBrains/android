<?xml version="1.0" encoding="UTF-8"?>
<module type="JAVA_MODULE" version="4">
  <component name="NewModuleRootManager" inherit-compiler-output="true">
    <exclude-output />
    <content url="file://$MODULE_DIR$/idea-android/tests">
      <sourceFolder url="file://$MODULE_DIR$/idea-android/tests" isTestSource="true" />
    </content>
    <orderEntry type="inheritedJdk" />
<<<<<<< HEAD
    <orderEntry type="sourceFolder" forTests="false" />
    <orderEntry type="library" name="kotlin-stdlib" level="project" />
    <orderEntry type="library" scope="TEST" name="Guava" level="project" />
    <orderEntry type="library" scope="TEST" name="JUnit4" level="project" />
    <orderEntry type="library" scope="TEST" name="gson" level="project" />
    <orderEntry type="library" scope="TEST" name="jetbrains-annotations" level="project" />
    <orderEntry type="library" scope="TEST" name="truth" level="project" />
    <orderEntry type="library" scope="PROVIDED" name="kotlinc.analysis-api" level="project" />
    <orderEntry type="library" scope="PROVIDED" name="kotlinc.kotlin-compiler-common" level="project" />
    <orderEntry type="library" scope="PROVIDED" name="kotlinc.kotlin-compiler-fe10" level="project" />
    <orderEntry type="library" scope="PROVIDED" name="kotlinc.kotlin-compiler-tests" level="project" />
=======
    <orderEntry type="library" name="studio-sdk" level="project" />
    <orderEntry type="library" name="studio-plugin-com.intellij.java" level="project" />
    <orderEntry type="library" name="studio-plugin-com.intellij.gradle" level="project" />
    <orderEntry type="library" name="studio-plugin-org.jetbrains.kotlin" level="project" />
    <orderEntry type="sourceFolder" forTests="false" />
    <orderEntry type="module" module-name="intellij.android.core" scope="TEST" />
    <orderEntry type="module" module-name="intellij.android.kotlin.idea" scope="TEST" />
    <orderEntry type="module" module-name="intellij.android.kotlin.idea.common" scope="TEST" />
    <orderEntry type="module" module-name="intellij.android.kotlin.idea.k1" scope="TEST" />
    <orderEntry type="module" module-name="intellij.android.kotlin.idea.k2" scope="TEST" />
    <orderEntry type="module" module-name="intellij.android.testFramework" scope="TEST" />
>>>>>>> 0d09370c
    <orderEntry type="module" module-name="android.sdktools.common" scope="TEST" />
    <orderEntry type="module" module-name="android.sdktools.flags" scope="TEST" />
    <orderEntry type="module" module-name="android.sdktools.testutils" scope="TEST" />
    <orderEntry type="module" module-name="intellij.android.adt.testutils" scope="TEST" />
    <orderEntry type="module" module-name="intellij.android.common" scope="TEST" />
    <orderEntry type="module" module-name="intellij.android.core" scope="TEST" />
    <orderEntry type="module" module-name="intellij.android.gradle.dsl.testutils" scope="TEST" />
    <orderEntry type="module" module-name="intellij.android.jps.model" scope="TEST" />
    <orderEntry type="module" module-name="intellij.android.kotlin.idea" scope="TEST" />
    <orderEntry type="module" module-name="intellij.android.kotlin.idea.common" scope="TEST" />
    <orderEntry type="module" module-name="intellij.android.kotlin.idea.k1" scope="TEST" />
    <orderEntry type="module" module-name="intellij.android.kotlin.idea.k2" scope="TEST" />
    <orderEntry type="module" module-name="intellij.android.lint" scope="TEST" />
    <orderEntry type="module" module-name="intellij.android.projectSystem.gradle.models" scope="TEST" />
    <orderEntry type="module" module-name="intellij.android.testFramework" scope="TEST" />
    <orderEntry type="module" module-name="intellij.android.testutils" scope="TEST" />
    <orderEntry type="module" module-name="intellij.java.frontback.psi" scope="TEST" />
    <orderEntry type="module" module-name="intellij.java.psi" scope="TEST" />
    <orderEntry type="module" module-name="intellij.java.rt" scope="TEST" />
    <orderEntry type="module" module-name="intellij.java.testFramework" scope="TEST" />
    <orderEntry type="module" module-name="intellij.java.ui" scope="TEST" />
    <orderEntry type="module" module-name="intellij.platform.analysis" scope="TEST" />
    <orderEntry type="module" module-name="intellij.platform.analysis.impl" scope="TEST" />
    <orderEntry type="module" module-name="intellij.platform.codeStyle" scope="TEST" />
    <orderEntry type="module" module-name="intellij.platform.core" scope="TEST" />
    <orderEntry type="module" module-name="intellij.platform.core.impl" scope="TEST" />
    <orderEntry type="module" module-name="intellij.platform.core.ui" scope="TEST" />
    <orderEntry type="module" module-name="intellij.platform.editor" scope="TEST" />
    <orderEntry type="module" module-name="intellij.platform.extensions" scope="TEST" />
    <orderEntry type="module" module-name="intellij.platform.lang.core" scope="TEST" />
    <orderEntry type="module" module-name="intellij.platform.lang.impl" scope="TEST" />
    <orderEntry type="module" module-name="intellij.platform.projectModel" scope="TEST" />
    <orderEntry type="module" module-name="intellij.platform.testFramework" scope="TEST" />
    <orderEntry type="module" module-name="intellij.platform.testFramework.common" scope="TEST" />
    <orderEntry type="module" module-name="intellij.platform.util" scope="TEST" />
    <orderEntry type="module" module-name="intellij.platform.util.base" scope="TEST" />
    <orderEntry type="module" module-name="intellij.platform.util.jdom" scope="TEST" />
    <orderEntry type="module" module-name="intellij.platform.util.rt" scope="TEST" />
    <orderEntry type="module" module-name="intellij.platform.util.ui" scope="TEST" />
    <orderEntry type="module" module-name="intellij.xml.dom" scope="TEST" />
    <orderEntry type="module" module-name="kotlin.base.analysis" scope="TEST" />
    <orderEntry type="module" module-name="kotlin.base.fe10.analysis" scope="TEST" />
    <orderEntry type="module" module-name="kotlin.base.plugin" scope="TEST" />
    <orderEntry type="module" module-name="kotlin.base.util" scope="TEST" />
    <orderEntry type="module" module-name="kotlin.completion.impl.shared" scope="TEST" />
    <orderEntry type="module" module-name="kotlin.gradle.code-insight-common" scope="TEST" />
    <orderEntry type="module" module-name="kotlin.project-configuration" scope="TEST" />
  </component>
</module><|MERGE_RESOLUTION|>--- conflicted
+++ resolved
@@ -5,9 +5,8 @@
     <content url="file://$MODULE_DIR$/idea-android/tests">
       <sourceFolder url="file://$MODULE_DIR$/idea-android/tests" isTestSource="true" />
     </content>
-    <orderEntry type="inheritedJdk" />
-<<<<<<< HEAD
-    <orderEntry type="sourceFolder" forTests="false" />
+    <orderEntry type="library" name="studio-platform" level="project" />
+    <orderEntry type="library" scope="TEST" name="studio-test-platform" level="project" />
     <orderEntry type="library" name="kotlin-stdlib" level="project" />
     <orderEntry type="library" scope="TEST" name="Guava" level="project" />
     <orderEntry type="library" scope="TEST" name="JUnit4" level="project" />
@@ -18,23 +17,8 @@
     <orderEntry type="library" scope="PROVIDED" name="kotlinc.kotlin-compiler-common" level="project" />
     <orderEntry type="library" scope="PROVIDED" name="kotlinc.kotlin-compiler-fe10" level="project" />
     <orderEntry type="library" scope="PROVIDED" name="kotlinc.kotlin-compiler-tests" level="project" />
-=======
-    <orderEntry type="library" name="studio-sdk" level="project" />
-    <orderEntry type="library" name="studio-plugin-com.intellij.java" level="project" />
-    <orderEntry type="library" name="studio-plugin-com.intellij.gradle" level="project" />
-    <orderEntry type="library" name="studio-plugin-org.jetbrains.kotlin" level="project" />
+    <orderEntry type="inheritedJdk" />
     <orderEntry type="sourceFolder" forTests="false" />
-    <orderEntry type="module" module-name="intellij.android.core" scope="TEST" />
-    <orderEntry type="module" module-name="intellij.android.kotlin.idea" scope="TEST" />
-    <orderEntry type="module" module-name="intellij.android.kotlin.idea.common" scope="TEST" />
-    <orderEntry type="module" module-name="intellij.android.kotlin.idea.k1" scope="TEST" />
-    <orderEntry type="module" module-name="intellij.android.kotlin.idea.k2" scope="TEST" />
-    <orderEntry type="module" module-name="intellij.android.testFramework" scope="TEST" />
->>>>>>> 0d09370c
-    <orderEntry type="module" module-name="android.sdktools.common" scope="TEST" />
-    <orderEntry type="module" module-name="android.sdktools.flags" scope="TEST" />
-    <orderEntry type="module" module-name="android.sdktools.testutils" scope="TEST" />
-    <orderEntry type="module" module-name="intellij.android.adt.testutils" scope="TEST" />
     <orderEntry type="module" module-name="intellij.android.common" scope="TEST" />
     <orderEntry type="module" module-name="intellij.android.core" scope="TEST" />
     <orderEntry type="module" module-name="intellij.android.gradle.dsl.testutils" scope="TEST" />
@@ -78,5 +62,6 @@
     <orderEntry type="module" module-name="kotlin.completion.impl.shared" scope="TEST" />
     <orderEntry type="module" module-name="kotlin.gradle.code-insight-common" scope="TEST" />
     <orderEntry type="module" module-name="kotlin.project-configuration" scope="TEST" />
+    <orderEntry type="module" module-name="intellij.android.adt.testutils" scope="TEST" />
   </component>
 </module>