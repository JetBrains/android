--- conflicted
+++ resolved
@@ -13,11 +13,7 @@
   ~ See the License for the specific language governing permissions and
   ~ limitations under the License.
   -->
-<<<<<<< HEAD
-<idea-plugin xmlns:xi="http://www.w3.org/2001/XInclude">
-=======
 <idea-plugin>
->>>>>>> fedb26e2
   <extensions defaultExtensionNs="com.intellij">
     <intentionAction>
       <language>kotlin</language>
