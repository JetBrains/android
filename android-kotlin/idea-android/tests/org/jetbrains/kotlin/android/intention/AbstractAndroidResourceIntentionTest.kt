--- conflicted
+++ resolved
@@ -25,6 +25,7 @@
 import com.intellij.testFramework.PlatformTestUtil
 import junit.framework.TestCase
 import org.jetbrains.kotlin.android.KotlinAndroidTestCase
+import org.jetbrains.kotlin.idea.base.plugin.KotlinPluginModeProvider
 import java.io.File
 
 abstract class AbstractAndroidResourceIntentionTest : KotlinAndroidTestCase() {
@@ -83,10 +84,6 @@
 
         FileDocumentManager.getInstance().saveAllDocuments()
 
-<<<<<<< HEAD
-        myFixture.checkResultByFile("/expected/main.kt")
-        assertResourcesEqual(testDataPath + "/expected/res")
-=======
         val expected = getExpectedDirectoryName()
         myFixture.checkResultByFile("/${expected}/main.kt")
         assertResourcesEqual("${testDataPath}/${expected}/res")
@@ -94,14 +91,13 @@
 
     private fun getExpectedDirectoryName(): String {
         val baseExpectedDirectory = "expected"
-        val suffix = if (isK2Plugin()) "k2" else "k1"
+        val suffix = if (KotlinPluginModeProvider.isK2Mode()) "k2" else "k1"
 
         return if (File("${myFixture.testDataPath}/${baseExpectedDirectory}.${suffix}").isDirectory) {
             "${baseExpectedDirectory}.${suffix}"
         } else {
             baseExpectedDirectory
         }
->>>>>>> 574fcae1
     }
 
     private fun assertResourcesEqual(expectedPath: String) {
