/*
 * Copyright 2010-2017 JetBrains s.r.o.
 *
 * Licensed under the Apache License, Version 2.0 (the "License");
 * you may not use this file except in compliance with the License.
 * You may obtain a copy of the License at
 *
 * http://www.apache.org/licenses/LICENSE-2.0
 *
 * Unless required by applicable law or agreed to in writing, software
 * distributed under the License is distributed on an "AS IS" BASIS,
 * WITHOUT WARRANTIES OR CONDITIONS OF ANY KIND, either express or implied.
 * See the License for the specific language governing permissions and
 * limitations under the License.
 */

package org.jetbrains.kotlin.android.quickfix

import com.intellij.codeInspection.InspectionProfileEntry
import com.intellij.openapi.util.io.FileUtil
import com.intellij.util.PathUtil
<<<<<<< HEAD
import org.jetbrains.kotlin.android.InTextDirectivesUtils
import org.jetbrains.kotlin.android.KotlinAndroidTestCase
=======
import org.jetbrains.kotlin.android.DirectiveBasedActionUtils.findStringWithPrefixesByFrontend
import org.jetbrains.kotlin.android.DirectiveBasedActionUtils.isDirectiveDefinedForFrontend
import org.jetbrains.kotlin.android.KotlinAndroidTestCase
import org.jetbrains.kotlin.idea.base.plugin.isK2Plugin
>>>>>>> 574fcae1
import java.io.File


abstract class AbstractAndroidLintQuickfixTest : KotlinAndroidTestCase() {

    fun doTest(path: String) {
        val fileText = FileUtil.loadFile(File(testDataPath, path), true)
        val intentionText =
            findStringWithPrefixesByFrontend(fileText, "// INTENTION_TEXT: ") ?: error("Empty intention text")
        val mainInspectionClassName =
            findStringWithPrefixesByFrontend(fileText, "// INSPECTION_CLASS: ") ?: error("No inspection class specified")
        val dependency = findStringWithPrefixesByFrontend(fileText, "// DEPENDENCY: ")
        val intentionAvailable = !isDirectiveDefinedForFrontend(fileText, "// INTENTION_NOT_AVAILABLE")

        val inspection = Class.forName(mainInspectionClassName).newInstance() as InspectionProfileEntry
        myFixture.enableInspections(inspection)

        val sourceFile = myFixture.copyFileToProject(path, "src/${PathUtil.getFileName(path)}")
        myFixture.configureFromExistingVirtualFile(sourceFile)

        if (dependency != null) {
            val (dependencyFile, dependencyTargetPath) = dependency.split(" -> ").map(String::trim)
            myFixture.copyFileToProject("${PathUtil.getParentPath(path)}/$dependencyFile", "src/$dependencyTargetPath")
        }

        if (intentionAvailable) {
            val oldLabel = intentionText
              .replace(": Add @SuppressLint(\"", " ")
              .replace("\") annotation", " with an annotation")
            val intention = myFixture.getAvailableIntention(intentionText)
                            ?: myFixture.getAvailableIntention(oldLabel)
                            ?: error("Failed to find intention")
            myFixture.launchAction(intention)
            if (isK2Plugin() && File(testDataPath, "$path.k2.expected").isFile) {
                myFixture.checkResultByFile("$path.k2.expected")
            }
            else {
                myFixture.checkResultByFile("$path.expected")
            }
        }
        else {
            assertNull("Intention should not be available", myFixture.availableIntentions.find { it.text == intentionText })
        }
    }

}<|MERGE_RESOLUTION|>--- conflicted
+++ resolved
@@ -19,15 +19,10 @@
 import com.intellij.codeInspection.InspectionProfileEntry
 import com.intellij.openapi.util.io.FileUtil
 import com.intellij.util.PathUtil
-<<<<<<< HEAD
-import org.jetbrains.kotlin.android.InTextDirectivesUtils
-import org.jetbrains.kotlin.android.KotlinAndroidTestCase
-=======
 import org.jetbrains.kotlin.android.DirectiveBasedActionUtils.findStringWithPrefixesByFrontend
 import org.jetbrains.kotlin.android.DirectiveBasedActionUtils.isDirectiveDefinedForFrontend
 import org.jetbrains.kotlin.android.KotlinAndroidTestCase
-import org.jetbrains.kotlin.idea.base.plugin.isK2Plugin
->>>>>>> 574fcae1
+import org.jetbrains.kotlin.idea.base.plugin.KotlinPluginModeProvider
 import java.io.File
 
 
@@ -61,7 +56,7 @@
                             ?: myFixture.getAvailableIntention(oldLabel)
                             ?: error("Failed to find intention")
             myFixture.launchAction(intention)
-            if (isK2Plugin() && File(testDataPath, "$path.k2.expected").isFile) {
+            if (KotlinPluginModeProvider.isK2Mode() && File(testDataPath, "$path.k2.expected").isFile) {
                 myFixture.checkResultByFile("$path.k2.expected")
             }
             else {
