--- conflicted
+++ resolved
@@ -1,12 +1,11 @@
-// Copyright 2000-2022 JetBrains s.r.o. and contributors. Use of this source code is governed by the Apache 2.0 license.
+/*
+ * Copyright 2000-2018 JetBrains s.r.o. Use of this source code is governed by the Apache 2.0 license
+ * that can be found in the license/LICENSE.txt file.
+ */
 
 package org.jetbrains.kotlin.android.configure
 
 import com.android.ide.common.repository.GradleCoordinate
-<<<<<<< HEAD
-import com.android.tools.idea.gradle.dsl.api.ProjectBuildModel
-import com.android.tools.idea.gradle.project.sync.GradleSyncInvoker
-=======
 import com.android.ide.common.repository.GradleVersion
 import com.android.tools.idea.gradle.dsl.api.GradleBuildModel
 import com.android.tools.idea.gradle.dsl.api.ProjectBuildModel
@@ -14,20 +13,16 @@
 import com.android.tools.idea.gradle.dsl.api.ext.GradlePropertyModel.STRING_TYPE
 import com.android.tools.idea.gradle.dsl.api.ext.GradlePropertyModel.ValueType.STRING
 import com.android.tools.idea.gradle.dsl.api.repositories.RepositoriesModel
->>>>>>> b5f40ffd
 import com.android.tools.idea.projectsystem.DependencyManagementException
 import com.android.tools.idea.projectsystem.getModuleSystem
 import com.android.tools.idea.projectsystem.getProjectSystem
 import com.android.tools.idea.projectsystem.toReason
 import com.google.wireless.android.sdk.stats.GradleSyncStats.Trigger.TRIGGER_LANGUAGE_KOTLIN_CONFIGURED
-<<<<<<< HEAD
-=======
 import com.google.wireless.android.sdk.stats.GradleSyncStats.Trigger.TRIGGER_MODIFIER_ACTION_REDONE
 import com.google.wireless.android.sdk.stats.GradleSyncStats.Trigger.TRIGGER_MODIFIER_ACTION_UNDONE
 import com.intellij.ide.actions.OpenFileAction
 import com.intellij.openapi.command.undo.BasicUndoableAction
 import com.intellij.openapi.command.undo.UndoManager
->>>>>>> b5f40ffd
 import com.intellij.openapi.fileEditor.OpenFileDescriptor
 import com.intellij.openapi.module.Module
 import com.intellij.openapi.module.ModuleUtil
@@ -38,33 +33,19 @@
 import com.intellij.psi.PsiFile
 import org.jetbrains.android.refactoring.isAndroidx
 import org.jetbrains.kotlin.config.LanguageFeature
-<<<<<<< HEAD
 import org.jetbrains.kotlin.idea.compiler.configuration.IdeKotlinVersion
 import org.jetbrains.kotlin.idea.configuration.BuildSystemType
+import org.jetbrains.kotlin.idea.configuration.NotificationMessageCollector
 import org.jetbrains.kotlin.idea.configuration.buildSystemType
-import org.jetbrains.kotlin.idea.gradleCodeInsightCommon.GradleBuildScriptManipulator
-import org.jetbrains.kotlin.idea.gradleCodeInsightCommon.GradleBuildScriptSupport
+import org.jetbrains.kotlin.idea.framework.ui.ConfigureDialogWithModulesAndVersion
+import org.jetbrains.kotlin.idea.gradle.KotlinIdeaGradleBundle
 import org.jetbrains.kotlin.idea.gradleCodeInsightCommon.KotlinWithGradleConfigurator
 import org.jetbrains.kotlin.idea.projectConfiguration.hasJreSpecificRuntime
+import org.jetbrains.kotlin.idea.util.application.executeCommand
 import org.jetbrains.kotlin.idea.util.projectStructure.version
 import org.jetbrains.kotlin.platform.TargetPlatform
 import org.jetbrains.kotlin.platform.jvm.JvmPlatforms
 import org.jetbrains.kotlin.utils.PathUtil
-=======
-import org.jetbrains.kotlin.idea.configuration.BuildSystemType
-import org.jetbrains.kotlin.idea.configuration.NotificationMessageCollector
-import org.jetbrains.kotlin.idea.configuration.createConfigureKotlinNotificationCollector
-import org.jetbrains.kotlin.idea.configuration.getBuildSystemType
-import org.jetbrains.kotlin.idea.framework.ui.ConfigureDialogWithModulesAndVersion
-import org.jetbrains.kotlin.idea.gradle.KotlinIdeaGradleBundle
-import org.jetbrains.kotlin.idea.gradleJava.configuration.KotlinWithGradleConfigurator
-import org.jetbrains.kotlin.idea.util.application.executeCommand
-import org.jetbrains.kotlin.idea.util.projectStructure.version
-import org.jetbrains.kotlin.idea.versions.MAVEN_STDLIB_ID_JDK7
-import org.jetbrains.kotlin.idea.versions.hasJreSpecificRuntime
-import org.jetbrains.kotlin.platform.TargetPlatform
-import org.jetbrains.kotlin.platform.jvm.JvmPlatforms
->>>>>>> b5f40ffd
 
 class KotlinAndroidGradleModuleConfigurator : KotlinWithGradleConfigurator() {
 
@@ -74,11 +55,7 @@
 
     override val presentableText: String = "Android with Gradle"
 
-<<<<<<< HEAD
     public override fun isApplicable(module: Module): Boolean = module.buildSystemType == BuildSystemType.AndroidGradle
-=======
-    public override fun isApplicable(module: Module): Boolean = module.getBuildSystemType() == BuildSystemType.AndroidGradle
->>>>>>> b5f40ffd
 
     override val kotlinPluginName: String = KOTLIN_ANDROID
 
@@ -165,19 +142,14 @@
         return false
     }
 
-<<<<<<< HEAD
-    override fun addElementsToFile(file: PsiFile, isTopLevelProjectFile: Boolean, version: IdeKotlinVersion): Boolean {
-        val manipulator = GradleBuildScriptSupport.getManipulator(file, false)
-        val module = ModuleUtil.findModuleForPsiElement(file)?: return false
-=======
-    override fun addElementsToFile(file: PsiFile, isTopLevelProjectFile: Boolean, version: String): Boolean {
+    override fun addElementsToFile(file: PsiFile, isTopLevelProjectFile: Boolean, originalVersion: IdeKotlinVersion): Boolean {
         val module = ModuleUtil.findModuleForPsiElement(file) ?: return false
         val project = module.project
         val projectBuildModel = ProjectBuildModel.get(project)
         val moduleBuildModel = projectBuildModel.getModuleBuildModel(module) ?: error("Build model for module $module not found")
->>>>>>> b5f40ffd
         val sdk = ModuleRootManager.getInstance(module).sdk
-        val jvmTarget = getJvmTarget(sdk, version)
+        val jvmTarget = getJvmTarget(sdk, originalVersion)
+        val version = originalVersion.rawVersion // FIXME-ank
 
         if (isTopLevelProjectFile) {
             // We need to handle the following cases:
@@ -227,7 +199,7 @@
             moduleBuildModel.applyPlugin("org.jetbrains.kotlin.android")
             if (version == "default_version" /* for tests */ ||
                 GradleVersion.tryParse(version)?.compareTo("1.4")?.let { it < 0 } != false) {
-                val stdLibArtifactName = getStdlibArtifactName(sdk, version)
+                val stdLibArtifactName = getStdlibArtifactName(sdk, originalVersion)
                 val buildModel = projectBuildModel.projectBuildModel
                 val versionString = when (buildModel?.buildscript()?.ext()?.findProperty("kotlin_version")?.valueType) {
                       STRING -> if (file.isKtDsl()) "\${extra[\"kotlin_version\"]}" else "\$kotlin_version"
@@ -276,8 +248,8 @@
 
     fun doConfigure(project: Project, modules: List<Module>, version: String): NotificationMessageCollector {
         return project.executeCommand(KotlinIdeaGradleBundle.message("command.name.configure.kotlin")) {
-            val collector = createConfigureKotlinNotificationCollector(project)
-            val changedFiles = configureWithVersion(project, modules, version, collector)
+            val collector = NotificationMessageCollector.create(project)
+            val changedFiles = configureWithVersion(project, modules, IdeKotlinVersion.get(version), collector)
 
             for (file in changedFiles) {
                 OpenFileAction.openFile(file.virtualFile, project)
@@ -297,17 +269,8 @@
         }
     }
 
-<<<<<<< HEAD
-    private fun addDependency(manipulator: GradleBuildScriptManipulator<*>, groupId: String, artifactId: String, version: String) {
-        manipulator.addKotlinLibraryToModuleBuildScript(
-            null,
-            DependencyScope.COMPILE,
-            ExternalLibraryDescriptor(groupId, artifactId, version, version),
-        )
-=======
     private fun addDependency(moduleBuildModel: GradleBuildModel, groupId: String, artifactId: String, version: String) {
         moduleBuildModel.dependencies().addArtifact("implementation", ArtifactDependencySpec.create(artifactId, groupId, version))
->>>>>>> b5f40ffd
     }
 
     // Return version string of the specified dependency if module depends on it, and null otherwise.
@@ -363,41 +326,7 @@
         }
     }
 
-  override fun changeGeneralFeatureConfiguration(
-    module: Module,
-    feature: LanguageFeature,
-    state: LanguageFeature.State,
-    forTests: Boolean
-  ) {
-    val (enabledString, disabledString) = when (feature) {
-      LanguageFeature.InlineClasses -> "-Xinline-classes" to "-XXLanguage:-InlineClasses"
-      else -> "-XXLanguage:+${feature.name}" to "-XXLanguage:-${feature.name}"
-    }
-    val project = module.project
-    val projectBuildModel = ProjectBuildModel.get(project)
-    val moduleBuildModel = projectBuildModel.getModuleBuildModel(module) ?: error("Build model for module $module not found")
-    val freeCompilerArgs = moduleBuildModel.android().kotlinOptions().freeCompilerArgs()
-    when (state) {
-      LanguageFeature.State.ENABLED -> {
-        freeCompilerArgs.getListValue(disabledString)?.delete()
-        freeCompilerArgs.getListValue(enabledString) ?: freeCompilerArgs.addListValue().setValue(enabledString)
-      }
-      LanguageFeature.State.DISABLED -> {
-        freeCompilerArgs.getListValue(enabledString)?.delete()
-        freeCompilerArgs.getListValue(disabledString) ?: freeCompilerArgs.addListValue().setValue(disabledString)
-      }
-      else -> {
-        throw UnsupportedOperationException("Setting a Kotlin language feature to state $state is unsupported in android-kotlin")
-      }
-    }
-    projectBuildModel.applyChanges()
-    moduleBuildModel.reparse()
-    moduleBuildModel.android().kotlinOptions().freeCompilerArgs().psiElement?.let {
-      OpenFileDescriptor(project, it.containingFile.virtualFile, it.textRange.startOffset).navigate(true)
-    }
-  }
-
-  companion object {
+    companion object {
         private const val NAME = "android-gradle"
 
         private const val KOTLIN_ANDROID = "kotlin-android"
