// Copyright 2000-2021 JetBrains s.r.o. and contributors. Use of this source code is governed by the Apache 2.0 license.

package org.jetbrains.kotlin.android.intention

import com.android.resources.ResourceType
import com.android.tools.compose.COMPOSE_STRING_RESOURCE_FQN
import com.android.tools.compose.isInsideComposableCode
import com.android.tools.idea.projectsystem.getModuleSystem
import com.android.tools.idea.res.buildResourceNameFromStringValue
import com.android.tools.idea.res.createValueResource
import com.android.tools.idea.res.getRJavaFieldName
import com.intellij.CommonBundle
import com.intellij.codeInsight.template.Template
import com.intellij.codeInsight.template.TemplateEditingAdapter
import com.intellij.codeInsight.template.TemplateManager
import com.intellij.codeInsight.template.impl.ConstantNode
import com.intellij.codeInsight.template.impl.MacroCallNode
import com.intellij.codeInsight.template.impl.TemplateImpl
import com.intellij.codeInsight.template.impl.TemplateState
import com.intellij.codeInsight.template.impl.TextExpression
import com.intellij.codeInsight.template.macro.VariableOfTypeMacro
import com.intellij.openapi.application.ApplicationManager
import com.intellij.openapi.application.runWriteAction
import com.intellij.openapi.command.undo.UndoUtil
import com.intellij.openapi.diagnostic.Logger
import com.intellij.openapi.editor.Editor
import com.intellij.openapi.module.Module
import com.intellij.openapi.ui.Messages
import com.intellij.openapi.util.TextRange
import com.intellij.openapi.vfs.VirtualFile
import com.intellij.psi.PsiDocumentManager
import com.intellij.psi.PsiElement
import com.intellij.psi.PsiFile
import com.intellij.psi.PsiManager
import com.intellij.psi.util.PsiTreeUtil
import org.jetbrains.android.actions.CreateXmlResourceDialog
import org.jetbrains.android.facet.AndroidFacet
import org.jetbrains.android.util.AndroidBundle
import org.jetbrains.android.util.AndroidUtils
import org.jetbrains.kotlin.analysis.api.KtAllowAnalysisOnEdt
import org.jetbrains.kotlin.analysis.api.analyze
import org.jetbrains.kotlin.analysis.api.lifetime.allowAnalysisOnEdt
import org.jetbrains.kotlin.analysis.api.symbols.KtFunctionLikeSymbol
import org.jetbrains.kotlin.analysis.api.types.KtFunctionalType
import org.jetbrains.kotlin.android.isExtensionFunctionType
import org.jetbrains.kotlin.android.isSubclassOf
import org.jetbrains.kotlin.builtins.isExtensionFunctionType
import org.jetbrains.kotlin.descriptors.ClassifierDescriptor
import org.jetbrains.kotlin.descriptors.FunctionDescriptor
import org.jetbrains.kotlin.idea.base.codeInsight.ShortenReferencesFacility
import org.jetbrains.kotlin.idea.base.plugin.isK2Plugin
import org.jetbrains.kotlin.idea.caches.resolve.analyze
import org.jetbrains.kotlin.idea.caches.resolve.resolveToDescriptorIfAny
import org.jetbrains.kotlin.idea.caches.resolve.unsafeResolveToDescriptor
import org.jetbrains.kotlin.idea.codeinsight.api.classic.intentions.SelfTargetingIntention
<<<<<<< HEAD
import org.jetbrains.kotlin.idea.core.ShortenReferences
=======
>>>>>>> de127946
import org.jetbrains.kotlin.psi.KtClass
import org.jetbrains.kotlin.psi.KtClassOrObject
import org.jetbrains.kotlin.psi.KtEscapeStringTemplateEntry
import org.jetbrains.kotlin.psi.KtFile
import org.jetbrains.kotlin.psi.KtFunction
import org.jetbrains.kotlin.psi.KtLambdaExpression
import org.jetbrains.kotlin.psi.KtLiteralStringTemplateEntry
import org.jetbrains.kotlin.psi.KtObjectDeclaration
import org.jetbrains.kotlin.psi.KtStringTemplateEntryWithExpression
import org.jetbrains.kotlin.psi.KtStringTemplateExpression
import org.jetbrains.kotlin.resolve.descriptorUtil.fqNameSafe
import org.jetbrains.kotlin.resolve.lazy.BodyResolveMode

<<<<<<< HEAD

class KotlinAndroidAddStringResource : SelfTargetingIntention<KtLiteralStringTemplateEntry>(
  KtLiteralStringTemplateEntry::class.java,
  { AndroidBundle.message("add.string.resource.intention.text") }
=======
class KotlinAndroidAddStringResource : SelfTargetingIntention<KtStringTemplateExpression>(
  KtStringTemplateExpression::class.java,
  textGetter = { AndroidBundle.message("add.string.resource.intention.text") },
  familyNameGetter = { AndroidBundle.message("add.string.resource.intention.text") }
>>>>>>> de127946
) {
    private companion object {
        private const val CLASS_CONTEXT = "android.content.Context"
        private const val CLASS_FRAGMENT = "android.app.Fragment"
        private const val CLASS_SUPPORT_FRAGMENT = "android.support.v4.app.Fragment"
        private const val ANDROIDX_CLASS_SUPPORT_FRAGMENT = "androidx.fragment.app.Fragment"
        private const val CLASS_VIEW = "android.view.View"

        private const val GET_STRING_METHOD = "getString"
        private const val EXTRACT_RESOURCE_DIALOG_TITLE = "Extract Resource"
        private const val PACKAGE_NOT_FOUND_ERROR = "package.not.found.error"
        private const val RESOURCE_DIR_ERROR = "check.resource.dir.error"
    }

    override fun startInWriteAction(): Boolean = false

<<<<<<< HEAD
    override fun checkFile(file: PsiFile): Boolean {
        return true
    }

    override fun isApplicableTo(element: KtLiteralStringTemplateEntry, caretOffset: Int): Boolean {
        if (AndroidFacet.getInstance(element.containingFile) == null) {
            return false
        }

        // Should not be available to strings with template expressions
        // only to strings with single KtLiteralStringTemplateEntry inside
        return element.parent.children.size == 1
    }
=======
    override fun isApplicableTo(element: KtStringTemplateExpression, caretOffset: Int) =
        AndroidFacet.getInstance(element.containingFile) != null
>>>>>>> de127946

    override fun applyTo(element: KtStringTemplateExpression, editor: Editor?) {
        val facet = AndroidFacet.getInstance(element.containingFile)
        requireNotNull(editor) { "This intention requires an editor." }
        checkNotNull(facet) { "This intention requires android facet." }

        val file = element.containingFile as KtFile
        val project = file.project

        val applicationPackage = getApplicationPackage(facet)
        if (applicationPackage == null) {
            Messages.showErrorDialog(project, AndroidBundle.message(PACKAGE_NOT_FOUND_ERROR), CommonBundle.getErrorTitle())
            return
        }

        val parameters = getCreateXmlResourceParameters(facet.module, element, file.virtualFile) ?: return

        runWriteAction {
            if (!createValueResource(project, parameters.resourceDirectory, parameters.name,
                                                                                   ResourceType.STRING,
                                                                                   parameters.fileName, parameters.directoryNames,
                                                                                   parameters.value)) {
                return@runWriteAction
            }

            createResourceReference(facet.module, editor, file, element, applicationPackage, parameters.name, ResourceType.STRING,
                                    parameters.placeholderExpressions)
            PsiDocumentManager.getInstance(project).commitAllDocuments()
            UndoUtil.markPsiFileForUndo(file)
            PsiManager.getInstance(project).dropResolveCaches()
        }
    }

    private fun getCreateXmlResourceParameters(module: Module, element: KtStringTemplateExpression,
                                               contextFile: VirtualFile): CreateXmlResourceParameters? {
        val (stringValue, placeholders) = buildLiteralStringAndPlaceholders(element)

        val showDialog = !ApplicationManager.getApplication().isUnitTestMode
        val resourceName = buildResourceNameFromStringValue(stringValue.withoutPlaceholders())
        val allowValueEditing = placeholders.isEmpty()

        val dialog = CreateXmlResourceDialog(
          module, ResourceType.STRING, resourceName, stringValue, true, null, contextFile, allowValueEditing)
        dialog.title = EXTRACT_RESOURCE_DIALOG_TITLE
        if (showDialog) {
            if (!dialog.showAndGet()) {
                return null
            }
        }
        else {
            dialog.close(0)
        }

        val resourceDirectory = dialog.resourceDirectory
        if (resourceDirectory == null) {
            AndroidUtils.reportError(module.project, AndroidBundle.message(RESOURCE_DIR_ERROR, module))
            return null
        }

        return CreateXmlResourceParameters(dialog.resourceName,
                                           dialog.value,
                                           dialog.fileName,
                                           resourceDirectory,
                                           dialog.dirNames,
                                           placeholders)
    }

    private fun buildLiteralStringAndPlaceholders(element: KtStringTemplateExpression): Pair<String, List<PsiElement>> {
        val placeholderExpressions: MutableList<PsiElement> = mutableListOf()
        var placeholderIndex = 1
        val literalString = buildString {
            for (child in element.children) {
                when (child) {
                    is KtEscapeStringTemplateEntry -> append(child.unescapedValue)
                    is KtLiteralStringTemplateEntry -> append(child.text)
                    is KtStringTemplateEntryWithExpression -> {
                        assert(child.children.size == 1)
                        placeholderExpressions.add(child.children[0])
                        append("%$placeholderIndex\$s")
                        placeholderIndex++
                    }

                    else -> Logger.getInstance(KotlinAndroidAddStringResource::class.java).error(
                      "Unexpected child element type: ${child::class.simpleName}")
                }
            }
        }

        return Pair(literalString, placeholderExpressions.toList())
    }

    /** Removes any placeholders of the form "%1$s" from a string. */
    private fun String.withoutPlaceholders(): String = replace(Regex("%[0-9]+\\\$s"), "")

    private fun createResourceReference(module: Module, editor: Editor, file: KtFile, element: PsiElement, aPackage: String,
                                        resName: String, resType: ResourceType, placeholderExpressions: List<PsiElement>) {
        val rFieldName = getRJavaFieldName(resName)
        val fieldName = "$aPackage.R.$resType.$rFieldName"

        val (methodCall, addContextParameter) = when {
            element.isInsideComposableCode() -> COMPOSE_STRING_RESOURCE_FQN to false
            !needContextReceiver(element) -> GET_STRING_METHOD to false
            else -> "\$context\$.$GET_STRING_METHOD" to true
        }

        val templateString = buildString {
            append("$methodCall($fieldName")
            for (i in placeholderExpressions.indices) {
                append(", \$placeholder$i\$")
            }
            append(")")
        }

        val template = TemplateImpl("", templateString, "").apply { isToReformat = true }

        if (addContextParameter) {
            val marker = MacroCallNode(VariableOfTypeMacro())
            marker.addParameter(ConstantNode(CLASS_CONTEXT))
            template.addVariable("context", marker, ConstantNode("context"), true)
        }

        placeholderExpressions.forEachIndexed { i, expr ->
            template.addVariable("placeholder$i", TextExpression(expr.text), false)
        }

        editor.caretModel.moveToOffset(element.textOffset)
        editor.document.deleteString(element.textRange.startOffset, element.textRange.endOffset)
        val marker = editor.document.createRangeMarker(element.textOffset, element.textOffset)
        marker.isGreedyToLeft = true
        marker.isGreedyToRight = true

        TemplateManager.getInstance(module.project).startTemplate(editor, template, false, null, object : TemplateEditingAdapter() {
            override fun waitingForInput(template: Template?) {
                // TODO(273768010): K2 reference shortener does not work here. Check this line later with the up-to-date KT compiler.
                ShortenReferencesFacility.getInstance().shorten(file, TextRange(marker.startOffset, marker.endOffset))
            }

            override fun beforeTemplateFinished(state: TemplateState, template: Template?) {
                // TODO(273768010): K2 reference shortener does not work here. Check this line later with the up-to-date KT compiler.
                ShortenReferencesFacility.getInstance().shorten(file, TextRange(marker.startOffset, marker.endOffset))
            }
        })
    }

    private fun needContextReceiver(element: PsiElement): Boolean {
        val classesWithGetSting = listOf(CLASS_CONTEXT, CLASS_FRAGMENT, CLASS_SUPPORT_FRAGMENT, ANDROIDX_CLASS_SUPPORT_FRAGMENT)
        val viewClass = listOf(CLASS_VIEW)
        var parent = PsiTreeUtil.findFirstParent(element, true) { it is KtClassOrObject || it is KtFunction || it is KtLambdaExpression }

        while (parent != null) {

            if (parent.isSubclassOrSubclassExtension(classesWithGetSting)) {
                return false
            }

            if (parent.isSubclassOrSubclassExtension(viewClass) ||
                (parent is KtClassOrObject && !parent.isInnerClass() && !parent.isObjectLiteral())) {
                return true
            }

            parent = PsiTreeUtil.findFirstParent(parent, true) { it is KtClassOrObject || it is KtFunction || it is KtLambdaExpression }
        }

        return true
    }

    private fun getApplicationPackage(facet: AndroidFacet) = facet.getModuleSystem().getPackageName()

    private fun PsiElement.isSubclassOrSubclassExtension(baseClasses: Collection<String>) =
            (this as? KtClassOrObject)?.isSubclassOfAny(baseClasses) ?:
            this.isSubclassExtensionOfAny(baseClasses)

    private fun PsiElement.isSubclassExtensionOfAny(baseClasses: Collection<String>) =
            (this as? KtLambdaExpression)?.isSubclassExtensionOfAny(baseClasses) ?:
            (this as? KtFunction)?.isSubclassExtensionOfAny(baseClasses) ?:
            false

    private fun KtClassOrObject.isObjectLiteral() = (this as? KtObjectDeclaration)?.isObjectLiteral() ?: false

    private fun KtClassOrObject.isInnerClass() = (this as? KtClass)?.isInner() ?: false

    private fun KtFunction.isSubclassExtensionOfAny(baseClasses: Collection<String>): Boolean {
        if (isK2Plugin()) {
            error("K2 not supported in Android Studio Flamingo")
        }
        val descriptor = unsafeResolveToDescriptor() as FunctionDescriptor
        val extendedTypeDescriptor = descriptor.extensionReceiverParameter?.type?.constructor?.declarationDescriptor
        return extendedTypeDescriptor != null && baseClasses.any { extendedTypeDescriptor.isSubclassOf(it) }
    }

    @OptIn(KtAllowAnalysisOnEdt::class)
    private fun KtLambdaExpression.isSubclassExtensionOfAny(baseClasses: Collection<String>): Boolean {
        if (isK2Plugin()) {
            allowAnalysisOnEdt {
                analyze(this) {
                    val type = this@isSubclassExtensionOfAny.getKtType() as? KtFunctionalType ?: return false
                    if (!isExtensionFunctionType(type)) return false
                    val extendedType = type.receiverType ?: return false
                    return baseClasses.any { isSubclassOf(extendedType, it, strict = false) }
                }
            }
        }
        val bindingContext = analyze(BodyResolveMode.PARTIAL)
        val type = bindingContext.getType(this) ?: return false

        if (!type.isExtensionFunctionType) return false

        val extendedTypeDescriptor = type.arguments.first().type.constructor.declarationDescriptor ?: return false
        return baseClasses.any { extendedTypeDescriptor.isSubclassOf(it) }
    }

    @OptIn(KtAllowAnalysisOnEdt::class)
    private fun KtClassOrObject.isSubclassOfAny(baseClasses: Collection<String>): Boolean {
        if (isK2Plugin()) {
            allowAnalysisOnEdt {
                analyze(this) {
                    val classOrObjectSymbol = this@isSubclassOfAny.getClassOrObjectSymbol() ?: return false
                    return baseClasses.any { isSubclassOf(classOrObjectSymbol, it, strict = false) }
                }
            }
        }
        val declarationDescriptor = resolveToDescriptorIfAny() ?: return false
        return baseClasses.any { declarationDescriptor.isSubclassOf(it) }
    }

    private fun ClassifierDescriptor.isSubclassOf(className: String): Boolean {
        return fqNameSafe.asString() == className || isStrictSubclassOf(className)
    }

    private fun ClassifierDescriptor.isStrictSubclassOf(className: String) = defaultType.constructor.supertypes.any {
        it.constructor.declarationDescriptor?.isSubclassOf(className) ?: false
    }

    private class CreateXmlResourceParameters(val name: String,
                                              val value: String,
                                              val fileName: String,
                                              val resourceDirectory: VirtualFile,
                                              val directoryNames: List<String>,
                                              val placeholderExpressions: List<PsiElement>)
}<|MERGE_RESOLUTION|>--- conflicted
+++ resolved
@@ -53,10 +53,6 @@
 import org.jetbrains.kotlin.idea.caches.resolve.resolveToDescriptorIfAny
 import org.jetbrains.kotlin.idea.caches.resolve.unsafeResolveToDescriptor
 import org.jetbrains.kotlin.idea.codeinsight.api.classic.intentions.SelfTargetingIntention
-<<<<<<< HEAD
-import org.jetbrains.kotlin.idea.core.ShortenReferences
-=======
->>>>>>> de127946
 import org.jetbrains.kotlin.psi.KtClass
 import org.jetbrains.kotlin.psi.KtClassOrObject
 import org.jetbrains.kotlin.psi.KtEscapeStringTemplateEntry
@@ -70,17 +66,10 @@
 import org.jetbrains.kotlin.resolve.descriptorUtil.fqNameSafe
 import org.jetbrains.kotlin.resolve.lazy.BodyResolveMode
 
-<<<<<<< HEAD
-
-class KotlinAndroidAddStringResource : SelfTargetingIntention<KtLiteralStringTemplateEntry>(
-  KtLiteralStringTemplateEntry::class.java,
-  { AndroidBundle.message("add.string.resource.intention.text") }
-=======
 class KotlinAndroidAddStringResource : SelfTargetingIntention<KtStringTemplateExpression>(
   KtStringTemplateExpression::class.java,
   textGetter = { AndroidBundle.message("add.string.resource.intention.text") },
   familyNameGetter = { AndroidBundle.message("add.string.resource.intention.text") }
->>>>>>> de127946
 ) {
     private companion object {
         private const val CLASS_CONTEXT = "android.content.Context"
@@ -97,24 +86,12 @@
 
     override fun startInWriteAction(): Boolean = false
 
-<<<<<<< HEAD
     override fun checkFile(file: PsiFile): Boolean {
         return true
     }
 
-    override fun isApplicableTo(element: KtLiteralStringTemplateEntry, caretOffset: Int): Boolean {
-        if (AndroidFacet.getInstance(element.containingFile) == null) {
-            return false
-        }
-
-        // Should not be available to strings with template expressions
-        // only to strings with single KtLiteralStringTemplateEntry inside
-        return element.parent.children.size == 1
-    }
-=======
     override fun isApplicableTo(element: KtStringTemplateExpression, caretOffset: Int) =
         AndroidFacet.getInstance(element.containingFile) != null
->>>>>>> de127946
 
     override fun applyTo(element: KtStringTemplateExpression, editor: Editor?) {
         val facet = AndroidFacet.getInstance(element.containingFile)
