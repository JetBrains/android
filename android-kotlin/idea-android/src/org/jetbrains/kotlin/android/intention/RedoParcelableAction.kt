/*
 * Copyright 2010-2017 JetBrains s.r.o.
 *
 * Licensed under the Apache License, Version 2.0 (the "License");
 * you may not use this file except in compliance with the License.
 * You may obtain a copy of the License at
 *
 * http://www.apache.org/licenses/LICENSE-2.0
 *
 * Unless required by applicable law or agreed to in writing, software
 * distributed under the License is distributed on an "AS IS" BASIS,
 * WITHOUT WARRANTIES OR CONDITIONS OF ANY KIND, either express or implied.
 * See the License for the specific language governing permissions and
 * limitations under the License.
 */

package org.jetbrains.kotlin.android.intention

import com.android.tools.idea.kotlin.insideBody
import com.intellij.codeInsight.intention.HighPriorityAction
import com.intellij.openapi.editor.Editor
import org.jetbrains.android.facet.AndroidFacet
import org.jetbrains.android.util.AndroidBundle
import org.jetbrains.kotlin.android.canRedoParcelable
import org.jetbrains.kotlin.android.isParcelize
import org.jetbrains.kotlin.android.reimplementParcelable
import org.jetbrains.kotlin.idea.codeinsight.api.classic.intentions.SelfTargetingIntention
import org.jetbrains.kotlin.psi.KtClass


class RedoParcelableAction :
<<<<<<< HEAD
  SelfTargetingIntention<KtClass>(KtClass::class.java, { AndroidBundle.message("redo.parcelable.intention.text") }),
  HighPriorityAction {
=======
        SelfTargetingIntention<KtClass>(KtClass::class.java, { AndroidBundle.message("redo.parcelable.intention.text") }),
        HighPriorityAction {
>>>>>>> de127946
    override fun isApplicableTo(element: KtClass, caretOffset: Int): Boolean =
            AndroidFacet.getInstance(element) != null &&
            !element.insideBody(caretOffset) &&
            !element.isParcelize() &&
            element.canRedoParcelable()

    override fun applyTo(element: KtClass, editor: Editor?) {
        element.reimplementParcelable()
    }

    override fun startInWriteAction(): Boolean = true
}<|MERGE_RESOLUTION|>--- conflicted
+++ resolved
@@ -29,13 +29,8 @@
 
 
 class RedoParcelableAction :
-<<<<<<< HEAD
-  SelfTargetingIntention<KtClass>(KtClass::class.java, { AndroidBundle.message("redo.parcelable.intention.text") }),
-  HighPriorityAction {
-=======
         SelfTargetingIntention<KtClass>(KtClass::class.java, { AndroidBundle.message("redo.parcelable.intention.text") }),
         HighPriorityAction {
->>>>>>> de127946
     override fun isApplicableTo(element: KtClass, caretOffset: Int): Boolean =
             AndroidFacet.getInstance(element) != null &&
             !element.insideBody(caretOffset) &&
