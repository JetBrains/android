<?xml version="1.0" encoding="UTF-8"?>
<module type="JAVA_MODULE" version="4">
  <component name="NewModuleRootManager" inherit-compiler-output="true">
    <exclude-output />
    <content url="file://$MODULE_DIR$">
      <sourceFolder url="file://$MODULE_DIR$/src" isTestSource="false" />
    </content>
    <orderEntry type="inheritedJdk" />
    <orderEntry type="sourceFolder" forTests="false" />
<<<<<<< HEAD
    <orderEntry type="module" module-name="intellij.android.common" />
    <orderEntry type="module" module-name="intellij.android.core" />
    <orderEntry type="module" module-name="intellij.android.projectSystem" />
    <orderEntry type="library" name="studio-analytics-proto" level="project" />
    <orderEntry type="module" module-name="android.sdktools.flags" />
    <orderEntry type="module" module-name="intellij.android.lint.common" />
    <orderEntry type="module" module-name="android.sdktools.lint-checks" />
    <orderEntry type="module" module-name="intellij.android.compose-common" />
    <orderEntry type="module" module-name="intellij.android.gradle.dsl" />
    <orderEntry type="module" module-name="intellij.android.render-resources" />
    <orderEntry type="module-library">
      <library name="jb-r8" type="repository">
        <properties include-transitive-deps="false" maven-id="org.jetbrains.intellij.deps.android.tools.base:jb-r8:231.0.26.0">
          <verification>
            <artifact url="file://$MAVEN_REPOSITORY$/org/jetbrains/intellij/deps/android/tools/base/jb-r8/231.0.26.0/jb-r8-231.0.26.0.jar">
              <sha256sum>bf1d40d82531f7689a5ff30995ac209da2d11b5ab23964f610fe479b4a306262</sha256sum>
            </artifact>
          </verification>
        </properties>
        <CLASSES>
          <root url="jar://$MAVEN_REPOSITORY$/org/jetbrains/intellij/deps/android/tools/base/jb-r8/231.0.26.0/jb-r8-231.0.26.0.jar!/" />
        </CLASSES>
        <JAVADOC />
        <SOURCES />
      </library>
    </orderEntry>
    <orderEntry type="module" module-name="kotlin.project-wizard.core" />
    <orderEntry type="library" name="kotlin-stdlib" level="project" />
    <orderEntry type="library" scope="PROVIDED" name="kotlinc.android-extensions-compiler-plugin" level="project" />
    <orderEntry type="library" scope="PROVIDED" name="kotlinc.high-level-api-fir" level="project" />
    <orderEntry type="library" scope="PROVIDED" name="kotlinc.kotlin-compiler-common" level="project" />
    <orderEntry type="library" scope="PROVIDED" name="kotlinc.high-level-api" level="project" />
    <orderEntry type="library" scope="PROVIDED" name="kotlinc.kotlin-compiler-fe10" level="project" />
    <orderEntry type="module" module-name="kotlin.base.code-insight" />
    <orderEntry type="module" module-name="intellij.android.jps.model" />
    <orderEntry type="module" module-name="kotlin.base.fe10.analysis" />
    <orderEntry type="module" module-name="intellij.platform.lang.core" />
    <orderEntry type="module" module-name="intellij.platform.util.base" />
    <orderEntry type="module" module-name="kotlin.base.project-structure" />
    <orderEntry type="module" module-name="intellij.platform.lang.impl" />
    <orderEntry type="module" module-name="intellij.platform.util.rt" />
    <orderEntry type="module" module-name="intellij.java.frontback.psi" />
    <orderEntry type="module" module-name="intellij.platform.editor" />
    <orderEntry type="module" module-name="intellij.java.psi" />
    <orderEntry type="module" module-name="intellij.platform.analysis" />
    <orderEntry type="module" module-name="intellij.java.psi.impl" />
    <orderEntry type="module" module-name="kotlin.gradle.gradle" />
    <orderEntry type="module" module-name="kotlin.base.plugin" />
    <orderEntry type="module" module-name="intellij.platform.ide" />
    <orderEntry type="module" module-name="intellij.platform.util" />
    <orderEntry type="module" module-name="kotlin.fir.frontend-independent" />
    <orderEntry type="module" module-name="kotlin.jvm-debugger.evaluation" />
    <orderEntry type="module" module-name="kotlin.base.facet" />
    <orderEntry type="module" module-name="kotlin.highlighting.shared" />
    <orderEntry type="module" module-name="intellij.platform.projectModel" />
    <orderEntry type="module" module-name="intellij.platform.analysis.impl" />
    <orderEntry type="module" module-name="intellij.gradle.common" />
    <orderEntry type="module" module-name="intellij.java.impl" />
    <orderEntry type="module" module-name="intellij.platform.lang" />
    <orderEntry type="module" module-name="intellij.gradle.toolingExtension" />
    <orderEntry type="module" module-name="intellij.platform.uast" />
    <orderEntry type="module" module-name="kotlin.base.util" />
    <orderEntry type="module" module-name="intellij.platform.execution" />
    <orderEntry type="module" module-name="intellij.xml.dom" />
    <orderEntry type="module" module-name="intellij.platform.externalSystem.rt" />
    <orderEntry type="module" module-name="kotlin.gradle.code-insight-common" />
    <orderEntry type="module" module-name="intellij.platform.externalSystem" />
    <orderEntry type="module" module-name="kotlin.project-configuration" />
    <orderEntry type="module" module-name="kotlin.highlighting.k1" />
    <orderEntry type="module" module-name="intellij.platform.core" />
    <orderEntry type="module" module-name="kotlin.code-insight.api" />
    <orderEntry type="module" module-name="intellij.platform.extensions" />
    <orderEntry type="module" module-name="intellij.platform.ide.impl" />
    <orderEntry type="module" module-name="intellij.platform.core.impl" />
    <orderEntry type="module" module-name="intellij.platform.ide.core" />
    <orderEntry type="module" module-name="kotlin.base.fe10.code-insight" />
    <orderEntry type="module" module-name="kotlin.core" />
    <orderEntry type="module" module-name="kotlin.idea" />
    <orderEntry type="module" module-name="kotlin.code-insight.utils" />
    <orderEntry type="library" name="Guava" level="project" />
    <orderEntry type="module" module-name="kotlin.base.psi" />
    <orderEntry type="library" name="protobuf" level="project" />
=======
    <orderEntry type="library" name="studio-sdk" level="project" />
    <orderEntry type="library" name="studio-plugin-Kotlin" level="project" />
    <orderEntry type="library" name="studio-plugin-gradle" level="project" />
    <orderEntry type="module" module-name="intellij.android.common" />
    <orderEntry type="module" module-name="intellij.android.core" />
    <orderEntry type="module" module-name="intellij.android.kotlin.idea.common" />
    <orderEntry type="module" module-name="intellij.android.kotlin.idea.k1" />
    <orderEntry type="module" module-name="intellij.android.kotlin.idea.k2" />
>>>>>>> 574fcae1
  </component>
</module><|MERGE_RESOLUTION|>--- conflicted
+++ resolved
@@ -1,5 +1,21 @@
 <?xml version="1.0" encoding="UTF-8"?>
 <module type="JAVA_MODULE" version="4">
+  <component name="FacetManager">
+    <facet type="kotlin-language" name="Kotlin">
+      <configuration version="5" platform="JVM 17" allPlatforms="JVM [17]" useProjectSettings="false">
+        <compilerSettings>
+          <option name="additionalArguments" value="-Xjvm-default=all -Xopt-in=com.intellij.openapi.util.IntellijInternalApi -opt-in=org.jetbrains.kotlin.analysis.api.lifetime.KtAllowProhibitedAnalyzeFromWriteAction" />
+        </compilerSettings>
+        <compilerArguments>
+          <stringArguments>
+            <stringArg name="jvmTarget" arg="17" />
+            <stringArg name="apiVersion" arg="1.9" />
+            <stringArg name="languageVersion" arg="1.9" />
+          </stringArguments>
+        </compilerArguments>
+      </configuration>
+    </facet>
+  </component>
   <component name="NewModuleRootManager" inherit-compiler-output="true">
     <exclude-output />
     <content url="file://$MODULE_DIR$">
@@ -7,98 +23,30 @@
     </content>
     <orderEntry type="inheritedJdk" />
     <orderEntry type="sourceFolder" forTests="false" />
-<<<<<<< HEAD
+    <orderEntry type="library" name="kotlin-stdlib" level="project" />
+    <orderEntry type="library" scope="PROVIDED" name="kotlinc.kotlin-compiler-fe10" level="project" />
+    <orderEntry type="library" scope="PROVIDED" name="kotlinc.high-level-api" level="project" />
+    <orderEntry type="library" scope="PROVIDED" name="kotlinc.kotlin-compiler-common" level="project" />
+    <orderEntry type="module" module-name="android.sdktools.common" />
     <orderEntry type="module" module-name="intellij.android.common" />
     <orderEntry type="module" module-name="intellij.android.core" />
-    <orderEntry type="module" module-name="intellij.android.projectSystem" />
-    <orderEntry type="library" name="studio-analytics-proto" level="project" />
-    <orderEntry type="module" module-name="android.sdktools.flags" />
-    <orderEntry type="module" module-name="intellij.android.lint.common" />
-    <orderEntry type="module" module-name="android.sdktools.lint-checks" />
-    <orderEntry type="module" module-name="intellij.android.compose-common" />
-    <orderEntry type="module" module-name="intellij.android.gradle.dsl" />
-    <orderEntry type="module" module-name="intellij.android.render-resources" />
-    <orderEntry type="module-library">
-      <library name="jb-r8" type="repository">
-        <properties include-transitive-deps="false" maven-id="org.jetbrains.intellij.deps.android.tools.base:jb-r8:231.0.26.0">
-          <verification>
-            <artifact url="file://$MAVEN_REPOSITORY$/org/jetbrains/intellij/deps/android/tools/base/jb-r8/231.0.26.0/jb-r8-231.0.26.0.jar">
-              <sha256sum>bf1d40d82531f7689a5ff30995ac209da2d11b5ab23964f610fe479b4a306262</sha256sum>
-            </artifact>
-          </verification>
-        </properties>
-        <CLASSES>
-          <root url="jar://$MAVEN_REPOSITORY$/org/jetbrains/intellij/deps/android/tools/base/jb-r8/231.0.26.0/jb-r8-231.0.26.0.jar!/" />
-        </CLASSES>
-        <JAVADOC />
-        <SOURCES />
-      </library>
-    </orderEntry>
-    <orderEntry type="module" module-name="kotlin.project-wizard.core" />
-    <orderEntry type="library" name="kotlin-stdlib" level="project" />
-    <orderEntry type="library" scope="PROVIDED" name="kotlinc.android-extensions-compiler-plugin" level="project" />
-    <orderEntry type="library" scope="PROVIDED" name="kotlinc.high-level-api-fir" level="project" />
-    <orderEntry type="library" scope="PROVIDED" name="kotlinc.kotlin-compiler-common" level="project" />
-    <orderEntry type="library" scope="PROVIDED" name="kotlinc.high-level-api" level="project" />
-    <orderEntry type="library" scope="PROVIDED" name="kotlinc.kotlin-compiler-fe10" level="project" />
-    <orderEntry type="module" module-name="kotlin.base.code-insight" />
     <orderEntry type="module" module-name="intellij.android.jps.model" />
-    <orderEntry type="module" module-name="kotlin.base.fe10.analysis" />
-    <orderEntry type="module" module-name="intellij.platform.lang.core" />
-    <orderEntry type="module" module-name="intellij.platform.util.base" />
-    <orderEntry type="module" module-name="kotlin.base.project-structure" />
-    <orderEntry type="module" module-name="intellij.platform.lang.impl" />
-    <orderEntry type="module" module-name="intellij.platform.util.rt" />
-    <orderEntry type="module" module-name="intellij.java.frontback.psi" />
-    <orderEntry type="module" module-name="intellij.platform.editor" />
-    <orderEntry type="module" module-name="intellij.java.psi" />
-    <orderEntry type="module" module-name="intellij.platform.analysis" />
-    <orderEntry type="module" module-name="intellij.java.psi.impl" />
-    <orderEntry type="module" module-name="kotlin.gradle.gradle" />
-    <orderEntry type="module" module-name="kotlin.base.plugin" />
-    <orderEntry type="module" module-name="intellij.platform.ide" />
-    <orderEntry type="module" module-name="intellij.platform.util" />
-    <orderEntry type="module" module-name="kotlin.fir.frontend-independent" />
-    <orderEntry type="module" module-name="kotlin.jvm-debugger.evaluation" />
-    <orderEntry type="module" module-name="kotlin.base.facet" />
-    <orderEntry type="module" module-name="kotlin.highlighting.shared" />
-    <orderEntry type="module" module-name="intellij.platform.projectModel" />
-    <orderEntry type="module" module-name="intellij.platform.analysis.impl" />
-    <orderEntry type="module" module-name="intellij.gradle.common" />
-    <orderEntry type="module" module-name="intellij.java.impl" />
-    <orderEntry type="module" module-name="intellij.platform.lang" />
-    <orderEntry type="module" module-name="intellij.gradle.toolingExtension" />
-    <orderEntry type="module" module-name="intellij.platform.uast" />
-    <orderEntry type="module" module-name="kotlin.base.util" />
-    <orderEntry type="module" module-name="intellij.platform.execution" />
-    <orderEntry type="module" module-name="intellij.xml.dom" />
-    <orderEntry type="module" module-name="intellij.platform.externalSystem.rt" />
-    <orderEntry type="module" module-name="kotlin.gradle.code-insight-common" />
-    <orderEntry type="module" module-name="intellij.platform.externalSystem" />
-    <orderEntry type="module" module-name="kotlin.project-configuration" />
-    <orderEntry type="module" module-name="kotlin.highlighting.k1" />
-    <orderEntry type="module" module-name="intellij.platform.core" />
-    <orderEntry type="module" module-name="kotlin.code-insight.api" />
-    <orderEntry type="module" module-name="intellij.platform.extensions" />
-    <orderEntry type="module" module-name="intellij.platform.ide.impl" />
-    <orderEntry type="module" module-name="intellij.platform.core.impl" />
-    <orderEntry type="module" module-name="intellij.platform.ide.core" />
-    <orderEntry type="module" module-name="kotlin.base.fe10.code-insight" />
-    <orderEntry type="module" module-name="kotlin.core" />
-    <orderEntry type="module" module-name="kotlin.idea" />
-    <orderEntry type="module" module-name="kotlin.code-insight.utils" />
-    <orderEntry type="library" name="Guava" level="project" />
-    <orderEntry type="module" module-name="kotlin.base.psi" />
-    <orderEntry type="library" name="protobuf" level="project" />
-=======
-    <orderEntry type="library" name="studio-sdk" level="project" />
-    <orderEntry type="library" name="studio-plugin-Kotlin" level="project" />
-    <orderEntry type="library" name="studio-plugin-gradle" level="project" />
-    <orderEntry type="module" module-name="intellij.android.common" />
-    <orderEntry type="module" module-name="intellij.android.core" />
     <orderEntry type="module" module-name="intellij.android.kotlin.idea.common" />
     <orderEntry type="module" module-name="intellij.android.kotlin.idea.k1" />
     <orderEntry type="module" module-name="intellij.android.kotlin.idea.k2" />
->>>>>>> 574fcae1
+    <orderEntry type="module" module-name="intellij.java.psi" />
+    <orderEntry type="module" module-name="intellij.platform.analysis" />
+    <orderEntry type="module" module-name="intellij.platform.core" />
+    <orderEntry type="module" module-name="intellij.platform.core.impl" />
+    <orderEntry type="module" module-name="intellij.platform.editor" />
+    <orderEntry type="module" module-name="intellij.platform.extensions" />
+    <orderEntry type="module" module-name="intellij.platform.lang.core" />
+    <orderEntry type="module" module-name="intellij.platform.projectModel" />
+    <orderEntry type="module" module-name="intellij.platform.util" />
+    <orderEntry type="module" module-name="intellij.xml.dom" />
+    <orderEntry type="module" module-name="kotlin.base.plugin" />
+    <orderEntry type="module" module-name="kotlin.code-insight.api" />
+    <orderEntry type="module" module-name="kotlin.core" />
+    <orderEntry type="module" module-name="kotlin.project-wizard.core" />
   </component>
 </module>