<?xml version="1.0" encoding="UTF-8"?>
<module type="JAVA_MODULE" version="4">
  <component name="FacetManager">
    <facet type="kotlin-language" name="Kotlin">
      <configuration version="5" platform="JVM 17" allPlatforms="JVM [17]" useProjectSettings="false">
        <compilerSettings>
          <option name="additionalArguments" value="-Xjvm-default=all -Xsam-conversions=class -opt-in=org.jetbrains.kotlin.analysis.api.KaIdeApi -opt-in=org.jetbrains.kotlin.idea.base.util.K1ModeProjectStructureApi" />
        </compilerSettings>
        <compilerArguments>
          <stringArguments>
<<<<<<< HEAD
=======
            <stringArg name="jvmTarget" arg="17" />
>>>>>>> 3a514de0
            <stringArg name="apiVersion" arg="2.0" />
            <stringArg name="languageVersion" arg="2.0" />
          </stringArguments>
        </compilerArguments>
      </configuration>
    </facet>
  </component>
  <component name="NewModuleRootManager" inherit-compiler-output="true">
    <exclude-output />
    <content url="file://$MODULE_DIR$">
      <sourceFolder url="file://$MODULE_DIR$/src" isTestSource="false" />
      <sourceFolder url="file://$MODULE_DIR$/resources" type="java-resource" />
    </content>
    <orderEntry type="library" scope="PROVIDED" name="studio-platform" level="project" />
    <orderEntry type="library" scope="TEST" name="studio-test-platform" level="project" />
    <orderEntry type="library" name="Gradle" level="project" />
    <orderEntry type="library" name="kotlin-stdlib" level="project" />
    <orderEntry type="library" scope="PROVIDED" name="kotlinc.android-extensions-compiler-plugin" level="project" />
    <orderEntry type="library" scope="PROVIDED" name="kotlinc.kotlin-compiler-common" level="project" />
    <orderEntry type="library" scope="PROVIDED" name="kotlinc.kotlin-compiler-fe10" level="project" />
    <orderEntry type="library" scope="PROVIDED" name="kotlinc.kotlin-jps-common" level="project" />
    <orderEntry type="inheritedJdk" />
    <orderEntry type="sourceFolder" forTests="false" />
    <orderEntry type="module" module-name="intellij.android.kotlin.extensions.tooling" />
    <orderEntry type="module" module-name="intellij.gradle.common" />
    <orderEntry type="module" module-name="intellij.platform.analysis" />
    <orderEntry type="module" module-name="intellij.platform.analysis.impl" />
    <orderEntry type="module" module-name="intellij.platform.core" />
    <orderEntry type="module" module-name="intellij.platform.core.impl" />
    <orderEntry type="module" module-name="intellij.platform.core.ui" />
    <orderEntry type="module" module-name="intellij.platform.editor.ui" />
    <orderEntry type="module" module-name="intellij.platform.extensions" />
    <orderEntry type="module" module-name="intellij.platform.externalSystem" />
    <orderEntry type="module" module-name="intellij.platform.indexing" />
    <orderEntry type="module" module-name="intellij.platform.lang.core" />
    <orderEntry type="module" module-name="intellij.platform.projectModel" />
    <orderEntry type="module" module-name="intellij.platform.util" />
    <orderEntry type="module" module-name="intellij.platform.util.base" />
    <orderEntry type="module" module-name="intellij.xml.psi" />
    <orderEntry type="module" module-name="intellij.xml.psi.impl" />
    <orderEntry type="module" module-name="kotlin.base.facet" />
    <orderEntry type="module" module-name="kotlin.base.fe10.analysis" />
    <orderEntry type="module" module-name="kotlin.base.plugin" />
    <orderEntry type="module" module-name="kotlin.base.project-structure" />
    <orderEntry type="module" module-name="kotlin.gradle.gradle-java" />
    <orderEntry type="module" module-name="kotlin.highlighting.k1" />
    <orderEntry type="module" module-name="kotlin.highlighting.minimal" />
  </component>
</module><|MERGE_RESOLUTION|>--- conflicted
+++ resolved
@@ -8,10 +8,7 @@
         </compilerSettings>
         <compilerArguments>
           <stringArguments>
-<<<<<<< HEAD
-=======
             <stringArg name="jvmTarget" arg="17" />
->>>>>>> 3a514de0
             <stringArg name="apiVersion" arg="2.0" />
             <stringArg name="languageVersion" arg="2.0" />
           </stringArguments>
@@ -55,9 +52,11 @@
     <orderEntry type="module" module-name="kotlin.base.facet" />
     <orderEntry type="module" module-name="kotlin.base.fe10.analysis" />
     <orderEntry type="module" module-name="kotlin.base.plugin" />
+    <orderEntry type="module" module-name="kotlin.base.util" />
     <orderEntry type="module" module-name="kotlin.base.project-structure" />
     <orderEntry type="module" module-name="kotlin.gradle.gradle-java" />
     <orderEntry type="module" module-name="kotlin.highlighting.k1" />
     <orderEntry type="module" module-name="kotlin.highlighting.minimal" />
+    <orderEntry type="library" scope="PROVIDED" name="kotlinc.analysis-api" level="project" />
   </component>
 </module>