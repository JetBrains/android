<?xml version="1.0" encoding="UTF-8"?>
<module type="JAVA_MODULE" version="4">
  <component name="FacetManager">
    <facet type="kotlin-language" name="Kotlin">
      <configuration version="5" platform="JVM 17" allPlatforms="JVM [17]" useProjectSettings="false">
        <compilerSettings>
<<<<<<< HEAD
          <option name="additionalArguments" value="-version -Xjvm-default=all -Xsam-conversions=class -Xstrict-java-nullability-assertions -opt-in=org.jetbrains.kotlin.idea.base.util.K1ModeProjectStructureApi" />
=======
          <option name="additionalArguments" value="-Xjvm-default=all -Xsam-conversions=class -opt-in=org.jetbrains.kotlin.analysis.api.KaIdeApi -opt-in=org.jetbrains.kotlin.idea.base.util.K1ModeProjectStructureApi" />
>>>>>>> 5f7be743
        </compilerSettings>
        <compilerArguments>
          <stringArguments>
            <stringArg name="jvmTarget" arg="17" />
            <stringArg name="apiVersion" arg="2.1" />
            <stringArg name="languageVersion" arg="2.1" />
          </stringArguments>
        </compilerArguments>
      </configuration>
    </facet>
  </component>
  <component name="NewModuleRootManager" inherit-compiler-output="true">
    <exclude-output />
    <content url="file://$MODULE_DIR$">
      <sourceFolder url="file://$MODULE_DIR$/src" isTestSource="false" />
      <sourceFolder url="file://$MODULE_DIR$/resources" type="java-resource" />
    </content>
    <orderEntry type="library" scope="PROVIDED" name="studio-platform" level="project" />
    <orderEntry type="library" scope="TEST" name="studio-test-platform" level="project" />
    <orderEntry type="library" name="Gradle" level="project" />
    <orderEntry type="library" name="kotlin-stdlib" level="project" />
    <orderEntry type="library" scope="PROVIDED" name="kotlinc.android-extensions-compiler-plugin" level="project" />
    <orderEntry type="library" scope="PROVIDED" name="kotlinc.kotlin-compiler-common" level="project" />
    <orderEntry type="library" scope="PROVIDED" name="kotlinc.kotlin-compiler-fe10" level="project" />
    <orderEntry type="library" scope="PROVIDED" name="kotlinc.kotlin-jps-common" level="project" />
    <orderEntry type="inheritedJdk" />
    <orderEntry type="sourceFolder" forTests="false" />
    <orderEntry type="module" module-name="intellij.android.kotlin.extensions.tooling" />
    <orderEntry type="module" module-name="intellij.gradle.common" />
    <orderEntry type="module" module-name="intellij.platform.analysis" />
    <orderEntry type="module" module-name="intellij.platform.analysis.impl" />
    <orderEntry type="module" module-name="intellij.platform.core" />
    <orderEntry type="module" module-name="intellij.platform.core.impl" />
    <orderEntry type="module" module-name="intellij.platform.core.ui" />
    <orderEntry type="module" module-name="intellij.platform.editor.ui" />
    <orderEntry type="module" module-name="intellij.platform.extensions" />
    <orderEntry type="module" module-name="intellij.platform.externalSystem" />
    <orderEntry type="module" module-name="intellij.platform.indexing" />
    <orderEntry type="module" module-name="intellij.platform.lang.core" />
    <orderEntry type="module" module-name="intellij.platform.projectModel" />
    <orderEntry type="module" module-name="intellij.platform.util" />
    <orderEntry type="module" module-name="intellij.platform.util.base" />
    <orderEntry type="module" module-name="intellij.xml.psi" />
    <orderEntry type="module" module-name="intellij.xml.psi.impl" />
    <orderEntry type="module" module-name="kotlin.base.facet" />
    <orderEntry type="module" module-name="kotlin.base.fe10.analysis" />
    <orderEntry type="module" module-name="kotlin.base.plugin" />
    <orderEntry type="module" module-name="kotlin.base.util" />
    <orderEntry type="module" module-name="kotlin.base.project-structure" />
    <orderEntry type="module" module-name="kotlin.gradle.gradle-java" />
    <orderEntry type="module" module-name="kotlin.highlighting.k1" />
    <orderEntry type="module" module-name="kotlin.highlighting.minimal" />
    <orderEntry type="library" scope="PROVIDED" name="kotlinc.analysis-api" level="project" />
  </component>
</module><|MERGE_RESOLUTION|>--- conflicted
+++ resolved
@@ -4,11 +4,7 @@
     <facet type="kotlin-language" name="Kotlin">
       <configuration version="5" platform="JVM 17" allPlatforms="JVM [17]" useProjectSettings="false">
         <compilerSettings>
-<<<<<<< HEAD
-          <option name="additionalArguments" value="-version -Xjvm-default=all -Xsam-conversions=class -Xstrict-java-nullability-assertions -opt-in=org.jetbrains.kotlin.idea.base.util.K1ModeProjectStructureApi" />
-=======
           <option name="additionalArguments" value="-Xjvm-default=all -Xsam-conversions=class -opt-in=org.jetbrains.kotlin.analysis.api.KaIdeApi -opt-in=org.jetbrains.kotlin.idea.base.util.K1ModeProjectStructureApi" />
->>>>>>> 5f7be743
         </compilerSettings>
         <compilerArguments>
           <stringArguments>
