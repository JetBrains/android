/*
 * Copyright (C) 2023 The Android Open Source Project
 *
 * Licensed under the Apache License, Version 2.0 (the "License");
 * you may not use this file except in compliance with the License.
 * You may obtain a copy of the License at
 *
 *      http://www.apache.org/licenses/LICENSE-2.0
 *
 * Unless required by applicable law or agreed to in writing, software
 * distributed under the License is distributed on an "AS IS" BASIS,
 * WITHOUT WARRANTIES OR CONDITIONS OF ANY KIND, either express or implied.
 * See the License for the specific language governing permissions and
 * limitations under the License.
 */
package com.android.gmdcodecompletion.managedvirtual

import com.android.gmdcodecompletion.AndroidDeviceInfo
import com.android.gmdcodecompletion.GmdDeviceCatalog
<<<<<<< HEAD
import com.android.prefs.AndroidLocationsSingleton
import com.android.sdklib.devices.DeviceManager
import com.android.sdklib.repository.LoggerProgressIndicatorWrapper
import com.android.sdklib.repository.meta.DetailsTypes.SysImgDetailsType
import com.android.tools.idea.log.LogWrapper
import com.android.tools.idea.sdk.AndroidSdks
import com.android.tools.idea.sdk.StudioSdkUtil
import com.intellij.openapi.diagnostic.Logger
import java.util.EnumSet

private val LOGGER = Logger.getInstance(ManagedVirtualDeviceCatalogState::class.java)

// Fix b/272562190 to enable Android TV images
private const val ANDROID_TV_IMAGE = "tv"

// Fix b/272562193 to enable Android Auto images
private const val ANDROID_AUTO_IMAGE = "auto"
=======
>>>>>>> 0d09370c

/**
 * This class fetches and stores information from DeviceManager and RepoManager server to obtain
 * the latest device catalog for managed virtual devices
 */
data class ManagedVirtualDeviceCatalog(
  // Map of <device id, per Android device information>
  val devices: HashMap<String, AndroidDeviceInfo> = HashMap(),
  val apiLevels: ArrayList<ApiVersionInfo> = ArrayList()
) : GmdDeviceCatalog() {

  // Stores all required information for emulator images
  data class ApiVersionInfo(
    val apiLevel: Int = 0,
    val imageSource: String = "",
    val apiPreview: String = "",
    // Default is false, On arm machines this value does not have any effect
    val require64Bit: Boolean = false,
  )
<<<<<<< HEAD

  override fun checkEmptyFields(): ManagedVirtualDeviceCatalog {
    this.isEmptyCatalog = this.devices.isEmpty() &&
                          this.apiLevels.isEmpty()
    return this
  }

  override fun syncDeviceCatalog(): ManagedVirtualDeviceCatalog {
    val iLogger = LogWrapper(LOGGER)
    try {
      // Sync with server to obtain latest SDK list
      StudioSdkUtil.reloadRemoteSdkWithModalProgress()
      val progress: LoggerProgressIndicatorWrapper = object : LoggerProgressIndicatorWrapper(iLogger) {
        override fun logVerbose(s: String) = iLogger.verbose(s)
      }
      val repoManager = AndroidSdks.getInstance()?.tryToChooseSdkHandler()?.getSdkManager(progress)
      val systemImages = repoManager?.packages?.consolidatedPkgs ?: emptyMap()
      systemImages.filter {
        it.key.contains("system-images") &&
        !it.key.contains(ANDROID_TV_IMAGE) &&
        !it.key.contains(ANDROID_AUTO_IMAGE)
      }.forEach { (installId, updatablePackage) ->
        val propertyList = installId.split(";")
        val apiInfo = propertyList[1].substring(8)
        val abiInfo = propertyList[3]
        val apiLevel = ((updatablePackage.local ?: updatablePackage.remote)?.typeDetails as? SysImgDetailsType)?.apiLevel ?: -1
        val imageSource = propertyList[2].let { if (it == "default") "google" else it }

        if (apiLevel > 0) {
          this.apiLevels.add(ApiVersionInfo(
            apiLevel = apiLevel,
            apiPreview = if (apiInfo.toIntOrNull() == null) apiInfo else "",
            imageSource = imageSource,
            require64Bit = (!abiInfo.contains("arm") && abiInfo.contains("64")),
          ))
        }
      }

      val availableApis = this.apiLevels.map { it.apiLevel }

      // Obtain all devices from Device Manager except custom managed devices
      val allDevices =
        DeviceManager.createInstance(AndroidLocationsSingleton, AndroidLocationsSingleton.prefsLocation, iLogger)
          ?.getDevices(EnumSet.of(DeviceManager.DeviceFilter.DEFAULT, DeviceManager.DeviceFilter.VENDOR))
      allDevices?.forEach { device ->
        if (!device.isDeprecated) {
          this.devices[device.displayName] = AndroidDeviceInfo(deviceName = "",
                                                               supportedApis = availableApis,
                                                               brand = device.manufacturer)
        }
      }
      checkEmptyFields()
    }
    catch (e: Exception) {
      LOGGER.warn("ManagedVirtualDeviceCatalog failed to syncDeviceCatalog", e)
    }
    return this
  }
=======
>>>>>>> 0d09370c
}<|MERGE_RESOLUTION|>--- conflicted
+++ resolved
@@ -17,26 +17,6 @@
 
 import com.android.gmdcodecompletion.AndroidDeviceInfo
 import com.android.gmdcodecompletion.GmdDeviceCatalog
-<<<<<<< HEAD
-import com.android.prefs.AndroidLocationsSingleton
-import com.android.sdklib.devices.DeviceManager
-import com.android.sdklib.repository.LoggerProgressIndicatorWrapper
-import com.android.sdklib.repository.meta.DetailsTypes.SysImgDetailsType
-import com.android.tools.idea.log.LogWrapper
-import com.android.tools.idea.sdk.AndroidSdks
-import com.android.tools.idea.sdk.StudioSdkUtil
-import com.intellij.openapi.diagnostic.Logger
-import java.util.EnumSet
-
-private val LOGGER = Logger.getInstance(ManagedVirtualDeviceCatalogState::class.java)
-
-// Fix b/272562190 to enable Android TV images
-private const val ANDROID_TV_IMAGE = "tv"
-
-// Fix b/272562193 to enable Android Auto images
-private const val ANDROID_AUTO_IMAGE = "auto"
-=======
->>>>>>> 0d09370c
 
 /**
  * This class fetches and stores information from DeviceManager and RepoManager server to obtain
@@ -56,65 +36,4 @@
     // Default is false, On arm machines this value does not have any effect
     val require64Bit: Boolean = false,
   )
-<<<<<<< HEAD
-
-  override fun checkEmptyFields(): ManagedVirtualDeviceCatalog {
-    this.isEmptyCatalog = this.devices.isEmpty() &&
-                          this.apiLevels.isEmpty()
-    return this
-  }
-
-  override fun syncDeviceCatalog(): ManagedVirtualDeviceCatalog {
-    val iLogger = LogWrapper(LOGGER)
-    try {
-      // Sync with server to obtain latest SDK list
-      StudioSdkUtil.reloadRemoteSdkWithModalProgress()
-      val progress: LoggerProgressIndicatorWrapper = object : LoggerProgressIndicatorWrapper(iLogger) {
-        override fun logVerbose(s: String) = iLogger.verbose(s)
-      }
-      val repoManager = AndroidSdks.getInstance()?.tryToChooseSdkHandler()?.getSdkManager(progress)
-      val systemImages = repoManager?.packages?.consolidatedPkgs ?: emptyMap()
-      systemImages.filter {
-        it.key.contains("system-images") &&
-        !it.key.contains(ANDROID_TV_IMAGE) &&
-        !it.key.contains(ANDROID_AUTO_IMAGE)
-      }.forEach { (installId, updatablePackage) ->
-        val propertyList = installId.split(";")
-        val apiInfo = propertyList[1].substring(8)
-        val abiInfo = propertyList[3]
-        val apiLevel = ((updatablePackage.local ?: updatablePackage.remote)?.typeDetails as? SysImgDetailsType)?.apiLevel ?: -1
-        val imageSource = propertyList[2].let { if (it == "default") "google" else it }
-
-        if (apiLevel > 0) {
-          this.apiLevels.add(ApiVersionInfo(
-            apiLevel = apiLevel,
-            apiPreview = if (apiInfo.toIntOrNull() == null) apiInfo else "",
-            imageSource = imageSource,
-            require64Bit = (!abiInfo.contains("arm") && abiInfo.contains("64")),
-          ))
-        }
-      }
-
-      val availableApis = this.apiLevels.map { it.apiLevel }
-
-      // Obtain all devices from Device Manager except custom managed devices
-      val allDevices =
-        DeviceManager.createInstance(AndroidLocationsSingleton, AndroidLocationsSingleton.prefsLocation, iLogger)
-          ?.getDevices(EnumSet.of(DeviceManager.DeviceFilter.DEFAULT, DeviceManager.DeviceFilter.VENDOR))
-      allDevices?.forEach { device ->
-        if (!device.isDeprecated) {
-          this.devices[device.displayName] = AndroidDeviceInfo(deviceName = "",
-                                                               supportedApis = availableApis,
-                                                               brand = device.manufacturer)
-        }
-      }
-      checkEmptyFields()
-    }
-    catch (e: Exception) {
-      LOGGER.warn("ManagedVirtualDeviceCatalog failed to syncDeviceCatalog", e)
-    }
-    return this
-  }
-=======
->>>>>>> 0d09370c
 }