--- conflicted
+++ resolved
@@ -35,43 +35,5 @@
     <orderEntry type="module" module-name="intellij.android.design-plugin.descriptor" scope="RUNTIME" />
     <orderEntry type="module" module-name="intellij.android.plugin.descriptor" scope="RUNTIME" />
     <orderEntry type="library" scope="RUNTIME" name="opentest4j" level="project" />
-<<<<<<< HEAD
-    <orderEntry type="module" module-name="studio-sdk-all-modules" scope="RUNTIME" />
-    <orderEntry type="module-library" scope="RUNTIME">
-      <library>
-        <CLASSES>
-          <root url="jar://$MODULE_DIR$/../../../../prebuilts/tools/common/m2/repository/org/junit/jupiter/junit-jupiter-api/5.9.2/junit-jupiter-api-5.9.2.jar!/" />
-        </CLASSES>
-        <JAVADOC />
-        <SOURCES />
-      </library>
-    </orderEntry>
-    <orderEntry type="module-library" scope="RUNTIME">
-      <library>
-        <CLASSES>
-        <root url="jar://$MODULE_DIR$/../../../../prebuilts/tools/common/m2/repository/org/junit/platform/junit-platform-commons/1.9.2/junit-platform-commons-1.9.2.jar!/" />
-        </CLASSES>
-        <JAVADOC />
-        <SOURCES />
-      </library>
-      </orderEntry>
-     <orderEntry type="module-library" scope="RUNTIME">
-      <library>
-        <CLASSES>
-        <root url="jar://$MODULE_DIR$/../../../../prebuilts/tools/common/m2/repository/org/junit/platform/junit-platform-engine/1.9.2/junit-platform-engine-1.9.2.jar!/" />
-        </CLASSES>
-        <JAVADOC />
-        <SOURCES />
-      </library>
-    </orderEntry>
-    <orderEntry type="library" scope="TEST" name="junit4" level="project" />
-    <orderEntry type="module" module-name="android.sdktools.testutils" scope="TEST" />
-    <orderEntry type="module" module-name="android.sdktools.repository" scope="TEST" />
-    <orderEntry type="library" scope="TEST" name="truth" level="project" />
-    <orderEntry type="library" scope="TEST" name="studio-plugin-org.toml.lang" level="project" />
-    <orderEntry type="library" exported="" scope="TEST" name="intellij-test-framework" level="project" />
-    <orderEntry type="library" scope="TEST" name="jetbrains.kotlinx.coroutines.test" level="project" />
-=======
->>>>>>> fedb26e2
   </component>
 </module>