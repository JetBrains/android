/*
 * Copyright (C) 2017 The Android Open Source Project
 *
 * Licensed under the Apache License, Version 2.0 (the "License");
 * you may not use this file except in compliance with the License.
 * You may obtain a copy of the License at
 *
 *      http://www.apache.org/licenses/LICENSE-2.0
 *
 * Unless required by applicable law or agreed to in writing, software
 * distributed under the License is distributed on an "AS IS" BASIS,
 * WITHOUT WARRANTIES OR CONDITIONS OF ANY KIND, either express or implied.
 * See the License for the specific language governing permissions and
 * limitations under the License.
 */
package com.android.tools.profilers.memory.adapters

import com.android.tools.adtui.model.AspectObserver
import com.android.tools.adtui.model.Range
import com.android.tools.inspectors.common.api.stacktrace.ThreadId
import com.android.tools.profiler.proto.Common
import com.android.tools.profiler.proto.Memory
import com.android.tools.profiler.proto.Memory.AllocationEvent
import com.android.tools.profiler.proto.Memory.AllocationStack
import com.android.tools.profiler.proto.Memory.JNIGlobalReferenceEvent
import com.android.tools.profiler.proto.Memory.NativeBacktrace
import com.android.tools.profiler.proto.Memory.NativeCallStack
import com.android.tools.profiler.proto.Memory.NativeCallStack.NativeFrame
import com.android.tools.profiler.proto.Transport
import com.android.tools.profiler.proto.Transport.GetEventGroupsRequest
import com.android.tools.profilers.ProfilerClient
import com.android.tools.profilers.memory.BaseMemoryProfilerStage
import com.android.tools.profilers.memory.CaptureSelectionAspect
import com.android.tools.profilers.memory.MemoryProfiler.Companion.hasOnlyFullAllocationTrackingWithinRegion
import com.android.tools.profilers.memory.adapters.CaptureObject.ClassifierAttribute
import com.android.tools.profilers.memory.adapters.CaptureObject.InstanceAttribute.*
import com.android.tools.profilers.memory.adapters.classifiers.HeapSet
import com.google.common.annotations.VisibleForTesting
import com.google.common.util.concurrent.ThreadFactoryBuilder
import com.intellij.openapi.diagnostic.Logger
<<<<<<< HEAD
import it.unimi.dsi.fastutil.ints.Int2ObjectOpenHashMap
import it.unimi.dsi.fastutil.longs.Long2ObjectOpenHashMap
import org.objectweb.asm.Type
=======
import gnu.trove.TIntObjectHashMap
import gnu.trove.TLongObjectHashMap
import org.jetbrains.org.objectweb.asm.Type
>>>>>>> 3a514de0
import java.io.OutputStream
import java.util.TreeMap
import java.util.concurrent.Executor
import java.util.concurrent.ExecutorService
import java.util.concurrent.Executors
import java.util.concurrent.Future
import java.util.concurrent.RejectedExecutionException
import java.util.concurrent.TimeUnit
import java.util.stream.Stream
import kotlin.math.max
import kotlin.math.min

class LiveAllocationCaptureObject(private val client: ProfilerClient,
                                  private val session: Common.Session,
                                  private val captureStartTime: Long,
                                  loadService: ExecutorService?,
                                  private val stage: BaseMemoryProfilerStage) : CaptureObject {
  @JvmField
  @VisibleForTesting
  val executorService: ExecutorService? = loadService
                                          ?: Executors.newSingleThreadExecutor(
                                            ThreadFactoryBuilder().setNameFormat("profiler-live-allocation").build()
                                          )
  private val classDb = ClassDb()
  private val instanceMap = Int2ObjectOpenHashMap<LiveAllocationInstanceObject>()
  private val callstackMap = Int2ObjectOpenHashMap<AllocationStack>()

  // Mapping from unsymbolized addresses to symbolized native frames
  private val nativeFrameMap = Long2ObjectOpenHashMap<NativeFrame>()
  private val methodIdMap = Long2ObjectOpenHashMap<AllocationStack.StackFrame>()
  private val threadIdMap = Int2ObjectOpenHashMap<ThreadId>()
  private val jniMemoryRegionMap = TreeMap<Long, Memory.MemoryMap.MemoryRegion>()
  private val heapSets = mutableListOf(HeapSet(this, CaptureObject.DEFAULT_HEAP_NAME, 0),  // default
                                       HeapSet(this, CaptureObject.IMAGE_HEAP_NAME, 1),  // image
                                       HeapSet(this, CaptureObject.ZYGOTE_HEAP_NAME, 2),  // zygote
                                       HeapSet(this, CaptureObject.APP_HEAP_NAME, 3)) // app
    .also {
      it.add(HeapSet(this, CaptureObject.JNI_HEAP_NAME, CaptureObject.JNI_HEAP_ID))
    }
  private val aspectObserver = AspectObserver()
  private var contextEndTimeNs = Long.MIN_VALUE
  private var previousQueryStartTimeNs = Long.MIN_VALUE
  private var previousQueryEndTimeNs = Long.MIN_VALUE

  // Keeps track of the latest sample's timestamp we have queried thus far.
  private var lastSeenTimestampNs = Long.MIN_VALUE
  private var queryRange: Range? = null
  private var currentTask: Future<*>? = null
  private var infoMessage: String? = null

  private val allocationEventAdapter = object: EventAdapter<Memory.BatchAllocationEvents, AllocationEvent> {
    override fun getTimestamp(event: AllocationEvent) = event.timestamp
    override fun getEventList(batch: Memory.BatchAllocationEvents) = batch.eventsList
    override fun getBatchEvents(startTimeNs: Long, endTimeNs: Long) =
      getEvents(startTimeNs, endTimeNs, Common.Event.Kind.MEMORY_ALLOC_EVENTS) { it.memoryAllocEvents.events }.apply {
        updateSeenTimestamp(Memory.BatchAllocationEvents::getTimestamp)
    }
  }

  private val jniReferenceEventAdapter = object: EventAdapter<Memory.BatchJNIGlobalRefEvent, JNIGlobalReferenceEvent> {
    override fun getTimestamp(event: JNIGlobalReferenceEvent) = event.timestamp
    override fun getEventList(batch: Memory.BatchJNIGlobalRefEvent) = batch.eventsList
    override fun getBatchEvents(startTimeNs: Long, endTimeNs: Long) =
      getEvents(startTimeNs, endTimeNs, Common.Event.Kind.MEMORY_JNI_REF_EVENTS) {it.memoryJniRefEvents.events}
        .apply { updateSeenTimestamp(Memory.BatchJNIGlobalRefEvent::getTimestamp) }
  }

  override fun getSession() = session
  override fun getName() = "Live Allocation"
  override fun getExportableExtension() = null
  override fun saveToFile(outputStream: OutputStream) = throw UnsupportedOperationException()

  override fun getClassifierAttributes() =
    listOf(ClassifierAttribute.LABEL,
           ClassifierAttribute.ALLOCATIONS,
           ClassifierAttribute.DEALLOCATIONS,
           ClassifierAttribute.TOTAL_COUNT,
           ClassifierAttribute.SHALLOW_SIZE,
           ClassifierAttribute.SHALLOW_DIFFERENCE)

  override fun getInstanceAttributes() = listOf(LABEL, ALLOCATION_TIME, DEALLOCATION_TIME, SHALLOW_SIZE)
  override fun getInfoMessage() = infoMessage

  override fun getHeapSets() =
    // Exclude DEFAULT_HEAP since it shouldn't show up in use in devices that support live allocation tracking.
    // But handle the unexpected, just in case....
    if (heapSets[0].instancesCount > 0) heapSets else heapSets.subList(1, heapSets.size)

  override fun getHeapSet(heapId: Int) = heapSets[heapId]
  override fun getInstances() = heapSets.stream().flatMap { it.instancesStream }
  override fun getStartTimeNs() = captureStartTime
  override fun getEndTimeNs() = Long.MAX_VALUE
  override fun getClassDatabase() = classDb

  override fun load(queryRange: Range?, queryJoiner: Executor?) = true.also {
    assert(queryRange != null)
    assert(queryJoiner != null)
    this.queryRange = queryRange
    // TODO There's a problem with this, as the datastore is effectively a real-time system.
    // TODO In other words, when we query for some range, we may not get back entries that are still being inserted, and we don't re-query.
    fun loadTimeRange() = loadTimeRange(this.queryRange!!, queryJoiner!!)
    this.queryRange!!.addDependency(aspectObserver).onChange(Range.Aspect.RANGE, ::loadTimeRange)

    // Load the initial data within queryRange.
    loadTimeRange()
  }

  override fun getStackFrame(methodId: Long) = methodIdMap[methodId]
  override fun isDoneLoading() = true
  override fun isError() = false

  override fun unload() {
    queryRange?.removeDependencies(aspectObserver)
    executorService!!.shutdownNow()
  }

  // Update myContextEndTimeNs and Callstack information
  private fun updateAllocationContexts(endTimeNs: Long) {
    if (contextEndTimeNs < endTimeNs) {
      for (contexts in getAllocationContexts(contextEndTimeNs, endTimeNs)) {
        // We don't have super class information at the moment so just assign invalid id as the super class id.
        contexts.classesList.forEach { classDb.registerClass(it.classId.toLong(), Type.getType(it.className).className) }
        contexts.methodsList.forEach { methodIdMap.putIfAbsent(it.methodId, it) }
        contexts.encodedStacksList.forEach { callstackMap.putIfAbsent(it.stackId, it) }
        contexts.threadInfosList.forEach {
          threadIdMap.putIfAbsent(it.threadId,
                                  ThreadId(
                                    it.threadName
                                  )
          )
        }
        contexts.memoryMap.regionsList.forEach { jniMemoryRegionMap[it.startAddress] = it }
        contextEndTimeNs = max(contextEndTimeNs, contexts.timestamp)
      }
    }
  }

  /**
   * Load allocation data corresponding to the input time range. Note that load operation is expensive and happens on a different thread
   * (via myExecutorService). When loading is done, it informs the listener (e.g. UI) to update via the input joiner.
   */
  private fun loadTimeRange(queryRange: Range, joiner: Executor) {
    try {
      // Ignore invalid range. This can happen when a selection range is cleared during the process of a new range being selected.
      if (queryRange.isEmpty) {
        return
      }
      currentTask?.cancel(false)
      currentTask = executorService!!.submit<Any?> {
        val newStartTimeNs = TimeUnit.MICROSECONDS.toNanos(queryRange.min.toLong())
        val newEndTimeNs = TimeUnit.MICROSECONDS.toNanos(queryRange.max.toLong())
        if (newStartTimeNs == previousQueryStartTimeNs && newEndTimeNs == previousQueryEndTimeNs) {
          return@submit null
        }
        val hasNonFullTrackingRegion = !hasOnlyFullAllocationTrackingWithinRegion(
          stage.studioProfilers, session,
          TimeUnit.NANOSECONDS.toMicros(newStartTimeNs), TimeUnit.NANOSECONDS.toMicros(newEndTimeNs))
        joiner.execute { stage.captureSelection.aspect.changed(CaptureSelectionAspect.CURRENT_HEAP_UPDATING) }
        updateAllocationContexts(newEndTimeNs)

        // Snapshots data
        val snapshotList = mutableListOf<InstanceObject>()
        val resetSnapshotList = mutableListOf<InstanceObject>()
        // Delta data
        val deltaAllocationList = mutableListOf<InstanceObject>()
        val resetDeltaAllocationList = mutableListOf<InstanceObject>()
        val deltaFreeList = mutableListOf<InstanceObject>()
        val resetDeltaFreeList = mutableListOf<InstanceObject>()

        fun queryDelta(start: Long, end: Long, allocs: MutableList<InstanceObject>, deallocs: MutableList<InstanceObject>, reset: Boolean) {
          queryJavaInstanceDelta(start, end, allocs, deallocs, reset)
          queryJniReferencesDelta(start, end, allocs, deallocs, reset)
        }

        fun<T> List<T>.addAllToEach(vararg outs: MutableList<T>) = outs.forEach { it.addAll(this) }

        // Clear and recreate the instance/heap sets if previous range does not intersect with the new one
        val clear = previousQueryEndTimeNs <= newStartTimeNs || newEndTimeNs <= previousQueryStartTimeNs
        if (clear) {
          instanceMap.clear()
          // If we are resetting, then first establish the object snapshot at the query range's start point.
          queryJavaInstanceSnapshot(newStartTimeNs, snapshotList)
          queryJniReferencesSnapshot(newStartTimeNs, snapshotList)

          // Update the delta allocations and deallocations within the selection range on the snapshot.
          queryDelta(newStartTimeNs, newEndTimeNs, deltaAllocationList, deltaFreeList, false)
        }
        else {
          // Compute selection left differences.
          val leftAllocations = mutableListOf<InstanceObject>()
          val leftDeallocations = mutableListOf<InstanceObject>()
          if (newStartTimeNs < previousQueryStartTimeNs) {
            // Selection's min shifts left
            queryDelta(newStartTimeNs, previousQueryStartTimeNs, leftAllocations, leftDeallocations, false)
            // add data within this range to the deltas
            // Allocations happen after selection min: remove instance from snapshot
            // Deallocations happen after selection min: add instance to snapshot
            leftAllocations.addAllToEach(deltaAllocationList, resetSnapshotList)
            leftDeallocations.addAllToEach(deltaFreeList, snapshotList)
          }
          else if (newStartTimeNs > previousQueryStartTimeNs) {
            // Selection's min shifts right
            queryDelta(previousQueryStartTimeNs, newStartTimeNs, leftAllocations, leftDeallocations, true)
            // Remove data within this range from the deltas
            // Allocations happen before the selection's min: add instance to snapshot
            // Deallocations before the selection's min: remove instance from snapshot
            leftAllocations.addAllToEach(resetDeltaAllocationList, snapshotList)
            leftDeallocations.addAllToEach(resetDeltaFreeList, resetSnapshotList)
          }

          // Compute selection right differences.
          val rightAllocations = mutableListOf<InstanceObject>()
          val rightDeallocations = mutableListOf<InstanceObject>()
          if (newEndTimeNs < previousQueryEndTimeNs) {
            // Selection's max shifts left: remove data within this range from the deltas
            queryDelta(newEndTimeNs, previousQueryEndTimeNs, rightAllocations, rightDeallocations, true)
            resetDeltaAllocationList.addAll(rightAllocations)
            resetDeltaFreeList.addAll(rightDeallocations)
          }
          else if (newEndTimeNs > previousQueryEndTimeNs) {
            // Selection's max shifts right: add data within this range to the deltas
            queryDelta(previousQueryEndTimeNs, newEndTimeNs, rightAllocations, rightDeallocations, false)
            deltaAllocationList.addAll(rightAllocations)
            deltaFreeList.addAll(rightDeallocations)
          }
        }
        previousQueryStartTimeNs = newStartTimeNs
        // Samples that are within the query range may not have arrived from the daemon yet. If the query range is greater than the
        // last sample we have seen. Set the last query timestamp to the last sample's timestmap, so that next time we will requery
        // the range between (last-seen sample, newEndTimeNs).
        previousQueryEndTimeNs = min(newEndTimeNs, lastSeenTimestampNs)
        val selection = stage.captureSelection
        joiner.execute {
          selection.aspect.changed(CaptureSelectionAspect.CURRENT_HEAP_UPDATED)
          if (clear ||
              deltaAllocationList.size + deltaFreeList.size + resetDeltaAllocationList.size + resetDeltaFreeList.size > 0) {
            if (clear) {
              heapSets.forEach { it.clearClassifierSets() }
            }
            snapshotList.forEach { heapSets[it.heapId].addSnapshotInstanceObject(it) }
            resetSnapshotList.forEach { heapSets[it.heapId].removeSnapshotInstanceObject(it) }
            deltaAllocationList.forEach { heapSets[it.heapId].addDeltaInstanceObject(it) }
            deltaFreeList.forEach { heapSets[it.heapId].freeDeltaInstanceObject(it) }
            resetDeltaAllocationList.forEach { heapSets[it.heapId].removeAddedDeltaInstanceObject(it) }
            resetDeltaFreeList.forEach { heapSets[it.heapId].removeFreedDeltaInstanceObject(it) }
            infoMessage = if (hasNonFullTrackingRegion) SAMPLING_INFO_MESSAGE else null
            selection.refreshSelectedHeap()
          }
        }
        null
      }
    }
    catch (e: RejectedExecutionException) {
      logger.debug(e)
    }
  }

  private fun AllocationEvent.Allocation.getOrCreateInstanceObject() =
    instanceMap[tag] ?:
    classDb.getEntry(classTag.toLong()).let { entry ->
      val callstack = if (stackId != 0) callstackMap[stackId]!! else null
      val thread = if (threadId != 0) threadIdMap[threadId]!! else ThreadId.INVALID_THREAD_ID
      LiveAllocationInstanceObject(this@LiveAllocationCaptureObject, entry, thread, callstack, size, heapId).also { instanceMap.put(tag, it) }
    }

  private fun JNIGlobalReferenceEvent.getOrCreateJniRefObject() = instanceMap[objectTag]?.let { referencedObject ->
    referencedObject.getJniRefByValue(refValue) ?:
    JniReferenceInstanceObject(this@LiveAllocationCaptureObject, referencedObject, objectTag.toLong(), refValue)
      .also(referencedObject::addJniRef)
  } // If a Java object can't be found by a given tag, nothing is known about the JNI reference and we can't track it.

  /**
   * Populates the input list with all instance objects that are alive at |snapshotTimeNs|.
   */
  private fun queryJavaInstanceSnapshot(snapshotTimeNs: Long, snapshotList: MutableList<InstanceObject>) =
    querySnapshot(snapshotTimeNs, snapshotList, allocationEventAdapter) { event, liveInstanceMap ->
      when (event.eventCase) {
        AllocationEvent.EventCase.ALLOC_DATA -> {
          // Allocation - create an InstanceObject. This might be removed later if there is a corresponding FREE_DATA event.
          val allocation = event.allocData
          val instance = allocation.getOrCreateInstanceObject()
          instance.setAllocationTime(event.timestamp)
          liveInstanceMap[allocation.tag] = instance
        }
        AllocationEvent.EventCase.FREE_DATA -> {
          // Deallocation - there should be a matching InstanceObject.
          val deallocation = event.freeData
          liveInstanceMap.remove(deallocation.tag)
          // Don't keep deallocated objects around in the cache to avoid bloating memory.
          instanceMap.remove(deallocation.tag)
        }
        // ignore CLASS_DATA as they are handled via context updates.
        AllocationEvent.EventCase.CLASS_DATA,
        AllocationEvent.EventCase.EVENT_NOT_SET -> {}
      }
    }

  private fun queryJniReferencesSnapshot(snapshotTimeNs: Long, snapshotList: MutableList<InstanceObject>) {
    querySnapshot(snapshotTimeNs, snapshotList, jniReferenceEventAdapter) { event, instanceMap ->
      when (event.eventType) {
        JNIGlobalReferenceEvent.Type.CREATE_GLOBAL_REF -> {
          // New global ref - create an InstanceObject. This might be removed later if there is a corresponding DELETE_GLOBAL_REF event.
          // If JNI reference object can't be constructed, it is most likely because allocation for underlying java object was not
          // reported. We don't have anything to show and ignore this reference.
          event.getOrCreateJniRefObject()?.let { refObject ->
            refObject.setAllocEvent(event)
            instanceMap[refObject.refValue] = refObject
          }
        }
        JNIGlobalReferenceEvent.Type.DELETE_GLOBAL_REF -> instanceMap.remove(event.refValue)?.let { refObject ->
          // If the referencing instance object is still around, remove the added JNI ref.
          if (this.instanceMap.containsKey(event.objectTag)) {
            this.instanceMap[event.objectTag].removeJniRef(refObject as JniReferenceInstanceObject)
          }
        }

        JNIGlobalReferenceEvent.Type.UNSPECIFIED,
        JNIGlobalReferenceEvent.Type.CREATE_WEAK_REF,
        JNIGlobalReferenceEvent.Type.DELETE_WEAK_REF,
        JNIGlobalReferenceEvent.Type.UNRECOGNIZED -> {}
      }
    }
  }

  private fun<E> querySnapshot(snapshotTimeNs: Long, snapshotList: MutableList<InstanceObject>,
                               eventAdapter: EventAdapter<*, E>, handleEvent: (E, MutableMap<Any, InstanceObject>) -> Unit) {
    val instanceMap = LinkedHashMap<Any, InstanceObject>()
    // Retrieve all the event samples from the start of the session until the snapshot time.
    eventAdapter.forEachEventStream(session.startTimestamp, snapshotTimeNs) { eventStream ->
      // Only consider events up to but excluding the snapshot time.
      eventStream
        .filter { eventAdapter.getTimestamp(it) < snapshotTimeNs }
        .sorted(Comparator.comparingLong(eventAdapter::getTimestamp))
        .forEach { handleEvent(it, instanceMap) }
    }
    snapshotList.addAll(instanceMap.values)
  }

  /**
   * @param startTimeNs      start time to query data for.
   * @param endTimeNs        end time to query data for.
   * @param allocationList   Instances that were allocated within the query range will be added here.
   * @param deallocationList Instances that were deallocated within the query range will be added here.
   * @param resetInstance    Whether the InstanceObject's alloc/dealloc time information should reset if a corresponding allocation or
   * deallocation event has occurred. The [ClassifierSet] rely on the presence (or absence) of these time data
   * to determine whether the InstanceObject should be added (or removed) from the ClassifierSet. Also see [                         ][ClassifierSet.removeDeltaInstanceInformation].
   */
  private fun queryJavaInstanceDelta(startTimeNs: Long,
                                     endTimeNs: Long,
                                     allocationList: MutableList<InstanceObject>,
                                     deallocationList: MutableList<InstanceObject>,
                                     resetInstance: Boolean) =
    queryDelta(startTimeNs, endTimeNs, allocationEventAdapter) { event ->
      when (event.eventCase) {
        AllocationEvent.EventCase.ALLOC_DATA -> {
          // New allocation - create an InstanceObject.
          val instance = event.allocData.getOrCreateInstanceObject()
          instance.setAllocationTime(if (resetInstance) Long.MIN_VALUE else event.timestamp)
          allocationList.add(instance)
        }
        AllocationEvent.EventCase.FREE_DATA -> {
          // New deallocation - there should be a matching InstanceObject.
          val deallocation = event.freeData
          // FIXME(b/180630877) The tag is supposed to always be in the instance map
          instanceMap[deallocation.tag]?.let { instance ->
            instance.deallocTime = if (resetInstance) Long.MAX_VALUE else event.timestamp
            deallocationList.add(instance)
          }
        }
        // ignore CLASS_DATA as they are handled via context updates.
        AllocationEvent.EventCase.CLASS_DATA,
        AllocationEvent.EventCase.EVENT_NOT_SET -> {}
      }
    }

  private fun queryJniReferencesDelta(startTimeNs: Long,
                                      endTimeNs: Long,
                                      allocationList: MutableList<InstanceObject>,
                                      deallocationList: MutableList<InstanceObject>,
                                      resetInstance: Boolean) {
    queryDelta(startTimeNs, endTimeNs, jniReferenceEventAdapter) { event ->
      // If JNI reference object can't be constructed, it is most likely because allocation for underlying java object was not
      // reported. We don't have anything to show and ignore this reference.
      event.getOrCreateJniRefObject()?.let { refObject ->
        when (event.eventType) {
          JNIGlobalReferenceEvent.Type.CREATE_GLOBAL_REF -> {
            if (resetInstance) {
              refObject.setAllocationTime(Long.MIN_VALUE)
            }
            else {
              refObject.setAllocEvent(event)
            }
            allocationList.add(refObject)
          }
          JNIGlobalReferenceEvent.Type.DELETE_GLOBAL_REF -> {
            if (resetInstance) {
              refObject.setAllocationTime(Long.MAX_VALUE)
            }
            else {
              refObject.deallocTime = event.timestamp
              if (event.hasBacktrace()) {
                refObject.setDeallocationBacktrace(event.backtrace)
              }
              refObject.setDeallocThreadId(lookupThreadId(event.threadId))
            }
            deallocationList.add(refObject)
          }
          else -> assert(false)
        }
      }
    }
  }

  private fun<E> queryDelta(startTimeNs: Long, endTimeNs: Long, eventAdapter: EventAdapter<*, E>, handleEvent: (E) -> Unit) {
    // Case for point-snapshot - we don't need to further query deltas.
    if (startTimeNs != endTimeNs) {
      eventAdapter.forEachEventStream(startTimeNs, endTimeNs) { eventStream ->
        eventStream
          .filter { eventAdapter.getTimestamp(it) in startTimeNs until endTimeNs } // Only consider events between the delta range [start time, end time)
          .sorted(Comparator.comparingLong(eventAdapter::getTimestamp))
          .forEach(handleEvent)
      }
    }
  }

  private fun JniReferenceInstanceObject.setAllocEvent(event: JNIGlobalReferenceEvent) {
    setAllocThreadId(lookupThreadId(event.threadId))
    setAllocationTime(event.timestamp)
    if (event.hasBacktrace())
      setAllocationBacktrace(event.backtrace)
  }

  private fun lookupThreadId(threadId: Int): ThreadId = if (threadId != 0) threadIdMap[threadId]!! else ThreadId.INVALID_THREAD_ID

  fun resolveNativeBacktrace(backtrace: NativeBacktrace?): NativeCallStack = when {
    backtrace == null || backtrace.addressesCount == 0 -> NativeCallStack.getDefaultInstance()
    else -> NativeCallStack.newBuilder().let { builder ->
      for (address in backtrace.addressesList) {
        if (!nativeFrameMap.containsKey(address)) {
          val (module, offset) = getRegionByAddress(address)?.let {
            Pair(it.name, it.fileOffset + (address - it.startAddress)) // Adjust address to represent module offset.
          } ?: Pair("", 0L)
          val unsymbolizedFrame = NativeFrame.newBuilder().setAddress(address).setModuleName(module).setModuleOffset(offset).build()
          val symbolizedFrame = stage.studioProfilers.ideServices.nativeFrameSymbolizer
            .symbolize(stage.studioProfilers.sessionsManager.selectedSessionMetaData.processAbi, unsymbolizedFrame)
          nativeFrameMap.put(address, symbolizedFrame)
        }
        builder.addFrames(nativeFrameMap[address])
      }
      builder.build()
    }
  }

  private fun getRegionByAddress(address: Long) = jniMemoryRegionMap.floorEntry(address)?.let { entry ->
    val region = entry.value
    if (address in region.startAddress until region.endAddress) region else null
  }

  private fun getAllocationContexts(startTimeNs: Long, endTimeNs: Long) =
    client.transportClient.getEventGroups(
      buildEventGroupRequest(Common.Event.Kind.MEMORY_ALLOC_CONTEXTS, startTimeNs, endTimeNs + QUERY_BUFFER_NS))
      .getResultList { it.memoryAllocContexts.contexts }

  private fun<T> getEvents(startTimeNs: Long, endTimeNs: Long, event: Common.Event.Kind, extract: (Common.Event) -> T): List<T> =
    client.transportClient.getEventGroups(
      buildEventGroupRequest(event, startTimeNs - QUERY_BUFFER_NS, endTimeNs + QUERY_BUFFER_NS))
      .getResultList(extract)

  private fun<T> Transport.GetEventGroupsResponse.getResultList(extract: (Common.Event) -> T): List<T> = when (groupsCount) {
    1 -> getGroups(0).eventsList.map(extract)
    else -> emptyList<T>().also { assert(groupsCount == 0) }
  }

  private fun buildEventGroupRequest(kind: Common.Event.Kind, startTimeNs: Long, endTimeNs: Long) = GetEventGroupsRequest.newBuilder()
      .setStreamId(session.streamId)
      .setPid(session.pid)
      .setKind(kind)
      .setFromTimestamp(startTimeNs)
      .setToTimestamp(endTimeNs)
      .build()

  private fun<T> List<T>.updateSeenTimestamp(timestamp: (T) -> Long) = stream().mapToLong(timestamp).max().ifPresent {
    lastSeenTimestampNs = max(lastSeenTimestampNs, it)
  }

  companion object {
    private val logger: Logger
      get() = Logger.getInstance(LiveAllocationCaptureObject::class.java)

    // Buffer to ensure the queries include the before/after batched sample(s) that fall just outside of the query range, as those samples
    // can contain events with timestamps that satisfy the query.
    // In perfa, the batched samples are sent in 500ms but can take time to arrive. 5 seconds should be more than enough as a buffer.
    private val QUERY_BUFFER_NS = TimeUnit.SECONDS.toNanos(5)

    @VisibleForTesting
    const val SAMPLING_INFO_MESSAGE = "Selected region does not have full tracking. Data may be inaccurate."
  }

  private interface EventAdapter<B,E> {
    fun getTimestamp(event: E): Long
    fun getEventList(batch: B): List<E>
    fun getBatchEvents(startTimeNs: Long, endTimeNs: Long): List<B>
    fun forEachEventStream(startTimeNs: Long, endTimeNs: Long, handle: (Stream<E>) -> Unit) =
      getBatchEvents(startTimeNs, endTimeNs).forEach { handle(getEventList(it).stream()) }
  }
}<|MERGE_RESOLUTION|>--- conflicted
+++ resolved
@@ -38,15 +38,9 @@
 import com.google.common.annotations.VisibleForTesting
 import com.google.common.util.concurrent.ThreadFactoryBuilder
 import com.intellij.openapi.diagnostic.Logger
-<<<<<<< HEAD
 import it.unimi.dsi.fastutil.ints.Int2ObjectOpenHashMap
 import it.unimi.dsi.fastutil.longs.Long2ObjectOpenHashMap
 import org.objectweb.asm.Type
-=======
-import gnu.trove.TIntObjectHashMap
-import gnu.trove.TLongObjectHashMap
-import org.jetbrains.org.objectweb.asm.Type
->>>>>>> 3a514de0
 import java.io.OutputStream
 import java.util.TreeMap
 import java.util.concurrent.Executor
@@ -103,7 +97,7 @@
     override fun getBatchEvents(startTimeNs: Long, endTimeNs: Long) =
       getEvents(startTimeNs, endTimeNs, Common.Event.Kind.MEMORY_ALLOC_EVENTS) { it.memoryAllocEvents.events }.apply {
         updateSeenTimestamp(Memory.BatchAllocationEvents::getTimestamp)
-    }
+      }
   }
 
   private val jniReferenceEventAdapter = object: EventAdapter<Memory.BatchJNIGlobalRefEvent, JNIGlobalReferenceEvent> {
@@ -131,7 +125,7 @@
   override fun getInfoMessage() = infoMessage
 
   override fun getHeapSets() =
-    // Exclude DEFAULT_HEAP since it shouldn't show up in use in devices that support live allocation tracking.
+  // Exclude DEFAULT_HEAP since it shouldn't show up in use in devices that support live allocation tracking.
     // But handle the unexpected, just in case....
     if (heapSets[0].instancesCount > 0) heapSets else heapSets.subList(1, heapSets.size)
 
@@ -521,12 +515,12 @@
   }
 
   private fun buildEventGroupRequest(kind: Common.Event.Kind, startTimeNs: Long, endTimeNs: Long) = GetEventGroupsRequest.newBuilder()
-      .setStreamId(session.streamId)
-      .setPid(session.pid)
-      .setKind(kind)
-      .setFromTimestamp(startTimeNs)
-      .setToTimestamp(endTimeNs)
-      .build()
+    .setStreamId(session.streamId)
+    .setPid(session.pid)
+    .setKind(kind)
+    .setFromTimestamp(startTimeNs)
+    .setToTimestamp(endTimeNs)
+    .build()
 
   private fun<T> List<T>.updateSeenTimestamp(timestamp: (T) -> Long) = stream().mapToLong(timestamp).max().ifPresent {
     lastSeenTimestampNs = max(lastSeenTimestampNs, it)
