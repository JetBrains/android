--- conflicted
+++ resolved
@@ -1,9 +1,5 @@
 <?xml version="1.0" encoding="UTF-8"?>
-<<<<<<< HEAD
-<issues format="5" by="lint 8.2.0-dev">
-=======
 <issues format="6" by="lint 8.3.0-dev" type="baseline" client="" dependencies="true" name="" variant="all" version="8.3.0-dev">
->>>>>>> 574fcae1
 
     <issue
         id="DefaultLocale"
@@ -23,12 +19,8 @@
         errorLine2="                    ~~~~~~~~~~~~~~~~~~~~~~~~~~~~~~~~~~~~~~~~~~~~~~~~~~~~~~~~~~~~~~~~~~~~~~">
         <location
             file="src/com/android/tools/profilers/cpu/CpuCaptureParser.java"
-<<<<<<< HEAD
-            line="149"/>
-=======
             line="146"
             column="21"/>
->>>>>>> 574fcae1
     </issue>
 
     <issue
@@ -38,12 +30,8 @@
         errorLine2="                                             ~~~~~~~~~~~~~~~~~~~~~~~~~~~~~~~~~~~~~~~~~~~~~~~~">
         <location
             file="src/com/android/tools/profilers/cpu/CpuProfiler.java"
-<<<<<<< HEAD
-            line="184"/>
-=======
             line="207"
             column="46"/>
->>>>>>> 574fcae1
     </issue>
 
     <issue
@@ -86,12 +74,8 @@
         errorLine2="                                                                               ~~~~~~~~~~~">
         <location
             file="src/com/android/tools/profilers/event/LifecycleEventDataSeries.java"
-<<<<<<< HEAD
-            line="98"/>
-=======
             line="98"
             column="80"/>
->>>>>>> 574fcae1
     </issue>
 
     <issue
@@ -101,12 +85,8 @@
         errorLine2="                                                                                                ~~~~~~~~~~~">
         <location
             file="src/com/android/tools/profilers/event/LifecycleEventDataSeries.java"
-<<<<<<< HEAD
-            line="116"/>
-=======
             line="116"
             column="97"/>
->>>>>>> 574fcae1
     </issue>
 
     <issue
@@ -265,12 +245,6 @@
 
     <issue
         id="VisibleForTests"
-<<<<<<< HEAD
-        message="This method should only be accessed from tests or within package private scope">
-        <location
-            file="src/com/android/tools/profilers/energy/EnergyUsage.java"
-            line="34"/>
-=======
         message="This method should only be accessed from tests or within package private scope"
         errorLine1="    super(profilers.getIdeServices().getPoolExecutor());"
         errorLine2="    ~~~~~">
@@ -278,7 +252,6 @@
             file="src/com/android/tools/profilers/energy/EnergyUsage.java"
             line="34"
             column="5"/>
->>>>>>> 574fcae1
     </issue>
 
 </issues>