/*
 * Copyright (C) 2017 The Android Open Source Project
 *
 * Licensed under the Apache License, Version 2.0 (the "License");
 * you may not use this file except in compliance with the License.
 * You may obtain a copy of the License at
 *
 *      http://www.apache.org/licenses/LICENSE-2.0
 *
 * Unless required by applicable law or agreed to in writing, software
 * distributed under the License is distributed on an "AS IS" BASIS,
 * WITHOUT WARRANTIES OR CONDITIONS OF ANY KIND, either express or implied.
 * See the License for the specific language governing permissions and
 * limitations under the License.
 */
package com.android.tools.profilers.energy

import com.android.tools.adtui.model.FakeTimer
import com.android.tools.idea.transport.faketransport.FakeGrpcChannel
import com.android.tools.profilers.FakeIdeProfilerServices
import com.android.tools.profilers.ProfilerClient
import com.android.tools.profilers.StudioProfilers
import com.google.common.truth.Truth.assertThat
import org.junit.Before
import org.junit.Rule
import org.junit.Test

class EnergyProfilerTest {
  @get:Rule
  var grpcChannel = FakeGrpcChannel("EnergyProfilerTest")

  private lateinit var profiler: EnergyProfiler

  @Before
  fun setUp() {
    val services = FakeIdeProfilerServices().apply { enableEnergyProfiler(true) }
    profiler = EnergyProfiler(StudioProfilers(ProfilerClient(grpcChannel.channel), services, FakeTimer()))
  }

  @Test
  fun newMonitor() {
    val monitor = profiler.newMonitor()
    assertThat(monitor).isNotNull()
    assertThat(monitor).isInstanceOf(EnergyMonitor::class.java)
  }
<<<<<<< HEAD

  @Test
  fun startMonitoring() {
    myProfiler.startProfiling(ProfilersTestData.SESSION_DATA)
    assertThat(myService.session).isEqualTo(SESSION_DATA)
  }

  @Test
  fun stopMonitoring() {
    myProfiler.stopProfiling(ProfilersTestData.SESSION_DATA)
    assertThat(myService.session).isEqualTo(SESSION_DATA)
  }
=======
>>>>>>> de127946
}<|MERGE_RESOLUTION|>--- conflicted
+++ resolved
@@ -43,19 +43,4 @@
     assertThat(monitor).isNotNull()
     assertThat(monitor).isInstanceOf(EnergyMonitor::class.java)
   }
-<<<<<<< HEAD
-
-  @Test
-  fun startMonitoring() {
-    myProfiler.startProfiling(ProfilersTestData.SESSION_DATA)
-    assertThat(myService.session).isEqualTo(SESSION_DATA)
-  }
-
-  @Test
-  fun stopMonitoring() {
-    myProfiler.stopProfiling(ProfilersTestData.SESSION_DATA)
-    assertThat(myService.session).isEqualTo(SESSION_DATA)
-  }
-=======
->>>>>>> de127946
 }