/*
 * Copyright (C) 2023 The Android Open Source Project
 *
 * Licensed under the Apache License, Version 2.0 (the "License");
 * you may not use this file except in compliance with the License.
 * You may obtain a copy of the License at
 *
 *      http://www.apache.org/licenses/LICENSE-2.0
 *
 * Unless required by applicable law or agreed to in writing, software
 * distributed under the License is distributed on an "AS IS" BASIS,
 * WITHOUT WARRANTIES OR CONDITIONS OF ANY KIND, either express or implied.
 * See the License for the specific language governing permissions and
 * limitations under the License.
 */
package com.android.tools.profilers.tasks.taskhandlers.singleartifact.cpu

import com.android.sdklib.AndroidVersion
import com.android.testutils.MockitoKt
import com.android.tools.adtui.model.FakeTimer
import com.android.tools.idea.transport.faketransport.FakeGrpcChannel
import com.android.tools.idea.transport.faketransport.FakeTransportService
import com.android.tools.idea.transport.faketransport.commands.StartTrace
import com.android.tools.idea.transport.faketransport.commands.StopTrace
import com.android.tools.profiler.proto.Commands
import com.android.tools.profiler.proto.Common
import com.android.tools.profiler.proto.Common.Process.ExposureLevel
import com.android.tools.profiler.proto.Trace
import com.android.tools.profilers.FakeIdeProfilerServices
import com.android.tools.profilers.ProfilerClient
import com.android.tools.profilers.SessionArtifactUtils
import com.android.tools.profilers.StudioProfilers
import com.android.tools.profilers.cpu.CpuProfilerStage
import com.android.tools.profilers.cpu.config.AtraceConfiguration
import com.android.tools.profilers.cpu.config.PerfettoSystemTraceConfiguration
import com.android.tools.profilers.event.FakeEventService
import com.android.tools.profilers.memory.HeapProfdSessionArtifact
import com.android.tools.profilers.sessions.SessionsManager
import com.android.tools.profilers.taskbased.home.selections.deviceprocesses.ProcessListModel.ProfilerDeviceSelection
import com.android.tools.profilers.tasks.ProfilerTaskType
import com.android.tools.profilers.tasks.args.singleartifact.cpu.CpuTaskArgs
import com.android.tools.profilers.tasks.taskhandlers.TaskHandlerTestUtils
import com.android.tools.profilers.tasks.taskhandlers.TaskHandlerTestUtils.createDevice
import com.android.tools.profilers.tasks.taskhandlers.TaskHandlerTestUtils.createProcess
import com.google.common.truth.Truth.assertThat
import org.junit.Assert.assertThrows
import org.junit.Before
import org.junit.Rule
import org.junit.Test
import org.junit.runner.RunWith
import org.junit.runners.Parameterized
import org.mockito.Mockito.spy
import perfetto.protos.PerfettoConfig
import kotlin.test.assertFailsWith
import kotlin.test.assertFalse
import kotlin.test.assertTrue

@RunWith(Parameterized::class)
class SystemTraceTaskHandlerTest(private val myExposureLevel: ExposureLevel) {
  private val myTimer = FakeTimer()
  private val ideProfilerServices = FakeIdeProfilerServices().apply {
    enableTaskBasedUx(true)
  }
  private val myTransportService = FakeTransportService(myTimer, false, ideProfilerServices.featureConfig.isTaskBasedUxEnabled)

  @get:Rule
  var myGrpcChannel = FakeGrpcChannel("SystemTraceTaskHandlerTestChannel", myTransportService, FakeEventService())

  private lateinit var myProfilers: StudioProfilers
  private lateinit var myManager: SessionsManager
  private lateinit var mySystemTraceTaskHandler: SystemTraceTaskHandler

  @Before
  fun setup() {
    myProfilers = StudioProfilers(
      ProfilerClient(myGrpcChannel.channel),
      ideProfilerServices,
      myTimer
    )
    myManager = myProfilers.sessionsManager
    mySystemTraceTaskHandler = SystemTraceTaskHandler(myManager, ideProfilerServices.featureConfig.isTraceboxEnabled)
    myProfilers.addTaskHandler(ProfilerTaskType.SYSTEM_TRACE, mySystemTraceTaskHandler)
    assertThat(myManager.sessionArtifacts).isEmpty()
    assertThat(myManager.selectedSession).isEqualTo(Common.Session.getDefaultInstance())
    assertThat(myManager.profilingSession).isEqualTo(Common.Session.getDefaultInstance())
  }

  @Test
<<<<<<< HEAD
  fun testGetCpuRecordingConfigDeviceNotSetInProfilers() {
    // If device is not set in profilers, getCpuRecordingConfig will return AtraceConfiguration
    val mySystemTraceTaskHandlerMock = mockDeviceInSystemTraceTaskHandler(null, false)
    mySystemTraceTaskHandlerMock.setupStage()
    val cpuProfilerStage = mySystemTraceTaskHandlerMock.stage as CpuProfilerStage
    assertTrue { cpuProfilerStage.profilerConfigModel.profilingConfiguration is AtraceConfiguration }
  }

  @Test
=======
>>>>>>> 03a9668f
  fun testGetCpuRecordingConfigAtraceLessThanP() {
    // (withTraceBoxDisabled) If device is set and device level is less than 28, return AtraceConfiguration
    val mySystemTraceTaskHandlerMock = mockDeviceInSystemTraceTaskHandler(
      createFakeDevice(AndroidVersion.VersionCodes.N), false)
    // Simulate ongoing recording so that config is set.
    MockitoKt.whenever(mySystemTraceTaskHandlerMock.sessionsManager.isSessionAlive).thenReturn(true)
    mySystemTraceTaskHandlerMock.setupStage()
    val cpuProfilerStage = mySystemTraceTaskHandlerMock.stage as CpuProfilerStage
    assertTrue { cpuProfilerStage.profilerConfigModel.profilingConfiguration is AtraceConfiguration }
  }

  @Test
  fun testGetCpuRecordingConfigPerfettoAtleastP() {
    // (withTraceBoxDisabled) If device is set and device level is greater than 28, return PerfettoSystemTraceConfiguration
    val mySystemTraceTaskHandlerMock = mockDeviceInSystemTraceTaskHandler(
      createFakeDevice(AndroidVersion.VersionCodes.R), false)
    // Simulate ongoing recording so that config is set.
    MockitoKt.whenever(mySystemTraceTaskHandlerMock.sessionsManager.isSessionAlive).thenReturn(true)
    mySystemTraceTaskHandlerMock.setupStage()
    val cpuProfilerStage = mySystemTraceTaskHandlerMock.stage as CpuProfilerStage
    assertTrue { cpuProfilerStage.profilerConfigModel.profilingConfiguration is PerfettoSystemTraceConfiguration }
  1}

  @Test
  fun testCpuConfigIsNotSetIfTaskIsNotPerformingANewRecording() {
    // (withTraceBoxDisabled) If device is set and device level is greater than 28, return PerfettoSystemTraceConfiguration
    val mySystemTraceTaskHandlerMock = mockDeviceInSystemTraceTaskHandler(
      createFakeDevice(AndroidVersion.VersionCodes.R), false)
    // Simulate no ongoing recording, should not set the config as a consequence.
    MockitoKt.whenever(mySystemTraceTaskHandlerMock.sessionsManager.isSessionAlive).thenReturn(false)
    // Should not throw an exception.
    mySystemTraceTaskHandlerMock.setupStage()
<<<<<<< HEAD
    val cpuProfilerStage = mySystemTraceTaskHandlerMock.stage as CpuProfilerStage
    assertTrue { cpuProfilerStage.profilerConfigModel.profilingConfiguration is AtraceConfiguration }
=======
>>>>>>> 03a9668f
  }

  @Test
  fun testGetCpuRecordingConfigPerfettoWithM() {
    // (withTraceBoxEnabled) If device is set and device level is greater than 22, return PerfettoSystemTraceConfiguration
    val mySystemTraceTaskHandlerMock = mockDeviceInSystemTraceTaskHandler(
      createFakeDevice(AndroidVersion.VersionCodes.M), true)
    // Simulate ongoing recording so that config is set.
    MockitoKt.whenever(mySystemTraceTaskHandlerMock.sessionsManager.isSessionAlive).thenReturn(true)
    mySystemTraceTaskHandlerMock.setupStage()
    val cpuProfilerStage = mySystemTraceTaskHandlerMock.stage as CpuProfilerStage
    assertTrue { cpuProfilerStage.profilerConfigModel.profilingConfiguration is PerfettoSystemTraceConfiguration }
  }

  @Test
  fun testSupportsArtifactWithSystemTraceSessionArtifact() {
    val systemTraceSessionArtifact = SessionArtifactUtils.createCpuCaptureSessionArtifactWithConfig(myProfilers,
                                                                                                    Common.Session.getDefaultInstance(),
                                                                                                    1L, 100L,
                                                                                                    createDefaultPerfettoTraceConfiguration())
    assertThat(mySystemTraceTaskHandler.supportsArtifact(systemTraceSessionArtifact)).isTrue()
  }

  @Test
  fun testSupportsArtifactWithNonSystemTraceSessionArtifact() {
    val heapProfdSessionArtifact = HeapProfdSessionArtifact(myProfilers, Common.Session.getDefaultInstance(),
                                                            Common.SessionMetaData.getDefaultInstance(),
                                                            Trace.TraceInfo.getDefaultInstance())
    assertThat(mySystemTraceTaskHandler.supportsArtifact(heapProfdSessionArtifact)).isFalse()
  }

  @Test
  fun testStartTaskInvokedOnEnterWithAliveSession() {
    TaskHandlerTestUtils.startSession(myExposureLevel, myProfilers, myTransportService, myTimer, Common.ProfilerTaskType.SYSTEM_TRACE)
    val systemTraceSessionArtifact = SessionArtifactUtils.createCpuCaptureSessionArtifactWithConfig(myProfilers,
                                                                                                    Common.Session.getDefaultInstance(), 1L,
                                                                                                    100L,
                                                                                                    createDefaultPerfettoTraceConfiguration())
    selectDevice(createFakeDevice(29))
    val cpuTaskArgs = CpuTaskArgs(false, systemTraceSessionArtifact)
    mySystemTraceTaskHandler.enter(cpuTaskArgs)
    // The session is alive, so startTask and thus startCapture should be called.
    assertThat(mySystemTraceTaskHandler.stage!!.recordingModel.isRecording)
  }

  @Test
  fun testStartTaskWithSetStage() {
    TaskHandlerTestUtils.startSession(myExposureLevel, myProfilers, myTransportService, myTimer, Common.ProfilerTaskType.SYSTEM_TRACE)
    // Explicitly set the device to be used to simulate reading device selection from main toolbar.
    selectDevice(createFakeDevice(29))
    // To start the task and thus the capture, the stage must be set up before. This will be taken care of via the setupStage() method call,
    // on enter of the task handler, but this test is testing the explicit invocation of startTask.
    mySystemTraceTaskHandler.setupStage()
    mySystemTraceTaskHandler.startTask(CpuTaskArgs(false, null))
    assertThat(mySystemTraceTaskHandler.stage!!.recordingModel.isRecording).isTrue()
  }

  @Test
  fun testStartTaskWithUnsetStage() {
    // To start the task and thus the capture, the stage must be set up before. Here we will test the case where startTask is invoked
    // without the stage being set precondition being met.
    val exception = assertFailsWith<Throwable> {
      mySystemTraceTaskHandler.startTask(CpuTaskArgs(false, null))
    }
    assertThat(mySystemTraceTaskHandler.stage).isNull()
    assertThat(exception.message).isEqualTo("There was an error with the System Trace task. Error message: Cannot start the task as the " +
                                            "InterimStage was null.")
  }

  @Test
  fun testStopTaskSuccessfullyTerminatesRecording() {
    TaskHandlerTestUtils.startSession(myExposureLevel, myProfilers, myTransportService, myTimer, Common.ProfilerTaskType.SYSTEM_TRACE)
    // First start the task successfully.
    (myTransportService.getRegisteredCommand(Commands.Command.CommandType.START_TRACE) as StartTrace)
      .startStatus = Trace.TraceStartStatus.newBuilder()
      .setStatus(Trace.TraceStartStatus.Status.SUCCESS)
      .build()
    // Explicitly set the device to be used to simulate reading device selection from main toolbar.
    selectDevice(createFakeDevice(29))
    mySystemTraceTaskHandler.setupStage()
    mySystemTraceTaskHandler.startTask(CpuTaskArgs(false, null))
    assertThat(mySystemTraceTaskHandler.stage!!.recordingModel.isRecording).isTrue()

    // Wait for successful start event to be consumed.
    myTimer.tick(FakeTimer.ONE_SECOND_IN_NS)
    // Stop the task successfully.
    (myTransportService.getRegisteredCommand(Commands.Command.CommandType.STOP_TRACE) as StopTrace)
      .stopStatus = Trace.TraceStopStatus.newBuilder()
      .setStatus(Trace.TraceStopStatus.Status.SUCCESS)
      .build()
    mySystemTraceTaskHandler.stopTask()
    // Wait for successful end event to be consumed.
    myTimer.tick(FakeTimer.ONE_SECOND_IN_NS)
    assertThat(mySystemTraceTaskHandler.stage!!.recordingModel.isRecording).isFalse()
  }

  @Test
  fun testStopTaskSuccessfullyTerminatesTaskSession() {
    selectDevice(createFakeDevice(29))
    TaskHandlerTestUtils.startSession(myExposureLevel, myProfilers, myTransportService, myTimer, Common.ProfilerTaskType.SYSTEM_TRACE)
    // First start the task successfully.
    (myTransportService.getRegisteredCommand(Commands.Command.CommandType.START_TRACE) as StartTrace)
      .startStatus = Trace.TraceStartStatus.newBuilder()
      .setStatus(Trace.TraceStartStatus.Status.SUCCESS)
      .build()
    // Explicitly set the device to be used to simulate reading device selection from main toolbar.
    selectDevice(createFakeDevice(29))
    mySystemTraceTaskHandler.setupStage()
    mySystemTraceTaskHandler.startTask(CpuTaskArgs(false, null))
    assertThat(myManager.isSessionAlive).isTrue()

    // Wait for successful start event to be consumed.
    myTimer.tick(FakeTimer.ONE_SECOND_IN_NS)
    // Stop the task successfully.
    (myTransportService.getRegisteredCommand(Commands.Command.CommandType.STOP_TRACE) as StopTrace)
      .stopStatus = Trace.TraceStopStatus.newBuilder()
      .setStatus(Trace.TraceStopStatus.Status.SUCCESS)
      .build()
    mySystemTraceTaskHandler.stopTask()
    // Wait for successful end event to be consumed.
    myTimer.tick(FakeTimer.ONE_SECOND_IN_NS)
    // Issuing a stop trace command should result in the session terminating as well.
    assertThat(myManager.isSessionAlive).isFalse()
  }

  @Test
  fun testLoadTaskInvokedOnEnterWithDeadSession() {
    selectDevice(createFakeDevice(29))
    // Before enter + loadTask, the stage should not be set yet.
    assertThat(myProfilers.stage).isNotInstanceOf(CpuProfilerStage::class.java)

    // Create a fake CpuCaptureSessionArtifact that uses a Perfetto (System Trace) configuration.
    val systemTraceSessionArtifact = SessionArtifactUtils.createCpuCaptureSessionArtifactWithConfig(myProfilers,
                                                                                                    Common.Session.getDefaultInstance(), 1L,
                                                                                                    100L,
                                                                                                    createDefaultPerfettoTraceConfiguration())
    val cpuTaskArgs = CpuTaskArgs(false, systemTraceSessionArtifact)
    // The session is not alive (dead) so loadTask and thus loadCapture should be called.
    val argsSuccessfullyUsed = mySystemTraceTaskHandler.enter(cpuTaskArgs)
    assertThat(argsSuccessfullyUsed).isTrue()

    // Verify that the artifact doSelect behavior is called by checking if the stage was set to CpuProfilerStage.
    assertThat(myProfilers.stage).isInstanceOf(CpuProfilerStage::class.java)
  }

  @Test
  fun testLoadTaskWithNonNullTaskArgs() {
    // Before enter + loadTask, the stage should not be set yet.
    assertThat(myProfilers.stage).isNotInstanceOf(CpuProfilerStage::class.java)

    val systemTraceSessionArtifact = SessionArtifactUtils.createCpuCaptureSessionArtifactWithConfig(myProfilers,
                                                                                                    Common.Session.getDefaultInstance(), 1L,
                                                                                                    100L,
                                                                                                    createDefaultPerfettoTraceConfiguration())
    val cpuTaskArgs = CpuTaskArgs(false, systemTraceSessionArtifact)
    val argsSuccessfullyUsed = mySystemTraceTaskHandler.loadTask(cpuTaskArgs)
    assertThat(argsSuccessfullyUsed).isTrue()

    // Verify that the artifact doSelect behavior was called by checking if the stage was set to CpuProfilerStage.
    assertThat(myProfilers.stage).isInstanceOf(CpuProfilerStage::class.java)
  }

  @Test
  fun testLoadTaskWithNullTaskArgsArtifact() {
    // Before enter + loadTask, the stage should not be set yet.
    assertThat(myProfilers.stage).isNotInstanceOf(CpuProfilerStage::class.java)

    val exception = assertFailsWith<Throwable> {
      mySystemTraceTaskHandler.loadTask(CpuTaskArgs(false, null))
    }

    assertThat(exception.message).isEqualTo("There was an error with the System Trace task. Error message: The task arguments " +
                                            "(CpuTaskArgs) supplied do not contains a valid artifact to load.")

    // Verify that the artifact doSelect behavior was not called by checking if the stage was not set to CpuProfilerStage.
    assertThat(myProfilers.stage).isNotInstanceOf(CpuProfilerStage::class.java)
  }

  @Test
  fun testCreateArgsSuccessfully() {
    val selectedSession = Common.Session.newBuilder().setSessionId(1).setEndTimestamp(100).build()
    val sessionIdToSessionItems = mapOf(
      1L to SessionArtifactUtils.createSessionItem(myProfilers, selectedSession, 1, listOf(
        SessionArtifactUtils.createCpuCaptureSessionArtifactWithConfig(myProfilers, selectedSession, 1, 100L,
                                                                       5L, 500L,
                                                                       createDefaultPerfettoTraceConfiguration()))),
    )

    val cpuTaskArgs = mySystemTraceTaskHandler.createArgs(false, sessionIdToSessionItems, selectedSession)
    assertThat(cpuTaskArgs).isNotNull()
    assertThat(cpuTaskArgs).isInstanceOf(CpuTaskArgs::class.java)
    cpuTaskArgs as CpuTaskArgs
    assertThat(cpuTaskArgs.getCpuCaptureArtifact()).isNotNull()
    assertThat(cpuTaskArgs.getCpuCaptureArtifact()!!.artifactProto.configuration.hasPerfettoOptions()).isTrue()
    assertThat(cpuTaskArgs.getCpuCaptureArtifact()!!.artifactProto.fromTimestamp).isEqualTo(5L)
    assertThat(cpuTaskArgs.getCpuCaptureArtifact()!!.artifactProto.toTimestamp).isEqualTo(500L)
  }

  @Test
  fun testCreateArgsFailsToFindArtifact() {
    // By setting a session id that does not match any of the session items, the task artifact will not be found in the call to createArgs
    // will fail to be constructed.
    val selectedSession = Common.Session.newBuilder().setSessionId(0).setEndTimestamp(100).build()
    val sessionIdToSessionItems = mapOf(
      1L to SessionArtifactUtils.createSessionItem(myProfilers, selectedSession, 1, listOf(
        SessionArtifactUtils.createCpuCaptureSessionArtifactWithConfig(myProfilers, selectedSession, 1, 100L,
                                                                       5L, 500L,
                                                                       createDefaultPerfettoTraceConfiguration()))),
    )

    assertThrows(IllegalStateException::class.java) {
      mySystemTraceTaskHandler.createArgs(false, sessionIdToSessionItems, selectedSession)
    }
  }

  @Test
  fun testSupportsDeviceAndProcessWithTraceboxDisabled() {
    val process = createProcess(myExposureLevel == ExposureLevel.PROFILEABLE)
    // System Trace requires device with AndroidVersion N or above if tracebox is disabled.
    val mDevice = createDevice(AndroidVersion.VersionCodes.M)
    var mySystemTraceTaskHandlerMock = mockDeviceInSystemTraceTaskHandler(mDevice, false)
    assertThat(mySystemTraceTaskHandlerMock.supportsDeviceAndProcess(mDevice, process)).isFalse()
    val nDevice = createDevice(AndroidVersion.VersionCodes.N)
    mySystemTraceTaskHandlerMock = mockDeviceInSystemTraceTaskHandler(nDevice, false)
    assertThat(mySystemTraceTaskHandlerMock.supportsDeviceAndProcess(nDevice, process)).isTrue()
    val oDevice = createDevice(AndroidVersion.VersionCodes.O)
    mySystemTraceTaskHandlerMock = mockDeviceInSystemTraceTaskHandler(oDevice, false)
    assertThat(mySystemTraceTaskHandlerMock.supportsDeviceAndProcess(oDevice, process)).isTrue()
    val pDevice = createDevice(AndroidVersion.VersionCodes.P)
    mySystemTraceTaskHandlerMock = mockDeviceInSystemTraceTaskHandler(pDevice, false)
    assertThat(mySystemTraceTaskHandlerMock.supportsDeviceAndProcess(pDevice, process)).isTrue()
    val qDevice = createDevice(AndroidVersion.VersionCodes.Q)
    mySystemTraceTaskHandlerMock = mockDeviceInSystemTraceTaskHandler(qDevice, false)
    assertThat(mySystemTraceTaskHandlerMock.supportsDeviceAndProcess(qDevice, process)).isTrue()
  }

  @Test
  fun testSupportsDeviceAndProcessWithTraceboxEnabled() {
    val process = createProcess(myExposureLevel == ExposureLevel.PROFILEABLE)
    // System Trace requires device with AndroidVersion M or above if tracebox is enabled.
    val lDevice = createDevice(AndroidVersion.VersionCodes.LOLLIPOP)
    var mySystemTraceTaskHandlerMock = mockDeviceInSystemTraceTaskHandler(lDevice, true)
    assertThat(mySystemTraceTaskHandlerMock.supportsDeviceAndProcess(lDevice, process)).isFalse()
    val mDevice = createDevice(AndroidVersion.VersionCodes.M)
    mySystemTraceTaskHandlerMock = mockDeviceInSystemTraceTaskHandler(mDevice, true)
    assertThat(mySystemTraceTaskHandlerMock.supportsDeviceAndProcess(mDevice, process)).isTrue()
    val nDevice = createDevice(AndroidVersion.VersionCodes.N)
    mySystemTraceTaskHandlerMock = mockDeviceInSystemTraceTaskHandler(mDevice, true)
    assertThat(mySystemTraceTaskHandlerMock.supportsDeviceAndProcess(nDevice, process)).isTrue()
    val rDevice = createDevice(AndroidVersion.VersionCodes.R)
    mySystemTraceTaskHandlerMock = mockDeviceInSystemTraceTaskHandler(rDevice, true)
    assertThat(mySystemTraceTaskHandlerMock.supportsDeviceAndProcess(rDevice, process)).isTrue()
  }

  @Test
  fun testConfigDoesNotSupportApi2425VirtualArmDevicesWithTraceboxDisabled() {
    // With Tracebox disabled, the min api for Perfetto's system trace config is api 28.
    // Therefore, for devices with api < 28, ATrace will be used (note: Atrace min api is 24/N).
    val process = createProcess(myExposureLevel == ExposureLevel.PROFILEABLE)
    // Api 24 and 25 for virtual ARM devices should not support ATrace with Tracebox disabled.
    val nDevice = createDevice(24, "arm", isVirtual = true)
    // Explicitly set the device to be used to simulate reading device selection from main toolbar.
    selectDevice(nDevice)
    assertThat(mySystemTraceTaskHandler.supportsDeviceAndProcess(nDevice, process)).isFalse()
    val oDevice = createDevice(25, "arm", isVirtual = true)
    selectDevice(oDevice)
    assertThat(mySystemTraceTaskHandler.supportsDeviceAndProcess(oDevice, process)).isFalse()
  }

  @Test
  fun testConfigDoesSupportApi2425PhysicalArmDevicesWithTraceboxDisabled() {
    // With Tracebox disabled, the min api for Perfetto's system trace config is api 28.
    // Therefore, for devices with api < 28, ATrace will be used (note: Atrace min api is 24/N).
    val process = createProcess(myExposureLevel == ExposureLevel.PROFILEABLE)
    // Api 24 and 25 for physical ARM devices should support ATrace with Tracebox disabled.
    val nDevice = createDevice(24, "arm", isVirtual = false)
    // Explicitly set the device to be used to simulate reading device selection from main toolbar.
    selectDevice(nDevice)
    assertThat(mySystemTraceTaskHandler.supportsDeviceAndProcess(nDevice, process)).isTrue()
    val oDevice = createDevice(25, "arm", isVirtual = false)
    selectDevice(oDevice)
    assertThat(mySystemTraceTaskHandler.supportsDeviceAndProcess(oDevice, process)).isTrue()
  }

  @Test
  fun testConfigDoesNotSupportApi23AndBelow() {
    val process = createProcess(myExposureLevel == ExposureLevel.PROFILEABLE)
    // Api 23 devices should not be supported by either ATrace or Perfetto.
    val mDevice = createDevice(23, "arm")
    assertThat(mySystemTraceTaskHandler.supportsDeviceAndProcess(mDevice, process)).isFalse()
  }

  @Test
  fun testGetTaskName() {
    assertThat(mySystemTraceTaskHandler.getTaskName()).isEqualTo("System Trace")
  }

  private fun mockDeviceInSystemTraceTaskHandler(device: Common.Device?, taskBasedUxEnabled: Boolean): SystemTraceTaskHandler {
    val profilersNow = spy(StudioProfilers(
      ProfilerClient(myGrpcChannel.channel),
      ideProfilerServices,
      myTimer
    ))
    val taskHomeTabModel = spy(profilersNow.taskHomeTabModel)
    MockitoKt.whenever(profilersNow.taskHomeTabModel).thenReturn(taskHomeTabModel)
    val sessionManagerNow = spy(profilersNow.sessionsManager)
    MockitoKt.whenever(sessionManagerNow.studioProfilers).thenReturn(profilersNow)
    MockitoKt.whenever(taskHomeTabModel.selectedDevice).thenReturn(
      device?.let { ProfilerDeviceSelection(device.model, 30, true, false, device) })
    return SystemTraceTaskHandler(sessionManagerNow, taskBasedUxEnabled);
  }

  private fun createDefaultPerfettoTraceConfiguration() = Trace.TraceConfiguration.newBuilder().setPerfettoOptions(
    PerfettoConfig.TraceConfig.getDefaultInstance()).build()

  private fun createFakeDevice(level: Int): Common.Device {
    val deviceName = "FakeUnitTestDevice";
    return Common.Device.newBuilder().setDeviceId(deviceName.hashCode().toLong())
      .setSerial(deviceName)
      .setState(Common.Device.State.ONLINE)
      .setFeatureLevel(level) // 28 is needed for perfetto
      .build()
  }

  private fun selectDevice(device: Common.Device) {
    myProfilers.taskHomeTabModel.processListModel.onDeviceSelection(device)
  }

  companion object {
    @JvmStatic
    @Parameterized.Parameters
    fun data(): Collection<ExposureLevel> {
      return listOf(ExposureLevel.DEBUGGABLE, ExposureLevel.PROFILEABLE)
    }
  }
}<|MERGE_RESOLUTION|>--- conflicted
+++ resolved
@@ -86,18 +86,6 @@
   }
 
   @Test
-<<<<<<< HEAD
-  fun testGetCpuRecordingConfigDeviceNotSetInProfilers() {
-    // If device is not set in profilers, getCpuRecordingConfig will return AtraceConfiguration
-    val mySystemTraceTaskHandlerMock = mockDeviceInSystemTraceTaskHandler(null, false)
-    mySystemTraceTaskHandlerMock.setupStage()
-    val cpuProfilerStage = mySystemTraceTaskHandlerMock.stage as CpuProfilerStage
-    assertTrue { cpuProfilerStage.profilerConfigModel.profilingConfiguration is AtraceConfiguration }
-  }
-
-  @Test
-=======
->>>>>>> 03a9668f
   fun testGetCpuRecordingConfigAtraceLessThanP() {
     // (withTraceBoxDisabled) If device is set and device level is less than 28, return AtraceConfiguration
     val mySystemTraceTaskHandlerMock = mockDeviceInSystemTraceTaskHandler(
@@ -130,11 +118,6 @@
     MockitoKt.whenever(mySystemTraceTaskHandlerMock.sessionsManager.isSessionAlive).thenReturn(false)
     // Should not throw an exception.
     mySystemTraceTaskHandlerMock.setupStage()
-<<<<<<< HEAD
-    val cpuProfilerStage = mySystemTraceTaskHandlerMock.stage as CpuProfilerStage
-    assertTrue { cpuProfilerStage.profilerConfigModel.profilingConfiguration is AtraceConfiguration }
-=======
->>>>>>> 03a9668f
   }
 
   @Test
