--- conflicted
+++ resolved
@@ -19,11 +19,6 @@
 import com.android.tools.adtui.model.AspectObserver;
 import com.android.tools.adtui.model.FakeTimer;
 import com.android.tools.profiler.proto.Common;
-<<<<<<< HEAD
-import com.android.tools.profiler.proto.Profiler;
-import com.android.tools.profilers.cpu.CpuProfilerStage;
-import com.android.tools.profilers.cpu.CpuProfilerTestUtils;
-=======
 import com.android.tools.profiler.proto.Profiler.AgentStatusResponse;
 import com.android.tools.profiler.proto.Profiler.VersionRequest;
 import com.android.tools.profiler.proto.Profiler.VersionResponse;
@@ -32,7 +27,6 @@
 import com.android.tools.profilers.energy.EnergyProfilerStage;
 import com.android.tools.profilers.memory.MemoryProfilerStage;
 import com.android.tools.profilers.network.NetworkProfilerStage;
->>>>>>> abbea60e
 import com.google.common.collect.ImmutableList;
 import org.jetbrains.annotations.NotNull;
 import org.junit.Before;
@@ -40,25 +34,15 @@
 import org.junit.Test;
 
 import java.util.concurrent.TimeUnit;
-<<<<<<< HEAD
-
-import static org.junit.Assert.*;
+
+import static com.google.common.truth.Truth.assertThat;
+import static org.junit.Assert.assertFalse;
+import static org.junit.Assert.assertTrue;
 
 public final class StudioProfilersTest {
   private final FakeProfilerService myProfilerService = new FakeProfilerService(false);
   @Rule public FakeGrpcServer myGrpcServer = new FakeGrpcServer("StudioProfilerTestChannel", myProfilerService);
 
-=======
-
-import static com.google.common.truth.Truth.assertThat;
-import static org.junit.Assert.assertFalse;
-import static org.junit.Assert.assertTrue;
-
-public final class StudioProfilersTest {
-  private final FakeProfilerService myProfilerService = new FakeProfilerService(false);
-  @Rule public FakeGrpcServer myGrpcServer = new FakeGrpcServer("StudioProfilerTestChannel", myProfilerService);
-
->>>>>>> abbea60e
   @Before
   public void setup() {
     myProfilerService.reset();
@@ -66,25 +50,15 @@
 
   @Test
   public void testVersion() throws Exception {
-<<<<<<< HEAD
-    Profiler.VersionResponse response =
-      myGrpcServer.getClient().getProfilerClient().getVersion(Profiler.VersionRequest.getDefaultInstance());
-    assertEquals(FakeProfilerService.VERSION, response.getVersion());
-=======
     VersionResponse response =
       myGrpcServer.getClient().getProfilerClient().getVersion(VersionRequest.getDefaultInstance());
     assertThat(response.getVersion()).isEqualTo(FakeProfilerService.VERSION);
->>>>>>> abbea60e
   }
 
   @Test
   public void testClearedOnMonitorStage() throws Exception {
     StudioProfilers profilers = getProfilersWithDeviceAndProcess();
-<<<<<<< HEAD
-    assertTrue(profilers.getTimeline().getSelectionRange().isEmpty());
-=======
     assertThat(profilers.getTimeline().getSelectionRange().isEmpty()).isTrue();
->>>>>>> abbea60e
 
     profilers.setStage(new CpuProfilerStage(profilers));
     profilers.getTimeline().getSelectionRange().set(10, 10);
@@ -1001,949 +975,4 @@
     public void exit() {
     }
   }
-
-  @Test
-  public void testProfilerModeChange() throws Exception {
-    StudioProfilers profilers = getProfilersWithDeviceAndProcess();
-    assertEquals(ProfilerMode.NORMAL, profilers.getMode());
-    CpuProfilerStage stage = new CpuProfilerStage(profilers);
-    profilers.setStage(stage);
-    assertEquals(ProfilerMode.NORMAL, profilers.getMode());
-    stage.setAndSelectCapture(CpuProfilerTestUtils.getValidCapture());
-    assertEquals(ProfilerMode.EXPANDED, profilers.getMode());
-    profilers.setMonitoringStage();
-    assertEquals(ProfilerMode.NORMAL, profilers.getMode());
-  }
-
-  @Test
-  public void testSleepBeforeAppLaunched() throws Exception {
-    FakeTimer timer = new FakeTimer();
-    StudioProfilers profilers = new StudioProfilers(myGrpcServer.getClient(), new FakeIdeProfilerServices(), timer);
-
-    //Validate we start in the null stage.
-    assertEquals(NullMonitorStage.class, profilers.getStageClass());
-
-    Profiler.Device device = Profiler.Device.newBuilder()
-      .setSerial("FakeDevice")
-      .setState(Profiler.Device.State.ONLINE)
-      .build();
-    myProfilerService.addDevice(device);
-    timer.tick(FakeTimer.ONE_SECOND_IN_NS); // One second must be enough for new devices to be picked up
-
-    // Validate that just because we add a device, we still have not left the  null monitor stage.
-    assertEquals("FakeDevice", profilers.getDevice().getSerial());
-    assertEquals(NullMonitorStage.class, profilers.getStageClass());
-
-    // Pick a time to set the device to. Note that this value is arbitrary but the bug this tests
-    // is exposed if this value is larger than nanoTime.
-    long timeOnDevice = System.nanoTime() + 1000;
-    myProfilerService.setTimestampNs(timeOnDevice);
-
-    Common.Session session = Common.Session.newBuilder()
-      .setBootId(device.getBootId())
-      .setDeviceSerial(device.getSerial())
-      .build();
-    Profiler.Process process = Profiler.Process.newBuilder()
-      .setPid(20)
-      .setName("FakeProcess")
-      .setStartTimestampNs(timeOnDevice)
-      .setState(Profiler.Process.State.ALIVE)
-      .build();
-
-    // Add a process and validate the stage goes to the monitor stage.
-    myProfilerService.addProcess(session, process);
-    timer.tick(FakeTimer.ONE_SECOND_IN_NS);
-    // Test that the process was attached correctly
-    assertTrue(profilers.getTimeline().isStreaming());
-    // Test that the data range has not been inverted
-    assertFalse(profilers.getTimeline().getDataRange().isEmpty());
-  }
-
-  @Test
-  public void testProfilerStageChange() throws Exception {
-    FakeTimer timer = new FakeTimer();
-    StudioProfilers profilers = new StudioProfilers(myGrpcServer.getClient(), new FakeIdeProfilerServices(), timer);
-
-    //Validate we start in the null stage.
-    assertEquals(NullMonitorStage.class, profilers.getStageClass());
-
-    Profiler.Device device = Profiler.Device.newBuilder()
-      .setSerial("FakeDevice")
-      .setState(Profiler.Device.State.ONLINE)
-      .build();
-    myProfilerService.addDevice(device);
-    timer.tick(FakeTimer.ONE_SECOND_IN_NS); // One second must be enough for new devices to be picked up
-
-    // Validate that just because we add a device, we still have not left the  null monitor stage.
-    assertEquals("FakeDevice", profilers.getDevice().getSerial());
-    assertEquals(NullMonitorStage.class, profilers.getStageClass());
-
-    Common.Session session = Common.Session.newBuilder()
-      .setBootId(device.getBootId())
-      .setDeviceSerial(device.getSerial())
-      .build();
-    Profiler.Process process = Profiler.Process.newBuilder()
-      .setPid(20)
-      .setName("FakeProcess")
-      .setState(Profiler.Process.State.ALIVE)
-      .build();
-
-    // Add a process and validate the stage goes to the monitor stage.
-    myProfilerService.addProcess(session, process);
-    timer.tick(FakeTimer.ONE_SECOND_IN_NS);
-    assertEquals(StudioMonitorStage.class, profilers.getStageClass());
-
-    // Add a second device with no processes, and select that device.
-    device = Profiler.Device.newBuilder().setSerial("FakeDevice2").build();
-    myProfilerService.addDevice(device);
-    timer.tick(FakeTimer.ONE_SECOND_IN_NS); // One second must be enough for new devices to be picked up
-    profilers.setDevice(device);
-    assertEquals(NullMonitorStage.class, profilers.getStageClass());
-  }
-
-  @Test
-  public void testLateConnectionOfPreferredProcess() throws Exception {
-    FakeTimer timer = new FakeTimer();
-    StudioProfilers profilers = new StudioProfilers(myGrpcServer.getClient(), new FakeIdeProfilerServices(), timer);
-    timer.tick(FakeTimer.ONE_SECOND_IN_NS);
-    assertNull(profilers.getDevice());
-    assertNull(profilers.getProcess());
-
-    Profiler.Device device = Profiler.Device.newBuilder().setSerial("FakeDevice").build();
-    myProfilerService.addDevice(device);
-    timer.tick(FakeTimer.ONE_SECOND_IN_NS); // One second must be enough for new devices to be picked up
-
-    assertEquals("FakeDevice", profilers.getDevice().getSerial());
-    assertNull(profilers.getProcess());
-    Common.Session session = Common.Session.newBuilder()
-      .setBootId(device.getBootId())
-      .setDeviceSerial(device.getSerial())
-      .build();
-
-    Profiler.Process process = Profiler.Process.newBuilder()
-      .setPid(20)
-      .setName("FakeProcess")
-      .setState(Profiler.Process.State.ALIVE)
-      .build();
-    myProfilerService.addProcess(session, process);
-
-    timer.tick(FakeTimer.ONE_SECOND_IN_NS); // One second must be enough for new devices to be picked up
-
-    assertEquals("FakeDevice", profilers.getDevice().getSerial());
-    assertEquals("FakeProcess", profilers.getProcess().getName());
-
-    profilers.setPreferredProcessName("Preferred");
-
-    Profiler.Process preferred = Profiler.Process.newBuilder()
-      .setPid(20)
-      .setName("Preferred")
-      .setState(Profiler.Process.State.ALIVE)
-      .build();
-    myProfilerService.addProcess(session, preferred);
-
-    timer.tick(FakeTimer.ONE_SECOND_IN_NS); // One second must be enough for new devices to be picked up
-
-    assertEquals("FakeDevice", profilers.getDevice().getSerial());
-    assertEquals("Preferred", profilers.getProcess().getName());
-
-    assertEquals(2, profilers.getProcesses().size());
-    assertTrue(profilers.getProcesses().containsAll(ImmutableList.of(process, preferred)));
-  }
-
-  @Test
-  public void testConnectionError() throws Exception {
-    FakeTimer timer = new FakeTimer();
-    StudioProfilers profilers = new StudioProfilers(myGrpcServer.getClient(), new FakeIdeProfilerServices(), timer);
-
-    Profiler.Device device = Profiler.Device.newBuilder().setSerial("FakeDevice").build();
-    Profiler.Process process = Profiler.Process.newBuilder()
-      .setPid(20)
-      .setName("FakeProcess")
-      .setState(Profiler.Process.State.ALIVE)
-      .build();
-    Common.Session session = Common.Session.newBuilder()
-      .setBootId(device.getBootId())
-      .setDeviceSerial(device.getSerial())
-      .build();
-
-    myProfilerService.addDevice(device);
-    myProfilerService.addProcess(session, process);
-
-    // This should fail and not find any devices
-    myProfilerService.setThrowErrorOnGetDevices(true);
-    timer.tick(FakeTimer.ONE_SECOND_IN_NS);
-
-    assertNull(profilers.getDevice());
-    assertNull(profilers.getProcess());
-
-    // Server "is back up", try again
-    myProfilerService.setThrowErrorOnGetDevices(false);
-    timer.tick(FakeTimer.ONE_SECOND_IN_NS);
-
-    assertEquals("FakeDevice", profilers.getDevice().getSerial());
-    assertEquals("FakeProcess", profilers.getProcess().getName());
-  }
-
-  @Test
-  public void testAlreadyConnected() throws Exception {
-    FakeTimer timer = new FakeTimer();
-    Profiler.Device device = Profiler.Device.newBuilder().setSerial("FakeDevice").build();
-    Profiler.Process process = Profiler.Process.newBuilder()
-      .setPid(20)
-      .setState(Profiler.Process.State.ALIVE)
-      .setName("FakeProcess")
-      .build();
-    myProfilerService.addDevice(device);
-    Common.Session session = Common.Session.newBuilder()
-      .setBootId(device.getBootId())
-      .setDeviceSerial(device.getSerial())
-      .build();
-    myProfilerService.addProcess(session, process);
-
-    StudioProfilers profilers = new StudioProfilers(myGrpcServer.getClient(), new FakeIdeProfilerServices(), timer);
-    timer.tick(FakeTimer.ONE_SECOND_IN_NS);
-    assertTrue(profilers.getStage() instanceof StudioMonitorStage);
-  }
-
-  @Test
-  public void testTimeResetOnConnectedDevice() throws Exception {
-    FakeTimer timer = new FakeTimer();
-    StudioProfilers profilers = new StudioProfilers(myGrpcServer.getClient(), new FakeIdeProfilerServices(), timer);
-    int nowInSeconds = 42;
-    myProfilerService.setTimestampNs(TimeUnit.SECONDS.toNanos(nowInSeconds));
-
-    timer.tick(FakeTimer.ONE_SECOND_IN_NS);
-
-    Profiler.Device device = Profiler.Device.newBuilder().setSerial("FakeDevice").setState(Profiler.Device.State.ONLINE).build();
-    Profiler.Process process = Profiler.Process.newBuilder()
-      .setPid(20)
-      .setState(Profiler.Process.State.ALIVE)
-      .setName("FakeProcess")
-      .setStartTimestampNs(TimeUnit.SECONDS.toNanos(nowInSeconds))
-      .build();
-    myProfilerService.addDevice(device);
-    Common.Session session = Common.Session.newBuilder()
-      .setBootId(device.getBootId())
-      .setDeviceSerial(device.getSerial())
-      .build();
-    myProfilerService.addProcess(session, process);
-
-    timer.tick(FakeTimer.ONE_SECOND_IN_NS);
-
-    int dataNow = nowInSeconds - StudioProfilers.TIMELINE_BUFFER;
-    assertEquals(TimeUnit.SECONDS.toMicros(dataNow), profilers.getTimeline().getDataRange().getMin(), 0.001);
-    // Because we check for System.nanotime when we update devices, we need to set the delta for the test to account for the time
-    // it takes for the execution path to go from setDevice, to setProcess where the timeline gets reset and we calculate the deice time.
-    // same with below.
-    assertEquals(TimeUnit.SECONDS.toMicros(dataNow), profilers.getTimeline().getDataRange().getMax(), TimeUnit.MILLISECONDS.toMicros(10));
-
-    timer.tick(FakeTimer.ONE_SECOND_IN_NS * 5);
-
-    assertEquals(TimeUnit.SECONDS.toMicros(dataNow), profilers.getTimeline().getDataRange().getMin(), 0.001);
-    assertEquals(TimeUnit.SECONDS.toMicros(dataNow + 5), profilers.getTimeline().getDataRange().getMax(),
-                 TimeUnit.MILLISECONDS.toMicros(10));
-  }
-
-  @Test
-  public void testAgentAspectFiring() throws Exception {
-    FakeTimer timer = new FakeTimer();
-    AgentStatusAspectObserver observer = new AgentStatusAspectObserver();
-    StudioProfilers profilers = new StudioProfilers(myGrpcServer.getClient(), new FakeIdeProfilerServices(), timer);
-    profilers.addDependency(observer).onChange(ProfilerAspect.AGENT, observer::AgentStatusChanged);
-
-    timer.tick(FakeTimer.ONE_SECOND_IN_NS);
-    assertFalse(profilers.isAgentAttached());
-    assertEquals(0, observer.getAgentStatusChangedCount());
-
-    // Test that status changes if no process is selected does nothing
-    myProfilerService.setAgentStatus(Profiler.AgentStatusResponse.Status.ATTACHED);
-    timer.tick(FakeTimer.ONE_SECOND_IN_NS);
-    assertNull(profilers.getProcess());
-    assertFalse(profilers.isAgentAttached());
-    assertEquals(0, observer.getAgentStatusChangedCount());
-
-    // Test that agent status change fires after a process is selected.
-    Profiler.Device device = Profiler.Device.newBuilder().setSerial("FakeDevice").build();
-    Profiler.Process process1 = Profiler.Process.newBuilder()
-      .setPid(20)
-      .setState(Profiler.Process.State.ALIVE)
-      .setName("FakeProcess1")
-      .build();
-    Profiler.Process process2 = Profiler.Process.newBuilder()
-      .setPid(21)
-      .setState(Profiler.Process.State.ALIVE)
-      .setName("FakeProcess2")
-      .build();
-    myProfilerService.addDevice(device);
-    Common.Session session = Common.Session.newBuilder()
-      .setBootId(device.getBootId())
-      .setDeviceSerial(device.getSerial())
-      .build();
-    myProfilerService.addProcess(session, process1);
-    myProfilerService.addProcess(session, process2);
-    timer.tick(FakeTimer.ONE_SECOND_IN_NS);
-    assertEquals(process1, profilers.getProcess());
-    assertTrue(profilers.isAgentAttached());
-    assertEquals(1, observer.getAgentStatusChangedCount());
-
-    // Test that manually setting a process fires an agent status change
-    profilers.setProcess(process2);
-    assertEquals(process2, profilers.getProcess());
-    assertTrue(profilers.isAgentAttached());
-    assertEquals(2, observer.getAgentStatusChangedCount());
-
-    myProfilerService.setAgentStatus(Profiler.AgentStatusResponse.Status.DETACHED);
-    timer.tick(FakeTimer.ONE_SECOND_IN_NS);
-    assertFalse(profilers.isAgentAttached());
-    assertEquals(3, observer.getAgentStatusChangedCount());
-  }
-
-  @Test
-  public void testAgentAspectNotFiredWhenSettingSameDeviceProcess() throws Exception {
-    FakeTimer timer = new FakeTimer();
-    StudioProfilers profilers = new StudioProfilers(myGrpcServer.getClient(), new FakeIdeProfilerServices(), timer);
-
-    Profiler.Device device = Profiler.Device.newBuilder().setSerial("FakeDevice").build();
-    Profiler.Process process1 = Profiler.Process.newBuilder()
-      .setPid(20)
-      .setState(Profiler.Process.State.ALIVE)
-      .setName("FakeProcess1")
-      .build();
-    myProfilerService.addDevice(device);
-    Common.Session session = Common.Session.newBuilder()
-      .setBootId(device.getBootId())
-      .setDeviceSerial(device.getSerial())
-      .build();
-    myProfilerService.addProcess(session, process1);
-
-    AgentStatusAspectObserver observer = new AgentStatusAspectObserver();
-    profilers.addDependency(observer).onChange(ProfilerAspect.AGENT, observer::AgentStatusChanged);
-
-    // Test that the status changed is fired when the process first gets selected.
-    timer.tick(FakeTimer.ONE_SECOND_IN_NS);
-    assertEquals(device, profilers.getDevice());
-    assertEquals(process1, profilers.getProcess());
-    assertFalse(profilers.isAgentAttached());
-    assertEquals(1, observer.getAgentStatusChangedCount());
-
-    // Test that resetting the same device/process would not trigger the status changed event.
-    profilers.setDevice(device);
-    profilers.setProcess(process1);
-    assertEquals(device, profilers.getDevice());
-    assertEquals(process1, profilers.getProcess());
-    assertFalse(profilers.isAgentAttached());
-    assertEquals(1, observer.getAgentStatusChangedCount());
-  }
-
-  @Test
-  public void testProcessRestartedSetsAliveAsActive() throws Exception {
-    FakeTimer timer = new FakeTimer();
-    StudioProfilers profilers = new StudioProfilers(myGrpcServer.getClient(), new FakeIdeProfilerServices(), timer);
-    int nowInSeconds = 42;
-    myProfilerService.setTimestampNs(TimeUnit.SECONDS.toNanos(nowInSeconds));
-
-    timer.tick(FakeTimer.ONE_SECOND_IN_NS);
-
-    Profiler.Device device = Profiler.Device.newBuilder().setSerial("FakeDevice").build();
-    Profiler.Process process = Profiler.Process.newBuilder()
-      .setPid(20)
-      .setState(Profiler.Process.State.ALIVE)
-      .setName("FakeProcess")
-      .setStartTimestampNs(TimeUnit.SECONDS.toNanos(nowInSeconds))
-      .build();
-    Common.Session session = Common.Session.newBuilder()
-      .setBootId(device.getBootId())
-      .setDeviceSerial(device.getSerial())
-      .build();
-
-    profilers.setPreferredProcessName(process.getName());
-    myProfilerService.addDevice(device);
-    myProfilerService.addProcess(session, process);
-
-    timer.tick(FakeTimer.ONE_SECOND_IN_NS);
-    assertEquals(20, profilers.getProcess().getPid());
-    assertEquals(profilers.getProcess().getState(), Profiler.Process.State.ALIVE);
-
-    // Change the alive (active) process to DEAD, and create a new ALIVE process simulating a debugger restart.
-    myProfilerService.removeProcess(session, process);
-    process = process.toBuilder()
-      .setState(Profiler.Process.State.DEAD)
-      .build();
-    myProfilerService.addProcess(session, process);
-
-    //Verify the process is in the dead state.
-    timer.tick(FakeTimer.ONE_SECOND_IN_NS);
-    assertEquals(20, profilers.getProcess().getPid());
-    assertEquals(profilers.getProcess().getState(), Profiler.Process.State.DEAD);
-
-    process = process.toBuilder()
-      .setPid(21)
-      .setState(Profiler.Process.State.ALIVE)
-      .build();
-    myProfilerService.addProcess(session, process);
-
-    // Expect new process to have proper PID, and state.
-    timer.tick(FakeTimer.ONE_SECOND_IN_NS);
-    assertEquals(21, profilers.getProcess().getPid());
-    assertEquals(profilers.getProcess().getState(), Profiler.Process.State.ALIVE);
-  }
-
-  @Test
-  public void testProcessStateChangesShouldNotTriggerStageChange() throws Exception {
-    FakeTimer timer = new FakeTimer();
-    StudioProfilers profilers = new StudioProfilers(myGrpcServer.getClient(), new FakeIdeProfilerServices(), timer);
-    Profiler.Device device = Profiler.Device.newBuilder().setSerial("FakeDevice").build();
-    Profiler.Process process = Profiler.Process.newBuilder()
-      .setPid(20)
-      .setState(Profiler.Process.State.ALIVE)
-      .setName("FakeProcess")
-      .build();
-    Common.Session session = Common.Session.newBuilder()
-      .setBootId(device.getBootId())
-      .setDeviceSerial(device.getSerial())
-      .build();
-    myProfilerService.addDevice(device);
-    myProfilerService.addProcess(session, process);
-    timer.tick(FakeTimer.ONE_SECOND_IN_NS);
-    assertEquals(20, profilers.getProcess().getPid());
-    assertEquals(profilers.getProcess().getState(), Profiler.Process.State.ALIVE);
-
-    AspectObserver observer = new AspectObserver();
-    profilers.addDependency(observer).onChange(ProfilerAspect.STAGE, () -> {
-      assert false;
-    });
-    // Change the alive (active) process to DEAD
-    myProfilerService.removeProcess(session, process);
-    process = process.toBuilder()
-      .setState(Profiler.Process.State.DEAD)
-      .build();
-    myProfilerService.addProcess(session, process);
-
-    //Verify the process is in the dead state.
-    timer.tick(FakeTimer.ONE_SECOND_IN_NS);
-    assertEquals(20, profilers.getProcess().getPid());
-    assertEquals(profilers.getProcess().getState(), Profiler.Process.State.DEAD);
-  }
-
-  @Test
-  public void timelineShouldBeStreamingWhenProcessIsSelected() {
-    FakeTimer timer = new FakeTimer();
-    StudioProfilers profilers = new StudioProfilers(myGrpcServer.getClient(), new FakeIdeProfilerServices(), timer);
-    Profiler.Device device = Profiler.Device.newBuilder().setSerial("FakeDevice").setState(Profiler.Device.State.ONLINE).build();
-    Profiler.Process process = Profiler.Process.newBuilder()
-      .setPid(20)
-      .setState(Profiler.Process.State.ALIVE)
-      .setName("FakeProcess")
-      .build();
-    Common.Session session = Common.Session.newBuilder()
-      .setBootId(device.getBootId())
-      .setDeviceSerial(device.getSerial())
-      .build();
-    myProfilerService.addDevice(device);
-    myProfilerService.addProcess(session, process);
-    timer.tick(FakeTimer.ONE_SECOND_IN_NS);
-
-    assertTrue(profilers.getTimeline().isStreaming());
-  }
-
-  @Test
-  public void newOnlineDeviceShouldBeSelectedIfCurrentIsNotOnline() {
-    FakeTimer timer = new FakeTimer();
-    StudioProfilers profilers = new StudioProfilers(myGrpcServer.getClient(), new FakeIdeProfilerServices(), timer);
-    Profiler.Device device = Profiler.Device.newBuilder().setSerial("FakeDevice").setState(Profiler.Device.State.ONLINE).build();
-    Profiler.Process process = Profiler.Process.newBuilder()
-      .setPid(20)
-      .setState(Profiler.Process.State.ALIVE)
-      .setName("FakeProcess")
-      .build();
-    Common.Session session = Common.Session.newBuilder()
-      .setBootId(device.getBootId())
-      .setDeviceSerial(device.getSerial())
-      .build();
-    myProfilerService.addDevice(device);
-    myProfilerService.addProcess(session, process);
-    timer.tick(FakeTimer.ONE_SECOND_IN_NS);
-    assertEquals("FakeDevice", profilers.getDevice().getSerial());
-    assertEquals(process, profilers.getProcess());
-
-    // Update device state to disconnect
-    Profiler.Device disconnectedDevice = Profiler.Device.newBuilder()
-      .setSerial(device.getSerial())
-      .setState(Profiler.Device.State.DISCONNECTED)
-      .build();
-    myProfilerService.updateDevice(session, device, disconnectedDevice);
-    timer.tick(FakeTimer.ONE_SECOND_IN_NS);
-
-    // Connect a new device
-    Profiler.Device device2 = Profiler.Device.newBuilder().setSerial("FakeDevice2").setState(Profiler.Device.State.ONLINE).build();
-    Profiler.Process process2 = Profiler.Process.newBuilder()
-      .setPid(3039)
-      .setState(Profiler.Process.State.ALIVE)
-      .setName("FakeProcess2")
-      .build();
-    Common.Session session2 = Common.Session.newBuilder()
-      .setBootId(device2.getBootId())
-      .setDeviceSerial(device2.getSerial())
-      .build();
-    myProfilerService.addDevice(device2);
-    myProfilerService.addProcess(session2, process2);
-    timer.tick(FakeTimer.ONE_SECOND_IN_NS);
-
-    assertEquals("FakeDevice2", profilers.getDevice().getSerial());
-    assertEquals(process2, profilers.getProcess());
-  }
-
-  @Test
-  public void onlineDeviceShouldNotOverrideExplicitlySetOfflineDevice() {
-    FakeTimer timer = new FakeTimer();
-    StudioProfilers profilers = new StudioProfilers(myGrpcServer.getClient(), new FakeIdeProfilerServices(), timer);
-    Profiler.Device device = Profiler.Device.newBuilder().setSerial("FakeDevice").setState(Profiler.Device.State.DISCONNECTED).build();
-    Profiler.Process process = Profiler.Process.newBuilder()
-      .setPid(20)
-      .setState(Profiler.Process.State.ALIVE)
-      .setName("FakeProcess")
-      .build();
-    Common.Session session = Common.Session.newBuilder()
-      .setBootId(device.getBootId())
-      .setDeviceSerial(device.getSerial())
-      .build();
-    myProfilerService.addDevice(device);
-    myProfilerService.addProcess(session, process);
-    timer.tick(FakeTimer.ONE_SECOND_IN_NS);
-
-    // Connect a new device
-    Profiler.Device device2 = Profiler.Device.newBuilder().setSerial("FakeDevice2").setState(Profiler.Device.State.ONLINE).build();
-    Profiler.Process process2 = Profiler.Process.newBuilder()
-      .setPid(3039)
-      .setState(Profiler.Process.State.ALIVE)
-      .setName("FakeProcess2")
-      .build();
-    Common.Session session2 = Common.Session.newBuilder()
-      .setBootId(device2.getBootId())
-      .setDeviceSerial(device2.getSerial())
-      .build();
-    myProfilerService.addDevice(device2);
-    myProfilerService.addProcess(session2, process2);
-    timer.tick(FakeTimer.ONE_SECOND_IN_NS);
-
-    // Connecting an online device should override previously selection if it was not online
-    assertEquals("FakeDevice2", profilers.getDevice().getSerial());
-    assertEquals(process2, profilers.getProcess());
-
-    // Explicitly set device
-    profilers.setDevice(device);
-    assertEquals("FakeDevice", profilers.getDevice().getSerial());
-    assertEquals(process, profilers.getProcess());
-  }
-
-  @Test
-  public void deviceWithAliveProcessesHasPreference() {
-    FakeTimer timer = new FakeTimer();
-    StudioProfilers profilers = new StudioProfilers(myGrpcServer.getClient(), new FakeIdeProfilerServices(), timer);
-    Profiler.Device device = Profiler.Device.newBuilder().setSerial("FakeDevice").setState(Profiler.Device.State.ONLINE).build();
-    Profiler.Process process = Profiler.Process.newBuilder()
-      .setPid(1234)
-      .setState(Profiler.Process.State.DEAD)
-      .setName("FakeProcess")
-      .build();
-    Common.Session session = Common.Session.newBuilder()
-      .setBootId(device.getBootId())
-      .setDeviceSerial(device.getSerial())
-      .build();
-    myProfilerService.addDevice(device);
-    myProfilerService.addProcess(session, process);
-    timer.tick(FakeTimer.ONE_SECOND_IN_NS);
-
-    // Connect a device with a process that can be profiled
-    Profiler.Device device2 = Profiler.Device.newBuilder().setSerial("FakeDevice2").setState(Profiler.Device.State.ONLINE).build();
-    Profiler.Process process2 = Profiler.Process.newBuilder()
-      .setPid(3039)
-      .setState(Profiler.Process.State.ALIVE)
-      .setName("FakeProcess2")
-      .build();
-    Common.Session session2 = Common.Session.newBuilder()
-      .setBootId(device2.getBootId())
-      .setDeviceSerial(device2.getSerial())
-      .build();
-    myProfilerService.addDevice(device2);
-    myProfilerService.addProcess(session2, process2);
-    timer.tick(FakeTimer.ONE_SECOND_IN_NS);
-
-    // Connect another device.
-    Profiler.Device device3 = Profiler.Device.newBuilder().setSerial("FakeDevice3").setState(Profiler.Device.State.ONLINE).build();
-    Profiler.Process process3 = Profiler.Process.newBuilder()
-      .setPid(3)
-      .setState(Profiler.Process.State.DEAD)
-      .setName("FakeProcess3")
-      .build();
-    Common.Session session3 = Common.Session.newBuilder()
-      .setBootId(device3.getBootId())
-      .setDeviceSerial(device3.getSerial())
-      .build();
-    myProfilerService.addDevice(device3);
-    myProfilerService.addProcess(session3, process3);
-    timer.tick(FakeTimer.ONE_SECOND_IN_NS);
-
-    // Preferred device should be the one with process that can be profiled
-    assertEquals("FakeDevice2", profilers.getDevice().getSerial());
-    assertEquals(process2, profilers.getProcess());
-  }
-
-  @Test
-  public void keepSelectedDeviceAfterDisconnectingAllDevices() {
-    FakeTimer timer = new FakeTimer();
-    StudioProfilers profilers = new StudioProfilers(myGrpcServer.getClient(), new FakeIdeProfilerServices(), timer);
-    Profiler.Device device1 = Profiler.Device.newBuilder().setSerial("FakeDevice").setState(Profiler.Device.State.ONLINE).build();
-    Profiler.Process process1 = Profiler.Process.newBuilder()
-      .setPid(20)
-      .setState(Profiler.Process.State.ALIVE)
-      .setName("FakeProcess")
-      .build();
-    Common.Session session1 = Common.Session.newBuilder()
-      .setBootId(device1.getBootId())
-      .setDeviceSerial(device1.getSerial())
-      .build();
-    myProfilerService.addDevice(device1);
-    myProfilerService.addProcess(session1, process1);
-    timer.tick(FakeTimer.ONE_SECOND_IN_NS);
-
-    // Connect a new device
-    Profiler.Device device2 = Profiler.Device.newBuilder().setSerial("FakeDevice2").setState(Profiler.Device.State.ONLINE).build();
-    Profiler.Process process2 = Profiler.Process.newBuilder()
-      .setPid(3039)
-      .setState(Profiler.Process.State.ALIVE)
-      .setName("FakeProcess2")
-      .build();
-    Common.Session session2 = Common.Session.newBuilder()
-      .setBootId(device2.getBootId())
-      .setDeviceSerial(device2.getSerial())
-      .build();
-    myProfilerService.addDevice(device2);
-    myProfilerService.addProcess(session2, process2);
-    timer.tick(FakeTimer.ONE_SECOND_IN_NS);
-
-    // Update device1 state to disconnect
-    Profiler.Device disconnectedDevice = Profiler.Device.newBuilder()
-      .setSerial(device1.getSerial())
-      .setState(Profiler.Device.State.DISCONNECTED)
-      .build();
-    myProfilerService.updateDevice(session1, device1, disconnectedDevice);
-    timer.tick(FakeTimer.ONE_SECOND_IN_NS);
-
-    // Update device2 state to disconnect
-    Profiler.Device disconnectedDevice2 = Profiler.Device.newBuilder()
-      .setSerial(device2.getSerial())
-      .setState(Profiler.Device.State.DISCONNECTED)
-      .build();
-    myProfilerService.updateDevice(session2, device2, disconnectedDevice2);
-    timer.tick(FakeTimer.ONE_SECOND_IN_NS);
-
-    // Selected device should be FakeDevice2, which was selected before disconnecting all devices
-    assertEquals("FakeDevice2", profilers.getDevice().getSerial());
-    // Make sure the device is disconnected
-    assertEquals(Profiler.Device.State.DISCONNECTED, profilers.getDevice().getState());
-  }
-
-  @Test
-  public void testProfileOneProcessAtATime() {
-    FakeTimer timer = new FakeTimer();
-    StudioProfilers profilers = new StudioProfilers(myGrpcServer.getClient(), new FakeIdeProfilerServices(), timer);
-    Profiler.Device device1 = Profiler.Device.newBuilder().setSerial("FakeDevice").setState(Profiler.Device.State.ONLINE).build();
-    Profiler.Process process1 = Profiler.Process.newBuilder()
-      .setPid(20)
-      .setState(Profiler.Process.State.ALIVE)
-      .setName("FakeProcess")
-      .build();
-    Profiler.Process process2 = Profiler.Process.newBuilder()
-      .setPid(21)
-      .setState(Profiler.Process.State.ALIVE)
-      .setName("FakeProcess2")
-      .build();
-    Common.Session session1 = Common.Session.newBuilder()
-      .setBootId(device1.getBootId())
-      .setDeviceSerial(device1.getSerial())
-      .build();
-    myProfilerService.addDevice(device1);
-    timer.tick(FakeTimer.ONE_SECOND_IN_NS);
-    assertEquals(0, myGrpcServer.getProfiledProcessCount());
-    myProfilerService.addProcess(session1, process1);
-    myProfilerService.addProcess(session1, process2);
-    timer.tick(FakeTimer.ONE_SECOND_IN_NS);
-    assertEquals(process1, profilers.getProcess());
-    assertEquals(1, myGrpcServer.getProfiledProcessCount());
-    assertEquals(process1, profilers.getProcess());
-
-    // Switch to another process.
-    profilers.setProcess(process2);
-    timer.tick(FakeTimer.ONE_SECOND_IN_NS);
-    assertEquals(1, myGrpcServer.getProfiledProcessCount());
-    assertEquals(process2, profilers.getProcess());
-
-    // Connect a new device with a process.
-    Profiler.Device device2 = Profiler.Device.newBuilder().setSerial("FakeDevice2").setState(Profiler.Device.State.ONLINE).build();
-    Profiler.Process process3 = Profiler.Process.newBuilder()
-      .setPid(3039)
-      .setState(Profiler.Process.State.ALIVE)
-      .setName("FakeProcess3")
-      .build();
-    Common.Session session2 = Common.Session.newBuilder()
-      .setBootId(device2.getBootId())
-      .setDeviceSerial(device2.getSerial())
-      .build();
-    myProfilerService.addDevice(device2);
-    myProfilerService.addProcess(session2, process3);
-
-    // Switch to the new device.
-    profilers.setDevice(device2);
-    timer.tick(FakeTimer.ONE_SECOND_IN_NS);
-    assertEquals(1, myGrpcServer.getProfiledProcessCount());
-    assertEquals(process3, profilers.getProcess());
-
-    // Update device2 state to disconnect
-    Profiler.Device disconnectedDevice2 = Profiler.Device.newBuilder()
-      .setSerial(device2.getSerial())
-      .setState(Profiler.Device.State.DISCONNECTED)
-      .build();
-    myProfilerService.updateDevice(session2, device2, disconnectedDevice2);
-    timer.tick(FakeTimer.ONE_SECOND_IN_NS);
-    assertEquals(1, myGrpcServer.getProfiledProcessCount());
-    // Restart profiling process1 on device1.
-    assertEquals(process1, profilers.getProcess());
-
-    // Update device1 state to disconnect
-    Profiler.Device disconnectedDevice = Profiler.Device.newBuilder()
-      .setSerial(device1.getSerial())
-      .setState(Profiler.Device.State.DISCONNECTED)
-      .build();
-    myProfilerService.updateDevice(session1, device1, disconnectedDevice);
-    timer.tick(FakeTimer.ONE_SECOND_IN_NS);
-    assertEquals(0, myGrpcServer.getProfiledProcessCount());
-  }
-
-  @Test
-  public void testAttachAgentCalledWhenFeatureEnabled() throws Exception {
-    FakeIdeProfilerServices fakeIdeService = new FakeIdeProfilerServices();
-    FakeTimer timer = new FakeTimer();
-    StudioProfilers profilers = new StudioProfilers(myGrpcServer.getClient(), fakeIdeService, timer);
-
-    Profiler.Device device = createDevice(AndroidVersion.VersionCodes.O, "FakeDevice", Profiler.Device.State.ONLINE);
-    Common.Session session = Common.Session.newBuilder()
-      .setBootId(device.getBootId())
-      .setDeviceSerial(device.getSerial())
-      .build();
-    Profiler.Process process1 = createProcess(1, "FakeProcess1", Profiler.Process.State.ALIVE);
-    myProfilerService.addDevice(device);
-    myProfilerService.addProcess(session, process1);
-
-    timer.tick(FakeTimer.ONE_SECOND_IN_NS);
-    assertEquals(device, profilers.getDevice());
-    assertEquals(process1, profilers.getProcess());
-    assertFalse(myProfilerService.getAgentAttachCalled());
-
-    fakeIdeService.enableJvmtiAgent(true);
-    Profiler.Process process2 = createProcess(2, "FakeProcess2", Profiler.Process.State.ALIVE);
-    myProfilerService.addProcess(session, process2);
-    timer.tick(FakeTimer.ONE_SECOND_IN_NS);
-    profilers.setProcess(process2);
-    assertEquals(device, profilers.getDevice());
-    assertEquals(process2, profilers.getProcess());
-    assertTrue(myProfilerService.getAgentAttachCalled());
-  }
-
-  @Test
-  public void testAttachAgentNotCalledPreO() throws Exception {
-    FakeIdeProfilerServices fakeIdeService = new FakeIdeProfilerServices();
-    FakeTimer timer = new FakeTimer();
-    StudioProfilers profilers = new StudioProfilers(myGrpcServer.getClient(), fakeIdeService, timer);
-
-    fakeIdeService.enableJvmtiAgent(true);
-    Profiler.Device device = createDevice(AndroidVersion.VersionCodes.N, "FakeDevice", Profiler.Device.State.ONLINE);
-    Common.Session session = Common.Session.newBuilder()
-      .setBootId(device.getBootId())
-      .setDeviceSerial(device.getSerial())
-      .build();
-    Profiler.Process process1 = createProcess(1, "FakeProcess1", Profiler.Process.State.ALIVE);
-    myProfilerService.addDevice(device);
-    myProfilerService.addProcess(session, process1);
-
-    timer.tick(FakeTimer.ONE_SECOND_IN_NS);
-    assertEquals(device, profilers.getDevice());
-    assertEquals(process1, profilers.getProcess());
-    assertFalse(myProfilerService.getAgentAttachCalled());
-  }
-
-  /**
-   * We need to account for an scenario where perfd reinstantiates and needs to pass a new client socket to the app. Hence we make the
-   * same attach agent call from Studio side and let perfd handles the rest.
-   * @throws Exception
-   */
-  @Test
-  public void testAttachAgentEvenIfAlreadyAttached() throws Exception {
-    FakeIdeProfilerServices fakeIdeService = new FakeIdeProfilerServices();
-    FakeTimer timer = new FakeTimer();
-    StudioProfilers profilers = new StudioProfilers(myGrpcServer.getClient(), fakeIdeService, timer);
-
-    myProfilerService.setAgentStatus(Profiler.AgentStatusResponse.Status.ATTACHED);
-    fakeIdeService.enableJvmtiAgent(true);
-    Profiler.Device device = createDevice(AndroidVersion.VersionCodes.O, "FakeDevice", Profiler.Device.State.ONLINE);
-    Common.Session session = Common.Session.newBuilder()
-      .setBootId(device.getBootId())
-      .setDeviceSerial(device.getSerial())
-      .build();
-    Profiler.Process process1 = createProcess(1, "FakeProcess1", Profiler.Process.State.ALIVE);
-    myProfilerService.addDevice(device);
-    myProfilerService.addProcess(session, process1);
-
-    timer.tick(FakeTimer.ONE_SECOND_IN_NS);
-    assertEquals(device, profilers.getDevice());
-    assertEquals(process1, profilers.getProcess());
-    assertTrue(myProfilerService.getAgentAttachCalled());
-  }
-
-  @Test
-  public void testProfilingStops() throws Exception {
-    FakeTimer timer = new FakeTimer();
-    StudioProfilers profilers = new StudioProfilers(myGrpcServer.getClient(), new FakeIdeProfilerServices(), timer);
-    Profiler.Device device1 = Profiler.Device.newBuilder().setSerial("FakeDevice").setState(Profiler.Device.State.ONLINE).build();
-    Profiler.Process process1 = Profiler.Process.newBuilder()
-      .setPid(20)
-      .setState(Profiler.Process.State.ALIVE)
-      .setName("FakeProcess")
-      .build();
-    Profiler.Process process2 = Profiler.Process.newBuilder()
-      .setPid(21)
-      .setState(Profiler.Process.State.ALIVE)
-      .setName("FakeProcess2")
-      .build();
-    Common.Session session1 = Common.Session.newBuilder()
-      .setBootId(device1.getBootId())
-      .setDeviceSerial(device1.getSerial())
-      .build();
-    myProfilerService.addDevice(device1);
-    timer.tick(FakeTimer.ONE_SECOND_IN_NS);
-    assertEquals(0, myGrpcServer.getProfiledProcessCount());
-    myProfilerService.addProcess(session1, process1);
-    myProfilerService.addProcess(session1, process2);
-    timer.tick(FakeTimer.ONE_SECOND_IN_NS);
-    assertEquals(process1, profilers.getProcess());
-    assertEquals(1, myGrpcServer.getProfiledProcessCount());
-    assertEquals(process1, profilers.getProcess());
-    assertTrue(timer.isRunning());
-
-    // Stop the profiler
-    profilers.stop();
-
-    assertEquals(0, myGrpcServer.getProfiledProcessCount());
-    assertEquals(null, profilers.getProcess());
-    assertEquals(null, profilers.getDevice());
-    assertEquals(NullMonitorStage.class, profilers.getStageClass());
-    assertFalse(timer.isRunning());
-  }
-
-  @Test
-  public void testProfilingStopsWithLiveAllocationEnabled() throws Exception {
-    FakeTimer timer = new FakeTimer();
-    FakeIdeProfilerServices services = new FakeIdeProfilerServices();
-    // Enable live allocation tracker
-    services.enableLiveAllocationTracking(true);
-    StudioProfilers profilers = new StudioProfilers(myGrpcServer.getClient(), services, timer);
-
-    Profiler.Device device = Profiler.Device.newBuilder().setSerial("FakeDevice").setState(Profiler.Device.State.ONLINE).build();
-    Profiler.Process process = Profiler.Process.newBuilder().setPid(1).setState(Profiler.Process.State.ALIVE).setName("process").build();
-    Common.Session session1 = Common.Session.newBuilder()
-      .setBootId(device.getBootId())
-      .setDeviceSerial(device.getSerial())
-      .build();
-
-    myProfilerService.addDevice(device);
-    timer.tick(FakeTimer.ONE_SECOND_IN_NS);
-    myProfilerService.addProcess(session1, process);
-    timer.tick(FakeTimer.ONE_SECOND_IN_NS);
-    assertTrue(timer.isRunning());
-
-    assertEquals(device, profilers.getDevice());
-    assertEquals(process, profilers.getProcess());
-
-    // Stop the profiler
-    profilers.stop();
-
-    assertFalse(timer.isRunning());
-    assertEquals(null, profilers.getProcess());
-    assertEquals(null, profilers.getDevice());
-  }
-
-  @Test
-  public void testStopppingTwice() throws Exception {
-    FakeTimer timer = new FakeTimer();
-    StudioProfilers profilers = new StudioProfilers(myGrpcServer.getClient(), new FakeIdeProfilerServices(), timer);
-
-    // Should be modified when STAGE aspect is fired.
-    boolean[] stageAspectTriggered = {false};
-    profilers.addDependency(new AspectObserver())
-      .onChange(ProfilerAspect.STAGE, () -> {
-        stageAspectTriggered[0] = true;
-      });
-
-    // Check profiler is not stopped.
-    assertFalse(profilers.isStopped());
-    assertTrue(timer.isRunning());
-    // Stop the profiler
-    profilers.stop();
-    // Profiler should have stopped and STAGE is supposed to have been fired.
-    assertTrue(stageAspectTriggered[0]);
-
-    // Check profiler is stopped.
-    assertTrue(profilers.isStopped());
-    assertFalse(timer.isRunning());
-    stageAspectTriggered[0] = false;
-    // Try to stop the profiler again.
-    profilers.stop();
-    // Profiler was already stopped and STAGE is not supposed to have been fired.
-    assertFalse(stageAspectTriggered[0]);
-  }
-
-  private StudioProfilers getProfilersWithDeviceAndProcess() {
-    FakeTimer timer = new FakeTimer();
-    StudioProfilers profilers = new StudioProfilers(myGrpcServer.getClient(), new FakeIdeProfilerServices(), timer);
-    timer.tick(FakeTimer.ONE_SECOND_IN_NS);
-
-    Profiler.Device device = createDevice(AndroidVersion.VersionCodes.BASE, "FakeDevice", Profiler.Device.State.ONLINE);
-    myProfilerService.addDevice(device);
-    timer.tick(FakeTimer.ONE_SECOND_IN_NS); // One second must be enough for new devices to be picked up
-
-    assertEquals(device, profilers.getDevice());
-    assertNull(profilers.getProcess());
-    Common.Session session = Common.Session.newBuilder()
-      .setBootId(device.getBootId())
-      .setDeviceSerial(device.getSerial())
-      .build();
-
-    Profiler.Process process = createProcess(20, "FakeProcess", Profiler.Process.State.ALIVE);
-    myProfilerService.addProcess(session, process);
-    timer.tick(FakeTimer.ONE_SECOND_IN_NS); // One second must be enough for new devices to be picked up
-    assertEquals(process, profilers.getProcess());
-    return profilers;
-  }
-
-  // TODO refactor tests to use this helper
-  private Profiler.Device createDevice(int featureLevel, @NotNull String serial, @NotNull Profiler.Device.State state) {
-    return Profiler.Device.newBuilder().setFeatureLevel(featureLevel).setSerial(serial).setState(state).build();
-  }
-
-  // TODO refactor tests to use this helper
-  private Profiler.Process createProcess(int pid, @NotNull String name, Profiler.Process.State state) {
-    return Profiler.Process.newBuilder().setPid(pid).setName(name).setState(state).build();
-  }
-
-  private static class AgentStatusAspectObserver extends AspectObserver {
-    private int myAgentStatusChangedCount;
-
-    void AgentStatusChanged() {
-      myAgentStatusChangedCount++;
-    }
-
-    int getAgentStatusChangedCount() {
-      return myAgentStatusChangedCount;
-    }
-  }
 }