--- conflicted
+++ resolved
@@ -21,7 +21,6 @@
 import com.android.tools.profiler.proto.Cpu;
 import com.android.tools.profiler.proto.Memory;
 import com.android.tools.profilers.analytics.FeatureTracker;
-import com.android.tools.profilers.appinspection.AppInspectionMigrationServices;
 import com.android.tools.profilers.cpu.FakeTracePreProcessor;
 import com.android.tools.profilers.cpu.TracePreProcessor;
 import com.android.tools.profilers.cpu.config.ArtInstrumentedConfiguration;
@@ -46,10 +45,7 @@
 import java.util.function.Consumer;
 import java.util.function.Function;
 import java.util.function.Predicate;
-<<<<<<< HEAD
-=======
 import java.util.function.Supplier;
->>>>>>> b5f40ffd
 import org.jetbrains.annotations.NotNull;
 import org.jetbrains.annotations.Nullable;
 
@@ -85,45 +81,24 @@
                                                         Memory.NativeCallStack.NativeFrame unsymbolizedFrame) {
       return unsymbolizedFrame;
     }
-<<<<<<< HEAD
 
     @Override
     public void stop() {
 
     }
   };
-=======
->>>>>>> b5f40ffd
-
-    @Override
-    public void stop() {
-
-<<<<<<< HEAD
+
+  /**
+   * Toggle for including an energy profiler in our profiler view.
+   */
+  private boolean myEnergyProfilerEnabled = false;
+
   /**
    * Whether jank detection UI is enabled
    */
   private boolean myIsJankDetectionUiEnabled = true;
 
   /**
-   * JNI references alloc/dealloc events are tracked and shown.
-   */
-  private boolean myIsJniReferenceTrackingEnabled = false;
-=======
-    }
-  };
-
-  /**
-   * Toggle for including an energy profiler in our profiler view.
-   */
-  private boolean myEnergyProfilerEnabled = false;
-
-  /**
-   * Whether jank detection UI is enabled
-   */
-  private boolean myIsJankDetectionUiEnabled = true;
->>>>>>> b5f40ffd
-
-  /**
    * Whether a native CPU profiling configuration is preferred over a Java one.
    */
   private boolean myNativeProfilingConfigurationPreferred = false;
@@ -134,56 +109,19 @@
   private boolean myShouldProceedYesNoDialog = false;
 
   /**
-<<<<<<< HEAD
-   * Can toggle for tests via {@link #enableStartupCpuProfiling(boolean)}, but each test starts with this defaulted to false.
-   */
-  private boolean myStartupCpuProfilingEnabled = false;
-
-  /**
-=======
->>>>>>> b5f40ffd
    * Whether the new pipeline is used or the old one for devices / processes / sessions.
    */
   private boolean myEventsPipelineEnabled = false;
 
   /**
-<<<<<<< HEAD
-   * Toggle for faking {@link FeatureConfig#isCpuNewRecordingWorkflowEnabled()} in tests.
-   */
-  private boolean myCpuNewRecordingWorkflowEnabled = false;
-
-  /**
-   * Toggle for cpu capture stage switching vs cpu profiler stage when handling captures.
-   */
-  private boolean myIsCaptureStageEnabled = false;
-
-  /**
-=======
->>>>>>> b5f40ffd
    * Whether custom event visualization should be visible
    */
   private boolean myCustomEventVisualizationEnabled = false;
 
   /**
-<<<<<<< HEAD
-   * Whether we use TraceProcessor to parse Perfetto traces.
-   */
-  private boolean myUseTraceProcessor = true;
-
-  /**
-   * Whether we support profileable processes
-   */
-  private boolean myProfileableEnabled = true;
-
-  /**
-   * Whether we support profileable processes in Q & R
-   */
-  private boolean myProfileableInQrEnabled = true;
-=======
    * Whether we support profileable builds.
    */
   private boolean myProfileablsBuildsEnabled = false;
->>>>>>> b5f40ffd
 
   /**
    * List of custom CPU profiling configurations.
@@ -279,17 +217,6 @@
   public FeatureConfig getFeatureConfig() {
     return new FeatureConfig() {
       @Override
-<<<<<<< HEAD
-      public boolean isCpuCaptureStageEnabled() { return myIsCaptureStageEnabled; }
-
-      @Override
-      public boolean isCpuNewRecordingWorkflowEnabled() {
-        return myCpuNewRecordingWorkflowEnabled;
-      }
-
-      @Override
-=======
->>>>>>> b5f40ffd
       public boolean isEnergyProfilerEnabled() {
         return myEnergyProfilerEnabled;
       }
@@ -297,11 +224,7 @@
       @Override
       public boolean isJankDetectionUiEnabled() {
         return myIsJankDetectionUiEnabled;
-<<<<<<< HEAD
-      }
-
-      @Override
-      public boolean isJniReferenceTrackingEnabled() { return myIsJniReferenceTrackingEnabled; }
+      }
 
       @Override
       public boolean isMemoryCSVExportEnabled() {
@@ -314,23 +237,6 @@
       }
 
       @Override
-      public boolean isProfileableEnabled() {
-        return myProfileableEnabled;
-=======
-      }
-
-      @Override
-      public boolean isMemoryCSVExportEnabled() {
-        return false;
->>>>>>> b5f40ffd
-      }
-
-      @Override
-      public boolean isProfileableInQrEnabled() {
-        return myProfileableInQrEnabled;
-      }
-
-      @Override
       public boolean isProfileableBuildsEnabled() {
         return myProfileablsBuildsEnabled;
       }
@@ -344,14 +250,6 @@
       public boolean isUnifiedPipelineEnabled() {
         return myEventsPipelineEnabled;
       }
-<<<<<<< HEAD
-
-      @Override
-      public boolean isUseTraceProcessor() {
-        return myUseTraceProcessor;
-      }
-=======
->>>>>>> b5f40ffd
     };
   }
 
@@ -477,27 +375,6 @@
     return myTraceProcessorService;
   }
 
-<<<<<<< HEAD
-  @Override
-  public @NotNull AppInspectionMigrationServices getAppInspectionMigrationServices() {
-    return new AppInspectionMigrationServices() {
-      @Override
-      public boolean isMigrationEnabled() { return false; }
-      @Override
-      public boolean isSystemEventsMigrationDialogEnabled() { return false; }
-      @Override
-      public void setSystemEventsMigrationDialogEnabled(boolean isSystemEventsMigrationDialogEnabled) { }
-      @Override
-      public boolean isNetworkProfilerMigrationDialogEnabled() { return false; }
-      @Override
-      public void setNetworkProfilerMigrationDialogEnabled(boolean isNetworkProfilerMigrationDialogEnabled) { }
-      @Override
-      public void openAppInspectionToolWindow(@NotNull String tabName) { }
-    };
-  }
-
-=======
->>>>>>> b5f40ffd
   public void setTraceProcessorService(@NotNull TraceProcessorService service) {
     myTraceProcessorService = service;
   }
@@ -519,43 +396,13 @@
     myIsJankDetectionUiEnabled = enabled;
   }
 
-<<<<<<< HEAD
-  public void enableJniReferenceTracking(boolean enabled) { myIsJniReferenceTrackingEnabled = enabled; }
-
-  public void enableStartupCpuProfiling(boolean enabled) {
-    myStartupCpuProfilingEnabled = enabled;
-  }
-
-=======
->>>>>>> b5f40ffd
   public void enableEventsPipeline(boolean enabled) {
     myEventsPipelineEnabled = enabled;
   }
 
-<<<<<<< HEAD
-  public void enableCpuNewRecordingWorkflow(boolean enabled) {
-    myCpuNewRecordingWorkflowEnabled = enabled;
-  }
-
-  public void enableCpuCaptureStage(boolean enabled) { myIsCaptureStageEnabled = enabled; }
-
-  public void enableCustomEventVisualization(boolean enabled) { myCustomEventVisualizationEnabled = enabled; }
-
-  public void enableUseTraceProcessor(boolean enabled) {
-    myUseTraceProcessor = enabled;
-  }
-
-  public void enableProfileable(boolean enabled) {
-    myProfileableEnabled = enabled;
-  }
-
-  public void enableProfileableInQr(boolean enabled) {
-    myProfileableInQrEnabled = enabled;
-=======
   public void enableCustomEventVisualization(boolean enabled) { myCustomEventVisualizationEnabled = enabled; }
 
   public void enableProfileableBuilds(boolean enabled) {
     myProfileablsBuildsEnabled = enabled;
->>>>>>> b5f40ffd
   }
 }