--- conflicted
+++ resolved
@@ -292,12 +292,9 @@
     addDeviceWithProcess(selectedDevice, selectedProcess, myTransportService, myTimer)
     taskHomeTabModel.processListModel.onProcessSelection(selectedProcess)
 
-<<<<<<< HEAD
-=======
     // Set task starting point to enable task start.
     taskHomeTabModel.setProfilingProcessStartingPoint(TaskHomeTabModel.ProfilingProcessStartingPoint.NOW)
 
->>>>>>> 8b7d83e8
     // Select the task and populate the respective task handler
     taskHomeTabModel.taskGridModel.onTaskSelection(ProfilerTaskType.CALLSTACK_SAMPLE)
     assertTrue(canTaskStartFromNow(ProfilerTaskType.CALLSTACK_SAMPLE,
@@ -337,20 +334,13 @@
     assertTrue(taskHomeTabModel.isPrevTaskStartDone.value)
     setCurrentTaskHandler(ProfilerTaskType.CALLSTACK_SAMPLE)
 
-<<<<<<< HEAD
-    // Create and select the device, process, and task
-=======
     // Create and select the device, process, starting point, and task
->>>>>>> 8b7d83e8
     val selectedDevice = createDevice("FakeDevice", Common.Device.State.ONLINE, "12", AndroidVersion.VersionCodes.S)
     taskHomeTabModel.processListModel.onDeviceSelection(selectedDevice)
     val selectedProcess = createProcess(20, "FakeProcess1", Common.Process.State.ALIVE, selectedDevice.deviceId)
     addDeviceWithProcess(selectedDevice, selectedProcess, myTransportService, myTimer)
     taskHomeTabModel.processListModel.onProcessSelection(selectedProcess)
-<<<<<<< HEAD
-=======
     taskHomeTabModel.setProfilingProcessStartingPoint(TaskHomeTabModel.ProfilingProcessStartingPoint.NOW)
->>>>>>> 8b7d83e8
     taskHomeTabModel.taskGridModel.onTaskSelection(ProfilerTaskType.CALLSTACK_SAMPLE)
 
     // Task start can be indicated by the selected session changing, which can be verified to occur by checking the SELECTED_SESSION aspect
