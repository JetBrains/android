<?xml version="1.0" encoding="UTF-8"?>
<module type="JAVA_MODULE" version="4">
  <component name="FacetManager">
    <facet type="kotlin-language" name="Kotlin">
      <configuration version="5" platform="JVM 17" allPlatforms="JVM [17]" useProjectSettings="false">
        <compilerSettings>
          <option name="additionalArguments" value="-Xjvm-default=all -Xsam-conversions=class -Xcontext-receivers" />
        </compilerSettings>
        <compilerArguments>
          <stringArguments>
            <stringArg name="jvmTarget" arg="17" />
            <stringArg name="apiVersion" arg="2.0" />
            <stringArg name="languageVersion" arg="2.0" />
          </stringArguments>
          <arrayArguments>
            <arrayArg name="pluginClasspaths">
              <args>$MAVEN_REPOSITORY$/org/jetbrains/kotlin/kotlin-compose-compiler-plugin/2.1.10/kotlin-compose-compiler-plugin-2.1.10.jar</args>
            </arrayArg>
          </arrayArguments>
        </compilerArguments>
      </configuration>
    </facet>
  </component>
  <component name="NewModuleRootManager" inherit-compiler-output="true">
    <exclude-output />
    <content url="file://$MODULE_DIR$">
      <sourceFolder url="file://$MODULE_DIR$/src" isTestSource="false" />
<<<<<<< HEAD
=======
      <sourceFolder url="file://$MODULE_DIR$/testResources" type="java-test-resource" />
>>>>>>> e2e9b046
    </content>
    <orderEntry type="inheritedJdk" />
    <orderEntry type="sourceFolder" forTests="false" />
<<<<<<< HEAD
    <orderEntry type="library" scope="PROVIDED" name="studio-platform" level="project" />
    <orderEntry type="library" scope="TEST" name="studio-test-platform" level="project" />
    <orderEntry type="library" name="kotlin-stdlib" level="project" />
    <orderEntry type="module" module-name="intellij.android.artwork-compose" />
    <orderEntry type="module" module-name="intellij.android.adt.ui.compose" />
    <orderEntry type="module" module-name="intellij.android.adt.ui.model" />
    <orderEntry type="module" module-name="intellij.android.core" />
    <orderEntry type="module" module-name="intellij.android.projectSystem" />
    <orderEntry type="module" module-name="intellij.android.common" />
    <orderEntry type="module" module-name="intellij.android.projectSystem.gradle" />
    <orderEntry type="module" module-name="intellij.platform.core" />
    <orderEntry type="module" module-name="intellij.platform.editor.ui" />
    <orderEntry type="module" module-name="intellij.platform.analysis" />
    <orderEntry type="module" module-name="intellij.platform.ide.impl" />
=======
    <orderEntry type="library" name="studio-sdk" level="project" />
    <orderEntry type="library" name="studio-plugin-com.intellij.java" level="project" />
    <orderEntry type="library" name="studio-plugin-org.jetbrains.kotlin" level="project" />
    <orderEntry type="library" name="studio-plugin-com.intellij.java" level="project" />
    <orderEntry type="module" module-name="intellij.android.projectSystem" />
    <orderEntry type="module" module-name="android.sdktools.android-annotations" />
    <orderEntry type="module" module-name="intellij.android.adt.ui.compose" />
    <orderEntry type="library" name="studio-plugin-com.intellij.platform.images" level="project" />
    <orderEntry type="module" module-name="android.sdktools.flags" />
    <orderEntry type="module" module-name="intellij.android.common" />
>>>>>>> e2e9b046
  </component>
</module><|MERGE_RESOLUTION|>--- conflicted
+++ resolved
@@ -24,15 +24,11 @@
   <component name="NewModuleRootManager" inherit-compiler-output="true">
     <exclude-output />
     <content url="file://$MODULE_DIR$">
+      <sourceFolder url="file://$MODULE_DIR$/resources" type="java-resource" />
       <sourceFolder url="file://$MODULE_DIR$/src" isTestSource="false" />
-<<<<<<< HEAD
-=======
-      <sourceFolder url="file://$MODULE_DIR$/testResources" type="java-test-resource" />
->>>>>>> e2e9b046
     </content>
     <orderEntry type="inheritedJdk" />
     <orderEntry type="sourceFolder" forTests="false" />
-<<<<<<< HEAD
     <orderEntry type="library" scope="PROVIDED" name="studio-platform" level="project" />
     <orderEntry type="library" scope="TEST" name="studio-test-platform" level="project" />
     <orderEntry type="library" name="kotlin-stdlib" level="project" />
@@ -47,17 +43,15 @@
     <orderEntry type="module" module-name="intellij.platform.editor.ui" />
     <orderEntry type="module" module-name="intellij.platform.analysis" />
     <orderEntry type="module" module-name="intellij.platform.ide.impl" />
-=======
-    <orderEntry type="library" name="studio-sdk" level="project" />
-    <orderEntry type="library" name="studio-plugin-com.intellij.java" level="project" />
-    <orderEntry type="library" name="studio-plugin-org.jetbrains.kotlin" level="project" />
-    <orderEntry type="library" name="studio-plugin-com.intellij.java" level="project" />
-    <orderEntry type="module" module-name="intellij.android.projectSystem" />
-    <orderEntry type="module" module-name="android.sdktools.android-annotations" />
-    <orderEntry type="module" module-name="intellij.android.adt.ui.compose" />
-    <orderEntry type="library" name="studio-plugin-com.intellij.platform.images" level="project" />
-    <orderEntry type="module" module-name="android.sdktools.flags" />
-    <orderEntry type="module" module-name="intellij.android.common" />
->>>>>>> e2e9b046
+    <orderEntry type="module" module-name="intellij.platform.execution.impl" />
+    <orderEntry type="module" module-name="intellij.java.psi" />
+    <orderEntry type="library" scope="PROVIDED" name="kotlinc.kotlin-compiler-common" level="project" />
+    <orderEntry type="module" module-name="intellij.platform.uast" />
+    <orderEntry type="module" module-name="kotlin.base.util" />
+    <orderEntry type="module" module-name="intellij.platform.core.impl" />
+    <orderEntry type="module" module-name="intellij.platform.diff" />
+    <orderEntry type="module" module-name="intellij.platform.images" />
+    <orderEntry type="module" module-name="intellij.platform.diff.impl" />
+    <orderEntry type="module" module-name="intellij.platform.core.ui" />
   </component>
 </module>