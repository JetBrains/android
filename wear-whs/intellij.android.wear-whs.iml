<?xml version="1.0" encoding="UTF-8"?>
<module type="JAVA_MODULE" version="4">
  <component name="NewModuleRootManager" inherit-compiler-output="true">
    <exclude-output />
    <content url="file://$MODULE_DIR$">
      <sourceFolder url="file://$MODULE_DIR$/src" isTestSource="false" />
      <sourceFolder url="file://$MODULE_DIR$/resources" type="java-resource" />
      <sourceFolder url="file://$MODULE_DIR$/testSrc" isTestSource="true" />
    </content>
    <orderEntry type="library" scope="PROVIDED" name="studio-platform" level="project" />
    <orderEntry type="library" scope="TEST" name="studio-test-platform" level="project" />
    <orderEntry type="library" name="jetbrains-annotations" level="project" />
    <orderEntry type="library" name="kotlin-stdlib" level="project" />
    <orderEntry type="library" scope="TEST" name="JUnit4" level="project" />
    <orderEntry type="library" scope="TEST" name="truth" level="project" />
    <orderEntry type="library" name="protobuf" level="project" />
    <orderEntry type="library" scope="TEST" name="kotlinx-coroutines-test" level="project" />
    <orderEntry type="inheritedJdk" />
    <orderEntry type="sourceFolder" forTests="false" />
    <orderEntry type="module" module-name="intellij.android.common" />
<<<<<<< HEAD
    <orderEntry type="library" scope="TEST" name="junit4" level="project" />
    <orderEntry type="library" scope="TEST" name="truth" level="project" />
    <orderEntry type="module" module-name="intellij.android.streaming" />
    <orderEntry type="module" module-name="android.sdktools.device-provisioner" />
    <orderEntry type="library" scope="TEST" name="intellij-test-framework" level="project" />
=======
    <orderEntry type="module" module-name="intellij.android.layout-ui" />
    <orderEntry type="module" module-name="intellij.platform.core" />
    <orderEntry type="module" module-name="intellij.platform.core.ui" />
    <orderEntry type="module" module-name="intellij.platform.editor.ui" />
    <orderEntry type="module" module-name="intellij.platform.extensions" />
    <orderEntry type="module" module-name="intellij.platform.ide" />
    <orderEntry type="module" module-name="intellij.platform.ide.core" />
    <orderEntry type="module" module-name="intellij.platform.util" />
    <orderEntry type="module" module-name="intellij.platform.util.ui" />
>>>>>>> 3a514de0
    <orderEntry type="module" module-name="intellij.android.adt.testutils" scope="TEST" />
    <orderEntry type="module" module-name="intellij.android.testFramework" scope="TEST" />
    <orderEntry type="module" module-name="intellij.android.testutils" scope="TEST" />
    <orderEntry type="module" module-name="intellij.platform.testFramework" scope="TEST" />
    <orderEntry type="module" module-name="intellij.platform.ide.impl" />
    <orderEntry type="module" module-name="intellij.android.streaming" />
    <orderEntry type="module" module-name="intellij.android.adt.ui" />
    <orderEntry type="module" module-name="intellij.android.adt.ui.model" />
    <orderEntry type="module" module-name="intellij.android.artwork" />
    <orderEntry type="module" module-name="intellij.android.adb" />
    <orderEntry type="module" module-name="intellij.android.core" />
    <orderEntry type="module" module-name="intellij.platform.collaborationTools" scope="TEST" />
    <orderEntry type="library" name="kotlin-reflect" level="project" />
    <orderEntry type="library" scope="TEST" name="mockito" level="project" />
    <orderEntry type="library" scope="TEST" name="mockito-kotlin" level="project" />
  </component>
</module><|MERGE_RESOLUTION|>--- conflicted
+++ resolved
@@ -18,28 +18,11 @@
     <orderEntry type="inheritedJdk" />
     <orderEntry type="sourceFolder" forTests="false" />
     <orderEntry type="module" module-name="intellij.android.common" />
-<<<<<<< HEAD
-    <orderEntry type="library" scope="TEST" name="junit4" level="project" />
     <orderEntry type="library" scope="TEST" name="truth" level="project" />
     <orderEntry type="module" module-name="intellij.android.streaming" />
-    <orderEntry type="module" module-name="android.sdktools.device-provisioner" />
-    <orderEntry type="library" scope="TEST" name="intellij-test-framework" level="project" />
-=======
-    <orderEntry type="module" module-name="intellij.android.layout-ui" />
-    <orderEntry type="module" module-name="intellij.platform.core" />
-    <orderEntry type="module" module-name="intellij.platform.core.ui" />
-    <orderEntry type="module" module-name="intellij.platform.editor.ui" />
-    <orderEntry type="module" module-name="intellij.platform.extensions" />
-    <orderEntry type="module" module-name="intellij.platform.ide" />
-    <orderEntry type="module" module-name="intellij.platform.ide.core" />
-    <orderEntry type="module" module-name="intellij.platform.util" />
-    <orderEntry type="module" module-name="intellij.platform.util.ui" />
->>>>>>> 3a514de0
     <orderEntry type="module" module-name="intellij.android.adt.testutils" scope="TEST" />
     <orderEntry type="module" module-name="intellij.android.testFramework" scope="TEST" />
     <orderEntry type="module" module-name="intellij.android.testutils" scope="TEST" />
-    <orderEntry type="module" module-name="intellij.platform.testFramework" scope="TEST" />
-    <orderEntry type="module" module-name="intellij.platform.ide.impl" />
     <orderEntry type="module" module-name="intellij.android.streaming" />
     <orderEntry type="module" module-name="intellij.android.adt.ui" />
     <orderEntry type="module" module-name="intellij.android.adt.ui.model" />
@@ -47,6 +30,9 @@
     <orderEntry type="module" module-name="intellij.android.adb" />
     <orderEntry type="module" module-name="intellij.android.core" />
     <orderEntry type="module" module-name="intellij.platform.collaborationTools" scope="TEST" />
+    <orderEntry type="module" module-name="intellij.platform.core.ui" />
+    <orderEntry type="module" module-name="intellij.platform.ide.impl" />
+    <orderEntry type="module" module-name="intellij.platform.testFramework" scope="TEST" />
     <orderEntry type="library" name="kotlin-reflect" level="project" />
     <orderEntry type="library" scope="TEST" name="mockito" level="project" />
     <orderEntry type="library" scope="TEST" name="mockito-kotlin" level="project" />
