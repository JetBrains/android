--- conflicted
+++ resolved
@@ -213,15 +213,6 @@
       deviceManager.activeExercise = true
       stateManager.ongoingExercise.waitForValue(true)
 
-<<<<<<< HEAD
-      stateManager.setOverrideValue(heartRateBpmCapability, 3f)
-      stateManager.applyChanges()
-
-      stateManager
-        .getState(heartRateBpmCapability)
-        .mapState { it.upToDateState.overrideValue }
-        .waitForValue(WhsDataType.HEART_RATE_BPM.value(3f))
-=======
       stateManager.setOverrideValue(stepsCapability, 3f)
       stateManager.applyChanges()
 
@@ -229,7 +220,6 @@
         .getState(stepsCapability)
         .mapState { it.upToDateState.overrideValue }
         .waitForValue(WhsDataType.STEPS.value(3f))
->>>>>>> 8b7d83e8
 
       deviceManager.clearContentProvider()
 
@@ -238,15 +228,9 @@
         .mapState { it.upToDateState.enabled }
         .waitForValue(true)
       stateManager
-<<<<<<< HEAD
-        .getState(heartRateBpmCapability)
-        .mapState { it.upToDateState.overrideValue }
-        .waitForValue(WhsDataType.HEART_RATE_BPM.noValue())
-=======
         .getState(stepsCapability)
         .mapState { it.upToDateState.overrideValue }
         .waitForValue(WhsDataType.STEPS.noValue())
->>>>>>> 8b7d83e8
     }
 
   @Test
@@ -269,35 +253,6 @@
   }
 
   @Test
-<<<<<<< HEAD
-  fun `test reset loads 'all' preset, removes overrides and invokes device manager`() =
-    runBlocking {
-      stateManager.loadPreset(Preset.STANDARD).join()
-      stateManager.setOverrideValue(locationCapability, 3f)
-
-      assertEquals(0, deviceManager.clearContentProviderInvocations)
-
-      stateManager.reset()
-
-      stateManager
-        .getState(stepsCapability)
-        .mapState { it.upToDateState.enabled }
-        .waitForValue(true)
-      stateManager
-        .getState(locationCapability)
-        .mapState { it.upToDateState.overrideValue }
-        .waitForValue(WhsDataType.LOCATION.noValue())
-      stateManager
-        .getState(heartRateBpmCapability)
-        .mapState { it is UpToDateCapabilityUIState }
-        .waitForValue(true)
-
-      assertEquals(1, deviceManager.clearContentProviderInvocations)
-    }
-
-  @Test
-=======
->>>>>>> 8b7d83e8
   fun `when an exercise is ongoing reset only clears the overridden values`(): Unit = runBlocking {
     stateManager.loadPreset(Preset.STANDARD).join()
     stateManager.setOverrideValue(heartRateBpmCapability, 3f)
@@ -359,7 +314,6 @@
 
     stateManager.setOverrideValue(locationCapability, 3f)
     stateManager.setOverrideValue(stepsCapability, 30)
-<<<<<<< HEAD
 
     // Location capability can not be overridden (has no value) so it will remain up-to-date
     stateManager
@@ -371,19 +325,6 @@
       .mapState { it is PendingUserChangesCapabilityUIState }
       .waitForValue(true)
 
-=======
-
-    // Location capability can not be overridden (has no value) so it will remain up-to-date
-    stateManager
-      .getState(locationCapability)
-      .mapState { it is UpToDateCapabilityUIState }
-      .waitForValue(true)
-    stateManager
-      .getState(stepsCapability)
-      .mapState { it is PendingUserChangesCapabilityUIState }
-      .waitForValue(true)
-
->>>>>>> 8b7d83e8
     result = stateManager.applyChanges()
     assertThat(result.isSuccess).isTrue()
     stateManager.status.waitForValue(WhsStateManagerStatus.Idle)
@@ -505,19 +446,11 @@
     deviceManager.activeExercise = true
     stateManager.ongoingExercise.waitForValue(true)
 
-<<<<<<< HEAD
-    stateManager.setOverrideValue(heartRateBpmCapability, 80)
-    stateManager
-      .getState(heartRateBpmCapability)
-      .mapState { (it as? PendingUserChangesCapabilityUIState)?.userState?.overrideValue }
-      .waitForValue(heartRateBpmCapability.dataType.value(80))
-=======
     stateManager.setOverrideValue(stepsCapability, 80)
     stateManager
       .getState(stepsCapability)
       .mapState { (it as? PendingUserChangesCapabilityUIState)?.userState?.overrideValue }
       .waitForValue(stepsCapability.dataType.value(80))
->>>>>>> 8b7d83e8
 
     val result = stateManager.applyChanges()
 
@@ -533,18 +466,6 @@
       .mapState { it.upToDateState.enabled }
       .waitForValue(true)
     stateManager
-<<<<<<< HEAD
-      .getState(heartRateBpmCapability)
-      .mapState { it.upToDateState.overrideValue }
-      .waitForValue(heartRateBpmCapability.dataType.value(80))
-
-    val capabilityStates = deviceManager.loadCurrentCapabilityStates().getOrThrow()
-    assertThat(capabilityStates)
-      .containsEntry(
-        heartRateBpmCapability.dataType,
-        CapabilityState(true, WhsDataType.HEART_RATE_BPM.value(80f)),
-      )
-=======
       .getState(stepsCapability)
       .mapState { it.upToDateState.overrideValue }
       .waitForValue(stepsCapability.dataType.value(80))
@@ -552,7 +473,6 @@
     val capabilityStates = deviceManager.loadCurrentCapabilityStates().getOrThrow()
     assertThat(capabilityStates)
       .containsEntry(stepsCapability.dataType, CapabilityState(true, WhsDataType.STEPS.value(80f)))
->>>>>>> 8b7d83e8
   }
 
   @Test
@@ -709,29 +629,6 @@
     stateManager.isStateStale.waitForValue(false)
   }
 
-<<<<<<< HEAD
-  @Test
-  fun `user changes are notified with a flow`(): Unit = runBlocking {
-    assertThat(stateManager.hasUserChanges.value).isFalse()
-
-    stateManager.setCapabilityEnabled(heartRateBpmCapability, false)
-    stateManager.hasUserChanges.waitForValue(true)
-
-    stateManager.applyChanges()
-    stateManager.hasUserChanges.waitForValue(false)
-
-    stateManager.setCapabilityEnabled(heartRateBpmCapability, true)
-    stateManager.hasUserChanges.waitForValue(true)
-
-    deviceManager.activeExercise = true
-    // when there is an ongoing exercise, the capability availability changes are not considered as
-    // pending user changes
-    stateManager.hasUserChanges.waitForValue(false)
-
-    stateManager.setOverrideValue(heartRateBpmCapability, 30)
-    stateManager.hasUserChanges.waitForValue(true)
-  }
-=======
   // Regression test for b/375476862
   @Test
   fun `reset button enables all sensors when ALL preset is selected`() =
@@ -775,5 +672,4 @@
           .waitForValue(it.isStandardCapability)
       }
     }
->>>>>>> 8b7d83e8
 }