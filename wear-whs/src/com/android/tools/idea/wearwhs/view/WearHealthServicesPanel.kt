--- conflicted
+++ resolved
@@ -23,19 +23,6 @@
 import com.android.tools.idea.wearwhs.WhsDataValue
 import com.intellij.icons.AllIcons
 import com.intellij.ide.BrowserUtil
-<<<<<<< HEAD
-import com.intellij.notification.Notification
-import com.intellij.notification.Notifications
-import com.intellij.openapi.actionSystem.ActionGroup
-import com.intellij.openapi.actionSystem.ActionManager
-import com.intellij.openapi.actionSystem.ActionPlaces
-import com.intellij.openapi.actionSystem.ActionUpdateThread
-import com.intellij.openapi.actionSystem.AnAction
-import com.intellij.openapi.actionSystem.AnActionEvent
-import com.intellij.openapi.ui.JBPopupMenu
-import com.intellij.openapi.ui.MessageType
-import com.intellij.openapi.ui.VerticalFlowLayout
-=======
 import com.intellij.openapi.actionSystem.ActionPlaces
 import com.intellij.openapi.actionSystem.ActionToolbar
 import com.intellij.openapi.actionSystem.ActionUpdateThread
@@ -48,15 +35,11 @@
 import com.intellij.openapi.ui.DialogWrapper
 import com.intellij.openapi.ui.VerticalFlowLayout
 import com.intellij.ui.AncestorListenerAdapter
->>>>>>> 8b7d83e8
 import com.intellij.ui.components.ActionLink
 import com.intellij.ui.components.JBLabel
 import com.intellij.ui.components.JBScrollPane
 import com.intellij.ui.dsl.builder.AlignX
-<<<<<<< HEAD
-=======
 import com.intellij.ui.dsl.builder.RightGap
->>>>>>> 8b7d83e8
 import com.intellij.ui.dsl.builder.panel
 import com.intellij.ui.layout.selected
 import com.intellij.util.ui.JBUI
@@ -70,6 +53,7 @@
 import java.awt.Toolkit
 import java.lang.Boolean.TRUE
 import java.util.Collections
+import javax.swing.DefaultComboBoxModel
 import javax.swing.JButton
 import javax.swing.JCheckBox
 import javax.swing.JComponent
@@ -77,33 +61,18 @@
 import javax.swing.JPanel
 import javax.swing.JTextField
 import javax.swing.LayoutFocusTraversalPolicy
-<<<<<<< HEAD
-=======
 import javax.swing.event.AncestorEvent
->>>>>>> 8b7d83e8
 import javax.swing.text.AbstractDocument
 import javax.swing.text.AttributeSet
 import javax.swing.text.DocumentFilter
-import kotlin.time.Duration
-import kotlin.time.Duration.Companion.seconds
 import kotlinx.coroutines.CoroutineScope
-<<<<<<< HEAD
-import kotlinx.coroutines.channels.Channel
-import kotlinx.coroutines.delay
-import kotlinx.coroutines.flow.Flow
-import kotlinx.coroutines.flow.MutableStateFlow
-import kotlinx.coroutines.flow.collectLatest
-import kotlinx.coroutines.flow.combine
-=======
 import kotlinx.coroutines.flow.Flow
 import kotlinx.coroutines.flow.collectLatest
 import kotlinx.coroutines.flow.combine
 import kotlinx.coroutines.flow.drop
->>>>>>> 8b7d83e8
 import kotlinx.coroutines.flow.launchIn
 import kotlinx.coroutines.flow.map
 import kotlinx.coroutines.flow.onEach
-import kotlinx.coroutines.flow.receiveAsFlow
 import kotlinx.coroutines.launch
 
 private const val MAX_OVERRIDE_VALUE_LENGTH = 50
@@ -113,11 +82,6 @@
 
 private const val PADDING = 15
 private val horizontalBorders = JBUI.Borders.empty(0, PADDING)
-private const val NOTIFICATION_GROUP_ID = "Wear Health Services Notification"
-private val TEMPORARY_MESSAGE_DISPLAY_DURATION = 2.seconds
-
-internal const val LEARN_MORE_URL =
-  "https://developer.android.com/health-and-fitness/guides/health-services/simulated-data#use_the_health_services_sensor_panel"
 
 private const val RIGHT_COLUMN_WIDTH_GROUP = "rightColumnWidthGroup"
 
@@ -148,19 +112,6 @@
   return JPanel(VerticalFlowLayout()).apply {
     border = horizontalBorders
     add(
-<<<<<<< HEAD
-      JPanel(BorderLayout()).apply {
-        add(
-          JLabel(message("wear.whs.panel.sensor")).apply { font = font.deriveFont(Font.BOLD) },
-          BorderLayout.CENTER,
-        )
-        add(
-          JPanel(FlowLayout()).apply {
-            add(
-              JLabel(message("wear.whs.panel.override")).apply {
-                elementsToDisplayDuringExercise.add(this)
-                font = font.deriveFont(Font.BOLD)
-=======
       panel {
         twoColumnsRow(
           {
@@ -174,7 +125,6 @@
                 it.component.font = it.component.font.deriveFont(Font.BOLD)
                 it.component.isVisible = stateManager.ongoingExercise.value == true
                 elementsToDisplayDuringExercise.add(it.component)
->>>>>>> 8b7d83e8
               }
               .widthGroup(RIGHT_COLUMN_WIDTH_GROUP)
               .align(AlignX.RIGHT)
@@ -184,10 +134,7 @@
         capabilities.forEach { capability ->
           val label =
             JLabel(message(capability.label)).also { label ->
-<<<<<<< HEAD
-=======
               label.preferredSize = Dimension(0, 25)
->>>>>>> 8b7d83e8
               val plainFont = label.font.deriveFont(Font.PLAIN)
               val italicFont = label.font.deriveFont(Font.ITALIC)
               combine(stateManager.getState(capability), stateManager.ongoingExercise) {
@@ -212,135 +159,6 @@
                 }
               }
             }
-<<<<<<< HEAD
-
-          combine(stateManager.getState(capability), stateManager.ongoingExercise) {
-              uiState,
-              ongoingExercise ->
-              // When an exercise is ongoing, we want to reflect the capability state of the device,
-              // not any pending user changes
-              val isCapabilityEnabled =
-                if (ongoingExercise) uiState.upToDateState.enabled
-                else
-                  (uiState as? PendingUserChangesCapabilityUIState)?.userState?.enabled
-                    ?: uiState.upToDateState.enabled
-              checkBox.isSelected = isCapabilityEnabled
-              label.isEnabled = !ongoingExercise || isCapabilityEnabled
-            }
-            .launchIn(uiScope)
-
-          add(checkBox, BorderLayout.LINE_START)
-          add(label, BorderLayout.CENTER)
-          add(
-            JPanel(FlowLayout()).apply {
-              elementsToDisplayDuringExercise.add(this)
-              add(
-                JTextField().also { textField ->
-                  (textField.document as AbstractDocument).documentFilter =
-                    object : DocumentFilter() {
-                      fun validate(string: String): Boolean {
-                        if (
-                          !floatPattern.matches(string) || string.length > MAX_OVERRIDE_VALUE_LENGTH
-                        ) {
-                          return false
-                        }
-                        workerScope.launch {
-                          when (capability.dataType.overrideDataType) {
-                            WhsDataValue.IntValue::class.java -> {
-                              string.toIntOrNull()?.let {
-                                stateManager.setOverrideValue(capability, it)
-                              } ?: stateManager.clearOverrideValue(capability)
-                            }
-                            else -> {
-                              string.toFloatOrNull()?.let {
-                                stateManager.setOverrideValue(capability, it)
-                              } ?: stateManager.clearOverrideValue(capability)
-                            }
-                          }
-                        }
-                        return true
-                      }
-
-                      override fun insertString(
-                        fb: FilterBypass,
-                        offset: Int,
-                        text: String,
-                        attr: AttributeSet?,
-                      ) {
-                        val newValue =
-                          fb.document.getText(0, offset) +
-                            text +
-                            fb.document.getText(offset, fb.document.length - offset)
-
-                        if (validate(newValue)) {
-                          super.insertString(fb, offset, text, attr)
-                        } else {
-                          Toolkit.getDefaultToolkit().beep()
-                        }
-                      }
-
-                      override fun replace(
-                        fb: FilterBypass,
-                        offset: Int,
-                        length: Int,
-                        text: String,
-                        attr: AttributeSet?,
-                      ) {
-                        val newValue =
-                          fb.document.getText(0, offset) +
-                            text +
-                            fb.document.getText(
-                              offset + length,
-                              fb.document.length - offset - length,
-                            )
-
-                        if (validate(newValue)) {
-                          super.replace(fb, offset, length, text, attr)
-                        } else {
-                          Toolkit.getDefaultToolkit().beep()
-                        }
-                      }
-
-                      override fun remove(fb: FilterBypass, offset: Int, length: Int) {
-                        val newValue =
-                          fb.document.getText(0, offset) +
-                            fb.document.getText(
-                              offset + length,
-                              fb.document.length - offset - length,
-                            )
-
-                        if (validate(newValue)) {
-                          super.remove(fb, offset, length)
-                        } else {
-                          Toolkit.getDefaultToolkit().beep()
-                        }
-                      }
-                    }
-                  stateManager
-                    .getState(capability)
-                    .map { it.currentState.overrideValue }
-                    .onEach { overrideValue ->
-                      val overrideValueAsText = overrideValue.asText().trim()
-                      if (!textField.isFocusOwner && textField.text.trim() != overrideValueAsText) {
-                        textField.text = overrideValueAsText
-                      }
-                    }
-                    .launchIn(uiScope)
-                  textField.preferredSize = JBUI.size(75, 25)
-                  textField.isEnabled = checkBox.isSelected
-                  checkBox.selected.addListener { textField.isEnabled = it }
-                  textField.isVisible = capability.isOverrideable
-                }
-              )
-              add(
-                JLabel(message(capability.unit)).also { label ->
-                  checkBox.selected.addListener { label.isEnabled = it }
-                  label.preferredSize = JBUI.size(75, 25)
-
-                  if (!capability.isOverrideable) {
-                    label.icon = AllIcons.General.Note
-                    label.toolTipText = message("wear.whs.capability.override.not.supported")
-=======
 
           val textField =
             createTextField(onValidInput = { onOverride(capability, it) }).also { textField ->
@@ -353,7 +171,6 @@
                     !state.enabled -> textField.text = ""
                     !textField.isFocusOwner && textField.text.trim() != overrideValueAsText ->
                       textField.text = overrideValueAsText
->>>>>>> 8b7d83e8
                   }
                 }
                 .launchIn(uiScope)
@@ -418,22 +235,6 @@
   stateManager: WearHealthServicesStateManager,
   canMakeChangesFlow: Flow<Boolean>,
   uiScope: CoroutineScope,
-<<<<<<< HEAD
-  workerScope: CoroutineScope,
-  notifyUser: (String, MessageType) -> Unit,
-  onTriggerEventChannel: Channel<Unit>,
-): JPanel = panel {
-  row(
-    JBLabel(message("wear.whs.panel.title")).apply { foreground = UIUtil.getInactiveTextColor() }
-  ) {
-    cell(
-        ActionLink(message("wear.whs.panel.learn.more")).apply {
-          addActionListener { BrowserUtil.browse(LEARN_MORE_URL) }
-          setExternalLinkIcon()
-        }
-      )
-      .align(AlignX.RIGHT)
-=======
   triggerEvent: (EventTrigger) -> Unit,
   reset: () -> Unit,
 ): JPanel = panel {
@@ -447,48 +248,32 @@
     JBLabel(message("wear.whs.panel.title")).apply { foreground = UIUtil.getInactiveTextColor() }
   ) {
     cell(resetButton).align(AlignX.RIGHT)
->>>>>>> 8b7d83e8
   }
   separator()
 
   val statusLabel =
     JLabel(message("wear.whs.panel.exercise.inactive")).apply {
-<<<<<<< HEAD
-      // setting a minimum width to prevent the label from being cropped when the text
-      // changes
-      minimumSize = Dimension(140, 0)
-=======
       // use EMPTY_ICON so that space is available for the icon to show without cropping the text
       val freshDataIcon = AllIcons.Empty
       val staleDataIcon = StudioIcons.Common.WARNING
       // set the icon pre-emptively so the width is calculated properly and the label is not cropped
       icon = if (stateManager.isStateStale.value) staleDataIcon else freshDataIcon
 
->>>>>>> 8b7d83e8
       combine(stateManager.ongoingExercise, stateManager.isStateStale) {
           ongoingExercise,
           isStateStale ->
           ongoingExercise to isStateStale
         }
         .onEach { (isActiveExercise, isStateStale) ->
-<<<<<<< HEAD
-          icon = if (isStateStale) StudioIcons.Common.WARNING else StudioIcons.Common.INFO
-=======
           icon = if (isStateStale) staleDataIcon else freshDataIcon
->>>>>>> 8b7d83e8
           text =
             if (isActiveExercise) message("wear.whs.panel.exercise.active")
             else message("wear.whs.panel.exercise.inactive")
           toolTipText =
             when {
               isStateStale -> message("wear.whs.panel.stale.data")
-<<<<<<< HEAD
-              isActiveExercise -> message("wear.whs.panel.press.apply.for.overrides")
-              else -> message("wear.whs.panel.press.apply.for.toggles")
-=======
               isActiveExercise -> null
               else -> message("wear.whs.panel.exercise.inactive.tooltip")
->>>>>>> 8b7d83e8
             }
         }
         .launchIn(uiScope)
@@ -496,54 +281,13 @@
 
   twoColumnsRow(
     {
-<<<<<<< HEAD
-      cell(createLoadCapabilityPresetButton(stateManager = stateManager, uiScope = uiScope))
-      cell(
-        createTriggerEventGroupsButton(
-          workerScope = workerScope,
-          onTriggerEventChannel = onTriggerEventChannel,
-          stateManager = stateManager,
-          notifyUser = notifyUser,
-        )
-      )
-=======
       cell(createLoadCapabilityPresetComboBox(stateManager = stateManager, uiScope = uiScope))
       cell(createTriggerEventGroupsButton(triggerEvent = { triggerEvent(it) }))
->>>>>>> 8b7d83e8
     },
     { cell(statusLabel).align(AlignX.RIGHT) },
   )
 }
 
-<<<<<<< HEAD
-/** Container for the Wear Health Services panel. */
-data class WearHealthServicesPanel(
-  /** The UI component containing the Wear Health Services panel. */
-  val component: JComponent,
-  /**
-   * Flow receiving an element when the user applies changes. The changes might still fail to be
-   * applied.
-   */
-  val onUserApplyChangesFlow: Flow<Unit>,
-  /**
-   * Flow receiving an element when the user triggers an event. The event might still fail to be
-   * triggered.
-   */
-  val onUserTriggerEventFlow: Flow<Unit>,
-)
-
-private sealed class PanelInformation(val message: String) {
-  class Message(message: String) : PanelInformation(message)
-
-  class TemporaryMessage(
-    message: String,
-    val duration: Duration = TEMPORARY_MESSAGE_DISPLAY_DURATION,
-  ) : PanelInformation(message)
-
-  data object EmptyMessage : PanelInformation("")
-}
-
-=======
 private fun createApplyButton(
   stateManager: WearHealthServicesStateManager,
   canMakeChangesFlow: Flow<Boolean>,
@@ -606,33 +350,10 @@
   val component: JComponent
 )
 
->>>>>>> 8b7d83e8
 internal fun createWearHealthServicesPanel(
   stateManager: WearHealthServicesStateManager,
   uiScope: CoroutineScope,
   workerScope: CoroutineScope,
-<<<<<<< HEAD
-): WearHealthServicesPanel {
-
-  // Display current state e.g. we encountered an error, if there's work in progress, or if an
-  // action was successful
-  val informationFlow = MutableStateFlow<PanelInformation>(PanelInformation.EmptyMessage)
-  val informationLabel = JLabel()
-
-  fun notifyUser(message: String, type: MessageType) {
-    uiScope.launch {
-      val isPanelShowing = informationLabel.topLevelAncestor != null
-      if (isPanelShowing) {
-        informationFlow.value = PanelInformation.TemporaryMessage(message)
-      } else {
-        informationFlow.value = PanelInformation.EmptyMessage
-        Notifications.Bus.notify(
-          Notification(NOTIFICATION_GROUP_ID, message, type.toNotificationType())
-        )
-      }
-    }
-  }
-=======
   informationLabelFlow: Flow<String>,
   reset: () -> Unit,
   applyChanges: () -> Unit,
@@ -643,69 +364,10 @@
       status !is WhsStateManagerStatus.Syncing &&
         (!ongoingExercise || stateManager.hasAtLeastOneCapabilityEnabled())
     }
->>>>>>> 8b7d83e8
 
   val content =
     JBScrollPane().apply {
       setViewportView(
-<<<<<<< HEAD
-        createCenterPanel(stateManager, uiScope, workerScope, stateManager.capabilitiesList)
-      )
-    }
-
-  val onApplyChangesChannel = Channel<Unit>()
-  val onTriggerEventChannel = Channel<Unit>()
-  val footer =
-    JPanel(FlowLayout(FlowLayout.TRAILING)).apply {
-      border = horizontalBorders
-
-      add(informationLabel)
-      add(
-        JButton(message("wear.whs.panel.reset")).apply {
-          addActionListener {
-            workerScope.launch {
-              stateManager
-                .reset()
-                .onSuccess { notifyUser(message("wear.whs.panel.reset.success"), MessageType.INFO) }
-                .onFailure {
-                  notifyUser(message("wear.whs.panel.reset.failure"), MessageType.ERROR)
-                }
-            }
-          }
-        }
-      )
-      add(
-        JButton(message("wear.whs.panel.reapply")).apply {
-          stateManager.hasUserChanges
-            .onEach {
-              text = if (it) message("wear.whs.panel.apply") else message("wear.whs.panel.reapply")
-            }
-            .launchIn(uiScope)
-          stateManager.ongoingExercise
-            .onEach {
-              toolTipText =
-                if (it) message("wear.whs.panel.apply.tooltip.during.exercise")
-                else message("wear.whs.panel.apply.tooltip.no.exercise")
-            }
-            .launchIn(uiScope)
-
-          addActionListener {
-            isEnabled = false
-            workerScope.launch {
-              try {
-                onApplyChangesChannel.send(Unit)
-                val applyType = if (stateManager.hasUserChanges.value) "apply" else "reapply"
-                stateManager
-                  .applyChanges()
-                  .onSuccess {
-                    notifyUser(message("wear.whs.panel.$applyType.success"), MessageType.INFO)
-                  }
-                  .onFailure {
-                    notifyUser(message("wear.whs.panel.$applyType.failure"), MessageType.ERROR)
-                  }
-              } finally {
-                uiScope.launch { isEnabled = true }
-=======
         createCenterPanel(
           stateManager = stateManager,
           uiScope = uiScope,
@@ -723,7 +385,6 @@
                     stateManager.setOverrideValue(capability, it)
                   } ?: stateManager.clearOverrideValue(capability)
                 }
->>>>>>> 8b7d83e8
               }
             }
           },
@@ -783,97 +444,6 @@
         addAll(eventTriggerActions)
       }
     }
-<<<<<<< HEAD
-
-  stateManager.status
-    .onEach {
-      when (it) {
-        is WhsStateManagerStatus.Syncing ->
-          informationFlow.value =
-            PanelInformation.Message(message("wear.whs.panel.capabilities.syncing"))
-        is WhsStateManagerStatus.ConnectionLost ->
-          informationFlow.value =
-            PanelInformation.Message(message("wear.whs.panel.connection.lost"))
-        is WhsStateManagerStatus.Idle ->
-          if (informationFlow.value.message == message("wear.whs.panel.connection.lost")) {
-            // the connection is restored
-            informationFlow.value = PanelInformation.EmptyMessage
-          }
-        else -> {}
-      }
-    }
-    .launchIn(uiScope)
-
-  uiScope.launch {
-    informationFlow.collectLatest {
-      informationLabel.text = it.message
-      if (it is PanelInformation.TemporaryMessage) {
-        delay(it.duration)
-        informationFlow.value = PanelInformation.EmptyMessage
-      }
-    }
-  }
-
-  return WearHealthServicesPanel(
-    component =
-      JPanel(BorderLayout()).apply {
-        add(
-          createWearHealthServicesPanelHeader(
-            stateManager,
-            uiScope,
-            workerScope,
-            ::notifyUser,
-            onTriggerEventChannel,
-          ),
-          BorderLayout.NORTH,
-        )
-        add(content, BorderLayout.CENTER)
-        add(footer, BorderLayout.SOUTH)
-
-        isFocusCycleRoot = true
-        isFocusTraversalPolicyProvider = true
-        focusTraversalPolicy = LayoutFocusTraversalPolicy()
-      },
-    onUserApplyChangesFlow = onApplyChangesChannel.receiveAsFlow(),
-    onUserTriggerEventFlow = onTriggerEventChannel.receiveAsFlow(),
-  )
-}
-
-private fun createTriggerEventGroupsButton(
-  workerScope: CoroutineScope,
-  onTriggerEventChannel: Channel<Unit>,
-  stateManager: WearHealthServicesStateManager,
-  notifyUser: (String, MessageType) -> Unit,
-): JButton {
-  val eventTriggerGroupActions =
-    EVENT_TRIGGER_GROUPS.map { eventTriggerGroup ->
-      val eventTriggerActions =
-        eventTriggerGroup.eventTriggers.map { eventTrigger ->
-          createEventTriggerAction(
-            eventTrigger = eventTrigger,
-            workerScope = workerScope,
-            onTriggerEventChannel = onTriggerEventChannel,
-            stateManager = stateManager,
-            notifyUser = notifyUser,
-          )
-        }
-      DropDownAction(eventTriggerGroup.eventGroupLabel, null, null).apply {
-        addAll(eventTriggerActions)
-      }
-    }
-  val eventTriggerGroups =
-    DropDownAction(null, null, null).apply { addAll(eventTriggerGroupActions) }
-
-  return JButton(message("wear.whs.panel.trigger.events")).apply {
-    toolTipText = message("wear.whs.panel.trigger.events.tooltip")
-    isFocusable = true
-    addActionListener {
-      val popup =
-        ActionManager.getInstance().createActionPopupMenu(ActionPlaces.POPUP, eventTriggerGroups)
-      JBPopupMenu.showBelow(this, popup.component)
-    }
-  }
-=======
   val eventTriggerGroups =
     DropDownAction(null, null, AllIcons.Actions.More).apply { addAll(eventTriggerGroupActions) }
 
@@ -889,69 +459,16 @@
       presentation.text = message("wear.whs.panel.trigger.events.tooltip")
       isFocusable = true
     }
->>>>>>> 8b7d83e8
 }
 
 private fun createEventTriggerAction(
   eventTrigger: EventTrigger,
-<<<<<<< HEAD
-  workerScope: CoroutineScope,
-  onTriggerEventChannel: Channel<Unit>,
-  stateManager: WearHealthServicesStateManager,
-  notifyUser: (String, MessageType) -> Unit,
-=======
   triggerEvent: (EventTrigger) -> Unit,
->>>>>>> 8b7d83e8
 ) =
   object : AnAction(eventTrigger.eventLabel, null, null) {
     override fun getActionUpdateThread() = ActionUpdateThread.BGT
 
     override fun actionPerformed(e: AnActionEvent) {
-<<<<<<< HEAD
-      workerScope.launch {
-        onTriggerEventChannel.send(Unit)
-        stateManager
-          .triggerEvent(eventTrigger)
-          .onSuccess { notifyUser(message("wear.whs.event.trigger.success"), MessageType.INFO) }
-          .onFailure { notifyUser(message("wear.whs.event.trigger.failure"), MessageType.ERROR) }
-      }
-    }
-  }
-
-private fun createLoadCapabilityPresetButton(
-  stateManager: WearHealthServicesStateManager,
-  uiScope: CoroutineScope,
-): JButton {
-  val presetActionGroup =
-    object : ActionGroup(null, true) {
-      override fun getChildren(e: AnActionEvent?) =
-        Preset.entries
-          .map {
-            object : AnAction(message(it.labelKey)) {
-              override fun getActionUpdateThread() = ActionUpdateThread.BGT
-
-              override fun actionPerformed(e: AnActionEvent) {
-                stateManager.loadPreset(it)
-              }
-            }
-          }
-          .toTypedArray()
-    }
-
-  val loadCapabilityPresetButton =
-    JButton(message("wear.whs.panel.load.preset")).apply {
-      addActionListener {
-        val popup =
-          ActionManager.getInstance().createActionPopupMenu(ActionPlaces.POPUP, presetActionGroup)
-        JBPopupMenu.showBelow(this, popup.component)
-      }
-    }
-
-  stateManager.ongoingExercise
-    .onEach {
-      loadCapabilityPresetButton.isEnabled = !it
-      loadCapabilityPresetButton.toolTipText =
-=======
       triggerEvent(eventTrigger)
     }
   }
@@ -974,15 +491,10 @@
     .onEach {
       presetComboBox.isEnabled = !it
       presetComboBox.toolTipText =
->>>>>>> 8b7d83e8
         if (it) message("wear.whs.panel.disabled.during.exercise")
         else message("wear.whs.panel.load.preset.tooltip")
     }
     .launchIn(uiScope)
-<<<<<<< HEAD
-  return loadCapabilityPresetButton
-}
-=======
   return presetComboBox
 }
 
@@ -1058,5 +570,4 @@
           }
         }
       }
-  }
->>>>>>> 8b7d83e8
+  }