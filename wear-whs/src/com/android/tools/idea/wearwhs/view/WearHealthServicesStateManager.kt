--- conflicted
+++ resolved
@@ -20,11 +20,6 @@
 import com.android.tools.idea.wearwhs.WearWhsBundle.message
 import com.android.tools.idea.wearwhs.WhsCapability
 import com.android.tools.idea.wearwhs.communication.CapabilityState
-<<<<<<< HEAD
-import com.android.tools.idea.wearwhs.view.Preset.ALL
-import com.android.tools.idea.wearwhs.view.Preset.STANDARD
-=======
->>>>>>> 8b7d83e8
 import kotlinx.coroutines.Job
 import kotlinx.coroutines.flow.StateFlow
 import org.jetbrains.annotations.PropertyKey
@@ -34,12 +29,9 @@
   /** Capabilities of WHS. */
   val capabilitiesList: List<WhsCapability>
 
-<<<<<<< HEAD
-=======
   /** State flow for the current preset. */
   val preset: StateFlow<Preset>
 
->>>>>>> 8b7d83e8
   /** Sets the current capability enabled state. */
   suspend fun setCapabilityEnabled(capability: WhsCapability, enabled: Boolean)
 
@@ -72,12 +64,6 @@
    * exercise on the device, false otherwise.
    */
   val ongoingExercise: StateFlow<Boolean>
-
-  /**
-   * State flow for any pending user changes that can be applied, emits a single boolean, true if
-   * there are pending user changes that can be applied, false otherwise.
-   */
-  val hasUserChanges: StateFlow<Boolean>
 
   /** Triggers given event on the device. */
   suspend fun triggerEvent(eventTrigger: EventTrigger): Result<Unit>
