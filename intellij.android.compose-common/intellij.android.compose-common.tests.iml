<?xml version="1.0" encoding="UTF-8"?>
<module type="JAVA_MODULE" version="4">
  <component name="NewModuleRootManager" inherit-compiler-output="true">
    <exclude-output />
    <content url="file://$MODULE_DIR$/testSrc">
      <sourceFolder url="file://$MODULE_DIR$/testSrc" isTestSource="true" />
    </content>
    <orderEntry type="library" scope="PROVIDED" name="studio-platform" level="project" />
    <orderEntry type="library" scope="TEST" name="studio-test-platform" level="project" />
    <orderEntry type="library" name="kotlin-stdlib" level="project" />
    <orderEntry type="library" scope="TEST" name="truth" level="project" />
    <orderEntry type="library" scope="TEST" name="JUnit4" level="project" />
    <orderEntry type="library" scope="PROVIDED" name="kotlinc.kotlin-compiler-common" level="project" />
    <orderEntry type="inheritedJdk" />
    <orderEntry type="sourceFolder" forTests="false" />
<<<<<<< HEAD
    <orderEntry type="module" module-name="android.sdktools.testutils" />
    <orderEntry type="module" module-name="intellij.android.testFramework" />
    <orderEntry type="library" name="studio-plugin-com.intellij.java" level="project" />
    <orderEntry type="library" name="truth" level="project" />
    <orderEntry type="library" scope="TEST" name="junit4" level="project" />
=======
    <orderEntry type="module" module-name="intellij.android.testFramework" />
>>>>>>> 5f7be743
    <orderEntry type="module" module-name="intellij.android.adt.testutils" scope="TEST" />
    <orderEntry type="module" module-name="intellij.android.compose-common" scope="TEST" />
    <orderEntry type="module" module-name="intellij.android.core" scope="TEST" />
    <orderEntry type="module" module-name="intellij.android.plugin" scope="TEST" />
    <orderEntry type="module" module-name="intellij.android.projectSystem" scope="TEST" />
<<<<<<< HEAD
    <orderEntry type="library" name="studio-sdk" scope="TEST" level="project" />
    <orderEntry type="library" name="studio-plugin-org.jetbrains.kotlin" scope="TEST" level="project" />
=======
    <orderEntry type="module" module-name="intellij.platform.core" scope="TEST" />
    <orderEntry type="module" module-name="intellij.platform.core.impl" scope="TEST" />
    <orderEntry type="module" module-name="intellij.platform.testFramework" scope="TEST" />
    <orderEntry type="module" module-name="intellij.platform.util" scope="TEST" />
>>>>>>> 5f7be743
  </component>
</module><|MERGE_RESOLUTION|>--- conflicted
+++ resolved
@@ -13,28 +13,15 @@
     <orderEntry type="library" scope="PROVIDED" name="kotlinc.kotlin-compiler-common" level="project" />
     <orderEntry type="inheritedJdk" />
     <orderEntry type="sourceFolder" forTests="false" />
-<<<<<<< HEAD
-    <orderEntry type="module" module-name="android.sdktools.testutils" />
     <orderEntry type="module" module-name="intellij.android.testFramework" />
-    <orderEntry type="library" name="studio-plugin-com.intellij.java" level="project" />
-    <orderEntry type="library" name="truth" level="project" />
-    <orderEntry type="library" scope="TEST" name="junit4" level="project" />
-=======
-    <orderEntry type="module" module-name="intellij.android.testFramework" />
->>>>>>> 5f7be743
     <orderEntry type="module" module-name="intellij.android.adt.testutils" scope="TEST" />
     <orderEntry type="module" module-name="intellij.android.compose-common" scope="TEST" />
     <orderEntry type="module" module-name="intellij.android.core" scope="TEST" />
     <orderEntry type="module" module-name="intellij.android.plugin" scope="TEST" />
     <orderEntry type="module" module-name="intellij.android.projectSystem" scope="TEST" />
-<<<<<<< HEAD
-    <orderEntry type="library" name="studio-sdk" scope="TEST" level="project" />
-    <orderEntry type="library" name="studio-plugin-org.jetbrains.kotlin" scope="TEST" level="project" />
-=======
     <orderEntry type="module" module-name="intellij.platform.core" scope="TEST" />
     <orderEntry type="module" module-name="intellij.platform.core.impl" scope="TEST" />
     <orderEntry type="module" module-name="intellij.platform.testFramework" scope="TEST" />
     <orderEntry type="module" module-name="intellij.platform.util" scope="TEST" />
->>>>>>> 5f7be743
   </component>
 </module>