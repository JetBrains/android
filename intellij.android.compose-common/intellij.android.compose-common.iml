--- conflicted
+++ resolved
@@ -10,15 +10,17 @@
     <orderEntry type="module" module-name="intellij.android.common" />
     <orderEntry type="module" module-name="android.sdktools.sdk-common" />
     <orderEntry type="module" module-name="intellij.android.projectSystem" />
-<<<<<<< HEAD
-=======
+    <orderEntry type="library" name="kotlinc.kotlin-compiler-common" level="project" />
     <orderEntry type="library" name="kotlin-stdlib-jdk8" level="project" />
-    <orderEntry type="library" scope="PROVIDED" name="kotlinc.kotlin-compiler-common" level="project" />
+    <orderEntry type="library" name="kotlinc.kotlin-compiler-fe10" level="project" />
+    <orderEntry type="module" module-name="intellij.platform.projectModel" />
+    <orderEntry type="module" module-name="intellij.java.psi" />
+    <orderEntry type="module" module-name="intellij.platform.lang.core" />
     <orderEntry type="module" module-name="intellij.platform.core" />
+    <orderEntry type="module" module-name="intellij.platform.extensions" />
+    <orderEntry type="module" module-name="intellij.platform.core.impl" />
+    <orderEntry type="module" module-name="intellij.platform.util" />
+    <orderEntry type="module" module-name="intellij.platform.util.ex" />
     <orderEntry type="module" module-name="kotlin.base.util" />
-    <orderEntry type="module" module-name="intellij.platform.util.ex" />
-    <orderEntry type="module" module-name="intellij.java.psi" />
-    <orderEntry type="module" module-name="intellij.platform.core.impl" />
->>>>>>> 44b500f2
   </component>
 </module>