/*
 * Copyright (C) 2022 The Android Open Source Project
 *
 * Licensed under the Apache License, Version 2.0 (the "License");
 * you may not use this file except in compliance with the License.
 * You may obtain a copy of the License at
 *
 *      http://www.apache.org/licenses/LICENSE-2.0
 *
 * Unless required by applicable law or agreed to in writing, software
 * distributed under the License is distributed on an "AS IS" BASIS,
 * WITHOUT WARRANTIES OR CONDITIONS OF ANY KIND, either express or implied.
 * See the License for the specific language governing permissions and
 * limitations under the License.
 */
package com.android.tools.compose

import com.android.tools.idea.project.DefaultModuleSystem
import com.android.tools.idea.projectsystem.getModuleSystem
import com.android.tools.idea.testing.AndroidProjectRule
import com.android.tools.idea.testing.caret
import com.android.tools.idea.testing.getEnclosing
import com.android.tools.idea.testing.loadNewFile
import com.google.common.truth.Truth.assertThat
import com.intellij.openapi.application.invokeAndWaitIfNeeded
import com.intellij.openapi.application.runReadAction
import com.intellij.openapi.application.runUndoTransparentWriteAction
import com.intellij.psi.util.parentOfType
import com.intellij.testFramework.fixtures.CodeInsightTestFixture
import org.jetbrains.android.compose.stubComposableAnnotation
import org.jetbrains.kotlin.psi.KtAnnotationEntry
import org.jetbrains.kotlin.psi.KtElement
import org.jetbrains.kotlin.psi.KtFunctionLiteral
import org.jetbrains.kotlin.psi.KtLambdaArgument
import org.jetbrains.kotlin.psi.KtLambdaExpression
import org.jetbrains.kotlin.psi.KtNamedFunction
import org.jetbrains.kotlin.psi.KtPropertyAccessor
import org.jetbrains.kotlin.psi.KtTypeReference
import org.junit.Before
import org.junit.Rule
import org.junit.Test
import org.junit.runner.RunWith
import org.junit.runners.JUnit4

@RunWith(JUnit4::class)
class PsiUtilsTest {
  @get:Rule val projectRule = AndroidProjectRule.inMemory()

  private val fixture by lazy { projectRule.fixture }

  @Before
  fun setUp() {
    (fixture.module.getModuleSystem() as DefaultModuleSystem).usesCompose = true
    fixture.stubComposableAnnotation()
  }

  @Test
  fun isComposableFunction_functionIsComposable() {
    fixture.loadNewFile(
      "Test.kt",
      // language=kotlin
      """
      import androidx.compose.runtime.Composable
      @Composable
      fun Greet${caret}ing() {}
      """
        .trimIndent()
    )

    runReadAction {
      assertThat(fixture.elementAtCaret.isComposableFunction()).isTrue()
      assertThat(fixture.elementAtCaret.getComposableAnnotation()).isNotNull()
    }
  }

  @Test
  fun isComposableFunction_functionIsNotComposable() {
    fixture.loadNewFile(
      "Test.kt",
      // language=kotlin
      """
      fun Greet${caret}ing() {}
      """
        .trimIndent()
    )

    runReadAction {
      assertThat(fixture.elementAtCaret.isComposableFunction()).isFalse()
      assertThat(fixture.elementAtCaret.getComposableAnnotation()).isNull()
    }
  }

  @Test
  fun isComposableFunction_elementIsNotFunction() {
    fixture.loadNewFile(
      "Test.kt",
      // language=kotlin
      """
      val greet${caret}ing = ""
      """
        .trimIndent()
    )

    runReadAction {
      assertThat(fixture.elementAtCaret.isComposableFunction()).isFalse()
      assertThat(fixture.elementAtCaret.getComposableAnnotation()).isNull()
    }
  }

  @Test
  fun isDeprecated_functionIsDeprecated() {
    fixture.loadNewFile(
      "Test.kt",
      // language=kotlin
      """
      @Deprecated
      fun Greet${caret}ing() {}
      """
        .trimIndent()
    )

    runReadAction { assertThat(fixture.elementAtCaret.isDeprecated()).isTrue() }
  }

  @Test
  fun isDeprecated_functionIsNotDeprecated() {
    fixture.loadNewFile(
      "Test.kt",
      // language=kotlin
      """
      fun Greet${caret}ing() {}
      """
        .trimIndent()
    )

    runReadAction { assertThat(fixture.elementAtCaret.isDeprecated()).isFalse() }
  }

  @Test
  fun isDeprecated_elementCannotBeAnnotated() {
    fixture.loadNewFile(
      "src/com/example/Test.kt",
      // language=kotlin
      """
      package com.exa${caret}mple
      fun Greeting() {}
      """
        .trimIndent()
    )

    runReadAction { assertThat(fixture.elementAtCaret.isDeprecated()).isFalse() }
  }

  @Test
  fun isDeprecatedAndIsComposableFunctionCaching() {
    // These utility methods both utilize caching internally, and if they use the incorrect method
    // (with a default key), their cached values
    // can collide. This test validates that a single method with different values for each is still
    // correctly returned.
    fixture.loadNewFile(
      "Test.kt",
      // language=kotlin
      """
      @Deprecated
      fun Gree${caret}ting() {}
      """
        .trimIndent()
    )

    runReadAction {
      assertThat(fixture.elementAtCaret.isComposableFunction()).isFalse()
      assertThat(fixture.elementAtCaret.getComposableAnnotation()).isNull()
      assertThat(fixture.elementAtCaret.isDeprecated()).isTrue()
    }

    fixture.loadNewFile(
      "Test2.kt",
      // language=kotlin
      """
      import androidx.compose.runtime.Composable
      @Composable
      fun Gree${caret}ting() {}
      """
        .trimIndent()
    )

    runReadAction {
      assertThat(fixture.elementAtCaret.isComposableFunction()).isTrue()
      assertThat(fixture.elementAtCaret.getComposableAnnotation()).isNotNull()
      assertThat(fixture.elementAtCaret.isDeprecated()).isFalse()
    }
  }

  @Test
  fun composableScope_function() {
    fixture.loadNewFile(
      "Test.kt",
      // language=kotlin
      """
      import androidx.compose.runtime.Composable
      @Composable
      fun Greeting() {
        val a = 35
      }
      """
        .trimIndent()
    )

    runReadAction {
      val element: KtElement = fixture.getEnclosing("35")
      val scope = element.composableScope()
      assertThat(scope).isNotNull()
      val function: KtNamedFunction = fixture.getEnclosing("Greeting")
      assertThat(scope).isEqualTo(function)
    }

    fixture.removeComposableAnnotation()

    runReadAction {
      val element: KtElement = fixture.getEnclosing("35")
      assertThat(element.composableScope()).isNull()
    }
  }

  @Test
  fun composableScope_lambdaArgument_positional() {
    fixture.loadNewFile(
      "Test.kt",
      // language=kotlin
      """
      import androidx.compose.runtime.Composable
      fun repeat(times: Int, action: @Composable (Int) -> Unit) {
        for (index in 0 until times) {
          action(index)
        }
      }
      @Composable
      fun Greeting() {
        repeat(2) { val a = 35 }
      }
      """
        .trimIndent()
    )

    runReadAction {
      val scope = fixture.getEnclosing<KtElement>("35").composableScope()
      assertThat(scope).isNotNull()
      val function: KtLambdaExpression = fixture.getEnclosing("35")
      assertThat(scope).isEqualTo(function)
    }

    fixture.removeComposableAnnotation("|@Composable| (Int)")

    runReadAction {
      assertThat(fixture.getEnclosing<KtElement>("35").composableScope()).isNull()
    }
  }

  @Test
  fun composableScope_lambdaArgument_named() {
    fixture.loadNewFile(
      "Test.kt",
      // language=kotlin
      """
      import androidx.compose.runtime.Composable
      fun repeat(times: Int, action: @Composable (Int) -> Unit) {
        for (index in 0 until times) {
          action(index)
        }
      }
      @Composable
      fun Greeting() {
        repeat(2, action = { val a = 35 })
      }
      """
        .trimIndent()
    )

    runReadAction {
      val scope = fixture.getEnclosing<KtElement>("35").composableScope()
      assertThat(scope).isNotNull()
      val function: KtLambdaExpression = fixture.getEnclosing("35")
      assertThat(scope).isEqualTo(function)
    }

    fixture.removeComposableAnnotation("|@Composable| (Int)")

    runReadAction {
      assertThat(fixture.getEnclosing<KtElement>("35").composableScope()).isNull()
    }
  }

  // This specifically tests for the issue in b/313902116 in which we threw NoSuchElementException
  // when the parameter was misnamed.
  @Test
  fun composableScope_lambdaArgument_misnamed() {
    fixture.loadNewFile(
      "Test.kt",
      // language=kotlin
      """
      import androidx.compose.runtime.Composable
      fun repeat(times: Int, action: @Composable (Int) -> Unit) {
        for (index in 0 until times) {
          action(index)
        }
      }
      @Composable
      fun Greeting() {
        repeat(2, notNamedAction = { val a = 35 })
      }
      """
        .trimIndent()
    )

    runReadAction {
      assertThat(fixture.getEnclosing<KtElement>("35").composableScope()).isNull()
    }
  }


  @Test
  fun composableScope_lambdaArgument_anonymousFunction() {
    fixture.loadNewFile(
      "Test.kt",
      // language=kotlin
      """
      import androidx.compose.runtime.Composable
      val repeat = fun (times: Int, action: @Composable (Int) -> Unit) {
        for (index in 0 until times) {
          action(index)
        }
      }
      @Composable
      fun Greeting() {
        repeat(2) { val a = 35 }
      }
      """
        .trimIndent()
    )

    runReadAction {
      val element: KtElement = fixture.getEnclosing("35")
      val scope = element.composableScope()
      assertThat(scope).isNotNull()
      val function: KtLambdaExpression = fixture.getEnclosing("35")
      assertThat(scope).isEqualTo(function)
    }

    fixture.removeComposableAnnotation("|@Composable| (Int)")

    runReadAction {
      val element: KtElement = fixture.getEnclosing("35")
      assertThat(element.composableScope()).isNull()
    }
  }

  @Test
  fun composableScope_inlineLambdaArgument() {
    fixture.loadNewFile(
      "Test.kt",
      // language=kotlin
      """
      import androidx.compose.runtime.Composable
      inline fun repeat(times: Int, action: (Int) -> Unit) {
        for (index in 0 until times) {
          action(index)
        }
      }
      @Composable
      fun Greeting() {
        repeat(2) { val a = 35 }
      }
      """
        .trimIndent()
    )

    runReadAction {
      val element: KtElement = fixture.getEnclosing("35")
      val scope = element.composableScope()
      assertThat(scope).isNotNull()
      val function: KtNamedFunction = fixture.getEnclosing("Greeting")
      assertThat(scope).isEqualTo(function)
    }

    fixture.removeComposableAnnotation()

    runReadAction {
      val element: KtElement = fixture.getEnclosing("35")
      assertThat(element.composableScope()).isNull()
    }
  }

  @Test
  fun composableScope_inlineLambdaArgument_noinline() {
    fixture.loadNewFile(
      "Test.kt",
      // language=kotlin
      """
      import androidx.compose.runtime.Composable
      inline fun repeat(times: Int, noinline action: @Composable (Int) -> Unit) {
        for (index in 0 until times) {
          action(index)
        }
      }
      @Composable
      fun Greeting() {
        repeat(2) { val a = 35 }
      }
      """
        .trimIndent()
    )

    runReadAction {
      val element: KtElement = fixture.getEnclosing("35")
      val scope = element.composableScope()
      assertThat(scope).isNotNull()
      val function: KtLambdaExpression = fixture.getEnclosing("35")
      assertThat(scope).isEqualTo(function)
    }

    fixture.removeComposableAnnotation("|@Composable| (Int)")

    runReadAction {
      val element: KtElement = fixture.getEnclosing("35")
      assertThat(element.composableScope()).isNull()
    }
  }

  @Test
  fun composableScope_getter() {
    fixture.loadNewFile(
      "Test.kt",
      // language=kotlin
      """
      import androidx.compose.runtime.Composable
      val myGreatValue: Int
        @Composable get() {
          return 35
        }
      """
        .trimIndent()
    )

    runReadAction {
      val element: KtElement = fixture.getEnclosing("35")
      val scope = element.composableScope()
      assertThat(scope).isNotNull()
      val function: KtPropertyAccessor = fixture.getEnclosing("35")
      assertThat(scope).isEqualTo(function)
    }

    fixture.removeComposableAnnotation()

    runReadAction {
      val element: KtElement = fixture.getEnclosing("35")
      assertThat(element.composableScope()).isNull()
    }
  }

  @Test
  fun composableScope_setter() {
    fixture.loadNewFile(
      "Test.kt",
      // language=kotlin
      """
      import androidx.compose.runtime.Composable
      var myGreatValue: Int = 2
        @Composable set(newValue) {
          field = newValue + 2
        }
      """
        .trimIndent()
    )

    runReadAction {
      val element: KtElement = fixture.getEnclosing("field =")
      val scope = element.composableScope()
      assertThat(scope).isNull() // Setter is not a valid scope
    }
  }

  @Test
  fun composableScope_classInitializer() {
    fixture.loadNewFile(
      "Test.kt",
      // language=kotlin
      """
      import androidx.compose.runtime.Composable
      @Composable
      fun foo() {
        class MyClass {
          init {
            val a = 35
          }
        }
      }
      """
        .trimIndent()
    )

    runReadAction {
      val element: KtElement = fixture.getEnclosing("35")
      val scope = element.composableScope()
      assertThat(scope).isNull() // Neither init nor MyClass is a valid scope
    }
  }

  @Test
  fun composableScope_functionLiteral() {
    fixture.loadNewFile(
      "Test.kt",
      // language=kotlin
      """
      import androidx.compose.runtime.Composable
      val myGreatValue = @Composable {
        return 35
      }
      """
        .trimIndent()
    )

    runReadAction {
      val element: KtElement = fixture.getEnclosing("35")
      val scope = element.composableScope()
      assertThat(scope).isNotNull()
      val function: KtLambdaExpression = fixture.getEnclosing("35")
      assertThat(scope).isEqualTo(function)
    }

    fixture.removeComposableAnnotation()

    runReadAction {
      val element: KtElement = fixture.getEnclosing("35")
      assertThat(element.composableScope()).isNull()
    }
  }

  @Test
  fun expectedComposableAnnotationHolder_functionVariable_withType() {
    fixture.loadNewFile(
      "Test.kt",
      // language=kotlin
      """
      fun Greeting() {
        val a: () -> Int = { 35 }
      }
      """
        .trimIndent()
    )

    runReadAction {
      val element: KtElement = fixture.getEnclosing("35")
      val scope = element.expectedComposableAnnotationHolder()
      assertThat(scope).isNotNull()
      val function: KtTypeReference = fixture.getEnclosing("() -> Int")
      assertThat(scope).isEqualTo(function)
    }
  }

  @Test
  fun expectedComposableAnnotationHolder_functionVariable_withoutType() {
    fixture.loadNewFile(
      "Test.kt",
      // language=kotlin
      """
      fun Greeting() {
        val a = { 35 }
      }
      """
        .trimIndent()
    )

    runReadAction {
      val element: KtElement = fixture.getEnclosing("35")
      val scope = element.expectedComposableAnnotationHolder()
      assertThat(scope).isNotNull()
      val function: KtFunctionLiteral = fixture.getEnclosing("35")
      assertThat(scope).isEqualTo(function)
    }
  }

  @Test
  fun expectedComposableAnnotationHolder_anonymousFunctionVariable() {
    fixture.loadNewFile(
      "Test.kt",
      // language=kotlin
      """
      fun Greeting() {
        val a = fun() { 35 }
      }
      """
        .trimIndent()
    )

    runReadAction {
      val element: KtElement = fixture.getEnclosing("35")
      val scope = element.expectedComposableAnnotationHolder()
      assertThat(scope).isNotNull()
      val function: KtNamedFunction = fixture.getEnclosing("35")
      assertThat(scope).isEqualTo(function)
      val outerFunction: KtNamedFunction = fixture.getEnclosing("val a")
      assertThat(scope).isNotEqualTo(outerFunction)
    }
  }

  @Test
  fun expectedComposableAnnotationHolder_function() {
    fixture.loadNewFile(
      "Test.kt",
      // language=kotlin
      """
      fun Greeting() { val a = 35 }
      """
        .trimIndent()
    )

    runReadAction {
      val element: KtElement = fixture.getEnclosing("35")
      val scope = element.expectedComposableAnnotationHolder()
      assertThat(scope).isNotNull()
      val function: KtNamedFunction = fixture.getEnclosing("Greeting")
      assertThat(scope).isEqualTo(function)
    }
  }

  @Test
  fun expectedComposableAnnotationHolder_inlineLambda() {
    fixture.loadNewFile(
      "Test.kt",
      // language=kotlin
      """
      inline fun repeat(times: Int, action: (Int) -> Unit) {
        for (index in 0 until times) {
          action(index)
        }
      }
      fun Greeting() {
        repeat(2) {  val a = 35 }
      }
      """
        .trimIndent()
    )

    runReadAction {
      val element: KtElement = fixture.getEnclosing("35")
      val scope = element.expectedComposableAnnotationHolder()
      assertThat(scope).isNotNull()
      val function: KtNamedFunction = fixture.getEnclosing("Greeting")
      assertThat(scope).isEqualTo(function)
    }
  }

  @Test
  fun expectedComposableAnnotationHolder_inlineLambda_noinline() {
    fixture.loadNewFile(
      "Test.kt",
      // language=kotlin
      """
      inline fun repeat(times: Int, noinline action: (Int) -> Unit) {
        for (index in 0 until times) {
          action(index)
        }
      }
      fun Greeting() {
        repeat(2) { val a = 35 }
      }
      """
        .trimIndent()
    )

    runReadAction {
      val element: KtElement = fixture.getEnclosing("35")
      val scope = element.expectedComposableAnnotationHolder()
      assertThat(scope).isNotNull()
      val function: KtTypeReference = fixture.getEnclosing("(Int) -> Unit")
      assertThat(scope).isEqualTo(function)
    }
  }

  @Test
  fun expectedComposableAnnotationHolder_lambdaParameterType_positional() {
    fixture.loadNewFile(
      "Test.kt",
      // language=kotlin
      """
      fun repeat(times: Int, action: (Int) -> Unit) {
        for (index in 0 until times) {
          action(index)
        }
      }
      fun Greeting() {
        repeat(2) {
          val a = 35
        }
      }
      """
        .trimIndent()
    )

    runReadAction {
      val element: KtElement = fixture.getEnclosing("35")
      val scope = element.expectedComposableAnnotationHolder()
      assertThat(scope).isNotNull()
      val function: KtTypeReference = fixture.getEnclosing("(Int) -> Unit")
      assertThat(scope).isEqualTo(function)
    }
  }

  @Test
  fun expectedComposableAnnotationHolder_lambdaParameterType_named() {
    fixture.loadNewFile(
      "Test.kt",
      // language=kotlin
      """
      fun repeat(times: Int, action: (Int) -> Unit) {
        for (index in 0 until times) {
          action(index)
        }
      }
      fun Greeting() {
        repeat(2, action= { val a = 35 })
      }
      """
        .trimIndent()
    )

    runReadAction {
      val scope = fixture.getEnclosing<KtElement>("35").expectedComposableAnnotationHolder()
      assertThat(scope).isNotNull()
      val function: KtTypeReference = fixture.getEnclosing("(Int) -> Unit")
      assertThat(scope).isEqualTo(function)
    }
  }

  // This specifically tests for the issue in b/313902116 in which we threw NoSuchElementException
  // when the parameter was misnamed.
  @Test
  fun expectedComposableAnnotationHolder_lambdaParameterType_misnamed() {
    fixture.loadNewFile(
      "Test.kt",
      // language=kotlin
      """
      fun repeat(times: Int, action: (Int) -> Unit) {
        for (index in 0 until times) {
          action(index)
        }
      }
      fun Greeting() {
        repeat(2, notNamedAction = { val a = 35 })
      }
      """
        .trimIndent()
    )

    runReadAction {
      assertThat(fixture.getEnclosing<KtElement>("35").expectedComposableAnnotationHolder()).isNull()
    }
  }

  @Test
  fun expectedComposableAnnotationHolder_lambdaParameterType_anonymousFunction() {
    fixture.loadNewFile(
      "Test.kt",
      // language=kotlin
      """
      val repeat = fun(times: Int, action: (Int) -> Unit) {
        for (index in 0 until times) {
          action(index)
        }
      }
      fun Greeting() {
        repeat(2) {
          val a = 35
        }
      }
      """
        .trimIndent()
    )

    runReadAction {
      val element: KtElement = fixture.getEnclosing("35")
      val scope = element.expectedComposableAnnotationHolder()
      assertThat(scope).isNotNull()
      val function: KtTypeReference = fixture.getEnclosing("(Int) -> Unit")
      assertThat(scope).isEqualTo(function)
    }
  }

  @Test
  fun expectedComposableAnnotationHolder_getter() {
    fixture.loadNewFile(
      "Test.kt",
      // language=kotlin
      """
      val myGreatValue: Int
        get() {
          val a = 35
        }
      """
        .trimIndent()
    )

    runReadAction {
      val element: KtElement = fixture.getEnclosing("35")
      val scope = element.expectedComposableAnnotationHolder()
      assertThat(scope).isNotNull()
      val function: KtPropertyAccessor = fixture.getEnclosing("35")
      assertThat(scope).isEqualTo(function)
    }
  }

  @Test
  fun expectedComposableAnnotationHolder_setter() {
    fixture.loadNewFile(
      "Test.kt",
      // language=kotlin
      """
      var myGreatValue: Int = 23
        set(newValue) {
          field = newValue + 35
        }
      """
        .trimIndent()
    )

    runReadAction {
      val element: KtElement = fixture.getEnclosing("35")
      val scope = element.expectedComposableAnnotationHolder()
      assertThat(scope).isNull()
    }
  }

  @Test
  fun expectedComposableAnnotationHolder_classInitializer() {
    fixture.loadNewFile(
      "MyClass.kt",
      // language=kotlin
      """
      class MyClass {
        init {
          val a = 35
        }
      }
      """
        .trimIndent()
    )

    runReadAction {
      val element: KtElement = fixture.getEnclosing("35")
      val scope = element.expectedComposableAnnotationHolder()
      assertThat(scope).isNull()
    }
  }

  @Test
  fun isComposableLambdaArgument_isComposable() {
    fixture.loadNewFile("Foo.kt", """
      import androidx.compose.runtime.Composable
<<<<<<< HEAD
      
=======

>>>>>>> 8b7d83e8
      @Composable
      fun HigherLevelComposable(child: @Composable () -> Unit) {
        child()
      }
<<<<<<< HEAD
      
=======

>>>>>>> 8b7d83e8
      @Composable
      fun foo() {
         HigherLevelComposable {
           println(1)
         }
      }
    """.trimIndent())

    runReadAction {
      val higherLevelComposableLambdaArgument = fixture.getEnclosing<KtElement>("println(1)")
                                                  .parentOfType<KtLambdaArgument>() ?: error("Did not find lambda argument")
      assertThat(higherLevelComposableLambdaArgument.isComposableLambdaArgument()).isEqualTo(true)
    }
  }

  @Test
  fun isComposableLambdaArgument_isNotComposable() {
    fixture.loadNewFile("Foo.kt", """
      import androidx.compose.runtime.Composable
<<<<<<< HEAD
      
=======

>>>>>>> 8b7d83e8
      @Composable
      fun HigherLevelComposable(child: () -> Unit) {
        child()
      }
<<<<<<< HEAD
      
      fun HigherLevel(child: () -> Unit) {
        child()
      }
      
=======

      fun HigherLevel(child: () -> Unit) {
        child()
      }

>>>>>>> 8b7d83e8
      @Composable
      fun foo() {
         HigherLevel {
           println(2411)
         }
      }
    """.trimIndent())

    runReadAction {
      val lambdaArgument = fixture.getEnclosing<KtElement>("println(2411)")
                             .parentOfType<KtLambdaArgument>() ?: error("Did not find lambda argument")
      assertThat(lambdaArgument.isComposableLambdaArgument()).isEqualTo(false)
    }
  }

  private fun CodeInsightTestFixture.removeComposableAnnotation(window: String = "@Composable") {
    invokeAndWaitIfNeeded {
      runUndoTransparentWriteAction {
        val annotation: KtAnnotationEntry = getEnclosing(window)
        annotation.delete()
      }
    }
  }
}<|MERGE_RESOLUTION|>--- conflicted
+++ resolved
@@ -856,20 +856,12 @@
   fun isComposableLambdaArgument_isComposable() {
     fixture.loadNewFile("Foo.kt", """
       import androidx.compose.runtime.Composable
-<<<<<<< HEAD
-      
-=======
-
->>>>>>> 8b7d83e8
+
       @Composable
       fun HigherLevelComposable(child: @Composable () -> Unit) {
         child()
       }
-<<<<<<< HEAD
-      
-=======
-
->>>>>>> 8b7d83e8
+
       @Composable
       fun foo() {
          HigherLevelComposable {
@@ -889,28 +881,16 @@
   fun isComposableLambdaArgument_isNotComposable() {
     fixture.loadNewFile("Foo.kt", """
       import androidx.compose.runtime.Composable
-<<<<<<< HEAD
-      
-=======
-
->>>>>>> 8b7d83e8
+
       @Composable
       fun HigherLevelComposable(child: () -> Unit) {
         child()
       }
-<<<<<<< HEAD
-      
+
       fun HigherLevel(child: () -> Unit) {
         child()
       }
-      
-=======
-
-      fun HigherLevel(child: () -> Unit) {
-        child()
-      }
-
->>>>>>> 8b7d83e8
+
       @Composable
       fun foo() {
          HigherLevel {
