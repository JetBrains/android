/*
 * Copyright (C) 2022 The Android Open Source Project
 *
 * Licensed under the Apache License, Version 2.0 (the "License");
 * you may not use this file except in compliance with the License.
 * You may obtain a copy of the License at
 *
 *      http://www.apache.org/licenses/LICENSE-2.0
 *
 * Unless required by applicable law or agreed to in writing, software
 * distributed under the License is distributed on an "AS IS" BASIS,
 * WITHOUT WARRANTIES OR CONDITIONS OF ANY KIND, either express or implied.
 * See the License for the specific language governing permissions and
 * limitations under the License.
 */
package com.android.tools.idea.streaming.device

import com.android.adblib.DevicePropertyNames.RO_BUILD_CHARACTERISTICS
import com.android.test.testutils.TestUtils
import com.android.testutils.ImageDiffUtil
<<<<<<< HEAD
import com.android.testutils.TestUtils
=======
>>>>>>> 3a514de0
import com.android.testutils.waitForCondition
import com.android.tools.adtui.actions.ZoomType
import com.android.tools.adtui.swing.FakeUi
import com.android.tools.adtui.swing.IconLoaderRule
import com.android.tools.adtui.swing.PortableUiFontRule
import com.android.tools.adtui.swing.findDescendant
import com.android.tools.idea.streaming.ClipboardSynchronizationDisablementRule
import com.android.tools.idea.streaming.DeviceMirroringSettings
import com.android.tools.idea.streaming.core.DisplayType
import com.android.tools.idea.streaming.core.PRIMARY_DISPLAY_ID
import com.android.tools.idea.streaming.createTestEvent
import com.android.tools.idea.streaming.device.AndroidKeyEventActionType.ACTION_DOWN
import com.android.tools.idea.streaming.device.AndroidKeyEventActionType.ACTION_DOWN_AND_UP
import com.android.tools.idea.streaming.device.AndroidKeyEventActionType.ACTION_UP
import com.android.tools.idea.streaming.device.DeviceState.Property.PROPERTY_POLICY_CANCEL_WHEN_REQUESTER_NOT_ON_TOP
import com.android.tools.idea.streaming.device.FakeScreenSharingAgent.ControlMessageFilter
import com.android.tools.idea.streaming.device.FakeScreenSharingAgentRule.FakeDevice
import com.android.tools.idea.streaming.device.actions.DeviceFoldingAction
import com.android.tools.idea.streaming.executeStreamingAction
import com.android.tools.idea.streaming.updateAndGetActionPresentation
import com.android.tools.idea.testing.override
import com.android.tools.idea.testing.registerServiceInstance
import com.android.tools.idea.ui.screenrecording.ScreenRecordingSupportedCache
import com.google.common.truth.Truth.assertThat
import com.google.common.truth.Truth.assertWithMessage
import com.intellij.ide.DataManager
import com.intellij.ide.impl.HeadlessDataManager
import com.intellij.ide.ui.IdeUiService
import com.intellij.openapi.actionSystem.ActionGroup
import com.intellij.openapi.actionSystem.ActionManager
import com.intellij.openapi.actionSystem.ActionPlaces
import com.intellij.openapi.actionSystem.ActionUiKind
import com.intellij.openapi.actionSystem.AnActionEvent.createEvent
import com.intellij.openapi.actionSystem.impl.ActionButton
import com.intellij.openapi.application.ApplicationManager
import com.intellij.openapi.util.Disposer
import com.intellij.openapi.util.SystemInfo
import com.intellij.testFramework.EdtRule
import com.intellij.testFramework.PlatformTestUtil
import com.intellij.testFramework.RuleChain
import com.intellij.testFramework.RunsInEdt
import com.intellij.testFramework.TestDataProvider
import com.intellij.testFramework.replaceService
import com.intellij.ui.LayeredIcon
import icons.StudioIcons
import it.unimi.dsi.fastutil.bytes.ByteArrayList
import kotlinx.coroutines.runBlocking
import org.junit.Before
import org.junit.ClassRule
import org.junit.Rule
import org.junit.Test
import org.mockito.Mockito.anyInt
import org.mockito.kotlin.any
import org.mockito.kotlin.mock
import org.mockito.kotlin.whenever
import java.awt.Component
import java.awt.Dimension
import java.awt.Point
import java.awt.event.InputEvent.CTRL_DOWN_MASK
import java.awt.event.InputEvent.SHIFT_DOWN_MASK
import java.awt.event.KeyEvent
import java.awt.event.KeyEvent.KEY_RELEASED
import java.awt.event.KeyEvent.VK_P
import java.nio.ByteBuffer
import java.nio.ByteOrder
import java.nio.file.Path
import javax.sound.sampled.AudioFormat
import javax.sound.sampled.Control
import javax.sound.sampled.Line
import javax.sound.sampled.LineListener
import javax.sound.sampled.SourceDataLine
import javax.swing.JViewport
import kotlin.math.PI
import kotlin.math.sin
import kotlin.test.assertEquals
import kotlin.time.Duration
import kotlin.time.Duration.Companion.seconds

/**
 * Tests for [DeviceToolWindowPanel], [DeviceDisplayPanel] and toolbar actions that produce Android key events.
 */
@RunsInEdt
class DeviceToolWindowPanelTest {
  companion object {
    @JvmField
    @ClassRule
    val iconRule = IconLoaderRule() // Enable icon loading in a headless test environment.

    private val controlMessageFilter = ControlMessageFilter(DisplayConfigurationRequest.TYPE, SetMaxVideoResolutionMessage.TYPE)
  }

  private val agentRule = FakeScreenSharingAgentRule()

  @get:Rule
  val ruleChain = RuleChain(agentRule, ClipboardSynchronizationDisablementRule(), PortableUiFontRule(), EdtRule())

  private lateinit var device: FakeDevice
  private val panel: DeviceToolWindowPanel by lazy { createToolWindowPanel() }
  // Fake window is necessary for the toolbars to be rendered.
  private val fakeUi: FakeUi by lazy { FakeUi(panel, createFakeWindow = true, parentDisposable = testRootDisposable) }
  private val project get() = agentRule.project
  private val testRootDisposable get() = agentRule.disposable
  private val agent: FakeScreenSharingAgent get() = device.agent

  @Before
  fun setUp() {
    HeadlessDataManager.fallbackToProductionDataManager(testRootDisposable) // Necessary to properly update toolbar button states.
    (DataManager.getInstance() as HeadlessDataManager).setTestDataProvider(TestDataProvider(project), testRootDisposable)
    val mockScreenRecordingCache = mock<ScreenRecordingSupportedCache>()
    whenever(mockScreenRecordingCache.isScreenRecordingSupported(any(), anyInt())).thenReturn(true)
    project.registerServiceInstance(ScreenRecordingSupportedCache::class.java, mockScreenRecordingCache, testRootDisposable)
  }

  @Test
  fun testAppearanceAndToolbarActions() {
    device = agentRule.connectDevice("Pixel 4", 30, Dimension(1080, 2280))
    assertThat(panel.primaryDisplayView).isNull()

    panel.createContent(false)
    assertThat(panel.primaryDisplayView).isNotNull()
    assertThat((panel.icon as LayeredIcon).getIcon(0)).isEqualTo(StudioIcons.DeviceExplorer.PHYSICAL_DEVICE_PHONE)

    fakeUi.layoutAndDispatchEvents()
    waitForCondition(10.seconds) { agent.isRunning && panel.isConnected }

    // Check appearance.
<<<<<<< HEAD
    waitForFrame(5.seconds)
=======
    waitForFrame()
>>>>>>> 3a514de0
    assertAppearance("AppearanceAndToolbarActions1",  maxPercentDifferentLinux = 0.03, maxPercentDifferentMac = 0.06, maxPercentDifferentWindows = 0.06)
    assertThat(panel.preferredFocusableComponent).isEqualTo(panel.primaryDisplayView)
    assertThat(panel.icon).isNotNull()

    // Check push button actions.
    val pushButtonCases = listOf(
      Pair("Power", AKEYCODE_POWER),
      Pair("Volume Up", AKEYCODE_VOLUME_UP),
      Pair("Volume Down", AKEYCODE_VOLUME_DOWN),
      Pair("Back", AKEYCODE_BACK),
      Pair("Home", AKEYCODE_HOME),
      Pair("Overview", AKEYCODE_APP_SWITCH),
    )
    for (case in pushButtonCases) {
      val button = fakeUi.getComponent<ActionButton> { it.action.templateText == case.first }
      fakeUi.mousePressOn(button)
      assertThat(getNextControlMessageAndWaitForFrame()).isEqualTo(KeyEventMessage(ACTION_DOWN, case.second, 0))
      fakeUi.mouseRelease()
      assertThat(getNextControlMessageAndWaitForFrame()).isEqualTo(KeyEventMessage(ACTION_UP, case.second, 0))
    }

    // Check DevicePowerButtonAction invoked by a keyboard shortcut.
    var action = ActionManager.getInstance().getAction("android.device.power.button")
    var keyEvent = KeyEvent(panel, KEY_RELEASED, System.currentTimeMillis(), CTRL_DOWN_MASK, VK_P, KeyEvent.CHAR_UNDEFINED)
    val dataContext = DataManager.getInstance().getDataContext(panel.primaryDisplayView)
    action.actionPerformed(createEvent(action, dataContext, null, ActionPlaces.KEYBOARD_SHORTCUT, ActionUiKind.NONE, keyEvent))
    assertThat(getNextControlMessageAndWaitForFrame()).isEqualTo(KeyEventMessage(ACTION_DOWN_AND_UP, AKEYCODE_POWER, 0))

    // Check DevicePowerAndVolumeUpButtonAction invoked by a keyboard shortcut.
    action = ActionManager.getInstance().getAction("android.device.power.and.volume.up.button")
    keyEvent = KeyEvent(panel, KEY_RELEASED, System.currentTimeMillis(), CTRL_DOWN_MASK or SHIFT_DOWN_MASK, VK_P, KeyEvent.CHAR_UNDEFINED)
    action.actionPerformed(createEvent(action, dataContext, null, ActionPlaces.KEYBOARD_SHORTCUT, ActionUiKind.NONE, keyEvent))
    assertThat(getNextControlMessageAndWaitForFrame()).isEqualTo(KeyEventMessage(ACTION_DOWN, AKEYCODE_VOLUME_UP, 0))
    assertThat(getNextControlMessageAndWaitForFrame()).isEqualTo(KeyEventMessage(ACTION_DOWN_AND_UP, AKEYCODE_POWER, 0))
    assertThat(getNextControlMessageAndWaitForFrame()).isEqualTo(KeyEventMessage(ACTION_UP, AKEYCODE_VOLUME_UP, 0))

    // Check that the Wear OS-specific buttons are hidden.
    assertThat(fakeUi.findComponent<ActionButton> { it.action.templateText == "Button 1" }).isNull()
    assertThat(fakeUi.findComponent<ActionButton> { it.action.templateText == "Button 2" }).isNull()
    assertThat(fakeUi.findComponent<ActionButton> { it.action.templateText == "Palm" }).isNull()

    panel.destroyContent()
    assertThat(panel.primaryDisplayView).isNull()
    waitForCondition(2.seconds) { !agent.videoStreamActive }
  }

  @Test
  fun testWearToolbarActions() {
    device = agentRule.connectDevice("Pixel Watch", 30, Dimension(454, 454),
                                     additionalDeviceProperties = mapOf(RO_BUILD_CHARACTERISTICS to "nosdcard,watch"))
    panel.createContent(false)
    assertThat(panel.primaryDisplayView).isNotNull()

    fakeUi.layoutAndDispatchEvents()
    waitForCondition(10.seconds) { agent.isRunning && panel.isConnected }

    // Check appearance.
    waitForFrame()
    assertThat(panel.preferredFocusableComponent).isEqualTo(panel.primaryDisplayView)
    assertThat((panel.icon as LayeredIcon).getIcon(0)).isEqualTo(StudioIcons.DeviceExplorer.PHYSICAL_DEVICE_WEAR)

    fakeUi.updateToolbarsIfNecessary()
    // Check push button actions.
    val pushButtonCases = listOf(
      Pair("Button 1", AKEYCODE_STEM_PRIMARY),
      Pair("Button 2", AKEYCODE_POWER),
      Pair("Back", AKEYCODE_BACK),
    )
    for (case in pushButtonCases) {
      val button = fakeUi.getComponent<ActionButton> { it.action.templateText == case.first }
      fakeUi.mousePressOn(button)
      assertThat(getNextControlMessageAndWaitForFrame()).isEqualTo(KeyEventMessage(ACTION_DOWN, case.second, 0))
      fakeUi.mouseRelease()
      assertThat(getNextControlMessageAndWaitForFrame()).isEqualTo(KeyEventMessage(ACTION_UP, case.second, 0))
    }

    // Check keypress actions.
    val keypressCases = listOf(
      Pair("Palm", AKEYCODE_SLEEP),
    )
    for (case in keypressCases) {
      val button = fakeUi.getComponent<ActionButton> { it.action.templateText == case.first }
      fakeUi.mouseClickOn(button)
      assertThat(getNextControlMessageAndWaitForFrame()).isEqualTo(KeyEventMessage(ACTION_DOWN_AND_UP, case.second, 0))
    }

    // Check that the buttons not applicable to Wear OS 3 are hidden.
    assertThat(fakeUi.findComponent<ActionButton> { it.action.templateText == "Power" }).isNull()
    assertThat(fakeUi.findComponent<ActionButton> { it.action.templateText == "Volume Up" }).isNull()
    assertThat(fakeUi.findComponent<ActionButton> { it.action.templateText == "Volume Down" }).isNull()
    assertThat(fakeUi.findComponent<ActionButton> { it.action.templateText == "Rotate Left" }).isNull()
    assertThat(fakeUi.findComponent<ActionButton> { it.action.templateText == "Rotate Right" }).isNull()
    assertThat(fakeUi.findComponent<ActionButton> { it.action.templateText == "Home" }).isNull()
    assertThat(fakeUi.findComponent<ActionButton> { it.action.templateText == "Overview" }).isNull()

    // Check that the actions not applicable to Wear OS 3 cannot be invoked by keyboard shortcuts.
    assertThat(updateAndGetActionPresentation("android.device.power.button", panel.primaryDisplayView!!, project).isEnabled).isFalse()
    assertThat(updateAndGetActionPresentation("android.device.volume.up.button", panel.primaryDisplayView!!, project).isEnabled).isFalse()
    assertThat(updateAndGetActionPresentation("android.device.volume.down.button", panel.primaryDisplayView!!, project).isEnabled).isFalse()
    assertThat(updateAndGetActionPresentation("android.device.rotate.left", panel.primaryDisplayView!!, project).isEnabled).isFalse()
    assertThat(updateAndGetActionPresentation("android.device.rotate.right", panel.primaryDisplayView!!, project).isEnabled).isFalse()
    assertThat(updateAndGetActionPresentation("android.device.home.button", panel.primaryDisplayView!!, project).isEnabled).isFalse()
    assertThat(updateAndGetActionPresentation("android.device.overview.button", panel.primaryDisplayView!!, project).isEnabled).isFalse()

    panel.destroyContent()
    assertThat(panel.primaryDisplayView).isNull()
    waitForCondition(2.seconds) { !agent.videoStreamActive }
  }

  @Test
  @Suppress("OverrideOnly")
  fun testFolding() {
    device = agentRule.connectDevice("Pixel Fold", 33, Dimension(2208, 1840), foldedSize = Dimension(1080, 2092))

    panel.createContent(false)
    val deviceView = panel.primaryDisplayView!!

    fakeUi.layoutAndDispatchEvents()
    waitForCondition(10.seconds) { agent.isRunning && panel.isConnected }

    // Check appearance.
    waitForFrame()

    val foldingGroup = ActionManager.getInstance().getAction("android.device.postures") as ActionGroup
    val event = createTestEvent(deviceView, project, ActionPlaces.TOOLBAR)
    waitForCondition(2.seconds) { deviceView.deviceController?.currentFoldingState != null }
    waitForCondition(2.seconds) { foldingGroup.update(event); event.presentation.isVisible }
    assertThat(event.presentation.isEnabled).isTrue()
    assertThat(event.presentation.text).isEqualTo("Fold/Unfold (currently Open)")
    val foldingActions = foldingGroup.getChildren(event)
    assertThat(foldingActions).asList().containsExactly(
      DeviceFoldingAction(FoldingState(0, "Closed")),
      DeviceFoldingAction(FoldingState(1, "Tent")),
      DeviceFoldingAction(FoldingState(2, "Half-Open")),
      DeviceFoldingAction(FoldingState(3, "Open")),
      DeviceFoldingAction(FoldingState(4, "Rear Display Mode")),
      DeviceFoldingAction(FoldingState(5, "Dual Display Mode", setOf(PROPERTY_POLICY_CANCEL_WHEN_REQUESTER_NOT_ON_TOP))),
      DeviceFoldingAction(FoldingState(6, "Rear Dual Mode", setOf(PROPERTY_POLICY_CANCEL_WHEN_REQUESTER_NOT_ON_TOP))),
      DeviceFoldingAction(FoldingState(7, "Flipped")))
    val disabledModes = setOf("Dual Display Mode", "Rear Dual Mode")
    for (action in foldingActions) {
      action.update(event)
      assertWithMessage("Unexpected enablement state of the ${action.templateText} action")
          .that(event.presentation.isEnabled).isEqualTo(action.templateText !in disabledModes)
      assertWithMessage("Unexpected visibility of the ${action.templateText} action").that(event.presentation.isVisible).isTrue()
    }
    assertThat(deviceView.deviceDisplaySize).isEqualTo(Dimension(2208, 1840))

    val nextFrameNumber = panel.primaryDisplayView!!.frameNumber + 1u
    val closingAction = foldingActions[0]
    closingAction.actionPerformed(event)
    waitForCondition(2.seconds) { foldingGroup.update(event); event.presentation.text == "Fold/Unfold (currently Closed)" }
    waitForFrame(minFrameNumber = nextFrameNumber)
    assertThat(deviceView.deviceDisplaySize).isEqualTo(Dimension(1080, 2092))
  }

  @Test
  fun testMultipleDisplays() {
    device = agentRule.connectDevice("Pixel 7 Pro", 33, Dimension(1440, 3120))
    assertThat(panel.primaryDisplayView).isNull()

    panel.createContent(false)
    assertThat(panel.primaryDisplayView).isNotNull()

    fakeUi.layoutAndDispatchEvents()
    waitForCondition(10.seconds) { agent.isRunning && panel.isConnected }

    waitForFrame()

    val externalDisplayId = 1
    agent.addDisplay(externalDisplayId, 1080, 1920, DisplayType.EXTERNAL)
    waitForCondition(2.seconds) { fakeUi.findAllComponents<DeviceView>().size == 2 }
    waitForFrame(displayId = PRIMARY_DISPLAY_ID)
    waitForFrame(displayId = externalDisplayId)
    assertAppearance("MultipleDisplays1", maxPercentDifferentMac = 0.06, maxPercentDifferentWindows = 0.06)

    agent.clearCommandLog()
    // Rotating the device. Only the internal display should rotate.
    executeStreamingAction("android.device.rotate.left", panel.primaryDisplayView!!, project)
    assertThat(getNextControlMessageAndWaitForFrame()).isEqualTo(SetDeviceOrientationMessage(orientation=1))
    waitForFrame(displayId = externalDisplayId)
    assertAppearance("MultipleDisplays2", maxPercentDifferentMac = 0.06, maxPercentDifferentWindows = 0.06)

    agent.removeDisplay(externalDisplayId)
    waitForCondition(2.seconds) { fakeUi.findAllComponents<DeviceView>().size == 1 }
  }

  @Test
  fun testZoom() {
    device = agentRule.connectDevice("Pixel 4", 30, Dimension(1080, 2280))
    assertThat(panel.primaryDisplayView).isNull()

    panel.createContent(false)
    assertThat(panel.primaryDisplayView).isNotNull()

    fakeUi.layoutAndDispatchEvents()
    waitForCondition(10.seconds) { agent.isRunning && panel.isConnected }

    waitForFrame()

    var deviceView = panel.primaryDisplayView!!
    // Zoom in.
    deviceView.zoom(ZoomType.IN)
    fakeUi.layoutAndDispatchEvents()
    assertThat(deviceView.scale).isWithin(0.0001).of(0.25)
    assertThat(deviceView.preferredSize).isEqualTo(Dimension(270, 570))
    val viewport = deviceView.parent as JViewport
    assertThat(viewport.viewSize).isEqualTo(Dimension(280, 570))
    // Scroll to the bottom.
    val scrollPosition = Point(viewport.viewPosition.x, viewport.viewSize.height - viewport.height)
    viewport.viewPosition = scrollPosition

    // Recreate panel content.
    val uiState = panel.destroyContent()
    assertThat(panel.primaryDisplayView).isNull()
    waitForCondition(2.seconds) { !agent.videoStreamActive }
    panel.createContent(false, uiState)
    assertThat(panel.primaryDisplayView).isNotNull()
    deviceView = panel.primaryDisplayView!!
    fakeUi.layoutAndDispatchEvents()
    waitForCondition(5.seconds) { agent.videoStreamActive && panel.isConnected }
    waitForFrame()

    // Check that zoom level and scroll position are restored.
    assertThat(deviceView.scale).isWithin(0.0001).of(0.25)
    assertThat(viewport.viewSize).isEqualTo(Dimension(280, 570))
    assertThat(viewport.viewPosition).isEqualTo(scrollPosition)

    panel.destroyContent()
    assertThat(panel.primaryDisplayView).isNull()
    waitForCondition(2.seconds) { !agent.videoStreamActive }
  }


  @Test
  fun testAudio() {
    DeviceMirroringSettings.getInstance()::redirectAudio.override(true, testRootDisposable)
    val testDataLine = TestDataLine()
    val testAudioSystemService = object : AudioSystemService() {
      override fun getSourceDataLine(audioFormat: AudioFormat): SourceDataLine = testDataLine
    }
    ApplicationManager.getApplication().replaceService(AudioSystemService::class.java, testAudioSystemService, testRootDisposable)

    device = agentRule.connectDevice("Pixel 7 Pro", 33, Dimension(1440, 3120))
    assertThat(panel.primaryDisplayView).isNull()

    panel.createContent(false)
    assertThat(panel.primaryDisplayView).isNotNull()

    fakeUi.layoutAndDispatchEvents()
    waitForCondition(10.seconds) { agent.isRunning && panel.isConnected }
    waitForFrame()

    val frequencyHz = 440.0
    val durationMillis = 500
    // The 5% of extra sound duration is intended to make sure that there is enough data to satisfy
    // the following wait condition.
    runBlocking { agent.beep(frequencyHz, durationMillis * 105 / 100) }
    waitForCondition(2.seconds) {
      testDataLine.dataSize >= AUDIO_SAMPLE_RATE * AUDIO_CHANNEL_COUNT * AUDIO_BYTES_PER_SAMPLE_FMT_S16 * durationMillis / 1000
    }
    val buf = testDataLine.dataAsByteBuffer()
    var volumeReached = false
    var previousValue = 0.0
    var start = Double.NaN
    for (i in 0 until buf.limit() / (AUDIO_CHANNEL_COUNT * AUDIO_BYTES_PER_SAMPLE_FMT_S16)) {
      for (channel in 1..AUDIO_CHANNEL_COUNT) {
        val v = buf.getShort().toDouble()
        when {
          start.isFinite() && i * 1000 / AUDIO_SAMPLE_RATE < durationMillis -> {
            val expected = sin((i - start) * 2 * PI * frequencyHz / AUDIO_SAMPLE_RATE) * Short.MAX_VALUE
            assertEquals(expected, v, Short.MAX_VALUE * 0.03,
                         "Unexpected signal value in channel $channel at ${i * 1000.0 / AUDIO_SAMPLE_RATE} ms")
          }
          volumeReached -> {
            if (channel == 1 && v >= 0 && previousValue < 0) {
              start = i - v / (v - previousValue)
            }
            previousValue = v
          }
          else -> {
            if (channel == 1 && v <= Short.MIN_VALUE * 0.99) {
              volumeReached = true
            }
          }
        }
      }
    }
  }

  @Test
  fun testAudioEnablementDisablement() {
    val testDataLine = TestDataLine()
    val testAudioSystemService = object : AudioSystemService() {
      override fun getSourceDataLine(audioFormat: AudioFormat): SourceDataLine = testDataLine
    }
    ApplicationManager.getApplication().replaceService(AudioSystemService::class.java, testAudioSystemService, testRootDisposable)

    device = agentRule.connectDevice("Pixel 7 Pro", 33, Dimension(1440, 3120))
    assertThat(panel.primaryDisplayView).isNull()

    panel.createContent(false)
    assertThat(panel.primaryDisplayView).isNotNull()

    fakeUi.layoutAndDispatchEvents()
    waitForCondition(10.seconds) { agent.isRunning && panel.isConnected }
    waitForFrame()

    DeviceMirroringSettings.getInstance()::redirectAudio.override(true, testRootDisposable)
    assertThat(agent.getNextControlMessage(1.seconds)).isEqualTo(StartAudioStreamMessage())
    waitForCondition(1.seconds) { agent.audioStreamActive }

    DeviceMirroringSettings.getInstance().redirectAudio = false
    assertThat(agent.getNextControlMessage(1.seconds)).isEqualTo(StopAudioStreamMessage())
    waitForCondition(1.seconds) { !agent.audioStreamActive }
  }

  private fun FakeUi.mousePressOn(component: Component) {
    val location: Point = getPosition(component)
    mouse.press(location.x, location.y)
    PlatformTestUtil.dispatchAllEventsInIdeEventQueue() // Allow events to propagate.
  }

  private fun FakeUi.mouseRelease() {
    mouse.release()
    PlatformTestUtil.dispatchAllEventsInIdeEventQueue() // Allow events to propagate.
  }

  private fun FakeUi.mouseClickOn(component: Component) {
    val location: Point = getPosition(component)
    mouse.click(location.x, location.y)
    PlatformTestUtil.dispatchAllEventsInIdeEventQueue() // Allow events to propagate.
  }

  private fun createToolWindowPanel(): DeviceToolWindowPanel {
    val deviceClient = DeviceClient(device.serialNumber, device.configuration, device.deviceState.cpuAbi)
    Disposer.register(testRootDisposable, deviceClient)
    val panel = DeviceToolWindowPanel(testRootDisposable, project, device.handle, deviceClient)
    panel.size = Dimension(280, 300)
    panel.zoomToolbarVisible = true
    return panel
  }

  private fun getNextControlMessageAndWaitForFrame(displayId: Int = PRIMARY_DISPLAY_ID): ControlMessage {
    val message = agent.getNextControlMessage(2.seconds, filter = controlMessageFilter)
    waitForFrame(displayId = displayId)
    return message
  }

  /** Waits for all video frames to be received after the given one. */
  private fun waitForFrame(timeout: Duration = 2.seconds, displayId: Int = PRIMARY_DISPLAY_ID, minFrameNumber: UInt = 1u) {
    waitForCondition(timeout) {
      panel.isConnected &&
      agent.getFrameNumber(displayId) >= minFrameNumber &&
      renderAndGetFrameNumber(displayId) == agent.getFrameNumber(displayId)
    }
  }

  private fun renderAndGetFrameNumber(displayId: Int = PRIMARY_DISPLAY_ID): UInt {
    fakeUi.render() // The frame number may get updated as a result of rendering.
    return panel.findDisplayView(displayId)!!.frameNumber
  }

  @Suppress("SameParameterValue")
  private fun assertAppearance(goldenImageName: String,
                               maxPercentDifferentLinux: Double = 0.0003,
                               maxPercentDifferentMac: Double = 0.0003,
                               maxPercentDifferentWindows: Double = 0.0003) {
    fakeUi.updateToolbarsIfNecessary()
    val image = fakeUi.render()
    val maxPercentDifferent = when {
      SystemInfo.isMac -> maxPercentDifferentMac
      SystemInfo.isWindows -> maxPercentDifferentWindows
      else -> maxPercentDifferentLinux
    }
    ImageDiffUtil.assertImageSimilar(getGoldenFile(goldenImageName), image, maxPercentDifferent)
  }

  private fun getGoldenFile(name: String): Path {
    return TestUtils.resolveWorkspacePathUnchecked("$GOLDEN_FILE_PATH/${name}.png")
  }

  private val DeviceToolWindowPanel.isConnected
<<<<<<< HEAD
    get() = primaryDisplayView?.isConnected == true
=======
    get() = IdeUiService.getInstance().createUiDataContext(this).getData(DEVICE_VIEW_KEY)?.isConnected == true
>>>>>>> 3a514de0

  private fun DeviceToolWindowPanel.findDisplayView(displayId: Int): DeviceView? =
    if (displayId == PRIMARY_DISPLAY_ID) primaryDisplayView else findDescendant<DeviceView> { it.displayId == displayId }
}


private class TestDataLine : SourceDataLine {

  private val data = ByteArrayList()
  private var open = false

  val dataSize: Int
    get() = synchronized(data) { data.size }

  fun dataAsByteBuffer(): ByteBuffer =
    synchronized(data) { ByteBuffer.allocate(data.size).order(ByteOrder.LITTLE_ENDIAN).put(data.elements(), 0, data.size).flip() }

  override fun close() {
    open = false
  }

  override fun getLineInfo(): Line.Info {
    TODO("Not yet implemented")
  }

  override fun open(format: AudioFormat, bufferSize: Int) {
    open()
  }

  override fun open(format: AudioFormat) {
    open()
  }

  override fun open() {
    data.clear()
    open = true
  }

  override fun isOpen(): Boolean  = open

  override fun getControls(): Array<Control> {
    TODO("Not yet implemented")
  }

  override fun isControlSupported(control: Control.Type): Boolean {
    TODO("Not yet implemented")
  }

  override fun getControl(control: Control.Type): Control {
    TODO("Not yet implemented")
  }

  override fun addLineListener(listener: LineListener) {
    TODO("Not yet implemented")
  }

  override fun removeLineListener(listener: LineListener) {
    TODO("Not yet implemented")
  }

  override fun drain() {
    TODO("Not yet implemented")
  }

  override fun flush() {
  }

  override fun start() {
  }

  override fun stop() {
  }

  override fun isRunning(): Boolean {
    TODO("Not yet implemented")
  }

  override fun isActive(): Boolean {
    TODO("Not yet implemented")
  }

  override fun getFormat(): AudioFormat {
    TODO("Not yet implemented")
  }

  override fun getBufferSize(): Int {
    TODO("Not yet implemented")
  }

  override fun available(): Int {
    TODO("Not yet implemented")
  }

  override fun getFramePosition(): Int {
    TODO("Not yet implemented")
  }

  override fun getLongFramePosition(): Long {
    TODO("Not yet implemented")
  }

  override fun getMicrosecondPosition(): Long {
    TODO("Not yet implemented")
  }

  override fun getLevel(): Float {
    TODO("Not yet implemented")
  }

  override fun write(bytes: ByteArray, offset: Int, len: Int): Int {
    synchronized(data) { data.addElements(data.size, bytes, offset, len) }
    return len
  }
}

private const val GOLDEN_FILE_PATH = "tools/adt/idea/streaming/testData/DeviceToolWindowPanelTest/golden"<|MERGE_RESOLUTION|>--- conflicted
+++ resolved
@@ -18,10 +18,6 @@
 import com.android.adblib.DevicePropertyNames.RO_BUILD_CHARACTERISTICS
 import com.android.test.testutils.TestUtils
 import com.android.testutils.ImageDiffUtil
-<<<<<<< HEAD
-import com.android.testutils.TestUtils
-=======
->>>>>>> 3a514de0
 import com.android.testutils.waitForCondition
 import com.android.tools.adtui.actions.ZoomType
 import com.android.tools.adtui.swing.FakeUi
@@ -148,11 +144,7 @@
     waitForCondition(10.seconds) { agent.isRunning && panel.isConnected }
 
     // Check appearance.
-<<<<<<< HEAD
     waitForFrame(5.seconds)
-=======
-    waitForFrame()
->>>>>>> 3a514de0
     assertAppearance("AppearanceAndToolbarActions1",  maxPercentDifferentLinux = 0.03, maxPercentDifferentMac = 0.06, maxPercentDifferentWindows = 0.06)
     assertThat(panel.preferredFocusableComponent).isEqualTo(panel.primaryDisplayView)
     assertThat(panel.icon).isNotNull()
@@ -536,11 +528,7 @@
   }
 
   private val DeviceToolWindowPanel.isConnected
-<<<<<<< HEAD
     get() = primaryDisplayView?.isConnected == true
-=======
-    get() = IdeUiService.getInstance().createUiDataContext(this).getData(DEVICE_VIEW_KEY)?.isConnected == true
->>>>>>> 3a514de0
 
   private fun DeviceToolWindowPanel.findDisplayView(displayId: Int): DeviceView? =
     if (displayId == PRIMARY_DISPLAY_ID) primaryDisplayView else findDescendant<DeviceView> { it.displayId == displayId }
