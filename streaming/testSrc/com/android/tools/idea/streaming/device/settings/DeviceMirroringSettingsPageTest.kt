--- conflicted
+++ resolved
@@ -18,14 +18,8 @@
 import com.android.tools.adtui.swing.FakeUi
 import com.android.tools.adtui.swing.HeadlessDialogRule
 import com.android.tools.adtui.swing.createModalDialogAndInteractWithIt
-import com.android.tools.idea.flags.StudioFlags
 import com.android.tools.idea.streaming.DeviceMirroringSettings
 import com.android.tools.idea.streaming.device.dialogs.MirroringConfirmationDialog
-<<<<<<< HEAD
-import com.android.tools.idea.testing.disposable
-import com.android.tools.idea.testing.flags.override
-=======
->>>>>>> 574fcae1
 import com.google.common.truth.Truth.assertThat
 import com.intellij.testFramework.EdtRule
 import com.intellij.testFramework.ProjectRule
@@ -61,104 +55,7 @@
   }
 
   @Test
-<<<<<<< HEAD
-  fun testSettingsUiV1() {
-    StudioFlags.DEVICE_MIRRORING_ADVANCED_TAB_CONTROL.override(false, projectRule.disposable)
-=======
   fun testSettingsUi() {
->>>>>>> 574fcae1
-    settings.loadState(DeviceMirroringSettings())
-    val provider = DeviceMirroringConfigurableProvider()
-    assertThat(provider.canCreateConfigurable()).isTrue()
-    val settingsUi = provider.createConfigurable()
-    val component = settingsUi.createComponent()!!
-    val ui = FakeUi(component)
-    val activateOnConnectionCheckBox =
-        ui.getComponent<JCheckBox> { it.text == "Activate mirroring when a new physical device is connected" }
-    val activateOnAppLaunchCheckBox =
-        ui.getComponent<JCheckBox> { it.text == "Activate mirroring when launching an app on a physical device" }
-    val activateOnTestLaunchCheckBox =
-        ui.getComponent<JCheckBox> { it.text == "Activate mirroring when launching a test on a physical device" }
-    val synchronizeClipboardCheckBox = ui.getComponent<JCheckBox> { it.text == "Enable clipboard sharing" }
-    val maxSyncedClipboardLengthTextField = ui.getComponent<JTextField>()
-    val turnOffDisplayWhileMirroringCheckBox = ui.getComponent<JCheckBox> { it.text == "Turn off device display while mirroring" }
-
-    assertThat(settingsUi.isModified).isFalse()
-    assertThat(activateOnConnectionCheckBox.isEnabled).isTrue()
-    assertThat(activateOnAppLaunchCheckBox.isEnabled).isTrue()
-    assertThat(activateOnTestLaunchCheckBox.isEnabled).isTrue()
-    assertThat(synchronizeClipboardCheckBox.isEnabled).isTrue()
-    assertThat(maxSyncedClipboardLengthTextField.isEnabled).isTrue()
-    assertThat(turnOffDisplayWhileMirroringCheckBox.isEnabled).isTrue()
-    assertThat(activateOnConnectionCheckBox.isSelected).isFalse()
-    assertThat(activateOnAppLaunchCheckBox.isSelected).isFalse()
-    assertThat(activateOnTestLaunchCheckBox.isSelected).isFalse()
-    assertThat(synchronizeClipboardCheckBox.isSelected).isTrue()
-    assertThat(maxSyncedClipboardLengthTextField.text).isEqualTo(DeviceMirroringSettings.MAX_SYNCED_CLIPBOARD_LENGTH_DEFAULT.toString())
-    assertThat(turnOffDisplayWhileMirroringCheckBox.isSelected).isFalse()
-
-    createModalDialogAndInteractWithIt({ activateOnConnectionCheckBox.doClick() }) { dialog ->
-      assertThat(dialog.title).isEqualTo("Privacy Notice")
-      dialog.close(MirroringConfirmationDialog.REJECT_EXIT_CODE)
-    }
-    assertThat(activateOnConnectionCheckBox.isSelected).isFalse()
-    assertThat(settingsUi.isModified).isFalse()
-
-    createModalDialogAndInteractWithIt({ activateOnAppLaunchCheckBox.doClick() }) { dialog ->
-      assertThat(dialog.title).isEqualTo("Privacy Notice")
-      dialog.close(MirroringConfirmationDialog.ACCEPT_EXIT_CODE)
-    }
-    assertThat(activateOnAppLaunchCheckBox.isSelected).isTrue()
-    assertThat(settingsUi.isModified).isTrue()
-
-    settingsUi.apply()
-    assertThat(settings.activateOnAppLaunch).isTrue()
-    assertThat(settingsUi.isModified).isFalse()
-
-    activateOnTestLaunchCheckBox.doClick()
-    assertThat(activateOnTestLaunchCheckBox.isSelected).isTrue()
-    assertThat(settingsUi.isModified).isTrue()
-    settingsUi.apply()
-    assertThat(settings.activateOnTestLaunch).isTrue()
-    assertThat(settingsUi.isModified).isFalse()
-
-    maxSyncedClipboardLengthTextField.text = " 3000 "
-    assertThat(settingsUi.isModified).isTrue()
-    settingsUi.apply()
-    assertThat(settings.maxSyncedClipboardLength).isEqualTo(3000)
-    assertThat(settingsUi.isModified).isFalse()
-    maxSyncedClipboardLengthTextField.text = "   3000   "
-    assertThat(settingsUi.isModified).isFalse()
-
-    synchronizeClipboardCheckBox.isSelected = false
-    assertThat(maxSyncedClipboardLengthTextField.isEnabled).isFalse()
-    assertThat(settingsUi.isModified).isTrue()
-    settingsUi.apply()
-    assertThat(settings.synchronizeClipboard).isFalse()
-    assertThat(settingsUi.isModified).isFalse()
-    synchronizeClipboardCheckBox.isSelected = true
-    assertThat(settingsUi.isModified).isTrue()
-
-    turnOffDisplayWhileMirroringCheckBox.isSelected = false
-    assertThat(settingsUi.isModified).isTrue()
-    settingsUi.apply()
-    assertThat(settings.turnOffDisplayWhileMirroring).isFalse()
-    assertThat(settingsUi.isModified).isFalse()
-
-    settings.loadState(DeviceMirroringSettings())
-    settingsUi.reset()
-    assertThat(settingsUi.isModified).isFalse()
-    assertThat(activateOnConnectionCheckBox.isSelected).isFalse()
-    assertThat(activateOnAppLaunchCheckBox.isSelected).isFalse()
-    assertThat(activateOnTestLaunchCheckBox.isSelected).isFalse()
-    assertThat(synchronizeClipboardCheckBox.isSelected).isTrue()
-    assertThat(maxSyncedClipboardLengthTextField.text).isEqualTo(DeviceMirroringSettings.MAX_SYNCED_CLIPBOARD_LENGTH_DEFAULT.toString())
-    assertThat(turnOffDisplayWhileMirroringCheckBox.isSelected).isFalse()
-  }
-
-  @Test
-  fun testSettingsUi() {
-    StudioFlags.DEVICE_MIRRORING_ADVANCED_TAB_CONTROL.override(true, projectRule.disposable)
     settings.loadState(DeviceMirroringSettings())
     val provider = DeviceMirroringConfigurableProvider()
     assertThat(provider.canCreateConfigurable()).isTrue()
