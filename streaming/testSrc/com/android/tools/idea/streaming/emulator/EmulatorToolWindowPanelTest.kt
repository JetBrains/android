--- conflicted
+++ resolved
@@ -22,11 +22,7 @@
 import com.android.testutils.MockitoKt.any
 import com.android.testutils.MockitoKt.mock
 import com.android.testutils.MockitoKt.whenever
-<<<<<<< HEAD
 import com.android.test.testutils.TestUtils
-=======
-import com.android.testutils.TestUtils
->>>>>>> 0d09370c
 import com.android.testutils.waitForCondition
 import com.android.tools.adtui.ImageUtils
 import com.android.tools.adtui.actions.ZoomType
@@ -107,11 +103,6 @@
 import java.awt.event.MouseEvent
 import java.awt.event.MouseEvent.MOUSE_MOVED
 import java.nio.file.Path
-<<<<<<< HEAD
-import java.util.concurrent.TimeUnit
-import java.util.concurrent.TimeUnit.SECONDS
-=======
->>>>>>> 0d09370c
 import java.util.concurrent.TimeoutException
 import javax.swing.JViewport
 import kotlin.time.Duration
@@ -178,19 +169,11 @@
     // Check EmulatorPowerButtonAction.
     var button = ui.getComponent<ActionButton> { it.action.templateText == "Power" }
     ui.mousePressOn(button)
-<<<<<<< HEAD
-    var call = emulator.getNextGrpcCall(2, SECONDS)
+    var call = emulator.getNextGrpcCall(2.seconds)
     assertThat(call.methodName).isEqualTo("android.emulation.control.EmulatorController/sendKey")
     assertThat(shortDebugString(call.request)).isEqualTo("""key: "Power"""")
     ui.mouseRelease()
-    call = emulator.getNextGrpcCall(2, SECONDS)
-=======
-    var call = emulator.getNextGrpcCall(2.seconds)
-    assertThat(call.methodName).isEqualTo("android.emulation.control.EmulatorController/sendKey")
-    assertThat(shortDebugString(call.request)).isEqualTo("""key: "Power"""")
-    ui.mouseRelease()
-    call = emulator.getNextGrpcCall(2.seconds)
->>>>>>> 0d09370c
+    call = emulator.getNextGrpcCall(2.seconds)
     assertThat(call.methodName).isEqualTo("android.emulation.control.EmulatorController/sendKey")
     assertThat(shortDebugString(call.request)).isEqualTo("""eventType: keyup key: "Power"""")
 
@@ -199,11 +182,7 @@
     var keyEvent = KeyEvent(panel, KEY_RELEASED, System.currentTimeMillis(), CTRL_DOWN_MASK, VK_P, KeyEvent.CHAR_UNDEFINED)
     val dataContext = DataManager.getInstance().getDataContext(panel.primaryEmulatorView)
     action.actionPerformed(AnActionEvent.createFromAnAction(action, keyEvent, ActionPlaces.KEYBOARD_SHORTCUT, dataContext))
-<<<<<<< HEAD
-    call = emulator.getNextGrpcCall(2, SECONDS)
-=======
-    call = emulator.getNextGrpcCall(2.seconds)
->>>>>>> 0d09370c
+    call = emulator.getNextGrpcCall(2.seconds)
     assertThat(call.methodName).isEqualTo("android.emulation.control.EmulatorController/sendKey")
     assertThat(shortDebugString(call.request)).isEqualTo("""eventType: keypress key: "Power"""")
 
@@ -211,61 +190,35 @@
     action = ActionManager.getInstance().getAction("android.device.power.and.volume.up.button")
     keyEvent = KeyEvent(panel, KEY_RELEASED, System.currentTimeMillis(), CTRL_DOWN_MASK or SHIFT_DOWN_MASK, VK_P, KeyEvent.CHAR_UNDEFINED)
     action.actionPerformed(AnActionEvent.createFromAnAction(action, keyEvent, ActionPlaces.KEYBOARD_SHORTCUT, dataContext))
-<<<<<<< HEAD
-    call = emulator.getNextGrpcCall(2, SECONDS)
+    call = emulator.getNextGrpcCall(2.seconds)
     assertThat(call.methodName).isEqualTo("android.emulation.control.EmulatorController/sendKey")
     assertThat(shortDebugString(call.request)).isEqualTo("""key: "VolumeUp"""")
-    call = emulator.getNextGrpcCall(2, SECONDS)
+    call = emulator.getNextGrpcCall(2.seconds)
     assertThat(call.methodName).isEqualTo("android.emulation.control.EmulatorController/sendKey")
     assertThat(shortDebugString(call.request)).isEqualTo("""eventType: keypress key: "Power"""")
-    call = emulator.getNextGrpcCall(2, SECONDS)
-=======
-    call = emulator.getNextGrpcCall(2.seconds)
-    assertThat(call.methodName).isEqualTo("android.emulation.control.EmulatorController/sendKey")
-    assertThat(shortDebugString(call.request)).isEqualTo("""key: "VolumeUp"""")
-    call = emulator.getNextGrpcCall(2.seconds)
-    assertThat(call.methodName).isEqualTo("android.emulation.control.EmulatorController/sendKey")
-    assertThat(shortDebugString(call.request)).isEqualTo("""eventType: keypress key: "Power"""")
-    call = emulator.getNextGrpcCall(2.seconds)
->>>>>>> 0d09370c
+    call = emulator.getNextGrpcCall(2.seconds)
     assertThat(call.methodName).isEqualTo("android.emulation.control.EmulatorController/sendKey")
     assertThat(shortDebugString(call.request)).isEqualTo("""eventType: keyup key: "VolumeUp"""")
 
     // Check EmulatorVolumeUpButtonAction.
     button = ui.getComponent { it.action.templateText == "Volume Up" }
     ui.mousePressOn(button)
-<<<<<<< HEAD
-    call = emulator.getNextGrpcCall(2, SECONDS)
+    call = emulator.getNextGrpcCall(2.seconds)
     assertThat(call.methodName).isEqualTo("android.emulation.control.EmulatorController/sendKey")
     assertThat(shortDebugString(call.request)).isEqualTo("""key: "AudioVolumeUp"""")
     ui.mouseRelease()
-    call = emulator.getNextGrpcCall(2, SECONDS)
-=======
-    call = emulator.getNextGrpcCall(2.seconds)
-    assertThat(call.methodName).isEqualTo("android.emulation.control.EmulatorController/sendKey")
-    assertThat(shortDebugString(call.request)).isEqualTo("""key: "AudioVolumeUp"""")
-    ui.mouseRelease()
-    call = emulator.getNextGrpcCall(2.seconds)
->>>>>>> 0d09370c
+    call = emulator.getNextGrpcCall(2.seconds)
     assertThat(call.methodName).isEqualTo("android.emulation.control.EmulatorController/sendKey")
     assertThat(shortDebugString(call.request)).isEqualTo("""eventType: keyup key: "AudioVolumeUp"""")
 
     // Check EmulatorVolumeDownButtonAction.
     button = ui.getComponent { it.action.templateText == "Volume Down" }
     ui.mousePressOn(button)
-<<<<<<< HEAD
-    call = emulator.getNextGrpcCall(2, SECONDS)
+    call = emulator.getNextGrpcCall(2.seconds)
     assertThat(call.methodName).isEqualTo("android.emulation.control.EmulatorController/sendKey")
     assertThat(shortDebugString(call.request)).isEqualTo("""key: "AudioVolumeDown"""")
     ui.mouseRelease()
-    call = emulator.getNextGrpcCall(2, SECONDS)
-=======
-    call = emulator.getNextGrpcCall(2.seconds)
-    assertThat(call.methodName).isEqualTo("android.emulation.control.EmulatorController/sendKey")
-    assertThat(shortDebugString(call.request)).isEqualTo("""key: "AudioVolumeDown"""")
-    ui.mouseRelease()
-    call = emulator.getNextGrpcCall(2.seconds)
->>>>>>> 0d09370c
+    call = emulator.getNextGrpcCall(2.seconds)
     assertThat(call.methodName).isEqualTo("android.emulation.control.EmulatorController/sendKey")
     assertThat(shortDebugString(call.request)).isEqualTo("""eventType: keyup key: "AudioVolumeDown"""")
 
@@ -281,24 +234,6 @@
     val content = StringSelection("host clipboard")
     ClipboardSynchronizer.getInstance().setContent(content, content)
     focusManager.focusOwner = emulatorView
-<<<<<<< HEAD
-    call = emulator.getNextGrpcCall(3, SECONDS)
-    assertThat(call.methodName).isEqualTo("android.emulation.control.EmulatorController/setClipboard")
-    assertThat(shortDebugString(call.request)).isEqualTo("""text: "host clipboard"""")
-    call = emulator.getNextGrpcCall(2, SECONDS)
-    assertThat(call.methodName).isEqualTo("android.emulation.control.EmulatorController/streamClipboard")
-    call.waitForResponse(2, SECONDS)
-    emulator.clipboard = "device clipboard"
-    call.waitForResponse(2, SECONDS)
-    waitForCondition(2, SECONDS) { ClipboardSynchronizer.getInstance().getData(DataFlavor.stringFlavor) == "device clipboard" }
-    assertThat(call.completion.isCancelled).isFalse()
-    focusManager.focusOwner = null
-    call.waitForCancellation(2, SECONDS)
-
-    panel.destroyContent()
-    assertThat(panel.primaryEmulatorView).isNull()
-    streamScreenshotCall.waitForCancellation(2, SECONDS)
-=======
     call = emulator.getNextGrpcCall(3.seconds)
     assertThat(call.methodName).isEqualTo("android.emulation.control.EmulatorController/setClipboard")
     assertThat(shortDebugString(call.request)).isEqualTo("""text: "host clipboard"""")
@@ -315,7 +250,6 @@
     panel.destroyContent()
     assertThat(panel.primaryEmulatorView).isNull()
     streamScreenshotCall.waitForCancellation(2.seconds)
->>>>>>> 0d09370c
   }
 
   @Test
@@ -342,58 +276,35 @@
     // Check Wear1ButtonAction.
     var button = ui.getComponent<ActionButton> { it.action.templateText == "Button 1" }
     ui.mouseClickOn(button)
-<<<<<<< HEAD
-    var call = emulator.getNextGrpcCall(2, SECONDS)
+    var call = emulator.getNextGrpcCall(2.seconds)
     assertThat(call.methodName).isEqualTo("android.emulation.control.EmulatorController/sendKey")
     assertThat(shortDebugString(call.request)).isEqualTo("""key: "GoHome"""")
-    call = emulator.getNextGrpcCall(2, SECONDS)
-=======
-    var call = emulator.getNextGrpcCall(2.seconds)
-    assertThat(call.methodName).isEqualTo("android.emulation.control.EmulatorController/sendKey")
-    assertThat(shortDebugString(call.request)).isEqualTo("""key: "GoHome"""")
-    call = emulator.getNextGrpcCall(2.seconds)
->>>>>>> 0d09370c
+    call = emulator.getNextGrpcCall(2.seconds)
     assertThat(call.methodName).isEqualTo("android.emulation.control.EmulatorController/sendKey")
     assertThat(shortDebugString(call.request)).isEqualTo("""eventType: keyup key: "GoHome"""")
 
     // Check Wear2ButtonAction.
     button = ui.getComponent { it.action.templateText == "Button 2" }
     ui.mousePressOn(button)
-<<<<<<< HEAD
-    call = emulator.getNextGrpcCall(2, SECONDS)
+    call = emulator.getNextGrpcCall(2.seconds)
     assertThat(call.methodName).isEqualTo("android.emulation.control.EmulatorController/sendKey")
     assertThat(shortDebugString(call.request)).isEqualTo("""key: "Power"""")
     ui.mouseRelease()
-    call = emulator.getNextGrpcCall(2, SECONDS)
-=======
-    call = emulator.getNextGrpcCall(2.seconds)
-    assertThat(call.methodName).isEqualTo("android.emulation.control.EmulatorController/sendKey")
-    assertThat(shortDebugString(call.request)).isEqualTo("""key: "Power"""")
-    ui.mouseRelease()
-    call = emulator.getNextGrpcCall(2.seconds)
->>>>>>> 0d09370c
+    call = emulator.getNextGrpcCall(2.seconds)
     assertThat(call.methodName).isEqualTo("android.emulation.control.EmulatorController/sendKey")
     assertThat(shortDebugString(call.request)).isEqualTo("""eventType: keyup key: "Power"""")
 
     // Check PalmAction.
     button = ui.getComponent { it.action.templateText == "Palm" }
     ui.mouseClickOn(button)
-<<<<<<< HEAD
-    call = emulator.getNextGrpcCall(2, SECONDS)
-=======
-    call = emulator.getNextGrpcCall(2.seconds)
->>>>>>> 0d09370c
+    call = emulator.getNextGrpcCall(2.seconds)
     assertThat(call.methodName).isEqualTo("android.emulation.control.EmulatorController/sendKey")
     assertThat(shortDebugString(call.request)).isEqualTo("""eventType: keypress key: "Standby"""")
 
     // Check TiltAction.
     button = ui.getComponent { it.action.templateText == "Tilt" }
     ui.mouseClickOn(button)
-<<<<<<< HEAD
-    call = emulator.getNextGrpcCall(2, SECONDS)
-=======
-    call = emulator.getNextGrpcCall(2.seconds)
->>>>>>> 0d09370c
+    call = emulator.getNextGrpcCall(2.seconds)
     assertThat(call.methodName).isEqualTo("android.emulation.control.EmulatorController/setPhysicalModel")
     assertThat(shortDebugString(call.request)).isEqualTo("target: WRIST_TILT value { data: 1.0 }")
 
@@ -408,11 +319,7 @@
 
     panel.destroyContent()
     assertThat(panel.primaryEmulatorView).isNull()
-<<<<<<< HEAD
-    streamScreenshotCall.waitForCancellation(2, SECONDS)
-=======
     streamScreenshotCall.waitForCancellation(2.seconds)
->>>>>>> 0d09370c
   }
   @Test
   fun testWearToolbarActionsApi28() {
@@ -441,17 +348,10 @@
     assertThat(ui.findComponent<ActionButton> { it.action.templateText == "Home" }).isNull()
     assertThat(ui.findComponent<ActionButton> { it.action.templateText == "Overview" }).isNull()
 
-<<<<<<< HEAD
-    val streamScreenshotCall = emulator.getNextGrpcCall(2, SECONDS)
-    panel.destroyContent()
-    assertThat(panel.primaryEmulatorView).isNull()
-    streamScreenshotCall.waitForCancellation(2, SECONDS)
-=======
     val streamScreenshotCall = emulator.getNextGrpcCall(2.seconds)
     panel.destroyContent()
     assertThat(panel.primaryEmulatorView).isNull()
     streamScreenshotCall.waitForCancellation(2.seconds)
->>>>>>> 0d09370c
   }
 
   @Test
@@ -483,12 +383,6 @@
     assertThat(ui.findComponent<ActionButton> { it.action.templateText == "Rotate Left" }).isNull()
     assertThat(ui.findComponent<ActionButton> { it.action.templateText == "Rotate Right" }).isNull()
 
-<<<<<<< HEAD
-    val streamScreenshotCall = emulator.getNextGrpcCall(2, SECONDS)
-    panel.destroyContent()
-    assertThat(panel.primaryEmulatorView).isNull()
-    streamScreenshotCall.waitForCancellation(2, SECONDS)
-=======
     val streamScreenshotCall = emulator.getNextGrpcCall(2.seconds)
     panel.destroyContent()
     assertThat(panel.primaryEmulatorView).isNull()
@@ -529,7 +423,6 @@
     panel.destroyContent()
     assertThat(panel.primaryEmulatorView).isNull()
     streamScreenshotCall.waitForCancellation(2.seconds)
->>>>>>> 0d09370c
   }
 
   @Test
@@ -549,10 +442,6 @@
     var frameNumber = emulatorView.frameNumber
     assertThat(frameNumber).isEqualTo(0u)
     panel.size = Dimension(500, 600)
-<<<<<<< HEAD
-    ui.updateToolbars()
-=======
->>>>>>> 0d09370c
     ui.layoutAndDispatchEvents()
     val streamScreenshotCall = getStreamScreenshotCallAndWaitForFrame(ui, panel, ++frameNumber)
     assertThat(shortDebugString(streamScreenshotCall.request)).isEqualTo("format: RGB888 width: 500 height: 571")
@@ -560,28 +449,16 @@
 
     // Set the foldable display mode.
     executeStreamingAction("android.emulator.display.mode.foldable", emulatorView, project)
-<<<<<<< HEAD
-    val setDisplayModeCall = emulator.getNextGrpcCall(2, SECONDS)
-    assertThat(setDisplayModeCall.methodName).isEqualTo("android.emulation.control.EmulatorController/setDisplayMode")
-    assertThat(shortDebugString(setDisplayModeCall.request)).isEqualTo("value: FOLDABLE")
-
-    panel.waitForFrame(ui, ++frameNumber, 2, SECONDS)
-=======
     val setDisplayModeCall = emulator.getNextGrpcCall(2.seconds)
     assertThat(setDisplayModeCall.methodName).isEqualTo("android.emulation.control.EmulatorController/setDisplayMode")
     assertThat(shortDebugString(setDisplayModeCall.request)).isEqualTo("value: FOLDABLE")
 
     panel.waitForFrame(ui, ++frameNumber, 2.seconds)
->>>>>>> 0d09370c
     assertAppearance(ui, "DisplayModesFoldable", maxPercentDifferentMac = 0.002, maxPercentDifferentWindows = 0.05)
 
     val foldingGroup = ActionManager.getInstance().getAction("android.device.postures") as ActionGroup
     val event = createTestEvent(emulatorView, project, ActionPlaces.TOOLBAR)
-<<<<<<< HEAD
-    waitForCondition(2, SECONDS) { foldingGroup.update(event); event.presentation.isVisible}
-=======
     waitForCondition(2.seconds) { foldingGroup.update(event); event.presentation.isVisible}
->>>>>>> 0d09370c
     assertThat(event.presentation.isEnabled).isTrue()
     assertThat(event.presentation.text).isEqualTo("Fold/Unfold (currently Open)")
     val foldingActions = foldingGroup.getChildren(event)
@@ -597,17 +474,6 @@
       assertThat(event.presentation.isVisible).isTrue()
     }
   }
-<<<<<<< HEAD
-
-  @Test
-  fun testFolding() {
-    val avdFolder = FakeEmulator.createFoldableAvd(emulatorRule.avdRoot)
-    val panel = createWindowPanel(avdFolder)
-    val ui = FakeUi(panel, createFakeWindow = true) // Fake window is necessary for the toolbars to be rendered.
-
-    assertThat(panel.primaryEmulatorView).isNull()
-
-=======
 
   @Test
   fun testFolding() {
@@ -617,7 +483,6 @@
 
     assertThat(panel.primaryEmulatorView).isNull()
 
->>>>>>> 0d09370c
     panel.createContent(true)
     val emulatorView = panel.primaryEmulatorView ?: throw AssertionError()
 
@@ -625,21 +490,13 @@
     var frameNumber = emulatorView.frameNumber
     assertThat(frameNumber).isEqualTo(0u)
     panel.size = Dimension(200, 400)
-<<<<<<< HEAD
-    ui.updateToolbars()
-=======
->>>>>>> 0d09370c
     ui.layoutAndDispatchEvents()
     var call = getStreamScreenshotCallAndWaitForFrame(ui, panel, ++frameNumber)
     assertThat(shortDebugString(call.request)).isEqualTo("format: RGB888 width: 186 height: 327")
 
     val foldingGroup = ActionManager.getInstance().getAction("android.device.postures") as ActionGroup
     val event = createTestEvent(emulatorView, project, ActionPlaces.TOOLBAR)
-<<<<<<< HEAD
-    waitForCondition(2, SECONDS) { foldingGroup.update(event); event.presentation.isVisible}
-=======
     waitForCondition(2.seconds) { foldingGroup.update(event); event.presentation.isVisible}
->>>>>>> 0d09370c
     assertThat(event.presentation.isEnabled).isTrue()
     assertThat(event.presentation.text).isEqualTo("Fold/Unfold (currently Open)")
     val foldingActions = foldingGroup.getChildren(event)
@@ -657,22 +514,13 @@
     assertThat(emulatorView.deviceDisplaySize).isEqualTo(Dimension(2208, 1840))
 
     foldingActions.first().actionPerformed(event)
-<<<<<<< HEAD
-    call = emulator.getNextGrpcCall(2, SECONDS)
-=======
-    call = emulator.getNextGrpcCall(2.seconds)
->>>>>>> 0d09370c
+    call = emulator.getNextGrpcCall(2.seconds)
     assertThat(call.methodName).isEqualTo("android.emulation.control.EmulatorController/setPhysicalModel")
     assertThat(shortDebugString(call.request)).isEqualTo("target: HINGE_ANGLE0 value { data: 0.0 }")
     val streamScreenshotCall = getStreamScreenshotCallAndWaitForFrame(ui, panel, ++frameNumber)
     assertThat(shortDebugString(streamScreenshotCall.request)).isEqualTo("format: RGB888 width: 170 height: 347")
-<<<<<<< HEAD
-    waitForCondition(2, SECONDS) { foldingGroup.update(event); event.presentation.text == "Fold/Unfold (currently Closed)"}
-    panel.waitForFrame(ui, ++frameNumber, 2, SECONDS)
-=======
     waitForCondition(2.seconds) { foldingGroup.update(event); event.presentation.text == "Fold/Unfold (currently Closed)"}
     panel.waitForFrame(ui, ++frameNumber, 2.seconds)
->>>>>>> 0d09370c
     assertThat(emulatorView.deviceDisplaySize).isEqualTo(Dimension(1080, 2092))
 
     // Check EmulatorShowVirtualSensorsAction.
@@ -681,17 +529,10 @@
     ApplicationManager.getApplication().replaceService(LafManager::class.java, mockLafManager, testRootDisposable)
 
     foldingActions.last().actionPerformed(event)
-<<<<<<< HEAD
-    call = emulator.getNextGrpcCall(2, SECONDS)
+    call = emulator.getNextGrpcCall(2.seconds)
     assertThat(call.methodName).isEqualTo("android.emulation.control.UiController/setUiTheme")
     assertThat(call.request).isEqualTo(ThemingStyle.newBuilder().setStyle(ThemingStyle.Style.DARK).build())
-    call = emulator.getNextGrpcCall(2, SECONDS)
-=======
-    call = emulator.getNextGrpcCall(2.seconds)
-    assertThat(call.methodName).isEqualTo("android.emulation.control.UiController/setUiTheme")
-    assertThat(call.request).isEqualTo(ThemingStyle.newBuilder().setStyle(ThemingStyle.Style.DARK).build())
-    call = emulator.getNextGrpcCall(2.seconds)
->>>>>>> 0d09370c
+    call = emulator.getNextGrpcCall(2.seconds)
     assertThat(call.methodName).isEqualTo("android.emulation.control.UiController/showExtendedControls")
     assertThat(shortDebugString(call.request)).isEqualTo("index: VIRT_SENSORS")
   }
@@ -874,11 +715,7 @@
     emulator.changeSecondaryDisplays(listOf(DisplayConfiguration.newBuilder().setDisplay(1).setWidth(1080).setHeight(2340).build(),
                                             DisplayConfiguration.newBuilder().setDisplay(2).setWidth(2048).setHeight(1536).build()))
 
-<<<<<<< HEAD
-    waitForCondition(2, SECONDS) { ui.findAllComponents<EmulatorView>().size == 3 }
-=======
     waitForCondition(2.seconds) { ui.findAllComponents<EmulatorView>().size == 3 }
->>>>>>> 0d09370c
     ui.layoutAndDispatchEvents()
     waitForNextFrameInAllDisplays(ui, frameNumbers)
     assertAppearance(ui, "MultipleDisplays1", maxPercentDifferentMac = 0.09, maxPercentDifferentWindows = 0.25)
@@ -890,11 +727,7 @@
 
     val uiState = panel.destroyContent()
     assertThat(panel.primaryEmulatorView).isNull()
-<<<<<<< HEAD
-    streamScreenshotCall.waitForCancellation(2, SECONDS)
-=======
     streamScreenshotCall.waitForCancellation(2.seconds)
->>>>>>> 0d09370c
 
     // Check serialization and deserialization of MultiDisplayStateStorage.
     val state = MultiDisplayStateStorage.getInstance(projectRule.project)
@@ -904,11 +737,7 @@
     // Check that the panel layout is recreated when the panel content is created again.
     panel.createContent(true, uiState)
     ui.layoutAndDispatchEvents()
-<<<<<<< HEAD
-    waitForCondition(2, SECONDS) { ui.findAllComponents<EmulatorView>().size == 3 }
-=======
     waitForCondition(2.seconds) { ui.findAllComponents<EmulatorView>().size == 3 }
->>>>>>> 0d09370c
     assertThat(ui.findAllComponents<EmulatorView>().map { it.size }).isEqualTo(displayViewSizes)
   }
 
@@ -940,11 +769,7 @@
 
     // Activate the camera and check that a notification is displayed.
     emulator.virtualSceneCameraActive = true
-<<<<<<< HEAD
-    waitForCondition(2, SECONDS) { ui.findComponent<EditorNotificationPanel>() != null }
-=======
     waitForCondition(2.seconds) { ui.findComponent<EditorNotificationPanel>() != null }
->>>>>>> 0d09370c
     assertThat(ui.findComponent<EditorNotificationPanel>()?.text).isEqualTo("Hold Shift to control camera")
 
     // Check that the notification is removed when the emulator view loses focus.
@@ -976,19 +801,11 @@
     for ((key, expected) in velocityExpectations) {
       ui.keyboard.press(key.code)
 
-<<<<<<< HEAD
-      var call = emulator.getNextGrpcCall(2, SECONDS, callFilter)
-      assertThat(call.methodName).isEqualTo("android.emulation.control.EmulatorController/setVirtualSceneCameraVelocity")
-      assertThat(shortDebugString(call.request)).isEqualTo(expected)
-      ui.keyboard.release(key.code)
-      call = emulator.getNextGrpcCall(2, SECONDS, callFilter)
-=======
       var call = emulator.getNextGrpcCall(2.seconds, callFilter)
       assertThat(call.methodName).isEqualTo("android.emulation.control.EmulatorController/setVirtualSceneCameraVelocity")
       assertThat(shortDebugString(call.request)).isEqualTo(expected)
       ui.keyboard.release(key.code)
       call = emulator.getNextGrpcCall(2.seconds, callFilter)
->>>>>>> 0d09370c
       assertThat(call.methodName).isEqualTo("android.emulation.control.EmulatorController/setVirtualSceneCameraVelocity")
       assertThat(shortDebugString(call.request)).isEqualTo("")
     }
@@ -998,11 +815,7 @@
     val y = initialMousePosition.y + 10
     val event = MouseEvent(glassPane, MOUSE_MOVED, System.currentTimeMillis(), ui.keyboard.toModifiersCode(), x, y, x, y, 0, false, 0)
     glassPane.dispatch(event)
-<<<<<<< HEAD
-    var call = emulator.getNextGrpcCall(2, SECONDS, callFilter)
-=======
     var call = emulator.getNextGrpcCall(2.seconds, callFilter)
->>>>>>> 0d09370c
     assertThat(call.methodName).isEqualTo("android.emulation.control.EmulatorController/rotateVirtualSceneCamera")
     assertThat(shortDebugString(call.request)).isEqualTo("x: 2.3561945 y: 1.5707964")
 
@@ -1012,11 +825,7 @@
                                      VK_PAGE_UP to "x: 0.08726646 y: -0.08726646", VK_PAGE_DOWN to "x: -0.08726646 y: -0.08726646")
     for ((key, expected) in rotationExpectations) {
       ui.keyboard.pressAndRelease(key)
-<<<<<<< HEAD
-      call = emulator.getNextGrpcCall(2, SECONDS, callFilter)
-=======
       call = emulator.getNextGrpcCall(2.seconds, callFilter)
->>>>>>> 0d09370c
       assertThat(call.methodName).isEqualTo("android.emulation.control.EmulatorController/rotateVirtualSceneCamera")
       assertThat(shortDebugString(call.request)).isEqualTo(expected)
     }
@@ -1027,11 +836,7 @@
 
     // Deactivate the camera and check that the notification is removed.
     emulator.virtualSceneCameraActive = false
-<<<<<<< HEAD
-    waitForCondition(2, SECONDS) { ui.findComponent<EditorNotificationPanel>() == null }
-=======
     waitForCondition(2.seconds) { ui.findComponent<EditorNotificationPanel>() == null }
->>>>>>> 0d09370c
 
     panel.destroyContent()
   }
@@ -1057,15 +862,9 @@
   }
 
   private fun getStreamScreenshotCallAndWaitForFrame(fakeUi: FakeUi, panel: EmulatorToolWindowPanel, frameNumber: UInt): GrpcCallRecord {
-<<<<<<< HEAD
-    val call = emulator.getNextGrpcCall(2_000, SECONDS) //TODO NOW
-    assertThat(call.methodName).isEqualTo("android.emulation.control.EmulatorController/streamScreenshot")
-    panel.waitForFrame(fakeUi, frameNumber, 2_000, SECONDS)
-=======
     val call = emulator.getNextGrpcCall(2_000.seconds) //TODO NOW
     assertThat(call.methodName).isEqualTo("android.emulation.control.EmulatorController/streamScreenshot")
     panel.waitForFrame(fakeUi, frameNumber, 2_000.seconds)
->>>>>>> 0d09370c
     return call
   }
 
@@ -1083,33 +882,20 @@
     val emulatorController = emulators.first()
     val panel = EmulatorToolWindowPanel(testRootDisposable, projectRule.project, emulatorController)
     panel.zoomToolbarVisible = true
-<<<<<<< HEAD
-    waitForCondition(5, SECONDS) { emulatorController.connectionState == EmulatorController.ConnectionState.CONNECTED }
-=======
     waitForCondition(5.seconds) { emulatorController.connectionState == EmulatorController.ConnectionState.CONNECTED }
->>>>>>> 0d09370c
     return panel
   }
 
   @Throws(TimeoutException::class)
-<<<<<<< HEAD
-  private fun EmulatorToolWindowPanel.waitForFrame(fakeUi: FakeUi, frame: UInt, timeout: Long, unit: TimeUnit) {
-    waitForCondition(timeout, unit) { renderAndGetFrameNumber(fakeUi, primaryEmulatorView!!) >= frame }
-=======
   private fun EmulatorToolWindowPanel.waitForFrame(fakeUi: FakeUi, frame: UInt, timeout: Duration) {
     waitForCondition(timeout) { renderAndGetFrameNumber(fakeUi, primaryEmulatorView!!) >= frame }
->>>>>>> 0d09370c
   }
 
   @Throws(TimeoutException::class)
   private fun waitForNextFrameInAllDisplays(fakeUi: FakeUi, frameNumbers: UIntArray) {
     val displayViews = fakeUi.findAllComponents<EmulatorView>()
     assertThat(displayViews.size).isEqualTo(frameNumbers.size)
-<<<<<<< HEAD
-    waitForCondition(2, SECONDS) {
-=======
     waitForCondition(2.seconds) {
->>>>>>> 0d09370c
       fakeUi.render()
       for (view in displayViews) {
         if (view.frameNumber <= frameNumbers[view.displayId]) {
@@ -1136,10 +922,6 @@
                                maxPercentDifferentLinux: Double = 0.0003,
                                maxPercentDifferentMac: Double = 0.0003,
                                maxPercentDifferentWindows: Double = 0.0003) {
-<<<<<<< HEAD
-    ui.layoutAndDispatchEvents()
-=======
->>>>>>> 0d09370c
     ui.updateToolbars()
     val image = ui.render()
     val scaledImage = ImageUtils.scale(image, 0.5)
