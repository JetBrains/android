/*
 * Copyright (C) 2020 The Android Open Source Project
 *
 * Licensed under the Apache License, Version 2.0 (the "License");
 * you may not use this file except in compliance with the License.
 * You may obtain a copy of the License at
 *
 *      http://www.apache.org/licenses/LICENSE-2.0
 *
 * Unless required by applicable law or agreed to in writing, software
 * distributed under the License is distributed on an "AS IS" BASIS,
 * WITHOUT WARRANTIES OR CONDITIONS OF ANY KIND, either express or implied.
 * See the License for the specific language governing permissions and
 * limitations under the License.
 */
package com.android.tools.idea.streaming.emulator

import com.android.emulator.control.Posture.PostureValue
import com.android.testutils.ImageDiffUtil
import com.android.testutils.MockitoKt.any
import com.android.testutils.MockitoKt.eq
import com.android.testutils.MockitoKt.mock
import com.android.testutils.MockitoKt.whenever
<<<<<<< HEAD
import com.android.test.testutils.TestUtils
=======
import com.android.testutils.TestUtils
>>>>>>> 0d09370c
import com.android.testutils.waitForCondition
import com.android.tools.adtui.actions.ZoomType
import com.android.tools.adtui.swing.FakeKeyboardFocusManager
import com.android.tools.adtui.swing.FakeMouse
import com.android.tools.adtui.swing.FakeUi
import com.android.tools.adtui.swing.HeadlessRootPaneContainer
import com.android.tools.adtui.swing.IconLoaderRule
import com.android.tools.adtui.swing.replaceKeyboardFocusManager
import com.android.tools.adtui.ui.NotificationHolderPanel
import com.android.tools.analytics.UsageTrackerRule
import com.android.tools.idea.protobuf.TextFormat.shortDebugString
import com.android.tools.idea.streaming.emulator.EmulatorController.ConnectionState
import com.android.tools.idea.streaming.emulator.FakeEmulator.GrpcCallRecord
import com.android.tools.idea.streaming.executeStreamingAction
import com.android.tools.idea.testing.mockStatic
import com.google.common.truth.Truth.assertThat
import com.google.common.truth.Truth.assertWithMessage
import com.google.wireless.android.sdk.stats.AndroidStudioEvent
import com.intellij.openapi.actionSystem.ActionPlaces
import com.intellij.openapi.actionSystem.IdeActions.ACTION_COPY
import com.intellij.openapi.actionSystem.IdeActions.ACTION_CUT
import com.intellij.openapi.actionSystem.IdeActions.ACTION_EDITOR_MOVE_CARET_DOWN_WITH_SELECTION
import com.intellij.openapi.actionSystem.IdeActions.ACTION_EDITOR_MOVE_CARET_LEFT_WITH_SELECTION
import com.intellij.openapi.actionSystem.IdeActions.ACTION_EDITOR_MOVE_CARET_PAGE_DOWN_WITH_SELECTION
import com.intellij.openapi.actionSystem.IdeActions.ACTION_EDITOR_MOVE_CARET_PAGE_UP_WITH_SELECTION
import com.intellij.openapi.actionSystem.IdeActions.ACTION_EDITOR_MOVE_CARET_RIGHT_WITH_SELECTION
import com.intellij.openapi.actionSystem.IdeActions.ACTION_EDITOR_MOVE_CARET_UP_WITH_SELECTION
import com.intellij.openapi.actionSystem.IdeActions.ACTION_EDITOR_MOVE_LINE_END_WITH_SELECTION
import com.intellij.openapi.actionSystem.IdeActions.ACTION_EDITOR_MOVE_LINE_START_WITH_SELECTION
import com.intellij.openapi.actionSystem.IdeActions.ACTION_EDITOR_NEXT_WORD
import com.intellij.openapi.actionSystem.IdeActions.ACTION_EDITOR_NEXT_WORD_WITH_SELECTION
import com.intellij.openapi.actionSystem.IdeActions.ACTION_EDITOR_PREVIOUS_WORD
import com.intellij.openapi.actionSystem.IdeActions.ACTION_EDITOR_PREVIOUS_WORD_WITH_SELECTION
import com.intellij.openapi.actionSystem.IdeActions.ACTION_EDITOR_TEXT_END
import com.intellij.openapi.actionSystem.IdeActions.ACTION_EDITOR_TEXT_END_WITH_SELECTION
import com.intellij.openapi.actionSystem.IdeActions.ACTION_EDITOR_TEXT_START
import com.intellij.openapi.actionSystem.IdeActions.ACTION_EDITOR_TEXT_START_WITH_SELECTION
import com.intellij.openapi.actionSystem.IdeActions.ACTION_PASTE
import com.intellij.openapi.actionSystem.IdeActions.ACTION_REDO
import com.intellij.openapi.actionSystem.IdeActions.ACTION_SELECT_ALL
import com.intellij.openapi.actionSystem.IdeActions.ACTION_UNDO
import com.intellij.openapi.actionSystem.KeyboardShortcut
import com.intellij.openapi.keymap.KeymapManager
import com.intellij.openapi.keymap.KeymapUtil
import com.intellij.openapi.util.Disposer
import com.intellij.openapi.util.SystemInfo
import com.intellij.testFramework.EdtRule
import com.intellij.testFramework.RuleChain
import com.intellij.testFramework.RunsInEdt
import com.intellij.ui.EditorNotificationPanel
import com.intellij.util.ui.UIUtil
import org.junit.Before
import org.junit.ClassRule
import org.junit.Rule
import org.junit.Test
import org.mockito.MockedStatic
import org.mockito.Mockito.atLeast
import org.mockito.Mockito.verify
import java.awt.Component
import java.awt.DefaultKeyboardFocusManager
import java.awt.Dimension
import java.awt.KeyboardFocusManager
import java.awt.MouseInfo
import java.awt.Point
import java.awt.PointerInfo
import java.awt.event.InputEvent.CTRL_DOWN_MASK
import java.awt.event.InputEvent.SHIFT_DOWN_MASK
import java.awt.event.KeyEvent
import java.awt.event.KeyEvent.KEY_PRESSED
import java.awt.event.KeyEvent.KEY_RELEASED
import java.awt.event.KeyEvent.VK_BACK_SPACE
import java.awt.event.KeyEvent.VK_CONTROL
import java.awt.event.KeyEvent.VK_DELETE
import java.awt.event.KeyEvent.VK_DOWN
import java.awt.event.KeyEvent.VK_END
import java.awt.event.KeyEvent.VK_ENTER
import java.awt.event.KeyEvent.VK_ESCAPE
import java.awt.event.KeyEvent.VK_HOME
import java.awt.event.KeyEvent.VK_KP_DOWN
import java.awt.event.KeyEvent.VK_KP_LEFT
import java.awt.event.KeyEvent.VK_KP_RIGHT
import java.awt.event.KeyEvent.VK_KP_UP
import java.awt.event.KeyEvent.VK_LEFT
import java.awt.event.KeyEvent.VK_M
import java.awt.event.KeyEvent.VK_PAGE_DOWN
import java.awt.event.KeyEvent.VK_PAGE_UP
import java.awt.event.KeyEvent.VK_RIGHT
import java.awt.event.KeyEvent.VK_SHIFT
import java.awt.event.KeyEvent.VK_TAB
import java.awt.event.KeyEvent.VK_UP
import java.nio.file.Path
import java.util.concurrent.TimeUnit.MILLISECONDS
<<<<<<< HEAD
import java.util.concurrent.TimeUnit.SECONDS
=======
>>>>>>> 0d09370c
import java.util.concurrent.TimeoutException
import javax.swing.JScrollPane
import kotlin.time.Duration.Companion.seconds

/**
 * Tests for [EmulatorView] and some emulator toolbar actions.
 */
@RunsInEdt
class EmulatorViewTest {

  companion object {
    @JvmField
    @ClassRule
    val iconLoaderRule = IconLoaderRule()
  }

  private val emulatorViewRule = EmulatorViewRule()
  @get:Rule
  val ruleChain = RuleChain(emulatorViewRule, EdtRule())
  @get:Rule
  val usageTrackerRule = UsageTrackerRule()
  private lateinit var view: EmulatorView
  private val fakeEmulator: FakeEmulator by lazy { emulatorViewRule.getFakeEmulator(view) }
  private lateinit var fakeUi: FakeUi

  private val testRootDisposable
    get() = emulatorViewRule.disposable

  private lateinit var mouseInfo: MockedStatic<MouseInfo>
  private lateinit var focusManager: FakeKeyboardFocusManager

  @Before
  fun setUp() {
    mouseInfo = mockStatic(testRootDisposable)
    mouseInfo.whenever<PointerInfo> { MouseInfo.getPointerInfo() }.thenReturn(mock<PointerInfo>())
    focusManager = FakeKeyboardFocusManager(testRootDisposable)
  }

  @Test
  fun testEmulatorView() {
    view = emulatorViewRule.newEmulatorView()
    fakeUi = FakeUi(createScrollPane(view), 2.0)

    // Check initial appearance.
    fakeUi.root.size = Dimension(200, 300)
    fakeUi.layoutAndDispatchEvents()
    var call = getStreamScreenshotCallAndWaitForFrame()
    assertThat(shortDebugString(call.request)).isEqualTo("format: RGB888 width: 363 height: 547")
    assertAppearance("EmulatorView1")
    assertThat(call.completion.isCancelled).isFalse() // The call has not been cancelled.
    assertThat(call.completion.isDone).isFalse() // The call is still ongoing.

    // Check resizing.
    val previousCall = call
    fakeUi.root.size = Dimension(250, 200)
    fakeUi.layoutAndDispatchEvents()
    call = getStreamScreenshotCallAndWaitForFrame()
    assertThat(shortDebugString(call.request)).isEqualTo("format: RGB888 width: 454 height: 364")
    assertAppearance("EmulatorView2")
    assertThat(previousCall.completion.isCancelled).isTrue() // The previous call is cancelled.
    assertThat(call.completion.isCancelled).isFalse() // The latest call has not been cancelled.
    assertThat(call.completion.isDone).isFalse() // The latest call is still ongoing.

    // Check zoom.
    val skinHeight = 3245
    assertThat(view.scale).isWithin(1e-4).of(200 * fakeUi.screenScale / skinHeight)
    assertThat(view.canZoomIn()).isTrue()
    assertThat(view.canZoomOut()).isFalse()
    assertThat(view.canZoomToActual()).isTrue()
    assertThat(view.canZoomToFit()).isFalse()

    view.zoom(ZoomType.IN)
    fakeUi.layoutAndDispatchEvents()
    call = getStreamScreenshotCallAndWaitForFrame()
    assertThat(shortDebugString(call.request)).isEqualTo(
      // Available space is slightly wider on Mac due to a narrower scrollbar.
      if (UIUtil.isRetina()) "format: RGB888 width: 427 height: 740" else "format: RGB888 width: 423 height: 740")
    assertThat(view.canZoomIn()).isTrue()
    assertThat(view.canZoomOut()).isTrue()
    assertThat(view.canZoomToActual()).isTrue()
    assertThat(view.canZoomToFit()).isTrue()

    view.zoom(ZoomType.ACTUAL)
    fakeUi.layoutAndDispatchEvents()
    call = getStreamScreenshotCallAndWaitForFrame()
    assertThat(shortDebugString(call.request)).isEqualTo("format: RGB888 width: 1440 height: 2960")
    assertThat(view.canZoomIn()).isTrue()
    assertThat(view.canZoomOut()).isTrue()
    assertThat(view.canZoomToActual()).isFalse()
    assertThat(view.canZoomToFit()).isTrue()

    view.zoom(ZoomType.OUT)
    fakeUi.layoutAndDispatchEvents()
    call = getStreamScreenshotCallAndWaitForFrame()
    assertThat(shortDebugString(call.request)).isEqualTo("format: RGB888 width: 720 height: 1481")
    assertThat(view.canZoomIn()).isTrue()
    assertThat(view.canZoomOut()).isTrue()
    assertThat(view.canZoomToActual()).isTrue()
    assertThat(view.canZoomToFit()).isTrue()

    view.zoom(ZoomType.FIT)
    fakeUi.layoutAndDispatchEvents()
    call = getStreamScreenshotCallAndWaitForFrame()
    assertThat(shortDebugString(call.request)).isEqualTo("format: RGB888 width: 454 height: 364")
    assertThat(view.canZoomIn()).isTrue()
    assertThat(view.canZoomOut()).isFalse()
    assertThat(view.canZoomToActual()).isTrue()
    assertThat(view.canZoomToFit()).isFalse()

    // Check rotation.
    emulatorViewRule.executeAction("android.device.rotate.left", view)
<<<<<<< HEAD
    call = fakeEmulator.getNextGrpcCall(2, SECONDS)
=======
    call = fakeEmulator.getNextGrpcCall(2.seconds)
>>>>>>> 0d09370c
    assertThat(call.methodName).isEqualTo("android.emulation.control.EmulatorController/setPhysicalModel")
    assertThat(shortDebugString(call.request)).isEqualTo("target: ROTATION value { data: 0.0 data: 0.0 data: 90.0 }")
    call = getStreamScreenshotCallAndWaitForFrame()
    assertThat(shortDebugString(call.request)).isEqualTo("format: RGB888 width: 456 height: 363")
<<<<<<< HEAD
    waitForCondition(2, SECONDS) { view.displayOrientationQuadrants == 1 }
=======
    waitForCondition(2.seconds) { view.displayOrientationQuadrants == 1 }
>>>>>>> 0d09370c
    assertAppearance("EmulatorView3")

    // Check mouse input in landscape orientation.
    fakeUi.mouse.press(10, 153)
<<<<<<< HEAD
    call = fakeEmulator.getNextGrpcCall(2, SECONDS)
=======
    call = fakeEmulator.getNextGrpcCall(2.seconds)
>>>>>>> 0d09370c
    assertThat(call.methodName).isEqualTo("android.emulation.control.EmulatorController/sendMouse")
    assertThat(shortDebugString(call.request)).isEqualTo("x: 35 y: 61 buttons: 1")

    fakeUi.mouse.dragTo(215, 48)
<<<<<<< HEAD
    call = fakeEmulator.getNextGrpcCall(2, SECONDS)
=======
    call = fakeEmulator.getNextGrpcCall(2.seconds)
>>>>>>> 0d09370c
    assertThat(call.methodName).isEqualTo("android.emulation.control.EmulatorController/sendMouse")
    assertThat(shortDebugString(call.request)).isEqualTo("x: 1404 y: 2723 buttons: 1")

    fakeUi.mouse.release()
<<<<<<< HEAD
    call = fakeEmulator.getNextGrpcCall(2, SECONDS)
=======
    call = fakeEmulator.getNextGrpcCall(2.seconds)
>>>>>>> 0d09370c
    assertThat(call.methodName).isEqualTo("android.emulation.control.EmulatorController/sendMouse")
    assertThat(shortDebugString(call.request)).isEqualTo("x: 1404 y: 2723")

    // Check clockwise rotation in a zoomed-in state.
    view.zoom(ZoomType.IN)
    fakeUi.layoutAndDispatchEvents()
    call = getStreamScreenshotCallAndWaitForFrame()
    assertThat(shortDebugString(call.request)).isEqualTo(
      // Available space is slightly wider on Mac due to a narrower scrollbar.
      if (SystemInfo.isMac) "format: RGB888 width: 740 height: 360" else "format: RGB888 width: 740 height: 360")
    assertThat(view.canZoomOut()).isTrue()
    assertThat(view.canZoomToFit()).isTrue()
    emulatorViewRule.executeAction("android.device.rotate.right", view)
<<<<<<< HEAD
    call = fakeEmulator.getNextGrpcCall(2, SECONDS)
=======
    call = fakeEmulator.getNextGrpcCall(2.seconds)
>>>>>>> 0d09370c
    assertThat(call.methodName).isEqualTo("android.emulation.control.EmulatorController/setPhysicalModel")
    assertThat(shortDebugString(call.request)).isEqualTo("target: ROTATION value { data: 0.0 data: 0.0 data: 0.0 }")
    getStreamScreenshotCallAndWaitForFrame()
    fakeUi.layoutAndDispatchEvents()
    call = getStreamScreenshotCallAndWaitForFrame()
    assertThat(shortDebugString(call.request)).isEqualTo("format: RGB888 width: 454 height: 364")
    assertThat(view.canZoomOut()).isFalse() // zoom-in mode cancelled by the rotation.
    assertThat(view.canZoomToFit()).isFalse()
    assertAppearance("EmulatorView2")

    // Check mouse input in portrait orientation.
    fakeUi.mouse.press(82, 7)
<<<<<<< HEAD
    call = fakeEmulator.getNextGrpcCall(2, SECONDS)
    assertThat(call.methodName).isEqualTo("android.emulation.control.EmulatorController/sendMouse")
    assertThat(shortDebugString(call.request)).isEqualTo("x: 36 y: 44 buttons: 1")
    fakeUi.mouse.release()
    call = fakeEmulator.getNextGrpcCall(2, SECONDS)
=======
    call = fakeEmulator.getNextGrpcCall(2.seconds)
    assertThat(call.methodName).isEqualTo("android.emulation.control.EmulatorController/sendMouse")
    assertThat(shortDebugString(call.request)).isEqualTo("x: 36 y: 44 buttons: 1")
    fakeUi.mouse.release()
    call = fakeEmulator.getNextGrpcCall(2.seconds)
>>>>>>> 0d09370c
    assertThat(call.methodName).isEqualTo("android.emulation.control.EmulatorController/sendMouse")
    assertThat(shortDebugString(call.request)).isEqualTo("x: 36 y: 44")

    // Mouse events outside the display image should be ignored.
    fakeUi.mouse.press(50, 7)
    fakeUi.mouse.release()

    // Check hiding the device frame.
    view.deviceFrameVisible = false
    call = getStreamScreenshotCallAndWaitForFrame()
    assertThat(shortDebugString(call.request)).isEqualTo("format: RGB888 width: 500 height: 400")
    assertAppearance("EmulatorView4")
  }

  @Test
  fun testKeyboardInput() {
    view = emulatorViewRule.newEmulatorView()
    fakeUi = FakeUi(createScrollPane(view), 2.0)

    fakeUi.keyboard.setFocus(view)
    // Printable ASCII characters.
    for (c in ' '..'~') {
      fakeUi.keyboard.type(c.code)
<<<<<<< HEAD
      val call = fakeEmulator.getNextGrpcCall(2, SECONDS)
=======
      val call = fakeEmulator.getNextGrpcCall(2.seconds)
>>>>>>> 0d09370c
      assertThat(call.methodName).isEqualTo("android.emulation.control.EmulatorController/sendKey")
      val expectedText = when (c) { '\"', '\'', '\\' -> "\\$c" else -> c.toString() }
      assertThat(shortDebugString(call.request)).isEqualTo("""text: "$expectedText"""")
    }

    val trivialKeyStrokeCases = mapOf(
      VK_ENTER to "Enter",
      VK_TAB to "Tab",
      VK_ESCAPE to "Escape",
      VK_BACK_SPACE to "Backspace",
      VK_DELETE to if (SystemInfo.isMac) "Backspace" else "Delete",
<<<<<<< HEAD
    )
    for ((hostKeyStroke, emulatorKeyName) in controlCharacterCases) {
      fakeUi.keyboard.pressAndRelease(hostKeyStroke)
      val pressCall = fakeEmulator.getNextGrpcCall(2, SECONDS)
      assertThat(pressCall.methodName).isEqualTo("android.emulation.control.EmulatorController/sendKey")
      assertThat(shortDebugString(pressCall.request)).isEqualTo("""key: "$emulatorKeyName"""")
      val releaseCall = fakeEmulator.getNextGrpcCall(2, SECONDS)
      assertThat(releaseCall.methodName).isEqualTo("android.emulation.control.EmulatorController/sendKey")
      assertThat(shortDebugString(releaseCall.request)).isEqualTo("""eventType: keyup key: "$emulatorKeyName"""")
    }

    val trivialKeyStrokeCases = mapOf(
=======
>>>>>>> 0d09370c
      VK_LEFT to "ArrowLeft",
      VK_KP_LEFT to "ArrowLeft",
      VK_RIGHT to "ArrowRight",
      VK_KP_RIGHT to "ArrowRight",
      VK_DOWN to "ArrowDown",
      VK_KP_DOWN to "ArrowDown",
      VK_UP to "ArrowUp",
      VK_KP_UP to "ArrowUp",
      VK_HOME to "Home",
      VK_END to "End",
      VK_PAGE_DOWN to "PageDown",
      VK_PAGE_UP to "PageUp",
    )
    for ((hostKeyStroke, emulatorKeyName) in trivialKeyStrokeCases) {
      fakeUi.keyboard.pressAndRelease(hostKeyStroke)
<<<<<<< HEAD
      val call = fakeEmulator.getNextGrpcCall(2, SECONDS)
=======
      val call = fakeEmulator.getNextGrpcCall(2.seconds)
>>>>>>> 0d09370c
      assertThat(call.methodName).isEqualTo("android.emulation.control.EmulatorController/sendKey")
      assertThat(shortDebugString(call.request)).isEqualTo("""eventType: keypress key: "$emulatorKeyName"""")
    }

    val keyStrokeCases = mapOf(
      getKeyStroke(ACTION_CUT) to listOf("eventType: keypress key: \"Cut\""),
      getKeyStroke(ACTION_COPY) to listOf("eventType: keypress key: \"Copy\""),
      getKeyStroke(ACTION_PASTE) to listOf("eventType: keypress key: \"Paste\""),
      getKeyStroke(ACTION_SELECT_ALL) to
          listOf("key: \"Control\"", "eventType: keypress key: \"a\"", "eventType: keyup key: \"Control\""),
      getKeyStroke(ACTION_EDITOR_MOVE_CARET_LEFT_WITH_SELECTION) to
          listOf("key: \"Shift\"", "eventType: keypress key: \"ArrowLeft\"", "eventType: keyup key: \"Shift\""),
      getKeyStroke(ACTION_EDITOR_MOVE_CARET_RIGHT_WITH_SELECTION) to
          listOf("key: \"Shift\"", "eventType: keypress key: \"ArrowRight\"", "eventType: keyup key: \"Shift\""),
      getKeyStroke(ACTION_EDITOR_MOVE_CARET_DOWN_WITH_SELECTION) to
          listOf("key: \"Shift\"", "eventType: keypress key: \"ArrowDown\"", "eventType: keyup key: \"Shift\""),
      getKeyStroke(ACTION_EDITOR_MOVE_CARET_UP_WITH_SELECTION) to
          listOf("key: \"Shift\"", "eventType: keypress key: \"ArrowUp\"", "eventType: keyup key: \"Shift\""),
      getKeyStroke(ACTION_EDITOR_PREVIOUS_WORD) to
          listOf("key: \"Control\"", "eventType: keypress key: \"ArrowLeft\"", "eventType: keyup key: \"Control\""),
      getKeyStroke(ACTION_EDITOR_NEXT_WORD) to
          listOf("key: \"Control\"", "eventType: keypress key: \"ArrowRight\"", "eventType: keyup key: \"Control\""),
      getKeyStroke(ACTION_EDITOR_PREVIOUS_WORD_WITH_SELECTION) to
          listOf("key: \"Shift\"", "key: \"Control\"", "eventType: keypress key: \"ArrowLeft\"",
                 "eventType: keyup key: \"Control\"", "eventType: keyup key: \"Shift\""),
      getKeyStroke(ACTION_EDITOR_NEXT_WORD_WITH_SELECTION) to
          listOf("key: \"Shift\"", "key: \"Control\"", "eventType: keypress key: \"ArrowRight\"",
                 "eventType: keyup key: \"Control\"", "eventType: keyup key: \"Shift\""),
      getKeyStroke(ACTION_EDITOR_MOVE_LINE_START_WITH_SELECTION) to
          listOf("key: \"Shift\"", "eventType: keypress key: \"Home\"", "eventType: keyup key: \"Shift\""),
      getKeyStroke(ACTION_EDITOR_MOVE_LINE_END_WITH_SELECTION) to
          listOf("key: \"Shift\"", "eventType: keypress key: \"End\"", "eventType: keyup key: \"Shift\""),
      getKeyStroke(ACTION_EDITOR_MOVE_CARET_PAGE_DOWN_WITH_SELECTION) to
          listOf("key: \"Shift\"", "eventType: keypress key: \"PageDown\"", "eventType: keyup key: \"Shift\""),
      getKeyStroke(ACTION_EDITOR_MOVE_CARET_PAGE_UP_WITH_SELECTION) to
          listOf("key: \"Shift\"", "eventType: keypress key: \"PageUp\"", "eventType: keyup key: \"Shift\""),
      getKeyStroke(ACTION_EDITOR_TEXT_START) to
          listOf("key: \"Control\"", "eventType: keypress key: \"Home\"", "eventType: keyup key: \"Control\""),
      getKeyStroke(ACTION_EDITOR_TEXT_END) to
          listOf("key: \"Control\"", "eventType: keypress key: \"End\"", "eventType: keyup key: \"Control\""),
      getKeyStroke(ACTION_EDITOR_TEXT_START_WITH_SELECTION) to
          listOf("key: \"Shift\"", "key: \"Control\"", "eventType: keypress key: \"Home\"",
                 "eventType: keyup key: \"Control\"", "eventType: keyup key: \"Shift\""),
      getKeyStroke(ACTION_EDITOR_TEXT_END_WITH_SELECTION) to
          listOf("key: \"Shift\"", "key: \"Control\"", "eventType: keypress key: \"End\"",
                 "eventType: keyup key: \"Control\"", "eventType: keyup key: \"Shift\""),
      getKeyStroke(ACTION_UNDO) to
          listOf("key: \"Control\"", "eventType: keypress key: \"z\"", "eventType: keyup key: \"Control\""),
      getKeyStroke(ACTION_REDO) to
          listOf("key: \"Shift\"", "key: \"Control\"", "eventType: keypress key: \"z\"",
                 "eventType: keyup key: \"Control\"", "eventType: keyup key: \"Shift\"")
    )
    for ((hostKeyStroke, keyboardEventMessages) in keyStrokeCases) {
      fakeUi.keyboard.pressForModifiers(hostKeyStroke.modifiers)
      fakeUi.keyboard.pressAndRelease(hostKeyStroke.keyCode)
      fakeUi.keyboard.releaseForModifiers(hostKeyStroke.modifiers)
      for (message in keyboardEventMessages) {
<<<<<<< HEAD
        val call = fakeEmulator.getNextGrpcCall(2, SECONDS)
=======
        val call = fakeEmulator.getNextGrpcCall(2.seconds)
>>>>>>> 0d09370c
        assertThat(call.methodName).isEqualTo("android.emulation.control.EmulatorController/sendKey")
        assertThat(shortDebugString(call.request)).isEqualTo(message)
      }
    }

    // Ctrl+Tab should be ignored.
    with(fakeUi.keyboard) {
      press(VK_CONTROL)
      pressAndRelease(VK_TAB)
      release(VK_CONTROL)
    }

    val mockFocusManager: DefaultKeyboardFocusManager = mock()
    whenever(mockFocusManager.processKeyEvent(any(Component::class.java), any(KeyEvent::class.java))).thenCallRealMethod()
    replaceKeyboardFocusManager(mockFocusManager, testRootDisposable)

    mockFocusManager.processKeyEvent(
        view, KeyEvent(view, KEY_PRESSED, System.nanoTime(), KeyEvent.SHIFT_DOWN_MASK, VK_TAB, VK_TAB.toChar()))

    verify(mockFocusManager, atLeast(1)).focusNextComponent(eq(view))
  }

  @Test
  fun testFolding() {
    view = emulatorViewRule.newEmulatorView { path -> FakeEmulator.createFoldableAvd(path) }
    fakeUi = FakeUi(createScrollPane(view), 2.0)
<<<<<<< HEAD

    fakeUi.root.size = Dimension(200, 200)
    fakeUi.layoutAndDispatchEvents()
    getStreamScreenshotCallAndWaitForFrame()
    assertAppearance("FoldingOpen")

    fakeUi.mouse.press(135, 160)
    var call = fakeEmulator.getNextGrpcCall(2, SECONDS)
    assertThat(call.methodName).isEqualTo("android.emulation.control.EmulatorController/sendMouse")
    assertThat(shortDebugString(call.request)).isEqualTo("x: 1528 y: 1635 buttons: 1")
    fakeUi.mouse.release()
    call = fakeEmulator.getNextGrpcCall(2, SECONDS)
=======

    fakeUi.root.size = Dimension(200, 200)
    fakeUi.layoutAndDispatchEvents()
    getStreamScreenshotCallAndWaitForFrame()
    assertAppearance("FoldingOpen")

    fakeUi.mouse.press(135, 160)
    var call = fakeEmulator.getNextGrpcCall(2.seconds)
    assertThat(call.methodName).isEqualTo("android.emulation.control.EmulatorController/sendMouse")
    assertThat(shortDebugString(call.request)).isEqualTo("x: 1528 y: 1635 buttons: 1")
    fakeUi.mouse.release()
    call = fakeEmulator.getNextGrpcCall(2.seconds)
>>>>>>> 0d09370c
    assertThat(call.methodName).isEqualTo("android.emulation.control.EmulatorController/sendMouse")
    assertThat(shortDebugString(call.request)).isEqualTo("x: 1528 y: 1635")

    fakeEmulator.setPosture(PostureValue.POSTURE_CLOSED)
<<<<<<< HEAD
    waitForCondition(1, SECONDS) { view.currentPosture?.posture == PostureValue.POSTURE_CLOSED}
=======
    waitForCondition(1.seconds) { view.currentPosture?.posture == PostureValue.POSTURE_CLOSED}
>>>>>>> 0d09370c
    getStreamScreenshotCallAndWaitForFrame()
    assertAppearance("FoldingClosed")

    // Check that in a folded state mouse coordinates are interpreted differently.
    fakeUi.mouse.press(135, 160)
<<<<<<< HEAD
    call = fakeEmulator.getNextGrpcCall(2, SECONDS)
    assertThat(call.methodName).isEqualTo("android.emulation.control.EmulatorController/sendMouse")
    assertThat(shortDebugString(call.request)).isEqualTo("x: 914 y: 1720 buttons: 1")
    fakeUi.mouse.release()
    call = fakeEmulator.getNextGrpcCall(2, SECONDS)
=======
    call = fakeEmulator.getNextGrpcCall(2.seconds)
    assertThat(call.methodName).isEqualTo("android.emulation.control.EmulatorController/sendMouse")
    assertThat(shortDebugString(call.request)).isEqualTo("x: 914 y: 1720 buttons: 1")
    fakeUi.mouse.release()
    call = fakeEmulator.getNextGrpcCall(2.seconds)
>>>>>>> 0d09370c
    assertThat(call.methodName).isEqualTo("android.emulation.control.EmulatorController/sendMouse")
    assertThat(shortDebugString(call.request)).isEqualTo("x: 914 y: 1720")
  }

  /** Checks that the mouse button release event is sent when the mouse leaves the device display. */
  @Test
  fun testSwipe() {
    view = emulatorViewRule.newEmulatorView()
    fakeUi = FakeUi(createScrollPane(view), 1.5)
<<<<<<< HEAD

    fakeUi.root.size = Dimension(200, 300)
    fakeUi.layoutAndDispatchEvents()
    getStreamScreenshotCallAndWaitForFrame()
    fakeUi.render()

    fakeUi.mouse.press(100, 100)
    var call = fakeEmulator.getNextGrpcCall(2, SECONDS)
    assertThat(call.methodName).isEqualTo("android.emulation.control.EmulatorController/sendMouse")
    assertThat(shortDebugString(call.request)).isEqualTo("x: 734 y: 1014 buttons: 1")
    fakeUi.mouse.dragTo(140, 100)
    call = fakeEmulator.getNextGrpcCall(2, SECONDS)
    assertThat(call.methodName).isEqualTo("android.emulation.control.EmulatorController/sendMouse")
    assertThat(shortDebugString(call.request)).isEqualTo("x: 1168 y: 1014 buttons: 1")
    fakeUi.mouse.dragTo(180, 100)
    call = fakeEmulator.getNextGrpcCall(2, SECONDS)
=======

    fakeUi.root.size = Dimension(200, 300)
    fakeUi.layoutAndDispatchEvents()
    getStreamScreenshotCallAndWaitForFrame()
    fakeUi.render()

    fakeUi.mouse.press(100, 100)
    var call = fakeEmulator.getNextGrpcCall(2.seconds)
    assertThat(call.methodName).isEqualTo("android.emulation.control.EmulatorController/sendMouse")
    assertThat(shortDebugString(call.request)).isEqualTo("x: 734 y: 1014 buttons: 1")
    fakeUi.mouse.dragTo(140, 100)
    call = fakeEmulator.getNextGrpcCall(2.seconds)
    assertThat(call.methodName).isEqualTo("android.emulation.control.EmulatorController/sendMouse")
    assertThat(shortDebugString(call.request)).isEqualTo("x: 1168 y: 1014 buttons: 1")
    fakeUi.mouse.dragTo(180, 100)
    call = fakeEmulator.getNextGrpcCall(2.seconds)
>>>>>>> 0d09370c
    assertThat(call.methodName).isEqualTo("android.emulation.control.EmulatorController/sendMouse")
    assertThat(shortDebugString(call.request)).isEqualTo("x: 1439 y: 1014")
  }

  @Test
  fun testMultiTouch() {
    view = emulatorViewRule.newEmulatorView()
    fakeUi = FakeUi(createScrollPane(view), 2.0)

    fakeUi.root.size = Dimension(200, 300)
    fakeUi.layoutAndDispatchEvents()
    getStreamScreenshotCallAndWaitForFrame()

    val mousePosition = Point(150, 75)
    val pointerInfo = mock<PointerInfo>()
    whenever(pointerInfo.location).thenReturn(mousePosition)
    mouseInfo.whenever<Any?> { MouseInfo.getPointerInfo() }.thenReturn(pointerInfo)

    fakeUi.keyboard.setFocus(view)
    fakeUi.mouse.moveTo(mousePosition)
    fakeUi.keyboard.press(VK_CONTROL)
    fakeUi.layoutAndDispatchEvents()
    assertAppearance("MultiTouch1")
<<<<<<< HEAD
    var call = fakeEmulator.getNextGrpcCall(2, SECONDS)
=======
    var call = fakeEmulator.getNextGrpcCall(2.seconds)
>>>>>>> 0d09370c
    assertThat(call.methodName).isEqualTo("android.emulation.control.EmulatorController/sendMouse")
    assertThat(shortDebugString(call.request)).isEqualTo("x: 1274 y: 744")

    fakeUi.mouse.press(mousePosition)
    assertAppearance("MultiTouch2")
<<<<<<< HEAD
    call = fakeEmulator.getNextGrpcCall(2, SECONDS)
=======
    call = fakeEmulator.getNextGrpcCall(2.seconds)
>>>>>>> 0d09370c
    assertThat(call.methodName).isEqualTo("android.emulation.control.EmulatorController/sendTouch")
    assertThat(shortDebugString(call.request)).isEqualTo(
        "touches { x: 1274 y: 744 pressure: 1024 expiration: NEVER_EXPIRE }" +
        " touches { x: 165 y: 2215 identifier: 1 pressure: 1024 expiration: NEVER_EXPIRE }")

    mousePosition.x -= 20
    mousePosition.y += 20
    fakeUi.mouse.dragTo(mousePosition)
    assertAppearance("MultiTouch3")
<<<<<<< HEAD
    call = fakeEmulator.getNextGrpcCall(2, SECONDS)
=======
    call = fakeEmulator.getNextGrpcCall(2.seconds)
>>>>>>> 0d09370c
    assertThat(call.methodName).isEqualTo("android.emulation.control.EmulatorController/sendTouch")
    assertThat(shortDebugString(call.request)).isEqualTo(
        "touches { x: 1058 y: 960 pressure: 1024 expiration: NEVER_EXPIRE }" +
        " touches { x: 381 y: 1999 identifier: 1 pressure: 1024 expiration: NEVER_EXPIRE }")

    fakeUi.mouse.release()
<<<<<<< HEAD
    call = fakeEmulator.getNextGrpcCall(2, SECONDS)
=======
    call = fakeEmulator.getNextGrpcCall(2.seconds)
>>>>>>> 0d09370c
    assertThat(call.methodName).isEqualTo("android.emulation.control.EmulatorController/sendTouch")
    assertThat(shortDebugString(call.request)).isEqualTo(
        "touches { x: 1058 y: 960 expiration: NEVER_EXPIRE } touches { x: 381 y: 1999 identifier: 1 expiration: NEVER_EXPIRE }")

    fakeUi.keyboard.release(VK_CONTROL)
    assertAppearance("MultiTouch4")
  }

  @Test
  fun testDeviceButtonActions() {
    view = emulatorViewRule.newEmulatorView()

    // Check EmulatorBackButtonAction.
    emulatorViewRule.executeAction("android.device.back.button", view, place = ActionPlaces.KEYBOARD_SHORTCUT)
<<<<<<< HEAD
    var call = fakeEmulator.getNextGrpcCall(2, SECONDS)
=======
    var call = fakeEmulator.getNextGrpcCall(2.seconds)
>>>>>>> 0d09370c
    assertThat(call.methodName).isEqualTo("android.emulation.control.EmulatorController/sendKey")
    assertThat(shortDebugString(call.request)).isEqualTo("""eventType: keypress key: "GoBack"""")

    // Check EmulatorHomeButtonAction.
    emulatorViewRule.executeAction("android.device.home.button", view, place = ActionPlaces.KEYBOARD_SHORTCUT)
<<<<<<< HEAD
    call = fakeEmulator.getNextGrpcCall(2, SECONDS)
=======
    call = fakeEmulator.getNextGrpcCall(2.seconds)
>>>>>>> 0d09370c
    assertThat(call.methodName).isEqualTo("android.emulation.control.EmulatorController/sendKey")
    assertThat(shortDebugString(call.request)).isEqualTo("""eventType: keypress key: "GoHome"""")

    // Check EmulatorOverviewButtonAction.
    emulatorViewRule.executeAction("android.device.overview.button", view, place = ActionPlaces.MOUSE_SHORTCUT)
<<<<<<< HEAD
    call = fakeEmulator.getNextGrpcCall(2, SECONDS)
=======
    call = fakeEmulator.getNextGrpcCall(2.seconds)
>>>>>>> 0d09370c
    assertThat(call.methodName).isEqualTo("android.emulation.control.EmulatorController/sendKey")
    assertThat(shortDebugString(call.request)).isEqualTo("""eventType: keypress key: "AppSwitch"""")
  }

  @Test
  fun testMouseMoveSendGrpc() {
    view = emulatorViewRule.newEmulatorView()
    fakeUi = FakeUi(createScrollPane(view), 1.0)

    fakeUi.root.size = Dimension(200, 300)
    fakeUi.layoutAndDispatchEvents()
    getStreamScreenshotCallAndWaitForFrame()
    fakeUi.render()

    fakeUi.mouse.moveTo(135, 190)

<<<<<<< HEAD
    val call = fakeEmulator.getNextGrpcCall(2, SECONDS)
=======
    val call = fakeEmulator.getNextGrpcCall(2.seconds)
>>>>>>> 0d09370c
    assertThat(call.methodName).isEqualTo("android.emulation.control.EmulatorController/sendMouse")
    assertThat(shortDebugString(call.request)).doesNotContain("button") // No button should be pressed
  }

  @Test
  fun testMouseMoveNotSendWhenMultiTouch() {
    view = emulatorViewRule.newEmulatorView()
    fakeUi = FakeUi(createScrollPane(view), 1.0)

    fakeUi.root.size = Dimension(200, 300)
    fakeUi.layoutAndDispatchEvents()
    getStreamScreenshotCallAndWaitForFrame()
    fakeUi.render()

    fakeUi.keyboard.setFocus(view)
    fakeUi.keyboard.press(VK_CONTROL)

    fakeUi.mouse.moveTo(135, 190)
    fakeUi.mouse.press(135, 190)

    // Here we expect the GRPC call from `press()`, as `moveTo()` should not send any GRPC call.
<<<<<<< HEAD
    val call = fakeEmulator.getNextGrpcCall(2, SECONDS)
=======
    val call = fakeEmulator.getNextGrpcCall(2.seconds)
>>>>>>> 0d09370c
    assertThat(call.methodName).isEqualTo("android.emulation.control.EmulatorController/sendTouch")
    assertThat(shortDebugString(call.request)).contains("pressure") // Should have non-zero pressure.

    fakeUi.keyboard.release(VK_CONTROL)
  }

  @Test
  fun testMouseMoveNotSendWhenCameraOperating() {
    view = emulatorViewRule.newEmulatorView()
    val panel = NotificationHolderPanel(view)
    val container = HeadlessRootPaneContainer(panel)
    container.rootPane.size = Dimension(200, 300)
    fakeUi = FakeUi(container.rootPane)

    fakeUi.layoutAndDispatchEvents()
    getStreamScreenshotCallAndWaitForFrame()
    fakeUi.render()

    // Activate the virtual scene camera
    focusManager.focusOwner = view
    fakeEmulator.virtualSceneCameraActive = true
    waitForCondition(200, MILLISECONDS) { fakeUi.findComponent<EditorNotificationPanel>() != null }

    // Start operating camera
    fakeUi.keyboard.press(VK_SHIFT)

    // Move mouse
    fakeUi.mouse.moveTo(135, 190)
    fakeUi.mouse.press(135, 190)

    // Stop operating camera
    fakeUi.keyboard.release(VK_SHIFT)

    // Here we expect the GRPC call from `press()`, as `moveTo()` should not send any GRPC call.
<<<<<<< HEAD
    val call = fakeEmulator.getNextGrpcCall(2, SECONDS)
=======
    val call = fakeEmulator.getNextGrpcCall(2.seconds)
>>>>>>> 0d09370c
    assertThat(call.methodName).isEqualTo("android.emulation.control.EmulatorController/sendMouse")
    assertThat(shortDebugString(call.request)).contains("button") // Some button should be pressed
  }

  @Test
  fun testMouseButtonFilledInGrpc() {
    view = emulatorViewRule.newEmulatorView()
    fakeUi = FakeUi(createScrollPane(view))

    fakeUi.root.size = Dimension(200, 300)
    fakeUi.layoutAndDispatchEvents()
    getStreamScreenshotCallAndWaitForFrame()
    fakeUi.render()

    val params = listOf(Pair(FakeMouse.Button.RIGHT, "buttons: 2"), Pair(FakeMouse.Button.MIDDLE, "buttons: 4"))
    for ((button, expected) in params) {
      fakeUi.mouse.press(135, 190, button)

<<<<<<< HEAD
      fakeEmulator.getNextGrpcCall(2, SECONDS).apply {
=======
      fakeEmulator.getNextGrpcCall(2.seconds).apply {
>>>>>>> 0d09370c
        assertWithMessage(button.name).that(methodName).isEqualTo("android.emulation.control.EmulatorController/sendMouse")
        assertWithMessage(button.name).that(shortDebugString(request)).contains(expected)
      }

      fakeUi.mouse.release()

<<<<<<< HEAD
      fakeEmulator.getNextGrpcCall(2, SECONDS).apply {
=======
      fakeEmulator.getNextGrpcCall(2.seconds).apply {
>>>>>>> 0d09370c
        assertWithMessage(button.name).that(methodName).isEqualTo("android.emulation.control.EmulatorController/sendMouse")
        assertWithMessage(button.name).that(shortDebugString(request)).doesNotContain("button") // No button should be pressed
      }
    }
  }

  @Test
  fun testMouseDragHasPressedButton() {
    view = emulatorViewRule.newEmulatorView()
    fakeUi = FakeUi(createScrollPane(view))

    fakeUi.root.size = Dimension(200, 300)
    fakeUi.layoutAndDispatchEvents()
    getStreamScreenshotCallAndWaitForFrame()
    fakeUi.render()

    fakeUi.mouse.press(135, 190, FakeMouse.Button.RIGHT)

<<<<<<< HEAD
    fakeEmulator.getNextGrpcCall(2, SECONDS).apply {
=======
    fakeEmulator.getNextGrpcCall(2.seconds).apply {
>>>>>>> 0d09370c
      assertThat(methodName).isEqualTo("android.emulation.control.EmulatorController/sendMouse")
    }

    fakeUi.mouse.dragDelta(5, 0)

<<<<<<< HEAD
    fakeEmulator.getNextGrpcCall(2, SECONDS).apply {
=======
    fakeEmulator.getNextGrpcCall(2.seconds).apply {
>>>>>>> 0d09370c
      assertThat(methodName).isEqualTo("android.emulation.control.EmulatorController/sendMouse")
      assertThat(shortDebugString(request)).contains("buttons: 2")
    }

    fakeUi.mouse.release()

<<<<<<< HEAD
    fakeEmulator.getNextGrpcCall(2, SECONDS).apply {
=======
    fakeEmulator.getNextGrpcCall(2.seconds).apply {
>>>>>>> 0d09370c
      assertThat(methodName).isEqualTo("android.emulation.control.EmulatorController/sendMouse")
      assertThat(shortDebugString(request)).doesNotContain("button") // No button should be pressed
    }
  }

  @Test
  fun testMouseWheel() {
    view = emulatorViewRule.newEmulatorView()
    fakeUi = FakeUi(createScrollPane(view))

    fakeUi.root.size = Dimension(200, 300)
    fakeUi.layoutAndDispatchEvents()
    getStreamScreenshotCallAndWaitForFrame()
    fakeUi.render()

    var call: GrpcCallRecord? = null
    for (rotation in listOf(1, 1, -1, -1)) {
      fakeUi.mouse.wheel(100, 100, rotation)
      if (call == null) {
<<<<<<< HEAD
        call = fakeEmulator.getNextGrpcCall(2, SECONDS)
        assertThat(call.methodName).isEqualTo("android.emulation.control.EmulatorController/injectWheel")
      }
      assertThat(shortDebugString(call.getNextRequest(2, SECONDS))).isEqualTo("dy: ${-rotation * 120}")
=======
        call = fakeEmulator.getNextGrpcCall(2.seconds)
        assertThat(call.methodName).isEqualTo("android.emulation.control.EmulatorController/injectWheel")
      }
      assertThat(shortDebugString(call.getNextRequest(2.seconds))).isEqualTo("dy: ${-rotation * 120}")
>>>>>>> 0d09370c
    }
  }

  @Test
  fun testKeysForMnemonicsShouldNotBeConsumed() {
    view = emulatorViewRule.newEmulatorView()

    val altMPressedEvent = KeyEvent(view, KEY_PRESSED, System.nanoTime(), KeyEvent.ALT_DOWN_MASK, VK_M, VK_M.toChar())
    KeyboardFocusManager.getCurrentKeyboardFocusManager().redispatchEvent(view, altMPressedEvent)
    assertThat(altMPressedEvent.isConsumed).isFalse()

    val altMReleasedEvent = KeyEvent(view, KEY_RELEASED, System.nanoTime(), KeyEvent.ALT_DOWN_MASK, VK_M, VK_M.toChar())
    KeyboardFocusManager.getCurrentKeyboardFocusManager().redispatchEvent(view, altMReleasedEvent)
    assertThat(altMReleasedEvent.isConsumed).isFalse()
  }

  @Test
  fun testKeyPreprocessingSkippedWhenHardwareInputEnabled() {
    view = emulatorViewRule.newEmulatorView()
    emulatorViewRule.executeAction("android.streaming.hardware.input", view)
    assertThat(view.skipKeyEventDispatcher(KeyEvent(view, KEY_PRESSED, System.nanoTime(), 0, VK_M, VK_M.toChar()))).isTrue()
  }

  @Test
  fun testKeyPreprocessingNotSkippedForActionTogglingHardwareInput() {
    view = emulatorViewRule.newEmulatorView()
    emulatorViewRule.executeAction("android.streaming.hardware.input", view)
    val keymapManager = KeymapManager.getInstance()
    keymapManager.activeKeymap.addShortcut("android.streaming.hardware.input", KeyboardShortcut.fromString("control shift J"))

    assertThat(view.skipKeyEventDispatcher(KeyEvent(view, KEY_PRESSED, System.nanoTime(),
                                                    KeyEvent.SHIFT_DOWN_MASK or KeyEvent.CTRL_DOWN_MASK, KeyEvent.VK_J,
                                                    KeyEvent.CHAR_UNDEFINED))).isFalse()
  }

  @Test
  fun testCtrlAndAlphabeticalKeysSentWhenHardwareInputEnabled() {
    view = emulatorViewRule.newEmulatorView()
    fakeUi = FakeUi(createScrollPane(view))

    emulatorViewRule.executeAction("android.streaming.hardware.input", view)
    fakeUi.keyboard.setFocus(view)

    fakeUi.keyboard.press(VK_CONTROL)
<<<<<<< HEAD
    fakeEmulator.getNextGrpcCall(2, SECONDS).apply {
=======
    fakeEmulator.getNextGrpcCall(2.seconds).apply {
>>>>>>> 0d09370c
      assertThat(methodName).isEqualTo("android.emulation.control.EmulatorController/sendKey")
      assertThat(shortDebugString(request)).isEqualTo("key: \"Control\"")
    }

    fakeUi.keyboard.press(KeyEvent.VK_S)
<<<<<<< HEAD
    fakeEmulator.getNextGrpcCall(2, SECONDS).apply {
=======
    fakeEmulator.getNextGrpcCall(2.seconds).apply {
>>>>>>> 0d09370c
      assertThat(methodName).isEqualTo("android.emulation.control.EmulatorController/sendKey")
      assertThat(shortDebugString(request)).isEqualTo("key: \"s\"")
    }

    fakeUi.keyboard.release(KeyEvent.VK_S)
<<<<<<< HEAD
    fakeEmulator.getNextGrpcCall(2, SECONDS).apply {
=======
    fakeEmulator.getNextGrpcCall(2.seconds).apply {
>>>>>>> 0d09370c
      assertThat(methodName).isEqualTo("android.emulation.control.EmulatorController/sendKey")
      assertThat(shortDebugString(request)).isEqualTo("eventType: keyup key: \"s\"")
    }

    fakeUi.keyboard.release(VK_CONTROL)
<<<<<<< HEAD
    fakeEmulator.getNextGrpcCall(2, SECONDS).apply {
=======
    fakeEmulator.getNextGrpcCall(2.seconds).apply {
      assertThat(methodName).isEqualTo("android.emulation.control.EmulatorController/sendKey")
      assertThat(shortDebugString(request)).isEqualTo("eventType: keyup key: \"Control\"")
    }
  }

  @Test
  fun testHideCameraNotificationDuringHardwareInput() {
    view = emulatorViewRule.newEmulatorView()
    val panel = NotificationHolderPanel(view)
    val container = HeadlessRootPaneContainer(panel)
    container.rootPane.size = Dimension(200, 300)
    fakeUi = FakeUi(container.rootPane, 1.0)

    // Activate the virtual scene camera
    focusManager.focusOwner = view
    fakeEmulator.virtualSceneCameraActive = true
    waitForCondition(200, MILLISECONDS) {
      fakeUi.findComponent<EditorNotificationPanel>() != null
    }

    // Enable hardware input
    emulatorViewRule.executeAction("android.streaming.hardware.input", view)

    // Check if notification panel is disappeared
    waitForCondition(200, MILLISECONDS) {
      fakeUi.findComponent<EditorNotificationPanel>() == null
    }

    // Disable hardware input
    emulatorViewRule.executeAction("android.streaming.hardware.input", view)

    // Check if notification panel is re-appeared
    waitForCondition(200, MILLISECONDS) {
      fakeUi.findComponent<EditorNotificationPanel>() != null
    }
  }

  @Test
  fun testCameraNotificationHasOperatingMessageWhenHardwareInputDisabledWithShift() {
    view = emulatorViewRule.newEmulatorView()
    val panel = NotificationHolderPanel(view)
    val container = HeadlessRootPaneContainer(panel)
    container.rootPane.size = Dimension(200, 300)
    fakeUi = FakeUi(container.rootPane, 1.0)

    // Enable hardware input
    emulatorViewRule.executeAction("android.streaming.hardware.input", view)

    // Activate the virtual scene camera
    focusManager.focusOwner = view
    fakeEmulator.virtualSceneCameraActive = true

    // Disable hardware input with shift key
    executeStreamingAction("android.streaming.hardware.input", view, emulatorViewRule.project, modifiers=SHIFT_DOWN_MASK)

    // Check if notification panel is disappeared
    waitForCondition(200, MILLISECONDS) {
      fakeUi.findComponent<EditorNotificationPanel>() != null
    }

    assertThat(fakeUi.findComponent<EditorNotificationPanel>()?.text).isEqualTo(
        "Move camera with WASDQE keys, rotate with mouse or arrow keys")
  }

  @Test
  fun testDisableMultiTouchDuringHardwareInput() {
    view = emulatorViewRule.newEmulatorView()
    fakeUi = FakeUi(createScrollPane(view), 2.0)

    fakeUi.root.size = Dimension(200, 300)
    fakeUi.layoutAndDispatchEvents()
    getStreamScreenshotCallAndWaitForFrame()

    val mousePosition = Point(150, 75)
    val pointerInfo = mock<PointerInfo>()
    whenever(pointerInfo.location).thenReturn(mousePosition)
    mouseInfo.whenever<Any?> { MouseInfo.getPointerInfo() }.thenReturn(pointerInfo)

    // Start multitouch
    fakeUi.keyboard.setFocus(view)
    fakeUi.mouse.moveTo(mousePosition)
    fakeUi.keyboard.press(VK_CONTROL)
    fakeUi.layoutAndDispatchEvents()
    assertAppearance("MultiTouch1")
    var call = fakeEmulator.getNextGrpcCall(2.seconds)
    assertThat(call.methodName).isEqualTo("android.emulation.control.EmulatorController/sendMouse")
    assertThat(shortDebugString(call.request)).isEqualTo("x: 1274 y: 744")

    // Enable hardware input
    emulatorViewRule.executeAction("android.streaming.hardware.input", view)

    // Check if multitouch indicator is hidden
    fakeUi.layoutAndDispatchEvents()
    assertAppearance("MultiTouch4")

    // Check if mouse down event is generated instead of touch
    fakeUi.mouse.press(mousePosition)
    call = fakeEmulator.getNextGrpcCall(2.seconds)
    assertThat(call.methodName).isEqualTo("android.emulation.control.EmulatorController/sendMouse")
    assertThat(shortDebugString(call.request)).isEqualTo("x: 1274 y: 744 buttons: 1")

    // Disable hardware input
    executeStreamingAction("android.streaming.hardware.input", view, emulatorViewRule.project, modifiers=CTRL_DOWN_MASK)

    // Check if multitouch indicator is shown
    fakeUi.layoutAndDispatchEvents()
    assertAppearance("MultiTouch2")

    // Drag mouse
    mousePosition.x -= 20
    mousePosition.y += 20
    fakeUi.mouse.dragTo(mousePosition)

    // Check if touch event is generated
    call = fakeEmulator.getNextGrpcCall(2.seconds)
    assertThat(call.methodName).isEqualTo("android.emulation.control.EmulatorController/sendTouch")
    assertThat(shortDebugString(call.request)).isEqualTo(
        "touches { x: 1058 y: 960 pressure: 1024 expiration: NEVER_EXPIRE }" +
        " touches { x: 381 y: 1999 identifier: 1 pressure: 1024 expiration: NEVER_EXPIRE }")
  }

  @Test
  fun testMetaKeysReleasedWhenHardwareInputDisabled() {
    view = emulatorViewRule.newEmulatorView()
    fakeUi = FakeUi(createScrollPane(view), 2.0)

    // Enable hardware input
    emulatorViewRule.executeAction("android.streaming.hardware.input", view)

    // Press Ctrl
    focusManager.focusOwner = view
    fakeUi.keyboard.press(VK_CONTROL)

    fakeEmulator.getNextGrpcCall(2.seconds).apply {
      assertThat(methodName).isEqualTo("android.emulation.control.EmulatorController/sendKey")
      assertThat(shortDebugString(request)).isEqualTo("key: \"Control\"")
    }

    // Disable hardware input
    emulatorViewRule.executeAction("android.streaming.hardware.input", view)

    fakeEmulator.getNextGrpcCall(2.seconds).apply {
      assertThat(methodName).isEqualTo("android.emulation.control.EmulatorController/sendKey")
      assertThat(shortDebugString(request)).isEqualTo("eventType: keyup key: \"Control\"")
    }
  }

  @Test
  fun testMetaKeysReleasedWhenLostFocusDuringHardwareInput() {
    view = emulatorViewRule.newEmulatorView()
    fakeUi = FakeUi(createScrollPane(view), 2.0)

    // Enable hardware input
    emulatorViewRule.executeAction("android.streaming.hardware.input", view)

    // Press Ctrl
    focusManager.focusOwner = view
    fakeUi.keyboard.press(VK_CONTROL)

    fakeEmulator.getNextGrpcCall(2.seconds).apply {
      assertThat(methodName).isEqualTo("android.emulation.control.EmulatorController/sendKey")
      assertThat(shortDebugString(request)).isEqualTo("key: \"Control\"")
    }

    // Lose focus
    focusManager.focusOwner = null

    fakeEmulator.getNextGrpcCall(2.seconds).apply {
>>>>>>> 0d09370c
      assertThat(methodName).isEqualTo("android.emulation.control.EmulatorController/sendKey")
      assertThat(shortDebugString(request)).isEqualTo("eventType: keyup key: \"Control\"")
    }
  }

  @Test
<<<<<<< HEAD
  fun testHideCameraNotificationDuringHardwareInput() {
    view = emulatorViewRule.newEmulatorView()
    val panel = NotificationHolderPanel(view)
    val container = HeadlessRootPaneContainer(panel)
    container.rootPane.size = Dimension(200, 300)
    fakeUi = FakeUi(container.rootPane, 1.0)

    // Activate the virtual scene camera
    focusManager.focusOwner = view
    fakeEmulator.virtualSceneCameraActive = true
    waitForCondition(200, MILLISECONDS) {
      fakeUi.findComponent<EditorNotificationPanel>() != null
    }

    // Enable hardware input
    emulatorViewRule.executeAction("android.streaming.hardware.input", view)

    // Check if notification panel is disappeared
    waitForCondition(200, MILLISECONDS) {
      fakeUi.findComponent<EditorNotificationPanel>() == null
    }

    // Disable hardware input
    emulatorViewRule.executeAction("android.streaming.hardware.input", view)

    // Check if notification panel is re-appeared
    waitForCondition(200, MILLISECONDS) {
      fakeUi.findComponent<EditorNotificationPanel>() != null
    }
  }

  @Test
  fun testCameraNotificationHasOperatingMessageWhenHardwareInputDisabledWithShift() {
    view = emulatorViewRule.newEmulatorView()
    val panel = NotificationHolderPanel(view)
    val container = HeadlessRootPaneContainer(panel)
    container.rootPane.size = Dimension(200, 300)
    fakeUi = FakeUi(container.rootPane, 1.0)

    // Enable hardware input
    emulatorViewRule.executeAction("android.streaming.hardware.input", view)

    // Activate the virtual scene camera
    focusManager.focusOwner = view
    fakeEmulator.virtualSceneCameraActive = true

    // Disable hardware input with shift key
    executeStreamingAction("android.streaming.hardware.input", view, emulatorViewRule.project, modifiers=SHIFT_DOWN_MASK)

    // Check if notification panel is disappeared
    waitForCondition(200, MILLISECONDS) {
      fakeUi.findComponent<EditorNotificationPanel>() != null
    }

    assertThat(fakeUi.findComponent<EditorNotificationPanel>()?.text).isEqualTo(
        "Move camera with WASDQE keys, rotate with mouse or arrow keys")
  }

  @Test
  fun testDisableMultiTouchDuringHardwareInput() {
    view = emulatorViewRule.newEmulatorView()
    fakeUi = FakeUi(createScrollPane(view), 2.0)

    fakeUi.root.size = Dimension(200, 300)
    fakeUi.layoutAndDispatchEvents()
    getStreamScreenshotCallAndWaitForFrame()

    val mousePosition = Point(150, 75)
    val pointerInfo = mock<PointerInfo>()
    whenever(pointerInfo.location).thenReturn(mousePosition)
    mouseInfo.whenever<Any?> { MouseInfo.getPointerInfo() }.thenReturn(pointerInfo)

    // Start multitouch
    fakeUi.keyboard.setFocus(view)
    fakeUi.mouse.moveTo(mousePosition)
    fakeUi.keyboard.press(VK_CONTROL)
    fakeUi.layoutAndDispatchEvents()
    assertAppearance("MultiTouch1")
    var call = fakeEmulator.getNextGrpcCall(2, SECONDS)
    assertThat(call.methodName).isEqualTo("android.emulation.control.EmulatorController/sendMouse")
    assertThat(shortDebugString(call.request)).isEqualTo("x: 1274 y: 744")

    // Enable hardware input
    emulatorViewRule.executeAction("android.streaming.hardware.input", view)

    // Check if multitouch indicator is hidden
    fakeUi.layoutAndDispatchEvents()
    assertAppearance("MultiTouch4")

    // Check if mouse down event is generated instead of touch
    fakeUi.mouse.press(mousePosition)
    call = fakeEmulator.getNextGrpcCall(2, SECONDS)
    assertThat(call.methodName).isEqualTo("android.emulation.control.EmulatorController/sendMouse")
    assertThat(shortDebugString(call.request)).isEqualTo("x: 1274 y: 744 buttons: 1")

    // Disable hardware input
    executeStreamingAction("android.streaming.hardware.input", view, emulatorViewRule.project, modifiers=CTRL_DOWN_MASK)

    // Check if multitouch indicator is shown
    fakeUi.layoutAndDispatchEvents()
    assertAppearance("MultiTouch2")

    // Drag mouse
    mousePosition.x -= 20
    mousePosition.y += 20
    fakeUi.mouse.dragTo(mousePosition)

    // Check if touch event is generated
    call = fakeEmulator.getNextGrpcCall(2, SECONDS)
    assertThat(call.methodName).isEqualTo("android.emulation.control.EmulatorController/sendTouch")
    assertThat(shortDebugString(call.request)).isEqualTo(
        "touches { x: 1058 y: 960 pressure: 1024 expiration: NEVER_EXPIRE }" +
        " touches { x: 381 y: 1999 identifier: 1 pressure: 1024 expiration: NEVER_EXPIRE }")
  }

  @Test
  fun testMetaKeysReleasedWhenHardwareInputDisabled() {
    view = emulatorViewRule.newEmulatorView()
    fakeUi = FakeUi(createScrollPane(view), 2.0)

    // Enable hardware input
    emulatorViewRule.executeAction("android.streaming.hardware.input", view)

    // Press Ctrl
    focusManager.focusOwner = view
    fakeUi.keyboard.press(VK_CONTROL)

    fakeEmulator.getNextGrpcCall(2, SECONDS).apply {
      assertThat(methodName).isEqualTo("android.emulation.control.EmulatorController/sendKey")
      assertThat(shortDebugString(request)).isEqualTo("key: \"Control\"")
    }

    // Disable hardware input
    emulatorViewRule.executeAction("android.streaming.hardware.input", view)

    fakeEmulator.getNextGrpcCall(2, SECONDS).apply {
      assertThat(methodName).isEqualTo("android.emulation.control.EmulatorController/sendKey")
      assertThat(shortDebugString(request)).isEqualTo("eventType: keyup key: \"Control\"")
    }
  }

  @Test
  fun testMetaKeysReleasedWhenLostFocusDuringHardwareInput() {
    view = emulatorViewRule.newEmulatorView()
    fakeUi = FakeUi(createScrollPane(view), 2.0)

    // Enable hardware input
    emulatorViewRule.executeAction("android.streaming.hardware.input", view)

    // Press Ctrl
    focusManager.focusOwner = view
    fakeUi.keyboard.press(VK_CONTROL)

    fakeEmulator.getNextGrpcCall(2, SECONDS).apply {
      assertThat(methodName).isEqualTo("android.emulation.control.EmulatorController/sendKey")
      assertThat(shortDebugString(request)).isEqualTo("key: \"Control\"")
    }

    // Lose focus
    focusManager.focusOwner = null

    fakeEmulator.getNextGrpcCall(2, SECONDS).apply {
      assertThat(methodName).isEqualTo("android.emulation.control.EmulatorController/sendKey")
      assertThat(shortDebugString(request)).isEqualTo("eventType: keyup key: \"Control\"")
    }
  }

  @Test
=======
>>>>>>> 0d09370c
  fun testMetricsCollection() {
    view = emulatorViewRule.newEmulatorView()
    fakeUi = FakeUi(createScrollPane(view), 2.0)

    fakeUi.root.size = Dimension(200, 300)
    fakeUi.layoutAndDispatchEvents()
    getStreamScreenshotCallAndWaitForFrame()

    Disposer.dispose(view)
    val mirroringSessions = usageTrackerRule.deviceMirroringSessions()
    assertThat(mirroringSessions.size).isEqualTo(1)
    val mirroringSessionPattern = Regex(
      "kind: DEVICE_MIRRORING_SESSION\n" +
      "studio_session_id: \".+\"\n" +
      "product_details \\{\n" +
      "\\s*version: \".*\"\n" +
      "}\n" +
      "device_info \\{\n" +
      "\\s*device_type: LOCAL_EMULATOR\n" +
      "}\n" +
      "ide_brand: ANDROID_STUDIO\n" +
      "idea_is_internal: \\w+\n" +
      "device_mirroring_session \\{\n" +
      "\\s*device_kind: VIRTUAL\n" +
      "\\s*duration_sec: \\d+\n" +
      "\\s*first_frame_delay_millis: \\d+\n" +
      "}\n"
    )
    assertThat(mirroringSessionPattern.matches(mirroringSessions[0].toString())).isTrue()
  }

  private fun createScrollPane(view: Component): JScrollPane {
    return JScrollPane(view).apply {
      border = null
      isFocusable = true
    }
  }

  @Throws(TimeoutException::class)
  private fun getStreamScreenshotCallAndWaitForFrame(): GrpcCallRecord {
<<<<<<< HEAD
    val call = fakeEmulator.getNextGrpcCall(2, SECONDS)
    assertThat(call.methodName).isEqualTo("android.emulation.control.EmulatorController/streamScreenshot")
    call.waitForResponse(2, SECONDS)
=======
    val call = fakeEmulator.getNextGrpcCall(2.seconds)
    assertThat(call.methodName).isEqualTo("android.emulation.control.EmulatorController/streamScreenshot")
    call.waitForResponse(2.seconds)
>>>>>>> 0d09370c
    waitForFrame()
    return call
  }

  @Throws(TimeoutException::class)
  private fun waitForFrame() {
<<<<<<< HEAD
    waitForCondition(2, SECONDS) {
=======
    waitForCondition(2.seconds) {
>>>>>>> 0d09370c
      view.emulator.connectionState == ConnectionState.CONNECTED &&
      view.displayOrientationQuadrants == fakeEmulator.displayRotation.number &&
      view.currentPosture?.posture == fakeEmulator.devicePosture
      fakeEmulator.frameNumber > 0u && renderAndGetFrameNumber() == fakeEmulator.frameNumber
    }
  }

  private fun renderAndGetFrameNumber(): UInt {
    fakeUi.render() // The frame number may get updated as a result of rendering.
    return view.frameNumber
  }

  private fun assertAppearance(goldenImageName: String) {
    val image = fakeUi.render()
    ImageDiffUtil.assertImageSimilar(getGoldenFile(goldenImageName), image, 0.0)
  }

  private fun getGoldenFile(name: String): Path =
      TestUtils.resolveWorkspacePathUnchecked("${GOLDEN_FILE_PATH}/${name}.png")
}

private fun UsageTrackerRule.deviceMirroringSessions(): List<AndroidStudioEvent> =
    usages.filter { it.studioEvent.kind == AndroidStudioEvent.EventKind.DEVICE_MIRRORING_SESSION }.map { it.studioEvent }

private fun getKeyStroke(action: String) =
    KeymapUtil.getKeyStroke(KeymapUtil.getActiveKeymapShortcuts(action))!!

private const val GOLDEN_FILE_PATH = "tools/adt/idea/streaming/testData/EmulatorViewTest/golden"<|MERGE_RESOLUTION|>--- conflicted
+++ resolved
@@ -21,11 +21,7 @@
 import com.android.testutils.MockitoKt.eq
 import com.android.testutils.MockitoKt.mock
 import com.android.testutils.MockitoKt.whenever
-<<<<<<< HEAD
 import com.android.test.testutils.TestUtils
-=======
-import com.android.testutils.TestUtils
->>>>>>> 0d09370c
 import com.android.testutils.waitForCondition
 import com.android.tools.adtui.actions.ZoomType
 import com.android.tools.adtui.swing.FakeKeyboardFocusManager
@@ -118,10 +114,6 @@
 import java.awt.event.KeyEvent.VK_UP
 import java.nio.file.Path
 import java.util.concurrent.TimeUnit.MILLISECONDS
-<<<<<<< HEAD
-import java.util.concurrent.TimeUnit.SECONDS
-=======
->>>>>>> 0d09370c
 import java.util.concurrent.TimeoutException
 import javax.swing.JScrollPane
 import kotlin.time.Duration.Companion.seconds
@@ -233,47 +225,27 @@
 
     // Check rotation.
     emulatorViewRule.executeAction("android.device.rotate.left", view)
-<<<<<<< HEAD
-    call = fakeEmulator.getNextGrpcCall(2, SECONDS)
-=======
-    call = fakeEmulator.getNextGrpcCall(2.seconds)
->>>>>>> 0d09370c
+    call = fakeEmulator.getNextGrpcCall(2.seconds)
     assertThat(call.methodName).isEqualTo("android.emulation.control.EmulatorController/setPhysicalModel")
     assertThat(shortDebugString(call.request)).isEqualTo("target: ROTATION value { data: 0.0 data: 0.0 data: 90.0 }")
     call = getStreamScreenshotCallAndWaitForFrame()
     assertThat(shortDebugString(call.request)).isEqualTo("format: RGB888 width: 456 height: 363")
-<<<<<<< HEAD
-    waitForCondition(2, SECONDS) { view.displayOrientationQuadrants == 1 }
-=======
     waitForCondition(2.seconds) { view.displayOrientationQuadrants == 1 }
->>>>>>> 0d09370c
     assertAppearance("EmulatorView3")
 
     // Check mouse input in landscape orientation.
     fakeUi.mouse.press(10, 153)
-<<<<<<< HEAD
-    call = fakeEmulator.getNextGrpcCall(2, SECONDS)
-=======
-    call = fakeEmulator.getNextGrpcCall(2.seconds)
->>>>>>> 0d09370c
+    call = fakeEmulator.getNextGrpcCall(2.seconds)
     assertThat(call.methodName).isEqualTo("android.emulation.control.EmulatorController/sendMouse")
     assertThat(shortDebugString(call.request)).isEqualTo("x: 35 y: 61 buttons: 1")
 
     fakeUi.mouse.dragTo(215, 48)
-<<<<<<< HEAD
-    call = fakeEmulator.getNextGrpcCall(2, SECONDS)
-=======
-    call = fakeEmulator.getNextGrpcCall(2.seconds)
->>>>>>> 0d09370c
+    call = fakeEmulator.getNextGrpcCall(2.seconds)
     assertThat(call.methodName).isEqualTo("android.emulation.control.EmulatorController/sendMouse")
     assertThat(shortDebugString(call.request)).isEqualTo("x: 1404 y: 2723 buttons: 1")
 
     fakeUi.mouse.release()
-<<<<<<< HEAD
-    call = fakeEmulator.getNextGrpcCall(2, SECONDS)
-=======
-    call = fakeEmulator.getNextGrpcCall(2.seconds)
->>>>>>> 0d09370c
+    call = fakeEmulator.getNextGrpcCall(2.seconds)
     assertThat(call.methodName).isEqualTo("android.emulation.control.EmulatorController/sendMouse")
     assertThat(shortDebugString(call.request)).isEqualTo("x: 1404 y: 2723")
 
@@ -287,11 +259,7 @@
     assertThat(view.canZoomOut()).isTrue()
     assertThat(view.canZoomToFit()).isTrue()
     emulatorViewRule.executeAction("android.device.rotate.right", view)
-<<<<<<< HEAD
-    call = fakeEmulator.getNextGrpcCall(2, SECONDS)
-=======
-    call = fakeEmulator.getNextGrpcCall(2.seconds)
->>>>>>> 0d09370c
+    call = fakeEmulator.getNextGrpcCall(2.seconds)
     assertThat(call.methodName).isEqualTo("android.emulation.control.EmulatorController/setPhysicalModel")
     assertThat(shortDebugString(call.request)).isEqualTo("target: ROTATION value { data: 0.0 data: 0.0 data: 0.0 }")
     getStreamScreenshotCallAndWaitForFrame()
@@ -304,19 +272,11 @@
 
     // Check mouse input in portrait orientation.
     fakeUi.mouse.press(82, 7)
-<<<<<<< HEAD
-    call = fakeEmulator.getNextGrpcCall(2, SECONDS)
+    call = fakeEmulator.getNextGrpcCall(2.seconds)
     assertThat(call.methodName).isEqualTo("android.emulation.control.EmulatorController/sendMouse")
     assertThat(shortDebugString(call.request)).isEqualTo("x: 36 y: 44 buttons: 1")
     fakeUi.mouse.release()
-    call = fakeEmulator.getNextGrpcCall(2, SECONDS)
-=======
-    call = fakeEmulator.getNextGrpcCall(2.seconds)
-    assertThat(call.methodName).isEqualTo("android.emulation.control.EmulatorController/sendMouse")
-    assertThat(shortDebugString(call.request)).isEqualTo("x: 36 y: 44 buttons: 1")
-    fakeUi.mouse.release()
-    call = fakeEmulator.getNextGrpcCall(2.seconds)
->>>>>>> 0d09370c
+    call = fakeEmulator.getNextGrpcCall(2.seconds)
     assertThat(call.methodName).isEqualTo("android.emulation.control.EmulatorController/sendMouse")
     assertThat(shortDebugString(call.request)).isEqualTo("x: 36 y: 44")
 
@@ -340,11 +300,7 @@
     // Printable ASCII characters.
     for (c in ' '..'~') {
       fakeUi.keyboard.type(c.code)
-<<<<<<< HEAD
-      val call = fakeEmulator.getNextGrpcCall(2, SECONDS)
-=======
       val call = fakeEmulator.getNextGrpcCall(2.seconds)
->>>>>>> 0d09370c
       assertThat(call.methodName).isEqualTo("android.emulation.control.EmulatorController/sendKey")
       val expectedText = when (c) { '\"', '\'', '\\' -> "\\$c" else -> c.toString() }
       assertThat(shortDebugString(call.request)).isEqualTo("""text: "$expectedText"""")
@@ -356,21 +312,6 @@
       VK_ESCAPE to "Escape",
       VK_BACK_SPACE to "Backspace",
       VK_DELETE to if (SystemInfo.isMac) "Backspace" else "Delete",
-<<<<<<< HEAD
-    )
-    for ((hostKeyStroke, emulatorKeyName) in controlCharacterCases) {
-      fakeUi.keyboard.pressAndRelease(hostKeyStroke)
-      val pressCall = fakeEmulator.getNextGrpcCall(2, SECONDS)
-      assertThat(pressCall.methodName).isEqualTo("android.emulation.control.EmulatorController/sendKey")
-      assertThat(shortDebugString(pressCall.request)).isEqualTo("""key: "$emulatorKeyName"""")
-      val releaseCall = fakeEmulator.getNextGrpcCall(2, SECONDS)
-      assertThat(releaseCall.methodName).isEqualTo("android.emulation.control.EmulatorController/sendKey")
-      assertThat(shortDebugString(releaseCall.request)).isEqualTo("""eventType: keyup key: "$emulatorKeyName"""")
-    }
-
-    val trivialKeyStrokeCases = mapOf(
-=======
->>>>>>> 0d09370c
       VK_LEFT to "ArrowLeft",
       VK_KP_LEFT to "ArrowLeft",
       VK_RIGHT to "ArrowRight",
@@ -386,11 +327,7 @@
     )
     for ((hostKeyStroke, emulatorKeyName) in trivialKeyStrokeCases) {
       fakeUi.keyboard.pressAndRelease(hostKeyStroke)
-<<<<<<< HEAD
-      val call = fakeEmulator.getNextGrpcCall(2, SECONDS)
-=======
       val call = fakeEmulator.getNextGrpcCall(2.seconds)
->>>>>>> 0d09370c
       assertThat(call.methodName).isEqualTo("android.emulation.control.EmulatorController/sendKey")
       assertThat(shortDebugString(call.request)).isEqualTo("""eventType: keypress key: "$emulatorKeyName"""")
     }
@@ -448,11 +385,7 @@
       fakeUi.keyboard.pressAndRelease(hostKeyStroke.keyCode)
       fakeUi.keyboard.releaseForModifiers(hostKeyStroke.modifiers)
       for (message in keyboardEventMessages) {
-<<<<<<< HEAD
-        val call = fakeEmulator.getNextGrpcCall(2, SECONDS)
-=======
         val call = fakeEmulator.getNextGrpcCall(2.seconds)
->>>>>>> 0d09370c
         assertThat(call.methodName).isEqualTo("android.emulation.control.EmulatorController/sendKey")
         assertThat(shortDebugString(call.request)).isEqualTo(message)
       }
@@ -479,7 +412,6 @@
   fun testFolding() {
     view = emulatorViewRule.newEmulatorView { path -> FakeEmulator.createFoldableAvd(path) }
     fakeUi = FakeUi(createScrollPane(view), 2.0)
-<<<<<<< HEAD
 
     fakeUi.root.size = Dimension(200, 200)
     fakeUi.layoutAndDispatchEvents()
@@ -487,52 +419,26 @@
     assertAppearance("FoldingOpen")
 
     fakeUi.mouse.press(135, 160)
-    var call = fakeEmulator.getNextGrpcCall(2, SECONDS)
+    var call = fakeEmulator.getNextGrpcCall(2.seconds)
     assertThat(call.methodName).isEqualTo("android.emulation.control.EmulatorController/sendMouse")
     assertThat(shortDebugString(call.request)).isEqualTo("x: 1528 y: 1635 buttons: 1")
     fakeUi.mouse.release()
-    call = fakeEmulator.getNextGrpcCall(2, SECONDS)
-=======
-
-    fakeUi.root.size = Dimension(200, 200)
-    fakeUi.layoutAndDispatchEvents()
-    getStreamScreenshotCallAndWaitForFrame()
-    assertAppearance("FoldingOpen")
-
-    fakeUi.mouse.press(135, 160)
-    var call = fakeEmulator.getNextGrpcCall(2.seconds)
-    assertThat(call.methodName).isEqualTo("android.emulation.control.EmulatorController/sendMouse")
-    assertThat(shortDebugString(call.request)).isEqualTo("x: 1528 y: 1635 buttons: 1")
-    fakeUi.mouse.release()
-    call = fakeEmulator.getNextGrpcCall(2.seconds)
->>>>>>> 0d09370c
+    call = fakeEmulator.getNextGrpcCall(2.seconds)
     assertThat(call.methodName).isEqualTo("android.emulation.control.EmulatorController/sendMouse")
     assertThat(shortDebugString(call.request)).isEqualTo("x: 1528 y: 1635")
 
     fakeEmulator.setPosture(PostureValue.POSTURE_CLOSED)
-<<<<<<< HEAD
-    waitForCondition(1, SECONDS) { view.currentPosture?.posture == PostureValue.POSTURE_CLOSED}
-=======
     waitForCondition(1.seconds) { view.currentPosture?.posture == PostureValue.POSTURE_CLOSED}
->>>>>>> 0d09370c
     getStreamScreenshotCallAndWaitForFrame()
     assertAppearance("FoldingClosed")
 
     // Check that in a folded state mouse coordinates are interpreted differently.
     fakeUi.mouse.press(135, 160)
-<<<<<<< HEAD
-    call = fakeEmulator.getNextGrpcCall(2, SECONDS)
+    call = fakeEmulator.getNextGrpcCall(2.seconds)
     assertThat(call.methodName).isEqualTo("android.emulation.control.EmulatorController/sendMouse")
     assertThat(shortDebugString(call.request)).isEqualTo("x: 914 y: 1720 buttons: 1")
     fakeUi.mouse.release()
-    call = fakeEmulator.getNextGrpcCall(2, SECONDS)
-=======
-    call = fakeEmulator.getNextGrpcCall(2.seconds)
-    assertThat(call.methodName).isEqualTo("android.emulation.control.EmulatorController/sendMouse")
-    assertThat(shortDebugString(call.request)).isEqualTo("x: 914 y: 1720 buttons: 1")
-    fakeUi.mouse.release()
-    call = fakeEmulator.getNextGrpcCall(2.seconds)
->>>>>>> 0d09370c
+    call = fakeEmulator.getNextGrpcCall(2.seconds)
     assertThat(call.methodName).isEqualTo("android.emulation.control.EmulatorController/sendMouse")
     assertThat(shortDebugString(call.request)).isEqualTo("x: 914 y: 1720")
   }
@@ -542,7 +448,6 @@
   fun testSwipe() {
     view = emulatorViewRule.newEmulatorView()
     fakeUi = FakeUi(createScrollPane(view), 1.5)
-<<<<<<< HEAD
 
     fakeUi.root.size = Dimension(200, 300)
     fakeUi.layoutAndDispatchEvents()
@@ -550,33 +455,15 @@
     fakeUi.render()
 
     fakeUi.mouse.press(100, 100)
-    var call = fakeEmulator.getNextGrpcCall(2, SECONDS)
+    var call = fakeEmulator.getNextGrpcCall(2.seconds)
     assertThat(call.methodName).isEqualTo("android.emulation.control.EmulatorController/sendMouse")
     assertThat(shortDebugString(call.request)).isEqualTo("x: 734 y: 1014 buttons: 1")
     fakeUi.mouse.dragTo(140, 100)
-    call = fakeEmulator.getNextGrpcCall(2, SECONDS)
+    call = fakeEmulator.getNextGrpcCall(2.seconds)
     assertThat(call.methodName).isEqualTo("android.emulation.control.EmulatorController/sendMouse")
     assertThat(shortDebugString(call.request)).isEqualTo("x: 1168 y: 1014 buttons: 1")
     fakeUi.mouse.dragTo(180, 100)
-    call = fakeEmulator.getNextGrpcCall(2, SECONDS)
-=======
-
-    fakeUi.root.size = Dimension(200, 300)
-    fakeUi.layoutAndDispatchEvents()
-    getStreamScreenshotCallAndWaitForFrame()
-    fakeUi.render()
-
-    fakeUi.mouse.press(100, 100)
-    var call = fakeEmulator.getNextGrpcCall(2.seconds)
-    assertThat(call.methodName).isEqualTo("android.emulation.control.EmulatorController/sendMouse")
-    assertThat(shortDebugString(call.request)).isEqualTo("x: 734 y: 1014 buttons: 1")
-    fakeUi.mouse.dragTo(140, 100)
-    call = fakeEmulator.getNextGrpcCall(2.seconds)
-    assertThat(call.methodName).isEqualTo("android.emulation.control.EmulatorController/sendMouse")
-    assertThat(shortDebugString(call.request)).isEqualTo("x: 1168 y: 1014 buttons: 1")
-    fakeUi.mouse.dragTo(180, 100)
-    call = fakeEmulator.getNextGrpcCall(2.seconds)
->>>>>>> 0d09370c
+    call = fakeEmulator.getNextGrpcCall(2.seconds)
     assertThat(call.methodName).isEqualTo("android.emulation.control.EmulatorController/sendMouse")
     assertThat(shortDebugString(call.request)).isEqualTo("x: 1439 y: 1014")
   }
@@ -600,21 +487,13 @@
     fakeUi.keyboard.press(VK_CONTROL)
     fakeUi.layoutAndDispatchEvents()
     assertAppearance("MultiTouch1")
-<<<<<<< HEAD
-    var call = fakeEmulator.getNextGrpcCall(2, SECONDS)
-=======
     var call = fakeEmulator.getNextGrpcCall(2.seconds)
->>>>>>> 0d09370c
     assertThat(call.methodName).isEqualTo("android.emulation.control.EmulatorController/sendMouse")
     assertThat(shortDebugString(call.request)).isEqualTo("x: 1274 y: 744")
 
     fakeUi.mouse.press(mousePosition)
     assertAppearance("MultiTouch2")
-<<<<<<< HEAD
-    call = fakeEmulator.getNextGrpcCall(2, SECONDS)
-=======
-    call = fakeEmulator.getNextGrpcCall(2.seconds)
->>>>>>> 0d09370c
+    call = fakeEmulator.getNextGrpcCall(2.seconds)
     assertThat(call.methodName).isEqualTo("android.emulation.control.EmulatorController/sendTouch")
     assertThat(shortDebugString(call.request)).isEqualTo(
         "touches { x: 1274 y: 744 pressure: 1024 expiration: NEVER_EXPIRE }" +
@@ -624,22 +503,14 @@
     mousePosition.y += 20
     fakeUi.mouse.dragTo(mousePosition)
     assertAppearance("MultiTouch3")
-<<<<<<< HEAD
-    call = fakeEmulator.getNextGrpcCall(2, SECONDS)
-=======
-    call = fakeEmulator.getNextGrpcCall(2.seconds)
->>>>>>> 0d09370c
+    call = fakeEmulator.getNextGrpcCall(2.seconds)
     assertThat(call.methodName).isEqualTo("android.emulation.control.EmulatorController/sendTouch")
     assertThat(shortDebugString(call.request)).isEqualTo(
         "touches { x: 1058 y: 960 pressure: 1024 expiration: NEVER_EXPIRE }" +
         " touches { x: 381 y: 1999 identifier: 1 pressure: 1024 expiration: NEVER_EXPIRE }")
 
     fakeUi.mouse.release()
-<<<<<<< HEAD
-    call = fakeEmulator.getNextGrpcCall(2, SECONDS)
-=======
-    call = fakeEmulator.getNextGrpcCall(2.seconds)
->>>>>>> 0d09370c
+    call = fakeEmulator.getNextGrpcCall(2.seconds)
     assertThat(call.methodName).isEqualTo("android.emulation.control.EmulatorController/sendTouch")
     assertThat(shortDebugString(call.request)).isEqualTo(
         "touches { x: 1058 y: 960 expiration: NEVER_EXPIRE } touches { x: 381 y: 1999 identifier: 1 expiration: NEVER_EXPIRE }")
@@ -654,31 +525,19 @@
 
     // Check EmulatorBackButtonAction.
     emulatorViewRule.executeAction("android.device.back.button", view, place = ActionPlaces.KEYBOARD_SHORTCUT)
-<<<<<<< HEAD
-    var call = fakeEmulator.getNextGrpcCall(2, SECONDS)
-=======
     var call = fakeEmulator.getNextGrpcCall(2.seconds)
->>>>>>> 0d09370c
     assertThat(call.methodName).isEqualTo("android.emulation.control.EmulatorController/sendKey")
     assertThat(shortDebugString(call.request)).isEqualTo("""eventType: keypress key: "GoBack"""")
 
     // Check EmulatorHomeButtonAction.
     emulatorViewRule.executeAction("android.device.home.button", view, place = ActionPlaces.KEYBOARD_SHORTCUT)
-<<<<<<< HEAD
-    call = fakeEmulator.getNextGrpcCall(2, SECONDS)
-=======
-    call = fakeEmulator.getNextGrpcCall(2.seconds)
->>>>>>> 0d09370c
+    call = fakeEmulator.getNextGrpcCall(2.seconds)
     assertThat(call.methodName).isEqualTo("android.emulation.control.EmulatorController/sendKey")
     assertThat(shortDebugString(call.request)).isEqualTo("""eventType: keypress key: "GoHome"""")
 
     // Check EmulatorOverviewButtonAction.
     emulatorViewRule.executeAction("android.device.overview.button", view, place = ActionPlaces.MOUSE_SHORTCUT)
-<<<<<<< HEAD
-    call = fakeEmulator.getNextGrpcCall(2, SECONDS)
-=======
-    call = fakeEmulator.getNextGrpcCall(2.seconds)
->>>>>>> 0d09370c
+    call = fakeEmulator.getNextGrpcCall(2.seconds)
     assertThat(call.methodName).isEqualTo("android.emulation.control.EmulatorController/sendKey")
     assertThat(shortDebugString(call.request)).isEqualTo("""eventType: keypress key: "AppSwitch"""")
   }
@@ -695,11 +554,7 @@
 
     fakeUi.mouse.moveTo(135, 190)
 
-<<<<<<< HEAD
-    val call = fakeEmulator.getNextGrpcCall(2, SECONDS)
-=======
     val call = fakeEmulator.getNextGrpcCall(2.seconds)
->>>>>>> 0d09370c
     assertThat(call.methodName).isEqualTo("android.emulation.control.EmulatorController/sendMouse")
     assertThat(shortDebugString(call.request)).doesNotContain("button") // No button should be pressed
   }
@@ -721,11 +576,7 @@
     fakeUi.mouse.press(135, 190)
 
     // Here we expect the GRPC call from `press()`, as `moveTo()` should not send any GRPC call.
-<<<<<<< HEAD
-    val call = fakeEmulator.getNextGrpcCall(2, SECONDS)
-=======
     val call = fakeEmulator.getNextGrpcCall(2.seconds)
->>>>>>> 0d09370c
     assertThat(call.methodName).isEqualTo("android.emulation.control.EmulatorController/sendTouch")
     assertThat(shortDebugString(call.request)).contains("pressure") // Should have non-zero pressure.
 
@@ -760,11 +611,7 @@
     fakeUi.keyboard.release(VK_SHIFT)
 
     // Here we expect the GRPC call from `press()`, as `moveTo()` should not send any GRPC call.
-<<<<<<< HEAD
-    val call = fakeEmulator.getNextGrpcCall(2, SECONDS)
-=======
     val call = fakeEmulator.getNextGrpcCall(2.seconds)
->>>>>>> 0d09370c
     assertThat(call.methodName).isEqualTo("android.emulation.control.EmulatorController/sendMouse")
     assertThat(shortDebugString(call.request)).contains("button") // Some button should be pressed
   }
@@ -783,22 +630,14 @@
     for ((button, expected) in params) {
       fakeUi.mouse.press(135, 190, button)
 
-<<<<<<< HEAD
-      fakeEmulator.getNextGrpcCall(2, SECONDS).apply {
-=======
       fakeEmulator.getNextGrpcCall(2.seconds).apply {
->>>>>>> 0d09370c
         assertWithMessage(button.name).that(methodName).isEqualTo("android.emulation.control.EmulatorController/sendMouse")
         assertWithMessage(button.name).that(shortDebugString(request)).contains(expected)
       }
 
       fakeUi.mouse.release()
 
-<<<<<<< HEAD
-      fakeEmulator.getNextGrpcCall(2, SECONDS).apply {
-=======
       fakeEmulator.getNextGrpcCall(2.seconds).apply {
->>>>>>> 0d09370c
         assertWithMessage(button.name).that(methodName).isEqualTo("android.emulation.control.EmulatorController/sendMouse")
         assertWithMessage(button.name).that(shortDebugString(request)).doesNotContain("button") // No button should be pressed
       }
@@ -817,32 +656,20 @@
 
     fakeUi.mouse.press(135, 190, FakeMouse.Button.RIGHT)
 
-<<<<<<< HEAD
-    fakeEmulator.getNextGrpcCall(2, SECONDS).apply {
-=======
     fakeEmulator.getNextGrpcCall(2.seconds).apply {
->>>>>>> 0d09370c
       assertThat(methodName).isEqualTo("android.emulation.control.EmulatorController/sendMouse")
     }
 
     fakeUi.mouse.dragDelta(5, 0)
 
-<<<<<<< HEAD
-    fakeEmulator.getNextGrpcCall(2, SECONDS).apply {
-=======
     fakeEmulator.getNextGrpcCall(2.seconds).apply {
->>>>>>> 0d09370c
       assertThat(methodName).isEqualTo("android.emulation.control.EmulatorController/sendMouse")
       assertThat(shortDebugString(request)).contains("buttons: 2")
     }
 
     fakeUi.mouse.release()
 
-<<<<<<< HEAD
-    fakeEmulator.getNextGrpcCall(2, SECONDS).apply {
-=======
     fakeEmulator.getNextGrpcCall(2.seconds).apply {
->>>>>>> 0d09370c
       assertThat(methodName).isEqualTo("android.emulation.control.EmulatorController/sendMouse")
       assertThat(shortDebugString(request)).doesNotContain("button") // No button should be pressed
     }
@@ -862,17 +689,10 @@
     for (rotation in listOf(1, 1, -1, -1)) {
       fakeUi.mouse.wheel(100, 100, rotation)
       if (call == null) {
-<<<<<<< HEAD
-        call = fakeEmulator.getNextGrpcCall(2, SECONDS)
-        assertThat(call.methodName).isEqualTo("android.emulation.control.EmulatorController/injectWheel")
-      }
-      assertThat(shortDebugString(call.getNextRequest(2, SECONDS))).isEqualTo("dy: ${-rotation * 120}")
-=======
         call = fakeEmulator.getNextGrpcCall(2.seconds)
         assertThat(call.methodName).isEqualTo("android.emulation.control.EmulatorController/injectWheel")
       }
       assertThat(shortDebugString(call.getNextRequest(2.seconds))).isEqualTo("dy: ${-rotation * 120}")
->>>>>>> 0d09370c
     }
   }
 
@@ -917,39 +737,24 @@
     fakeUi.keyboard.setFocus(view)
 
     fakeUi.keyboard.press(VK_CONTROL)
-<<<<<<< HEAD
-    fakeEmulator.getNextGrpcCall(2, SECONDS).apply {
-=======
     fakeEmulator.getNextGrpcCall(2.seconds).apply {
->>>>>>> 0d09370c
       assertThat(methodName).isEqualTo("android.emulation.control.EmulatorController/sendKey")
       assertThat(shortDebugString(request)).isEqualTo("key: \"Control\"")
     }
 
     fakeUi.keyboard.press(KeyEvent.VK_S)
-<<<<<<< HEAD
-    fakeEmulator.getNextGrpcCall(2, SECONDS).apply {
-=======
     fakeEmulator.getNextGrpcCall(2.seconds).apply {
->>>>>>> 0d09370c
       assertThat(methodName).isEqualTo("android.emulation.control.EmulatorController/sendKey")
       assertThat(shortDebugString(request)).isEqualTo("key: \"s\"")
     }
 
     fakeUi.keyboard.release(KeyEvent.VK_S)
-<<<<<<< HEAD
-    fakeEmulator.getNextGrpcCall(2, SECONDS).apply {
-=======
     fakeEmulator.getNextGrpcCall(2.seconds).apply {
->>>>>>> 0d09370c
       assertThat(methodName).isEqualTo("android.emulation.control.EmulatorController/sendKey")
       assertThat(shortDebugString(request)).isEqualTo("eventType: keyup key: \"s\"")
     }
 
     fakeUi.keyboard.release(VK_CONTROL)
-<<<<<<< HEAD
-    fakeEmulator.getNextGrpcCall(2, SECONDS).apply {
-=======
     fakeEmulator.getNextGrpcCall(2.seconds).apply {
       assertThat(methodName).isEqualTo("android.emulation.control.EmulatorController/sendKey")
       assertThat(shortDebugString(request)).isEqualTo("eventType: keyup key: \"Control\"")
@@ -1119,184 +924,12 @@
     focusManager.focusOwner = null
 
     fakeEmulator.getNextGrpcCall(2.seconds).apply {
->>>>>>> 0d09370c
       assertThat(methodName).isEqualTo("android.emulation.control.EmulatorController/sendKey")
       assertThat(shortDebugString(request)).isEqualTo("eventType: keyup key: \"Control\"")
     }
   }
 
   @Test
-<<<<<<< HEAD
-  fun testHideCameraNotificationDuringHardwareInput() {
-    view = emulatorViewRule.newEmulatorView()
-    val panel = NotificationHolderPanel(view)
-    val container = HeadlessRootPaneContainer(panel)
-    container.rootPane.size = Dimension(200, 300)
-    fakeUi = FakeUi(container.rootPane, 1.0)
-
-    // Activate the virtual scene camera
-    focusManager.focusOwner = view
-    fakeEmulator.virtualSceneCameraActive = true
-    waitForCondition(200, MILLISECONDS) {
-      fakeUi.findComponent<EditorNotificationPanel>() != null
-    }
-
-    // Enable hardware input
-    emulatorViewRule.executeAction("android.streaming.hardware.input", view)
-
-    // Check if notification panel is disappeared
-    waitForCondition(200, MILLISECONDS) {
-      fakeUi.findComponent<EditorNotificationPanel>() == null
-    }
-
-    // Disable hardware input
-    emulatorViewRule.executeAction("android.streaming.hardware.input", view)
-
-    // Check if notification panel is re-appeared
-    waitForCondition(200, MILLISECONDS) {
-      fakeUi.findComponent<EditorNotificationPanel>() != null
-    }
-  }
-
-  @Test
-  fun testCameraNotificationHasOperatingMessageWhenHardwareInputDisabledWithShift() {
-    view = emulatorViewRule.newEmulatorView()
-    val panel = NotificationHolderPanel(view)
-    val container = HeadlessRootPaneContainer(panel)
-    container.rootPane.size = Dimension(200, 300)
-    fakeUi = FakeUi(container.rootPane, 1.0)
-
-    // Enable hardware input
-    emulatorViewRule.executeAction("android.streaming.hardware.input", view)
-
-    // Activate the virtual scene camera
-    focusManager.focusOwner = view
-    fakeEmulator.virtualSceneCameraActive = true
-
-    // Disable hardware input with shift key
-    executeStreamingAction("android.streaming.hardware.input", view, emulatorViewRule.project, modifiers=SHIFT_DOWN_MASK)
-
-    // Check if notification panel is disappeared
-    waitForCondition(200, MILLISECONDS) {
-      fakeUi.findComponent<EditorNotificationPanel>() != null
-    }
-
-    assertThat(fakeUi.findComponent<EditorNotificationPanel>()?.text).isEqualTo(
-        "Move camera with WASDQE keys, rotate with mouse or arrow keys")
-  }
-
-  @Test
-  fun testDisableMultiTouchDuringHardwareInput() {
-    view = emulatorViewRule.newEmulatorView()
-    fakeUi = FakeUi(createScrollPane(view), 2.0)
-
-    fakeUi.root.size = Dimension(200, 300)
-    fakeUi.layoutAndDispatchEvents()
-    getStreamScreenshotCallAndWaitForFrame()
-
-    val mousePosition = Point(150, 75)
-    val pointerInfo = mock<PointerInfo>()
-    whenever(pointerInfo.location).thenReturn(mousePosition)
-    mouseInfo.whenever<Any?> { MouseInfo.getPointerInfo() }.thenReturn(pointerInfo)
-
-    // Start multitouch
-    fakeUi.keyboard.setFocus(view)
-    fakeUi.mouse.moveTo(mousePosition)
-    fakeUi.keyboard.press(VK_CONTROL)
-    fakeUi.layoutAndDispatchEvents()
-    assertAppearance("MultiTouch1")
-    var call = fakeEmulator.getNextGrpcCall(2, SECONDS)
-    assertThat(call.methodName).isEqualTo("android.emulation.control.EmulatorController/sendMouse")
-    assertThat(shortDebugString(call.request)).isEqualTo("x: 1274 y: 744")
-
-    // Enable hardware input
-    emulatorViewRule.executeAction("android.streaming.hardware.input", view)
-
-    // Check if multitouch indicator is hidden
-    fakeUi.layoutAndDispatchEvents()
-    assertAppearance("MultiTouch4")
-
-    // Check if mouse down event is generated instead of touch
-    fakeUi.mouse.press(mousePosition)
-    call = fakeEmulator.getNextGrpcCall(2, SECONDS)
-    assertThat(call.methodName).isEqualTo("android.emulation.control.EmulatorController/sendMouse")
-    assertThat(shortDebugString(call.request)).isEqualTo("x: 1274 y: 744 buttons: 1")
-
-    // Disable hardware input
-    executeStreamingAction("android.streaming.hardware.input", view, emulatorViewRule.project, modifiers=CTRL_DOWN_MASK)
-
-    // Check if multitouch indicator is shown
-    fakeUi.layoutAndDispatchEvents()
-    assertAppearance("MultiTouch2")
-
-    // Drag mouse
-    mousePosition.x -= 20
-    mousePosition.y += 20
-    fakeUi.mouse.dragTo(mousePosition)
-
-    // Check if touch event is generated
-    call = fakeEmulator.getNextGrpcCall(2, SECONDS)
-    assertThat(call.methodName).isEqualTo("android.emulation.control.EmulatorController/sendTouch")
-    assertThat(shortDebugString(call.request)).isEqualTo(
-        "touches { x: 1058 y: 960 pressure: 1024 expiration: NEVER_EXPIRE }" +
-        " touches { x: 381 y: 1999 identifier: 1 pressure: 1024 expiration: NEVER_EXPIRE }")
-  }
-
-  @Test
-  fun testMetaKeysReleasedWhenHardwareInputDisabled() {
-    view = emulatorViewRule.newEmulatorView()
-    fakeUi = FakeUi(createScrollPane(view), 2.0)
-
-    // Enable hardware input
-    emulatorViewRule.executeAction("android.streaming.hardware.input", view)
-
-    // Press Ctrl
-    focusManager.focusOwner = view
-    fakeUi.keyboard.press(VK_CONTROL)
-
-    fakeEmulator.getNextGrpcCall(2, SECONDS).apply {
-      assertThat(methodName).isEqualTo("android.emulation.control.EmulatorController/sendKey")
-      assertThat(shortDebugString(request)).isEqualTo("key: \"Control\"")
-    }
-
-    // Disable hardware input
-    emulatorViewRule.executeAction("android.streaming.hardware.input", view)
-
-    fakeEmulator.getNextGrpcCall(2, SECONDS).apply {
-      assertThat(methodName).isEqualTo("android.emulation.control.EmulatorController/sendKey")
-      assertThat(shortDebugString(request)).isEqualTo("eventType: keyup key: \"Control\"")
-    }
-  }
-
-  @Test
-  fun testMetaKeysReleasedWhenLostFocusDuringHardwareInput() {
-    view = emulatorViewRule.newEmulatorView()
-    fakeUi = FakeUi(createScrollPane(view), 2.0)
-
-    // Enable hardware input
-    emulatorViewRule.executeAction("android.streaming.hardware.input", view)
-
-    // Press Ctrl
-    focusManager.focusOwner = view
-    fakeUi.keyboard.press(VK_CONTROL)
-
-    fakeEmulator.getNextGrpcCall(2, SECONDS).apply {
-      assertThat(methodName).isEqualTo("android.emulation.control.EmulatorController/sendKey")
-      assertThat(shortDebugString(request)).isEqualTo("key: \"Control\"")
-    }
-
-    // Lose focus
-    focusManager.focusOwner = null
-
-    fakeEmulator.getNextGrpcCall(2, SECONDS).apply {
-      assertThat(methodName).isEqualTo("android.emulation.control.EmulatorController/sendKey")
-      assertThat(shortDebugString(request)).isEqualTo("eventType: keyup key: \"Control\"")
-    }
-  }
-
-  @Test
-=======
->>>>>>> 0d09370c
   fun testMetricsCollection() {
     view = emulatorViewRule.newEmulatorView()
     fakeUi = FakeUi(createScrollPane(view), 2.0)
@@ -1337,26 +970,16 @@
 
   @Throws(TimeoutException::class)
   private fun getStreamScreenshotCallAndWaitForFrame(): GrpcCallRecord {
-<<<<<<< HEAD
-    val call = fakeEmulator.getNextGrpcCall(2, SECONDS)
-    assertThat(call.methodName).isEqualTo("android.emulation.control.EmulatorController/streamScreenshot")
-    call.waitForResponse(2, SECONDS)
-=======
     val call = fakeEmulator.getNextGrpcCall(2.seconds)
     assertThat(call.methodName).isEqualTo("android.emulation.control.EmulatorController/streamScreenshot")
     call.waitForResponse(2.seconds)
->>>>>>> 0d09370c
     waitForFrame()
     return call
   }
 
   @Throws(TimeoutException::class)
   private fun waitForFrame() {
-<<<<<<< HEAD
-    waitForCondition(2, SECONDS) {
-=======
     waitForCondition(2.seconds) {
->>>>>>> 0d09370c
       view.emulator.connectionState == ConnectionState.CONNECTED &&
       view.displayOrientationQuadrants == fakeEmulator.displayRotation.number &&
       view.currentPosture?.posture == fakeEmulator.devicePosture
