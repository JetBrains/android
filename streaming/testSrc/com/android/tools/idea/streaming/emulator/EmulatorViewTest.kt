--- conflicted
+++ resolved
@@ -20,11 +20,7 @@
 import com.android.sdklib.internal.avd.AvdInfo
 import com.android.sdklib.internal.avd.AvdInfo.AvdStatus
 import com.android.testutils.ImageDiffUtil
-<<<<<<< HEAD
 import com.android.test.testutils.TestUtils
-=======
-import com.android.testutils.TestUtils
->>>>>>> 8b7d83e8
 import com.android.testutils.waitForCondition
 import com.android.tools.adtui.actions.ZoomType
 import com.android.tools.adtui.swing.FakeKeyboardFocusManager
@@ -627,11 +623,7 @@
     fakeUi.keyboard.release(VK_SHIFT)
 
     // Here we expect the gRPC call from `press()`, as `moveTo()` should not send any gRPC call.
-<<<<<<< HEAD
-    val call = fakeEmulator.getNextGrpcCall(2.seconds)
-=======
     call = fakeEmulator.getNextGrpcCall(2.seconds)
->>>>>>> 8b7d83e8
     assertThat(call.methodName).isEqualTo("android.emulation.control.EmulatorController/streamInputEvent")
     assertThat(shortDebugString(call.getNextRequest(1.seconds))).isEqualTo("mouse_event { x: 1118 y: 1989 buttons: 1 }")
   }
@@ -705,11 +697,7 @@
         call = fakeEmulator.getNextGrpcCall(2.seconds)
         assertThat(call.methodName).isEqualTo("android.emulation.control.EmulatorController/streamInputEvent")
       }
-<<<<<<< HEAD
-      assertThat(shortDebugString(call.getNextRequest(2.seconds))).isEqualTo("wheel_event { dy: ${-rotation * 120} }")
-=======
       assertThat(shortDebugString(call.getNextRequest(2.seconds))).isEqualTo("wheel_event { dy: ${-rotation * 25} }")
->>>>>>> 8b7d83e8
     }
   }
 
