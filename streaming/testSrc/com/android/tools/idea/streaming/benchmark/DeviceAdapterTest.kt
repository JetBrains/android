--- conflicted
+++ resolved
@@ -57,10 +57,7 @@
 import kotlin.time.Duration
 import kotlin.time.Duration.Companion.hours
 import kotlin.time.Duration.Companion.milliseconds
-<<<<<<< HEAD
-=======
 import kotlin.time.Duration.Companion.seconds
->>>>>>> 8b7d83e8
 import kotlin.time.TestTimeSource
 import kotlin.time.TimeMark
 
@@ -238,16 +235,12 @@
     adapter.ready()
     view.notifyFrame(INITIALIZED_FRAME)
 
-<<<<<<< HEAD
-    UIUtil.pump()
-=======
     waitForCondition(30.seconds) {
       testScope.testScheduler.advanceUntilIdle()
       view.notifyFrame(TOUCHABLE_AREA_FRAME)
       onReadyCalls == 1
     }
 
->>>>>>> 8b7d83e8
     val configCharEvents =
       listOf(MAX_BITS, LATENCY_MAX_BITS, BITS_PER_CHANNEL).joinToString(",").map {
         KeyEvent.KEY_TYPED to it
@@ -259,10 +252,7 @@
           KeyEvent.KEY_PRESSED to KeyEvent.VK_ENTER,
           KeyEvent.KEY_RELEASED to KeyEvent.VK_ENTER,
         )
-<<<<<<< HEAD
-=======
     waitForCondition(2.seconds) { keyEvents.size == expectedKeyEvents.size }
->>>>>>> 8b7d83e8
     assertThat(keyEvents).isEqualTo(expectedKeyEvents)
   }
 
@@ -425,17 +415,6 @@
       spikiness = spikiness,
       timeSource = testTimeSource,
       installer = fakeInstaller,
-<<<<<<< HEAD
-      coroutineScope = TestCoroutineScope(TestCoroutineDispatcher()),
-    )
-    .apply { setCallbacks(callbacks) }
-  }
-
-  private fun DeviceAdapter.frameRendered(bufferedImage: BufferedImage) {
-    frameRendered(frameNumber++, displayRectangle, 0, bufferedImage)
-  }
-
-=======
       coroutineScope = testScope,
     )
     .apply { setCallbacks(callbacks) }
@@ -445,7 +424,6 @@
     frameRendered(frameNumber++, displayRectangle, 0, bufferedImage)
   }
 
->>>>>>> 8b7d83e8
   inner class TestDisplayView(project: Project, override val deviceDisplaySize: Dimension) : AbstractDisplayView(project, 0) {
     init {
       displayRectangle = Rectangle(deviceDisplaySize)
