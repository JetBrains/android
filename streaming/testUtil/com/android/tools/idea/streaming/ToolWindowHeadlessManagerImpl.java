--- conflicted
+++ resolved
@@ -194,8 +194,6 @@
     return ToolWindowAnchor.LEFT;
   }
 
-<<<<<<< HEAD
-=======
   public static void split(@NotNull Content content, int dropSide) {
     ContentManager contentManager = content.getManager();
     if (contentManager != null) {
@@ -207,7 +205,6 @@
     ((MockContentManager) contentManager).unsplit(toSelect);
   }
 
->>>>>>> 0d09370c
   public static class MockToolWindow implements ToolWindowEx {
     final ContentManager myContentManager = new MockContentManager();
     private final Project project;
