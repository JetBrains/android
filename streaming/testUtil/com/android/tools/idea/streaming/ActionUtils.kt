/*
 * Copyright (C) 2023 The Android Open Source Project
 *
 * Licensed under the Apache License, Version 2.0 (the "License");
 * you may not use this file except in compliance with the License.
 * You may obtain a copy of the License at
 *
 *      http://www.apache.org/licenses/LICENSE-2.0
 *
 * Unless required by applicable law or agreed to in writing, software
 * distributed under the License is distributed on an "AS IS" BASIS,
 * WITHOUT WARRANTIES OR CONDITIONS OF ANY KIND, either express or implied.
 * See the License for the specific language governing permissions and
 * limitations under the License.
 */
package com.android.tools.idea.streaming

import com.android.tools.adtui.ZOOMABLE_KEY
import com.android.tools.idea.streaming.core.AbstractDisplayView
import com.android.tools.idea.streaming.core.DISPLAY_VIEW_KEY
import com.android.tools.idea.streaming.core.ZoomablePanel
import com.android.tools.idea.streaming.device.DEVICE_CLIENT_KEY
import com.android.tools.idea.streaming.device.DEVICE_CONTROLLER_KEY
import com.android.tools.idea.streaming.device.DEVICE_VIEW_KEY
import com.android.tools.idea.streaming.device.DeviceView
import com.android.tools.idea.streaming.emulator.EMULATOR_CONTROLLER_KEY
import com.android.tools.idea.streaming.emulator.EMULATOR_VIEW_KEY
import com.android.tools.idea.streaming.emulator.EmulatorView
import com.google.common.truth.Truth.assertThat
import com.intellij.openapi.actionSystem.ActionManager
import com.intellij.openapi.actionSystem.ActionPlaces
import com.intellij.openapi.actionSystem.AnAction
import com.intellij.openapi.actionSystem.AnActionEvent
import com.intellij.openapi.actionSystem.CommonDataKeys
import com.intellij.openapi.actionSystem.CustomizedDataContext
import com.intellij.openapi.actionSystem.DataContext
import com.intellij.openapi.actionSystem.PlatformCoreDataKeys
import com.intellij.openapi.actionSystem.Presentation
import com.intellij.openapi.project.Project
import java.awt.Component
import java.awt.event.KeyEvent
import java.awt.event.KeyEvent.CHAR_UNDEFINED
import java.awt.event.KeyEvent.CTRL_DOWN_MASK
import java.awt.event.KeyEvent.KEY_RELEASED
import java.awt.event.KeyEvent.VK_E

/** Executes an action related to device streaming. */
fun executeStreamingAction(actionId: String, source: Component, project: Project, place: String = ActionPlaces.TOOLBAR,
<<<<<<< HEAD
                           modifiers: Int = CTRL_DOWN_MASK) {
  val action = ActionManager.getInstance().getAction(actionId)
  executeStreamingAction(action, source, project, place, modifiers)
=======
                           modifiers: Int = CTRL_DOWN_MASK,
                           extraData: Map<String, Any?> = emptyMap()) {
  val action = ActionManager.getInstance().getAction(actionId)
  executeStreamingAction(action, source, project, place = place, modifiers = modifiers, extraData = extraData)
>>>>>>> 0d09370c
}

/** Executes an action related to device streaming. */
fun executeStreamingAction(action: AnAction, source: Component, project: Project, place: String = ActionPlaces.TOOLBAR,
<<<<<<< HEAD
                           modifiers: Int = CTRL_DOWN_MASK) {
  val event = createTestEvent(source, project, place, modifiers)
=======
                           modifiers: Int = CTRL_DOWN_MASK,
                           extraData: Map<String, Any?> = emptyMap()) {
  val event = createTestEvent(source, project, place = place, modifiers = modifiers, extraData = extraData)
>>>>>>> 0d09370c
  action.update(event)
  assertThat(event.presentation.isEnabledAndVisible).isTrue()
  action.actionPerformed(event)
}

fun updateAndGetActionPresentation(actionId: String, source: Component, project: Project,
<<<<<<< HEAD
                                   place: String = ActionPlaces.KEYBOARD_SHORTCUT): Presentation {
  val action = ActionManager.getInstance().getAction(actionId)
  return updateAndGetActionPresentation(action, source, project, place)
}

fun updateAndGetActionPresentation(action: AnAction, source: Component, project: Project,
                                   place: String = ActionPlaces.KEYBOARD_SHORTCUT): Presentation {
  val event = createTestEvent(source, project, place, presentation = action.templatePresentation.clone())
=======
                                   place: String = ActionPlaces.KEYBOARD_SHORTCUT,
                                   extraData: Map<String, Any?> = emptyMap()): Presentation {
  val action = ActionManager.getInstance().getAction(actionId)
  return updateAndGetActionPresentation(action, source, project, place = place, extraData = extraData)
}

fun updateAndGetActionPresentation(action: AnAction, source: Component, project: Project,
                                   place: String = ActionPlaces.KEYBOARD_SHORTCUT,
                                   extraData: Map<String, Any?> = emptyMap()): Presentation {
  val event = createTestEvent(source, project, place, presentation = action.templatePresentation.clone(), extraData = extraData)
>>>>>>> 0d09370c
  action.update(event)
  return event.presentation
}

fun createTestEvent(source: Component, project: Project, place: String = ActionPlaces.KEYBOARD_SHORTCUT,
<<<<<<< HEAD
                    modifiers: Int = CTRL_DOWN_MASK, presentation: Presentation = Presentation()): AnActionEvent {
  val inputEvent = KeyEvent(source, KEY_RELEASED, System.currentTimeMillis(), modifiers, VK_E, CHAR_UNDEFINED)
  return AnActionEvent(inputEvent, TestDataContext(source, project), place, presentation, ActionManager.getInstance(), 0)
}

private class TestDataContext(private val component: Component, private val project: Project) : DataContext {
=======
                    modifiers: Int = CTRL_DOWN_MASK, presentation: Presentation = Presentation(),
                    extraData: Map<String, Any?> = emptyMap()): AnActionEvent {
  val inputEvent = KeyEvent(source, KEY_RELEASED, System.currentTimeMillis(), modifiers, VK_E, CHAR_UNDEFINED)
  return AnActionEvent(inputEvent, TestDataContext(source, project, extraData), place, presentation, ActionManager.getInstance(), 0)
}

private class TestDataContext(
  private val component: Component,
  private val project: Project,
  private val extraData: Map<String, Any?> = emptyMap(),
) : CustomizedDataContext() {

>>>>>>> 0d09370c
  private val emulatorView
    get() = component as? EmulatorView
  private val deviceView
    get() = component as? DeviceView
  private val displayView
    get() = component as? AbstractDisplayView
<<<<<<< HEAD
=======

  override fun getParent(): DataContext = EMPTY_CONTEXT
>>>>>>> 0d09370c

  override fun getRawCustomData(dataId: String): Any? {
    return when (dataId) {
      EMULATOR_VIEW_KEY.name -> emulatorView
      EMULATOR_CONTROLLER_KEY.name -> emulatorView?.emulator
      DEVICE_VIEW_KEY.name -> deviceView
      DEVICE_CLIENT_KEY.name -> deviceView?.deviceClient
      DEVICE_CONTROLLER_KEY.name -> deviceView?.deviceController
      DISPLAY_VIEW_KEY.name -> displayView
      ZOOMABLE_KEY.name -> component as? ZoomablePanel
      SERIAL_NUMBER_KEY.name -> displayView?.deviceSerialNumber
      CommonDataKeys.PROJECT.name -> project
      PlatformCoreDataKeys.CONTEXT_COMPONENT.name -> component
      else -> extraData[dataId]
    }
  }
}<|MERGE_RESOLUTION|>--- conflicted
+++ resolved
@@ -46,44 +46,23 @@
 
 /** Executes an action related to device streaming. */
 fun executeStreamingAction(actionId: String, source: Component, project: Project, place: String = ActionPlaces.TOOLBAR,
-<<<<<<< HEAD
-                           modifiers: Int = CTRL_DOWN_MASK) {
-  val action = ActionManager.getInstance().getAction(actionId)
-  executeStreamingAction(action, source, project, place, modifiers)
-=======
                            modifiers: Int = CTRL_DOWN_MASK,
                            extraData: Map<String, Any?> = emptyMap()) {
   val action = ActionManager.getInstance().getAction(actionId)
   executeStreamingAction(action, source, project, place = place, modifiers = modifiers, extraData = extraData)
->>>>>>> 0d09370c
 }
 
 /** Executes an action related to device streaming. */
 fun executeStreamingAction(action: AnAction, source: Component, project: Project, place: String = ActionPlaces.TOOLBAR,
-<<<<<<< HEAD
-                           modifiers: Int = CTRL_DOWN_MASK) {
-  val event = createTestEvent(source, project, place, modifiers)
-=======
                            modifiers: Int = CTRL_DOWN_MASK,
                            extraData: Map<String, Any?> = emptyMap()) {
   val event = createTestEvent(source, project, place = place, modifiers = modifiers, extraData = extraData)
->>>>>>> 0d09370c
   action.update(event)
   assertThat(event.presentation.isEnabledAndVisible).isTrue()
   action.actionPerformed(event)
 }
 
 fun updateAndGetActionPresentation(actionId: String, source: Component, project: Project,
-<<<<<<< HEAD
-                                   place: String = ActionPlaces.KEYBOARD_SHORTCUT): Presentation {
-  val action = ActionManager.getInstance().getAction(actionId)
-  return updateAndGetActionPresentation(action, source, project, place)
-}
-
-fun updateAndGetActionPresentation(action: AnAction, source: Component, project: Project,
-                                   place: String = ActionPlaces.KEYBOARD_SHORTCUT): Presentation {
-  val event = createTestEvent(source, project, place, presentation = action.templatePresentation.clone())
-=======
                                    place: String = ActionPlaces.KEYBOARD_SHORTCUT,
                                    extraData: Map<String, Any?> = emptyMap()): Presentation {
   val action = ActionManager.getInstance().getAction(actionId)
@@ -94,20 +73,11 @@
                                    place: String = ActionPlaces.KEYBOARD_SHORTCUT,
                                    extraData: Map<String, Any?> = emptyMap()): Presentation {
   val event = createTestEvent(source, project, place, presentation = action.templatePresentation.clone(), extraData = extraData)
->>>>>>> 0d09370c
   action.update(event)
   return event.presentation
 }
 
 fun createTestEvent(source: Component, project: Project, place: String = ActionPlaces.KEYBOARD_SHORTCUT,
-<<<<<<< HEAD
-                    modifiers: Int = CTRL_DOWN_MASK, presentation: Presentation = Presentation()): AnActionEvent {
-  val inputEvent = KeyEvent(source, KEY_RELEASED, System.currentTimeMillis(), modifiers, VK_E, CHAR_UNDEFINED)
-  return AnActionEvent(inputEvent, TestDataContext(source, project), place, presentation, ActionManager.getInstance(), 0)
-}
-
-private class TestDataContext(private val component: Component, private val project: Project) : DataContext {
-=======
                     modifiers: Int = CTRL_DOWN_MASK, presentation: Presentation = Presentation(),
                     extraData: Map<String, Any?> = emptyMap()): AnActionEvent {
   val inputEvent = KeyEvent(source, KEY_RELEASED, System.currentTimeMillis(), modifiers, VK_E, CHAR_UNDEFINED)
@@ -120,18 +90,14 @@
   private val extraData: Map<String, Any?> = emptyMap(),
 ) : CustomizedDataContext() {
 
->>>>>>> 0d09370c
   private val emulatorView
     get() = component as? EmulatorView
   private val deviceView
     get() = component as? DeviceView
   private val displayView
     get() = component as? AbstractDisplayView
-<<<<<<< HEAD
-=======
 
   override fun getParent(): DataContext = EMPTY_CONTEXT
->>>>>>> 0d09370c
 
   override fun getRawCustomData(dataId: String): Any? {
     return when (dataId) {
