--- conflicted
+++ resolved
@@ -53,11 +53,7 @@
 import com.android.emulator.snapshot.SnapshotOuterClass.Snapshot
 import com.android.io.writeImage
 import com.android.sdklib.repository.targets.SystemImageManager
-<<<<<<< HEAD
 import com.android.test.testutils.TestUtils
-=======
-import com.android.testutils.TestUtils
->>>>>>> 0d09370c
 import com.android.tools.adtui.ImageUtils.rotateByQuadrants
 import com.android.tools.idea.io.grpc.ForwardingServerCall.SimpleForwardingServerCall
 import com.android.tools.idea.io.grpc.ForwardingServerCallListener.SimpleForwardingServerCallListener
@@ -236,15 +232,6 @@
     val embeddedFlags = if (standalone) "" else """ "-qt-hide-window" "-idle-grpc-timeout" "300""""
 
     return """
-<<<<<<< HEAD
-        port.serial=${serialPort}
-        port.adb=${serialPort + 1}
-        avd.name=${avdId}
-        avd.dir=${avdFolder}
-        avd.id=${avdId}
-        cmdline="/emulator_home/fake_emulator" "-netdelay" "none" "-netspeed" "full" "-avd" "$avdId" $embeddedFlags
-        grpc.port=${grpcPort}
-=======
         port.serial=$serialPort
         port.adb=${serialPort + 1}
         avd.name=$avdName
@@ -252,7 +239,6 @@
         avd.id=$avdId
         cmdline="/emulator_home/fake_emulator" "-netdelay" "none" "-netspeed" "full" "-avd" "$avdId" $embeddedFlags
         grpc.port=$grpcPort
->>>>>>> 0d09370c
         grpc.token=RmFrZSBnUlBDIHRva2Vu
         """.trimIndent()
   }
@@ -337,13 +323,8 @@
    */
   @UiThread
   @Throws(TimeoutException::class)
-<<<<<<< HEAD
-  fun getNextGrpcCall(timeout: Long, unit: TimeUnit, filter: Predicate<GrpcCallRecord> = defaultCallFilter): GrpcCallRecord =
-      grpcCallLog.get(timeout, unit, filter)
-=======
   fun getNextGrpcCall(timeout: Duration, filter: Predicate<GrpcCallRecord> = defaultCallFilter): GrpcCallRecord =
       grpcCallLog.get(timeout, filter)
->>>>>>> 0d09370c
 
   /**
    * Clears the gRPC call log.
@@ -1563,8 +1544,6 @@
 
       createSystemImage(systemImageFolder, api, sourceProperties)
       return createAvd(avdId, avdFolder, configIni, hardwareIni)
-<<<<<<< HEAD
-=======
     }
 
     /**
@@ -1674,7 +1653,6 @@
 
       createSystemImage(systemImageFolder, api, sourceProperties)
       return createAvd(avdId, avdFolder, configIni, hardwareIni)
->>>>>>> 0d09370c
     }
 
     private fun createSystemImage(systemImageFolder: Path, api: Int, sourceProperties: String) {
