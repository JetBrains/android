--- conflicted
+++ resolved
@@ -27,10 +27,7 @@
 import com.android.tools.idea.streaming.core.interpolate
 import com.android.tools.idea.streaming.core.putUInt
 import com.android.tools.idea.streaming.core.rotatedByQuadrants
-<<<<<<< HEAD
-=======
 import com.android.tools.idea.streaming.device.DeviceState.Property.PROPERTY_POLICY_CANCEL_WHEN_REQUESTER_NOT_ON_TOP
->>>>>>> 0d09370c
 import com.android.utils.Base128InputStream
 import com.android.utils.Base128OutputStream
 import com.intellij.openapi.Disposable
@@ -58,10 +55,7 @@
 import org.bytedeco.ffmpeg.global.avcodec.AV_CODEC_ID_AV1
 import org.bytedeco.ffmpeg.global.avcodec.AV_CODEC_ID_H264
 import org.bytedeco.ffmpeg.global.avcodec.AV_CODEC_ID_HEVC
-<<<<<<< HEAD
-=======
 import org.bytedeco.ffmpeg.global.avcodec.AV_CODEC_ID_OPUS
->>>>>>> 0d09370c
 import org.bytedeco.ffmpeg.global.avcodec.AV_CODEC_ID_VP8
 import org.bytedeco.ffmpeg.global.avcodec.AV_CODEC_ID_VP9
 import org.bytedeco.ffmpeg.global.avcodec.AV_CODEC_ID_VVC
@@ -124,11 +118,7 @@
  */
 class FakeScreenSharingAgent(
   val displaySize: Dimension,
-<<<<<<< HEAD
-  private val deviceState: DeviceState,
-=======
   private val fakeDeviceState: FakeDeviceState,
->>>>>>> 0d09370c
   private val roundDisplay: Boolean = false,
   private val foldedSize: Dimension? = null,
 ) : Disposable {
@@ -137,13 +127,6 @@
       "FakeScreenSharingAgent", AndroidExecutors.getInstance().workerThreadExecutor, 1)
   private val singleThreadedDispatcher = executor.asCoroutineDispatcher()
   private val agentsScope = CoroutineScope(singleThreadedDispatcher + Job())
-<<<<<<< HEAD
-  private var startTime = 0L
-
-  private var videoChannel: SuspendingSocketChannel? = null
-  private var controller: Controller? = null
-  private val displayStreamers = Int2ObjectOpenHashMap<DisplayStreamer>()
-=======
   private val featureLevel = AndroidVersionUtil.androidVersionFromDeviceProperties(this.fakeDeviceState.properties)?.featureLevel ?: 0
   private var startTime = 0L
 
@@ -152,7 +135,6 @@
   private var controller: Controller? = null
   private val displayStreamers = Int2ObjectOpenHashMap<DisplayStreamer>()
   private var audioStreamer: AudioStreamer? = null
->>>>>>> 0d09370c
 
   private val codecName = nullize(StudioFlags.DEVICE_MIRRORING_VIDEO_CODEC.get()) ?: "vp8"
   private val videoEncoder: AVCodec by lazy {
@@ -169,14 +151,11 @@
 
     avcodec_find_encoder(codecId) ?: throw RuntimeException("$codecName encoder not found")
   }
-<<<<<<< HEAD
-=======
   private val audioEncoder: AVCodec by lazy {
     avcodec_find_encoder(AV_CODEC_ID_OPUS) ?: throw RuntimeException("$codecName encoder not found")
   }
   private val isAudioStreamingSupported: Boolean
     get() = featureLevel >= 31 && (agentFlags and AUDIO_STREAMING_SUPPORTED) != 0
->>>>>>> 0d09370c
 
   private val clipboardInternal = AtomicReference("")
   private val clipboardSynchronizationActive = AtomicBoolean()
@@ -192,10 +171,6 @@
         }
       }
     }
-<<<<<<< HEAD
-  @Volatile
-  private var foldingState: FoldingState? = foldedSize?.let { FoldingState.OPEN }
-=======
   private val supportedDeviceStates = when (foldedSize) {
     null -> listOf()
     else -> listOf(
@@ -214,7 +189,6 @@
   private var deviceState: DeviceState? = supportedDeviceStates.find { it.name == "OPEN" }
   private val deviceStateIdentifier
     get() = deviceState?.id ?: -1
->>>>>>> 0d09370c
 
   @Volatile
   var maxVideoEncoderResolution = 2048 // Many phones, for example Galaxy Z Fold3, have VP8 encoder limited to 2048x2048 resolution.
@@ -227,21 +201,14 @@
     private set
   val videoStreamActive: Boolean
       get() = displayStreamers.isNotEmpty()
-<<<<<<< HEAD
-=======
   val audioStreamActive: Boolean
     get() = audioStreamer != null
->>>>>>> 0d09370c
   @Volatile
   var crashOnStart: Boolean = false
   @Volatile
   var startDelayMillis: Long = 0
   @Volatile
-<<<<<<< HEAD
-  var bitRate: Int = DEFAULT_BIT_RATE
-=======
   var bitRate: Int = VIDEO_DEFAULT_BIT_RATE
->>>>>>> 0d09370c
     set(value) {
       field = value
       agentsScope.launch {
@@ -252,11 +219,6 @@
     }
   @Volatile
   var darkMode = false
-<<<<<<< HEAD
-
-  private var maxVideoResolution = Dimension(Int.MAX_VALUE, Int.MAX_VALUE)
-  private var startVideoStream = false
-=======
   @Volatile
   var gestureOverlayInstalled = true
   @Volatile
@@ -282,7 +244,6 @@
 
   private var maxVideoResolution = Dimension(Int.MAX_VALUE, Int.MAX_VALUE)
   private var agentFlags = 0
->>>>>>> 0d09370c
   private var deviceOrientation = 0
   private var displays = listOf(DisplayDescriptor(PRIMARY_DISPLAY_ID, displaySize, 0, DisplayType.INTERNAL))
 
@@ -302,14 +263,6 @@
     startTime = System.currentTimeMillis()
 
     parseArgs(command)
-<<<<<<< HEAD
-    val videoChannel = SuspendingSocketChannel.open()
-    this.videoChannel = videoChannel
-    val controlChannel = SuspendingSocketChannel.open()
-    ChannelClosingSynchronizer(listOf(videoChannel, controlChannel)).start()
-    val socketAddress = InetSocketAddress("localhost", hostPort)
-    videoChannel.connect(socketAddress)
-=======
     val videoChannel = SuspendingSocketChannel.open().also { this.videoChannel = it }
     val audioChannel = if (isAudioStreamingSupported) SuspendingSocketChannel.open().also { this.audioChannel = it } else null
     val controlChannel = SuspendingSocketChannel.open()
@@ -318,7 +271,6 @@
     val socketAddress = InetSocketAddress("localhost", hostPort)
     videoChannel.connect(socketAddress)
     audioChannel?.connect(socketAddress)
->>>>>>> 0d09370c
     controlChannel.connect(socketAddress)
     if (crashOnStart) {
       terminateAgent(139)
@@ -328,18 +280,6 @@
       delay(startDelayMillis)
     }
     sendVideoChannelHeader(videoChannel)
-<<<<<<< HEAD
-    controlChannel.write(ByteBuffer.wrap("C".toByteArray()))
-    if (startVideoStream) {
-      val displayStreamer = DisplayStreamer(PRIMARY_DISPLAY_ID, maxVideoResolution, true, bitRate, videoChannel)
-      this.displayStreamers.put(displayStreamer.displayId, displayStreamer)
-      displayStreamer.renderDisplay()
-    }
-    val controller = Controller(controlChannel)
-    this.controller = controller
-    deviceState.deleteFile("$DEVICE_PATH_BASE/$SCREEN_SHARING_AGENT_SO_NAME")
-    deviceState.deleteFile("$DEVICE_PATH_BASE/$SCREEN_SHARING_AGENT_JAR_NAME")
-=======
     audioChannel?.write(ByteBuffer.wrap("A".toByteArray()))
     controlChannel.write(ByteBuffer.wrap("C".toByteArray()))
     if ((agentFlags and START_VIDEO_STREAM) != 0) {
@@ -354,7 +294,6 @@
     this.controller = controller
     this.fakeDeviceState.deleteFile("$DEVICE_PATH_BASE/$SCREEN_SHARING_AGENT_SO_NAME")
     this.fakeDeviceState.deleteFile("$DEVICE_PATH_BASE/$SCREEN_SHARING_AGENT_JAR_NAME")
->>>>>>> 0d09370c
     if (startTime == 0L) {
       // Shutdown has been triggered - abort run.
       shutdownChannels()
@@ -372,11 +311,7 @@
 
   private suspend fun sendVideoChannelHeader(videoChannel: SuspendingSocketChannel) {
     // Send the channel header with the name of the codec.
-<<<<<<< HEAD
-    val header = ByteBuffer.allocate(CHANNEL_HEADER_LENGTH + 1)
-=======
     val header = ByteBuffer.allocate(VIDEO_CHANNEL_HEADER_LENGTH + 1)
->>>>>>> 0d09370c
     header.put('V'.code.toByte())
     header.put(codecName.toByteArray())
     while (header.hasRemaining()) {
@@ -453,11 +388,7 @@
         }
 
         arg.startsWith("--flags=") -> {
-<<<<<<< HEAD
-          startVideoStream = (arg.substring("--flags=".length).toInt() and START_VIDEO_STREAM) != 0
-=======
           agentFlags = arg.substring("--flags=".length).toInt()
->>>>>>> 0d09370c
         }
       }
     }
@@ -505,27 +436,18 @@
   suspend fun renderDisplay(displayId: Int) {
     return withContext(singleThreadedDispatcher) {
       displayStreamers[displayId]?.renderDisplay()
-<<<<<<< HEAD
     }
   }
 
   suspend fun renderDisplay(displayId: Int, flavor: Int) {
     return withContext(singleThreadedDispatcher) {
       displayStreamers[displayId]?.renderDisplay(flavor)
-=======
-    }
-  }
-
-  suspend fun renderDisplay(displayId: Int, flavor: Int) {
-    return withContext(singleThreadedDispatcher) {
-      displayStreamers[displayId]?.renderDisplay(flavor)
     }
   }
 
   suspend fun beep(frequencyHz: Double, durationMillis: Int) {
     return withContext(singleThreadedDispatcher) {
       audioStreamer?.beep(frequencyHz, durationMillis)
->>>>>>> 0d09370c
     }
   }
 
@@ -642,7 +564,6 @@
     val displayStreamer = displayStreamers[message.displayId] ?: return
     displayStreamer.maxVideoResolution = message.maxVideoSize
     displayStreamer.renderDisplay()
-<<<<<<< HEAD
   }
 
   private suspend fun startVideoStream(message: StartVideoStreamMessage) {
@@ -663,27 +584,6 @@
 
   private fun stopVideoStream(message: StopVideoStreamMessage) {
     displayStreamers.remove(message.displayId)
-=======
-  }
-
-  private suspend fun startVideoStream(message: StartVideoStreamMessage) {
-    val displayId = message.displayId
-    if (displayId == PRIMARY_DISPLAY_ID) {
-      maxVideoResolution = message.maxVideoSize
-    }
-    val display = displays.find { it.displayId == displayId } ?: return
-    val displayStreamer = displayStreamers.computeIfAbsent(
-        displayId,
-        Int2ObjectFunction {
-          dispId -> DisplayStreamer(dispId, message.maxVideoSize, rotatedWithDevice = display.type == DisplayType.INTERNAL,
-                                    bitRate, videoChannel!!)
-        })
-    displayStreamer.renderDisplay()
-    assert(videoStreamActive)
-  }
-
-  private fun stopVideoStream(message: StopVideoStreamMessage) {
-    displayStreamers.remove(message.displayId)
   }
 
   private fun startAudioStream() {
@@ -694,7 +594,6 @@
 
   private fun stopAudioStream() {
     audioStreamer = null
->>>>>>> 0d09370c
   }
 
   private fun startClipboardSync(message: StartClipboardSyncMessage) {
@@ -707,15 +606,9 @@
   }
 
   private fun requestDeviceState(message: RequestDeviceStateMessage) {
-<<<<<<< HEAD
-    checkNotNull(foldedSize) { "The device is not foldable" }
-    if (foldingState?.ordinal != message.state) {
-      foldingState = FoldingState.values()[message.state]
-=======
     check(supportedDeviceStates.isNotEmpty()) { "The device is not foldable" }
     if (deviceState?.id != message.deviceStateId) {
       deviceState = supportedDeviceStates.find { it.id == message.deviceStateId }
->>>>>>> 0d09370c
       sendDeviceStateNotification()
       agentsScope.launch {
         for (displayStreamer in displayStreamers.values) {
@@ -726,11 +619,7 @@
   }
 
   private fun sendDeviceStateNotification() {
-<<<<<<< HEAD
-    sendNotificationOrResponse(DeviceStateNotification(foldingState!!.ordinal))
-=======
     sendNotificationOrResponse(DeviceStateNotification(deviceStateIdentifier))
->>>>>>> 0d09370c
   }
 
   private fun sendDisplayConfigurations(message: DisplayConfigurationRequest) {
@@ -738,41 +627,13 @@
   }
 
   private fun sendUiSettingsResponse(message: UiSettingsRequest) {
-<<<<<<< HEAD
-    sendNotificationOrResponse(UiSettingsResponse(message.requestId, darkMode))
-=======
     sendNotificationOrResponse(
       UiSettingsResponse(message.requestId, darkMode, gestureOverlayInstalled, gestureNavigation, foregroundProcess, appLocales, talkBackInstalled, talkBackOn, selectToSpeakOn, fontSizeSettable, fontSize, screenDensitySettable, screenDensity))
->>>>>>> 0d09370c
   }
 
   private fun setDarkMode(message: SetDarkModeMessage) {
     darkMode = message.darkMode
   }
-<<<<<<< HEAD
-
-  private fun sendNotificationOrResponse(message: ControlMessage) {
-    controller?.sendNotificationOrResponse(message)
-  }
-
-  private inner class DisplayStreamer(
-    val displayId: Int,
-    var maxVideoResolution: Dimension,
-    private val rotatedWithDevice: Boolean,
-    initialBitRate: Int,
-    private val channel: SuspendingSocketChannel,
-  ) {
-
-    private val packetHeader = VideoPacketHeader(displayId, displaySize, initialBitRate, roundDisplay)
-    var bitRate: Int
-      get() = packetHeader.bitRate
-      set(value) { packetHeader.bitRate = value }
-    private var presentationTimestampOffset = 0L
-    private var lastImageFlavor: Int = 0
-    var displayOrientationCorrection: Int = 0
-    @Volatile var frameNumber: UInt = 0u
-      private set
-=======
 
   private fun setGestureNavigation(message: SetGestureNavigationMessage) {
     gestureNavigation = message.on
@@ -799,7 +660,6 @@
   private fun setScreenDensity(message: SetScreenDensityMessage) {
     screenDensity = message.density
   }
->>>>>>> 0d09370c
 
   private fun sendNotificationOrResponse(message: ControlMessage) {
     controller?.sendNotificationOrResponse(message)
@@ -843,11 +703,7 @@
         pix_fmt(videoEncoder.pix_fmts().get())
         width(videoSize.width)
         height(videoSize.height)
-<<<<<<< HEAD
-      } ?: throw RuntimeException("Could not allocate encoder context")
-=======
       } ?: throw RuntimeException("Could not allocate video encoder context")
->>>>>>> 0d09370c
 
       if (avcodec_open2(encoderContext, videoEncoder, null as AVDictionary?) < 0) {
         throw RuntimeException("avcodec_open2 failed")
@@ -966,24 +822,15 @@
       val maxResolutionWidth = min(max(maxVideoResolution.width, rotatedDisplaySize.width / 2), maxVideoEncoderResolution)
       val maxResolutionHeight = min(max(maxVideoResolution.height, rotatedDisplaySize.height / 2), maxVideoEncoderResolution)
       val scale = max(min(1.0, min(maxResolutionWidth / displayWidth, maxResolutionHeight / displayHeight)),
-<<<<<<< HEAD
-                      max(MIN_VIDEO_RESOLUTION / displayWidth, MIN_VIDEO_RESOLUTION / displayHeight))
-=======
                       max(VIDEO_MIN_RESOLUTION / displayWidth, VIDEO_MIN_RESOLUTION / displayHeight))
->>>>>>> 0d09370c
       val width = (displayWidth * scale).roundToInt().roundUpToMultipleOf8()
       val height = (width * displayHeight / displayWidth).roundToInt().roundUpToMultipleOf2()
       return Dimension(width, height)
     }
 
     private fun getFoldedDisplaySize(): Dimension {
-<<<<<<< HEAD
-      return when (foldingState) {
-        FoldingState.CLOSED, FoldingState.TENT -> foldedSize ?: displaySize
-=======
       return when (deviceState?.name) {
         "CLOSE", "TENT" -> foldedSize ?: displaySize
->>>>>>> 0d09370c
         else -> displaySize
       }
     }
@@ -993,15 +840,6 @@
 
     private fun Int.roundUpToMultipleOf2(): Int =
       (this + 1) and 1.inv()
-<<<<<<< HEAD
-
-    private fun BufferedImage.rotatedByQuadrants(quadrants: Int): BufferedImage =
-      ImageUtils.rotateByQuadrants(this, quadrants)
-
-    private fun Pointer.asByteBufferOfSize(size: Int): ByteBuffer =
-      BytePointer(this).apply { capacity(size.toLong()) }.asByteBuffer()
-=======
->>>>>>> 0d09370c
   }
 
   private class VideoPacketHeader(val displayId: Int, val displaySize: Dimension, bitRate: Int, val roundDisplay: Boolean = false) {
@@ -1035,8 +873,6 @@
       buffer.putInt(packetSize)
 
       bitRateReduced = false
-<<<<<<< HEAD
-=======
     }
 
     companion object {
@@ -1171,37 +1007,13 @@
 
     fun serialize(buffer: ByteBuffer) {
       buffer.putInt(packetSizeEncoded)
->>>>>>> 0d09370c
     }
 
     companion object {
       fun createBuffer(packetSize: Int): ByteBuffer =
-<<<<<<< HEAD
-          ByteBuffer.allocate(WIRE_SIZE + packetSize).order(LITTLE_ENDIAN)
-
-      // Flag definitions from video_packet_header.h.
-      /** Device display is round. */
-      private const val FLAG_DISPLAY_ROUND = 0x01
-      /** Bit rate reduced compared to the previous frame or, for the very first flame, to the initial value. */
-      private const val FLAG_BIT_RATE_REDUCED = 0x02
-
-      private const val WIRE_SIZE =
-          4 + // displayId
-          4 + // width
-          4 + // height
-          1 + // displayOrientation
-          1 + // displayOrientationCorrection
-          2 + // flags
-          4 + // bitRate
-          4 + // frameNumber
-          8 + // originationTimestampUs
-          8 + // presentationTimestampUs
-          4   // packetSize
-=======
         ByteBuffer.allocate(WIRE_SIZE + packetSize).order(LITTLE_ENDIAN)
 
       private const val WIRE_SIZE = 4
->>>>>>> 0d09370c
     }
   }
 
@@ -1214,24 +1026,8 @@
     suspend fun run() {
       var exitCode = 0
       try {
-<<<<<<< HEAD
-        if (foldedSize != null) {
-          val supportedStates = """
-              Supported states: [
-                DeviceState{identifier=0, name='CLOSE', app_accessible=true},
-                DeviceState{identifier=1, name='TENT'},
-                DeviceState{identifier=2, name='HALF_FOLDED', app_accessible=true},
-                DeviceState{identifier=3, name='OPEN', app_accessible=true},
-                DeviceState{identifier=4, name='REAR_DISPLAY_STATE', app_accessible=true},
-                DeviceState{identifier=5, name='CONCURRENT_INNER_DEFAULT', app_accessible=true, cancel_when_requester_not_on_top=true},
-                DeviceState{identifier=6, name='FLIPPED', app_accessible=true},
-              ]
-              """.trimIndent()
-          sendNotificationOrResponse(SupportedDeviceStatesNotification(supportedStates))
-=======
         if (supportedDeviceStates.size > 1) {
           sendNotificationOrResponse(SupportedDeviceStatesNotification(supportedDeviceStates, deviceStateIdentifier))
->>>>>>> 0d09370c
           sendDeviceStateNotification()
         }
 
@@ -1283,26 +1079,20 @@
         is SetMaxVideoResolutionMessage -> setMaxVideoResolutionMessage(message)
         is StartVideoStreamMessage -> startVideoStream(message)
         is StopVideoStreamMessage -> stopVideoStream(message)
-<<<<<<< HEAD
-=======
         is StartAudioStreamMessage -> startAudioStream()
         is StopAudioStreamMessage -> stopAudioStream()
->>>>>>> 0d09370c
         is StartClipboardSyncMessage -> startClipboardSync(message)
         is StopClipboardSyncMessage -> stopClipboardSync()
         is RequestDeviceStateMessage -> requestDeviceState(message)
         is DisplayConfigurationRequest -> sendDisplayConfigurations(message)
         is UiSettingsRequest -> sendUiSettingsResponse(message)
         is SetDarkModeMessage -> setDarkMode(message)
-<<<<<<< HEAD
-=======
         is SetAppLanguageMessage -> setAppLanguage(message)
         is SetTalkBackMessage -> setTalkBack(message)
         is SetSelectToSpeakMessage -> setSelectToSpeak(message)
         is SetFontSizeMessage -> setFontSize(message)
         is SetScreenDensityMessage -> setScreenDensity(message)
         is SetGestureNavigationMessage -> setGestureNavigation(message)
->>>>>>> 0d09370c
         else -> {}
       }
       commandLog.add(message)
@@ -1347,8 +1137,6 @@
     }
   }
 
-  private enum class FoldingState { CLOSED, TENT, HALF_FOLDED, OPEN, REAR_DISPLAY_STATE, CONCURRENT_INNER_DEFAULT, FLIPPED }
-
   companion object {
     @JvmStatic
     val defaultControlMessageFilter = ControlMessageFilter(DisplayConfigurationRequest.TYPE)
@@ -1372,28 +1160,18 @@
   }
 }
 
-<<<<<<< HEAD
-private fun DisplayDescriptor.withDeviceOrientation(orientation: Int): DisplayDescriptor {
-  return if (type != DisplayType.INTERNAL || orientation == this.orientation) this
-         else DisplayDescriptor(displayId, size, orientation, type)
-}
-=======
 private fun Pointer.asByteBufferOfSize(size: Int): ByteBuffer =
     BytePointer(this).apply { capacity(size.toLong()) }.asByteBuffer()
 
 private fun DisplayDescriptor.withDeviceOrientation(orientation: Int): DisplayDescriptor =
     if (type != DisplayType.INTERNAL || orientation == this.orientation) this else DisplayDescriptor(displayId, size, orientation, type)
->>>>>>> 0d09370c
 
 private fun List<DisplayDescriptor>.withDeviceOrientation(orientation: Int) =
     map { it.withDeviceOrientation(orientation) }
 
-<<<<<<< HEAD
-=======
 private fun BufferedImage.rotatedByQuadrants(quadrants: Int): BufferedImage =
     ImageUtils.rotateByQuadrants(this, quadrants)
 
->>>>>>> 0d09370c
 private class ColorScheme(val start1: Color, val end1: Color, val start2: Color, val end2: Color)
 
 private val COLOR_SCHEMES = listOf(ColorScheme(Color(236, 112, 99), Color(250, 219, 216), Color(212, 230, 241), Color(84, 153, 199)),
@@ -1401,13 +1179,6 @@
                                    ColorScheme(Color(99, 222, 236), Color(216, 247, 250), Color(241, 223, 212), Color(199, 130, 84)),
                                    ColorScheme(Color(181, 99, 236), Color(236, 216, 250), Color(215, 241, 212), Color(95, 199, 84)))
 
-<<<<<<< HEAD
-private const val FRAME_RATE = 60
-private const val DEFAULT_BIT_RATE = 10000000
-private const val CHANNEL_HEADER_LENGTH = 20
-private const val CONTROL_MSG_BUFFER_SIZE = 4096
-private const val MIN_VIDEO_RESOLUTION = 128.0
-=======
 private const val VIDEO_FRAME_RATE = 60
 private const val VIDEO_DEFAULT_BIT_RATE = 10000000
 private const val VIDEO_CHANNEL_HEADER_LENGTH = 20
@@ -1416,5 +1187,4 @@
 const val AUDIO_BYTES_PER_SAMPLE_FMT_S16 = 2
 const val AUDIO_SAMPLE_RATE = 48000
 private const val AUDIO_SAMPLES_PER_FRAME = 960
-private const val CONTROL_MSG_BUFFER_SIZE = 4096
->>>>>>> 0d09370c
+private const val CONTROL_MSG_BUFFER_SIZE = 4096