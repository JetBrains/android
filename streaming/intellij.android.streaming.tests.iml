--- conflicted
+++ resolved
@@ -9,12 +9,194 @@
     </content>
     <orderEntry type="inheritedJdk" />
     <orderEntry type="sourceFolder" forTests="false" />
+    <orderEntry type="library" name="kotlin-stdlib" level="project" />
+    <orderEntry type="library" name="layoutlib" level="project" />
+    <orderEntry type="module-library" scope="TEST">
+      <library name="ffmpeg" type="repository">
+        <properties maven-id="org.jetbrains.intellij.deps.android.tools.streaming.ffmpeg-bundle:ffmpeg:6.0-1.5.9">
+          <verification>
+            <artifact url="file://$MAVEN_REPOSITORY$/org/jetbrains/intellij/deps/android/tools/streaming/ffmpeg-bundle/ffmpeg/6.0-1.5.9/ffmpeg-6.0-1.5.9.jar">
+              <sha256sum>38c437218569f861fd43f15aa810b3eb9af4bdb02a7003f54c4d454590378079</sha256sum>
+            </artifact>
+          </verification>
+        </properties>
+        <CLASSES>
+          <root url="jar://$MAVEN_REPOSITORY$/org/jetbrains/intellij/deps/android/tools/streaming/ffmpeg-bundle/ffmpeg/6.0-1.5.9/ffmpeg-6.0-1.5.9.jar!/" />
+        </CLASSES>
+        <JAVADOC />
+        <SOURCES />
+      </library>
+    </orderEntry>
+    <orderEntry type="module-library" scope="TEST">
+      <library name="ffmpeg-javacpp" type="repository">
+        <properties maven-id="org.jetbrains.intellij.deps.android.tools.streaming.ffmpeg-bundle:javacpp:1.5.9">
+          <verification>
+            <artifact url="file://$MAVEN_REPOSITORY$/org/jetbrains/intellij/deps/android/tools/streaming/ffmpeg-bundle/javacpp/1.5.9/javacpp-1.5.9.jar">
+              <sha256sum>1f85780cda084ba11fe0611558397d02486154777226eedee640d2867ce4231d</sha256sum>
+            </artifact>
+          </verification>
+        </properties>
+        <CLASSES>
+          <root url="jar://$MAVEN_REPOSITORY$/org/jetbrains/intellij/deps/android/tools/streaming/ffmpeg-bundle/javacpp/1.5.9/javacpp-1.5.9.jar!/" />
+        </CLASSES>
+        <JAVADOC />
+        <SOURCES />
+      </library>
+    </orderEntry>
+    <orderEntry type="module-library" scope="RUNTIME">
+      <library name="ffmpeg-linux-x64" type="repository">
+        <properties maven-id="org.jetbrains.intellij.deps.android.tools.streaming.ffmpeg-bundle:ffmpeg-linux-x86_64:6.0-1.5.9">
+          <verification>
+            <artifact url="file://$MAVEN_REPOSITORY$/org/jetbrains/intellij/deps/android/tools/streaming/ffmpeg-bundle/ffmpeg-linux-x86_64/6.0-1.5.9/ffmpeg-linux-x86_64-6.0-1.5.9.jar">
+              <sha256sum>3b26dc266a24da542c012a08e445b8a212703d152d0f0e4663dd7d253bebe819</sha256sum>
+            </artifact>
+          </verification>
+        </properties>
+        <CLASSES>
+          <root url="jar://$MAVEN_REPOSITORY$/org/jetbrains/intellij/deps/android/tools/streaming/ffmpeg-bundle/ffmpeg-linux-x86_64/6.0-1.5.9/ffmpeg-linux-x86_64-6.0-1.5.9.jar!/" />
+        </CLASSES>
+        <JAVADOC />
+        <SOURCES />
+      </library>
+    </orderEntry>
+    <orderEntry type="module-library" scope="RUNTIME">
+      <library name="ffmpeg-macos-aarch64" type="repository">
+        <properties maven-id="org.jetbrains.intellij.deps.android.tools.streaming.ffmpeg-bundle:ffmpeg-macosx-arm64:6.0-1.5.9">
+          <verification>
+            <artifact url="file://$MAVEN_REPOSITORY$/org/jetbrains/intellij/deps/android/tools/streaming/ffmpeg-bundle/ffmpeg-macosx-arm64/6.0-1.5.9/ffmpeg-macosx-arm64-6.0-1.5.9.jar">
+              <sha256sum>d627ceb140fa627f131f7ae341c2e0143ba4501f57245578b8bdd3f5f6a6e5d0</sha256sum>
+            </artifact>
+          </verification>
+        </properties>
+        <CLASSES>
+          <root url="jar://$MAVEN_REPOSITORY$/org/jetbrains/intellij/deps/android/tools/streaming/ffmpeg-bundle/ffmpeg-macosx-arm64/6.0-1.5.9/ffmpeg-macosx-arm64-6.0-1.5.9.jar!/" />
+        </CLASSES>
+        <JAVADOC />
+        <SOURCES />
+      </library>
+    </orderEntry>
+    <orderEntry type="module-library" scope="RUNTIME">
+      <library name="ffmpeg-macos-x64" type="repository">
+        <properties maven-id="org.jetbrains.intellij.deps.android.tools.streaming.ffmpeg-bundle:ffmpeg-macosx-x86_64:6.0-1.5.9">
+          <verification>
+            <artifact url="file://$MAVEN_REPOSITORY$/org/jetbrains/intellij/deps/android/tools/streaming/ffmpeg-bundle/ffmpeg-macosx-x86_64/6.0-1.5.9/ffmpeg-macosx-x86_64-6.0-1.5.9.jar">
+              <sha256sum>910f35440b75f341787be21be5e5f72a70a8d43b27022f10a31d833652117534</sha256sum>
+            </artifact>
+          </verification>
+        </properties>
+        <CLASSES>
+          <root url="jar://$MAVEN_REPOSITORY$/org/jetbrains/intellij/deps/android/tools/streaming/ffmpeg-bundle/ffmpeg-macosx-x86_64/6.0-1.5.9/ffmpeg-macosx-x86_64-6.0-1.5.9.jar!/" />
+        </CLASSES>
+        <JAVADOC />
+        <SOURCES />
+      </library>
+    </orderEntry>
+    <orderEntry type="module-library" scope="RUNTIME">
+      <library name="ffmpeg-windows-x64" type="repository">
+        <properties maven-id="org.jetbrains.intellij.deps.android.tools.streaming.ffmpeg-bundle:ffmpeg-windows-x86_64:6.0-1.5.9">
+          <verification>
+            <artifact url="file://$MAVEN_REPOSITORY$/org/jetbrains/intellij/deps/android/tools/streaming/ffmpeg-bundle/ffmpeg-windows-x86_64/6.0-1.5.9/ffmpeg-windows-x86_64-6.0-1.5.9.jar">
+              <sha256sum>c2dba4e82e5ad865412f72b8f02ff5462088666100f9734b46a4023bac3e2a5c</sha256sum>
+            </artifact>
+          </verification>
+        </properties>
+        <CLASSES>
+          <root url="jar://$MAVEN_REPOSITORY$/org/jetbrains/intellij/deps/android/tools/streaming/ffmpeg-bundle/ffmpeg-windows-x86_64/6.0-1.5.9/ffmpeg-windows-x86_64-6.0-1.5.9.jar!/" />
+        </CLASSES>
+        <JAVADOC />
+        <SOURCES />
+      </library>
+    </orderEntry>
+    <orderEntry type="module-library" scope="RUNTIME">
+      <library name="javacpp-linux-x64" type="repository">
+        <properties maven-id="org.jetbrains.intellij.deps.android.tools.streaming.ffmpeg-bundle:javacpp-linux-x86_64:1.5.9">
+          <verification>
+            <artifact url="file://$MAVEN_REPOSITORY$/org/jetbrains/intellij/deps/android/tools/streaming/ffmpeg-bundle/javacpp-linux-x86_64/1.5.9/javacpp-linux-x86_64-1.5.9.jar">
+              <sha256sum>433fd379cf807f5507318b77d83ad46c30a77b34beab868d5f925b939d73aef7</sha256sum>
+            </artifact>
+          </verification>
+        </properties>
+        <CLASSES>
+          <root url="jar://$MAVEN_REPOSITORY$/org/jetbrains/intellij/deps/android/tools/streaming/ffmpeg-bundle/javacpp-linux-x86_64/1.5.9/javacpp-linux-x86_64-1.5.9.jar!/" />
+        </CLASSES>
+        <JAVADOC />
+        <SOURCES />
+      </library>
+    </orderEntry>
+    <orderEntry type="module-library" scope="RUNTIME">
+      <library name="javacpp-macos-aarch64" type="repository">
+        <properties maven-id="org.jetbrains.intellij.deps.android.tools.streaming.ffmpeg-bundle:javacpp-macosx-arm64:1.5.9">
+          <verification>
+            <artifact url="file://$MAVEN_REPOSITORY$/org/jetbrains/intellij/deps/android/tools/streaming/ffmpeg-bundle/javacpp-macosx-arm64/1.5.9/javacpp-macosx-arm64-1.5.9.jar">
+              <sha256sum>7a4d4550d047b981636cdb9a686a54878785fd66476eb5d70ad0c66668fe91c3</sha256sum>
+            </artifact>
+          </verification>
+        </properties>
+        <CLASSES>
+          <root url="jar://$MAVEN_REPOSITORY$/org/jetbrains/intellij/deps/android/tools/streaming/ffmpeg-bundle/javacpp-macosx-arm64/1.5.9/javacpp-macosx-arm64-1.5.9.jar!/" />
+        </CLASSES>
+        <JAVADOC />
+        <SOURCES />
+      </library>
+    </orderEntry>
+    <orderEntry type="module-library" scope="RUNTIME">
+      <library name="javacpp-macos-x64" type="repository">
+        <properties maven-id="org.jetbrains.intellij.deps.android.tools.streaming.ffmpeg-bundle:javacpp-macosx-x86_64:1.5.9">
+          <verification>
+            <artifact url="file://$MAVEN_REPOSITORY$/org/jetbrains/intellij/deps/android/tools/streaming/ffmpeg-bundle/javacpp-macosx-x86_64/1.5.9/javacpp-macosx-x86_64-1.5.9.jar">
+              <sha256sum>a52d5d0bbd59e4c955faf1a2012b9e2b0b66f6ce4a58097c809e1d12add09174</sha256sum>
+            </artifact>
+          </verification>
+        </properties>
+        <CLASSES>
+          <root url="jar://$MAVEN_REPOSITORY$/org/jetbrains/intellij/deps/android/tools/streaming/ffmpeg-bundle/javacpp-macosx-x86_64/1.5.9/javacpp-macosx-x86_64-1.5.9.jar!/" />
+        </CLASSES>
+        <JAVADOC />
+        <SOURCES />
+      </library>
+    </orderEntry>
+    <orderEntry type="module-library" scope="RUNTIME">
+      <library name="javacpp-windows-x64" type="repository">
+        <properties maven-id="org.jetbrains.intellij.deps.android.tools.streaming.ffmpeg-bundle:javacpp-windows-x86_64:1.5.9">
+          <verification>
+            <artifact url="file://$MAVEN_REPOSITORY$/org/jetbrains/intellij/deps/android/tools/streaming/ffmpeg-bundle/javacpp-windows-x86_64/1.5.9/javacpp-windows-x86_64-1.5.9.jar">
+              <sha256sum>3fa369db5c0cdeb9fe3382512b874a3ccddd5f2799a31b564c438102f1aa7b86</sha256sum>
+            </artifact>
+          </verification>
+        </properties>
+        <CLASSES>
+          <root url="jar://$MAVEN_REPOSITORY$/org/jetbrains/intellij/deps/android/tools/streaming/ffmpeg-bundle/javacpp-windows-x86_64/1.5.9/javacpp-windows-x86_64-1.5.9.jar!/" />
+        </CLASSES>
+        <JAVADOC />
+        <SOURCES />
+      </library>
+    </orderEntry>
+    <orderEntry type="library" scope="TEST" name="Guava" level="project" />
+    <orderEntry type="library" scope="TEST" name="JUnit4" level="project" />
+    <orderEntry type="library" scope="TEST" name="emulator-proto" level="project" />
+    <orderEntry type="library" scope="TEST" name="fastutil-min" level="project" />
+    <orderEntry type="library" scope="TEST" name="http-client" level="project" />
+    <orderEntry type="library" scope="TEST" name="jimfs" level="project" />
+    <orderEntry type="library" scope="TEST" name="kotlin-test" level="project" />
+    <orderEntry type="library" scope="TEST" name="kotlinx-coroutines-core" level="project" />
+    <orderEntry type="library" scope="TEST" name="kotlinx-coroutines-test" level="project" />
+    <orderEntry type="library" scope="TEST" name="ktor-client-cio" level="project" />
+    <orderEntry type="library" scope="TEST" name="mockito" level="project" />
+    <orderEntry type="library" scope="TEST" name="protobuf" level="project" />
+    <orderEntry type="library" scope="TEST" name="studio-analytics-proto" level="project" />
+    <orderEntry type="library" scope="TEST" name="studio-grpc" level="project" />
+    <orderEntry type="library" scope="TEST" name="studio-proto" level="project" />
+    <orderEntry type="library" scope="TEST" name="truth" level="project" />
+    <orderEntry type="module" module-name="android.sdktools.adblib" scope="TEST" />
     <orderEntry type="module" module-name="android.sdktools.analytics-crash" scope="TEST" />
-    <orderEntry type="module" module-name="android.sdktools.adblib" scope="TEST" />
     <orderEntry type="module" module-name="android.sdktools.analytics-testing" scope="TEST" />
+    <orderEntry type="module" module-name="android.sdktools.common" scope="TEST" />
+    <orderEntry type="module" module-name="android.sdktools.ddmlib" scope="TEST" />
     <orderEntry type="module" module-name="android.sdktools.device-provisioner" scope="TEST" />
     <orderEntry type="module" module-name="android.sdktools.fakeadbserver" scope="TEST" />
     <orderEntry type="module" module-name="android.sdktools.flags" scope="TEST" />
+    <orderEntry type="module" module-name="android.sdktools.repository" scope="TEST" />
+    <orderEntry type="module" module-name="android.sdktools.sdklib" scope="TEST" />
     <orderEntry type="module" module-name="android.sdktools.testutils" scope="TEST" />
     <orderEntry type="module" module-name="intellij.android.adb" scope="TEST" />
     <orderEntry type="module" module-name="intellij.android.adb.testUtil" scope="TEST" />
@@ -27,49 +209,29 @@
     <orderEntry type="module" module-name="intellij.android.streaming" scope="TEST" />
     <orderEntry type="module" module-name="intellij.android.streaming.testUtil" scope="TEST" />
     <orderEntry type="module" module-name="intellij.android.testFramework" scope="TEST" />
-    <orderEntry type="library" scope="TEST" name="emulator-proto" level="project" />
-<<<<<<< HEAD
-    <orderEntry type="library" scope="TEST" name="kotlinx-coroutines-test" level="project" />
-=======
-    <orderEntry type="library" scope="TEST" name="ffmpeg" level="project" />
-    <orderEntry type="library" scope="RUNTIME" name="ffmpeg-platform" level="project" />
-    <orderEntry type="library" scope="TEST" name="jetbrains.kotlinx.coroutines.test" level="project" />
->>>>>>> 574fcae1
-    <orderEntry type="library" scope="TEST" name="jimfs" level="project" />
-    <orderEntry type="library" scope="TEST" name="kotlin-test" level="project" />
-    <orderEntry type="library" scope="TEST" name="mockito" level="project" />
-    <orderEntry type="library" scope="TEST" name="studio-analytics-proto" level="project" />
-    <orderEntry type="library" scope="TEST" name="studio-grpc" level="project" />
-    <orderEntry type="library" scope="TEST" name="studio-proto" level="project" />
-    <orderEntry type="library" scope="TEST" name="truth" level="project" />
-    <orderEntry type="library" name="kotlin-stdlib" level="project" />
-    <orderEntry type="library" scope="TEST" name="http-client" level="project" />
-    <orderEntry type="library" scope="TEST" name="fastutil-min" level="project" />
-    <orderEntry type="library" scope="TEST" name="kotlinx-coroutines-core" level="project" />
-    <orderEntry type="library" scope="TEST" name="JUnit4" level="project" />
-    <orderEntry type="module" module-name="intellij.platform.projectModel" scope="TEST" />
-    <orderEntry type="module" module-name="intellij.platform.testFramework.core" scope="TEST" />
-    <orderEntry type="module" module-name="intellij.platform.util.base" scope="TEST" />
-    <orderEntry type="module" module-name="intellij.platform.ide.util.io" scope="TEST" />
-    <orderEntry type="module" module-name="intellij.webp" scope="TEST" />
-    <orderEntry type="module" module-name="intellij.platform.testFramework" scope="TEST" />
-    <orderEntry type="module" module-name="intellij.platform.ide.core.impl" scope="TEST" />
+    <orderEntry type="module" module-name="intellij.android.testutils" scope="TEST" />
+    <orderEntry type="module" module-name="intellij.color.scheme.warmNeon" scope="TEST" />
+    <orderEntry type="module" module-name="intellij.platform.analysis" scope="TEST" />
+    <orderEntry type="module" module-name="intellij.platform.core" scope="TEST" />
+    <orderEntry type="module" module-name="intellij.platform.core.ui" scope="TEST" />
     <orderEntry type="module" module-name="intellij.platform.editor" scope="TEST" />
     <orderEntry type="module" module-name="intellij.platform.execution" scope="TEST" />
-    <orderEntry type="module" module-name="intellij.platform.analysis" scope="TEST" />
-    <orderEntry type="module" module-name="intellij.platform.core" scope="TEST" />
+    <orderEntry type="module" module-name="intellij.platform.extensions" scope="TEST" />
     <orderEntry type="module" module-name="intellij.platform.ide" scope="TEST" />
-    <orderEntry type="module" module-name="intellij.platform.extensions" scope="TEST" />
+    <orderEntry type="module" module-name="intellij.platform.ide.core" scope="TEST" />
+    <orderEntry type="module" module-name="intellij.platform.ide.core.impl" scope="TEST" />
     <orderEntry type="module" module-name="intellij.platform.ide.impl" scope="TEST" />
+    <orderEntry type="module" module-name="intellij.platform.ide.util.io" scope="TEST" />
     <orderEntry type="module" module-name="intellij.platform.images" scope="TEST" />
+    <orderEntry type="module" module-name="intellij.platform.projectModel" scope="TEST" />
+    <orderEntry type="module" module-name="intellij.platform.testFramework" scope="TEST" />
+    <orderEntry type="module" module-name="intellij.platform.testFramework.core" scope="TEST" />
     <orderEntry type="module" module-name="intellij.platform.util" scope="TEST" />
-    <orderEntry type="module" module-name="intellij.platform.core.ui" scope="TEST" />
-    <orderEntry type="module" module-name="intellij.platform.ide.core" scope="TEST" />
+    <orderEntry type="module" module-name="intellij.platform.util.base" scope="TEST" />
+    <orderEntry type="module" module-name="intellij.platform.util.ex" scope="TEST" />
+    <orderEntry type="module" module-name="intellij.platform.util.jdom" scope="TEST" />
     <orderEntry type="module" module-name="intellij.platform.util.ui" scope="TEST" />
-    <orderEntry type="library" scope="TEST" name="ktor-client-cio" level="project" />
-    <orderEntry type="library" scope="TEST" name="Guava" level="project" />
-    <orderEntry type="library" scope="TEST" name="protobuf" level="project" />
-    <orderEntry type="module" module-name="intellij.platform.util.jdom" scope="TEST" />
+    <orderEntry type="module" module-name="intellij.webp" scope="TEST" />
   </component>
   <component name="TestModuleProperties" production-module="intellij.android.streaming" />
 </module>