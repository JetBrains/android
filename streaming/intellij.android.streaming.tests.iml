<?xml version="1.0" encoding="UTF-8"?>
<module type="JAVA_MODULE" version="4">
  <component name="NewModuleRootManager" inherit-compiler-output="true">
    <exclude-output />
    <content url="file://$MODULE_DIR$/testData" />
    <content url="file://$MODULE_DIR$/testSrc">
      <sourceFolder url="file://$MODULE_DIR$/testSrc" isTestSource="true" />
      <excludeFolder url="file://$MODULE_DIR$/testSrc/testApp" />
    </content>
    <orderEntry type="library" scope="PROVIDED" name="studio-platform" level="project" />
    <orderEntry type="library" scope="TEST" name="studio-test-platform" level="project" />
    <orderEntry type="library" name="kotlin-stdlib" level="project" />
    <orderEntry type="library" name="layoutlib" level="project" />
    <orderEntry type="module-library" scope="TEST">
      <library name="ffmpeg" type="repository">
        <properties maven-id="org.jetbrains.intellij.deps.android.tools.streaming.ffmpeg-bundle:ffmpeg:6.0-1.5.9-189">
          <verification>
            <artifact url="file://$MAVEN_REPOSITORY$/org/jetbrains/intellij/deps/android/tools/streaming/ffmpeg-bundle/ffmpeg/6.0-1.5.9-189/ffmpeg-6.0-1.5.9-189.jar">
              <sha256sum>38c437218569f861fd43f15aa810b3eb9af4bdb02a7003f54c4d454590378079</sha256sum>
            </artifact>
          </verification>
        </properties>
        <CLASSES>
          <root url="jar://$MAVEN_REPOSITORY$/org/jetbrains/intellij/deps/android/tools/streaming/ffmpeg-bundle/ffmpeg/6.0-1.5.9-189/ffmpeg-6.0-1.5.9-189.jar!/" />
        </CLASSES>
        <JAVADOC />
        <SOURCES />
      </library>
    </orderEntry>
    <orderEntry type="module-library" scope="TEST">
      <library name="ffmpeg-javacpp" type="repository">
        <properties maven-id="org.jetbrains.intellij.deps.android.tools.streaming.ffmpeg-bundle:javacpp:1.5.9-189">
          <verification>
            <artifact url="file://$MAVEN_REPOSITORY$/org/jetbrains/intellij/deps/android/tools/streaming/ffmpeg-bundle/javacpp/1.5.9-189/javacpp-1.5.9-189.jar">
              <sha256sum>1f85780cda084ba11fe0611558397d02486154777226eedee640d2867ce4231d</sha256sum>
            </artifact>
          </verification>
        </properties>
        <CLASSES>
          <root url="jar://$MAVEN_REPOSITORY$/org/jetbrains/intellij/deps/android/tools/streaming/ffmpeg-bundle/javacpp/1.5.9-189/javacpp-1.5.9-189.jar!/" />
        </CLASSES>
        <JAVADOC />
        <SOURCES />
      </library>
    </orderEntry>
    <orderEntry type="module-library" scope="RUNTIME">
      <library name="ffmpeg-linux-x64" type="repository">
        <properties maven-id="org.jetbrains.intellij.deps.android.tools.streaming.ffmpeg-bundle:ffmpeg-linux-x86_64:6.0-1.5.9-189">
          <verification>
            <artifact url="file://$MAVEN_REPOSITORY$/org/jetbrains/intellij/deps/android/tools/streaming/ffmpeg-bundle/ffmpeg-linux-x86_64/6.0-1.5.9-189/ffmpeg-linux-x86_64-6.0-1.5.9-189.jar">
              <sha256sum>3b26dc266a24da542c012a08e445b8a212703d152d0f0e4663dd7d253bebe819</sha256sum>
            </artifact>
          </verification>
        </properties>
        <CLASSES>
          <root url="jar://$MAVEN_REPOSITORY$/org/jetbrains/intellij/deps/android/tools/streaming/ffmpeg-bundle/ffmpeg-linux-x86_64/6.0-1.5.9-189/ffmpeg-linux-x86_64-6.0-1.5.9-189.jar!/" />
        </CLASSES>
        <JAVADOC />
        <SOURCES />
      </library>
    </orderEntry>
    <orderEntry type="module-library" scope="RUNTIME">
      <library name="ffmpeg-macos-aarch64" type="repository">
        <properties maven-id="org.jetbrains.intellij.deps.android.tools.streaming.ffmpeg-bundle:ffmpeg-macosx-arm64:6.0-1.5.9-189">
          <verification>
            <artifact url="file://$MAVEN_REPOSITORY$/org/jetbrains/intellij/deps/android/tools/streaming/ffmpeg-bundle/ffmpeg-macosx-arm64/6.0-1.5.9-189/ffmpeg-macosx-arm64-6.0-1.5.9-189.jar">
              <sha256sum>9613ae5ae4f418e2cd0a4235bcd2911cb9b56ae9e42cc7e672fbc5031bd35d57</sha256sum>
            </artifact>
          </verification>
        </properties>
        <CLASSES>
          <root url="jar://$MAVEN_REPOSITORY$/org/jetbrains/intellij/deps/android/tools/streaming/ffmpeg-bundle/ffmpeg-macosx-arm64/6.0-1.5.9-189/ffmpeg-macosx-arm64-6.0-1.5.9-189.jar!/" />
        </CLASSES>
        <JAVADOC />
        <SOURCES />
      </library>
    </orderEntry>
    <orderEntry type="module-library" scope="RUNTIME">
      <library name="ffmpeg-macos-x64" type="repository">
        <properties maven-id="org.jetbrains.intellij.deps.android.tools.streaming.ffmpeg-bundle:ffmpeg-macosx-x86_64:6.0-1.5.9-189">
          <verification>
            <artifact url="file://$MAVEN_REPOSITORY$/org/jetbrains/intellij/deps/android/tools/streaming/ffmpeg-bundle/ffmpeg-macosx-x86_64/6.0-1.5.9-189/ffmpeg-macosx-x86_64-6.0-1.5.9-189.jar">
              <sha256sum>949cf2be2d54ccd9e4f13f9df456190c85738bebb054f50c74e896e31c43d922</sha256sum>
            </artifact>
          </verification>
        </properties>
        <CLASSES>
          <root url="jar://$MAVEN_REPOSITORY$/org/jetbrains/intellij/deps/android/tools/streaming/ffmpeg-bundle/ffmpeg-macosx-x86_64/6.0-1.5.9-189/ffmpeg-macosx-x86_64-6.0-1.5.9-189.jar!/" />
        </CLASSES>
        <JAVADOC />
        <SOURCES />
      </library>
    </orderEntry>
    <orderEntry type="module-library" scope="RUNTIME">
      <library name="ffmpeg-windows-x64" type="repository">
        <properties maven-id="org.jetbrains.intellij.deps.android.tools.streaming.ffmpeg-bundle:ffmpeg-windows-x86_64:6.0-1.5.9-189">
          <verification>
            <artifact url="file://$MAVEN_REPOSITORY$/org/jetbrains/intellij/deps/android/tools/streaming/ffmpeg-bundle/ffmpeg-windows-x86_64/6.0-1.5.9-189/ffmpeg-windows-x86_64-6.0-1.5.9-189.jar">
              <sha256sum>c2dba4e82e5ad865412f72b8f02ff5462088666100f9734b46a4023bac3e2a5c</sha256sum>
            </artifact>
          </verification>
        </properties>
        <CLASSES>
          <root url="jar://$MAVEN_REPOSITORY$/org/jetbrains/intellij/deps/android/tools/streaming/ffmpeg-bundle/ffmpeg-windows-x86_64/6.0-1.5.9-189/ffmpeg-windows-x86_64-6.0-1.5.9-189.jar!/" />
        </CLASSES>
        <JAVADOC />
        <SOURCES />
      </library>
    </orderEntry>
    <orderEntry type="module-library" scope="RUNTIME">
      <library name="javacpp-linux-x64" type="repository">
        <properties maven-id="org.jetbrains.intellij.deps.android.tools.streaming.ffmpeg-bundle:javacpp-linux-x86_64:1.5.9-189">
          <verification>
            <artifact url="file://$MAVEN_REPOSITORY$/org/jetbrains/intellij/deps/android/tools/streaming/ffmpeg-bundle/javacpp-linux-x86_64/1.5.9-189/javacpp-linux-x86_64-1.5.9-189.jar">
              <sha256sum>433fd379cf807f5507318b77d83ad46c30a77b34beab868d5f925b939d73aef7</sha256sum>
            </artifact>
          </verification>
        </properties>
        <CLASSES>
          <root url="jar://$MAVEN_REPOSITORY$/org/jetbrains/intellij/deps/android/tools/streaming/ffmpeg-bundle/javacpp-linux-x86_64/1.5.9-189/javacpp-linux-x86_64-1.5.9-189.jar!/" />
        </CLASSES>
        <JAVADOC />
        <SOURCES />
      </library>
    </orderEntry>
    <orderEntry type="module-library" scope="RUNTIME">
      <library name="javacpp-macos-aarch64" type="repository">
        <properties maven-id="org.jetbrains.intellij.deps.android.tools.streaming.ffmpeg-bundle:javacpp-macosx-arm64:1.5.9-189">
          <verification>
            <artifact url="file://$MAVEN_REPOSITORY$/org/jetbrains/intellij/deps/android/tools/streaming/ffmpeg-bundle/javacpp-macosx-arm64/1.5.9-189/javacpp-macosx-arm64-1.5.9-189.jar">
              <sha256sum>d35f7a03198f8f71d20e0838c8feb1576680ec1e16693246f200afcfe69e7f2d</sha256sum>
            </artifact>
          </verification>
        </properties>
        <CLASSES>
          <root url="jar://$MAVEN_REPOSITORY$/org/jetbrains/intellij/deps/android/tools/streaming/ffmpeg-bundle/javacpp-macosx-arm64/1.5.9-189/javacpp-macosx-arm64-1.5.9-189.jar!/" />
        </CLASSES>
        <JAVADOC />
        <SOURCES />
      </library>
    </orderEntry>
    <orderEntry type="module-library" scope="RUNTIME">
      <library name="javacpp-macos-x64" type="repository">
        <properties maven-id="org.jetbrains.intellij.deps.android.tools.streaming.ffmpeg-bundle:javacpp-macosx-x86_64:1.5.9-189">
          <verification>
            <artifact url="file://$MAVEN_REPOSITORY$/org/jetbrains/intellij/deps/android/tools/streaming/ffmpeg-bundle/javacpp-macosx-x86_64/1.5.9-189/javacpp-macosx-x86_64-1.5.9-189.jar">
              <sha256sum>974868dc67392dcf2c2443e0b75fe0840d114da7cd5a9b7ea3024b1cfa4ceef1</sha256sum>
            </artifact>
          </verification>
        </properties>
        <CLASSES>
          <root url="jar://$MAVEN_REPOSITORY$/org/jetbrains/intellij/deps/android/tools/streaming/ffmpeg-bundle/javacpp-macosx-x86_64/1.5.9-189/javacpp-macosx-x86_64-1.5.9-189.jar!/" />
        </CLASSES>
        <JAVADOC />
        <SOURCES />
      </library>
    </orderEntry>
    <orderEntry type="module-library" scope="RUNTIME">
      <library name="javacpp-windows-x64" type="repository">
        <properties maven-id="org.jetbrains.intellij.deps.android.tools.streaming.ffmpeg-bundle:javacpp-windows-x86_64:1.5.9-189">
          <verification>
            <artifact url="file://$MAVEN_REPOSITORY$/org/jetbrains/intellij/deps/android/tools/streaming/ffmpeg-bundle/javacpp-windows-x86_64/1.5.9-189/javacpp-windows-x86_64-1.5.9-189.jar">
              <sha256sum>3fa369db5c0cdeb9fe3382512b874a3ccddd5f2799a31b564c438102f1aa7b86</sha256sum>
            </artifact>
          </verification>
        </properties>
        <CLASSES>
          <root url="jar://$MAVEN_REPOSITORY$/org/jetbrains/intellij/deps/android/tools/streaming/ffmpeg-bundle/javacpp-windows-x86_64/1.5.9-189/javacpp-windows-x86_64-1.5.9-189.jar!/" />
        </CLASSES>
        <JAVADOC />
        <SOURCES />
      </library>
    </orderEntry>
    <orderEntry type="library" scope="TEST" name="Guava" level="project" />
    <orderEntry type="library" scope="TEST" name="JUnit4" level="project" />
    <orderEntry type="library" scope="TEST" name="fastutil-min" level="project" />
    <orderEntry type="library" scope="TEST" name="http-client" level="project" />
    <orderEntry type="library" scope="TEST" name="jimfs" level="project" />
    <orderEntry type="library" scope="TEST" name="kotlin-test" level="project" />
    <orderEntry type="library" scope="TEST" name="kotlinx-coroutines-core" level="project" />
    <orderEntry type="library" scope="TEST" name="kotlinx-coroutines-test" level="project" />
    <orderEntry type="library" scope="TEST" name="mockito" level="project" />
    <orderEntry type="library" scope="TEST" name="protobuf" level="project" />
    <orderEntry type="library" scope="TEST" name="truth" level="project" />
    <orderEntry type="inheritedJdk" />
    <orderEntry type="sourceFolder" forTests="false" />
    <orderEntry type="module" module-name="intellij.android.adb" scope="TEST" />
    <orderEntry type="module" module-name="intellij.android.adb.testUtil" scope="TEST" />
    <orderEntry type="module" module-name="intellij.android.adb.ui" scope="TEST" />
    <orderEntry type="module" module-name="intellij.android.adt.testutils" scope="TEST" />
    <orderEntry type="module" module-name="intellij.android.adt.ui" scope="TEST" />
    <orderEntry type="module" module-name="intellij.android.artwork" scope="TEST" />
    <orderEntry type="module" module-name="intellij.android.common" scope="TEST" />
    <orderEntry type="module" module-name="intellij.android.core" scope="TEST" />
    <orderEntry type="module" module-name="intellij.android.streaming" scope="TEST" />
    <orderEntry type="module" module-name="intellij.android.streaming.testUtil" scope="TEST" />
    <orderEntry type="module" module-name="intellij.android.testFramework" scope="TEST" />
    <orderEntry type="module" module-name="intellij.android.testutils" scope="TEST" />
    <orderEntry type="module" module-name="intellij.color.scheme.warmNeon" scope="TEST" />
    <orderEntry type="module" module-name="intellij.platform.analysis" scope="TEST" />
    <orderEntry type="module" module-name="intellij.platform.core" scope="TEST" />
    <orderEntry type="module" module-name="intellij.platform.core.ui" scope="TEST" />
    <orderEntry type="module" module-name="intellij.platform.editor.ui" scope="TEST" />
    <orderEntry type="module" module-name="intellij.platform.execution" scope="TEST" />
    <orderEntry type="module" module-name="intellij.platform.extensions" scope="TEST" />
    <orderEntry type="module" module-name="intellij.platform.ide" scope="TEST" />
    <orderEntry type="module" module-name="intellij.platform.ide.core" scope="TEST" />
    <orderEntry type="module" module-name="intellij.platform.ide.core.impl" scope="TEST" />
    <orderEntry type="module" module-name="intellij.platform.ide.impl" scope="TEST" />
    <orderEntry type="module" module-name="intellij.platform.ide.util.io" scope="TEST" />
    <orderEntry type="module" module-name="intellij.platform.images" scope="TEST" />
    <orderEntry type="module" module-name="intellij.platform.projectModel" scope="TEST" />
    <orderEntry type="module" module-name="intellij.platform.testFramework" scope="TEST" />
    <orderEntry type="module" module-name="intellij.platform.testFramework.core" scope="TEST" />
    <orderEntry type="module" module-name="intellij.platform.util" scope="TEST" />
    <orderEntry type="module" module-name="intellij.platform.util.base" scope="TEST" />
    <orderEntry type="module" module-name="intellij.platform.util.ex" scope="TEST" />
    <orderEntry type="module" module-name="intellij.platform.util.jdom" scope="TEST" />
    <orderEntry type="module" module-name="intellij.platform.util.ui" scope="TEST" />
    <orderEntry type="module" module-name="intellij.webp" scope="TEST" />
    <orderEntry type="module" module-name="intellij.android.projectSystem" scope="TEST" />
<<<<<<< HEAD
    <orderEntry type="module" module-name="intellij.android.adb.tests" scope="TEST" />
=======
    <orderEntry type="library" scope="TEST" name="mockito-kotlin" level="project" />
>>>>>>> 06ed88e4
  </component>
  <component name="TestModuleProperties" production-module="intellij.android.streaming" />
</module><|MERGE_RESOLUTION|>--- conflicted
+++ resolved
@@ -185,6 +185,7 @@
     <orderEntry type="inheritedJdk" />
     <orderEntry type="sourceFolder" forTests="false" />
     <orderEntry type="module" module-name="intellij.android.adb" scope="TEST" />
+    <orderEntry type="module" module-name="intellij.android.adb.tests" scope="TEST" />
     <orderEntry type="module" module-name="intellij.android.adb.testUtil" scope="TEST" />
     <orderEntry type="module" module-name="intellij.android.adb.ui" scope="TEST" />
     <orderEntry type="module" module-name="intellij.android.adt.testutils" scope="TEST" />
@@ -219,11 +220,7 @@
     <orderEntry type="module" module-name="intellij.platform.util.ui" scope="TEST" />
     <orderEntry type="module" module-name="intellij.webp" scope="TEST" />
     <orderEntry type="module" module-name="intellij.android.projectSystem" scope="TEST" />
-<<<<<<< HEAD
-    <orderEntry type="module" module-name="intellij.android.adb.tests" scope="TEST" />
-=======
     <orderEntry type="library" scope="TEST" name="mockito-kotlin" level="project" />
->>>>>>> 06ed88e4
   </component>
   <component name="TestModuleProperties" production-module="intellij.android.streaming" />
 </module>