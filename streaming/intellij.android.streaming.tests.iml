--- conflicted
+++ resolved
@@ -196,7 +196,6 @@
     <orderEntry type="module" module-name="intellij.android.streaming" scope="TEST" />
     <orderEntry type="module" module-name="intellij.android.streaming.testUtil" scope="TEST" />
     <orderEntry type="module" module-name="intellij.android.testFramework" scope="TEST" />
-<<<<<<< HEAD
     <orderEntry type="module" module-name="intellij.android.testutils" scope="TEST" />
     <orderEntry type="module" module-name="intellij.color.scheme.warmNeon" scope="TEST" />
     <orderEntry type="module" module-name="intellij.platform.analysis" scope="TEST" />
@@ -220,25 +219,9 @@
     <orderEntry type="module" module-name="intellij.platform.util.jdom" scope="TEST" />
     <orderEntry type="module" module-name="intellij.platform.util.ui" scope="TEST" />
     <orderEntry type="module" module-name="intellij.webp" scope="TEST" />
-=======
-    <orderEntry type="library" scope="TEST" name="emulator-proto" level="project" />
-    <orderEntry type="library" scope="TEST" name="ffmpeg" level="project" />
-    <orderEntry type="library" scope="RUNTIME" name="ffmpeg-platform" level="project" />
-    <orderEntry type="library" scope="TEST" name="jetbrains.kotlinx.coroutines.test" level="project" />
-    <orderEntry type="library" scope="TEST" name="jimfs" level="project" />
-    <orderEntry type="library" scope="TEST" name="kotlin-test" level="project" />
-    <orderEntry type="library" scope="TEST" name="mockito" level="project" />
+    <orderEntry type="module" module-name="intellij.android.projectSystem" scope="TEST" />
     <orderEntry type="library" scope="TEST" name="mockito-kotlin" level="project" />
-    <orderEntry type="library" scope="TEST" name="studio-analytics-proto" level="project" />
-    <orderEntry type="library" scope="TEST" name="studio-grpc" level="project" />
-    <orderEntry type="library" scope="TEST" name="studio-plugin-com.intellij.platform.images" level="project" />
-    <orderEntry type="library" scope="TEST" name="studio-plugin-intellij.webp" level="project" />
-    <orderEntry type="library" scope="TEST" name="studio-proto" level="project" />
-    <orderEntry type="library" scope="TEST" name="studio-sdk" level="project" />
-    <orderEntry type="library" name="studio-plugin-com.intellij.java" level="project" />
-    <orderEntry type="library" scope="TEST" name="truth" level="project" />
->>>>>>> ad897288
-    <orderEntry type="module" module-name="intellij.android.projectSystem" scope="TEST" />
+
   </component>
   <component name="TestModuleProperties" production-module="intellij.android.streaming" />
 </module>