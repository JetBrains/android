/*
 * Copyright (C) 2021 The Android Open Source Project
 *
 * Licensed under the Apache License, Version 2.0 (the "License");
 * you may not use this file except in compliance with the License.
 * You may obtain a copy of the License at
 *
 *      http://www.apache.org/licenses/LICENSE-2.0
 *
 * Unless required by applicable law or agreed to in writing, software
 * distributed under the License is distributed on an "AS IS" BASIS,
 * WITHOUT WARRANTIES OR CONDITIONS OF ANY KIND, either express or implied.
 * See the License for the specific language governing permissions and
 * limitations under the License.
 */

#include "control_messages.h"

#include "log.h"

namespace screensharing {

using namespace std;

unique_ptr<ControlMessage> ControlMessage::Deserialize(Base128InputStream& stream) {
  int32_t type = stream.ReadInt32();
  return Deserialize(type, stream);
}

unique_ptr<ControlMessage> ControlMessage::Deserialize(int32_t type, Base128InputStream& stream) {
  switch (type) {
    case MotionEventMessage::TYPE:
      return unique_ptr<ControlMessage>(MotionEventMessage::Deserialize(stream));

    case KeyEventMessage::TYPE:
      return unique_ptr<ControlMessage>(KeyEventMessage::Deserialize(stream));

    case TextInputMessage::TYPE:
      return unique_ptr<ControlMessage>(TextInputMessage::Deserialize(stream));

    case SetDeviceOrientationMessage::TYPE:
      return unique_ptr<ControlMessage>(SetDeviceOrientationMessage::Deserialize(stream));

    case SetMaxVideoResolutionMessage::TYPE:
      return unique_ptr<ControlMessage>(SetMaxVideoResolutionMessage::Deserialize(stream));

    case StartVideoStreamMessage::TYPE:
      return unique_ptr<ControlMessage>(StartVideoStreamMessage::Deserialize(stream));

    case StopVideoStreamMessage::TYPE:
      return unique_ptr<ControlMessage>(StopVideoStreamMessage::Deserialize(stream));

    case StartClipboardSyncMessage::TYPE:
      return unique_ptr<ControlMessage>(StartClipboardSyncMessage::Deserialize(stream));

    case StopClipboardSyncMessage::TYPE:
      return unique_ptr<ControlMessage>(StopClipboardSyncMessage::Deserialize(stream));

    case RequestDeviceStateMessage::TYPE:
      return unique_ptr<ControlMessage>(RequestDeviceStateMessage::Deserialize(stream));
<<<<<<< HEAD
=======

    case DisplayConfigurationRequest::TYPE:
      return unique_ptr<ControlMessage>(DisplayConfigurationRequest::Deserialize(stream));

    case UiSettingsRequest::TYPE:
      return unique_ptr<ControlMessage>(UiSettingsRequest::Deserialize(stream));

    case SetDarkModeMessage::TYPE:
      return unique_ptr<ControlMessage>(SetDarkModeMessage::Deserialize(stream));
>>>>>>> 574fcae1

    default:
      Log::Fatal(INVALID_CONTROL_MESSAGE, "Unexpected message type %d", type);
  }
}

void ControlMessage::Serialize(Base128OutputStream& stream) const {
  stream.WriteInt32(type_);
}

void CorrelatedMessage::Serialize(Base128OutputStream& stream) const {
  ControlMessage::Serialize(stream);
  stream.WriteInt32(request_id_);
}

MotionEventMessage* MotionEventMessage::Deserialize(Base128InputStream& stream) {
  uint32_t num_pointers = stream.ReadUInt32();
  vector<Pointer> pointers(num_pointers);
  for (auto i = 0; i < num_pointers; i++) {
    Pointer& pointer = pointers.at(i);
    pointer.x = stream.ReadInt32();
    pointer.y = stream.ReadInt32();
    pointer.pointer_id = stream.ReadInt32();
    uint32_t num_axes = stream.ReadUInt32();
    for (auto j = 0; j < num_axes; j++) {
      int32_t axis = stream.ReadInt32();
      float value = stream.ReadFloat();
      pointer.axis_values[axis] = value;
    }
  }
  if (num_pointers > MAX_POINTERS) {
    Log::W("Motion event with %d pointers, pointers after first %d are ignored)", num_pointers, MAX_POINTERS);
    pointers.resize(MAX_POINTERS);
  }
  int32_t action = stream.ReadInt32();
  int32_t button_state = stream.ReadInt32();
  int32_t action_button = stream.ReadInt32();
  int32_t display_id = stream.ReadInt32();
  return new MotionEventMessage(std::move(pointers), action, button_state, action_button, display_id);
}

KeyEventMessage* KeyEventMessage::Deserialize(Base128InputStream& stream) {
  int32_t action = stream.ReadInt32();
  int32_t keycode = stream.ReadInt32();
  uint32_t meta_state = stream.ReadUInt32();
  return new KeyEventMessage(action, keycode, meta_state);
}

TextInputMessage* TextInputMessage::Deserialize(Base128InputStream& stream) {
  unique_ptr<u16string> text = stream.ReadString16();
  if (text == nullptr || text->empty()) {
    Log::Fatal(INVALID_CONTROL_MESSAGE, "Received a TextInputMessage without text");
  }
  return new TextInputMessage(*text);
}

SetDeviceOrientationMessage* SetDeviceOrientationMessage::Deserialize(Base128InputStream& stream) {
  int32_t orientation = stream.ReadInt32();
  return new SetDeviceOrientationMessage(orientation);
}

SetMaxVideoResolutionMessage* SetMaxVideoResolutionMessage::Deserialize(Base128InputStream& stream) {
  int32_t display_id = stream.ReadInt32();
  int32_t width = stream.ReadInt32();
  int32_t height = stream.ReadInt32();
<<<<<<< HEAD
  return new SetMaxVideoResolutionMessage(Size(width, height));
=======
  return new SetMaxVideoResolutionMessage(display_id, Size(width, height));
>>>>>>> 574fcae1
}

StartVideoStreamMessage* StartVideoStreamMessage::Deserialize(Base128InputStream& stream) {
  int32_t display_id = stream.ReadInt32();
  int32_t width = stream.ReadInt32();
  int32_t height = stream.ReadInt32();
  return new StartVideoStreamMessage(display_id, Size(width, height));
}

StopVideoStreamMessage* StopVideoStreamMessage::Deserialize(Base128InputStream& stream) {
  int32_t display_id = stream.ReadInt32();
  return new StopVideoStreamMessage(display_id);
}

StartClipboardSyncMessage* StartClipboardSyncMessage::Deserialize(Base128InputStream& stream) {
  int max_sync_length = stream.ReadInt32();
  string text = stream.ReadBytes();
  return new StartClipboardSyncMessage(max_sync_length, std::move(text));
}

StopClipboardSyncMessage* StopClipboardSyncMessage::Deserialize(Base128InputStream& stream) {
  return new StopClipboardSyncMessage();
}

RequestDeviceStateMessage* RequestDeviceStateMessage::Deserialize(Base128InputStream& stream) {
  int state = stream.ReadInt32() - 1; // Subtracting 1 to account for shifted encoding.
  return new RequestDeviceStateMessage(state);
}

<<<<<<< HEAD
=======
DisplayConfigurationRequest* DisplayConfigurationRequest::Deserialize(Base128InputStream& stream) {
  int32_t request_id = stream.ReadInt32();
  return new DisplayConfigurationRequest(request_id);
}

UiSettingsRequest* UiSettingsRequest::Deserialize(Base128InputStream& stream) {
  int32_t request_id = stream.ReadInt32();
  return new UiSettingsRequest(request_id);
}

SetDarkModeMessage* SetDarkModeMessage::Deserialize(Base128InputStream& stream) {
  bool dark_mode = stream.ReadBool();
  return new SetDarkModeMessage(dark_mode);
}

void ErrorResponse::Serialize(Base128OutputStream& stream) const {
  CorrelatedMessage::Serialize(stream);
  stream.WriteBytes(error_message_);
}

void DisplayConfigurationResponse::Serialize(Base128OutputStream& stream) const {
  CorrelatedMessage::Serialize(stream);
  stream.WriteInt32(displays_.size());
  for (auto display : displays_) {
    stream.WriteInt32(display.first);
    stream.WriteInt32(display.second.logical_size.width);
    stream.WriteInt32(display.second.logical_size.height);
    stream.WriteInt32(display.second.rotation);
    stream.WriteInt32(display.second.type);
  }
}

>>>>>>> 574fcae1
void ClipboardChangedNotification::Serialize(Base128OutputStream& stream) const {
  ControlMessage::Serialize(stream);
  stream.WriteBytes(text_);
}

void SupportedDeviceStatesNotification::Serialize(Base128OutputStream& stream) const {
  ControlMessage::Serialize(stream);
  stream.WriteBytes(text_);
}

void DeviceStateNotification::Serialize(Base128OutputStream& stream) const {
  ControlMessage::Serialize(stream);
  stream.WriteInt32(device_state_);
}

<<<<<<< HEAD
=======
void DisplayAddedNotification::Serialize(Base128OutputStream& stream) const {
  ControlMessage::Serialize(stream);
  stream.WriteInt32(display_id_);
}

void DisplayRemovedNotification::Serialize(Base128OutputStream& stream) const {
  ControlMessage::Serialize(stream);
  stream.WriteInt32(display_id_);
}

void UiSettingsRequest::Serialize(Base128OutputStream& stream) const {
  CorrelatedMessage::Serialize(stream);
}

void UiSettingsResponse::Serialize(Base128OutputStream& stream) const {
  CorrelatedMessage::Serialize(stream);
  stream.WriteBool(dark_mode_);
}

void SetDarkModeMessage::Serialize(Base128OutputStream& stream) const {
  ControlMessage::Serialize(stream);
  stream.WriteInt32(dark_mode_);
}

>>>>>>> 574fcae1
}  // namespace screensharing<|MERGE_RESOLUTION|>--- conflicted
+++ resolved
@@ -58,8 +58,6 @@
 
     case RequestDeviceStateMessage::TYPE:
       return unique_ptr<ControlMessage>(RequestDeviceStateMessage::Deserialize(stream));
-<<<<<<< HEAD
-=======
 
     case DisplayConfigurationRequest::TYPE:
       return unique_ptr<ControlMessage>(DisplayConfigurationRequest::Deserialize(stream));
@@ -69,7 +67,6 @@
 
     case SetDarkModeMessage::TYPE:
       return unique_ptr<ControlMessage>(SetDarkModeMessage::Deserialize(stream));
->>>>>>> 574fcae1
 
     default:
       Log::Fatal(INVALID_CONTROL_MESSAGE, "Unexpected message type %d", type);
@@ -135,11 +132,7 @@
   int32_t display_id = stream.ReadInt32();
   int32_t width = stream.ReadInt32();
   int32_t height = stream.ReadInt32();
-<<<<<<< HEAD
-  return new SetMaxVideoResolutionMessage(Size(width, height));
-=======
   return new SetMaxVideoResolutionMessage(display_id, Size(width, height));
->>>>>>> 574fcae1
 }
 
 StartVideoStreamMessage* StartVideoStreamMessage::Deserialize(Base128InputStream& stream) {
@@ -169,8 +162,6 @@
   return new RequestDeviceStateMessage(state);
 }
 
-<<<<<<< HEAD
-=======
 DisplayConfigurationRequest* DisplayConfigurationRequest::Deserialize(Base128InputStream& stream) {
   int32_t request_id = stream.ReadInt32();
   return new DisplayConfigurationRequest(request_id);
@@ -203,7 +194,6 @@
   }
 }
 
->>>>>>> 574fcae1
 void ClipboardChangedNotification::Serialize(Base128OutputStream& stream) const {
   ControlMessage::Serialize(stream);
   stream.WriteBytes(text_);
@@ -219,8 +209,6 @@
   stream.WriteInt32(device_state_);
 }
 
-<<<<<<< HEAD
-=======
 void DisplayAddedNotification::Serialize(Base128OutputStream& stream) const {
   ControlMessage::Serialize(stream);
   stream.WriteInt32(display_id_);
@@ -245,5 +233,4 @@
   stream.WriteInt32(dark_mode_);
 }
 
->>>>>>> 574fcae1
 }  // namespace screensharing