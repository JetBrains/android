/*
 * Copyright (C) 2021 The Android Open Source Project
 *
 * Licensed under the Apache License, Version 2.0 (the "License");
 * you may not use this file except in compliance with the License.
 * You may obtain a copy of the License at
 *
 *      http://www.apache.org/licenses/LICENSE-2.0
 *
 * Unless required by applicable law or agreed to in writing, software
 * distributed under the License is distributed on an "AS IS" BASIS,
 * WITHOUT WARRANTIES OR CONDITIONS OF ANY KIND, either express or implied.
 * See the License for the specific language governing permissions and
 * limitations under the License.
 */

#include "controller.h"

#include <android/keycodes.h>
#include <poll.h>
#include <sys/socket.h>

#include "accessors/device_state_manager.h"
#include "accessors/display_control.h"
#include "accessors/input_manager.h"
#include "accessors/key_event.h"
#include "accessors/motion_event.h"
#include "accessors/surface_control.h"
#include "agent.h"
#include "flags.h"
#include "jvm.h"
#include "log.h"
#include "socket_reader.h"

namespace screensharing {

using namespace std;
using namespace std::chrono;

namespace {

constexpr int BUFFER_SIZE = 4096;
constexpr int UTF8_MAX_BYTES_PER_CHARACTER = 4;

constexpr duration SOCKET_RECEIVE_POLL_TIMEOUT = 250ms;
<<<<<<< HEAD
=======
constexpr duration SOCKET_READ_TIMEOUT = 5s;
constexpr duration SOCKET_WRITE_TIMEOUT = 10s;
>>>>>>> 8b7d83e8
constexpr duration DISPLAY_POLLING_DURATION = 500ms;

constexpr int FINGER_TOUCH_SIZE = 1;

nanoseconds UptimeNanos() {
  timespec t = { 0, 0 };
  clock_gettime(CLOCK_MONOTONIC, &t);
  return duration_cast<nanoseconds>(seconds(t.tv_sec)) + nanoseconds(t.tv_nsec);
}

// Returns the number of Unicode code points contained in the given UTF-8 string.
int Utf8CharacterCount(const string& str) {
  int count = 0;
  for (auto c : str) {
    if ((c & 0xC0) != 0x80) {
      ++count;
    }
  }
  return count;
}

Point AdjustedDisplayCoordinates(int32_t x, int32_t y, const DisplayInfo& display_info) {
  auto size = display_info.NaturalSize();
  switch (display_info.rotation) {
    case 1:
      return { y, size.width - x };

    case 2:
      return { size.width - x, size.height - y };

    case 3:
      return { size.height - y, x };

    default:
      return { x, y };
  }
}

// Waits for incoming data on a socket. Returns true if new data is available, or false otherwise.
template <class T>
bool WaitForIncomingData(T timeout, int socket_fd) {
  struct pollfd fds = { socket_fd, POLLIN, 0 };
  return poll(&fds, 1, duration_cast<milliseconds>(timeout).count()) > 0;
}

bool CheckVideoSize(Size video_resolution) {
  if (video_resolution.width > 0 && video_resolution.height > 0) {
    return true;
  }
  Log::E("An attempt to set an invalid video resolution: %dx%d", video_resolution.width, video_resolution.height);
  return false;
}

<<<<<<< HEAD
=======
vector<JObject> tokens_of_displays_turned_off;

bool SetDisplayPowerMode(Jni jni, JObject&& display_token, DisplayPowerMode power_mode) {
  SurfaceControl::SetDisplayPowerMode(jni, display_token, power_mode);
  JThrowable exception = jni.GetAndClearException();
  if (exception.IsNotNull()) {
    Log::W(std::move(exception), "Unable to turn display %s", power_mode == DisplayPowerMode::POWER_MODE_OFF ? "off" : "on");
    return false;
  }
  if (power_mode == DisplayPowerMode::POWER_MODE_OFF) {
    tokens_of_displays_turned_off.push_back(std::move(display_token).ToGlobal());
  }
  Log::I("Turned display %s", power_mode == DisplayPowerMode::POWER_MODE_OFF ? "off" : "on");
  return true;
}

>>>>>>> 8b7d83e8
}  // namespace

Controller::Controller(int socket_fd)
    : socket_fd_(socket_fd),
      input_stream_(SocketReader(socket_fd, duration_cast<milliseconds>(SOCKET_READ_TIMEOUT).count()), BUFFER_SIZE),
      output_stream_(SocketWriter(socket_fd, "control", duration_cast<milliseconds>(SOCKET_WRITE_TIMEOUT).count()), BUFFER_SIZE),
      clipboard_listener_(this),
      device_state_listener_(this) {
  try {
    output_stream_.WriteByte('C');
    output_stream_.Flush();
  } catch (EndOfFile& e) {
    Log::D("Disconnected while writing command channel marker");
  } catch (IoException& e) {
    Log::Fatal(SOCKET_IO_ERROR, "%s", "Timed out while writing command channel marker");
  }
}

Controller::~Controller() {
  Stop();
  input_stream_.Close();
  output_stream_.Close();
  delete pointer_helper_;
  delete key_character_map_;
  delete virtual_keyboard_;
  delete virtual_mouse_;
}

void Controller::Stop() {
  if (device_supports_multiple_states_) {
    DeviceStateManager::RemoveDeviceStateListener(&device_state_listener_);
  }
  ui_settings_.Reset(nullptr);
  stopped = true;
}

void Controller::Initialize() {
  jni_ = Jvm::GetJni();
  pointer_helper_ = new PointerHelper(jni_);
  pointer_properties_ = pointer_helper_->NewPointerPropertiesArray(MotionEventMessage::MAX_POINTERS);
  pointer_coordinates_ = pointer_helper_->NewPointerCoordsArray(MotionEventMessage::MAX_POINTERS);

  for (int i = 0; i < MotionEventMessage::MAX_POINTERS; ++i) {
    JObject properties = pointer_helper_->NewPointerProperties();
    pointer_properties_.SetElement(i, properties);
    JObject coords = pointer_helper_->NewPointerCoords();
    pointer_coordinates_.SetElement(i, coords);
  }

  key_character_map_ = new KeyCharacterMap(jni_);

  pointer_properties_.MakeGlobal();
  pointer_coordinates_.MakeGlobal();
  if ((Agent::flags() & START_VIDEO_STREAM) != 0 && (Agent::flags() & TURN_OFF_DISPLAY_WHILE_MIRRORING) == 0) {
    WakeUpDevice();
  }

  const vector<DeviceState>& device_states = DeviceStateManager::GetSupportedDeviceStates(jni_);
  if (!device_states.empty()) {
    device_supports_multiple_states_ = true;
    DeviceStateManager::AddDeviceStateListener(&device_state_listener_);
    int32_t device_state_identifier = DeviceStateManager::GetDeviceStateIdentifier(jni_);
    Log::D("Controller::Initialize: device_state_identifier=%d", device_state_identifier);
    SupportedDeviceStatesNotification supported_device_states_notification(device_states, device_state_identifier);
    try {
      supported_device_states_notification.Serialize(output_stream_);
      output_stream_.Flush();
    } catch (EndOfFile& e) {
      // The socket has been closed - ignore.
    }
    device_state_identifier_ = device_state_identifier;
  }

  DisplayManager::AddDisplayListener(jni_, this);
  current_displays_ = GetDisplays();
<<<<<<< HEAD

  Agent::InitializeSessionEnvironment();
=======
>>>>>>> 8b7d83e8
}

void Controller::InitializeVirtualKeyboard() {
  if (virtual_keyboard_ == nullptr) {
    virtual_keyboard_ = new VirtualKeyboard();
    if (!virtual_keyboard_->IsValid()) {
      Log::E("Failed to create a virtual keyboard");
    }
  }
}

[[maybe_unused]] VirtualMouse& Controller::GetVirtualMouse(int32_t display_id) {
  if (virtual_mouse_ == nullptr) {
    virtual_mouse_ = new VirtualMouse();
    if (!virtual_mouse_->IsValid()) {
      Log::E("Failed to create a virtual mouse");
    }
  }
  if (virtual_mouse_display_id_ != display_id) {
    InputManager::AddPortAssociation(jni_, virtual_mouse_->phys(), display_id);
    virtual_mouse_display_id_ = display_id;
  }
  return *virtual_mouse_;
}

VirtualTouchscreen& Controller::GetVirtualTouchscreen(int32_t display_id, int32_t width, int32_t height) {
  auto iter = virtual_touchscreens_.find(display_id);
  if (iter == virtual_touchscreens_.end() || iter->second->screen_width() != width || iter->second->screen_height() != height) {
    if (iter != virtual_touchscreens_.end()) {
      InputManager::RemovePortAssociation(jni_, iter->second->phys());
    }
    iter = virtual_touchscreens_.insert_or_assign(display_id, make_unique<VirtualTouchscreen>(width, height)).first;
    InputManager::AddPortAssociation(jni_, iter->second->phys(), display_id);
  }
  return *iter->second;
}

void Controller::Run() {
  Log::D("Controller::Run");
  Initialize();

  try {
    for (;;) {
      auto socket_timeout = SOCKET_RECEIVE_POLL_TIMEOUT;
      if (!stopped) {
        if (max_synced_clipboard_length_ != 0) {
          SendClipboardChangedNotification();
        }

        if (device_supports_multiple_states_) {
          SendDeviceStateNotification();
        }

        if (poll_displays_until_ != steady_clock::time_point()) {
          PollDisplays();
          socket_timeout /= 5;  // Reduce socket timeout to increase polling frequency.
        }

        SendPendingDisplayEvents();
      }

<<<<<<< HEAD
      if (!WaitForIncomingData(socket_timeout, socket_fd_)) {
=======
      if (input_stream_.BufferedBytesAvailable() == 0 && !WaitForIncomingData(socket_timeout, socket_fd_)) {
>>>>>>> 8b7d83e8
        continue;
      }

      int32_t message_type;
      try {
        message_type = input_stream_.ReadInt32();
      } catch (IoTimeout& e) {
        continue;
      }
      unique_ptr<ControlMessage> message = ControlMessage::Deserialize(message_type, input_stream_);
      if (!stopped) {
        ProcessMessage(*message);
      }
    }
  } catch (EndOfFile& e) {
    Log::D("Controller::Run: End of command stream");
    Agent::Shutdown();
  } catch (IoException& e) {
    Log::Fatal(SOCKET_IO_ERROR, "Error reading from command socket channel - %s", e.GetMessage().c_str());
  }
}

void Controller::ProcessMessage(const ControlMessage& message) {
  if (message.type() != MotionEventMessage::TYPE) { // Exclude motion events from logging.
    Log::I("Controller::ProcessMessage %d", message.type());
  }
  switch (message.type()) {
    case MotionEventMessage::TYPE:
      ProcessMotionEvent((const MotionEventMessage&) message);
      break;

    case KeyEventMessage::TYPE:
      ProcessKeyboardEvent((const KeyEventMessage&) message);
      break;

    case TextInputMessage::TYPE:
      ProcessTextInput((const TextInputMessage&) message);
      break;

    case SetDeviceOrientationMessage::TYPE:
      ProcessSetDeviceOrientation((const SetDeviceOrientationMessage&) message);
      break;

    case SetMaxVideoResolutionMessage::TYPE:
      ProcessSetMaxVideoResolution((const SetMaxVideoResolutionMessage&) message);
      break;

    case StartVideoStreamMessage::TYPE:
      StartVideoStream((const StartVideoStreamMessage&) message);
      break;

    case StopVideoStreamMessage::TYPE:
      StopVideoStream((const StopVideoStreamMessage&) message);
      break;

    case StartAudioStreamMessage::TYPE:
      StartAudioStream((const StartAudioStreamMessage&) message);
      break;

    case StopAudioStreamMessage::TYPE:
      StopAudioStream((const StopAudioStreamMessage&) message);
      break;

    case StartClipboardSyncMessage::TYPE:
      StartClipboardSync((const StartClipboardSyncMessage&) message);
      break;

    case StopClipboardSyncMessage::TYPE:
      StopClipboardSync();
      break;

    case RequestDeviceStateMessage::TYPE:
      RequestDeviceState((const RequestDeviceStateMessage&) message);
      break;

    case DisplayConfigurationRequest::TYPE:
      SendDisplayConfigurations((const DisplayConfigurationRequest&) message);
      break;

    case UiSettingsRequest::TYPE:
      SendUiSettings((const UiSettingsRequest&) message);
      break;

    case UiSettingsChangeRequest::TYPE:
      ChangeUiSetting((const UiSettingsChangeRequest&) message);
      break;

    case ResetUiSettingsRequest::TYPE:
      ResetUiSettings((const ResetUiSettingsRequest&) message);
      break;

    default:
      Log::Fatal(INVALID_CONTROL_MESSAGE, "Unexpected message type %d", message.type());
  }
}

void Controller::ProcessMotionEvent(const MotionEventMessage& message) {
  nanoseconds event_time = UptimeNanos();
  int32_t action = message.action();
  Log::V("Controller::ProcessMotionEvent action:%d", action);
  int32_t display_id = message.display_id();
  DisplayInfo display_info = Agent::GetDisplayInfo(display_id);
  if (!display_info.IsValid()) {
    return;
  }

  if ((Agent::flags() & USE_UINPUT || input_event_injection_disabled_) && Agent::feature_level() >= 30 &&
      // TODO: Handle hover and scroll motion events using uinput.
      action != AMOTION_EVENT_ACTION_HOVER_MOVE && action != AMOTION_EVENT_ACTION_HOVER_EXIT && action != AMOTION_EVENT_ACTION_SCROLL &&
      message.action_button() == 0 && message.button_state() == 0) {
    auto& touchscreen = GetVirtualTouchscreen(display_id, display_info.logical_size.width, display_info.logical_size.height);
    if (action == AMOTION_EVENT_ACTION_DOWN || action == AMOTION_EVENT_ACTION_UP || action == AMOTION_EVENT_ACTION_MOVE) {
      int32_t pressure = action == AMOTION_EVENT_ACTION_UP ? 0 : VirtualTouchscreen::MAX_PRESSURE;
      int32_t major_axis_size = pressure == 0 ? 0 : FINGER_TOUCH_SIZE;
      for (auto& pointer : message.pointers()) {
        bool success = touchscreen.WriteTouchEvent(pointer.pointer_id, AMOTION_EVENT_TOOL_TYPE_FINGER, action, pointer.x, pointer.y,
                                                   pressure, major_axis_size, event_time);
        if (!success) {
          Log::E("Error writing touch event");
        }
      }
    } else {
      auto action_code = action & AMOTION_EVENT_ACTION_MASK;
      if (action_code == AMOTION_EVENT_ACTION_POINTER_DOWN || action_code == AMOTION_EVENT_ACTION_POINTER_UP) {
        auto pointer_id = action >> AMOTION_EVENT_ACTION_POINTER_INDEX_SHIFT;
        action = action_code == AMOTION_EVENT_ACTION_POINTER_DOWN ? AMOTION_EVENT_ACTION_DOWN : AMOTION_EVENT_ACTION_UP;
        int32_t pressure = action == AMOTION_EVENT_ACTION_UP ? 0 : VirtualTouchscreen::MAX_PRESSURE;
        int32_t major_axis_size = pressure == 0 ? 0 : FINGER_TOUCH_SIZE;
        for (auto& pointer : message.pointers()) {
          if (pointer.pointer_id == pointer_id) {
            bool success = touchscreen.WriteTouchEvent(pointer_id, AMOTION_EVENT_TOOL_TYPE_FINGER, action, pointer.x, pointer.y,
                                                       pressure, major_axis_size, event_time);
            if (!success) {
              Log::E("Error writing touch event");
            }
            break;
          }
        }
      }
    }
  } else {
    MotionEvent event(jni_);
    event.display_id = display_id;
    event.action = action;
    event.button_state = message.button_state();
    event.event_time_millis = duration_cast<milliseconds>(event_time).count();;
    if (action != AMOTION_EVENT_ACTION_HOVER_MOVE && action != AMOTION_EVENT_ACTION_HOVER_EXIT && action != AMOTION_EVENT_ACTION_SCROLL) {
      if (action == AMOTION_EVENT_ACTION_DOWN) {
        motion_event_start_time_ = event.event_time_millis;
      }
      if (motion_event_start_time_ == 0) {
        Log::E("Motion event started with action %d instead of expected %d", action, AMOTION_EVENT_ACTION_DOWN);
        motion_event_start_time_ = event.event_time_millis;
      }
      event.down_time_millis = motion_event_start_time_;
      if (action == AMOTION_EVENT_ACTION_UP) {
        motion_event_start_time_ = 0;
      }
      Agent::RecordTouchEvent();
    }
    if (action == AMOTION_EVENT_ACTION_HOVER_MOVE || message.action_button() != 0 || message.button_state() != 0) {
      // AINPUT_SOURCE_MOUSE
      // - when action_button() is non-zero, as the Android framework has special handling for mouse in performButtonActionOnTouchDown(),
      //   which opens the context menu on right click.
      // - when message.button_state() is non-zero, otherwise drag operations initiated by touch down with AINPUT_SOURCE_MOUSE will not
      //   receive mouse move events.
      event.source = AINPUT_SOURCE_MOUSE;
    } else {
      event.source = AINPUT_SOURCE_STYLUS | AINPUT_SOURCE_TOUCHSCREEN;
    }

    for (auto& pointer: message.pointers()) {
      JObject properties = pointer_properties_.GetElement(jni_, event.pointer_count);
      pointer_helper_->SetPointerId(properties, pointer.pointer_id);
      JObject coordinates = pointer_coordinates_.GetElement(jni_, event.pointer_count);
      // We must clear first so that axis information from previous runs is not reused.
      pointer_helper_->ClearPointerCoords(coordinates);
      Point point = AdjustedDisplayCoordinates(pointer.x, pointer.y, display_info);
      pointer_helper_->SetPointerCoords(coordinates, point.x, point.y);
      float pressure = ((action & AMOTION_EVENT_ACTION_MASK) == AMOTION_EVENT_ACTION_POINTER_UP &&
          event.pointer_count == action >> AMOTION_EVENT_ACTION_POINTER_INDEX_SHIFT) ? 0 : 1;
      pointer_helper_->SetPointerPressure(coordinates, pressure);
      for (auto const& [axis, value]: pointer.axis_values) {
        pointer_helper_->SetAxisValue(coordinates, axis, value);
      }
      event.pointer_count++;
    }

    event.pointer_properties = pointer_properties_;
    event.pointer_coordinates = pointer_coordinates_;
    // InputManager doesn't allow ACTION_DOWN and ACTION_UP events with multiple pointers.
    // They have to be converted to a sequence of pointer-specific events.
    if (action == AMOTION_EVENT_ACTION_DOWN) {
      if (message.action_button()) {
        InjectMotionEvent(event);
        event.action = AMOTION_EVENT_ACTION_BUTTON_PRESS;
        event.action_button = message.action_button();
      } else {
        for (int i = 1; event.pointer_count = i, i < message.pointers().size(); i++) {
          InjectMotionEvent(event);
          event.action = AMOTION_EVENT_ACTION_POINTER_DOWN | (i << AMOTION_EVENT_ACTION_POINTER_INDEX_SHIFT);
        }
      }
    } else if (action == AMOTION_EVENT_ACTION_UP) {
      if (message.action_button()) {
        event.action = AMOTION_EVENT_ACTION_BUTTON_RELEASE;
        event.action_button = message.action_button();
        InjectMotionEvent(event);
        event.action = AMOTION_EVENT_ACTION_UP;
        event.action_button = 0;
      } else {
        for (int i = event.pointer_count; --i > 1;) {
          event.action = AMOTION_EVENT_ACTION_POINTER_UP | (i << AMOTION_EVENT_ACTION_POINTER_INDEX_SHIFT);
          pointer_helper_->SetPointerPressure(pointer_coordinates_.GetElement(jni_, i), 0);
          InjectMotionEvent(event);
          event.pointer_count = i;
        }
        event.action = AMOTION_EVENT_ACTION_UP;
      }
    }
    InjectMotionEvent(event);
  }

  if (action == AMOTION_EVENT_ACTION_UP) {
    // This event may have started an app. Update the app-level display orientation.
    Agent::SetVideoOrientation(display_id, DisplayStreamer::CURRENT_VIDEO_ORIENTATION);
  }

  // Wake up the device if the display was turned off.
  if (action == AMOTION_EVENT_ACTION_DOWN) {
    WakeUpDevice();
  }
}

void Controller::ProcessKeyboardEvent(Jni jni, const KeyEventMessage& message) {
  nanoseconds event_time = UptimeNanos();
  if ((Agent::flags() & USE_UINPUT || input_event_injection_disabled_) && Agent::feature_level() >= 29) {
    InitializeVirtualKeyboard();
    int32_t action = message.action();
    virtual_keyboard_->WriteKeyEvent(
        message.keycode(), action == KeyEventMessage::ACTION_DOWN_AND_UP ? AKEY_EVENT_ACTION_DOWN : action, event_time);
    if (action == KeyEventMessage::ACTION_DOWN_AND_UP) {
      virtual_keyboard_->WriteKeyEvent(message.keycode(), AKEY_EVENT_ACTION_UP, event_time);
    }
  } else {
    KeyEvent event(jni);
    event.event_time_millis = duration_cast<milliseconds>(event_time).count();
    event.down_time_millis = event.event_time_millis;
    int32_t action = message.action();
    event.action = action == KeyEventMessage::ACTION_DOWN_AND_UP ? AKEY_EVENT_ACTION_DOWN : action;
    event.code = message.keycode();
    event.meta_state = message.meta_state();
    event.source = KeyCharacterMap::VIRTUAL_KEYBOARD;
    InjectKeyEvent(event);
    if (action == KeyEventMessage::ACTION_DOWN_AND_UP) {
      event.action = AKEY_EVENT_ACTION_UP;
      InjectKeyEvent(event);
    }
  }
}

void Controller::ProcessTextInput(const TextInputMessage& message) {
  nanoseconds event_time;
  if ((Agent::flags() & USE_UINPUT || input_event_injection_disabled_) && Agent::feature_level() >= 29) {
    event_time = UptimeNanos();
    InitializeVirtualKeyboard();
  }
  const u16string& text = message.text();
  for (uint16_t c: text) {
    JObjectArray event_array = key_character_map_->GetEvents(&c, 1);
    if (event_array.IsNull()) {
      Log::W(jni_.GetAndClearException(), "Unable to map character '\\u%04X' to key events", c);
      continue;
    }
    auto len = event_array.GetLength();
    for (int i = 0; i < len; i++) {
      JObject key_event = event_array.GetElement(i);
      if ((Agent::flags() & USE_UINPUT || input_event_injection_disabled_) && Agent::feature_level() >= 29) {
        virtual_keyboard_->WriteKeyEvent(KeyEvent::GetKeyCode(key_event), KeyEvent::GetAction(key_event), event_time);
      } else {
        if (Log::IsEnabled(Log::Level::DEBUG)) {
          Log::D("key_event: %s", key_event.ToString().c_str());
        }
        InjectInputEvent(key_event);
      }
    }
  }
}

void Controller::InjectMotionEvent(const MotionEvent& event) {
  JObject motion_event = event.ToJava();
  if (motion_event.IsNull()) {
    return;  // The error has already been logged.
  }
  if (event.action == AMOTION_EVENT_ACTION_HOVER_MOVE || Log::IsEnabled(Log::Level::VERBOSE)) {
    Log::V("motion_event: %s", motion_event.ToString().c_str());
  } else if (Log::IsEnabled(Log::Level::DEBUG)) {
    Log::D("motion_event: %s", motion_event.ToString().c_str());
  }
  InjectInputEvent(motion_event);
}

void Controller::InjectKeyEvent(const KeyEvent& event) {
  JObject key_event = event.ToJava();
  if (Log::IsEnabled(Log::Level::DEBUG)) {
    Log::D("key_event: %s", key_event.ToString().c_str());
  }
  InjectInputEvent(key_event);
}

void Controller::InjectInputEvent(const JObject& input_event) {
  if (input_event_injection_disabled_) {
    return;
  }
  if (!InputManager::InjectInputEvent(jni_, input_event, InputEventInjectionSync::NONE)) {
    JThrowable exception = jni_.GetAndClearException();
    if (exception.IsNotNull()) {
      Log::E("Unable to inject an input event - %s", JString::ValueOf(exception).c_str());
      // Some phones, e.g. Xiaomi Redmi Note 13 Pro, don't allow shell process to inject events.
      if (exception.GetClass().GetName(jni_) == "java.lang.SecurityException") {
        input_event_injection_disabled_ = true;
      }
    } else {
      Log::E("Unable to inject an input event %s", JString::ValueOf(exception).c_str());
    }
  }
}

void Controller::ProcessSetDeviceOrientation(const SetDeviceOrientationMessage& message) {
  int orientation = message.orientation();
  if (orientation < 0 || orientation >= 4) {
    Log::E("An attempt to set an invalid device orientation: %d", orientation);
    return;
  }
  Agent::SetVideoOrientation(PRIMARY_DISPLAY_ID, orientation);
}

void Controller::ProcessSetMaxVideoResolution(const SetMaxVideoResolutionMessage& message) {
  if (CheckVideoSize(message.max_video_size())) {
    Agent::SetMaxVideoResolution(message.display_id(), message.max_video_size());
  }
}

void Controller::StartVideoStream(const StartVideoStreamMessage& message) {
  if (CheckVideoSize(message.max_video_size())) {
    Agent::StartVideoStream(message.display_id(), message.max_video_size());
    if ((Agent::flags() & TURN_OFF_DISPLAY_WHILE_MIRRORING) == 0) {
      WakeUpDevice();
    }
  }
}

void Controller::StopVideoStream(const StopVideoStreamMessage& message) {
  Agent::StopVideoStream(message.display_id());
}

void Controller::StartAudioStream([[maybe_unused]] const StartAudioStreamMessage& message) {
  Agent::StartAudioStream();
}

void Controller::StopAudioStream([[maybe_unused]] const StopAudioStreamMessage& message) {
  Agent::StopAudioStream();
}

void Controller::WakeUpDevice() {
  ProcessKeyboardEvent(Jvm::GetJni(), KeyEventMessage(KeyEventMessage::ACTION_DOWN_AND_UP, AKEYCODE_WAKEUP, 0));
}

bool Controller::ControlDisplayPower(Jni jni, int state) {
<<<<<<< HEAD
  if (Agent::feature_level() >= 35) {
    if (Agent::device_manufacturer() == HONOR) TRACE;
=======
  if (DisplayManager::DisplayPowerControlSupported(jni)) {
>>>>>>> 8b7d83e8
    return DisplayManager::RequestDisplayPower(jni, PRIMARY_DISPLAY_ID, state);
    // TODO: Turn off secondary physical displays.
  } else {
    DisplayPowerMode power_mode = state == DisplayInfo::STATE_OFF ? DisplayPowerMode::POWER_MODE_OFF : DisplayPowerMode::POWER_MODE_NORMAL;
<<<<<<< HEAD
    if (Agent::device_manufacturer() == HONOR) TRACE;
    vector<int64_t> display_ids = DisplayControl::GetPhysicalDisplayIds(jni);
    if (display_ids.empty()) {
      if (Agent::device_manufacturer() == HONOR) TRACE;
      JObject display_token = SurfaceControl::GetInternalDisplayToken(jni);
      if (display_token.IsNull()) {
        if (Agent::device_manufacturer() == HONOR) TRACE;
        return false;
      }
      if (Agent::device_manufacturer() == HONOR) TRACE;
      SurfaceControl::SetDisplayPowerMode(jni, display_token, power_mode);
    } else {
      for (int64_t display_id: display_ids) {
        if (Agent::device_manufacturer() == HONOR) TRACE;
        JObject display_token = DisplayControl::GetPhysicalDisplayToken(jni, display_id);
        if (Agent::device_manufacturer() == HONOR) TRACE;
        SurfaceControl::SetDisplayPowerMode(jni, display_token, power_mode);
      }
    }
  }
  if (Agent::device_manufacturer() == HONOR) TRACE;
=======
    if (power_mode == DisplayPowerMode::POWER_MODE_NORMAL) {
      while (!tokens_of_displays_turned_off.empty()) {
        JObject display_token = std::move(tokens_of_displays_turned_off.back());
        tokens_of_displays_turned_off.pop_back();
        if (!SetDisplayPowerMode(jni, std::move(display_token), power_mode)) {
          return false;
        }
      }
    }
    else {
      vector<int64_t> display_ids = DisplayControl::GetPhysicalDisplayIds(jni);
      if (display_ids.empty()) {
        JObject display_token = SurfaceControl::GetInternalDisplayToken(jni);
        if (display_token.IsNull()) {
          Log::W(jni.GetAndClearException(), "Unable to find the primary display to turn it off");
          return false;
        }
        return SetDisplayPowerMode(jni, std::move(display_token), power_mode);
      } else {
        for (int64_t display_id: display_ids) {
          JObject display_token = DisplayControl::GetPhysicalDisplayToken(jni, display_id);
          if (display_token.IsNull()) {
            Log::W(jni.GetAndClearException(), "Unable to get token for display %" PRIx64, display_id);
            continue;
          }
          if (!SetDisplayPowerMode(jni, std::move(display_token), power_mode)) {
            return false;
          }
        }
      }
    }
  }
>>>>>>> 8b7d83e8
  return true;
}

void Controller::StartClipboardSync(const StartClipboardSyncMessage& message) {
  ClipboardManager* clipboard_manager = ClipboardManager::GetInstance(jni_);
  if (message.text() != last_clipboard_text_) {
    last_clipboard_text_ = message.text();
    clipboard_manager->SetText(last_clipboard_text_);
  }
  bool was_stopped = max_synced_clipboard_length_ == 0;
  max_synced_clipboard_length_ = message.max_synced_length();
  if (was_stopped) {
    clipboard_manager->AddClipboardListener(&clipboard_listener_);
  }
}

void Controller::StopClipboardSync() {
  if (max_synced_clipboard_length_ != 0) {
    ClipboardManager* clipboard_manager = ClipboardManager::GetInstance(jni_);
    clipboard_manager->RemoveClipboardListener(&clipboard_listener_);
    max_synced_clipboard_length_ = 0;
    last_clipboard_text_.resize(0);
  }
}

void Controller::OnPrimaryClipChanged() {
  Log::D("Controller::OnPrimaryClipChanged");
  clipboard_changed_ = true;
}

void Controller::SendClipboardChangedNotification() {
  if (!clipboard_changed_.exchange(false)) {
    return;
  }
  Log::D("Controller::SendClipboardChangedNotification");
  ClipboardManager* clipboard_manager = ClipboardManager::GetInstance(jni_);
  string text = clipboard_manager->GetText();
  if (text.empty() || text == last_clipboard_text_) {
    return;
  }
  int max_length = max_synced_clipboard_length_;
  if (text.size() > max_length * UTF8_MAX_BYTES_PER_CHARACTER || Utf8CharacterCount(text) > max_length) {
    return;
  }
  last_clipboard_text_ = text;

  ClipboardChangedNotification message(std::move(text));
  message.Serialize(output_stream_);
  output_stream_.Flush();
}

void Controller::RequestDeviceState(const RequestDeviceStateMessage& message) {
  DeviceStateManager::RequestState(jni_, message.state_id(), 0);
}

void Controller::OnDeviceStateChanged(int32_t device_state) {
  Log::D("Controller::OnDeviceStateChanged(%d)", device_state);
  int32_t previous_state = device_state_identifier_.exchange(device_state);
  if (previous_state != device_state) {
    Agent::SetVideoOrientation(PRIMARY_DISPLAY_ID, DisplayStreamer::CURRENT_DISPLAY_ORIENTATION);
  }
}

void Controller::SendDeviceStateNotification() {
  int32_t device_state = device_state_identifier_;
  if (device_state != previous_device_state_) {
    Log::D("Sending DeviceStateNotification(%d)", device_state);
    DeviceStateNotification notification(device_state);
    notification.Serialize(output_stream_);
    output_stream_.Flush();
    previous_device_state_ = device_state;
    // Many OEMs don't produce QPR releases, so their phones may be affected by b/303684492
    // that was fixed in Android 14 QPR1.
    if (Agent::feature_level() == 34 && Agent::device_manufacturer() != GOOGLE) {
      StartDisplayPolling();  // Workaround for b/303684492.
    }
  }
}

void Controller::SendDisplayConfigurations(const DisplayConfigurationRequest& request) {
  auto displays = GetDisplays();
  current_displays_ = displays;
  if (Log::IsEnabled(Log::Level::DEBUG)) {
    Log::D("Returning display configuration: %s", DisplayInfo::ToDebugString(displays).c_str());
  }
  DisplayConfigurationResponse response(request.request_id(), std::move(displays));
  response.Serialize(output_stream_);
  output_stream_.Flush();
}

void Controller::SendUiSettings(const UiSettingsRequest& message) {
  UiSettingsResponse response(message.request_id());
  ui_settings_.Get(&response);
  response.Serialize(output_stream_);
  output_stream_.Flush();
}

void Controller::ChangeUiSetting(const UiSettingsChangeRequest& request) {
  UiSettingsChangeResponse response(request.request_id());
  switch (request.command()) {
    case UiSettingsChangeRequest::DARK_MODE:
      ui_settings_.SetDarkMode(request.dark_mode(), &response);
      break;

    case UiSettingsChangeRequest::FONT_SCALE:
      ui_settings_.SetFontScale(request.font_scale(), &response);
      break;

    case UiSettingsChangeRequest::DENSITY:
      ui_settings_.SetScreenDensity(request.density(), &response);
      break;

    case UiSettingsChangeRequest::TALKBACK:
      ui_settings_.SetTalkBack(request.talkback(), &response);
      break;

    case UiSettingsChangeRequest::SELECT_TO_SPEAK:
      ui_settings_.SetSelectToSpeak(request.select_to_speak(), &response);
      break;

    case UiSettingsChangeRequest::GESTURE_NAVIGATION:
      ui_settings_.SetGestureNavigation(request.gesture_navigation(), &response);
      break;

    case UiSettingsChangeRequest::DEBUG_LAYOUT:
      ui_settings_.SetDebugLayout(request.debug_layout(), &response);
      break;

    case UiSettingsChangeRequest::APP_LOCALE:
      ui_settings_.SetAppLanguage(request.application_id(), request.locale(), &response);
      break;
  }
  response.Serialize(output_stream_);
  output_stream_.Flush();
}

void Controller::ResetUiSettings(const ResetUiSettingsRequest& request) {
  UiSettingsResponse response(request.request_id());
  ui_settings_.Reset(&response);
  response.Serialize(output_stream_);
  output_stream_.Flush();
}

void Controller::OnDisplayAdded(int32_t display_id) {
  unique_lock lock(display_events_mutex_);
  pending_display_events_.emplace_back(display_id, DisplayEvent::Type::ADDED);
}

void Controller::OnDisplayRemoved(int32_t display_id) {
  unique_lock lock(display_events_mutex_);
  pending_display_events_.emplace_back(display_id, DisplayEvent::Type::REMOVED);
}

void Controller::OnDisplayChanged(int32_t display_id) {
  unique_lock lock(display_events_mutex_);
  pending_display_events_.emplace_back(display_id, DisplayEvent::Type::CHANGED);
}

void Controller::SendPendingDisplayEvents() {
  vector<DisplayEvent> display_events;
  {
    unique_lock lock(display_events_mutex_);
    swap(display_events, pending_display_events_);
  }

  for (DisplayEvent event : display_events) {
    int32_t display_id = event.display_id;
    if (event.type == DisplayEvent::Type::REMOVED) {
      auto it = current_displays_.find(display_id);
      if (it != current_displays_.end()) {
        current_displays_.erase(display_id);
        virtual_touchscreens_.erase(display_id);
        DisplayRemovedNotification notification(display_id);
        notification.Serialize(output_stream_);
        output_stream_.Flush();
        Log::D("Sent DisplayRemovedNotification(%d)", display_id);
      }
    } else {
      DisplayInfo display_info = DisplayManager::GetDisplayInfo(jni_, display_id);
      if (display_info.IsValid() && (display_info.flags & DisplayInfo::FLAG_PRIVATE) == 0) {
        if ((Agent::flags() & TURN_OFF_DISPLAY_WHILE_MIRRORING) != 0 && display_info.IsOn()) {
          // Turn the display off if it was turned on for whatever reason.
          Log::D("Display %d turned on. Turning it off again.", display_id);
          ControlDisplayPower(jni_, DisplayInfo::STATE_OFF);
        }
        auto it = current_displays_.find(display_id);
        bool significant_change = it == current_displays_.end() || it->second.logical_size != display_info.logical_size ||
            it->second.rotation != display_info.rotation || it->second.type != display_info.type;
        current_displays_.insert_or_assign(display_id, display_info);
        if (significant_change) {
          DisplayAddedOrChangedNotification notification(display_id, display_info.logical_size, display_info.rotation, display_info.type);
          notification.Serialize(output_stream_);
          output_stream_.Flush();
          if (Log::IsEnabled(Log::Level::DEBUG)) {
            Log::D("Sent %s", notification.ToDebugString().c_str());
          }
        }
      }
    }
  }
}

void Controller::StartDisplayPolling() {
  Log::D("Controller::StartDisplayPolling current_displays_: %s", DisplayInfo::ToDebugString(current_displays_).c_str());
  poll_displays_until_ = steady_clock::now() + DISPLAY_POLLING_DURATION;
  PollDisplays();
}

void Controller::StopDisplayPolling() {
  Log::D("Controller::StopDisplayPolling");
  poll_displays_until_ = steady_clock::time_point();
}

void Controller::PollDisplays() {
  auto old_displays = current_displays_;
  current_displays_ = GetDisplays();
  Log::D("Controller::PollDisplays: displays: %s", DisplayInfo::ToDebugString(current_displays_).c_str());
  for (auto d1 = current_displays_.begin(), d2 = old_displays.begin(); d1 != current_displays_.end() || d2 != old_displays.end();) {
    if (d2 == current_displays_.end()) {
      // Due to uncertain timing of events we have to assume that the display was both added and changed.
      DisplayManager::OnDisplayAdded(jni_, d1->first);
      DisplayManager::OnDisplayChanged(jni_, d1->first);
      d1++;
    } else if (d1 == current_displays_.end()) {
      DisplayManager::OnDisplayRemoved(jni_, d2->first);
      d2++;
    } else if (d1->first < d2->first) {
      // Due to uncertain timing of events we have to assume that the display was both added and changed.
      DisplayManager::OnDisplayAdded(jni_, d1->first);
      DisplayManager::OnDisplayChanged(jni_, d1->first);
      d1++;
    } else if (d1->first > d2->first) {
      DisplayManager::OnDisplayRemoved(jni_, d2->first);
      d2++;
    } else {
      if (d1->second != d2->second) {
        DisplayManager::OnDisplayChanged(jni_, d1->first);
      }
      d1++;
      d2++;
    }
  }

  if (steady_clock::now() > poll_displays_until_) {
    StopDisplayPolling();
  }
}

map<int32_t, DisplayInfo> Controller::GetDisplays() {
  vector<int32_t> display_ids = DisplayManager::GetDisplayIds(jni_);
  map<int32_t, DisplayInfo> displays;
  for (auto display_id: display_ids) {
    DisplayInfo display_info = DisplayManager::GetDisplayInfo(jni_, display_id);
    if (display_info.logical_size.width > 0 && (display_info.flags & DisplayInfo::FLAG_PRIVATE) == 0) {
      displays[display_id] = display_info;
    }
  }
  return displays;
}

Controller::ClipboardListener::~ClipboardListener() = default;

void Controller::ClipboardListener::OnPrimaryClipChanged() {
  controller_->OnPrimaryClipChanged();
}

Controller::DeviceStateListener::~DeviceStateListener() = default;

void Controller::DeviceStateListener::OnDeviceStateChanged(int32_t device_state) {
  controller_->OnDeviceStateChanged(device_state);
}

}  // namespace screensharing<|MERGE_RESOLUTION|>--- conflicted
+++ resolved
@@ -43,11 +43,8 @@
 constexpr int UTF8_MAX_BYTES_PER_CHARACTER = 4;
 
 constexpr duration SOCKET_RECEIVE_POLL_TIMEOUT = 250ms;
-<<<<<<< HEAD
-=======
 constexpr duration SOCKET_READ_TIMEOUT = 5s;
 constexpr duration SOCKET_WRITE_TIMEOUT = 10s;
->>>>>>> 8b7d83e8
 constexpr duration DISPLAY_POLLING_DURATION = 500ms;
 
 constexpr int FINGER_TOUCH_SIZE = 1;
@@ -101,8 +98,6 @@
   return false;
 }
 
-<<<<<<< HEAD
-=======
 vector<JObject> tokens_of_displays_turned_off;
 
 bool SetDisplayPowerMode(Jni jni, JObject&& display_token, DisplayPowerMode power_mode) {
@@ -119,7 +114,6 @@
   return true;
 }
 
->>>>>>> 8b7d83e8
 }  // namespace
 
 Controller::Controller(int socket_fd)
@@ -195,11 +189,6 @@
 
   DisplayManager::AddDisplayListener(jni_, this);
   current_displays_ = GetDisplays();
-<<<<<<< HEAD
-
-  Agent::InitializeSessionEnvironment();
-=======
->>>>>>> 8b7d83e8
 }
 
 void Controller::InitializeVirtualKeyboard() {
@@ -261,11 +250,7 @@
         SendPendingDisplayEvents();
       }
 
-<<<<<<< HEAD
-      if (!WaitForIncomingData(socket_timeout, socket_fd_)) {
-=======
       if (input_stream_.BufferedBytesAvailable() == 0 && !WaitForIncomingData(socket_timeout, socket_fd_)) {
->>>>>>> 8b7d83e8
         continue;
       }
 
@@ -635,39 +620,11 @@
 }
 
 bool Controller::ControlDisplayPower(Jni jni, int state) {
-<<<<<<< HEAD
-  if (Agent::feature_level() >= 35) {
-    if (Agent::device_manufacturer() == HONOR) TRACE;
-=======
   if (DisplayManager::DisplayPowerControlSupported(jni)) {
->>>>>>> 8b7d83e8
     return DisplayManager::RequestDisplayPower(jni, PRIMARY_DISPLAY_ID, state);
     // TODO: Turn off secondary physical displays.
   } else {
     DisplayPowerMode power_mode = state == DisplayInfo::STATE_OFF ? DisplayPowerMode::POWER_MODE_OFF : DisplayPowerMode::POWER_MODE_NORMAL;
-<<<<<<< HEAD
-    if (Agent::device_manufacturer() == HONOR) TRACE;
-    vector<int64_t> display_ids = DisplayControl::GetPhysicalDisplayIds(jni);
-    if (display_ids.empty()) {
-      if (Agent::device_manufacturer() == HONOR) TRACE;
-      JObject display_token = SurfaceControl::GetInternalDisplayToken(jni);
-      if (display_token.IsNull()) {
-        if (Agent::device_manufacturer() == HONOR) TRACE;
-        return false;
-      }
-      if (Agent::device_manufacturer() == HONOR) TRACE;
-      SurfaceControl::SetDisplayPowerMode(jni, display_token, power_mode);
-    } else {
-      for (int64_t display_id: display_ids) {
-        if (Agent::device_manufacturer() == HONOR) TRACE;
-        JObject display_token = DisplayControl::GetPhysicalDisplayToken(jni, display_id);
-        if (Agent::device_manufacturer() == HONOR) TRACE;
-        SurfaceControl::SetDisplayPowerMode(jni, display_token, power_mode);
-      }
-    }
-  }
-  if (Agent::device_manufacturer() == HONOR) TRACE;
-=======
     if (power_mode == DisplayPowerMode::POWER_MODE_NORMAL) {
       while (!tokens_of_displays_turned_off.empty()) {
         JObject display_token = std::move(tokens_of_displays_turned_off.back());
@@ -700,7 +657,6 @@
       }
     }
   }
->>>>>>> 8b7d83e8
   return true;
 }
 
