/*
 * Copyright (C) 2021 The Android Open Source Project
 *
 * Licensed under the Apache License, Version 2.0 (the "License");
 * you may not use this file except in compliance with the License.
 * You may obtain a copy of the License at
 *
 *      http://www.apache.org/licenses/LICENSE-2.0
 *
 * Unless required by applicable law or agreed to in writing, software
 * distributed under the License is distributed on an "AS IS" BASIS,
 * WITHOUT WARRANTIES OR CONDITIONS OF ANY KIND, either express or implied.
 * See the License for the specific language governing permissions and
 * limitations under the License.
 */

#include "video_packet_header.h"

<<<<<<< HEAD
#include <inttypes.h>
=======
#include <cinttypes>
>>>>>>> 0d09370c

#include "string_printf.h"

namespace screensharing {

std::string VideoPacketHeader::ToDebugString() const {
  return StringPrintf("display_id:%d display_width:%d display_height:%d orientation:%d orientation_correction:%d flags:%d bit_rate=%d"
                      " frame_number:%u origination_timestamp_us:%" PRId64 " presentation_timestamp_us:%" PRId64 " packet_size:%d",
                      display_id, display_width, display_height, display_orientation, display_orientation_correction, flags,
                      bit_rate, frame_number, origination_timestamp_us, presentation_timestamp_us, packet_size);
}

size_t VideoPacketHeader::SIZE = offsetof(VideoPacketHeader, packet_size) + sizeof(packet_size);

}  // namespace screensharing<|MERGE_RESOLUTION|>--- conflicted
+++ resolved
@@ -16,11 +16,7 @@
 
 #include "video_packet_header.h"
 
-<<<<<<< HEAD
-#include <inttypes.h>
-=======
 #include <cinttypes>
->>>>>>> 0d09370c
 
 #include "string_printf.h"
 
