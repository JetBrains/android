/*
 * Copyright (C) 2022 The Android Open Source Project
 *
 * Licensed under the Apache License, Version 2.0 (the "License");
 * you may not use this file except in compliance with the License.
 * You may obtain a copy of the License at
 *
 *      http://www.apache.org/licenses/LICENSE-2.0
 *
 * Unless required by applicable law or agreed to in writing, software
 * distributed under the License is distributed on an "AS IS" BASIS,
 * WITHOUT WARRANTIES OR CONDITIONS OF ANY KIND, either express or implied.
 * See the License for the specific language governing permissions and
 * limitations under the License.
 */

#include "string_printf.h"

#include "log.h"

namespace screensharing {

using namespace std;

string StringPrintf(const char* format, ...) {
  va_list args;
  va_start(args, format);
  string result = StringVPrintf(format, args);
  va_end(args);
  return result;
}

string StringVPrintf(const char* format, va_list args) {
<<<<<<< HEAD
  int size_s = vsnprintf(nullptr, 0, format, args);
=======
  // Since va_list can be used only once, make a copy of it for use in one of the two vsnprintf calls.
  va_list args_copy;
  va_copy(args_copy, args);
  int size_s = vsnprintf(nullptr, 0, format, args_copy);
>>>>>>> 0d09370c
  if (size_s <= 0) {
    throw runtime_error("Error during formatting.");
  }
  auto size = static_cast<size_t>(size_s) + 1;  // Extra space for '\0'.
  auto buf = make_unique<char[]>(size);
  vsnprintf(buf.get(), size, format, args);
  return string(buf.get(), buf.get() + size - 1);  // Without the '\0'.
}

string HexString(const void* buf, size_t size) {
  string result;
  result.reserve(size * 2);
  for (size_t i = 0; i < size; ++i) {
    result += StringPrintf("%02X", static_cast<const uint8_t*>(buf)[i]);
  }
  return result;
}

}  // namespace screensharing<|MERGE_RESOLUTION|>--- conflicted
+++ resolved
@@ -31,14 +31,10 @@
 }
 
 string StringVPrintf(const char* format, va_list args) {
-<<<<<<< HEAD
-  int size_s = vsnprintf(nullptr, 0, format, args);
-=======
   // Since va_list can be used only once, make a copy of it for use in one of the two vsnprintf calls.
   va_list args_copy;
   va_copy(args_copy, args);
   int size_s = vsnprintf(nullptr, 0, format, args_copy);
->>>>>>> 0d09370c
   if (size_s <= 0) {
     throw runtime_error("Error during formatting.");
   }
