/*
 * Copyright (C) 2022 The Android Open Source Project
 *
 * Licensed under the Apache License, Version 2.0 (the "License");
 * you may not use this file except in compliance with the License.
 * You may obtain a copy of the License at
 *
 *      http://www.apache.org/licenses/LICENSE-2.0
 *
 * Unless required by applicable law or agreed to in writing, software
 * distributed under the License is distributed on an "AS IS" BASIS,
 * WITHOUT WARRANTIES OR CONDITIONS OF ANY KIND, either express or implied.
 * See the License for the specific language governing permissions and
 * limitations under the License.
 */

#include "session_environment.h"

#include "accessors/surface_control.h"
#include "log.h"
#include "num_to_string.h"
#include "settings.h"

namespace screensharing {

using namespace std;

namespace {

// Constants from android.os.BatteryManager.
constexpr int BATTERY_PLUGGED_AC = 1;
constexpr int BATTERY_PLUGGED_USB = 2;
constexpr int BATTERY_PLUGGED_WIRELESS = 4;

// Names an location of the screen sharing agent's files.
#define SCREEN_SHARING_AGENT_JAR_NAME "screen-sharing-agent.jar"
#define SCREEN_SHARING_AGENT_SO_NAME "libscreen-sharing-agent.so"
#define DEVICE_PATH_BASE "/data/local/tmp/.studio"

// Removes files of the screen sharing agent from the persistent storage.
void RemoveAgentFiles() {
  remove(DEVICE_PATH_BASE "/" SCREEN_SHARING_AGENT_JAR_NAME);
  remove(DEVICE_PATH_BASE "/" SCREEN_SHARING_AGENT_SO_NAME);
}

}  // namespace

SessionEnvironment::SessionEnvironment(bool turn_off_display)
    : accelerometer_rotation_(Settings::Table::SYSTEM, "accelerometer_rotation"),
      stay_on_(Settings::Table::GLOBAL, "stay_on_while_plugged_in"),
      restore_normal_display_power_mode_(false) {
  // Keep the screen on as long as the device has power.
  stay_on_.Set(num_to_string<BATTERY_PLUGGED_AC | BATTERY_PLUGGED_USB | BATTERY_PLUGGED_WIRELESS>::value);

  if (turn_off_display) {
    // Turn off display.
    Jni jni = Jvm::GetJni();
    JObject display_token = SurfaceControl::GetInternalDisplayToken(jni);
<<<<<<< HEAD
    if (!display_token.IsNull()) {
=======
    if (display_token.IsNotNull()) {
>>>>>>> 574fcae1
      Log::D("Turning off display");
      SurfaceControl::SetDisplayPowerMode(jni, display_token, DisplayPowerMode::POWER_MODE_OFF);
      restore_normal_display_power_mode_ = true;
    } else {
<<<<<<< HEAD
      Log::W("Unable to get display token to turn off display");
=======
      Log::W(jni.GetAndClearException(), "Unable to get display token to turn off display");
>>>>>>> 574fcae1
    }
  }

  RemoveAgentFiles();
}

SessionEnvironment::~SessionEnvironment() {
  if (restore_normal_display_power_mode_) {
    Jni jni = Jvm::GetJni();
    JObject display_token = SurfaceControl::GetInternalDisplayToken(jni);
    if (display_token.IsNotNull()) {
      SurfaceControl::SetDisplayPowerMode(jni, display_token, DisplayPowerMode::POWER_MODE_NORMAL);
    }
  }
  stay_on_.Restore();
  accelerometer_rotation_.Restore();
  Log::D("Restored original system settings");
}

}  // namespace screensharing<|MERGE_RESOLUTION|>--- conflicted
+++ resolved
@@ -56,20 +56,12 @@
     // Turn off display.
     Jni jni = Jvm::GetJni();
     JObject display_token = SurfaceControl::GetInternalDisplayToken(jni);
-<<<<<<< HEAD
-    if (!display_token.IsNull()) {
-=======
     if (display_token.IsNotNull()) {
->>>>>>> 574fcae1
       Log::D("Turning off display");
       SurfaceControl::SetDisplayPowerMode(jni, display_token, DisplayPowerMode::POWER_MODE_OFF);
       restore_normal_display_power_mode_ = true;
     } else {
-<<<<<<< HEAD
-      Log::W("Unable to get display token to turn off display");
-=======
       Log::W(jni.GetAndClearException(), "Unable to get display token to turn off display");
->>>>>>> 574fcae1
     }
   }
 
