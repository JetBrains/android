/*
 * Copyright (C) 2022 The Android Open Source Project
 *
 * Licensed under the Apache License, Version 2.0 (the "License");
 * you may not use this file except in compliance with the License.
 * You may obtain a copy of the License at
 *
 *      http://www.apache.org/licenses/LICENSE-2.0
 *
 * Unless required by applicable law or agreed to in writing, software
 * distributed under the License is distributed on an "AS IS" BASIS,
 * WITHOUT WARRANTIES OR CONDITIONS OF ANY KIND, either express or implied.
 * See the License for the specific language governing permissions and
 * limitations under the License.
 */

#include "session_environment.h"

#include "controller.h"
#include "log.h"
#include "num_to_string.h"
#include "settings.h"

namespace screensharing {

using namespace std;

namespace {

// Constants from android.os.BatteryManager.
constexpr int BATTERY_PLUGGED_AC = 1;
constexpr int BATTERY_PLUGGED_USB = 2;
constexpr int BATTERY_PLUGGED_WIRELESS = 4;

// Names an location of the screen sharing agent's files.
#define SCREEN_SHARING_AGENT_JAR_NAME "screen-sharing-agent.jar"
#define SCREEN_SHARING_AGENT_SO_NAME "libscreen-sharing-agent.so"
#define DEVICE_PATH_BASE "/data/local/tmp/.studio"

// Removes files of the screen sharing agent from the persistent storage.
void RemoveAgentFiles() {
  remove(DEVICE_PATH_BASE "/" SCREEN_SHARING_AGENT_JAR_NAME);
  remove(DEVICE_PATH_BASE "/" SCREEN_SHARING_AGENT_SO_NAME);
}

}  // namespace

SessionEnvironment::SessionEnvironment(bool turn_off_display)
    : accelerometer_rotation_(Settings::Table::SYSTEM, "accelerometer_rotation"),
      stay_on_(Settings::Table::GLOBAL, "stay_on_while_plugged_in"),
      restore_normal_display_power_mode_(false) {
  // Keep the screen on as long as the device has power.
  stay_on_.Set(num_to_string<BATTERY_PLUGGED_AC | BATTERY_PLUGGED_USB | BATTERY_PLUGGED_WIRELESS>::value);

  if (turn_off_display) {
    // Turn off display.
    Jni jni = Jvm::GetJni();
    if (Controller::ControlDisplayPower(jni, DisplayInfo::STATE_OFF)) {
<<<<<<< HEAD
      Log::D("Device display has been turned off");
      restore_normal_display_power_mode_ = true;
    } else {
      Log::W(jni.GetAndClearException(), "Unable to turn off display");
=======
      restore_normal_display_power_mode_ = true;
>>>>>>> 8b7d83e8
    }
  }

  RemoveAgentFiles();
}

SessionEnvironment::~SessionEnvironment() {
  if (restore_normal_display_power_mode_) {
    Jni jni = Jvm::GetJni();
<<<<<<< HEAD
    if (!Controller::ControlDisplayPower(jni, DisplayInfo::STATE_UNKNOWN)) {
      Log::W(jni.GetAndClearException(), "Unable to restore display power");
    }
=======
    Controller::ControlDisplayPower(jni, DisplayInfo::STATE_UNKNOWN);
>>>>>>> 8b7d83e8
  }
  stay_on_.Restore();
  accelerometer_rotation_.Restore();
  Log::D("Restored original system settings");
}

}  // namespace screensharing<|MERGE_RESOLUTION|>--- conflicted
+++ resolved
@@ -56,14 +56,7 @@
     // Turn off display.
     Jni jni = Jvm::GetJni();
     if (Controller::ControlDisplayPower(jni, DisplayInfo::STATE_OFF)) {
-<<<<<<< HEAD
-      Log::D("Device display has been turned off");
       restore_normal_display_power_mode_ = true;
-    } else {
-      Log::W(jni.GetAndClearException(), "Unable to turn off display");
-=======
-      restore_normal_display_power_mode_ = true;
->>>>>>> 8b7d83e8
     }
   }
 
@@ -73,13 +66,7 @@
 SessionEnvironment::~SessionEnvironment() {
   if (restore_normal_display_power_mode_) {
     Jni jni = Jvm::GetJni();
-<<<<<<< HEAD
-    if (!Controller::ControlDisplayPower(jni, DisplayInfo::STATE_UNKNOWN)) {
-      Log::W(jni.GetAndClearException(), "Unable to restore display power");
-    }
-=======
     Controller::ControlDisplayPower(jni, DisplayInfo::STATE_UNKNOWN);
->>>>>>> 8b7d83e8
   }
   stay_on_.Restore();
   accelerometer_rotation_.Restore();
