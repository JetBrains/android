--- conflicted
+++ resolved
@@ -52,11 +52,8 @@
   // Requires API 34+.
   static VirtualDisplay CreateVirtualDisplay(
       Jni jni, const char* name, int32_t width, int32_t height, int32_t display_id, ANativeWindow* surface);
-<<<<<<< HEAD
-=======
   // Checks if the display power control is supported by the Display Manager. Always returns false for API < 35.
   static bool DisplayPowerControlSupported(Jni jni);
->>>>>>> 8b7d83e8
   // Requests to power a display OFF or reset it to a power state it supposed to have. Requires API 35+.
   // The state parameter is one of DisplayInfo::STATE_OFF (to turn display off), DisplayInfo::STATE_UNKNOWN
   // (to reset the display to its default state). Returns true if successful, false otherwise.
