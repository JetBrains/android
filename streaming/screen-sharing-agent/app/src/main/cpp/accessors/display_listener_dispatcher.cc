--- conflicted
+++ resolved
@@ -102,19 +102,12 @@
 
 void DisplayListenerDispatcher::Stop() {
   unique_lock lock(mutex_);
-<<<<<<< HEAD
-  if (thread_.joinable()) {
-    Jni jni = Jvm::GetJni();
-    JObject looper = looper_promise_.get_future().get();
-    looper.CallVoidMethod(jni, looper.GetClass(jni).GetMethod("quit", "()V"));
-=======
   if (thread_.get_id() != this_thread::get_id() && thread_.joinable()) {
     Jni jni = Jvm::GetJni();
     JObject looper = looper_promise_.get_future().get();
     if (looper.IsNotNull()) {
       looper.CallVoidMethod(jni, looper.GetClass(jni).GetMethod("quit", "()V"));
     }
->>>>>>> 0d09370c
     thread_.join();
   }
 }
