--- conflicted
+++ resolved
@@ -20,12 +20,8 @@
 
 constexpr int32_t START_VIDEO_STREAM = 0x01;
 constexpr int32_t TURN_OFF_DISPLAY_WHILE_MIRRORING = 0x02;
-<<<<<<< HEAD
-constexpr int32_t B_303684492_WORKAROUND = 0x08;
-=======
 constexpr int32_t AUTO_RESET_UI_SETTINGS = 0x04;
 constexpr int32_t STREAM_AUDIO = 0x08;
 constexpr int32_t AUDIO_STREAMING_SUPPORTED = 0x10;
->>>>>>> 0d09370c
 
 }  // namespace screensharing