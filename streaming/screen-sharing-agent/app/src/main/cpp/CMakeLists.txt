--- conflicted
+++ resolved
@@ -52,10 +52,7 @@
         string_util.cc
         surface.cc
         ui_settings.cc
-<<<<<<< HEAD
-=======
         ui_settings_state.cc
->>>>>>> 0d09370c
         video_packet_header.cc
 )
 
