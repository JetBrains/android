--- conflicted
+++ resolved
@@ -1,7 +1,5 @@
 <project version="4">
   <component name="ExternalStorageConfigurationManager" enabled="true" />
-<<<<<<< HEAD
-=======
   <component name="NullableNotNullManager">
     <option name="myDefaultNullable" value="androidx.annotation.Nullable" />
     <option name="myDefaultNotNull" value="androidx.annotation.NonNull" />
@@ -47,7 +45,6 @@
       </value>
     </option>
   </component>
->>>>>>> 0d09370c
   <component name="ProjectRootManager" version="2" languageLevel="JDK_17" default="true" project-jdk-name="jbr-17" project-jdk-type="JavaSDK">
     <output url="file://$PROJECT_DIR$/build/classes" />
   </component>
