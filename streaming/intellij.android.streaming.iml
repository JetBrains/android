<?xml version="1.0" encoding="UTF-8"?>
<module type="JAVA_MODULE" version="4">
  <component name="NewModuleRootManager" inherit-compiler-output="true">
    <exclude-output />
    <content url="file://$MODULE_DIR$">
      <sourceFolder url="file://$MODULE_DIR$/resources" type="java-resource" />
      <sourceFolder url="file://$MODULE_DIR$/src" isTestSource="false" />
    </content>
    <orderEntry type="library" scope="PROVIDED" name="studio-platform" level="project" />
    <orderEntry type="library" scope="TEST" name="studio-test-platform" level="project" />
    <orderEntry type="module-library">
      <library name="ffmpeg-javacpp" type="repository">
        <properties maven-id="org.jetbrains.intellij.deps.android.tools.streaming.ffmpeg-bundle:javacpp:1.5.9">
          <verification>
            <artifact url="file://$MAVEN_REPOSITORY$/org/jetbrains/intellij/deps/android/tools/streaming/ffmpeg-bundle/javacpp/1.5.9/javacpp-1.5.9.jar">
              <sha256sum>1f85780cda084ba11fe0611558397d02486154777226eedee640d2867ce4231d</sha256sum>
            </artifact>
          </verification>
        </properties>
        <CLASSES>
          <root url="jar://$MAVEN_REPOSITORY$/org/jetbrains/intellij/deps/android/tools/streaming/ffmpeg-bundle/javacpp/1.5.9/javacpp-1.5.9.jar!/" />
        </CLASSES>
        <JAVADOC />
        <SOURCES />
      </library>
    </orderEntry>
    <orderEntry type="module-library" scope="RUNTIME">
      <library name="ffmpeg-linux-x64" type="repository">
        <properties maven-id="org.jetbrains.intellij.deps.android.tools.streaming.ffmpeg-bundle:ffmpeg-linux-x86_64:6.0-1.5.9">
          <verification>
            <artifact url="file://$MAVEN_REPOSITORY$/org/jetbrains/intellij/deps/android/tools/streaming/ffmpeg-bundle/ffmpeg-linux-x86_64/6.0-1.5.9/ffmpeg-linux-x86_64-6.0-1.5.9.jar">
              <sha256sum>3b26dc266a24da542c012a08e445b8a212703d152d0f0e4663dd7d253bebe819</sha256sum>
            </artifact>
          </verification>
        </properties>
        <CLASSES>
          <root url="jar://$MAVEN_REPOSITORY$/org/jetbrains/intellij/deps/android/tools/streaming/ffmpeg-bundle/ffmpeg-linux-x86_64/6.0-1.5.9/ffmpeg-linux-x86_64-6.0-1.5.9.jar!/" />
        </CLASSES>
        <JAVADOC />
        <SOURCES />
      </library>
    </orderEntry>
    <orderEntry type="module-library" scope="RUNTIME">
      <library name="ffmpeg-macos-aarch64" type="repository">
        <properties maven-id="org.jetbrains.intellij.deps.android.tools.streaming.ffmpeg-bundle:ffmpeg-macosx-arm64:6.0-1.5.9">
          <verification>
            <artifact url="file://$MAVEN_REPOSITORY$/org/jetbrains/intellij/deps/android/tools/streaming/ffmpeg-bundle/ffmpeg-macosx-arm64/6.0-1.5.9/ffmpeg-macosx-arm64-6.0-1.5.9.jar">
              <sha256sum>d627ceb140fa627f131f7ae341c2e0143ba4501f57245578b8bdd3f5f6a6e5d0</sha256sum>
            </artifact>
          </verification>
        </properties>
        <CLASSES>
          <root url="jar://$MAVEN_REPOSITORY$/org/jetbrains/intellij/deps/android/tools/streaming/ffmpeg-bundle/ffmpeg-macosx-arm64/6.0-1.5.9/ffmpeg-macosx-arm64-6.0-1.5.9.jar!/" />
        </CLASSES>
        <JAVADOC />
        <SOURCES />
      </library>
    </orderEntry>
    <orderEntry type="module-library" scope="RUNTIME">
      <library name="ffmpeg-macos-x64" type="repository">
        <properties maven-id="org.jetbrains.intellij.deps.android.tools.streaming.ffmpeg-bundle:ffmpeg-macosx-x86_64:6.0-1.5.9">
          <verification>
            <artifact url="file://$MAVEN_REPOSITORY$/org/jetbrains/intellij/deps/android/tools/streaming/ffmpeg-bundle/ffmpeg-macosx-x86_64/6.0-1.5.9/ffmpeg-macosx-x86_64-6.0-1.5.9.jar">
              <sha256sum>910f35440b75f341787be21be5e5f72a70a8d43b27022f10a31d833652117534</sha256sum>
            </artifact>
          </verification>
        </properties>
        <CLASSES>
          <root url="jar://$MAVEN_REPOSITORY$/org/jetbrains/intellij/deps/android/tools/streaming/ffmpeg-bundle/ffmpeg-macosx-x86_64/6.0-1.5.9/ffmpeg-macosx-x86_64-6.0-1.5.9.jar!/" />
        </CLASSES>
        <JAVADOC />
        <SOURCES />
      </library>
    </orderEntry>
    <orderEntry type="module-library" scope="RUNTIME">
      <library name="ffmpeg-windows-x64" type="repository">
        <properties maven-id="org.jetbrains.intellij.deps.android.tools.streaming.ffmpeg-bundle:ffmpeg-windows-x86_64:6.0-1.5.9">
          <verification>
            <artifact url="file://$MAVEN_REPOSITORY$/org/jetbrains/intellij/deps/android/tools/streaming/ffmpeg-bundle/ffmpeg-windows-x86_64/6.0-1.5.9/ffmpeg-windows-x86_64-6.0-1.5.9.jar">
              <sha256sum>c2dba4e82e5ad865412f72b8f02ff5462088666100f9734b46a4023bac3e2a5c</sha256sum>
            </artifact>
          </verification>
        </properties>
        <CLASSES>
          <root url="jar://$MAVEN_REPOSITORY$/org/jetbrains/intellij/deps/android/tools/streaming/ffmpeg-bundle/ffmpeg-windows-x86_64/6.0-1.5.9/ffmpeg-windows-x86_64-6.0-1.5.9.jar!/" />
        </CLASSES>
        <JAVADOC />
        <SOURCES />
      </library>
    </orderEntry>
    <orderEntry type="module-library" scope="RUNTIME">
      <library name="javacpp-linux-x64" type="repository">
        <properties maven-id="org.jetbrains.intellij.deps.android.tools.streaming.ffmpeg-bundle:javacpp-linux-x86_64:1.5.9">
          <verification>
            <artifact url="file://$MAVEN_REPOSITORY$/org/jetbrains/intellij/deps/android/tools/streaming/ffmpeg-bundle/javacpp-linux-x86_64/1.5.9/javacpp-linux-x86_64-1.5.9.jar">
              <sha256sum>433fd379cf807f5507318b77d83ad46c30a77b34beab868d5f925b939d73aef7</sha256sum>
            </artifact>
          </verification>
        </properties>
        <CLASSES>
          <root url="jar://$MAVEN_REPOSITORY$/org/jetbrains/intellij/deps/android/tools/streaming/ffmpeg-bundle/javacpp-linux-x86_64/1.5.9/javacpp-linux-x86_64-1.5.9.jar!/" />
        </CLASSES>
        <JAVADOC />
        <SOURCES />
      </library>
    </orderEntry>
    <orderEntry type="module-library" scope="RUNTIME">
      <library name="javacpp-macos-aarch64" type="repository">
        <properties maven-id="org.jetbrains.intellij.deps.android.tools.streaming.ffmpeg-bundle:javacpp-macosx-arm64:1.5.9">
          <verification>
            <artifact url="file://$MAVEN_REPOSITORY$/org/jetbrains/intellij/deps/android/tools/streaming/ffmpeg-bundle/javacpp-macosx-arm64/1.5.9/javacpp-macosx-arm64-1.5.9.jar">
              <sha256sum>7a4d4550d047b981636cdb9a686a54878785fd66476eb5d70ad0c66668fe91c3</sha256sum>
            </artifact>
          </verification>
        </properties>
        <CLASSES>
          <root url="jar://$MAVEN_REPOSITORY$/org/jetbrains/intellij/deps/android/tools/streaming/ffmpeg-bundle/javacpp-macosx-arm64/1.5.9/javacpp-macosx-arm64-1.5.9.jar!/" />
        </CLASSES>
        <JAVADOC />
        <SOURCES />
      </library>
    </orderEntry>
    <orderEntry type="module-library" scope="RUNTIME">
      <library name="javacpp-macos-x64" type="repository">
        <properties maven-id="org.jetbrains.intellij.deps.android.tools.streaming.ffmpeg-bundle:javacpp-macosx-x86_64:1.5.9">
          <verification>
            <artifact url="file://$MAVEN_REPOSITORY$/org/jetbrains/intellij/deps/android/tools/streaming/ffmpeg-bundle/javacpp-macosx-x86_64/1.5.9/javacpp-macosx-x86_64-1.5.9.jar">
              <sha256sum>a52d5d0bbd59e4c955faf1a2012b9e2b0b66f6ce4a58097c809e1d12add09174</sha256sum>
            </artifact>
          </verification>
        </properties>
        <CLASSES>
          <root url="jar://$MAVEN_REPOSITORY$/org/jetbrains/intellij/deps/android/tools/streaming/ffmpeg-bundle/javacpp-macosx-x86_64/1.5.9/javacpp-macosx-x86_64-1.5.9.jar!/" />
        </CLASSES>
        <JAVADOC />
        <SOURCES />
      </library>
    </orderEntry>
    <orderEntry type="module-library" scope="RUNTIME">
      <library name="javacpp-windows-x64" type="repository">
        <properties maven-id="org.jetbrains.intellij.deps.android.tools.streaming.ffmpeg-bundle:javacpp-windows-x86_64:1.5.9">
          <verification>
            <artifact url="file://$MAVEN_REPOSITORY$/org/jetbrains/intellij/deps/android/tools/streaming/ffmpeg-bundle/javacpp-windows-x86_64/1.5.9/javacpp-windows-x86_64-1.5.9.jar">
              <sha256sum>3fa369db5c0cdeb9fe3382512b874a3ccddd5f2799a31b564c438102f1aa7b86</sha256sum>
            </artifact>
          </verification>
        </properties>
        <CLASSES>
          <root url="jar://$MAVEN_REPOSITORY$/org/jetbrains/intellij/deps/android/tools/streaming/ffmpeg-bundle/javacpp-windows-x86_64/1.5.9/javacpp-windows-x86_64-1.5.9.jar!/" />
        </CLASSES>
        <JAVADOC />
        <SOURCES />
      </library>
    </orderEntry>
    <orderEntry type="library" name="Guava" level="project" />
    <orderEntry type="library" name="HdrHistogram" level="project" />
    <orderEntry type="library" name="fastutil-min" level="project" />
    <orderEntry type="library" name="jetbrains-annotations" level="project" />
    <orderEntry type="library" name="kotlin-stdlib" level="project" />
    <orderEntry type="library" scope="PROVIDED" name="kotlinc.kotlin-compiler-common" level="project" />
    <orderEntry type="library" name="kotlinx-coroutines-core" level="project" />
    <orderEntry type="library" name="kotlinx-coroutines-guava" level="project" />
    <orderEntry type="library" name="protobuf" level="project" />
    <orderEntry type="module-library">
      <library name="ffmpeg" type="repository">
        <properties maven-id="org.jetbrains.intellij.deps.android.tools.streaming.ffmpeg-bundle:ffmpeg:6.0-1.5.9">
          <verification>
            <artifact url="file://$MAVEN_REPOSITORY$/org/jetbrains/intellij/deps/android/tools/streaming/ffmpeg-bundle/ffmpeg/6.0-1.5.9/ffmpeg-6.0-1.5.9.jar">
              <sha256sum>38c437218569f861fd43f15aa810b3eb9af4bdb02a7003f54c4d454590378079</sha256sum>
            </artifact>
          </verification>
        </properties>
        <CLASSES>
          <root url="jar://$MAVEN_REPOSITORY$/org/jetbrains/intellij/deps/android/tools/streaming/ffmpeg-bundle/ffmpeg/6.0-1.5.9/ffmpeg-6.0-1.5.9.jar!/" />
        </CLASSES>
        <JAVADOC />
        <SOURCES />
      </library>
    </orderEntry>
    <orderEntry type="library" name="caffeine" level="project" />
    <orderEntry type="inheritedJdk" />
    <orderEntry type="sourceFolder" forTests="false" />
    <orderEntry type="module" module-name="intellij.android.adb" />
    <orderEntry type="module" module-name="intellij.android.adb.ui" />
    <orderEntry type="module" module-name="intellij.android.adt.ui" />
    <orderEntry type="module" module-name="intellij.android.analytics" />
    <orderEntry type="module" module-name="intellij.android.artwork" />
    <orderEntry type="module" module-name="intellij.android.common" />
    <orderEntry type="module" module-name="intellij.android.core" />
    <orderEntry type="module" module-name="intellij.android.jps.model" />
    <orderEntry type="module" module-name="intellij.android.layout-ui" />
    <orderEntry type="module" module-name="intellij.android.render-resources" />
<<<<<<< HEAD
    <orderEntry type="module" module-name="intellij.color.scheme.warmNeon" />
    <orderEntry type="module" module-name="intellij.platform.analysis" />
    <orderEntry type="module" module-name="intellij.platform.analysis.impl" />
    <orderEntry type="module" module-name="intellij.platform.collaborationTools" />
    <orderEntry type="module" module-name="intellij.platform.concurrency" />
    <orderEntry type="module" module-name="intellij.platform.core" />
    <orderEntry type="module" module-name="intellij.platform.core.impl" />
    <orderEntry type="module" module-name="intellij.platform.core.ui" />
    <orderEntry type="module" module-name="intellij.platform.editor" />
    <orderEntry type="module" module-name="intellij.platform.execution" />
    <orderEntry type="module" module-name="intellij.platform.extensions" />
    <orderEntry type="module" module-name="intellij.platform.ide" />
    <orderEntry type="module" module-name="intellij.platform.ide.core" />
    <orderEntry type="module" module-name="intellij.platform.ide.core.impl" />
    <orderEntry type="module" module-name="intellij.platform.ide.impl" />
    <orderEntry type="module" module-name="intellij.platform.ide.util.io" />
    <orderEntry type="module" module-name="intellij.platform.lang.core" />
    <orderEntry type="module" module-name="intellij.platform.projectModel" />
    <orderEntry type="module" module-name="intellij.platform.projectModel.impl" />
    <orderEntry type="module" module-name="intellij.platform.util" />
    <orderEntry type="module" module-name="intellij.platform.util.base" />
    <orderEntry type="module" module-name="intellij.platform.util.ex" />
    <orderEntry type="module" module-name="intellij.platform.util.jdom" />
    <orderEntry type="module" module-name="intellij.platform.util.rt" />
    <orderEntry type="module" module-name="intellij.platform.util.ui" />
    <orderEntry type="module" module-name="kotlin.idea" />
=======
    <orderEntry type="library" name="emulator-proto" level="project" />
    <orderEntry type="library" name="ffmpeg" level="project" />
    <orderEntry type="library" scope="RUNTIME" name="ffmpeg-platform" level="project" />
    <orderEntry type="library" name="HdrHistogram" level="project" />
    <orderEntry type="library" name="studio-analytics-proto" level="project" />
    <orderEntry type="library" name="studio-grpc" level="project" />
    <orderEntry type="library" name="studio-proto" level="project" />
    <orderEntry type="module" module-name="intellij.android.projectSystem" />
>>>>>>> 03a9668f
  </component>
</module><|MERGE_RESOLUTION|>--- conflicted
+++ resolved
@@ -190,7 +190,6 @@
     <orderEntry type="module" module-name="intellij.android.jps.model" />
     <orderEntry type="module" module-name="intellij.android.layout-ui" />
     <orderEntry type="module" module-name="intellij.android.render-resources" />
-<<<<<<< HEAD
     <orderEntry type="module" module-name="intellij.color.scheme.warmNeon" />
     <orderEntry type="module" module-name="intellij.platform.analysis" />
     <orderEntry type="module" module-name="intellij.platform.analysis.impl" />
@@ -217,15 +216,6 @@
     <orderEntry type="module" module-name="intellij.platform.util.rt" />
     <orderEntry type="module" module-name="intellij.platform.util.ui" />
     <orderEntry type="module" module-name="kotlin.idea" />
-=======
-    <orderEntry type="library" name="emulator-proto" level="project" />
-    <orderEntry type="library" name="ffmpeg" level="project" />
-    <orderEntry type="library" scope="RUNTIME" name="ffmpeg-platform" level="project" />
-    <orderEntry type="library" name="HdrHistogram" level="project" />
-    <orderEntry type="library" name="studio-analytics-proto" level="project" />
-    <orderEntry type="library" name="studio-grpc" level="project" />
-    <orderEntry type="library" name="studio-proto" level="project" />
     <orderEntry type="module" module-name="intellij.android.projectSystem" />
->>>>>>> 03a9668f
   </component>
 </module>