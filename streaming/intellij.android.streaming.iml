<?xml version="1.0" encoding="UTF-8"?>
<module type="JAVA_MODULE" version="4">
  <component name="NewModuleRootManager" inherit-compiler-output="true">
    <exclude-output />
    <content url="file://$MODULE_DIR$">
      <sourceFolder url="file://$MODULE_DIR$/resources" type="java-resource" />
      <sourceFolder url="file://$MODULE_DIR$/src" isTestSource="false" />
    </content>
    <orderEntry type="library" scope="PROVIDED" name="studio-platform" level="project" />
    <orderEntry type="library" scope="TEST" name="studio-test-platform" level="project" />
    <orderEntry type="module-library">
      <library name="ffmpeg-javacpp" type="repository">
        <properties maven-id="org.jetbrains.intellij.deps.android.tools.streaming.ffmpeg-bundle:javacpp:1.5.9-189">
          <verification>
            <artifact url="file://$MAVEN_REPOSITORY$/org/jetbrains/intellij/deps/android/tools/streaming/ffmpeg-bundle/javacpp/1.5.9-189/javacpp-1.5.9-189.jar">
              <sha256sum>1f85780cda084ba11fe0611558397d02486154777226eedee640d2867ce4231d</sha256sum>
            </artifact>
          </verification>
        </properties>
        <CLASSES>
          <root url="jar://$MAVEN_REPOSITORY$/org/jetbrains/intellij/deps/android/tools/streaming/ffmpeg-bundle/javacpp/1.5.9-189/javacpp-1.5.9-189.jar!/" />
        </CLASSES>
        <JAVADOC />
        <SOURCES />
      </library>
    </orderEntry>
    <orderEntry type="module-library" scope="RUNTIME">
      <library name="ffmpeg-linux-x64" type="repository">
        <properties maven-id="org.jetbrains.intellij.deps.android.tools.streaming.ffmpeg-bundle:ffmpeg-linux-x86_64:6.0-1.5.9-189">
          <verification>
            <artifact url="file://$MAVEN_REPOSITORY$/org/jetbrains/intellij/deps/android/tools/streaming/ffmpeg-bundle/ffmpeg-linux-x86_64/6.0-1.5.9-189/ffmpeg-linux-x86_64-6.0-1.5.9-189.jar">
              <sha256sum>3b26dc266a24da542c012a08e445b8a212703d152d0f0e4663dd7d253bebe819</sha256sum>
            </artifact>
          </verification>
        </properties>
        <CLASSES>
          <root url="jar://$MAVEN_REPOSITORY$/org/jetbrains/intellij/deps/android/tools/streaming/ffmpeg-bundle/ffmpeg-linux-x86_64/6.0-1.5.9-189/ffmpeg-linux-x86_64-6.0-1.5.9-189.jar!/" />
        </CLASSES>
        <JAVADOC />
        <SOURCES />
      </library>
    </orderEntry>
    <orderEntry type="module-library" scope="RUNTIME">
      <library name="ffmpeg-macos-aarch64" type="repository">
        <properties maven-id="org.jetbrains.intellij.deps.android.tools.streaming.ffmpeg-bundle:ffmpeg-macosx-arm64:6.0-1.5.9-189">
          <verification>
            <artifact url="file://$MAVEN_REPOSITORY$/org/jetbrains/intellij/deps/android/tools/streaming/ffmpeg-bundle/ffmpeg-macosx-arm64/6.0-1.5.9-189/ffmpeg-macosx-arm64-6.0-1.5.9-189.jar">
              <sha256sum>9613ae5ae4f418e2cd0a4235bcd2911cb9b56ae9e42cc7e672fbc5031bd35d57</sha256sum>
            </artifact>
          </verification>
        </properties>
        <CLASSES>
          <root url="jar://$MAVEN_REPOSITORY$/org/jetbrains/intellij/deps/android/tools/streaming/ffmpeg-bundle/ffmpeg-macosx-arm64/6.0-1.5.9-189/ffmpeg-macosx-arm64-6.0-1.5.9-189.jar!/" />
        </CLASSES>
        <JAVADOC />
        <SOURCES />
      </library>
    </orderEntry>
    <orderEntry type="module-library" scope="RUNTIME">
      <library name="ffmpeg-macos-x64" type="repository">
        <properties maven-id="org.jetbrains.intellij.deps.android.tools.streaming.ffmpeg-bundle:ffmpeg-macosx-x86_64:6.0-1.5.9-189">
          <verification>
            <artifact url="file://$MAVEN_REPOSITORY$/org/jetbrains/intellij/deps/android/tools/streaming/ffmpeg-bundle/ffmpeg-macosx-x86_64/6.0-1.5.9-189/ffmpeg-macosx-x86_64-6.0-1.5.9-189.jar">
              <sha256sum>949cf2be2d54ccd9e4f13f9df456190c85738bebb054f50c74e896e31c43d922</sha256sum>
            </artifact>
          </verification>
        </properties>
        <CLASSES>
          <root url="jar://$MAVEN_REPOSITORY$/org/jetbrains/intellij/deps/android/tools/streaming/ffmpeg-bundle/ffmpeg-macosx-x86_64/6.0-1.5.9-189/ffmpeg-macosx-x86_64-6.0-1.5.9-189.jar!/" />
        </CLASSES>
        <JAVADOC />
        <SOURCES />
      </library>
    </orderEntry>
    <orderEntry type="module-library" scope="RUNTIME">
      <library name="ffmpeg-windows-x64" type="repository">
        <properties maven-id="org.jetbrains.intellij.deps.android.tools.streaming.ffmpeg-bundle:ffmpeg-windows-x86_64:6.0-1.5.9-189">
          <verification>
            <artifact url="file://$MAVEN_REPOSITORY$/org/jetbrains/intellij/deps/android/tools/streaming/ffmpeg-bundle/ffmpeg-windows-x86_64/6.0-1.5.9-189/ffmpeg-windows-x86_64-6.0-1.5.9-189.jar">
              <sha256sum>c2dba4e82e5ad865412f72b8f02ff5462088666100f9734b46a4023bac3e2a5c</sha256sum>
            </artifact>
          </verification>
        </properties>
        <CLASSES>
          <root url="jar://$MAVEN_REPOSITORY$/org/jetbrains/intellij/deps/android/tools/streaming/ffmpeg-bundle/ffmpeg-windows-x86_64/6.0-1.5.9-189/ffmpeg-windows-x86_64-6.0-1.5.9-189.jar!/" />
        </CLASSES>
        <JAVADOC />
        <SOURCES />
      </library>
    </orderEntry>
    <orderEntry type="module-library" scope="RUNTIME">
      <library name="javacpp-linux-x64" type="repository">
        <properties maven-id="org.jetbrains.intellij.deps.android.tools.streaming.ffmpeg-bundle:javacpp-linux-x86_64:1.5.9-189">
          <verification>
            <artifact url="file://$MAVEN_REPOSITORY$/org/jetbrains/intellij/deps/android/tools/streaming/ffmpeg-bundle/javacpp-linux-x86_64/1.5.9-189/javacpp-linux-x86_64-1.5.9-189.jar">
              <sha256sum>433fd379cf807f5507318b77d83ad46c30a77b34beab868d5f925b939d73aef7</sha256sum>
            </artifact>
          </verification>
        </properties>
        <CLASSES>
          <root url="jar://$MAVEN_REPOSITORY$/org/jetbrains/intellij/deps/android/tools/streaming/ffmpeg-bundle/javacpp-linux-x86_64/1.5.9-189/javacpp-linux-x86_64-1.5.9-189.jar!/" />
        </CLASSES>
        <JAVADOC />
        <SOURCES />
      </library>
    </orderEntry>
    <orderEntry type="module-library" scope="RUNTIME">
      <library name="javacpp-macos-aarch64" type="repository">
        <properties maven-id="org.jetbrains.intellij.deps.android.tools.streaming.ffmpeg-bundle:javacpp-macosx-arm64:1.5.9-189">
          <verification>
            <artifact url="file://$MAVEN_REPOSITORY$/org/jetbrains/intellij/deps/android/tools/streaming/ffmpeg-bundle/javacpp-macosx-arm64/1.5.9-189/javacpp-macosx-arm64-1.5.9-189.jar">
              <sha256sum>d35f7a03198f8f71d20e0838c8feb1576680ec1e16693246f200afcfe69e7f2d</sha256sum>
            </artifact>
          </verification>
        </properties>
        <CLASSES>
          <root url="jar://$MAVEN_REPOSITORY$/org/jetbrains/intellij/deps/android/tools/streaming/ffmpeg-bundle/javacpp-macosx-arm64/1.5.9-189/javacpp-macosx-arm64-1.5.9-189.jar!/" />
        </CLASSES>
        <JAVADOC />
        <SOURCES />
      </library>
    </orderEntry>
    <orderEntry type="module-library" scope="RUNTIME">
      <library name="javacpp-macos-x64" type="repository">
        <properties maven-id="org.jetbrains.intellij.deps.android.tools.streaming.ffmpeg-bundle:javacpp-macosx-x86_64:1.5.9-189">
          <verification>
            <artifact url="file://$MAVEN_REPOSITORY$/org/jetbrains/intellij/deps/android/tools/streaming/ffmpeg-bundle/javacpp-macosx-x86_64/1.5.9-189/javacpp-macosx-x86_64-1.5.9-189.jar">
              <sha256sum>974868dc67392dcf2c2443e0b75fe0840d114da7cd5a9b7ea3024b1cfa4ceef1</sha256sum>
            </artifact>
          </verification>
        </properties>
        <CLASSES>
          <root url="jar://$MAVEN_REPOSITORY$/org/jetbrains/intellij/deps/android/tools/streaming/ffmpeg-bundle/javacpp-macosx-x86_64/1.5.9-189/javacpp-macosx-x86_64-1.5.9-189.jar!/" />
        </CLASSES>
        <JAVADOC />
        <SOURCES />
      </library>
    </orderEntry>
    <orderEntry type="module-library" scope="RUNTIME">
      <library name="javacpp-windows-x64" type="repository">
        <properties maven-id="org.jetbrains.intellij.deps.android.tools.streaming.ffmpeg-bundle:javacpp-windows-x86_64:1.5.9-189">
          <verification>
            <artifact url="file://$MAVEN_REPOSITORY$/org/jetbrains/intellij/deps/android/tools/streaming/ffmpeg-bundle/javacpp-windows-x86_64/1.5.9-189/javacpp-windows-x86_64-1.5.9-189.jar">
              <sha256sum>3fa369db5c0cdeb9fe3382512b874a3ccddd5f2799a31b564c438102f1aa7b86</sha256sum>
            </artifact>
          </verification>
        </properties>
        <CLASSES>
          <root url="jar://$MAVEN_REPOSITORY$/org/jetbrains/intellij/deps/android/tools/streaming/ffmpeg-bundle/javacpp-windows-x86_64/1.5.9-189/javacpp-windows-x86_64-1.5.9-189.jar!/" />
        </CLASSES>
        <JAVADOC />
        <SOURCES />
      </library>
    </orderEntry>
    <orderEntry type="library" name="Guava" level="project" />
    <orderEntry type="library" name="HdrHistogram" level="project" />
    <orderEntry type="library" name="fastutil-min" level="project" />
    <orderEntry type="library" name="jetbrains-annotations" level="project" />
    <orderEntry type="library" name="kotlin-stdlib" level="project" />
    <orderEntry type="library" scope="PROVIDED" name="kotlinc.kotlin-compiler-common" level="project" />
    <orderEntry type="library" name="kotlinx-coroutines-core" level="project" />
    <orderEntry type="library" name="kotlinx-coroutines-guava" level="project" />
    <orderEntry type="library" name="protobuf" level="project" />
    <orderEntry type="module-library">
      <library name="ffmpeg" type="repository">
        <properties maven-id="org.jetbrains.intellij.deps.android.tools.streaming.ffmpeg-bundle:ffmpeg:6.0-1.5.9-189">
          <verification>
            <artifact url="file://$MAVEN_REPOSITORY$/org/jetbrains/intellij/deps/android/tools/streaming/ffmpeg-bundle/ffmpeg/6.0-1.5.9-189/ffmpeg-6.0-1.5.9-189.jar">
              <sha256sum>38c437218569f861fd43f15aa810b3eb9af4bdb02a7003f54c4d454590378079</sha256sum>
            </artifact>
          </verification>
        </properties>
        <CLASSES>
          <root url="jar://$MAVEN_REPOSITORY$/org/jetbrains/intellij/deps/android/tools/streaming/ffmpeg-bundle/ffmpeg/6.0-1.5.9-189/ffmpeg-6.0-1.5.9-189.jar!/" />
        </CLASSES>
        <JAVADOC />
        <SOURCES />
      </library>
    </orderEntry>
    <orderEntry type="library" name="caffeine" level="project" />
    <orderEntry type="inheritedJdk" />
    <orderEntry type="sourceFolder" forTests="false" />
    <orderEntry type="module" module-name="intellij.android.adb" />
    <orderEntry type="module" module-name="intellij.android.adb.ui" />
    <orderEntry type="module" module-name="intellij.android.adt.ui" />
    <orderEntry type="module" module-name="intellij.android.analytics" />
    <orderEntry type="module" module-name="intellij.android.artwork" />
    <orderEntry type="module" module-name="intellij.android.common" />
    <orderEntry type="module" module-name="intellij.android.core" />
    <orderEntry type="module" module-name="intellij.android.jps.model" />
    <orderEntry type="module" module-name="intellij.android.layout-ui" />
    <orderEntry type="module" module-name="intellij.android.projectSystem" />
    <orderEntry type="module" module-name="intellij.android.render-resources" />
<<<<<<< HEAD
    <orderEntry type="module" module-name="intellij.color.scheme.warmNeon" />
    <orderEntry type="module" module-name="intellij.platform.analysis" />
    <orderEntry type="module" module-name="intellij.platform.analysis.impl" />
    <orderEntry type="module" module-name="intellij.platform.collaborationTools" />
    <orderEntry type="module" module-name="intellij.platform.concurrency" />
    <orderEntry type="module" module-name="intellij.platform.core" />
    <orderEntry type="module" module-name="intellij.platform.core.impl" />
    <orderEntry type="module" module-name="intellij.platform.core.ui" />
    <orderEntry type="module" module-name="intellij.platform.editor.ui" />
    <orderEntry type="module" module-name="intellij.platform.execution" />
    <orderEntry type="module" module-name="intellij.platform.extensions" />
    <orderEntry type="module" module-name="intellij.platform.ide" />
    <orderEntry type="module" module-name="intellij.platform.ide.core" />
    <orderEntry type="module" module-name="intellij.platform.ide.core.impl" />
    <orderEntry type="module" module-name="intellij.platform.ide.impl" />
    <orderEntry type="module" module-name="intellij.platform.ide.util.io" />
    <orderEntry type="module" module-name="intellij.platform.lang.core" />
    <orderEntry type="module" module-name="intellij.platform.projectModel" />
    <orderEntry type="module" module-name="intellij.platform.projectModel.impl" />
    <orderEntry type="module" module-name="intellij.platform.util" />
    <orderEntry type="module" module-name="intellij.platform.util.base" />
    <orderEntry type="module" module-name="intellij.platform.util.ex" />
    <orderEntry type="module" module-name="intellij.platform.util.jdom" />
    <orderEntry type="module" module-name="intellij.platform.util.rt" />
    <orderEntry type="module" module-name="intellij.platform.util.ui" />
    <orderEntry type="module" module-name="kotlin.idea" />
    <orderEntry type="module" module-name="intellij.android.projectSystem" />
    <orderEntry type="module" module-name="intellij.platform.ide.ui" />
=======
    <orderEntry type="library" name="emulator-proto" level="project" />
    <orderEntry type="library" name="ffmpeg" level="project" />
    <orderEntry type="library" scope="RUNTIME" name="ffmpeg-platform" level="project" />
    <orderEntry type="library" name="HdrHistogram" level="project" />
    <orderEntry type="library" name="studio-analytics-proto" level="project" />
    <orderEntry type="library" name="studio-grpc" level="project" />
    <orderEntry type="library" name="studio-proto" level="project" />
>>>>>>> 8b7d83e8
  </component>
</module><|MERGE_RESOLUTION|>--- conflicted
+++ resolved
@@ -191,43 +191,19 @@
     <orderEntry type="module" module-name="intellij.android.layout-ui" />
     <orderEntry type="module" module-name="intellij.android.projectSystem" />
     <orderEntry type="module" module-name="intellij.android.render-resources" />
-<<<<<<< HEAD
-    <orderEntry type="module" module-name="intellij.color.scheme.warmNeon" />
-    <orderEntry type="module" module-name="intellij.platform.analysis" />
+    <orderEntry type="library" name="HdrHistogram" level="project" />
+    <orderEntry type="module" module-name="intellij.platform.editor.ui" />
+    <orderEntry type="module" module-name="intellij.platform.ide" />
+    <orderEntry type="module" module-name="intellij.platform.core.ui" />
+    <orderEntry type="module" module-name="intellij.platform.util.ui" />
+    <orderEntry type="module" module-name="intellij.platform.util.jdom" />
+    <orderEntry type="module" module-name="intellij.platform.ide.ui" />
+    <orderEntry type="module" module-name="intellij.platform.ide.impl" />
+    <orderEntry type="module" module-name="intellij.platform.lang.core" />
+    <orderEntry type="module" module-name="intellij.platform.ide.core.impl" />
+    <orderEntry type="module" module-name="intellij.platform.projectModel" />
     <orderEntry type="module" module-name="intellij.platform.analysis.impl" />
-    <orderEntry type="module" module-name="intellij.platform.collaborationTools" />
-    <orderEntry type="module" module-name="intellij.platform.concurrency" />
-    <orderEntry type="module" module-name="intellij.platform.core" />
-    <orderEntry type="module" module-name="intellij.platform.core.impl" />
-    <orderEntry type="module" module-name="intellij.platform.core.ui" />
-    <orderEntry type="module" module-name="intellij.platform.editor.ui" />
+    <orderEntry type="module" module-name="intellij.platform.ide.util.io" />
     <orderEntry type="module" module-name="intellij.platform.execution" />
-    <orderEntry type="module" module-name="intellij.platform.extensions" />
-    <orderEntry type="module" module-name="intellij.platform.ide" />
-    <orderEntry type="module" module-name="intellij.platform.ide.core" />
-    <orderEntry type="module" module-name="intellij.platform.ide.core.impl" />
-    <orderEntry type="module" module-name="intellij.platform.ide.impl" />
-    <orderEntry type="module" module-name="intellij.platform.ide.util.io" />
-    <orderEntry type="module" module-name="intellij.platform.lang.core" />
-    <orderEntry type="module" module-name="intellij.platform.projectModel" />
-    <orderEntry type="module" module-name="intellij.platform.projectModel.impl" />
-    <orderEntry type="module" module-name="intellij.platform.util" />
-    <orderEntry type="module" module-name="intellij.platform.util.base" />
-    <orderEntry type="module" module-name="intellij.platform.util.ex" />
-    <orderEntry type="module" module-name="intellij.platform.util.jdom" />
-    <orderEntry type="module" module-name="intellij.platform.util.rt" />
-    <orderEntry type="module" module-name="intellij.platform.util.ui" />
-    <orderEntry type="module" module-name="kotlin.idea" />
-    <orderEntry type="module" module-name="intellij.android.projectSystem" />
-    <orderEntry type="module" module-name="intellij.platform.ide.ui" />
-=======
-    <orderEntry type="library" name="emulator-proto" level="project" />
-    <orderEntry type="library" name="ffmpeg" level="project" />
-    <orderEntry type="library" scope="RUNTIME" name="ffmpeg-platform" level="project" />
-    <orderEntry type="library" name="HdrHistogram" level="project" />
-    <orderEntry type="library" name="studio-analytics-proto" level="project" />
-    <orderEntry type="library" name="studio-grpc" level="project" />
-    <orderEntry type="library" name="studio-proto" level="project" />
->>>>>>> 8b7d83e8
   </component>
 </module>