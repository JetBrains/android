--- conflicted
+++ resolved
@@ -26,7 +26,6 @@
 import com.android.annotations.concurrency.GuardedBy
 import com.android.tools.analytics.UsageTracker
 import com.android.tools.idea.IdeInfo
-import com.android.tools.idea.adblib.AdbLibService
 import com.android.tools.idea.adblib.AdbLibApplicationService
 import com.android.tools.idea.concurrency.AndroidCoroutineScope
 import com.android.tools.idea.diagnostics.crash.StudioCrashReporter
@@ -164,11 +163,8 @@
    */
   suspend fun establishAgentConnection(
       maxVideoSize: Dimension, initialDisplayOrientation: Int, startVideoStream: Boolean, project: Project) {
-<<<<<<< HEAD
     AndroidProfilerDownloader.getInstance().makeSureComponentIsInPlace()
-    B330395367Logger.log { "$deviceName: ${this@DeviceClient.simpleId}.establishAgentConnection startVideoStream=$startVideoStream" }
-=======
->>>>>>> 03a9668f
+
     streamingSessionTracker.streamingStarted()
     val completion = CompletableDeferred<Unit>()
     val connection = connectionState.compareAndExchange(null, completion) ?: completion
@@ -203,11 +199,8 @@
    */
   private suspend fun startAgentAndConnect(
       maxVideoSize: Dimension, initialDisplayOrientation: Int, startVideoStream: Boolean, project: Project) {
-<<<<<<< HEAD
     AndroidProfilerDownloader.getInstance().makeSureComponentIsInPlace()
-    B330395367Logger.log { "$deviceName: ${this@DeviceClient.simpleId}.startAgentAndConnect" }
-=======
->>>>>>> 03a9668f
+
     val adbSession = AdbLibApplicationService.instance.session
     val deviceSelector = DeviceSelector.fromSerialNumber(deviceSerialNumber)
     val agentPushed = coroutineScope {
