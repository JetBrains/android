/*
 * Copyright (C) 2022 The Android Open Source Project
 *
 * Licensed under the Apache License, Version 2.0 (the "License");
 * you may not use this file except in compliance with the License.
 * You may obtain a copy of the License at
 *
 *      http://www.apache.org/licenses/LICENSE-2.0
 *
 * Unless required by applicable law or agreed to in writing, software
 * distributed under the License is distributed on an "AS IS" BASIS,
 * WITHOUT WARRANTIES OR CONDITIONS OF ANY KIND, either express or implied.
 * See the License for the specific language governing permissions and
 * limitations under the License.
 */
package com.android.tools.idea.streaming.device.dialogs

import com.android.tools.idea.streaming.core.CloseDialogAction
import com.intellij.openapi.application.ApplicationNamesInfo
import com.intellij.openapi.project.Project
import com.intellij.openapi.ui.DialogPanel
import com.intellij.openapi.ui.DialogWrapper
import com.intellij.ui.components.dialog
import com.intellij.ui.dsl.builder.panel
import com.intellij.ui.scale.JBUIScale
import java.awt.Component
import java.awt.Dimension

/**
 * Displays a warning about privacy implications of device mirroring.
 */
internal class MirroringConfirmationDialog(val title: String) {

  private val text by lazy {
    "<p><b>Warning:</b> Mirroring might result in information disclosure for devices connected with" +
    " the<code>&nbsp;adb&nbsp;tcpip </code>command because the&nbsp;mirroring information and commands are passed" +
    " over a&nbsp;non-encrypted channel. Mirroring information might also be intercepted by other users on your host" +
<<<<<<< HEAD
    " machine since the&nbsp;communication channel between ${ApplicationNamesInfo.getInstance().fullProductName} and the&nbsp;adb server is not encrypted.</p>"
=======
    " machine since the&nbsp;communication channel between ${ApplicationNamesInfo.getInstance().fullProductName} and" +
    " the&nbsp;adb server is not encrypted.</p>"
>>>>>>> 8b7d83e8
  }

  /**
   * Creates contents of the dialog.
   */
  private fun createPanel(): DialogPanel {
    return panel {
      row {
        text(text = text).applyToComponent { minimumSize = Dimension(JBUIScale.scale(540), JBUIScale.scale(200)) }
      }
    }
  }

  /**
   * Creates the dialog wrapper.
   */
  fun createWrapper(project: Project? = null, parent: Component? = null): DialogWrapper {
    val dialogPanel = createPanel()
    return dialog(
      title = title,
      resizable = true,
      panel = dialogPanel,
      project = project,
      parent = parent,
      createActions = {
        listOf(
          CloseDialogAction(dialogPanel, "Acknowledge", ACCEPT_EXIT_CODE, isDefault = true),
          CloseDialogAction(dialogPanel, "Cancel", REJECT_EXIT_CODE)
        )
      }).apply { pack() }
  }

  companion object {
    const val ACCEPT_EXIT_CODE = DialogWrapper.OK_EXIT_CODE
    const val REJECT_EXIT_CODE = DialogWrapper.NEXT_USER_EXIT_CODE
  }
}<|MERGE_RESOLUTION|>--- conflicted
+++ resolved
@@ -35,12 +35,8 @@
     "<p><b>Warning:</b> Mirroring might result in information disclosure for devices connected with" +
     " the<code>&nbsp;adb&nbsp;tcpip </code>command because the&nbsp;mirroring information and commands are passed" +
     " over a&nbsp;non-encrypted channel. Mirroring information might also be intercepted by other users on your host" +
-<<<<<<< HEAD
-    " machine since the&nbsp;communication channel between ${ApplicationNamesInfo.getInstance().fullProductName} and the&nbsp;adb server is not encrypted.</p>"
-=======
     " machine since the&nbsp;communication channel between ${ApplicationNamesInfo.getInstance().fullProductName} and" +
     " the&nbsp;adb server is not encrypted.</p>"
->>>>>>> 8b7d83e8
   }
 
   /**
