/*
 * Copyright (C) 2022 The Android Open Source Project
 *
 * Licensed under the Apache License, Version 2.0 (the "License");
 * you may not use this file except in compliance with the License.
 * You may obtain a copy of the License at
 *
 *      http://www.apache.org/licenses/LICENSE-2.0
 *
 * Unless required by applicable law or agreed to in writing, software
 * distributed under the License is distributed on an "AS IS" BASIS,
 * WITHOUT WARRANTIES OR CONDITIONS OF ANY KIND, either express or implied.
 * See the License for the specific language governing permissions and
 * limitations under the License.
 */
package com.android.tools.idea.streaming.device

import com.android.annotations.concurrency.UiThread
import com.android.tools.adtui.ImageUtils.scale
import com.android.tools.adtui.actions.ZoomType
import com.android.tools.idea.concurrency.AndroidCoroutineScope
import com.android.tools.idea.streaming.DeviceMirroringSettings
import com.android.tools.idea.streaming.DeviceMirroringSettingsListener
import com.android.tools.idea.streaming.core.AbstractDisplayView
import com.android.tools.idea.streaming.core.DeviceId
import com.android.tools.idea.streaming.core.PRIMARY_DISPLAY_ID
import com.android.tools.idea.streaming.core.constrainInside
import com.android.tools.idea.streaming.core.contains
import com.android.tools.idea.streaming.core.createShowLogHyperlinkListener
import com.android.tools.idea.streaming.core.getShowLogHyperlink
import com.android.tools.idea.streaming.core.location
import com.android.tools.idea.streaming.core.rotatedByQuadrants
import com.android.tools.idea.streaming.core.scaled
import com.android.tools.idea.streaming.device.AndroidKeyEventActionType.ACTION_DOWN
import com.android.tools.idea.streaming.device.AndroidKeyEventActionType.ACTION_UP
import com.android.tools.idea.streaming.device.DeviceClient.AgentTerminationListener
<<<<<<< HEAD
import com.google.common.annotations.VisibleForTesting
=======
import com.android.utils.TraceUtils.simpleId
>>>>>>> 0d09370c
import com.intellij.openapi.Disposable
import com.intellij.openapi.actionSystem.AnActionEvent
import com.intellij.openapi.actionSystem.IdeActions.ACTION_COPY
import com.intellij.openapi.actionSystem.IdeActions.ACTION_CUT
import com.intellij.openapi.actionSystem.IdeActions.ACTION_DELETE
import com.intellij.openapi.actionSystem.IdeActions.ACTION_EDITOR_BACKSPACE
import com.intellij.openapi.actionSystem.IdeActions.ACTION_EDITOR_ENTER
import com.intellij.openapi.actionSystem.IdeActions.ACTION_EDITOR_ESCAPE
import com.intellij.openapi.actionSystem.IdeActions.ACTION_EDITOR_MOVE_CARET_DOWN
import com.intellij.openapi.actionSystem.IdeActions.ACTION_EDITOR_MOVE_CARET_DOWN_WITH_SELECTION
import com.intellij.openapi.actionSystem.IdeActions.ACTION_EDITOR_MOVE_CARET_LEFT
import com.intellij.openapi.actionSystem.IdeActions.ACTION_EDITOR_MOVE_CARET_LEFT_WITH_SELECTION
import com.intellij.openapi.actionSystem.IdeActions.ACTION_EDITOR_MOVE_CARET_PAGE_DOWN
import com.intellij.openapi.actionSystem.IdeActions.ACTION_EDITOR_MOVE_CARET_PAGE_DOWN_WITH_SELECTION
import com.intellij.openapi.actionSystem.IdeActions.ACTION_EDITOR_MOVE_CARET_PAGE_UP
import com.intellij.openapi.actionSystem.IdeActions.ACTION_EDITOR_MOVE_CARET_PAGE_UP_WITH_SELECTION
import com.intellij.openapi.actionSystem.IdeActions.ACTION_EDITOR_MOVE_CARET_RIGHT
import com.intellij.openapi.actionSystem.IdeActions.ACTION_EDITOR_MOVE_CARET_RIGHT_WITH_SELECTION
import com.intellij.openapi.actionSystem.IdeActions.ACTION_EDITOR_MOVE_CARET_UP
import com.intellij.openapi.actionSystem.IdeActions.ACTION_EDITOR_MOVE_CARET_UP_WITH_SELECTION
import com.intellij.openapi.actionSystem.IdeActions.ACTION_EDITOR_MOVE_LINE_END
import com.intellij.openapi.actionSystem.IdeActions.ACTION_EDITOR_MOVE_LINE_END_WITH_SELECTION
import com.intellij.openapi.actionSystem.IdeActions.ACTION_EDITOR_MOVE_LINE_START
import com.intellij.openapi.actionSystem.IdeActions.ACTION_EDITOR_MOVE_LINE_START_WITH_SELECTION
import com.intellij.openapi.actionSystem.IdeActions.ACTION_EDITOR_NEXT_WORD
import com.intellij.openapi.actionSystem.IdeActions.ACTION_EDITOR_NEXT_WORD_WITH_SELECTION
import com.intellij.openapi.actionSystem.IdeActions.ACTION_EDITOR_PREVIOUS_WORD
import com.intellij.openapi.actionSystem.IdeActions.ACTION_EDITOR_PREVIOUS_WORD_WITH_SELECTION
import com.intellij.openapi.actionSystem.IdeActions.ACTION_EDITOR_TAB
import com.intellij.openapi.actionSystem.IdeActions.ACTION_EDITOR_TEXT_END
import com.intellij.openapi.actionSystem.IdeActions.ACTION_EDITOR_TEXT_END_WITH_SELECTION
import com.intellij.openapi.actionSystem.IdeActions.ACTION_EDITOR_TEXT_START
import com.intellij.openapi.actionSystem.IdeActions.ACTION_EDITOR_TEXT_START_WITH_SELECTION
import com.intellij.openapi.actionSystem.IdeActions.ACTION_PASTE
import com.intellij.openapi.actionSystem.IdeActions.ACTION_REDO
import com.intellij.openapi.actionSystem.IdeActions.ACTION_SELECT_ALL
import com.intellij.openapi.actionSystem.IdeActions.ACTION_UNDO
import com.intellij.openapi.diagnostic.thisLogger
import com.intellij.openapi.keymap.KeymapUtil
import com.intellij.openapi.project.Project
import com.intellij.openapi.util.Disposer
import com.intellij.openapi.util.SystemInfo
import com.intellij.util.Alarm
import com.intellij.util.ui.UIUtil
import it.unimi.dsi.fastutil.ints.Int2FloatOpenHashMap
import kotlinx.coroutines.launch
import org.jetbrains.annotations.VisibleForTesting
import java.awt.Dimension
import java.awt.EventQueue
import java.awt.Graphics
import java.awt.Graphics2D
import java.awt.Point
import java.awt.Rectangle
import java.awt.event.ComponentAdapter
import java.awt.event.ComponentEvent
import java.awt.event.FocusAdapter
import java.awt.event.FocusEvent
import java.awt.event.InputEvent
import java.awt.event.InputEvent.ALT_DOWN_MASK
import java.awt.event.InputEvent.BUTTON1_DOWN_MASK
import java.awt.event.InputEvent.BUTTON2_DOWN_MASK
import java.awt.event.InputEvent.BUTTON3_DOWN_MASK
import java.awt.event.InputEvent.CTRL_DOWN_MASK
import java.awt.event.InputEvent.META_DOWN_MASK
import java.awt.event.InputEvent.SHIFT_DOWN_MASK
import java.awt.event.KeyAdapter
import java.awt.event.KeyEvent
import java.awt.event.KeyEvent.CHAR_UNDEFINED
import java.awt.event.KeyEvent.KEY_PRESSED
import java.awt.event.KeyEvent.KEY_RELEASED
<<<<<<< HEAD
import java.awt.event.KeyEvent.VK_BACK_SPACE
import java.awt.event.KeyEvent.VK_DELETE
=======
>>>>>>> 0d09370c
import java.awt.event.KeyEvent.VK_DOWN
import java.awt.event.KeyEvent.VK_KP_DOWN
import java.awt.event.KeyEvent.VK_KP_LEFT
import java.awt.event.KeyEvent.VK_KP_RIGHT
import java.awt.event.KeyEvent.VK_KP_UP
import java.awt.event.KeyEvent.VK_LEFT
import java.awt.event.KeyEvent.VK_RIGHT
import java.awt.event.KeyEvent.VK_UP
import java.awt.event.MouseAdapter
import java.awt.event.MouseEvent
import java.awt.event.MouseWheelEvent
import java.awt.geom.AffineTransform
import java.util.concurrent.CancellationException
import java.util.concurrent.TimeoutException
import javax.swing.KeyStroke
import kotlin.math.absoluteValue
import kotlin.math.min

/**
 * A view of a mirrored device display.
 *
 * @param disposableParent the disposable parent determining the lifespan of the view
 * @param deviceClient the client for communicating with the device agent
 * @param initialDisplayOrientation initial orientation of the device display in quadrants counterclockwise
 * @param project the project associated with the view
 */
internal class DeviceView(
  disposableParent: Disposable,
  val deviceClient: DeviceClient,
  displayId: Int,
  private val initialDisplayOrientation: Int,
  private val project: Project,
) : AbstractDisplayView(displayId), DeviceMirroringSettingsListener {

  val isConnected: Boolean
    get() = connectionState == ConnectionState.CONNECTED

  override val deviceId: DeviceId = DeviceId.ofPhysicalDevice(deviceClient.deviceSerialNumber)

  /**
   * Orientation of the device display according to Android's
   * [Display.getRotation](https://developer.android.com/reference/android/view/Display#getRotation()).
   */
  override var displayOrientationQuadrants: Int = 0
    private set
  override val apiLevel: Int
    get() = deviceClient.deviceConfig.apiLevel

  private var connectionState = ConnectionState.INITIAL
    set(value) {
      if (field != value) {
        field = value
        UIUtil.invokeLaterIfNeeded {
          if (!disposed) {
            for (listener in connectionStateListeners) {
              listener.connectionStateChanged(deviceSerialNumber, connectionState)
            }
          }
        }
      }
    }

  internal val deviceController: DeviceController?
    get() = deviceClient.deviceController

  override val deviceDisplaySize = Dimension()

  private var clipboardSynchronizer: DeviceClipboardSynchronizer? = null
  private val connectionStateListeners = mutableListOf<ConnectionStateListener>()
  private val agentTerminationListener = object: AgentTerminationListener {
    override fun agentTerminated(exitCode: Int) { disconnected(initialDisplayOrientation, AgentTerminatedException(exitCode)) }
    override fun deviceDisconnected() { disconnected(initialDisplayOrientation) }
  }
  private val frameListener = MyFrameListener()
  private val displayTransform = AffineTransform()
  private var disposed = false
  private var maxVideoSize = Dimension()

  private var multiTouchMode = false
    set(value) {
      if (value != field) {
        field = value
        repaint()
        val point = lastTouchCoordinates
        if (point != null) {
          val action = if (value) MotionEventMessage.ACTION_POINTER_DOWN else MotionEventMessage.ACTION_POINTER_UP
          sendMotionEvent(point, action, 0)
        }
      }
    }
  /** Last coordinates of the mouse pointer while the first button is pressed, null when the first button is released. */
  private var lastTouchCoordinates: Point? = null
  /** Whether the last observed mouse event was in display. */
  private var wasInsideDisplay = false
<<<<<<< HEAD
=======
  private var mouseHovering = false // Last mouse event was move without pressed buttons.
>>>>>>> 0d09370c
  private val repaintAlarm: Alarm = Alarm(this)
  private var highQualityRenderingRequested = false

  init {
    B330395367Logger.log { "${deviceClient.deviceName}: ${this@DeviceView.simpleId} created" }
    Disposer.register(disposableParent, this)

    addComponentListener(object : ComponentAdapter() {
      override fun componentShown(event: ComponentEvent) {
        B330395367Logger.log { "${deviceClient.deviceName}: ${this@DeviceView.simpleId}.componentShown" }
        if (physicalWidth > 0 && physicalHeight > 0 && connectionState == ConnectionState.INITIAL) {
          connectToAgentAsync(initialDisplayOrientation)
        }
      }
    })

    // Forward mouse & keyboard events.
    val mouseListener = MyMouseListener()
    addMouseListener(mouseListener)
    addMouseMotionListener(mouseListener)
    addMouseWheelListener(mouseListener)

    addKeyListener(MyKeyListener())

    project.messageBus.connect(this).subscribe(DeviceMirroringSettingsListener.TOPIC, this)
  }

  override fun setBounds(x: Int, y: Int, width: Int, height: Int) {
    B330395367Logger.log { "${deviceClient.deviceName}:" +
                           " ${this@DeviceView.simpleId}.setBounds($x, $y, $width, $height) connectionState=$connectionState" }
    val resized = width != this.width || height != this.height
    super.setBounds(x, y, width, height)
    if (resized && physicalWidth > 0 && physicalHeight > 0) {
      if (connectionState == ConnectionState.INITIAL) {
        connectToAgentAsync(initialDisplayOrientation)
      }
      else {
        updateVideoSize()
      }
    }
  }

  /** Starts asynchronous initialization of the Screen Sharing Agent. */
  private fun connectToAgentAsync(initialDisplayOrientation: Int) {
<<<<<<< HEAD
=======
    B330395367Logger.log { "${deviceClient.deviceName}: ${this@DeviceView.simpleId}.connectToAgentAsync($initialDisplayOrientation)" }
>>>>>>> 0d09370c
    frameNumber = 0u
    connectionState = ConnectionState.CONNECTING
    maxVideoSize = physicalSize
    AndroidCoroutineScope(this@DeviceView).launch {
      connectToAgent(maxVideoSize, initialDisplayOrientation)
    }
  }

  private suspend fun connectToAgent(maxOutputSize: Dimension, initialDisplayOrientation: Int) {
    B330395367Logger.log { "${deviceClient.deviceName}: ${this@DeviceView.simpleId}.connectToAgent" }
    try {
      deviceClient.addAgentTerminationListener(agentTerminationListener)
      if (displayId == PRIMARY_DISPLAY_ID) {
        deviceClient.establishAgentConnection(maxOutputSize, initialDisplayOrientation, startVideoStream = true, project)
      }
      else {
        deviceClient.waitUntilConnected()
        val videoDecoder = deviceClient.videoDecoder
        if (videoDecoder == null) {
          disconnected(initialDisplayOrientation, null)
          return
        }
        deviceClient.startVideoStream(project, displayId, maxOutputSize)
      }

      deviceClient.videoDecoder?.addFrameListener(displayId, frameListener)

      UIUtil.invokeLaterIfNeeded { // This is safe because this code doesn't touch PSI or VFS.
        if (!disposed) {
          connected()
          repaint()
          updateVideoSize() // Update video size in case the view was resized during agent initialization.
        }
      }
    }
    catch (_: CancellationException) {
      B330395367Logger.log { "${deviceClient.deviceName}: ${this@DeviceView.simpleId}.connectToAgent CancellationException" }
      // The view has been closed.
    }
    catch (e: Throwable) {
      disconnected(initialDisplayOrientation, e)
    }
  }

  private fun updateVideoSize() {
    val maxSize = physicalSize
    if (maxVideoSize != maxSize) {
      maxVideoSize = maxSize
      deviceClient.setMaxVideoResolution(project, displayId, maxSize)
    }
  }

  private fun connected() {
    hideLongRunningOperationIndicatorInstantly()
    if (connectionState == ConnectionState.CONNECTING) {
      B330395367Logger.log { "${deviceClient.deviceName}: ${this@DeviceView.simpleId}.connected" }
      hideLongRunningOperationIndicatorInstantly()
      hideDisconnectedStateMessage()
      connectionState = ConnectionState.CONNECTED
      if (displayId == PRIMARY_DISPLAY_ID) {
        if (DeviceMirroringSettings.getInstance().synchronizeClipboard) {
          startClipboardSynchronization()
        }
      }
    }
  }

  private fun disconnected(initialDisplayOrientation: Int, exception: Throwable? = null) {
    B330395367Logger.log { "${deviceClient.deviceName}: ${this@DeviceView.simpleId}.disconnected" }
    deviceClient.removeAgentTerminationListener(agentTerminationListener)
    if (displayId != PRIMARY_DISPLAY_ID) {
      return
    }
    deviceClient.streamingSessionTracker.streamingEnded()
    UIUtil.invokeLaterIfNeeded {
      if (disposed || connectionState == ConnectionState.DISCONNECTED) {
        return@invokeLaterIfNeeded
      }
      hideLongRunningOperationIndicatorInstantly()
      stopClipboardSynchronization()
      val message: String
      val reconnector: Reconnector
      when (frameNumber) {
        0u -> {
          thisLogger().error("Failed to initialize the screen sharing agent", exception)
          message = getConnectionErrorMessage(exception)
          reconnector = Reconnector("Retry", "Connecting to the device") { connectToAgentAsync(initialDisplayOrientation) }
        }

        else -> {
          message = getDisconnectionErrorMessage(exception)
          reconnector = Reconnector("Reconnect", "Attempting to reconnect") { connectToAgentAsync(UNKNOWN_ORIENTATION) }
        }
      }

      connectionState = ConnectionState.DISCONNECTED
      showDisconnectedStateMessage(message, createShowLogHyperlinkListener(), reconnector)
    }
  }

  private fun getConnectionErrorMessage(exception: Throwable?): String {
    return when ((exception as? AgentTerminatedException)?.exitCode) {
      AGENT_WEAK_VIDEO_ENCODER ->
          "The device may not have sufficient computing power for encoding display contents. See ${getShowLogHyperlink()} for details."
      AGENT_REPEATED_VIDEO_ENCODER_ERRORS ->
          "Repeated video encoder errors during initialization of the device agent. See ${getShowLogHyperlink()} for details."
      else ->
          (exception as? TimeoutException)?.message ?: "Failed to initialize the device agent. See ${getShowLogHyperlink()} for details."
    }
  }

  private fun getDisconnectionErrorMessage(exception: Throwable?): String {
    return when ((exception as? AgentTerminatedException)?.exitCode) {
      AGENT_WEAK_VIDEO_ENCODER ->
          "Repeated video encoder errors. The device may not have sufficient computing power for encoding display contents." +
          " See ${getShowLogHyperlink()} for details."
      AGENT_REPEATED_VIDEO_ENCODER_ERRORS -> "Repeated video encoder errors. See ${getShowLogHyperlink()} for details."
      else -> "Lost connection to the device. See ${getShowLogHyperlink()} for details."
    }
  }

  override fun dispose() {
<<<<<<< HEAD
=======
    B330395367Logger.log { "${deviceClient.deviceName}: ${this@DeviceView.simpleId}.dispose" }
>>>>>>> 0d09370c
    deviceClient.videoDecoder?.removeFrameListener(displayId, frameListener)
    deviceClient.stopVideoStream(project, displayId)
    deviceClient.removeAgentTerminationListener(agentTerminationListener)
    disposed = true
  }

  override fun canZoom(): Boolean =
    connectionState == ConnectionState.CONNECTED

  override fun computeActualSize(): Dimension =
    computeActualSize(displayOrientationQuadrants)

  private fun computeActualSize(rotationQuadrants: Int): Dimension =
    deviceDisplaySize.rotatedByQuadrants(rotationQuadrants)

  override fun paintComponent(graphics: Graphics) {
    super.paintComponent(graphics)

    if (width == 0 || height == 0) {
      return
    }

    val decoder = deviceClient.videoDecoder ?: return
    val g = graphics.create() as Graphics2D
    val physicalToVirtualScale = 1.0 / screenScale
    g.scale(physicalToVirtualScale, physicalToVirtualScale) // Set the scale to draw in physical pixels.

    // Draw device display.
    decoder.consumeDisplayFrame(displayId) { displayFrame ->
      if (frameNumber == 0u) {
        hideLongRunningOperationIndicatorInstantly()
      }
      repaintAlarm.cancelAllRequests()
      if (displayOrientationQuadrants != displayFrame.orientation ||
          deviceDisplaySize.width != 0 && deviceDisplaySize.width != displayFrame.displaySize.width ||
          deviceDisplaySize.height != 0 && deviceDisplaySize.height != displayFrame.displaySize.height) {
        zoom(ZoomType.FIT) // Orientation or dimensions of the display have changed - reset zoom level.
      }
      val rotatedDisplaySize = displayFrame.displaySize.rotatedByQuadrants(displayFrame.orientation)
      val maxSize = computeMaxImageSize()
      val scale = roundScale(min(maxSize.width.toDouble() / rotatedDisplaySize.width,
                                 maxSize.height.toDouble() / rotatedDisplaySize.height))
      val w = rotatedDisplaySize.width.scaled(scale).coerceAtMost(physicalWidth)
      val h = rotatedDisplaySize.height.scaled(scale).coerceAtMost(physicalHeight)
      val displayRect = Rectangle((physicalWidth - w) / 2, (physicalHeight - h) / 2, w, h)
      displayRectangle = displayRect
      val image = displayFrame.image
      if (displayRect.width == image.width && displayRect.height == image.height) {
        g.drawImage(image, null, displayRect.x, displayRect.y)
      }
      else {
        val xScale = displayRect.width.toDouble() / image.width
        val yScale = displayRect.height.toDouble() / image.height
        if (highQualityRenderingRequested && (xScale < 0.5 || yScale < 0.5)) {
          g.drawImage(scale(image, xScale, yScale), null, displayRect.x, displayRect.y)
        }
        else {
          displayTransform.setToTranslation(displayRect.x.toDouble(), displayRect.y.toDouble())
          displayTransform.scale(xScale, yScale)
          g.drawImage(image, displayTransform, null)
          repaintAlarm.addRequest(::requestHighQualityRepaint, 500)
        }
      }
      highQualityRenderingRequested = false

      deviceDisplaySize.size = displayFrame.displaySize
      displayOrientationQuadrants = displayFrame.orientation
      displayOrientationCorrectionQuadrants = displayFrame.orientationCorrection
      frameNumber = displayFrame.frameNumber
      notifyFrameListeners(displayRect, displayFrame.image)

      if (multiTouchMode) {
        // Render multi-touch visual feedback.
        drawMultiTouchFeedback(g, displayRect, lastTouchCoordinates != null)
      }
    }
  }

  private fun requestHighQualityRepaint() {
    highQualityRenderingRequested = true
    repaint()
  }

  @UiThread
  override fun settingsChanged(settings: DeviceMirroringSettings) {
    if (disposed || deviceController == null) {
      return
    }
    if (settings.synchronizeClipboard) {
      startClipboardSynchronization()
    }
    else {
      stopClipboardSynchronization()
    }
  }

  override fun hardwareInputStateChanged(event: AnActionEvent, enabled: Boolean) {
    super.hardwareInputStateChanged(event, enabled)
    updateMultiTouchMode(event.inputEvent!!)
  }

  private fun startClipboardSynchronization() {
    val synchronizer = clipboardSynchronizer
    if (synchronizer == null) {
      // Start clipboard synchronization.
      clipboardSynchronizer = DeviceClipboardSynchronizer(this, deviceClient)
    }
    else {
      // Pass the new value of maxSyncedClipboardLength to the device.
      synchronizer.setDeviceClipboard(forceSend = true)
    }
  }

  private fun stopClipboardSynchronization() {
    clipboardSynchronizer?.let {
      // Stop clipboard synchronization.
      Disposer.dispose(it)
      clipboardSynchronizer = null
    }
  }

<<<<<<< HEAD
  private fun sendMotionEvent(p: Point, action: Int, modifiers: Int, button: Int=0, axisValues: Int2FloatOpenHashMap? = null) {
=======
  private fun sendMotionEvent(p: Point, action: Int, modifiers: Int, button: Int = 0, axisValues: Int2FloatOpenHashMap? = null) {
>>>>>>> 0d09370c
    val displayCoordinates = toDeviceDisplayCoordinates(p) ?: return

    if (displayCoordinates in deviceDisplaySize) {
      // Within the bounds of the device display.
      sendMotionEventDisplayCoordinates(displayCoordinates, action, modifiers, button, axisValues)
    }
    else if (action == MotionEventMessage.ACTION_MOVE) {
      // Crossed the device display boundary while dragging.
      lastTouchCoordinates = null
      val adjusted = displayCoordinates.constrainInside(deviceDisplaySize)
      sendMotionEventDisplayCoordinates(adjusted, action, modifiers, button)
      sendMotionEventDisplayCoordinates(adjusted, MotionEventMessage.ACTION_UP, modifiers, button)
    }
  }

  private fun sendMotionEventDisplayCoordinates(
      point: Point, action: Int, modifiers: Int, button: Int, axisValues: Int2FloatOpenHashMap? = null) {
    if (!isConnected) {
      return
    }
    val buttonState =
<<<<<<< HEAD
      (if (modifiers and BUTTON1_DOWN_MASK != 0) MotionEventMessage.BUTTON_PRIMARY else 0) or
      (if (modifiers and BUTTON2_DOWN_MASK != 0) MotionEventMessage.BUTTON_TERTIARY else 0) or
      (if (modifiers and BUTTON3_DOWN_MASK != 0) MotionEventMessage.BUTTON_SECONDARY else 0)
=======
        (if (modifiers and BUTTON1_DOWN_MASK != 0) MotionEventMessage.BUTTON_PRIMARY else 0) or
        (if (modifiers and BUTTON2_DOWN_MASK != 0) MotionEventMessage.BUTTON_TERTIARY else 0) or
        (if (modifiers and BUTTON3_DOWN_MASK != 0) MotionEventMessage.BUTTON_SECONDARY else 0)
>>>>>>> 0d09370c
    val androidActionButton = when (button) {
      MouseEvent.BUTTON1 -> MotionEventMessage.BUTTON_PRIMARY
      MouseEvent.BUTTON2 -> MotionEventMessage.BUTTON_TERTIARY
      MouseEvent.BUTTON3 -> MotionEventMessage.BUTTON_SECONDARY
      else -> 0
    }
    val message = when {
      action == MotionEventMessage.ACTION_POINTER_DOWN || action == MotionEventMessage.ACTION_POINTER_UP ->
          MotionEventMessage(originalAndMirroredPointer(point), action or (1 shl MotionEventMessage.ACTION_POINTER_INDEX_SHIFT), 0, 0,
                             displayId)
      isHardwareInputEnabled() && (action == MotionEventMessage.ACTION_DOWN || action == MotionEventMessage.ACTION_UP) ->
          MotionEventMessage(originalPointer(point, axisValues), action, buttonState, androidActionButton, displayId)
      isHardwareInputEnabled() -> MotionEventMessage(originalPointer(point, axisValues), action, buttonState, 0, displayId)
      multiTouchMode -> MotionEventMessage(originalAndMirroredPointer(point), action, 0, 0, displayId)
      else -> MotionEventMessage(originalPointer(point, axisValues), action, 0, 0, displayId)
    }
    deviceController?.sendControlMessage(message)
  }

  private fun originalPointer(p: Point, axisValues: Int2FloatOpenHashMap?): List<MotionEventMessage.Pointer> {
    return listOf(MotionEventMessage.Pointer(p.x, p.y, 0, axisValues))
  }

  private fun originalAndMirroredPointer(p: Point): List<MotionEventMessage.Pointer> {
    return listOf(MotionEventMessage.Pointer(p.x, p.y, 0),
                  MotionEventMessage.Pointer(deviceDisplaySize.width - p.x, deviceDisplaySize.height - p.y, 1))
  }

  private fun isInsideDisplay(event: MouseEvent) =
    displayRectangle?.contains(event.x * screenScale, event.y * screenScale) ?: false

  /**
   * Adds a [listener] to receive callbacks when the state of the agent's connection changes.
   * The added listener immediately receives a call with the current connection state.
   */
  @UiThread
  fun addConnectionStateListener(listener: ConnectionStateListener) {
    connectionStateListeners.add(listener)
    listener.connectionStateChanged(deviceSerialNumber, connectionState)
  }

  /** Removes a connection state listener. */
  @UiThread
  fun removeConnectionStateListener(listener: ConnectionStateListener) {
    connectionStateListeners.remove(listener)
  }

  enum class ConnectionState { INITIAL, CONNECTING, CONNECTED, DISCONNECTED }

  /** Listener of connection state changes. */
  interface ConnectionStateListener {
    /** Called when the state of the device agent's connection changes. */
    @UiThread
    fun connectionStateChanged(deviceSerialNumber: String, connectionState: ConnectionState)
  }

  private inner class MyFrameListener : VideoDecoder.FrameListener {

    override fun onNewFrameAvailable() {
      EventQueue.invokeLater { // This is safe because this code doesn't touch PSI or VFS.
        connected()
        if (width != 0 && height != 0) {
          repaint()
        }
      }
    }

    override fun onEndOfVideoStream() {
    }
  }

  override val hardwareInput = object : HardwareInput() {
    override fun sendToDevice(id: Int, keyCode: Int, modifiersEx: Int) {
      if (!isConnected) return
      val action = when (id) {
        KEY_PRESSED -> ACTION_DOWN
        KEY_RELEASED -> ACTION_UP
        else -> return
      }
      val metaState = modifiersToMetaState(modifiersEx)
      val akeycode = VK_TO_AKEYCODE[keyCode] ?: return
      deviceController?.sendControlMessage(KeyEventMessage(action, akeycode, metaState))
    }
  }

  private inner class MyKeyListener  : KeyAdapter() {

    var cachedKeyStrokeMap: Map<KeyStroke, AndroidKeyStroke>? = null
    private val keyStrokeMap: Map<KeyStroke, AndroidKeyStroke>
      get() {
        var map = cachedKeyStrokeMap
        if (map == null) {
          map = buildKeyStrokeMap()
          cachedKeyStrokeMap = map
        }
        return map
      }

    init {
      addFocusListener(object : FocusAdapter() {
        override fun focusGained(event: FocusEvent) {
          cachedKeyStrokeMap = null // Keyboard shortcuts may have changed while the view didn't have focus.
        }
      })
    }

    override fun keyTyped(event: KeyEvent) {
      if (!isConnected) {
        return
      }
      if (isHardwareInputEnabled()) {
        return
      }
<<<<<<< HEAD
      if (event.isAltDown || event.isControlDown || event.isMetaDown) {
=======
      if (event.isControlDown || event.isMetaDown || (!SystemInfo.isMac && event.isAltDown)) {
>>>>>>> 0d09370c
        return
      }
      val c = event.keyChar
      if (c == CHAR_UNDEFINED || c.isISOControl()) {
        return
      }
      val message = TextInputMessage(c.toString())
      deviceController?.sendControlMessage(message)
      event.consume()
    }

    override fun keyPressed(event: KeyEvent) {
      keyPressedOrReleased(event)
    }

    override fun keyReleased(event: KeyEvent) {
      keyPressedOrReleased(event)
    }

    private fun keyPressedOrReleased(event: KeyEvent) {
      updateMultiTouchMode(event)

      if (!isConnected) {
        return
      }

      if (isHardwareInputEnabled()) {
        hardwareInput.forwardEvent(event)
        return
      }

<<<<<<< HEAD
      val keyCode = event.keyCode
      val modifiers = event.modifiersEx
      val androidKeyStroke = hostKeyStrokeToAndroidKeyStroke(keyCode, modifiers)
      if (androidKeyStroke == null) {
        if (modifiers == 0) {
          val androidKeyCode = hostKeyCodeToDeviceKeyCode(keyCode)
          if (androidKeyCode != AKEYCODE_UNKNOWN) {
            val action = if (event.id == KEY_PRESSED) ACTION_DOWN else ACTION_UP
            deviceController?.sendControlMessage(KeyEventMessage(action, androidKeyCode, modifiersToMetaState(modifiers)))
            event.consume()
          }
        }
      }
      else if (event.id == KEY_PRESSED) {
        deviceController?.sendKeyStroke(androidKeyStroke)
        event.consume()
      }
=======
      if (event.id == KEY_PRESSED) {
        val androidKeyStroke = hostKeyStrokeToAndroidKeyStroke(event.keyCode, event.modifiersEx)
        if (androidKeyStroke != null) {
          deviceController?.sendKeyStroke(androidKeyStroke)
          event.consume()
        }
      }
>>>>>>> 0d09370c
    }

    private fun hostKeyStrokeToAndroidKeyStroke(hostKeyCode: Int, modifiers: Int): AndroidKeyStroke? {
      val canonicalKeyCode = when (hostKeyCode) {
        VK_KP_LEFT -> VK_LEFT
        VK_KP_RIGHT -> VK_RIGHT
        VK_KP_UP -> VK_UP
        VK_KP_DOWN -> VK_DOWN
        else -> hostKeyCode
      }

      return keyStrokeMap[KeyStroke.getKeyStroke(canonicalKeyCode, modifiers)]
    }

<<<<<<< HEAD
    private fun hostKeyCodeToDeviceKeyCode(hostKeyCode: Int): Int {
      return when (hostKeyCode) {
        VK_BACK_SPACE -> AKEYCODE_DEL
        VK_DELETE -> if (SystemInfo.isMac) AKEYCODE_DEL else AKEYCODE_FORWARD_DEL
        VK_ENTER -> AKEYCODE_ENTER
        VK_ESCAPE -> AKEYCODE_ESCAPE
        VK_TAB -> AKEYCODE_TAB
        else -> AKEYCODE_UNKNOWN
      }
    }

=======
>>>>>>> 0d09370c
    private fun buildKeyStrokeMap(): Map<KeyStroke, AndroidKeyStroke> {
      return mutableMapOf<KeyStroke, AndroidKeyStroke>().apply {
        addKeyStrokesForAction(ACTION_COPY, AndroidKeyStroke(AKEYCODE_COPY))
        addKeyStrokesForAction(ACTION_CUT, AndroidKeyStroke(AKEYCODE_CUT))
        addKeyStrokesForAction(ACTION_DELETE, AndroidKeyStroke(AKEYCODE_FORWARD_DEL))
        addKeyStrokesForAction(ACTION_PASTE, AndroidKeyStroke(AKEYCODE_PASTE))
        addKeyStrokesForAction(ACTION_SELECT_ALL, AndroidKeyStroke(AKEYCODE_A, AMETA_CTRL_ON))
        addKeyStrokesForAction(ACTION_EDITOR_ENTER, AndroidKeyStroke(AKEYCODE_ENTER))
        addKeyStrokesForAction(ACTION_EDITOR_ESCAPE, AndroidKeyStroke(AKEYCODE_ESCAPE))
        addKeyStrokesForAction(ACTION_EDITOR_BACKSPACE, AndroidKeyStroke(AKEYCODE_DEL))
        addKeyStrokesForAction(ACTION_EDITOR_MOVE_CARET_LEFT, AndroidKeyStroke(AKEYCODE_DPAD_LEFT))
        addKeyStrokesForAction(ACTION_EDITOR_MOVE_CARET_RIGHT, AndroidKeyStroke(AKEYCODE_DPAD_RIGHT))
        addKeyStrokesForAction(ACTION_EDITOR_MOVE_CARET_LEFT_WITH_SELECTION, AndroidKeyStroke(AKEYCODE_DPAD_LEFT, AMETA_SHIFT_ON))
        addKeyStrokesForAction(ACTION_EDITOR_MOVE_CARET_RIGHT_WITH_SELECTION, AndroidKeyStroke(AKEYCODE_DPAD_RIGHT, AMETA_SHIFT_ON))
        addKeyStrokesForAction(ACTION_EDITOR_MOVE_CARET_UP, AndroidKeyStroke(AKEYCODE_DPAD_UP))
        addKeyStrokesForAction(ACTION_EDITOR_MOVE_CARET_DOWN, AndroidKeyStroke(AKEYCODE_DPAD_DOWN))
        addKeyStrokesForAction(ACTION_EDITOR_MOVE_CARET_UP_WITH_SELECTION, AndroidKeyStroke(AKEYCODE_DPAD_UP, AMETA_SHIFT_ON))
        addKeyStrokesForAction(ACTION_EDITOR_MOVE_CARET_DOWN_WITH_SELECTION, AndroidKeyStroke(AKEYCODE_DPAD_DOWN, AMETA_SHIFT_ON))
        addKeyStrokesForAction(ACTION_EDITOR_PREVIOUS_WORD, AndroidKeyStroke(AKEYCODE_DPAD_LEFT, AMETA_CTRL_ON))
        addKeyStrokesForAction(ACTION_EDITOR_NEXT_WORD, AndroidKeyStroke(AKEYCODE_DPAD_RIGHT, AMETA_CTRL_ON))
        addKeyStrokesForAction(ACTION_EDITOR_PREVIOUS_WORD_WITH_SELECTION, AndroidKeyStroke(AKEYCODE_DPAD_LEFT, AMETA_CTRL_SHIFT_ON))
        addKeyStrokesForAction(ACTION_EDITOR_NEXT_WORD_WITH_SELECTION, AndroidKeyStroke(AKEYCODE_DPAD_RIGHT, AMETA_CTRL_SHIFT_ON))
        addKeyStrokesForAction(ACTION_EDITOR_MOVE_LINE_START, AndroidKeyStroke(AKEYCODE_MOVE_HOME))
        addKeyStrokesForAction(ACTION_EDITOR_MOVE_LINE_END, AndroidKeyStroke(AKEYCODE_MOVE_END))
        addKeyStrokesForAction(ACTION_EDITOR_MOVE_LINE_START_WITH_SELECTION, AndroidKeyStroke(AKEYCODE_MOVE_HOME, AMETA_SHIFT_ON))
        addKeyStrokesForAction(ACTION_EDITOR_MOVE_LINE_END_WITH_SELECTION, AndroidKeyStroke(AKEYCODE_MOVE_END, AMETA_SHIFT_ON))
        addKeyStrokesForAction(ACTION_EDITOR_MOVE_CARET_PAGE_UP, AndroidKeyStroke(AKEYCODE_PAGE_UP))
        addKeyStrokesForAction(ACTION_EDITOR_MOVE_CARET_PAGE_DOWN, AndroidKeyStroke(AKEYCODE_PAGE_DOWN))
        addKeyStrokesForAction(ACTION_EDITOR_MOVE_CARET_PAGE_UP_WITH_SELECTION, AndroidKeyStroke(AKEYCODE_PAGE_UP, AMETA_SHIFT_ON))
        addKeyStrokesForAction(ACTION_EDITOR_MOVE_CARET_PAGE_DOWN_WITH_SELECTION, AndroidKeyStroke(AKEYCODE_PAGE_DOWN, AMETA_SHIFT_ON))
        addKeyStrokesForAction(ACTION_EDITOR_TAB, AndroidKeyStroke(AKEYCODE_TAB))
        addKeyStrokesForAction(ACTION_EDITOR_TEXT_START, AndroidKeyStroke(AKEYCODE_MOVE_HOME, AMETA_CTRL_ON))
        addKeyStrokesForAction(ACTION_EDITOR_TEXT_END, AndroidKeyStroke(AKEYCODE_MOVE_END, AMETA_CTRL_ON))
        addKeyStrokesForAction(ACTION_EDITOR_TEXT_START_WITH_SELECTION, AndroidKeyStroke(AKEYCODE_MOVE_HOME, AMETA_CTRL_SHIFT_ON))
        addKeyStrokesForAction(ACTION_EDITOR_TEXT_END_WITH_SELECTION, AndroidKeyStroke(AKEYCODE_MOVE_END, AMETA_CTRL_SHIFT_ON))
        addKeyStrokesForAction(ACTION_UNDO, AndroidKeyStroke(AKEYCODE_Z, AMETA_CTRL_ON))
        addKeyStrokesForAction(ACTION_REDO, AndroidKeyStroke(AKEYCODE_Z, AMETA_CTRL_SHIFT_ON))
      }
    }

    private fun MutableMap<KeyStroke, AndroidKeyStroke>.addKeyStrokesForAction(actionId: String, androidKeyStroke: AndroidKeyStroke) {
      for (keyStroke in KeymapUtil.getKeyStrokes(KeymapUtil.getActiveKeymapShortcuts(actionId))) {
        put(keyStroke, androidKeyStroke)
      }
    }
  }

  private inner class MyMouseListener : MouseAdapter() {
    override fun mousePressed(event: MouseEvent) {
      requestFocusInWindow()
      if (!isInsideDisplay(event)) return
<<<<<<< HEAD
=======
      terminateHovering(event)
>>>>>>> 0d09370c
      if (event.button != MouseEvent.BUTTON1 && !isHardwareInputEnabled()) return
      lastTouchCoordinates = event.location
      updateMultiTouchMode(event)
      sendMotionEvent(event.location, MotionEventMessage.ACTION_DOWN, event.modifiersEx, button = event.button)
    }

    override fun mouseReleased(event: MouseEvent) {
      if (event.button != MouseEvent.BUTTON1 && !isHardwareInputEnabled()) return
      lastTouchCoordinates = null
      updateMultiTouchMode(event)
      sendMotionEvent(event.location, MotionEventMessage.ACTION_UP, event.modifiersEx, button = event.button)
    }

    override fun mouseEntered(event: MouseEvent) {
      updateMultiTouchMode(event)
    }

    override fun mouseExited(event: MouseEvent) {
      if ((event.modifiersEx and (BUTTON1_DOWN_MASK or BUTTON2_DOWN_MASK or BUTTON3_DOWN_MASK)) != 0 && lastTouchCoordinates != null) {
        // Moving over the edge of the display view will terminate the ongoing dragging.
        sendMotionEvent(event.location, MotionEventMessage.ACTION_MOVE, event.modifiersEx)
      }
      lastTouchCoordinates = null
      updateMultiTouchMode(event)
    }

    override fun mouseDragged(event: MouseEvent) {
      updateMultiTouchMode(event)
      if ((event.modifiersEx and (BUTTON1_DOWN_MASK or BUTTON2_DOWN_MASK or BUTTON3_DOWN_MASK)) != 0 && lastTouchCoordinates != null) {
        sendMotionEvent(event.location, MotionEventMessage.ACTION_MOVE, event.modifiersEx)
      }
    }

    override fun mouseMoved(event: MouseEvent) {
      updateMultiTouchMode(event)
      if (!multiTouchMode) {
        sendMotionEvent(event.location, MotionEventMessage.ACTION_HOVER_MOVE, event.modifiersEx)
<<<<<<< HEAD
=======
        mouseHovering = true
>>>>>>> 0d09370c
      }
    }

    override fun mouseWheelMoved(event: MouseWheelEvent) {
      if (!isInsideDisplay(event)) {
        return
      }
<<<<<<< HEAD
=======
      terminateHovering(event)
>>>>>>> 0d09370c
      // AWT fakes shift being held down for horizontal scrolling.
      val axis = if (event.isShiftDown) MotionEventMessage.AXIS_HSCROLL else MotionEventMessage.AXIS_VSCROLL
      // Android vertical scroll direction is reversed.
      val direction = ((event.preciseWheelRotation > 0) xor
                       (axis == MotionEventMessage.AXIS_VSCROLL) xor
                       (displayOrientationCorrectionQuadrants == 2)).toSign()
      // Behavior is undefined if we send a value outside [-1.0,1.0], so if we wind up with more than that, send it
      // as multiple sequential MotionEvents.
      // See https://developer.android.com/reference/android/view/MotionEvent#AXIS_HSCROLL and
      // https://developer.android.com/reference/android/view/MotionEvent#AXIS_VSCROLL
      var remainingRotation = event.getNormalizedScrollAmount().absoluteValue
      while (remainingRotation > 0) {
        val scrollAmount = remainingRotation.coerceAtMost(1.0) * direction
        val axisValues = Int2FloatOpenHashMap(1)
        axisValues.put(axis, scrollAmount.toFloat())
        sendMotionEvent(event.location, MotionEventMessage.ACTION_SCROLL, event.modifiersEx, axisValues = axisValues)
        remainingRotation -= 1
      }
    }

<<<<<<< HEAD
    private fun MouseWheelEvent.getNormalizedScrollAmount(): Double {
      return when (scrollType) {
        MouseWheelEvent.WHEEL_UNIT_SCROLL -> preciseWheelRotation * scrollAmount * ANDROID_SCROLL_ADJUSTMENT_FACTOR
        MouseWheelEvent.WHEEL_BLOCK_SCROLL -> 1.0
        /** Wheel events generated by touch screens have scrollType = 3 that is neither WHEEL_UNIT_SCROLL, nor WHEEL_BLOCK_SCROLL. */
        else -> preciseWheelRotation * scrollAmount / scale * TOUCH_SCREEN_ADJUSTMENT_FACTOR
      }
    }

    /** Converts true to 1 and false to -1. */
    private fun Boolean.toSign(): Int = if (this) 1 else -1
  }

  private fun updateMultiTouchMode(event: InputEvent) {
    val oldMultiTouchMode = multiTouchMode
    if (event is MouseEvent) {
      wasInsideDisplay = isInsideDisplay(event)
    }
    multiTouchMode = wasInsideDisplay && (event.modifiersEx and CTRL_DOWN_MASK) != 0 && !isHardwareInputEnabled()
    if (multiTouchMode && oldMultiTouchMode) {
      repaint() // If multi-touch mode changed above, the repaint method was already called.
=======
    private fun terminateHovering(event: MouseEvent) {
      if (mouseHovering) {
        val savedMultiTouchMode = multiTouchMode
        multiTouchMode = false
        sendMotionEvent(event.location, MotionEventMessage.ACTION_HOVER_EXIT, 0)
        multiTouchMode = savedMultiTouchMode
        mouseHovering = false
      }
    }

    private fun MouseWheelEvent.getNormalizedScrollAmount(): Double {
      return when (scrollType) {
        MouseWheelEvent.WHEEL_UNIT_SCROLL -> preciseWheelRotation * scrollAmount * ANDROID_SCROLL_ADJUSTMENT_FACTOR
        MouseWheelEvent.WHEEL_BLOCK_SCROLL -> 1.0
        /** Wheel events generated by touch screens have scrollType = 3 that is neither WHEEL_UNIT_SCROLL, nor WHEEL_BLOCK_SCROLL. */
        else -> preciseWheelRotation * scrollAmount / scale * TOUCH_SCREEN_ADJUSTMENT_FACTOR
      }
>>>>>>> 0d09370c
    }

    /** Converts true to 1 and false to -1. */
    private fun Boolean.toSign(): Int = if (this) 1 else -1
  }

  private fun updateMultiTouchMode(event: InputEvent) {
    val oldMultiTouchMode = multiTouchMode
    if (event is MouseEvent) {
      wasInsideDisplay = isInsideDisplay(event)
    }
    multiTouchMode = wasInsideDisplay && (event.modifiersEx and CTRL_DOWN_MASK) != 0 && !isHardwareInputEnabled()
    if (multiTouchMode && oldMultiTouchMode) {
      repaint() // If multi-touch mode changed above, the repaint method was already called.
    }
  }

  companion object {
    /**
     * This is how much we want to adjust the mouse scroll for Android. This number was chosen by
     * trying different numbers until scrolling felt usable.
     */
    @VisibleForTesting
    internal const val ANDROID_SCROLL_ADJUSTMENT_FACTOR = 0.125f
    private const val TOUCH_SCREEN_ADJUSTMENT_FACTOR = 0.02f

    private fun modifiersToMetaState(modifiers: Int): Int {
      return modifierToMetaState(modifiers, SHIFT_DOWN_MASK, AMETA_SHIFT_ON) or
        modifierToMetaState(modifiers, CTRL_DOWN_MASK, AMETA_CTRL_ON) or
        modifierToMetaState(modifiers, META_DOWN_MASK, AMETA_META_ON) or
        modifierToMetaState(modifiers, ALT_DOWN_MASK, AMETA_ALT_ON)
    }

    private fun modifierToMetaState(modifiers: Int, modifierMask: Int, metaState: Int) =
      if ((modifiers and modifierMask) != 0) metaState else 0
  }
}<|MERGE_RESOLUTION|>--- conflicted
+++ resolved
@@ -34,11 +34,7 @@
 import com.android.tools.idea.streaming.device.AndroidKeyEventActionType.ACTION_DOWN
 import com.android.tools.idea.streaming.device.AndroidKeyEventActionType.ACTION_UP
 import com.android.tools.idea.streaming.device.DeviceClient.AgentTerminationListener
-<<<<<<< HEAD
-import com.google.common.annotations.VisibleForTesting
-=======
 import com.android.utils.TraceUtils.simpleId
->>>>>>> 0d09370c
 import com.intellij.openapi.Disposable
 import com.intellij.openapi.actionSystem.AnActionEvent
 import com.intellij.openapi.actionSystem.IdeActions.ACTION_COPY
@@ -109,11 +105,6 @@
 import java.awt.event.KeyEvent.CHAR_UNDEFINED
 import java.awt.event.KeyEvent.KEY_PRESSED
 import java.awt.event.KeyEvent.KEY_RELEASED
-<<<<<<< HEAD
-import java.awt.event.KeyEvent.VK_BACK_SPACE
-import java.awt.event.KeyEvent.VK_DELETE
-=======
->>>>>>> 0d09370c
 import java.awt.event.KeyEvent.VK_DOWN
 import java.awt.event.KeyEvent.VK_KP_DOWN
 import java.awt.event.KeyEvent.VK_KP_LEFT
@@ -208,10 +199,7 @@
   private var lastTouchCoordinates: Point? = null
   /** Whether the last observed mouse event was in display. */
   private var wasInsideDisplay = false
-<<<<<<< HEAD
-=======
   private var mouseHovering = false // Last mouse event was move without pressed buttons.
->>>>>>> 0d09370c
   private val repaintAlarm: Alarm = Alarm(this)
   private var highQualityRenderingRequested = false
 
@@ -256,10 +244,7 @@
 
   /** Starts asynchronous initialization of the Screen Sharing Agent. */
   private fun connectToAgentAsync(initialDisplayOrientation: Int) {
-<<<<<<< HEAD
-=======
     B330395367Logger.log { "${deviceClient.deviceName}: ${this@DeviceView.simpleId}.connectToAgentAsync($initialDisplayOrientation)" }
->>>>>>> 0d09370c
     frameNumber = 0u
     connectionState = ConnectionState.CONNECTING
     maxVideoSize = physicalSize
@@ -313,7 +298,6 @@
   }
 
   private fun connected() {
-    hideLongRunningOperationIndicatorInstantly()
     if (connectionState == ConnectionState.CONNECTING) {
       B330395367Logger.log { "${deviceClient.deviceName}: ${this@DeviceView.simpleId}.connected" }
       hideLongRunningOperationIndicatorInstantly()
@@ -382,10 +366,7 @@
   }
 
   override fun dispose() {
-<<<<<<< HEAD
-=======
     B330395367Logger.log { "${deviceClient.deviceName}: ${this@DeviceView.simpleId}.dispose" }
->>>>>>> 0d09370c
     deviceClient.videoDecoder?.removeFrameListener(displayId, frameListener)
     deviceClient.stopVideoStream(project, displayId)
     deviceClient.removeAgentTerminationListener(agentTerminationListener)
@@ -507,11 +488,7 @@
     }
   }
 
-<<<<<<< HEAD
-  private fun sendMotionEvent(p: Point, action: Int, modifiers: Int, button: Int=0, axisValues: Int2FloatOpenHashMap? = null) {
-=======
   private fun sendMotionEvent(p: Point, action: Int, modifiers: Int, button: Int = 0, axisValues: Int2FloatOpenHashMap? = null) {
->>>>>>> 0d09370c
     val displayCoordinates = toDeviceDisplayCoordinates(p) ?: return
 
     if (displayCoordinates in deviceDisplaySize) {
@@ -533,15 +510,9 @@
       return
     }
     val buttonState =
-<<<<<<< HEAD
-      (if (modifiers and BUTTON1_DOWN_MASK != 0) MotionEventMessage.BUTTON_PRIMARY else 0) or
-      (if (modifiers and BUTTON2_DOWN_MASK != 0) MotionEventMessage.BUTTON_TERTIARY else 0) or
-      (if (modifiers and BUTTON3_DOWN_MASK != 0) MotionEventMessage.BUTTON_SECONDARY else 0)
-=======
         (if (modifiers and BUTTON1_DOWN_MASK != 0) MotionEventMessage.BUTTON_PRIMARY else 0) or
         (if (modifiers and BUTTON2_DOWN_MASK != 0) MotionEventMessage.BUTTON_TERTIARY else 0) or
         (if (modifiers and BUTTON3_DOWN_MASK != 0) MotionEventMessage.BUTTON_SECONDARY else 0)
->>>>>>> 0d09370c
     val androidActionButton = when (button) {
       MouseEvent.BUTTON1 -> MotionEventMessage.BUTTON_PRIMARY
       MouseEvent.BUTTON2 -> MotionEventMessage.BUTTON_TERTIARY
@@ -655,11 +626,7 @@
       if (isHardwareInputEnabled()) {
         return
       }
-<<<<<<< HEAD
-      if (event.isAltDown || event.isControlDown || event.isMetaDown) {
-=======
       if (event.isControlDown || event.isMetaDown || (!SystemInfo.isMac && event.isAltDown)) {
->>>>>>> 0d09370c
         return
       }
       val c = event.keyChar
@@ -691,25 +658,6 @@
         return
       }
 
-<<<<<<< HEAD
-      val keyCode = event.keyCode
-      val modifiers = event.modifiersEx
-      val androidKeyStroke = hostKeyStrokeToAndroidKeyStroke(keyCode, modifiers)
-      if (androidKeyStroke == null) {
-        if (modifiers == 0) {
-          val androidKeyCode = hostKeyCodeToDeviceKeyCode(keyCode)
-          if (androidKeyCode != AKEYCODE_UNKNOWN) {
-            val action = if (event.id == KEY_PRESSED) ACTION_DOWN else ACTION_UP
-            deviceController?.sendControlMessage(KeyEventMessage(action, androidKeyCode, modifiersToMetaState(modifiers)))
-            event.consume()
-          }
-        }
-      }
-      else if (event.id == KEY_PRESSED) {
-        deviceController?.sendKeyStroke(androidKeyStroke)
-        event.consume()
-      }
-=======
       if (event.id == KEY_PRESSED) {
         val androidKeyStroke = hostKeyStrokeToAndroidKeyStroke(event.keyCode, event.modifiersEx)
         if (androidKeyStroke != null) {
@@ -717,7 +665,6 @@
           event.consume()
         }
       }
->>>>>>> 0d09370c
     }
 
     private fun hostKeyStrokeToAndroidKeyStroke(hostKeyCode: Int, modifiers: Int): AndroidKeyStroke? {
@@ -732,20 +679,6 @@
       return keyStrokeMap[KeyStroke.getKeyStroke(canonicalKeyCode, modifiers)]
     }
 
-<<<<<<< HEAD
-    private fun hostKeyCodeToDeviceKeyCode(hostKeyCode: Int): Int {
-      return when (hostKeyCode) {
-        VK_BACK_SPACE -> AKEYCODE_DEL
-        VK_DELETE -> if (SystemInfo.isMac) AKEYCODE_DEL else AKEYCODE_FORWARD_DEL
-        VK_ENTER -> AKEYCODE_ENTER
-        VK_ESCAPE -> AKEYCODE_ESCAPE
-        VK_TAB -> AKEYCODE_TAB
-        else -> AKEYCODE_UNKNOWN
-      }
-    }
-
-=======
->>>>>>> 0d09370c
     private fun buildKeyStrokeMap(): Map<KeyStroke, AndroidKeyStroke> {
       return mutableMapOf<KeyStroke, AndroidKeyStroke>().apply {
         addKeyStrokesForAction(ACTION_COPY, AndroidKeyStroke(AKEYCODE_COPY))
@@ -797,10 +730,7 @@
     override fun mousePressed(event: MouseEvent) {
       requestFocusInWindow()
       if (!isInsideDisplay(event)) return
-<<<<<<< HEAD
-=======
       terminateHovering(event)
->>>>>>> 0d09370c
       if (event.button != MouseEvent.BUTTON1 && !isHardwareInputEnabled()) return
       lastTouchCoordinates = event.location
       updateMultiTouchMode(event)
@@ -838,10 +768,7 @@
       updateMultiTouchMode(event)
       if (!multiTouchMode) {
         sendMotionEvent(event.location, MotionEventMessage.ACTION_HOVER_MOVE, event.modifiersEx)
-<<<<<<< HEAD
-=======
         mouseHovering = true
->>>>>>> 0d09370c
       }
     }
 
@@ -849,10 +776,7 @@
       if (!isInsideDisplay(event)) {
         return
       }
-<<<<<<< HEAD
-=======
       terminateHovering(event)
->>>>>>> 0d09370c
       // AWT fakes shift being held down for horizontal scrolling.
       val axis = if (event.isShiftDown) MotionEventMessage.AXIS_HSCROLL else MotionEventMessage.AXIS_VSCROLL
       // Android vertical scroll direction is reversed.
@@ -873,29 +797,6 @@
       }
     }
 
-<<<<<<< HEAD
-    private fun MouseWheelEvent.getNormalizedScrollAmount(): Double {
-      return when (scrollType) {
-        MouseWheelEvent.WHEEL_UNIT_SCROLL -> preciseWheelRotation * scrollAmount * ANDROID_SCROLL_ADJUSTMENT_FACTOR
-        MouseWheelEvent.WHEEL_BLOCK_SCROLL -> 1.0
-        /** Wheel events generated by touch screens have scrollType = 3 that is neither WHEEL_UNIT_SCROLL, nor WHEEL_BLOCK_SCROLL. */
-        else -> preciseWheelRotation * scrollAmount / scale * TOUCH_SCREEN_ADJUSTMENT_FACTOR
-      }
-    }
-
-    /** Converts true to 1 and false to -1. */
-    private fun Boolean.toSign(): Int = if (this) 1 else -1
-  }
-
-  private fun updateMultiTouchMode(event: InputEvent) {
-    val oldMultiTouchMode = multiTouchMode
-    if (event is MouseEvent) {
-      wasInsideDisplay = isInsideDisplay(event)
-    }
-    multiTouchMode = wasInsideDisplay && (event.modifiersEx and CTRL_DOWN_MASK) != 0 && !isHardwareInputEnabled()
-    if (multiTouchMode && oldMultiTouchMode) {
-      repaint() // If multi-touch mode changed above, the repaint method was already called.
-=======
     private fun terminateHovering(event: MouseEvent) {
       if (mouseHovering) {
         val savedMultiTouchMode = multiTouchMode
@@ -913,7 +814,6 @@
         /** Wheel events generated by touch screens have scrollType = 3 that is neither WHEEL_UNIT_SCROLL, nor WHEEL_BLOCK_SCROLL. */
         else -> preciseWheelRotation * scrollAmount / scale * TOUCH_SCREEN_ADJUSTMENT_FACTOR
       }
->>>>>>> 0d09370c
     }
 
     /** Converts true to 1 and false to -1. */
