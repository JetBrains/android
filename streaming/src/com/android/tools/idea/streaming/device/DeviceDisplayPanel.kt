/*
 * Copyright (C) 2022 The Android Open Source Project
 *
 * Licensed under the Apache License, Version 2.0 (the "License");
 * you may not use this file except in compliance with the License.
 * You may obtain a copy of the License at
 *
 *      http://www.apache.org/licenses/LICENSE-2.0
 *
 * Unless required by applicable law or agreed to in writing, software
 * distributed under the License is distributed on an "AS IS" BASIS,
 * WITHOUT WARRANTIES OR CONDITIONS OF ANY KIND, either express or implied.
 * See the License for the specific language governing permissions and
 * limitations under the License.
 */
package com.android.tools.idea.streaming.device

import com.android.annotations.concurrency.UiThread
import com.android.sdklib.deviceprovisioner.DeviceType
import com.android.tools.adtui.ZOOMABLE_KEY
import com.android.tools.idea.streaming.core.AbstractDisplayPanel
import com.android.tools.idea.streaming.core.DISPLAY_VIEW_KEY
import com.android.tools.idea.streaming.device.DeviceView.ConnectionState
import com.android.tools.idea.streaming.device.DeviceView.ConnectionStateListener
import com.intellij.openapi.Disposable
import com.intellij.openapi.actionSystem.DataSink
import com.intellij.openapi.actionSystem.UiDataProvider
import com.intellij.openapi.project.Project

/**
 * Represents a single display of an Android device.
 */
internal class DeviceDisplayPanel(
  disposableParent: Disposable,
  deviceClient: DeviceClient,
  displayId: Int,
  initialDisplayOrientation: Int,
  project: Project,
  zoomToolbarVisible: Boolean,
<<<<<<< HEAD
) : AbstractDisplayPanel<DeviceView>(disposableParent, zoomToolbarVisible), UiDataProvider {
=======
) : AbstractDisplayPanel<DeviceView>(disposableParent, zoomToolbarVisible), UiDataProvider, ConnectionStateListener {

  override val deviceType: DeviceType
    get() = displayView.deviceClient.deviceConfig.deviceType
>>>>>>> 8b7d83e8

  init {
    displayView = DeviceView(this, deviceClient, project, displayId, initialDisplayOrientation)

    loadingPanel.setLoadingText("Connecting to the device")
    loadingPanel.startLoading() // The stopLoading method is called by DeviceView after a connection to the device is established.

    displayView.addConnectionStateListener(this)
  }

  override fun uiDataSnapshot(sink: DataSink) {
      sink[DEVICE_CLIENT_KEY] = displayView.deviceClient
      sink[DEVICE_CONTROLLER_KEY] = displayView.deviceController
      sink[DEVICE_VIEW_KEY] = displayView
      sink[DISPLAY_VIEW_KEY] = displayView
      sink[ZOOMABLE_KEY] = displayView
  }

<<<<<<< HEAD
  override fun uiDataSnapshot(sink: DataSink) {
      sink[DEVICE_CLIENT_KEY] = displayView.deviceClient
      sink[DEVICE_CONTROLLER_KEY] = displayView.deviceController
      sink[DEVICE_VIEW_KEY] = displayView
      sink[DISPLAY_VIEW_KEY] = displayView
      sink[ZOOMABLE_KEY] = displayView
      sink[SERIAL_NUMBER_KEY] = displayView.deviceClient.deviceSerialNumber
=======
  @UiThread
  override fun connectionStateChanged(deviceSerialNumber: String, connectionState: ConnectionState) {
    if (connectionState == ConnectionState.CONNECTED) {
      createFloatingToolbar()
    }
>>>>>>> 8b7d83e8
  }
}<|MERGE_RESOLUTION|>--- conflicted
+++ resolved
@@ -37,14 +37,10 @@
   initialDisplayOrientation: Int,
   project: Project,
   zoomToolbarVisible: Boolean,
-<<<<<<< HEAD
-) : AbstractDisplayPanel<DeviceView>(disposableParent, zoomToolbarVisible), UiDataProvider {
-=======
 ) : AbstractDisplayPanel<DeviceView>(disposableParent, zoomToolbarVisible), UiDataProvider, ConnectionStateListener {
 
   override val deviceType: DeviceType
     get() = displayView.deviceClient.deviceConfig.deviceType
->>>>>>> 8b7d83e8
 
   init {
     displayView = DeviceView(this, deviceClient, project, displayId, initialDisplayOrientation)
@@ -63,20 +59,10 @@
       sink[ZOOMABLE_KEY] = displayView
   }
 
-<<<<<<< HEAD
-  override fun uiDataSnapshot(sink: DataSink) {
-      sink[DEVICE_CLIENT_KEY] = displayView.deviceClient
-      sink[DEVICE_CONTROLLER_KEY] = displayView.deviceController
-      sink[DEVICE_VIEW_KEY] = displayView
-      sink[DISPLAY_VIEW_KEY] = displayView
-      sink[ZOOMABLE_KEY] = displayView
-      sink[SERIAL_NUMBER_KEY] = displayView.deviceClient.deviceSerialNumber
-=======
   @UiThread
   override fun connectionStateChanged(deviceSerialNumber: String, connectionState: ConnectionState) {
     if (connectionState == ConnectionState.CONNECTED) {
       createFloatingToolbar()
     }
->>>>>>> 8b7d83e8
   }
 }