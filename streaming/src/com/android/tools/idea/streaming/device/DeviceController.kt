--- conflicted
+++ resolved
@@ -21,10 +21,7 @@
 import com.android.tools.idea.io.grpc.StatusRuntimeException
 import com.android.tools.idea.streaming.core.DisplayDescriptor
 import com.android.tools.idea.streaming.core.FOLDING_STATE_ICONS
-<<<<<<< HEAD
-=======
 import com.android.tools.idea.streaming.device.DeviceState.Property
->>>>>>> 0d09370c
 import com.android.utils.Base128InputStream
 import com.android.utils.Base128OutputStream
 import com.intellij.openapi.Disposable
@@ -43,11 +40,7 @@
 import kotlinx.coroutines.withTimeout
 import java.io.EOFException
 import java.io.IOException
-<<<<<<< HEAD
-import java.util.EnumSet
-=======
 import java.util.concurrent.RejectedExecutionException
->>>>>>> 0d09370c
 import java.util.concurrent.TimeUnit
 import java.util.concurrent.TimeoutException
 import java.util.concurrent.atomic.AtomicInteger
@@ -149,45 +142,6 @@
     }
   }
 
-  @Throws(StatusRuntimeException::class, TimeoutException::class)
-  suspend fun getDisplayConfigurations(): List<DisplayDescriptor> {
-    val request = DisplayConfigurationRequest(requestIdGenerator)
-    return (sendRequest(request, RESPONSE_TIMEOUT_SEC, TimeUnit.SECONDS) as? DisplayConfigurationResponse)?.displays ?:
-           throw RuntimeException("Unexpected response")
-  }
-
-  @Throws(StatusRuntimeException::class, TimeoutException::class)
-  suspend fun getUiSettings(): UiSettingsResponse {
-    val request = UiSettingsRequest(requestIdGenerator)
-    return sendRequest(request, RESPONSE_TIMEOUT_SEC, TimeUnit.SECONDS) as? UiSettingsResponse
-           ?: throw RuntimeException("Unexpected response")
-  }
-
-  /**
-   * Sends a request message to the device and returns the received response.
-   * The [request] has to implement the [CorrelatedMessage] interface.
-   */
-  @Throws(StatusRuntimeException::class, TimeoutException::class)
-  private suspend fun sendRequest(request: ControlMessage, timeout: Long, unit: TimeUnit): ControlMessage {
-    require(request is CorrelatedMessage)
-    try {
-      return withTimeout(unit.toMillis(timeout)) {
-        suspendCancellableCoroutine { continuation ->
-          responseCallbacks.put(request.requestId, continuation)
-          executor.submit {
-            send(request)
-          }
-        }
-      }
-    }
-    catch (e: TimeoutCancellationException) {
-      throw TimeoutException()
-    }
-    finally {
-      responseCallbacks.remove(request.requestId)
-    }
-  }
-
   private fun send(message:ControlMessage) {
     message.serialize(outputStream)
     outputStream.flush()
@@ -282,83 +236,6 @@
   }
 
   private fun onSupportedDeviceStatesChanged(message: SupportedDeviceStatesNotification) {
-<<<<<<< HEAD
-    val deviceStates = try {
-      parseDeviceStates(message.text)
-    }
-    catch (e: IllegalArgumentException) {
-      thisLogger().error("Unexpected supported states message:\n${message.text}")
-      return
-    }
-    supportedFoldingStates = deviceStates
-    for (listener in deviceStateListeners) {
-      listener.onSupportedDeviceStatesChanged(deviceStates)
-    }
-  }
-
-  /**
-   * Builds a list of [FoldingState]s by parsing a string like:
-   * ```
-   * Supported states: [
-   *   DeviceState{identifier=0, name='CLOSE', app_accessible=true},
-   *   DeviceState{identifier=1, name='TENT', app_accessible=true},
-   *   DeviceState{identifier=2, name='HALF_FOLDED', app_accessible=true},
-   *   DeviceState{identifier=3, name='OPEN', app_accessible=true},
-   * ]
-   * ```
-   */
-  private fun parseDeviceStates(text: String): List<FoldingState> {
-    val regex = Regex("DeviceState\\{identifier=(?<id>\\d+), name='(?<name>\\w+)'(?<flags>(, \\w+=\\w+)+)?}")
-    return regex.findAll(text).map {
-      val groups = it.groups
-      val id = groups["id"]?.value?.toInt() ?: throw IllegalArgumentException()
-      val name = groups["name"]?.value ?: throw IllegalArgumentException()
-      val flagsSection = groups["flags"]?.value ?: ""
-      val flags = parseDeviceStateFlags(flagsSection)
-      FoldingState(id, deviceStateNameToFoldingStateName(name), flags)
-    }.toList()
-  }
-
-  private fun parseDeviceStateFlags(flagsText: String): Set<FoldingState.Flag> {
-    val flags = EnumSet.of(FoldingState.Flag.APP_ACCESSIBLE)
-    for (keyValue in flagsText.split(", ")) {
-      val parts = keyValue.split('=')
-      if (parts.size == 2) {
-        for (flag in FoldingState.Flag.values()) {
-          if (parts[0].equals(flag.name, ignoreCase = true)) {
-            when (parts[1]) {
-              "true" -> flags.add(flag)
-              "false" -> flags.remove(flag)
-            }
-          }
-        }
-      }
-    }
-    return flags
-  }
-
-  private fun deviceStateNameToFoldingStateName(name: String): String {
-    var correctedName = name.replaceSuffix("_STATE", "_MODE")
-    correctedName = when (correctedName) {
-      "CLOSE" -> "CLOSED"
-      "OPENED" -> "OPEN"
-      "HALF_CLOSED" -> "HALF_OPEN"
-      "HALF_FOLDED" -> "HALF_OPEN"
-      "HALF_OPENED" -> "HALF_OPEN"
-      "CONCURRENT_INNER_DEFAULT" -> "DUAL_DISPLAY_MODE"
-      else -> correctedName
-    }
-    if (correctedName.startsWith("HALF_")) {
-      correctedName = "HALF-" + correctedName.substring("HALF_".length)
-    }
-    return toTitleCase(correctedName.replace('_', ' ').lowercase())
-  }
-
-  private fun onDeviceStateChanged(message: DeviceStateNotification) {
-    setFoldingState(message.deviceState)
-    for (listener in deviceStateListeners) {
-      listener.onDeviceStateChanged(message.deviceState)
-=======
     val foldingStates = message.deviceStates.map { FoldingState(it) }
     supportedFoldingStates = foldingStates
     setFoldingState(message.deviceStateId)
@@ -372,7 +249,6 @@
     setFoldingState(message.deviceStateId)
     for (listener in deviceStateListeners) {
       listener.onDeviceStateChanged(message.deviceStateId)
->>>>>>> 0d09370c
     }
   }
 
@@ -392,13 +268,6 @@
     }
   }
 
-<<<<<<< HEAD
-  private fun String.replaceSuffix(old: String, new: String): String {
-    return if (endsWith(old)) substring(0, length - old.length) + new else this
-  }
-
-=======
->>>>>>> 0d09370c
   internal interface DeviceClipboardListener {
     @AnyThread
     fun onDeviceClipboardChanged(text: String)
@@ -444,14 +313,6 @@
   }
 }
 
-<<<<<<< HEAD
-internal data class FoldingState(val id: Int, val name: String, val flags: Set<Flag>) {
-  val icon: Icon? = FOLDING_STATE_ICONS[name]
-
-  enum class Flag {
-    APP_ACCESSIBLE, CANCEL_WHEN_REQUESTER_NOT_ON_TOP
-  }
-=======
 internal data class FoldingState(
   val id: Int,
   val name: String,
@@ -491,7 +352,6 @@
 
 private fun String.replaceSuffix(old: String, new: String): String {
   return if (endsWith(old)) substring(0, length - old.length) + new else this
->>>>>>> 0d09370c
 }
 
 private const val CONTROL_MSG_BUFFER_SIZE = 4096
