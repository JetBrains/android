/*
 * Copyright (C) 2022 The Android Open Source Project
 *
 * Licensed under the Apache License, Version 2.0 (the "License");
 * you may not use this file except in compliance with the License.
 * You may obtain a copy of the License at
 *
 *      http://www.apache.org/licenses/LICENSE-2.0
 *
 * Unless required by applicable law or agreed to in writing, software
 * distributed under the License is distributed on an "AS IS" BASIS,
 * WITHOUT WARRANTIES OR CONDITIONS OF ANY KIND, either express or implied.
 * See the License for the specific language governing permissions and
 * limitations under the License.
 */
package com.android.tools.idea.streaming.device

import com.android.annotations.concurrency.AnyThread
import com.android.tools.idea.concurrency.applicationCoroutineScope
import com.android.tools.idea.concurrency.createCoroutineScope
import com.android.tools.idea.io.grpc.Status
import com.android.tools.idea.io.grpc.StatusRuntimeException
import com.android.tools.idea.streaming.core.DisplayDescriptor
import com.android.tools.idea.streaming.core.DisplayType
import com.android.tools.idea.streaming.core.FOLDING_STATE_ICONS
import com.android.tools.idea.streaming.device.DeviceState.Property
import com.android.tools.idea.streaming.device.UiSettingsChangeRequest.AppLocale
import com.android.tools.idea.streaming.device.UiSettingsChangeRequest.UiCommand
import com.android.utils.Base128InputStream
import com.android.utils.Base128OutputStream
import com.intellij.openapi.Disposable
import com.intellij.openapi.diagnostic.Logger
import com.intellij.openapi.util.Disposer
import com.intellij.openapi.util.text.StringUtil.toTitleCase
import com.intellij.util.concurrency.AppExecutorUtil
import com.intellij.util.containers.ContainerUtil
import it.unimi.dsi.fastutil.ints.Int2ObjectOpenHashMap
import kotlinx.coroutines.CancellableContinuation
import kotlinx.coroutines.CoroutineScope
import kotlinx.coroutines.Dispatchers
import kotlinx.coroutines.TimeoutCancellationException
import kotlinx.coroutines.launch
import kotlinx.coroutines.suspendCancellableCoroutine
import kotlinx.coroutines.withTimeout
import java.io.EOFException
import java.io.IOException
import java.util.concurrent.RejectedExecutionException
import java.util.concurrent.TimeUnit
import java.util.concurrent.TimeoutException
import java.util.concurrent.atomic.AtomicInteger
import javax.swing.Icon
import kotlin.coroutines.resume
import kotlin.coroutines.resumeWithException

/**
 * Controls the device by sending control messages to it.
 */
internal class DeviceController(
  disposableParent: Disposable,
  private val controlChannel: SuspendingSocketChannel
) : Disposable {

  private val executor = AppExecutorUtil.createBoundedApplicationPoolExecutor(javaClass.simpleName, 1)
  private val outputStream = Base128OutputStream(newOutputStream(controlChannel, CONTROL_MSG_BUFFER_SIZE))
  private val suspendingInputStream = newInputStream(controlChannel, CONTROL_MSG_BUFFER_SIZE)
  private val inputStream = Base128InputStream(suspendingInputStream)
  private val receiverScope: CoroutineScope
  private val deviceClipboardListeners: MutableList<DeviceClipboardListener> = ContainerUtil.createLockFreeCopyOnWriteList()
  private val deviceStateListeners: MutableList<DeviceStateListener> = ContainerUtil.createLockFreeCopyOnWriteList()
  private val displayListeners:  MutableList<DisplayListener> = ContainerUtil.createLockFreeCopyOnWriteList()
  @Volatile
  internal var supportedFoldingStates: List<FoldingState> = emptyList()
    private set
  @Volatile
  internal var currentFoldingState: FoldingState? = null
    private set
  private val responseCallbacks = ResponseCallbackMap()
  private val requestIdCounter = AtomicInteger()
  private val requestIdGenerator: () -> Int
    get() = { requestIdCounter.getAndIncrement() }

  init {
    Disposer.register(disposableParent, this)
    receiverScope = createCoroutineScope()
    startReceivingMessages()
  }

  /**
   * Sends a control message to the device. The control message is not expected to trigger a response.
   */
  fun sendControlMessage(message: ControlMessage) {
    try {
      executor.submit {
        send(message)
      }
    }
    catch (_: RejectedExecutionException) {
      // Executor has been shut down by the dispose method.
    }
  }

  @Throws(StatusRuntimeException::class, TimeoutException::class)
  suspend fun getDisplayConfigurations(): List<DisplayDescriptor> {
    val request = DisplayConfigurationRequest(requestIdGenerator)
    return (sendRequest(request, RESPONSE_TIMEOUT_SEC, TimeUnit.SECONDS) as? DisplayConfigurationResponse)?.displays ?:
           throw RuntimeException("Unexpected response")
  }

  @Throws(StatusRuntimeException::class, TimeoutException::class)
  suspend fun getUiSettings(): UiSettingsResponse {
    val request = UiSettingsRequest(requestIdGenerator)
    return sendRequest(request, RESPONSE_TIMEOUT_SEC, TimeUnit.SECONDS) as? UiSettingsResponse
           ?: throw RuntimeException("Unexpected response")
  }

  @Throws(StatusRuntimeException::class, TimeoutException::class)
  suspend fun setDarkMode(darkMode: Boolean): UiSettingsChangeResponse {
    val request = UiSettingsChangeRequest(requestIdGenerator, UiCommand.DARK_MODE, darkMode)
    return sendRequest(request, RESPONSE_TIMEOUT_SEC, TimeUnit.SECONDS) as? UiSettingsChangeResponse
           ?: throw RuntimeException("Unexpected response")
  }

  @Throws(StatusRuntimeException::class, TimeoutException::class)
  suspend fun setFontScale(fontScale: Int): UiSettingsChangeResponse {
    val request = UiSettingsChangeRequest(requestIdGenerator, UiCommand.FONT_SCALE, fontScale)
    return sendRequest(request, RESPONSE_TIMEOUT_SEC, TimeUnit.SECONDS) as? UiSettingsChangeResponse
           ?: throw RuntimeException("Unexpected response")
  }

  @Throws(StatusRuntimeException::class, TimeoutException::class)
  suspend fun setScreenDensity(density: Int): UiSettingsChangeResponse {
    val request = UiSettingsChangeRequest(requestIdGenerator, UiCommand.DENSITY, density)
    return sendRequest(request, RESPONSE_TIMEOUT_SEC, TimeUnit.SECONDS) as? UiSettingsChangeResponse
           ?: throw RuntimeException("Unexpected response")
  }

  @Throws(StatusRuntimeException::class, TimeoutException::class)
  suspend fun setTalkBack(talkback: Boolean): UiSettingsChangeResponse {
    val request = UiSettingsChangeRequest(requestIdGenerator, UiCommand.TALKBACK, talkback)
    return sendRequest(request, RESPONSE_TIMEOUT_SEC, TimeUnit.SECONDS) as? UiSettingsChangeResponse
           ?: throw RuntimeException("Unexpected response")
  }

  @Throws(StatusRuntimeException::class, TimeoutException::class)
  suspend fun setSelectToSpeak(selectToSpeak: Boolean): UiSettingsChangeResponse {
    val request = UiSettingsChangeRequest(requestIdGenerator, UiCommand.SELECT_TO_SPEAK, selectToSpeak)
    return sendRequest(request, RESPONSE_TIMEOUT_SEC, TimeUnit.SECONDS) as? UiSettingsChangeResponse
           ?: throw RuntimeException("Unexpected response")
  }

  @Throws(StatusRuntimeException::class, TimeoutException::class)
  suspend fun setGestureNavigation(gestureNavigation: Boolean): UiSettingsChangeResponse {
    val request = UiSettingsChangeRequest(requestIdGenerator, UiCommand.GESTURE_NAVIGATION, gestureNavigation)
    return sendRequest(request, RESPONSE_TIMEOUT_SEC, TimeUnit.SECONDS) as? UiSettingsChangeResponse
           ?: throw RuntimeException("Unexpected response")
  }

  @Throws(StatusRuntimeException::class, TimeoutException::class)
  suspend fun setDebugLayout(debugLayout: Boolean): UiSettingsChangeResponse {
    val request = UiSettingsChangeRequest(requestIdGenerator, UiCommand.DEBUG_LAYOUT, debugLayout)
    return sendRequest(request, RESPONSE_TIMEOUT_SEC, TimeUnit.SECONDS) as? UiSettingsChangeResponse
           ?: throw RuntimeException("Unexpected response")
  }

  @Throws(StatusRuntimeException::class, TimeoutException::class)
  suspend fun setAppLanguage(applicationId: String, locale: String): UiSettingsChangeResponse {
    val request = UiSettingsChangeRequest(requestIdGenerator, UiCommand.APP_LOCALE, AppLocale(applicationId, locale))
    return sendRequest(request, RESPONSE_TIMEOUT_SEC, TimeUnit.SECONDS) as? UiSettingsChangeResponse
           ?: throw RuntimeException("Unexpected response")
  }

  @Throws(StatusRuntimeException::class, TimeoutException::class)
  suspend fun resetUiSettings(): UiSettingsResponse {
    val request = ResetUiSettingsRequest(requestIdGenerator)
    return sendRequest(request, RESPONSE_TIMEOUT_SEC, TimeUnit.SECONDS) as? UiSettingsResponse
           ?: throw RuntimeException("Unexpected response")
  }

  /**
   * Sends a request message to the device and returns the received response.
   * The [request] has to implement the [CorrelatedMessage] interface.
   */
  @Throws(StatusRuntimeException::class, TimeoutException::class)
  private suspend fun sendRequest(request: ControlMessage, timeout: Long, unit: TimeUnit): ControlMessage {
    require(request is CorrelatedMessage)
    try {
      return withTimeout(unit.toMillis(timeout)) {
        suspendCancellableCoroutine { continuation ->
          responseCallbacks.put(request.requestId, continuation)
          try {
            executor.submit {
              send(request)
            }
          }
          catch (_: RejectedExecutionException) {
            continuation.cancel() // Executor has been shut down by the dispose method.
          }
          catch (e: Throwable) {
            continuation.resumeWithException(e)
          }
        }
      }
    }
    catch (_: TimeoutCancellationException) {
      throw TimeoutException()
    }
    finally {
      responseCallbacks.remove(request.requestId)
    }
  }

  private fun send(message:ControlMessage) {
    message.serialize(outputStream)
    outputStream.flush()
  }

  override fun dispose() {
    executor.shutdown()
    responseCallbacks.cancelAll()
<<<<<<< HEAD
    applicationCoroutineScope.launch((Dispatchers.IO)) { controlChannel.close() }
=======
    applicationCoroutineScope.launch(Dispatchers.IO) { controlChannel.close() }
>>>>>>> 8b7d83e8
    try {
      executor.awaitTermination(2, TimeUnit.SECONDS)
    }
    finally {
      deviceClipboardListeners.clear()
    }
  }

  internal fun addDeviceClipboardListener(listener: DeviceClipboardListener) {
    deviceClipboardListeners.add(listener)
  }

  internal fun removeDeviceClipboardListener(listener: DeviceClipboardListener) {
    deviceClipboardListeners.remove(listener)
  }

  /**
   * Adds a [DeviceStateListener]. The added listener immediately receives a call with
   * the current supported device states.
   */
  internal fun addDeviceStateListener(listener: DeviceStateListener) {
    deviceStateListeners.add(listener)
    listener.onSupportedDeviceStatesChanged(supportedFoldingStates)
  }

  internal fun removeDeviceStateListener(listener: DeviceStateListener) {
    deviceStateListeners.remove(listener)
  }

  /** Adds a listener of that is called when device displays are added or removed. */
  internal fun addDisplayListener(listener: DisplayListener) {
    displayListeners.add(listener)
  }

  internal fun removeDisplayListener(listener: DisplayListener) {
    displayListeners.remove(listener)
  }

  private fun startReceivingMessages() {
    receiverScope.launch {
      while (true) {
        try {
          if (inputStream.available() == 0) {
            suspendingInputStream.waitForData(1)
          }
          when (val message = ControlMessage.deserialize(inputStream)) {
            is CorrelatedMessage -> onResponse(message)
            is ClipboardChangedNotification -> onDeviceClipboardChanged(message)
            is SupportedDeviceStatesNotification -> onSupportedDeviceStatesChanged(message)
            is DeviceStateNotification -> onDeviceStateChanged(message)
            is DisplayAddedOrChangedNotification -> onDisplayAddedOrChanged(message)
            is DisplayRemovedNotification -> onDisplayRemoved(message)
            else -> logger.error("Unexpected type of a received message: ${message.type}")
          }
        }
        catch (_: EOFException) {
          break
        }
        catch (e: IOException) {
          if (e.message?.startsWith("Connection reset") == true) {
            break
          }
          throw e
        }
      }
    }
  }

  private fun onResponse(response: CorrelatedMessage) {
    val continuation = responseCallbacks.remove(response.requestId) ?: return
    if (response is ErrorResponse) {
      continuation.resumeWithException(StatusRuntimeException(Status.UNKNOWN.withDescription(response.errorMessage)))
    }
    else {
      continuation.resume(response)
    }
  }

  private fun onDeviceClipboardChanged(message: ClipboardChangedNotification) {
    val text = message.text
    for (listener in deviceClipboardListeners) {
      listener.onDeviceClipboardChanged(text)
    }
  }

  private fun onSupportedDeviceStatesChanged(message: SupportedDeviceStatesNotification) {
    val foldingStates = message.deviceStates.map { FoldingState(it) }
    supportedFoldingStates = foldingStates
    setFoldingState(message.deviceStateId)

    for (listener in deviceStateListeners) {
      listener.onSupportedDeviceStatesChanged(foldingStates)
    }
  }

  private fun onDeviceStateChanged(message: DeviceStateNotification) {
    setFoldingState(message.deviceStateId)
    for (listener in deviceStateListeners) {
      listener.onDeviceStateChanged(message.deviceStateId)
    }
  }

  fun setFoldingState(stateId: Int) {
    currentFoldingState = supportedFoldingStates.find { it.id == stateId }
  }

  private fun onDisplayAddedOrChanged(message: DisplayAddedOrChangedNotification) {
    for (listener in displayListeners) {
      listener.onDisplayAddedOrChanged(message.displayId, message.width, message.height, message.rotation, message.displayType)
    }
  }

  private fun onDisplayRemoved(message: DisplayRemovedNotification) {
    for (listener in displayListeners) {
      listener.onDisplayRemoved(message.displayId)
    }
  }

  internal interface DeviceClipboardListener {
    @AnyThread
    fun onDeviceClipboardChanged(text: String)
  }

  internal interface DeviceStateListener {
    @AnyThread
    fun onSupportedDeviceStatesChanged(deviceStates: List<FoldingState>)

    @AnyThread
    fun onDeviceStateChanged(deviceState: Int)
  }

  internal interface DisplayListener {
    @AnyThread
    fun onDisplayAddedOrChanged(displayId: Int, width: Int, height: Int, rotation: Int, displayType: DisplayType)

    @AnyThread
    fun onDisplayRemoved(displayId: Int)
  }

  private class ResponseCallbackMap {
    private val responseCallbacks = Int2ObjectOpenHashMap<CancellableContinuation<ControlMessage>>()

    @Synchronized
    fun put(requestId: Int, callback: CancellableContinuation<ControlMessage>) {
      if (responseCallbacks.put(requestId, callback) != null) {
        logger.error("Duplicate request ID: $requestId")
      }
    }

    @Synchronized
    fun remove(requestId: Int): CancellableContinuation<ControlMessage>? {
      return responseCallbacks.remove(requestId)
    }

    @Synchronized
    fun cancelAll() {
      for (continuation in responseCallbacks.values) {
        continuation.cancel()
      }
    }
  }
}

internal data class FoldingState(
  val id: Int,
  val name: String,
  val systemProperties: Set<Property> = emptySet(),
  val physicalProperties: Set<Property> = emptySet(),
) {

  val icon: Icon? = FOLDING_STATE_ICONS[name]

  constructor(deviceState: DeviceState) :
    this(deviceState.id, deviceState.adjustedName, deviceState.adjustedSystemProperties, deviceState.physicalProperties)
}

private val DeviceState.adjustedName: String
  get() {
    var adjustedName = name.replaceSuffix("_STATE", "_MODE")
    adjustedName = when (adjustedName) {
      "CLOSE" -> "CLOSED"
      "OPENED" -> "OPEN"
      "HALF_CLOSED" -> "HALF_OPEN"
      "HALF_FOLDED" -> "HALF_OPEN"
      "HALF_OPENED" -> "HALF_OPEN"
      "CONCURRENT_INNER_DEFAULT", "DUAL" -> "DUAL_DISPLAY_MODE"
      "REAR_DUAL" -> "REAR_DUAL_MODE"
      else -> adjustedName
    }
    if (adjustedName.startsWith("HALF_")) {
      adjustedName = "HALF-" + adjustedName.substring("HALF_".length)
    }
    return toTitleCase(adjustedName.replace('_', ' ').lowercase())
  }

private val logger get() = Logger.getInstance(DeviceController::class.java)

private val DeviceState.adjustedSystemProperties: Set<Property>
  // For some unclear reason the video encoder connected to the second display on Samsung Fold5 doesn't
  // produce any frames in REAR_DUAL mode. As a workaround, make that mode harder to switch to.
  get() = if (name == "REAR_DUAL") systemProperties + Property.PROPERTY_POLICY_CANCEL_WHEN_REQUESTER_NOT_ON_TOP else systemProperties

private fun String.replaceSuffix(old: String, new: String): String {
  return if (endsWith(old)) substring(0, length - old.length) + new else this
}

private const val CONTROL_MSG_BUFFER_SIZE = 4096

private const val RESPONSE_TIMEOUT_SEC = 10L<|MERGE_RESOLUTION|>--- conflicted
+++ resolved
@@ -217,11 +217,7 @@
   override fun dispose() {
     executor.shutdown()
     responseCallbacks.cancelAll()
-<<<<<<< HEAD
-    applicationCoroutineScope.launch((Dispatchers.IO)) { controlChannel.close() }
-=======
     applicationCoroutineScope.launch(Dispatchers.IO) { controlChannel.close() }
->>>>>>> 8b7d83e8
     try {
       executor.awaitTermination(2, TimeUnit.SECONDS)
     }
