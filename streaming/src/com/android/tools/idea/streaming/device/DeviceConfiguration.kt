/*
 * Copyright (C) 2022 The Android Open Source Project
 *
 * Licensed under the Apache License, Version 2.0 (the "License");
 * you may not use this file except in compliance with the License.
 * You may obtain a copy of the License at
 *
 *      http://www.apache.org/licenses/LICENSE-2.0
 *
 * Unless required by applicable law or agreed to in writing, software
 * distributed under the License is distributed on an "AS IS" BASIS,
 * WITHOUT WARRANTIES OR CONDITIONS OF ANY KIND, either express or implied.
 * See the License for the specific language governing permissions and
 * limitations under the License.
 */
package com.android.tools.idea.streaming.device

import com.android.sdklib.SdkVersionInfo
import com.android.sdklib.deviceprovisioner.DeviceProperties
import com.android.sdklib.deviceprovisioner.DeviceType
<<<<<<< HEAD
=======
import com.intellij.openapi.util.text.StringUtil.toTitleCase
>>>>>>> 0d09370c

/**
 * Characteristics of a mirrored Android device.
 */
class DeviceConfiguration(val deviceProperties: DeviceProperties, useTitleAsName: Boolean = false) {
  val apiLevel: Int
    get() = deviceProperties.androidVersion?.apiLevel ?: SdkVersionInfo.HIGHEST_KNOWN_STABLE_API

  val featureLevel: Int
    get() = deviceProperties.androidVersion?.featureLevel ?: SdkVersionInfo.HIGHEST_KNOWN_STABLE_API

  val deviceModel: String?
    get() = deviceProperties.model

  val isWatch: Boolean
    get() = deviceProperties.deviceType == DeviceType.WEAR

  val isAutomotive: Boolean
    get() = deviceProperties.deviceType == DeviceType.AUTOMOTIVE

  val deviceName: String = deviceProperties.composeDeviceName(useTitleAsName)

  val hasOrientationSensors: Boolean = true // TODO Obtain sensor info from the device.
}

internal fun DeviceProperties?.composeDeviceName(useTitleAsName: Boolean = false): String {
  if (this == null) {
    return "Unknown"
  }
  if (useTitleAsName) {
    return title
  }

  val name = StringBuilder()
  val model = model
  if (!model.isNullOrBlank()) {
    if (!model.startsWith("Pixel")) {
      val manufacturer = manufacturer
<<<<<<< HEAD
      if (!manufacturer.isNullOrBlank() && manufacturer != "unknown") {
        name.append(manufacturer).append(' ')
      }
    }
    name.append(model)
  }
  else {
    name.append("unknown")
  }
  val apiLevel = androidVersion?.apiLevel
  if (apiLevel != null) {
    name.append(" API ").append(apiLevel)
  }
  return name.toString()
}
=======
      if (!manufacturer.isNullOrBlank() && manufacturer != "unknown" && !model.startsWith(manufacturer, ignoreCase = true)) {
        name.append(normalizeManufacturerName(manufacturer)).append(' ')
      }
    }
    name.append(if (model.startsWith("Google Pixel")) model.removePrefix("Google ") else model)
  }
  else {
    name.append("unknown")
  }
  val apiLevel = androidVersion?.apiLevel
  if (apiLevel != null) {
    name.append(" API ").append(apiLevel)
  }
  return name.toString()
}

private fun normalizeManufacturerName(manufacturer: String): String =
  if (manufacturer.isNotEmpty() && manufacturer[0].isLowerCase()) toTitleCase(manufacturer) else manufacturer
>>>>>>> 0d09370c
<|MERGE_RESOLUTION|>--- conflicted
+++ resolved
@@ -18,10 +18,7 @@
 import com.android.sdklib.SdkVersionInfo
 import com.android.sdklib.deviceprovisioner.DeviceProperties
 import com.android.sdklib.deviceprovisioner.DeviceType
-<<<<<<< HEAD
-=======
 import com.intellij.openapi.util.text.StringUtil.toTitleCase
->>>>>>> 0d09370c
 
 /**
  * Characteristics of a mirrored Android device.
@@ -60,23 +57,6 @@
   if (!model.isNullOrBlank()) {
     if (!model.startsWith("Pixel")) {
       val manufacturer = manufacturer
-<<<<<<< HEAD
-      if (!manufacturer.isNullOrBlank() && manufacturer != "unknown") {
-        name.append(manufacturer).append(' ')
-      }
-    }
-    name.append(model)
-  }
-  else {
-    name.append("unknown")
-  }
-  val apiLevel = androidVersion?.apiLevel
-  if (apiLevel != null) {
-    name.append(" API ").append(apiLevel)
-  }
-  return name.toString()
-}
-=======
       if (!manufacturer.isNullOrBlank() && manufacturer != "unknown" && !model.startsWith(manufacturer, ignoreCase = true)) {
         name.append(normalizeManufacturerName(manufacturer)).append(' ')
       }
@@ -94,5 +74,4 @@
 }
 
 private fun normalizeManufacturerName(manufacturer: String): String =
-  if (manufacturer.isNotEmpty() && manufacturer[0].isLowerCase()) toTitleCase(manufacturer) else manufacturer
->>>>>>> 0d09370c
+  if (manufacturer.isNotEmpty() && manufacturer[0].isLowerCase()) toTitleCase(manufacturer) else manufacturer