/*
 * Copyright (C) 2022 The Android Open Source Project
 *
 * Licensed under the Apache License, Version 2.0 (the "License");
 * you may not use this file except in compliance with the License.
 * You may obtain a copy of the License at
 *
 *      http://www.apache.org/licenses/LICENSE-2.0
 *
 * Unless required by applicable law or agreed to in writing, software
 * distributed under the License is distributed on an "AS IS" BASIS,
 * WITHOUT WARRANTIES OR CONDITIONS OF ANY KIND, either express or implied.
 * See the License for the specific language governing permissions and
 * limitations under the License.
 */
package com.android.tools.idea.streaming.device

import com.android.annotations.concurrency.AnyThread
import com.android.annotations.concurrency.UiThread
import com.android.sdklib.deviceprovisioner.DeviceHandle
import com.android.tools.idea.concurrency.AndroidCoroutineScope
import com.android.tools.idea.deviceprovisioner.DEVICE_HANDLE_KEY
import com.android.tools.idea.streaming.core.AbstractDisplayPanel
import com.android.tools.idea.streaming.core.DeviceId
import com.android.tools.idea.streaming.core.DisplayDescriptor
import com.android.tools.idea.streaming.core.DisplayType
import com.android.tools.idea.streaming.core.LayoutNode
import com.android.tools.idea.streaming.core.LeafNode
import com.android.tools.idea.streaming.core.PRIMARY_DISPLAY_ID
import com.android.tools.idea.streaming.core.PanelState
import com.android.tools.idea.streaming.core.STREAMING_SECONDARY_TOOLBAR_ID
import com.android.tools.idea.streaming.core.SplitNode
import com.android.tools.idea.streaming.core.SplitPanel
import com.android.tools.idea.streaming.core.StreamingDevicePanel
import com.android.tools.idea.streaming.core.computeBestLayout
import com.android.tools.idea.streaming.core.htmlColored
import com.android.tools.idea.streaming.core.installFileDropHandler
import com.android.tools.idea.streaming.core.sizeWithoutInsets
import com.android.tools.idea.streaming.device.DeviceView.ConnectionState
import com.android.tools.idea.streaming.device.DeviceView.ConnectionStateListener
import com.android.tools.idea.ui.screenrecording.ScreenRecorderAction
import com.android.tools.idea.ui.screenshot.ScreenshotAction
import com.android.tools.idea.ui.screenshot.ScreenshotOptions
import com.android.utils.HashCodes
import com.intellij.execution.runners.ExecutionUtil
import com.intellij.openapi.Disposable
import com.intellij.openapi.actionSystem.DataSink
import com.intellij.openapi.diagnostic.thisLogger
import com.intellij.openapi.project.Project
import com.intellij.openapi.util.Disposer
import com.intellij.ui.JBColor
import it.unimi.dsi.fastutil.ints.Int2ObjectRBTreeMap
import kotlinx.coroutines.launch
import java.awt.EventQueue
import java.util.concurrent.TimeoutException
import java.util.function.IntFunction
import javax.swing.Icon
import javax.swing.JComponent
import javax.swing.JPanel

/**
 * Provides view of one physical device in the Running Devices tool window.
 */
internal class DeviceToolWindowPanel(
  disposableParent: Disposable,
  private val project: Project,
  val deviceHandle: DeviceHandle,
  val deviceClient: DeviceClient,
) : StreamingDevicePanel(
    DeviceId.ofPhysicalDevice(deviceClient.deviceSerialNumber), DEVICE_MAIN_TOOLBAR_ID, STREAMING_SECONDARY_TOOLBAR_ID) {

  val deviceSerialNumber: String
    get() = deviceClient.deviceSerialNumber

  override val title: String
    get() = deviceClient.deviceName

  override val description: String
    get() {
      val properties = deviceClient.deviceConfig.deviceProperties
      val api = properties.androidVersion?.apiStringWithoutExtension ?: "${deviceClient.deviceConfig.apiLevel}"
      return "${properties.title} API $api ${"($deviceSerialNumber)".htmlColored(JBColor.GRAY)}"
    }

  override val icon: Icon
    get() = ExecutionUtil.getLiveIndicator(deviceClient.deviceConfig.deviceProperties.icon)

  override val isClosable: Boolean = true

  val component: JComponent
    get() = this

  override val preferredFocusableComponent: JComponent
    get() = primaryDisplayView ?: this

  override var zoomToolbarVisible = false
    set(value) {
      field = value
      for (displayPanel in displayPanels.values) {
        displayPanel.zoomToolbarVisible = value
      }
    }

  private var contentDisposable: Disposable? = null
  override var primaryDisplayView: DeviceView? = null
    private set
  private val deviceConfig
    get() = deviceClient.deviceConfig
  private val displayPanels = Int2ObjectRBTreeMap<DeviceDisplayPanel>()

  private val deviceStateListener = object : DeviceController.DeviceStateListener {
    override fun onSupportedDeviceStatesChanged(deviceStates: List<FoldingState>) {
      updateMainToolbarLater()
    }

    override fun onDeviceStateChanged(deviceState: Int) {
      updateMainToolbarLater()
    }

    private fun updateMainToolbarLater() {
      EventQueue.invokeLater {
        mainToolbar.updateActionsAsync()
      }
    }
  }

  init {
    Disposer.register(disposableParent, this)
  }

  override fun setDeviceFrameVisible(visible: Boolean) {
    // Showing device frame is not supported for physical devices.
  }

  /**
   * Populates the device panel with content.
   */
  override fun createContent(deviceFrameVisible: Boolean, savedUiState: UiState?) {
    if (contentDisposable != null) {
      thisLogger().error(IllegalStateException("${title}: content already exists"))
      return
    }

    val disposable = Disposer.newDisposable()
    Disposer.register(this, disposable)
    contentDisposable = disposable

    val uiState = savedUiState as DeviceUiState? ?: DeviceUiState()
    val initialOrientation = uiState.orientation
    val primaryDisplayPanel =
        DeviceDisplayPanel(disposable, deviceClient, PRIMARY_DISPLAY_ID, initialOrientation, project, zoomToolbarVisible)
    displayPanels.put(primaryDisplayPanel.displayId, primaryDisplayPanel)
    val zoomScrollState = uiState.zoomScrollState
    for (displayPanel in displayPanels.values) {
      zoomScrollState[displayPanel.displayId]?.let { displayPanel.zoomScrollState = it }
    }

    val deviceView = primaryDisplayPanel.displayView
    primaryDisplayView = deviceView
    mainToolbar.targetComponent = deviceView
    secondaryToolbar.targetComponent = deviceView
    centerPanel.addToCenter(primaryDisplayPanel)
    val displayConfigurator = DisplayConfigurator()

    deviceView.addConnectionStateListener(object : ConnectionStateListener {
      @UiThread
      override fun connectionStateChanged(deviceSerialNumber: String, connectionState: ConnectionState) {
        when (connectionState) {
          ConnectionState.CONNECTED -> {
            deviceClient.deviceController?.apply {
              Disposer.register(disposable) {
                removeDisplayListener(displayConfigurator)
                removeDeviceStateListener(deviceStateListener)
              }
              addDisplayListener(displayConfigurator)
              displayConfigurator.initialize()
              addDeviceStateListener(deviceStateListener)
            }
          }
          ConnectionState.DISCONNECTED -> {
            deviceClient.deviceController?.apply {
              displayConfigurator.reconfigureDisplayPanels(emptyList())
              removeDisplayListener(displayConfigurator)
              removeDeviceStateListener(deviceStateListener)
            }
          }
          else -> {}
        }

        EventQueue.invokeLater {
          mainToolbar.updateActionsAsync()
          secondaryToolbar.updateActionsAsync()
        }
      }
    })

    installFileDropHandler(this, id.serialNumber, deviceView, project)
  }

  /**
   * Destroys content of the device panel and returns its state for later recreation.
   */
  override fun destroyContent(): DeviceUiState {
    val uiState = DeviceUiState()
    val disposable = contentDisposable ?: return uiState
    contentDisposable = null
    uiState.orientation = primaryDisplayView?.displayOrientationQuadrants ?: 0
    for (displayPanel in displayPanels.values) {
      uiState.zoomScrollState[displayPanel.displayId] = displayPanel.zoomScrollState
    }

    Disposer.dispose(disposable)

    centerPanel.removeAll()
    displayPanels.clear()
    primaryDisplayView = null
    mainToolbar.targetComponent = this
    secondaryToolbar.targetComponent = this
    return uiState
  }

<<<<<<< HEAD
  override fun uiDataSnapshot(sink: DataSink) {
    super.uiDataSnapshot(sink)
    sink[DEVICE_VIEW_KEY] = primaryDisplayView
    sink[DEVICE_CLIENT_KEY] = deviceClient
    sink[DEVICE_CONTROLLER_KEY] = deviceClient.deviceController
    sink[DEVICE_HANDLE_KEY] = deviceHandle
    sink[ScreenshotAction.SCREENSHOT_OPTIONS_KEY] = primaryDisplayView?.let {
      if (it.isConnected) DeviceScreenshotOptions(deviceSerialNumber, deviceConfig, it) else null
    }
    sink[ScreenRecorderAction.SCREEN_RECORDER_PARAMETERS_KEY] = deviceClient.deviceController?.let {
      ScreenRecorderAction.Parameters(deviceClient.deviceName, deviceSerialNumber, deviceConfig.featureLevel, null, it)
=======
  override fun getData(dataId: String): Any? {
    return when (dataId) {
      DEVICE_VIEW_KEY.name -> primaryDisplayView
      DEVICE_CLIENT_KEY.name -> deviceClient
      DEVICE_CONTROLLER_KEY.name -> deviceClient.deviceController
      DEVICE_HANDLE_KEY.name -> deviceHandle
      ScreenshotAction.SCREENSHOT_OPTIONS_KEY.name -> primaryDisplayView?.let { if (it.isConnected) createScreenshotOptions(it) else null }
      ScreenRecorderAction.SCREEN_RECORDER_PARAMETERS_KEY.name ->
          deviceClient.deviceController?.let {
            ScreenRecorderAction.Parameters(deviceClient.deviceName, deviceSerialNumber, deviceConfig.featureLevel, null, it)
          }
      else -> super.getData(dataId)
>>>>>>> 009d25fa
    }
  }

  private fun createScreenshotOptions(deviceView: DeviceView) =
      ScreenshotOptions(deviceSerialNumber, deviceConfig.deviceModel, deviceView.screenshotOrientationProvider)

  private val DeviceView.screenshotOrientationProvider: () -> ScreenshotAction.ScreenshotRotation
    get() = { ScreenshotAction.ScreenshotRotation(displayOrientationQuadrants, displayOrientationCorrectionQuadrants) }

  private inner class DisplayConfigurator : DeviceController.DisplayListener {

    /** Display descriptors sorted by display ID. */
    var displayDescriptors: List<DisplayDescriptor> = displayPanels.values.map { DisplayDescriptor(it.displayId, 0, 0) }

    @AnyThread
    fun initialize() {
      contentDisposable?.let {
        AndroidCoroutineScope(it).launch {
          val displays = try {
            deviceClient.deviceController?.getDisplayConfigurations() ?: return@launch
          }
          catch (e: TimeoutException) {
            thisLogger().warn("Unable to get device display configurations", e)
            return@launch
          }
          if (displays.isEmpty()) {
            return@launch // All displays are turned off.
          }
          EventQueue.invokeLater { // This is safe because this code doesn't touch PSI or VFS.
            if (contentDisposable != null) {
              reconfigureDisplayPanels(displays)
            }
          }
        }
      }
    }

    @AnyThread
    override fun onDisplayAddedOrChanged(displayId: Int, width: Int, height: Int, rotation: Int, displayType: DisplayType) {
      EventQueue.invokeLater { // This is safe because this code doesn't touch PSI or VFS.
        if (contentDisposable != null) {
          val newDisplays = displayDescriptors.toMutableList()
          val pos = newDisplays.binarySearch { it.displayId.compareTo(displayId) }
          if (pos >= 0) {
            newDisplays[pos].width = width
            newDisplays[pos].height = height
            newDisplays[pos].orientation = rotation
            newDisplays[pos].type = displayType
          }
          else {
            newDisplays.add(pos.inv(), DisplayDescriptor(displayId, width, height, rotation, displayType))
          }
          reconfigureDisplayPanels(newDisplays)
        }
      }
    }

    @AnyThread
    override fun onDisplayRemoved(displayId: Int) {
      EventQueue.invokeLater { // This is safe because this code doesn't touch PSI or VFS.
        if (contentDisposable != null) {
          if (displayDescriptors.find { it.displayId == displayId } != null) {
            val newDisplays = displayDescriptors.filterTo(mutableListOf()) { it.displayId != displayId }
            reconfigureDisplayPanels(newDisplays)
          }
        }
      }
    }

    fun reconfigureDisplayPanels(newDisplays: List<DisplayDescriptor>) {
      adjustDisplayDescriptors(newDisplays)
      if (newDisplays.size == 1 && displayDescriptors.size <= 1 || newDisplays == displayDescriptors) {
        return
      }

      val each = displayPanels.iterator()
      while (each.hasNext()) {
        val (displayId, displayPanel) = each.next()
        if (displayId != PRIMARY_DISPLAY_ID && !newDisplays.any { it.displayId == displayId }) {
          each.remove()
          Disposer.dispose(displayPanel)
        }
      }
      val layoutRoot = computeBestLayout(centerPanel.sizeWithoutInsets, newDisplays.map { it.size })
      val rootPanel = buildLayout(layoutRoot, newDisplays)
      displayDescriptors = newDisplays
      setRootPanel(rootPanel)
      mainToolbar.updateActionsAsync()
      secondaryToolbar.updateActionsAsync()
    }

    fun buildLayout(multiDisplayState: MultiDisplayState) {
      val newDisplays = multiDisplayState.displayDescriptors
      val rootPanel = buildLayout(multiDisplayState.panelState, newDisplays)
      displayDescriptors = newDisplays
      setRootPanel(rootPanel)
    }

    private fun buildLayout(layoutNode: LayoutNode, displayDescriptors: List<DisplayDescriptor>): JPanel {
      return when (layoutNode) {
        is LeafNode -> {
          val display = displayDescriptors[layoutNode.rectangleIndex]
          val displayId = display.displayId
          displayPanels.computeIfAbsent(displayId, IntFunction {
            assert(it != PRIMARY_DISPLAY_ID)
            DeviceDisplayPanel(contentDisposable!!, deviceClient, displayId, display.orientation, project, zoomToolbarVisible)
          })
        }
        is SplitNode -> {
          SplitPanel(layoutNode).apply {
            firstComponent = buildLayout(layoutNode.firstChild, displayDescriptors)
            secondComponent = buildLayout(layoutNode.secondChild, displayDescriptors)
          }
        }
      }
    }

    private fun buildLayout(state: PanelState, displayDescriptors: List<DisplayDescriptor>): JPanel {
      val splitPanelState = state.splitPanel
      return if (splitPanelState != null) {
        SplitPanel(splitPanelState.splitType, splitPanelState.proportion).apply {
          firstComponent = buildLayout(splitPanelState.firstComponent, displayDescriptors)
          secondComponent = buildLayout(splitPanelState.secondComponent, displayDescriptors)
        }
      }
      else {
        val displayId = state.displayId ?: throw IllegalArgumentException()
        val display = displayDescriptors.find { it.displayId == displayId } ?: throw IllegalArgumentException()
        displayPanels.computeIfAbsent(displayId, IntFunction {
          assert(it != PRIMARY_DISPLAY_ID)
          DeviceDisplayPanel(contentDisposable!!, deviceClient, displayId, display.orientation, project, zoomToolbarVisible)
        })
      }
    }

    private fun setRootPanel(rootPanel: JPanel) {
      mainToolbar.updateActionsAsync() // Rotation buttons are hidden in multi-display mode.
      secondaryToolbar.updateActionsAsync()
      centerPanel.removeAll()
      centerPanel.addToCenter(rootPanel)
      centerPanel.validate()
    }

    private fun adjustDisplayDescriptors(displays: List<DisplayDescriptor>) {
      for (display in displays) {
        val displayView = displayPanels[display.displayId]?.displayView ?: continue
        if (displayView.deviceDisplaySize.width != 0 && displayView.deviceDisplaySize.height != 0) {
          display.width = displayView.deviceDisplaySize.width
          display.height = displayView.deviceDisplaySize.height
          display.orientation = displayView.displayOrientationQuadrants
        }
      }
    }

    fun getMultiDisplayState(): MultiDisplayState? {
      if (centerPanel.componentCount > 0) {
        val panel = centerPanel.getComponent(0)
        if (panel is SplitPanel) {
          return MultiDisplayState(displayDescriptors, panel.getState())
        }
      }
      return null
    }
  }

  /**
   * Persistent multi-display state corresponding to a single device.
   * The no-argument constructor is used by the XML deserializer.
   */
  class MultiDisplayState() {

    constructor(displayDescriptors: Collection<DisplayDescriptor>, panelState: PanelState) : this() {
      this.displayDescriptors = displayDescriptors.toMutableList()
      this.panelState = panelState
    }

    lateinit var displayDescriptors: MutableList<DisplayDescriptor>
    lateinit var panelState: PanelState

    override fun equals(other: Any?): Boolean {
      if (this === other) return true
      if (javaClass != other?.javaClass) return false

      other as MultiDisplayState
      return displayDescriptors == other.displayDescriptors && panelState == other.panelState
    }

    override fun hashCode(): Int {
      return HashCodes.mix(displayDescriptors.hashCode(), panelState.hashCode())
    }
  }

  class DeviceUiState : UiState {
    var orientation = UNKNOWN_ORIENTATION
    val zoomScrollState = Int2ObjectRBTreeMap<AbstractDisplayPanel.ZoomScrollState>()
  }
}<|MERGE_RESOLUTION|>--- conflicted
+++ resolved
@@ -219,32 +219,16 @@
     return uiState
   }
 
-<<<<<<< HEAD
   override fun uiDataSnapshot(sink: DataSink) {
     super.uiDataSnapshot(sink)
+
     sink[DEVICE_VIEW_KEY] = primaryDisplayView
     sink[DEVICE_CLIENT_KEY] = deviceClient
     sink[DEVICE_CONTROLLER_KEY] = deviceClient.deviceController
     sink[DEVICE_HANDLE_KEY] = deviceHandle
-    sink[ScreenshotAction.SCREENSHOT_OPTIONS_KEY] = primaryDisplayView?.let {
-      if (it.isConnected) DeviceScreenshotOptions(deviceSerialNumber, deviceConfig, it) else null
-    }
+    sink[ScreenshotAction.SCREENSHOT_OPTIONS_KEY] =  primaryDisplayView?.let { if (it.isConnected) createScreenshotOptions(it) else null }
     sink[ScreenRecorderAction.SCREEN_RECORDER_PARAMETERS_KEY] = deviceClient.deviceController?.let {
       ScreenRecorderAction.Parameters(deviceClient.deviceName, deviceSerialNumber, deviceConfig.featureLevel, null, it)
-=======
-  override fun getData(dataId: String): Any? {
-    return when (dataId) {
-      DEVICE_VIEW_KEY.name -> primaryDisplayView
-      DEVICE_CLIENT_KEY.name -> deviceClient
-      DEVICE_CONTROLLER_KEY.name -> deviceClient.deviceController
-      DEVICE_HANDLE_KEY.name -> deviceHandle
-      ScreenshotAction.SCREENSHOT_OPTIONS_KEY.name -> primaryDisplayView?.let { if (it.isConnected) createScreenshotOptions(it) else null }
-      ScreenRecorderAction.SCREEN_RECORDER_PARAMETERS_KEY.name ->
-          deviceClient.deviceController?.let {
-            ScreenRecorderAction.Parameters(deviceClient.deviceName, deviceSerialNumber, deviceConfig.featureLevel, null, it)
-          }
-      else -> super.getData(dataId)
->>>>>>> 009d25fa
     }
   }
 
