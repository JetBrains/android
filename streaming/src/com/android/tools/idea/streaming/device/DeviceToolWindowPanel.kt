--- conflicted
+++ resolved
@@ -215,21 +215,13 @@
 
   override fun uiDataSnapshot(sink: DataSink) {
     super.uiDataSnapshot(sink)
-<<<<<<< HEAD
-
-=======
->>>>>>> 8b7d83e8
     sink[DEVICE_VIEW_KEY] = primaryDisplayView
     sink[DEVICE_CLIENT_KEY] = deviceClient
     sink[DEVICE_CONTROLLER_KEY] = deviceClient.deviceController
     sink[DEVICE_HANDLE_KEY] = deviceHandle
-<<<<<<< HEAD
-    sink[ScreenshotAction.SCREENSHOT_OPTIONS_KEY] =  primaryDisplayView?.let { if (it.isConnected) createScreenshotOptions(it) else null }
-=======
     sink[ScreenshotAction.SCREENSHOT_OPTIONS_KEY] = primaryDisplayView?.let {
       if (it.isConnected) createScreenshotOptions(it) else null
     }
->>>>>>> 8b7d83e8
     sink[ScreenRecorderAction.SCREEN_RECORDER_PARAMETERS_KEY] = deviceClient.deviceController?.let {
       ScreenRecorderAction.Parameters(deviceClient.deviceName, deviceSerialNumber, deviceConfig.featureLevel, null, it)
     }
