--- conflicted
+++ resolved
@@ -30,10 +30,7 @@
 import com.intellij.openapi.util.text.StringUtil.toHexString
 import com.intellij.util.containers.ContainerUtil
 import com.intellij.util.io.toByteArray
-<<<<<<< HEAD
-=======
 import kotlinx.coroutines.CancellationException
->>>>>>> 0d09370c
 import kotlinx.coroutines.CompletableDeferred
 import kotlinx.coroutines.CoroutineScope
 import kotlinx.coroutines.launch
@@ -109,11 +106,8 @@
   private val codec = CompletableDeferred<AVCodec>()
   @Volatile
   private var endOfVideoStream = false
-<<<<<<< HEAD
-=======
   private val logger
     get() = thisLogger()
->>>>>>> 0d09370c
 
   /**
    * Enables video decoding for the given display unless it is already active.
@@ -130,7 +124,6 @@
       decodingContextAdded = false
     }
     return decodingContextAdded
-<<<<<<< HEAD
   }
 
   /**
@@ -146,23 +139,6 @@
     }
   }
 
-=======
-  }
-
-  /**
-   * Disables video decoding for the given display if it is active.
-   * Returns true if video decoding was disabled after being active.
-   */
-  fun disableDecodingForDisplay(displayId: Int): Boolean =
-      decodingContexts.remove(displayId)?.closeAsynchronously() != null
-
-  fun addFrameListener(displayId: Int, listener: FrameListener) {
-    if (!endOfVideoStream) {
-      decodingContexts[displayId]?.addFrameListener(listener) ?: throw IllegalStateException("Not processing video from display $displayId")
-    }
-  }
-
->>>>>>> 0d09370c
   fun removeFrameListener(displayId: Int, listener: FrameListener) {
     decodingContexts[displayId]?.removeFrameListener(listener)
   }
@@ -219,11 +195,7 @@
     val header = ByteBuffer.allocate(CHANNEL_HEADER_LENGTH)
     videoChannel.readFully(header)
     val codecName = String(header.array(), UTF_8).trim()
-<<<<<<< HEAD
-    thisLogger().debug { "Receiving $codecName video stream" }
-=======
     logger.debug { "Receiving $codecName video stream" }
->>>>>>> 0d09370c
     val ffmpegCodecName = when (codecName) {
       "av01" -> "av1"
       "avc" -> "h264"
@@ -272,12 +244,6 @@
 
         packet.pts(if (presentationTimestampUs == 0L) AV_NOPTS_VALUE else presentationTimestampUs)
         decodingContexts[header.displayId]?.processPacket(packet, header)
-<<<<<<< HEAD
-      }
-      catch (e: VideoDecoderException) {
-        thisLogger().error(e)
-=======
->>>>>>> 0d09370c
       }
       finally {
         av_packet_unref(packet)
@@ -521,11 +487,7 @@
         if (header.isBitRateReduced) {
           BitRateManager.getInstance().bitRateReduced(header.bitRate, deviceProperties)
           framesAtBitRate = 1
-<<<<<<< HEAD
-          thisLogger().info("${deviceProperties.title} bit rate: ${header.bitRate}")
-=======
           logger.info("${deviceProperties.title} bit rate: ${header.bitRate}")
->>>>>>> 0d09370c
         }
         else {
           if (++framesAtBitRate % BIT_RATE_STABILITY_FRAME_COUNT == 0) {
