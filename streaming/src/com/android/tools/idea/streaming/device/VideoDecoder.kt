/*
 * Copyright (C) 2022 The Android Open Source Project
 *
 * Licensed under the Apache License, Version 2.0 (the "License");
 * you may not use this file except in compliance with the License.
 * You may obtain a copy of the License at
 *
 *      http://www.apache.org/licenses/LICENSE-2.0
 *
 * Unless required by applicable law or agreed to in writing, software
 * distributed under the License is distributed on an "AS IS" BASIS,
 * WITHOUT WARRANTIES OR CONDITIONS OF ANY KIND, either express or implied.
 * See the License for the specific language governing permissions and
 * limitations under the License.
 */
package com.android.tools.idea.streaming.device

import com.android.annotations.concurrency.AnyThread
import com.android.annotations.concurrency.GuardedBy
import com.android.sdklib.deviceprovisioner.DeviceProperties
import com.android.tools.adtui.ImageUtils
import com.android.tools.adtui.ImageUtils.ellipticalClip
<<<<<<< HEAD
import com.android.tools.idea.streaming.core.rotatedByQuadrants
import com.android.tools.idea.streaming.core.scaled
=======
import com.android.tools.idea.streaming.core.PRIMARY_DISPLAY_ID
import com.android.tools.idea.streaming.core.getUInt
import com.android.tools.idea.streaming.core.rotatedByQuadrants
import com.android.tools.idea.streaming.core.scaled
import com.intellij.openapi.application.ApplicationManager
>>>>>>> 574fcae1
import com.intellij.openapi.diagnostic.debug
import com.intellij.openapi.diagnostic.thisLogger
import com.intellij.openapi.util.text.StringUtil.toHexString
import com.intellij.util.containers.ContainerUtil
import com.intellij.util.io.toByteArray
import kotlinx.coroutines.CompletableDeferred
import kotlinx.coroutines.CoroutineScope
import kotlinx.coroutines.launch
import org.bytedeco.ffmpeg.avcodec.AVCodec
import org.bytedeco.ffmpeg.avcodec.AVCodecContext
import org.bytedeco.ffmpeg.avcodec.AVCodecParserContext
import org.bytedeco.ffmpeg.avcodec.AVCodecParserContext.PARSER_FLAG_COMPLETE_FRAMES
import org.bytedeco.ffmpeg.avcodec.AVPacket
import org.bytedeco.ffmpeg.avutil.AVDictionary
import org.bytedeco.ffmpeg.avutil.AVFrame
import org.bytedeco.ffmpeg.global.avcodec.AV_PKT_FLAG_KEY
import org.bytedeco.ffmpeg.global.avcodec.av_grow_packet
import org.bytedeco.ffmpeg.global.avcodec.av_new_packet
import org.bytedeco.ffmpeg.global.avcodec.av_packet_alloc
import org.bytedeco.ffmpeg.global.avcodec.av_packet_free
import org.bytedeco.ffmpeg.global.avcodec.av_packet_unref
import org.bytedeco.ffmpeg.global.avcodec.av_parser_close
import org.bytedeco.ffmpeg.global.avcodec.av_parser_init
import org.bytedeco.ffmpeg.global.avcodec.av_parser_parse2
import org.bytedeco.ffmpeg.global.avcodec.avcodec_alloc_context3
import org.bytedeco.ffmpeg.global.avcodec.avcodec_close
import org.bytedeco.ffmpeg.global.avcodec.avcodec_find_decoder_by_name
import org.bytedeco.ffmpeg.global.avcodec.avcodec_free_context
import org.bytedeco.ffmpeg.global.avcodec.avcodec_open2
import org.bytedeco.ffmpeg.global.avcodec.avcodec_receive_frame
import org.bytedeco.ffmpeg.global.avcodec.avcodec_send_packet
import org.bytedeco.ffmpeg.global.avutil.AV_LOG_QUIET
import org.bytedeco.ffmpeg.global.avutil.AV_NOPTS_VALUE
import org.bytedeco.ffmpeg.global.avutil.AV_PIX_FMT_BGRA
import org.bytedeco.ffmpeg.global.avutil.av_frame_alloc
import org.bytedeco.ffmpeg.global.avutil.av_frame_free
import org.bytedeco.ffmpeg.global.avutil.av_frame_get_buffer
import org.bytedeco.ffmpeg.global.avutil.av_frame_make_writable
import org.bytedeco.ffmpeg.global.avutil.av_image_get_buffer_size
import org.bytedeco.ffmpeg.global.avutil.av_log_set_level
import org.bytedeco.ffmpeg.global.swscale.SWS_BILINEAR
import org.bytedeco.ffmpeg.global.swscale.sws_freeContext
import org.bytedeco.ffmpeg.global.swscale.sws_getCachedContext
import org.bytedeco.ffmpeg.global.swscale.sws_scale
import org.bytedeco.ffmpeg.swscale.SwsContext
import org.bytedeco.javacpp.BytePointer
import org.bytedeco.javacpp.DoublePointer
import org.bytedeco.javacpp.IntPointer
import org.bytedeco.javacpp.Pointer
import org.bytedeco.javacpp.Pointer.memcpy
import org.jetbrains.annotations.VisibleForTesting
import java.awt.Dimension
import java.awt.Point
import java.awt.color.ColorSpace
import java.awt.image.BufferedImage
import java.awt.image.DataBuffer
import java.awt.image.DataBufferInt
import java.awt.image.DirectColorModel
import java.awt.image.Raster
import java.awt.image.SinglePixelPackedSampleModel
import java.io.EOFException
import java.lang.Long.toHexString
import java.nio.ByteBuffer
import java.nio.ByteOrder.LITTLE_ENDIAN
import java.nio.channels.ClosedChannelException
import java.util.concurrent.ConcurrentHashMap
import java.util.function.Consumer
import kotlin.text.Charsets.UTF_8

internal class VideoDecoder(
  private val videoChannel: SuspendingSocketChannel,
  private val decoderScope: CoroutineScope,
  private val deviceProperties: DeviceProperties,
  private val streamingSessionTracker: DeviceStreamingSessionTracker,
) {

  private val decodingContexts = ConcurrentHashMap<Int, DecodingContext>()
  private val codec = CompletableDeferred<AVCodec>()
  @Volatile
  private var endOfVideoStream = false

  /**
   * Enables video decoding for the given display unless it is already active.
   * Returns true if video decoding was enabled after being inactive.
   */
  fun enableDecodingForDisplay(displayId: Int): Boolean {
    var decodingContextAdded = false
    decodingContexts.computeIfAbsent(displayId) {
      decodingContextAdded = true
      DecodingContext(PRIMARY_DISPLAY_ID)
    }
    if (decodingContextAdded && endOfVideoStream) {
      disableDecodingForDisplay(displayId)
      decodingContextAdded = false
    }
    return decodingContextAdded
  }

  /**
   * Disables video decoding for the given display if it is active.
   * Returns true if video decoding was disabled after being active.
   */
  fun disableDecodingForDisplay(displayId: Int): Boolean =
      decodingContexts.remove(displayId)?.closeAsynchronously() != null

  fun addFrameListener(displayId: Int, listener: FrameListener) {
    if (!endOfVideoStream) {
      decodingContexts[displayId]?.addFrameListener(listener) ?: throw IllegalStateException("Not processing video from display $displayId")
    }
  }

  fun removeFrameListener(displayId: Int, listener: FrameListener) {
    decodingContexts[displayId]?.removeFrameListener(listener)
  }

  @AnyThread
  fun consumeDisplayFrame(displayId: Int, consumer: Consumer<VideoFrame>) {
    decodingContexts[displayId]?.consumeDisplayFrame(consumer)
  }

  /**
   * Starts reading the video channel and returns. The decoder will continue to run until the video channel
   * is disconnected or [decoderScope] is cancelled. If the [enableDecodingForPrimaryDisplay] parameter
   * is true, decoding is enabled for primary display.
   */
  fun start(enableDecodingForPrimaryDisplay: Boolean) {
    if (enableDecodingForPrimaryDisplay) {
      decodingContexts[PRIMARY_DISPLAY_ID] = DecodingContext(PRIMARY_DISPLAY_ID)
    }

    decoderScope.launch {
      readChannelHeaderAndInitializeCodec()
      val packetReader = PacketReader()
      try {
        while (true) {
          packetReader.readAndProcessPacket()
        }
      }
      catch (_: ClosedChannelException) {
      }
      catch (_: EOFException) {
      }
      finally {
        endOfVideoStream = true
        for (decodingContext in decodingContexts.values) {
          decodingContext.close()
        }
        decodingContexts.clear()
        packetReader.close()
      }
    }
  }

  suspend fun closeChannel() {
    videoChannel.close()
  }

  private suspend fun readChannelHeaderAndInitializeCodec() {
    val header = ByteBuffer.allocate(CHANNEL_HEADER_LENGTH)
    videoChannel.readFully(header)
    val codecName = String(header.array(), UTF_8).trim()
    thisLogger().debug { "Receiving $codecName video stream" }
    val ffmpegCodecName = when (codecName) {
      "av01" -> "av1"
      "avc" -> "h264"
      else -> codecName
    }
    codec.complete(avcodec_find_decoder_by_name(ffmpegCodecName) ?: throw VideoDecoderException("$ffmpegCodecName decoder not found"))
  }

  interface FrameListener {
    fun onNewFrameAvailable()
    fun onEndOfVideoStream()
  }

  internal class VideoFrame(
      val image: BufferedImage,
      val displaySize: Dimension,
      val orientation: Int,
      val orientationCorrection: Int,
      val round: Boolean,
      val frameNumber: UInt,
      val originationTime: Long)

  private inner class PacketReader : AutoCloseable {

    private val headerBuffer: ByteBuffer = VideoPacketHeader.createBuffer()
    private val packet: AVPacket = av_packet_alloc()
<<<<<<< HEAD
    private val pendingPacket: AVPacket = av_packet_alloc()
    private var hasPendingPacket = false

    init {
      thisLogger().debug { "Receiving $codecName video stream" }
      val ffmpegCodecName = when (codecName) {
        "av01" -> "av1"
        "avc" -> "h264"
        else -> codecName
      }
      codec = avcodec_find_decoder_by_name(ffmpegCodecName) ?: throw VideoDecoderException("$ffmpegCodecName decoder not found")
      codecContext = avcodec_alloc_context3(codec) ?: throw VideoDecoderException("Could not allocate decoder context")
      parserContext = av_parser_init(codec.id())?.apply {
        flags(flags() or PARSER_FLAG_COMPLETE_FRAMES)
      } ?: throw VideoDecoderException("Could not initialize parser")

      if (avcodec_open2(codecContext, codec, null as AVDictionary?) < 0) {
        avcodec_free_context(codecContext)
        throw VideoDecoderException("Could not open codec ${codec.name()}")
      }

      decodingFrame = av_frame_alloc()
    }
=======
>>>>>>> 574fcae1

    suspend fun readAndProcessPacket() {
      // Each video packet contains a 44-byte header followed by the packet data.
      videoChannel.readFully(headerBuffer)
      headerBuffer.rewind()
      val header = VideoPacketHeader.deserialize(headerBuffer)
      val presentationTimestampUs = header.presentationTimestampUs
      val packetSize = header.packetSize
      if (presentationTimestampUs < 0 || packetSize <= 0) {
        throw VideoDecoderException("Invalid packet header: ${toHexString(headerBuffer.rewind().toByteArray())}")
      }
      headerBuffer.clear()

      try {
        if (av_new_packet(packet, packetSize) != 0) {
          throw VideoDecoderException("Display ${header.displayId}: could not allocate packet of $packetSize bytes")
        }

        videoChannel.readFully(packet.data().asByteBufferOfSize(packetSize))

        packet.pts(if (presentationTimestampUs == 0L) AV_NOPTS_VALUE else presentationTimestampUs)
        decodingContexts[header.displayId]?.processPacket(packet, header)
      }
      catch (e: VideoDecoderException) {
        thisLogger().error(e)
      }
      finally {
        av_packet_unref(packet)
      }
    }

    override fun close() {
      av_packet_free(packet)
    }
  }

  private inner class DecodingContext(val displayId: Int) : AutoCloseable {

    @GuardedBy("imageLock") var displayFrame: VideoFrame? = null
      private set
    private val imageLock = Any()
    @GuardedBy("this") private lateinit var codecContext: AVCodecContext
    @GuardedBy("this") private lateinit var decodingFrame: AVFrame
    @GuardedBy("this") private var renderingFrame: AVFrame? = null
    @GuardedBy("this") private var swsContext: SwsContext? = null
    @GuardedBy("this") private lateinit var parserContext: AVCodecParserContext
    @GuardedBy("this") private val pendingPacket: AVPacket = av_packet_alloc()
    @GuardedBy("this") private var hasPendingPacket = false
    @GuardedBy("this") private var framesAtBitRate: Int = 0 // Used for primary display only.
    @GuardedBy("this") private var initialized: Boolean? = false // Set to null by the close method.
    private val frameListeners = ContainerUtil.createLockFreeCopyOnWriteList<FrameListener>()

    init {
      // Prevent avcodec_send_packet from returning -1094995529.
      av_log_set_level(AV_LOG_QUIET) // Suggested in https://github.com/mpromonet/webrtc-streamer/issues/89.

      decoderScope.launch {
        ensureInitialized(codec.await())
      }
    }

    @Synchronized
    private fun ensureInitialized(codec: AVCodec): Boolean {
      when (initialized) {
        true -> return true
        null -> return false
        else -> {}
      }
      var codecContext: AVCodecContext? = null
      var parserContext: AVCodecParserContext? = null
      try {
        codecContext = avcodec_alloc_context3(codec) ?:
            throw VideoDecoderException("Display $displayId: could not allocate decoder context")
        parserContext = av_parser_init(codec.id())?.apply {
          flags(flags() or PARSER_FLAG_COMPLETE_FRAMES)
        } ?: throw VideoDecoderException("Display $displayId: could not initialize parser")
        if (avcodec_open2(codecContext, codec, null as AVDictionary?) < 0) {
          throw VideoDecoderException("Display $displayId: could not open codec ${codec.name()}")
        }
      }
      catch (e: VideoDecoderException) {
        av_parser_close(parserContext)
        avcodec_free_context(codecContext)
        throw e
      }

      this.codecContext = codecContext
      this.parserContext = parserContext
      decodingFrame = av_frame_alloc()
      initialized = true
      return true
    }

    fun addFrameListener(listener: FrameListener) {
      frameListeners.add(listener)
    }

    fun removeFrameListener(listener: FrameListener) {
      frameListeners.remove(listener)
    }

    fun consumeDisplayFrame(consumer: Consumer<VideoFrame>) {
      synchronized(imageLock) {
        displayFrame?.let { consumer.accept(it) }
      }
    }

    fun closeAsynchronously() {
      ApplicationManager.getApplication().executeOnPooledThread {
        close()
      }
    }

    @Synchronized
    override fun close() {
      onEndOfVideoStream()
      if (initialized == true) {
        av_parser_close(parserContext)
        avcodec_close(codecContext)
        avcodec_free_context(codecContext)
        av_frame_free(decodingFrame)
        renderingFrame?.let { av_frame_free(it) }
        swsContext?.let { sws_freeContext(it) }
        av_packet_free(pendingPacket)
      }
      initialized = null
    }

    @Synchronized
    fun processPacket(packet: AVPacket, header: VideoPacketHeader) { // stream_push_packet
      @Suppress("OPT_IN_USAGE")
      if (!ensureInitialized(codec.getCompleted())) {
        return
      }

      val isConfig = packet.pts() == AV_NOPTS_VALUE

      var packetToProcess = packet
      // A config packet must not be decoded immediately (it contains no frame).
      // Instead, it must be concatenated with the future data packet.
      if (hasPendingPacket || isConfig) {
        val offset: Int
        if (hasPendingPacket) {
          offset = pendingPacket.size()
          if (av_grow_packet(pendingPacket, packet.size()) != 0) {
            throw VideoDecoderException("Display $displayId: could not grow packet")
          }
        } else {
          offset = 0
          if (av_new_packet(pendingPacket, packet.size()) != 0) {
            throw VideoDecoderException("Display $displayId: could not create packet for display $displayId")
          }
          hasPendingPacket = true
        }

        memcpy(pendingPacket.data().position(offset.toLong()), packet.data(), packet.size().toLong())

        if (!isConfig) {
          // Prepare the concatenated packet to send to the decoder.
          pendingPacket.pts(packet.pts())
          pendingPacket.dts(packet.dts())
          pendingPacket.flags(packet.flags())
          packetToProcess = pendingPacket
        }
      }

      if (!isConfig) {
        // Data packet.
        if (displayId == PRIMARY_DISPLAY_ID) {
          streamingSessionTracker.videoFrameArrived()
        }

        try {
          processDataPacket(packetToProcess, header)
        }
        finally {
          if (hasPendingPacket) {
            // The pending packet must be discarded.
            hasPendingPacket = false
            if (pendingPacket != packet) {
              av_packet_unref(pendingPacket)
            }
          }
        }
      }
    }

    private fun processDataPacket(packet: AVPacket, header: VideoPacketHeader) {
      val outData = BytePointer()
      val outLen = IntPointer(0)
      val ret =
          av_parser_parse2(parserContext, codecContext, outData, outLen, packet.data(), packet.size(), AV_NOPTS_VALUE, AV_NOPTS_VALUE, -1)
      assert(ret == packet.size()) // Due to PARSER_FLAG_COMPLETE_FRAMES.
      assert(outLen.get() == packet.size())
      if (parserContext.key_frame() == 1) {
        packet.flags(packet.flags() or AV_PKT_FLAG_KEY)
      }

      processFrame(packet, header)
    }

    private fun processFrame(packet: AVPacket, header: VideoPacketHeader) {
      val ret = avcodec_send_packet(codecContext, packet)
      if (ret < 0) {
        throw VideoDecoderException(
            "Display $displayId: video packet was rejected by the decoder: $ret ${packet.toDebugString()} header: $header")
      }

      if (avcodec_receive_frame(codecContext, decodingFrame) != 0) {
        throw VideoDecoderException("Display $displayId: could not receive video frame")
      }

      val frameWidth = decodingFrame.width()
      val frameHeight = decodingFrame.height()
      var renderingFrame = renderingFrame
      if (renderingFrame == null || renderingFrame.width() != frameWidth || renderingFrame.height() != frameHeight) {
        renderingFrame?.let { av_frame_free(it) }
        renderingFrame = createRenderingFrame(frameWidth, frameHeight).also { this.renderingFrame = it }
        if (av_frame_get_buffer(renderingFrame, 4) < 0) {
          throw RuntimeException("av_frame_get_buffer failed")
        }
      }
      if (av_frame_make_writable(renderingFrame) < 0) {
        throw RuntimeException("av_frame_make_writable failed")
      }

      sws_scale(getSwsContext(renderingFrame), decodingFrame.data(), decodingFrame.linesize(), 0, frameHeight,
                renderingFrame.data(), renderingFrame.linesize())

      val numBytes = av_image_get_buffer_size(renderingFrame.format(), frameWidth, frameHeight, 1)
      val framePixels = renderingFrame.data().get().asByteBufferOfSize(numBytes).asIntBuffer()
      // Due to video size alignment requirements, the video frame may contain black strips at the top and at the bottom.
      // These black strips have to be excluded from the rendered image.
      val rotatedDisplaySize = header.displaySize.rotatedByQuadrants(header.displayOrientation - header.displayOrientationCorrection)
      val imageHeight = frameWidth.scaled(rotatedDisplaySize.height.toDouble() / rotatedDisplaySize.width).coerceAtMost(frameHeight)
      val startY = (frameHeight - imageHeight) / 2
      framePixels.position(startY * frameWidth) // Skip the potential black strip at the top of the frame.

<<<<<<< HEAD
      synchronized(imageLock) {
        var image = displayFrame?.image
        if (image?.width == frameWidth && image.height == imageHeight &&
            displayFrame?.orientationCorrection == 0 && header.displayOrientationCorrection == 0 && !header.displayRound) {
=======
      val displayIsRound = header.isDisplayRound && header.displaySize.width == header.displaySize.height
      synchronized(imageLock) {
        var image = displayFrame?.image
        if (image?.width == frameWidth && image.height == imageHeight &&
            displayFrame?.orientationCorrection == 0 && header.displayOrientationCorrection == 0 && !displayIsRound) {
>>>>>>> 574fcae1
          val imagePixels = (image.raster.dataBuffer as DataBufferInt).data
          framePixels.get(imagePixels, 0, imageHeight * frameWidth)
        }
        else {
          val imagePixels = IntArray(frameWidth * imageHeight)
          framePixels.get(imagePixels, 0, imageHeight * frameWidth)
          val buffer = DataBufferInt(imagePixels, imagePixels.size)
          val sampleModel = SinglePixelPackedSampleModel(DataBuffer.TYPE_INT, frameWidth, imageHeight, SAMPLE_MODEL_BIT_MASKS)
          val raster = Raster.createWritableRaster(sampleModel, buffer, ZERO_POINT)
          image = ImageUtils.rotateByQuadrants(BufferedImage(COLOR_MODEL, raster, false, null), header.displayOrientationCorrection)
          if (displayIsRound) {
            image = ellipticalClip(image, null)
          }
        }

        displayFrame = VideoFrame(image, header.displaySize, header.displayOrientation, header.displayOrientationCorrection,
                                  displayIsRound, header.frameNumber, header.originationTimestampUs / 1000)
      }

      onNewFrameAvailable()

      if (displayId == PRIMARY_DISPLAY_ID && deviceProperties.isVirtual == false) {
        if (header.isBitRateReduced) {
          BitRateManager.getInstance().bitRateReduced(header.bitRate, deviceProperties)
          framesAtBitRate = 1
          thisLogger().info("${deviceProperties.title} bit rate: ${header.bitRate}")
        }
        else {
          if (++framesAtBitRate % BIT_RATE_STABILITY_FRAME_COUNT == 0) {
            BitRateManager.getInstance().bitRateStable(header.bitRate, deviceProperties)
          }
        }
      }
    }

    private fun getSwsContext(renderingFrame: AVFrame): SwsContext {
      val context = sws_getCachedContext(swsContext, decodingFrame.width(), decodingFrame.height(), decodingFrame.format(),
                                         renderingFrame.width(), renderingFrame.height(), renderingFrame.format(),
                                         SWS_BILINEAR, null, null, null as DoublePointer?) ?:
<<<<<<< HEAD
          throw VideoDecoderException("Could not allocate SwsContext")
=======
          throw VideoDecoderException("Display $displayId: could not allocate SwsContext")
>>>>>>> 574fcae1
      swsContext = context
      return context
    }

    private fun createRenderingFrame(width: Int, height: Int): AVFrame {
      return av_frame_alloc().apply {
        width(width)
        height(height)
        format(AV_PIX_FMT_BGRA)
      }
    }

    private fun onNewFrameAvailable() {
      for (listener in frameListeners) {
        listener.onNewFrameAvailable()
      }
    }

    private fun onEndOfVideoStream() {
      for (listener in frameListeners) {
        listener.onEndOfVideoStream()
      }
    }
  }

  private class VideoPacketHeader private constructor(
    val displayId: Int,
    val displaySize: Dimension,
    val displayOrientation: Int,
    /** The difference between [displayOrientation] and the orientation according to the DisplayInfo Android data structure. */
    val displayOrientationCorrection: Int,
    private val flags: Int,
    val bitRate: Int,
    val frameNumber: UInt,
    val originationTimestampUs: Long,
    val presentationTimestampUs: Long,
    val packetSize: Int,
  ) {

    val isDisplayRound: Boolean
      get() = (flags and FLAG_DISPLAY_ROUND) != 0
    val isBitRateReduced: Boolean
      get() = (flags and FLAG_BIT_RATE_REDUCED) != 0

    companion object {
      // Flag definitions from video_packet_header.h.
      /** Device display is round. */
      private const val FLAG_DISPLAY_ROUND = 0x01
      /** Bit rate reduced compared to the previous frame or, for the very first flame, to the initial value. */
      private const val FLAG_BIT_RATE_REDUCED = 0x02

      private const val WIRE_SIZE =
          4 + // displayId
          4 + // width
          4 + // height
          1 + // displayOrientation
          1 + // displayOrientationCorrection
          2 + // flags
          4 + // bitRate
          4 + // frameNumber
          8 + // originationTimestampUs
          8 + // presentationTimestampUs
          4   // packetSize

      fun deserialize(buffer: ByteBuffer): VideoPacketHeader {
        val displayId = buffer.getInt()
        val width = buffer.getInt()
        val height = buffer.getInt()
        val displayOrientation = buffer.get().toInt()
        val displayOrientationCorrection = buffer.get().toInt()
        val flags = buffer.getShort().toInt()
        val bitRate = buffer.getInt()
        val frameNumber = buffer.getUInt()
        val originationTimestampUs = buffer.getLong()
        val presentationTimestampUs = buffer.getLong()
        val packetSize = buffer.getInt()
        return VideoPacketHeader(displayId, Dimension(width, height), displayOrientation, displayOrientationCorrection, flags,
                                 bitRate, frameNumber, originationTimestampUs, presentationTimestampUs, packetSize)
      }

      fun createBuffer(): ByteBuffer =
          ByteBuffer.allocate(WIRE_SIZE).order(LITTLE_ENDIAN)
    }

    override fun toString(): String {
      return "PacketHeader(" +
             "displayId=$displayId, " +
             "displaySize=$displaySize, " +
             "displayOrientation=$displayOrientation, " +
             "displayOrientationCorrection=$displayOrientationCorrection, " +
             "flags=$flags, " +
             "frameNumber=$frameNumber, " +
             "packetSize=$packetSize)"
    }
  }
}

internal class VideoDecoderException(message: String) : RuntimeException(message)

private fun Pointer.asByteBufferOfSize(size: Int): ByteBuffer =
  BytePointer(this).apply { capacity(size.toLong()) }.asByteBuffer()

private fun AVPacket.toDebugString(): String =
  "packet size=${size()}, flags=0x${Integer.toHexString(flags())} pts=0x${toHexString(pts())} dts=${toHexString(dts())}"

private const val CHANNEL_HEADER_LENGTH = 20
/** Number of frames to be received before considering bit rate to be stable. */
@VisibleForTesting // Visible and mutable for testing.
internal var BIT_RATE_STABILITY_FRAME_COUNT = 1000

private val ZERO_POINT = Point()
private const val ALPHA_MASK = 0xFF shl 24
private val SAMPLE_MODEL_BIT_MASKS = intArrayOf(0xFF0000, 0xFF00, 0xFF, ALPHA_MASK)
private val COLOR_MODEL = DirectColorModel(ColorSpace.getInstance(ColorSpace.CS_sRGB),
                                           32, 0xFF0000, 0xFF00, 0xFF, ALPHA_MASK, false, DataBuffer.TYPE_INT)<|MERGE_RESOLUTION|>--- conflicted
+++ resolved
@@ -20,16 +20,11 @@
 import com.android.sdklib.deviceprovisioner.DeviceProperties
 import com.android.tools.adtui.ImageUtils
 import com.android.tools.adtui.ImageUtils.ellipticalClip
-<<<<<<< HEAD
-import com.android.tools.idea.streaming.core.rotatedByQuadrants
-import com.android.tools.idea.streaming.core.scaled
-=======
 import com.android.tools.idea.streaming.core.PRIMARY_DISPLAY_ID
 import com.android.tools.idea.streaming.core.getUInt
 import com.android.tools.idea.streaming.core.rotatedByQuadrants
 import com.android.tools.idea.streaming.core.scaled
 import com.intellij.openapi.application.ApplicationManager
->>>>>>> 574fcae1
 import com.intellij.openapi.diagnostic.debug
 import com.intellij.openapi.diagnostic.thisLogger
 import com.intellij.openapi.util.text.StringUtil.toHexString
@@ -218,32 +213,6 @@
 
     private val headerBuffer: ByteBuffer = VideoPacketHeader.createBuffer()
     private val packet: AVPacket = av_packet_alloc()
-<<<<<<< HEAD
-    private val pendingPacket: AVPacket = av_packet_alloc()
-    private var hasPendingPacket = false
-
-    init {
-      thisLogger().debug { "Receiving $codecName video stream" }
-      val ffmpegCodecName = when (codecName) {
-        "av01" -> "av1"
-        "avc" -> "h264"
-        else -> codecName
-      }
-      codec = avcodec_find_decoder_by_name(ffmpegCodecName) ?: throw VideoDecoderException("$ffmpegCodecName decoder not found")
-      codecContext = avcodec_alloc_context3(codec) ?: throw VideoDecoderException("Could not allocate decoder context")
-      parserContext = av_parser_init(codec.id())?.apply {
-        flags(flags() or PARSER_FLAG_COMPLETE_FRAMES)
-      } ?: throw VideoDecoderException("Could not initialize parser")
-
-      if (avcodec_open2(codecContext, codec, null as AVDictionary?) < 0) {
-        avcodec_free_context(codecContext)
-        throw VideoDecoderException("Could not open codec ${codec.name()}")
-      }
-
-      decodingFrame = av_frame_alloc()
-    }
-=======
->>>>>>> 574fcae1
 
     suspend fun readAndProcessPacket() {
       // Each video packet contains a 44-byte header followed by the packet data.
@@ -482,18 +451,11 @@
       val startY = (frameHeight - imageHeight) / 2
       framePixels.position(startY * frameWidth) // Skip the potential black strip at the top of the frame.
 
-<<<<<<< HEAD
-      synchronized(imageLock) {
-        var image = displayFrame?.image
-        if (image?.width == frameWidth && image.height == imageHeight &&
-            displayFrame?.orientationCorrection == 0 && header.displayOrientationCorrection == 0 && !header.displayRound) {
-=======
       val displayIsRound = header.isDisplayRound && header.displaySize.width == header.displaySize.height
       synchronized(imageLock) {
         var image = displayFrame?.image
         if (image?.width == frameWidth && image.height == imageHeight &&
             displayFrame?.orientationCorrection == 0 && header.displayOrientationCorrection == 0 && !displayIsRound) {
->>>>>>> 574fcae1
           val imagePixels = (image.raster.dataBuffer as DataBufferInt).data
           framePixels.get(imagePixels, 0, imageHeight * frameWidth)
         }
@@ -533,11 +495,7 @@
       val context = sws_getCachedContext(swsContext, decodingFrame.width(), decodingFrame.height(), decodingFrame.format(),
                                          renderingFrame.width(), renderingFrame.height(), renderingFrame.format(),
                                          SWS_BILINEAR, null, null, null as DoublePointer?) ?:
-<<<<<<< HEAD
-          throw VideoDecoderException("Could not allocate SwsContext")
-=======
           throw VideoDecoderException("Display $displayId: could not allocate SwsContext")
->>>>>>> 574fcae1
       swsContext = context
       return context
     }
