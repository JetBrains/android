--- conflicted
+++ resolved
@@ -15,11 +15,8 @@
  */
 package com.android.tools.idea.streaming.device
 
-<<<<<<< HEAD
-=======
 import com.android.tools.idea.streaming.core.DisplayDescriptor
 import com.android.tools.idea.streaming.core.DisplayType
->>>>>>> 574fcae1
 import com.android.tools.idea.streaming.device.RequestDeviceStateMessage.Companion.PHYSICAL_STATE
 import com.android.utils.Base128InputStream
 import com.android.utils.Base128InputStream.StreamFormatException
@@ -67,11 +64,6 @@
         StartClipboardSyncMessage.TYPE -> StartClipboardSyncMessage.deserialize(stream)
         StopClipboardSyncMessage.TYPE -> StopClipboardSyncMessage.deserialize(stream)
         RequestDeviceStateMessage.TYPE -> RequestDeviceStateMessage.deserialize(stream)
-<<<<<<< HEAD
-        ClipboardChangedNotification.TYPE -> ClipboardChangedNotification.deserialize(stream)
-        SupportedDeviceStatesNotification.TYPE -> SupportedDeviceStatesNotification.deserialize(stream)
-        DeviceStateNotification.TYPE -> DeviceStateNotification.deserialize(stream)
-=======
         DisplayConfigurationRequest.TYPE -> DisplayConfigurationRequest.deserialize(stream)
         ErrorResponse.TYPE -> ErrorResponse.deserialize(stream)
         DisplayConfigurationResponse.TYPE -> DisplayConfigurationResponse.deserialize(stream)
@@ -83,7 +75,6 @@
         UiSettingsRequest.TYPE -> UiSettingsRequest.deserialize(stream)
         UiSettingsResponse.TYPE -> UiSettingsResponse.deserialize(stream)
         SetDarkModeMessage.TYPE -> SetDarkModeMessage.deserialize(stream)
->>>>>>> 574fcae1
         else -> throw StreamFormatException("Unrecognized control message type $type")
       }
       FlightRecorder.log { "${TraceUtils.currentTime()} deserialize: message = $message" }
@@ -125,14 +116,8 @@
     stream.writeInt(displayId)
   }
 
-<<<<<<< HEAD
-  override fun toString(): String {
-    return "MotionEventMessage(pointers=$pointers, action=$action, buttonState=$buttonState actionButton=$actionButton displayId=$displayId)"
-  }
-=======
   override fun toString(): String =
       "MotionEventMessage(pointers=$pointers, action=$action, buttonState=$buttonState actionButton=$actionButton displayId=$displayId)"
->>>>>>> 574fcae1
 
   companion object : Deserializer {
     const val TYPE = 1
@@ -408,14 +393,8 @@
     stream.writeInt(state + 1) // Add 1 to make sure that PHYSICAL_STATE is encoded efficiently.
   }
 
-<<<<<<< HEAD
-  override fun toString(): String {
-    return "RequestDeviceStateMessage(state=$state)"
-  }
-=======
   override fun toString(): String =
       "RequestDeviceStateMessage(state=$state)"
->>>>>>> 574fcae1
 
   companion object : Deserializer {
     const val TYPE = 10
@@ -429,8 +408,6 @@
   }
 }
 
-<<<<<<< HEAD
-=======
 /** Requests a display screenshot. */
 internal data class DisplayConfigurationRequest private constructor(override val requestId: Int) : CorrelatedMessage(TYPE) {
 
@@ -519,7 +496,6 @@
   }
 }
 
->>>>>>> 574fcae1
 /** A clipboard update from the device. */
 internal data class ClipboardChangedNotification(val text: String) : ControlMessage(TYPE) {
 
@@ -532,11 +508,7 @@
       "ClipboardChangedNotification(text=\"$text\")"
 
   companion object : Deserializer {
-<<<<<<< HEAD
-    const val TYPE = 11
-=======
     const val TYPE = 14
->>>>>>> 574fcae1
 
     override fun deserialize(stream: Base128InputStream): ClipboardChangedNotification {
       val bytes = stream.readBytes()
@@ -564,20 +536,11 @@
     stream.writeBytes(text.toByteArray(UTF_8))
   }
 
-<<<<<<< HEAD
-  override fun toString(): String {
-    return "SupportedDeviceStatesNotification(text=\"$text\")"
-  }
-
-  companion object : Deserializer {
-    const val TYPE = 12
-=======
   override fun toString(): String =
       "SupportedDeviceStatesNotification(text=\"$text\")"
 
   companion object : Deserializer {
     const val TYPE = 15
->>>>>>> 574fcae1
 
     override fun deserialize(stream: Base128InputStream): SupportedDeviceStatesNotification {
       val bytes = stream.readBytes()
@@ -597,28 +560,17 @@
     stream.writeInt(deviceState)
   }
 
-<<<<<<< HEAD
-  override fun toString(): String {
-    return "DeviceStateNotification(deviceState=$deviceState)"
-  }
-
-  companion object : Deserializer {
-    const val TYPE = 13
-=======
   override fun toString(): String =
       "DeviceStateNotification(deviceState=$deviceState)"
 
   companion object : Deserializer {
     const val TYPE = 16
->>>>>>> 574fcae1
 
     override fun deserialize(stream: Base128InputStream): DeviceStateNotification {
       val deviceState = stream.readInt()
       return DeviceStateNotification(deviceState)
     }
   }
-<<<<<<< HEAD
-=======
 }
 
 /**
@@ -732,5 +684,4 @@
       return SetDarkModeMessage(darkMode)
     }
   }
->>>>>>> 574fcae1
 }