/*
 * Copyright (C) 2022 The Android Open Source Project
 *
 * Licensed under the Apache License, Version 2.0 (the "License");
 * you may not use this file except in compliance with the License.
 * You may obtain a copy of the License at
 *
 *      http://www.apache.org/licenses/LICENSE-2.0
 *
 * Unless required by applicable law or agreed to in writing, software
 * distributed under the License is distributed on an "AS IS" BASIS,
 * WITHOUT WARRANTIES OR CONDITIONS OF ANY KIND, either express or implied.
 * See the License for the specific language governing permissions and
 * limitations under the License.
 */
package com.android.tools.idea.streaming.device

import com.android.tools.idea.streaming.core.DisplayDescriptor
import com.android.tools.idea.streaming.core.DisplayType
import com.android.tools.idea.streaming.device.RequestDeviceStateMessage.Companion.PHYSICAL_STATE
import com.android.utils.Base128InputStream
import com.android.utils.Base128InputStream.StreamFormatException
import com.android.utils.Base128OutputStream
import com.android.utils.FlightRecorder
import com.android.utils.TraceUtils
import it.unimi.dsi.fastutil.ints.Int2FloatOpenHashMap
import java.awt.Dimension
import kotlin.text.Charsets.UTF_8

// Classes in this file have to be kept in sync with tools/adt/idea/streaming/screen-sharing-agent/app/src/main/cpp/control_messages.h.

/**
 * Common base of all control messages. All subclassed containing data should be data classes.
 */
sealed class ControlMessage(val type: Int) {

  open fun serialize(stream: Base128OutputStream) {
    stream.writeInt(type)
  }

  override fun equals(other: Any?): Boolean =
      javaClass == other?.javaClass

  override fun hashCode(): Int =
      javaClass.hashCode()

  override fun toString(): String =
      javaClass.simpleName

  interface Deserializer {
    fun deserialize(stream: Base128InputStream): ControlMessage
  }

  companion object : Deserializer {
    override fun deserialize(stream: Base128InputStream): ControlMessage {
      val message = when (val type = stream.readInt()) {
        MotionEventMessage.TYPE -> MotionEventMessage.deserialize(stream)
        KeyEventMessage.TYPE -> KeyEventMessage.deserialize(stream)
        TextInputMessage.TYPE -> TextInputMessage.deserialize(stream)
        SetDeviceOrientationMessage.TYPE -> SetDeviceOrientationMessage.deserialize(stream)
        SetMaxVideoResolutionMessage.TYPE -> SetMaxVideoResolutionMessage.deserialize(stream)
        StartVideoStreamMessage.TYPE -> StartVideoStreamMessage.deserialize(stream)
        StopVideoStreamMessage.TYPE -> StopVideoStreamMessage.deserialize(stream)
        StartAudioStreamMessage.TYPE -> StartAudioStreamMessage.deserialize(stream)
        StopAudioStreamMessage.TYPE -> StopAudioStreamMessage.deserialize(stream)
        StartClipboardSyncMessage.TYPE -> StartClipboardSyncMessage.deserialize(stream)
        StopClipboardSyncMessage.TYPE -> StopClipboardSyncMessage.deserialize(stream)
        RequestDeviceStateMessage.TYPE -> RequestDeviceStateMessage.deserialize(stream)
        DisplayConfigurationRequest.TYPE -> DisplayConfigurationRequest.deserialize(stream)
        ErrorResponse.TYPE -> ErrorResponse.deserialize(stream)
        DisplayConfigurationResponse.TYPE -> DisplayConfigurationResponse.deserialize(stream)
        ClipboardChangedNotification.TYPE -> ClipboardChangedNotification.deserialize(stream)
        SupportedDeviceStatesNotification.TYPE -> SupportedDeviceStatesNotification.deserialize(stream)
        DeviceStateNotification.TYPE -> DeviceStateNotification.deserialize(stream)
        DisplayAddedOrChangedNotification.TYPE -> DisplayAddedOrChangedNotification.deserialize(stream)
        DisplayRemovedNotification.TYPE -> DisplayRemovedNotification.deserialize(stream)
        UiSettingsRequest.TYPE -> UiSettingsRequest.deserialize(stream)
        UiSettingsResponse.TYPE -> UiSettingsResponse.deserialize(stream)
        UiSettingsChangeRequest.TYPE -> UiSettingsChangeRequest.deserialize(stream)
        UiSettingsChangeResponse.TYPE -> UiSettingsChangeResponse.deserialize(stream)
        ResetUiSettingsRequest.TYPE -> ResetUiSettingsRequest.deserialize(stream)
        else -> throw StreamFormatException("Unrecognized control message type $type")
      }
      FlightRecorder.log { "${TraceUtils.currentTime} deserialize: message = $message" }
      return message
    }
  }
}

/** Interface that has to be implemented by all request and response control messages. */
internal abstract class CorrelatedMessage(type: Int) : ControlMessage(type) {
  abstract val requestId: Int

  override fun serialize(stream: Base128OutputStream) {
    super.serialize(stream)
    stream.writeInt(requestId)
  }
}

// Messages sent to the device.

/** Represents an Android [MotionEvent](https://developer.android.com/reference/android/view/MotionEvent). */
internal data class MotionEventMessage(
  val pointers: List<Pointer>,
  val action: Int,
  val buttonState: Int,
  val actionButton: Int,
  val displayId: Int
) : ControlMessage(TYPE) {

  override fun serialize(stream: Base128OutputStream) {
    super.serialize(stream)
    stream.writeInt(pointers.size)
    for (pointer in pointers) {
      pointer.serialize(stream)
    }
    stream.writeInt(action)
    stream.writeInt(buttonState)
    stream.writeInt(actionButton)
    stream.writeInt(displayId)
  }

  override fun toString(): String =
      "MotionEventMessage(pointers=$pointers, action=$action, buttonState=$buttonState actionButton=$actionButton displayId=$displayId)"

  companion object : Deserializer {
    const val TYPE = 1

    // Constants from android.view.MotionEvent.
    // - Actions
    const val ACTION_DOWN = 0
    const val ACTION_UP = 1
    const val ACTION_MOVE = 2
    const val ACTION_CANCEL = 3
    const val ACTION_OUTSIDE = 4
    const val ACTION_POINTER_DOWN = 5
    const val ACTION_POINTER_UP = 6
    const val ACTION_HOVER_MOVE = 7
    const val ACTION_SCROLL = 8
    const val ACTION_HOVER_ENTER = 9
    const val ACTION_HOVER_EXIT = 10
    const val ACTION_BUTTON_PRESS = 11
    const val ACTION_BUTTON_RELEASE = 12

    // - Axes
    const val AXIS_VSCROLL = 9
    const val AXIS_HSCROLL = 10

    // - Button
    const val BUTTON_PRIMARY = 1 shl 0
    const val BUTTON_SECONDARY = 1 shl 1
    const val BUTTON_TERTIARY = 1 shl 2

    // - Other
    const val ACTION_MASK = 0xff
    const val ACTION_POINTER_INDEX_MASK = 0xff00
    const val ACTION_POINTER_INDEX_SHIFT = 8

    override fun deserialize(stream: Base128InputStream): ControlMessage {
      val n = stream.readInt()
      val pointers = ArrayList<Pointer>(n)
      for (i in 0 until n) {
        pointers.add(deserializePointer(stream))
      }
      val action = stream.readInt()
      val buttonState = stream.readInt()
      val actionButton = stream.readInt()
      val displayId = stream.readInt()
      return MotionEventMessage(pointers, action, buttonState, actionButton, displayId)
    }

    private fun deserializePointer(stream: Base128InputStream): Pointer {
      val x = stream.readInt()
      val y = stream.readInt()
      val pointerId = stream.readInt()
      var axisValues: Int2FloatOpenHashMap? = null
      val numAxisValues = stream.readInt()
      if (numAxisValues > 0) {
        axisValues = Int2FloatOpenHashMap(numAxisValues)
        repeat(numAxisValues) {
          axisValues.put(stream.readInt(), stream.readFloat())
        }
      }
      return Pointer(x, y, pointerId, axisValues)
    }
  }

  data class Pointer(val x: Int, val y: Int, val pointerId: Int, val axisValues: Int2FloatOpenHashMap? = null) {
    fun serialize(stream: Base128OutputStream) {
      stream.writeInt(x)
      stream.writeInt(y)
      stream.writeInt(pointerId)
      stream.writeInt(axisValues?.size ?: 0)
      if (axisValues != null) {
        val iterator = axisValues.int2FloatEntrySet().fastIterator()
        while (iterator.hasNext()) {
          val entry = iterator.next()
          stream.writeInt(entry.intKey)
          stream.writeFloat(entry.floatValue)
        }
      }
    }

    override fun toString(): String {
      return if (axisValues == null) "Pointer(x=$x, y=$y, pointerId=$pointerId)"
             else "Pointer(x=$x, y=$y, pointerId=$pointerId, axisValues=$axisValues)"
    }
  }
}

/** Represents a key being pressed or released on a keyboard. */
internal data class KeyEventMessage(
  val action: AndroidKeyEventActionType,
  val keyCode: Int, // One of the values defined in AndroidKeyCodes.kt
  val metaState: Int
) : ControlMessage(TYPE) {

  override fun serialize(stream: Base128OutputStream) {
    super.serialize(stream)
    stream.writeInt(action.value)
    stream.writeInt(keyCode)
    stream.writeInt(metaState)
  }

  override fun toString(): String =
      "KeyEventMessage(action=$action, keyCode=$keyCode, metaState=0x${metaState.toString(16)})"

  companion object : Deserializer {
    const val TYPE = 2

    override fun deserialize(stream: Base128InputStream): KeyEventMessage {
      val actionValue = stream.readInt()
      val action = AndroidKeyEventActionType.fromValue(actionValue) ?: throw StreamFormatException("Unrecognized action: $actionValue")
      val keyCode = stream.readInt()
      val metaState = stream.readInt()
      return KeyEventMessage(action, keyCode, metaState)
    }
  }
}

/** Represents one or more characters typed on a keyboard. */
internal data class TextInputMessage(
  val text: String
) : ControlMessage(TYPE) {

  override fun serialize(stream: Base128OutputStream) {
    super.serialize(stream)
    stream.writeString(text)
  }

  override fun toString(): String =
      "TextInputMessage(text=\"$text\")"

  companion object : Deserializer {
    const val TYPE = 3

    override fun deserialize(stream: Base128InputStream): TextInputMessage {
      val text = stream.readString() ?: throw StreamFormatException("Malformed TextInputMessage")
      return TextInputMessage(text)
    }
  }
}

/** Represents one or more characters typed on a keyboard. */
internal data class SetDeviceOrientationMessage(val orientation: Int) : ControlMessage(TYPE) {

  override fun serialize(stream: Base128OutputStream) {
    super.serialize(stream)
    stream.writeInt(orientation)
  }

  override fun toString(): String =
      "SetDeviceOrientationMessage(orientation=$orientation)"

  companion object : Deserializer {
    const val TYPE = 4

    override fun deserialize(stream: Base128InputStream): SetDeviceOrientationMessage {
      val orientation = stream.readInt()
      return SetDeviceOrientationMessage(orientation)
    }
  }
}

/** Sets maximum display streaming resolution. */
internal data class SetMaxVideoResolutionMessage(val displayId: Int, val maxVideoSize: Dimension) : ControlMessage(TYPE) {

  override fun serialize(stream: Base128OutputStream) {
    super.serialize(stream)
    stream.writeInt(displayId)
    stream.writeInt(maxVideoSize.width)
    stream.writeInt(maxVideoSize.height)
  }

  override fun toString(): String =
      "SetMaxVideoResolutionMessage(displayId=$displayId, maxVideoSize=${maxVideoSize.width}x${maxVideoSize.height})"

  companion object : Deserializer {
    const val TYPE = 5

    override fun deserialize(stream: Base128InputStream): SetMaxVideoResolutionMessage {
      val displayId = stream.readInt()
      val width = stream.readInt()
      val height = stream.readInt()
      return SetMaxVideoResolutionMessage(displayId, Dimension(width, height))
    }
  }
}

/** Starts video stream if it was stopped. */
internal data class StartVideoStreamMessage(val displayId: Int, val maxVideoSize: Dimension) : ControlMessage(TYPE) {

  override fun serialize(stream: Base128OutputStream) {
    super.serialize(stream)
    stream.writeInt(displayId)
    stream.writeInt(maxVideoSize.width)
    stream.writeInt(maxVideoSize.height)
  }

  override fun toString(): String =
      "StartVideoStreamMessage(displayId=$displayId, maxVideoSize=${maxVideoSize.width}x${maxVideoSize.height})"

  companion object : Deserializer {
    const val TYPE = 6

    override fun deserialize(stream: Base128InputStream): StartVideoStreamMessage {
      val displayId = stream.readInt()
      val width = stream.readInt()
      val height = stream.readInt()
      return StartVideoStreamMessage(displayId, Dimension(width, height))
    }
  }
}

/** Stops video stream. */
internal data class StopVideoStreamMessage(val displayId: Int) : ControlMessage(TYPE) {

  override fun serialize(stream: Base128OutputStream) {
    super.serialize(stream)
    stream.writeInt(displayId)
  }

  override fun toString(): String =
      "StopVideoStreamMessage(displayId=$displayId)"

  companion object : Deserializer {
    const val TYPE = 7

    override fun deserialize(stream: Base128InputStream): StopVideoStreamMessage {
      val displayId = stream.readInt()
      return StopVideoStreamMessage(displayId)
    }
  }
}

/** Starts audio stream. */
internal class StartAudioStreamMessage : ControlMessage(TYPE) {

  override fun toString(): String =
      "StartAudioStreamMessage"

  companion object : Deserializer {
    const val TYPE = 8

    override fun deserialize(stream: Base128InputStream): StartAudioStreamMessage {
      return StartAudioStreamMessage()
    }
  }
}

/** Stops audio stream. */
internal class StopAudioStreamMessage : ControlMessage(TYPE) {

  override fun toString(): String =
      "StopAudioStreamMessage"

  companion object : Deserializer {
    const val TYPE = 9

    override fun deserialize(stream: Base128InputStream): StopAudioStreamMessage {
      return StopAudioStreamMessage()
    }
  }
}

/** Sets device clipboard and requests clipboard updates from the device. */
internal data class StartClipboardSyncMessage(val maxSyncedLength: Int, val text: String) : ControlMessage(TYPE) {

  override fun serialize(stream: Base128OutputStream) {
    super.serialize(stream)
    stream.writeInt(maxSyncedLength)
    stream.writeBytes(text.toByteArray(UTF_8))
  }

  override fun toString(): String =
      "StartClipboardSyncMessage(maxSyncedLength=$maxSyncedLength, text='$text')"

  companion object : Deserializer {
    const val TYPE = 10

    override fun deserialize(stream: Base128InputStream): StartClipboardSyncMessage {
      val maxSyncedLength = stream.readInt()
      val bytes = stream.readBytes()
      return StartClipboardSyncMessage(maxSyncedLength, bytes.toString(UTF_8))
    }
  }
}

/** Stops clipboard updates from the device. */
internal class StopClipboardSyncMessage private constructor(): ControlMessage(TYPE) {

  companion object : Deserializer {
    const val TYPE = 11
    val instance = StopClipboardSyncMessage()

    override fun deserialize(stream: Base128InputStream): StopClipboardSyncMessage {
      return instance
    }
  }
}

/**
 * Requests a device state (folding pose) change. A DeviceStateNotification message will be sent
 * when and if the device state actually changes. If [deviceStateId] is equal to [PHYSICAL_STATE],
 * the device will return to its actual physical state.
 */
internal data class RequestDeviceStateMessage(val deviceStateId: Int) : ControlMessage(TYPE) {

  override fun serialize(stream: Base128OutputStream) {
    super.serialize(stream)
    stream.writeInt(deviceStateId + 1) // Add 1 to make sure that PHYSICAL_STATE is encoded efficiently.
  }

  override fun toString(): String =
      "RequestDeviceStateMessage(deviceStateId=$deviceStateId)"

  companion object : Deserializer {
    const val TYPE = 12

    const val PHYSICAL_STATE = -1

    override fun deserialize(stream: Base128InputStream): RequestDeviceStateMessage {
      val deviceStateId = stream.readInt() - 1 // Subtracting 1 to account for shifted encoding.
      return RequestDeviceStateMessage(deviceStateId)
    }
  }
}

/** Requests a display screenshot. */
internal data class DisplayConfigurationRequest private constructor(override val requestId: Int) : CorrelatedMessage(TYPE) {

  constructor(requestIdGenerator: () -> Int) : this(requestIdGenerator())

  override fun toString(): String {
    return "DisplayConfigurationRequest(requestId=$requestId)"
  }

  companion object : Deserializer {
    const val TYPE = 13

    override fun deserialize(stream: Base128InputStream): DisplayConfigurationRequest {
      val requestId = stream.readInt()
      return DisplayConfigurationRequest(requestId)
    }
  }
}

// Messages received from the device.

/** Error response from the device to a command that is guaranteed to trigger a response. */
internal data class ErrorResponse(override val requestId: Int, val errorMessage: String) : CorrelatedMessage(TYPE) {

  override fun serialize(stream: Base128OutputStream) {
    super.serialize(stream)
    stream.writeBytes(errorMessage.toByteArray(UTF_8))
  }

  override fun toString(): String {
    return "ErrorResponse(requestId=$requestId, errorMessage=\"$errorMessage\")"
  }

  companion object : Deserializer {
    const val TYPE = 14

    override fun deserialize(stream: Base128InputStream): ErrorResponse {
      val requestId = stream.readInt()
      val errorMessage = stream.readBytes().toString(UTF_8)
      return ErrorResponse(requestId, errorMessage)
    }
  }
}

/** Screenshot of a device display. */
internal data class DisplayConfigurationResponse(override val requestId: Int, val displays: List<DisplayDescriptor>): CorrelatedMessage(TYPE) {

  override fun serialize(stream: Base128OutputStream) {
    super.serialize(stream)
    stream.writeInt(displays.size)
    for (display in displays) {
      stream.writeInt(display.displayId)
      stream.writeInt(display.width)
      stream.writeInt(display.height)
      stream.writeInt(display.orientation)
      stream.writeEnum(display.type)
    }
  }

  override fun toString(): String {
    return "ScreenshotResponse(requestId=$requestId, displays=$displays)"
  }

  companion object : Deserializer {
    const val TYPE = 15

    override fun deserialize(stream: Base128InputStream): DisplayConfigurationResponse {
      val requestId = stream.readInt()
      val count = stream.readInt()
      val displays = ArrayList<DisplayDescriptor>(count)
      for (i in 0 until count) {
        val displayId = stream.readInt()
        val width = stream.readInt()
        val height = stream.readInt()
        val orientation = stream.readInt()
        val type = try {
          DisplayType.entries[stream.readInt()]
        }
        catch (_: ArrayIndexOutOfBoundsException) {
          DisplayType.UNKNOWN
        }
        displays.add(DisplayDescriptor(displayId, width, height, orientation, type))
      }
      return DisplayConfigurationResponse(requestId, displays)
    }
  }
}

/** A clipboard update from the device. */
internal data class ClipboardChangedNotification(val text: String) : ControlMessage(TYPE) {

  override fun serialize(stream: Base128OutputStream) {
    super.serialize(stream)
    stream.writeBytes(text.toByteArray(UTF_8))
  }

  override fun toString(): String =
      "ClipboardChangedNotification(text=\"$text\")"

  companion object : Deserializer {
    const val TYPE = 16

    override fun deserialize(stream: Base128InputStream): ClipboardChangedNotification {
      val bytes = stream.readBytes()
      return ClipboardChangedNotification(bytes.toString(UTF_8))
    }
  }
}

/**
 * A notification that the device supports multiple folding states. The text of the notification
 * is the same as output of  the 'adb shell cmd device_state print-states' command, e.g.
 * ```
 * Supported states: [
 *   DeviceState{identifier=0, name='CLOSE', app_accessible=true},
 *   DeviceState{identifier=1, name='TENT', app_accessible=true},
 *   DeviceState{identifier=2, name='HALF_FOLDED', app_accessible=true},
 *   DeviceState{identifier=3, name='OPEN', app_accessible=true},
 * ]
 * ```
 */
internal data class SupportedDeviceStatesNotification(val deviceStates: List<DeviceState>, val deviceStateId: Int) : ControlMessage(TYPE) {

  override fun serialize(stream: Base128OutputStream) {
    super.serialize(stream)
    stream.writeInt(deviceStates.size)
    for (state in deviceStates) {
      state.serialize(stream)
    }
    stream.writeInt(deviceStateId + 1) // Offset by 1 to efficiently represent -1.
  }

  override fun toString(): String =
      "SupportedDeviceStatesNotification(deviceStates=\"$deviceStates\", deviceStateId=$deviceStateId)"

  companion object : Deserializer {
    const val TYPE = 17

    override fun deserialize(stream: Base128InputStream): SupportedDeviceStatesNotification {
      val numStates = stream.readInt()
      val deviceStates = ArrayList<DeviceState>(numStates)
      for (i in 0 until numStates) {
        deviceStates.add(DeviceState.deserialize(stream))
      }
      val deviceStateId = stream.readInt() - 1
      return SupportedDeviceStatesNotification(deviceStates, deviceStateId)
    }
  }
}

/**
 * Notification of a device state change. One such notification is always sent when the screen
 * sharing agent starts on a foldable device,
 */
internal data class DeviceStateNotification(val deviceStateId: Int) : ControlMessage(TYPE) {

  override fun serialize(stream: Base128OutputStream) {
    super.serialize(stream)
    stream.writeInt(deviceStateId + 1) // Offset by 1 to efficiently represent -1.
  }

  override fun toString(): String =
      "DeviceStateNotification(deviceStateId=$deviceStateId)"

  companion object : Deserializer {
    const val TYPE = 18

    override fun deserialize(stream: Base128InputStream): DeviceStateNotification {
      val deviceState = stream.readInt() - 1
      return DeviceStateNotification(deviceState)
    }
  }
}

/**
 * Notification of an added or a changed display.
 */
internal data class DisplayAddedOrChangedNotification(
  val displayId: Int,
  val width: Int,
  val height: Int,
  val rotation: Int,
  val displayType: DisplayType
) : ControlMessage(TYPE) {

  override fun serialize(stream: Base128OutputStream) {
    super.serialize(stream)
    stream.writeInt(displayId)
    stream.writeInt(width)
    stream.writeInt(height)
    stream.writeInt(rotation)
<<<<<<< HEAD
    stream.writeInt(displayType.ordinal)
=======
    stream.writeEnum(displayType)
>>>>>>> 8b7d83e8
  }

  override fun toString(): String =
      "DisplayAddedOrChangedNotification(displayId=$displayId, width=$width, height=$height, rotation=$rotation, displayType=$displayType)"

  companion object : Deserializer {
    const val TYPE = 19

    override fun deserialize(stream: Base128InputStream): DisplayAddedOrChangedNotification {
      val displayId = stream.readInt()
      val width = stream.readInt()
      val height = stream.readInt()
      val rotation = stream.readInt()
<<<<<<< HEAD
      val displayType = DisplayType.entries[stream.readInt()]
=======
      val displayType = stream.readEnum<DisplayType>()
>>>>>>> 8b7d83e8
      return DisplayAddedOrChangedNotification(displayId, width, height, rotation, displayType)
    }
  }
}

/**
 * Notification of a removed display.
 */
internal data class DisplayRemovedNotification(val displayId: Int) : ControlMessage(TYPE) {

  override fun serialize(stream: Base128OutputStream) {
    super.serialize(stream)
    stream.writeInt(displayId)
  }

  override fun toString(): String =
      "DisplayRemovedNotification(displayId=$displayId)"

  companion object : Deserializer {
    const val TYPE = 20

    override fun deserialize(stream: Base128InputStream): DisplayRemovedNotification {
      val displayId = stream.readInt()
      return DisplayRemovedNotification(displayId)
    }
  }
}

/**
 * Queries the current UI settings from a device.
 */
internal data class UiSettingsRequest private constructor(override val requestId: Int) : CorrelatedMessage(TYPE) {

  constructor(requestIdGenerator: () -> Int) : this(requestIdGenerator())

  override fun toString(): String =
    "UiSettingsRequest(requestId=$requestId)"

  companion object : Deserializer {
    const val TYPE = 21

    override fun deserialize(stream: Base128InputStream): UiSettingsRequest {
      val requestId = stream.readInt()
      return UiSettingsRequest(requestId)
    }
  }
}

/**
 * The current UI settings received from a device.
 *
 * @param requestId The id from the request
 * @param darkMode true if the device is in dark mode
 * @param fontScale the current font scale setting
 * @param density the current screen density setting
 * @param talkBackOn true if TalkBack is currently on
 * @param selectToSpeakOn true if SelectTopSpeak is currently on
 * @param gestureNavigation true if gesture navigation is on versus 3 button navigation
 * @param debugLayout true if debug layout bounds is on
 * @param foregroundApplicationId the foreground application id
 * @param appLocale the app locale for the foreground app
 * @param originalValues true if all values are the same as the original values.
 *        This could be false if this is the 2nd time this data is requested.
 * @param fontScaleSettable true if font scale could be set without errors
 * @param densitySettable true if density could be set without errors
 * @param tackBackInstalled true if the talkback package is installed
 * @param gestureOverlayInstalled true if the gesture overlay is installed
 */
internal data class UiSettingsResponse(
  override val requestId: Int,
  val darkMode: Boolean,
  val fontScale: Int,
  val density: Int,
  val talkBackOn: Boolean,
  val selectToSpeakOn: Boolean,
  val gestureNavigation: Boolean,
  val debugLayout: Boolean,
  val foregroundApplicationId: String,
  val appLocale: String,
  val originalValues: Boolean,
  val fontScaleSettable: Boolean,
  val densitySettable: Boolean,
  val tackBackInstalled: Boolean,
  val gestureOverlayInstalled: Boolean,
) : CorrelatedMessage(TYPE) {

  override fun serialize(stream: Base128OutputStream) {
    super.serialize(stream)
    stream.writeBoolean(darkMode)
    stream.writeInt(fontScale)
    stream.writeInt(density)
    stream.writeBoolean(talkBackOn)
    stream.writeBoolean(selectToSpeakOn)
    stream.writeBoolean(gestureNavigation)
    stream.writeBoolean(debugLayout)
    stream.writeBytes(foregroundApplicationId.toByteArray(UTF_8))
    stream.writeBytes(appLocale.toByteArray(UTF_8))

    stream.writeBoolean(originalValues)

    stream.writeBoolean(fontScaleSettable)
    stream.writeBoolean(densitySettable)
    stream.writeBoolean(tackBackInstalled)
    stream.writeBoolean(gestureOverlayInstalled)
  }

  override fun toString(): String =
    "UiSettingsResponse(" +
    "requestId=$requestId, " +

    "darkMode=$darkMode, " +
    "fontScale=$fontScale, " +
    "density=$density, " +
    "talkBackOn=$talkBackOn, " +
    "selectToSpeakOn=$selectToSpeakOn, " +
    "gestureNavigation=$gestureNavigation, " +
    "debugLayout=$debugLayout, " +
    "foregroundApplicationId=\"$foregroundApplicationId\", " +
    "appLocale=\"$appLocale\", " +

    "originalValues=$originalValues, " +

    "fontScaleSettable=$fontScaleSettable, " +
    "densitySettable=$densitySettable, " +
    "tackBackInstalled=$tackBackInstalled, " +
    "gestureOverlayInstalled=$gestureOverlayInstalled)"

    companion object : Deserializer {
    const val TYPE = 22

    override fun deserialize(stream: Base128InputStream): UiSettingsResponse {
      val requestId = stream.readInt()

      val darkMode = stream.readBoolean()
      val fontScale = stream.readInt()
      val density = stream.readInt()
      val talkBackOn = stream.readBoolean()
      val selectToSpeakOn = stream.readBoolean()
      val gestureNavigation = stream.readBoolean()
      val debugLayout = stream.readBoolean()
      val foregroundApplicationId = stream.readBytes().toString(UTF_8)
      val appLocale = stream.readBytes().toString(UTF_8)

      val originalValues = stream.readBoolean()

      val fontScaleSettable = stream.readBoolean()
      val densitySettable = stream.readBoolean()
      val talkBackInstalled = stream.readBoolean()
      val gestureOverlayInstalled = stream.readBoolean()
      return UiSettingsResponse(
        requestId,
        darkMode,
        fontScale,
        density,
        talkBackOn,
        selectToSpeakOn,
        gestureNavigation,
        debugLayout,
        foregroundApplicationId,
        appLocale,
        originalValues,
        fontScaleSettable,
        densitySettable,
        talkBackInstalled,
        gestureOverlayInstalled,
      )
    }
  }
}

/**
 * Changes a UI setting on a device.
 */
internal data class UiSettingsChangeRequest<T>(
  override val requestId: Int,
  val command: UiCommand<T>,
  val value: T
) : CorrelatedMessage(TYPE) {
  constructor(requestIdGenerator: () -> Int, type: UiCommand<T>, value: T) : this(requestIdGenerator(), type, value)

  class UiCommand<T> private constructor(private val ordinal: Int, private val support: CommandSupport<T>) {

    fun serialize(stream: Base128OutputStream, value: T) {
      stream.writeInt(ordinal)
      support.serialize(stream, value)
    }

    fun deserialize(stream: Base128InputStream): T =
      support.deserialize(stream)

    fun toString(value: T) = support.toString(value)

    companion object {
      private var counter = 0
      private val values = mutableListOf<UiCommand<*>>()

      val DARK_MODE = UiCommand(counter++, BooleanCommandSupport("darkMode")).also { values.add(it) }
      val FONT_SCALE = UiCommand(counter++, IntCommandSupport("fontScale")).also { values.add(it) }
      val DENSITY = UiCommand(counter++, IntCommandSupport("density")).also { values.add(it) }
      val TALKBACK = UiCommand(counter++, BooleanCommandSupport("talkback")).also { values.add(it) }
      val SELECT_TO_SPEAK = UiCommand(counter++, BooleanCommandSupport("selectToSpeak")).also { values.add(it) }
      val GESTURE_NAVIGATION = UiCommand(counter++, BooleanCommandSupport("gestureNavigation")).also { values.add(it) }
      val DEBUG_LAYOUT = UiCommand(counter++, BooleanCommandSupport("debugLayout")).also { values.add(it) }
      val APP_LOCALE = UiCommand(counter++, AppLocaleCommandSupport()).also { values.add(it) }

      @Suppress("UNCHECKED_CAST")
      fun read(stream: Base128InputStream): UiCommand<Any> {
        val ordinal = stream.readInt()
        return values[ordinal.coerceIn(values.indices)] as UiCommand<Any>
      }
    }
  }

  data class AppLocale(val applicationId: String, val locale: String)

  private interface Serializer<T> {
    fun serialize(stream: Base128OutputStream, value: T)
    fun deserialize(stream: Base128InputStream): T
  }

  private interface CommandSupport<T> : Serializer<T> {
    fun toString(value: T): String
  }

  private class BooleanCommandSupport(private val name: String) : CommandSupport<Boolean> {
    override fun serialize(stream: Base128OutputStream, value: Boolean) = stream.writeBoolean(value)
    override fun deserialize(stream: Base128InputStream): Boolean = stream.readBoolean()
    override fun toString(value: Boolean): String = "$name=$value"
  }

  private class IntCommandSupport(private val name: String) : CommandSupport<Int> {
    override fun serialize(stream: Base128OutputStream, value: Int) = stream.writeInt(value)
    override fun deserialize(stream: Base128InputStream): Int = stream.readInt()
    override fun toString(value: Int): String = "$name=$value"
  }

  private class AppLocaleCommandSupport : CommandSupport<AppLocale> {
    override fun serialize(stream: Base128OutputStream, value: AppLocale) {
      stream.writeBytes(value.applicationId.toByteArray(UTF_8))
      stream.writeBytes(value.locale.toByteArray(UTF_8))
    }
    override fun deserialize(stream: Base128InputStream): AppLocale {
      return AppLocale(stream.readBytes().toString(UTF_8), stream.readBytes().toString(UTF_8))
    }
    override fun toString(value: AppLocale): String = "applicationId=${value.applicationId}, locale=${value.locale}"
  }

  override fun serialize(stream: Base128OutputStream) {
    super.serialize(stream)
    command.serialize(stream, value)
  }

  override fun toString(): String =
    "UiSettingsChangeRequest(requestId=$requestId, command=${command.toString(value)})"

  companion object : Deserializer {
    const val TYPE = 23

    override fun deserialize(stream: Base128InputStream): CorrelatedMessage {
      val requestId = stream.readInt()
      val command = UiCommand.read(stream)
      return UiSettingsChangeRequest(requestId, command, command.deserialize(stream))
    }
  }
}

/**
 * The response from various UI settings commands.
 */
internal data class UiSettingsChangeResponse(
  override val requestId: Int,
  val originalValues: Boolean
) : CorrelatedMessage(TYPE) {

  override fun serialize(stream: Base128OutputStream) {
    super.serialize(stream)
    stream.writeBoolean(originalValues)
  }

  override fun toString(): String {
    return "UiSettingsChangeResponse(requestId=$requestId, originalValues=\"$originalValues\")"
  }

  companion object : Deserializer {
    const val TYPE = 24

    override fun deserialize(stream: Base128InputStream): UiSettingsChangeResponse {
      val requestId = stream.readInt()
      val originalValues = stream.readBoolean()
      return UiSettingsChangeResponse(requestId, originalValues)
    }
  }
}


/**
 * Resets the ui changes made on the device.
 */
internal data class ResetUiSettingsRequest(override val requestId: Int) : CorrelatedMessage(TYPE) {

  constructor(requestIdGenerator: () -> Int) : this(requestIdGenerator())

  override fun toString(): String =
    "ResetUiSettingsRequest(requestId=$requestId)"

  companion object : Deserializer {
    const val TYPE = 25

    override fun deserialize(stream: Base128InputStream): ResetUiSettingsRequest {
      val requestId = stream.readInt()
      return ResetUiSettingsRequest(requestId)
    }
  }
}<|MERGE_RESOLUTION|>--- conflicted
+++ resolved
@@ -637,11 +637,7 @@
     stream.writeInt(width)
     stream.writeInt(height)
     stream.writeInt(rotation)
-<<<<<<< HEAD
-    stream.writeInt(displayType.ordinal)
-=======
     stream.writeEnum(displayType)
->>>>>>> 8b7d83e8
   }
 
   override fun toString(): String =
@@ -655,11 +651,7 @@
       val width = stream.readInt()
       val height = stream.readInt()
       val rotation = stream.readInt()
-<<<<<<< HEAD
-      val displayType = DisplayType.entries[stream.readInt()]
-=======
       val displayType = stream.readEnum<DisplayType>()
->>>>>>> 8b7d83e8
       return DisplayAddedOrChangedNotification(displayId, width, height, rotation, displayType)
     }
   }
