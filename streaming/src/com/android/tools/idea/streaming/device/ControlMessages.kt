--- conflicted
+++ resolved
@@ -77,11 +77,6 @@
         UiSettingsRequest.TYPE -> UiSettingsRequest.deserialize(stream)
         UiSettingsResponse.TYPE -> UiSettingsResponse.deserialize(stream)
         SetDarkModeMessage.TYPE -> SetDarkModeMessage.deserialize(stream)
-<<<<<<< HEAD
-        else -> throw StreamFormatException("Unrecognized control message type $type")
-      }
-      FlightRecorder.log { "${TraceUtils.currentTime()} deserialize: message = $message" }
-=======
         SetTalkBackMessage.TYPE -> SetTalkBackMessage.deserialize(stream)
         SetSelectToSpeakMessage.TYPE -> SetSelectToSpeakMessage.deserialize(stream)
         SetFontSizeMessage.TYPE -> SetFontSizeMessage.deserialize(stream)
@@ -91,7 +86,6 @@
         else -> throw StreamFormatException("Unrecognized control message type $type")
       }
       FlightRecorder.log { "${TraceUtils.currentTime} deserialize: message = $message" }
->>>>>>> 0d09370c
       return message
     }
   }
@@ -359,8 +353,6 @@
     override fun deserialize(stream: Base128InputStream): StopVideoStreamMessage {
       val displayId = stream.readInt()
       return StopVideoStreamMessage(displayId)
-<<<<<<< HEAD
-=======
     }
   }
 }
@@ -391,7 +383,6 @@
 
     override fun deserialize(stream: Base128InputStream): StopAudioStreamMessage {
       return StopAudioStreamMessage()
->>>>>>> 0d09370c
     }
   }
 }
@@ -434,23 +425,6 @@
 
 /**
  * Requests a device state (folding pose) change. A DeviceStateNotification message will be sent
-<<<<<<< HEAD
- * when and if the device state actually changes. If [state] is equal to [PHYSICAL_STATE],
- * the device will return to its actual physical state.
- */
-internal data class RequestDeviceStateMessage(val state: Int) : ControlMessage(TYPE) {
-
-  override fun serialize(stream: Base128OutputStream) {
-    super.serialize(stream)
-    stream.writeInt(state + 1) // Add 1 to make sure that PHYSICAL_STATE is encoded efficiently.
-  }
-
-  override fun toString(): String =
-      "RequestDeviceStateMessage(state=$state)"
-
-  companion object : Deserializer {
-    const val TYPE = 10
-=======
  * when and if the device state actually changes. If [deviceStateId] is equal to [PHYSICAL_STATE],
  * the device will return to its actual physical state.
  */
@@ -466,18 +440,12 @@
 
   companion object : Deserializer {
     const val TYPE = 12
->>>>>>> 0d09370c
 
     const val PHYSICAL_STATE = -1
 
     override fun deserialize(stream: Base128InputStream): RequestDeviceStateMessage {
-<<<<<<< HEAD
-      val state = stream.readInt() - 1 // Subtracting 1 to account for shifted encoding.
-      return RequestDeviceStateMessage(state)
-=======
       val deviceStateId = stream.readInt() - 1 // Subtracting 1 to account for shifted encoding.
       return RequestDeviceStateMessage(deviceStateId)
->>>>>>> 0d09370c
     }
   }
 }
@@ -492,11 +460,7 @@
   }
 
   companion object : Deserializer {
-<<<<<<< HEAD
-    const val TYPE = 11
-=======
     const val TYPE = 13
->>>>>>> 0d09370c
 
     override fun deserialize(stream: Base128InputStream): DisplayConfigurationRequest {
       val requestId = stream.readInt()
@@ -520,11 +484,7 @@
   }
 
   companion object : Deserializer {
-<<<<<<< HEAD
-    const val TYPE = 12
-=======
     const val TYPE = 14
->>>>>>> 0d09370c
 
     override fun deserialize(stream: Base128InputStream): ErrorResponse {
       val requestId = stream.readInt()
@@ -554,11 +514,7 @@
   }
 
   companion object : Deserializer {
-<<<<<<< HEAD
-    const val TYPE = 13
-=======
     const val TYPE = 15
->>>>>>> 0d09370c
 
     override fun deserialize(stream: Base128InputStream): DisplayConfigurationResponse {
       val requestId = stream.readInt()
@@ -594,11 +550,7 @@
       "ClipboardChangedNotification(text=\"$text\")"
 
   companion object : Deserializer {
-<<<<<<< HEAD
-    const val TYPE = 14
-=======
     const val TYPE = 16
->>>>>>> 0d09370c
 
     override fun deserialize(stream: Base128InputStream): ClipboardChangedNotification {
       val bytes = stream.readBytes()
@@ -619,24 +571,6 @@
  * ]
  * ```
  */
-<<<<<<< HEAD
-internal data class SupportedDeviceStatesNotification(val text: String) : ControlMessage(TYPE) {
-
-  override fun serialize(stream: Base128OutputStream) {
-    super.serialize(stream)
-    stream.writeBytes(text.toByteArray(UTF_8))
-  }
-
-  override fun toString(): String =
-      "SupportedDeviceStatesNotification(text=\"$text\")"
-
-  companion object : Deserializer {
-    const val TYPE = 15
-
-    override fun deserialize(stream: Base128InputStream): SupportedDeviceStatesNotification {
-      val bytes = stream.readBytes()
-      return SupportedDeviceStatesNotification(bytes.toString(UTF_8))
-=======
 internal data class SupportedDeviceStatesNotification(val deviceStates: List<DeviceState>, val deviceStateId: Int) : ControlMessage(TYPE) {
 
   override fun serialize(stream: Base128OutputStream) {
@@ -662,7 +596,6 @@
       }
       val deviceStateId = stream.readInt() - 1
       return SupportedDeviceStatesNotification(deviceStates, deviceStateId)
->>>>>>> 0d09370c
     }
   }
 }
@@ -671,23 +604,6 @@
  * Notification of a device state change. One such notification is always sent when the screen
  * sharing agent starts on a foldable device,
  */
-<<<<<<< HEAD
-internal data class DeviceStateNotification(val deviceState: Int) : ControlMessage(TYPE) {
-
-  override fun serialize(stream: Base128OutputStream) {
-    super.serialize(stream)
-    stream.writeInt(deviceState)
-  }
-
-  override fun toString(): String =
-      "DeviceStateNotification(deviceState=$deviceState)"
-
-  companion object : Deserializer {
-    const val TYPE = 16
-
-    override fun deserialize(stream: Base128InputStream): DeviceStateNotification {
-      val deviceState = stream.readInt()
-=======
 internal data class DeviceStateNotification(val deviceStateId: Int) : ControlMessage(TYPE) {
 
   override fun serialize(stream: Base128OutputStream) {
@@ -703,7 +619,6 @@
 
     override fun deserialize(stream: Base128InputStream): DeviceStateNotification {
       val deviceState = stream.readInt() - 1
->>>>>>> 0d09370c
       return DeviceStateNotification(deviceState)
     }
   }
@@ -723,11 +638,7 @@
       "DisplayAddedNotification(displayId=$displayId)"
 
   companion object : Deserializer {
-<<<<<<< HEAD
-    const val TYPE = 17
-=======
     const val TYPE = 19
->>>>>>> 0d09370c
 
     override fun deserialize(stream: Base128InputStream): DisplayAddedNotification {
       val displayId = stream.readInt()
@@ -750,11 +661,7 @@
       "DisplayRemovedNotification(displayId=$displayId)"
 
   companion object : Deserializer {
-<<<<<<< HEAD
-    const val TYPE = 18
-=======
     const val TYPE = 20
->>>>>>> 0d09370c
 
     override fun deserialize(stream: Base128InputStream): DisplayRemovedNotification {
       val displayId = stream.readInt()
@@ -766,11 +673,7 @@
 /**
  * Queries the current UI settings from a device.
  */
-<<<<<<< HEAD
-internal class UiSettingsRequest private constructor (override val requestId: Int) : CorrelatedMessage(TYPE) {
-=======
 internal class UiSettingsRequest private constructor(override val requestId: Int) : CorrelatedMessage(TYPE) {
->>>>>>> 0d09370c
 
   constructor(requestIdGenerator: () -> Int) : this(requestIdGenerator())
 
@@ -778,11 +681,7 @@
     "UiSettingsRequest(requestId=$requestId)"
 
   companion object : Deserializer {
-<<<<<<< HEAD
-    const val TYPE = 19
-=======
     const val TYPE = 21
->>>>>>> 0d09370c
 
     override fun deserialize(stream: Base128InputStream): UiSettingsRequest {
       val requestId = stream.readInt()
@@ -794,9 +693,6 @@
 /**
  * The current UI settings received from a device.
  */
-<<<<<<< HEAD
-internal data class UiSettingsResponse(override val requestId: Int, val darkMode: Boolean) : CorrelatedMessage(TYPE) {
-=======
 internal data class UiSettingsResponse(
   override val requestId: Int,
   val darkMode: Boolean,
@@ -812,20 +708,10 @@
   val densitySettable: Boolean,
   val density: Int
 ) : CorrelatedMessage(TYPE) {
->>>>>>> 0d09370c
 
   override fun serialize(stream: Base128OutputStream) {
     super.serialize(stream)
     stream.writeBoolean(darkMode)
-<<<<<<< HEAD
-  }
-
-  override fun toString(): String =
-    "UiSettingsResponse(requestId=$requestId, darkMode=$darkMode)"
-
-  companion object : Deserializer {
-    const val TYPE = 20
-=======
     stream.writeBoolean(gestureOverlayInstalled)
     stream.writeBoolean(gestureNavigation)
     stream.writeBytes(foregroundApplicationId.toByteArray(UTF_8))
@@ -855,20 +741,10 @@
 
   companion object : Deserializer {
     const val TYPE = 22
->>>>>>> 0d09370c
 
     override fun deserialize(stream: Base128InputStream): UiSettingsResponse {
       val requestId = stream.readInt()
       val darkMode = stream.readBoolean()
-<<<<<<< HEAD
-      return UiSettingsResponse(requestId, darkMode)
-    }
-  }
-}
-
-/**
- * Changes the DarkMode setting on a device.
-=======
       val gestureOverlayInstalled = stream.readBoolean()
       val gestureNavigation = stream.readBoolean()
       val foregroundApplicationId = stream.readBytes().toString(UTF_8)
@@ -901,7 +777,6 @@
 
 /**
  * Changes the Dark Mode setting on a device.
->>>>>>> 0d09370c
  */
 internal data class SetDarkModeMessage(val darkMode: Boolean) : ControlMessage(TYPE) {
 
@@ -914,19 +789,13 @@
     "SetDarkModeMessage(darkMode=$darkMode)"
 
   companion object : Deserializer {
-<<<<<<< HEAD
-    const val TYPE = 21
-=======
     const val TYPE = 23
->>>>>>> 0d09370c
 
     override fun deserialize(stream: Base128InputStream): SetDarkModeMessage {
       val darkMode = stream.readBoolean()
       return SetDarkModeMessage(darkMode)
     }
   }
-<<<<<<< HEAD
-=======
 }
 
 /**
@@ -1070,5 +939,4 @@
       return SetGestureNavigationMessage(on)
     }
   }
->>>>>>> 0d09370c
 }