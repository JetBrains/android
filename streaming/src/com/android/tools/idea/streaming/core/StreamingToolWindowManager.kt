/*
 * Copyright (C) 2019 The Android Open Source Project
 *
 * Licensed under the Apache License, Version 2.0 (the "License");
 * you may not use this file except in compliance with the License.
 * You may obtain a copy of the License at
 *
 *      http://www.apache.org/licenses/LICENSE-2.0
 *
 * Unless required by applicable law or agreed to in writing, software
 * distributed under the License is distributed on an "AS IS" BASIS,
 * WITHOUT WARRANTIES OR CONDITIONS OF ANY KIND, either express or implied.
 * See the License for the specific language governing permissions and
 * limitations under the License.
 */
package com.android.tools.idea.streaming.core

import com.android.adblib.serialNumber
import com.android.annotations.concurrency.AnyThread
import com.android.annotations.concurrency.UiThread
import com.android.sdklib.SdkVersionInfo
import com.android.sdklib.deviceprovisioner.DeviceHandle
import com.android.sdklib.deviceprovisioner.DeviceProvisioner
import com.android.sdklib.deviceprovisioner.DeviceState
import com.android.sdklib.deviceprovisioner.DeviceTemplate
import com.android.sdklib.deviceprovisioner.DeviceType
import com.android.sdklib.deviceprovisioner.ReservationState
import com.android.sdklib.deviceprovisioner.mapStateNotNull
import com.android.sdklib.internal.avd.AvdInfo
import com.android.tools.idea.adb.wireless.PairDevicesUsingWiFiAction
import com.android.tools.idea.avdmanager.AvdManagerConnection
import com.android.tools.idea.avdmanager.RunningAvdTracker
import com.android.tools.idea.concurrency.createChildScope
import com.android.tools.idea.concurrency.createCoroutineScope
import com.android.tools.idea.deviceprovisioner.DeviceProvisionerService
import com.android.tools.idea.deviceprovisioner.launchCatchingDeviceActionException
import com.android.tools.idea.flags.StudioFlags
import com.android.tools.idea.run.DeviceHeadsUpListener
import com.android.tools.idea.streaming.DeviceMirroringSettings
import com.android.tools.idea.streaming.EmulatorSettings
import com.android.tools.idea.streaming.MirroringHandle
import com.android.tools.idea.streaming.MirroringManager
import com.android.tools.idea.streaming.MirroringState
import com.android.tools.idea.streaming.RUNNING_DEVICES_TOOL_WINDOW_ID
import com.android.tools.idea.streaming.actions.ToggleFloatingXrToolbarAction
import com.android.tools.idea.streaming.actions.toolWindowContents
import com.android.tools.idea.streaming.core.StreamingDevicePanel.UiState
import com.android.tools.idea.streaming.device.DeviceClient
import com.android.tools.idea.streaming.device.DeviceConfiguration
import com.android.tools.idea.streaming.device.DeviceToolWindowPanel
import com.android.tools.idea.streaming.device.composeDeviceName
import com.android.tools.idea.streaming.device.dialogs.MirroringConfirmationDialog
import com.android.tools.idea.streaming.emulator.EmulatorController
import com.android.tools.idea.streaming.emulator.EmulatorController.ConnectionState
import com.android.tools.idea.streaming.emulator.EmulatorController.ConnectionStateListener
import com.android.tools.idea.streaming.emulator.EmulatorId
import com.android.tools.idea.streaming.emulator.EmulatorToolWindowPanel
import com.android.tools.idea.streaming.emulator.RunningEmulatorCatalog
import com.android.tools.idea.streaming.emulator.displayNameWithApi
import com.android.utils.TraceUtils.simpleId
import com.github.benmanes.caffeine.cache.Cache
import com.github.benmanes.caffeine.cache.Caffeine
import com.intellij.icons.AllIcons
import com.intellij.ide.actions.ToggleToolbarAction
import com.intellij.ide.util.PropertiesComponent
import com.intellij.openapi.Disposable
import com.intellij.openapi.actionSystem.ActionButtonComponent
import com.intellij.openapi.actionSystem.ActionManager
import com.intellij.openapi.actionSystem.ActionPlaces
import com.intellij.openapi.actionSystem.ActionUpdateThread
import com.intellij.openapi.actionSystem.AnActionEvent
import com.intellij.openapi.actionSystem.DataContext
import com.intellij.openapi.actionSystem.DataSink
import com.intellij.openapi.actionSystem.DefaultActionGroup
import com.intellij.openapi.actionSystem.PlatformCoreDataKeys
import com.intellij.openapi.actionSystem.PlatformDataKeys
import com.intellij.openapi.actionSystem.Separator
import com.intellij.openapi.actionSystem.ToggleAction
import com.intellij.openapi.application.EDT
import com.intellij.openapi.components.Service
import com.intellij.openapi.components.service
import com.intellij.openapi.diagnostic.Logger
import com.intellij.openapi.project.DumbAware
import com.intellij.openapi.project.DumbAwareAction
import com.intellij.openapi.project.Project
import com.intellij.openapi.ui.ex.MessagesEx.showErrorDialog
import com.intellij.openapi.ui.popup.JBPopupFactory
import com.intellij.openapi.ui.popup.JBPopupFactory.ActionSelectionAid
import com.intellij.openapi.util.Disposer
import com.intellij.openapi.util.Key
import com.intellij.openapi.util.text.StringUtil
import com.intellij.openapi.wm.ToolWindow
import com.intellij.openapi.wm.ToolWindowManager
import com.intellij.openapi.wm.ex.ToolWindowEx
import com.intellij.openapi.wm.ex.ToolWindowManagerListener
import com.intellij.openapi.wm.ex.ToolWindowManagerListener.ToolWindowManagerEventType
import com.intellij.openapi.wm.ex.ToolWindowManagerListener.ToolWindowManagerEventType.ActivateToolWindow
import com.intellij.openapi.wm.ex.ToolWindowManagerListener.ToolWindowManagerEventType.HideToolWindow
import com.intellij.openapi.wm.ex.ToolWindowManagerListener.ToolWindowManagerEventType.MovedOrResized
import com.intellij.openapi.wm.ex.ToolWindowManagerListener.ToolWindowManagerEventType.ShowToolWindow
import com.intellij.openapi.wm.impl.InternalDecorator
import com.intellij.openapi.wm.impl.content.ToolWindowContentUi
import com.intellij.ui.BadgeIconSupplier
import com.intellij.ui.ComponentUtil
import com.intellij.ui.JBColor
import com.intellij.ui.content.Content
import com.intellij.ui.content.ContentFactory
import com.intellij.ui.content.ContentManager
import com.intellij.ui.content.ContentManagerEvent
import com.intellij.ui.content.ContentManagerEvent.ContentOperation
import com.intellij.ui.content.ContentManagerListener
import com.intellij.ui.content.impl.ContentImpl.PROP_CONTENT_MANAGER
import com.intellij.ui.popup.list.ListPopupImpl
import com.intellij.util.Alarm
import com.intellij.util.IncorrectOperationException
import com.intellij.util.concurrency.AppExecutorUtil.createBoundedApplicationPoolExecutor
import com.intellij.util.containers.ComparatorUtil.max
import com.intellij.util.containers.ContainerUtil
import com.intellij.util.ui.UIUtil
import icons.StudioIcons
import java.awt.Component
import java.awt.EventQueue
import java.awt.event.KeyEvent
import java.nio.file.Path
import java.util.function.Supplier
import javax.swing.JComponent
import kotlin.time.Duration
import kotlin.time.Duration.Companion.seconds
import kotlin.time.toJavaDuration
import kotlinx.coroutines.CoroutineScope
import kotlinx.coroutines.Dispatchers
import kotlinx.coroutines.TimeoutCancellationException
import kotlinx.coroutines.asCoroutineDispatcher
import kotlinx.coroutines.flow.Flow
import kotlinx.coroutines.flow.map
import kotlinx.coroutines.future.await
import kotlinx.coroutines.launch
import kotlinx.coroutines.withContext
import kotlinx.coroutines.withTimeout
import org.jetbrains.annotations.TestOnly
import org.jetbrains.annotations.VisibleForTesting

private const val DEVICE_FRAME_VISIBLE_PROPERTY = "com.android.tools.idea.streaming.emulator.frame.visible"
private const val DEVICE_FRAME_VISIBLE_DEFAULT = true
private const val ZOOM_TOOLBAR_VISIBLE_PROPERTY = "com.android.tools.idea.streaming.zoom.toolbar.visible"
private const val ZOOM_TOOLBAR_VISIBLE_DEFAULT = true
private const val EMULATOR_DISCOVERY_INTERVAL_MILLIS = 1000L

private val CONTENT_DEVICE_ID_KEY = Key.create<DeviceId>("DeviceId")

private val ATTENTION_REQUEST_EXPIRATION = 30.seconds
private val REMOTE_DEVICE_REQUEST_EXPIRATION = 60.seconds
private val AUTO_RECONNECTION_TIMEOUT = 5.seconds // Auto reconnection timeout is just long enough to reconnect after adb kill-server.
private val EMULATOR_TERMINATION_TIMEOUT = 20.seconds

@VisibleForTesting
internal val INACTIVE_ICON = StudioIcons.Shell.ToolWindows.EMULATOR
@VisibleForTesting
internal val LIVE_ICON = BadgeIconSupplier(INACTIVE_ICON).liveIndicatorIcon

/**
 * Manages contents of the Running Devices tool window. Listens to device connections and
 * disconnections and maintains [StreamingDevicePanel]s, one per running AVD or a mirrored physical
 * device.
 */
@UiThread
internal class StreamingToolWindowManager @AnyThread constructor(
  private val toolWindow: ToolWindowEx,
) : RunningEmulatorCatalog.Listener, DeviceClientRegistry.Listener, DumbAware, Disposable {

  private val project
    @AnyThread get() = toolWindow.project
  private val projectProperties = PropertiesComponent.getInstance(project)
  private val emulatorSettings = EmulatorSettings.getInstance()
  private val deviceMirroringSettings = DeviceMirroringSettings.getInstance()
  private val deviceProvisioner
    @AnyThread get() = project.service<DeviceProvisionerService>().deviceProvisioner
  private val deviceClientRegistry = service<DeviceClientRegistry>()
  private var initialized = false
  private var contentShown = false
  private var initialContentUpdate = false
  private var mirroringConfirmationDialogShowing = false

  /** When the tool window is hidden, the state of the UI for all emulators, otherwise empty. */
  private val savedUiState = hashMapOf<DeviceId, UiState>()
  private val emulators = hashSetOf<EmulatorController>()

  private var onlineDevices = mapOf<String, ConnectedDevice>()
  /** Clients and handles of mirrorable devices keyed by serial numbers. */
  private var deviceClients = mutableMapOf<String, DeviceClientWithHandle>()
  /** Handles of devices excluded from mirroring keyed by serial numbers. */
  private var devicesExcludedFromMirroring = mutableMapOf<String, DeviceDescription>()

  /** Requested activation levels of devices that recently requested attention keyed by their serial numbers. */
  private val recentAttentionRequests = buildCache<String, ActivationLevel>(ATTENTION_REQUEST_EXPIRATION)
  /** Requested activation levels of AVDs keyed by their data directories. */
  private val recentAvdLaunches = buildCache<Path, ActivationLevel>(ATTENTION_REQUEST_EXPIRATION)
  /** Recently disconnected mirrored devices. */
  private val recentDisconnections = buildCache<String, ActivationLevel>(AUTO_RECONNECTION_TIMEOUT)
  /** Links pending AVD starts to the content managers that requested them. Keyed by AVD IDs. */
  private val recentAvdStartRequesters = buildCache<String, ContentManager>(ATTENTION_REQUEST_EXPIRATION)
  /** Links pending remote device mirroring starts to the content managers that requested them. */
  private val recentRemoteDeviceRequesters = buildWeakCache<DeviceHandle, ContentManager>(REMOTE_DEVICE_REQUEST_EXPIRATION)

  private val alarm = Alarm(Alarm.ThreadToUse.SWING_THREAD, this)
  private val toolWindowScope = createCoroutineScope(extraContext = Dispatchers.EDT)

  // Copy-on-write to allow changes while iterating.
  private val contentManagers = ContainerUtil.createLockFreeCopyOnWriteList<ContentManager>()

  private val contentManagerListener = object : ContentManagerListener {
    override fun selectionChanged(event: ContentManagerEvent) {
      if (event.operation != ContentOperation.remove || !Content.TEMPORARY_REMOVED_KEY.get(event.content, false)) {
        viewSelectionChanged()
      }
    }

    override fun contentAdded(event: ContentManagerEvent) {
      event.content.addPropertyChangeListener { evt ->
        if (evt.propertyName == PROP_CONTENT_MANAGER) {
          val contentManager = evt.newValue as? ContentManager
          contentManager?.let { adoptContentManager(it) }
        }
      }
    }

    override fun contentRemoveQuery(event: ContentManagerEvent) {
      val content = event.content
      if (Content.TEMPORARY_REMOVED_KEY.get(content, false)) {
        return
      }
      val panel = content.component as? StreamingDevicePanel<*> ?: return
      if (!initialContentUpdate) {
        when (panel) {
          is EmulatorToolWindowPanel -> panel.emulator.shutdown()
          is DeviceToolWindowPanel -> panelClosed(panel)
        }
      }

      savedUiState.remove(panel.id)
      if (contentManagers.size == 1 && content.manager?.contentCount == 1) {
        if (contentShown) {
          createEmptyStatePanel()
        }
        setLiveIndicator(false)
      }
    }
  }

  private val connectionStateListener = object : ConnectionStateListener {
    @AnyThread
    override fun connectionStateChanged(emulator: EmulatorController, connectionState: ConnectionState) {
      if (connectionState == ConnectionState.DISCONNECTED) {
        EventQueue.invokeLater { // This is safe because this code doesn't touch PSI or VFS.
          if (removeEmulatorPanel(emulator)) {
            emulators.remove(emulator)
          }
        }
      }
    }
  }

  private var deviceFrameVisible
    get() = projectProperties.getBoolean(DEVICE_FRAME_VISIBLE_PROPERTY, DEVICE_FRAME_VISIBLE_DEFAULT)
    set(value) {
      projectProperties.setValue(DEVICE_FRAME_VISIBLE_PROPERTY, value, DEVICE_FRAME_VISIBLE_DEFAULT)
      for (contentManager in contentManagers) {
        for (i in 0 until contentManager.contentCount) {
          (contentManager.getContent(i)?.component as? StreamingDevicePanel<*>)?.setDeviceFrameVisible(value)
        }
      }
    }

  private var zoomToolbarIsVisible
    get() = projectProperties.getBoolean(ZOOM_TOOLBAR_VISIBLE_PROPERTY, ZOOM_TOOLBAR_VISIBLE_DEFAULT)
    set(value) {
      projectProperties.setValue(ZOOM_TOOLBAR_VISIBLE_PROPERTY, value, ZOOM_TOOLBAR_VISIBLE_DEFAULT)
      for (contentManager in contentManagers) {
        for (i in 0 until contentManager.contentCount) {
          (contentManager.getContent(i)?.component as? StreamingDevicePanel<*>)?.zoomToolbarVisible = value
        }
      }
    }

  init {
    Disposer.register(toolWindow.disposable, this)
    RunningEmulatorCatalog.getInstance().addListener(this, EMULATOR_DISCOVERY_INTERVAL_MILLIS * 10)
    deviceClientRegistry.addListener(this)
    PhysicalDeviceWatcher(this)

    // Lazily initialize content since we can only have one frame.
    val messageBusConnection = project.messageBus.connect(this)
    messageBusConnection.subscribe(ToolWindowManagerListener.TOPIC, object : ToolWindowManagerListener {

      // TODO: Override the stateChanged method that takes a ToolWindow when it becomes a public API.
      override fun stateChanged(toolWindowManager: ToolWindowManager, changeType: ToolWindowManagerEventType) {
        val toolWindow = toolWindowManager.getToolWindow(RUNNING_DEVICES_TOOL_WINDOW_ID) ?: return

        when (changeType) {
          ActivateToolWindow, ShowToolWindow, HideToolWindow, MovedOrResized -> {
            toolWindowManager.invokeLater {
              if (!toolWindow.isDisposed) {
                if (toolWindow.isVisible) {
                  initialContentUpdate = true
                  try {
                    onToolWindowShown()
                  }
                  finally {
                    initialContentUpdate = false
                  }
                }
                else {
                  onToolWindowHidden()
                }
              }
            }
          }
          else -> {}
        }
      }
    })

    messageBusConnection.subscribe(DeviceHeadsUpListener.TOPIC, MyDeviceHeadsUpListener())
  }

  override fun dispose() {
    deviceClientRegistry.removeListener(this)
    contentManagers.clear()
    onToolWindowHidden()
    RunningEmulatorCatalog.getInstance().removeListener(this)
  }

  @AnyThread
  private fun onDeviceHeadsUp(serialNumber: String, activation: ActivationLevel, project: Project) {
    if (project == toolWindow.project) {
      UIUtil.invokeLaterIfNeeded {
        val excludedDevice = devicesExcludedFromMirroring.remove(serialNumber)
        when {
          excludedDevice != null -> activateMirroring(serialNumber, excludedDevice.handle, excludedDevice.config, activation)
          serialNumber in deviceClients -> onPhysicalDeviceHeadsUp(serialNumber, activation)
          else -> addAttentionRequestAndTriggerEmulatorCatalogUpdate(serialNumber, activation)
        }
      }
    }
  }

  private fun addAttentionRequestAndTriggerEmulatorCatalogUpdate(serialNumber: String, activation: ActivationLevel) {
    recentAttentionRequests.put(serialNumber, activation)
    alarm.addRequest(recentAttentionRequests::cleanUp, ATTENTION_REQUEST_EXPIRATION.inWholeMicroseconds)
    if (isLocalEmulator(serialNumber)) {
      val deferred = RunningEmulatorCatalog.getInstance().updateNow()
      toolWindowScope.launch(Dispatchers.EDT) {
        try {
          val emulators = deferred.await()
          onEmulatorHeadsUp(serialNumber, emulators, activation)
        }
        catch (_: Exception) {
        }
      }
    }
  }

  private fun onPhysicalDeviceHeadsUp(serialNumber: String, activation: ActivationLevel) {
    val content = findContentBySerialNumberOfPhysicalDevice(serialNumber)
    content?.select(activation) ?: recentAttentionRequests.put(serialNumber, activation)
    toolWindow.activate(activation)
  }

  private fun onEmulatorHeadsUp(serialNumber: String, runningEmulators: Set<EmulatorController>, activation: ActivationLevel) {
    val emulator = runningEmulators.find { it.emulatorId.serialNumber == serialNumber } ?: return
    // Ignore standalone emulators.
    if (emulator.emulatorId.isEmbedded) {
      onEmulatorHeadsUp(emulator.emulatorId.avdFolder, activation)
    }
  }

  private fun onEmulatorHeadsUp(avdFolder: Path, activation: ActivationLevel) {
    toolWindow.activate(activation)

    val content = findContentByAvdFolder(avdFolder)
    if (content == null) {
      RunningEmulatorCatalog.getInstance().updateNow()
      recentAvdLaunches.put(avdFolder, activation)
      alarm.addRequest(recentAvdLaunches::cleanUp, ATTENTION_REQUEST_EXPIRATION.inWholeMicroseconds)
    }
    else {
      content.select(activation)
    }
  }

  private fun onToolWindowShown() {
    if (!initialized) {
      initialized = true

      val newTabAction = NewTabAction()
      newTabAction.registerCustomShortcutSet(KeyEvent.VK_T, KeyEvent.CTRL_DOWN_MASK or KeyEvent.SHIFT_DOWN_MASK, toolWindow.component)
      toolWindow.setTabActions(newTabAction)

      val actionGroup = DefaultActionGroup()
      actionGroup.addAction(ToggleZoomToolbarAction())
      actionGroup.addAction(ToggleFloatingXrToolbarAction())
      actionGroup.addAction(ToggleDeviceFrameAction())
      toolWindow.setAdditionalGearActions(actionGroup)
      adoptContentManager(toolWindow.contentManager)
    }

    if (contentShown) {
      return
    }
    contentShown = true

    val emulatorCatalog = RunningEmulatorCatalog.getInstance()
    emulatorCatalog.updateNow()
    emulatorCatalog.addListener(this, EMULATOR_DISCOVERY_INTERVAL_MILLIS)
    assert(emulators.isEmpty())
    emulators.addAll(emulatorCatalog.emulators.filter { it.emulatorId.isEmbedded }) // Ignore standalone emulators.

    for (emulator in emulators) {
      if (findContentByEmulatorId(emulator.emulatorId) == null) {
        addEmulatorPanel(emulator)
      }
    }

    deviceClientRegistry.forEachClient { deviceClient ->
      val serialNumber = deviceClient.deviceSerialNumber
      if (serialNumber !in deviceClients) {
        val handle = onlineDevices[serialNumber]?.handle
        if (handle != null) {
          adoptDeviceClient(serialNumber, handle) { deviceClient }
        }
      }
    }

    for ((client, handle) in deviceClients.values) {
      if (findContentBySerialNumberOfPhysicalDevice(client.deviceSerialNumber) == null) {
        addPanel(DeviceToolWindowPanel(toolWindow.disposable, project, handle, client))
      }
    }

    for (contentManager in contentManagers) {
      // Remove panels of inactive devices.
      for (content in contentManager.contents) {
        val deviceId = content.deviceId ?: continue
        when (deviceId) {
          is DeviceId.EmulatorDeviceId -> {
            val emulator = emulators.find { it.emulatorId == deviceId.emulatorId }
            if (emulator == null || emulator.isShuttingDown) {
              savedUiState.remove(deviceId)
              content.removeAndDispose()
            }
          }

          is DeviceId.PhysicalDeviceId -> {
            val clientWithHandle = deviceClients[deviceId.serialNumber]
            if (clientWithHandle == null) {
              savedUiState.remove(deviceId)
              content.removeAndDispose()
            }
          }
        }
      }
      // Restore content of visible panels.
      for (content in contentManager.selectedContents) {
        val panel = content.component as? StreamingDevicePanel<*> ?: continue
        if (!panel.hasContent) {
          panel.createContent(deviceFrameVisible, savedUiState[panel.id])
        }
      }
    }

    if (contentManagers.size == 1 && contentManagers[0].contentCount == 0) {
      createEmptyStatePanel()
    }

    viewSelectionChanged()
  }

  private fun onToolWindowHidden() {
    if (!contentShown) {
      return
    }
    contentShown = false

    RunningEmulatorCatalog.getInstance().addListener(this, Long.MAX_VALUE) // Don't need frequent updates.
    for (emulator in emulators) {
      emulator.removeConnectionStateListener(connectionStateListener)
    }
    emulators.clear()
    recentAttentionRequests.invalidateAll()
    recentAvdLaunches.invalidateAll()

    for (contentManager in contentManagers) {
      val panel = contentManager.selectedContent?.component as? StreamingDevicePanel<*> ?: continue
      savedUiState[panel.id] = panel.destroyContent()
    }
  }

  private fun adoptContentManager(contentManager: ContentManager) {
    if (contentManager !in contentManagers) {
      contentManagers.add(contentManager)
      contentManager.addContentManagerListener(contentManagerListener)
      contentManager.addSelectedPanelDataProvider()
      Disposer.register(contentManager) {
        contentManagers.remove(contentManager)
        // When the tool window switches from a split to a non-split state by dragging a tab,
        // ToolWindowContentUi.update is not called after component tree takes its final shape.
        // This causes the tool window name to become visible when it should be hidden.
        // To compensate for that we trigger a layout update explicitly.
        toolWindow.updateContentUi()
      }
    }
  }

  private fun addEmulatorPanel(emulator: EmulatorController) {
    emulator.addConnectionStateListener(connectionStateListener)
    val avdId = emulator.emulatorId.avdId
    val contentManager = recentAvdStartRequesters.remove(avdId)
    addPanel(EmulatorToolWindowPanel(toolWindow.disposable, project, emulator), contentManager)
  }

  /**
   * Adds a device tab by adding [panel] to [targetContentManager] or to the main tool window
   * content manager if [targetContentManager] is null. Returns the added [Content] object or null
   * in case of an error.
   */
  private fun addPanel(panel: StreamingDevicePanel<*>, targetContentManager: ContentManager? = null): Content? {
    val contentManager = targetContentManager ?: toolWindow.contentManager
    val placeholderContent = contentManager.placeholderContent

    val contentFactory = ContentFactory.getInstance()
    val content = contentFactory.createContent(panel, shortenTitleText(panel.title), false).apply {
      putUserData(ToolWindow.SHOW_CONTENT_ICON, true)
      tabName = panel.title
      description = panel.description
      icon = panel.icon
      popupIcon = panel.icon
      deviceId = panel.id
      setPreferredFocusedComponent(panel::preferredFocusableComponent)
    }

    panel.zoomToolbarVisible = zoomToolbarIsVisible

    if (findContentByDeviceId(panel.id) != null) {
      reportDuplicatePanel(content)
      return null
    }

    // Add panel to the end.
    contentManager.addContent(content)

    if (!content.isSelected) {
      val deviceId = panel.id
      val activation = max(
          recentAttentionRequests.remove(deviceId.serialNumber) ?: ActivationLevel.CREATE_TAB,
          (deviceId as? DeviceId.EmulatorDeviceId)?.emulatorId?.avdFolder?.let(recentAvdLaunches::remove) ?: ActivationLevel.CREATE_TAB)
      if (activation >= ActivationLevel.SELECT_TAB) {
        content.select(activation)
      }
    }

    placeholderContent?.removeAndDispose() // Remove the placeholder panel.

    setLiveIndicator(true)
    hideToolWindowName()

    return content
  }

  private fun reportDuplicatePanel(content: Content) {
    logger.error("An attempt to add a duplicate panel ${content.simpleId} ${content.displayName}")
  }

  private fun removeEmulatorPanel(emulator: EmulatorController): Boolean {
    emulator.removeConnectionStateListener(connectionStateListener)
    val content = findContentByEmulatorId(emulator.emulatorId) ?: return false
    savedUiState.remove(content.deviceId)
    content.removeAndDispose()
    return true
  }

  private fun removePhysicalDevicePanel(serialNumber: String) {
    deviceClients.remove(serialNumber)?.let {
      deviceClientRegistry.removeDeviceClient(serialNumber, this@StreamingToolWindowManager)
      updateMirroringHandlesFlow()
    }
    val content = findContentBySerialNumberOfPhysicalDevice(serialNumber) ?: return
    savedUiState.remove(content.deviceId)
    content.removeAndDispose()
  }

  private fun createEmptyStatePanel() {
    val panel = try {
      EmptyStatePanel(project, this)
    }
    catch (_: IncorrectOperationException) {
      // This object has been disposed already.
      return
    }
    val contentFactory = ContentFactory.getInstance()
    val content = contentFactory.createContent(panel, null, false).apply {
      isCloseable = false
    }
    val contentManager = toolWindow.contentManager
    try {
      contentManager.addContent(content)
      contentManager.setSelectedContent(content)
      showToolWindowName()
    }
    catch (_: IncorrectOperationException) {
      // Content manager has been disposed already.
      Disposer.dispose(content)
    }
  }

  private fun viewSelectionChanged() {
    for (contentManager in contentManagers) {
      for (i in 0 until contentManager.contentCount) {
        val content = contentManager.getContent(i) ?: break
        val panel = content.component
        if (panel is StreamingDevicePanel<*>) {
          if (content.isSelected) {
            if (!panel.hasContent) {
              // The panel became visible - create its content.
              panel.createContent(deviceFrameVisible, savedUiState.remove(panel.id))
              // Synchronize toolbar visibility across panels.
              ToggleToolbarAction.setToolbarVisible(toolWindow, PropertiesComponent.getInstance(project), null)
            }
          }
          else {
            if (panel.hasContent) {
              // The panel is no longer visible - destroy its content.
              savedUiState[panel.id] = panel.destroyContent()
            }
          }
        }
      }
    }
  }

  private fun findContentByDeviceId(deviceId: DeviceId): Content? =
      findContent { it.deviceId == deviceId }
  private fun findContentByEmulatorId(emulatorId: EmulatorId): Content? =
      findContent { (it.deviceId as? DeviceId.EmulatorDeviceId)?.emulatorId == emulatorId }
  private fun findContentByAvdFolder(avdFolder: Path): Content? =
      findContent { (it.deviceId as? DeviceId.EmulatorDeviceId)?.emulatorId?.avdFolder == avdFolder }
  private fun findContentBySerialNumberOfPhysicalDevice(serialNumber: String): Content? =
      findContent { it.deviceId?.serialNumber == serialNumber && it.component is DeviceToolWindowPanel}

  private fun findContent(predicate: (Content) -> Boolean): Content? {
    for (contentManager in contentManagers) {
      for (i in 0 until contentManager.contentCount) {
        val content = contentManager.getContent(i) ?: break
        if (predicate(content)) {
          return content
        }
      }
    }
    return null
  }

  private fun updateLiveIndicator() {
    val embeddedEmulatorsRunning = RunningEmulatorCatalog.getInstance().emulators.find { it.emulatorId.isEmbedded } != null
    setLiveIndicator(embeddedEmulatorsRunning || !deviceClientRegistry.isEmpty())
  }

  private fun setLiveIndicator(live: Boolean) {
    toolWindow.setIcon(if (live) LIVE_ICON else INACTIVE_ICON)
  }

  private fun showToolWindowName() {
    if (StudioFlags.RUNNING_DEVICES_HIDE_TOOL_WINDOW_NAME.get()) {
      toolWindow.decorator.putClientProperty(ToolWindowContentUi.HIDE_ID_LABEL, null)
      toolWindow.updateContentUi()
    }
  }

  private fun hideToolWindowName() {
    if (StudioFlags.RUNNING_DEVICES_HIDE_TOOL_WINDOW_NAME.get()) {
      toolWindow.decorator.putClientProperty(ToolWindowContentUi.HIDE_ID_LABEL, "true")
      toolWindow.updateContentUi()
    }
  }

  @AnyThread
  override fun emulatorAdded(emulator: EmulatorController) {
    if (emulator.emulatorId.isEmbedded && emulator.emulatorConfig.isValid) {
      EventQueue.invokeLater { // This is safe because this code doesn't touch PSI or VFS.
        updateLiveIndicator()
        if (contentShown && emulators.add(emulator)) {
          addEmulatorPanel(emulator)
        }
      }
    }
  }

  @AnyThread
  override fun emulatorRemoved(emulator: EmulatorController) {
    if (emulator.emulatorId.isEmbedded) {
      EventQueue.invokeLater { // This is safe because this code doesn't touch PSI or VFS.
        emulators.remove(emulator)
        removeEmulatorPanel(emulator)
      }
    }
  }

  override fun deviceClientAdded(client: DeviceClient, requester: Any?) {
    if (requester != this) {
      val serialNumber = client.deviceSerialNumber
      if (findContentBySerialNumberOfPhysicalDevice(serialNumber) == null) {
        val handle = onlineDevices[serialNumber]?.handle ?: return
        adoptDeviceClient(serialNumber, handle) { client }
        startMirroring(serialNumber, handle, client.deviceConfig, ActivationLevel.CREATE_TAB)
      }
    }
  }

  override fun deviceClientRemoved(client: DeviceClient, requester: Any?) {
    val serialNumber = client.deviceSerialNumber
    if (requester != this && deviceClients[serialNumber]?.client == client) {
      deactivateMirroring(serialNumber)
      deviceClients.remove(serialNumber)
    }
    else {
      updateLiveIndicator()
    }
  }

  private fun panelClosed(panel: DeviceToolWindowPanel) {
    val deactivationAction = when {
      isLocalEmulator(panel.deviceSerialNumber) -> null // Don't stop the mirrored standalone emulator.
      else -> panel.deviceHandle.deactivationAction
    }
    deactivationAction?.let { CoroutineScope(Dispatchers.IO).launch { it.deactivate() } } ?: stopMirroring(panel.deviceSerialNumber)
  }

  private fun deactivateMirroring(serialNumber: String) {
    findContentBySerialNumberOfPhysicalDevice(serialNumber)?.removeAndDispose()
    stopMirroring(serialNumber)
  }

  private fun stopMirroring(serialNumber: String) {
    deviceClients.remove(serialNumber)?.let {
      devicesExcludedFromMirroring[serialNumber] = DeviceDescription(it.client.deviceName, serialNumber, it.handle, it.client.deviceConfig)
      deviceClientRegistry.removeDeviceClient(serialNumber, this@StreamingToolWindowManager)
      updateMirroringHandlesFlow()
    }
  }

  private fun ToolWindow.activate(activation: ActivationLevel) {
    if (isVisible) {
      if (activation >= ActivationLevel.ACTIVATE_TAB) {
        activate(null)
      }
    }
    else {
      show {
        if (activation >= ActivationLevel.ACTIVATE_TAB) {
          activate(null)
        }
      }
    }
  }

  private fun activateMirroring(deviceDescription: DeviceDescription, contentManager: ContentManager? = null) {
    val serialNumber = deviceDescription.serialNumber
    if (serialNumber !in deviceClients) {
      startMirroringIfConfirmed(
          serialNumber, deviceDescription.handle, deviceDescription.config, ActivationLevel.ACTIVATE_TAB, contentManager)
    }
  }

  private fun activateMirroring(serialNumber: String, handle: DeviceHandle, config: DeviceConfiguration, activation: ActivationLevel) {
    if (contentShown) {
      val contentManager: ContentManager? = when {
        handle.reservationAction == null -> null
        else -> recentRemoteDeviceRequesters.remove(handle)
      }
      recentAttentionRequests.invalidate(serialNumber)
      if (serialNumber !in deviceClients && serialNumber !in devicesExcludedFromMirroring) {
        startMirroringIfConfirmed(serialNumber, handle, config, activation, contentManager)
      }
      else if (activation >= ActivationLevel.SELECT_TAB) {
        onPhysicalDeviceHeadsUp(serialNumber, activation)
      }
    }
    else if (activation >= ActivationLevel.SHOW_TOOL_WINDOW) {
      startMirroringIfConfirmed(serialNumber, handle, config, activation)
      toolWindow.activate(activation)
    }
  }

  private fun startMirroringIfConfirmed(serialNumber: String, handle: DeviceHandle, config: DeviceConfiguration,
                                        activation: ActivationLevel, contentManager: ContentManager? = null) {
    // Reservable devices are assumed to be privacy protected.
    if (deviceMirroringSettings.confirmationDialogShown || handle.reservationAction != null) {
      startMirroring(serialNumber, handle, config, activation, contentManager)
    }
    else if (!mirroringConfirmationDialogShowing) { // Ignore a recursive call inside the dialog's event loop.
      mirroringConfirmationDialogShowing = true
      val title = "About to Start Mirroring of ${config.deviceName}"
      val exitCode = MirroringConfirmationDialog(title).createWrapper(project).apply { show() }.exitCode
      mirroringConfirmationDialogShowing = false
      if (exitCode == MirroringConfirmationDialog.ACCEPT_EXIT_CODE) {
        deviceMirroringSettings.confirmationDialogShown = true
        startMirroring(serialNumber, handle, config, activation, contentManager)
      }
    }
  }

  private fun startMirroring(serialNumber: String, deviceHandle: DeviceHandle, config: DeviceConfiguration, activation: ActivationLevel,
                             contentManager: ContentManager? = null) {
    val deviceClient = getOrCreateDeviceClient(serialNumber, deviceHandle, config)
    startMirroring(serialNumber, deviceClient, deviceHandle, activation, contentManager)
  }

  private fun startMirroring(serialNumber: String, deviceClient: DeviceClient, deviceHandle: DeviceHandle, activation: ActivationLevel,
                             contentManager: ContentManager? = null) {
    if (serialNumber in onlineDevices) {
      if (contentShown) {
        updateMirroringHandlesFlow()
        deviceClient.establishAgentConnectionWithoutVideoStreamAsync(project) // Start the agent and connect to it proactively.
        val panel = DeviceToolWindowPanel(toolWindow.disposable, project, deviceHandle, deviceClient)
        val content = addPanel(panel, contentManager)
        if (activation >= ActivationLevel.SELECT_TAB && content != null) {
          content.select(activation)
        }
      }
      if (activation >= ActivationLevel.SHOW_TOOL_WINDOW) {
        if (!contentShown) {
          recentAttentionRequests.put(serialNumber, activation)
        }
        toolWindow.activate(activation)
      }
    }
  }

  private fun updateMirroringHandlesFlow() {
    if (project.isDisposed) {
      return
    }
    val mirroringHandles = mutableMapOf<DeviceHandle, MirroringHandle>()
    for (device in devicesExcludedFromMirroring.values) {
      if (device.handle.reservationAction == null) {
        mirroringHandles[device.handle] = MirroringActivator(device)
      }
    }
    for ((client, handle) in deviceClients.values) {
      if (handle.reservationAction == null) {
        mirroringHandles[handle] = MirroringDeactivator(client.deviceSerialNumber)
      }
    }
    project.service<MirroringManager>().mirroringHandles.value = mirroringHandles
  }

  @AnyThread
  private fun deviceConnected(serialNumber: String, device: ConnectedDevice) {
    val config = DeviceConfiguration(device.state.properties, useTitleAsName = isLocalEmulator(serialNumber))
    UIUtil.invokeLaterIfNeeded { // This is safe because this code doesn't touch PSI or VFS.
      deviceConnected(serialNumber, device.handle, config)
    }
  }

  private fun deviceConnected(serialNumber: String, deviceHandle: DeviceHandle, config: DeviceConfiguration) {
    if (serialNumber in onlineDevices && serialNumber !in deviceClients) {
      val activation = maxOf(maxOf(recentAttentionRequests.remove(serialNumber), recentDisconnections.remove(serialNumber)),
                             when {
                               deviceMirroringSettings.activateOnConnection -> ActivationLevel.SHOW_TOOL_WINDOW
                               deviceClientRegistry.containsClientFor(serialNumber) -> ActivationLevel.CREATE_TAB
                               else -> null
                             })
      if (activation == null) {
        // The device is excluded from mirroring.
        val deviceDescription = devicesExcludedFromMirroring[serialNumber]
        if (deviceDescription == null) {
          devicesExcludedFromMirroring[serialNumber] = DeviceDescription(config.deviceName, serialNumber, deviceHandle, config)
          updateMirroringHandlesFlow()
        }
      }
      else {
        activateMirroring(serialNumber, deviceHandle, config, activation)
      }
    }
  }

  private fun rememberDisconnectedDevice(serialNumber: String) {
    val content = findContentBySerialNumberOfPhysicalDevice(serialNumber) ?: return
    val activation = when {
      content.component.containsFocus() -> ActivationLevel.ACTIVATE_TAB
      content.isSelected -> ActivationLevel.SELECT_TAB
      else -> ActivationLevel.CREATE_TAB
    }
    recentDisconnections.put(serialNumber, activation)
    alarm.addRequest(recentDisconnections::cleanUp, AUTO_RECONNECTION_TIMEOUT.inWholeMicroseconds)
  }

  private fun getOrCreateDeviceClient(serialNumber: String, deviceHandle: DeviceHandle, config: DeviceConfiguration): DeviceClient {
    return adoptDeviceClient(serialNumber, deviceHandle) {
      deviceClientRegistry.getOrCreateDeviceClient(serialNumber, this@StreamingToolWindowManager) {
        DeviceClient(serialNumber, config, config.deviceProperties.primaryAbi.toString()).apply {
          establishAgentConnectionWithoutVideoStreamAsync(project)
        }
      }
    }.client
  }

  private fun adoptDeviceClient(
      serialNumber: String, deviceHandle: DeviceHandle, clientSupplier: Supplier<DeviceClient>): DeviceClientWithHandle {
    var clientWithHandle = deviceClients[serialNumber]
    if (clientWithHandle == null) {
      clientWithHandle = DeviceClientWithHandle(clientSupplier.get(), deviceHandle)
      deviceClients[serialNumber] = clientWithHandle
      devicesExcludedFromMirroring.remove(serialNumber)
      updateMirroringHandlesFlow()
    }
    return clientWithHandle
  }

  private suspend fun showDeviceActionPopup(anchorComponent: Component?, dataContext: DataContext) {
    val actionGroup = createDeviceActions()

    val popup = JBPopupFactory.getInstance().createActionGroupPopup(
        null, actionGroup, dataContext, ActionSelectionAid.SPEEDSEARCH, true, null, -1, null,
        ActionPlaces.getActionGroupPopupPlace(ActionPlaces.TOOLWINDOW_TOOLBAR_BAR))

    if (anchorComponent == null) {
      popup.showInFocusCenter()
    }
    else {
      popup.showUnderneathOf(anchorComponent)
    }
    // Clear initial selection.
    (popup as? ListPopupImpl)?.list?.clearSelection()
  }

  private suspend fun createDeviceActions(): DefaultActionGroup {
    return DefaultActionGroup().apply {
      val deviceDescriptions = devicesExcludedFromMirroring.values.toTypedArray().sorted()
      if (deviceDescriptions.isNotEmpty()) {
        add(Separator("Connected Devices"))
        for (deviceDescription in deviceDescriptions) {
          add(StartDeviceMirroringAction(deviceDescription))
        }
        add(Separator.getInstance())
      }

      val reservedRemoteDevices = deviceProvisioner.reservedAndStartableDevices()
      if (reservedRemoteDevices.isNotEmpty()) {
        add(Separator("Reserved Remote Devices"))
        for (device in reservedRemoteDevices) {
          add(StartRemoteDeviceAction(device))
        }
        add(Separator.getInstance())
      }

      val remoteDevices = deviceProvisioner.reservableDevices()
      if (remoteDevices.isNotEmpty()) {
        add(Separator("Remote Devices"))
        for (template in remoteDevices) {
          add(ReserveRemoteDeviceAction(template))
        }
        add(Separator.getInstance())
      }

      val avds = getStartableVirtualDevices().sortedBy { it.displayNameWithApi }
      if (avds.isNotEmpty()) {
        add(Separator("Virtual Devices"))
        for (avd in avds) {
          add(StartAvdAction(avd, project))
        }
        add(Separator.getInstance())
      }

      add(ActionManager.getInstance().getAction(PairDevicesUsingWiFiAction.ID))
    }
  }

  private suspend fun getStartableVirtualDevices(): List<AvdInfo> {
    val avds = withContext(Dispatchers.IO) { AvdManagerConnection.getDefaultAvdManagerConnection().getAvds(false) }
    val runningAvdFolders = RunningAvdTracker.getInstance().runningAvds.filter { !it.value.isShuttingDown }.keys
    return avds.filter {
      it.dataFolderPath !in runningAvdFolders &&
      findContentByAvdFolder(it.dataFolderPath) == null &&
      (StudioFlags.EMBEDDED_EMULATOR_ALLOW_XR_HEADSET_AVD.get() || !it.isXrHeadsetDevice) &&
      (StudioFlags.EMBEDDED_EMULATOR_ALLOW_XR_GLASSES_AVD.get() || !it.isXrGlassesDevice)
    }
  }

  @AnyThread
  private inner class MyDeviceHeadsUpListener : DeviceHeadsUpListener {

    override fun userInvolvementRequired(deviceSerialNumber: String, project: Project) {
      onDeviceHeadsUp(deviceSerialNumber, ActivationLevel.ACTIVATE_TAB, project)
    }

    override fun launchingApp(deviceSerialNumber: String, project: Project) {
      val activate = if (isNonMirrorableLocalEmulator(deviceSerialNumber)) emulatorSettings.activateOnAppLaunch
                     else deviceMirroringSettings.activateOnAppLaunch
      if (activate) {
        onDeviceHeadsUp(deviceSerialNumber, ActivationLevel.SELECT_TAB, project)
      }
    }

    override fun launchingTest(deviceSerialNumber: String, project: Project) {
      val activate = if (isNonMirrorableLocalEmulator(deviceSerialNumber)) emulatorSettings.activateOnTestLaunch
                     else deviceMirroringSettings.activateOnTestLaunch
      if (activate) {
        onDeviceHeadsUp(deviceSerialNumber, ActivationLevel.SELECT_TAB, project)
      }
    }

    private fun isNonMirrorableLocalEmulator(deviceSerialNumber: String): Boolean {
      return isLocalEmulator(deviceSerialNumber) &&
             deviceSerialNumber !in deviceClients && deviceSerialNumber !in devicesExcludedFromMirroring
    }
  }

  private inner class ToggleDeviceFrameAction : ToggleAction("Show Device Frame"), DumbAware {

    override fun update(event: AnActionEvent) {
      super.update(event)
      event.presentation.isEnabledAndVisible =
          findContent { content ->
            (content.component as? EmulatorToolWindowPanel).let { it?.emulator?.emulatorConfig?.skinFolder != null && it.hasContent }
          } != null
    }

    override fun isSelected(event: AnActionEvent): Boolean {
      return deviceFrameVisible
    }

    override fun setSelected(event: AnActionEvent, state: Boolean) {
      deviceFrameVisible = state
    }

    override fun getActionUpdateThread(): ActionUpdateThread = ActionUpdateThread.EDT
  }

  private inner class ToggleZoomToolbarAction : ToggleAction("Show Zoom Controls"), DumbAware {

    override fun isSelected(event: AnActionEvent): Boolean {
      return zoomToolbarIsVisible
    }

    override fun setSelected(event: AnActionEvent, state: Boolean) {
      zoomToolbarIsVisible = state
    }

    override fun update(event: AnActionEvent) {
      super.update(event)
      // Enabled only for non-XR devices.
      event.presentation.isEnabledAndVisible = event.toolWindowContents.find { it.isSelected && it.component.isNonXrDevicePanel() } != null
    }

    private fun JComponent.isNonXrDevicePanel(): Boolean =
        this is StreamingDevicePanel<*> && deviceType != DeviceType.XR_HEADSET

    override fun getActionUpdateThread(): ActionUpdateThread = ActionUpdateThread.EDT
  }

  private inner class PhysicalDeviceWatcher(disposableParent: Disposable) : Disposable {
    private val coroutineScope: CoroutineScope

    init {
      Disposer.register(disposableParent, this)
      val executor = createBoundedApplicationPoolExecutor("EmulatorToolWindowManager.PhysicalDeviceWatcher", 1)
      coroutineScope = createCoroutineScope(executor.asCoroutineDispatcher())
      coroutineScope.launch {
        deviceProvisioner.mirrorableDevicesBySerialNumber().collect { newOnlineDevices ->
          UIUtil.invokeLaterIfNeeded {
            onlineDevices = newOnlineDevices
            onlineDevicesChanged()
          }
        }
      }
    }

    @UiThread
    private fun onlineDevicesChanged() {
      val removedExcluded = devicesExcludedFromMirroring.keys.retainAll(onlineDevices.keys)
      val removed = deviceClients.keys.minus(onlineDevices.keys)
      if (removed.isNotEmpty()) {
        if (contentShown) {
          for (device in removed) {
            rememberDisconnectedDevice(device)
            removePhysicalDevicePanel(device)
          }
        }
        else {
          deviceClients.keys.removeAll(removed)
        }
      }

      if (removedExcluded || removed.isNotEmpty()) {
        updateMirroringHandlesFlow()
      }

      for ((serialNumber, device) in onlineDevices) {
        if (serialNumber !in deviceClients && serialNumber !in devicesExcludedFromMirroring) {
          coroutineScope.launch {
            deviceConnected(serialNumber, device)
          }
        }
      }

      if (!contentShown) {
        toolWindowScope.launch(Dispatchers.IO) {
          RunningEmulatorCatalog.getInstance().updateNow().await()
          withContext(Dispatchers.EDT) {
            updateLiveIndicator()
          }
        }
      }
    }

    override fun dispose() {
      deviceClients.clear()
      updateMirroringHandlesFlow()
    }
  }

  private data class DeviceClientWithHandle(val client: DeviceClient, val handle: DeviceHandle)

  private inner class NewTabAction : DumbAwareAction("Add Device", "Show a new device", AllIcons.General.Add), DumbAware {

    override fun actionPerformed(event: AnActionEvent) {
      val component = event.getData(PlatformCoreDataKeys.CONTEXT_COMPONENT)
      val actionComponent = if (component is ActionButtonComponent) component else event.findComponentForAction(this)
      val dataContext = event.dataContext

      toolWindowScope.launch {
        showDeviceActionPopup(actionComponent, dataContext)
      }
    }

    override fun getActionUpdateThread(): ActionUpdateThread = ActionUpdateThread.BGT
  }

  private inner class StartDeviceMirroringAction(
    private val device: DeviceDescription,
  ) : DumbAwareAction(device.htmlDisplayName, null, device.config.deviceProperties.icon) {

    override fun actionPerformed(event: AnActionEvent) {
      activateMirroring(device, event.contentManager)
    }

    override fun getActionUpdateThread(): ActionUpdateThread = ActionUpdateThread.BGT
  }

  private inner class StartRemoteDeviceAction(
    private val device: DeviceHandle,
  ) : DumbAwareAction(device.sourceTemplate?.properties?.composeDeviceName(), null, device.sourceTemplate?.properties?.icon) {

    override fun actionPerformed(event: AnActionEvent) {
      val contentManager = event.contentManager
      if (contentManager != null) {
        recentRemoteDeviceRequesters.put(device, contentManager)
        alarm.addRequest(recentRemoteDeviceRequesters::cleanUp, REMOTE_DEVICE_REQUEST_EXPIRATION.inWholeMicroseconds)
      }
      device.scope.launch { device.activationAction?.activate() }
    }

    override fun getActionUpdateThread(): ActionUpdateThread = ActionUpdateThread.BGT
  }

  private inner class ReserveRemoteDeviceAction(
      private val template: DeviceTemplate
  ): DumbAwareAction(template.properties.composeDeviceName(), null, template.properties.icon) {
    override fun actionPerformed(e: AnActionEvent) {
      val childScope = toolWindowScope.createChildScope(true)
      template.launchCatchingDeviceActionException(childScope) { activationAction.activate() }
    }

    override fun getActionUpdateThread() = ActionUpdateThread.BGT
  }

  private inner class StartAvdAction(
    private val avd: AvdInfo,
    private val project: Project,
  ) : DumbAwareAction(avd.displayNameWithApi, null, avd.icon) {

    override fun actionPerformed(event: AnActionEvent) {
      toolWindowScope.launch(Dispatchers.IO) {
        try {
          val runningAvd = RunningAvdTracker.getInstance().runningAvds[avd.dataFolderPath]
          if (runningAvd != null) {
            if (runningAvd.isShuttingDown) {
              try {
                withTimeout(EMULATOR_TERMINATION_TIMEOUT) {
                  runningAvd.processHandle.onExit().await()
                }
              }
              catch (_: TimeoutCancellationException) {
                throw RuntimeException("${avd.displayName} is shutting down but hasn't terminated yet")
              }
            }
            else {
              throw RuntimeException("${avd.displayName} is already running")
            }
          }
          val contentManager = event.contentManager
          if (contentManager != null) {
            recentAvdStartRequesters.put(avd.id, contentManager)
            alarm.addRequest(recentAvdStartRequesters::cleanUp, ATTENTION_REQUEST_EXPIRATION.inWholeMicroseconds)
          }
          val avdManager = AvdManagerConnection.getDefaultAvdManagerConnection()
          // Delay the onEmulatorHeadsUp call slightly to make it more likely that the emulator will
          // have registered itself by the time of the call.
          alarm.addRequest({ onEmulatorHeadsUp(avd.dataFolderPath, ActivationLevel.ACTIVATE_TAB) }, 200)
          avdManager.startAvd(project, avd, forceLaunchInToolWindow = true)
        }
        catch (e: Exception) {
          val avdName = avd.displayName
          val message = e.message?.let { if (it.contains(avdName)) it else "Unable to launch $avdName - $it"} ?: "Unable to launch $avdName"
          withContext(Dispatchers.EDT) {
            showErrorDialog(toolWindow.component, message)
          }
        }
      }
    }

    override fun getActionUpdateThread(): ActionUpdateThread = ActionUpdateThread.BGT
  }

  private inner class MirroringActivator(private val device: DeviceDescription) : MirroringHandle {

    override val mirroringState: MirroringState
      get() = MirroringState.INACTIVE

    override fun toggleMirroring() {
      activateMirroring(device)
    }

    override fun toString(): String {
      return "MirroringActivator for ${device.serialNumber}"
    }
  }

  private inner class MirroringDeactivator(private val serialNumber: String) : MirroringHandle {

    override val mirroringState: MirroringState
      get() = MirroringState.ACTIVE

    override fun toggleMirroring() {
      deactivateMirroring(serialNumber)
    }

    override fun toString(): String {
      return "MirroringDeactivator for $serialNumber"
    }
  }

  private class DeviceDescription(val deviceName: String, val serialNumber: String, val handle: DeviceHandle,
                                  val config: DeviceConfiguration) : Comparable<DeviceDescription> {

    val htmlDisplayName: String
      get() = "<html>$deviceName ${"($serialNumber)".htmlColored(JBColor.GRAY)}</html>"

    override fun compareTo(other: DeviceDescription): Int {
      val c = deviceName.compareTo(other.deviceName)
      return if (c != 0) c else serialNumber.compareTo(other.serialNumber)
    }
  }
}

private val logger = Logger.getInstance(StreamingToolWindowManager::class.java)

private class ConnectedDevice(val handle: DeviceHandle, val state: DeviceState.Connected)

private fun DeviceProvisioner.mirrorableDevicesBySerialNumber(): Flow<Map<String, ConnectedDevice>> {
  return connectedDevices().map { connectedDevices ->
    connectedDevices.filter { it.state.isMirrorable() }.associateBy { it.state.serialNumber }
  }
}

private fun DeviceProvisioner.connectedDevices(): Flow<List<ConnectedDevice>> {
  return mapStateNotNull { handle, state -> (state as? DeviceState.Connected)?.let { ConnectedDevice(handle, it) } }
}

private fun DeviceProvisioner.reservedAndStartableDevices(): List<DeviceHandle> {
  return devices.value.filter {
    it.state.reservation?.state == ReservationState.ACTIVE && it.activationAction?.presentation?.value?.enabled == true
  }.sortedBy { it.state.properties.composeDeviceName() }
}

private fun DeviceProvisioner.reservableDevices(): List<DeviceTemplate> {
  return templates.value.filter {
    it.properties.isRemote == true && it.activationAction.presentation.value.enabled
  }.sortedBy { it.properties.composeDeviceName() }
}

private suspend fun DeviceState.Connected.isMirrorable(): Boolean {
  if (!isOnline()) {
    return false
  }

  val deviceSerialNumber = serialNumber
  when {
    isLocalEmulator(deviceSerialNumber) -> { // Local virtual device.
      if (!StudioFlags.DEVICE_MIRRORING_STANDALONE_EMULATORS.get()) {
        return false
      }
      val emulators = RunningEmulatorCatalog.getInstance().updateNow().await()
      val emulator = emulators.find { "emulator-${it.emulatorId.serialPort}" == deviceSerialNumber }
      if (emulator == null || emulator.emulatorId.isEmbedded) {
        return false
      }
    }
    properties.isVirtual == true -> { // Remote virtual device.
      if (!StudioFlags.DEVICE_MIRRORING_REMOTE_EMULATORS.get()) {
        return false
      }
    }
  }

  val apiLevel = properties.androidVersion?.androidApiLevel?.majorVersion ?: SdkVersionInfo.HIGHEST_KNOWN_STABLE_API
  // Mirroring is supported for API >= 26. Wear OS devices with API < 30 don't support VP8/VP9 video encoders.
  return apiLevel >= 26 && (properties.deviceType != DeviceType.WEAR || apiLevel >= 30) && properties.primaryAbi != null
}

private val DeviceState.Connected.serialNumber: String
    get() = connectedDevice.serialNumber

private fun ContentManager.addSelectedPanelDataProvider() {
<<<<<<< HEAD
  addUiDataProvider { sink -> DataSink.uiDataSnapshot(sink, selectedContent?.component) }
=======
  addUiDataProvider { sink -> DataSink.uiDataSnapshot(sink, this.selectedContent?.component) }
>>>>>>> fedb26e2
}

private val ContentManager.placeholderContent: Content?
  get() {
    val content = if (contentCount == 1) getContent(0) else return null
    return if (content?.deviceId == null) content else null
  }

private fun Content.select(activation: ActivationLevel) {
  manager?.setSelectedContent(this, activation >= ActivationLevel.ACTIVATE_TAB)
}

private fun Content.removeAndDispose() {
  manager?.removeContent(this, true)
}

private val AnActionEvent.contentManager: ContentManager?
  get() {
    val contentManager = getData(PlatformDataKeys.CONTENT_MANAGER)
    if (contentManager != null) {
      return contentManager
    }
    return getData(PlatformCoreDataKeys.CONTEXT_COMPONENT)?.containingDecorator?.contentManager
  }

private val Component.containingDecorator: InternalDecorator?
  get() = ComponentUtil.getParentOfType(InternalDecorator::class.java, this)

private fun isLocalEmulator(deviceSerialNumber: String) =
    deviceSerialNumber.startsWith("emulator-")

private fun shortenTitleText(title: String): String =
    StringUtil.shortenTextWithEllipsis(title, 25, 6)

private enum class ActivationLevel {
  /** Create tab, but don't select it and don't show the tool window if hidden. */
  CREATE_TAB,
  /** Create tab and show the tool window if hidden. */
  SHOW_TOOL_WINDOW,
  /** Create tab, show the tool window if hidden and select the new tab. */
  SELECT_TAB,
  /** Create tab, show the tool window if hidden, select the new tab and focus on it. */
  ACTIVATE_TAB,
}

private fun maxOf(a: ActivationLevel?, b: ActivationLevel?): ActivationLevel? {
  return when {
    b == null -> a
    a == null -> b
    else -> kotlin.comparisons.maxOf(a, b)
  }
}

@Service(Service.Level.APP)
internal class DeviceClientRegistry : Disposable {

  private val clientsBySerialNumber = LinkedHashMap<String, DeviceClient>()
    /** The returned map may only be accessed on the UI thread. */
    @UiThread
    get
  private val listeners = ContainerUtil.createLockFreeCopyOnWriteList<Listener>()

  /**
   * Returns the existing or a newly created client for the specified device. When a new client is
   * created, all listeners are notified by calling [Listener.deviceClientAdded].
   */
  @UiThread
  fun getOrCreateDeviceClient(serialNumber: String, requester: Any?, clientCreator: (serialNumber: String) -> DeviceClient): DeviceClient {
    return clientsBySerialNumber.computeIfAbsent(serialNumber) { serial ->
      clientCreator(serial).also { client ->
        Disposer.register(this, client)
        for (listener in listeners) {
          try {
            listener.deviceClientAdded(client, requester)
          }
          catch (e: Exception) {
            logger.error(e)
          }
        }
      }
    }
  }

  /**
   * Terminates mirroring of the device and deletes the client. All listeners are notified by
   * calling [Listener.deviceClientRemoved].
   */
  @UiThread
  fun removeDeviceClient(serialNumber: String, requester: Any?) {
    clientsBySerialNumber.remove(serialNumber)?.also { client ->
      for (listener in listeners) {
        try {
          listener.deviceClientRemoved(client, requester)
        }
        catch (e: Exception) {
          logger.error(e)
        }
      }
      Disposer.dispose(client)
    }
  }

  @UiThread
  fun containsClientFor(serialNumber: String): Boolean = clientsBySerialNumber.containsKey(serialNumber)

  /** Iterates over existing device clients. The passed in consumer should not create or delete clients. */
  @UiThread
  fun forEachClient(consumer: (DeviceClient) -> Unit) {
    for (client in clientsBySerialNumber.values) {
      consumer(client)
    }
  }

  @UiThread
  fun isEmpty(): Boolean =
      clientsBySerialNumber.isEmpty()

  fun addListener(listener: Listener) {
    listeners.add(listener)
  }

  fun removeListener(listener: Listener) {
    listeners.remove(listener)
  }

  override fun dispose() {
  }

  /** Removes all device clients from the registry. */
  @TestOnly
  @UiThread
  fun clear() {
    for (serialNumber in clientsBySerialNumber.keys.toList()) {
      removeDeviceClient(serialNumber, null)
    }
  }

  interface Listener {

    @UiThread
    fun deviceClientAdded(client: DeviceClient, requester: Any?)

    @UiThread
    fun deviceClientRemoved(client: DeviceClient, requester: Any?)
  }
}

private fun <K : Any, V> buildCache(expiration: Duration): Cache<K, V> =
    Caffeine.newBuilder().expireAfterWrite(expiration.toJavaDuration()).build()
private fun <K : Any, V> buildWeakCache(expiration: Duration): Cache<K, V> =
    Caffeine.newBuilder().weakKeys().weakValues().expireAfterWrite(expiration.toJavaDuration()).build()
private fun <K : Any, V> Cache<K, V>.remove(key: K): V? = getIfPresent(key)?.also { invalidate(key) }

private var Content.deviceId: DeviceId?
    get() = CONTENT_DEVICE_ID_KEY.get(this)
    set(deviceId) = CONTENT_DEVICE_ID_KEY.set(this, deviceId)<|MERGE_RESOLUTION|>--- conflicted
+++ resolved
@@ -1321,11 +1321,7 @@
     get() = connectedDevice.serialNumber
 
 private fun ContentManager.addSelectedPanelDataProvider() {
-<<<<<<< HEAD
-  addUiDataProvider { sink -> DataSink.uiDataSnapshot(sink, selectedContent?.component) }
-=======
   addUiDataProvider { sink -> DataSink.uiDataSnapshot(sink, this.selectedContent?.component) }
->>>>>>> fedb26e2
 }
 
 private val ContentManager.placeholderContent: Content?
