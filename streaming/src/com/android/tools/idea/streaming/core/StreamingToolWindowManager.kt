/*
 * Copyright (C) 2019 The Android Open Source Project
 *
 * Licensed under the Apache License, Version 2.0 (the "License");
 * you may not use this file except in compliance with the License.
 * You may obtain a copy of the License at
 *
 *      http://www.apache.org/licenses/LICENSE-2.0
 *
 * Unless required by applicable law or agreed to in writing, software
 * distributed under the License is distributed on an "AS IS" BASIS,
 * WITHOUT WARRANTIES OR CONDITIONS OF ANY KIND, either express or implied.
 * See the License for the specific language governing permissions and
 * limitations under the License.
 */
package com.android.tools.idea.streaming.core

import com.android.adblib.serialNumber
import com.android.annotations.concurrency.AnyThread
import com.android.annotations.concurrency.UiThread
import com.android.sdklib.SdkVersionInfo
import com.android.sdklib.deviceprovisioner.DeviceHandle
import com.android.sdklib.deviceprovisioner.DeviceProvisioner
import com.android.sdklib.deviceprovisioner.DeviceState
import com.android.sdklib.deviceprovisioner.DeviceTemplate
import com.android.sdklib.deviceprovisioner.DeviceType
import com.android.sdklib.deviceprovisioner.ReservationState
import com.android.sdklib.deviceprovisioner.mapStateNotNull
import com.android.sdklib.internal.avd.AvdInfo
import com.android.tools.idea.adb.wireless.PairDevicesUsingWiFiAction
import com.android.tools.idea.avdmanager.AvdLaunchListener
import com.android.tools.idea.avdmanager.AvdLaunchListener.RequestType
import com.android.tools.idea.avdmanager.AvdManagerConnection
import com.android.tools.idea.concurrency.createChildScope
import com.android.tools.idea.concurrency.createCoroutineScope
import com.android.tools.idea.deviceprovisioner.DeviceProvisionerService
import com.android.tools.idea.deviceprovisioner.launchCatchingDeviceActionException
import com.android.tools.idea.flags.StudioFlags
import com.android.tools.idea.run.DeviceHeadsUpListener
import com.android.tools.idea.streaming.DeviceMirroringSettings
import com.android.tools.idea.streaming.EmulatorSettings
import com.android.tools.idea.streaming.MirroringHandle
import com.android.tools.idea.streaming.MirroringManager
import com.android.tools.idea.streaming.MirroringState
import com.android.tools.idea.streaming.RUNNING_DEVICES_TOOL_WINDOW_ID
import com.android.tools.idea.streaming.actions.toolWindowContents
import com.android.tools.idea.streaming.core.StreamingDevicePanel.UiState
import com.android.tools.idea.streaming.device.DeviceClient
import com.android.tools.idea.streaming.device.DeviceConfiguration
import com.android.tools.idea.streaming.device.DeviceToolWindowPanel
import com.android.tools.idea.streaming.device.composeDeviceName
import com.android.tools.idea.streaming.device.dialogs.MirroringConfirmationDialog
import com.android.tools.idea.streaming.emulator.EmulatorController
import com.android.tools.idea.streaming.emulator.EmulatorController.ConnectionState
import com.android.tools.idea.streaming.emulator.EmulatorController.ConnectionStateListener
import com.android.tools.idea.streaming.emulator.EmulatorId
import com.android.tools.idea.streaming.emulator.EmulatorToolWindowPanel
import com.android.tools.idea.streaming.emulator.RunningEmulatorCatalog
import com.android.tools.idea.streaming.emulator.actions.ToggleFloatingXrToolbarAction
import com.android.tools.idea.streaming.emulator.displayNameWithApi
import com.android.utils.TraceUtils.simpleId
import com.github.benmanes.caffeine.cache.Cache
import com.github.benmanes.caffeine.cache.Caffeine
import com.intellij.execution.configurations.GeneralCommandLine
import com.intellij.icons.AllIcons
import com.intellij.ide.actions.ToggleToolbarAction
import com.intellij.ide.util.PropertiesComponent
import com.intellij.openapi.Disposable
import com.intellij.openapi.actionSystem.ActionButtonComponent
import com.intellij.openapi.actionSystem.ActionManager
import com.intellij.openapi.actionSystem.ActionPlaces
import com.intellij.openapi.actionSystem.ActionUpdateThread
import com.intellij.openapi.actionSystem.AnActionEvent
import com.intellij.openapi.actionSystem.DataContext
import com.intellij.openapi.actionSystem.DataSink
import com.intellij.openapi.actionSystem.DefaultActionGroup
import com.intellij.openapi.actionSystem.EdtNoGetDataProvider
import com.intellij.openapi.actionSystem.PlatformCoreDataKeys
import com.intellij.openapi.actionSystem.PlatformDataKeys
import com.intellij.openapi.actionSystem.Separator
import com.intellij.openapi.actionSystem.ToggleAction
import com.intellij.openapi.application.EDT
import com.intellij.openapi.components.Service
import com.intellij.openapi.components.service
import com.intellij.openapi.diagnostic.Logger
import com.intellij.openapi.project.DumbAware
import com.intellij.openapi.project.DumbAwareAction
import com.intellij.openapi.project.Project
import com.intellij.openapi.ui.ex.MessagesEx.showErrorDialog
import com.intellij.openapi.ui.popup.JBPopupFactory
import com.intellij.openapi.ui.popup.JBPopupFactory.ActionSelectionAid
import com.intellij.openapi.util.Disposer
import com.intellij.openapi.util.Key
import com.intellij.openapi.util.text.StringUtil
import com.intellij.openapi.wm.ToolWindow
import com.intellij.openapi.wm.ToolWindowManager
import com.intellij.openapi.wm.ex.ToolWindowEx
import com.intellij.openapi.wm.ex.ToolWindowManagerListener
import com.intellij.openapi.wm.ex.ToolWindowManagerListener.ToolWindowManagerEventType
import com.intellij.openapi.wm.ex.ToolWindowManagerListener.ToolWindowManagerEventType.ActivateToolWindow
import com.intellij.openapi.wm.ex.ToolWindowManagerListener.ToolWindowManagerEventType.HideToolWindow
import com.intellij.openapi.wm.ex.ToolWindowManagerListener.ToolWindowManagerEventType.MovedOrResized
import com.intellij.openapi.wm.ex.ToolWindowManagerListener.ToolWindowManagerEventType.ShowToolWindow
import com.intellij.openapi.wm.impl.InternalDecorator
import com.intellij.openapi.wm.impl.content.ToolWindowContentUi
import com.intellij.ui.BadgeIconSupplier
import com.intellij.ui.ComponentUtil
import com.intellij.ui.content.Content
import com.intellij.ui.content.ContentFactory
import com.intellij.ui.content.ContentManager
import com.intellij.ui.content.ContentManagerEvent
import com.intellij.ui.content.ContentManagerEvent.ContentOperation
import com.intellij.ui.content.ContentManagerListener
import com.intellij.ui.content.impl.ContentImpl.PROP_CONTENT_MANAGER
import com.intellij.ui.popup.list.ListPopupImpl
import com.intellij.util.Alarm
import com.intellij.util.IncorrectOperationException
import com.intellij.util.concurrency.AppExecutorUtil.createBoundedApplicationPoolExecutor
import com.intellij.util.containers.ComparatorUtil.max
import com.intellij.util.containers.ContainerUtil
import com.intellij.util.ui.UIUtil
import icons.StudioIcons
import kotlinx.coroutines.CoroutineScope
import kotlinx.coroutines.Dispatchers
import kotlinx.coroutines.asCoroutineDispatcher
import kotlinx.coroutines.flow.Flow
import kotlinx.coroutines.flow.map
<<<<<<< HEAD
import kotlinx.coroutines.guava.await
=======
>>>>>>> 8b7d83e8
import kotlinx.coroutines.launch
import kotlinx.coroutines.withContext
import org.jetbrains.annotations.TestOnly
import org.jetbrains.annotations.VisibleForTesting
import java.awt.Component
import java.awt.EventQueue
import java.awt.event.KeyEvent
import java.util.function.Supplier
import javax.swing.JComponent
import kotlin.time.Duration
import kotlin.time.Duration.Companion.seconds
import kotlin.time.toJavaDuration

private const val DEVICE_FRAME_VISIBLE_PROPERTY = "com.android.tools.idea.streaming.emulator.frame.visible"
private const val DEVICE_FRAME_VISIBLE_DEFAULT = true
private const val ZOOM_TOOLBAR_VISIBLE_PROPERTY = "com.android.tools.idea.streaming.zoom.toolbar.visible"
private const val ZOOM_TOOLBAR_VISIBLE_DEFAULT = true
private const val EMULATOR_DISCOVERY_INTERVAL_MILLIS = 1000L

private val ID_KEY = Key.create<DeviceId>("device-id")

private val ATTENTION_REQUEST_EXPIRATION = 30.seconds
private val REMOTE_DEVICE_REQUEST_EXPIRATION = 60.seconds
private val AUTO_RECONNECTION_TIMEOUT = 5.seconds // Auto reconnection timeout is just long enough to reconnect after adb kill-server.

@VisibleForTesting
internal val INACTIVE_ICON = StudioIcons.Shell.ToolWindows.EMULATOR
@VisibleForTesting
@Suppress("UnstableApiUsage")
internal val LIVE_ICON = BadgeIconSupplier(INACTIVE_ICON).liveIndicatorIcon

/**
 * Manages contents of the Running Devices tool window. Listens to device connections and
 * disconnections and maintains [StreamingDevicePanel]s, one per running AVD or a mirrored physical
 * device.
 */
@UiThread
internal class StreamingToolWindowManager @AnyThread constructor(
  private val toolWindow: ToolWindow,
) : RunningEmulatorCatalog.Listener, DeviceClientRegistry.Listener, DumbAware, Disposable {

  private val project
    @AnyThread get() = toolWindow.project
  private val projectProperties = PropertiesComponent.getInstance(project)
  private val emulatorSettings = EmulatorSettings.getInstance()
  private val deviceMirroringSettings = DeviceMirroringSettings.getInstance()
  private val deviceProvisioner
    @AnyThread get() = project.service<DeviceProvisionerService>().deviceProvisioner
  private val deviceClientRegistry = service<DeviceClientRegistry>()
  private var initialized = false
  private var contentShown = false
  private var initialContentUpdate = false
  private var mirroringConfirmationDialogShowing = false

  /** When the tool window is hidden, the state of the UI for all emulators, otherwise empty. */
  private val savedUiState = hashMapOf<DeviceId, UiState>()
  private val emulators = hashSetOf<EmulatorController>()

  private var onlineDevices = mapOf<String, ConnectedDevice>()
  /** Clients and handles of mirrorable devices keyed by serial numbers. */
  private var deviceClients = mutableMapOf<String, DeviceClientWithHandle>()
  /** Handles of devices excluded from mirroring keyed by serial numbers. */
  private var devicesExcludedFromMirroring = mutableMapOf<String, DeviceDescription>()

  /** Requested activation levels of devices that recently requested attention keyed by their serial numbers. */
  private val recentAttentionRequests = buildCache<String, ActivationLevel>(ATTENTION_REQUEST_EXPIRATION)
  /** Requested activation levels of AVDs keyed by their IDs. */
  private val recentAvdLaunches = buildCache<String, ActivationLevel>(ATTENTION_REQUEST_EXPIRATION)
  /** Recently disconnected mirrored devices. */
  private val recentDisconnections = buildCache<String, ActivationLevel>(AUTO_RECONNECTION_TIMEOUT)
  /** Links pending AVD starts to the content managers that requested them. Keyed by AVD IDs. */
  private val recentAvdStartRequesters = buildCache<String, ContentManager>(ATTENTION_REQUEST_EXPIRATION)
  /** Links pending remote device mirroring starts to the content managers that requested them. Keyed by AVD IDs. */
  private val recentRemoteDeviceRequesters = buildWeakCache<DeviceHandle, ContentManager>(REMOTE_DEVICE_REQUEST_EXPIRATION)

  private val alarm = Alarm(Alarm.ThreadToUse.SWING_THREAD, this)
  private val toolWindowScope = createCoroutineScope(extraContext = Dispatchers.EDT)

  // Copy-on-write to allow changes while iterating.
  private val contentManagers = ContainerUtil.createLockFreeCopyOnWriteList<ContentManager>()

  private val contentManagerListener = object : ContentManagerListener {
    override fun selectionChanged(event: ContentManagerEvent) {
      if (event.operation != ContentOperation.remove || !Content.TEMPORARY_REMOVED_KEY.get(event.content, false)) {
        viewSelectionChanged()
      }
    }

    override fun contentAdded(event: ContentManagerEvent) {
      event.content.addPropertyChangeListener { evt ->
        if (evt.propertyName == PROP_CONTENT_MANAGER) {
          val contentManager = evt.newValue as? ContentManager
          contentManager?.let { adoptContentManager(it) }
        }
      }
    }

    override fun contentRemoveQuery(event: ContentManagerEvent) {
      val content = event.content
      if (Content.TEMPORARY_REMOVED_KEY.get(content, false)) {
        return
      }
      val panel = content.component as? StreamingDevicePanel ?: return
      if (!initialContentUpdate) {
        when (panel) {
          is EmulatorToolWindowPanel -> panel.emulator.shutdown()
          is DeviceToolWindowPanel -> panelClosed(panel)
        }
      }

      savedUiState.remove(panel.id)
      if (contentManagers.size == 1 && content.manager?.contentCount == 1) {
        if (contentShown) {
          createEmptyStatePanel()
        }
        hideLiveIndicator()
      }
    }
  }

  private val connectionStateListener = object : ConnectionStateListener {
    @AnyThread
    override fun connectionStateChanged(emulator: EmulatorController, connectionState: ConnectionState) {
      if (connectionState == ConnectionState.DISCONNECTED) {
        EventQueue.invokeLater { // This is safe because this code doesn't touch PSI or VFS.
          if (removeEmulatorPanel(emulator)) {
            emulators.remove(emulator)
          }
        }
      }
    }
  }

  private var deviceFrameVisible
    get() = projectProperties.getBoolean(DEVICE_FRAME_VISIBLE_PROPERTY, DEVICE_FRAME_VISIBLE_DEFAULT)
    set(value) {
      projectProperties.setValue(DEVICE_FRAME_VISIBLE_PROPERTY, value, DEVICE_FRAME_VISIBLE_DEFAULT)
      for (contentManager in contentManagers) {
        for (i in 0 until contentManager.contentCount) {
          (contentManager.getContent(i)?.component as? StreamingDevicePanel)?.setDeviceFrameVisible(value)
        }
      }
    }

  private var zoomToolbarIsVisible
    get() = projectProperties.getBoolean(ZOOM_TOOLBAR_VISIBLE_PROPERTY, ZOOM_TOOLBAR_VISIBLE_DEFAULT)
    set(value) {
      projectProperties.setValue(ZOOM_TOOLBAR_VISIBLE_PROPERTY, value, ZOOM_TOOLBAR_VISIBLE_DEFAULT)
      for (contentManager in contentManagers) {
        for (i in 0 until contentManager.contentCount) {
          (contentManager.getContent(i)?.component as? StreamingDevicePanel)?.zoomToolbarVisible = value
        }
      }
    }

  init {
    Disposer.register(toolWindow.disposable, this)
    deviceClientRegistry.addListener(this)
    PhysicalDeviceWatcher(this)

    // Lazily initialize content since we can only have one frame.
    val messageBusConnection = project.messageBus.connect(this)
    messageBusConnection.subscribe(ToolWindowManagerListener.TOPIC, object : ToolWindowManagerListener {

      // TODO: Override the stateChanged method that takes a ToolWindow when it becomes a public API.
      override fun stateChanged(toolWindowManager: ToolWindowManager, changeType: ToolWindowManagerEventType) {
        val toolWindow = toolWindowManager.getToolWindow(RUNNING_DEVICES_TOOL_WINDOW_ID) ?: return

        when (changeType) {
          ActivateToolWindow, ShowToolWindow, HideToolWindow, MovedOrResized -> {
            toolWindowManager.invokeLater {
              if (!toolWindow.isDisposed) {
                if (toolWindow.isVisible) {
                  initialContentUpdate = true
                  try {
                    onToolWindowShown()
                  }
                  finally {
                    initialContentUpdate = false
                  }
                }
                else {
                  onToolWindowHidden()
                }
              }
            }
          }
          else -> {}
        }
      }
    })

    messageBusConnection.subscribe(AvdLaunchListener.TOPIC,
                                   AvdLaunchListener @AnyThread { avd, commandLine, requestType, project ->
                                     if (project == toolWindow.project && isEmbeddedEmulator(commandLine)) {
                                       RunningEmulatorCatalog.getInstance().updateNow()
                                       EventQueue.invokeLater { // This is safe because this code doesn't touch PSI or VFS.
                                         if (requestType != RequestType.INDIRECT) {
                                           onEmulatorHeadsUp(avd.name, ActivationLevel.ACTIVATE_TAB)
                                         }
                                       }
                                     }
                                   })

    messageBusConnection.subscribe(DeviceHeadsUpListener.TOPIC, MyDeviceHeadsUpListener())
  }

  override fun dispose() {
    deviceClientRegistry.removeListener(this)
    contentManagers.clear()
    onToolWindowHidden()
    RunningEmulatorCatalog.getInstance().removeListener(this)
  }

  @AnyThread
  private fun onDeviceHeadsUp(serialNumber: String, activation: ActivationLevel, project: Project) {
    if (project == toolWindow.project) {
      UIUtil.invokeLaterIfNeeded {
        val excludedDevice = devicesExcludedFromMirroring.remove(serialNumber)
        when {
          excludedDevice != null -> activateMirroring(serialNumber, excludedDevice.handle, excludedDevice.config, activation)
          serialNumber in deviceClients -> onPhysicalDeviceHeadsUp(serialNumber, activation)
          else -> addAttentionRequestAndTriggerEmulatorCatalogUpdate(serialNumber, activation)
        }
      }
    }
  }

  private fun addAttentionRequestAndTriggerEmulatorCatalogUpdate(serialNumber: String, activation: ActivationLevel) {
    recentAttentionRequests.put(serialNumber, activation)
    alarm.addRequest(recentAttentionRequests::cleanUp, ATTENTION_REQUEST_EXPIRATION.inWholeMicroseconds)
    if (isLocalEmulator(serialNumber)) {
      val deferred = RunningEmulatorCatalog.getInstance().updateNow()
      toolWindowScope.launch(Dispatchers.EDT) {
        try {
          val emulators = deferred.await()
          onEmulatorHeadsUp(serialNumber, emulators, activation)
        }
        catch (_: Exception) {
        }
      }
    }
  }

  private fun onPhysicalDeviceHeadsUp(serialNumber: String, activation: ActivationLevel) {
    val content = findContentBySerialNumberOfPhysicalDevice(serialNumber)
    content?.select(activation) ?: recentAttentionRequests.put(serialNumber, activation)
    toolWindow.activate(activation)
  }

  private fun onEmulatorHeadsUp(serialNumber: String, runningEmulators: Set<EmulatorController>, activation: ActivationLevel) {
    val emulator = runningEmulators.find { it.emulatorId.serialNumber == serialNumber } ?: return
    // Ignore standalone emulators.
    if (emulator.emulatorId.isEmbedded) {
      onEmulatorHeadsUp(emulator.emulatorId.avdId, activation)
    }
  }

  private fun onEmulatorHeadsUp(avdId: String, activation: ActivationLevel) {
    toolWindow.activate(activation)

    val content = findContentByAvdId(avdId)
    if (content == null) {
      RunningEmulatorCatalog.getInstance().updateNow()
      recentAvdLaunches.put(avdId, activation)
      alarm.addRequest(recentAvdLaunches::cleanUp, ATTENTION_REQUEST_EXPIRATION.inWholeMicroseconds)
    }
    else {
      content.select(activation)
    }
  }

  private fun onToolWindowShown() {
    if (!initialized) {
      initialized = true

      val newTabAction = NewTabAction()
      newTabAction.registerCustomShortcutSet(KeyEvent.VK_T, KeyEvent.CTRL_DOWN_MASK or KeyEvent.SHIFT_DOWN_MASK, toolWindow.component)
      (toolWindow as ToolWindowEx).setTabActions(newTabAction)

      val actionGroup = DefaultActionGroup()
      actionGroup.addAction(ToggleZoomToolbarAction())
      actionGroup.addAction(ToggleFloatingXrToolbarAction())
      actionGroup.addAction(ToggleDeviceFrameAction())
      toolWindow.setAdditionalGearActions(actionGroup)
      adoptContentManager(toolWindow.contentManager)
    }

    if (contentShown) {
      return
    }
    contentShown = true

    val emulatorCatalog = RunningEmulatorCatalog.getInstance()
    emulatorCatalog.updateNow()
    emulatorCatalog.addListener(this, EMULATOR_DISCOVERY_INTERVAL_MILLIS)
    assert(emulators.isEmpty())
    emulators.addAll(emulatorCatalog.emulators.filter { it.emulatorId.isEmbedded }) // Ignore standalone emulators.

    for (emulator in emulators) {
      if (findContentByEmulatorId(emulator.emulatorId) == null) {
        addEmulatorPanel(emulator)
      }
    }

    deviceClientRegistry.forEachClient { deviceClient ->
      val serialNumber = deviceClient.deviceSerialNumber
      if (serialNumber !in deviceClients) {
        val handle = onlineDevices[serialNumber]?.handle
        if (handle != null) {
          adoptDeviceClient(serialNumber, handle) { deviceClient }
        }
      }
    }

    for ((client, handle) in deviceClients.values) {
      if (findContentBySerialNumberOfPhysicalDevice(client.deviceSerialNumber) == null) {
        addPanel(DeviceToolWindowPanel(toolWindow.disposable, project, handle, client))
      }
    }

    for (contentManager in contentManagers) {
      // Remove panels of inactive devices.
      for (content in contentManager.contents) {
        val deviceId = ID_KEY.get(content) ?: continue
        when (deviceId) {
          is DeviceId.EmulatorDeviceId -> {
            val emulator = emulators.find { it.emulatorId == deviceId.emulatorId }
            if (emulator == null || emulator.isShuttingDown) {
              savedUiState.remove(deviceId)
              content.removeAndDispose()
            }
          }

          is DeviceId.PhysicalDeviceId -> {
            val clientWithHandle = deviceClients[deviceId.serialNumber]
            if (clientWithHandle == null) {
              savedUiState.remove(deviceId)
              content.removeAndDispose()
            }
          }
        }
      }
      // Restore content of visible panels.
      for (content in contentManager.selectedContents) {
        val panel = content.component as? StreamingDevicePanel ?: continue
        if (!panel.hasContent) {
          panel.createContent(deviceFrameVisible, savedUiState[panel.id])
        }
      }
    }

    if (contentManagers.size == 1 && contentManagers[0].contentCount == 0) {
      createEmptyStatePanel()
    }

    viewSelectionChanged()
  }

  private fun onToolWindowHidden() {
    if (!contentShown) {
      return
    }
    contentShown = false

    RunningEmulatorCatalog.getInstance().addListener(this, Long.MAX_VALUE) // Don't need frequent updates.
    for (emulator in emulators) {
      emulator.removeConnectionStateListener(connectionStateListener)
    }
    emulators.clear()
    recentAttentionRequests.invalidateAll()
    recentAvdLaunches.invalidateAll()

    for (contentManager in contentManagers) {
      val panel = contentManager.selectedContent?.component as? StreamingDevicePanel ?: continue
      savedUiState[panel.id] = panel.destroyContent()
    }
  }

  private fun adoptContentManager(contentManager: ContentManager) {
    if (contentManager !in contentManagers) {
      contentManagers.add(contentManager)
      contentManager.addContentManagerListener(contentManagerListener)
      contentManager.addSelectedPanelDataProvider()
      Disposer.register(contentManager) {
        contentManagers.remove(contentManager)
      }
    }
  }

  private fun addEmulatorPanel(emulator: EmulatorController) {
    emulator.addConnectionStateListener(connectionStateListener)
    val avdId = emulator.emulatorId.avdFolder.toString()
    val contentManager = recentAvdStartRequesters.remove(avdId)
    addPanel(EmulatorToolWindowPanel(toolWindow.disposable, project, emulator), contentManager)
  }

  /**
   * Adds a device tab by adding [panel] to [targetContentManager] or to the main tool window
   * content manager if [targetContentManager] is null. Returns the added [Content] object or null
   * in case of an error.
   */
  private fun addPanel(panel: StreamingDevicePanel, targetContentManager: ContentManager? = null): Content? {
    val contentManager = targetContentManager ?: toolWindow.contentManager
    val placeholderContent = contentManager.placeholderContent

    val contentFactory = ContentFactory.getInstance()
    val content = contentFactory.createContent(panel, shortenTitleText(panel.title), false).apply {
      putUserData(ToolWindow.SHOW_CONTENT_ICON, true)
      tabName = panel.title
      description = panel.description
      icon = panel.icon
      popupIcon = panel.icon
      setPreferredFocusedComponent(panel::preferredFocusableComponent)
      ID_KEY.set(this, panel.id)
    }

    panel.zoomToolbarVisible = zoomToolbarIsVisible

    if (findContentByDeviceId(panel.id) != null) {
      reportDuplicatePanel(content)
      return null
    }

    // Add panel to the end.
    contentManager.addContent(content)

    if (!content.isSelected) {
      val deviceId = panel.id
      val activation = max(
          recentAttentionRequests.remove(deviceId.serialNumber) ?: ActivationLevel.CREATE_TAB,
          (deviceId as? DeviceId.EmulatorDeviceId)?.emulatorId?.avdId?.let(recentAvdLaunches::remove) ?: ActivationLevel.CREATE_TAB)
      if (activation >= ActivationLevel.SELECT_TAB) {
        content.select(activation)
      }
    }

    placeholderContent?.removeAndDispose() // Remove the placeholder panel.

    showLiveIndicator()
    hideToolWindowName()

    return content
  }

  private fun reportDuplicatePanel(content: Content) {
    logger.error("An attempt to add a duplicate panel ${content.simpleId} ${content.displayName}")
  }

  private fun removeEmulatorPanel(emulator: EmulatorController): Boolean {
    emulator.removeConnectionStateListener(connectionStateListener)
    val content = findContentByEmulatorId(emulator.emulatorId) ?: return false
    savedUiState.remove(ID_KEY.get(content))
    content.removeAndDispose()
    return true
  }

  private fun removePhysicalDevicePanel(serialNumber: String) {
    deviceClients.remove(serialNumber)?.let {
      deviceClientRegistry.removeDeviceClient(serialNumber, this@StreamingToolWindowManager)
      updateMirroringHandlesFlow()
    }
    val content = findContentBySerialNumberOfPhysicalDevice(serialNumber) ?: return
    savedUiState.remove(ID_KEY.get(content))
    content.removeAndDispose()
  }

  private fun createEmptyStatePanel() {
    val panel = try {
      EmptyStatePanel(project, this)
    }
    catch (_: IncorrectOperationException) {
      // This object has been disposed already.
      return
    }
    val contentFactory = ContentFactory.getInstance()
    val content = contentFactory.createContent(panel, null, false).apply {
      isCloseable = false
    }
    val contentManager = toolWindow.contentManager
    try {
      contentManager.addContent(content)
      contentManager.setSelectedContent(content)
      showToolWindowName()
    }
    catch (_: IncorrectOperationException) {
      // Content manager has been disposed already.
      Disposer.dispose(content)
    }
  }

  private fun viewSelectionChanged() {
    for (contentManager in contentManagers) {
      for (i in 0 until contentManager.contentCount) {
        val content = contentManager.getContent(i) ?: break
        val panel = content.component
        if (panel is StreamingDevicePanel) {
          if (content.isSelected) {
            if (!panel.hasContent) {
              // The panel became visible - create its content.
              panel.createContent(deviceFrameVisible, savedUiState.remove(panel.id))
              // Synchronize toolbar visibility across panels.
              ToggleToolbarAction.setToolbarVisible(toolWindow, PropertiesComponent.getInstance(project), null)
            }
          }
          else {
            if (panel.hasContent) {
              // The panel is no longer visible - destroy its content.
              savedUiState[panel.id] = panel.destroyContent()
            }
          }
        }
      }
    }
  }

  private fun findContentByDeviceId(deviceId: DeviceId): Content? =
      findContent { ID_KEY.get(it) == deviceId }
  private fun findContentByEmulatorId(emulatorId: EmulatorId): Content? =
      findContent { (ID_KEY.get(it) as? DeviceId.EmulatorDeviceId)?.emulatorId == emulatorId }
  private fun findContentByAvdId(avdId: String): Content? =
      findContent { (ID_KEY.get(it) as? DeviceId.EmulatorDeviceId)?.emulatorId?.avdId == avdId }
  private fun findContentBySerialNumberOfPhysicalDevice(serialNumber: String): Content? =
      findContent { ID_KEY.get(it)?.serialNumber == serialNumber && it.component is DeviceToolWindowPanel}

  private fun findContent(predicate: (Content) -> Boolean): Content? {
    for (contentManager in contentManagers) {
      for (i in 0 until contentManager.contentCount) {
        val content = contentManager.getContent(i) ?: break
        if (predicate(content)) {
          return content
        }
      }
    }
    return null
  }

  private fun showLiveIndicator() {
    toolWindow.setIcon(LIVE_ICON)
  }

  private fun hideLiveIndicator() {
    toolWindow.setIcon(INACTIVE_ICON)
  }

  private fun showToolWindowName() {
    if (StudioFlags.RUNNING_DEVICES_HIDE_TOOL_WINDOW_NAME.get()) {
      toolWindow.component.putClientProperty(ToolWindowContentUi.HIDE_ID_LABEL, null)
      (toolWindow as ToolWindowEx).updateContentUi()
    }
  }

  private fun hideToolWindowName() {
    if (StudioFlags.RUNNING_DEVICES_HIDE_TOOL_WINDOW_NAME.get()) {
      toolWindow.component.putClientProperty(ToolWindowContentUi.HIDE_ID_LABEL, "true")
      (toolWindow as ToolWindowEx).updateContentUi()
    }
  }

  @AnyThread
  override fun emulatorAdded(emulator: EmulatorController) {
    if (emulator.emulatorId.isEmbedded && emulator.emulatorConfig.isValid) {
      EventQueue.invokeLater { // This is safe because this code doesn't touch PSI or VFS.
        if (contentShown && emulators.add(emulator)) {
          addEmulatorPanel(emulator)
        }
      }
    }
  }

  @AnyThread
  override fun emulatorRemoved(emulator: EmulatorController) {
    if (emulator.emulatorId.isEmbedded) {
      EventQueue.invokeLater { // This is safe because this code doesn't touch PSI or VFS.
        if (removeEmulatorPanel(emulator)) {
          emulators.remove(emulator)
        }
      }
    }
  }

  override fun deviceClientAdded(client: DeviceClient, requester: Any?) {
    if (requester != this) {
      val serialNumber = client.deviceSerialNumber
      if (findContentBySerialNumberOfPhysicalDevice(serialNumber) == null) {
        val handle = onlineDevices[serialNumber]?.handle ?: return
        adoptDeviceClient(serialNumber, handle) { client }
        startMirroring(serialNumber, handle, client.deviceConfig, ActivationLevel.CREATE_TAB)
      }
    }
  }

  override fun deviceClientRemoved(client: DeviceClient, requester: Any?) {
    val serialNumber = client.deviceSerialNumber
    if (requester != this && deviceClients[serialNumber]?.client == client) {
      deactivateMirroring(serialNumber)
      deviceClients.remove(serialNumber)
    }
  }

  private fun panelClosed(panel: DeviceToolWindowPanel) {
    if (!isLocalEmulator(panel.deviceSerialNumber)) {
      val deviceHandle = panel.deviceHandle
      val deactivationAction = deviceHandle.deactivationAction
      deactivationAction?.let { CoroutineScope(Dispatchers.IO).launch { it.deactivate() } } ?: stopMirroring(panel.deviceSerialNumber)
    }
  }

  private fun deactivateMirroring(serialNumber: String) {
    findContentBySerialNumberOfPhysicalDevice(serialNumber)?.removeAndDispose()
    stopMirroring(serialNumber)
  }

  private fun stopMirroring(serialNumber: String) {
    deviceClients.remove(serialNumber)?.let {
      devicesExcludedFromMirroring[serialNumber] = DeviceDescription(it.client.deviceName, serialNumber, it.handle, it.client.deviceConfig)
      deviceClientRegistry.removeDeviceClient(serialNumber, this@StreamingToolWindowManager)
      updateMirroringHandlesFlow()
    }
  }

  private fun ToolWindow.activate(activation: ActivationLevel) {
    if (isVisible) {
      if (activation >= ActivationLevel.ACTIVATE_TAB) {
        activate(null)
      }
    }
    else {
      show {
        if (activation >= ActivationLevel.ACTIVATE_TAB) {
          activate(null)
        }
      }
    }
  }

  private fun activateMirroring(deviceDescription: DeviceDescription, contentManager: ContentManager? = null) {
    val serialNumber = deviceDescription.serialNumber
    if (serialNumber !in deviceClients) {
      startMirroringIfConfirmed(
          serialNumber, deviceDescription.handle, deviceDescription.config, ActivationLevel.ACTIVATE_TAB, contentManager)
    }
  }

  private fun activateMirroring(serialNumber: String, handle: DeviceHandle, config: DeviceConfiguration, activation: ActivationLevel) {
    if (contentShown) {
      val contentManager: ContentManager? = when {
        handle.reservationAction == null -> null
        else -> recentRemoteDeviceRequesters.remove(handle)
      }
      recentAttentionRequests.invalidate(serialNumber)
      if (serialNumber !in deviceClients && serialNumber !in devicesExcludedFromMirroring) {
        startMirroringIfConfirmed(serialNumber, handle, config, activation, contentManager)
      }
      else if (activation >= ActivationLevel.SELECT_TAB) {
        onPhysicalDeviceHeadsUp(serialNumber, activation)
      }
    }
    else if (activation >= ActivationLevel.SHOW_TOOL_WINDOW) {
      startMirroringIfConfirmed(serialNumber, handle, config, activation)
      toolWindow.activate(activation)
    }
  }

  private fun startMirroringIfConfirmed(serialNumber: String, handle: DeviceHandle, config: DeviceConfiguration,
                                        activation: ActivationLevel, contentManager: ContentManager? = null) {
    // Reservable devices are assumed to be privacy protected.
    if (deviceMirroringSettings.confirmationDialogShown || handle.reservationAction != null) {
      startMirroring(serialNumber, handle, config, activation, contentManager)
    }
    else if (!mirroringConfirmationDialogShowing) { // Ignore a recursive call inside the dialog's event loop.
      mirroringConfirmationDialogShowing = true
      val title = "About to Start Mirroring of ${config.deviceName}"
      val exitCode = MirroringConfirmationDialog(title).createWrapper(project).apply { show() }.exitCode
      mirroringConfirmationDialogShowing = false
      if (exitCode == MirroringConfirmationDialog.ACCEPT_EXIT_CODE) {
        deviceMirroringSettings.confirmationDialogShown = true
        startMirroring(serialNumber, handle, config, activation, contentManager)
      }
    }
  }

  private fun startMirroring(serialNumber: String, deviceHandle: DeviceHandle, config: DeviceConfiguration, activation: ActivationLevel,
                             contentManager: ContentManager? = null) {
    val deviceClient = getOrCreateDeviceClient(serialNumber, deviceHandle, config)
    startMirroring(serialNumber, deviceClient, deviceHandle, activation, contentManager)
  }

  private fun startMirroring(serialNumber: String, deviceClient: DeviceClient, deviceHandle: DeviceHandle, activation: ActivationLevel,
                             contentManager: ContentManager? = null) {
    if (serialNumber in onlineDevices) {
      if (contentShown) {
        updateMirroringHandlesFlow()
        deviceClient.establishAgentConnectionWithoutVideoStreamAsync(project) // Start the agent and connect to it proactively.
        val panel = DeviceToolWindowPanel(toolWindow.disposable, project, deviceHandle, deviceClient)
        val content = addPanel(panel, contentManager)
        if (activation >= ActivationLevel.SELECT_TAB && content != null) {
          content.select(activation)
        }
      }
      if (activation >= ActivationLevel.SHOW_TOOL_WINDOW) {
        if (!contentShown) {
          recentAttentionRequests.put(serialNumber, activation)
        }
        toolWindow.activate(activation)
      }
    }
  }

  private fun updateMirroringHandlesFlow() {
    if (project.isDisposed) {
      return
    }
    val mirroringHandles = mutableMapOf<DeviceHandle, MirroringHandle>()
    for (device in devicesExcludedFromMirroring.values) {
      if (device.handle.reservationAction == null) {
        mirroringHandles[device.handle] = MirroringActivator(device)
      }
    }
    for ((client, handle) in deviceClients.values) {
      if (handle.reservationAction == null) {
        mirroringHandles[handle] = MirroringDeactivator(client.deviceSerialNumber)
      }
    }
    project.service<MirroringManager>().mirroringHandles.value = mirroringHandles
  }

  @AnyThread
  private fun deviceConnected(serialNumber: String, device: ConnectedDevice) {
    val config = DeviceConfiguration(device.state.properties, useTitleAsName = isLocalEmulator(serialNumber))
    UIUtil.invokeLaterIfNeeded { // This is safe because this code doesn't touch PSI or VFS.
      deviceConnected(serialNumber, device.handle, config)
    }
  }

  private fun deviceConnected(serialNumber: String, deviceHandle: DeviceHandle, config: DeviceConfiguration) {
    if (serialNumber in onlineDevices && serialNumber !in deviceClients) {
      val activation = maxOf(maxOf(recentAttentionRequests.remove(serialNumber), recentDisconnections.remove(serialNumber)),
                             when {
                               deviceMirroringSettings.activateOnConnection -> ActivationLevel.SHOW_TOOL_WINDOW
                               deviceClientRegistry.containsClientFor(serialNumber) -> ActivationLevel.CREATE_TAB
                               else -> null
                             })
      if (activation == null) {
        // The device is excluded from mirroring.
        val deviceDescription = devicesExcludedFromMirroring[serialNumber]
        if (deviceDescription == null) {
          devicesExcludedFromMirroring[serialNumber] = DeviceDescription(config.deviceName, serialNumber, deviceHandle, config)
          updateMirroringHandlesFlow()
        }
      }
      else {
        activateMirroring(serialNumber, deviceHandle, config, activation)
      }
    }
  }

  private fun rememberDisconnectedDevice(serialNumber: String) {
    val content = findContentBySerialNumberOfPhysicalDevice(serialNumber) ?: return
    val activation = when {
      content.component.containsFocus() -> ActivationLevel.ACTIVATE_TAB
      content.isSelected -> ActivationLevel.SELECT_TAB
      else -> ActivationLevel.CREATE_TAB
    }
    recentDisconnections.put(serialNumber, activation)
    alarm.addRequest(recentDisconnections::cleanUp, AUTO_RECONNECTION_TIMEOUT.inWholeMicroseconds)
  }

  private fun getOrCreateDeviceClient(serialNumber: String, deviceHandle: DeviceHandle, config: DeviceConfiguration): DeviceClient {
    return adoptDeviceClient(serialNumber, deviceHandle) {
      deviceClientRegistry.getOrCreateDeviceClient(serialNumber, this@StreamingToolWindowManager) {
        DeviceClient(serialNumber, config, config.deviceProperties.primaryAbi.toString()).apply {
          establishAgentConnectionWithoutVideoStreamAsync(project)
        }
      }
    }.client
  }

  private fun adoptDeviceClient(
      serialNumber: String, deviceHandle: DeviceHandle, clientSupplier: Supplier<DeviceClient>): DeviceClientWithHandle {
    var clientWithHandle = deviceClients[serialNumber]
    if (clientWithHandle == null) {
      clientWithHandle = DeviceClientWithHandle(clientSupplier.get(), deviceHandle)
      deviceClients[serialNumber] = clientWithHandle
      devicesExcludedFromMirroring.remove(serialNumber)
      updateMirroringHandlesFlow()
    }
    return clientWithHandle
  }

  private suspend fun showDeviceActionPopup(anchorComponent: Component?, dataContext: DataContext) {
    val actionGroup = createDeviceActions()

    val popup = JBPopupFactory.getInstance().createActionGroupPopup(
        null, actionGroup, dataContext, ActionSelectionAid.SPEEDSEARCH, true, null, -1, null,
        ActionPlaces.getActionGroupPopupPlace(ActionPlaces.TOOLWINDOW_TOOLBAR_BAR))

    if (anchorComponent == null) {
      popup.showInFocusCenter()
    }
    else {
      popup.showUnderneathOf(anchorComponent)
    }
    // Clear initial selection.
    (popup as? ListPopupImpl)?.list?.clearSelection()
  }

  private suspend fun createDeviceActions(): DefaultActionGroup {
    return DefaultActionGroup().apply {
      val deviceDescriptions = devicesExcludedFromMirroring.values.toTypedArray().sortedBy { it.deviceName }
      if (deviceDescriptions.isNotEmpty()) {
        add(Separator("Connected Devices"))
        for (deviceDescription in deviceDescriptions) {
          add(StartDeviceMirroringAction(deviceDescription))
        }
        add(Separator.getInstance())
      }

      val reservedRemoteDevices = deviceProvisioner.reservedAndStartableDevices()
      if (reservedRemoteDevices.isNotEmpty()) {
        add(Separator("Reserved Remote Devices"))
        for (device in reservedRemoteDevices) {
          add(StartRemoteDeviceAction(device))
        }
        add(Separator.getInstance())
      }

      val remoteDevices = deviceProvisioner.reservableDevices()
      if (remoteDevices.isNotEmpty()) {
        add(Separator("Remote Devices"))
        for (template in remoteDevices) {
          add(ReserveRemoteDeviceAction(template))
        }
        add(Separator.getInstance())
      }

      val avds = getStartableVirtualDevices().sortedBy { it.displayNameWithApi }
      if (avds.isNotEmpty()) {
        add(Separator("Virtual Devices"))
        for (avd in avds) {
          add(StartAvdAction(avd, project))
        }
        add(Separator.getInstance())
      }

      add(ActionManager.getInstance().getAction(PairDevicesUsingWiFiAction.ID))
    }
  }

  private suspend fun getStartableVirtualDevices(): List<AvdInfo> {
    return withContext(Dispatchers.IO) {
      val runningAvdFolders = RunningEmulatorCatalog.getInstance().emulators.map { it.emulatorId.avdFolder }.toSet()
      val avdManager = AvdManagerConnection.getDefaultAvdManagerConnection()
      avdManager.getAvds(false).filter {
        it.dataFolderPath !in runningAvdFolders && (StudioFlags.EMBEDDED_EMULATOR_ALLOW_XR_AVD.get() || !it.isXrDevice)
      }
    }
  }

  @AnyThread
  private inner class MyDeviceHeadsUpListener : DeviceHeadsUpListener {

    override fun userInvolvementRequired(deviceSerialNumber: String, project: Project) {
      onDeviceHeadsUp(deviceSerialNumber, ActivationLevel.ACTIVATE_TAB, project)
    }

    override fun launchingApp(deviceSerialNumber: String, project: Project) {
      val activate = if (isNonMirrorableLocalEmulator(deviceSerialNumber)) emulatorSettings.activateOnAppLaunch
                     else deviceMirroringSettings.activateOnAppLaunch
      if (activate) {
        onDeviceHeadsUp(deviceSerialNumber, ActivationLevel.SELECT_TAB, project)
      }
    }

    override fun launchingTest(deviceSerialNumber: String, project: Project) {
      val activate = if (isNonMirrorableLocalEmulator(deviceSerialNumber)) emulatorSettings.activateOnTestLaunch
                     else deviceMirroringSettings.activateOnTestLaunch
      if (activate) {
        onDeviceHeadsUp(deviceSerialNumber, ActivationLevel.SELECT_TAB, project)
      }
    }

    private fun isNonMirrorableLocalEmulator(deviceSerialNumber: String): Boolean {
      return isLocalEmulator(deviceSerialNumber) &&
             deviceSerialNumber !in deviceClients && deviceSerialNumber !in devicesExcludedFromMirroring
    }
  }

  private inner class ToggleDeviceFrameAction : ToggleAction("Show Device Frame"), DumbAware {

    override fun update(event: AnActionEvent) {
      super.update(event)
      event.presentation.isEnabledAndVisible =
          findContent { content ->
            (content.component as? EmulatorToolWindowPanel).let { it?.emulator?.emulatorConfig?.skinFolder != null && it.hasContent }
          } != null
    }

    override fun isSelected(event: AnActionEvent): Boolean {
      return deviceFrameVisible
    }

    override fun setSelected(event: AnActionEvent, state: Boolean) {
      deviceFrameVisible = state
    }

    override fun getActionUpdateThread(): ActionUpdateThread = ActionUpdateThread.EDT
  }

  private inner class ToggleZoomToolbarAction : ToggleAction("Show Zoom Controls"), DumbAware {

    override fun isSelected(event: AnActionEvent): Boolean {
      return zoomToolbarIsVisible
    }

    override fun setSelected(event: AnActionEvent, state: Boolean) {
      zoomToolbarIsVisible = state
    }

    override fun update(event: AnActionEvent) {
      super.update(event)
      // Enabled only for non-XR devices.
      event.presentation.isEnabledAndVisible = event.toolWindowContents.find { it.isSelected && it.component.isNonXrDevicePanel() } != null
    }

    private fun JComponent.isNonXrDevicePanel(): Boolean =
        this is StreamingDevicePanel && deviceType != DeviceType.XR

    override fun getActionUpdateThread(): ActionUpdateThread = ActionUpdateThread.EDT
  }

  private inner class PhysicalDeviceWatcher(disposableParent: Disposable) : Disposable {
    private val coroutineScope: CoroutineScope

    init {
      Disposer.register(disposableParent, this)
      val executor = createBoundedApplicationPoolExecutor("EmulatorToolWindowManager.PhysicalDeviceWatcher", 1)
      coroutineScope = createCoroutineScope(executor.asCoroutineDispatcher())
      coroutineScope.launch {
        deviceProvisioner.mirrorableDevicesBySerialNumber().collect { newOnlineDevices ->
          UIUtil.invokeLaterIfNeeded {
            onlineDevices = newOnlineDevices
            onlineDevicesChanged()
          }
        }
      }
    }

    @UiThread
    private fun onlineDevicesChanged() {
      val removedExcluded = devicesExcludedFromMirroring.keys.retainAll(onlineDevices.keys)
      val removed = deviceClients.keys.minus(onlineDevices.keys)
      if (removed.isNotEmpty()) {
        if (contentShown) {
          for (device in removed) {
            rememberDisconnectedDevice(device)
            removePhysicalDevicePanel(device)
          }
        }
        else {
          deviceClients.keys.removeAll(removed)
        }
      }

      if (removedExcluded || removed.isNotEmpty()) {
        updateMirroringHandlesFlow()
      }

      for ((serialNumber, device) in onlineDevices) {
        if (serialNumber !in deviceClients && serialNumber !in devicesExcludedFromMirroring) {
          coroutineScope.launch {
            deviceConnected(serialNumber, device)
          }
        }
      }

      if (!contentShown) {
        toolWindowScope.launch(Dispatchers.IO) {
          val embeddedEmulators = RunningEmulatorCatalog.getInstance().updateNow().await().filter { it.emulatorId.isEmbedded }
          withContext(Dispatchers.EDT) {
            if (deviceClients.isEmpty() && embeddedEmulators.isEmpty()) {
              hideLiveIndicator()
            }
          }
        }
      }
    }

    override fun dispose() {
      deviceClients.clear()
      updateMirroringHandlesFlow()
    }
  }

  private data class DeviceClientWithHandle(val client: DeviceClient, val handle: DeviceHandle)

  private inner class NewTabAction : DumbAwareAction("Add Device", "Show a new device", AllIcons.General.Add), DumbAware {

    override fun actionPerformed(event: AnActionEvent) {
      val component = event.getData(PlatformCoreDataKeys.CONTEXT_COMPONENT)
      val actionComponent = if (component is ActionButtonComponent) component else event.findComponentForAction(this)
      val dataContext = event.dataContext

      toolWindowScope.launch {
        showDeviceActionPopup(actionComponent, dataContext)
      }
    }

    override fun getActionUpdateThread(): ActionUpdateThread = ActionUpdateThread.BGT
  }

  private inner class StartDeviceMirroringAction(
    private val device: DeviceDescription,
  ) : DumbAwareAction(device.deviceName, null, device.config.deviceProperties.icon) {

    override fun actionPerformed(event: AnActionEvent) {
      activateMirroring(device, event.contentManager)
    }

    override fun getActionUpdateThread(): ActionUpdateThread = ActionUpdateThread.BGT
  }

  private inner class StartRemoteDeviceAction(
    private val device: DeviceHandle,
  ) : DumbAwareAction(device.sourceTemplate?.properties?.composeDeviceName(), null, device.sourceTemplate?.properties?.icon) {

    override fun actionPerformed(event: AnActionEvent) {
      val contentManager = event.contentManager
      if (contentManager != null) {
        recentRemoteDeviceRequesters.put(device, contentManager)
        alarm.addRequest(recentRemoteDeviceRequesters::cleanUp, REMOTE_DEVICE_REQUEST_EXPIRATION.inWholeMicroseconds)
      }
      device.scope.launch { device.activationAction?.activate() }
    }

    override fun getActionUpdateThread(): ActionUpdateThread = ActionUpdateThread.BGT
  }

  private inner class ReserveRemoteDeviceAction(
      private val template: DeviceTemplate
  ): DumbAwareAction(template.properties.composeDeviceName(), null, template.properties.icon) {
    override fun actionPerformed(e: AnActionEvent) {
      val childScope = toolWindowScope.createChildScope(true)
      template.launchCatchingDeviceActionException(childScope) { activationAction.activate() }
    }

    override fun getActionUpdateThread() = ActionUpdateThread.BGT
  }

  private inner class StartAvdAction(
    private val avd: AvdInfo,
    private val project: Project,
  ) : DumbAwareAction(avd.displayNameWithApi, null, avd.icon) {

    override fun actionPerformed(event: AnActionEvent) {
      val contentManager = event.contentManager
      if (contentManager != null) {
        recentAvdStartRequesters.put(avd.id, contentManager)
        alarm.addRequest(recentAvdStartRequesters::cleanUp, ATTENTION_REQUEST_EXPIRATION.inWholeMicroseconds)
      }
      toolWindowScope.launch(Dispatchers.IO) {
        val avdManager = AvdManagerConnection.getDefaultAvdManagerConnection()
        try {
          avdManager.startAvd(project, avd, RequestType.DIRECT_RUNNING_DEVICES)
        }
        catch (e: Exception) {
          val message = e.message?.let { if (it.contains(avd.displayName)) it else "Unable to launch ${avd.displayName} - $it"} ?:
              "Unable to launch ${avd.displayName}"
          withContext(Dispatchers.EDT) {
            showErrorDialog(toolWindow.component, message)
          }
        }
      }
    }

    override fun getActionUpdateThread(): ActionUpdateThread = ActionUpdateThread.BGT
  }

  private inner class MirroringActivator(private val device: DeviceDescription) : MirroringHandle {

    override val mirroringState: MirroringState
      get() = MirroringState.INACTIVE

    override fun toggleMirroring() {
      activateMirroring(device)
    }

    override fun toString(): String {
      return "MirroringActivator for ${device.serialNumber}"
    }
  }

  private inner class MirroringDeactivator(private val serialNumber: String) : MirroringHandle {

    override val mirroringState: MirroringState
      get() = MirroringState.ACTIVE

    override fun toggleMirroring() {
      deactivateMirroring(serialNumber)
    }

    override fun toString(): String {
      return "MirroringDeactivator for $serialNumber"
    }
  }

  private class DeviceDescription(val deviceName: String, val serialNumber: String, val handle: DeviceHandle,
                                  val config: DeviceConfiguration)
}

private val logger = Logger.getInstance(StreamingToolWindowManager::class.java)

private class ConnectedDevice(val handle: DeviceHandle, val state: DeviceState.Connected)

private fun DeviceProvisioner.mirrorableDevicesBySerialNumber(): Flow<Map<String, ConnectedDevice>> {
  return connectedDevices().map { connectedDevices ->
    connectedDevices.filter { it.state.isMirrorable() }.associateBy { it.state.serialNumber }
  }
}

private fun DeviceProvisioner.connectedDevices(): Flow<List<ConnectedDevice>> {
  return mapStateNotNull { handle, state -> (state as? DeviceState.Connected)?.let { ConnectedDevice(handle, it) } }
}

private fun DeviceProvisioner.reservedAndStartableDevices(): List<DeviceHandle> {
  return devices.value.filter {
    it.state.reservation?.state == ReservationState.ACTIVE && it.activationAction?.presentation?.value?.enabled == true
  }.sortedBy { it.state.properties.composeDeviceName() }
}

private fun DeviceProvisioner.reservableDevices(): List<DeviceTemplate> {
  return templates.value.filter {
    it.properties.isRemote == true && it.activationAction.presentation.value.enabled
  }.sortedBy { it.properties.composeDeviceName() }
}

private suspend fun DeviceState.Connected.isMirrorable(): Boolean {
  if (!isOnline()) {
    return false
  }

  val deviceSerialNumber = serialNumber
  when {
    isLocalEmulator(deviceSerialNumber) -> { // Local virtual device.
      if (!StudioFlags.DEVICE_MIRRORING_STANDALONE_EMULATORS.get()) {
        return false
      }
      val emulators = RunningEmulatorCatalog.getInstance().updateNow().await()
      val emulator = emulators.find { "emulator-${it.emulatorId.serialPort}" == deviceSerialNumber }
      if (emulator == null || emulator.emulatorId.isEmbedded) {
        return false
      }
    }
    properties.isVirtual == true -> { // Remote virtual device.
      if (!StudioFlags.DEVICE_MIRRORING_REMOTE_EMULATORS.get()) {
        return false
      }
    }
  }

  val apiLevel = properties.androidVersion?.apiLevel ?: SdkVersionInfo.HIGHEST_KNOWN_STABLE_API
  // Mirroring is supported for API >= 26. Wear OS devices with API < 30 don't support VP8/VP9 video encoders.
  return apiLevel >= 26 && (properties.deviceType != DeviceType.WEAR || apiLevel >= 30) && properties.primaryAbi != null
}

private val DeviceState.Connected.serialNumber: String
    get() = connectedDevice.serialNumber

private fun ContentManager.addSelectedPanelDataProvider() {
  addDataProvider(EdtNoGetDataProvider { sink -> DataSink.uiDataSnapshot(sink, selectedContent?.component) })
}

private val ContentManager.placeholderContent: Content?
  get() {
    val content = if (contentCount == 1) getContent(0) else return null
    return if (ID_KEY.get(content) == null) content else null
  }

private fun Content.select(activation: ActivationLevel) {
  manager?.setSelectedContent(this, activation >= ActivationLevel.ACTIVATE_TAB)
}

private fun Content.removeAndDispose() {
  manager?.removeContent(this, true)
}

private val AnActionEvent.contentManager: ContentManager?
  get() {
    val contentManager = getData(PlatformDataKeys.CONTENT_MANAGER)
    if (contentManager != null) {
      return contentManager
    }
    val component = getData(PlatformCoreDataKeys.CONTEXT_COMPONENT)
    return ComponentUtil.getParentOfType(InternalDecorator::class.java, component)?.contentManager
  }

private fun isLocalEmulator(deviceSerialNumber: String) =
    deviceSerialNumber.startsWith("emulator-")

private fun isEmbeddedEmulator(commandLine: GeneralCommandLine) =
    commandLine.parametersList.parameters.contains("-qt-hide-window")

private fun shortenTitleText(title: String): String =
    StringUtil.shortenTextWithEllipsis(title, 25, 6)

private enum class ActivationLevel {
  /** Create tab, but don't select it and don't show the tool window if hidden. */
  CREATE_TAB,
  /** Create tab and show the tool window if hidden. */
  SHOW_TOOL_WINDOW,
  /** Create tab, show the tool window if hidden and select the new tab. */
  SELECT_TAB,
  /** Create tab, show the tool window if hidden, select the new tab and focus on it. */
  ACTIVATE_TAB,
}

private fun maxOf(a: ActivationLevel?, b: ActivationLevel?): ActivationLevel? {
  return when {
    b == null -> a
    a == null -> b
    else -> kotlin.comparisons.maxOf(a, b)
  }
}

@Service(Service.Level.APP)
internal class DeviceClientRegistry : Disposable {

  private val clientsBySerialNumber = LinkedHashMap<String, DeviceClient>()
    /** The returned map may only be accessed on the UI thread. */
    @UiThread
    get
  private val listeners = ContainerUtil.createLockFreeCopyOnWriteList<Listener>()

  /**
   * Returns the existing or a newly created client for the specified device. When a new client is
   * created, all listeners are notified by calling [Listener.deviceClientAdded].
   */
  @UiThread
  fun getOrCreateDeviceClient(serialNumber: String, requester: Any?, clientCreator: (serialNumber: String) -> DeviceClient): DeviceClient {
    return clientsBySerialNumber.computeIfAbsent(serialNumber) { serial ->
      clientCreator(serial).also { client ->
        Disposer.register(this, client)
        for (listener in listeners) {
          try {
            listener.deviceClientAdded(client, requester)
          }
          catch (e: Exception) {
            logger.error(e)
          }
        }
      }
    }
  }

  /**
   * Terminates mirroring of the device and deletes the client. All listeners are notified by
   * calling [Listener.deviceClientRemoved].
   */
  @UiThread
  fun removeDeviceClient(serialNumber: String, requester: Any?) {
    clientsBySerialNumber.remove(serialNumber)?.also { client ->
      for (listener in listeners) {
        try {
          listener.deviceClientRemoved(client, requester)
        }
        catch (e: Exception) {
          logger.error(e)
        }
      }
      Disposer.dispose(client)
    }
  }

  @UiThread
  fun containsClientFor(serialNumber: String): Boolean = clientsBySerialNumber.containsKey(serialNumber)

  /** Iterates over existing device clients. The passed in consumer should not create or delete clients. */
  @UiThread
  fun forEachClient(consumer: (DeviceClient) -> Unit) {
    for (client in clientsBySerialNumber.values) {
      consumer(client)
    }
  }

  fun addListener(listener: Listener) {
    listeners.add(listener)
  }

  fun removeListener(listener: Listener) {
    listeners.remove(listener)
  }

  override fun dispose() {
  }

  /** Removes all device clients from the registry. */
  @TestOnly
  @UiThread
  fun clear() {
    for (serialNumber in clientsBySerialNumber.keys.toList()) {
      removeDeviceClient(serialNumber, null)
    }
  }

  interface Listener {

    @UiThread
    fun deviceClientAdded(client: DeviceClient, requester: Any?)

    @UiThread
    fun deviceClientRemoved(client: DeviceClient, requester: Any?)
  }
}

<<<<<<< HEAD
private fun <K  : Any, V> Cache<K, V>.remove(key: K): V? = getIfPresent(key)?.also { invalidate(key) }
=======
private fun <K, V> buildCache(expiration: Duration): Cache<K, V> =
    Caffeine.newBuilder().expireAfterWrite(expiration.toJavaDuration()).build()
private fun <K, V> buildWeakCache(expiration: Duration): Cache<K, V> =
    Caffeine.newBuilder().weakKeys().weakValues().expireAfterWrite(expiration.toJavaDuration()).build()
private fun <K, V> Cache<K, V>.remove(key: K): V? = getIfPresent(key)?.also { invalidate(key) }
>>>>>>> 8b7d83e8
<|MERGE_RESOLUTION|>--- conflicted
+++ resolved
@@ -125,10 +125,6 @@
 import kotlinx.coroutines.asCoroutineDispatcher
 import kotlinx.coroutines.flow.Flow
 import kotlinx.coroutines.flow.map
-<<<<<<< HEAD
-import kotlinx.coroutines.guava.await
-=======
->>>>>>> 8b7d83e8
 import kotlinx.coroutines.launch
 import kotlinx.coroutines.withContext
 import org.jetbrains.annotations.TestOnly
@@ -1443,12 +1439,8 @@
   }
 }
 
-<<<<<<< HEAD
-private fun <K  : Any, V> Cache<K, V>.remove(key: K): V? = getIfPresent(key)?.also { invalidate(key) }
-=======
 private fun <K, V> buildCache(expiration: Duration): Cache<K, V> =
     Caffeine.newBuilder().expireAfterWrite(expiration.toJavaDuration()).build()
 private fun <K, V> buildWeakCache(expiration: Duration): Cache<K, V> =
     Caffeine.newBuilder().weakKeys().weakValues().expireAfterWrite(expiration.toJavaDuration()).build()
-private fun <K, V> Cache<K, V>.remove(key: K): V? = getIfPresent(key)?.also { invalidate(key) }
->>>>>>> 8b7d83e8
+private fun <K, V> Cache<K, V>.remove(key: K): V? = getIfPresent(key)?.also { invalidate(key) }