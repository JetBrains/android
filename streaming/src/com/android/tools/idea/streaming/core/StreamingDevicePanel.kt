--- conflicted
+++ resolved
@@ -69,38 +69,22 @@
 
   init {
     background = primaryPanelBackground
-<<<<<<< HEAD
-
-    mainToolbar = createToolbar(mainToolbarId, IS_TOOLBAR_HORIZONTAL)
-    secondaryToolbar = createToolbar(secondaryToolbarId, IS_TOOLBAR_HORIZONTAL)
-=======
     val layoutStrategy =
       if (StudioFlags.RUNNING_DEVICES_WRAP_TOOLBAR.get()) ToolbarLayoutStrategy.WRAP_STRATEGY else ToolbarLayoutStrategy.AUTOLAYOUT_STRATEGY
     mainToolbar = createToolbar(mainToolbarId, layoutStrategy, IS_TOOLBAR_HORIZONTAL)
     secondaryToolbar = createToolbar(secondaryToolbarId, ToolbarLayoutStrategy.NOWRAP_STRATEGY, IS_TOOLBAR_HORIZONTAL)
->>>>>>> 8b7d83e8
     secondaryToolbar.isReservePlaceAutoPopupIcon = false
 
     addToCenter(centerPanel)
 
     val toolbarPanel = BorderLayoutPanel()
     if (IS_TOOLBAR_HORIZONTAL) {
-<<<<<<< HEAD
-      mainToolbar.orientation = SwingConstants.HORIZONTAL
-      secondaryToolbar.orientation = SwingConstants.HORIZONTAL
-=======
->>>>>>> 8b7d83e8
       toolbarPanel.add(mainToolbar.component, BorderLayout.CENTER)
       toolbarPanel.add(secondaryToolbar.component, BorderLayout.EAST)
       toolbarPanel.border = IdeBorderFactory.createBorder(JBColor.border(), SideBorder.BOTTOM)
       addToTop(toolbarPanel)
     }
     else {
-<<<<<<< HEAD
-      mainToolbar.orientation = SwingConstants.VERTICAL
-      secondaryToolbar.orientation = SwingConstants.VERTICAL
-=======
->>>>>>> 8b7d83e8
       toolbarPanel.add(mainToolbar.component, BorderLayout.CENTER)
       toolbarPanel.add(secondaryToolbar.component, BorderLayout.SOUTH)
       toolbarPanel.border = IdeBorderFactory.createBorder(JBColor.border(), SideBorder.RIGHT)
@@ -148,10 +132,6 @@
     return toolbar
   }
 
-  fun updateMainToolbar() {
-    mainToolbar.updateActionsAsync()
-  }
-
   private fun findNotificationHolderPanel() =
       primaryDisplayView?.findContainingComponent<NotificationHolderPanel>()
 
