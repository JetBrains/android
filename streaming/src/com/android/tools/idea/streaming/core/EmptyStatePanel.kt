--- conflicted
+++ resolved
@@ -43,10 +43,6 @@
 import com.intellij.ui.components.JBLabel
 import com.intellij.ui.components.JBPanel
 import com.intellij.ui.dsl.builder.HyperlinkEventAction
-<<<<<<< HEAD
-import com.intellij.ui.dsl.builder.panel
-=======
->>>>>>> 8b7d83e8
 import com.intellij.util.IncorrectOperationException
 import com.intellij.util.ui.JBUI
 import com.intellij.util.ui.UIUtil
@@ -59,10 +55,6 @@
 import java.awt.event.MouseAdapter
 import java.awt.event.MouseEvent
 import java.util.concurrent.atomic.AtomicInteger
-<<<<<<< HEAD
-import javax.swing.JComponent
-=======
->>>>>>> 8b7d83e8
 import javax.swing.SwingConstants
 import javax.swing.event.HyperlinkEvent
 
@@ -104,11 +96,7 @@
       }
     })
 
-<<<<<<< HEAD
-    val messageBusConnection = project.messageBus.connect(this)
-=======
     val messageBusConnection = ApplicationManager.getApplication().messageBus.connect(this)
->>>>>>> 8b7d83e8
     messageBusConnection.subscribe(EmulatorSettingsListener.TOPIC, EmulatorSettingsListener { updateContent() })
     messageBusConnection.subscribe(DeviceMirroringSettingsListener.TOPIC, DeviceMirroringSettingsListener { updateContent() })
 
@@ -212,21 +200,9 @@
       }
     }
 
-<<<<<<< HEAD
-    var textComponent: JComponent? = null
-    panel {
-      row {
-        text(text = html, action = hyperlinkAction).applyToComponent {
-          font = AdtUiUtils.EMPTY_TOOL_WINDOW_FONT
-          foreground = StandardColors.PLACEHOLDER_TEXT_COLOR
-          textComponent = this
-        }
-      }
-=======
     val textComponent = textComponent(text = html, action = hyperlinkAction).apply {
       font = AdtUiUtils.EMPTY_TOOL_WINDOW_FONT
       foreground = StandardColors.PLACEHOLDER_TEXT_COLOR
->>>>>>> 8b7d83e8
     }
 
     val c = GridBagConstraints().apply {
@@ -248,11 +224,7 @@
       gridy = 1
       weighty = 1 - TOP_MARGIN
     }
-<<<<<<< HEAD
-    add(textComponent!!, c)
-=======
     add(textComponent, c)
->>>>>>> 8b7d83e8
 
     c.apply {
       gridx = 0
