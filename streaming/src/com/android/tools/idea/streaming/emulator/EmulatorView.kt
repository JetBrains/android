--- conflicted
+++ resolved
@@ -1151,21 +1151,15 @@
 
     override fun mouseWheelMoved(event: MouseWheelEvent) {
       mouseCoordinates = event.point
+      if (xrInputController?.mouseWheelMoved(event) == true) {
+        return
+      }
       // Change the sign of wheelRotation because the direction of the mouse wheel rotation is opposite between AWT and Android.
       val dy = -(event.getNormalizedScrollAmount() * EMULATOR_SCROLL_ADJUSTMENT_FACTOR).roundToInt()
       if (dy == 0) {
         return
       }
-<<<<<<< HEAD
-      if (xrInputController?.mouseWheelMoved(event) == true) {
-        return
-      }
-      // Change the sign of wheelRotation because the direction of the mouse wheel rotation is opposite between AWT and Android.
-      val wheelEvent = WheelEvent.newBuilder().setDy(-event.wheelRotation * MOUSE_WHEEL_FACTOR)
-      val inputEvent = InputEventMessage.newBuilder().setWheelEvent(wheelEvent).build()
-=======
       val inputEvent = InputEventMessage.newBuilder().setWheelEvent(WheelEvent.newBuilder().setDy(dy)).build()
->>>>>>> d4a519de
       emulator.getOrCreateInputEventSender().onNext(inputEvent)
     }
 
