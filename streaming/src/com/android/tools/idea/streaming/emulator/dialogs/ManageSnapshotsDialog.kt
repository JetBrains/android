/*
 * Copyright (C) 2020 The Android Open Source Project
 *
 * Licensed under the Apache License, Version 2.0 (the "License");
 * you may not use this file except in compliance with the License.
 * You may obtain a copy of the License at
 *
 *      http://www.apache.org/licenses/LICENSE-2.0
 *
 * Unless required by applicable law or agreed to in writing, software
 * distributed under the License is distributed on an "AS IS" BASIS,
 * WITHOUT WARRANTIES OR CONDITIONS OF ANY KIND, either express or implied.
 * See the License for the specific language governing permissions and
 * limitations under the License.
 */
package com.android.tools.idea.streaming.emulator.dialogs

import com.android.annotations.concurrency.Slow
import com.android.annotations.concurrency.UiThread
import com.android.emulator.control.SnapshotPackage
import com.android.tools.adtui.ImageUtils
import com.android.tools.adtui.ui.ImagePanel
import com.android.tools.adtui.util.getHumanizedSize
import com.android.tools.concurrency.AndroidIoManager
import com.android.tools.idea.concurrency.getDoneOrNull
import com.android.tools.idea.streaming.EmulatorSettings
import com.android.tools.idea.streaming.EmulatorSettings.SnapshotAutoDeletionPolicy
import com.android.tools.idea.streaming.StreamingBundle.message
import com.android.tools.idea.streaming.emulator.EmptyStreamObserver
import com.android.tools.idea.streaming.emulator.EmulatorController
import com.android.tools.idea.streaming.emulator.EmulatorView
import com.google.common.html.HtmlEscapers
import com.google.common.util.concurrent.Futures.immediateFuture
import com.intellij.CommonBundle
import com.intellij.execution.runners.ExecutionUtil.getLiveIndicator
import com.intellij.ide.ui.LafManagerListener
import com.intellij.openapi.Disposable
import com.intellij.openapi.actionSystem.ActionToolbarPosition
import com.intellij.openapi.actionSystem.ActionUpdateThread
import com.intellij.openapi.actionSystem.AnAction
import com.intellij.openapi.actionSystem.AnActionEvent
import com.intellij.openapi.application.ApplicationManager
import com.intellij.openapi.diagnostic.thisLogger
import com.intellij.openapi.progress.ProgressIndicator
import com.intellij.openapi.progress.ProgressManager
import com.intellij.openapi.progress.Task
import com.intellij.openapi.project.Project
import com.intellij.openapi.ui.DialogPanel
import com.intellij.openapi.ui.DialogWrapper
import com.intellij.openapi.ui.DialogWrapper.IdeModalityType
import com.intellij.openapi.ui.ValidationInfo
import com.intellij.openapi.util.DimensionService
import com.intellij.openapi.util.Disposer
import com.intellij.openapi.util.NlsSafe
import com.intellij.openapi.util.io.FileUtil
import com.intellij.ui.BooleanTableCellEditor
import com.intellij.ui.BooleanTableCellRenderer
import com.intellij.ui.DoubleClickListener
import com.intellij.ui.JBColor
import com.intellij.ui.LayeredIcon
import com.intellij.ui.TableUtil
import com.intellij.ui.ToolbarDecorator
import com.intellij.ui.components.DialogManager
import com.intellij.ui.components.JBCheckBox
import com.intellij.ui.components.JBLabel
import com.intellij.ui.components.Label
import com.intellij.ui.components.dialog
import com.intellij.ui.components.htmlComponent
import com.intellij.ui.dsl.builder.Align
import com.intellij.ui.dsl.builder.AlignX
import com.intellij.ui.dsl.builder.AlignY
import com.intellij.ui.dsl.builder.panel
import com.intellij.ui.scale.JBUIScale
import com.intellij.ui.table.TableView
import com.intellij.util.IconUtil
import com.intellij.util.concurrency.AppExecutorUtil.createBoundedApplicationPoolExecutor
import com.intellij.util.text.DateFormatUtil
import com.intellij.util.ui.ColumnInfo
import com.intellij.util.ui.EmptyIcon
import com.intellij.util.ui.JBImageIcon
import com.intellij.util.ui.JBUI
import com.intellij.util.ui.ListTableModel
import com.intellij.util.ui.components.BorderLayoutPanel
import icons.StudioIcons
import org.jetbrains.annotations.Nls
import org.jetbrains.annotations.NonNls
import org.jetbrains.kotlin.utils.SmartSet
import java.awt.Color
import java.awt.Component
import java.awt.Dimension
import java.awt.EventQueue
import java.awt.Font
import java.awt.event.ActionEvent
import java.awt.event.MouseEvent
import java.io.IOException
import java.nio.charset.StandardCharsets.UTF_8
import java.nio.file.Path
import java.text.Collator
import java.text.SimpleDateFormat
import java.util.Date
import java.util.Locale
import java.util.concurrent.Callable
import java.util.concurrent.Future
import java.util.concurrent.TimeUnit
import java.util.concurrent.locks.ReentrantReadWriteLock
import javax.imageio.ImageIO
import javax.swing.AbstractAction
import javax.swing.Icon
import javax.swing.JButton
import javax.swing.JComponent
import javax.swing.JPanel
import javax.swing.JTable
import javax.swing.JTextField
import javax.swing.ListSelectionModel
import javax.swing.RowSorter
import javax.swing.SortOrder
import javax.swing.SwingConstants
import javax.swing.event.TableModelEvent
import javax.swing.table.DefaultTableCellRenderer
import javax.swing.table.JTableHeader
import javax.swing.table.TableCellEditor
import javax.swing.table.TableCellRenderer
import javax.swing.table.TableModel
import javax.swing.table.TableRowSorter
import kotlin.concurrent.read
import kotlin.concurrent.write
import kotlin.math.max

/**
 * Dialog for managing emulator snapshots.
 */
internal class ManageSnapshotsDialog(private val emulator: EmulatorController, private val emulatorView: EmulatorView) {

  private val snapshotTableModel = SnapshotTableModel()
  private val snapshotTable = SnapshotTable(snapshotTableModel)
<<<<<<< HEAD
  private val takeSnapshotButton = JButton(message("manage.snapshots.take.snapshot")).apply {
=======
  private val createSnapshotButton = JButton(message("manage.snapshots.create.snapshot")).apply {
>>>>>>> 574fcae1
    addActionListener { createSnapshot() }
  }
  private val runningOperationLabel = JBLabel().apply {
    isVisible = false
    name = "runningOperationLabel"
  }
  private val snapshotImagePanel = ImagePanel(true)
  private val selectionStateLabel = Label(message("manage.snapshots.label.no.snapshots.selected")).apply {
    name = "selectionStateLabel"
    verticalTextPosition = SwingConstants.CENTER
    horizontalAlignment = SwingConstants.CENTER
  }
  private val previewPanel = BorderLayoutPanelWithPreferredSize(270, 100)
  private val snapshotInfoPanel = htmlComponent(lineWrap = true)
  private val coldBootCheckBox = JBCheckBox(message("manage.snapshots.checkbox.start.cold.boot")).apply {
    addItemListener {
      if (isSelected != snapshotTableModel.isColdBoot) {
        val bootSnapshotRow = if (isSelected) snapshotTableModel.bootSnapshotIndex() else 0
        snapshotTableModel.setBootSnapshot(bootSnapshotRow, !isSelected)
      }
    }
  }
  /** An invisible text field used to trigger clearing of the error messages. See the [clearError] function. */
  private var validationText = JTextField()
  /** Dialog wrapper. Not null when and only when the dialog is shown. */
  private var dialogManager: DialogWrapper? = null
  private val snapshotManager = SnapshotManager(emulator)
  private val backgroundExecutor = createBoundedApplicationPoolExecutor("ManageSnapshotsDialog", 1)
  /**
   * Used to avoid deleting a snapshot folder while accessing files under that folder.
   * Particularly important on Windows.
   */
  private val snapshotIoLock = ReentrantReadWriteLock()

  init {
    // Install a double-click listener to edit snapshot on double click.
    snapshotTable.apply {
      object : DoubleClickListener() {
        override fun onDoubleClick(event: MouseEvent): Boolean {
          val point = event.point
          val row: Int = rowAtPoint(point)
          if (row <= QUICK_BOOT_SNAPSHOT_MODEL_ROW || columnAtPoint(point) < 0) {
            return false
          }
          selectionModel.setSelectionInterval(row, row)
          editSnapshot()
          return true
        }
      }.installOn(this)
    }
  }

  /**
   * Creates contents of the dialog.
   */
  private fun createPanel(): DialogPanel {
    return panel {
      row { label(message("manage.snapshots.list.title")) }
      row {
        cell(createTablePanel()).align(AlignY.FILL)
        panel {
          row { cell(previewPanel).align(Align.FILL) }.resizableRow()
          row { cell(snapshotInfoPanel).align(AlignX.FILL) }
        }.align(Align.FILL)
      }.resizableRow()
      row {
<<<<<<< HEAD
        cell(takeSnapshotButton)
=======
        cell(createSnapshotButton)
>>>>>>> 574fcae1
        cell(runningOperationLabel)
      }
      row { cell(coldBootCheckBox) }
    }.apply {
      snapshotTable.selectionModel.addListSelectionListener {
        clearError()
        updateSelectionState()
      }

      updateSelectionState()
    }
  }

  private fun updateSelectionState() {
    previewPanel.removeAll()
    val count = snapshotTable.selectedRowCount
    if (count == 1) {
      previewPanel.addToCenter(snapshotImagePanel)
      snapshotTable.selectedObject?.let { updateSnapshotDetails(it) }
      snapshotInfoPanel.isVisible = true
    }
    else {
      previewPanel.addToCenter(selectionStateLabel)
<<<<<<< HEAD
      selectionStateLabel.text = if (count == 0) message("manage.snapshots.none.selected") else message("manage.snapshots.multiple.selected", count)
=======
      selectionStateLabel.text =
          if (count == 0) message("manage.snapshots.none.selected") else message("manage.snapshots.multiple.selected", count)
>>>>>>> 574fcae1
      snapshotInfoPanel.isVisible = false
    }
  }

  private fun updateSnapshotDetails(snapshot: SnapshotInfo) {
    snapshotImagePanel.image = snapshotIoLock.read {
      try {
        ImageIO.read(snapshot.screenshotFile.toFile())
      }
      catch (_: IOException) {
        null
      }
    }
    val htmlEscaper = HtmlEscapers.htmlEscaper()
    val name = htmlEscaper.escape(snapshot.displayName)
    val size = getHumanizedSize(snapshot.sizeOnDisk)
    val creationTime = DateFormatUtil.formatDateTime(snapshot.creationTime)
    val folderName = htmlEscaper.escape(snapshot.snapshotFolder.fileName.toString())
<<<<<<< HEAD
    val attributeSection = if (snapshot.creationTime == 0L) message("manage.snapshots.create.time.none") else message("manage.snapshots.created.info", creationTime, size)
    val fileSection = if (snapshot.isQuickBoot) "" else "<br>${message("manage.snapshots.file.name", folderName)}"
    val errorSection = if (snapshot.isCompatible) ""
        else "<br><font&nbsp;color=${JBColor.RED.toHtmlString()}>${message("manage.snapshots.incompatible.configuration")}</font>"
=======
    val attributeSection = when (snapshot.creationTime) {
      0L -> message("manage.snapshots.create.time.none")
      else -> message("manage.snapshots.created.info", creationTime, size)
    }
    val fileSection = if (snapshot.isQuickBoot) "" else "<br>${message("manage.snapshots.file.name", folderName)}"
    val errorSection = when {
      snapshot.isCompatible -> ""
      else -> "<br><font&nbsp;color=${JBColor.RED.toHtmlString()}>${message("manage.snapshots.incompatible.configuration")}</font>"
    }
>>>>>>> 574fcae1
    val descriptionSection = if (snapshot.description.isEmpty()) "" else "<br><br>${htmlEscaper.escape(snapshot.description)}"
    snapshotInfoPanel.apply {
      text = "<html><b>${name}</b><br>${attributeSection}${fileSection}${errorSection}${descriptionSection}</html>"
      val fontMetrics = getFontMetrics(font)
      val wrappedDescriptionLines = if (width == 0) 0 else fontMetrics.stringWidth(snapshot.description) / width
      preferredSize = Dimension(0, fontMetrics.height * (countLineBreaks(text) + 1 + wrappedDescriptionLines.coerceAtMost(5)))
    }
  }

  private fun countLineBreaks(html: String): Int {
    var count = 0
    var offset = 0
    while (true) {
      val br = "<br>"
      offset = html.indexOf(br, offset)
      if (offset < 0) {
        return count
      }
      count++
      offset += br.length
    }
  }

  @NlsSafe
  private fun Color.toHtmlString(): String {
    return (rgb and 0xFFFFFF).toString(16)
  }

  private fun createTablePanel(): JPanel {
    return BorderLayoutPanelWithPreferredSize(500, 450).apply {
      add(
        ToolbarDecorator.createDecorator(snapshotTable)
          .setEditAction {
            editSnapshot()
          }
          .setRemoveAction {
            removeSnapshots()
          }
          .setAddAction(null)
          .setMoveDownAction(null)
          .setMoveUpAction(null)
          .addExtraAction(LoadSnapshotAction())
          .setEditActionUpdater {
            !snapshotTable.selectionModel.isSelectedIndex(QUICK_BOOT_SNAPSHOT_MODEL_ROW) &&
            snapshotTable.selectedObject?.isCompatible ?: false
          }
          .setRemoveActionUpdater { !snapshotTable.selectionModel.isSelectedIndex(QUICK_BOOT_SNAPSHOT_MODEL_ROW) }
          .setToolbarPosition(ActionToolbarPosition.BOTTOM)
          .setButtonComparator(message("manage.snapshots.load"), message("manage.snapshots.edit"), message("manage.snapshots.remove"))
          .createPanel()
      )
    }
  }

  private fun createSnapshot() {
    clearError()
    val snapshotId = composeSnapshotId(snapshotTableModel.items)
    val completionTracker = object : EmptyStreamObserver<SnapshotPackage>() {

      init {
<<<<<<< HEAD
        takeSnapshotButton.transferFocusBackward() // Transfer focus to the table.
        takeSnapshotButton.isEnabled = false // Disable the button temporarily.
=======
        createSnapshotButton.transferFocusBackward() // Transfer focus to the table.
        createSnapshotButton.isEnabled = false // Disable the button temporarily.
>>>>>>> 574fcae1
        startLongOperation(message("manage.snapshots.label.saving.snapshot"))
        emulatorView.showLongRunningOperationIndicator(message("manage.snapshots.saving.state"))
      }

      override fun onCompleted() {
        invokeLaterIfDialogIsShowing {
          finished()
        }
        backgroundExecutor.submit {
          val snapshot = snapshotIoLock.read { snapshotManager.readSnapshotInfo(snapshotId) }
          invokeLaterIfDialogIsShowing {
            if (snapshot == null) {
              showError()
            } else {
              snapshotTableModel.addRow(snapshot)
              snapshotTable.selection = listOf(snapshot)
              TableUtil.scrollSelectionToVisible(snapshotTable)
            }
          }
        }
      }

      override fun onError(t: Throwable) {
        invokeLaterIfDialogIsShowing {
          showError()
          finished()
        }
      }

      @UiThread
      private fun finished() {
        emulatorView.hideLongRunningOperationIndicator()
        createSnapshotButton.isEnabled = true // Re-enable the button.
        endLongOperation()
      }

      @UiThread
      private fun showError() {
        showError(message("manage.snapshots.unable.to.create"))
      }
    }

    emulator.saveSnapshot(snapshotId, completionTracker)
  }

  private fun loadSnapshot() {
    clearError()
    val snapshotToLoad = snapshotTable.selectedObject ?: return
    val selectedRow = snapshotTable.selectedRow
    val errorHandler = object : EmptyStreamObserver<SnapshotPackage>() {

      init {
        startLongOperation(message("manage.snapshots.loading.snapshot"))
        emulatorView.showLongRunningOperationIndicator(message("manage.snapshots.loading.snapshot"))
      }

      override fun onNext(response: SnapshotPackage) {
        if (response.success) {
          invokeLaterIfDialogIsShowing {
            snapshotTableModel.setLoadedLastSnapshot(snapshotTable.convertRowIndexToModel(selectedRow))
          }
        }
        else {
          val error = response.err.toString(UTF_8)
          val detail = if (error.isEmpty()) "" else " - $error"
          invokeLaterIfDialogIsShowing {
            showError(message("manage.snapshots.error.loading.snapshot", snapshotToLoad.displayName, detail))
          }
        }
      }

      override fun onCompleted() {
        finished()
      }

      override fun onError(t: Throwable) {
        finished()
        invokeLaterIfDialogIsShowing {
          showError(message("manage.snapshots.error.loading.snapshot.with.log"))
        }
      }

      private fun finished() {
        invokeLaterIfDialogIsShowing {
          endLongOperation()
          emulatorView.hideLongRunningOperationIndicator()
        }
      }
    }

    emulator.loadSnapshot(snapshotToLoad.snapshotId, errorHandler)
  }

  private fun editSnapshot() {
    TableUtil.stopEditing(snapshotTable)
    clearError()
    val selectedIndex = snapshotTable.convertRowIndexToModel(snapshotTable.selectedRow)
    if (selectedIndex < 0) {
      return
    }
    val snapshot = snapshotTable.selectedObject ?: return
    if (snapshot.isQuickBoot || !snapshot.isCompatible) {
      return
    }
    val dialog = EditSnapshotDialog(snapshot.displayName, snapshot.description, snapshot == snapshotTableModel.bootSnapshot)
    if (dialog.createWrapper(parent = snapshotTable).showAndGet()) {
      if (dialog.snapshotName != snapshot.displayName || dialog.snapshotDescription != snapshot.description) {
        val updatedSnapshot = SnapshotInfo(snapshot, dialog.snapshotName, dialog.snapshotDescription)
        val selectionState = SelectionState(snapshotTable)
        snapshotTableModel.removeRow(selectedIndex)
        snapshotTableModel.insertRow(selectedIndex, updatedSnapshot)
        selectionState.restoreSelection()
        backgroundExecutor.submit {
          snapshotIoLock.read { snapshotManager.saveSnapshotProto(updatedSnapshot.snapshotFolder, updatedSnapshot.snapshot) }
        }
      }
      snapshotTableModel.setBootSnapshot(selectedIndex, dialog.useToBoot)
    }
  }

  private fun removeSnapshots() {
    TableUtil.stopEditing(snapshotTable)
    clearError()
    val selectionState = SelectionState(snapshotTable)
    val selectionModel = snapshotTable.selectionModel
    val minSelectionIndex = selectionModel.minSelectionIndex
    val foldersToDelete = mutableListOf<Path>()
    for (row in selectionModel.maxSelectionIndex downTo selectionModel.minSelectionIndex) {
      if (selectionModel.isSelectedIndex(row)) {
        val index = snapshotTable.convertRowIndexToModel(row)
        val snapshot = snapshotTableModel.getItem(index)
        if (snapshot == snapshotTableModel.bootSnapshot) {
          // The boot snapshot is being deleted. Change the boot snapshot to QuickBoot.
          snapshotTableModel.setBootSnapshot(QUICK_BOOT_SNAPSHOT_MODEL_ROW, true)
        }
        snapshotTableModel.snapshotIconMap.remove(snapshot)?.cancel(true)
        foldersToDelete.add(snapshot.snapshotFolder)
        snapshotTableModel.removeRow(index)
      }
    }
    selectionModel.clearSelection()
    // Select a single snapshot near the place where the old selection was or the QuickBoot
    // snapshot if the old selection was empty.
    val index = when {
      minSelectionIndex < 0 -> 0
      minSelectionIndex < snapshotTable.rowCount -> minSelectionIndex
      else -> snapshotTable.rowCount - 1
    }
    selectionModel.addSelectionInterval(index, index)

    deleteSnapshotFolders(foldersToDelete, selectionState, notifyWhenDone = true)
  }

  private fun deleteSnapshotFolders(foldersToDelete: List<Path>, selectionState: SelectionState? = null, notifyWhenDone: Boolean = false) {
    backgroundExecutor.submit {
      var errors = false
      for (folder in foldersToDelete) {
        try {
          snapshotIoLock.write { FileUtil.delete(folder) }
        } catch (e: IOException) {
          thisLogger().error(e)
          errors = true
        }
      }

      if (errors) {
        val snapshots = snapshotIoLock.read { snapshotManager.fetchSnapshotList() }
        invokeLaterIfDialogIsShowing {
          snapshotTableModel.update(snapshots)
          selectionState?.restoreSelection()
          showError(message("manage.snapshots.could.not.delete"))
        }
      }
      else if (notifyWhenDone) {
<<<<<<< HEAD
        val n = foldersToDelete.size
        val message = if (n == 1) message("manage.snapshots.single.snapshot.deleted", n) else message("manage.snapshots.n.snapshots.deleted", n)
=======
        val message = when (val n = foldersToDelete.size) {
          1 -> message("manage.snapshots.one.snapshot.deleted")
          else -> message("manage.snapshots.multiple.snapshots.deleted", n)
        }
>>>>>>> 574fcae1
        invokeLaterIfDialogIsShowing {
          selectionStateLabel.text = message
        }
      }
    }
  }

  private fun startLongOperation(@Nls message: String) {
    runningOperationLabel.text = message
    runningOperationLabel.isVisible = true
  }

  private fun endLongOperation() {
    runningOperationLabel.text = ""
    runningOperationLabel.isVisible = false
  }

  /**
   * Shows a red error message at the bottom of the dialog.
   */
  private fun showError(@Nls message: String) {
    // Unfortunately, DialogWrapper.setErrorInfoAll and the related methods are protected
    // and cannot be called directly since we are not subclassing DialogWrapper. To get
    // around this limitation we take advantage of the existing setErrorInfoAll call in
    // the MyDialogWrapper.performAction method in components.kt.
    (dialogManager as DialogManager?)?.performAction {
      validationText.text = message
      listOf(ValidationInfo(message), ValidationInfo(message, validationText))
    }
  }

  /**
   * Clears the error message at the bottom of the dialog.
   */
  private fun clearError() {
    // Changing validationText.text triggers a call to setErrorInfoAll(emptyList()) in
    // the MyDialogWrapper.clearErrorInfoOnFirstChange method in components.kt.
    validationText.text = ""
  }

  /**
   * Creates the dialog wrapper.
   */
  fun createWrapper(project: Project? = null, parent: Component? = null): DialogWrapper {
    return dialog(
      title = message("manage.snapshots.dialog.title", emulator.emulatorId.avdName),
      resizable = true,
      panel = createPanel(),
      project = project,
      parent = parent,
      modality = IdeModalityType.MODELESS,
      createActions = { listOf(CloseDialogAction()) })
      .apply {
        dialogManager = this

        backgroundExecutor.submit {
          readBootModeAndSnapshotList()
        }

        setInitialLocationCallback {
          val dimensionService = DimensionService.getInstance()
          val savedSize = dimensionService.getSize(DIMENSION_SERVICE_KEY, project)
          if (savedSize != null) {
            setSize(savedSize.width, savedSize.width)
          }
          return@setInitialLocationCallback dimensionService.getLocation(DIMENSION_SERVICE_KEY, project)
        }

        val connection = ApplicationManager.getApplication().messageBus.connect(disposable)
        connection.subscribe(LafManagerListener.TOPIC, LafManagerListener {
          updateSelectionState()
        })

        Disposer.register(disposable) {
          val dimensionService = DimensionService.getInstance()
          dimensionService.setLocation(DIMENSION_SERVICE_KEY, location, project)
          dimensionService.setSize(DIMENSION_SERVICE_KEY, size, project)

          // The dialog is closing, but we still need to wait for all background operations to finish.
          dialogManager = null
          // Cancel unfinished icon loading.
          for (future in snapshotTableModel.snapshotIconMap.values) {
            future.cancel(true)
          }

          backgroundExecutor.shutdown()
<<<<<<< HEAD
          ProgressManager.getInstance().run(object : Task.Backgroundable(project, message("manage.snapshots.progress.saving.changes"), false) {
=======
          ProgressManager.getInstance().run(
              object : Task.Backgroundable(project, message("manage.snapshots.progress.saving.changes"), false) {
>>>>>>> 574fcae1
            override fun run(indicator: ProgressIndicator) {
              if (!backgroundExecutor.awaitTermination(5, TimeUnit.SECONDS)) {
                thisLogger().warn("Background activity is still running after 5 seconds")
              }
              snapshotIoLock.write {} // Wait for all file read operations to complete.
            }
          })
        }
      }
  }

  /*
   * Reads the boot mode and the snapshot list.
   */
  @Slow
  private fun readBootModeAndSnapshotList() {
    val bootMode = snapshotManager.readBootMode() ?: BootMode(BootType.COLD, null)
    val snapshots = snapshotIoLock.read { snapshotManager.fetchSnapshotList().toMutableList() }
    // Put the QuickBoot snapshot at the top of the list.
    snapshots.sortWith(compareByDescending(SnapshotInfo::isQuickBoot))
    if (snapshots.firstOrNull()?.isQuickBoot != true) {
      // Add a fake QuickBoot snapshot if is not present.
      snapshots.add(QUICK_BOOT_SNAPSHOT_MODEL_ROW, SnapshotInfo(snapshotManager.snapshotsFolder.resolve(QUICK_BOOT_SNAPSHOT_ID)))
    }
    val bootSnapshot = when (bootMode.bootType) {
      BootType.COLD -> null
      BootType.QUICK -> snapshots[QUICK_BOOT_SNAPSHOT_MODEL_ROW]
      else -> snapshots.find { it.snapshotId == bootMode.bootSnapshotId && it.isCompatible }
    }

    val snapshotAutoDeletionPolicy = EmulatorSettings.getInstance().snapshotAutoDeletionPolicy
    var incompatibleSnapshotsCount = 0
    var incompatibleSnapshotsSize = 0L
    if (snapshotAutoDeletionPolicy != SnapshotAutoDeletionPolicy.DO_NOT_DELETE) {
      for (snapshot in snapshots) {
        if (!snapshot.isCompatible) {
          incompatibleSnapshotsCount++
          incompatibleSnapshotsSize += snapshot.sizeOnDisk
        }
      }

      if (incompatibleSnapshotsCount != 0 && snapshotAutoDeletionPolicy == SnapshotAutoDeletionPolicy.DELETE_AUTOMATICALLY) {
        snapshots.deleteIncompatibleSnapshots()
      }
    }

    invokeLaterIfDialogIsShowing {
      snapshotTableModel.update(snapshots, bootSnapshot)
      if (incompatibleSnapshotsCount != 0 && snapshotAutoDeletionPolicy == SnapshotAutoDeletionPolicy.ASK_BEFORE_DELETING &&
          confirmIncompatibleSnapshotsDeletion(incompatibleSnapshotsCount, incompatibleSnapshotsSize)) {
        val cleanedSnapshots = ArrayList(snapshots).also { it.deleteIncompatibleSnapshots() }
        snapshotTableModel.update(cleanedSnapshots, bootSnapshot)
      }
    }
  }

  private fun MutableList<SnapshotInfo>.deleteIncompatibleSnapshots() {
    val foldersToDelete = filter { !it.isCompatible }.map { it.snapshotFolder }
    removeIf { !it.isCompatible }
    deleteSnapshotFolders(foldersToDelete)
  }

  private fun confirmIncompatibleSnapshotsDeletion(incompatibleSnapshotsCount: Int, incompatibleSnapshotsSize: Long): Boolean {
    val dialog = IncompatibleSnapshotsDeletionConfirmationDialog(incompatibleSnapshotsCount, incompatibleSnapshotsSize)
    val dialogWrapper = dialog.createWrapper(parent = snapshotTable).apply { show() }
    when (dialogWrapper.exitCode) {
      IncompatibleSnapshotsDeletionConfirmationDialog.DELETE_EXIT_CODE -> {
        if (dialog.doNotAskAgain) {
          EmulatorSettings.getInstance().snapshotAutoDeletionPolicy = SnapshotAutoDeletionPolicy.DELETE_AUTOMATICALLY
        }
        return true
      }

      IncompatibleSnapshotsDeletionConfirmationDialog.KEEP_EXIT_CODE -> {
        if (dialog.doNotAskAgain) {
          EmulatorSettings.getInstance().snapshotAutoDeletionPolicy = SnapshotAutoDeletionPolicy.DO_NOT_DELETE
        }
      }
    }
    return false
  }

  private fun invokeLaterIfDialogIsShowing(runnable: Runnable) {
<<<<<<< HEAD
    EventQueue.invokeLater {
      if (dialogManager != null) {
        runnable.run()
      }
    }
=======
    dialogManager?.disposable?.let {
      val disposableRunnable = DisposableRunnable(runnable)
      Disposer.register(it, disposableRunnable)
      EventQueue.invokeLater {
        disposableRunnable.run()
      }
    }
  }

  private class DisposableRunnable(runnable: Runnable) : Runnable, Disposable {

    private var nullableRunnable: Runnable? = runnable

    override fun run() {
      nullableRunnable?.run()
    }

    override fun dispose() {
      nullableRunnable = null
    }
>>>>>>> 574fcae1
  }

  private inner class SnapshotTableModel : ListTableModel<SnapshotInfo>() {

    private val nameColumn = object : SnapshotColumnInfo("Name") {

      override fun getRenderer(snapshot: SnapshotInfo): TableCellRenderer {
        return SnapshotNameRenderer()
      }

      override fun getComparator(): Comparator<SnapshotInfo> {
        return compareBy(Collator.getInstance(), SnapshotInfo::displayName)
      }

      private inner class SnapshotNameRenderer : SnapshotTextColumnRenderer() {

        override fun setValue(snapshot: Any) {
          snapshot as SnapshotInfo
          icon = getIcon(snapshot)
          text = snapshot.displayName
        }
      }
    }

    private val creationTimeColumn = object : SnapshotColumnInfo("Created") {

      override fun getRenderer(snapshot: SnapshotInfo): TableCellRenderer {
        return SnapshotCreationTimeRenderer()
      }

      override fun getComparator(): Comparator<SnapshotInfo> {
        return compareBy(SnapshotInfo::creationTime)
      }
    }

    private val sizeColumn = object : SnapshotColumnInfo("Size") {

      override fun getRenderer(snapshot: SnapshotInfo): TableCellRenderer {
        return SnapshotSizeRenderer()
      }

      override fun getComparator(): Comparator<SnapshotInfo> {
        return compareBy(SnapshotInfo::sizeOnDisk).thenBy(Collator.getInstance(), SnapshotInfo::displayName)
      }
    }

    private val bootColumn = object : ColumnInfo<SnapshotInfo, Boolean>(message("manage.snapshots.column.name.use.to.boot")) {

      override fun valueOf(snapshot: SnapshotInfo): Boolean {
        return snapshot == bootSnapshot
      }

      override fun getColumnClass(): Class<*> {
        return java.lang.Boolean::class.java
      }

      override fun isCellEditable(snapshot: SnapshotInfo): Boolean {
        return snapshot.isCompatible
      }

      override fun getEditor(snapshot: SnapshotInfo): TableCellEditor {
        return BooleanTableCellEditor()
      }

      override fun getRenderer(snapshot: SnapshotInfo): TableCellRenderer {
        return BooleanTableCellRenderer()
      }
    }

    var bootSnapshot: SnapshotInfo? = null
      private set(value) {
        field = value
        coldBootCheckBox.isSelected = value == null
      }

    val isColdBoot: Boolean
      get() = bootSnapshot == null

    val nameColumnIndex: Int
    val bootColumnIndex: Int
    val snapshotIconMap = hashMapOf<SnapshotInfo, Future<Icon?>>()
    /** An empty icon matching the size of a decorated one. */
    private val emptyIcon = createDecoratedIcon(EmptyIcon.ICON_16, EmptyIcon.ICON_16)

    init {
      columnInfos = arrayOf(nameColumn, creationTimeColumn, sizeColumn, bootColumn)
      isSortable = true
      nameColumnIndex = 0
      bootColumnIndex = columnCount - 1
    }

    override fun setValueAt(value: Any?, row: Int, column: Int) {
      if (column == bootColumnIndex) {
        setBootSnapshot(row, value as Boolean)
      }
      else {
        invalidColumn(column)
      }
    }

    fun setBootSnapshot(row: Int, value: Boolean) {
      val oldBootSnapshot = bootSnapshot
      val snapshot = getItem(row)
      bootSnapshot = when {
        value -> snapshot
        snapshot === bootSnapshot -> null
        else -> bootSnapshot
      }
      if (bootSnapshot !== oldBootSnapshot && oldBootSnapshot != null) {
        fireTableCellUpdated(indexOf(oldBootSnapshot), bootColumnIndex)
      }
      fireTableCellUpdated(row, bootColumnIndex)
      saveBootMode(bootSnapshot)
    }

    fun bootSnapshotIndex() = bootSnapshot?.let { indexOf(it) } ?: -1

    fun setLoadedLastSnapshot(row: Int) {
      for ((index, snapshot) in items.withIndex()) {
        val isLoadedLast = index == row
        if (snapshot.isLoadedLast != isLoadedLast) {
          snapshot.isLoadedLast = isLoadedLast
          val iconFuture = snapshotIconMap.remove(snapshot)
          if (iconFuture != null) {
            val baseIcon = (iconFuture.getDoneOrNull() as LayeredIcon?)?.getIcon(0)
            if (baseIcon != null) {
              snapshotIconMap[snapshot] = immediateFuture(createDecoratedIcon(snapshot, baseIcon))
            }
            else {
              iconFuture.cancel(true)
            }
          }
          snapshotTableModel.fireTableCellUpdated(index, nameColumnIndex)
        }
      }
    }

    private fun saveBootMode(bootSnapshot: SnapshotInfo?) {
      val bootMode = createBootMode((bootSnapshot))
      backgroundExecutor.submit {
        snapshotIoLock.read { snapshotManager.saveBootMode(bootMode) }
      }
    }

    private fun invalidColumn(columnIndex: Int): Nothing {
      throw IllegalArgumentException("Invalid column $columnIndex")
    }

    fun update(snapshots: List<SnapshotInfo>, newBootSnapshot: SnapshotInfo?) {
      bootSnapshot = newBootSnapshot
      update(snapshots)
    }

    fun update(snapshots: List<SnapshotInfo>) {
      val savedSelection = SelectionState(snapshotTable)
      items = snapshots
      snapshotIconMap.keys.retainAll(HashSet(snapshots)) // Clean up snapshotIconMap.
      savedSelection.restoreSelection()
      if (snapshotTable.selectedRowCount == 0 && snapshots.isNotEmpty()) {
        snapshotTable.selectionModel.addSelectionInterval(QUICK_BOOT_SNAPSHOT_MODEL_ROW, QUICK_BOOT_SNAPSHOT_MODEL_ROW)
      }
    }

    override fun getDefaultSortKey(): RowSorter.SortKey {
      return RowSorter.SortKey(nameColumnIndex, SortOrder.ASCENDING)
    }

    fun getIcon(snapshot: SnapshotInfo): Icon {
      val iconFuture = snapshotIconMap.computeIfAbsent(snapshot, ::createSnapshotIcon)

      if (iconFuture.isDone) {
        try {
          return iconFuture.get() ?: emptyIcon
        }
        catch (_: Exception) { // Ignore to return an empty icon.
        }
      }
      return emptyIcon
    }

    private fun createSnapshotIcon(snapshot: SnapshotInfo): Future<Icon?> {
      return AndroidIoManager.getInstance().getBackgroundDiskIoExecutor().submit(Callable<Icon> {
        val baseIcon = createBaseSnapshotIcon(snapshot)
        val icon = createDecoratedIcon(snapshot, baseIcon)

        // Schedule table repainting on the UI thread to reflect the updated icon.
        invokeLaterIfDialogIsShowing {
          val index = indexOf(snapshot)
          if (index >= 0) {
            fireTableCellUpdated(index, nameColumnIndex)
          }
        }
        return@Callable icon
      })
    }

    private fun createDecoratedIcon(snapshot: SnapshotInfo, baseIcon: Icon): Icon {
      val decorator = when {
        snapshot.isLoadedLast -> getLiveIndicator(EmptyIcon.ICON_16)
        snapshot.isCompatible -> EmptyIcon.ICON_16
        else -> IconUtil.toSize(StudioIcons.Emulator.Snapshots.INVALID_SNAPSHOT_DECORATOR, baseIcon.iconWidth, baseIcon.iconHeight)
      }
      return createDecoratedIcon(baseIcon, decorator)
    }

    @Slow
    private fun createBaseSnapshotIcon(snapshot: SnapshotInfo): Icon {
      try {
        val image = snapshotIoLock.read {
          if (Thread.interrupted()) null else ImageIO.read(snapshot.screenshotFile.toFile())
        } ?: return EmptyIcon.ICON_16
        val imageScale = 16 * JBUIScale.sysScale(snapshotTable).toDouble() / max(image.width, image.height)
        val iconImage = ImageUtils.scale(image, imageScale)
        val iconSize = JBUIScale.scale(16)
        return IconUtil.toSize(JBImageIcon(iconImage), iconSize, iconSize)
      }
      catch (_: IOException) {
        return EmptyIcon.ICON_16
      }
    }

    private fun createDecoratedIcon(baseIcon: Icon, decorator: Icon): Icon {
      if (baseIcon == EmptyIcon.ICON_16) {
        return baseIcon
      }
      val icon = LayeredIcon(2)
      icon.setIcon(baseIcon, 0)
      // Shift the decorator to make it stand out visually.
      icon.setIcon(decorator, 1, baseIcon.iconWidth / 4, 0)
      return icon
    }
  }

  private inner class LoadSnapshotAction : AnAction(message("manage.snapshots.load"), null, StudioIcons.Emulator.Snapshots.LOAD_SNAPSHOT) {

    override fun getActionUpdateThread(): ActionUpdateThread {
      return ActionUpdateThread.EDT
    }

    override fun update(event: AnActionEvent) {
      val selectionModel = snapshotTable.selectionModel
      val selectedObject = snapshotTable.selectedObject
      // The Quickboot snapshot cannot be loaded because it uses file-based RAM that is being overwritten all the time.
      event.presentation.isEnabled = selectionModel.isSingleItemSelected &&
          !selectionModel.isSelectedIndex(QUICK_BOOT_SNAPSHOT_MODEL_ROW) && selectedObject!!.isCreated && selectedObject.isCompatible
    }

    override fun actionPerformed(event: AnActionEvent) {
      loadSnapshot()
    }
  }

  private class SnapshotTable(tableModel: SnapshotTableModel) : TableView<SnapshotInfo>(tableModel) {

    private var preferredColumnWidths: IntArray? = null

    override fun getModel(): SnapshotTableModel {
      return dataModel as SnapshotTableModel
    }

    init {
      createDefaultColumnsFromModel()
      setAutoResizeMode(JTable.AUTO_RESIZE_ALL_COLUMNS)

      addPropertyChangeListener { event ->
        if (event.propertyName == "model") {
          preferredColumnWidths = null
        }
      }
    }

    override fun createRowSorter(model: TableModel): TableRowSorter<TableModel> {
      return SnapshotRowSorter(model as SnapshotTableModel)
    }

    private fun getPreferredColumnWidth(column: Int): Int {
      var widths = preferredColumnWidths
      if (widths == null) {
        widths = calculatePreferredColumnWidths()
        preferredColumnWidths = widths
      }
      return widths[column]
    }

    private fun calculatePreferredColumnWidths(): IntArray {
      val widths = IntArray(model.columnCount)
      val tableWidth = width - insets.left - insets.right
      if (tableWidth <= 0) {
        return widths
      }
      var totalWidth = 0
      for (column in model.columnInfos.indices.reversed()) {
        val preferredColumnWidth = if (column == 0) {
          // The first column gets the remaining width.
          (tableWidth - totalWidth).coerceAtLeast(0)
        }
        else {
          calculatePreferredColumnWidth(column)
        }
        widths[column] = preferredColumnWidth
        totalWidth += preferredColumnWidth
      }
      return widths
    }

    override fun prepareRenderer(renderer: TableCellRenderer, row: Int, column: Int): Component {
      val component = super.prepareRenderer(renderer, row, column) as JComponent
      val tableColumn = columnModel.getColumn(column)
      val preferredWidth = getPreferredColumnWidth(column)
      tableColumn.preferredWidth = preferredWidth
      return component
    }

    override fun tableChanged(event: TableModelEvent) {
      preferredColumnWidths = null
      super.tableChanged(event)
    }

    private fun calculatePreferredColumnWidth(column: Int): Int {
      return getColumnHeaderWidth(column).coerceAtLeast(getColumnDataWidth(column))
    }

    private fun getColumnHeaderWidth(column: Int): Int {
      val tableHeader: JTableHeader = getTableHeader()
      val headerFontMetrics = tableHeader.getFontMetrics(tableHeader.font)
      return headerFontMetrics.stringWidth(getColumnName(column)) + JBUIScale.scale(HEADER_GAP)
    }

    private fun getColumnDataWidth(column: Int): Int {
      var dataWidth = 0
      for (row in 0 until rowCount) {
        val cellRenderer: TableCellRenderer = getCellRenderer(row, column)
        val c: Component = super.prepareRenderer(cellRenderer, row, column)
        dataWidth = dataWidth.coerceAtLeast(c.preferredSize.width + intercellSpacing.width)
      }
      return dataWidth
    }

    private class SnapshotRowSorter(model: SnapshotTableModel) : DefaultColumnInfoBasedRowSorter(model) {

      override fun getComparator(column: Int): Comparator<*> {
        // Make sure that the QuickBoot snapshot is always at the top and incompatible snapshots are
        // always at the bottom of the list.
        val quickBootComparator = if (sortKeys.firstOrNull()?.sortOrder == SortOrder.ASCENDING) {
          compareByDescending(SnapshotInfo::isQuickBoot).thenByDescending(SnapshotInfo::isCompatible)
        }
        else {
          compareBy(SnapshotInfo::isQuickBoot).thenBy(SnapshotInfo::isCompatible)
        }
        @Suppress("UNCHECKED_CAST")
        return quickBootComparator.then(super.getComparator(column) as Comparator<SnapshotInfo>)
      }
    }
  }

  private abstract class SnapshotTextColumnRenderer : DefaultTableCellRenderer() {

    override fun getTableCellRendererComponent(table: JTable,
                                               snapshot: Any,
                                               isSelected: Boolean,
                                               hasFocus: Boolean,
                                               row: Int,
                                               column: Int): Component {
      return super.getTableCellRendererComponent(table, snapshot, isSelected, false, row, column).apply {
        if ((snapshot as SnapshotInfo).isQuickBoot) {
          font = font.deriveFont(Font.ITALIC)
        }
        if (!snapshot.isCompatible) {
          toolTipText = message("manage.snapshots.incompatible.configuration")
        }
      }
    }
  }

  private class SnapshotCreationTimeRenderer : SnapshotTextColumnRenderer() {

    override fun setValue(snapshot: Any) {
      text = formatPrettySnapshotDateTime((snapshot as SnapshotInfo).creationTime)
    }
  }

  private class SnapshotSizeRenderer : SnapshotTextColumnRenderer() {

    override fun setValue(snapshot: Any) {
      text = formatSnapshotSize((snapshot as SnapshotInfo).sizeOnDisk)
    }
  }

  private abstract class SnapshotColumnInfo(name: String): ColumnInfo<SnapshotInfo, SnapshotInfo>(name) {

    override fun valueOf(snapshot: SnapshotInfo): SnapshotInfo {
      return snapshot
    }
  }

  private class SelectionState(private val table: SnapshotTable) {
    private val selected = getSelectedSnapshotFolders()
    private val anchor: Path? = getSnapshotFolderAt(table.selectionModel.anchorSelectionIndex)
    private val lead: Path? = getSnapshotFolderAt(table.selectionModel.anchorSelectionIndex)

    fun restoreSelection() {
      val selectionModel: ListSelectionModel = table.selectionModel
      selectionModel.clearSelection()
      if (selected.isNotEmpty()) {
        var anchorRow = -1
        var leadRow = -1
        val model = table.model
        for (i in 0 until model.rowCount) {
          val snapshotFolder = model.getItem(i).snapshotFolder
          val row = table.convertRowIndexToView(i)
          if (selected.contains(snapshotFolder)) {
            selectionModel.addSelectionInterval(row, row)
          }
          if (snapshotFolder == anchor) {
            anchorRow = row
          }
          if (snapshotFolder == lead) {
            leadRow = row
          }
        }
        selectionModel.anchorSelectionIndex = anchorRow
        selectionModel.leadSelectionIndex = leadRow
      }

      TableUtil.scrollSelectionToVisible(table)
    }

    private fun getSelectedSnapshotFolders(): Set<Path> {
      val selectionModel: ListSelectionModel = table.selectionModel
      val minSelectionIndex = selectionModel.minSelectionIndex
      val maxSelectionIndex = selectionModel.maxSelectionIndex
      if (minSelectionIndex < 0 || maxSelectionIndex < 0) {
        return emptySet()
      }

      val result = SmartSet.create<Path>()
      for (i in minSelectionIndex..maxSelectionIndex) {
        if (selectionModel.isSelectedIndex(i)) {
          getSnapshotFolderAt(i)?.let { result.add(it) }
        }
      }
      return result
    }

    private fun getSnapshotFolderAt(row: Int): Path? {
      if (row < 0) {
        return null
      }
      val model = table.model
      val modelIndex: Int = table.convertRowIndexToModel(row)
      return if (modelIndex >= 0 && modelIndex < model.rowCount) model.getRowValue(modelIndex).snapshotFolder else null
    }
  }

  private class BorderLayoutPanelWithPreferredSize(
    private val preferredWidth: Int,
    private val preferredHeight: Int
  ) : BorderLayoutPanel() {

    override fun getPreferredSize(): Dimension? {
      return if (isPreferredSizeSet) super.getPreferredSize() else JBUI.size(preferredWidth, preferredHeight)
    }
  }

  private class CloseDialogAction : AbstractAction(CommonBundle.getCloseButtonText()) {

    init {
      putValue(DialogWrapper.DEFAULT_ACTION, true)
    }

    override fun actionPerformed(event: ActionEvent) {
      val wrapper = DialogWrapper.findInstance(event.source as? Component)
      wrapper?.close(DialogWrapper.CLOSE_EXIT_CODE)
    }
  }
}

private fun formatPrettySnapshotDateTime(time: Long): String =
  if (time > 0) DateFormatUtil.formatPrettyDateTime(time).replace(",", "") else "-"

private fun formatSnapshotSize(size: Long): String =
  if (size > 0) getHumanizedSize(size) else "-"

private fun composeSnapshotId(existingSnapshots: Collection<SnapshotInfo>): String {
  val timestamp = TIMESTAMP_FORMAT.format(Date())
  for (counter in 0..existingSnapshots.size) {
    val suffix = if (counter == 0) "" else "_${counter}"
    val snapshotName = "snap_${timestamp}${suffix}"
    if (existingSnapshots.find { it.snapshotId == snapshotName } == null) {
      return snapshotName
    }
  }
  throw AssertionError("Unable to create an unique snapshot ID")
}

private val ListSelectionModel.isSingleItemSelected: Boolean
  get() = minSelectionIndex >= 0 && minSelectionIndex == maxSelectionIndex

private val TIMESTAMP_FORMAT = SimpleDateFormat("yyyy-MM-dd_HH-mm-ss", Locale.US)

/** Text offset in the table header. */
private const val HEADER_GAP = 17

private const val QUICK_BOOT_SNAPSHOT_MODEL_ROW = 0 // The QuickBoot snapshot is always first in the list.

@NonNls
private val DIMENSION_SERVICE_KEY = "#${ManageSnapshotsDialog::class.qualifiedName}"<|MERGE_RESOLUTION|>--- conflicted
+++ resolved
@@ -74,7 +74,7 @@
 import com.intellij.ui.table.TableView
 import com.intellij.util.IconUtil
 import com.intellij.util.concurrency.AppExecutorUtil.createBoundedApplicationPoolExecutor
-import com.intellij.util.text.DateFormatUtil
+import com.intellij.util.text.JBDateFormat
 import com.intellij.util.ui.ColumnInfo
 import com.intellij.util.ui.EmptyIcon
 import com.intellij.util.ui.JBImageIcon
@@ -133,11 +133,7 @@
 
   private val snapshotTableModel = SnapshotTableModel()
   private val snapshotTable = SnapshotTable(snapshotTableModel)
-<<<<<<< HEAD
-  private val takeSnapshotButton = JButton(message("manage.snapshots.take.snapshot")).apply {
-=======
   private val createSnapshotButton = JButton(message("manage.snapshots.create.snapshot")).apply {
->>>>>>> 574fcae1
     addActionListener { createSnapshot() }
   }
   private val runningOperationLabel = JBLabel().apply {
@@ -204,11 +200,7 @@
         }.align(Align.FILL)
       }.resizableRow()
       row {
-<<<<<<< HEAD
-        cell(takeSnapshotButton)
-=======
         cell(createSnapshotButton)
->>>>>>> 574fcae1
         cell(runningOperationLabel)
       }
       row { cell(coldBootCheckBox) }
@@ -232,12 +224,8 @@
     }
     else {
       previewPanel.addToCenter(selectionStateLabel)
-<<<<<<< HEAD
-      selectionStateLabel.text = if (count == 0) message("manage.snapshots.none.selected") else message("manage.snapshots.multiple.selected", count)
-=======
       selectionStateLabel.text =
           if (count == 0) message("manage.snapshots.none.selected") else message("manage.snapshots.multiple.selected", count)
->>>>>>> 574fcae1
       snapshotInfoPanel.isVisible = false
     }
   }
@@ -254,14 +242,8 @@
     val htmlEscaper = HtmlEscapers.htmlEscaper()
     val name = htmlEscaper.escape(snapshot.displayName)
     val size = getHumanizedSize(snapshot.sizeOnDisk)
-    val creationTime = DateFormatUtil.formatDateTime(snapshot.creationTime)
+    val creationTime = JBDateFormat.getFormatter().formatDateTime(snapshot.creationTime).replace(",", "")
     val folderName = htmlEscaper.escape(snapshot.snapshotFolder.fileName.toString())
-<<<<<<< HEAD
-    val attributeSection = if (snapshot.creationTime == 0L) message("manage.snapshots.create.time.none") else message("manage.snapshots.created.info", creationTime, size)
-    val fileSection = if (snapshot.isQuickBoot) "" else "<br>${message("manage.snapshots.file.name", folderName)}"
-    val errorSection = if (snapshot.isCompatible) ""
-        else "<br><font&nbsp;color=${JBColor.RED.toHtmlString()}>${message("manage.snapshots.incompatible.configuration")}</font>"
-=======
     val attributeSection = when (snapshot.creationTime) {
       0L -> message("manage.snapshots.create.time.none")
       else -> message("manage.snapshots.created.info", creationTime, size)
@@ -271,7 +253,6 @@
       snapshot.isCompatible -> ""
       else -> "<br><font&nbsp;color=${JBColor.RED.toHtmlString()}>${message("manage.snapshots.incompatible.configuration")}</font>"
     }
->>>>>>> 574fcae1
     val descriptionSection = if (snapshot.description.isEmpty()) "" else "<br><br>${htmlEscaper.escape(snapshot.description)}"
     snapshotInfoPanel.apply {
       text = "<html><b>${name}</b><br>${attributeSection}${fileSection}${errorSection}${descriptionSection}</html>"
@@ -332,13 +313,8 @@
     val completionTracker = object : EmptyStreamObserver<SnapshotPackage>() {
 
       init {
-<<<<<<< HEAD
-        takeSnapshotButton.transferFocusBackward() // Transfer focus to the table.
-        takeSnapshotButton.isEnabled = false // Disable the button temporarily.
-=======
         createSnapshotButton.transferFocusBackward() // Transfer focus to the table.
         createSnapshotButton.isEnabled = false // Disable the button temporarily.
->>>>>>> 574fcae1
         startLongOperation(message("manage.snapshots.label.saving.snapshot"))
         emulatorView.showLongRunningOperationIndicator(message("manage.snapshots.saving.state"))
       }
@@ -513,15 +489,10 @@
         }
       }
       else if (notifyWhenDone) {
-<<<<<<< HEAD
-        val n = foldersToDelete.size
-        val message = if (n == 1) message("manage.snapshots.single.snapshot.deleted", n) else message("manage.snapshots.n.snapshots.deleted", n)
-=======
         val message = when (val n = foldersToDelete.size) {
           1 -> message("manage.snapshots.one.snapshot.deleted")
           else -> message("manage.snapshots.multiple.snapshots.deleted", n)
         }
->>>>>>> 574fcae1
         invokeLaterIfDialogIsShowing {
           selectionStateLabel.text = message
         }
@@ -608,12 +579,8 @@
           }
 
           backgroundExecutor.shutdown()
-<<<<<<< HEAD
-          ProgressManager.getInstance().run(object : Task.Backgroundable(project, message("manage.snapshots.progress.saving.changes"), false) {
-=======
           ProgressManager.getInstance().run(
               object : Task.Backgroundable(project, message("manage.snapshots.progress.saving.changes"), false) {
->>>>>>> 574fcae1
             override fun run(indicator: ProgressIndicator) {
               if (!backgroundExecutor.awaitTermination(5, TimeUnit.SECONDS)) {
                 thisLogger().warn("Background activity is still running after 5 seconds")
@@ -697,13 +664,6 @@
   }
 
   private fun invokeLaterIfDialogIsShowing(runnable: Runnable) {
-<<<<<<< HEAD
-    EventQueue.invokeLater {
-      if (dialogManager != null) {
-        runnable.run()
-      }
-    }
-=======
     dialogManager?.disposable?.let {
       val disposableRunnable = DisposableRunnable(runnable)
       Disposer.register(it, disposableRunnable)
@@ -724,7 +684,6 @@
     override fun dispose() {
       nullableRunnable = null
     }
->>>>>>> 574fcae1
   }
 
   private inner class SnapshotTableModel : ListTableModel<SnapshotInfo>() {
@@ -1202,11 +1161,13 @@
   }
 }
 
-private fun formatPrettySnapshotDateTime(time: Long): String =
-  if (time > 0) DateFormatUtil.formatPrettyDateTime(time).replace(",", "") else "-"
-
-private fun formatSnapshotSize(size: Long): String =
-  if (size > 0) getHumanizedSize(size) else "-"
+private fun formatPrettySnapshotDateTime(time: Long): String {
+  return if (time > 0) JBDateFormat.getFormatter().formatPrettyDateTime(time).replace(",", "") else "-"
+}
+
+private fun formatSnapshotSize(size: Long): String {
+  return if (size > 0) getHumanizedSize(size) else "-"
+}
 
 private fun composeSnapshotId(existingSnapshots: Collection<SnapshotInfo>): String {
   val timestamp = TIMESTAMP_FORMAT.format(Date())
