--- conflicted
+++ resolved
@@ -143,11 +143,7 @@
     name = "runningOperationLabel"
   }
   private val snapshotImagePanel = ImagePanel(true)
-<<<<<<< HEAD
-  private val selectionStateLabel = JLabel(message("manage.snapshots.label.no.snapshots.selected")).apply {
-=======
   private val selectionStateLabel = JBLabel(message("manage.snapshots.label.no.snapshots.selected")).apply {
->>>>>>> 8b7d83e8
     name = "selectionStateLabel"
     verticalTextPosition = SwingConstants.CENTER
     horizontalAlignment = SwingConstants.CENTER
@@ -397,11 +393,7 @@
           }
         }
         else {
-<<<<<<< HEAD
-          val error = message.err.toString(UTF_8)
-=======
           val error = message.err.toStringUtf8()
->>>>>>> 8b7d83e8
           val detail = if (error.isEmpty()) "" else " - $error"
           invokeLaterIfDialogIsShowing {
             showError(message("manage.snapshots.error.loading.snapshot", snapshotToLoad.displayName, detail))
