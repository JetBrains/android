--- conflicted
+++ resolved
@@ -58,18 +58,6 @@
   }
 
   override fun getActionUpdateThread(): ActionUpdateThread = ActionUpdateThread.EDT
-<<<<<<< HEAD
-
-  override fun update(event: AnActionEvent) {
-    super.update(event)
-    // Rotation is disabled if the device has more than one display.
-    val presentation = event.presentation
-    if (presentation.isVisible && getNumberOfDisplays(event) > 1) {
-      presentation.isVisible = false
-    }
-  }
-=======
->>>>>>> 574fcae1
 
   class Left : EmulatorRotateAction(1)
   class Right : EmulatorRotateAction(3)
