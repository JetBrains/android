--- conflicted
+++ resolved
@@ -288,27 +288,12 @@
     return uiState
   }
 
-<<<<<<< HEAD
-  fun updateMainToolbar() {
-    mainToolbar.updateActionsAsync()
-  }
-
   override fun uiDataSnapshot(sink: DataSink) {
     super.uiDataSnapshot(sink)
     sink[EMULATOR_CONTROLLER_KEY] = emulator
     sink[EMULATOR_VIEW_KEY] = primaryDisplayView
     sink[NUMBER_OF_DISPLAYS_KEY] = displayPanels.size
     sink[ScreenRecorderAction.SCREEN_RECORDER_PARAMETERS_KEY] = getScreenRecorderParameters()
-=======
-  override fun getData(dataId: String): Any? {
-    return when (dataId) {
-      EMULATOR_CONTROLLER_KEY.name -> emulator
-      EMULATOR_VIEW_KEY.name -> primaryDisplayView
-      NUMBER_OF_DISPLAYS_KEY.name -> displayPanels.size
-      ScreenRecorderAction.SCREEN_RECORDER_PARAMETERS_KEY.name -> getScreenRecorderParameters()
-      else -> super.getData(dataId)
-    }
->>>>>>> 50c60fc5
   }
 
   private fun getScreenRecorderParameters(): ScreenRecorderAction.Parameters? {
