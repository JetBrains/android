--- conflicted
+++ resolved
@@ -386,12 +386,7 @@
       // Toolbar updates should be requested after all AbstractDisplayView have been placed in component hierarchy.
       // Otherwise, we risk the action update to have a partial component hierarchy which may lead to wrong results.
       // See b/351129848
-<<<<<<< HEAD
-      mainToolbar.updateActionsAsync() // Rotation buttons are hidden in multi-display mode.
-      secondaryToolbar.updateActionsAsync()
-=======
       ActivityTracker.getInstance().inc()
->>>>>>> 8b7d83e8
     }
 
     private fun getDisplayDescriptors(emulatorView: EmulatorView, displays: List<DisplayConfiguration>): List<DisplayDescriptor> {
