--- conflicted
+++ resolved
@@ -42,10 +42,7 @@
 import com.android.emulator.control.UiControllerGrpc
 import com.android.emulator.control.Velocity
 import com.android.emulator.control.VmRunState
-<<<<<<< HEAD
-=======
 import com.android.emulator.control.XrOptions
->>>>>>> 8b7d83e8
 import com.android.ide.common.util.Cancelable
 import com.android.tools.adtui.device.SkinDefinition
 import com.android.tools.adtui.device.SkinDefinitionCache
@@ -112,11 +109,7 @@
   private val alarm = Alarm(Alarm.ThreadToUse.POOLED_THREAD, this)
   private val connectionStateReference = AtomicReference(ConnectionState.NOT_INITIALIZED)
   private val emulatorState = AtomicReference(EmulatorState.RUNNING)
-<<<<<<< HEAD
-  private val connectionStateListeners: ConcurrentList<ConnectionStateListener> = ContainerUtil.createConcurrentList()
-=======
   private val connectionStateListeners = DisposableWrapperList<ConnectionStateListener>()
->>>>>>> 8b7d83e8
   @GuardedBy("this")
   private var inputEventSender: StreamObserver<InputEvent>? = null
 
@@ -184,10 +177,7 @@
         }
       }
       for (listener in connectionStateListeners) {
-<<<<<<< HEAD
-=======
         ActivityTracker.getInstance().inc() // Trigger toolbar updates.
->>>>>>> 8b7d83e8
         listener.connectionStateChanged(this, connectionState)
       }
       return true
@@ -201,24 +191,15 @@
    */
   @Slow
   fun connect() {
-<<<<<<< HEAD
-    val config = EmulatorConfiguration.readAvdDefinition(emulatorId.avdId, emulatorId.avdFolder)
-    if (config == null) {
-=======
     if (emulatorConfigInternal == null) {
       loadEmulatorConfiguration()
     }
     val config = emulatorConfig
     if (!config.isValid) {
->>>>>>> 8b7d83e8
       // The error has already been logged.
       updateConnectionState(ConnectionState.NOT_INITIALIZED, ConnectionState.DISCONNECTED)
       return
     }
-<<<<<<< HEAD
-    emulatorConfig = config
-=======
->>>>>>> 8b7d83e8
     try {
       loadSkins(config)
     }
@@ -231,8 +212,6 @@
         max(config.displayWidth * config.displayHeight, config.additionalDisplays.values.maxOfOrNull { it.width * it.height } ?: 0)
     val maxInboundMessageSize = maxDisplayPixels * 3 + 100 // Three bytes per pixel plus some overhead.
     connectGrpcOrIncreaseMaxInboundMessageSize(maxInboundMessageSize)
-<<<<<<< HEAD
-=======
   }
 
   /** Loads emulator configuration from disk. Returns true if successful. */
@@ -241,7 +220,6 @@
     emulatorConfig = EmulatorConfiguration.readAvdDefinition(emulatorId.avdId, emulatorId.avdFolder) ?:
         EmulatorConfiguration.createStub(emulatorId.avdName, emulatorId.avdFolder)
     return emulatorConfig.isValid
->>>>>>> 8b7d83e8
   }
 
   private fun loadSkins(config: EmulatorConfiguration) {
@@ -429,35 +407,6 @@
   }
 
   /**
-<<<<<<< HEAD
-   * Streams input events to the emulator.
-   *
-   * @param streamObserver a client stream observer that is used only for error handling
-   * @return a StreamObserver that can be used to supply input events
-   */
-  private fun streamInputEvent(streamObserver: StreamObserver<Empty> = getEmptyObserver()) : StreamObserver<InputEvent> {
-    if (EMBEDDED_EMULATOR_TRACE_GRPC_CALLS.get()) {
-      LOG.info("streamInputEvent()")
-    }
-    val sender = emulatorControllerStub.streamInputEvent(
-        DelegatingStreamObserver(streamObserver, EmulatorControllerGrpc.getStreamInputEventMethod()))
-    return object : EmptyStreamObserver<InputEvent>() {
-
-      override fun onNext(message: InputEvent) {
-        val loggingEnabled = when {
-          message.hasKeyEvent() || message.hasAndroidEvent() -> EMBEDDED_EMULATOR_TRACE_GRPC_CALLS.get()
-          else -> EMBEDDED_EMULATOR_TRACE_HIGH_VOLUME_GRPC_CALLS.get()
-        }
-        if (loggingEnabled) {
-          LOG.info("streamInputEvent: sending ${shortDebugString(message)})")
-        }
-        sender?.onNext(message)
-      }
-    }
-  }
-
-  /**
-=======
    * Sets the XR-related options.
    */
   fun setXrOptions(xrOptions: XrOptions, streamObserver: StreamObserver<Empty> = getEmptyObserver()) {
@@ -508,7 +457,6 @@
   }
 
   /**
->>>>>>> 8b7d83e8
    * Returns an existing or creates a new input event sender.
    */
   fun getOrCreateInputEventSender(): StreamObserver<InputEvent> {
