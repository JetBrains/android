--- conflicted
+++ resolved
@@ -18,22 +18,15 @@
 import com.android.annotations.concurrency.GuardedBy
 import com.android.tools.adtui.util.rotatedByQuadrants
 import com.android.tools.adtui.util.scaled
-<<<<<<< HEAD
-import com.android.tools.idea.concurrency.AndroidCoroutineScope
-=======
 import com.android.tools.idea.concurrency.createCoroutineScope
->>>>>>> 8b7d83e8
 import com.android.tools.idea.streaming.benchmark.Benchmarker.Adapter
 import com.android.tools.idea.streaming.core.AbstractDisplayView
 import com.android.tools.idea.streaming.core.bottom
 import com.android.tools.idea.streaming.core.right
 import com.android.tools.idea.streaming.core.scaledUnbiased
-<<<<<<< HEAD
-=======
 import com.intellij.openapi.application.EDT
 import com.intellij.openapi.application.ModalityState
 import com.intellij.openapi.application.asContextElement
->>>>>>> 8b7d83e8
 import com.intellij.openapi.diagnostic.Logger
 import com.intellij.openapi.progress.ProgressIndicator
 import com.intellij.openapi.project.Project
@@ -120,28 +113,6 @@
 
 fun Color.isBluish() = red < 0x1F && green < 0x1F && blue > 0xE0
 
-<<<<<<< HEAD
-private fun AbstractDisplayView.press(keyCode: Int) {
-  keyInput(keyCode, KeyEvent.CHAR_UNDEFINED, KeyEvent.KEY_PRESSED)
-  keyInput(keyCode, KeyEvent.CHAR_UNDEFINED, KeyEvent.KEY_RELEASED)
-}
-
-private fun AbstractDisplayView.type(keyChar: Char) {
-  keyInput(KeyEvent.VK_UNDEFINED, keyChar, KeyEvent.KEY_TYPED)
-}
-
-private fun AbstractDisplayView.keyInput(keyCode: Int, keyChar: Char, id: Int) {
-  UIUtil.invokeLaterIfNeeded {
-    dispatchEvent(KeyEvent(this, id, System.currentTimeMillis(), 0, keyCode, keyChar))
-  }
-}
-
-private fun AbstractDisplayView.typeNumber(n: Int) {
-  n.toString().forEach { type(it) }
-}
-
-=======
->>>>>>> 8b7d83e8
 private fun AbstractDisplayView.click(
   location: Point,
   mouseEventType: Int = MouseEvent.MOUSE_PRESSED,
@@ -206,8 +177,7 @@
   val left = (0 until width).find { extract(it, center.y).isGreenish() } ?: return null
   val right = (0 until width).reversed().find { extract(it, center.y).isGreenish() } ?: return null
   val top = (0 until height).find { extract(center.x, it).isGreenish() } ?: return null
-  val bottom =
-    (0 until height).reversed().find { extract(center.x, it).isGreenish() } ?: return null
+  val bottom = (0 until height).reversed().find { extract(center.x, it).isGreenish() } ?: return null
 
   val width = right - left + 1
   val height = bottom - top + 1
@@ -256,20 +226,6 @@
   private val spikiness: Int = 1,
   private val readyIndicator: ProgressIndicator? = null,
   private val timeSource: TimeSource = TimeSource.Monotonic,
-<<<<<<< HEAD
-  private val installer: StreamingBenchmarkerAppInstaller =
-    StreamingBenchmarkerAppInstaller(project, target.serialNumber),
-  private val coroutineScope: CoroutineScope = AndroidCoroutineScope(target.view),
-) : Adapter<Point>, AbstractDisplayView.FrameListener {
-
-  private val deviceDisplaySize: Dimension by target.view::deviceDisplaySize
-  private val maxBits: Int =
-    ceil(log2(max(deviceDisplaySize.width, deviceDisplaySize.height).toDouble())).roundToInt()
-  private val numRegionsPerCoordinate =
-    if (bitsPerChannel == 0) maxBits else (maxBits - 1) / (bitsPerChannel * 3) + 1
-  private val numLatencyRegions =
-    if (bitsPerChannel == 0) latencyBits else (latencyBits - 1) / (bitsPerChannel * 3) + 1
-=======
   private val installer: StreamingBenchmarkerAppInstaller = StreamingBenchmarkerAppInstaller(project, target.serialNumber),
   private val coroutineScope: CoroutineScope = target.view.createCoroutineScope(),
 ) : Adapter<Point>, AbstractDisplayView.FrameListener {
@@ -279,7 +235,6 @@
   private val numRegionsPerCoordinate = if (bitsPerChannel == 0) maxBits else (maxBits - 1) / (bitsPerChannel * 3) + 1
   private val numLatencyRegions = if (bitsPerChannel == 0) latencyBits else (latencyBits - 1) / (bitsPerChannel * 3) + 1
   private val keyEventDispatchChannel = Channel<() -> Unit>(Channel.UNLIMITED)
->>>>>>> 8b7d83e8
 
   @GuardedBy("this") private var appState = AppState.INITIALIZING
 
@@ -288,19 +243,10 @@
   @Volatile private lateinit var adapterCallbacks: Adapter.Callbacks<Point>
   @Volatile private lateinit var startedGettingReady: TimeMark
 
-<<<<<<< HEAD
-  private val pointsToTouch: Iterator<Point> by
-    lazy(LazyThreadSafetyMode.SYNCHRONIZED) {
-      touchableArea.scribble(maxTouches, step, spikiness).iterator()
-    }
-  private val numPointsToTouch by
-    lazy(LazyThreadSafetyMode.SYNCHRONIZED) {
-=======
   private val pointsToTouch: Iterator<Point> by lazy(LazyThreadSafetyMode.SYNCHRONIZED) {
       touchableArea.scribble(maxTouches, step, spikiness).iterator()
     }
   private val numPointsToTouch by lazy(LazyThreadSafetyMode.SYNCHRONIZED) {
->>>>>>> 8b7d83e8
       min(touchableArea.width * touchableArea.height, maxTouches)
     }
 
@@ -310,10 +256,6 @@
     require(maxTouches > 0) { "Must specify a positive value for maxTouches!" }
     require(step > 0) { "Must specify a positive value for step!" }
     require(spikiness >= 0) { "Must specify a non-negative value for spikiness!" }
-<<<<<<< HEAD
-    require(bitsPerChannel in 0..8) {
-      "Cannot extract $bitsPerChannel bits from a channel! Must be in [0,8]"
-=======
     require(bitsPerChannel in 0..8) { "Cannot extract $bitsPerChannel bits from a channel! Must be in [0,8]" }
 
     coroutineScope.launch {
@@ -323,7 +265,6 @@
         }
         delay(KEY_EVENT_DELAY)
       }
->>>>>>> 8b7d83e8
     }
   }
 
@@ -338,9 +279,7 @@
     when (appState) {
       AppState.INITIALIZING -> {
         if (startedGettingReady.elapsedNow() > MAX_BECOME_READY_DURATION) {
-          adapterCallbacks.onFailedToBecomeReady(
-            "Failed to detect initialized app within $MAX_BECOME_READY_DURATION"
-          )
+          adapterCallbacks.onFailedToBecomeReady("Failed to detect initialized app within $MAX_BECOME_READY_DURATION")
           return
         }
         if (displayImage.isInitializationFrame()) {
@@ -348,10 +287,7 @@
           appState = AppState.KEYING_IN_CONFIG
         }
       }
-<<<<<<< HEAD
-=======
       AppState.KEYING_IN_CONFIG -> if (keyEventDispatchChannel.isEmpty) appState = AppState.DISPLAYING_TOUCHABLE_AREA
->>>>>>> 8b7d83e8
       AppState.DISPLAYING_TOUCHABLE_AREA -> {
         if (displayImage.isInitializationFrame()) return
         if (startedGettingReady.elapsedNow() > MAX_BECOME_READY_DURATION) {
@@ -472,9 +408,7 @@
       .map { it.toDisplayViewCoordinates() ?: return null }
       // Now add each of these opposite points to the newly created Rectangle.
       .forEach(displayViewRectangle::add)
-    LOG.info(
-      "Found touchable area in image: $imageRectangle. Converted to AbstractDisplayView coordinates: $displayViewRectangle"
-    )
+    LOG.info("Found touchable area in image: $imageRectangle. Converted to AbstractDisplayView coordinates: $displayViewRectangle")
     return imageRectangle to displayViewRectangle
   }
 
@@ -546,8 +480,7 @@
 
   private fun Point.toDisplayViewCoordinates(): Point? {
     val displayRectangle = target.view.displayRectangle ?: return null
-    val imageSize =
-      displayRectangle.size.rotatedByQuadrants(target.view.displayOrientationQuadrants)
+    val imageSize = displayRectangle.size.rotatedByQuadrants(target.view.displayOrientationQuadrants)
     val p2 = scaledUnbiased(deviceDisplaySize, imageSize)
     val inverseScreenScale = 1.0 / target.view.screenScalingFactor
     val viewCoordinates = Point()
@@ -580,8 +513,4 @@
   }
 }
 
-data class StreamingBenchmarkTarget(
-  val name: String,
-  val serialNumber: String,
-  val view: AbstractDisplayView,
-)+data class StreamingBenchmarkTarget(val name: String, val serialNumber: String, val view: AbstractDisplayView)