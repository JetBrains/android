/*
 * Copyright (C) 2022 The Android Open Source Project
 *
 * Licensed under the Apache License, Version 2.0 (the "License");
 * you may not use this file except in compliance with the License.
 * You may obtain a copy of the License at
 *
 *      http://www.apache.org/licenses/LICENSE-2.0
 *
 * Unless required by applicable law or agreed to in writing, software
 * distributed under the License is distributed on an "AS IS" BASIS,
 * WITHOUT WARRANTIES OR CONDITIONS OF ANY KIND, either express or implied.
 * See the License for the specific language governing permissions and
 * limitations under the License.
 */
package com.android.tools.idea.streaming.benchmark

import com.intellij.openapi.Disposable
import com.intellij.openapi.components.Service
import com.intellij.openapi.components.service
import com.intellij.openapi.progress.ProgressIndicator
import com.intellij.openapi.project.Project
import com.intellij.util.io.HttpRequests
import com.intellij.util.io.HttpRequests.HttpStatusException
<<<<<<< HEAD
import com.intellij.util.io.lastModified
=======
>>>>>>> 0d09370c
import java.io.IOException
import java.io.InputStream
import java.net.HttpURLConnection
import java.net.URL
import java.nio.file.Files
import java.nio.file.Path
import java.nio.file.StandardCopyOption
import kotlin.io.path.Path
import kotlin.io.path.createTempDirectory
import kotlin.io.path.createTempFile
import kotlin.io.path.deleteIfExists
import kotlin.io.path.exists
import kotlin.io.path.getLastModifiedTime

private const val CONNECT_TIMEOUT_MS = 5_000
private const val READ_TIMEOUT_MS = 120_000

/** Read-through, on-disk cache of downloaded files. */
@Service(Service.Level.PROJECT)
class UrlFileCache : Disposable {
  private val files = mutableMapOf<String, Path>()
  private val lastModified = mutableMapOf<String, String>()
  private val eTags = mutableMapOf<String, String>()
  private val tmpDir = createTempDirectory()

  /**
   * Downloads a file at the given [url] and returns a [Path] to the downloaded file.
   *
   * If a [transform] is provided, this transform is applied to the file before writing to disk. If the
   * file is already downloaded, not more than [maxFileAgeMs] old, or the server indicates the file has
   * not changed, the cached copy will be provided and the [transform] will NOT be re-applied.
   */
  fun get(
    url: String,
    maxFileAgeMs: Long = 0L,  // This should be Duration, but it breaks Mockito (Duration is an inline class)
    indicator: ProgressIndicator? = null,
    transform: ((InputStream) -> InputStream)? = null,
  ): Path {
    indicator?.isIndeterminate = true
    indicator?.text = "Checking cached downloads"
    val existing = files[url]
    // Check the cache first
    if (existing != null && existing.exists() &&
<<<<<<< HEAD
        System.currentTimeMillis() - existing.getLastModifiedTime().toMillis() < maxFileAgeMs) return existing
=======
        System.currentTimeMillis() - existing.getLastModifiedTime().toMillis() < maxFileAgeMs) {
      return existing
    }
>>>>>>> 0d09370c

    indicator?.text = "Downloading from ${URL(url).host}"
    val file: Path =
      HttpRequests.request(url)
        .connectTimeout(CONNECT_TIMEOUT_MS)
        .readTimeout(READ_TIMEOUT_MS)
        .tuner { connection ->
          lastModified[url]?.let { connection.setRequestProperty("If-Modified-Since", it) }
          eTags[url]?.let { connection.setRequestProperty("If-None-Match", it) }
        }
        .connect { request ->
          val responseCode = (request.connection as HttpURLConnection).responseCode
          if (responseCode == HttpURLConnection.HTTP_NOT_MODIFIED) {
            if (existing != null && existing.exists()) return@connect existing
            throw HttpStatusException("Received NOT_MODIFIED (304) but nothing in the cache.", 304, url)
          }
          request.connection.getHeaderField("Last-Modified")?.let { lastModified[url] = it }
          request.connection.getHeaderField("ETag")?.let { eTags[url] = it }
          val newFile = createTempFile(tmpDir)
          try {
            request.saveToFile(newFile, indicator)
          }
          catch (e: IOException) {
            newFile.deleteIfExists()
            throw e
          }
          return@connect newFile
        }
        .transform(files[url], transform)

    if (existing != file) existing?.deleteIfExists()
    files[url] = file
    return file
  }

  private fun Path.transform(cachedPath: Path?, transform: ((InputStream) -> InputStream)?) : Path {
    // Don't bother if there is no transform or if we want to serve the cached file.
    if (transform == null || cachedPath == this) return this
    val transformedPath = createTempFile(tmpDir)
    try {
      Files.newInputStream(this).use { Files.copy(transform(it), transformedPath, StandardCopyOption.REPLACE_EXISTING) }
    }
    catch (e: Exception) {
      transformedPath.deleteIfExists()
      throw e
    }
    cachedPath?.deleteIfExists()
    deleteIfExists()
    return transformedPath
  }

  override fun dispose() {
    tmpDir.toFile().deleteRecursively()
  }

  companion object {
    @JvmStatic
    fun getInstance(project: Project): UrlFileCache = project.service()
  }
}<|MERGE_RESOLUTION|>--- conflicted
+++ resolved
@@ -22,10 +22,6 @@
 import com.intellij.openapi.project.Project
 import com.intellij.util.io.HttpRequests
 import com.intellij.util.io.HttpRequests.HttpStatusException
-<<<<<<< HEAD
-import com.intellij.util.io.lastModified
-=======
->>>>>>> 0d09370c
 import java.io.IOException
 import java.io.InputStream
 import java.net.HttpURLConnection
@@ -69,13 +65,9 @@
     val existing = files[url]
     // Check the cache first
     if (existing != null && existing.exists() &&
-<<<<<<< HEAD
-        System.currentTimeMillis() - existing.getLastModifiedTime().toMillis() < maxFileAgeMs) return existing
-=======
         System.currentTimeMillis() - existing.getLastModifiedTime().toMillis() < maxFileAgeMs) {
       return existing
     }
->>>>>>> 0d09370c
 
     indicator?.text = "Downloading from ${URL(url).host}"
     val file: Path =
