--- conflicted
+++ resolved
@@ -15,19 +15,11 @@
   -->
 <idea-plugin>
   <extensions defaultExtensionNs="com.intellij">
-<<<<<<< HEAD
     <applicationConfigurable groupId="tools.android" id="emulator"
                              provider="com.android.tools.idea.streaming.emulator.settings.EmulatorConfigurableProvider"
                              bundle="messages.StreamingBundle"
                              key="android.configurable.EmulatorConfigurable.displayName"/>
     <applicationConfigurable groupId="tools.android" id="device.mirroring"
-=======
-    <applicationConfigurable groupId="tools" id="emulator"
-                             provider="com.android.tools.idea.streaming.emulator.settings.EmulatorConfigurableProvider"
-                             bundle="messages.StreamingBundle"
-                             key="android.configurable.EmulatorConfigurable.displayName"/>
-    <applicationConfigurable groupId="tools" id="device.mirroring"
->>>>>>> 0d09370c
                              provider="com.android.tools.idea.streaming.device.settings.DeviceMirroringConfigurableProvider"
                              bundle="messages.StreamingBundle"
                              key="android.configurable.DeviceMirroringConfigurable.displayName"/>
@@ -36,22 +28,12 @@
     <customizableActionGroupProvider implementation="com.android.tools.idea.streaming.emulator.actions.EmulatorCustomizableActionGroupProvider"/>
 
     <!--suppress PluginXmlValidity - Plugin XML files are merged into the same plugin.xml -->
-<<<<<<< HEAD
     <android.toolWindow id="Running Devices"
                         anchor="right"
                         secondary="true"
                         canCloseContents="true"
                         icon="StudioIcons.Shell.ToolWindows.EMULATOR"
                         factoryClass="com.android.tools.idea.streaming.core.StreamingToolWindowFactory"/>
-=======
-    <library.toolWindow id="Running Devices"
-                anchor="right"
-                secondary="true"
-                canCloseContents="true"
-                icon="StudioIcons.Shell.ToolWindows.EMULATOR"
-                librarySearchClass="com.android.tools.idea.sdk.AndroidEnvironmentChecker"
-                factoryClass="com.android.tools.idea.streaming.core.StreamingToolWindowFactory"/>
->>>>>>> 0d09370c
     <notificationGroup id="Running Devices Messages"
                        displayType="BALLOON"
                        toolWindowId="Running Devices"
@@ -59,12 +41,9 @@
                        key="android.streaming.notification.title"/>
 
     <keymapExtension implementation="com.android.tools.idea.streaming.actions.StreamingKeymapExtension"/>
-<<<<<<< HEAD
     <notificationGroup id="Android Emulator" displayType="BALLOON"/>
-=======
 
     <applicationService serviceImplementation="com.android.tools.idea.streaming.device.AudioSystemService"/>
->>>>>>> 0d09370c
   </extensions>
 
   <actions>
@@ -183,11 +162,7 @@
       <action id="android.emulator.extended.controls" class="com.android.tools.idea.streaming.emulator.actions.EmulatorShowExtendedControlsAction"
               icon="AllIcons.Actions.More" text="Extended Controls" description="Show emulator extended controls"/>
       <action id="android.streaming.ui.settings" class="com.android.tools.idea.streaming.actions.StreamingUiSettingsAction"
-<<<<<<< HEAD
-              icon="StudioIcons.Common.SETTINGS" text="Common Android Settings" description="Shortcuts to common Android settings"/>
-=======
               icon="StudioIcons.Emulator.Toolbar.DEVICE_SETTINGS" text="Common Android Settings" description="Shortcuts to common Android settings"/>
->>>>>>> 0d09370c
     </group>
     <action id="android.streaming.benchmark" class="com.android.tools.idea.streaming.benchmark.StreamingBenchmarkAction"
             icon="StudioIcons.Shell.Menu.PROFILER" text="Benchmark Streaming Device"
@@ -207,12 +182,6 @@
       <reference ref="android.device.power.button"/>
       <reference ref="android.device.volume.up.button"/>
       <reference ref="android.device.volume.down.button"/>
-<<<<<<< HEAD
-      <reference ref="android.device.rotate.left"/>
-      <reference ref="android.device.rotate.right"/>
-      <reference ref="android.device.postures"/>
-=======
->>>>>>> 0d09370c
       <reference ref="android.device.wear1.button"/>
       <reference ref="android.device.wear2.button"/>
       <separator/>
@@ -225,25 +194,16 @@
       <reference ref="android.device.back.button"/>
       <reference ref="android.device.home.button"/>
       <reference ref="android.device.overview.button"/>
-<<<<<<< HEAD
-      <reference ref="android.streaming.ui.settings"/>
-=======
       <separator/>
       <reference ref="android.streaming.ui.settings"/>
       <!-- Placeholder group for placing the Wear Health Services button registered in a separate module. -->
       <group id="android.emulator.wear.health.services"/>
       <separator/>
->>>>>>> 0d09370c
       <reference ref="android.device.screenshot"/>
       <reference ref="android.device.screen.record"/>
       <separator/>
       <reference ref="android.emulator.snapshots"/>
       <reference ref="android.streaming.hardware.input"/>
-<<<<<<< HEAD
-      <!-- Placeholder group to maintain ordering of WHS button, button is registered in wear-whs module -->
-      <group id="android.device.wear.whs.placeholder"/>
-=======
->>>>>>> 0d09370c
       <reference ref="android.emulator.extended.controls"/>
     </group>
 
@@ -251,12 +211,6 @@
       <reference ref="android.device.power.button"/>
       <reference ref="android.device.volume.up.button"/>
       <reference ref="android.device.volume.down.button"/>
-<<<<<<< HEAD
-      <reference ref="android.device.rotate.left"/>
-      <reference ref="android.device.rotate.right"/>
-      <reference ref="android.device.postures"/>
-=======
->>>>>>> 0d09370c
       <reference ref="android.device.wear1.button"/>
       <reference ref="android.device.wear2.button"/>
       <separator/>
@@ -268,18 +222,12 @@
       <reference ref="android.device.back.button"/>
       <reference ref="android.device.home.button"/>
       <reference ref="android.device.overview.button"/>
-<<<<<<< HEAD
+      <separator/>
       <reference ref="android.streaming.ui.settings"/>
+      <separator/>
       <reference ref="android.device.screenshot"/>
       <reference ref="android.device.screen.record"/>
-=======
-      <separator/>
-      <reference ref="android.streaming.ui.settings"/>
-      <separator/>
-      <reference ref="android.device.screenshot"/>
-      <reference ref="android.device.screen.record"/>
-      <separator/>
->>>>>>> 0d09370c
+      <separator/>
       <reference ref="android.streaming.hardware.input"/>
       <reference ref="android.device.reservation.extend"/>
     </group>
