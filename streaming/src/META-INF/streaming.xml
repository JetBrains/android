--- conflicted
+++ resolved
@@ -15,19 +15,11 @@
   -->
 <idea-plugin>
   <extensions defaultExtensionNs="com.intellij">
-<<<<<<< HEAD
     <applicationConfigurable groupId="tools.android" id="emulator"
                              provider="com.android.tools.idea.streaming.emulator.settings.EmulatorConfigurableProvider"
                              bundle="messages.StreamingBundle"
                              key="android.configurable.EmulatorConfigurable.displayName"/>
     <applicationConfigurable groupId="tools.android" id="device.mirroring"
-=======
-    <applicationConfigurable groupId="tools" id="emulator"
-                             provider="com.android.tools.idea.streaming.emulator.settings.EmulatorConfigurableProvider"
-                             bundle="messages.StreamingBundle"
-                             key="android.configurable.EmulatorConfigurable.displayName"/>
-    <applicationConfigurable groupId="tools" id="device.mirroring"
->>>>>>> 574fcae1
                              provider="com.android.tools.idea.streaming.device.settings.DeviceMirroringConfigurableProvider"
                              bundle="messages.StreamingBundle"
                              key="android.configurable.DeviceMirroringConfigurable.displayName"/>
@@ -36,22 +28,12 @@
     <customizableActionGroupProvider implementation="com.android.tools.idea.streaming.emulator.actions.EmulatorCustomizableActionGroupProvider"/>
 
     <!--suppress PluginXmlValidity - Plugin XML files are merged into the same plugin.xml -->
-<<<<<<< HEAD
     <android.toolWindow id="Running Devices"
                         anchor="right"
                         secondary="true"
                         canCloseContents="true"
                         icon="StudioIcons.Shell.ToolWindows.EMULATOR"
                         factoryClass="com.android.tools.idea.streaming.core.StreamingToolWindowFactory"/>
-=======
-    <library.toolWindow id="Running Devices"
-                anchor="right"
-                secondary="true"
-                canCloseContents="true"
-                icon="StudioIcons.Shell.ToolWindows.EMULATOR"
-                librarySearchClass="com.android.tools.idea.sdk.AndroidEnvironmentChecker"
-                factoryClass="com.android.tools.idea.streaming.core.StreamingToolWindowFactory"/>
->>>>>>> 574fcae1
     <notificationGroup id="Running Devices Messages"
                        displayType="BALLOON"
                        toolWindowId="Running Devices"
@@ -59,10 +41,7 @@
                        key="android.streaming.notification.title"/>
 
     <keymapExtension implementation="com.android.tools.idea.streaming.actions.StreamingKeymapExtension"/>
-<<<<<<< HEAD
     <notificationGroup id="Android Emulator" displayType="BALLOON"/>
-=======
->>>>>>> 574fcae1
   </extensions>
 
   <actions>
@@ -215,11 +194,8 @@
       </group>
       <reference ref="android.emulator.snapshots"/>
       <reference ref="android.streaming.hardware.input"/>
-<<<<<<< HEAD
-=======
       <!-- Placeholder group to maintain ordering of WHS button, button is registered in wear-whs module -->
       <group id="android.device.wear.whs.placeholder"/>
->>>>>>> 574fcae1
       <reference ref="android.emulator.extended.controls"/>
     </group>
 
