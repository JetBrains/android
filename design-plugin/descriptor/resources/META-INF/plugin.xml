<!--
  ~ Copyright (C) 2021 The Android Open Source Project
  ~
  ~ Licensed under the Apache License, Version 2.0 (the "License");
  ~ you may not use this file except in compliance with the License.
  ~ You may obtain a copy of the License at
  ~
  ~      http://www.apache.org/licenses/LICENSE-2.0
  ~
  ~ Unless required by applicable law or agreed to in writing, software
  ~ distributed under the License is distributed on an "AS IS" BASIS,
  ~ WITHOUT WARRANTIES OR CONDITIONS OF ANY KIND, either express or implied.
  ~ See the License for the specific language governing permissions and
  ~ limitations under the License.
  -->
<idea-plugin xmlns:xi="http://www.w3.org/2001/XInclude">
  <id>com.android.tools.design</id>
  <name>Android Design Tools</name>
  <category>Android</category>
  <vendor>JetBrains, Google</vendor>

  <description>Provides a suite of design tools for Android Studio</description>
  <resource-bundle>messages.AndroidDesignerActionsBundle</resource-bundle>

  <depends>com.intellij.platform.images</depends>
  <depends>org.jetbrains.android</depends>
  <depends>org.jetbrains.kotlin</depends>
  <depends>com.intellij.java</depends>

  <change-notes><![CDATA[
    This release contains updates from Android Studio Ladybug Canary 7.

    For detailed information, please refer to the release notes available at:
    <a href="https://androidstudio.googleblog.com/2024/08/android-studio-ladybug-202421-canary-7.html">Android Studio Ladybug Canary 7</a>.]]>
  </change-notes>

  <!-- This is temporary mechanism to mark certain plugins as K2-compatible. See IntelliJ commit cf213fb139 for details. -->
  <extensions defaultExtensionNs="org.jetbrains.kotlin">
<<<<<<< HEAD
    <!--suppress PluginXmlValidity -->
=======
>>>>>>> 3a514de0
    <supportsKotlinPluginMode supportsK2="true"/>
  </extensions>

  <xi:include href="/META-INF/designer.xml"/>
  <xi:include href="/META-INF/naveditor.xml"/>
  <xi:include href="/META-INF/naveditor-gradle.xml"/>
  <xi:include href="/META-INF/compose-designer.xml"/>
  <xi:include href="/META-INF/preview-designer.xml"/>
  <xi:include href="/META-INF/customview.xml"/>
  <xi:include href="/META-INF/layoutlib.xml"/>
  <xi:include href="/META-INF/glance-designer.xml"/>
  <xi:include href="/META-INF/wear-designer.xml"/>
  <xi:include href="/META-INF/motion-editor.xml"/>

</idea-plugin><|MERGE_RESOLUTION|>--- conflicted
+++ resolved
@@ -36,10 +36,6 @@
 
   <!-- This is temporary mechanism to mark certain plugins as K2-compatible. See IntelliJ commit cf213fb139 for details. -->
   <extensions defaultExtensionNs="org.jetbrains.kotlin">
-<<<<<<< HEAD
-    <!--suppress PluginXmlValidity -->
-=======
->>>>>>> 3a514de0
     <supportsKotlinPluginMode supportsK2="true"/>
   </extensions>
 
