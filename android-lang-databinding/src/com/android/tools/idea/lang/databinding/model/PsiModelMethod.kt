/*
 * Copyright (C) 2015 The Android Open Source Project
 *
 * Licensed under the Apache License, Version 2.0 (the "License");
 * you may not use this file except in compliance with the License.
 * You may obtain a copy of the License at
 *
 *      http://www.apache.org/licenses/LICENSE-2.0
 *
 * Unless required by applicable law or agreed to in writing, software
 * distributed under the License is distributed on an "AS IS" BASIS,
 * WITHOUT WARRANTIES OR CONDITIONS OF ANY KIND, either express or implied.
 * See the License for the specific language governing permissions and
 * limitations under the License.
 */
package com.android.tools.idea.lang.databinding.model

import com.intellij.psi.PsiMethod
import com.intellij.psi.PsiModifier
import com.intellij.psi.PsiType
import java.lang.Integer.min

/**
 * PSI wrapper around psi methods that additionally expose information particularly useful in data binding expressions.
 *
 * Note: This class is adapted from [android.databinding.tool.reflection.ModelMethod] from db-compiler.
 */
class PsiModelMethod(override val containingClass: PsiModelClass, val psiMethod: PsiMethod) : PsiModelMember {

  val parameterTypes by lazy(LazyThreadSafetyMode.NONE) {
    psiMethod.parameterList.parameters.map { PsiModelClass(it.type, containingClass.mode) }.toTypedArray()
  }

  val name: String
    get() = psiMethod.name

  val returnType: PsiModelClass?
    get() = psiMethod.returnType?.let { PsiModelClass(containingClass.substitutor.substitute(it), containingClass.mode) }

  val isVoid = PsiType.VOID == psiMethod.returnType

  val isPublic = psiMethod.hasModifierProperty(PsiModifier.PUBLIC)

  val isProtected = psiMethod.hasModifierProperty(PsiModifier.PROTECTED)

  override val isStatic = psiMethod.hasModifierProperty(PsiModifier.STATIC)

  val isAbstract = psiMethod.hasModifierProperty(PsiModifier.ABSTRACT)

  /**
   * Returns true if the final parameter is a varargs parameter.
   */
  val isVarArgs = psiMethod.isVarArgs

  /**
   * @param args The arguments to the method
   * @return Whether the arguments would be accepted as parameters to this method.
   */
  // b/129771951 revisit the case when unwrapObservableFields is true
  fun acceptsArguments(args: List<PsiModelClass>): Boolean {
    if ((!isVarArgs && args.size != parameterTypes.size) || (isVarArgs && args.size < parameterTypes.size - 1)) {
      return false // The wrong number of parameters
    }
    var parametersMatch = true
    var i = 0
    while (i < args.size && parametersMatch) {
      // If we are indexing past the end of the parameter list with a varargs function,
      // it means we are referencing a parameter that is really a part of the varargs
      // parameter (which is the last one)
      var parameterType = parameterTypes[i.coerceAtMost(parameterTypes.lastIndex)]
      val arg = args[i].unwrapped
      if (parameterType.isIncomplete) {
        parameterType = parameterType.erasure()
      }
      // TODO: b/130429958 check if the parameterType is an implicit conversion from the arg
      if (!parameterType.isAssignableFrom(arg)) {
        parametersMatch = false
      }
      i++
    }
    return parametersMatch
  }

  companion object {
    /**
     * Returns the [PsiModelMethod] whose parameters match [args] better.
     *
     * Ensure both [thisMethod] and [thatMethod] accept [args] as their arguments before calling this method.
     * 1. Exact matches are better than boxed/unboxed ones for primitive types. e.g "int" matches "int" better than "java.lang.Integer"
     * 2. Stricter matches are better.
     * e.g. "int" matches "char" better than "float"
     * "AbstractMap" matches "HashMap" better than "Map"
     * "List<String>" matches "ArrayList<String>" better than "List"
     */
    fun betterMatchWithArguments(args: List<PsiModelClass>, thisMethod: PsiModelMethod, thatMethod: PsiModelMethod): PsiModelMethod {
      for (i in args.indices) {
<<<<<<< HEAD
        val arg = args[i]
=======
        val arg = args[i].unwrapped
>>>>>>> bd07c1f4
        val thisParameterType = thisMethod.parameterTypes[min(i, thisMethod.parameterTypes.size)]
        val thatParameterType = thatMethod.parameterTypes[min(i, thatMethod.parameterTypes.size)]
        if (thisParameterType == thatParameterType) {
          continue
        }
        // Check exact match for primitive types.
        if (thisParameterType == arg) {
          return thisMethod
        }
        if (thatParameterType == arg) {
          return thatMethod
        }
        // thatParameterType.isAssignableFrom(thisParameterType) means thisParameterType has a stricter bound
        // e.g. "String" has a stricter bound than "Object" as "Object" is assignable from "String".
        val thisStricterOrEqual = thatParameterType.isAssignableFrom(thisParameterType)
        val thatStricterOrEqual = thisParameterType.isAssignableFrom(thatParameterType)
        if (thisStricterOrEqual != thatStricterOrEqual) {
          return if (thisStricterOrEqual) thisMethod else thatMethod
        }
      }
      return thisMethod
    }
  }
}<|MERGE_RESOLUTION|>--- conflicted
+++ resolved
@@ -94,11 +94,7 @@
      */
     fun betterMatchWithArguments(args: List<PsiModelClass>, thisMethod: PsiModelMethod, thatMethod: PsiModelMethod): PsiModelMethod {
       for (i in args.indices) {
-<<<<<<< HEAD
-        val arg = args[i]
-=======
         val arg = args[i].unwrapped
->>>>>>> bd07c1f4
         val thisParameterType = thisMethod.parameterTypes[min(i, thisMethod.parameterTypes.size)]
         val thatParameterType = thatMethod.parameterTypes[min(i, thatMethod.parameterTypes.size)]
         if (thisParameterType == thatParameterType) {
