<?xml version="1.0" encoding="UTF-8"?>
<module type="JAVA_MODULE" version="4">
  <component name="NewModuleRootManager" inherit-compiler-output="true">
    <exclude-output />
    <content url="file://$MODULE_DIR$/integration">
      <sourceFolder url="file://$MODULE_DIR$/integration/testSrc" isTestSource="true" />
    </content>
    <orderEntry type="library" scope="PROVIDED" name="studio-platform" level="project" />
    <orderEntry type="library" scope="TEST" name="studio-test-platform" level="project" />
    <orderEntry type="library" name="kotlin-stdlib" level="project" />
    <orderEntry type="library" scope="TEST" name="JUnit4" level="project" />
    <orderEntry type="library" scope="TEST" name="commons-lang3" level="project" />
    <orderEntry type="library" scope="TEST" name="truth" level="project" />
    <orderEntry type="inheritedJdk" />
    <orderEntry type="sourceFolder" forTests="false" />
<<<<<<< HEAD
    <orderEntry type="module" module-name="intellij.android.as-driver.utils" scope="TEST" />
    <orderEntry type="module" module-name="intellij.maven.server.indexer" scope="TEST" />
=======
    <orderEntry type="library" scope="TEST" name="junit4" level="project" />
    <orderEntry type="module" module-name="as-driver.utils" scope="TEST" />
    <orderEntry type="module" module-name="android.sdktools.common" scope="TEST" />
    <orderEntry type="library" scope="TEST" name="studio-sdk" level="project" />
    <orderEntry type="library" name="studio-plugin-com.intellij.java" level="project" />
    <orderEntry type="library" scope="TEST" name="truth" level="project" />
>>>>>>> 8b7d83e8
  </component>
</module><|MERGE_RESOLUTION|>--- conflicted
+++ resolved
@@ -5,24 +5,15 @@
     <content url="file://$MODULE_DIR$/integration">
       <sourceFolder url="file://$MODULE_DIR$/integration/testSrc" isTestSource="true" />
     </content>
+    <orderEntry type="inheritedJdk" />
+    <orderEntry type="sourceFolder" forTests="false" />
     <orderEntry type="library" scope="PROVIDED" name="studio-platform" level="project" />
     <orderEntry type="library" scope="TEST" name="studio-test-platform" level="project" />
-    <orderEntry type="library" name="kotlin-stdlib" level="project" />
+    <orderEntry type="library" scope="TEST" name="kotlin-stdlib" level="project" />
     <orderEntry type="library" scope="TEST" name="JUnit4" level="project" />
     <orderEntry type="library" scope="TEST" name="commons-lang3" level="project" />
     <orderEntry type="library" scope="TEST" name="truth" level="project" />
-    <orderEntry type="inheritedJdk" />
-    <orderEntry type="sourceFolder" forTests="false" />
-<<<<<<< HEAD
+    <orderEntry type="library" scope="TEST" name="truth" level="project" />
     <orderEntry type="module" module-name="intellij.android.as-driver.utils" scope="TEST" />
-    <orderEntry type="module" module-name="intellij.maven.server.indexer" scope="TEST" />
-=======
-    <orderEntry type="library" scope="TEST" name="junit4" level="project" />
-    <orderEntry type="module" module-name="as-driver.utils" scope="TEST" />
-    <orderEntry type="module" module-name="android.sdktools.common" scope="TEST" />
-    <orderEntry type="library" scope="TEST" name="studio-sdk" level="project" />
-    <orderEntry type="library" name="studio-plugin-com.intellij.java" level="project" />
-    <orderEntry type="library" scope="TEST" name="truth" level="project" />
->>>>>>> 8b7d83e8
   </component>
 </module>