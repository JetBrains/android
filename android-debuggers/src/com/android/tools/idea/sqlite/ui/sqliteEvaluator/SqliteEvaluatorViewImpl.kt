--- conflicted
+++ resolved
@@ -73,15 +73,9 @@
   private val schemaProvider: SchemaProvider
 ) : SqliteEvaluatorView {
 
-<<<<<<< HEAD
-  private val threeComponentsSplitter = ThreeComponentsSplitter(project)
-  private val bottomPanel = JPanel(BorderLayout())
-  override val component: JComponent = threeComponentsSplitter
-=======
   private val splitterPanel = OnePixelSplitter(true)
   private val bottomPanel = JPanel(BorderLayout())
   override val component: JComponent = splitterPanel
->>>>>>> cdc83e4e
 
   private val databaseComboBox = ComboBox<SqliteDatabaseId>()
   private val editorTextField = EditorTextFieldProvider.getInstance().getEditorField(
@@ -109,23 +103,12 @@
 
     // Override the splitter's custom traversal policy back to the default, because the custom policy prevents from tabbing
     // across the components.
-<<<<<<< HEAD
-    threeComponentsSplitter.apply {
-      focusTraversalPolicy = LayoutFocusTraversalPolicy()
-      isFocusCycleRoot = false
-      dividerWidth = 0
-      firstSize = JBUI.scale(100)
-      orientation = true
-      firstComponent = topPanel
-      lastComponent = bottomPanel
-=======
     splitterPanel.apply {
       focusTraversalPolicy = LayoutFocusTraversalPolicy()
       isFocusCycleRoot = false
       proportion = 0.3f
       firstComponent = topPanel
       secondComponent = bottomPanel
->>>>>>> cdc83e4e
     }
 
     topPanel.border = JBUI.Borders.empty(6)
