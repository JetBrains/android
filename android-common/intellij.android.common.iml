--- conflicted
+++ resolved
@@ -20,10 +20,7 @@
     <exclude-output />
     <content url="file://$MODULE_DIR$">
       <sourceFolder url="file://$MODULE_DIR$/src" isTestSource="false" />
-<<<<<<< HEAD
       <sourceFolder url="file://$MODULE_DIR$/resources" type="java-resource" />
-=======
->>>>>>> 8b7d83e8
     </content>
     <orderEntry type="library" scope="PROVIDED" name="studio-platform" level="project" />
     <orderEntry type="library" scope="TEST" name="studio-test-platform" level="project" />
@@ -47,55 +44,23 @@
     <orderEntry type="module" module-name="intellij.android.artwork" />
     <orderEntry type="module" module-name="intellij.android.jps.model" />
     <orderEntry type="module" module-name="intellij.android.render-resources" />
-<<<<<<< HEAD
-    <orderEntry type="module" module-name="intellij.android.server-flags" />
-    <orderEntry type="module" module-name="intellij.java" />
-    <orderEntry type="module" module-name="intellij.java.frontback.psi" />
     <orderEntry type="module" module-name="intellij.java.impl" />
-    <orderEntry type="module" module-name="intellij.java.psi" />
-    <orderEntry type="module" module-name="intellij.java.psi.impl" />
-    <orderEntry type="module" module-name="intellij.platform.analysis" />
-    <orderEntry type="module" module-name="intellij.platform.analysis.impl" />
     <orderEntry type="module" module-name="intellij.platform.core" />
     <orderEntry type="module" module-name="intellij.platform.core.impl" />
     <orderEntry type="module" module-name="intellij.platform.core.ui" />
-    <orderEntry type="module" module-name="intellij.platform.extensions" />
-    <orderEntry type="module" module-name="intellij.platform.ide" />
-    <orderEntry type="module" module-name="intellij.platform.ide.core" />
     <orderEntry type="module" module-name="intellij.platform.ide.impl" />
     <orderEntry type="module" module-name="intellij.platform.ide.util.io" />
     <orderEntry type="module" module-name="intellij.platform.lang" />
-    <orderEntry type="module" module-name="intellij.platform.lang.core" />
     <orderEntry type="module" module-name="intellij.platform.lang.impl" />
-    <orderEntry type="module" module-name="intellij.platform.projectModel" />
-    <orderEntry type="module" module-name="intellij.platform.uast" />
-    <orderEntry type="module" module-name="intellij.platform.util" />
-    <orderEntry type="module" module-name="intellij.platform.util.base" />
-    <orderEntry type="module" module-name="intellij.platform.util.rt" />
-    <orderEntry type="module" module-name="intellij.platform.util.ui" />
     <orderEntry type="module" module-name="intellij.xml.dom" />
-    <orderEntry type="module" module-name="intellij.xml.parser" />
     <orderEntry type="module" module-name="intellij.xml.psi" />
     <orderEntry type="module" module-name="kotlin.base.code-insight" />
     <orderEntry type="module" module-name="kotlin.base.fe10.analysis" />
     <orderEntry type="module" module-name="kotlin.base.plugin" />
     <orderEntry type="module" module-name="kotlin.core" />
-    <orderEntry type="module" module-name="intellij.android.adt.testutils" scope="TEST" />
-    <orderEntry type="module" module-name="intellij.android.testutils" scope="TEST" />
-    <orderEntry type="module" module-name="intellij.java.testFramework" scope="TEST" />
-    <orderEntry type="module" module-name="intellij.platform.testFramework" scope="TEST" />
-    <orderEntry type="module" module-name="intellij.platform.testFramework.common" scope="TEST" />
     <orderEntry type="module" module-name="kotlin.base.facet" />
-=======
-    <orderEntry type="module-library">
-      <library name="libandroid-core-proto">
-        <CLASSES>
-          <root url="jar://$MODULE_DIR$/../../../../bazel-bin/tools/adt/idea/android/libandroid-core-proto.jar!/" />
-        </CLASSES>
-        <JAVADOC />
-        <SOURCES />
-      </library>
-    </orderEntry>
->>>>>>> 8b7d83e8
+    <orderEntry type="library" name="kotlinx-datetime-jvm" level="project" />
+    <orderEntry type="module" module-name="intellij.android.server-flags" />
+    <orderEntry type="library" name="protobuf" level="project" />
   </component>
 </module>