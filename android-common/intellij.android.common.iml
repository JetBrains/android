--- conflicted
+++ resolved
@@ -1,6 +1,6 @@
 <?xml version="1.0" encoding="UTF-8"?>
 <module type="JAVA_MODULE" version="4">
-  <component name="NewModuleRootManager" LANGUAGE_LEVEL="JDK_1_8" inherit-compiler-output="true">
+  <component name="NewModuleRootManager" inherit-compiler-output="true">
     <exclude-output />
     <content url="file://$MODULE_DIR$">
       <sourceFolder url="file://$MODULE_DIR$/src" isTestSource="false" />
@@ -8,26 +8,22 @@
     </content>
     <orderEntry type="inheritedJdk" />
     <orderEntry type="sourceFolder" forTests="false" />
-<<<<<<< HEAD
-    <orderEntry type="library" exported="" name="jetbrains-annotations-java5" level="project" />
     <orderEntry type="module" module-name="intellij.platform.util.ui" />
-=======
     <orderEntry type="module" module-name="android.sdktools.common" />
->>>>>>> cdc83e4e
     <orderEntry type="module" module-name="analytics-shared" />
+    <orderEntry type="module" module-name="intellij.platform.core" />
+    <orderEntry type="module" module-name="intellij.platform.core.impl" />
+    <orderEntry type="library" scope="TEST" name="JUnit4" level="project" />
     <orderEntry type="library" scope="TEST" name="truth" level="project" />
     <orderEntry type="module" module-name="android.sdktools.layoutlib-api" />
     <orderEntry type="module" module-name="android.sdktools.testutils" scope="TEST" />
-<<<<<<< HEAD
     <orderEntry type="module" module-name="intellij.platform.ide.impl" />
-=======
->>>>>>> cdc83e4e
     <orderEntry type="module" module-name="android.sdktools.ninepatch" />
     <orderEntry type="module" module-name="android.sdktools.sdklib" />
     <orderEntry type="module" module-name="android.sdktools.flags" />
+    <orderEntry type="module" module-name="intellij.platform.projectModel" />
     <orderEntry type="library" scope="TEST" name="mockito" level="project" />
     <orderEntry type="module" module-name="intellij.android.adt.testutils" scope="TEST" />
-<<<<<<< HEAD
     <orderEntry type="library" name="kotlin-stdlib-jdk8" level="project" />
     <orderEntry type="module" module-name="intellij.kotlin.plugin.community.main" scope="PROVIDED" />
     <orderEntry type="module" module-name="intellij.xml.psi" />
@@ -45,9 +41,6 @@
     <orderEntry type="module" module-name="intellij.platform.ide.util.io" />
     <orderEntry type="module" module-name="intellij.webp" scope="TEST" />
     <orderEntry type="library" name="fastutil-min" level="project" />
-=======
-    <orderEntry type="module" module-name="intellij.android.artwork" />
     <orderEntry type="module" module-name="intellij.android.server-flags" />
->>>>>>> cdc83e4e
   </component>
 </module>