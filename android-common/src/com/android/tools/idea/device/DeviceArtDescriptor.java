/*
 * Copyright (C) 2017 The Android Open Source Project
 *
 * Licensed under the Apache License, Version 2.0 (the "License");
 * you may not use this file except in compliance with the License.
 * You may obtain a copy of the License at
 *
 *      http://www.apache.org/licenses/LICENSE-2.0
 *
 * Unless required by applicable law or agreed to in writing, software
 * distributed under the License is distributed on an "AS IS" BASIS,
 * WITHOUT WARRANTIES OR CONDITIONS OF ANY KIND, either express or implied.
 * See the License for the specific language governing permissions and
 * limitations under the License.
 */
package com.android.tools.idea.device;

import static com.android.utils.XmlUtils.getSubTags;

import com.android.SdkConstants;
import com.android.resources.ScreenOrientation;
import com.android.tools.adtui.ImageUtils;
import com.android.utils.XmlUtils;
import com.google.common.base.Charsets;
import com.google.common.io.Files;
import com.intellij.openapi.application.PathManager;
import com.intellij.openapi.diagnostic.Logger;
import com.intellij.openapi.util.io.FileUtil;
import com.intellij.openapi.util.text.StringUtil;
<<<<<<< HEAD
=======
import org.jetbrains.annotations.NonNls;
import org.jetbrains.annotations.NotNull;
import org.jetbrains.annotations.Nullable;
import org.w3c.dom.Document;
import org.w3c.dom.Element;
import org.w3c.dom.NodeList;

>>>>>>> e624679c
import java.awt.*;
import java.awt.image.BufferedImage;
import java.io.File;
import java.io.IOException;
import java.util.ArrayList;
import java.util.Collections;
import java.util.HashSet;
import java.util.List;
import java.util.Set;
import org.jetbrains.annotations.NonNls;
import org.jetbrains.annotations.NotNull;
import org.jetbrains.annotations.Nullable;
import org.w3c.dom.Document;
import org.w3c.dom.Element;
import org.w3c.dom.NodeList;

/**
 * Descriptor for a device frame picture (background, shadow, reflection) which can be
 * painted around a screenshot or device rendering
 */
public final class DeviceArtDescriptor {
  @NotNull public static final DeviceArtDescriptor NONE = new DeviceArtDescriptor(null, null);

  private final String myId;
  private final String myName;
  private final File myFolder;
  private OrientationData myPortrait;
  private OrientationData myLandscape;

  @NonNls private static final String FN_BASE = "device-art-resources";
  @NonNls private static final String FN_DESCRIPTOR = "device-art.xml";

  /** Returns the absolute path to {@link #FN_BASE} folder, or null if it couldn't be located. */
  @Nullable
  public static File getBundledDescriptorsFolder() {
    // In the IDE distribution, this should be in plugins/android/lib/FN_BASE
    String androidJarPath = PathManager.getJarPathForClass(DeviceArtDescriptor.class);
    if (androidJarPath != null) {
      File androidJar = new File(androidJarPath);
      if (androidJar.isFile()) {
        File base = new File(androidJar.getParentFile(), FN_BASE);
        if (base.exists() && base.isDirectory()) {
          return base;
        }
      }
    }

    // In development environments, search a few other folders
    String basePath = PathManager.getHomePath();
    String[] paths = new String[] {
      FileUtil.join("plugins", "android"),
      FileUtil.join("..", "adt", "idea", "artwork", "resources"),
      FileUtil.join("android", "artwork", "resources"),
      FileUtil.join("community", "android", "artwork", "resources"),
    };

    for (String p : paths) {
      File base = new File(basePath, p);
      if (base.isDirectory()) {
        File files = new File(base, FN_BASE);
        if (files.isDirectory()) {
          return files;
        }
      }
    }

    return null;
  }

  @Nullable
  private static File getDescriptorFile(@NotNull File folder) {
    File file = new File(folder, FN_DESCRIPTOR);
    return file.isFile() ? file : null;
  }

  private static List<File> getDescriptorFiles(@Nullable File[] additionalRoots) {
    Set<File> roots = new HashSet<File>();

    File base = getBundledDescriptorsFolder();
    if (base != null) {
      roots.add(base);
    }

    if (additionalRoots != null) {
      Collections.addAll(roots, additionalRoots);
    }

    List<File> files = new ArrayList<File>(roots.size());
    for (File root : roots) {
      File file = getDescriptorFile(root);
      if (file != null) {
        files.add(file);
      }
    }

    return files;
  }

  public static List<DeviceArtDescriptor> getDescriptors(@Nullable File[] folders) {
    List<File> files = getDescriptorFiles(folders);
    List<DeviceArtDescriptor> result = new ArrayList<>();

    for (File file : files)
      try {
        String xml = Files.toString(file, Charsets.UTF_8);
        Document document = XmlUtils.parseDocumentSilently(xml, false);
        if (document != null) {
          File baseFolder = file.getParentFile();
          addDescriptors(result, document, baseFolder);
        }
        else {
          Logger.getInstance(DeviceArtDescriptor.class).error("Couldn't parse " + file);
        }
      }
      catch (IOException e) {
        Logger.getInstance(DeviceArtDescriptor.class).error(e);
      }

    return result;
  }

  private DeviceArtDescriptor(@Nullable File baseFolder, @Nullable Element element) {
    if (element == null) {
      myId = myName = "";
      myFolder = null;
    } else {
      myId = element.getAttribute(SdkConstants.ATTR_ID);
      myName = element.getAttribute(SdkConstants.ATTR_NAME);
      myFolder = new File(baseFolder, myId);

      for (Element child : getSubTags(element)) {
        OrientationData orientation = new OrientationData(this, child);
        if (orientation.isPortrait()) {
          myPortrait = orientation;
        } else {
          myLandscape = orientation;
        }
      }
    }
  }

  static void addDescriptors(List<DeviceArtDescriptor> result, Document document, File baseFolder) {
    NodeList deviceList = document.getElementsByTagName("device");
    for (int i = 0; i < deviceList.getLength(); i++) {
      Element element = (Element)deviceList.item(i);
      DeviceArtDescriptor descriptor = new DeviceArtDescriptor(baseFolder, element);
      result.add(descriptor);
    }
  }

  @NotNull
  public String getId() {
    return myId;
  }

  @NotNull
  public String getName() {
    return myName;
  }

  @NotNull
  public OrientationData getArtDescriptor(@NotNull ScreenOrientation orientation) {
    return orientation == ScreenOrientation.PORTRAIT ? myPortrait : myLandscape;
  }

  public File getBaseFolder() {
    return myFolder;
  }

  public Dimension getScreenSize(@NotNull ScreenOrientation orientation) {
    return getArtDescriptor(orientation).getScreenSize();
  }

  public Point getScreenPos(@NotNull ScreenOrientation orientation) {
    return getArtDescriptor(orientation).getScreenPos();
  }

  public Dimension getFrameSize(@NotNull ScreenOrientation orientation) {
    return getArtDescriptor(orientation).getFrameSize();
  }

  public Rectangle getCrop(@NotNull ScreenOrientation orientation) {
    return getArtDescriptor(orientation).getCrop();
  }

  @Nullable
  public File getFrame(@NotNull ScreenOrientation orientation) {
    return getArtDescriptor(orientation).getBackgroundFile();
  }

  @Nullable
  public File getDropShadow(@NotNull ScreenOrientation orientation) {
    return getArtDescriptor(orientation).getShadowFile();
  }

  @Nullable
  public File getReflectionOverlay(@NotNull ScreenOrientation orientation) {
    return getArtDescriptor(orientation).getReflectionFile();
  }

  @Nullable
  public File getMask(@NotNull ScreenOrientation orientation) {
    return getArtDescriptor(orientation).getMaskFile();
  }

  public double getAspectRatio(ScreenOrientation orientation) {
    return getArtDescriptor(orientation).getAspectRatio();
  }

  public boolean isStretchable() {
    return myId.equals("phone") || myId.equals("tablet");
  }

  /** Returns whether this descriptor can frame the given image. */
  public boolean canFrameImage(BufferedImage image, ScreenOrientation orientation) {
    if (isStretchable()) {
      return true;
    }

    // Not all devices are available in all orientations
    if (orientation == ScreenOrientation.PORTRAIT && myPortrait == null) {
      return false;
    } else if (orientation == ScreenOrientation.LANDSCAPE && myLandscape == null) {
      return false;
    }

    // Don't support framing images smaller than our screen size (we don't want to stretch the image)
    Dimension screenSize = getArtDescriptor(orientation).getScreenSize();
    if (image.getWidth() < screenSize.getWidth() || image.getHeight() < screenSize.getHeight()) {
      return false;
    }

    // Make sure that the aspect ratio is nearly identical to the image aspect ratio
    double imgAspectRatio = image.getWidth() / (double) image.getHeight();
    double descriptorAspectRatio = getAspectRatio(orientation);
    return Math.abs(imgAspectRatio - descriptorAspectRatio) < ImageUtils.EPSILON;
  }

  /** Descriptor for a particular device frame (e.g. a set of images for a particular device in a particular orientation) */
  private static class OrientationData {
    private final DeviceArtDescriptor myDevice;
    private final String myShadowName;
    private final String myBackgroundName;
    private final String myReflectionName;
    private final String myMaskName;
    private final Dimension myScreenSize;
    private final Point myScreenPos;
    private final Dimension myFrameSize;
    private final Rectangle myCrop;
    private final ScreenOrientation myOrientation;

    OrientationData(DeviceArtDescriptor device, Element element) {
      myDevice = device;
      String orientation = element.getAttribute(SdkConstants.ATTR_NAME);
      if ("port".equals(orientation)) {
        myOrientation = ScreenOrientation.PORTRAIT;
      } else {
        assert "land".equals(orientation) : orientation;
        myOrientation = ScreenOrientation.LANDSCAPE;
      }

      myFrameSize = getDimension(element.getAttribute("size"));
      myScreenSize = getDimension(element.getAttribute("screenSize"));
      myScreenPos = getPoint(element.getAttribute("screenPos"));
      myCrop = getRectangle(element.getAttribute("crop"));

      myBackgroundName = getFileName(element, "back");
      myShadowName = getFileName(element, "shadow");
      myReflectionName = getFileName(element, "lights");
      myMaskName = getFileName(element, "mask");
    }

    @Nullable
    private static String getFileName(Element element, String name) {
      return name != null && !name.isEmpty() ? element.getAttribute(name) : null;
    }

    @Nullable
    private static Dimension getDimension(String value) {
      if (value == null || value.isEmpty()) {
        return null;
      }

      int comma = value.indexOf(',');
      if (comma == -1) {
        return null;
      }
      return new Dimension(getInteger(value.substring(0, comma)), getInteger(value.substring(comma + 1)));
    }

    @Nullable
    private static Point getPoint(String value) {
      if (value == null || value.isEmpty()) {
        return null;
      }

      int comma = value.indexOf(',');
      if (comma == -1) {
        return null;
      }
      return new Point(getInteger(value.substring(0, comma)), getInteger(value.substring(comma + 1)));
    }

    @Nullable
    private static Rectangle getRectangle(String value) {
      if (value == null || value.isEmpty()) {
        return null;
      }

      int comma1 = value.indexOf(',');
      if (comma1 == -1) {
        return null;
      }
      int comma2 = value.indexOf(',', comma1 + 1);
      if (comma2 == -1) {
        return null;
      }
      int comma3 = value.indexOf(',', comma2 + 1);
      if (comma3 == -1) {
        return null;
      }
      String x = value.substring(0, comma1);
      String y = value.substring(comma1 + 1, comma2);
      String w = value.substring(comma2 + 1, comma3);
      String h = value.substring(comma3 + 1);
      return new Rectangle(getInteger(x), getInteger(y), getInteger(w), getInteger(h));
    }

    private static int getInteger(String value) {
      return Integer.parseInt(value);
    }

    public boolean isPortrait() {
      return myOrientation == ScreenOrientation.PORTRAIT;
    }

    public Dimension getScreenSize() {
      return myScreenSize;
    }

    public Point getScreenPos() {
      return myScreenPos;
    }

    public Dimension getFrameSize() {
      return myFrameSize;
    }

    public Rectangle getCrop() {
      return myCrop;
    }

    @NotNull
    public ScreenOrientation getOrientation() {
      return myOrientation;
    }

    @Nullable
    public File getBackgroundFile() {
      return !StringUtil.isEmpty(myBackgroundName) ? new File(myDevice.getBaseFolder(), myBackgroundName) : null;
    }

    @Nullable
    public File getShadowFile() {
      return !StringUtil.isEmpty(myShadowName) ? new File(myDevice.getBaseFolder(), myShadowName) : null;
    }

    @Nullable
    public File getReflectionFile() {
      return !StringUtil.isEmpty(myReflectionName) ? new File(myDevice.getBaseFolder(), myReflectionName) : null;
    }

    @Nullable
    public File getMaskFile() {
      return !StringUtil.isEmpty(myMaskName) ? new File(myDevice.getBaseFolder(), myMaskName) : null;
    }

    public double getAspectRatio() {
      return myScreenSize.width / (double) myScreenSize.height;
    }
  }
}<|MERGE_RESOLUTION|>--- conflicted
+++ resolved
@@ -27,16 +27,6 @@
 import com.intellij.openapi.diagnostic.Logger;
 import com.intellij.openapi.util.io.FileUtil;
 import com.intellij.openapi.util.text.StringUtil;
-<<<<<<< HEAD
-=======
-import org.jetbrains.annotations.NonNls;
-import org.jetbrains.annotations.NotNull;
-import org.jetbrains.annotations.Nullable;
-import org.w3c.dom.Document;
-import org.w3c.dom.Element;
-import org.w3c.dom.NodeList;
-
->>>>>>> e624679c
 import java.awt.*;
 import java.awt.image.BufferedImage;
 import java.io.File;
@@ -57,7 +47,7 @@
  * Descriptor for a device frame picture (background, shadow, reflection) which can be
  * painted around a screenshot or device rendering
  */
-public final class DeviceArtDescriptor {
+public class DeviceArtDescriptor {
   @NotNull public static final DeviceArtDescriptor NONE = new DeviceArtDescriptor(null, null);
 
   private final String myId;
