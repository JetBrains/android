/*
 * Copyright (C) 2020 The Android Open Source Project
 *
 * Licensed under the Apache License, Version 2.0 (the "License");
 * you may not use this file except in compliance with the License.
 * You may obtain a copy of the License at
 *
 *      http://www.apache.org/licenses/LICENSE-2.0
 *
 * Unless required by applicable law or agreed to in writing, software
 * distributed under the License is distributed on an "AS IS" BASIS,
 * WITHOUT WARRANTIES OR CONDITIONS OF ANY KIND, either express or implied.
 * See the License for the specific language governing permissions and
 * limitations under the License.
 */
package com.android.tools.idea.progress;

import com.android.ProgressManagerAdapter;
import com.android.annotations.NonNull;
import com.intellij.ide.ApplicationInitializedListenerJavaShim;
import com.intellij.openapi.progress.ProcessCanceledException;
import com.intellij.openapi.progress.ProgressManager;

/**
 * An adapter for accessing {@link ProgressManager} in code that cannot depend on IntelliJ platform.
 */
public final class StudioProgressManagerAdapter extends ProgressManagerAdapter {
  /**
   * Checks if the progress indicator associated with the current thread has been canceled and, if
   * so, throws a {@link ProcessCanceledException} exception.
   */
  public static void checkCanceled() throws ProcessCanceledException {
    ProgressManagerAdapter.checkCanceled();
  }

  @Override
  protected void doCheckCanceled() throws ProcessCanceledException {
    ProgressManager.checkCanceled();
  }

  @Override
  protected void doThrowIfCancellation(@NonNull Throwable t) {
    if (t instanceof ProcessCanceledException) {
      throw (ProcessCanceledException)t;
    }
    super.doThrowIfCancellation(t);
  }

  private StudioProgressManagerAdapter() {}

<<<<<<< HEAD
  public static final class Installer extends ApplicationInitializedListenerJavaShim {
=======
  public static class Installer extends ApplicationInitializedListenerJavaShim {
>>>>>>> 574fcae1
    @Override
    public void componentsInitialized() {
      ProgressManagerAdapter.setInstance(new StudioProgressManagerAdapter());
    }
  }
}<|MERGE_RESOLUTION|>--- conflicted
+++ resolved
@@ -48,11 +48,7 @@
 
   private StudioProgressManagerAdapter() {}
 
-<<<<<<< HEAD
-  public static final class Installer extends ApplicationInitializedListenerJavaShim {
-=======
   public static class Installer extends ApplicationInitializedListenerJavaShim {
->>>>>>> 574fcae1
     @Override
     public void componentsInitialized() {
       ProgressManagerAdapter.setInstance(new StudioProgressManagerAdapter());
