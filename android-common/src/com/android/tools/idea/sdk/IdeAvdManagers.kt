--- conflicted
+++ resolved
@@ -23,7 +23,6 @@
 import com.android.tools.sdk.DeviceManagerCache
 import com.android.tools.sdk.DeviceManagers
 import com.android.utils.ILogger
-import com.intellij.openapi.diagnostic.ControlFlowException
 import java.nio.file.Path
 
 /**
@@ -50,27 +49,6 @@
   override fun getAvdManager(sdkHandler: AndroidSdkHandler, avdHomeDir: Path): AvdManager =
     synchronized(avdManagers) {
       val key = AvdManagerCacheKey(sdkHandler, avdHomeDir)
-<<<<<<< HEAD
-      var avdManager = avdManagers[key]
-      if (avdManager == null) {
-        try {
-          avdManager =
-            AvdManager.createInstance(
-              key.sdkHandler,
-              key.avdHomeDir,
-              deviceManagerCache.getDeviceManager(key.sdkHandler),
-              logger
-            )
-          avdManagers.put(key, avdManager)
-        } catch (e: AndroidLocationsException) {
-          throw e
-        } catch (e: Exception) {
-          if (e is ControlFlowException) throw e
-          // This is somewhat suspect
-          logger.error(e, "Exception during AvdManager initialization")
-          return null
-        }
-=======
       return avdManagers.computeIfAbsent(key) {
         AvdManager.createInstance(
           key.sdkHandler,
@@ -78,7 +56,6 @@
           deviceManagerCache.getDeviceManager(key.sdkHandler),
           logger
         )
->>>>>>> 03a9668f
       }
     }
 }
