--- conflicted
+++ resolved
@@ -40,9 +40,5 @@
    *
    * When there are multiple devices, only true if all devices support it.
    */
-<<<<<<< HEAD
-  val supportsPrivacySandbox: Boolean
-=======
   val supportsSdkRuntime: Boolean
->>>>>>> 574fcae1
 }