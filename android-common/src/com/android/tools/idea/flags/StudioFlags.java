/*
 * Copyright (C) 2017 The Android Open Source Project
 *
 * Licensed under the Apache License, Version 2.0 (the "License");
 * you may not use this file except in compliance with the License.
 * You may obtain a copy of the License at
 *
 *      http://www.apache.org/licenses/LICENSE-2.0
 *
 * Unless required by applicable law or agreed to in writing, software
 * distributed under the License is distributed on an "AS IS" BASIS,
 * WITHOUT WARRANTIES OR CONDITIONS OF ANY KIND, either express or implied.
 * See the License for the specific language governing permissions and
 * limitations under the License.
 */
package com.android.tools.idea.flags;

import com.android.flags.Flag;
import com.android.flags.FlagGroup;
import com.android.flags.FlagOverrides;
import com.android.flags.Flags;
import com.android.flags.overrides.DefaultFlagOverrides;
import com.android.flags.overrides.PropertyOverrides;
import com.android.tools.idea.flags.overrides.ServerFlagOverrides;
import com.android.tools.idea.util.StudioPathManager;
import com.intellij.openapi.application.Application;
import com.intellij.openapi.application.ApplicationManager;
import com.intellij.openapi.application.ApplicationNamesInfo;
import org.jetbrains.annotations.NotNull;
import org.jetbrains.annotations.TestOnly;

/**
 * A collection of all feature flags used by Android Studio. These flags can be used to gate
 * features entirely or branch internal logic of features, e.g. for experimentation or easy
 * rollback.
 * <p>
 * For information on how to add your own flags, see the README.md file under
 * "//tools/base/flags".
 */
public final class StudioFlags {
  private static final Flags FLAGS = createFlags();

  @NotNull
  private static Flags createFlags() {
    Application app = ApplicationManager.getApplication();
    FlagOverrides userOverrides;
    if (app != null && !app.isUnitTestMode()) {
      userOverrides = StudioFlagSettings.getInstance();
    }
    else {
      userOverrides = new DefaultFlagOverrides();
    }
    return new Flags(userOverrides, new PropertyOverrides(), new ServerFlagOverrides());
<<<<<<< HEAD
=======
  }

  @TestOnly
  public static void validate() {
      FLAGS.validate();
>>>>>>> b5f40ffd
  }

  //region New Project Wizard
  private static final FlagGroup NPW = new FlagGroup(FLAGS, "npw", "New Project Wizard");

  public static final Flag<Boolean> NPW_FIRST_RUN_WIZARD = Flag.create(
    NPW, "first.run.wizard", "Show new Welcome Wizard",
    "Show new version of the Welcome Wizard when Studio starts",
    false);

  public static final Flag<Boolean> NPW_FIRST_RUN_SHOW = Flag.create(
    NPW, "first.run.wizard.show", "Show Welcome Wizard always",
    "Show the Welcome Wizard when Studio starts",
    false);

  public static final Flag<Boolean> NPW_SHOW_JDK_STEP = Flag.create(
    NPW, "first.run.jdk.step", "Show JDK setup step",
    "Show JDK Setup Step in Welcome Wizard",
    true);

  public static final Flag<Boolean> NPW_SHOW_FRAGMENT_GALLERY = Flag.create(
    NPW, "show.fragment.gallery", "Show fragment gallery",
    "Show fragment gallery which contains fragment based templates",
    true);

  public static final Flag<Boolean> NPW_SHOW_GRADLE_KTS_OPTION = Flag.create(
    NPW, "show.gradle.kts.option", "Show gradle kts option",
    "Shows an option on new Project/Module to allow the use of Kotlin script",
    false);
<<<<<<< HEAD

  public static final Flag<Boolean> NPW_NEW_NATIVE_MODULE = Flag.create(
    NPW, "new.native.module", "New Android Native Module",
    "Show template to create a new Android Native module in the new module wizard.",
    true);

  public static final Flag<Boolean> NPW_NEW_MACRO_BENCHMARK_MODULE = Flag.create(
    NPW, "new.macro.benchmark.module", "New Macro Benchmark Module",
    "Show template to create a new Macro Benchmark module in the new module wizard.",
    true);

  public static final Flag<Boolean> NPW_MATERIAL3_ENABLED = Flag.create(
    NPW, "new.material3.templates", "New Material3 Templates",
    "Enable the new material 3 templates.",
    true);
  //endregion
=======
>>>>>>> b5f40ffd

  public static final Flag<Boolean> NPW_NEW_NATIVE_MODULE = Flag.create(
    NPW, "new.native.module", "New Android Native Module",
    "Show template to create a new Android Native module in the new module wizard.",
    true);

  public static final Flag<Boolean> NPW_NEW_MACRO_BENCHMARK_MODULE = Flag.create(
    NPW, "new.macro.benchmark.module", "New Macro Benchmark Module",
    "Show template to create a new Macro Benchmark module in the new module wizard.",
    true);

<<<<<<< HEAD
=======
  public static final Flag<Boolean> NPW_MATERIAL3_ENABLED = Flag.create(
    NPW, "new.material3.templates", "New Material3 Templates",
    "Enable the new material 3 templates.",
    true);
  //endregion

  //region Profiler
  private static final FlagGroup PROFILER = new FlagGroup(FLAGS, "profiler", "Android Profiler");

>>>>>>> b5f40ffd
  public static final Flag<Boolean> PROFILER_UNIFIED_PIPELINE = Flag.create(
    PROFILER, "unified.pipeline", "Enables new event pipeline to be used for core components.",
    "Toggles usage of gRPC apis to fetch data from perfd and the datastore.",
    true);

  public static final Flag<Boolean> PROFILER_ENERGY_PROFILER_ENABLED = Flag.create(
    PROFILER, "energy", "Enable Energy profiling",
    "Enable the new energy profiler. It monitors battery usage of the selected app.", true);

<<<<<<< HEAD
  public static final Flag<Boolean> PROFILER_STARTUP_CPU_PROFILING = Flag.create(
    PROFILER, "startup.cpu.profiling", "Enable startup CPU Profiling",
    "Record a method trace on startup by enabling it in the Profiler tab of Run/Debug configuration.",
    true);

=======
>>>>>>> b5f40ffd
  public static final Flag<Boolean> PROFILER_MEMORY_CSV_EXPORT = Flag.create(
    PROFILER, "memory.csv", "Allow exporting entries in memory profiler",
    "Allow exporting entries in the views for heap dump and native/JVM recordings in CSV format.",
    false);
<<<<<<< HEAD

  public static final Flag<Boolean> PROFILER_TRACK_JNI_REFS = Flag.create(
    PROFILER, "jni", "Enable JVMTI-based JNI reference tracking.",
    "For Android O or newer, JNI references are tracked in Memory Profiler and shown in JNI heap.",
    true);
=======
>>>>>>> b5f40ffd

  public static final Flag<Boolean> PROFILER_PERFORMANCE_MONITORING = Flag.create(
    PROFILER, "performance.monitoring", "Enable Profiler Performance Monitoring Options",
    "Toggles if profiler performance metrics options are enabled.",
    false
  );

  public static final Flag<Boolean> PROFILER_JANK_DETECTION_UI = Flag.create(
    PROFILER, "jank.ui", "Enable jank detection UI",
    "Add a track in the display group showing frame janks.",
    true
  );

  public static final Flag<Boolean> PROFILER_JANK_DETECTION_UI = Flag.create(
    PROFILER, "jank.ui", "Enable jank detection UI",
    "Add a track in the display group showing frame janks.",
    true
  );

  public static final Flag<Boolean> PROFILER_CUSTOM_EVENT_VISUALIZATION = Flag.create(
    PROFILER, "custom.event.visualization", "Enable Profiler Custom Event Visualization",
    "When enabled, profiler will track and display events defined through developer APIs",
    false);

<<<<<<< HEAD
  public static final Flag<Boolean> PROFILER_USE_TRACEPROCESSOR = Flag.create(
    PROFILER, "perfetto.traceprocessor", "Enable TraceProcessorDaemon",
    "Use TraceProcessor to parse Perfetto captures instead of Trebuchet/Atrace backend.",
    true);

  public static final Flag<Boolean> PROFILEABLE = Flag.create(
    PROFILER, "profileable", "Support profileable processes on S+",
    "Show profileable processes on S and later",
    true);

  public static final Flag<Boolean> PROFILER_MIGRATION_TO_APPINSPECTION = Flag.create(
    PROFILER, "profiler.migration.to.appinspection", "Enable migration support for network and system events profiling.",
    "Show migration messaging to guide users to the App Inspection tool window",
    true);

  // PROFILEABLE_IN_QR is an extension of PROFILEABLE. When it's true, it assumes PROFILEABLE is also true.
  public static final Flag<Boolean> PROFILEABLE_IN_QR = Flag.create(
    PROFILER, "profileable.qr", "Support profileable processes on Q & R",
    "Show profileable processes on Q and R",
    PROFILEABLE.get() && true);
=======
  public static final Flag<Boolean> PROFILEABLE_BUILDS = Flag.create(
    PROFILER, "profileable.builds", "Support building profileable apps",
    "Allow users to build apps as profileable with a supported Gradle plugin version (>7.3.0)",
    false);
>>>>>>> b5f40ffd
  //endregion

  //region ML
  private static final FlagGroup ML = new FlagGroup(FLAGS, "ml", "ML");
  public static final Flag<Boolean> ML_MODEL_BINDING = Flag.create(
    ML, "modelbinding", "Enable ML model binding",
    "When enabled, TFLite model file will be recognized and indexed. Please invalidates file caches after enabling " +
    "(File -> Invalidate Caches...) in order to reindex model files.",
    true);
  //endregion

  //region Asset Studio
  private static final FlagGroup ASSET = new FlagGroup(FLAGS, "asset", "Asset Studio");
  public static final Flag<Boolean> ASSET_COPY_MATERIAL_ICONS = Flag.create(
    ASSET, "copy.material.icons", "Allow copying icons to Sdk folder",
    "Allow the IconPickerDialog in Asset Studio to copy bundled material icons in to the Android/Sdk folder",
    true);
  public static final Flag<Boolean> ASSET_DOWNLOAD_MATERIAL_ICONS = Flag.create(
    ASSET, "download.material.icons", "Allow downloading icons to Sdk folder",
    "Allow the IconPickerDialog in Asset Studio to download any new material icons in to the Android/Sdk folder",
    true);
  //endregion

  //region Design Tools
  private static final FlagGroup DESIGN_TOOLS = new FlagGroup(FLAGS, "design.tools", "Design Tools");
  public static final Flag<Boolean> DESIGN_TOOLS_POWER_SAVE_MODE_SUPPORT = Flag.create(
    DESIGN_TOOLS, "power.save.support", "Enable previews support for PowerSave mode",
    "If enabled, the the Layout Editor and Compose Preview will respect the Power Save mode and avoid auto-refresh, reduce FPS, etc.",
    true);
<<<<<<< HEAD
=======
  public static final Flag<Boolean> USE_COMPONENT_TREE_TABLE = Flag.create(
    DESIGN_TOOLS, "design.component.tree.table", "Enable TreeTable implementation of component tree",
    "Use a TreeTable for displaying the component tree in the LayoutInspector and the Nav editor.", true);
>>>>>>> b5f40ffd

  //region Layout Editor
  private static final FlagGroup NELE = new FlagGroup(FLAGS, "nele", "Layout Editor");
  public static final Flag<Boolean> NELE_ANIMATIONS_PREVIEW = Flag.create(
    NELE, "animated.preview", "Show preview animations toolbar",
    "Show an animations bar that allows playback of vector drawable animations.",
<<<<<<< HEAD
    true);
  public static final Flag<Boolean> NELE_ANIMATED_SELECTOR_PREVIEW = Flag.create(
    NELE, "animated.selector.preview", "Show preview animations toolbar for animated selector",
    "Show an animations bar that allows playback of transitions in animated selector.",
    true);
  public static final Flag<Boolean> NELE_ANIMATIONS_LIST_PREVIEW = Flag.create(
    NELE, "animated.list.preview", "Show preview animations toolbar for animation list",
    "Show an animations bar that allows playback of animation list files.",
    true);
  public static final Flag<Boolean> NELE_MOTION_LAYOUT_ANIMATIONS = Flag.create(
    NELE, "animated.motion.layout", "Show preview animations toolbar for MotionLayout",
    "Show an animations bar that allows playback of MotionLayout animations.",
    false);
  public static final Flag<Boolean> NELE_MOTION_LAYOUT_EDITOR = Flag.create(
    NELE, "animated.motion.editor", "Show motion editor for MotionLayout",
    "Show the motion editor UI for MotionLayout.",
    true);
=======
    true);
  public static final Flag<Boolean> NELE_ANIMATED_SELECTOR_PREVIEW = Flag.create(
    NELE, "animated.selector.preview", "Show preview animations toolbar for animated selector",
    "Show an animations bar that allows playback of transitions in animated selector.",
    true);
  public static final Flag<Boolean> NELE_ANIMATIONS_LIST_PREVIEW = Flag.create(
    NELE, "animated.list.preview", "Show preview animations toolbar for animation list",
    "Show an animations bar that allows playback of animation list files.",
    true);
>>>>>>> b5f40ffd
  public static final Flag<Boolean> NELE_MOTION_AREA_GRAPH = Flag.create(
    NELE, "motion.area.graph", "Show area graph in Timeline panel",
    "Show area graph in Timeline panel for Motion Editor.",
    true);
<<<<<<< HEAD
  public static final Flag<Boolean> NELE_CONSTRAINT_SELECTOR = Flag.create(
    NELE, "constraint.selection", "Allow selection of Constraints",
    "Allow the selection of constraints.",
=======
  public static final Flag<Boolean> NELE_MOTION_SAVE_GIF = Flag.create(
    NELE, "motion.save.gif", "Enable save GIF feature",
    "Enable save a selected transition as a GIF file in Motion Editor.",
>>>>>>> b5f40ffd
    true);
  public static final Flag<Boolean> NELE_MOTION_HORIZONTAL = Flag.create(
    NELE, "animated.motion.horizontal", "Display motion editor horizontally",
    "Controls the placement of the motion editor (horizontal versus vertical).",
    false);
<<<<<<< HEAD
  public static final Flag<Boolean> NELE_MOCKUP_EDITOR = Flag.create(
    NELE, "mockup.editor", "Enable the Mockup Editor",
    "Enable the Mockup Editor to ease the creation of Layouts from a design file.",
    false);

  public static final Flag<Boolean> NELE_CONVERT_VIEW = Flag.create(
    NELE, "convert.view", "Enable the Convert View action",
    "Enable the Convert View Action when right clicking on a component",
    true);
=======
>>>>>>> b5f40ffd

  public static final Flag<Boolean> NELE_RENDER_DIAGNOSTICS = Flag.create(
    NELE, "diagnostics", "Enable rendering on-screen stats",
    "If enabled, the surface displays some debug information to diagnose performance",
    false);

  public static final Flag<Boolean> NELE_COLOR_RESOURCE_PICKER_FOR_FILE_EDITORS = Flag.create(
    NELE, "editor.color.picker", "Enable popup color resource picker for java and kotlin files.",
    "Show the popup color resource picker when clicking the gutter icon of color resource in java and kotlin files.",
    true);

  public static final Flag<Boolean> NELE_DRAWABLE_POPUP_PICKER = Flag.create(
    NELE, "show.drawable.popup.picker", "Enable drawable popup picker in Xml Editor.",
    "Show the resource popup picker for picking drawable resources from the Editor's gutter icon.",
    true);

  public static final Flag<Boolean> NELE_DRAWABLE_BACKGROUND_MENU = Flag.create(
    NELE, "show.drawable.background.menu", "Enable background option menu in drawable preview panel.",
    "Show the background option menu to switch the background when previewing drawable resources.",
    true);

  public static final Flag<Boolean> NELE_WEAR_DEVICE_FIXED_ORIENTATION = Flag.create(
    NELE, "wear.fixed.orientation", "Fixes the orientation of wear os devices.",
    "For wear device, force using the portrait for square and round devices and landscape for chin devices.",
    true);

  public static final Flag<Boolean> NELE_LOG_ANDROID_FRAMEWORK = Flag.create(
    NELE, "log.android.framework", "Log messages coming from Layoutlib Native.",
    "Log in the IDEA log the messages coming from Java and native code of Layoutlib Native.",
    false);

<<<<<<< HEAD
  public static final Flag<Boolean> NELE_SCENEVIEW_TOP_TOOLBAR = Flag.create(
    NELE, "sceneview.top.toolbar", "Enable the per SceneView top toolbar.",
    "Enable the per SceneView top toolbar that displays the SceneView contextual actions.",
    true);

  public static final Flag<Boolean> NELE_SCENEVIEW_BOTTOM_BAR = Flag.create(
    NELE, "sceneview.bottom.bar", "Enable the per SceneView bottom bar.",
    "Enable the per SceneView bottom bar that displays the SceneView contextual actions.",
    false);

  public static final Flag<Boolean> NELE_SCENEVIEW_LEFT_BAR = Flag.create(
    NELE, "sceneview.left.bar", "Enable SceneView left bar for overlay actions.",
    "Enable the SceneView left bar that displays the overlay actions.",
    true);


=======
>>>>>>> b5f40ffd
  private static final FlagGroup ASSISTANT = new FlagGroup(FLAGS, "assistant", "Assistants");

  public static final Flag<Boolean> NELE_CONSTRAINT_LAYOUT_ASSISTANT = Flag.create(
    ASSISTANT, "layout.editor.help.constraintlayout", "Display Help for Constraint Layout",
    "If enabled, the assistant panel will display helpful guide on using Constraint Layout.",
    true);

  public static final Flag<Boolean> NELE_MOTION_LAYOUT_ASSISTANT = Flag.create(
    ASSISTANT, "layout.editor.help.motionlayout", "Display Help for Motion Layout",
    "If enabled, the assistant panel will display helpful guide on using Motion Layout.",
    true);

  public static final Flag<Boolean> NELE_NAV_EDITOR_ASSISTANT = Flag.create(
    ASSISTANT, "layout.editor.help.naveditor", "Display Help for Navigation Editor",
    "If enabled, the assistant panel will display helpful guide on using the Navigation Editor.",
    true);

  public static final Flag<Boolean> NELE_DRAG_PLACEHOLDER = Flag.create(
    NELE, "drag.placeholder", "Dragging widgets with Placeholders",
    "New architecture for dragging widgets in Layout Editor",
    true);

  public static final Flag<Boolean> NELE_PROPERTY_PANEL_ACTIONBAR = Flag.create(
    NELE, "property.panel.actionbar", "Property Panel Actionbar",
    "Support Actionbar in property panel",
    false);

  public static final Flag<Boolean> NELE_NEW_DEVICE_MENU = Flag.create(
    NELE, "new.device.menu", "New Device Menu in Layout Editor",
    "Use the new designed device menu to support device classes",
    true);

  public static final Flag<Boolean> NELE_VISUALIZATION_WINDOW_SIZE_MODE = Flag.create(
    NELE, "visualization.window.sizes", "Use Window Sizes Category in Layout Validation Tool",
    "Use Window Sizes as default group and replace the pixel devices category with it in Layout Validation Tool",
    true);

  public static final Flag<Boolean> NELE_VISUALIZATION_LOCALE_MODE = Flag.create(
    NELE, "visualization.locale", "Locale Mode in Layout Validation Tool",
    "Enable locale mode in Layout Validation Tool to preview layout in project's locales",
    true);

  public static final Flag<Boolean> NELE_VISUALIZATION_APPLY_CONFIG_TO_LAYOUT_EDITOR = Flag.create(
    NELE, "visualization.apply.config", "Apply Selected Configuration in Validation Tool to Layout Editor",
    "Apply the configuration to Layout Editor by double clicking the preview in Validation Tool",
    true);

  public static final Flag<Boolean> NELE_VISUALIZATION_MULTIPLE_CUSTOM = Flag.create(
    NELE, "visualization.multiple.custom", "Multiple Custom Categories in Layout Validation Tool",
    "Allow to create or delete multiple custom categories in Layout Validation Tool",
<<<<<<< HEAD
    false);
=======
    true);
>>>>>>> b5f40ffd

  public static final Flag<Boolean> NELE_SOURCE_CODE_EDITOR = Flag.create(
    NELE, "show.source.code.editor", "New Source Code Editor",
    "Enable new source code editor with preview(s) coming as a substitute to Compose and Custom View editors.",
    true);

  public static final Flag<Boolean> NELE_TOGGLE_TOOLS_ATTRIBUTES_IN_PREVIEW = Flag.create(
    NELE, "toggle.tools.attributes.preview", "New Toggle for Tools namespaces attributes",
    "Enable the new toggle in the Layout Editor. Allows toggling tools attributes in the Layout preview.",
    true);

  public static final Flag<Boolean> NELE_SHOW_RECYCLER_VIEW_SETUP_WIZARD = Flag.create(
    NELE, "recyclerview.setup.wizard", "Show setup wizard for recycler view",
    "When you right click recycler view in layout editor, you can now see \"Generate Adapter\" " +
    "that takes you through setup wizard",
    false);

  public static final Flag<Boolean> NELE_CUSTOM_SHORTCUT_KEYMAP = Flag.create(
    NELE, "custom.shortcut.keymap", "Design Tool Custom Shortcut",
    "Make the shortcuts of design tools configurable. The shortcut keymap can be changed in Preferences -> Keymap -> Android Design" +
    " Tools",
    true
  );

  public static final Flag<Boolean> NELE_LAYOUT_SCANNER_IN_EDITOR = Flag.create(
    NELE, "toggle.layout.editor.validator.a11y", "Toggle layout validator for layout editor.",
    "When the model changes, layout editor will run the series of layout validations and update lint output",
    true);

  public static final Flag<Boolean> NELE_LAYOUT_SCANNER_ADD_INCLUDE = Flag.create(
    NELE, "toggle.layout.editor.validator.a11y.include", "Toggle whether to show included layout or not.",
    "If the layout contains <include>, turning this flag on will run the scanner in the included layout.",
<<<<<<< HEAD
    false);

  public static final Flag<Boolean> NELE_LAYOUT_SCANNER_COMMON_ERROR_PANEL = Flag.create(
    NELE, "toggle.layout.editor.validator.a11y.common.panel", "Enable common error panel to display scanner results.",
    "If the xml layout contains atf results, it will be shown in the common error panel as well as issue panel.",
    false);

=======
    false);

  public static final Flag<Boolean> NELE_LAYOUT_SCANNER_COMMON_ERROR_PANEL = Flag.create(
    NELE, "toggle.layout.editor.validator.a11y.common.panel", "Enable common error panel to display scanner results.",
    "If the xml layout contains atf results, it will be shown in the common error panel as well as issue panel.",
    false);

  public static final Flag<Boolean> NELE_USE_SHARED_ISSUE_PANEL_FOR_DESIGN_TOOLS = Flag.create(
    NELE, "use.shared.issue.panel.for.design.tools", "Enabled shared issue panels",
    "Use a shared issue panel to display the issue for all design tools",
    true);

>>>>>>> b5f40ffd
  public static final Flag<Boolean> NELE_SHOW_VISUAL_LINT_ISSUE_IN_COMMON_PROBLEMS_PANEL = Flag.create(
    NELE, "show.issue.in.common.panel", "Enable showing issues in common problems panel.",
    "If the xml layout contains any visual lint issues, it will be shown in the common error panel as well as in laytout validation issue panel.",
    false);

  public static final Flag<Boolean> NELE_VISUAL_LINT_ALWAYS_RUN = Flag.create(
<<<<<<< HEAD
    NELE, "visual.lint.always.run", "Run visual lint always",
    "Enable so that visual lint always runs for select configurations.",
    false);

  public static final Flag<Boolean> NELE_SHOW_ISSUE_PANEL_IN_PROBLEMS = Flag.create(
    NELE, "show.issue.panel.in.problems", "Show the Issue Panel in IJ's Problem Panel",
    "Move the Issue Panel from Design Tools into the Problems Panel as an additional tab.",
    false
  );
=======
    NELE, "visual.lint.always.run", "Run visual lint in the background when the layout editor is opened",
    "Enable so that visual lint always runs in the background of the layout editor for select configurations. This is also known as the background linting",
    true);

  public static final Flag<Boolean> NELE_USE_CUSTOM_TRAFFIC_LIGHTS_FOR_RESOURCES = Flag.create(
    NELE, "use.custom.traffic.lights.for.resources", "Base traffic lights on the errors from the shared issue panel",
    "Use errors from the current file and qualifiers tab in the traffic light rendering for resource files.",
    true);
>>>>>>> b5f40ffd

  public static final Flag<Boolean> NELE_TRANSFORM_PANEL = Flag.create(
    NELE, "toggle.layout.editor.transform.panel", "Toggle transform panel in layout editor and motion editor.",
    "Enable the new transform panel in the layout editor and motion editor",
    true);

  public static final Flag<Boolean> NELE_TRANSITION_PANEL = Flag.create(
    NELE, "toggle.layout.editor.transition.panel", "Toggle transition panel in motion editor.",
    "Enable the new transition panel in the motion editor",
    true);

  public static final Flag<Boolean> NELE_ON_SWIPE_PANEL = Flag.create(
    NELE, "toggle.layout.editor.on.swipe.panel", "Toggle on swipe panel in motion editor.",
    "Enable the new on swipe panel in the motion editor",
    true);

  public static final Flag<Boolean> NELE_OVERLAY_PROVIDER = Flag.create(
    NELE, "toggle.overlay.provider.extension.point", "Toggle overlay provider extension point.",
    "Enable the overlay provider extension point",
<<<<<<< HEAD
    true);

  public static final Flag<Boolean> NELE_CLASS_BINARY_CACHE = Flag.create(
    NELE, "toggle.layout.editor.class.binary.cache", "Enable binary cache",
    "Enable binary cache of classes used in preview",
    true);

  public static final Flag<Boolean> NELE_STATE_LIST_PICKER = Flag.create(
    NELE, "state.list.picker", "Enable State List Picker",
    "Enable state list picker for selector drawable.",
    true);

  public static final Flag<Boolean> NELE_ASSET_REPOSITORY_INCLUDE_AARS_THROUGH_PROJECT_SYSTEM = Flag.create(
    NELE, "asset.repository.include.aars.through.project.system", "Include AARs through project system",
    "Include resource directories from AARs found through project system.",
    false);

  public static final Flag<Boolean> NELE_VISUAL_LINT = Flag.create(
    NELE, "visual.lint", "Enable visual linting for layouts",
    "Enable all the various tools related to visual linting of layouts.",
    false);

  public static final Flag<Boolean> NELE_VISUAL_LINT_TOGGLE_ISSUE_LAYOUTS = Flag.create(
    NELE, "visual.lint.toggle.issue.layouts", "Checkbox to show the the layouts with issue only.",
    "Provide a checkbox in Layout Validation Tool to allow user only show the layouts with issue detected by visual lint.",
    false);

  public static final Flag<Boolean> NELE_ATF_IN_VISUAL_LINT = Flag.create(
    NELE, "visual.lint.atf", "Enable ATF integration in visual linting for layouts",
    "Enable ATF integration in visual linting of layouts.",
    false);

=======
    true);

  public static final Flag<Boolean> NELE_CLASS_BINARY_CACHE = Flag.create(
    NELE, "toggle.layout.editor.class.binary.cache", "Enable binary cache",
    "Enable binary cache of classes used in preview",
    true);

  public static final Flag<Boolean> NELE_STATE_LIST_PICKER = Flag.create(
    NELE, "state.list.picker", "Enable State List Picker",
    "Enable state list picker for selector drawable.",
    true);

  public static final Flag<Boolean> NELE_ASSET_REPOSITORY_INCLUDE_AARS_THROUGH_PROJECT_SYSTEM = Flag.create(
    NELE, "asset.repository.include.aars.through.project.system", "Include AARs through project system",
    "Include resource directories from AARs found through project system.",
    false);

  public static final Flag<Boolean> NELE_VISUAL_LINT = Flag.create(
    NELE, "visual.lint", "Enable visual linting for layouts",
    "Enable all the various tools related to visual linting of layouts.",
    true);

  public static final Flag<Boolean> NELE_ATF_IN_VISUAL_LINT = Flag.create(
    NELE, "visual.lint.atf", "Enable ATF integration in visual linting for layouts",
    "Enable ATF integration in visual linting of layouts.",
    true);

>>>>>>> b5f40ffd
  public static final Flag<Boolean> NELE_WARN_NEW_THREADS = Flag.create(
    NELE, "preview.warn.new.threads", "Enable new threads warning",
    "Display a warning if user code creates new threads in the preview",
    true);

  public static final Flag<Boolean> NELE_CLASS_PRELOADING_DIAGNOSTICS = Flag.create(
    NELE, "preview.class.preloading.diagnostics", "Enable class preloading overlay",
    "If enabled, the surface displays background class preloading progress",
    false);
  //endregion

  //region Navigation Editor
  private static final FlagGroup NAV_EDITOR = new FlagGroup(FLAGS, "nav", "Navigation Editor");
  public static final Flag<Boolean> NAV_SAFE_ARGS_SUPPORT = Flag.create(
    NAV_EDITOR, "safe.args.enabled", "Enable support for Safe Args",
    "Generate in-memory Safe Args classes if the current module is using the feature.",
    true);
  //endregion

  //region Resource Manager
  private static final FlagGroup RES_MANAGER = new FlagGroup(FLAGS, "res.manager", "Resource Manager");
  public static final Flag<Boolean> EXTENDED_TYPE_FILTERS = Flag.create(
    RES_MANAGER, "extended.filters", "Enable extended filters for resources",
    "Adds more filter options for resources based on the selected ResourceType. Includes options to filter by resource XML tag or "
    + "File extension.",
    true);

  public static final Flag<Boolean> NAVIGATION_PREVIEW = Flag.create(
    RES_MANAGER, "nav.preview", "Enable previews for Navigation resources",
    "Adds a visual preview to the Navigation resources in the Resource Manager. The preview corresponds to the start destination " +
    "of the graph.",
    true);
  //endregion

  //region Resource Repository
  private static final FlagGroup RESOURCE_REPOSITORY = new FlagGroup(FLAGS, "resource.repository", "Resource Repository");
<<<<<<< HEAD
  public static final Flag<Boolean> RESOURCE_REPOSITORY_TRACE_UPDATES = Flag.create(
    RESOURCE_REPOSITORY, "trace.updates", "Enable Tracing of Resource Repository Updates",
    "Enables tracing of resource repository updates",
    false);
=======
>>>>>>> b5f40ffd
  public static final Flag<Integer> RESOURCE_REPOSITORY_TRACE_SIZE = Flag.create(
    RESOURCE_REPOSITORY, "trace.size", "Maximum Size of Resource Repository Update Trace",
    "Size of the in-memory cyclic buffer used for tracing of resource repository updates",
    10000);
  //endregion

<<<<<<< HEAD
  //endregion

=======
>>>>>>> b5f40ffd
  //region Run/Debug
  private static final FlagGroup RUNDEBUG = new FlagGroup(FLAGS, "rundebug", "Run/Debug");
  public static final Flag<Boolean> RUNDEBUG_LOGCAT_CONSOLE_OUTPUT_ENABLED = Flag.create(
    RUNDEBUG, "logcat.console.output.enabled", "Show logcat process output in Run/Debug console window",
    "When running or debugging an Android process, output the logcat output of the process in the console window.",
    true);

  public static final Flag<Boolean> RUNDEBUG_ANDROID_BUILD_BUNDLE_ENABLED = Flag.create(
    RUNDEBUG, "android.bundle.build.enabled", "Enable the Build Bundle action",
    "If enabled, the \"Build Bundle(s)\" menu item is enabled. " +
    "Changing the value of this flag requires restarting " + ApplicationNamesInfo.getInstance().getFullProductName()+".",
    true);

  public static final Flag<Boolean> DELTA_INSTALL = Flag.create(
    RUNDEBUG,
    "deltainstall",
    "Delta install",
    "Upon installing, if application is already on device, only send parts of the apks which have changed (the delta).",
    true);

  public static final Flag<Boolean> APPLY_CHANGES_OPTIMISTIC_SWAP = Flag.create(
    RUNDEBUG,
    "applychanges.optimisticswap",
    "Use the 'Apply Changes 2.0' deployment pipeline",
    "Supports Install-without-Install, Speculative Diff and Structural Redefinition",
    true);

  public static final Flag<Boolean> APPLY_CHANGES_OPTIMISTIC_RESOURCE_SWAP = Flag.create(
    RUNDEBUG,
    "applychanges.optimisticresourceswap",
    "Use the 'Apply Changes 2.0' deployment pipeline for full Apply Changes",
    "Requires applychanges.optimisticswap to be true.",
    true);

  public static final Flag<Boolean> NEW_EXECUTION_FLOW_ENABLED = Flag.create(
    RUNDEBUG, "android.new.execution.flow.enabled", "Enable new Execution flow",
    "If enabled, AS executes Run Configuration via new.AndroidRunProfileState",
    false);

<<<<<<< HEAD
    /**
     * The level of APK change that will be supported by the deployment pipeline's optimistic
     * "deploy-without-installing" path. Deploying changes that exceed the level of support
     * configured here will cause the deployment to install via the package manager.
     */
    public enum OptimisticInstallSupportLevel {
        /** Always fall back to a package manager installation. */
        DISABLED,
        /** Support deploying changes to dex files only. */
        DEX,
        /** Support deploying changes to dex files and native libraries only. */
        DEX_AND_NATIVE,
        /** Support deploying changes to dex files, native libraries, and resources. */
        DEX_AND_NATIVE_AND_RESOURCES,
    }

    public static final Flag<OptimisticInstallSupportLevel> OPTIMISTIC_INSTALL_SUPPORT_LEVEL =
            Flag.create(
                    RUNDEBUG,
                    "optimisticinstall.supportlevel",
                    "The amount of support for using the 'Apply Changes 2.0' pipeline on Run.",
                    "This can be \"DISABLED\" to always use a package manager installation; \"DEX\" to use the pipeline for dex-only changes; \"DEX_AND_NATIVE\" to use the pipeline for dex and native library-only changes; or \"DEX_AND_NATIVE_AND_RESOURCES\" to use the pipeline for changes to dex, native libraries, and/or resource/asset files. Deploying changes that exceed the level of support configured here will cause the deployment to install via the package manager.",
                    OptimisticInstallSupportLevel.DEX);
=======
  public static final Flag<Boolean> ALLOW_RUN_WEAR_CONFIGURATIONS_FROM_GUTTER = Flag.create(
    RUNDEBUG, "run.wear.configuration.gutter.enabled", "Run Wear Configurations from gutter",
    "If enabled, allow to Run Wear Configurations from the gutter.",
    true);

  /**
   * The level of APK change that will be supported by the deployment pipeline's optimistic
   * "deploy-without-installing" path. Deploying changes that exceed the level of support
   * configured here will cause the deployment to install via the package manager.
   */
  public enum OptimisticInstallSupportLevel {
    /**
     * Always fall back to a package manager installation.
     */
    DISABLED,
    /**
     * Support deploying changes to dex files only.
     */
    DEX,
    /**
     * Support deploying changes to dex files and native libraries only.
     */
    DEX_AND_NATIVE,
    /**
     * Support deploying changes to dex files, native libraries, and resources.
     */
    DEX_AND_NATIVE_AND_RESOURCES,
  }

  public static final Flag<OptimisticInstallSupportLevel> OPTIMISTIC_INSTALL_SUPPORT_LEVEL = Flag.create(
    RUNDEBUG,
    "optimisticinstall.supportlevel",
    "The amount of support for using the 'Apply Changes 2.0' pipeline on Run.",
    "This can be \"DISABLED\" to always use a package manager installation; \"DEX\" to use the pipeline for dex-only changes;" +
    " \"DEX_AND_NATIVE\" to use the pipeline for dex and native library-only changes;" +
    " or \"DEX_AND_NATIVE_AND_RESOURCES\" to use the pipeline for changes to dex, native libraries, and/or resource/asset files." +
    " Deploying changes that exceed the level of support configured here will cause the deployment to install via the package manager.",
    OptimisticInstallSupportLevel.DEX);
>>>>>>> b5f40ffd

  public static final Flag<Boolean> APPLY_CHANGES_STRUCTURAL_DEFINITION = Flag.create(
    RUNDEBUG,
    "applychanges.structuralredefinition",
    "Use ART's new structural redefinition extension for Apply Changes.",
    "Requires applychanges.optimisticswap to be true.",
    true);

  public static final Flag<Boolean> APPLY_CHANGES_VARIABLE_REINITIALIZATION = Flag.create(
    RUNDEBUG,
    "applychanges.variablereinitialization",
    "Use ART's new variable reinitializaiton extension for Apply Changes.",
    "Requires applychanges.structuralredefinition to be true.",
    true);

  public static final Flag<Boolean> APPLY_CHANGES_FAST_RESTART_ON_SWAP_FAIL = Flag.create(
    RUNDEBUG,
    "applychanges.swap.fastrestartonswapfail",
    "Allow fast restart on swap failure.",
    "Eliminate the need to build again when auto re-run checkbox is turned on.",
    true);

  public static final Flag<Boolean> APPLY_CHANGES_KEEP_CONNECTION_ALIVE = Flag.create(
    RUNDEBUG,
    "applychanges.connection.keepalive",
    "Keep connection to device alive.",
    "Eliminate the cost of opening a connection and spawning a process when using Apply Changes.",
    true);

  public static final Flag<Boolean> SELECT_DEVICE_SNAPSHOT_COMBO_BOX_SNAPSHOTS_ENABLED = Flag.create(
    RUNDEBUG,
    "select.device.snapshot.combo.box.snapshots.enabled",
    "Enable Select Device/Snapshot combo box snapshots",
    "So the new Instant Run can use the combo box",
    true);

  public static final Flag<Boolean> ADB_CONNECTION_STATUS_WIDGET_ENABLED = Flag.create(
    RUNDEBUG,
    "adb.connection.status.widget.enabled",
    "Enable and Show ADB Connection Widget",
    "Enables and shows the ADB connection status widget in the status bar",
    false);

  public static final Flag<Boolean> ADB_WIRELESS_PAIRING_ENABLED = Flag.create(
    RUNDEBUG,
    "adb.wireless.enabled",
    "Enable pairing devices through ADB wireless",
    "Allow pairing new physical device through QR Code pairing via ADB wireless",
    true);

  public static final Flag<Boolean> ADB_SERVER_MANAGEMENT_MODE_SETTINGS_VISIBLE = Flag.create(
    RUNDEBUG,
    "adb.server.management.mode.settings.visible",
    "Show ADB server management mode settings",
    "To allow toggling between automatic or user managed ADB server mode.",
    false);

<<<<<<< HEAD
=======
  public static final Flag<Boolean> ADB_DEVICE_MONITOR_TOOL_WINDOW_ENABLED = Flag.create(
    RUNDEBUG,
    "adb.device.monitor.enable",
    "Enable the \"Device Monitor\" tool window",
    "Enable the \"Device Monitor\" tool window which shows the list of JDWP proceses of Android Devices.\n" +
    "Changing the value of this flag requires restarting Android Studio.",
    true);

>>>>>>> b5f40ffd
  public static final Flag<Boolean> ADBLIB_MIGRATION_DEVICE_EXPLORER = Flag.create(
    RUNDEBUG,
    "adblib.migration.device.explorer",
    "Use adblib in Device Explorer",
    "Use adblib instead of ddmlib for Device Explorer",
<<<<<<< HEAD
    false);
=======
    true);
>>>>>>> b5f40ffd

  public static final Flag<Boolean> ADBLIB_MIGRATION_WIFI_PAIRING = Flag.create(
    RUNDEBUG,
    "adblib.migration.wifi.pairing",
    "Use adblib in Pair Device over Wi-Fi",
    "Use adblib instead of ddmlib for Pair Device over Wi-Fi",
    true);

  public static final Flag<Boolean> ADBLIB_MIGRATION_DDMLIB_CLIENT_MANAGER = Flag.create(
    RUNDEBUG,
    "adblib.migration.ddmlib.clientmanager",
    "Use adblib to track device processes (Client)",
    "Use adblib instead of ddmlib to track processes (Client) on devices and handle debug sessions. " +
    "Note: Changing the value of this flag requires restarting Android Studio.",
    false);

  public static final Flag<Boolean> SUPPORT_FEATURE_ON_FEATURE_DEPS = Flag.create(
    RUNDEBUG,
    "feature.on.feature",
    "Enable feature-on-feature dependencies",
    "Enables Studio to understand feature-on-feature dependencies when launching dynamic apps.",
    false
  );

  public static final Flag<Boolean> COROUTINE_DEBUGGER_ENABLE = Flag.create(
    RUNDEBUG,
    "coroutine.debugger.enable",
    "Enable Coroutine Debugger",
    "Enables the Coroutine Debugger, that shows up as a panel in the debugger when debugging an app that uses coroutines",
    false
  );

<<<<<<< HEAD
  public static final Flag<Boolean> LOGCAT_EXPRESSION_FILTER_ENABLE = Flag.create(
    RUNDEBUG,
    "logcat.expression.filter.enable",
    "Enable expression filter in Logcat",
=======
  public static final Flag<Boolean> DDMLIB_ABB_EXEC_INSTALL_ENABLE = Flag.create(
    RUNDEBUG,
    "ddmlib.abb.exec.install.enable",
    "Allow DDMLib to use ABB_EXEC on install when device supports it.",
    "Allow DDMLib to use ABB_EXEC on install instead of the 'legacy' EXEC/CMD or EXEC/PM combos. This only occurs if device and adb support abb_exec",
    true
  );

  //endregion

  //region Logcat
  private static final FlagGroup LOGCAT = new FlagGroup(FLAGS, "logcat", "Logcat");

  // Deprecated: Old logcat tool window
  public static final Flag<Boolean> LOGCAT_EXPRESSION_FILTER_ENABLE = Flag.create(
    LOGCAT,
    "logcat.expression.filter.enable",
    "Enable expression filter in Logcat (deprecated)",
>>>>>>> b5f40ffd
    "Enables the expression filter in Logcat",
    false
  );

<<<<<<< HEAD
  public static final Flag<Boolean> LOGCAT_SUPPRESSED_TAGS_ENABLE = Flag.create(
    RUNDEBUG,
    "logcat.suppressed.tags.enable",
    "Enable Suppressed Tags Dialog in Logcat",
=======
  // Deprecated: Old logcat tool window
  public static final Flag<Boolean> LOGCAT_SUPPRESSED_TAGS_ENABLE = Flag.create(
    LOGCAT,
    "logcat.suppressed.tags.enable",
    "Enable Suppressed Tags Dialog in Logcat (deprecated)",
>>>>>>> b5f40ffd
    "Enables a dialog that allows the user to maintain a global set of tags to be suppressed in Logcat",
    false
  );

<<<<<<< HEAD
  public static final Flag<Boolean> LOGCAT_V2_ENABLE = Flag.create(
    RUNDEBUG,
    "logcat.v2.enable",
    "Enable Logcat V2",
    "Enables version 2 of the Logcat tool window",
    false
  );
=======
  public static final Flag<Boolean> LOGCAT_NAMED_FILTERS_ENABLE = Flag.create(
    LOGCAT,
    "logcat.named.filters.enable",
    "Enable Logcat named filters feature",
    "Enables the named filters feature in the Logcat tool window",
    false
  );

  public static final Flag<Boolean> LOGCAT_CUSTOM_FORMAT_ACTION = Flag.create(
    LOGCAT,
    "logcat.custom.format.action",
    "Enable Logcat custom format action",
    "Enables the custom format action in the Logcat tool window action bar",
    false
  );

  public static final Flag<Boolean> LOGCAT_CLICK_TO_ADD_FILTER = Flag.create(
    LOGCAT,
    "logcat.click.to.add.filter",
    "Enable Logcat click to add/remove filter feature",
    "Enable Logcat click to add/remove filter feature",
    true
  );

  public static final Flag<Boolean> LOGCAT_IS_FILTER = Flag.create(
    LOGCAT,
    "logcat.is.filter",
    "Enable Logcat 'is:...' filter",
    "Enables a Logcat filter using the 'is' keyword for example 'is:stacktrace'is:crash' etc",
    true
  );

  public static final Flag<Integer> LOGCAT_MAX_MESSAGES_PER_BATCH = Flag.create(
    LOGCAT,
    "logcat.max.messages.per.batch",
    "Set the max number of messages that are appended to the UI component",
    "Set the max number of messages that are appended to the UI component",
    1000
  );
>>>>>>> b5f40ffd
  //endregion

  //region Gradle Project System
  private static final FlagGroup GRADLE_IDE = new FlagGroup(FLAGS, "gradle.ide", "Gradle Project System");
  public static final Flag<Boolean> FIX_ANDROID_RUN_CONFIGURATIONS_ENABLED = Flag.create(
    GRADLE_IDE, "gradle.run.configuration.fix.enabled",
    "Check Android Run Configurations contains the \"Gradle-aware Make\" task and fix them",
    "When a project is loaded, automatically add a \"Gradle-aware Make\" task to each Run Configuration if the task is missing",
    true);

<<<<<<< HEAD
  public static final Flag<Boolean> NEW_PSD_ENABLED = Flag.create(
    GRADLE_IDE, "new.psd", "Enable new \"Project Structure\" dialog",
    "Turns on the new \"Project Structure\" dialog.", true);
  public static final Flag<Boolean> USE_DEVELOPMENT_OFFLINE_REPOS = Flag.create(
    GRADLE_IDE, "development.offline.repos", "Enable development offline repositories",
    "Makes Gradle use development offline repositories such as /out/repo", StudioPathManager.isRunningFromSources());
  public static final Flag<Boolean> BUILD_ATTRIBUTION_ENABLED = Flag.create(
    GRADLE_IDE, "build.attribution", "Enable build attribution",
    "Enable build attribution.", true);
  public static final Flag<Boolean> BUILD_ANALYZER_JETIFIER_ENABLED = Flag.create(
    GRADLE_IDE, "build.analyzer.jetifier.warning", "Enable Jetifier usage analyzis",
    "Enable Jetifier usage analyzis is Build Analyzer.", true);
  public static final Flag<Boolean> DISABLE_FORCED_UPGRADES = Flag.create(
    GRADLE_IDE, "forced.agp.update", "Disable forced Android Gradle plugin upgrades",
    "This option is only respected when running "+ApplicationNamesInfo.getInstance().getFullProductName()+" internally.", false);
  public static final Flag<Boolean> USE_MODULE_PER_SOURCE_SET = Flag.create(
    GRADLE_IDE, "module.per.source.set", "Enables creating multiple modules per Gradle project",
    "This allows the IDE to more closely represent how the project is configured in Gradle.", true);

  public static final Flag<Boolean> GRADLE_SYNC_PARALLEL_SYNC_ENABLED = Flag.create(
    GRADLE_IDE, "gradle.sync.parallel.sync.enabled", "Enables parallel sync",
    "This allows the IDE to fetch models in parallel (if supported by Gralde and enabled via org.gradle.parallel=true).", false);
=======
  public static final Flag<Boolean> USE_DEVELOPMENT_OFFLINE_REPOS = Flag.create(
    GRADLE_IDE, "development.offline.repos", "Enable development offline repositories",
    "Makes Gradle use development offline repositories such as /out/repo", StudioPathManager.isRunningFromSources());
  public static final Flag<Boolean> BUILD_ANALYZER_JETIFIER_ENABLED = Flag.create(
    GRADLE_IDE, "build.analyzer.jetifier.warning", "Enable Jetifier usage analyzis",
    "Enable Jetifier usage analyzis is Build Analyzer.", true);
  public static final Flag<Boolean> BUILD_ANALYZER_DOWNLOADS_ANALYSIS = Flag.create(
    GRADLE_IDE, "build.analyzer.downloads.analysis", "Enable Downloads analysis",
    "Enable Downloads analysis in Build Analyzer.", true);
  public static final Flag<Boolean> DISABLE_FORCED_UPGRADES = Flag.create(
    GRADLE_IDE, "forced.agp.update", "Disable forced Android Gradle plugin upgrades",
    "This option is only respected when running Android Studio internally.", false);

  public static final Flag<Boolean> GRADLE_SYNC_PARALLEL_SYNC_ENABLED = Flag.create(
    GRADLE_IDE, "gradle.sync.parallel.sync.enabled", "Enables parallel sync",
    "This allows the IDE to fetch models in parallel (if supported by Gradle and enabled via org.gradle.parallel=true).", true);
>>>>>>> b5f40ffd

  public static final Flag<Boolean> GRADLE_SYNC_PARALLEL_SYNC_PREFETCH_VARIANTS = Flag.create(
    GRADLE_IDE, "gradle.sync.parallel.sync.prefetch.variants", "Enables speculative syncing of current variants",
    "This allows the IDE to pre-fetch models for the currently selected variants in parallel before resolving the " +
    "new variant selection (which is less parallelizable process).", false);

  public static final Flag<Boolean> GRADLE_SYNC_ENABLE_CACHED_VARIANTS = Flag.create(
    GRADLE_IDE, "gradle.sync.enable.cached.variants", "Enables caching of build variants",
    "Enables caching of build variant data so that the IDE does not always run Gradle when switching between build variants. " +
    "While faster this mode may be incompatible with some plugins.", true);

  public static final Flag<Boolean> ALLOW_DIFFERENT_JDK_VERSION = Flag.create(
    GRADLE_IDE, "jdk.allow.different", "Allow different Gradle JDK", "Allow usage of a different JDK version when running Gradle.", true);

  public static final Flag<Boolean> GRADLE_SYNC_USE_V2_MODEL = Flag.create(
    GRADLE_IDE, "gradle.sync.use.v2", "Use V2 Builder models", "Enable fetching V2 builder models from AGP when syncing.", true);

  public static final Flag<Boolean> GRADLE_SYNC_RECREATE_JDK = Flag.create(
    GRADLE_IDE, "gradle.sync.recreate.jdk", "Recreate JDK on sync", "Recreate Gradle JDK when syncing if there are changed roots.", true);

<<<<<<< HEAD
=======
  public static final Flag<Boolean> GRADLE_DSL_TOML_SUPPORT = Flag.create(
    GRADLE_IDE, "gradle.dsl.toml", "Parse TOML files", "Parse TOML files to support use of Version Catalogs.", true);

  public static final Flag<Boolean> GRADLE_DSL_TOML_WRITE_SUPPORT = Flag.create(
    GRADLE_IDE, "gradle.dsl.toml.write", "Write TOML files", "Write changes to TOML Version Catalog files.", true);

  public static final Flag<Boolean> GRADLE_SAVE_LOG_TO_FILE = Flag.create(
    GRADLE_IDE, "save.log.to.file", "Save log to file", "Appends the build log to the given file", false);
>>>>>>> b5f40ffd

  //endregion

  //region Database Inspector
  private static final FlagGroup DATABASE_INSPECTOR = new FlagGroup(FLAGS, "database.inspector", "Database Inspector");
  public static final Flag<Boolean> DATABASE_INSPECTOR_OPEN_FILES_ENABLED = Flag.create(
    DATABASE_INSPECTOR,
<<<<<<< HEAD
    "enabled",
    "Enable Database Inspector",
    "If enabled the Database Inspector tool window will appear." +
    "SQLite files opened from the Device Explorer will be opened in the inspector.",
    true
  );
  public static final Flag<Boolean> DATABASE_INSPECTOR_OPEN_FILES_ENABLED = Flag.create(
    DATABASE_INSPECTOR,
=======
>>>>>>> b5f40ffd
    "open.files.enabled",
    "Enable support for opening SQLite files in Database Inspector",
    "If enabled, the Database Inspector tool will be able to open SQLite files." +
    "eg. SQLite files opened from the Device Explorer will open in the inspector.",
    false
  );
  public static final Flag<Boolean> DATABASE_INSPECTOR_OFFLINE_MODE_ENABLED = Flag.create(
    DATABASE_INSPECTOR,
    "offline.enabled",
    "Enable offline mode in Database Inspector",
    "If enabled, Database Inspector will download a copy of open databases when the connection to the device is lost.",
    true
  );
  public static final Flag<Boolean> DATABASE_INSPECTOR_EXPORT_TO_FILE_ENABLED = Flag.create(
    DATABASE_INSPECTOR,
    "export.to.file.enabled",
    "Enable Export to File feature in Database Inspector",
    "If enabled, Database Inspector will expose an ability for the user to export a table, query results, or the whole database " +
    "to a local file.",
    true
  );
  //endregion

  //region Layout Inspector
  private static final FlagGroup LAYOUT_INSPECTOR = new FlagGroup(FLAGS, "layout.inspector", "Layout Inspector");
  public static final Flag<Boolean> DYNAMIC_LAYOUT_INSPECTOR_USE_DEVBUILD_SKIA_SERVER = Flag.create(
    LAYOUT_INSPECTOR, "dynamic.layout.inspector.devbuild.skia", "Use the locally-built skia rendering server",
    "If enabled and this is a locally-built studio instance, use the locally-built skia server instead of one from the SDK.", false);
<<<<<<< HEAD
  public static final Flag<Boolean> DYNAMIC_LAYOUT_INSPECTOR_SHOW_SEMANTICS = Flag.create(
    LAYOUT_INSPECTOR, "dynamic.layout.inspector.show.semantics", "Show semantics",
    "If enabled, display semantic information found in the agent.", true);
  public static final Flag<Boolean> DYNAMIC_LAYOUT_INSPECTOR_ENABLE_SNAPSHOTS = Flag.create(
    LAYOUT_INSPECTOR, "dynamic.layout.inspector.enable.snapshots", "Enable snapshots",
    "Enable saving and loading snapshots in the layout inspector.", true);

=======
  public static final Flag<Boolean> DYNAMIC_LAYOUT_INSPECTOR_ENABLE_RECOMPOSITION_COUNTS = Flag.create(
    LAYOUT_INSPECTOR, "dynamic.layout.inspector.enable.recomposition.counts", "Enable recomposition counts",
    "Enable gathering and display of recomposition counts in the layout inspector.", true);
  public static final Flag<Boolean> DYNAMIC_LAYOUT_INSPECTOR_ENABLE_RECOMPOSITION_HIGHLIGHTS = Flag.create(
    LAYOUT_INSPECTOR, "dynamic.layout.inspector.enable.recomposition.highlights", "Enable recomposition highlights",
    "Enable recomposition highlights on the image in the layout inspector.", true);

  public static final Flag<Boolean> DYNAMIC_LAYOUT_INSPECTOR_AUTO_CONNECT_TO_FOREGROUND_PROCESS_ENABLED = Flag.create(
    LAYOUT_INSPECTOR, "dynamic.layout.inspector.enable.auto.connect.foreground", "Enable automatically connecting to foreground process",
    "When this flag is enabled, LayoutInspector will automatically connect to whatever debuggable process is in the foreground on the phone.",
    false);
>>>>>>> b5f40ffd
  //endregion

  //region Embedded Emulator
  private static final FlagGroup EMBEDDED_EMULATOR = new FlagGroup(FLAGS, "embedded.emulator", "Embedded Emulator");
  public static final Flag<Boolean> EMBEDDED_EMULATOR_SCREENSHOT_STATISTICS = Flag.create(
    EMBEDDED_EMULATOR, "screenshot.statistics", "Enable Collection of Screenshot Statistics",
    "Captures statistics of received Emulator screenshots",
    false);
  public static final Flag<Integer> EMBEDDED_EMULATOR_STATISTICS_INTERVAL_SECONDS = Flag.create(
    EMBEDDED_EMULATOR, "screenshot.statistics.interval", "Aggregation Interval for Screenshot Statistics",
    "Aggregation interval in seconds for statistics of received Emulator screenshots",
    120);
  public static final Flag<Boolean> EMBEDDED_EMULATOR_TRACE_GRPC_CALLS = Flag.create(
    EMBEDDED_EMULATOR, "trace.grpc.calls", "Enable Emulator gRPC Tracing",
    "Enables tracing of most Emulator gRPC calls",
    false);
  public static final Flag<Boolean> EMBEDDED_EMULATOR_TRACE_HIGH_VOLUME_GRPC_CALLS = Flag.create(
    EMBEDDED_EMULATOR, "trace.high.volume.grpc.calls", "Enable High Volume Emulator gRPC Tracing",
    "Enables tracing of high volume Emulator gRPC calls",
    false);
  public static final Flag<Boolean> EMBEDDED_EMULATOR_TRACE_SCREENSHOTS = Flag.create(
    EMBEDDED_EMULATOR, "trace.screenshots", "Enable Emulator Screenshot Tracing",
    "Enables tracing of received Emulator screenshots",
    false);
  public static final Flag<Boolean> EMBEDDED_EMULATOR_TRACE_NOTIFICATIONS = Flag.create(
    EMBEDDED_EMULATOR, "trace.notifications", "Enable Emulator Notification Tracing",
    "Enables tracing of received Emulator notifications",
    false);
  public static final Flag<Boolean> EMBEDDED_EMULATOR_TRACE_DISCOVERY = Flag.create(
    EMBEDDED_EMULATOR, "trace.discovery", "Enable Tracing of Emulator Discovery",
    "Enables tracing of Emulator discovery",
    false);
  //endregion

  //region Device Mirroring
  private static final FlagGroup DEVICE_MIRRORING = new FlagGroup(FLAGS, "device.mirroring", "Device Mirroring");
  public static final Flag<Boolean> DEVICE_MIRRORING_ENABLED_BY_DEFAULT = Flag.create(
    DEVICE_MIRRORING, "enabled", "Enable Mirroring of Physical Devices by Default",
    "Mirrors displays of connected physical devices",
    false);
  public static final Flag<Boolean> DEVICE_MIRRORING_STANDALONE_EMULATORS = Flag.create(
    DEVICE_MIRRORING, "allow.standalone.emulators", "Allow Mirroring of Standalone Emulators",
    "Treats standalone emulators the same as physical devices for the purpose of display mirroring",
    false);
  public static final Flag<Boolean> DEVICE_CLIPBOARD_SYNCHRONIZATION_ENABLED = Flag.create(
    DEVICE_MIRRORING, "clipboard.synchronization.enabled", "Enable Clipboard Synchronization with Mirrored Physical Devices",
    "Synchronizes clipboard contents between the host computer and the mirrored physical devices",
    true);
  public static final Flag<String> DEVICE_MIRRORING_AGENT_LOG_LEVEL = Flag.create(
    DEVICE_MIRRORING, "agent.log.level", "On Device Logging Level for Mirroring",
    "The log level used by the screen sharing agent, one of \"verbose\", \"debug\", \"info\", \"warn\" or \"error\"",
    "debug");
  public static final Flag<String> DEVICE_MIRRORING_VIDEO_CODEC = Flag.create(
    DEVICE_MIRRORING, "video.codec", "Video Codec Used for Mirroring of Physical Devices",
    "The name of a video codec, e.g. \"vp8\" or \"vp9\"",
    "vp8");
  //endregion

  //region Refactorings
  private static final FlagGroup REFACTORINGS = new FlagGroup(FLAGS, "refactor", "Refactor menu");

  public static final Flag<Boolean> MIGRATE_TO_RESOURCE_NAMESPACES_REFACTORING_ENABLED = Flag.create(
    REFACTORINGS, "migrateto.resourcenamespaces.enabled", "Enable the Migrate to Resource Namespaces refactoring",
    "If enabled, show the action in the refactoring menu", false);

  public static final Flag<Boolean> MIGRATE_TO_NON_TRANSITIVE_R_CLASSES_REFACTORING_ENABLED = Flag.create(
    REFACTORINGS, "migrateto.nontransitiverclasses.enabled", "Enable the Migrate to non-transitive R classes refactoring",
    "If enabled, show the action in the refactoring menu", true);
<<<<<<< HEAD
=======

  public static final Flag<Boolean> INFER_ANNOTATIONS_REFACTORING_ENABLED = Flag.create(
    REFACTORINGS, "infer.annotations.enabled", "Enable the Infer Annotations refactoring",
    "If enabled, show the action in the refactoring menu", false);
>>>>>>> b5f40ffd
  //endregion

  //region NDK
  private static final FlagGroup NDK = new FlagGroup(FLAGS, "ndk", "Native code features");
  public static final Flag<Boolean> CMAKE_ENABLE_FEATURES_FROM_CLION = Flag.create(
    NDK, "cmakeclionfeatures", "Enable CMake language support from CLion",
    "If enabled, language support features (e.g. syntax highlighting) currently present in CLion will be turned on.", true);

  public static final Flag<Boolean> APK_DEBUG_BUILD_ID_CHECK = Flag.create(
    NDK, "apkdebugbuildidcheck", "Enable build ID check in APK debugging",
    "If enabled, the build ID of user-provided symbol files are compared against the binaries inside the APK.", true);

  public static final Flag<Boolean> APK_DEBUG_RELOAD = Flag.create(
    NDK, "apkdebugreload", "Enable APK reloading feature",
    "If enabled, the user will be provided with an option to reload the APK inside an APK debugging project", true);

  private static final FlagGroup NDK_SIDE_BY_SIDE = new FlagGroup(FLAGS, "ndk.sxs", "NDK Side by Side");
  public static final Flag<Boolean> NDK_SIDE_BY_SIDE_ENABLED = Flag.create(
    NDK_SIDE_BY_SIDE, "ndk.sxs.enabled", "Enable side by side NDK support",
    "If enabled, C/C++ projects will have NDK side by side support",
    true);

  public static final Flag<Boolean> USE_CONTENT_ROOTS_FOR_NATIVE_PROJECT_VIEW = Flag.create(
    NDK, "use.content.roots.for.native.project.view", "Use content roots for native project view",
    "If enabled, the C/C++ content roots are displayed in Android View and Project View. Otherwise, each individual native target " +
    "is displayed.",
    true);

  public static final Flag<Boolean> ENABLE_SHOW_FILES_UNKNOWN_TO_CMAKE = Flag.create(
    NDK, "ndk.projectview.showfilessunknowntocmake", "Enable option to show files unknown to CMake",
    "If enabled, for projects using CMake, Android project view menu would show an option to `Show Files Unknown To CMake`.",
    true
  );

  // b/202709703: Disable jb_formatters (which is used to pull Natvis) temporarily, because
  // the latest changes in cidr-debugger cause the jb_formatters to conflict with the
  // built-in lldb formatters.
  public static final Flag<Boolean> ENABLE_LLDB_NATVIS = Flag.create(
    NDK, "lldb.natvis", "Use NatVis visualizers in native debugger",
    "If enabled, native debugger formats variables using NatVis files found in the project.",
    false
  );
  //endregion

  //region Editor
  private static final FlagGroup EDITOR = new FlagGroup(FLAGS, "editor", "Editor features");

  public static final Flag<Boolean> COLLAPSE_ANDROID_NAMESPACE = Flag.create(
    EDITOR,
    "collapse.android.namespace",
    "Collapse the android namespace in XML code completion",
    "If enabled, XML code completion doesn't include resources from the android namespace. Instead a fake completion item " +
    "is used to offer just the namespace prefix.", true);

<<<<<<< HEAD
=======
  public static final Flag<Boolean> AGSL_LANGUAGE_SUPPORT = Flag.create(
    EDITOR, "agsl.support.enabled",
    "Enable editor support for AGSL (Android Graphics Shading Language)",
    "If enabled, it offers basic editor support (syntax highlighting and basic validation) for AGSL",
    true
  );

>>>>>>> b5f40ffd
  public static final Flag<Boolean> ADVANCED_JNI_ASSISTANCE = Flag.create(
    EDITOR, "advanced.jni.assistance",
    "Enable advanced JNI assistance",
    "If enabled, additional inspection, completion, and refactoring supports are provided related to JNI. If disabled, some " +
    "inspections related to JNI may stop working.",
    true
  );

  public static final Flag<Boolean> TWEAK_COLOR_SCHEME = Flag.create(
    EDITOR, "tweak.color.scheme",
    "Change the default color scheme",
    "If enabled, we modify the default color scheme slightly.",
    true
  );

  public static final Flag<Boolean> SAMPLES_SUPPORT_ENABLED = Flag.create(
    EDITOR, "samples.support.enabled",
    "Enable supports of samples (tag inside KDoc) that are used in quick documentation",
    "Enable supports of samples (tag inside KDoc) that are used in quick documentation",
    false
  );

  public static final Flag<Boolean> DAGGER_SUPPORT_ENABLED = Flag.create(
    EDITOR, "dagger.support.enabled",
    "Enable editor support for Dagger",
    "If enabled adds Dagger specific find usages, gutter icons and new parsing for Dagger errors",
    true
  );

  //endregion

  //region Unified App Bundle
  private static final FlagGroup UAB = new FlagGroup(FLAGS, "uab", "Unified App Bundle");

  public static final Flag<Boolean> UAB_ENABLE_NEW_INSTANT_APP_RUN_CONFIGURATIONS = Flag.create(
    UAB, "enable.ia.run.configs", "Enable new instant app run configuration options",
    "If enabled, shows the new instant app deploy checkbox in the run configuration dialog and allows new instant app deploy workflow.",
    true
  );
  //endregion

  //region Testing
  private static final FlagGroup TESTING = new FlagGroup(FLAGS, "testing", "Testing support");

  public static final Flag<Boolean> PRINT_INSTRUMENTATION_STATUS = Flag.create(
    TESTING, "print.instrumentation.status", "Print instrumentation status information when testing",
    "If enabled, instrumentation output keys (from calling Instrumentation#sendStatus) that begin with 'android.studio.display.' "
    + "will have their values printed after a test has finished running.",
    true
  );

  public static final Flag<Boolean> UTP_TEST_RESULT_SUPPORT = Flag.create(
    TESTING, "utp.instrumentation.tests", "Allow importing UTP test results.",
    "If enabled, you can import UTP test results and display them in test result panel.",
    true
  );

  public static final Flag<Boolean> UTP_INSTRUMENTATION_TESTING = Flag.create(
    TESTING, "utp.instrumentation.testing", "Run instrumentation tests via UTP",
    "If enabled, a checkbox to opt-in to running instrumentation tests via UTP feature is displayed in the settings.",
    true
  );
  //endregion

  //region Memory
  private static final FlagGroup MEMORY_SETTINGS = new FlagGroup(FLAGS, "memory.settings", "Memory Settings");
  public static final Flag<Boolean> LOW_IDE_XMX_CAP = Flag.create(
    MEMORY_SETTINGS, "low.ide.xmx.cap", "Set low IDE Xmx cap in memory settings",
    "If set, IDE Xmx is capped at 4GB in the configuration dialog. Otherwise, the cap is 8GB",
    true);
  //endregion

  //region System Health
  private static final FlagGroup SYSTEM_HEALTH = new FlagGroup(FLAGS, "system.health", "System Health");
  public static final Flag<Boolean> WINDOWS_UCRT_CHECK_ENABLED = Flag.create(
    SYSTEM_HEALTH, "windows.ucrt.check.enabled", "Enable Universal C Runtime system health check",
    "If enabled, a notification will be shown if the Universal C Runtime in Windows is not installed",
    false);

  public static final Flag<Boolean> ANTIVIRUS_NOTIFICATION_ENABLED = Flag.create(
    SYSTEM_HEALTH, "antivirus.notification.enabled", "Enable antivirus system health check",
    "If enabled, a notification will be shown if antivirus realtime scanning is enabled and directories relevant to build performance aren't excluded",
    true);

  public static final Flag<Boolean> ANTIVIRUS_METRICS_ENABLED = Flag.create(
    SYSTEM_HEALTH, "antivirus.metrics.enabled", "Enable antivirus metrics collection",
    "If enabled, metrics about the status of antivirus realtime scanning and excluded directories will be collected",
    true);

  public static final Flag<Boolean> ANTIVIRUS_CHECK_USE_REGISTRY = Flag.create(
    SYSTEM_HEALTH, "antivirus.check.registry", "Use registry instead of PowerShell for checking antivirus status",
    "If enabled, the antivirus status checker will use the Windows registry instead of PowerShell commands",
    true);

  //endregion

  //region Compose
  private static final FlagGroup COMPOSE = new FlagGroup(FLAGS, "compose", "Compose");
<<<<<<< HEAD

  public static final Flag<Boolean> COMPOSE_PREVIEW_ONLY_KOTLIN_BUILD = Flag.create(
    COMPOSE, "preview.fast.build.enabled", "Enable the use of \"compileDebugKotlin\" for the preview refresh",
    "If enabled, the refresh button will only trigger the \"compileDebugKotlin\" task as opposed to others like" +
    "\"generateDebugSources\" or \"compileJava\".",
    true);

  public static final Flag<Boolean> COMPOSE_PREVIEW_RUN_CONFIGURATION = Flag.create(
    COMPOSE, "preview.run.configuration", "Enable running Compose Previews on device/emulator",
    "If enabled, it will be possible to create run configurations that launch a Compose Preview directly to the device/emulator.",
    true);
=======
>>>>>>> b5f40ffd

  public static final Flag<Boolean> COMPOSE_PREVIEW_DOUBLE_RENDER = Flag.create(
    COMPOSE, "preview.double.render", "Enable the Compose double render mode",
    "If enabled, preview components will be rendered twice so components depending on a recompose (like tableDecoration) " +
    "render correctly.",
    false);

  public static final Flag<Boolean> COMPOSE_PREVIEW_SCROLL_ON_CARET_MOVE = Flag.create(
    COMPOSE, "preview.scroll.on.caret.move", "Enable the Compose Preview scrolling when the caret moves",
    "If enabled, when moving the caret in the text editor, the Preview will show the preview currently under the cursor.",
    true);

  public static final Flag<Boolean> COMPOSE_PREVIEW_INTERRUPTIBLE = Flag.create(
    COMPOSE, "preview.interruptible", "Allows the Compose Preview to interrupt rendering calls",
    "If enabled, if a render takes too long, the preview will be able to interrupt the execution.",
    true);

  public static final Flag<Boolean> COMPOSE_EDITOR_SUPPORT = Flag.create(
    COMPOSE, "editor",
    "Compose-specific support in the code editor",
    "Controls whether Compose-specific editor features, like completion tweaks, are enabled. This flag has priority over " +
    "all flags in the `compose.editor.*` namespace.",
    true
  );

  public static final Flag<Boolean> COMPOSE_COMPLETION_PRESENTATION = Flag.create(
    COMPOSE, "editor.completion.presentation",
    "Custom presentation for code completion items for composable functions",
    "If enabled, code completion items for composable functions use a custom presentation (icon, text).",
    true
  );

  public static final Flag<Boolean> COMPOSE_COMPLETION_WEIGHER = Flag.create(
    COMPOSE, "editor.completion.weigher",
    "Custom weigher for Compose",
    "If enabled, code completion puts composable functions above other completion suggestions.",
    true
  );

  public static final Flag<Boolean> COMPOSE_COMPLETION_INSERT_HANDLER = Flag.create(
    COMPOSE, "editor.completion.insert.handler",
    "Custom insert handler for composable functions",
    "If enabled, code completion for composable functions uses a custom InsertHandler that inserts required parameter names.",
    true
  );

  public static final Flag<Boolean> COMPOSE_CONSTRAINTLAYOUT_COMPLETION = Flag.create(
    COMPOSE, "editor.completion.constraintlayout.json",
    "Completion for ConstraintLayout JSON syntax",
    "If enabled, code completion will be abailable for the JSON syntax of Compose ConstraintLayout.",
    true
  );

  public static final Flag<Boolean> COMPOSE_AUTO_DOCUMENTATION = Flag.create(
    COMPOSE, "editor.auto.documentation",
    "Show quick documentation automatically for Compose",
    "If enabled, during code completion popup with documentation shows automatically",
    true
  );

  public static final Flag<Boolean> COMPOSE_RENDER_SAMPLE_IN_DOCUMENTATION = Flag.create(
    COMPOSE, "editor.render.sample",
    "Render samples of compose elements inside documentation",
    "If enabled, adds rendered image of sample for compose element if such exists",
    false
  );

  public static final Flag<Boolean> COMPOSE_RENDER_SAMPLE_IN_DOCUMENTATION_SLOW = Flag.create(
    COMPOSE, "editor.render.sample.slow",
    "Slow down rendering of samples of compose elements inside documentation",
    "If enabled, slow down rendering of samples of compose elements inside documentation, this flag is used for demonstration of non-blocking behavior",
    false
  );

  public static final Flag<Boolean> COMPOSE_FUNCTION_EXTRACTION = Flag.create(
    COMPOSE, "editor.function.extraction",
    "Enables extracting @Composable function from other composables",
    "If enabled, function extracted from @Composable function will annotated @Composable",
    true
  );

  public static final Flag<Boolean> COMPOSE_WIZARD_TEMPLATES = Flag.create(
    COMPOSE, "wizard.templates",
    "Show Compose Wizards",
    "If enabled, allows adding new Compose Projects/Modules/Activities through the wizards",
    true
  );

<<<<<<< HEAD
  public static final Flag<Boolean> COMPOSE_ANIMATED_PREVIEW = Flag.create(
    COMPOSE, "preview.animated.enable",
    "Enable animated compose preview",
    "If enabled, a user can switch compose preview to be animated",
    true
  );

  public static final Flag<Boolean> COMPOSE_ANIMATED_PREVIEW_SHOW_CLICK = Flag.create(
    COMPOSE, "preview.animated.click.enable",
    "Enable displaying clicks on the animated preview",
    "If enabled, clicking on the animated preview will generate a ripple",
    true
  );

  public static final Flag<Boolean> COMPOSE_ANIMATION_INSPECTOR = Flag.create(
    COMPOSE, "preview.animation.inspector",
    "Enable compose preview animation inspection",
    "If enabled, users can inspect animations in compose previews, e.g. play/pause and jump to specific frame",
    true
  );

  public static final Flag<Boolean> COMPOSE_ANIMATION_PREVIEW_LABEL_INSPECTION = Flag.create(
    COMPOSE, "preview.animation.label.inspection",
    "Enable 'label' parameter inspection of Compose animations PropKeys",
    "If enabled, show a warning when the 'label' parameter of Compose animations PropKeys are not set.",
    true
  );

  public static final Flag<Boolean> COMPOSE_LIVE_LITERALS = Flag.create(
    COMPOSE, "preview.live.literals",
    "Enable the live literals",
    "If enabled, the live literals feature is enabled",
    true
  );

  public static final Flag<Boolean> COMPOSE_DEPLOY_LIVE_LITERALS = Flag.create(
    COMPOSE, "deploy.live.literals.deploy",
    "Enable live literals deploy",
    "If enabled, literals within Composable functions are instantly deployed to device",
    true
  );

  public static final Flag<Boolean> COMPOSE_DEPLOY_LIVE_EDIT = Flag.create(
    COMPOSE, "deploy.live.edit.deploy",
    "Enable live edits deploy",
    "If enabled, edits within Kotlin and Composable functions are instantly deployed to device",
    false
  );

  public static final Flag<Boolean> COMPOSE_DEPLOY_LIVE_EDIT_USE_EMBEDDED_COMPILER = Flag.create(
    COMPOSE, "deploy.live.edit.deploy.embeddedcompiler",
    "Enable embedded compose compiler in live edits deploy",
    "If enabled, live edit will use embedded compose compiler. For now if this is disabled, @Composable with not be updated.",
    true
  );

=======
  public static final Flag<Boolean> COMPOSE_DEPLOY_LIVE_EDIT = Flag.create(
    COMPOSE, "deploy.live.edit.deploy",
    "Enable live edit deploy",
    "If enabled, Live Edit will be visible and available",
    true
  );

  public static final Flag<Boolean> COMPOSE_DEPLOY_LIVE_EDIT_ADVANCED_SETTINGS_MENU = Flag.create(
    COMPOSE, "deploy.live.edit.deploy.advanced.settings",
    "Enable live edit deploy settings menu",
    "If enabled, advanced Live Edit settings menu will be visible",
    false
  );

>>>>>>> b5f40ffd
  public static final Flag<Integer> COMPOSE_LIVE_LITERALS_UPDATE_RATE = Flag.create(
    COMPOSE, "deploy.live.literals.updaterate",
    "Update rate of live literals edits",
    "The rate of which live literals are updated in milliseconds",
    50
  );

  public static final Flag<Boolean> COMPOSE_DEBUG_BOUNDS = Flag.create(
    COMPOSE, "preview.debug.bounds",
    "Enable the debug bounds switch controls",
    "If enabled, the user can enable/disable the painting of debug bounds",
    false
  );

  public static final Flag<Boolean> COMPOSE_PREVIEW_ELEMENT_PICKER = Flag.create(
    COMPOSE, "preview.element.picker.enable",
    "Enable @Preview picker",
    "If enabled, the picker for @Preview elements will be available",
<<<<<<< HEAD
=======
    true
  );

  public static final Flag<Boolean> COMPOSE_PREVIEW_DEVICESPEC_INJECTOR = Flag.create(
    COMPOSE, "preview.element.injector.enable",
    "Enable injecting DeviceSpec Language",
    "If enabled, the DeviceSpec Language will be injected in @Preview.device string values",
    true
  );

  public static final Flag<Boolean> COMPOSE_SPRING_PICKER = Flag.create(
    COMPOSE, "preview.spring.picker",
    "Enable the SpringSpec picker",
    "If enabled, a picker will be available in SpringSpec calls on the Editor gutter",
>>>>>>> b5f40ffd
    false
  );

  public static final Flag<Boolean> COMPOSE_BLUEPRINT_MODE = Flag.create(
    COMPOSE, "preview.blueprint",
    "Enable the blueprint mode for Compose previews",
    "If enabled, the user can change the mode of Compose previews, between design and blueprint mode",
    false
  );

<<<<<<< HEAD
  public static final Flag<Boolean> COMPOSE_QUICK_ANIMATED_PREVIEW = Flag.create(
    COMPOSE, "preview.animated.quick",
    "Speed up transition between static and animated compose previews",
    "If enabled, a transition between static and animated compose preview is almost instant",
    true
  );

=======
>>>>>>> b5f40ffd
  public static final Flag<Boolean> COMPOSE_COLORBLIND_MODE = Flag.create(
    COMPOSE, "preview.colorblind",
    "Enable the colorblind mode for Compose previews",
    "If enabled, the user can change the mode of Compose previews, between different types of colorblind modes",
    true
  );

  public static final Flag<Boolean> COMPOSE_PIN_PREVIEW = Flag.create(
    COMPOSE, "preview.pin.enable",
    "Enable pinning compose previews",
    "If enabled, a user can pin a preview",
    false
  );
<<<<<<< HEAD

  public static final Flag<Boolean> COMPOSE_CONSTRAINT_VISUALIZATION = Flag.create(
    COMPOSE, "constraint.visualization",
    "Enable ConstraintLayout visualization in Compose previews",
    "If enabled, constraints from a ConstraintLayout composable will be shown in the preview",
    true
  );

  public static final Flag<Boolean> COMPOSE_INDIVIDUAL_PIN_PREVIEW = Flag.create(
    COMPOSE, "preview.individual.pin.enable",
    "Enable pinning of individual compose previews",
    "If enabled, a user can pin a single preview within a file",
    false
  );

  public static final Flag<Integer> COMPOSE_INTERACTIVE_FPS_LIMIT = Flag.create(
    COMPOSE, "preview.interactive.fps.limit",
    "Interactive Preview FPS limit",
    "Controls the maximum number of frames per second in Compose Interactive Preview",
    30
  );

  public static final Flag<Boolean> COMPOSE_CLASSLOADERS_PRELOADING = Flag.create(
    COMPOSE, "preview.classloaders.preloading",
    "Enable background classes preloading",
    "If enabled, a background classes preloading will happen to speed-up preview ClassLoader warm-up",
    true
  );

  public static final Flag<Boolean> COMPOSE_STATE_OBJECT_CUSTOM_RENDERER = Flag.create(
    COMPOSE, "custom.renderer.for.compose.state.objects",
    "Enable custom renderers for compose state objects",
    "If enabled, a given compose 'StateObject' type object will be rendered by the corresponding custom renderer",
    true
  );

  public static final Flag<Boolean> COMPOSE_INTERACTIVE_ANIMATION_CURVES = Flag.create(
    COMPOSE, "preview.animation.curves",
    "Enable animation curves in Animation Inspector",
    "If enabled, animation curves will be rendered in Animation Inspector timeline.",
    true
  );

  public static final Flag<Boolean> COMPOSE_LIVE_EDIT_PREVIEW = Flag.create(
    COMPOSE, "preview.fast.reload.enabled", "Enable the Compose fast-reload preview",
    "If enabled, the preview enabled the fast-reload feature.",
    false);

  public static final Flag<Boolean> COMPOSE_LIVE_EDIT_DEBUG_DAEMON = Flag.create(
    COMPOSE, "preview.fast.reload.debug.daemon", "Starts the Live Edit daemon in debug mode",
    "If enabled, the compiler daemon will wait for a debugger to be attached.",
    false);
=======

  public static final Flag<Boolean> COMPOSE_CONSTRAINT_VISUALIZATION = Flag.create(
    COMPOSE, "constraint.visualization",
    "Enable ConstraintLayout visualization in Compose previews",
    "If enabled, constraints from a ConstraintLayout composable will be shown in the preview",
    true
  );

  public static final Flag<Boolean> COMPOSE_INDIVIDUAL_PIN_PREVIEW = Flag.create(
    COMPOSE, "preview.individual.pin.enable",
    "Enable pinning of individual compose previews",
    "If enabled, a user can pin a single preview within a file",
    false
  );

  public static final Flag<Integer> COMPOSE_INTERACTIVE_FPS_LIMIT = Flag.create(
    COMPOSE, "preview.interactive.fps.limit",
    "Interactive Preview FPS limit",
    "Controls the maximum number of frames per second in Compose Interactive Preview",
    30
  );

  public static final Flag<Boolean> COMPOSE_CLASSLOADERS_PRELOADING = Flag.create(
    COMPOSE, "preview.classloaders.preloading",
    "Enable background classes preloading",
    "If enabled, a background classes preloading will happen to speed-up preview ClassLoader warm-up",
    true
  );

  public static final Flag<Boolean> COMPOSE_STATE_OBJECT_CUSTOM_RENDERER = Flag.create(
    COMPOSE, "custom.renderer.for.compose.state.objects",
    "Enable custom renderers for compose state objects",
    "If enabled, a given compose 'StateObject' type object will be rendered by the corresponding custom renderer",
    true
  );

  public static final Flag<Boolean> COMPOSE_INTERACTIVE_ANIMATION_CURVES = Flag.create(
    COMPOSE, "preview.animation.curves",
    "Enable animation curves in Animation Inspector",
    "If enabled, animation curves will be rendered in Animation Inspector timeline.",
    true
  );

  public static final Flag<Boolean> COMPOSE_ANIMATION_PREVIEW_COORDINATION_DRAG = Flag.create(
    COMPOSE, "preview.animation.coordination.drag",
    "Enable animation dragging in timeline for Animation Inspector",
    "If enabled, animation dragging will be available in Animation Inspector timeline.",
    false
  );

  public static final Flag<Boolean> COMPOSE_FAST_PREVIEW = Flag.create(
    COMPOSE, "preview.fast.reload.enabled", "Enable the Compose fast-reload preview",
    "If enabled, the preview enabled the fast-reload feature.",
    true);

  public static final Flag<Boolean> COMPOSE_FAST_PREVIEW_DAEMON_DEBUG = Flag.create(
    COMPOSE, "preview.fast.reload.debug.daemon", "Starts the Live Edit daemon in debug mode",
    "If enabled, the compiler daemon will wait for a debugger to be attached.",
    false);

  public static final Flag<Boolean> COMPOSE_MULTIPREVIEW = Flag.create(
    COMPOSE, "preview.multipreview.enabled", "Enable Compose Multipreview",
    "If enabled, annotation classes annotated with Preview, and its usages, will be considered when finding Previews in a file",
    true);

  public static final Flag<Boolean> COMPOSE_PROJECT_USES_COMPOSE_OVERRIDE = Flag.create(
    COMPOSE, "project.uses.compose.override", "Forces the Compose project detection",
    "If enabled, the project will be treated as a Compose project, showing Previews if available and enhancing the Compose editing",
    false);
>>>>>>> b5f40ffd
  //endregion

  // region App Inspection
  private static final FlagGroup APP_INSPECTION = new FlagGroup(FLAGS, "appinspection", "App Inspection");
  public static final Flag<Boolean> ENABLE_APP_INSPECTION_TOOL_WINDOW = Flag.create(
    APP_INSPECTION, "enable.tool.window", "Enable App Inspection Tool Window",
    "Enables the top-level App Inspection tool window, which will contain tabs to various feature inspectors",
    true
  );

  public static final Flag<Boolean> APP_INSPECTION_USE_DEV_JAR = Flag.create(
    APP_INSPECTION, "use.dev.jar", "Use a precompiled, prebuilt inspector jar",
    "If enabled, grab inspector jars from prebuilt locations, skipping over version checking and dynamic resolving of " +
    "inspector artifacts from maven. This is useful for devs who want to load locally built inspectors.",
    false
  );

  public static final Flag<Boolean> APP_INSPECTION_USE_SNAPSHOT_JAR = Flag.create(
    APP_INSPECTION, "use.snapshot.jar", "Always extract latest inspector jar from library",
    "If enabled, override normal inspector resolution logic, instead searching the IDE cache directly. This allows finding " +
    "inspectors bundled in local, snapshot builds of Android libraries, as opposed to those released through the normal process on maven.",
    false
  );

  public static final Flag<Boolean> COMPOSE_USE_LOADER_WITH_AFFINITY = Flag.create(
    COMPOSE, "preview.loader.affinity", "Enable the class loading affinity.",
    "If enabled, the class loading will cache which class loaders are more likely to have the class.",
    true);
  // endregion

  // region WorkManager Inspector
  private static final FlagGroup WORK_MANAGER_INSPECTOR = new FlagGroup(FLAGS, "work.inspector", "WorkManager Inspector");
  public static final Flag<Boolean> ENABLE_WORK_MANAGER_INSPECTOR_TAB = Flag.create(
    WORK_MANAGER_INSPECTOR, "enable.tab", "Enable WorkManager Inspector Tab",
    "Enables a WorkManager Inspector Tab in the App Inspection tool window",
    true
  );

  public static final Flag<Boolean> ENABLE_WORK_MANAGER_GRAPH_VIEW = Flag.create(
    WORK_MANAGER_INSPECTOR, "enable.graph.view", "Enable WorkManager Graph View",
    "Enables a Graph View for visualizing work dependencies in the WorkManager Inspector Tab",
    true
  );
  // endregion

  // region Network Inspector
  private static final FlagGroup NETWORK_INSPECTOR = new FlagGroup(FLAGS, "network.inspector", "Network Inspector");
  public static final Flag<Boolean> ENABLE_NETWORK_MANAGER_INSPECTOR_TAB = Flag.create(
    NETWORK_INSPECTOR, "enable.network.inspector.tab", "Enable Network Inspector Tab",
    "Enables a Network Inspector Tab in the App Inspection tool window",
    true
  );
<<<<<<< HEAD
  // endregion

  // region BackgroundTask Inspector
  private static final FlagGroup BACKGROUND_TASK_INSPECTOR =
    new FlagGroup(FLAGS, "backgroundtask.inspector", "BackgroundTask Inspector");
  public static final Flag<Boolean> ENABLE_BACKGROUND_TASK_INSPECTOR_TAB = Flag.create(
    BACKGROUND_TASK_INSPECTOR, "enable.backgroundtask.inspector.tab", "Enable BackgroundTask Inspector Tab",
    "Enables a BackgroundTask Inspector Tab in the App Inspection tool window",
    true
  );
  // endregion

  //region Device Manager
  private static final FlagGroup DEVICE_MANAGER = new FlagGroup(FLAGS, "device.manager", "Device Manager");
  public static final Flag<Boolean> ENABLE_NEW_DEVICE_MANAGER_PANEL = Flag.create(
    DEVICE_MANAGER, "enable.device.manager", "Enable new Device Manager panel",
    "Enables the new Device Manager panel. It replaces AVD Manager with additional functionality.",
    true
  );
  public static final Flag<Boolean> ENABLE_DEVICE_MANAGER_HALF_BAKED_FEATURES = Flag.create(
    DEVICE_MANAGER, "enable.device.manager.half.baked.features", "Enable half baked Device Manager features",
    "Enables some features that could be unpolished or unready in the new Device Manager",
    false
  );

  public static final Flag<Boolean> WEAR_OS_VIRTUAL_DEVICE_PAIRING_ASSISTANT_ENABLED = Flag.create(
    DEVICE_MANAGER,
    "wear.os.virtual.device.pairing.assistant.enabled",
    "Enable the Wear OS virtual device pairing assistant",
    "Enable the Wear OS virtual device pairing assistant",
    false);

  public static final Flag<Boolean> PAIRED_DEVICES_TAB_ENABLED = Flag.create(
    DEVICE_MANAGER,
    "paired.devices.tab.enabled",
    "Enable the Paired devices tab",
    "Enable the Paired devices tab in the details panel",
    false);
  // endregion

=======
  public static final Flag<Boolean> ENABLE_NETWORK_INTERCEPTION = Flag.create(
    NETWORK_INSPECTOR, "enable.network.interception", "Enable Network Interception",
    "Enables interceptions on network requests and responses",
    true
  );
  // endregion

  // region BackgroundTask Inspector
  private static final FlagGroup BACKGROUND_TASK_INSPECTOR =
    new FlagGroup(FLAGS, "backgroundtask.inspector", "BackgroundTask Inspector");
  public static final Flag<Boolean> ENABLE_BACKGROUND_TASK_INSPECTOR_TAB = Flag.create(
    BACKGROUND_TASK_INSPECTOR, "enable.backgroundtask.inspector.tab", "Enable BackgroundTask Inspector Tab",
    "Enables a BackgroundTask Inspector Tab in the App Inspection tool window",
    true
  );
  // endregion

  //region Device Manager
  private static final FlagGroup DEVICE_MANAGER = new FlagGroup(FLAGS, "device.manager", "Device Manager");

  public static final Flag<Boolean> WEAR_OS_VIRTUAL_DEVICE_PAIRING_ASSISTANT_ENABLED = Flag.create(
    DEVICE_MANAGER,
    "wear.os.virtual.device.pairing.assistant.enabled",
    "Enable the Wear OS virtual device pairing assistant",
    "Enable the Wear OS virtual device pairing assistant",
    true);

  public static final Flag<Boolean> PAIRED_DEVICES_TAB_ENABLED = Flag.create(
    DEVICE_MANAGER,
    "paired.devices.tab.enabled",
    "Enable the Paired devices tab",
    "Enable the Paired devices tab in the details panel",
    true);
  // endregion

>>>>>>> b5f40ffd
  //region DDMLIB
  private static final FlagGroup DDMLIB = new FlagGroup(FLAGS, "ddmlib", "DDMLIB");
  public static final Flag<Boolean> ENABLE_JDWP_PROXY_SERVICE = Flag.create(
    DDMLIB, "enable.jdwp.proxy.service", "Enable jdwp proxy service",
    "Creates a proxy service within DDMLIB to allow shared device client connections.",
    false
  );
  public static final Flag<Boolean> ENABLE_DDMLIB_COMMAND_SERVICE = Flag.create(
    DDMLIB, "enable.ddmlib.command.service", "Enable ddmlib command service",
    "Creates a service within DDMLIB to allow external processes to issue commands to ddmlib.",
    false
  );
  // endregion DDMLIB

  //region SERVER_FLAGS
  private static final FlagGroup SERVER_FLAGS = new FlagGroup(FLAGS, "serverflags", "Server Flags");
  public static final Flag<Boolean> TEST_SERVER_FLAG = Flag.create(
    SERVER_FLAGS, "test", "Test Server Enabled Flag",
    "Creates a sample studio flag that can be set using a server flag",
    false
  );
  // endregion SERVER_FLAGS

  //region METRICS
  private static final FlagGroup METRICS = new FlagGroup(FLAGS, "metrics", "Metrics");
  public static final Flag<Boolean> NEW_CONSENT_DIALOG = Flag.create(
    METRICS, "new.consent.dialog", "New consent dialog",
    "Enable the new consent dialog for opting into metrics",
    true
  );
  // endregion SERVER_FLAGS
<<<<<<< HEAD
=======

  // region App Insights
  private static final FlagGroup APP_INSIGHTS = new FlagGroup(FLAGS, "appinsights", "App Insights");
  public static final Flag<Boolean> APP_INSIGHTS_ENABLED =
    Flag.create(
      APP_INSIGHTS,
      "enabled",
      "Enabled",
      "Enable App Insights tool window and highlighting support.",
      true);

  public static final Flag<Boolean> APP_INSIGHTS_GUTTER_SUPPORT =
    Flag.create(
      APP_INSIGHTS,
      "insights.gutter",
      "Gutter Support",
      "Use gutter icons rather than code highlight to display insights in the editor",
      true);

  public static final Flag<Boolean> NEW_CRASHLYTICS_API_ENABLED =
    Flag.create(
      APP_INSIGHTS,
      "enable.new.crashlytics.api",
      "Enable new Crashlytics API",
      "If enabled, new Crashlytics API is adopted.",
      true);

  public static final Flag<String> CRASHLYTICS_GRPC_SERVER =
    Flag.create(
      APP_INSIGHTS,
      "crashlytics.grpc.server",
      "Set Crashlytics gRpc server address",
      "Set Crashlytics gRpc server address, mainly used for testing purposes.",
      "firebasecrashlytics.googleapis.com");

  public static final Flag<Boolean> CRASHLYTICS_GRPC_USE_TRANSPORT_SECURITY =
    Flag.create(
      APP_INSIGHTS,
      "crashlytics.grpc.use.transport.security",
      "Use transport security",
      "Set Crashlytics gRpc channel to use transport security",
      true);
  // endregion App Insights

  // region App Links Assistant
  private static final FlagGroup APP_LINKS_ASSISTANT = new FlagGroup(FLAGS, "app.links.assistant", "App Links Assistant");
  public static final Flag<Boolean> KOTLIN_INTENT_HANDLING =
    Flag.create(APP_LINKS_ASSISTANT, "kotlin.intent.handling", "Kotlin Intent Handling",
                "Support adding logic for intent handling in Kotlin.", true);
  public static final Flag<Boolean> APP_LINKS_ASSISTANT_V2 =
    Flag.create(APP_LINKS_ASSISTANT, "v2", "App Links Assistant V2",
                "Revamped App Links Assistant (new surfaces and navigation between surfaces).", false);
  public static final Flag<Boolean> WEBSITE_ASSOCIATION_GENERATOR_V2 =
    Flag.create(APP_LINKS_ASSISTANT, "website.association.generator.v2", "Website Association Generator V2",
                "Improvements to Website Association Generator.", false);
  // endregion App Links Assistant

  // region GOOGLE_PLAY_SDK_INDEX
  private static final FlagGroup GOOGLE_PLAY_SDK_INDEX = new FlagGroup(FLAGS, "google.play.sdk.index", "Google Play SDK Index");
  public static final Flag<Boolean> SHOW_SDK_INDEX_MESSAGES = Flag.create(
    GOOGLE_PLAY_SDK_INDEX, "show.sdk.index.messages", "Show SDK Index messages",
    "Show messages related to Google Play SDK Index",
    true
  );
  public static final Flag<Boolean> INCLUDE_LINKS_TO_SDK_INDEX = Flag.create(
    GOOGLE_PLAY_SDK_INDEX, "include.links.to.sdk.index", "Include links to SDK Index",
    "Whether or not links to Google Play SDK Index should be included in the SDK Index messages",
    true
  );
  public static final Flag<Boolean> SHOW_SDK_INDEX_CRITICAL_ISSUES = Flag.create(
    GOOGLE_PLAY_SDK_INDEX, "show.sdk.critical.issues", "Show SDK Index critical issues",
    "Whether or not critical issues from library authors should be shown",
    true
  );
  public static final Flag<Boolean> SHOW_SDK_INDEX_POLICY_ISSUES = Flag.create(
    GOOGLE_PLAY_SDK_INDEX, "show.sdk.policy.issues", "Show SDK Index policy issues",
    "Whether or not show issues when libraries are not policy complaint",
    false
  );

  // endregion GOOGLE_PLAY_SDK_INDEX
>>>>>>> b5f40ffd
  private StudioFlags() { }
}<|MERGE_RESOLUTION|>--- conflicted
+++ resolved
@@ -51,14 +51,11 @@
       userOverrides = new DefaultFlagOverrides();
     }
     return new Flags(userOverrides, new PropertyOverrides(), new ServerFlagOverrides());
-<<<<<<< HEAD
-=======
   }
 
   @TestOnly
   public static void validate() {
       FLAGS.validate();
->>>>>>> b5f40ffd
   }
 
   //region New Project Wizard
@@ -88,7 +85,6 @@
     NPW, "show.gradle.kts.option", "Show gradle kts option",
     "Shows an option on new Project/Module to allow the use of Kotlin script",
     false);
-<<<<<<< HEAD
 
   public static final Flag<Boolean> NPW_NEW_NATIVE_MODULE = Flag.create(
     NPW, "new.native.module", "New Android Native Module",
@@ -105,31 +101,10 @@
     "Enable the new material 3 templates.",
     true);
   //endregion
-=======
->>>>>>> b5f40ffd
-
-  public static final Flag<Boolean> NPW_NEW_NATIVE_MODULE = Flag.create(
-    NPW, "new.native.module", "New Android Native Module",
-    "Show template to create a new Android Native module in the new module wizard.",
-    true);
-
-  public static final Flag<Boolean> NPW_NEW_MACRO_BENCHMARK_MODULE = Flag.create(
-    NPW, "new.macro.benchmark.module", "New Macro Benchmark Module",
-    "Show template to create a new Macro Benchmark module in the new module wizard.",
-    true);
-
-<<<<<<< HEAD
-=======
-  public static final Flag<Boolean> NPW_MATERIAL3_ENABLED = Flag.create(
-    NPW, "new.material3.templates", "New Material3 Templates",
-    "Enable the new material 3 templates.",
-    true);
-  //endregion
 
   //region Profiler
   private static final FlagGroup PROFILER = new FlagGroup(FLAGS, "profiler", "Android Profiler");
 
->>>>>>> b5f40ffd
   public static final Flag<Boolean> PROFILER_UNIFIED_PIPELINE = Flag.create(
     PROFILER, "unified.pipeline", "Enables new event pipeline to be used for core components.",
     "Toggles usage of gRPC apis to fetch data from perfd and the datastore.",
@@ -139,26 +114,10 @@
     PROFILER, "energy", "Enable Energy profiling",
     "Enable the new energy profiler. It monitors battery usage of the selected app.", true);
 
-<<<<<<< HEAD
-  public static final Flag<Boolean> PROFILER_STARTUP_CPU_PROFILING = Flag.create(
-    PROFILER, "startup.cpu.profiling", "Enable startup CPU Profiling",
-    "Record a method trace on startup by enabling it in the Profiler tab of Run/Debug configuration.",
-    true);
-
-=======
->>>>>>> b5f40ffd
   public static final Flag<Boolean> PROFILER_MEMORY_CSV_EXPORT = Flag.create(
     PROFILER, "memory.csv", "Allow exporting entries in memory profiler",
     "Allow exporting entries in the views for heap dump and native/JVM recordings in CSV format.",
     false);
-<<<<<<< HEAD
-
-  public static final Flag<Boolean> PROFILER_TRACK_JNI_REFS = Flag.create(
-    PROFILER, "jni", "Enable JVMTI-based JNI reference tracking.",
-    "For Android O or newer, JNI references are tracked in Memory Profiler and shown in JNI heap.",
-    true);
-=======
->>>>>>> b5f40ffd
 
   public static final Flag<Boolean> PROFILER_PERFORMANCE_MONITORING = Flag.create(
     PROFILER, "performance.monitoring", "Enable Profiler Performance Monitoring Options",
@@ -172,44 +131,15 @@
     true
   );
 
-  public static final Flag<Boolean> PROFILER_JANK_DETECTION_UI = Flag.create(
-    PROFILER, "jank.ui", "Enable jank detection UI",
-    "Add a track in the display group showing frame janks.",
-    true
-  );
-
   public static final Flag<Boolean> PROFILER_CUSTOM_EVENT_VISUALIZATION = Flag.create(
     PROFILER, "custom.event.visualization", "Enable Profiler Custom Event Visualization",
     "When enabled, profiler will track and display events defined through developer APIs",
     false);
 
-<<<<<<< HEAD
-  public static final Flag<Boolean> PROFILER_USE_TRACEPROCESSOR = Flag.create(
-    PROFILER, "perfetto.traceprocessor", "Enable TraceProcessorDaemon",
-    "Use TraceProcessor to parse Perfetto captures instead of Trebuchet/Atrace backend.",
-    true);
-
-  public static final Flag<Boolean> PROFILEABLE = Flag.create(
-    PROFILER, "profileable", "Support profileable processes on S+",
-    "Show profileable processes on S and later",
-    true);
-
-  public static final Flag<Boolean> PROFILER_MIGRATION_TO_APPINSPECTION = Flag.create(
-    PROFILER, "profiler.migration.to.appinspection", "Enable migration support for network and system events profiling.",
-    "Show migration messaging to guide users to the App Inspection tool window",
-    true);
-
-  // PROFILEABLE_IN_QR is an extension of PROFILEABLE. When it's true, it assumes PROFILEABLE is also true.
-  public static final Flag<Boolean> PROFILEABLE_IN_QR = Flag.create(
-    PROFILER, "profileable.qr", "Support profileable processes on Q & R",
-    "Show profileable processes on Q and R",
-    PROFILEABLE.get() && true);
-=======
   public static final Flag<Boolean> PROFILEABLE_BUILDS = Flag.create(
     PROFILER, "profileable.builds", "Support building profileable apps",
     "Allow users to build apps as profileable with a supported Gradle plugin version (>7.3.0)",
     false);
->>>>>>> b5f40ffd
   //endregion
 
   //region ML
@@ -239,19 +169,15 @@
     DESIGN_TOOLS, "power.save.support", "Enable previews support for PowerSave mode",
     "If enabled, the the Layout Editor and Compose Preview will respect the Power Save mode and avoid auto-refresh, reduce FPS, etc.",
     true);
-<<<<<<< HEAD
-=======
   public static final Flag<Boolean> USE_COMPONENT_TREE_TABLE = Flag.create(
     DESIGN_TOOLS, "design.component.tree.table", "Enable TreeTable implementation of component tree",
     "Use a TreeTable for displaying the component tree in the LayoutInspector and the Nav editor.", true);
->>>>>>> b5f40ffd
 
   //region Layout Editor
   private static final FlagGroup NELE = new FlagGroup(FLAGS, "nele", "Layout Editor");
   public static final Flag<Boolean> NELE_ANIMATIONS_PREVIEW = Flag.create(
     NELE, "animated.preview", "Show preview animations toolbar",
     "Show an animations bar that allows playback of vector drawable animations.",
-<<<<<<< HEAD
     true);
   public static final Flag<Boolean> NELE_ANIMATED_SELECTOR_PREVIEW = Flag.create(
     NELE, "animated.selector.preview", "Show preview animations toolbar for animated selector",
@@ -261,55 +187,18 @@
     NELE, "animated.list.preview", "Show preview animations toolbar for animation list",
     "Show an animations bar that allows playback of animation list files.",
     true);
-  public static final Flag<Boolean> NELE_MOTION_LAYOUT_ANIMATIONS = Flag.create(
-    NELE, "animated.motion.layout", "Show preview animations toolbar for MotionLayout",
-    "Show an animations bar that allows playback of MotionLayout animations.",
-    false);
-  public static final Flag<Boolean> NELE_MOTION_LAYOUT_EDITOR = Flag.create(
-    NELE, "animated.motion.editor", "Show motion editor for MotionLayout",
-    "Show the motion editor UI for MotionLayout.",
-    true);
-=======
-    true);
-  public static final Flag<Boolean> NELE_ANIMATED_SELECTOR_PREVIEW = Flag.create(
-    NELE, "animated.selector.preview", "Show preview animations toolbar for animated selector",
-    "Show an animations bar that allows playback of transitions in animated selector.",
-    true);
-  public static final Flag<Boolean> NELE_ANIMATIONS_LIST_PREVIEW = Flag.create(
-    NELE, "animated.list.preview", "Show preview animations toolbar for animation list",
-    "Show an animations bar that allows playback of animation list files.",
-    true);
->>>>>>> b5f40ffd
   public static final Flag<Boolean> NELE_MOTION_AREA_GRAPH = Flag.create(
     NELE, "motion.area.graph", "Show area graph in Timeline panel",
     "Show area graph in Timeline panel for Motion Editor.",
     true);
-<<<<<<< HEAD
-  public static final Flag<Boolean> NELE_CONSTRAINT_SELECTOR = Flag.create(
-    NELE, "constraint.selection", "Allow selection of Constraints",
-    "Allow the selection of constraints.",
-=======
   public static final Flag<Boolean> NELE_MOTION_SAVE_GIF = Flag.create(
     NELE, "motion.save.gif", "Enable save GIF feature",
     "Enable save a selected transition as a GIF file in Motion Editor.",
->>>>>>> b5f40ffd
     true);
   public static final Flag<Boolean> NELE_MOTION_HORIZONTAL = Flag.create(
     NELE, "animated.motion.horizontal", "Display motion editor horizontally",
     "Controls the placement of the motion editor (horizontal versus vertical).",
     false);
-<<<<<<< HEAD
-  public static final Flag<Boolean> NELE_MOCKUP_EDITOR = Flag.create(
-    NELE, "mockup.editor", "Enable the Mockup Editor",
-    "Enable the Mockup Editor to ease the creation of Layouts from a design file.",
-    false);
-
-  public static final Flag<Boolean> NELE_CONVERT_VIEW = Flag.create(
-    NELE, "convert.view", "Enable the Convert View action",
-    "Enable the Convert View Action when right clicking on a component",
-    true);
-=======
->>>>>>> b5f40ffd
 
   public static final Flag<Boolean> NELE_RENDER_DIAGNOSTICS = Flag.create(
     NELE, "diagnostics", "Enable rendering on-screen stats",
@@ -341,25 +230,6 @@
     "Log in the IDEA log the messages coming from Java and native code of Layoutlib Native.",
     false);
 
-<<<<<<< HEAD
-  public static final Flag<Boolean> NELE_SCENEVIEW_TOP_TOOLBAR = Flag.create(
-    NELE, "sceneview.top.toolbar", "Enable the per SceneView top toolbar.",
-    "Enable the per SceneView top toolbar that displays the SceneView contextual actions.",
-    true);
-
-  public static final Flag<Boolean> NELE_SCENEVIEW_BOTTOM_BAR = Flag.create(
-    NELE, "sceneview.bottom.bar", "Enable the per SceneView bottom bar.",
-    "Enable the per SceneView bottom bar that displays the SceneView contextual actions.",
-    false);
-
-  public static final Flag<Boolean> NELE_SCENEVIEW_LEFT_BAR = Flag.create(
-    NELE, "sceneview.left.bar", "Enable SceneView left bar for overlay actions.",
-    "Enable the SceneView left bar that displays the overlay actions.",
-    true);
-
-
-=======
->>>>>>> b5f40ffd
   private static final FlagGroup ASSISTANT = new FlagGroup(FLAGS, "assistant", "Assistants");
 
   public static final Flag<Boolean> NELE_CONSTRAINT_LAYOUT_ASSISTANT = Flag.create(
@@ -410,11 +280,7 @@
   public static final Flag<Boolean> NELE_VISUALIZATION_MULTIPLE_CUSTOM = Flag.create(
     NELE, "visualization.multiple.custom", "Multiple Custom Categories in Layout Validation Tool",
     "Allow to create or delete multiple custom categories in Layout Validation Tool",
-<<<<<<< HEAD
-    false);
-=======
-    true);
->>>>>>> b5f40ffd
+    true);
 
   public static final Flag<Boolean> NELE_SOURCE_CODE_EDITOR = Flag.create(
     NELE, "show.source.code.editor", "New Source Code Editor",
@@ -447,7 +313,6 @@
   public static final Flag<Boolean> NELE_LAYOUT_SCANNER_ADD_INCLUDE = Flag.create(
     NELE, "toggle.layout.editor.validator.a11y.include", "Toggle whether to show included layout or not.",
     "If the layout contains <include>, turning this flag on will run the scanner in the included layout.",
-<<<<<<< HEAD
     false);
 
   public static final Flag<Boolean> NELE_LAYOUT_SCANNER_COMMON_ERROR_PANEL = Flag.create(
@@ -455,37 +320,17 @@
     "If the xml layout contains atf results, it will be shown in the common error panel as well as issue panel.",
     false);
 
-=======
-    false);
-
-  public static final Flag<Boolean> NELE_LAYOUT_SCANNER_COMMON_ERROR_PANEL = Flag.create(
-    NELE, "toggle.layout.editor.validator.a11y.common.panel", "Enable common error panel to display scanner results.",
-    "If the xml layout contains atf results, it will be shown in the common error panel as well as issue panel.",
-    false);
-
   public static final Flag<Boolean> NELE_USE_SHARED_ISSUE_PANEL_FOR_DESIGN_TOOLS = Flag.create(
     NELE, "use.shared.issue.panel.for.design.tools", "Enabled shared issue panels",
     "Use a shared issue panel to display the issue for all design tools",
     true);
 
->>>>>>> b5f40ffd
   public static final Flag<Boolean> NELE_SHOW_VISUAL_LINT_ISSUE_IN_COMMON_PROBLEMS_PANEL = Flag.create(
     NELE, "show.issue.in.common.panel", "Enable showing issues in common problems panel.",
     "If the xml layout contains any visual lint issues, it will be shown in the common error panel as well as in laytout validation issue panel.",
     false);
 
   public static final Flag<Boolean> NELE_VISUAL_LINT_ALWAYS_RUN = Flag.create(
-<<<<<<< HEAD
-    NELE, "visual.lint.always.run", "Run visual lint always",
-    "Enable so that visual lint always runs for select configurations.",
-    false);
-
-  public static final Flag<Boolean> NELE_SHOW_ISSUE_PANEL_IN_PROBLEMS = Flag.create(
-    NELE, "show.issue.panel.in.problems", "Show the Issue Panel in IJ's Problem Panel",
-    "Move the Issue Panel from Design Tools into the Problems Panel as an additional tab.",
-    false
-  );
-=======
     NELE, "visual.lint.always.run", "Run visual lint in the background when the layout editor is opened",
     "Enable so that visual lint always runs in the background of the layout editor for select configurations. This is also known as the background linting",
     true);
@@ -494,7 +339,6 @@
     NELE, "use.custom.traffic.lights.for.resources", "Base traffic lights on the errors from the shared issue panel",
     "Use errors from the current file and qualifiers tab in the traffic light rendering for resource files.",
     true);
->>>>>>> b5f40ffd
 
   public static final Flag<Boolean> NELE_TRANSFORM_PANEL = Flag.create(
     NELE, "toggle.layout.editor.transform.panel", "Toggle transform panel in layout editor and motion editor.",
@@ -514,7 +358,6 @@
   public static final Flag<Boolean> NELE_OVERLAY_PROVIDER = Flag.create(
     NELE, "toggle.overlay.provider.extension.point", "Toggle overlay provider extension point.",
     "Enable the overlay provider extension point",
-<<<<<<< HEAD
     true);
 
   public static final Flag<Boolean> NELE_CLASS_BINARY_CACHE = Flag.create(
@@ -535,47 +378,13 @@
   public static final Flag<Boolean> NELE_VISUAL_LINT = Flag.create(
     NELE, "visual.lint", "Enable visual linting for layouts",
     "Enable all the various tools related to visual linting of layouts.",
-    false);
-
-  public static final Flag<Boolean> NELE_VISUAL_LINT_TOGGLE_ISSUE_LAYOUTS = Flag.create(
-    NELE, "visual.lint.toggle.issue.layouts", "Checkbox to show the the layouts with issue only.",
-    "Provide a checkbox in Layout Validation Tool to allow user only show the layouts with issue detected by visual lint.",
-    false);
+    true);
 
   public static final Flag<Boolean> NELE_ATF_IN_VISUAL_LINT = Flag.create(
     NELE, "visual.lint.atf", "Enable ATF integration in visual linting for layouts",
     "Enable ATF integration in visual linting of layouts.",
-    false);
-
-=======
-    true);
-
-  public static final Flag<Boolean> NELE_CLASS_BINARY_CACHE = Flag.create(
-    NELE, "toggle.layout.editor.class.binary.cache", "Enable binary cache",
-    "Enable binary cache of classes used in preview",
-    true);
-
-  public static final Flag<Boolean> NELE_STATE_LIST_PICKER = Flag.create(
-    NELE, "state.list.picker", "Enable State List Picker",
-    "Enable state list picker for selector drawable.",
-    true);
-
-  public static final Flag<Boolean> NELE_ASSET_REPOSITORY_INCLUDE_AARS_THROUGH_PROJECT_SYSTEM = Flag.create(
-    NELE, "asset.repository.include.aars.through.project.system", "Include AARs through project system",
-    "Include resource directories from AARs found through project system.",
-    false);
-
-  public static final Flag<Boolean> NELE_VISUAL_LINT = Flag.create(
-    NELE, "visual.lint", "Enable visual linting for layouts",
-    "Enable all the various tools related to visual linting of layouts.",
-    true);
-
-  public static final Flag<Boolean> NELE_ATF_IN_VISUAL_LINT = Flag.create(
-    NELE, "visual.lint.atf", "Enable ATF integration in visual linting for layouts",
-    "Enable ATF integration in visual linting of layouts.",
-    true);
-
->>>>>>> b5f40ffd
+    true);
+
   public static final Flag<Boolean> NELE_WARN_NEW_THREADS = Flag.create(
     NELE, "preview.warn.new.threads", "Enable new threads warning",
     "Display a warning if user code creates new threads in the preview",
@@ -612,24 +421,12 @@
 
   //region Resource Repository
   private static final FlagGroup RESOURCE_REPOSITORY = new FlagGroup(FLAGS, "resource.repository", "Resource Repository");
-<<<<<<< HEAD
-  public static final Flag<Boolean> RESOURCE_REPOSITORY_TRACE_UPDATES = Flag.create(
-    RESOURCE_REPOSITORY, "trace.updates", "Enable Tracing of Resource Repository Updates",
-    "Enables tracing of resource repository updates",
-    false);
-=======
->>>>>>> b5f40ffd
   public static final Flag<Integer> RESOURCE_REPOSITORY_TRACE_SIZE = Flag.create(
     RESOURCE_REPOSITORY, "trace.size", "Maximum Size of Resource Repository Update Trace",
     "Size of the in-memory cyclic buffer used for tracing of resource repository updates",
     10000);
   //endregion
 
-<<<<<<< HEAD
-  //endregion
-
-=======
->>>>>>> b5f40ffd
   //region Run/Debug
   private static final FlagGroup RUNDEBUG = new FlagGroup(FLAGS, "rundebug", "Run/Debug");
   public static final Flag<Boolean> RUNDEBUG_LOGCAT_CONSOLE_OUTPUT_ENABLED = Flag.create(
@@ -669,31 +466,6 @@
     "If enabled, AS executes Run Configuration via new.AndroidRunProfileState",
     false);
 
-<<<<<<< HEAD
-    /**
-     * The level of APK change that will be supported by the deployment pipeline's optimistic
-     * "deploy-without-installing" path. Deploying changes that exceed the level of support
-     * configured here will cause the deployment to install via the package manager.
-     */
-    public enum OptimisticInstallSupportLevel {
-        /** Always fall back to a package manager installation. */
-        DISABLED,
-        /** Support deploying changes to dex files only. */
-        DEX,
-        /** Support deploying changes to dex files and native libraries only. */
-        DEX_AND_NATIVE,
-        /** Support deploying changes to dex files, native libraries, and resources. */
-        DEX_AND_NATIVE_AND_RESOURCES,
-    }
-
-    public static final Flag<OptimisticInstallSupportLevel> OPTIMISTIC_INSTALL_SUPPORT_LEVEL =
-            Flag.create(
-                    RUNDEBUG,
-                    "optimisticinstall.supportlevel",
-                    "The amount of support for using the 'Apply Changes 2.0' pipeline on Run.",
-                    "This can be \"DISABLED\" to always use a package manager installation; \"DEX\" to use the pipeline for dex-only changes; \"DEX_AND_NATIVE\" to use the pipeline for dex and native library-only changes; or \"DEX_AND_NATIVE_AND_RESOURCES\" to use the pipeline for changes to dex, native libraries, and/or resource/asset files. Deploying changes that exceed the level of support configured here will cause the deployment to install via the package manager.",
-                    OptimisticInstallSupportLevel.DEX);
-=======
   public static final Flag<Boolean> ALLOW_RUN_WEAR_CONFIGURATIONS_FROM_GUTTER = Flag.create(
     RUNDEBUG, "run.wear.configuration.gutter.enabled", "Run Wear Configurations from gutter",
     "If enabled, allow to Run Wear Configurations from the gutter.",
@@ -732,7 +504,6 @@
     " or \"DEX_AND_NATIVE_AND_RESOURCES\" to use the pipeline for changes to dex, native libraries, and/or resource/asset files." +
     " Deploying changes that exceed the level of support configured here will cause the deployment to install via the package manager.",
     OptimisticInstallSupportLevel.DEX);
->>>>>>> b5f40ffd
 
   public static final Flag<Boolean> APPLY_CHANGES_STRUCTURAL_DEFINITION = Flag.create(
     RUNDEBUG,
@@ -790,8 +561,6 @@
     "To allow toggling between automatic or user managed ADB server mode.",
     false);
 
-<<<<<<< HEAD
-=======
   public static final Flag<Boolean> ADB_DEVICE_MONITOR_TOOL_WINDOW_ENABLED = Flag.create(
     RUNDEBUG,
     "adb.device.monitor.enable",
@@ -800,17 +569,12 @@
     "Changing the value of this flag requires restarting Android Studio.",
     true);
 
->>>>>>> b5f40ffd
   public static final Flag<Boolean> ADBLIB_MIGRATION_DEVICE_EXPLORER = Flag.create(
     RUNDEBUG,
     "adblib.migration.device.explorer",
     "Use adblib in Device Explorer",
     "Use adblib instead of ddmlib for Device Explorer",
-<<<<<<< HEAD
-    false);
-=======
-    true);
->>>>>>> b5f40ffd
+    true);
 
   public static final Flag<Boolean> ADBLIB_MIGRATION_WIFI_PAIRING = Flag.create(
     RUNDEBUG,
@@ -843,12 +607,6 @@
     false
   );
 
-<<<<<<< HEAD
-  public static final Flag<Boolean> LOGCAT_EXPRESSION_FILTER_ENABLE = Flag.create(
-    RUNDEBUG,
-    "logcat.expression.filter.enable",
-    "Enable expression filter in Logcat",
-=======
   public static final Flag<Boolean> DDMLIB_ABB_EXEC_INSTALL_ENABLE = Flag.create(
     RUNDEBUG,
     "ddmlib.abb.exec.install.enable",
@@ -867,36 +625,19 @@
     LOGCAT,
     "logcat.expression.filter.enable",
     "Enable expression filter in Logcat (deprecated)",
->>>>>>> b5f40ffd
     "Enables the expression filter in Logcat",
     false
   );
 
-<<<<<<< HEAD
-  public static final Flag<Boolean> LOGCAT_SUPPRESSED_TAGS_ENABLE = Flag.create(
-    RUNDEBUG,
-    "logcat.suppressed.tags.enable",
-    "Enable Suppressed Tags Dialog in Logcat",
-=======
   // Deprecated: Old logcat tool window
   public static final Flag<Boolean> LOGCAT_SUPPRESSED_TAGS_ENABLE = Flag.create(
     LOGCAT,
     "logcat.suppressed.tags.enable",
     "Enable Suppressed Tags Dialog in Logcat (deprecated)",
->>>>>>> b5f40ffd
     "Enables a dialog that allows the user to maintain a global set of tags to be suppressed in Logcat",
     false
   );
 
-<<<<<<< HEAD
-  public static final Flag<Boolean> LOGCAT_V2_ENABLE = Flag.create(
-    RUNDEBUG,
-    "logcat.v2.enable",
-    "Enable Logcat V2",
-    "Enables version 2 of the Logcat tool window",
-    false
-  );
-=======
   public static final Flag<Boolean> LOGCAT_NAMED_FILTERS_ENABLE = Flag.create(
     LOGCAT,
     "logcat.named.filters.enable",
@@ -936,7 +677,6 @@
     "Set the max number of messages that are appended to the UI component",
     1000
   );
->>>>>>> b5f40ffd
   //endregion
 
   //region Gradle Project System
@@ -947,30 +687,6 @@
     "When a project is loaded, automatically add a \"Gradle-aware Make\" task to each Run Configuration if the task is missing",
     true);
 
-<<<<<<< HEAD
-  public static final Flag<Boolean> NEW_PSD_ENABLED = Flag.create(
-    GRADLE_IDE, "new.psd", "Enable new \"Project Structure\" dialog",
-    "Turns on the new \"Project Structure\" dialog.", true);
-  public static final Flag<Boolean> USE_DEVELOPMENT_OFFLINE_REPOS = Flag.create(
-    GRADLE_IDE, "development.offline.repos", "Enable development offline repositories",
-    "Makes Gradle use development offline repositories such as /out/repo", StudioPathManager.isRunningFromSources());
-  public static final Flag<Boolean> BUILD_ATTRIBUTION_ENABLED = Flag.create(
-    GRADLE_IDE, "build.attribution", "Enable build attribution",
-    "Enable build attribution.", true);
-  public static final Flag<Boolean> BUILD_ANALYZER_JETIFIER_ENABLED = Flag.create(
-    GRADLE_IDE, "build.analyzer.jetifier.warning", "Enable Jetifier usage analyzis",
-    "Enable Jetifier usage analyzis is Build Analyzer.", true);
-  public static final Flag<Boolean> DISABLE_FORCED_UPGRADES = Flag.create(
-    GRADLE_IDE, "forced.agp.update", "Disable forced Android Gradle plugin upgrades",
-    "This option is only respected when running "+ApplicationNamesInfo.getInstance().getFullProductName()+" internally.", false);
-  public static final Flag<Boolean> USE_MODULE_PER_SOURCE_SET = Flag.create(
-    GRADLE_IDE, "module.per.source.set", "Enables creating multiple modules per Gradle project",
-    "This allows the IDE to more closely represent how the project is configured in Gradle.", true);
-
-  public static final Flag<Boolean> GRADLE_SYNC_PARALLEL_SYNC_ENABLED = Flag.create(
-    GRADLE_IDE, "gradle.sync.parallel.sync.enabled", "Enables parallel sync",
-    "This allows the IDE to fetch models in parallel (if supported by Gralde and enabled via org.gradle.parallel=true).", false);
-=======
   public static final Flag<Boolean> USE_DEVELOPMENT_OFFLINE_REPOS = Flag.create(
     GRADLE_IDE, "development.offline.repos", "Enable development offline repositories",
     "Makes Gradle use development offline repositories such as /out/repo", StudioPathManager.isRunningFromSources());
@@ -982,12 +698,11 @@
     "Enable Downloads analysis in Build Analyzer.", true);
   public static final Flag<Boolean> DISABLE_FORCED_UPGRADES = Flag.create(
     GRADLE_IDE, "forced.agp.update", "Disable forced Android Gradle plugin upgrades",
-    "This option is only respected when running Android Studio internally.", false);
+    "This option is only respected when running "+ApplicationNamesInfo.getInstance().getFullProductName()+" internally.", false);
 
   public static final Flag<Boolean> GRADLE_SYNC_PARALLEL_SYNC_ENABLED = Flag.create(
     GRADLE_IDE, "gradle.sync.parallel.sync.enabled", "Enables parallel sync",
     "This allows the IDE to fetch models in parallel (if supported by Gradle and enabled via org.gradle.parallel=true).", true);
->>>>>>> b5f40ffd
 
   public static final Flag<Boolean> GRADLE_SYNC_PARALLEL_SYNC_PREFETCH_VARIANTS = Flag.create(
     GRADLE_IDE, "gradle.sync.parallel.sync.prefetch.variants", "Enables speculative syncing of current variants",
@@ -1008,8 +723,6 @@
   public static final Flag<Boolean> GRADLE_SYNC_RECREATE_JDK = Flag.create(
     GRADLE_IDE, "gradle.sync.recreate.jdk", "Recreate JDK on sync", "Recreate Gradle JDK when syncing if there are changed roots.", true);
 
-<<<<<<< HEAD
-=======
   public static final Flag<Boolean> GRADLE_DSL_TOML_SUPPORT = Flag.create(
     GRADLE_IDE, "gradle.dsl.toml", "Parse TOML files", "Parse TOML files to support use of Version Catalogs.", true);
 
@@ -1018,7 +731,6 @@
 
   public static final Flag<Boolean> GRADLE_SAVE_LOG_TO_FILE = Flag.create(
     GRADLE_IDE, "save.log.to.file", "Save log to file", "Appends the build log to the given file", false);
->>>>>>> b5f40ffd
 
   //endregion
 
@@ -1026,37 +738,11 @@
   private static final FlagGroup DATABASE_INSPECTOR = new FlagGroup(FLAGS, "database.inspector", "Database Inspector");
   public static final Flag<Boolean> DATABASE_INSPECTOR_OPEN_FILES_ENABLED = Flag.create(
     DATABASE_INSPECTOR,
-<<<<<<< HEAD
-    "enabled",
-    "Enable Database Inspector",
-    "If enabled the Database Inspector tool window will appear." +
-    "SQLite files opened from the Device Explorer will be opened in the inspector.",
-    true
-  );
-  public static final Flag<Boolean> DATABASE_INSPECTOR_OPEN_FILES_ENABLED = Flag.create(
-    DATABASE_INSPECTOR,
-=======
->>>>>>> b5f40ffd
     "open.files.enabled",
     "Enable support for opening SQLite files in Database Inspector",
     "If enabled, the Database Inspector tool will be able to open SQLite files." +
     "eg. SQLite files opened from the Device Explorer will open in the inspector.",
     false
-  );
-  public static final Flag<Boolean> DATABASE_INSPECTOR_OFFLINE_MODE_ENABLED = Flag.create(
-    DATABASE_INSPECTOR,
-    "offline.enabled",
-    "Enable offline mode in Database Inspector",
-    "If enabled, Database Inspector will download a copy of open databases when the connection to the device is lost.",
-    true
-  );
-  public static final Flag<Boolean> DATABASE_INSPECTOR_EXPORT_TO_FILE_ENABLED = Flag.create(
-    DATABASE_INSPECTOR,
-    "export.to.file.enabled",
-    "Enable Export to File feature in Database Inspector",
-    "If enabled, Database Inspector will expose an ability for the user to export a table, query results, or the whole database " +
-    "to a local file.",
-    true
   );
   //endregion
 
@@ -1065,15 +751,6 @@
   public static final Flag<Boolean> DYNAMIC_LAYOUT_INSPECTOR_USE_DEVBUILD_SKIA_SERVER = Flag.create(
     LAYOUT_INSPECTOR, "dynamic.layout.inspector.devbuild.skia", "Use the locally-built skia rendering server",
     "If enabled and this is a locally-built studio instance, use the locally-built skia server instead of one from the SDK.", false);
-<<<<<<< HEAD
-  public static final Flag<Boolean> DYNAMIC_LAYOUT_INSPECTOR_SHOW_SEMANTICS = Flag.create(
-    LAYOUT_INSPECTOR, "dynamic.layout.inspector.show.semantics", "Show semantics",
-    "If enabled, display semantic information found in the agent.", true);
-  public static final Flag<Boolean> DYNAMIC_LAYOUT_INSPECTOR_ENABLE_SNAPSHOTS = Flag.create(
-    LAYOUT_INSPECTOR, "dynamic.layout.inspector.enable.snapshots", "Enable snapshots",
-    "Enable saving and loading snapshots in the layout inspector.", true);
-
-=======
   public static final Flag<Boolean> DYNAMIC_LAYOUT_INSPECTOR_ENABLE_RECOMPOSITION_COUNTS = Flag.create(
     LAYOUT_INSPECTOR, "dynamic.layout.inspector.enable.recomposition.counts", "Enable recomposition counts",
     "Enable gathering and display of recomposition counts in the layout inspector.", true);
@@ -1085,7 +762,6 @@
     LAYOUT_INSPECTOR, "dynamic.layout.inspector.enable.auto.connect.foreground", "Enable automatically connecting to foreground process",
     "When this flag is enabled, LayoutInspector will automatically connect to whatever debuggable process is in the foreground on the phone.",
     false);
->>>>>>> b5f40ffd
   //endregion
 
   //region Embedded Emulator
@@ -1154,13 +830,10 @@
   public static final Flag<Boolean> MIGRATE_TO_NON_TRANSITIVE_R_CLASSES_REFACTORING_ENABLED = Flag.create(
     REFACTORINGS, "migrateto.nontransitiverclasses.enabled", "Enable the Migrate to non-transitive R classes refactoring",
     "If enabled, show the action in the refactoring menu", true);
-<<<<<<< HEAD
-=======
 
   public static final Flag<Boolean> INFER_ANNOTATIONS_REFACTORING_ENABLED = Flag.create(
     REFACTORINGS, "infer.annotations.enabled", "Enable the Infer Annotations refactoring",
     "If enabled, show the action in the refactoring menu", false);
->>>>>>> b5f40ffd
   //endregion
 
   //region NDK
@@ -1215,8 +888,6 @@
     "If enabled, XML code completion doesn't include resources from the android namespace. Instead a fake completion item " +
     "is used to offer just the namespace prefix.", true);
 
-<<<<<<< HEAD
-=======
   public static final Flag<Boolean> AGSL_LANGUAGE_SUPPORT = Flag.create(
     EDITOR, "agsl.support.enabled",
     "Enable editor support for AGSL (Android Graphics Shading Language)",
@@ -1224,7 +895,6 @@
     true
   );
 
->>>>>>> b5f40ffd
   public static final Flag<Boolean> ADVANCED_JNI_ASSISTANCE = Flag.create(
     EDITOR, "advanced.jni.assistance",
     "Enable advanced JNI assistance",
@@ -1323,20 +993,6 @@
 
   //region Compose
   private static final FlagGroup COMPOSE = new FlagGroup(FLAGS, "compose", "Compose");
-<<<<<<< HEAD
-
-  public static final Flag<Boolean> COMPOSE_PREVIEW_ONLY_KOTLIN_BUILD = Flag.create(
-    COMPOSE, "preview.fast.build.enabled", "Enable the use of \"compileDebugKotlin\" for the preview refresh",
-    "If enabled, the refresh button will only trigger the \"compileDebugKotlin\" task as opposed to others like" +
-    "\"generateDebugSources\" or \"compileJava\".",
-    true);
-
-  public static final Flag<Boolean> COMPOSE_PREVIEW_RUN_CONFIGURATION = Flag.create(
-    COMPOSE, "preview.run.configuration", "Enable running Compose Previews on device/emulator",
-    "If enabled, it will be possible to create run configurations that launch a Compose Preview directly to the device/emulator.",
-    true);
-=======
->>>>>>> b5f40ffd
 
   public static final Flag<Boolean> COMPOSE_PREVIEW_DOUBLE_RENDER = Flag.create(
     COMPOSE, "preview.double.render", "Enable the Compose double render mode",
@@ -1425,64 +1081,6 @@
     true
   );
 
-<<<<<<< HEAD
-  public static final Flag<Boolean> COMPOSE_ANIMATED_PREVIEW = Flag.create(
-    COMPOSE, "preview.animated.enable",
-    "Enable animated compose preview",
-    "If enabled, a user can switch compose preview to be animated",
-    true
-  );
-
-  public static final Flag<Boolean> COMPOSE_ANIMATED_PREVIEW_SHOW_CLICK = Flag.create(
-    COMPOSE, "preview.animated.click.enable",
-    "Enable displaying clicks on the animated preview",
-    "If enabled, clicking on the animated preview will generate a ripple",
-    true
-  );
-
-  public static final Flag<Boolean> COMPOSE_ANIMATION_INSPECTOR = Flag.create(
-    COMPOSE, "preview.animation.inspector",
-    "Enable compose preview animation inspection",
-    "If enabled, users can inspect animations in compose previews, e.g. play/pause and jump to specific frame",
-    true
-  );
-
-  public static final Flag<Boolean> COMPOSE_ANIMATION_PREVIEW_LABEL_INSPECTION = Flag.create(
-    COMPOSE, "preview.animation.label.inspection",
-    "Enable 'label' parameter inspection of Compose animations PropKeys",
-    "If enabled, show a warning when the 'label' parameter of Compose animations PropKeys are not set.",
-    true
-  );
-
-  public static final Flag<Boolean> COMPOSE_LIVE_LITERALS = Flag.create(
-    COMPOSE, "preview.live.literals",
-    "Enable the live literals",
-    "If enabled, the live literals feature is enabled",
-    true
-  );
-
-  public static final Flag<Boolean> COMPOSE_DEPLOY_LIVE_LITERALS = Flag.create(
-    COMPOSE, "deploy.live.literals.deploy",
-    "Enable live literals deploy",
-    "If enabled, literals within Composable functions are instantly deployed to device",
-    true
-  );
-
-  public static final Flag<Boolean> COMPOSE_DEPLOY_LIVE_EDIT = Flag.create(
-    COMPOSE, "deploy.live.edit.deploy",
-    "Enable live edits deploy",
-    "If enabled, edits within Kotlin and Composable functions are instantly deployed to device",
-    false
-  );
-
-  public static final Flag<Boolean> COMPOSE_DEPLOY_LIVE_EDIT_USE_EMBEDDED_COMPILER = Flag.create(
-    COMPOSE, "deploy.live.edit.deploy.embeddedcompiler",
-    "Enable embedded compose compiler in live edits deploy",
-    "If enabled, live edit will use embedded compose compiler. For now if this is disabled, @Composable with not be updated.",
-    true
-  );
-
-=======
   public static final Flag<Boolean> COMPOSE_DEPLOY_LIVE_EDIT = Flag.create(
     COMPOSE, "deploy.live.edit.deploy",
     "Enable live edit deploy",
@@ -1497,7 +1095,6 @@
     false
   );
 
->>>>>>> b5f40ffd
   public static final Flag<Integer> COMPOSE_LIVE_LITERALS_UPDATE_RATE = Flag.create(
     COMPOSE, "deploy.live.literals.updaterate",
     "Update rate of live literals edits",
@@ -1516,8 +1113,6 @@
     COMPOSE, "preview.element.picker.enable",
     "Enable @Preview picker",
     "If enabled, the picker for @Preview elements will be available",
-<<<<<<< HEAD
-=======
     true
   );
 
@@ -1532,7 +1127,6 @@
     COMPOSE, "preview.spring.picker",
     "Enable the SpringSpec picker",
     "If enabled, a picker will be available in SpringSpec calls on the Editor gutter",
->>>>>>> b5f40ffd
     false
   );
 
@@ -1543,16 +1137,6 @@
     false
   );
 
-<<<<<<< HEAD
-  public static final Flag<Boolean> COMPOSE_QUICK_ANIMATED_PREVIEW = Flag.create(
-    COMPOSE, "preview.animated.quick",
-    "Speed up transition between static and animated compose previews",
-    "If enabled, a transition between static and animated compose preview is almost instant",
-    true
-  );
-
-=======
->>>>>>> b5f40ffd
   public static final Flag<Boolean> COMPOSE_COLORBLIND_MODE = Flag.create(
     COMPOSE, "preview.colorblind",
     "Enable the colorblind mode for Compose previews",
@@ -1566,7 +1150,6 @@
     "If enabled, a user can pin a preview",
     false
   );
-<<<<<<< HEAD
 
   public static final Flag<Boolean> COMPOSE_CONSTRAINT_VISUALIZATION = Flag.create(
     COMPOSE, "constraint.visualization",
@@ -1610,59 +1193,6 @@
     true
   );
 
-  public static final Flag<Boolean> COMPOSE_LIVE_EDIT_PREVIEW = Flag.create(
-    COMPOSE, "preview.fast.reload.enabled", "Enable the Compose fast-reload preview",
-    "If enabled, the preview enabled the fast-reload feature.",
-    false);
-
-  public static final Flag<Boolean> COMPOSE_LIVE_EDIT_DEBUG_DAEMON = Flag.create(
-    COMPOSE, "preview.fast.reload.debug.daemon", "Starts the Live Edit daemon in debug mode",
-    "If enabled, the compiler daemon will wait for a debugger to be attached.",
-    false);
-=======
-
-  public static final Flag<Boolean> COMPOSE_CONSTRAINT_VISUALIZATION = Flag.create(
-    COMPOSE, "constraint.visualization",
-    "Enable ConstraintLayout visualization in Compose previews",
-    "If enabled, constraints from a ConstraintLayout composable will be shown in the preview",
-    true
-  );
-
-  public static final Flag<Boolean> COMPOSE_INDIVIDUAL_PIN_PREVIEW = Flag.create(
-    COMPOSE, "preview.individual.pin.enable",
-    "Enable pinning of individual compose previews",
-    "If enabled, a user can pin a single preview within a file",
-    false
-  );
-
-  public static final Flag<Integer> COMPOSE_INTERACTIVE_FPS_LIMIT = Flag.create(
-    COMPOSE, "preview.interactive.fps.limit",
-    "Interactive Preview FPS limit",
-    "Controls the maximum number of frames per second in Compose Interactive Preview",
-    30
-  );
-
-  public static final Flag<Boolean> COMPOSE_CLASSLOADERS_PRELOADING = Flag.create(
-    COMPOSE, "preview.classloaders.preloading",
-    "Enable background classes preloading",
-    "If enabled, a background classes preloading will happen to speed-up preview ClassLoader warm-up",
-    true
-  );
-
-  public static final Flag<Boolean> COMPOSE_STATE_OBJECT_CUSTOM_RENDERER = Flag.create(
-    COMPOSE, "custom.renderer.for.compose.state.objects",
-    "Enable custom renderers for compose state objects",
-    "If enabled, a given compose 'StateObject' type object will be rendered by the corresponding custom renderer",
-    true
-  );
-
-  public static final Flag<Boolean> COMPOSE_INTERACTIVE_ANIMATION_CURVES = Flag.create(
-    COMPOSE, "preview.animation.curves",
-    "Enable animation curves in Animation Inspector",
-    "If enabled, animation curves will be rendered in Animation Inspector timeline.",
-    true
-  );
-
   public static final Flag<Boolean> COMPOSE_ANIMATION_PREVIEW_COORDINATION_DRAG = Flag.create(
     COMPOSE, "preview.animation.coordination.drag",
     "Enable animation dragging in timeline for Animation Inspector",
@@ -1689,7 +1219,6 @@
     COMPOSE, "project.uses.compose.override", "Forces the Compose project detection",
     "If enabled, the project will be treated as a Compose project, showing Previews if available and enhancing the Compose editing",
     false);
->>>>>>> b5f40ffd
   //endregion
 
   // region App Inspection
@@ -1742,7 +1271,11 @@
     "Enables a Network Inspector Tab in the App Inspection tool window",
     true
   );
-<<<<<<< HEAD
+  public static final Flag<Boolean> ENABLE_NETWORK_INTERCEPTION = Flag.create(
+    NETWORK_INSPECTOR, "enable.network.interception", "Enable Network Interception",
+    "Enables interceptions on network requests and responses",
+    true
+  );
   // endregion
 
   // region BackgroundTask Inspector
@@ -1757,69 +1290,22 @@
 
   //region Device Manager
   private static final FlagGroup DEVICE_MANAGER = new FlagGroup(FLAGS, "device.manager", "Device Manager");
-  public static final Flag<Boolean> ENABLE_NEW_DEVICE_MANAGER_PANEL = Flag.create(
-    DEVICE_MANAGER, "enable.device.manager", "Enable new Device Manager panel",
-    "Enables the new Device Manager panel. It replaces AVD Manager with additional functionality.",
-    true
-  );
-  public static final Flag<Boolean> ENABLE_DEVICE_MANAGER_HALF_BAKED_FEATURES = Flag.create(
-    DEVICE_MANAGER, "enable.device.manager.half.baked.features", "Enable half baked Device Manager features",
-    "Enables some features that could be unpolished or unready in the new Device Manager",
-    false
-  );
 
   public static final Flag<Boolean> WEAR_OS_VIRTUAL_DEVICE_PAIRING_ASSISTANT_ENABLED = Flag.create(
     DEVICE_MANAGER,
     "wear.os.virtual.device.pairing.assistant.enabled",
     "Enable the Wear OS virtual device pairing assistant",
     "Enable the Wear OS virtual device pairing assistant",
-    false);
+    true);
 
   public static final Flag<Boolean> PAIRED_DEVICES_TAB_ENABLED = Flag.create(
     DEVICE_MANAGER,
     "paired.devices.tab.enabled",
     "Enable the Paired devices tab",
     "Enable the Paired devices tab in the details panel",
-    false);
+    true);
   // endregion
 
-=======
-  public static final Flag<Boolean> ENABLE_NETWORK_INTERCEPTION = Flag.create(
-    NETWORK_INSPECTOR, "enable.network.interception", "Enable Network Interception",
-    "Enables interceptions on network requests and responses",
-    true
-  );
-  // endregion
-
-  // region BackgroundTask Inspector
-  private static final FlagGroup BACKGROUND_TASK_INSPECTOR =
-    new FlagGroup(FLAGS, "backgroundtask.inspector", "BackgroundTask Inspector");
-  public static final Flag<Boolean> ENABLE_BACKGROUND_TASK_INSPECTOR_TAB = Flag.create(
-    BACKGROUND_TASK_INSPECTOR, "enable.backgroundtask.inspector.tab", "Enable BackgroundTask Inspector Tab",
-    "Enables a BackgroundTask Inspector Tab in the App Inspection tool window",
-    true
-  );
-  // endregion
-
-  //region Device Manager
-  private static final FlagGroup DEVICE_MANAGER = new FlagGroup(FLAGS, "device.manager", "Device Manager");
-
-  public static final Flag<Boolean> WEAR_OS_VIRTUAL_DEVICE_PAIRING_ASSISTANT_ENABLED = Flag.create(
-    DEVICE_MANAGER,
-    "wear.os.virtual.device.pairing.assistant.enabled",
-    "Enable the Wear OS virtual device pairing assistant",
-    "Enable the Wear OS virtual device pairing assistant",
-    true);
-
-  public static final Flag<Boolean> PAIRED_DEVICES_TAB_ENABLED = Flag.create(
-    DEVICE_MANAGER,
-    "paired.devices.tab.enabled",
-    "Enable the Paired devices tab",
-    "Enable the Paired devices tab in the details panel",
-    true);
-  // endregion
-
->>>>>>> b5f40ffd
   //region DDMLIB
   private static final FlagGroup DDMLIB = new FlagGroup(FLAGS, "ddmlib", "DDMLIB");
   public static final Flag<Boolean> ENABLE_JDWP_PROXY_SERVICE = Flag.create(
@@ -1851,8 +1337,6 @@
     true
   );
   // endregion SERVER_FLAGS
-<<<<<<< HEAD
-=======
 
   // region App Insights
   private static final FlagGroup APP_INSIGHTS = new FlagGroup(FLAGS, "appinsights", "App Insights");
@@ -1934,6 +1418,5 @@
   );
 
   // endregion GOOGLE_PLAY_SDK_INDEX
->>>>>>> b5f40ffd
   private StudioFlags() { }
 }