/*
 * Copyright (C) 2017 The Android Open Source Project
 *
 * Licensed under the Apache License, Version 2.0 (the "License");
 * you may not use this file except in compliance with the License.
 * You may obtain a copy of the License at
 *
 *      http://www.apache.org/licenses/LICENSE-2.0
 *
 * Unless required by applicable law or agreed to in writing, software
 * distributed under the License is distributed on an "AS IS" BASIS,
 * WITHOUT WARRANTIES OR CONDITIONS OF ANY KIND, either express or implied.
 * See the License for the specific language governing permissions and
 * limitations under the License.
 */
package com.android.tools.idea.flags;

import static com.android.tools.idea.IdeChannel.Channel.CANARY;
import static com.android.tools.idea.IdeChannel.Channel.DEV;
import static com.intellij.util.PlatformUtils.getPlatformPrefix;
import static com.android.tools.idea.IdeChannel.Channel.NIGHTLY;
import static com.android.tools.idea.IdeChannel.Channel.STABLE;
import static com.android.tools.idea.flags.ChannelDefault.enabledUpTo;
import static com.intellij.util.PlatformUtils.getPlatformPrefix;

import com.android.flags.BooleanFlag;
import com.android.flags.EnumFlag;
import com.android.flags.Flag;
import com.android.flags.FlagGroup;
import com.android.flags.FlagOverrides;
import com.android.flags.Flags;
import com.android.flags.IntFlag;
import com.android.flags.LongFlag;
import com.android.flags.StringFlag;
import com.android.flags.overrides.DefaultFlagOverrides;
import com.android.flags.overrides.PropertyOverrides;
import com.android.tools.idea.IdeInfo;
import com.android.tools.idea.flags.enums.PowerProfilerDisplayMode;
import com.android.tools.idea.flags.overrides.MendelOverrides;
import com.android.tools.idea.flags.overrides.ServerFlagOverrides;
import com.android.tools.idea.util.StudioPathManager;
import com.intellij.openapi.application.ApplicationManager;
import com.intellij.openapi.progress.Cancellation;
import java.io.File;
import java.util.concurrent.TimeUnit;
import org.jetbrains.annotations.NotNull;
import org.jetbrains.annotations.Nullable;
import org.jetbrains.annotations.TestOnly;

/**
 * A collection of all feature flags used by Android Studio. These flags can be used to gate
 * features entirely or branch internal logic of features, e.g. for experimentation or easy
 * rollback.
 * <p>
 * For information on how to add your own flags, see the README.md file under
 * "//tools/base/flags".
 */
public final class StudioFlags {
  private static final Flags FLAGS = createFlags();

  @NotNull
  private static Flags createFlags() {
    FlagOverrides userOverrides;
    if (isUnitTestMode()) {
      userOverrides = new DefaultFlagOverrides();
    }
    else {
      userOverrides = new LazyStudioFlagSettings();
    }
    return new Flags(userOverrides, new PropertyOverrides(), new MendelOverrides(), new ServerFlagOverrides());
  }

  // This class is a workaround for b/355292387: IntelliJ 2024.2 does not allow services to be instantiated inside static initializers.
  private static class LazyStudioFlagSettings implements FlagOverrides {
    @Override
    public void clear() {
      StudioFlagSettings.getInstance().clear();
    }

    @Override
    public void put(@NotNull Flag<?> flag, @NotNull String value) {
      StudioFlagSettings.getInstance().put(flag, value);
    }

    @Override
    public void remove(@NotNull Flag<?> flag) {
      StudioFlagSettings.getInstance().remove(flag);
    }

    @Nullable
    @Override
    public String get(@NotNull Flag<?> flag) {
      return StudioFlagSettings.getInstance().get(flag);
    }
  }

  @TestOnly
  public static void validate() {
    FLAGS.validate();
  }

  //region New Project Wizard
  private static final FlagGroup NPW = new FlagGroup(FLAGS, "npw", "New Project Wizard");

  public static final Flag<Boolean> NPW_FIRST_RUN_SHOW = new BooleanFlag(
    NPW, "first.run.wizard.show", "Show Welcome Wizard always",
    "Show the Welcome Wizard when Studio starts",
    false);

  public static final Flag<Boolean> NPW_OFFLINE = new BooleanFlag(
    NPW, "first.run.offline", "Start Welcome Wizard Offline",
    "Start the welcome wizard without internet connection",
    false);

  public static final Flag<Boolean> NPW_ACCEPT_ALL_LICENSES = new BooleanFlag(
    NPW, "first.run.accept.sdk.license", "Auto Accepts SDK license",
    "Auto Accepts SDK license for testing",
    false);

  public static final Flag<String> NPW_CUSTOM_LOCAL_APP_DATA = new StringFlag(
    NPW, "first.run.local.app.data", "Set custom local app data",
    "Sets custom location for sdk install directory",
    "");

  public static final Flag<Boolean> NPW_SHOW_FRAGMENT_GALLERY = new BooleanFlag(
    NPW, "show.fragment.gallery", "Show fragment gallery",
    "Show fragment gallery which contains fragment based templates",
    true);

  public static final Flag<Boolean> NPW_SHOW_KTS_GRADLE_COMBO_BOX = new BooleanFlag(
    NPW, "show.kts.gradle.combobox", "Show KTS/Gradle Combobox",
    "Show KTS/Gradle Combobox to which build script is used for the generated code",
    true);

  public static final Flag<Boolean> NPW_PICK_LATEST_PATCH_AGP = new BooleanFlag(
    NPW, "use.patch.releases", "Use the latest patch release of AGP",
    "When enabled Studio will pick future patch releases of AGP for new projects.",
    false);

  public static final Flag<Boolean> NPW_SHOW_AGP_VERSION_COMBO_BOX = new BooleanFlag(
    NPW, "show.agp.version.combobox", "Show AGP version combobox",
    "Show a combobox to select the version of Android Gradle plugin used for the new project",
    IdeaIsInternalDefault.INSTANCE);

  public static final Flag<Boolean> NPW_SHOW_AGP_VERSION_COMBO_BOX_EXPERIMENTAL_SETTING = new BooleanFlag(
    NPW, "show.agp.version.combobox.experimental.option", "Show experimental setting allowing enabling AGP version combobox",
    "Show a checkbox in experimental settings, which when enabled shows a combobox to select the version of Android Gradle plugin used for the new project",
    enabledUpTo(DEV));

  public static final Flag<Boolean> NPW_INCLUDE_ALL_COMPATIBLE_ANDROID_GRADLE_PLUGIN_VERSIONS = new BooleanFlag(
    NPW, "show.agp.version.combobox.all.versions", "List all previous versions of AGP",
    "List all versions of AGP in the new project wizard combo box. " +
    "When disabled the combo box will only the two newest stable major-minor series of AGP versions.",
    enabledUpTo(DEV));

  public static final Flag<Boolean> NPW_NEW_NATIVE_MODULE = new BooleanFlag(
    NPW, "new.native.module", "New Android Native Module",
    "Show template to create a new Android Native module in the new module wizard.",
    true);

  public static final Flag<Boolean> NPW_NEW_MACRO_BENCHMARK_MODULE = new BooleanFlag(
    NPW, "new.macro.benchmark.module", "New Macro Benchmark Module",
    "Show template to create a new Macro Benchmark module in the new module wizard.",
    true);

  public static final Flag<Boolean> NPW_NEW_BASELINE_PROFILES_MODULE = new BooleanFlag(
    NPW, "new.baseline.profiles.module", "New Baseline Profile Module",
    "Show template to create a new Baseline Profile module in the new module wizard.",
    true);
  public static final Flag<Boolean> NPW_ENABLE_GRADLE_VERSION_CATALOG = new BooleanFlag(
    NPW, "enable.version.catalog", "Enable Gradle Version Catalog",
    "Use Gradle Version Catalogs for dependencies added in the new project/module wizard. (when existing project already uses Version Catalogs for new modules)",
    true);

  public static final Flag<Boolean> NPW_ENABLE_GENAI_TEMPLATE = new BooleanFlag(
    NPW, "genai.template",
    "Enable GenAI template",
    "Allows the GenAI template to be used.",
    true);

  public static final Flag<Boolean> NPW_ENABLE_XR_TEMPLATE = new BooleanFlag(
    NPW, "xr.template",
    "Enable XR template",
    "Allows the XR template to be used.",
    true);

  public static final Flag<Boolean> NPW_ENABLE_NAVIGATION_UI_TEMPLATE = new BooleanFlag(
    NPW, "navigationui.template",
    "Enable Navigation UI template",
    "Allows the Navigation UI template to be used.",
    enabledUpTo(CANARY));

  public static final Flag<Boolean> NPW_NEW_KOTLIN_MULTIPLATFORM_MODULE = new BooleanFlag(
    NPW, "new.kotlin.multiplatform.module", "New Kotlin Multiplatform Module",
    "Show template to create a new Kotlin Multiplatform module in the new module wizard.",
    true);

  public static final Flag<Integer> NPW_COMPILE_SDK_VERSION = new IntFlag(
    NPW, "new.project.compile.sdk", "New project Compile SDK version",
    "SDK version to be used for compileSdk for newly created project.",
    36);

  public static final Flag<String> NPW_DAEMON_JVM_CRITERIA_REQUIRED_GRADLE_VERSION = new StringFlag(
    NPW, "new.project.daemon.jvm.criteria.gradle.version", "New project Daemon JVM criteria required Gradle version",
    "The Gradle version required to configure Daemon JVM criteria for newly created projects",
    "9.1");
  //endregion

  //region Memory Usage Reporting
  private static final FlagGroup MEMORY_USAGE_REPORTING = new FlagGroup(FLAGS, "memory.usage.reporting", "Memory Usage Reporting");

  public static final Flag<Boolean> USE_DISPOSER_TREE_REFERENCES = new BooleanFlag(
    MEMORY_USAGE_REPORTING, "use.disposer.tree.references", "Memory report collection traversal will use disposer tree reference.",
    "If enabled, the memory report collecting traversal will consider disposer tree references as an object graph edges.",
    false);
  //endregion

  //region Transport
  private static final FlagGroup TRANSPORT = new FlagGroup(FLAGS, "transport", "Transport");

  public static final Flag<Boolean> TRANSPORT_CONSERVATIVE_COPY = new BooleanFlag(
    TRANSPORT, "conservative.copy", "Conservative copy",
    "Copy transport and agent files only if they have changed since the latest push to the device",
    true
  );
  //endregion

  //region Profiler
  private static final FlagGroup PROFILER = new FlagGroup(FLAGS, "profiler", "Android Profiler");

  public static final Flag<Boolean> PROFILER_ENERGY_PROFILER_ENABLED = new BooleanFlag(
    PROFILER, "energy", "Enable Energy profiling",
    "Enable the new energy profiler. It monitors battery usage of the selected app.", true);

  public static final Flag<Boolean> PROFILER_MEMORY_CSV_EXPORT = new BooleanFlag(
    PROFILER, "memory.csv", "Allow exporting entries in memory profiler",
    "Allow exporting entries in the views for heap dump and native/JVM recordings in CSV format.",
    false);

  public static final Flag<Boolean> PROFILER_PERFORMANCE_MONITORING = new BooleanFlag(
    PROFILER, "performance.monitoring", "Enable Profiler Performance Monitoring Options",
    "Toggles if profiler performance metrics options are enabled.",
    false
  );

  public static final Flag<Boolean> PROFILER_TESTING_MODE = new BooleanFlag(
    PROFILER, "testing.mode", "Enable the testing mode in Profiler",
    "Toggles the testing mode for more logging and Actions to facilitate automatic testing.",
    false
  );

  public static final Flag<Boolean> PROFILER_JANK_DETECTION_UI = new BooleanFlag(
    PROFILER, "jank.ui", "Enable jank detection UI",
    "Add a track in the display group showing frame janks.",
    true
  );

  public static final Flag<Boolean> PROFILER_CUSTOM_EVENT_VISUALIZATION = new BooleanFlag(
    PROFILER, "custom.event.visualization", "Enable Profiler Custom Event Visualization",
    "When enabled, profiler will track and display events defined through developer APIs",
    false);

  public static final Flag<PowerProfilerDisplayMode> PROFILER_SYSTEM_TRACE_POWER_PROFILER_DISPLAY_MODE = new EnumFlag<>(
    PROFILER, "power.tracks", "Set display mode of power rails and battery counters in system trace UI",
    "Allows users to customize whether the power rail and battery counter tracks are shown in the system trace UI, " +
    "and if shown, which type of graph displays the tracks. " +
    "When set to HIDE, hides power and battery data track groups in the system trace. " +
    "When set to CUMULATIVE, shows power rails and battery counters in their raw view (cumulative counters). " +
    "When set to DELTA, shows the power rails in a delta view and battery counters in their raw view (cumulative counters).",
    PowerProfilerDisplayMode.DELTA);

  // TODO(b/211154220): Pending user's feedback, either completely remove the keyboard event functionality in
  //                    Event Timeline or find a proper way to support it for Android S and newer.
  public static final Flag<Boolean> PROFILER_KEYBOARD_EVENT = new BooleanFlag(
    PROFILER, "keyboard.event", "Enable keyboard event",
    "Enable the keyboard event functionality in Event Timeline",
    false);

  public static final Flag<Boolean> PERFETTO_SDK_TRACING = new BooleanFlag(
    PROFILER, "perfetto.sdk.tracing", "Automatically instrument perfetto sdk builds",
    "A cpu trace intercept command is added that will enable perfetto instrumentation for apps" +
    " that use the perfetto SDK",
    true);

  public static final Flag<Boolean> COMPOSE_TRACING_NAVIGATE_TO_SOURCE = new BooleanFlag(
    PROFILER, "perfetto.sdk.tracing.compose.navigation", "Navigate-to-source action for Compose Tracing",
    "Enables navigate-to-source action in Profiler for Compose Tracing slices",
    true);

  public static final Flag<Boolean> PROFILER_TASK_BASED_UX = new BooleanFlag(PROFILER, "task.based.ux", "Task-based UX",
                                                                             "Enables a simpler profilers UX, with tabs for specific tasks which an app developer usually performs (e.g. Reduce jank)",
                                                                             true);

  public static final Flag<Boolean> PROFILER_TASK_TITLE_V2 = new BooleanFlag(PROFILER, "task.title.v2", "Task Title V2",
                                                                             "Enables more distinguishable descriptions for profiler tasks",
                                                                             enabledUpTo(CANARY));

  public static final Flag<Boolean> PROFILER_LEAKCANARY = new BooleanFlag(PROFILER, "leakcanary", "LeakCanary",
                                                                          "Enables the integration of leakCanary and display of leaks",
                                                                          false);

  public static final Flag<Boolean> PROFILER_TRACEBOX =
    new BooleanFlag(PROFILER, "tracebox", "Tracebox", "Tracebox for versions M,N,O,P of Android", false);
  //endregion

  //region Design Tools
  private static final FlagGroup DESIGN_TOOLS = new FlagGroup(FLAGS, "design.tools", "Design Tools");

  public static final Flag<Long> PROJECT_SYSTEM_CLASS_LOADER_CACHE_LIMIT = new LongFlag(
    DESIGN_TOOLS,
    "project.system.class.loader.cache.max.size",
    "Configure the max size of the cache used by ProjectSystemClassLoader",
    "Allow configuring the maximum size (in bytes) of the cache used by the ProjectSystemClassLoader to load classes from JAR files. " +
    "Files larger than the cache limit will cause a file miss and the file will need to be read again.",
    20_000_000L
  );

  public static final Flag<Long> GRADLE_CLASS_FINDER_CACHE_LIMIT = new LongFlag(
    DESIGN_TOOLS,
    "gradle.class.finder.cache.max.size",
    "Configure the max size of the cache used by GradleClassFileFinder",
    "Allow configuring the maximum number of file references to be kept.",
    150L
  );
  //endregion

  //region Layout Editor
  private static final FlagGroup NELE = new FlagGroup(FLAGS, "nele", "Layout Editor");

  public static final Flag<Boolean> NELE_RENDER_DIAGNOSTICS = new BooleanFlag(
    NELE, "diagnostics", "Enable rendering on-screen stats",
    "If enabled, the surface displays some debug information to diagnose performance",
    false);

  public static final Flag<Boolean> NELE_LOG_ANDROID_FRAMEWORK = new BooleanFlag(
    NELE, "log.android.framework", "Log messages coming from Layoutlib Native.",
    "Log in the IDEA log the messages coming from Java and native code of Layoutlib Native.",
    false);

  public static final Flag<Boolean> NELE_CLASS_PRELOADING_DIAGNOSTICS = new BooleanFlag(
    NELE, "preview.class.preloading.diagnostics", "Enable class preloading overlay",
    "If enabled, the surface displays background class preloading progress",
    false);

  public static final Flag<Boolean> NELE_XML_TO_COMPOSE = new BooleanFlag(
    NELE, "xml.to.compose", "Enable XML to Compose conversion",
    "Enable an action that converts XML layouts to Compose using the Gemini backend",
    false);

  public static final Flag<Boolean> PREVIEW_ZOOM_ANIMATION = new BooleanFlag(
    NELE, "preview.zoom.animation", "Enable animation while zooming",
    "If enabled, Zoom change will show up an animation.",
    false);

  public static final Flag<Boolean> DETACHABLE_ATTACHED_TOOLWINDOWS = new BooleanFlag(
    NELE, "detached.attached.toolwindows", "Allow floating attached tool windows",
    "Allows floating attached tool windows (partly broken).",
    false);

  public static final Flag<Boolean> NELE_BACKGROUND_DISPLAY_LIST = new BooleanFlag(
    NELE, "background.displaylist", "Enable Display List background creation",
    "When enabled, the scene display list is created in the background.",
    enabledUpTo(STABLE));

  public static final Flag<Boolean> FORCE_MONOCHROME_ADAPTIVE_ICON = new BooleanFlag(
    NELE, "force.monochrome.adaptive.icon", "Display monochrome preview of adaptive icon when none provided",
    "When enabled, the adaptive icon preview will automatically create a monochrome version if none is provided.",
    true);

  public static final Flag<Boolean> USE_BYTECODE_R_CLASS_PARSING = new BooleanFlag(
    NELE, "use.bytecode.r.class.loading", "Uses bytecode R class parsing instead of reflection",
    "When enabled, the parsing of R classes will use bytecode parsing instead of reflection.",
    true);

  public static final Flag<Boolean> LAYOUTLIB_NATIVE_MEMORY_CLEAN = new BooleanFlag(
    NELE, "layoutlib.native.memory.clean", "Enable cleaning of Layoutlib native memory.",
    "When it is detected that Layoutlib uses too much native memory, attempts are made to clear it.",
    true);
  //endregion

  //region Resource Repository
  private static final FlagGroup RESOURCE_REPOSITORY = new FlagGroup(FLAGS, "resource.repository", "Resource Repository");
  public static final Flag<Integer> RESOURCE_REPOSITORY_TRACE_SIZE = new IntFlag(
    RESOURCE_REPOSITORY, "trace.size", "Maximum Size of Resource Repository Update Trace",
    "Size of the in-memory cyclic buffer used for tracing of resource repository updates",
    10000);
  //endregion

  //region Run/Debug
  private static final FlagGroup RUNDEBUG = new FlagGroup(FLAGS, "rundebug", "Run/Debug");
  public static final Flag<Boolean> RUNDEBUG_LOGCAT_CONSOLE_OUTPUT_ENABLED = new BooleanFlag(
    RUNDEBUG, "console.output.enabled", "Show logcat process output in Run/Debug console window",
    "When running or debugging an Android process, output the logcat output of the process in the console window.",
    false);

  public static final Flag<Boolean> GENERATE_BASELINE_PROFILE_GUTTER_ICON = new BooleanFlag(
    RUNDEBUG,
    "baselineprofile.guttericon.enabled",
    "Enables generating baseline profiles from gutter icon",
    "When opening a UI test with applied BaselineProfileRule, an option to generate baseline profiles is shown in the gutter popup.",
    true);

  public static final Flag<Boolean> DELTA_INSTALL = new BooleanFlag(
    RUNDEBUG,
    "deltainstall",
    "Delta install",
    "Upon installing, if application is already on device, only send parts of the apks which have changed (the delta).",
    true);

  public static final Flag<Integer> DELTA_INSTALL_CUSTOM_MAX_PATCH_SIZE = new IntFlag(
    RUNDEBUG,
    "deltainstall.custom.max.patch.size",
    "Delta install Max Patch Size",
    "The upper limit of number of bytes a delta install patch set can be before bailing out to a full install.",
    -1); // Negative to use the PatchSetGenerator's default value of 40MB.

  public static final Flag<Boolean> INSTALL_WITH_ADBLIB = new BooleanFlag(
    RUNDEBUG,
    "installwithadblib",
    "Install apks with adblib instead of ddmlib",
    "Studio can communicate with adb server via two backend, ddmlib and adblib. This option decides which backend to use.",
    true);

  public static final Flag<Boolean> APPLY_CHANGES_OPTIMISTIC_SWAP = new BooleanFlag(
    RUNDEBUG,
    "applychanges.optimisticswap",
    "Use the 'Apply Changes 2.0' deployment pipeline",
    "Supports Install-without-Install, Speculative Diff and Structural Redefinition",
    true);

  public static final Flag<Boolean> APPLY_CHANGES_OPTIMISTIC_RESOURCE_SWAP = new BooleanFlag(
    RUNDEBUG,
    "applychanges.optimisticresourceswap",
    "Use the 'Apply Changes 2.0' deployment pipeline for full Apply Changes",
    "Requires applychanges.optimisticswap to be true.",
    true);

  public static final Flag<Boolean> INSTALL_USE_PM_TERMINATE = new BooleanFlag(
    RUNDEBUG,
    "install.use.pm.terminate",
    "When installing via the Package Manager, do not use the --dont-kill flag and skip process termination for API33+",
    "We assume there are no race conditions with the package manager and give full control to it.",
    false);

  public static final Flag<Boolean> SUPPORT_CUSTOM_ARTIFACTS = new BooleanFlag(
    RUNDEBUG,
    "support.custom.artifacts",
    "Support custom build artifacts in deployment.",
    "Enable support and UI element for Run configuration that deploys a custom artifact",
    false);

  // This should be used by AndroidX team. See b/388473186
  public static final Flag<Boolean> COMPOSE_CLASS_NAME_CALCULATOR_CANONICAL_FILE_CACHE = new BooleanFlag(
    RUNDEBUG,
    "compose.class.name.calculator.canonical.file.cache",
    "Enable canonical filename cache in ComposeClassNameCalculator.",
    "Turns on a canonical file cache for projects that have multiple versions of the same file as dependancies",
    false);

  /**
   * The level of APK change that will be supported by the deployment pipeline's optimistic
   * "deploy-without-installing" path. Deploying changes that exceed the level of support
   * configured here will cause the deployment to install via the package manager.
   */
  public enum OptimisticInstallSupportLevel {
    /**
     * Always fall back to a package manager installation.
     */
    DISABLED,
    /**
     * Support deploying changes to dex files only.
     */
    DEX,
    /**
     * Support deploying changes to dex files and native libraries only.
     */
    DEX_AND_NATIVE,
    /**
     * Support deploying changes to dex files, native libraries, and resources.
     */
    DEX_AND_NATIVE_AND_RESOURCES,
  }

  public static final Flag<OptimisticInstallSupportLevel> OPTIMISTIC_INSTALL_SUPPORT_LEVEL = new EnumFlag<>(
    RUNDEBUG,
    "optimisticinstall.supportlevel",
    "The amount of support for using the 'Apply Changes 2.0' pipeline on Run.",
    "This can be \"DISABLED\" to always use a package manager installation; \"DEX\" to use the pipeline for dex-only changes;" +
    " \"DEX_AND_NATIVE\" to use the pipeline for dex and native library-only changes;" +
    " or \"DEX_AND_NATIVE_AND_RESOURCES\" to use the pipeline for changes to dex, native libraries, and/or resource/asset files." +
    " Deploying changes that exceed the level of support configured here will cause the deployment to install via the package manager.",
    OptimisticInstallSupportLevel.DEX);

  public static final Flag<Boolean> INSTALL_WITH_ASSUME_VERIFIED = new BooleanFlag(
    RUNDEBUG,
    "install.with.assume.verified",
    "Enabled ART assume-verified compiler filter for API 35+ deployment.",
    "When deploying to API 35+ device for debuggable deployment, the deployment pipeline will leverage the assume-verified" +
    " compiler filter in ART to avoid bytecode verification when possible. This would speed up development cycles. Note that all release" +
    " build are still verified by ART regardless of this flag.",
    enabledUpTo(CANARY));


  public static final Flag<Boolean> INSTALL_WITH_ASSUME_VERIFIED_ON_DEFAULT = new BooleanFlag(
    RUNDEBUG,
    "install.with.assume.verified.on.default",
    "Turn on ART assume-verified compiler filter for API 35+ deployment by default in all run configurations",
    "When deploying to API 35+ device for debuggable deployment, the deployment pipeline will leverage the assume-verified" +
    " compiler filter in ART to avoid bytecode verification when possible. This would speed up development cycles. Note that all release" +
    " build are still verified by ART regardless of this flag. This flag turns on this feature for all run configurations.",
    false);

  public static final Flag<Boolean> APPLY_CHANGES_STRUCTURAL_DEFINITION = new BooleanFlag(
    RUNDEBUG,
    "applychanges.structuralredefinition",
    "Use ART's new structural redefinition extension for Apply Changes.",
    "Requires applychanges.optimisticswap to be true.",
    true);

  public static final Flag<Boolean> APPLY_CHANGES_VARIABLE_REINITIALIZATION = new BooleanFlag(
    RUNDEBUG,
    "applychanges.variablereinitialization",
    "Use ART's new variable reinitializaiton extension for Apply Changes.",
    "Requires applychanges.structuralredefinition to be true.",
    true);

  public static final Flag<Boolean> APPLY_CHANGES_KEEP_CONNECTION_ALIVE = new BooleanFlag(
    RUNDEBUG,
    "applychanges.connection.keepalive",
    "Keep connection to device alive.",
    "Eliminate the cost of opening a connection and spawning a process when using Apply Changes.",
    true);

  public static final Flag<Boolean> ADB_CONNECTION_STATUS_WIDGET_ENABLED = new BooleanFlag(
    RUNDEBUG,
    "adb.connection.status.widget.enabled",
    "Enable and Show ADB Connection Widget",
    "Enables and shows the ADB connection status widget in the status bar",
    false);

  public static final Flag<Boolean> ALERT_UPON_DEVICE_SUBOPTIMAL_SPEED = new BooleanFlag(
    RUNDEBUG,
    "device.connect.detect.speed",
    "Alert when USB device negotiated speed is below maximum",
    "Poor USB cables can drop USB negotiated speed below maximum capable speed. Alert user when this is the case.",
    true);

  public static final Flag<Boolean> DEVICE_EXPLORER_PROCESSES_PACKAGE_FILTER = new BooleanFlag(
    RUNDEBUG,
    "adb.device.explorer.package.filter.enable",
    "Enable package filtering for the \"Device Explorer\" tool window",
    "Enable package filtering for the \"Device Explorer\" tool window, which allows users to filter processes by app package ids.\n" +
    "Changing the value of this flag requires restarting Android Studio.",
    true);

  public static final Flag<Boolean> ADBLIB_MIGRATION_DDMLIB_CLIENT_MANAGER = new BooleanFlag(
    RUNDEBUG,
    "adblib.migration.ddmlib.clientmanager",
    "Use adblib to track device processes (Client)",
    "Use adblib instead of ddmlib to track processes (Client) on devices and handle debug sessions. " +
    "Note: Changing the value of this flag requires restarting Android Studio.",
    true);

  public static final Flag<Boolean> ADBLIB_MIGRATION_DDMLIB_IDEVICE_MANAGER = new BooleanFlag(
    RUNDEBUG,
    "adblib.migration.ddmlib.idevicemanager",
    "Use adblib to track devices (IDevice)",
    "Use adblib instead of ddmlib to track and implement `IDevice` instances. " +
    "Note: Changing the value of this flag requires restarting Android Studio.",
    true);

  public static final Flag<Boolean> ADBLIB_MIGRATION_DDMLIB_ADB_DELEGATE = new BooleanFlag(
    RUNDEBUG,
    "adblib.migration.ddmlib.androiddebugbridgedelegate",
    "Use adblib version of `AndroidDebugBridgeDelegate`",
    "Use adblib version of `AndroidDebugBridgeDelegate` in `AndroidDebugBridge` class. " +
    "Note: Changing the value of this flag requires restarting Android Studio.",
    enabledUpTo(DEV));

  public static final Flag<Boolean> ADBLIB_MIGRATION_DDMLIB_ADB_DELEGATE_USAGE_TRACKER = new BooleanFlag(
    RUNDEBUG,
    "adblib.migration.ddmlib.androiddebugbridgedelegateusagetracker",
    "Track usage stats for `AndroidDebugBridgeDelegate`",
    "Track `AndroidDebugBridgeDelegate` method calls and success rates. " +
    "Note: Changing the value of this flag requires restarting Android Studio.",
    enabledUpTo(CANARY));

  public static final Flag<Boolean> ADBLIB_MIGRATION_DDMLIB_IDEVICE_USAGE_TRACKER = new BooleanFlag(
    RUNDEBUG,
    "adblib.migration.ddmlib.ideviceusage.tracker",
    "Enable Android Studio usage stats for IDevice methods",
    "Track IDevice method calls and success rates. " +
    "Note: Changing the value of this flag requires restarting Android Studio.",
    false);

  public static final Flag<Boolean> ADBLIB_USE_PROCESS_INVENTORY_SERVER = new BooleanFlag(
    RUNDEBUG,
    "adblib.use.process.inventory.server",
    "Use local tcp server for discovering JDWP processes",
    "Start and/or use a local TCP server for discovering and publishing JDWP processes. " +
    "Note: Changing the value of this flag requires restarting Android Studio.",
    false);

  public static final Flag<Boolean> ADBLIB_USE_APP_INFO_IF_AVAILABLE = new BooleanFlag(
    RUNDEBUG,
    "adblib.use.app.info.if.available",
    "Use the `app_info` feature if available on the device for discovering processes",
    "Check the `app_info` feature for connected devices, and use it to track processes if available. " +
    "Note: Changing the value of this flag requires restarting Android Studio.",
    false);

  public static final Flag<Boolean> JDWP_TRACER = new BooleanFlag(
    RUNDEBUG,
    "adb.jdwp.tracer.enabled",
    "Enable JDWP Traces",
    "Enables capture of JDWP traffic and generate a perfetto report",
    false);

  public static final Flag<Boolean> JDWP_SCACHE = new BooleanFlag(
    RUNDEBUG,
    "adb.jdwp.scache.enabled",
    "Enable JDWP SCache",
    "Enables JDWP Speculative Cache (SCache)",
    true);

  public static final Flag<Boolean> JDWP_SCACHE_REMOTE_ONLY = new BooleanFlag(
    RUNDEBUG,
    "adb.jdwp.scache.remote.only.enabled",
    "Enable JDWP SCache for remote devices only",
    "Enables JDWP Speculative Cache (SCache) for remote devices only",
    true);

  public static final Flag<Boolean> SUPPORT_FEATURE_ON_FEATURE_DEPS = new BooleanFlag(
    RUNDEBUG,
    "feature.on.feature",
    "Enable feature-on-feature dependencies",
    "Enables Studio to understand feature-on-feature dependencies when launching dynamic apps.",
    false
  );

  public static final Flag<Boolean> COROUTINE_DEBUGGER_ENABLE = new BooleanFlag(
    RUNDEBUG,
    "coroutine.debugger.enable",
    "Enable Coroutine Debugger",
    "Enables the Coroutine Debugger, that shows up as a panel in the debugger when debugging an app that uses coroutines",
    false
  );

  public static final Flag<Boolean> DDMLIB_ABB_EXEC_INSTALL_ENABLE = new BooleanFlag(
    RUNDEBUG,
    "ddmlib.abb.exec.install.enable",
    "Allow DDMLib to use ABB_EXEC on install when device supports it.",
    "Allow DDMLib to use ABB_EXEC on install instead of the 'legacy' EXEC/CMD or EXEC/PM combos. This only occurs if device and adb support abb_exec",
    true
  );

  public static final Flag<Boolean> DEBUG_ATTEMPT_SUSPENDED_START = new BooleanFlag(
    RUNDEBUG,
    "debug.app.suspend.upon.start.enable",
    "Start activity suspended when debugging.",
    "Start activity suspended when debugging. This reduce the amount of time 'Waiting for Debugger' panel is shown on device",
    true
  );

  public static final Flag<Boolean> ATTACH_ON_WAIT_FOR_DEBUGGER = new BooleanFlag(
    RUNDEBUG,
    "debug.app.auto.attach.wait.for.debugger",
    "Auto attach debugger on Debug.waitForDebugger().",
    "If the user has Debug.waitForDebugger() calls within the app code, this will allow the debugger to automatically attach to the app.",
    true
  );

  public static final Flag<Boolean> USE_BITMAP_POPUP_EVALUATOR_V2 = new BooleanFlag(
    RUNDEBUG,
    "use.bitmap.popup.evaluator.v2",
    "Use the new BitmapPopupEvaluatorV2",
    "BitmapPopupEvaluatorV2 uses Bitmap.getPixels() instead of Bitmap.copyPixelsToBuffer() which it makes platform independent",
    true
  );

  public static final Flag<Boolean> EMIT_CONSOLE_OUTPUT_TO_LOGCAT = new BooleanFlag(
    RUNDEBUG,
    "emit.console.output.to.logcat",
    "Emit console output to Logcat",
    "Emit console output, specifically breakpoint log expressions, to Logcat.",
    true
  );

  public static final Flag<Boolean> RISC_V = new BooleanFlag(
    RUNDEBUG,
    "riscv.support",
    "Support for RISC V",
    "Allow support for RISC V architecture and targeted architecture selection.",
    true
  );

  //endregion

  //region Logcat
  private static final FlagGroup LOGCAT = new FlagGroup(FLAGS, "logcat", "Logcat");

  public static final Flag<Boolean> LOGCAT_CLICK_TO_ADD_FILTER = new BooleanFlag(
    LOGCAT,
    "click.to.add.filter",
    "Enable Logcat click to add/remove filter feature",
    "Enable Logcat click to add/remove filter feature",
    true
  );

  public static final Flag<Boolean> LOGCAT_IS_FILTER = new BooleanFlag(
    LOGCAT,
    "is.filter",
    "Enable Logcat 'is:...' filter",
    "Enables a Logcat filter using the 'is' keyword for example 'is:stacktrace'is:crash' etc",
    true
  );

  public static final Flag<Integer> LOGCAT_MAX_MESSAGES_PER_BATCH = new IntFlag(
    LOGCAT,
    "max.messages.per.batch",
    "Set the max number of messages that are appended to the UI component",
    "Set the max number of messages that are appended to the UI component",
    1000
  );

  public static final Flag<Boolean> LOGCAT_PANEL_MEMORY_SAVER = new BooleanFlag(
    LOGCAT,
    "panel.memory.saver",
    "Enable Logcat Panel memory saving feature",
    "Reduces memory usage of Logcat tool by writing data to a file when the panel is not visible",
    false
  );

  public static final Flag<Boolean> LOGCAT_TERMINATE_APP_ACTIONS_ENABLED = new BooleanFlag(
    LOGCAT,
    "terminate.app.actions.enable",
    "Enable right-click actions for terminating the application",
    "Enable right-click actions for terminating the application. " +
    "Note that this feature is only enabled if the flag ADBLIB_MIGRATION_DDMLIB_CLIENT_MANAGER is also true. " +
    "Changing the value of this flag requires restarting Android Studio.",
    true
  );

  public static final Flag<Boolean> LOGCAT_IGNORE_STUDIO_TAGS = new BooleanFlag(
    LOGCAT,
    "ignore.studio.tags",
    "Ignore tags that Studio itself is responsible for",
    "Ignore tags that Studio itself is responsible for",
    true
  );

  public static final Flag<Boolean> LOGCAT_EXPORT_IMPORT_ENABLED = new BooleanFlag(
    LOGCAT,
    "export.import.enable",
    "Enable Export/Import feature",
    "Enable Export/Import feature",
    true
  );

  // Disabled due to b/351811546
  public static final Flag<Boolean> LOGCAT_PROTOBUF_ENABLED = new BooleanFlag(
    LOGCAT,
    "protobuf.enable",
    "Enable Logcat Protobuf format",
    "Enable Logcat Protobuf format",
    true
  );

  public static final Flag<Long> LOGCAT_FILE_RELOAD_DELAY_MS = new LongFlag(
    LOGCAT,
    "file.reload.delay.ms",
    "Delay before reloading Logcat from file after filter change",
    "Delay before reloading Logcat from file after filter change. If `<= 0`, file will not be reloaded",
    TimeUnit.SECONDS.toMillis(1)
  );

  public static final Flag<Boolean> LOGCAT_DEOBFUSCATE = new BooleanFlag(
    LOGCAT,
    "deobfuscate",
    "Enable stack trace deobfuscation using R8 Retrace",
    "Enable stack trace deobfuscation using R8 Retrace",
    enabledUpTo(CANARY)
  );
  //endregion

  //region Project System
  //region Gradle Project System
  private static final FlagGroup GRADLE_IDE = new FlagGroup(FLAGS, "gradle.ide", "Gradle Project System");

  public static final Flag<Boolean> ANDROID_SDK_AND_IDE_COMPATIBILITY_RULES = new BooleanFlag(
    GRADLE_IDE, "android.sdk.ide.compatibility.rules",
    "Enable compatibility rules support between IDE version and compile SDK version",
    "Enable compatibility rules support between IDE version and compile SDK version",
    true
  );

  public static final Flag<Boolean> API_OPTIMIZATION_ENABLE = new BooleanFlag(
    GRADLE_IDE, "build.injection.device.api.enabled",
    "Enable injection of device api level optimization from IDE",
    "Enable injection of device api level optimization from IDE",
    true
  );

  public static final Flag<Boolean> INJECT_DEVICE_SERIAL_ENABLED = new BooleanFlag(
    GRADLE_IDE, "internal.build.injection.device.serial.number",
    "For internal use only. Enables injection of device serial from the IDE into Gradle build.",
    "For internal use only. Enables injection of device serial from the IDE into Gradle build.",
    false
  );

  public static final Flag<Boolean> INCLUDE_ANDROIDX_DEV_ANDROID_GRADLE_PLUGIN_SNAPSHOTS = new BooleanFlag(
    GRADLE_IDE, "agp.snapshot.repo", "Enable AGP snapshot repository",
    "Also consults the androidx.dev snapshot repository for available versions of AGP.",
    enabledUpTo(DEV));

  public static final Flag<Boolean> USE_DEVELOPMENT_OFFLINE_REPOS = new BooleanFlag(
    GRADLE_IDE, "development.offline.repos", "Enable development offline repositories",
    "Uses the development offline repositories " +
    "(which can come from STUDIO_CUSTOM_REPO or from a local build of AGP when running studio from IDEA) " +
    "in the new project templates and for determining which versions of AGP are available for the upgrade assistant.\n" +
    "Note: repositories set in gradle.ide.development.offline.repo.location are always respected, even if this flag is disabled.",
    isAndroidStudio() && StudioPathManager.isRunningFromSources());

  public static final Flag<String> DEVELOPMENT_OFFLINE_REPO_LOCATION = new StringFlag(
    GRADLE_IDE, "development.offline.repo.location", "Development offline repository location",
    "Set a location for additional injected development maven repositories to use for projects.\n" +
    "Multiple repositories can be separated by the path separator char " + File.pathSeparator,
    ""
  );

  public static final Flag<Boolean> INJECT_EXTRA_GRADLE_REPOSITORIES_WITH_INIT_SCRIPT = new BooleanFlag(
    GRADLE_IDE, "inject.repos.with.init.script",
    "Inject repositories using a Gradle init script",
    "Also inject any development offline repos (if gradle.ide.development.offline.repos is set) " +
    "and the customised GMAVEN_TEST_BASE_URL if set using a Gradle init script at every build and sync invocation. " +
    "Note this this is disabled by default as it can break projects that would otherwise sync and build correctly with " +
    "published versions of AGP, including the relatively common case of projects that depend on AGP in buildSrc.",
    false);

  public static final Flag<Boolean> BUILD_ANALYZER_JETIFIER_ENABLED = new BooleanFlag(
    GRADLE_IDE, "build.analyzer.jetifier.warning", "Enable Jetifier usage analyzis",
    "Enable Jetifier usage analyzis is Build Analyzer.", true);
  public static final Flag<Boolean> BUILD_ANALYZER_DOWNLOADS_ANALYSIS = new BooleanFlag(
    GRADLE_IDE, "build.analyzer.downloads.analysis", "Enable Downloads analysis",
    "Enable Downloads analysis in Build Analyzer.", true);

  public static final Flag<Boolean> BUILD_ANALYZER_HISTORY = new BooleanFlag(
    GRADLE_IDE, "build.analyzer.history", "Enable access to historic build analysis",
    "Enable access to historic build analysis in Build Analyzer.", false);
  public static final Flag<Boolean> BUILD_ANALYZER_CATEGORY_ANALYSIS = new BooleanFlag(
    GRADLE_IDE, "build.analyzer.category.analysis", "Enable 'Group by Task Category' category task analysis",
    "Enable 'Group by Task Category' category task analysis in Build Analyzer.", true);

  /**
   * @see #isBuildOutputShowsDownloadInfo
   */
  public static final Flag<Boolean> BUILD_OUTPUT_DOWNLOADS_INFORMATION = new BooleanFlag(
    GRADLE_IDE, "build.output.downloads.information", "Enable downloads information in Build/Sync View",
    "Show separate node with downloads information in Build and Sync views.", true);

  public static final Flag<Boolean> DISABLE_FORCED_UPGRADES = new BooleanFlag(
    GRADLE_IDE, "forced.agp.update", "Disable forced Android Gradle plugin upgrades",
    "This option is only respected when running Android Studio internally.", false);

  public static final Flag<Boolean> RECOMMEND_AGP_PATCH_RELEASES = new BooleanFlag(
    GRADLE_IDE, "recommend.patch.releases", "Recommend upgrading to the latest patch release of AGP",
    "While stable versions of Android Studio support importing projects of newer patch releases of the same major-minor series " +
    "unless this is enabled, the upgrade assistant will not recommend those updates.",
    false);

  public static final Flag<Boolean> SUPPORT_FUTURE_AGP_VERSIONS = new BooleanFlag(
    GRADLE_IDE, "support.future.agp.versions", "Support opening projects that use future AGPs",
    "Respect the Android Gradle plugin's minimum model consumer version (i.e. minimum required Studio version), " +
    "if present in AGP, superseding the hardcoded maximum supported version of AGP. " +
    "This opens the possibility for Studio to open versions of AGP released after it was, if that version of AGP declares " +
    "that it is compatible.", false);

  public static final Flag<Boolean> GRADLE_SYNC_PARALLEL_SYNC_ENABLED = new BooleanFlag(
    GRADLE_IDE, "gradle.sync.parallel.sync.enabled", "Enables parallel sync",
    "This allows the IDE to fetch models in parallel (if supported by Gradle and enabled via org.gradle.parallel=true).", true);

  public static final Flag<Boolean> GRADLE_SYNC_PARALLEL_SYNC_PREFETCH_VARIANTS = new BooleanFlag(
    GRADLE_IDE, "gradle.sync.parallel.sync.prefetch.variants", "Enables speculative syncing of current variants",
    "This allows the IDE to pre-fetch models for the currently selected variants in parallel before resolving the " +
    "new variant selection (which is less parallelizable process).", false);

  public static final Flag<Boolean> GRADLE_SYNC_FETCH_KOTLIN_MODELS_IN_PARALLEL = new BooleanFlag(
    GRADLE_IDE, "gradle.sync.fetch.kotlin.models.in.parallel", "Enables parallel fetching of Kotlin models",
    "This allows the IDE to fetch Kotlin models in parallel", true);


  public static final Flag<String> SYNC_STATS_OUTPUT_DIRECTORY = new StringFlag(
    GRADLE_IDE, "sync.stats.output.directory", "Enables printing sync stats to a file",
    "If not empty, sync execution stats for models requested by Android Studio are printed to a file in the given directory when" +
    "sync completes.", "");

  public static final Flag<Boolean> GRADLE_SYNC_ENABLE_CACHED_VARIANTS = new BooleanFlag(
    GRADLE_IDE, "gradle.sync.enable.cached.variants", "Enables caching of build variants",
    "Enables caching of build variant data so that the IDE does not always run Gradle when switching between build variants. " +
    "While faster this mode may be incompatible with some plugins.", true);

  public static final Flag<Boolean> GRADLE_SYNC_USE_V2_MODEL = new BooleanFlag(
    GRADLE_IDE, "gradle.sync.use.v2", "Use V2 Builder models", "Enable fetching V2 builder models from AGP when syncing.", true);

  public static final Flag<Boolean> GRADLE_SYNC_RECREATE_JDK = new BooleanFlag(
    GRADLE_IDE, "gradle.sync.recreate.jdk", "Recreate JDK on sync", "Recreate Gradle JDK when syncing if there are changed roots.", true);

  public static final Flag<Boolean> GRADLE_USES_LOCAL_JAVA_HOME_FOR_NEW_CREATED_PROJECTS = new BooleanFlag(
    GRADLE_IDE, "gradle.uses.local.java.home.for.new.created.projects",
    "Gradle uses local java.home for new created projects",
    "When creating new projects the gradleJvm will be configured with #GRADLE_LOCAL_JAVA_HOME macro, using the java.home value " +
    "specified under .gradle/config.properties to trigger Gradle sync.", true);

  public static final Flag<Boolean> MIGRATE_PROJECT_TO_GRADLE_LOCAL_JAVA_HOME = new BooleanFlag(
    GRADLE_IDE, "migrate.project.to.gradle.local.java.home",
    "Migrate project to Gradle local java.home",
    "Suggest migrating current project JDK configuration to .gradle/config.properties where gradleJvm uses the " +
    "#GRADLE_LOCAL_JAVA_HOME macro and the java.home stores the JDK path to trigger Gradle sync.", true);

  public static final Flag<Boolean> RESTORE_INVALID_GRADLE_JDK_CONFIGURATION = new BooleanFlag(
    GRADLE_IDE, "restore.invalid.gradle.jdk.configuration", "Restore invalid Gradle JDK configuration",
    "Restore project from invalid Gradle JDK configuration during opening.", !isUnitTestMode());

  public static final Flag<Boolean> GRADLE_SAVE_LOG_TO_FILE = new BooleanFlag(
    GRADLE_IDE, "save.log.to.file", "Save log to file", "Appends the build log to the given file", false);

  public static final Flag<Boolean> SHOW_GRADLE_AUTO_SYNC_SETTING_UI =
    new BooleanFlag(GRADLE_IDE, "gradle.sync.control.enabled", "Allow disabling of Auto Sync", "Allow opting-out from Gradle Auto Syncing.",
                    true);

  public static final Flag<Boolean> SHOW_GRADLE_AUTO_SYNC_SETTING_IN_NON_EXPERIMENTAL_UI =
    new BooleanFlag(GRADLE_IDE, "gradle.sync.control.enabled.stable", "Allow disabling of Auto Sync via non-experimental settings",
                    "Allow opting-out from Gradle Auto Syncing via non-experimental part of settings.",
                    enabledUpTo(CANARY));
  /**
   * Don't read this directly, use AgpVersions.agpVersionStudioFlagOverride which handles the 'stable' alias
   */
  public static final Flag<String> AGP_VERSION_TO_USE = new StringFlag(
    GRADLE_IDE, "agp.version.to.use", "Version of AGP to use",
    "The AGP version to use when making a new project, e.g. \"8.0.0-dev\". To use the latest stable version of AGP, set the value" +
    "to \"stable\". When set, a compatible Gradle version will also be " +
    "selected. If unset, the latest AGP version and the latest Gradle version will be used.",
    ""
  );

  public static final Flag<Boolean> USE_STABLE_AGP_VERSION_FOR_NEW_PROJECTS = new BooleanFlag(
    GRADLE_IDE, "use.stable.agp.version.for.new.projects",
    "Use the stable AGP version for new projects",
    "Default to using the stable version of the Android Gradle plugin in new projects, rather than the " +
    "latest that this version of Android Studio knows about. " +
    "This is enabled by default in nightly versions as the corresponding -dev version of AGP is not published, " +
    "outside of snapshot builds. " +
    "This does not affect the behavior when running from sources from the tools/adt/idea idea project.",
    enabledUpTo(NIGHTLY));


  public static final Flag<Boolean> GRADLE_SKIP_RUNTIME_CLASSPATH_FOR_LIBRARIES = new BooleanFlag(
    GRADLE_IDE,
    "gradle.skip.runtime.classpath.for.libraries",
    "Enable the Gradle experimental setting to skip runtime classpath resolution for libraries",
    "Enables the Gradle experimental setting to skip the runtime classpath resolution for libraries," +
    " instead obtain the information from the applications dependency graph.",
    true
  );

  public static final Flag<Boolean> GRADLE_BUILD_RUNTIME_CLASSPATH_FOR_LIBRARY_UNIT_TESTS = new BooleanFlag(
    GRADLE_IDE,
    "gradle.build.runtime.classpath.for.library.unit.tests",
    "Controls whether runtime classpath is fetched for library unit tests",
    "Controls whether runtime classpath is fetched for library unit tests. " +
    "Requires gradle.ide.gradle.skip.runtime.classpath.for.libraries to be on to take effect",
    true
  );

  public static final Flag<Boolean> GRADLE_BUILD_RUNTIME_CLASSPATH_FOR_LIBRARY_SCREENSHOT_TESTS = new BooleanFlag(
    GRADLE_IDE,
    "gradle.build.runtime.classpath.for.library.screenshot.tests",
    "Controls whether runtime classpath is fetched for library screenshot tests",
    "Controls whether runtime classpath is fetched for library screenshot tests. " +
    "Requires gradle.ide.gradle.skip.runtime.classpath.for.libraries to be on to take effect",
    true
  );


  public static final Flag<String> GRADLE_LOCAL_DISTRIBUTION_URL = new StringFlag(
    GRADLE_IDE, "local.distribution.url", "Local override for distributionUrl",
    "When creating a project, Gradle updates the distributionUrl to point to a server accessible via the internet. When internet egress " +
    "is unavailable, this flag can be used to override the server destination to be a local URI.",
    ""
  );

  public static final Flag<String> GRADLE_HPROF_OUTPUT_DIRECTORY = new StringFlag(
    GRADLE_IDE,
    "gradle.hprof.output.directory",
    "Gradle sync HPROF output directory",
    "If set, HPROF snapshots will be created at certain points during project sync and saved in the directory",
    ""
  );

  public static final Flag<String> GRADLE_HEAP_ANALYSIS_OUTPUT_DIRECTORY = new StringFlag(
    GRADLE_IDE,
    "gradle.heap.analysis.output.directory",
    "Gradle heap analysis output directory",
    "If set, files with information about heap usage such as total live objects size and the strongly reachable objects size, will be dumped" +
    "to a file at certain points during project sync.",
    ""
  );

  public static final Flag<Boolean> GRADLE_HEAP_ANALYSIS_LIGHTWEIGHT_MODE = new BooleanFlag(
    GRADLE_IDE,
    "gradle.heap.analysis.lightweight.mode",
    "Gradle heap analysis lightweight mode",
    "If set, the analysis will just get a histogram using standard JVM APIs. It's suggested to use -XX:SoftRefLRUPolicyMSPerMB=0 in gradle " +
    "jvm args to reduce the variance in these readings.",
    false
  );

  public static final Flag<Boolean> GRADLE_MULTI_VARIANT_ADDITIONAL_ARTIFACT_SUPPORT = new BooleanFlag(
    GRADLE_IDE,
    "gradle.multi.variant.additional.artifact.support",
    "Gradle multi variant additional artifact support",
    "Enable an option in the Gradle experimental settings to switch to building additional artifacts (javadocs/srcs/samples) " +
    "inside Gradle rather than an injected model builder. This allows us to support variant specific artifacts and prevents the IDE from" +
    " having to match by Gradle coordinate. This flag will have no effect if used with a version of AGP before 8.1.0-alpha8.",
    true
  );

  public static final Flag<Boolean> USE_FLAT_DEPENDENCY_GRAPH_MODEL = new BooleanFlag(
    GRADLE_IDE,
    "use.flat.dependency.graph.model",
    "Switches to a flat representation of the dependency model to improve performance",
    "Switches to a flat representation of the dependency model to improve performance. The behaviour is guarded behind a flag" +
    "until we can decide to enable it. This currently reduces some functionality around views / analyses regarding dependency structure",
    false
  );

  public static final Flag<Boolean> MULTIPLE_DEVICE_SPECS_ENABLED = new BooleanFlag(
    GRADLE_IDE,
    "enable.multiple.device.specs",
    "Multiple Device Specs",
    "Allows Studio to pass multiple device spec files separately to AGP along with target device spec.",
    false
  );

  //endregion
  //region Gradle Phased Sync
  private static final FlagGroup PHASED_SYNC = new FlagGroup(FLAGS, "phased.sync", "Gradle Phased Sync");

  public static final Flag<Boolean> PHASED_SYNC_ENABLED = new BooleanFlag(
    PHASED_SYNC,
    "enabled",
    "Enables phased sync",
    "Enables the new sync mode where the models are streamed back to IDE as they become available in phases. These APIs also" +
    " allow direct interaction with the workspace model via new APIs",
    enabledUpTo(CANARY)
  );

  public static final Flag<Boolean> PHASED_SYNC_BRIDGE_DATA_SERVICE_DISABLED = new BooleanFlag(
    PHASED_SYNC,
    "disable.bridge.data.service",
    "Disables bridge data service for phased sync",
    "Entities set up by phased sync are not completely trusted by the IntelliJ platform and is later being replaced by what's " +
    "populated by the data services. To enable this a 'bridge data service' is used to completely remove entities set up by phased sync. " +
    "However we've done extensive feasibility work to make sure we don't actually need this replacement behaviour, meaning we can disable " +
    "this behaviour completely. This flag is a fail-safe to make sure we can switch this behaviour back to platform's default, if needed.",
    enabledUpTo(CANARY)
  );

  public static final Flag<Boolean> PHASED_SYNC_DEPENDENCY_RESOLUTION_ENABLED = new BooleanFlag(
    PHASED_SYNC,
    "dependency.resolution.enabled",
    "Enables dependency resolution phase in phased sync",
    "Enables dependency resolution phase in phased sync",
    true
  );
  //endregion

  //region Apk Project System
  private static final FlagGroup APK_IDE = new FlagGroup(FLAGS, "apk.ide", "APK Project System");

  public static final Flag<Boolean> ENABLE_APK_PROJECT_SYSTEM =
    new BooleanFlag(APK_IDE, "enable.apk.project.system", "Use a dedicated APK project system for debugging or profiling APKs",
                    "If enabled, use the in-development APK project system for project-related services.",
                    enabledUpTo(STABLE));
  //endregion
  //endregion

  //region Layout Inspector
  private static final FlagGroup LAYOUT_INSPECTOR = new FlagGroup(FLAGS, "layout.inspector", "Layout Inspector");
  public static final Flag<Boolean> DYNAMIC_LAYOUT_INSPECTOR_USE_DEVBUILD_SKIA_SERVER = new BooleanFlag(
    LAYOUT_INSPECTOR, "dynamic.layout.inspector.devbuild.skia", "Use the locally-built skia rendering server",
    "If enabled and this is a locally-built studio instance, use the locally-built skia server instead of one from the SDK.", false);

  public static final Flag<Boolean> DYNAMIC_LAYOUT_INSPECTOR_IN_RUNNING_DEVICES_ENABLED = new BooleanFlag(
    LAYOUT_INSPECTOR, "dynamic.layout.inspector.enable.running.devices", "Enable Layout Inspector in Running Devices",
    "When this flag is enabled, LayoutInspector be integrated in the Running Devices tool window, instead of in its own tool window.",
    true);

  public static final Flag<Boolean> DYNAMIC_LAYOUT_INSPECTOR_THROW_UNEXPECTED_ERROR = new BooleanFlag(
    LAYOUT_INSPECTOR, "dynamic.layout.inspector.enable.throw.unexpected.error", "Throw exception when encountering an unexpected error",
    "When this flag is enabled, LayoutInspector will throw an exception when an unexpected error is being logged to the metrics.",
    isAndroidStudio() && StudioPathManager.isRunningFromSources());

  public static final Flag<Boolean> DYNAMIC_LAYOUT_INSPECTOR_IGNORE_RECOMPOSITIONS_IN_FRAMEWORK = new BooleanFlag(
    LAYOUT_INSPECTOR, "dynamic.layout.inspector.ignore.framework.recompositions", "Ignore recompositions in compose framework",
    "When this flag is enabled, LayoutInspector will disregard all recomposition counts for framework composables, " +
    "such that the user can concentrate on their own code.",
    true);

  public static final Flag<String> DYNAMIC_LAYOUT_INSPECTOR_COMPOSE_UI_INSPECTION_DEVELOPMENT_FOLDER = new StringFlag(
    LAYOUT_INSPECTOR, "dev.jar.location", "Location of prebuilt compose app inspection jar for development",
    "If APP_INSPECTION_USE_DEV_JAR is enabled use this location to load the inspector jar in development.",
    "prebuilts/tools/common/app-inspection/androidx/compose/ui/"
  );

  public static final Flag<String> DYNAMIC_LAYOUT_INSPECTOR_COMPOSE_UI_INSPECTION_RELEASE_FOLDER = new StringFlag(
    LAYOUT_INSPECTOR, "rel.jar.location", "Location of prebuilt compose app inspection jar for releases",
    "If APP_INSPECTION_USE_DEV_JAR is enabled use this location to load the inspector jar in releases.",
    ""
  );

  public static final Flag<Boolean> DYNAMIC_LAYOUT_INSPECTOR_EXTRA_LOGGING = new BooleanFlag(
    LAYOUT_INSPECTOR, "dynamic.layout.inspector.extra.logging", "Add extra logging for problem detection",
    "When this flag is enabled, LayoutInspector will add extra logging for detection of various problems.",
    false);

  public static final Flag<Boolean> DYNAMIC_LAYOUT_INSPECTOR_RECOMPOSITION_COUNTS_DEFAULT = new BooleanFlag(
    LAYOUT_INSPECTOR, "dynamic.layout.inspector.recomposition.counts.default", "Enable or disable recomposition counts by default",
    "When this flag is enabled, recomposition counts will be enabled by default.",
    true);

  public static final Flag<Boolean> DYNAMIC_LAYOUT_INSPECTOR_RECOMPOSITION_PARENT_COUNTS = new BooleanFlag(
    LAYOUT_INSPECTOR, "dynamic.layout.inspector.recomposition.parent.counts", "Enable or disable recomposition parent counts",
    "When this flag is enabled, the max recomposition count among the children of a node is displayed in a separate column.",
    true);

  public static final Flag<Boolean> DYNAMIC_LAYOUT_INSPECTOR_XR_INSPECTION = new BooleanFlag(
    LAYOUT_INSPECTOR, "dynamic.layout.inspector.xr.inspection", "Enable or disable support for XR inspection",
    "When this flag is enabled, xr inspection is enabled.",
    enabledUpTo(STABLE));

  public static final Flag<Boolean> DYNAMIC_LAYOUT_INSPECTOR_ON_DEVICE_RENDERING = new BooleanFlag(
    LAYOUT_INSPECTOR, "dynamic.layout.inspector.on.device.rendering", "Always use on-device rendering",
    "Force using on-device rendering, even when the device is not XR. Used for development only.",
    false);

  public static final Flag<Boolean> DYNAMIC_LAYOUT_INSPECTOR_HORIZONTAL_SCROLLABLE_COMPONENT_TREE = new BooleanFlag(
    LAYOUT_INSPECTOR, "dynamic.layout.inspector.horizontal.scrollable.component.tree",
    "Horizontal scroll for layout inspector component tree",
    "When this flag is enabled, we enable horizontal scrolling for the Layout Inspector's component tree.",
    enabledUpTo(STABLE));
  //endregion

  //region Embedded Emulator
  private static final FlagGroup EMBEDDED_EMULATOR = new FlagGroup(FLAGS, "embedded.emulator", "Embedded Emulator");
  public static final Flag<Boolean> EMBEDDED_EMULATOR_SCREENSHOT_STATISTICS = new BooleanFlag(
    EMBEDDED_EMULATOR, "screenshot.statistics", "Enable Collection of Screenshot Statistics",
    "Captures statistics of received Emulator screenshots",
    false);
  public static final Flag<Integer> EMBEDDED_EMULATOR_STATISTICS_INTERVAL_SECONDS = new IntFlag(
    EMBEDDED_EMULATOR, "screenshot.statistics.interval", "Aggregation Interval for Screenshot Statistics",
    "Aggregation interval in seconds for statistics of received Emulator screenshots",
    120);
  public static final Flag<Boolean> EMBEDDED_EMULATOR_TRACE_GRPC_CALLS = new BooleanFlag(
    EMBEDDED_EMULATOR, "trace.grpc.calls", "Enable Emulator gRPC Tracing",
    "Enables tracing of most Emulator gRPC calls",
    false);
  public static final Flag<Boolean> EMBEDDED_EMULATOR_TRACE_HIGH_VOLUME_GRPC_CALLS = new BooleanFlag(
    EMBEDDED_EMULATOR, "trace.high.volume.grpc.calls", "Enable High Volume Emulator gRPC Tracing",
    "Enables tracing of high volume Emulator gRPC calls",
    false);
  public static final Flag<Boolean> EMBEDDED_EMULATOR_TRACE_SCREENSHOTS = new BooleanFlag(
    EMBEDDED_EMULATOR, "trace.screenshots", "Enable Emulator Screenshot Tracing",
    "Enables tracing of received Emulator screenshots",
    false);
  public static final Flag<Boolean> EMBEDDED_EMULATOR_TRACE_NOTIFICATIONS = new BooleanFlag(
    EMBEDDED_EMULATOR, "trace.notifications", "Enable Emulator Notification Tracing",
    "Enables tracing of received Emulator notifications",
    true);
  public static final Flag<Boolean> EMBEDDED_EMULATOR_TRACE_DISCOVERY = new BooleanFlag(
    EMBEDDED_EMULATOR, "trace.discovery", "Enable Tracing of Emulator Discovery",
    "Enables tracing of Emulator discovery",
    false);
  public static final Flag<Boolean> EMBEDDED_EMULATOR_ALLOW_XR_AVD = new BooleanFlag(
    EMBEDDED_EMULATOR, "allow.xr", "Allow XR AVD to run embedded",
    "Enables running an XR AVD in the Running Devices tool window",
    true);
  public static final Flag<Boolean> EMBEDDED_EMULATOR_XR_HAND_TRACKING = new BooleanFlag(
    EMBEDDED_EMULATOR, "xr.hand.tracking", "Enable hand tracking input mode for XR AVDs",
    "Enables hand tracking input mode for XR AVDs",
    false);
  public static final Flag<Boolean> EMBEDDED_EMULATOR_XR_EYE_TRACKING = new BooleanFlag(
    EMBEDDED_EMULATOR, "xr.eye.tracking", "Enable eye tracking input mode for XR AVDs",
    "Enables eye tracking input mode for XR AVDs",
    false);
  public static final Flag<Boolean> RUNNING_DEVICES_HIDE_TOOL_WINDOW_NAME = new BooleanFlag(
    EMBEDDED_EMULATOR, "hide.tool.window.name", "Hide Tool Window Name",
    "Hides the name of the Running Devices window when it contains any device tabs",
    true);
  public static final Flag<Boolean> RUNNING_DEVICES_WRAP_TOOLBAR = new BooleanFlag(
    EMBEDDED_EMULATOR, "wrap.toolbar", "Enable Toolbar Wrapping",
    "Wraps the toolbar when all buttons don't fit into the available width",
    true);
  public static final Flag<Boolean> RUNNING_DEVICES_CONTEXT_MENU = new BooleanFlag(
    EMBEDDED_EMULATOR, "context.menu", "Enable Context Menu",
    "Enables context menu in the Running Devices tool window",
    false);
  //endregion

  //region Device Mirroring
  private static final FlagGroup DEVICE_MIRRORING = new FlagGroup(FLAGS, "device.mirroring", "Device Mirroring");
  public static final Flag<Boolean> DEVICE_MIRRORING_STANDALONE_EMULATORS = new BooleanFlag(
    DEVICE_MIRRORING, "allow.standalone.emulators", "Allow Mirroring of Standalone Emulators",
    "Treats standalone emulators the same as physical devices for the purpose of display mirroring;" +
    " not intended for production use due to slowness of video encoding in emulated mode",
    false);
  public static final Flag<Boolean> DEVICE_MIRRORING_REMOTE_EMULATORS = new BooleanFlag(
    DEVICE_MIRRORING, "allow.remote.emulators", "Allow Mirroring of Remote Emulators",
    "Treats remote emulators the same as physical devices for the purpose of display mirroring",
    false);
  public static final Flag<String> DEVICE_MIRRORING_AGENT_LOG_LEVEL = new StringFlag(
    DEVICE_MIRRORING, "agent.log.level", "On Device Logging Level for Mirroring",
    "The log level used by the screen sharing agent, one of \"verbose\", \"debug\", \"info\", \"warn\" or \"error\";" +
    " the default is \"info\"",
    "");
  public static final Flag<Integer> DEVICE_MIRRORING_CONNECTION_TIMEOUT_MILLIS = new IntFlag(
    DEVICE_MIRRORING, "connection.timeout", "Connection Timeout for Mirroring",
    "Connection timeout for mirroring in milliseconds",
    10_000);
  public static final Flag<Integer> DEVICE_MIRRORING_MAX_BIT_RATE = new IntFlag(
    DEVICE_MIRRORING, "max.bit.rate", "Maximum Bit Rate for Mirroring of Physical Devices",
    "The maximum bit rate of video stream, zero means no limit",
    0);
  public static final Flag<String> DEVICE_MIRRORING_VIDEO_CODEC = new StringFlag(
    DEVICE_MIRRORING, "video.codec", "Video Codec Used for Mirroring of Physical Devices",
    "The name of a video codec, e.g. \"vp8\" or \"vp9\"; the default is \"vp8\"",
    "");
  public static final Flag<Boolean> DEVICE_MIRRORING_USE_UINPUT = new BooleanFlag(
    DEVICE_MIRRORING, "use.uinput", "Use uinput module (https://kernel.org/doc/html/v4.12/input/uinput.html)",
    "Use uinput module ((https://kernel.org/doc/html/v4.12/input/uinput.html) for injecting input events",
    false);
  public static final Flag<Boolean> DEVICE_MIRRORING_UNICODE_TYPING = new BooleanFlag(
    DEVICE_MIRRORING, "unicode.typing", "Enable Unicode Typing",
    "Enable typing of arbitrary Unicode characters",
    false);
  public static final Flag<Boolean> DEVICE_MIRRORING_XR_SIMULATED_PASSTHROUGH = new BooleanFlag(
    DEVICE_MIRRORING, "xr.simulated.passthrough", "Enable Simulated Passthrough for XR Headsets",
    "Enable simulated passthrough for XR headsets",
    false);

  //endregion

  //region Screenshot and Screen Recording
  private static final FlagGroup SCREENSHOT = new FlagGroup(FLAGS, "screenshot", "Screenshot and Screen Recording");
  public static final Flag<Boolean> SCREENSHOT_STREAMLINED_SAVING = new BooleanFlag(
    SCREENSHOT, "streamlined.saving", "Save Screenshots and Screen Recordings without Asking User",
    "Save screenshots and screen recordings without asking user",
    true);
  public static final Flag<Boolean> SCREENSHOT_RESIZING = new BooleanFlag(
    SCREENSHOT, "resizing", "Allow Screenshots to Be Resized",
    "Allow screenshots to be resized",
    true);
  public static final Flag<Boolean> MULTI_DISPLAY_SCREENSHOTS = new BooleanFlag(
    SCREENSHOT, "multi.display", "Take Screenshots of All Displays",
    "Take screenshots of all device displays",
    false);
  //endregion

  // region Device Definition Download Service
  private static final FlagGroup DEVICE_DEFINITION_DOWNLOAD_SERVICE =
    new FlagGroup(FLAGS,
                  "device.definition.download.service",
                  "Device Definition Download Service");

  @NotNull
  public static final Flag<String> DEVICE_DEFINITION_DOWNLOAD_SERVICE_URL =
    new StringFlag(DEVICE_DEFINITION_DOWNLOAD_SERVICE,
                   "url",
                   "URL",
                   "The URL to download the device definitions from",
                   "");
  // endregion

  //region Refactorings
  private static final FlagGroup REFACTORINGS = new FlagGroup(FLAGS, "refactor", "Refactor menu");

  public static final Flag<Boolean> MIGRATE_TO_RESOURCE_NAMESPACES_REFACTORING_ENABLED = new BooleanFlag(
    REFACTORINGS, "migrateto.resourcenamespaces.enabled", "Enable the Migrate to Resource Namespaces refactoring",
    "If enabled, show the action in the refactoring menu", false);

  public static final Flag<Boolean> MIGRATE_TO_NON_TRANSITIVE_R_CLASSES_REFACTORING_ENABLED = new BooleanFlag(
    REFACTORINGS, "migrateto.nontransitiverclasses.enabled", "Enable the Migrate to non-transitive R classes refactoring",
    "If enabled, show the action in the refactoring menu", true);

  public static final Flag<Boolean> INFER_ANNOTATIONS_REFACTORING_ENABLED = new BooleanFlag(
    REFACTORINGS, "infer.annotations.enabled", "Enable the Infer Annotations refactoring",
    "If enabled, show the action in the refactoring menu", false);

  public static final Flag<Boolean> ENABLE_GMAVEN_REPOSITORY_V2 = new BooleanFlag(
    REFACTORINGS,
    "gmaven.repository.v2.enabled",
    "Switches to GMaven Repository V2",
    "If enabled, uses GMaven Repository V2 to pull data related to packages, artifacts, versions and their dependencies",
    false
  );

  //endregion

  //region NDK
  private static final FlagGroup NDK = new FlagGroup(FLAGS, "ndk", "Native code features");

  public static final Flag<Boolean> APK_DEBUG_BUILD_ID_CHECK = new BooleanFlag(
    NDK, "apkdebugbuildidcheck", "Enable build ID check in APK debugging",
    "If enabled, the build ID of user-provided symbol files are compared against the binaries inside the APK.", true);

  public static final Flag<Boolean> APK_DEBUG_RELOAD = new BooleanFlag(
    NDK, "apkdebugreload", "Enable APK reloading feature",
    "If enabled, the user will be provided with an option to reload the APK inside an APK debugging project", true);

  private static final FlagGroup NDK_SIDE_BY_SIDE = new FlagGroup(FLAGS, "ndk.sxs", "NDK Side by Side");
  public static final Flag<Boolean> NDK_SIDE_BY_SIDE_ENABLED = new BooleanFlag(
    NDK_SIDE_BY_SIDE, "ndk.sxs.enabled", "Enable side by side NDK support",
    "If enabled, C/C++ projects will have NDK side by side support",
    true);

  public static final Flag<Boolean> ENABLE_SHOW_FILES_UNKNOWN_TO_CMAKE = new BooleanFlag(
    NDK, "ndk.projectview.showfilessunknowntocmake", "Enable option to show files unknown to CMake",
    "If enabled, for projects using CMake, Android project view menu would show an option to `Show Files Unknown To CMake`.",
    true
  );

  // b/202709703: Disable jb_formatters (which is used to pull Natvis) temporarily, because
  // the latest changes in cidr-debugger cause the jb_formatters to conflict with the
  // built-in lldb formatters.
  public static final Flag<Boolean> ENABLE_LLDB_NATVIS = new BooleanFlag(
    NDK, "lldb.natvis", "Use NatVis visualizers in native debugger",
    "If enabled, native debugger formats variables using NatVis files found in the project.",
    false
  );
  //endregion

  //region Editor
  private static final FlagGroup EDITOR = new FlagGroup(FLAGS, "editor", "Editor features");

  public static final Flag<Boolean> TRANSLATIONS_EDITOR_SYNCHRONIZATION = new BooleanFlag(
    EDITOR, "translations.editor.synchronization",
    "Synchronize translations editor with resource file updates",
    "If enabled, causes the translations editor to reload data when resource files are edited",
    false
  );

  public static final Flag<Boolean> COMPOSE_STATE_READ_INLAY_HINTS_ENABLED = new BooleanFlag(
    EDITOR, "compose.state.read.inlay.hints.enabled",
    "Enable inlay hints for State reads in @Composable functions",
    "If enabled, calls out reads of variables of type State inside @Composable functions.",
    enabledUpTo(CANARY));

  public static final Flag<Boolean> REMOTE_SDK_DOCUMENTATION_FETCH_VIA_CONTENT_SERVING_API_ENABLED = new BooleanFlag(
    EDITOR, "remote.sdk.documentation.fetch.via.content.serving.api.enabled",
    "Enable use of the ContentServing API for fetching Android SDK documentation.",
    "If enabled, calls a OnePlatform HTTP API instead of the developers.android.com web server for documentation.",
    enabledUpTo(CANARY));

  public static final Flag<Boolean> RESTRICT_TO_COMPLETION_WEIGHER = new BooleanFlag(
    EDITOR, "restrict.to.completion.weigher",
    "Enable use of the weigher that demotes elements annotated with @RestrictTo.",
    "If enabled, the APIs that are annotated with @RestrictTo will have lower priority in the completion list.",
    enabledUpTo(CANARY));

  //endregion

  //region Unified App Bundle
  private static final FlagGroup UAB = new FlagGroup(FLAGS, "uab", "Unified App Bundle");

  public static final Flag<Boolean> UAB_ENABLE_NEW_INSTANT_APP_RUN_CONFIGURATIONS = new BooleanFlag(
    UAB, "enable.ia.run.configs", "Enable new instant app run configuration options",
    "If enabled, shows the new instant app deploy checkbox in the run configuration dialog and allows new instant app deploy workflow.",
    true
  );
  //endregion

  //region Testing
  private static final FlagGroup TESTING = new FlagGroup(FLAGS, "testing", "Testing support");

  public static final Flag<Boolean> PRINT_INSTRUMENTATION_STATUS = new BooleanFlag(
    TESTING, "print.instrumentation.status", "Print instrumentation status information when testing",
    "If enabled, instrumentation output keys (from calling Instrumentation#sendStatus) that begin with 'android.studio.display.' "
    + "will have their values printed after a test has finished running.",
    true
  );

  public static final Flag<Boolean> ENABLE_ADDITIONAL_TESTING_GRADLE_OPTIONS = new BooleanFlag(
    TESTING, "additional.testing.gradle.options", "Show additional Gradle Options in Gradle RunConfiguration editor",
    "If enabled, Gradle RunConfiguration shows an additional Android Studio specific options to customize Gradle task execution," +
    "  such as showing test results in the test matrix, or use the device selector view to choose the target device.",
    enabledUpTo(CANARY)
  );

  public static final Flag<Boolean> ENABLE_SCREENSHOT_TESTING = new BooleanFlag(
    TESTING, "screenshot.testing", "Run screenshot tests",
    "If enabled, preview screenshot tests can be run from Studio and test results will be displayed in the test matrix",
    enabledUpTo(DEV)
  );

  public static final Flag<Boolean> ENABLE_BACKUP_TESTING = new BooleanFlag(
    TESTING, "backup.testing", "Run backup and restore tests",
    "If enabled, backup and restore tests can be run from Studio and test results will be displayed in the test matrix",
    false
  );

  public static final Flag<Integer> ANDROID_PLATFORM_TO_AUTOCREATE = new IntFlag(
    TESTING,
    "android.platform.to.autocreate",
    "Android platform to auto-create",
    "Automatically sets up the JDK table at initialization time and points to the specified API level of the Android SDK " +
    "(rather than always pointing to the latest). This is largely intended for use by tests where Android Studio can't be easily " +
    "configured ahead of time. If this value is 0, then this flag is considered to be off and no platform will be automatically created. " +
    "If this value is -1, then the platform will be automatically created with the latest version.",
    0
  );
  //endregion

  //region System Health
  private static final FlagGroup SYSTEM_HEALTH = new FlagGroup(FLAGS, "system.health", "System Health");
  public static final Flag<Boolean> WINDOWS_UCRT_CHECK_ENABLED = new BooleanFlag(
    SYSTEM_HEALTH, "windows.ucrt.check.enabled", "Enable Universal C Runtime system health check",
    "If enabled, a notification will be shown if the Universal C Runtime in Windows is not installed",
    true);

  public static final Flag<Boolean> ANTIVIRUS_NOTIFICATION_ENABLED = new BooleanFlag(
    SYSTEM_HEALTH, "antivirus.notification.enabled", "Enable antivirus system health check",
    "If enabled, a notification will be shown if antivirus realtime scanning is enabled and directories relevant to build performance aren't excluded",
    true);

  public static final Flag<Boolean> ANTIVIRUS_METRICS_ENABLED = new BooleanFlag(
    SYSTEM_HEALTH, "antivirus.metrics.enabled", "Enable antivirus metrics collection",
    "If enabled, metrics about the status of antivirus realtime scanning and excluded directories will be collected",
    true);
  //endregion

  // region Preview Common
  private static final FlagGroup PREVIEW_COMMON = new FlagGroup(FLAGS, "preview", "Preview");

  public static final Flag<Boolean> PREVIEW_RENDER_QUALITY = new BooleanFlag(
    PREVIEW_COMMON, "render.quality", "Enable the usage of a render quality management mechanism for Preview tools",
    "If enabled, different Previews will be rendered with different qualities according to zoom level, layout and scroll position",
    true);

  public static final Flag<Long> PREVIEW_RENDER_QUALITY_DEBOUNCE_TIME = new LongFlag(
    PREVIEW_COMMON, "render.quality.debounce.time", "Render quality debounce time",
    "Milliseconds to wait before adjusting the quality of Previews, after a scroll or zoom change happens",
    100L);

  public static final Flag<Integer> PREVIEW_RENDER_QUALITY_VISIBILITY_THRESHOLD = new IntFlag(
    PREVIEW_COMMON, "render.quality.visibility.threshold", "Render quality zoom visibility threshold",
    "When the zoom level is lower than this value, all previews will be rendered at low quality",
    20);

  public static final Flag<Boolean> PREVIEW_ESSENTIALS_MODE = new BooleanFlag(
    PREVIEW_COMMON, "essentials.mode", "Enable Preview Essentials Mode",
    "If enabled, Preview Essentials Mode will be enabled.",
    enabledUpTo(CANARY));

  public static final Flag<Boolean> VIEW_IN_FOCUS_MODE = new BooleanFlag(
    PREVIEW_COMMON, "view.preview.in.focus", "View preview in Focus mode",
    "If enabled, shows a menu item to open the selected preview in Focus mode.",
    enabledUpTo(CANARY));

  public static final Flag<Boolean> ADD_PREVIEW_IMAGE_TO_AI_REQUEST_FOR_CODE_GENERATION = new BooleanFlag(
    PREVIEW_COMMON, "add.image.to.ai.request.for.preview",
    "Add preview image to AI request for code generation",
    "If enabled, adds current preview image to an AI request for code generation.",
    true);

  public static final Flag<Boolean> FIND_PREVIEWS_FROM_PREVIEW_SOURCESET = new BooleanFlag(
    PREVIEW_COMMON, "find.previews.from.sourceset",
    "Find previews from a file and also from preview-sourceset",
    "If enabled, the process to find previews for a file will also search in its associated files from the preview-sourceset",
    false
  );

  public static final Flag<Boolean> PREVIEW_SOURCESET_UI = new BooleanFlag(
    PREVIEW_COMMON, "preview.sourceset.ui",
    "Enable UI for preview-sourseset",
    "If enabled, the UI specific to preview-sourceset will be enabled.",
    false
  );

  public static final Flag<Boolean> PREVIEW_FILTER = new BooleanFlag(
    PREVIEW_COMMON, "filter",
    "Support filtering the previews",
    "If enabled, the user can find the filter actions to filter the visible previews",
    false
  );

  public static final Flag<Boolean> PREVIEW_PAGINATION = new BooleanFlag(
    PREVIEW_COMMON, "pagination",
    "Support paginating the previews",
    "If enabled, the previews shown in a file will be paginated",
    false
  );
  //endregion

  //region Compose
  private static final FlagGroup COMPOSE = new FlagGroup(FLAGS, "compose", "Compose");

  public enum ClosureScheme {CLASS, INDY}

  public static final Flag<ClosureScheme> CLOSURE_SCHEME = new EnumFlag<>(
    COMPOSE,
    "deploy.codegen.closure.scheme",
    "Lambda / SAM code generation scheme",
    "Implementation of lambda used by Kotlin / Compose code generation within Studio",
    ClosureScheme.CLASS);

  public static final Flag<Boolean> COMPOSE_PREVIEW_SCROLL_ON_CARET_MOVE = new BooleanFlag(
    COMPOSE, "preview.scroll.on.caret.move", "Enable the Compose Preview scrolling when the caret moves",
    "If enabled, when moving the caret in the text editor, the Preview will show the preview currently under the cursor.",
    false);

  public static final Flag<Boolean> LIVE_EDIT_ENABLE_BY_DEFAULT = new BooleanFlag(
    COMPOSE, "deploy.live.edit.deploy.enable.default",
    "Enable live edit by default",
    "If enabled, live edit will be enabled by default",
    true
  );

  public static final Flag<Boolean> COMPOSE_DEPLOY_LIVE_EDIT_ADVANCED_SETTINGS_MENU = new BooleanFlag(
    COMPOSE, "deploy.live.edit.deploy.advanced.settings",
    "Enable live edit deploy settings menu",
    "If enabled, advanced Live Edit settings menu will be visible",
    false
  );

  public static final Flag<Boolean> COMPOSE_DEPLOY_LIVE_EDIT_CONFINED_ANALYSIS = new BooleanFlag(
    COMPOSE, "deploy.live.edit.deploy.confined.analysis",
    "LiveEdit: Limit compilation error analysis to only the current file",
    "If enabled, Live Edit will aggressively live update even if there are analysis errors " +
    "provided that the current file is error-free.",
    false
  );

  public static final Flag<Boolean> COMPOSE_DEPLOY_LIVE_EDIT_R8_DESUGAR = new BooleanFlag(
    COMPOSE, "deploy.live.edit.deploy.desugar.r8",
    "LiveEdit: Desugar kotlinc outputs with R8",
    "If enabled, the outputs of kotlinc are desugared before being sent to LiveEdit engine. This improves " +
    "the odds of matching what was produced by the Build system",
    true
  );

  public static final Flag<String> COMPOSE_DEPLOY_LIVE_EDIT_COMPILER_FLAGS = new StringFlag(
    COMPOSE, "deploy.live.edit.deploy.compiler.flags",
    "LiveEdit: Set custom kotlin compiler flags",
    "If enabled, the flags passed to the Kotlin compiler in Live Edit will be replaced with the list of flags provided",
    ""
  );

  public static final Flag<Boolean> COMPOSE_DEPLOY_LIVE_EDIT_ALLOW_MULTIPLE_MIN_API_DEX_MARKERS_IN_APK = new BooleanFlag(
    COMPOSE, "deploy.live.edit.allow.multiple.min.api.dex.markers.in.apk",
    "LiveEdit: Allow multiple min api dex markers in apk",
    "If enabled, apk may contain multiple min api dex markers and LiveEdit picks the lowest among them",
    false
  );

  public static final Flag<Boolean> COMPOSE_DEPLOY_LIVE_EDIT_BUILD_SYSTEM_MIN_SDK_VERSION_FOR_DEXING = new BooleanFlag(
    COMPOSE, "deploy.live.edit.build.system.min.sdk.version.for.dexing",
    "LiveEdit: Use Min SDK for Dexing from the build system",
    "If enabled, Live Edit uses the Min SDK information from the build system. Otherwise, use the information from the DEX marker",
    false
  );

  public static final Flag<Boolean> LIVE_EDIT_COMPACT_STATUS_BUTTON = new BooleanFlag(
    COMPOSE, "deploy.live.edit.compact.status.button",
    "LiveEdit: Use a Single Button to Display Live Edit Status in the Toolbar of the Running Devices Window",
    "If enabled, no status text will be displayed in the toolbar of the Running Devices window",
    true
  );

  public static final Flag<Boolean> COMPOSE_DEBUG_BOUNDS = new BooleanFlag(
    COMPOSE, "preview.debug.bounds",
    "Enable the debug bounds switch controls",
    "If enabled, the user can enable/disable the painting of debug bounds",
    false
  );

  public static final Flag<Boolean> COMPOSE_PREVIEW_RESIZING = new BooleanFlag(
    COMPOSE, "preview.resizing",
    "Enable resizing for Compose Preview",
    "If enabled, the user can resize the Compose Preview",
    enabledUpTo(CANARY)
  );

  public static final Flag<Integer> COMPOSE_INTERACTIVE_FPS_LIMIT = new IntFlag(
    COMPOSE, "preview.interactive.fps.limit",
    "Interactive Preview FPS limit",
    "Controls the maximum number of frames per second in Compose Interactive Preview",
    30
  );

  public static final Flag<Boolean> COMPOSE_PROJECT_USES_COMPOSE_OVERRIDE = new BooleanFlag(
    COMPOSE, "project.uses.compose.override", "Forces the Compose project detection",
    "If enabled, the project will be treated as a Compose project, showing Previews if available and enhancing the Compose editing",
    false);

  public static final Flag<Boolean> COMPOSE_ALLOCATION_LIMITER = new BooleanFlag(
    COMPOSE, "allocation.limiter", "If enabled, limits allocations per render",
    "If enabled, limits the number of allocations that user code can do in a single render action",
    true);

  public static final Flag<Boolean> COMPOSE_INVALIDATE_ON_RESOURCE_CHANGE = new BooleanFlag(
    COMPOSE, "preview.invalidate.on.resource.change", "When a resource changes, invalidate the current preview",
    "Invalidates the preview is there is a resource change",
    true);

  public static final Flag<Boolean> COMPOSE_GENERATE_SAMPLE_DATA = new BooleanFlag(
    COMPOSE, "generate.sample.data", "Enable sample data generation for Compose",
    "Enable a Gemini context-menu action that generates sample data for a given Composable function",
    false);

  public static final Flag<Boolean> COMPOSE_PREVIEW_GENERATE_PREVIEW = new BooleanFlag(
    COMPOSE, "preview.generate.preview.action", "Enable editor action for generating Compose Previews",
    "Enable context-menu actions that can generate a Compose Preview corresponding to the selected @Composable",
    enabledUpTo(CANARY));

  public static final Flag<Boolean> COMPOSE_PREVIEW_GENERATE_EXTRA_PARAMETER_CONTEXT = new BooleanFlag(
    COMPOSE, "preview.generate.extra.parameter.context", "Enable additional parameter context when generating Compose Previews",
    "Enables an experiment of adding extra context when generating Compose Previews. The extra context will include information that should help instantiate parameters required by the Composable method used in the preview.",
    enabledUpTo(CANARY));

  public static final Flag<Boolean> COMPOSE_UI_CHECK_FOR_WEAR = new BooleanFlag(
    COMPOSE, "ui.check.mode.wear", "Enable UI Check mode for Compose preview for Wear OS",
    "Enable UI Check mode in Compose preview for running ATF checks and Visual Linting on Wear OS devices.",
    true);

  public static final Flag<Boolean> COMPOSE_PREVIEW_TRANSFORM_UI_WITH_AI = new BooleanFlag(
    COMPOSE, "transform.ui.with.ai", "Enable action to transform UI with Gemini",
    "Enables a context-menu action to transform UI with Gemini.",
    enabledUpTo(CANARY));

  public static final Flag<Boolean> COMPOSE_CRITIQUE_AGENT_CODE_REWRITE = new BooleanFlag(
    COMPOSE, "critique.agent.code.rewrite", "Enable action to rewrite UI from Image",
    "Enables a context-menu action to analyze UI images and rewrite corresponding code to match the target design.",
    false);

  public static final Flag<Boolean> COMPOSE_PREVIEW_AI_AGENTS_DROPDOWN = new BooleanFlag(
    COMPOSE, "ai.agents.dropdown", "Enable dropdown action to list Compose Preview AI agent actions",
    "Enables a dropdown action that lists actions that trigger AI agent flows related to Compose Previews.",
    false);

  public static final Flag<Boolean> COMPOSE_PREVIEW_CODE_TO_PREVIEW_NAVIGATION = new BooleanFlag(
    COMPOSE, "preview.code.to.preview.navigation", "Enable the highlighting of preview components when clicking on code",
    "If a user moves their caret to a element present in a preview, we highlight those elements",
    true);
  //endregion

  // region Wear surfaces
  private static final FlagGroup WEAR_SURFACES = new FlagGroup(FLAGS, "wear.surfaces", "Wear Surfaces");

  public static final Flag<Boolean> GLANCE_APP_WIDGET_PREVIEW = new BooleanFlag(
    WEAR_SURFACES, "glance.preview.appwidget.enabled", "Enable Glance AppWidget preview",
    "If enabled, a preview for annotated glance app widget composable functions is displayed",
    true);

  public static final Flag<Boolean> WEAR_TILE_PREVIEW = new BooleanFlag(
    WEAR_SURFACES, "wear.tile.preview.enabled", "Enable Wear Tile preview",
    "If enabled, a preview for functions annotated with @Preview and returning TilePreviewData is displayed",
    true);

  public static final Flag<Boolean> WEAR_TILE_ANIMATION_INSPECTOR = new BooleanFlag(
    WEAR_SURFACES, "wear.tile.preview.animation.inspector.enabled", "Enable Wear Tile Preview Animation Inspector",
    "If enabled, a Wear Tile Animation Inspector functionality is available in Preview",
    true);
  // endregion

  // region Wear Health Services

  private static final FlagGroup WEAR_HEALTH_SERVICES = new FlagGroup(FLAGS, "wear.health.services", "Wear Health Services");

  public static final Flag<Boolean> WEAR_HEALTH_SERVICES_PANEL = new BooleanFlag(
    WEAR_HEALTH_SERVICES, "enable.panel", "Enable Wear Health Services panel",
    "If enabled, a button to display panel for modifying emulator sensors will appear",
    true
  );

  public static final Flag<Long> WEAR_HEALTH_SERVICES_POLLING_INTERVAL_MS = new LongFlag(
    WEAR_HEALTH_SERVICES, "polling.interval", "Wear Health Services polling interval",
    "The polling interval in milliseconds to be used when querying Wear Health Services for updates",
    TimeUnit.SECONDS.toMillis(1)
  );
  // endregion

  // region Wear Declarative Watch Face
  private static final FlagGroup WEAR_DECLARATIVE_WATCH_FACE = new FlagGroup(FLAGS, "wear.dwf", "Declarative Watch Face");

  public static final Flag<Boolean> WEAR_DECLARATIVE_WATCH_FACE_RUN_CONFIGURATION = new BooleanFlag(
    WEAR_DECLARATIVE_WATCH_FACE, "run.configuration.enabled", "Enable run configuration for Declarative Watch Faces",
    "If enabled, the Declarative Watch Face run configuration type will be available. Changing the value of this flag requires restarting Android Studio.",
    enabledUpTo(CANARY)
  );

  public static final Flag<Boolean> WEAR_DECLARATIVE_WATCH_FACE_XML_EDITOR_SUPPORT = new BooleanFlag(
    WEAR_DECLARATIVE_WATCH_FACE, "xml.editor.support.enabled", "Enable XML editor support for Declarative Watch Faces",
    "If enabled, the editor will support Watch Face Format in XML files",
    enabledUpTo(CANARY)
  );

  public static final Flag<Boolean> WATCH_FACE_STUDIO_FILE_IMPORT = new BooleanFlag(
    WEAR_DECLARATIVE_WATCH_FACE, "wfs.import.enabled", "Enable support for importing Watch Face Studio files (.wfs)",
    "If enabled, it will be possible to import Watch Face Studio files.",
    enabledUpTo(DEV)
  );
  // endregion

  // region App Inspection
  private static final FlagGroup APP_INSPECTION = new FlagGroup(FLAGS, "appinspection", "App Inspection");
  public static final Flag<Boolean> ENABLE_APP_INSPECTION_TOOL_WINDOW = new BooleanFlag(
    APP_INSPECTION, "enable.tool.window", "Enable App Inspection Tool Window",
    "Enables the top-level App Inspection tool window, which will contain tabs to various feature inspectors",
    true
  );

  public static final Flag<Boolean> APP_INSPECTION_USE_DEV_JAR = new BooleanFlag(
    APP_INSPECTION, "use.dev.jar", "Use a precompiled, prebuilt inspector jar",
    "If enabled, grab inspector jars from prebuilt locations, skipping over version checking and dynamic resolving of " +
    "inspector artifacts from maven. This is useful for devs who want to load locally built inspectors.",
    false
  );

  public static final Flag<Boolean> APP_INSPECTION_USE_SNAPSHOT_JAR = new BooleanFlag(
    APP_INSPECTION, "use.snapshot.jar", "Always extract latest inspector jar from library",
    "If enabled, override normal inspector resolution logic, instead searching the IDE cache directly. This allows finding " +
    "inspectors bundled in local, snapshot builds of Android libraries, as opposed to those released through the normal process on maven.",
    false
  );

  public static final Flag<Boolean> APP_INSPECTION_USE_EXPERIMENTAL_DATABASE_INSPECTOR = new BooleanFlag(
    APP_INSPECTION, "use.experimental.database.inspector", "Use experimental Database Inspector",
    "Use experimental Database Inspector",
    true
  );
  // endregion

  // region Network Inspector
  private static final FlagGroup NETWORK_INSPECTOR = new FlagGroup(FLAGS, "network.inspector", "Network Inspector");
  public static final Flag<Boolean> ENABLE_NETWORK_MANAGER_INSPECTOR_TAB = new BooleanFlag(
    NETWORK_INSPECTOR, "enable.network.inspector.tab", "Enable Network Inspector Tab",
    "Enables a Network Inspector Tab in the App Inspection tool window",
    true
  );
  public static final Flag<Boolean> ENABLE_NETWORK_INTERCEPTION = new BooleanFlag(
    NETWORK_INSPECTOR, "enable.network.interception", "Enable Network Interception",
    "Enables interceptions on network requests and responses",
    true
  );
  public static final Flag<Boolean> NETWORK_INSPECTOR_STATIC_TIMELINE = new BooleanFlag(
    NETWORK_INSPECTOR, "static.timeline", "Use static timeline in Network Inspector",
    "Use static timeline in Network Inspector",
    true
  );
  public static final Flag<Boolean> NETWORK_INSPECTOR_GRPC = new BooleanFlag(
    NETWORK_INSPECTOR, "grpc", "Track gRPC Connections",
    "Track gRPC Connections",
    true
  );
  public static final Flag<Boolean> NETWORK_INSPECTOR_COPY_AS_CURL = new BooleanFlag(
    NETWORK_INSPECTOR, "copy.as.curl",
    "Copy as a cURL command",
    "Copy as a cURL command",
    true
  );
  public static final Flag<Boolean> NETWORK_INSPECTOR_RULE_VARIABLES = new BooleanFlag(
    NETWORK_INSPECTOR, "rule.variables",
    "Enable Rule Variables",
    "Enable Rule Variables",
    true
  );
  // endregion

  // region BackgroundTask Inspector
  private static final FlagGroup BACKGROUND_TASK_INSPECTOR =
    new FlagGroup(FLAGS, "backgroundtask.inspector", "BackgroundTask Inspector");
  public static final Flag<Boolean> ENABLE_BACKGROUND_TASK_INSPECTOR_TAB = new BooleanFlag(
    BACKGROUND_TASK_INSPECTOR, "enable.backgroundtask.inspector.tab", "Enable BackgroundTask Inspector Tab",
    "Enables a BackgroundTask Inspector Tab in the App Inspection tool window",
    true
  );
  // endregion

  //region Device Manager
  private static final FlagGroup DEVICE_MANAGER = new FlagGroup(FLAGS, "device.manager", "Device Manager");

  public static final Flag<Boolean> POST_MVP_VIRTUAL_DEVICE_DIALOG_FEATURES_ENABLED = new BooleanFlag(
    DEVICE_MANAGER,
    "post.mvp.virtual.device.dialog.features.enabled",
    "Post MVP Virtual Device Dialog Features Enabled",
    "Enable miscellaneous Add/Edit Device dialog features for post MVP",
    false);

  public static final Flag<Boolean> XR_DEVICE_SUPPORT_ENABLED = new BooleanFlag(
    DEVICE_MANAGER,
    "xr.device.support.enabled",
    "XR Device Support Enabled",
    "Enable the support of XR device in the device manager",
    true);
  // endregion

  //region DDMLIB
  private static final FlagGroup DDMLIB = new FlagGroup(FLAGS, "ddmlib", "DDMLIB");
  public static final Flag<Boolean> ENABLE_JDWP_PROXY_SERVICE = new BooleanFlag(
    DDMLIB, "enable.jdwp.proxy.service", "Enable jdwp proxy service",
    "Creates a proxy service within DDMLIB to allow shared device client connections.",
    false
  );
  public static final Flag<Boolean> ENABLE_DDMLIB_COMMAND_SERVICE = new BooleanFlag(
    DDMLIB, "enable.ddmlib.command.service", "Enable ddmlib command service",
    "Creates a service within DDMLIB to allow external processes to issue commands to ddmlib.",
    false
  );
  // endregion DDMLIB

  // region Play Policy Insights
  private static final FlagGroup PLAY_POLICY_INSIGHTS = new FlagGroup(FLAGS, "playpolicyinsights", "Play Policy Insights");

  public static final Flag<Boolean> ENABLE_PLAY_POLICY_INSIGHTS =
    new BooleanFlag(
      PLAY_POLICY_INSIGHTS,
      "play.policy.insights",
      "Play Policy Insights",
      "Enable Play Policy Insights",
      enabledUpTo(CANARY));

  public static final Flag<Boolean> PLAY_POLICY_INSIGHTS_AUTO_UPDATE =
    new BooleanFlag(
      PLAY_POLICY_INSIGHTS,
      "play.policy.insights.auto.update",
      "Play Policy Insights Auto Update",
      "Update Play Policy lint rule library to the latest",
      enabledUpTo(CANARY));
  // endregion Play Policy Insights

  // region Firebase Test Lab
  private static final FlagGroup FIREBASE_TEST_LAB = new FlagGroup(FLAGS, "firebasetestlab", "Firebase Test Lab");

  // TODO(b/304622231) deprecate StudioFlags.DIRECT_ACCESS
  public static final Flag<Boolean> DIRECT_ACCESS =
    new BooleanFlag(
      FIREBASE_TEST_LAB,
      "direct.access",
      "Direct Access",
      "Enable FTL DirectAccess",
      true);

  public static final Flag<Boolean> DIRECT_ACCESS_CREATE_PROJECT =
    new BooleanFlag(
      FIREBASE_TEST_LAB,
      "direct.access.create.project",
      "Direct Access Create Project",
      "Create a cloud project on logging in and authenticating Firebase",
      true);

  public static final Flag<Boolean> DIRECT_ACCESS_SETTINGS_PAGE =
    new BooleanFlag(
      FIREBASE_TEST_LAB,
      "direct.access.settings.page",
      "Device Streaming Settings Page",
      "Show Device Streaming Settings Page",
      false);

  public static final Flag<String> DIRECT_ACCESS_ENDPOINT =
    new StringFlag(
      FIREBASE_TEST_LAB,
      "direct.access.endpoint",
      "FTL Direct Access endpoint",
      "The URL for FTL Direct Access to connect to, in host:port form (with no protocol specified).",
      "testing.googleapis.com"
    );

  public static final Flag<String> DEVICE_STREAMING_ENDPOINT =
    new StringFlag(
      FIREBASE_TEST_LAB,
      "direct.access.new.endpoint",
      "New Device Streaming endpoint",
      "The new URL for Direct Access to connect to, in host:port form (with no protocol specified).",
      "devicestreaming.googleapis.com"
    );

  public static final Flag<String> DIRECT_ACCESS_MONITORING_ENDPOINT =
    new StringFlag(
      FIREBASE_TEST_LAB,
      "direct.access.monitoring.endpoint",
      "FTL Direct Access Monitoring endpoint",
      "The URL for FTL Direct Access to monitor quota usage and limit.",
      "monitoring.googleapis.com"
    );

  public static final Flag<Boolean> SHOW_OEM_LAB_DEVICES =
    new BooleanFlag(
      FIREBASE_TEST_LAB,
      "direct.access.show.oem.lab.devices",
      "Show OEM lab devices",
      "OEM lab devices are available to users.",
      true);

  // endregion Firebase Test Lab

  // region App Insights
  private static final FlagGroup APP_INSIGHTS = new FlagGroup(FLAGS, "appinsights", "App Insights");

  public static final Flag<Boolean> GEMINI_FETCH_REAL_INSIGHT =
    new BooleanFlag(
      APP_INSIGHTS,
      "gemini.fetch.real.insight",
      "Fetch real insights",
      "Fetch actual insights from AiInsightClient",
      true
    );

  public static final Flag<Boolean> GEMINI_ASSISTED_CONTEXT_FETCH =
    new BooleanFlag(
      APP_INSIGHTS,
      "gemini.assisted.context.fetch",
      "Ask Gemini for context files",
      "Ask Gemini for the context files it needs to generate an insight.",
      enabledUpTo(CANARY)
    );

  public static final Flag<Boolean> SUGGEST_A_FIX = new BooleanFlag(
    APP_INSIGHTS,
    "suggest.a.fix",
    "Enables suggest a fix button in insights panel",
    "Allows AQI to provide suggested fix based on the generated insight.",
    enabledUpTo(CANARY)
  );

  public static final Flag<String> CRASHLYTICS_GRPC_SERVER =
    new StringFlag(
      APP_INSIGHTS,
      "crashlytics.grpc.server",
      "Set Crashlytics gRpc server address",
      "Set Crashlytics gRpc server address, mainly used for testing purposes.",
      "firebasecrashlytics.googleapis.com");

  public static final Flag<Boolean> CRASHLYTICS_INTEGRATION_TEST_MODE =
    new BooleanFlag(
      APP_INSIGHTS,
      "crashlytics.integration.test.mode",
      "Crashlytics Integration Test Mode",
      "Set Crashlytics to be in integration test mode.",
      false);

  public static final Flag<String> PLAY_VITALS_GRPC_SERVER =
    new StringFlag(
      APP_INSIGHTS,
      "play.vitals.grpc.server",
      "Set Play Vitals gRpc server address",
      "Set Play Vitals gRpc server address, mainly used for testing purposes.",
      "playdeveloperreporting.googleapis.com");

  // endregion App Insights

  // region App Links Assistant
  private static final FlagGroup APP_LINKS_ASSISTANT = new FlagGroup(FLAGS, "app.links.assistant", "App Links Assistant");
  public static final Flag<Boolean> WEBSITE_ASSOCIATION_GENERATOR_V2 =
    new BooleanFlag(APP_LINKS_ASSISTANT, "website.association.generator.v2", "Website Association Generator V2",
                    "Improvements to Website Association Generator.", enabledUpTo(CANARY));
  public static final Flag<String> DEEPLINKS_GRPC_SERVER =
    new StringFlag(APP_LINKS_ASSISTANT, "deeplinks.grpc.server", "Deep links gRPC server address",
                   "Deep links gRPC server address. Use a non-default value for testing purposes.",
                   "deeplinkassistant-pa.googleapis.com");
  public static final Flag<Boolean> CREATE_APP_LINKS_V2 =
    new BooleanFlag(APP_LINKS_ASSISTANT, "create.app.links.v2", "Create App Links V2",
                    "Improvements to the Create App Links functionalities.", false);
  public static final Flag<Boolean> IMPACT_TRACKING =
    new BooleanFlag(APP_LINKS_ASSISTANT, "app.links.assistant.impact.tracking", "App Links Assistant impact tracking",
                    "Impact tracking for the App Links Assistant", false);
  public static final Flag<Boolean> DOMAIN_ISSUES_INSPECTION =
    new BooleanFlag(APP_LINKS_ASSISTANT, "app.links.assistant.domain.issues.inspection", "App Links Assistant domain issues inspection",
                    "Domain issues inspection that opens relevant App Links Assistant content", false);
  public static final Flag<Boolean> ALA_SERVICE_COMPATIBILITY_ENABLED =
    new BooleanFlag(APP_LINKS_ASSISTANT, "service.compatibility.enabled", "App Links Assistant service compatibility enabled",
                    "Flag that controls whether service compatibility banner is enabled", true);
  public static final Flag<Boolean> GEMINI_ADD_LOGIC_FOR_A_NEW_LINK =
    new BooleanFlag(APP_LINKS_ASSISTANT, "gemini.add.logic.for.a.new.link", "Use Gemini to add deep link logic",
                    "Use Gemini to add the business logic for a new deep link.", false);
  public static final Flag<Boolean> MISSING_URLS_FEATURE =
    new BooleanFlag(APP_LINKS_ASSISTANT, "missing.urls.feature", "Missing URLs feature",
                    "Add a new tab to display missing URLs and help users fix them.", false);
  // endregion App Links Assistant

  // region NEW_COLLECT_LOGS_DIALOG
  private static final FlagGroup NEW_COLLECT_LOGS_DIALOG = new FlagGroup(FLAGS, "new.collect.logs", "New Collect Logs Dialog");
  // endregion NEW_COLLECT_LOGS_DIALOG

  // region TargetSDKVersion Upgrade Assistant
  private static final FlagGroup TSDKVUA = new FlagGroup(FLAGS, "tsdkvua", "Android SDK Upgrade Assistant");
  public static final Flag<Boolean> TSDKVUA_FILTERS_ONSTART =
    new BooleanFlag(TSDKVUA, "filters.onstart", "Run filters on assistant startup", "Run filters on assistant startup", true);
  public static final Flag<Boolean> TSDKVUA_FILTERS_ONSTART_RESET =
    new BooleanFlag(TSDKVUA, "filters.onstart.reset", "Reset the results cache before running filters on startup",
                    "Reset the results cache before running filters on startup", true);
  public static final Flag<Boolean> TSDKVUA_FILTERS_WIP =
    new BooleanFlag(TSDKVUA, "filters.wip", "Enable WIP relevance filters", "Enable WIP relevance filters", false);
  public static final Flag<Integer> TSDKVUA_API_NEXT =
    new IntFlag(TSDKVUA, "api.next", "The version of the next API", "The version of the next API", 36);
  public static final Flag<Boolean> TSDKVUA_API_NEXT_ENABLE =
    new BooleanFlag(TSDKVUA, "api.next.enable", "Enable support for the next API", "Enable support for the next API", false);
  public static final Flag<Boolean> TSDKVUA_OMG_76167 = new BooleanFlag(TSDKVUA, "omg76167", "Do NOT mitigate omg/76167",
                                                                        "Mitigating omg/76167 requires hiding part of API 35's 'secured background activity launches' step",
                                                                        false);
  // endregion TargetSDKVersion Upgrade Assistant

  // region PROCESS_NAME_MONITOR
  private static final FlagGroup PROCESS_NAME_MONITOR = new FlagGroup(FLAGS, "processnamemonitor", "Process Name Monitor");
  public static final Flag<Integer> PROCESS_NAME_MONITOR_MAX_RETENTION = new IntFlag(
    PROCESS_NAME_MONITOR, "processnamemonitor.max.retention", "Set max process retention",
    "Maximum number of processes to retain after they are terminated. Changing the value of this flag requires restarting Android Studio.",
    100
  );
  public static final Flag<Boolean> PROCESS_NAME_TRACKER_AGENT_ENABLE = new BooleanFlag(
    PROCESS_NAME_MONITOR, "processnamemonitor.tracker.agent.enable", "Enable process tracking agent",
    "Enable process tracking using an agent deployed to the device. Changing the value of this flag requires restarting Android Studio.",
    true
  );
  public static final Flag<Integer> PROCESS_NAME_TRACKER_AGENT_INTERVAL_MS = new IntFlag(
    PROCESS_NAME_MONITOR, "processnamemonitor.tracker.agent.interval", "Process tracking agent polling interval",
    "Process tracking agent polling interval in milliseconds. Changing the value of this flag requires restarting Android Studio.",
    1000
  );
  public static final Flag<Boolean> PROCESS_NAME_MONITOR_ADBLIB_ENABLED = new BooleanFlag(
    PROCESS_NAME_MONITOR, "processnamemonitor.adblib.enable", "Enable Adblib monitor",
    "Enable the Adblib version of the process name monitor. " +
    "Note that adblib process tracking can not work concurrently with ddmlib process tracking because only one concurrent JDWP " +
    "session can be open per process per device. Therefore, this feature is only enabled if the flag " +
    "ADBLIB_MIGRATION_DDMLIB_CLIENT_MANAGER is also true. " +
    "Changing the value of this flag requires restarting Android Studio.",
    true
  );
  // endregion NEW_SEND_FEEDBACK_DIALOG

  // region AVD Command Line Options
  private static final FlagGroup
    AVD_COMMAND_LINE_OPTIONS = new FlagGroup(FLAGS, "avd.command.line.options", "AVD Command-Line Options");
  public static final Flag<Boolean> AVD_COMMAND_LINE_OPTIONS_ENABLED = new BooleanFlag(
    AVD_COMMAND_LINE_OPTIONS, "enable", "Enable the AVD Command-Line Options setting",
    "Enable the AVD Command-Line Options setting in the AVD advanced settings panel.",
    false
  );
  // endregion

  // region PRIVACY_SANDBOX_SDK
  private static final FlagGroup PRIVACY_SANDBOX_SDK = new FlagGroup(FLAGS, "privacysandboxsdk", "Privacy Sandbox SDK");
  public static final Flag<Boolean> LAUNCH_SANDBOX_SDK_PROCESS_WITH_DEBUGGER_ATTACHED_ON_DEBUG = new BooleanFlag(
    PRIVACY_SANDBOX_SDK, "launch.process.with.debugger.attached.on.debug", "Launch sandbox SDK process with debugger attached on debug",
    "Whether or not sandbox SDK should launch a process with the debugger attached on debug action.",
    false);
  // endregion PRIVACY_SANDBOX_SDK

  // region STUDIO_BOT
  private static final FlagGroup STUDIOBOT = new FlagGroup(FLAGS, "studiobot", "Gemini");
  public static final Flag<Boolean> STUDIOBOT_ENABLED =
    new BooleanFlag(STUDIOBOT, "enabled", "Enable Gemini", "Enable Gemini Tool Window", false);

  public static final Flag<Boolean> STUDIOBOT_INLINE_CODE_COMPLETION_CES_TELEMETRY_ENABLED =
    new BooleanFlag(STUDIOBOT, "inline.code.completion.ces.telemetry.enabled",
                    "Enable sending inline code completion metrics to the AIDA CES service",
                    "When enabled, metrics related to inline code completion suggestions will be sent to the CES service for AIDA.", false);

  public static final Flag<Boolean> STUDIOBOT_INLINE_CODE_COMPLETION_FILE_CONTEXT_ENABLED =
    new BooleanFlag(STUDIOBOT, "inline.code.completion.file.context.enabled",
                    "Enable sending additional file context with completion requests",
                    "When enabled, additional file context (eg, currently open files) are included in inline code completion requests.",
                    enabledUpTo(CANARY));

  public static final Flag<Boolean> STUDIOBOT_INLINE_CODE_COMPLETION_INCLUDES_LAST_ACTION =
    new BooleanFlag(STUDIOBOT, "inline.code.completion.include.last.action",
                    "Include the last user action in the code completion request",
                    "When enabled, the type of the last user action is included in inline code completion requests.",
                    enabledUpTo(CANARY));

  public static final Flag<Boolean> STUDIOBOT_INLINE_CODE_COMPLETION_SHORTCUT_HINT_ENABLED =
    new BooleanFlag(STUDIOBOT, "inline.code.completion.shortcut.hint.enabled",
                    "Enable the inline completion shortcut key hint.",
                    "When enabled, a custom inlay displaying 'TAB to complete' or similar text will be shown alongside inline completions.",
                    enabledUpTo(STABLE));

  public static final Flag<Boolean> STUDIOBOT_INLINE_CODE_COMPLETION_DEFERRED_MULTILINE_SUGGESTIONS_ENABLED =
    new BooleanFlag(STUDIOBOT, "inline.code.completion.deferred.multiline.suggestions.enabled",
                    "Enable deferred multiline suggestions.",
                    "When enabled, any part of a multi-line suggestion hidden behind the autosuggest popup will be removed, and " +
                    "offered later to the user if they accept the first line of the completion.",
                    enabledUpTo(STABLE));

  public static final Flag<Boolean> STUDIOBOT_INLINE_CODE_COMPLETION_SYNTAX_HIGHLIGHTING_ENABLED =
    new BooleanFlag(STUDIOBOT, "inline.code.completion.syntax.highlighting.enabled",
                    "Enable syntax highlighting for inline suggestions.",
                    "When inline completions will use lexical syntax highlighting colors.",
                    enabledUpTo(STABLE));

  public static final Flag<Boolean> STUDIOBOT_COMPILER_ERROR_CONTEXT_ENABLED =
    new BooleanFlag(STUDIOBOT, "compiler.error.context.enabled",
                    "Enable sending context with compiler error queries.",
                    "When enabled, compiler queries will attach context (e.g. error location, full trace), from the project.",
                    enabledUpTo(DEV));

  public static final Flag<Boolean> STUDIOBOT_PROJECT_FACTS_CONTEXT_ENABLED =
    new BooleanFlag(STUDIOBOT, "project.facts.context.enabled",
                    "Enable sending project facts with chat queries.",
                    "When enabled, chat queries will attach summarized facts about the project.",
                    enabledUpTo(DEV));

  public static final Flag<Boolean> STUDIOBOT_GRADLE_ERROR_CONTEXT_ENABLED =
    new BooleanFlag(STUDIOBOT, "gradle.error.context.enabled",
                    "Enable sending contents of Gradle build files with applicable sync/build error queries.",
                    "When enabled, applicable sync/build error queries will attach context (e.g. build file contents), from the project.",
                    enabledUpTo(DEV));

  public static final Flag<Boolean> STUDIOBOT_EDITOR_ACTION_CONTEXT_ENABLED =
    new BooleanFlag(STUDIOBOT, "editor.action.context.enabled",
                    "Enable sending context with editor actions.",
                    "When enabled, queries sent by editor actions, like Explain Code, will attach context (e.g. resolved references) from the project.",
                    enabledUpTo(DEV));

  public static final Flag<Boolean> STUDIOBOT_TRANSFORMS_ENABLED =
    new BooleanFlag(STUDIOBOT, "editor.ai.transforms.enabled",
                    "Enable the transform actions.",
                    "When enabled, the transform actions (document, comment, the custom transform action, etc.) are enabled.",
                    true);

  public static final Flag<Boolean> STUDIOBOT_TRANSFORM_HISTORY_ENABLED =
    new BooleanFlag(STUDIOBOT, "editor.ai.transform.history.enabled",
                    "Enable the transform history in the transform diff.",
                    "When enabled, allows the user to navigate transform history in the diff view.",
                    true);

  public static final Flag<Boolean> STUDIOBOT_SHOW_TRANSFORM_HISTORY_FORWARD_BACK =
    new BooleanFlag(STUDIOBOT, "editor.ai.transform.show.history.forward.back",
                    "Enable the transform history forward/back buttons in the transform diff.",
                    "When enabled, allows the user to navigate forward and back in the transform history in the diff view.",
                    false);

  public static final Flag<Boolean> STUDIOBOT_MULTIFILE_TRANSFORM_OUTPUT_ENABLED =
    new BooleanFlag(STUDIOBOT, "editor.ai.multifile.transform.output.enabled",
                    "Enable the transform to be able to output multiple files.",
                    "When enabled, returns all files modified by models.",
                    enabledUpTo(DEV));

  public static final Flag<Boolean> STUDIOBOT_TRANSFORM_SESSION_DIFF_EDITOR_VIEWER_ENABLED =
    new BooleanFlag(STUDIOBOT, "editor.ai.transform.session.diff.editor.viewer.enabled",
                    "Enable the new DiffEditorViewer UI that can show multiple-file diffs.",
                    "When enabled, uses the new DiffEditorViewer UI.",
                    enabledUpTo(CANARY));

  public static final Flag<Boolean> STUDIOBOT_FLEXIBLE_TRANSFORM_SUGGESTIONS_ENABLED =
    new BooleanFlag(STUDIOBOT, "flexible.transform.suggestions.enabled",
                    "Enable the new flexible suggestions/diffs controls in the editor.",
                    "If enabled, will show AI transform suggestions using new, more flexible controls such as inlays.",
                    enabledUpTo(DEV));

  public static final Flag<Boolean> STUDIOBOT_ALLOW_TRANSFORMS_WITH_CITATIONS =
    new BooleanFlag(STUDIOBOT, "editor.ai.transform.allow.transforms.with.citations",
                    "Show transform results that have citations.",
                    "When enabled, will show transform results with citations instead of blocking them.",
                    false);

  public static final Flag<Boolean> STUDIOBOT_EXPERIMENTAL_SLASH_COMMANDS_ENABLED =
    new BooleanFlag(STUDIOBOT, "editor.ai.experimental.slash.commands.enabled",
                    "Enable experimental slash comments.",
                    "When enabled, experimental slash commands will be enabled.",
                    enabledUpTo(CANARY));

  public static final Flag<Boolean> STUDIOBOT_USE_COMPOSE_TOOLWINDOW_UI =
    new BooleanFlag(STUDIOBOT, "chat.use.compose.for.ui",
                    "Use the Compose for Desktop/Jewel-based UI for the Chat toolwindow.",
                    "When enabled, the Chat toolwindow will use the Jewel-based UI, implemented in Compose for Desktop.",
                    true);

  public static final Flag<Boolean> STUDIOBOT_CONTEXT_ATTACHMENT_ENABLED =
    new BooleanFlag(STUDIOBOT, "chat.enable.context.attachment",
                    "Enable @file attachment and the context drawer.",
                    "When enabled, @file can be used to attach text files as context. Also enables the context drawer for context management.",
                    enabledUpTo(CANARY));

  public static final Flag<Boolean> STUDIOBOT_FOLDER_CONTEXT_SELECTION_ENABLED =
    new BooleanFlag(STUDIOBOT, "chat.enable.folder.context.selection",
                    "Enable @folder attachment.",
                    "When enabled, @folder can be used to attach folders as context.",
                    enabledUpTo(DEV));

  public static final Flag<Long> STUDIOBOT_FOLDER_CONTEXT_MAX_INCLUDED_FILES =
    new LongFlag(STUDIOBOT, "chat.folder.context.max.included.files",
                 "The max number of files included by a @folder attachment.",
                 "Specifies the max number of files included by a @folder attachment.",
                 100L
    );

  public static final Flag<Boolean> STUDIOBOT_DEPENDENCY_SUGGESTION_ENABLED =
    new BooleanFlag(STUDIOBOT, "chat.suggest.dependencies.on.insert",
                    "Suggest missing dependencies when inserting/pasting code snippets",
                    "When enabled, a dependency suggestion dialog will appear when inserting/pasting code snippets that might require missing dependencies.",
                    enabledUpTo(CANARY));

  public static final Flag<Boolean> STUDIOBOT_HALLUCINATION_DETECTOR_ENABLED =
    new BooleanFlag(STUDIOBOT, "hallucination.detector.enabled",
                    "Run hallucination analysis on generated code.",
                    "When enabled, a hallucination detection utility will run on generated code snippets, and emit metrics when hallucinations are detected.",
                    false);

  public static final Flag<Boolean> STUDIOBOT_CURRENT_FILE_CONTEXT =
    new BooleanFlag(STUDIOBOT, "current.file.context",
                    "Enable the Current File macro in the context drawer",
                    "This macro attaches the current file's path, contents, and selection with chat queries.",
                    enabledUpTo(STABLE));

  public static final Flag<Boolean> STUDIOBOT_RECENT_FILES_CONTEXT =
    new BooleanFlag(STUDIOBOT, "open.files.context",
                    "Enable the Recent Files macro in the context drawer",
                    "This macro attaches the most recently opened files' (but not including the currently open one's) paths and contents with chat queries.",
                    enabledUpTo(CANARY));

  public static final Flag<Boolean> STUDIOBOT_ASK_GEMINI_INCLUDE_BUILD_FILES_IN_CONTEXT =
    new BooleanFlag(STUDIOBOT, "askgemini.include.build.files.in.context",
                    "Allow build files in 'Ask Gemini' context",
                    "Flag to guard whether to include build configuration files in context of Ask Gemini queries",
                    enabledUpTo(CANARY));

  public static final Flag<Boolean> STUDIOBOT_PROMPT_LIBRARY_ENABLED =
    new BooleanFlag(STUDIOBOT, "prompt.library",
                    "Enable Prompt Library",
                    "When enabled, add prompt library settings screen.",
                    true);

  public static final Flag<Boolean> STUDIOBOT_PROMPT_LIBRARY_RULES_ENABLED =
    new BooleanFlag(STUDIOBOT, "prompt.library.rules",
                    "Enable Rules Prompt Library",
                    "When enabled, add Rules section to prompt library settings screen.",
                    enabledUpTo(STABLE));

  public static final Flag<Boolean> STUDIOBOT_PROMPT_LIBRARY_CHAT_LOOKUP_ENABLED =
    new BooleanFlag(STUDIOBOT, "prompt.library.chat.lookup",
                    "Show Saved Prompts in chat lookup",
                    "When enabled, add Rules section to lookup popup.",
                    enabledUpTo(STABLE));

  public static final Flag<Boolean> STUDIOBOT_MCP_HOST_ENABLED =
    new BooleanFlag(STUDIOBOT, "mcp.host.enabled",
                    "Enable Model Context Protocol (MCP) support",
                    "Allows the agent to use custom tools provided by Model Context Protocol (MCP) servers",
                    enabledUpTo(STABLE));

  public static final Flag<Boolean> STUDIOBOT_SCROLL_TO_BOTTOM_ENABLED =
    new BooleanFlag(STUDIOBOT, "chat.scroll.to.bottom",
                    "Enable AutoScroll Button",
                    "When enabled, the chat will show a button on the timeline to toggle auto-scrolling.",
                    enabledUpTo(STABLE));

  public static final Flag<Boolean> STUDIOBOT_CHAT_QUERY_STATUS_BANNER_ENABLED =
    new BooleanFlag(STUDIOBOT, "chat.query.status.banner.enabled",
                    "Enable thinking banner in Chat Timeline",
                    "When enabled, the chat timeline will show a banner that shows the thinking stream of an ongoing response.",
                    enabledUpTo(DEV));

  public static final Flag<Boolean> STUDIOBOT_AGENT_MODE_QUERY_STATUS_BANNER_ENABLED =
    new BooleanFlag(STUDIOBOT, "agent.query.status.banner.enabled",
                    "Enable query status banner in Agent Mode Timeline",
                    "When enabled, the agent mode timeline will show a banner showing thinking stream and tool usage of an ongoing response.",
                    enabledUpTo(STABLE));
<<<<<<< HEAD

  public static final Flag<Boolean> STUDIOBOT_STOP_BUTTON_ENABLED =
    new BooleanFlag(STUDIOBOT, "chat.stop.button.enabled",
                    "Enable Stop Button",
                    "When enabled, the query box will show a button to stop ongoing responses.",
                    enabledUpTo(STABLE));
=======
>>>>>>> 926dc9be

  public static final Flag<Boolean> STUDIOBOT_STOP_BUTTON_ENABLED =
    new BooleanFlag(STUDIOBOT, "chat.stop.button.enabled",
                    "Enable Stop Button",
                    "When enabled, the query box will show a button to stop ongoing responses.",
                    enabledUpTo(STABLE));

  public static final Flag<Boolean> COMMIT_MESSAGE_SUGGESTION =
    new BooleanFlag(STUDIOBOT, "commit.message.suggestion",
                    "Use ML model to suggest commit messages",
                    "Enables the \"Suggest Commit Message\" button in the Commit tool window",
                    true);

  public static final Flag<Boolean> COMMIT_MESSAGE_SUGGESTION_OVERRIDE =
    new BooleanFlag(STUDIOBOT, "commit.message.suggestion.override",
                    "Allow users to override prompt for suggesting commit messages",
                    "Enables the \"Commit Message Generation\" in Prompt Library setting",
                    enabledUpTo(STABLE));

  public static final Flag<Boolean> README_GENERATION =
    new BooleanFlag(STUDIOBOT, "readme.generation",
                    "Use ML model to create a README",
                    "Enables the \"Generate README\" button in the Project tool window",
                    false);

  public static final Flag<Boolean> ANALYZE_THREAD_SAFETY =
    new BooleanFlag(STUDIOBOT, "analyze.thread.safety",
                    "Use ML model analyze thread safety of selected files",
                    "Enables the \"Analyze Thread Safety\" button in the Project tool window",
                    false);


  public static final Flag<Boolean> AI_RETHINK_ACTION =
    new BooleanFlag(STUDIOBOT, "ai.rethink.action",
                    "Use AI to suggest better variable names",
                    "Enables AI to provide better variable renaming functionalities",
                    true);


  public static final Flag<Boolean> AI_RENAME_ACTION =
    new BooleanFlag(STUDIOBOT, "ai.rename.action",
                    "Use AI to suggest a better identifier name",
                    "Enables AI rename suggestion functionality",
                    true);

  public static final Flag<Boolean> FIX_WITH_AI_EDITOR_ACTION =
    new BooleanFlag(STUDIOBOT, "ai.fix.error.editor.action",
                    "Use AI to fix simple compiler errors",
                    "Editor action to provide quick fixes for errors", enabledUpTo(CANARY));

  public static final Flag<Boolean> STUDIOBOT_APPLY_CHANGES_ACTION_ENABLED =
    new BooleanFlag(STUDIOBOT, "studiobot.apply.changes.action",
                    "Enable the apply changes action",
                    "When enabled, applies the code block from the chat to the open editor",
                    enabledUpTo(DEV));

  public static final Flag<Boolean> STUDIOBOT_ATTACHMENTS =
    new BooleanFlag(STUDIOBOT, "attachments",
                    "Enable action to add attachments",
                    "When enabled, enables the actions to manage attachments",
                    enabledUpTo(CANARY));

  // rate limits are controlled by server flags
  public static final Flag<Integer> STUDIOBOT_COMPLETIONS_PER_HOUR =
    new IntFlag(STUDIOBOT, "completions.per.hour",
                "AI completion requests per hour",
                "AI completion requests per hour",
                36000);

  public static final Flag<Integer> STUDIOBOT_CONVERSATIONS_PER_HOUR =
    new IntFlag(STUDIOBOT, "conversations.per.hour",
                "AI conversations per hour",
                "AI conversations per hour",
                120);

  public static final Flag<Integer> STUDIOBOT_GENERATIONS_PER_HOUR =
    new IntFlag(STUDIOBOT, "generations.per.hour",
                "AI generation requests per hour",
                "AI generation requests per hour",
                3600);

  public static final Flag<Integer> STUDIOBOT_GENERATION_CANDIDATE_COUNT =
    new IntFlag(STUDIOBOT, "generations.candidate.count",
                "How many candidates to request for each generation",
                "How many candidates to request for each generation",
                1);

  public static final Flag<Integer> STUDIOBOT_CHAT_MODEL_INPUT_TOKEN_LIMIT =
    new IntFlag(STUDIOBOT, "chat.model.input.tokens",
                "Input token limit for default chat model",
                "Input token limit for default chat model",
                16384);

  public static final Flag<Integer> STUDIOBOT_CHAT_MODEL_OUTPUT_TOKEN_LIMIT =
    new IntFlag(STUDIOBOT, "chat.model.output.tokens",
                "Output token limit for default chat model",
                "Output token limit for default chat model",
                8192);

  public static final Flag<Boolean> STUDIOBOT_GENERATE_TEST_SCENARIOS =
    new BooleanFlag(STUDIOBOT, "generate.test.scenarios",
                    "Enable test scenario generation.",
                    "When enabled, generate test scenarios and corresponding function names for the selected code.",
                    true);

  public static final Flag<Boolean> STUDIOBOT_SUPPORT_GIAS_ENTERPRISE =
    new BooleanFlag(STUDIOBOT, "support.gias.enterprise",
                    "Enable support for GCA Enterprise tier",
                    "Enable support for GCA Enterprise tier",
                    true);

  public static Flag<Boolean> STUDIOBOT_SHIMMER_PLACEHOLDER =
    new BooleanFlag(STUDIOBOT, "show.shimmer.placeholder",
                    "Enable shimmering placeholder in chat timeline.",
                    "When enabled, the compose chat timeline will show a shimmering placeholder while awaiting initial response content.",
                    enabledUpTo(CANARY));

  public static Flag<Boolean> GEMINI_BRING_YOUR_OWN_KEY_ENABLED =
    new BooleanFlag(STUDIOBOT, "bring.your.own.key",
                    "Enable providing a public Gemini API key to override the default model.",
                    "When enabled, a setting and various UI is made visible to provide a Gemini API key, and when provided and" +
                    "enabled it replaces the default model with the public Gemini model.",
                    true);

  public static final Flag<Boolean> STUDIOBOT_INCLUDE_GRADLE_PROJECT_STRUCTURE_TOOLS_BY_DEFAULT =
    new BooleanFlag(STUDIOBOT, "include.gradle.project.structure.tools.by.default",
                    "Enable using Gradle project structure Agent tools by default",
                    "When enabled, a set of tools allowing the agent to query for the Gradle project structure will be included by default.",
                    enabledUpTo(STABLE));

  public static final Flag<Boolean> STUDIOBOT_SUGGESTION_SMART_GROUPING_ENABLED =
    new BooleanFlag(STUDIOBOT, "suggestion.smart.grouping.enabled",
                    "Enable smart grouping of suggestions that are accepted or rejected together",
                    "When enabled, individual chunks of suggestions may be grouped together using heuristic logic into semantic chunks that can be accepted or rejected together.",
                    false);

  public static final Flag<Boolean> GEMINI_AGENT_MODE =
    new BooleanFlag(STUDIOBOT, "agent.mode",
                    "Enable agent mode.",
                    "When enabled, the agent mode will be enabled in the Gemini toolwindow.", true);

  public static final Flag<Boolean> GEMINI_VERSION_UPGRADE_AGENT =
    new BooleanFlag(STUDIOBOT, "version.upgrade.agent",
                    "Enable Gemini Version Upgrade Agent.",
                    "Enables the agent that helps with upgrading dependencies to newer versions.", enabledUpTo(DEV));

  public enum CodeIndexingMode {NONE, BM25}

  public static final EnumFlag<CodeIndexingMode> GEMINI_INDEX_CODEBASE =
    new EnumFlag<>(STUDIOBOT, "codebase.indexing.mode",
                   "Codebase Indexing Mode",
                   "Index the codebase to allow searching using natural language",
                   CodeIndexingMode.NONE);

  public enum DasherSupportMode {
    /**
     * Don't include any special treatment for dasher users.
     * This is mainly useful as a workaround for situations like in b/407825030
     */
    NEVER,
    /**
     * If we detect a dasher user, attempt to automatically figure out their eligibility for various tiers
     */
    AUTO,
    /**
     * Always show the tier selection mode and let the user choose.
     * This is a bypass in case the AUTO mode doesn't work for some reason.
     */
    ALWAYS
  }

  public static final EnumFlag<DasherSupportMode> STUDIOBOT_SUPPORT_GIAS_DASHER_ACCOUNTS =
    new EnumFlag<>(STUDIOBOT, "support.gias.dasher.accounts",
                   "Enable support for GCA Dasher accounts",
                   "Enable support for GCA Dasher accounts",
                   DasherSupportMode.AUTO);

  public static final Flag<Boolean> GEMINI_SHOW_SIGN_IN_DIALOG =
    new BooleanFlag(STUDIOBOT, "gemini.show.sign.in.dialog",
                    "Enable sign in dialog for Gemini",
                    "Enable Gemini actions to display a dialog prompting the user to sign in",
                    enabledUpTo(STABLE));

  public static final Flag<Boolean> GEMINI_VERIFY_USER_TIER_IN_ALL_AIDA_RPCS =
    new BooleanFlag(STUDIOBOT, "verify.user.tier.in.aida.rpcs",
                    "Verify user tier in all API requests to the AIDA endpoint",
                    "Verify user tier in all API requests to the AIDA endpoint",
                    true);

  // endregion STUDIO_BOT

  // region EXPERIMENTAL_UI
  private static final FlagGroup EXPERIMENTAL_UI = new FlagGroup(FLAGS, "experimentalui", "Experimental UI");
  public static final Flag<Boolean> EXPERIMENTAL_UI_SURVEY_ENABLED =
    new BooleanFlag(EXPERIMENTAL_UI, "enabled", "Enable Experimental UI Survey", "Enable the experimental UI survey.", true);
  // endregion EXPERIMENTAL_UI

  // region STUDIO_LABS
  private static final FlagGroup STUDIO_LABS = new FlagGroup(FLAGS, "studiolabs", "Studio Labs");
  public static final Flag<Boolean> STUDIO_LABS_SETTINGS_ENABLED =
    new BooleanFlag(STUDIO_LABS, "enabled", "Enable Studio Labs in settings", "Enables studio labs in settings.", true);
  public static final Flag<Boolean> STUDIO_LABS_SETTINGS_FAKE_FEATURE_ENABLED =
    new BooleanFlag(STUDIO_LABS, "fakefeature", "Enable fake feature in StudioLabs.", "Enable this for testing.", enabledUpTo(DEV));
  // endregion STUDIO_LABS

  // region WEAR_RUN_CONFIGS_AUTOCREATE
  private static final FlagGroup WEAR_RUN_CONFIGS_AUTOCREATE =
    new FlagGroup(FLAGS, "wear.runconfigs.autocreate", "Autocreate Wear Run Configs");
  public static final Flag<Boolean> WEAR_RUN_CONFIGS_AUTOCREATE_ENABLED =
    new BooleanFlag(WEAR_RUN_CONFIGS_AUTOCREATE, "enabled", "Enable Autocreate Wear Run Configs",
                    "When enabled, Wear run configurations will be automatically created.", true);
  public static final Flag<Integer> WEAR_RUN_CONFIGS_AUTOCREATE_MAX_TOTAL_RUN_CONFIGS =
    new IntFlag(WEAR_RUN_CONFIGS_AUTOCREATE, "max.total.runconfigs", "Maximum total run configurations",
                "Maximum total number of all types of run configurations that can be reached after autocreating Wear Run Configs. Wear Run Configurations will not be created if this limit is breached.",
                10);
  // endregion WEAR_RUN_CONFIGS_AUTOCREATE

  // region Google Login
  private static final FlagGroup GOOGLE_LOGIN =
    new FlagGroup(FLAGS, "google.login", "Google Login");
  public static final Flag<Boolean> ENABLE_COMBINED_LOGIN_COMPOSE_UI =
    new BooleanFlag(GOOGLE_LOGIN, "combined.login.use.compose.flow", "Enable combined login using Compose",
                    "When enabled, a combined sign-in flow using Compose will show when logging in for a new user.", enabledUpTo(CANARY));
  public static final Flag<Boolean> USE_1P_LOGIN_UI =
    new BooleanFlag(GOOGLE_LOGIN, "use.1p.login.ui", "Use 1P login UI",
                    "Use 1P login UI to show the OAuth scopes that will be requested", false);
  public static final Flag<String> CHIME_ENDPOINT =
    new StringFlag(GOOGLE_LOGIN, "chime.endpoint", "Chime Endpoint",
                   "Endpoint to use for Chime API", "notifications-pa.googleapis.com");
  public static final Flag<Boolean> SHOW_MARKETING_DIALOG =
    new BooleanFlag(GOOGLE_LOGIN, "show.marketing.dialog", "Show marketing dialog",
                    "Show marketing dialog after user logs in", true);
  // endregion Google Login

  // region Backup
  private static final FlagGroup BACKUP = new FlagGroup(FLAGS, "backup", "Backup");
  public static final Flag<Boolean> BACKUP_ENABLED =
    new BooleanFlag(
      BACKUP,
      "enable",
      "Enable Backup/Restore feature",
      "Enable Backup/Restore feature",
      enabledUpTo(CANARY));

  public static final Flag<Integer> BACKUP_GMSCORE_MIN_VERSION =
    new IntFlag(
      BACKUP,
      "gmscore.min.version",
      "Minimum version of the GmsCore Backup module that is supported",
      "Minimum version of the GmsCore Backup module that is supported",
      252234000);

  public static final Flag<Boolean> BACKUP_ACTION_IN_RUNNING_DEVICES =
    new BooleanFlag(
      BACKUP,
      "enable.running.devices",
      "Display Backup action in Running Devices",
      "Display Backup action in Running Devices",
      true);
  // endregion Backup

  // region GOOGLE_PLAY_SDK_INDEX
  private static final FlagGroup GOOGLE_PLAY_SDK_INDEX = new FlagGroup(FLAGS, "google.play.sdk.index", "Google Play SDK Index");
  public static final Flag<Boolean> SHOW_SDK_INDEX_NOTES_FROM_DEVELOPER = new BooleanFlag(
    GOOGLE_PLAY_SDK_INDEX, "show.sdk.index.notes", "Show notes from SDK developer",
    "Whether or not SDK Index critical issues should include notes from developer",
    // The default should match GooglePlaySdkIndex.DEFAULT_SHOW_NOTES_FROM_DEVELOPER so the behavior of Android Studio and CLI is consistent
    true
  );
  public static final Flag<Boolean> SHOW_SDK_INDEX_RECOMMENDED_VERSIONS = new BooleanFlag(
    GOOGLE_PLAY_SDK_INDEX, "show.sdk.index.recommended.versions", "Show SDK recommended versions",
    "Whether or not to display recommended versions on SDK Index issues",
    // The default should match GooglePlaySdkIndex.DEFAULT_SHOW_RECOMMENDED_VERSIONS so the behavior of Android Studio and CLI is consistent
    true
  );
  public static final Flag<Boolean> SHOW_SUMMARY_NOTIFICATION = new BooleanFlag(
    GOOGLE_PLAY_SDK_INDEX, "show.sdk.index.summary.notification", "Show a notification for SDK Index issues",
    "Show a notification after initial sync when there are blocking SDK Index issues",
    true
  );
  public static final Flag<Boolean> SHOW_SDK_INDEX_DEPRECATION_ISSUES = new BooleanFlag(
    GOOGLE_PLAY_SDK_INDEX, "show.sdk.index.deprecation.issues", "Show library deprecation issues",
    "Show issues related to deprecated libraries from SDK Index in Lint and PSD",
    true
  );
  // endregion GOOGLE_PLAY_SDK_INDEXx

  // region JOURNEYS_WITH_GEMINI
  private static final FlagGroup JOURNEYS_WITH_GEMINI = new FlagGroup(FLAGS, "journeys.with.gemini", "Journeys with Gemini");
  public static final Flag<Boolean> JOURNEYS_WITH_GEMINI_EXECUTION = new BooleanFlag(
    JOURNEYS_WITH_GEMINI, "enable.journeys.with.gemini.execution", "Enable Journeys with Gemini execution",
    "Enable Journeys with Gemini related functionality to allow users to create, edit and execute Journeys.",
    enabledUpTo(CANARY)
  );
  public static final Flag<Boolean> JOURNEYS_WITH_GEMINI_AUTO_GRADLE_CONFIGURATION = new BooleanFlag(
    JOURNEYS_WITH_GEMINI, "enable.journeys.with.gemini.auto.gradle.configuration",
    "Enable automatic Gradle configuration for Journeys with Gemini",
    "Applies the Gradle configuration needed to run Journeys automatically when a Journeys run configuration is triggered",
    enabledUpTo(CANARY)
  );
  public static final Flag<String> JOURNEYS_WITH_GEMINI_AUTO_GRADLE_CONFIGURATION_DEP = new StringFlag(
    JOURNEYS_WITH_GEMINI, "dependency.journeys.with.gemini.auto.gradle.configuration",
    "Journey plugin dependency name used by automatic Gradle configuration",
    "The ID of the Journey AGP plugin to use in the init-script injected when JOURNEYS_WITH_GEMINI_AUTO_GRADLE_CONFIGURATION " +
    "is enabled, Use the `-dev` suffix to use a locally built plugin.",
    "com.android.tools.journeys:journeys-gradle-plugin:0.0.1-alpha03"
  );
  public static final Flag<String> JOURNEYS_WITH_GEMINI_AUTO_GRADLE_CONFIGURATION_EXTRA_REPOSITORY_URL = new StringFlag(
    JOURNEYS_WITH_GEMINI, "extra.repository.url.for.journeys.with.gemini.auto.gradle.configuration",
    "URL of extra repository used by automatic Gradle configuration (e.g. staging repo)",
    "URL of extra repository used by automatic Gradle configuration (e.g. staging repo)",
    ""
  );
  public static final Flag<Boolean> JOURNEYS_WITH_GEMINI_AUTO_GRADLE_CONFIGURATION_INIT_SCRIPT_V2 = new BooleanFlag(
    JOURNEYS_WITH_GEMINI, "enable.journeys.with.gemini.auto.gradle.configuration.init.script.v2",
    "Use a V2 version of Journeys init script which is used in the Gradle run configuration for Journeys with Gemini",
    "Applies Journeys Gradle plugin to your Gradle project by the new version of Journeys Gradle init script." +
    " This version includes a fix for ClassNotFound exception when AppPlugin is not applied in your root Gradle project (b/418228060).",
    enabledUpTo(CANARY)
  );
  public static final Flag<Boolean> JOURNEYS_WITH_GEMINI_RECORDING = new BooleanFlag(
    JOURNEYS_WITH_GEMINI, "enable.journeys.with.gemini.recording", "Enable Journeys with Gemini recording",
    "Enable recording of Journeys with Gemini",
    enabledUpTo(DEV)
  );
  // endregion JOURNEYS_WITH_GEMINI

  // region WIZARD_MIGRATION
  private static final FlagGroup WIZARD_MIGRATION = new FlagGroup(
    FLAGS,
    "wizard.migration",
    "Wizard Migration"
  );

  public static final Flag<Boolean> FIRST_RUN_MIGRATED_WIZARD_ENABLED = new BooleanFlag(
    WIZARD_MIGRATION,
    "first.run.migrated.wizard.enabled",
    "Migrated First Run Wizard Enabled",
    "Show the migrated version of the welcome wizard when Studio first starts",
    enabledUpTo(STABLE)
  );
  public static final Flag<Boolean> SDK_SETUP_MIGRATED_WIZARD_ENABLED = new BooleanFlag(
    WIZARD_MIGRATION,
    "sdk.setup.migrated.wizard.enabled",
    "Migrated SDK Setup Wizard Enabled",
    "Show the migrated version of the SDK setup wizard",
    enabledUpTo(STABLE)
  );
  public static final Flag<Boolean> AEHD_CONFIGURATION_MIGRATED_WIZARD_ENABLED = new BooleanFlag(
    WIZARD_MIGRATION,
    "aehd.configuration.migrated.wizard.enabled",
    "Migrated AEHD Configuration Wizard Enabled",
    "Show the migrated version fo the AEHD configuration wizard",
    enabledUpTo(STABLE)
  );
  // endregion WIZARD_MIGRATION

  public static Boolean isBuildOutputShowsDownloadInfo() {
    // In Android Studio: enabled if BUILD_OUTPUT_DOWNLOADS_INFORMATION=true.
    // In IDEA: disables unless the user explicitly overrides BUILD_OUTPUT_DOWNLOADS_INFORMATION.
    return IdeInfo.getInstance().isAndroidStudio() || BUILD_OUTPUT_DOWNLOADS_INFORMATION.isOverridden()
           ? BUILD_OUTPUT_DOWNLOADS_INFORMATION.get()
           : false;
  }

  private static boolean isAndroidStudio() {
    return "AndroidStudio".equals(getPlatformPrefix());
  }

  // region Settings Sync
  private static final FlagGroup SETTINGS_SYNC = new FlagGroup(FLAGS, "settingssync", "Settings Sync");
  public static final Flag<Boolean> SETTINGS_SYNC_ENABLED =
    new BooleanFlag(
      SETTINGS_SYNC,
      "enable",
      "Enable Settings Sync feature",
      "Enable Settings Sync feature",
      enabledUpTo(CANARY));
  // endregion Settings sync

  // region PROJECT_TOOL_WINDOW
  private static final FlagGroup PROJECT_TOOL_WINDOW = new FlagGroup(FLAGS, "project.tool.window", "Project Toolwindow");
  public static final Flag<Boolean> SHOW_DEFAULT_PROJECT_VIEW_SETTINGS =
    new BooleanFlag(
      PROJECT_TOOL_WINDOW,
      "default.project.view",
      "Show UI for default project view in settings",
      "Show UI for default project view in settings",
      enabledUpTo(CANARY));
  public static final Flag<Boolean> SHOW_BUILD_FILES_IN_MODULE_SETTINGS =
    new BooleanFlag(
      PROJECT_TOOL_WINDOW,
      "gradle.files.in.module",
      "Show UI for having build files per module",
      "When enabled, the settings menu will show a checkbox to change the behavior of the Android view to display gradle files under each module",
      true);
  // endregion PROJECT_TOOL_WINDOW

  // region Wifi 2.0
  private static final FlagGroup WIFI_V2 = new FlagGroup(FLAGS, "wifiv2", "Wifi V2");
  public static final Flag<Boolean> WIFI_V2_ENABLED =
    new BooleanFlag(
      WIFI_V2,
      "enable",
      "Enable Wifi 2.0",
      "Enable Wifi 2.0 feature",
      false);
  // endregion Wifi 2.0

  // region Benchmark Survey
  private static final FlagGroup BENCHMARK_SURVEY = new FlagGroup(FLAGS, "benchmark.survey", "Benchmark Survey");
  public static final Flag<Boolean> BENCHMARK_SURVEY_ENABLED =
    new BooleanFlag(
      BENCHMARK_SURVEY,
      "enable",
      "Enable Benchmark Survey",
      "Enable the benchmark survey when requesting user satisfaction",
      true);
  // endregion Benchmark Survey

  // region deprecation policy
  private static final FlagGroup DEPRECATION_POLICY = new FlagGroup(FLAGS, "deprecationpolicy", "Deprecation Policy");
  public static final Flag<Boolean> USE_POLICY_WITH_DEPRECATE =
    new BooleanFlag(
      DEPRECATION_POLICY,
      "use.policy.with.deprecate",
      "Use compatibility policy with DEPRECATE support",
      "Use compatibility policy that supports DEPRECATED state",
      true);
  public static final Flag<String> DEFAULT_MORE_INFO_URL =
    new StringFlag(
      DEPRECATION_POLICY,
      "default.more.info.url",
      "Default More Info URL",
      "Redirect to this URL if moreInfoUrl is not provided",
      "https://developer.android.com/studio/releases#service-compat"
    );
  // endregion deprecation policy

  private StudioFlags() { }

  private static Boolean isUnitTestMode() {
    return ApplicationManager.getApplication() == null || ApplicationManager.getApplication().isUnitTestMode();
  }
}<|MERGE_RESOLUTION|>--- conflicted
+++ resolved
@@ -2264,15 +2264,6 @@
                     "Enable query status banner in Agent Mode Timeline",
                     "When enabled, the agent mode timeline will show a banner showing thinking stream and tool usage of an ongoing response.",
                     enabledUpTo(STABLE));
-<<<<<<< HEAD
-
-  public static final Flag<Boolean> STUDIOBOT_STOP_BUTTON_ENABLED =
-    new BooleanFlag(STUDIOBOT, "chat.stop.button.enabled",
-                    "Enable Stop Button",
-                    "When enabled, the query box will show a button to stop ongoing responses.",
-                    enabledUpTo(STABLE));
-=======
->>>>>>> 926dc9be
 
   public static final Flag<Boolean> STUDIOBOT_STOP_BUTTON_ENABLED =
     new BooleanFlag(STUDIOBOT, "chat.stop.button.enabled",
