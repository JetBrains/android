--- conflicted
+++ resolved
@@ -1067,7 +1067,6 @@
     EMBEDDED_EMULATOR, "ui.settings.gesture.navigation", "Show Gesture Navigation in Device UI Shortcuts",
     "Enables Gesture Navigation setting in Device UI Shortcuts",
     ChannelDefault.enabledUpTo(CANARY));
-<<<<<<< HEAD
   public static final Flag<Boolean> EMBEDDED_EMULATOR_ALLOW_XR_AVD = new BooleanFlag(
     EMBEDDED_EMULATOR, "allow.xr", "Allow XR AVD to run embedded",
     "Enables running an XR AVD in the Running Devices tool window",
@@ -1080,12 +1079,10 @@
     EMBEDDED_EMULATOR, "xr.eye.tracking", "Enable eye tracking input mode for XR AVDs",
     "Enables eye tracking input mode for XR AVDs",
     false);
-=======
   public static final Flag<Boolean> RUNNING_DEVICES_HIDE_TOOL_WINDOW_NAME = new BooleanFlag(
     EMBEDDED_EMULATOR, "hide.tool.window.name", "Hide Tool Window Name",
     "Hides the name of the Running Devices window when it contains any device tabs",
     ChannelDefault.enabledUpTo(CANARY));
->>>>>>> fa012171
   //endregion
 
   //region Device Mirroring
