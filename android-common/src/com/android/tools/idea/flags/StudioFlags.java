--- conflicted
+++ resolved
@@ -33,6 +33,7 @@
 import com.android.flags.StringFlag;
 import com.android.flags.overrides.DefaultFlagOverrides;
 import com.android.flags.overrides.PropertyOverrides;
+import com.android.tools.idea.IdeInfo;
 import com.android.tools.idea.flags.enums.PowerProfilerDisplayMode;
 import com.android.tools.idea.flags.overrides.MendelOverrides;
 import com.android.tools.idea.flags.overrides.ServerFlagOverrides;
@@ -406,9 +407,10 @@
     false);
 
   public static final Flag<Boolean> GENERATE_BASELINE_PROFILE_GUTTER_ICON = new BooleanFlag(
-    RUNDEBUG, "android.bundle.build.enabled", "Enable the Build Bundle action",
-    "If enabled, the \"Build Bundle(s)\" menu item is enabled. " +
-    "Changing the value of this flag requires restarting Android Studio.",
+    RUNDEBUG,
+    "baselineprofile.guttericon.enabled",
+    "Enables generating baseline profiles from gutter icon",
+    "When opening a UI test with applied BaselineProfileRule, an option to generate baseline profiles is shown in the gutter popup.",
     true);
 
   public static final Flag<Boolean> DELTA_INSTALL = new BooleanFlag(
@@ -879,8 +881,7 @@
 
   public static final Flag<Boolean> DISABLE_FORCED_UPGRADES = new BooleanFlag(
     GRADLE_IDE, "forced.agp.update", "Disable forced Android Gradle plugin upgrades",
-    "This option is only respected when running " +
-    "Android Studio internally.", false);
+    "This option is only respected when running Android Studio internally.", false);
 
   public static final Flag<Boolean> RECOMMEND_AGP_PATCH_RELEASES = new BooleanFlag(
     GRADLE_IDE, "recommend.patch.releases", "Recommend upgrading to the latest patch release of AGP",
@@ -1957,11 +1958,7 @@
   private static final FlagGroup APP_LINKS_ASSISTANT = new FlagGroup(FLAGS, "app.links.assistant", "App Links Assistant");
   public static final Flag<Boolean> WEBSITE_ASSOCIATION_GENERATOR_V2 =
     new BooleanFlag(APP_LINKS_ASSISTANT, "website.association.generator.v2", "Website Association Generator V2",
-<<<<<<< HEAD
                     "Improvements to Website Association Generator.", false);
-=======
-                    "Improvements to Website Association Generator.", enabledUpTo(CANARY));
->>>>>>> e2e9b046
   public static final Flag<String> DEEPLINKS_GRPC_SERVER =
     new StringFlag(APP_LINKS_ASSISTANT, "deeplinks.grpc.server", "Deep links gRPC server address",
                    "Deep links gRPC server address. Use a non-default value for testing purposes.",
