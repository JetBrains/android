--- conflicted
+++ resolved
@@ -17,13 +17,10 @@
 
 import static com.android.tools.idea.IdeChannel.Channel.CANARY;
 import static com.android.tools.idea.IdeChannel.Channel.DEV;
-<<<<<<< HEAD
 import static com.intellij.util.PlatformUtils.getPlatformPrefix;
-=======
 import static com.android.tools.idea.IdeChannel.Channel.NIGHTLY;
 import static com.android.tools.idea.IdeChannel.Channel.STABLE;
 import static com.android.tools.idea.flags.ChannelDefault.enabledUpTo;
->>>>>>> 8b7d83e8
 
 import com.android.flags.BooleanFlag;
 import com.android.flags.EnumFlag;
@@ -40,7 +37,6 @@
 import com.android.tools.idea.flags.enums.PowerProfilerDisplayMode;
 import com.android.tools.idea.flags.overrides.MendelOverrides;
 import com.android.tools.idea.flags.overrides.ServerFlagOverrides;
-import com.android.tools.idea.flags.overrides.MendelOverrides;
 import com.android.tools.idea.util.StudioPathManager;
 import com.intellij.openapi.application.Application;
 import com.intellij.openapi.application.ApplicationManager;
@@ -150,21 +146,13 @@
   public static final Flag<Boolean> NPW_SHOW_AGP_VERSION_COMBO_BOX_EXPERIMENTAL_SETTING = new BooleanFlag(
     NPW, "show.agp.version.combobox.experimental.option", "Show experimental setting allowing enabling AGP version combobox",
     "Show a checkbox in experimental settings, which when enabled shows a combobox to select the version of Android Gradle plugin used for the new project",
-<<<<<<< HEAD
-    ChannelDefault.enabledUpTo(DEV));
-=======
     enabledUpTo(DEV));
->>>>>>> 8b7d83e8
 
   public static final Flag<Boolean> NPW_INCLUDE_ALL_COMPATIBLE_ANDROID_GRADLE_PLUGIN_VERSIONS = new BooleanFlag(
     NPW, "show.agp.version.combobox.all.versions", "List all previous versions of AGP",
     "List all versions of AGP in the new project wizard combo box. " +
     "When disabled the combo box will only the two newest stable major-minor series of AGP versions.",
-<<<<<<< HEAD
-    ChannelDefault.enabledUpTo(DEV));
-=======
     enabledUpTo(DEV));
->>>>>>> 8b7d83e8
 
   public static final Flag<Boolean> NPW_NEW_NATIVE_MODULE = new BooleanFlag(
     NPW, "new.native.module", "New Android Native Module",
@@ -191,12 +179,6 @@
     "Allows the GenAI template to be used.",
     true);
 
-<<<<<<< HEAD
-  public static final Flag<Boolean> NPW_NEW_KOTLIN_MULTIPLATFORM_MODULE = new BooleanFlag(
-    NPW, "new.kotlin.multiplatform.module", "New Kotlin Multiplatform Module",
-    "Show template to create a new Kotlin Multiplatform module in the new module wizard.",
-    ChannelDefault.enabledUpTo(CANARY));
-=======
   public static final Flag<Boolean> NPW_ENABLE_XR_TEMPLATE = new BooleanFlag(
     NPW, "xr.template",
     "Enable XR template",
@@ -213,16 +195,11 @@
     NPW, "new.kotlin.multiplatform.module", "New Kotlin Multiplatform Module",
     "Show template to create a new Kotlin Multiplatform module in the new module wizard.",
     true);
->>>>>>> 8b7d83e8
 
   public static final Flag<Integer> NPW_COMPILE_SDK_VERSION = new IntFlag(
     NPW, "new.project.compile.sdk", "New project Compile SDK version",
     "SDK version to be used for compileSdk for newly created project.",
-<<<<<<< HEAD
-    34);
-=======
     35);
->>>>>>> 8b7d83e8
   //endregion
 
   //region Memory Usage Reporting
@@ -312,13 +289,8 @@
     true);
 
   public static final Flag<Boolean> PROFILER_TASK_BASED_UX = new BooleanFlag(PROFILER, "task.based.ux", "Task-based UX",
-<<<<<<< HEAD
                                                                              "Enables a simpler profilers UX, with tabs for specific tasks which an app developer usually performs (e.g. Reduce jank)",
                                                                              true);
-=======
-    "Enables a simpler profilers UX, with tabs for specific tasks which an app developer usually performs (e.g. Reduce jank)",
-    true);
->>>>>>> 8b7d83e8
 
   public static final Flag<Boolean> PROFILER_LEAKCANARY = new BooleanFlag(PROFILER, "leakcanary", "LeakCanary",
                                                                           "Enables the integration of leakCanary and display of leaks",
@@ -355,8 +327,6 @@
     "Shows the Motion Editor deprecation warning.",
     true
   );
-<<<<<<< HEAD
-=======
 
   public static final Flag<Boolean> MOTION_EDITOR = new BooleanFlag(
     DESIGN_TOOLS,
@@ -365,7 +335,6 @@
     "When true, the Motion Editor will be enabled.",
     false
   );
->>>>>>> 8b7d83e8
   //endregion
 
   //region Layout Editor
@@ -406,20 +375,10 @@
     "Allows floating attached tool windows (partly broken).",
     false);
 
-<<<<<<< HEAD
-  public static final Flag<Boolean> NELE_SYSTEM_UI_OPTIONS = new BooleanFlag(
-    NELE, "system.ui.options", "Enable system UI options",
-    "Enable an action to customize the system UI for previews.",
-    false);
-
-=======
->>>>>>> 8b7d83e8
   public static final Flag<Boolean> NELE_BACKGROUND_DISPLAY_LIST = new BooleanFlag(
     NELE, "background.displaylist", "Enable Display List background creation",
     "When enabled, the scene display list is created in the background.",
     false);
-<<<<<<< HEAD
-=======
 
   public static final Flag<Boolean> FORCE_MONOCHROME_ADAPTIVE_ICON = new BooleanFlag(
     NELE, "force.monochrome.adaptive.icon", "Display monochrome preview of adaptive icon when none provided",
@@ -430,7 +389,6 @@
     NELE, "use.bytecode.r.class.loading", "Uses bytecode R class parsing instead of reflection",
     "When enabled, the parsing of R classes will use bytecode parsing instead of reflection.",
     true);
->>>>>>> 8b7d83e8
   //endregion
 
   //region Resource Repository
@@ -502,13 +460,6 @@
     "compose.class.name.calculator.canonical.file.cache",
     "Enable canonical filename cache in ComposeClassNameCalculator.",
     "Turns on a canonical file cache for projects that have multiple versions of the same file as dependancies",
-    false);
-
-  public static final Flag<Boolean> SUPPORT_CUSTOM_ARTIFACTS = new BooleanFlag(
-    RUNDEBUG,
-    "support.custom.artifacts",
-    "Support custom build artifacts in deployment.",
-    "Enable support and UI element for Run configuration that deploys a custom artifact",
     false);
 
   /**
@@ -552,9 +503,6 @@
     "When deploying to API 35+ device for debuggable deployment, the deployment pipeline will leverage the assume-verified" +
     " compiler filter in ART to avoid bytecode verification when possible. This would speed up development cycles. Note that all release" +
     " build are still verified by ART regardless of this flag.",
-<<<<<<< HEAD
-    ChannelDefault.enabledUpTo(CANARY));
-=======
     enabledUpTo(CANARY));
 
 
@@ -566,7 +514,6 @@
     " compiler filter in ART to avoid bytecode verification when possible. This would speed up development cycles. Note that all release" +
     " build are still verified by ART regardless of this flag. This flag turns on this feature for all run configurations.",
     false);
->>>>>>> 8b7d83e8
 
   public static final Flag<Boolean> APPLY_CHANGES_STRUCTURAL_DEFINITION = new BooleanFlag(
     RUNDEBUG,
@@ -626,8 +573,6 @@
     "Use adblib instead of ddmlib to track and implement `IDevice` instances. " +
     "Note: Changing the value of this flag requires restarting Android Studio.",
     true);
-<<<<<<< HEAD
-=======
 
   public static final Flag<Boolean> ADBLIB_MIGRATION_DDMLIB_ADB_DELEGATE = new BooleanFlag(
     RUNDEBUG,
@@ -644,7 +589,6 @@
     "Track `AndroidDebugBridgeDelegate` method calls and success rates. " +
     "Note: Changing the value of this flag requires restarting Android Studio.",
     enabledUpTo(CANARY));
->>>>>>> 8b7d83e8
 
   public static final Flag<Boolean> ADBLIB_MIGRATION_DDMLIB_IDEVICE_USAGE_TRACKER = new BooleanFlag(
     RUNDEBUG,
@@ -880,11 +824,7 @@
   public static final Flag<Boolean> INCLUDE_ANDROIDX_DEV_ANDROID_GRADLE_PLUGIN_SNAPSHOTS = new BooleanFlag(
     GRADLE_IDE, "agp.snapshot.repo", "Enable AGP snapshot repository",
     "Also consults the androidx.dev snapshot repository for available versions of AGP.",
-<<<<<<< HEAD
-    ChannelDefault.enabledUpTo(DEV));
-=======
     enabledUpTo(DEV));
->>>>>>> 8b7d83e8
 
   public static final Flag<Boolean> USE_DEVELOPMENT_OFFLINE_REPOS = new BooleanFlag(
     GRADLE_IDE, "development.offline.repos", "Enable development offline repositories",
@@ -1195,12 +1135,6 @@
   public static final Flag<Boolean> EMBEDDED_EMULATOR_DEBUG_LAYOUT_IN_UI_SETTINGS = new BooleanFlag(
     EMBEDDED_EMULATOR, "ui.settings.debug.layout", "Show Debug Layout in UI settings",
     "Enables Debug Layout in Device UI Shortcuts to display layout bounds",
-<<<<<<< HEAD
-    false);
-  public static final Flag<Boolean> EMBEDDED_EMULATOR_GESTURE_NAVIGATION_IN_UI_SETTINGS = new BooleanFlag(
-    EMBEDDED_EMULATOR, "ui.settings.gesture.navigation", "Show Gesture Navigation in Device UI Shortcuts",
-    "Enables Gesture Navigation setting in Device UI Shortcuts",
-=======
     true);
   public static final Flag<Boolean> EMBEDDED_EMULATOR_GESTURE_NAVIGATION_IN_UI_SETTINGS = new BooleanFlag(
     EMBEDDED_EMULATOR, "ui.settings.gesture.navigation", "Show Gesture Navigation in Device UI Shortcuts",
@@ -1213,7 +1147,6 @@
   public static final Flag<Boolean> EMBEDDED_EMULATOR_XR_HAND_TRACKING = new BooleanFlag(
     EMBEDDED_EMULATOR, "xr.hand.tracking", "Enable hand tracking input mode for XR AVDs",
     "Enables hand tracking input mode for XR AVDs",
->>>>>>> 8b7d83e8
     false);
   public static final Flag<Boolean> EMBEDDED_EMULATOR_XR_EYE_TRACKING = new BooleanFlag(
     EMBEDDED_EMULATOR, "xr.eye.tracking", "Enable eye tracking input mode for XR AVDs",
@@ -1257,17 +1190,6 @@
     DEVICE_MIRRORING, "video.codec", "Video Codec Used for Mirroring of Physical Devices",
     "The name of a video codec, e.g. \"vp8\" or \"vp9\"; the default is \"vp8\"",
     "");
-<<<<<<< HEAD
-  public static final Flag<Boolean> DEVICE_MIRRORING_AUTO_RESET_UI_SETTINGS = new BooleanFlag(
-    DEVICE_MIRRORING, "auto.reset", "The agent should reset all changed UI settings on disconnect",
-    "Enable the reset logic in the device agent for the UI settings picker",
-    true);
-  public static final Flag<Boolean> DEVICE_MIRRORING_REMOTE_TEMPLATES_IN_PLUS = new BooleanFlag(
-    DEVICE_MIRRORING, "remote.templates.in.plus", "Show remote device templates in plus action",
-    "Show and allow starting remote device from their templates through the plus action",
-    true);
-=======
->>>>>>> 8b7d83e8
   public static final Flag<Boolean> DEVICE_MIRRORING_USE_UINPUT = new BooleanFlag(
     DEVICE_MIRRORING, "use.uinput", "Use uinput module (https://kernel.org/doc/html/v4.12/input/uinput.html)",
     "Use uinput module ((https://kernel.org/doc/html/v4.12/input/uinput.html) for injecting input events",
@@ -1365,18 +1287,7 @@
     EDITOR, "compose.state.read.inlay.hints.enabled",
     "Enable inlay hints for State reads in @Composable functions",
     "If enabled, calls out reads of variables of type State inside @Composable functions.",
-<<<<<<< HEAD
-    ChannelDefault.enabledUpTo(CANARY));
-
-  public static final Flag<Boolean> SKIP_NAV_INFO_DUMB_MODE_CHECK = new BooleanFlag(
-    EDITOR, "skip.nav.info.dumb.mode.check",
-    "Skip check for dumb mode in NavInfoFetcher.kt",
-    "When true, NavInfoFetched.kt does not check for dumb mode, and instead allows a caller to handle an IndexNotReadyException.",
-    true
-  );
-=======
     enabledUpTo(CANARY));
->>>>>>> 8b7d83e8
 
   //endregion
 
@@ -1493,15 +1404,6 @@
   public static final Flag<Boolean> PREVIEW_ESSENTIALS_MODE = new BooleanFlag(
     PREVIEW_COMMON, "essentials.mode", "Enable Preview Essentials Mode",
     "If enabled, Preview Essentials Mode will be enabled.",
-<<<<<<< HEAD
-    ChannelDefault.enabledUpTo(CANARY));
-
-  public static final Flag<Boolean> GALLERY_PREVIEW = new BooleanFlag(
-    PREVIEW_COMMON, "preview.gallery.dropdown", "Enable new Gallery view with dropdown",
-    "If enabled, Gallery view will only have dropdown selector instead of tabs.",
-    false);
-
-=======
     enabledUpTo(CANARY));
 
   public static final Flag<Boolean> VIEW_IN_FOCUS_MODE = new BooleanFlag(
@@ -1514,7 +1416,6 @@
     "Add preview image to AI request for code generation",
     "If enabled, adds current preview image to an AI request for code generation.",
     true);
->>>>>>> 8b7d83e8
   //endregion
 
   //region Compose
@@ -1637,11 +1538,7 @@
   public static final Flag<Boolean> COMPOSE_PREVIEW_GROUP_LAYOUT = new BooleanFlag(
     COMPOSE, "preview.group.layout", "Enable organization of Compose Preview in groups",
     "If enabled, multiple previews associated with composable will be grouped. Please invalidates file caches after " +
-<<<<<<< HEAD
-    "enabling or disabling (File -> Invalidate Caches...)", ChannelDefault.enabledUpTo(CANARY));
-=======
     "enabling or disabling (File -> Invalidate Caches...)", true);
->>>>>>> 8b7d83e8
 
   public static final Flag<Boolean> COMPOSE_PREVIEW_UI_CHECK_GROUP_LAYOUT = new BooleanFlag(
     COMPOSE, "preview.uicheck.group.layout", "Enable organization of Compose Preview in UI Check",
@@ -1691,14 +1588,6 @@
   public static final Flag<Boolean> COMPOSE_UI_CHECK_FOR_WEAR = new BooleanFlag(
     COMPOSE, "ui.check.mode.wear", "Enable UI Check mode for Compose preview for Wear OS",
     "Enable UI Check mode in Compose preview for running ATF checks and Visual Linting on Wear OS devices.",
-<<<<<<< HEAD
-    ChannelDefault.enabledUpTo(CANARY));
-
-  public static final Flag<Boolean> COMPOSE_VISUAL_LINT_RUN = new BooleanFlag(
-    COMPOSE, "visual.lint.run", "Enable visual lint for Compose Preview",
-    "Enable so that visual lint runs on previews in the Compose Preview.",
-=======
->>>>>>> 8b7d83e8
     true);
 
   public static final Flag<Boolean> COMPOSE_UI_CHECK_AI_QUICK_FIX = new BooleanFlag(
@@ -1728,11 +1617,7 @@
   public static final Flag<Boolean> WEAR_TILE_ANIMATION_INSPECTOR = new BooleanFlag(
     WEAR_SURFACES, "wear.tile.preview.animation.inspector.enabled", "Enable Wear Tile Preview Animation Inspector",
     "If enabled, a Wear Tile Animation Inspector functionality is available in Preview",
-<<<<<<< HEAD
-    ChannelDefault.enabledUpTo(CANARY));
-=======
-    true);
->>>>>>> 8b7d83e8
+    true);
   // endregion
 
   // region Wear Health Services
@@ -1829,22 +1714,14 @@
     "resizable.experimental.tweaks.enabled",
     "Enable the UI tweaks for the Resizable (Experimental) device definition",
     "Enable the UI tweaks for the Resizable (Experimental) device definition",
-<<<<<<< HEAD
-    ChannelDefault.enabledUpTo(CANARY));
-=======
     enabledUpTo(CANARY));
->>>>>>> 8b7d83e8
 
   public static final Flag<Boolean> DEVICE_CATALOG_ENABLED = new BooleanFlag(
     DEVICE_MANAGER,
     "device.catalog.enabled",
     "Enable the Device Catalog for virtual device creation",
     "Enable new UI for creating AVDs",
-<<<<<<< HEAD
-    ChannelDefault.enabledUpTo(CANARY)
-=======
-    true
->>>>>>> 8b7d83e8
+    true
   );
 
   public static final Flag<Boolean> DIRECT_ACCESS_DEVICE_CATALOG_ENABLED = new BooleanFlag(
@@ -1852,10 +1729,6 @@
     "direct.access.device.catalog.enabled",
     "Enable the Device Catalog for Direct Access devices",
     "Enable new UI for selecting Firebase devices",
-<<<<<<< HEAD
-    ChannelDefault.enabledUpTo(CANARY)
-  );
-=======
     true
   );
 
@@ -1872,7 +1745,6 @@
       "XR Device Support Enabled",
       "Enable the support of XR device in the device manager",
     enabledUpTo(CANARY));
->>>>>>> 8b7d83e8
   // endregion
 
   //region DDMLIB
@@ -1950,13 +1822,6 @@
 
   public static final Flag<String> APP_INSIGHTS_AI_INSIGHT_ENDPOINT =
     new StringFlag(
-<<<<<<< HEAD
-      APP_INSIGHTS,
-      "app.insights.ai.insight.endpoint",
-      "App insights AI insight endpoint",
-      "Endpoint for getting AI insight",
-      "cloudaicompanion.googleapis.com"
-=======
       APP_INSIGHTS,
       "app.insights.ai.insight.endpoint",
       "App insights AI insight endpoint",
@@ -1980,7 +1845,6 @@
       "Code context experiment override",
       "Overrides Studio's assigned experiment with this flag's value",
       0
->>>>>>> 8b7d83e8
     );
 
   public static final Flag<String> CRASHLYTICS_GRPC_SERVER =
@@ -2005,16 +1869,10 @@
       "crashlytics.show.insight.tool.window",
       "Show insight toolwindow in Crashlytics",
       "Show AI generated insights for Crashlytics issue in insight toolwindow",
-<<<<<<< HEAD
-      ChannelDefault.enabledUpTo(CANARY)
-    );
-
-=======
       true
     );
 
   // Must re-enable firebase onboarding flow should this be set to true.
->>>>>>> 8b7d83e8
   public static final Flag<Boolean> CRASHLYTICS_TITAN_INSIGHT_PROVIDER = new BooleanFlag(
     APP_INSIGHTS,
     "crashlytics.titan.insight.provider",
@@ -2053,11 +1911,7 @@
       "play.vitals.show.insight.tool.window",
       "Show insight toolwindow in Play Vitals",
       "Show AI generated insights for Play Vitals issue in insight toolwindow",
-<<<<<<< HEAD
-      ChannelDefault.enabledUpTo(CANARY)
-=======
       true
->>>>>>> 8b7d83e8
     );
   // endregion App Insights
 
@@ -2065,11 +1919,7 @@
   private static final FlagGroup APP_LINKS_ASSISTANT = new FlagGroup(FLAGS, "app.links.assistant", "App Links Assistant");
   public static final Flag<Boolean> WEBSITE_ASSOCIATION_GENERATOR_V2 =
     new BooleanFlag(APP_LINKS_ASSISTANT, "website.association.generator.v2", "Website Association Generator V2",
-<<<<<<< HEAD
                     "Improvements to Website Association Generator.", false);
-=======
-                "Improvements to Website Association Generator.", enabledUpTo(CANARY));
->>>>>>> 8b7d83e8
   public static final Flag<String> DEEPLINKS_GRPC_SERVER =
     new StringFlag(APP_LINKS_ASSISTANT, "deeplinks.grpc.server", "Deep links gRPC server address",
                    "Deep links gRPC server address. Use a non-default value for testing purposes.",
@@ -2079,22 +1929,10 @@
                     "Improvements to the Create App Links functionalities.", false);
   public static final Flag<Boolean> IMPACT_TRACKING =
     new BooleanFlag(APP_LINKS_ASSISTANT, "app.links.assistant.impact.tracking", "App Links Assistant impact tracking",
-<<<<<<< HEAD
-                    "Impact tracking for the App Links Assistant", false);
-  public static final Flag<Boolean> JSON_GENERATION =
-    new BooleanFlag(APP_LINKS_ASSISTANT, "app.links.assistant.json.generation", "App Links Assistant JSON generation",
-                    "JSON generation (i.e. automated assistance with fixing web issues) in the App Links Assistant",
-                    ChannelDefault.enabledUpTo(CANARY));
-  public static final Flag<Boolean> PLAY_DYNAMIC_FILTERS =
-    new BooleanFlag(APP_LINKS_ASSISTANT, "app.links.assistant.play.dynamic.filters", "App Links Assistant Play Dynamic Filters support",
-                    "Support for apps that opted in to using Play Dynamic Filters to manage their app links",
-                    ChannelDefault.enabledUpTo(CANARY));
-=======
                 "Impact tracking for the App Links Assistant", false);
   public static final Flag<Boolean> DOMAIN_ISSUES_INSPECTION =
     new BooleanFlag(APP_LINKS_ASSISTANT, "app.links.assistant.domain.issues.inspection", "App Links Assistant domain issues inspection",
                     "Domain issues inspection that opens relevant App Links Assistant content", false);
->>>>>>> 8b7d83e8
   // endregion App Links Assistant
 
   // region NEW_COLLECT_LOGS_DIALOG
@@ -2103,23 +1941,11 @@
 
   // region TargetSDKVersion Upgrade Assistant
   private static final FlagGroup TSDKVUA = new FlagGroup(FLAGS, "tsdkvua", "Android SDK Upgrade Assistant");
-<<<<<<< HEAD
-  public static final Flag<Boolean> TSDKVUA_FILTERS_ONSTART =
-    new BooleanFlag(TSDKVUA, "filters.onstart", "Run filters on assistant startup", "Run filters on assistant startup", true);
-  public static final Flag<Boolean> TSDKVUA_FILTERS_ONSTART_RESET =
-    new BooleanFlag(TSDKVUA, "filters.onstart.reset", "Reset the results cache before running filters on startup",
-                    "Reset the results cache before running filters on startup", true);
-  public static final Flag<Boolean> TSDKVUA_FILTERS_WIP =
-    new BooleanFlag(TSDKVUA, "filters.wip", "Enable WIP relevance filters", "Enable WIP relevance filters", false);
-  public static final Flag<Boolean> TSDKVUA_API_35 =
-    new BooleanFlag(TSDKVUA, "api35", "Enable support for API 35", "Enable support for API 35", true);
-=======
   public static final Flag<Boolean> TSDKVUA_FILTERS_ONSTART = new BooleanFlag(TSDKVUA, "filters.onstart", "Run filters on assistant startup", "Run filters on assistant startup", true);
   public static final Flag<Boolean> TSDKVUA_FILTERS_ONSTART_RESET = new BooleanFlag(TSDKVUA, "filters.onstart.reset", "Reset the results cache before running filters on startup", "Reset the results cache before running filters on startup", true);
   public static final Flag<Boolean> TSDKVUA_FILTERS_WIP = new BooleanFlag(TSDKVUA, "filters.wip", "Enable WIP relevance filters", "Enable WIP relevance filters", false);
   public static final Flag<Boolean> TSDKVUA_API_35 = new BooleanFlag(TSDKVUA, "api35", "Enable support for API 35", "Enable support for API 35", true);
   public static final Flag<Boolean> TSDKVUA_OMG_76167 = new BooleanFlag(TSDKVUA, "omg76167", "Do NOT mitigate omg/76167", "Mitigating omg/76167 requires hiding part of API 35's 'secured background activity launches' step", false);
->>>>>>> 8b7d83e8
   // endregion TargetSDKVersion Upgrade Assistant
 
   // region PROCESS_NAME_MONITOR
@@ -2184,14 +2010,6 @@
                     "When enabled, additional file context (eg, currently open files) are included in inline code completion requests.",
                     enabledUpTo(CANARY));
 
-<<<<<<< HEAD
-  public static final Flag<Boolean> STUDIOBOT_COMPILER_ERROR_CONTEXT_ENABLED =
-    new MendelFlag(STUDIOBOT, "compiler.error.context.enabled", 97695187,
-                    "Enable sending context with compiler error queries.",
-                    "When enabled, compiler queries will attach context (e.g. error location, full trace), from the project.",
-                    ChannelDefault.enabledUpTo(DEV));
-
-=======
   public static final Flag<Boolean> STUDIOBOT_INLINE_CODE_COMPLETION_INCLUDES_LAST_ACTION =
     new BooleanFlag(STUDIOBOT, "inline.code.completion.include.last.action",
                     "Include the last user action in the code completion request",
@@ -2204,16 +2022,11 @@
                 "When enabled, compiler queries will attach context (e.g. error location, full trace), from the project.",
                     enabledUpTo(DEV));
 
->>>>>>> 8b7d83e8
   public static final Flag<Boolean> STUDIOBOT_PROJECT_FACTS_CONTEXT_ENABLED =
     new MendelFlag(STUDIOBOT, "project.facts.context.enabled", 97715007,
                     "Enable sending project facts with chat queries.",
                     "When enabled, chat queries will attach summarized facts about the project.",
-<<<<<<< HEAD
-                    ChannelDefault.enabledUpTo(DEV));
-=======
                     enabledUpTo(DEV));
->>>>>>> 8b7d83e8
 
   public static final Flag<Boolean> STUDIOBOT_GRADLE_ERROR_CONTEXT_ENABLED =
     new BooleanFlag(STUDIOBOT, "gradle.error.context.enabled",
@@ -2225,27 +2038,13 @@
     new BooleanFlag(STUDIOBOT, "editor.action.context.enabled",
                     "Enable sending context with editor actions.",
                     "When enabled, queries sent by editor actions, like Explain Code, will attach context (e.g. resolved references) from the project.",
-<<<<<<< HEAD
-                    ChannelDefault.enabledUpTo(DEV));
-=======
                     enabledUpTo(DEV));
->>>>>>> 8b7d83e8
 
   public static final Flag<Boolean> STUDIOBOT_TRANSFORMS_ENABLED =
     new BooleanFlag(STUDIOBOT, "editor.ai.transforms.enabled",
                     "Enable the transform actions.",
                     "When enabled, the transform actions (document, comment, the custom transform action, etc.) are enabled.",
-<<<<<<< HEAD
-                    ChannelDefault.enabledUpTo(CANARY));
-
-  public static final Flag<Boolean> STUDIOBOT_CUSTOM_TRANSFORM_ENABLED =
-    new BooleanFlag(STUDIOBOT, "editor.ai.custom.transform.enabled",
-                    "Enable the custom transform action in the editor.",
-                    "When enabled, the custom transform action, which allows users to send custom prompts to modify and iterate on code, is enabled.",
-                    ChannelDefault.enabledUpTo(CANARY));
-=======
                     true);
->>>>>>> 8b7d83e8
 
   public static final Flag<Boolean> STUDIOBOT_TRANSFORM_HISTORY_ENABLED =
     new BooleanFlag(STUDIOBOT, "editor.ai.transform.history.enabled",
@@ -2271,12 +2070,6 @@
                     "When enabled, will show transform results with citations instead of blocking them.",
                     false);
 
-  public static final Flag<Boolean> STUDIOBOT_SHOW_TRANSFORM_HISTORY_FORWARD_BACK =
-    new BooleanFlag(STUDIOBOT, "editor.ai.transform.show.history.forward.back",
-                    "Enable the transform history forward/back buttons in the transform diff.",
-                    "When enabled, allows the user to navigate forward and back in the transform history in the diff view.",
-                    false);
-
   public static final Flag<Boolean> STUDIOBOT_EXPERIMENTAL_SLASH_COMMANDS_ENABLED =
     new BooleanFlag(STUDIOBOT, "editor.ai.experimental.slash.commands.enabled",
                     "Enable experimental slash comments.",
@@ -2287,9 +2080,6 @@
     new BooleanFlag(STUDIOBOT, "chat.use.compose.for.ui",
                     "Use the Compose for Desktop/Jewel-based UI for the Chat toolwindow.",
                     "When enabled, the Chat toolwindow will use the Jewel-based UI, implemented in Compose for Desktop.",
-<<<<<<< HEAD
-                    ChannelDefault.enabledUpTo(DEV));
-=======
                     enabledUpTo(DEV));
 
   public static final Flag<Boolean> STUDIOBOT_CONTEXT_ATTACHMENT_ENABLED =
@@ -2297,7 +2087,6 @@
                     "Enable @file attachment and the context drawer.",
                     "When enabled, @file can be used to attach text files as context. Also enables the context drawer for context management.",
                     enabledUpTo(DEV));
->>>>>>> 8b7d83e8
 
   public static final Flag<Boolean> STUDIOBOT_DEPENDENCY_SUGGESTION_ENABLED =
     new BooleanFlag(STUDIOBOT, "chat.suggest.dependencies.on.insert",
@@ -2315,11 +2104,7 @@
     new MendelFlag(STUDIOBOT, "current.file.context", 97694800,
                    "Use the current file as context",
                    "Attach the current file's path, contents, and selection with chat queries.",
-<<<<<<< HEAD
-                   ChannelDefault.enabledUpTo(DEV));
-=======
                    enabledUpTo(DEV));
->>>>>>> 8b7d83e8
 
   public static final Flag<Boolean> STUDIOBOT_OPEN_FILES_CONTEXT =
     new BooleanFlag(STUDIOBOT, "open.files.context",
@@ -2327,22 +2112,16 @@
                     "Attach the currently open files' paths and contents with chat queries.",
                     false);
 
-<<<<<<< HEAD
-=======
   public static final Flag<Boolean> STUDIOBOT_ASK_GEMINI_INCLUDE_BUILD_FILES_IN_CONTEXT =
     new BooleanFlag(STUDIOBOT, "askgemini.include.build.files.in.context",
                     "Allow build files in 'Ask Gemini' context",
                     "Flag to guard whether to include build configuration files in context of Ask Gemini queries",
                     enabledUpTo(CANARY));
 
->>>>>>> 8b7d83e8
   public static final Flag<Boolean> STUDIOBOT_PROMPT_LIBRARY_ENABLED =
     new BooleanFlag(STUDIOBOT, "prompt.library",
                     "Enable Prompt Library",
                     "When enabled, add prompt library settings screen.",
-<<<<<<< HEAD
-                    ChannelDefault.enabledUpTo(CANARY));
-=======
                     enabledUpTo(CANARY));
 
   public static final Flag<Boolean> STUDIOBOT_SCROLL_TO_BOTTOM_ENABLED =
@@ -2350,17 +2129,12 @@
                     "Enable Scroll to Bottom button",
                     "When enabled, the chat will show a Scroll to Bottom button as needed.",
                     enabledUpTo(DEV));
->>>>>>> 8b7d83e8
 
   public static final Flag<Boolean> COMMIT_MESSAGE_SUGGESTION =
     new BooleanFlag(STUDIOBOT, "commit.message.suggestion",
                     "Use ML model to suggest commit messages",
                     "Enables the \"Suggest Commit Message\" button in the Commit tool window",
-<<<<<<< HEAD
-                    Cancellation.forceNonCancellableSectionInClassInitializer(() -> ChannelDefault.enabledUpTo(CANARY)));
-=======
                     true);
->>>>>>> 8b7d83e8
 
   public static final Flag<Boolean> README_GENERATION =
     new BooleanFlag(STUDIOBOT, "readme.generation",
@@ -2379,28 +2153,19 @@
     new BooleanFlag(STUDIOBOT, "ai.rethink.action",
                     "Use AI to suggest better variable names",
                     "Enables AI to provide better variable renaming functionalities",
-<<<<<<< HEAD
-                    ChannelDefault.enabledUpTo(CANARY));
-=======
                     true);
->>>>>>> 8b7d83e8
 
 
   public static final Flag<Boolean> AI_RENAME_ACTION =
     new BooleanFlag(STUDIOBOT, "ai.rename.action",
                     "Use AI to suggest a better identifier name",
                     "Enables AI rename suggestion functionality",
-<<<<<<< HEAD
-                    ChannelDefault.enabledUpTo(CANARY));
-
-=======
                     true);
 
   public static final Flag<Boolean> FIX_WITH_AI_EDITOR_ACTION =
     new BooleanFlag(STUDIOBOT, "ai.fix.error.editor.action",
                     "Use AI to fix simple compiler errors",
                     "Editor action to provide quick fixes for errors", enabledUpTo(CANARY));
->>>>>>> 8b7d83e8
 
   public static final Flag<Boolean> STUDIOBOT_ATTACHMENTS =
     new BooleanFlag(STUDIOBOT, "attachments",
@@ -2505,11 +2270,7 @@
       "enable",
       "Enable Backup/Restore feature",
       "Enable Backup/Restore feature",
-<<<<<<< HEAD
-      false);
-=======
       true);
->>>>>>> 8b7d83e8
 
   public static final Flag<Integer> BACKUP_GMSCORE_MIN_VERSION =
     new IntFlag(
@@ -2517,11 +2278,7 @@
       "gmscore.min.version",
       "Minimum version of the GmsCore Backup module that is supported",
       "Minimum version of the GmsCore Backup module that is supported",
-<<<<<<< HEAD
-      Integer.MAX_VALUE); // TODO(b/356613310) Replace with actual version when available
-=======
       250231000);
->>>>>>> 8b7d83e8
 
   public static final Flag<Boolean> BACKUP_ACTION_IN_RUNNING_DEVICES =
     new BooleanFlag(
@@ -2538,31 +2295,17 @@
     GOOGLE_PLAY_SDK_INDEX, "show.sdk.index.notes", "Show notes from SDK developer",
     "Whether or not SDK Index critical issues should include notes from developer",
     // The default should match GooglePlaySdkIndex.DEFAULT_SHOW_NOTES_FROM_DEVELOPER so the behavior of Android Studio and CLI is consistent
-<<<<<<< HEAD
-    ChannelDefault.enabledUpTo(CANARY)
-=======
-    true
->>>>>>> 8b7d83e8
+    true
   );
   public static final Flag<Boolean> SHOW_SDK_INDEX_RECOMMENDED_VERSIONS = new BooleanFlag(
     GOOGLE_PLAY_SDK_INDEX, "show.sdk.index.recommended.versions", "Show SDK recommended versions",
     "Whether or not to display recommended versions on SDK Index issues",
     // The default should match GooglePlaySdkIndex.DEFAULT_SHOW_RECOMMENDED_VERSIONS so the behavior of Android Studio and CLI is consistent
-<<<<<<< HEAD
-    ChannelDefault.enabledUpTo(CANARY)
-=======
-    true
->>>>>>> 8b7d83e8
+    true
   );
   public static final Flag<Boolean> SHOW_SUMMARY_NOTIFICATION = new BooleanFlag(
     GOOGLE_PLAY_SDK_INDEX, "show.sdk.index.summary.notification", "Show a notification for SDK Index issues",
     "Show a notification after initial sync when there are blocking SDK Index issues",
-<<<<<<< HEAD
-    ChannelDefault.enabledUpTo(CANARY)
-  );
-  // endregion GOOGLE_PLAY_SDK_INDEX
-
-=======
     true
   );
   public static final Flag<Boolean> SHOW_SDK_INDEX_DEPRECATION_ISSUES = new BooleanFlag(
@@ -2611,7 +2354,6 @@
   );
   // endregion WIZARD_MIGRATION
 
->>>>>>> 8b7d83e8
   public static Boolean isBuildOutputShowsDownloadInfo() {
     return BUILD_OUTPUT_DOWNLOADS_INFORMATION.isOverridden()
            ? BUILD_OUTPUT_DOWNLOADS_INFORMATION.get()
