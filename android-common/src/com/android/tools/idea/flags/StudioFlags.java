/*
 * Copyright (C) 2017 The Android Open Source Project
 *
 * Licensed under the Apache License, Version 2.0 (the "License");
 * you may not use this file except in compliance with the License.
 * You may obtain a copy of the License at
 *
 *      http://www.apache.org/licenses/LICENSE-2.0
 *
 * Unless required by applicable law or agreed to in writing, software
 * distributed under the License is distributed on an "AS IS" BASIS,
 * WITHOUT WARRANTIES OR CONDITIONS OF ANY KIND, either express or implied.
 * See the License for the specific language governing permissions and
 * limitations under the License.
 */
package com.android.tools.idea.flags;

import com.android.flags.Flag;
import com.android.flags.FlagGroup;
import com.android.flags.FlagOverrides;
import com.android.flags.Flags;
import com.android.flags.overrides.DefaultFlagOverrides;
import com.android.flags.overrides.PropertyOverrides;
import com.intellij.openapi.application.Application;
import com.intellij.openapi.application.ApplicationManager;
import com.intellij.openapi.util.SystemInfo;
import org.jetbrains.annotations.NotNull;

/**
 * A collection of all feature flags used by Android Studio. These flags can be used to gate
 * features entirely or branch internal logic of features, e.g. for experimentation or easy
 * rollback.
 * <p>
 * For information on how to add your own flags, see the README.md file under
 * "//tools/base/flags".
 */
public final class StudioFlags {
  private static final Flags FLAGS = createFlags();

  @NotNull
  private static Flags createFlags() {
    Application app = ApplicationManager.getApplication();
    FlagOverrides userOverrides;
    if (app != null && !app.isUnitTestMode()) {
      userOverrides = StudioFlagSettings.getInstance();
    }
    else {
      userOverrides = new DefaultFlagOverrides();
    }
    return new Flags(userOverrides, new PropertyOverrides());
  }

  private static final FlagGroup NPW = new FlagGroup(FLAGS, "npw", "New Project Wizard");

  public static final Flag<Boolean> NPW_DUMP_TEMPLATE_VARS = Flag.create(
    NPW, "dump.template.vars", "Dump template variables to a scratch file",
    "Dump the variables used in creating a template to a scrach file that is opened after creating the project.",
    false);

  public static final Flag<Boolean> NPW_FIRST_RUN_WIZARD = Flag.create(
    NPW, "first.run.wizard", "Show new Welcome Wizard",
    "Show new version of the Welcome Wizard when Studio starts",
    false);

  public static final Flag<Boolean> NPW_DYNAMIC_APPS_CONDITIONAL_DELIVERY = Flag.create(
    NPW, "dynamic.apps.conditional.delivery", "Support for conditional delivery for dynamic feature modules",
    "Support for conditional delivery for dynamic feature modules",
    true);

  public static final Flag<Boolean> NPW_USE_HOME_FOLDER_AS_EXTRA_TEMPLATE_ROOT_FOLDER = Flag.create(
    NPW, "home.template.root", "Use .android folder as a Template Root Folder",
    "Let the user keep templates in the .android folder such that they are kept after a Studio install/upgrade",
    true);

  public static final Flag<Boolean> NPW_OFFLINE_REPO_CHECKBOX = Flag.create(
    NPW, "offline.repo.checkbox", "Use offline repo shipped with Android Studio",
    "Checkbox mark adds a path to shipped offline repo to local.properties and references it in build.gradle's dependencies",
    false);

  public static final Flag<Boolean> NPW_USE_NAV_CONTROLLER = Flag.create(
    NPW, "use.nav.controller", "Use Navigation Controller",
    "Use Navigation Controller in a project that has multiple destinations, " +
    "for example: Navigation Drawer Activity or Bottom Navigation Activity. This flag is used not to include the Navigation Component " +
    "before it becomes stable.",
    true);

  public static final Flag<Boolean> NPW_TEMPLATES_AUTOMOTIVE = Flag.create(
    NPW, "templates.automotive", "Include 'Automotive' templates in wizards",
    "Show 'Automotive' templates in 'New Project', 'New Module' and 'New component' wizards. Also present 'Automotive' devices in AVD.",
    false);

  private static final FlagGroup PROFILER = new FlagGroup(FLAGS, "profiler", "Android Profiler");

  public static final Flag<Boolean> PROFILER_FRAGMENT_PROFILER_ENABLED = Flag.create(
    PROFILER, "event.fragment", "Enable fragment profiling",
    "Shows fragment information in event profiler's activity bar and tooltip.",
    true);

  public static final Flag<Boolean> PROFILER_UNIFIED_PIPELINE = Flag.create(
    PROFILER, "unified.pipeline", "Enables new event pipeline to be used for core components.",
    "Toggles usage of gRPC apis to fetch data from perfd and the datastore.",
    false);

  public static final Flag<Boolean> PROFILER_IMPORT_SESSION = Flag.create(
    PROFILER, "import.session", "Enable the session import dialog",
    "Shows the file open drop down menu for session import.",
    true);

  public static final Flag<Boolean> PROFILER_ENERGY_PROFILER_ENABLED = Flag.create(
    PROFILER, "energy", "Enable Energy profiling",
    "Enable the new energy profiler. It monitors battery usage of the selected app.", true);

  public static final Flag<Boolean> PROFILER_IMPORT_CPU_TRACE = Flag.create(
    PROFILER, "cpu.import.trace", "Enable CPU trace importing",
    "Add the option to import CPU trace files when right-clicking the CPU profiler usage chart.",
    true);

  public static final Flag<Boolean> PROFILER_EXPORT_CPU_TRACE = Flag.create(
    PROFILER, "cpu.export.trace", "Enable CPU trace exporting",
    "Add the option to export CPU trace files when right-clicking a CPU capture.",
    true);

  public static final Flag<Boolean> PROFILER_SIMPLEPERF_HOST = Flag.create(
    PROFILER, "cpu.simpleperf.host", "Enable simpleperf report-sample to be run on the host.",
    "If enabled, simpleperf report-sample commands are going to be run on the host instead of the device.",
    // TODO(b/120140674): Enable running 'simplperf report-sample' command on Windows (not device).
    !SystemInfo.isWindows);

  public static final Flag<Boolean> PROFILER_OPEN_CAPTURES = Flag.create(
    PROFILER, "profiler.open.captures", "Enable opening .trace and .hprof files",
    "Allow opening .hprof and .trace files (e.g. File -> Open; via Drag & Drop) which imports them into Android Profiler.",
    true);

  public static final Flag<Boolean> PROFILER_STARTUP_CPU_PROFILING = Flag.create(
    PROFILER, "startup.cpu.profiling", "Enable startup CPU Profiling",
    "Record a method trace on startup by enabling it in the Profiler tab of Run/Debug configuration.",
    true);

  public static final Flag<Boolean> PROFILER_CPU_API_TRACING = Flag.create(
    PROFILER, "cpu.api.tracing", "Enable CPU API Tracing",
    "Support method tracing through APIs from android.os.Debug.",
    true);

  public static final Flag<Boolean> PROFILER_MEMORY_CAPTURE_FILTER = Flag.create(
    PROFILER, "memory.capture.filter", "Enable Memory Capture Filter",
    "Show a text input field in the Memory profiler that is used to filter class names.",
    true);

  public static final Flag<Boolean> PROFILER_USE_LIVE_ALLOCATIONS = Flag.create(
    PROFILER, "livealloc", "Enable JVMTI-based live allocation tracking",
    "For Android O or newer, allocations are tracked all the time while inside the Memory Profiler.",
    true);

  public static final Flag<Boolean> PROFILER_MEMORY_SNAPSHOT = Flag.create(
    PROFILER, "memory.livealloc.snapshot", "Enable Memory Class Histogram Display",
    "For Android O or newer, supports single-point selection which shows a snapshot of the heap at the specific time.",
    true);

  public static final Flag<Boolean> PROFILER_SAMPLE_LIVE_ALLOCATIONS = Flag.create(
    PROFILER, "memory.livealloc.sampled", "Enable Sampled Live Allocation Tracking",
    "For Android O or newer, allows users to configure the sampling mode of live allocation tracking",
    true);

  public static final Flag<Boolean> PROFILER_USE_ATRACE = Flag.create(
    PROFILER, "atrace", "Show the atrace option in CPU profiler",
    "Toggles if atrace is a valid option to choose from the CPU profiling dropdown.",
    true);

  public static final Flag<Boolean> PROFILER_USE_PERFETTO = Flag.create(
    PROFILER, "perfetto", "Allows importing and recording of perfetto traces.",
    "Toggles if we check for perfetto traces when importing. This also sets a flag on the agent config to toggle perfetto" +
    "based recording on device.",
    false);

  public static final Flag<Boolean> PROFILER_TRACK_JNI_REFS = Flag.create(
    PROFILER, "jni", "Enable JVMTI-based JNI reference tracking.",
    "For Android O or newer, JNI references are tracked in Memory Profiler and shown in JNI heap.",
    true);

  public static final Flag<Boolean> PROFILER_PERFORMANCE_MONITORING = Flag.create(
    PROFILER, "performance.monitoring", "Enable Profiler Performance Monitoring Options",
    "Toggles if profiler performance metrics options are enabled.",
    false
  );

  public static final Flag<Boolean> PROFILER_CPU_NEW_RECORDING_WORKFLOW = Flag.create(
    PROFILER, "cpu.new.recording.workflow", "Enable new CPU recording workflow",
    "Shows recording options and status of the ongoing recording in the method trace pane.",
    true
  );

  private static final FlagGroup NELE = new FlagGroup(FLAGS, "nele", "Layout Editor");
  public static final Flag<Boolean> NELE_ANIMATIONS_PREVIEW = Flag.create(
    NELE, "animated.preview", "Show preview animations toolbar",
    "Show an animations bar that allows playback of vector drawable animations.",
    false);
  public static final Flag<Boolean> NELE_MOTION_LAYOUT_ANIMATIONS = Flag.create(
    NELE, "animated.motion.layout", "Show preview animations toolbar for MotionLayout",
    "Show an animations bar that allows playback of MotionLayout animations.",
    false);
  public static final Flag<Boolean> NELE_MOTION_LAYOUT_EDITOR = Flag.create(
    NELE, "animated.motion.editor", "Show motion editor for MotionLayout",
    "Show the motion editor UI for MotionLayout.",
    false);
  public static final Flag<Boolean> NELE_CONSTRAINT_SELECTOR = Flag.create(
    NELE, "constraint.selection", "Allow selection of Constraints",
    "Allow the selection of constraints.",
    true);
  public static final Flag<Boolean> NELE_MOTION_HORIZONTAL = Flag.create(
    NELE, "animated.motion.horizontal", "Display motion editor horizontally",
    "Controls the placement of the motion editor (horizontal versus vertical).",
    true);
  public static final Flag<Boolean> NELE_MOCKUP_EDITOR = Flag.create(
    NELE, "mockup.editor", "Enable the Mockup Editor",
    "Enable the Mockup Editor to ease the creation of Layouts from a design file.",
    false);

  public static final Flag<Boolean> NELE_DEFAULT_LIVE_RENDER = Flag.create(
    NELE, "live.render", "Enable the Live Render by default",
    "Enable the continuous rendering of the surface when moving/resizing components unless the user disables it.",
    true);

  public static final Flag<Boolean> NELE_SAMPLE_DATA_UI = Flag.create(
    NELE, "widget.assistant", "Enable the new Sample Data UI components",
    "Enable the Sample Data UI to setup tools attributes.",
    true);

  public static final Flag<Boolean> NELE_CONVERT_VIEW = Flag.create(
    NELE, "convert.view", "Enable the Convert View action",
    "Enable the Convert View Action when right clicking on a component",
    true);

  public static final Flag<Boolean> ENABLE_NEW_SCOUT = Flag.create(
    NELE, "exp.scout.engine", "Experimental version of the Scout inference system",
    "Enable experimental version of the Scout inference system",
    false);

  public static final Flag<Boolean> NELE_USE_ANDROIDX_DEFAULT = Flag.create(
    NELE, "androidx.default", "Use AndroidX support library by default",
    "Enable the use of androidx dependencies by default when the old support library is not present",
    true);

  public static final Flag<Boolean> NELE_RENDER_DIAGNOSTICS = Flag.create(
    NELE, "diagnostics", "Enable rendering on-screen stats",
    "If enabled, the surface displays some debug information to diagnose performance",
    false);

  public static final Flag<Boolean> NELE_SHOW_ONLY_SELECTION = Flag.create(
    NELE, "show.only.selection", "Show only selection boundaries when mouse is not hovered in layout",
    "Enable this flag to show selection boundaries without other decoration when mouse is not hovered in layout",
    true);

  private static final FlagGroup ASSISTANT = new FlagGroup(FLAGS, "assistant", "Assistants");
  public static final Flag<Boolean> CONNECTION_ASSISTANT_ENABLED = Flag.create(
    ASSISTANT, "connection.enabled", "Enable the connection assistant",
    "If enabled, user can access the Connection Assistant under \"Tools\" and \"Deploy Target Dialog\"",
    true);

  public static final Flag<Boolean> WHATS_NEW_ASSISTANT_ENABLED = Flag.create(
    ASSISTANT, "whats.new.enabled", "Enable the \"What's New\" assistant",
    "If enabled, user can access the \"What's New\" assistant under \"Help\" and \"What's New in Android Studio\"",
    true);

  public static final Flag<Boolean> WHATS_NEW_ASSISTANT_AUTO_SHOW = Flag.create(
    ASSISTANT, "whats.new.auto.show", "Displays the \"What's New\" assistant on first start",
    "If enabled, the \"What's New\" assistant will be displayed the first time user opens a new version of Android Studio.",
    true);

  public static final Flag<Boolean> WHATS_NEW_ASSISTANT_DOWNLOAD_CONTENT = Flag.create(
    ASSISTANT, "whats.new.download", "Downloads \"What's New\" assistant content from web",
    "If enabled, the \"What's New\" assistant will update its contents from the web whenever it is opened.",
    true);

  public static final Flag<Boolean> NELE_NEW_PROPERTY_PANEL = Flag.create(
    NELE, "new.property", "Enable the new Property Panel",
    "Enable the new Property Panel",
    true);

  public static final Flag<Boolean> NELE_NEW_PROPERTY_PANEL_WITH_TABS = Flag.create(
    NELE, "new.property.tabs", "Use a tab panel to switch to the advanced table",
    "Use a tab panel to switch to advanced",
    false);

  public static final Flag<Boolean> NELE_NEW_COLOR_PICKER = Flag.create(
    NELE, "new.color.picker", "New Color Picker",
    "Enable new Color Picker in Layout Editor",
    true);

  public static final Flag<Boolean> NELE_DRAG_PLACEHOLDER = Flag.create(
    NELE, "drag.placeholder", "Dragging widgets with Placeholders",
    "New architecture for dragging widgets in Layout Editor",
    true);

  public static final Flag<Boolean> NELE_RENDER_HIGH_QUALITY_SHADOW = Flag.create(
    NELE, "high.quality.shadow", "Enable the high quality shadows",
    "Enable the high quality shadow rendering in Layout Editor",
    true);

  public static final Flag<Boolean> NELE_ENABLE_SHADOW = Flag.create(
    NELE, "enable.shadow", "Enable shadows",
    "Enable the shadow rendering in Layout Editor",
    true);

  public static final Flag<Boolean> NELE_SIMPLER_RESIZE = Flag.create(
    NELE, "simpler.resize", "Simplify resize",
    "Simplify design surface resize",
    false);

  private static final FlagGroup RUNDEBUG = new FlagGroup(FLAGS, "rundebug", "Run/Debug");
  public static final Flag<Boolean> RUNDEBUG_LOGCAT_CONSOLE_OUTPUT_ENABLED = Flag.create(
    RUNDEBUG, "logcat.console.output.enabled", "Show logcat process output in Run/Debug console window",
    "When running or debugging an Android process, output the logcat output of the process in the console window.",
    true);

  public static final Flag<Boolean> RUNDEBUG_ANDROID_BUILD_BUNDLE_ENABLED = Flag.create(
    RUNDEBUG, "android.bundle.build.enabled", "Enable the Build Bundle action",
    "If enabled, the \"Build Bundle(s)\" menu item is enabled. " +
    "Changing the value of this flag requires restarting Android Studio.",
    true);

  public static final Flag<Boolean> DELTA_INSTALL = Flag.create(
    RUNDEBUG,
    "deltainstall",
    "Delta install",
    "Upon installing, if application is already on device, only send parts of the apks which have changed (the delta).",
    true);

  public static final Flag<Boolean> SELECT_DEVICE_SNAPSHOT_COMBO_BOX_VISIBLE = Flag.create(
    RUNDEBUG,
    "select.device.snapshot.combo.box.visible",
    "Show the Select Device/Snapshot combo box",
    "Show the Select Device/Snapshot combo box next to the Select Run/Debug Configuration one in the toolbar",
    true);

  public static final Flag<Boolean> SELECT_DEVICE_SNAPSHOT_COMBO_BOX_SNAPSHOTS_ENABLED = Flag.create(
    RUNDEBUG,
    "select.device.snapshot.combo.box.snapshots.enabled",
    "Enable Select Device/Snapshot combo box snapshots",
    "So the new Instant Run can use the combo box",
    false);

  private static final FlagGroup GRADLE_IDE = new FlagGroup(FLAGS, "gradle.ide", "Gradle Project System");
  public static final Flag<Boolean> FIX_ANDROID_RUN_CONFIGURATIONS_ENABLED = Flag.create(
    GRADLE_IDE, "gradle.run.configuration.fix.enabled",
    "Check Android Run Configurations contains the \"Gradle-aware Make\" task and fix them",
    "When a project is loaded, automatically add a \"Gradle-aware Make\" task to each Run Configuration if the task is missing",
    true);

  public static final Flag<Boolean> GRADLE_INVOCATIONS_INDEXING_AWARE = Flag.create(
    GRADLE_IDE, "indexing.aware", "Execute gradle actions in indexing-aware mode",
    "Make Gradle actions and IDE indexing mutually exclusive to allow better utilisation of machine resources.",
    true);
  public static final Flag<Boolean> NEW_SYNC_INFRA_ENABLED = Flag.create(
    GRADLE_IDE, "new.sync", "Enable \"New Sync\" infrastructure",
    "Turns on the new infrastructure for \"Gradle Sync\", resulting in faster Sync executions.", false);
  public static final Flag<Boolean> NEW_PSD_ENABLED = Flag.create(
    GRADLE_IDE, "new.psd", "Enable new \"Project Structure\" dialog",
    "Turns on the new \"Project Structure\" dialog.", true);
  public static final Flag<Boolean> SINGLE_VARIANT_SYNC_ENABLED = Flag.create(
    GRADLE_IDE, "single.variant.sync", "Enable new \"Single-Variant Sync\"",
    "Turns on Single-Variant Sync.", false);
  public static final Flag<Boolean> COMPOUND_SYNC_ENABLED = Flag.create(
    GRADLE_IDE, "compound.sync", "Enable new \"Compound Sync\"",
    "Turns on Compound Sync.", true);
  public static final Flag<Boolean> SHIPPED_SYNC_ENABLED = Flag.create(
    GRADLE_IDE, "shipped.sync", "Enable \"Shipped Sync\"",
    "Use shipped Gradle Sync when possible e.g. in freshly created projects. Allows to avoid running an actual Gradle Sync.",
    false);

  // REMOVE or change default to true after http://b/80245603 is fixed.
  public static final Flag<Boolean> L4_DEPENDENCY_MODEL = Flag.create(
    GRADLE_IDE, "level4.dependency.model", "Use L4 DependencyGraph Model",
    "Use level4 DependencyGraph model.", false);

  private static final FlagGroup SQLITE_VIEWER = new FlagGroup(FLAGS, "sqlite.viewer", "SQLite Viewer");
  public static final Flag<Boolean> SQLITE_VIEWER_ENABLED = Flag.create(
    SQLITE_VIEWER, "enabled", "Enable the SQLite database viewer",
    "If enabled, SQLite files downloaded from Android devices or emulators are open in a custom SQLite editor window",
    false);

  private static final FlagGroup RESOURCES_MANAGEMENT = new FlagGroup(FLAGS, "res.manag", "Resource Management");
  public static final Flag<Boolean> RESOURCE_MANAGER_ENABLED = Flag.create(
    RESOURCES_MANAGEMENT, "enabled", "Enable the new resources management tools",
    "If enabled, the new resource management tools are enabled. Subflags will also need to be enabled to enable all available new tools",
    true);

  private static final FlagGroup LAYOUT_INSPECTOR = new FlagGroup(FLAGS, "layout.inspector", "Layout Inspector");
  public static final Flag<Boolean> LAYOUT_INSPECTOR_LOAD_OVERLAY_ENABLED = Flag.create(
    LAYOUT_INSPECTOR, "load.overlay", "Enable the Load Overlay feature",
    "If enabled, show actions to let user choose overlay image on preview.", true);
  public static final Flag<Boolean> LAYOUT_INSPECTOR_SUB_VIEW_ENABLED = Flag.create(
    LAYOUT_INSPECTOR, "sub.view", "Enable the sub view feature",
    "If enabled, changes the preview to focus on a component.", true);
  public static final Flag<Boolean> LAYOUT_INSPECTOR_V2_PROTOCOL_ENABLED = Flag.create(
    LAYOUT_INSPECTOR, "capture.v2", "Enable using V2 protocol to capture view data",
    "If enabled, uses V2 protocol to capture view information from device.", false);
  public static final Flag<Boolean> LAYOUT_INSPECTOR_EDITING_ENABLED = Flag.create(
    LAYOUT_INSPECTOR, "ui.editing", "Enable editing ViewNode properties in the properties table.",
    "If enabled, users can edit properties in the properties table.", false);
  public static final Flag<Boolean>  DYNAMIC_LAYOUT_INSPECTOR_ENABLED = Flag.create(
    LAYOUT_INSPECTOR, "dynamic.layout.inspector", "Enable dynamic layout inspector",
    "Turns on the dynamic layout inspector.", false);

  private static final FlagGroup REFACTORINGS = new FlagGroup(FLAGS, "refactor", "Refactor menu");
  public static final Flag<Boolean> MIGRATE_TO_APPCOMPAT_REFACTORING_ENABLED = Flag.create(
    REFACTORINGS, "migrateto.appcompat.enabled", "Enable the Migrate to AppCompat refactoring",
    "If enabled, show the action in the refactoring menu", true);
  public static final Flag<Boolean> MIGRATE_TO_ANDROID_X_REFACTORING_ENABLED = Flag.create(
    REFACTORINGS, "migrateto.androidx.enabled", "Enable the Migrate to AndroidX refactoring",
    "If enabled, show the action in the refactoring menu", true);
  public static final Flag<Boolean> MIGRATE_TO_RESOURCE_NAMESPACES_REFACTORING_ENABLED = Flag.create(
    REFACTORINGS, "migrateto.resourcenamespaces.enabled", "Enable the Migrate to Resource Namespaces refactoring",
    "If enabled, show the action in the refactoring menu", false);

  private static final FlagGroup IOT = new FlagGroup(FLAGS, "iot", "IoT features");
  public static final Flag<Boolean> UNINSTALL_LAUNCHER_APPS_ENABLED = Flag.create(
    IOT, "iot.uninstalllauncherapps.enabled", "Enable the Uninstall of IoT launcher apps feature",
    "If enabled, uninstall IoT launcher apps when installing a new one", false);

  private static final FlagGroup NDK = new FlagGroup(FLAGS, "ndk", "Native code features");
  public static final Flag<Boolean> CMAKE_ENABLE_FEATURES_FROM_CLION = Flag.create(
    NDK, "cmakeclionfeatures", "Enable CMake language support from CLion",
    "If enabled, language support features (e.g. syntax highlighting) currently present in CLion will be turned on.", true);
  public static final Flag<Boolean> LLDB_ASSEMBLY_DEBUGGING = Flag.create(
    NDK, "debugging.assembly", "Enable assembly debugging",
    "If enabled, frames without sources will show the assembly of the function and allow breakpoints to be set there", false);

  public static final Flag<Boolean> ENABLE_ENHANCED_NATIVE_HEADER_SUPPORT = Flag.create(
    NDK, "enhancednativeheadersupport", "Enable enhanced native header support",
    "If enabled, project system view will show a new include node with organized header files", true);

  public static final Flag<Boolean> ENABLE_CLANG_TIDY_INSPECTIONS = Flag.create(
    NDK, "clangtidyinspections", "Enable clang-tidy inspections",
    "If enabled, show inspections derived from clang-tidy.", true);

  public static final Flag<Boolean> APK_DEBUG_BUILD_ID_CHECK = Flag.create(
    NDK, "apkdebugbuildidcheck", "Enable build ID check in APK debugging",
    "If enabled, the build ID of user-provided symbol files are compared against the binaries inside the APK.", true);

  private static final FlagGroup EDITOR = new FlagGroup(FLAGS, "editor", "Editor features");

  public static final Flag<Boolean> COLLAPSE_ANDROID_NAMESPACE = Flag.create(
    EDITOR,
    "collapse.android.namespace",
    "Collapse the android namespace in XML code completion",
    "If enabled, XML code completion doesn't include resources from the android namespace. Instead a fake completion item " +
    "is used to offer just the namespace prefix.", true);

  public static final Flag<Boolean> RESOLVE_USING_REPOS = Flag.create(
    EDITOR,
    "resolve.using.repos",
    "Resolve references using resource repositories",
    "Use ResourceRepository to resolve references, not ResourceManager.",
    false);

  public static final Flag<Boolean> RUN_DOM_EXTENDER = Flag.create(
    EDITOR,
    "run.dom.extender",
    "Run DOM extender",
    "When disabled AndroidDomExtender does nothing, simulating a situation where DOM extensions have not been " +
    "computed yet.",
    true);

  public static final Flag<Boolean> GUTTER_ICON_ANNOTATOR_IN_BACKGROUND_ENABLED = Flag.create(
    EDITOR,
    "gutter.annotator.background.enabled",
    "Enable gutter icon annotator to be run in background.",
    "Enable gutter icon annotator to be run after all other annotators and in the background.",
    true);

  private static final FlagGroup ANALYZER = new FlagGroup(FLAGS, "analyzer", "Apk/Bundle Analyzer");
  public static final Flag<Boolean> ENABLE_APP_SIZE_OPTIMIZER = Flag.create(
    ANALYZER, "enable.app.size.optimizer", "Enable size optimization suggestions in apk analyzer",
    "If enabled, it will enable the apk analyzer tool to display suggestions for reducing application size", false);

  private static final FlagGroup UAB = new FlagGroup(FLAGS, "uab", "Unified App Bundle");

  public static final Flag<Boolean> UAB_HIDE_INSTANT_MODULES_FOR_NON_FEATURE_PLUGIN_PROJECTS = Flag.create(
    UAB, "hide.instant.modules", "Hide Instant Modules for non-feature plugin Project",
    "If a user is working on an older instant app project, they will be able to create instant modules. Otherwise the option won't be available",
    true
  );

  public static final Flag<Boolean> UAB_INSTANT_DYNAMIC_FEATURE_MODULE = Flag.create(
    UAB, "instant.dynamic.feature.modules", "Enable Instant Dynamic Feature Template",
    "If enabled, the new module wizard will include the template for instant dynamic feature modules",
    true
  );

  public static final Flag<Boolean> UAB_NEW_PROJECT_INSTANT_APP_IS_DYNAMIC_APP = Flag.create(
    UAB, "dynamic.instant.app", "When Instant is checked, only create app module with dist:module in manifest",
    "If enabled, when the user checks the instant checkbox when creating a new project, then a project with only an app module and with dist:module in the manifest",
    true
  );

  public static final Flag<Boolean> UAB_ENABLE_NEW_INSTANT_APP_RUN_CONFIGURATIONS = Flag.create(
    UAB, "enable.ia.run.configs", "Enable new instant app run configuration options",
    "If enabled, shows the new instant app deploy checkbox in the run configuration dialog and allows new instant app deploy workflow.",
    true
  );

  private static final FlagGroup PROJECT_UPGRADE = new FlagGroup(FLAGS, "project.upgrade", "Project Upgrade");
  public static final Flag<Boolean> BALLOON_UPGRADE_NOTIFICATION = Flag.create(
    PROJECT_UPGRADE, "balloon.upgrade.notification", "Enable Balloon Notification for Project Upgrade",
    "If enabled, the notification of project upgrade will show as balloon in the right-bottom side.",
    true
  );

  private static final FlagGroup TESTING = new FlagGroup(FLAGS, "testing", "Testing support");

  public static final Flag<Boolean> PRINT_INSTRUMENTATION_STATUS = Flag.create(
    TESTING, "print.instrumentation.status", "Print instrumentation status information when testing",
    "If enabled, instrumentation output keys (from calling Instrumentation#sendStatus) that begin with 'android.studio.display.' "
    + "will have their values printed after a test has finished running.",
    true
  );

  private static final FlagGroup THEME_EDITOR = new FlagGroup(FLAGS, "theme.editor", "Theme Editor");
  public static final Flag<Boolean> THEME_EDITOR_ENABLED = Flag.create(
    THEME_EDITOR, "theme.editor.enabled", "Enable the theme editor",
    "If enabled, a visual editor will be available for Android themes.",
    false);

  private static final FlagGroup NDK_SIDE_BY_SIDE = new FlagGroup(FLAGS, "ndk.sxs", "NDK Side by Side");
  public static final Flag<Boolean> NDK_SIDE_BY_SIDE_ENABLED = Flag.create(
    NDK_SIDE_BY_SIDE, "ndk.sxs.enabled", "Enable side by side NDK support",
    "If enabled, C/C++ projects will have NDK side by side support",
    true);

  private static final FlagGroup MEMORY_SETTINGS = new FlagGroup(FLAGS, "memory.settings", "Memory Settings");
  public static final Flag<Boolean> RECOMMENDATION_ENABLED = Flag.create(
    MEMORY_SETTINGS, "recommendation.enabled", "Enable memory recommendation",
    "If enabled, users could get memory settings recommendation",
    false);

  public static final Flag<Boolean> LOW_IDE_XMX_CAP = Flag.create(
    MEMORY_SETTINGS, "low.ide.xmx.cap", "Set low IDE Xmx cap in memory settings",
    "If set, IDE Xmx is capped at 4GB in the configuration dialog. Otherwise, the cap is 8GB",
    true);
<<<<<<< HEAD
=======

  private static final FlagGroup SYSTEM_HEALTH = new FlagGroup(FLAGS, "system.health", "System Health");
  public static final Flag<Boolean> WINDOWS_DEFENDER_CHECK_ENABLED = Flag.create(
    SYSTEM_HEALTH, "windows.defender.check.enabled", "Enable Windows Defender system health check",
    "If enabled, a notification will be shown if Windows Defender realtime scanning is enabled and directories relevant to build performance aren't excluded",
    false);
>>>>>>> 9c98aed6

  private StudioFlags() { }
}<|MERGE_RESOLUTION|>--- conflicted
+++ resolved
@@ -537,15 +537,12 @@
     MEMORY_SETTINGS, "low.ide.xmx.cap", "Set low IDE Xmx cap in memory settings",
     "If set, IDE Xmx is capped at 4GB in the configuration dialog. Otherwise, the cap is 8GB",
     true);
-<<<<<<< HEAD
-=======
 
   private static final FlagGroup SYSTEM_HEALTH = new FlagGroup(FLAGS, "system.health", "System Health");
   public static final Flag<Boolean> WINDOWS_DEFENDER_CHECK_ENABLED = Flag.create(
     SYSTEM_HEALTH, "windows.defender.check.enabled", "Enable Windows Defender system health check",
     "If enabled, a notification will be shown if Windows Defender realtime scanning is enabled and directories relevant to build performance aren't excluded",
     false);
->>>>>>> 9c98aed6
 
   private StudioFlags() { }
 }