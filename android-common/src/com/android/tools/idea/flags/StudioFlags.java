--- conflicted
+++ resolved
@@ -338,7 +338,7 @@
   public static final Flag<Boolean> NELE_LAYOUT_SCANNER_IN_EDITOR = Flag.create(
     NELE, "toggle.layout.editor.validator.a11y", "Toggle layout validator for layout editor.",
     "When the model changes, layout editor will run the series of layout validations and update lint output",
-    false);
+    true);
 
   public static final Flag<Boolean> NELE_LAYOUT_SCANNER_ADD_INCLUDE = Flag.create(
     NELE, "toggle.layout.editor.validator.a11y.include", "Toggle whether to show included layout or not.",
@@ -360,8 +360,6 @@
     "Enable the overlay provider extension point",
     true);
 
-<<<<<<< HEAD
-=======
   public static final Flag<Boolean> NELE_CLASS_BINARY_CACHE = Flag.create(
     NELE, "toggle.layout.editor.class.binary.cache", "Enable binary cache",
     "Enable binary cache of classes used in preview",
@@ -372,13 +370,10 @@
     "Enable state list picker for selector drawable.",
     true);
 
->>>>>>> cdc83e4e
   public static final Flag<Boolean> NELE_ASSET_REPOSITORY_INCLUDE_AARS_THROUGH_PROJECT_SYSTEM = Flag.create(
     NELE, "asset.repository.include.aars.through.project.system", "Include AARs through project system",
     "Include resource directories from AARs found through project system.",
     false);
-<<<<<<< HEAD
-=======
 
   public static final Flag<Boolean> NELE_VISUAL_LINT = Flag.create(
     NELE, "visual.lint", "Enable visual linting for layouts",
@@ -389,7 +384,6 @@
     NELE, "preview.warn.new.threads", "Enable new threads warning",
     "Display a warning if user code creates new threads in the preview",
     true);
->>>>>>> cdc83e4e
   //endregion
 
   //region Navigation Editor
@@ -540,8 +534,6 @@
     "Enable pairing devices through ADB wireless",
     "Allow pairing new physical device through QR Code pairing via ADB wireless",
     false);
-<<<<<<< HEAD
-=======
 
   public static final Flag<Boolean> WEAR_DEVICE_PAIRING_ENABLED = Flag.create(
     RUNDEBUG,
@@ -549,7 +541,6 @@
     "Enable Wear emulator pairing assistant",
     "Show the Wear emulator pairing assistant",
     true);
->>>>>>> cdc83e4e
 
   public static final Flag<Boolean> ADB_SERVER_MANAGEMENT_MODE_SETTINGS_VISIBLE = Flag.create(
     RUNDEBUG,
@@ -776,7 +767,7 @@
 
   public static final Flag<Boolean> MIGRATE_TO_NON_TRANSITIVE_R_CLASSES_REFACTORING_ENABLED = Flag.create(
     REFACTORINGS, "migrateto.nontransitiverclasses.enabled", "Enable the Migrate to non-transitive R classes refactoring",
-    "If enabled, show the action in the refactoring menu", false);
+    "If enabled, show the action in the refactoring menu", true);
   //endregion
 
   //region IoT
@@ -957,13 +948,13 @@
   public static final Flag<Boolean> COMPOSE_PREVIEW = Flag.create(
     COMPOSE, "preview.enabled", "Enable the Compose preview",
     "If enabled, a visual preview will be available for Compose.",
-    false);
+    true);
 
   public static final Flag<Boolean> COMPOSE_PREVIEW_ONLY_KOTLIN_BUILD = Flag.create(
     COMPOSE, "preview.fast.build.enabled", "Enable the use of \"compileDebugKotlin\" for the preview refresh",
     "If enabled, the refresh button will only trigger the \"compileDebugKotlin\" task as opposed to others like" +
     "\"generateDebugSources\" or \"compileJava\".",
-    false);
+    true);
 
   public static final Flag<Boolean> COMPOSE_PREVIEW_BUILD_ON_SAVE = Flag.create(
     COMPOSE, "preview.build.on.save.enabled", "Enable the compose \"build on save\"",
@@ -973,7 +964,7 @@
   public static final Flag<Boolean> COMPOSE_PREVIEW_RUN_CONFIGURATION = Flag.create(
     COMPOSE, "preview.run.configuration", "Enable running Compose Previews on device/emulator",
     "If enabled, it will be possible to create run configurations that launch a Compose Preview directly to the device/emulator.",
-    false);
+    true);
 
   public static final Flag<Boolean> COMPOSE_PREVIEW_DOUBLE_RENDER = Flag.create(
     COMPOSE, "preview.double.render", "Enable the Compose double render mode",
@@ -984,7 +975,7 @@
   public static final Flag<Boolean> COMPOSE_PREVIEW_SCROLL_ON_CARET_MOVE = Flag.create(
     COMPOSE, "preview.scroll.on.caret.move", "Enable the Compose Preview scrolling when the caret moves",
     "If enabled, when moving the caret in the text editor, the Preview will show the preview currently under the cursor.",
-    false);
+    true);
 
   public static final Flag<Boolean> COMPOSE_PREVIEW_INTERRUPTIBLE = Flag.create(
     COMPOSE, "preview.interruptible", "Allows the Compose Preview to interrupt rendering calls",
@@ -996,35 +987,35 @@
     "Compose-specific support in the code editor",
     "Controls whether Compose-specific editor features, like completion tweaks, are enabled. This flag has priority over " +
     "all flags in the `compose.editor.*` namespace.",
-    false
+    true
   );
 
   public static final Flag<Boolean> COMPOSE_COMPLETION_PRESENTATION = Flag.create(
     COMPOSE, "editor.completion.presentation",
     "Custom presentation for code completion items for composable functions",
     "If enabled, code completion items for composable functions use a custom presentation (icon, text).",
-    false
+    true
   );
 
   public static final Flag<Boolean> COMPOSE_COMPLETION_WEIGHER = Flag.create(
     COMPOSE, "editor.completion.weigher",
     "Custom weigher for Compose",
     "If enabled, code completion puts composable functions above other completion suggestions.",
-    false
+    true
   );
 
   public static final Flag<Boolean> COMPOSE_COMPLETION_INSERT_HANDLER = Flag.create(
     COMPOSE, "editor.completion.insert.handler",
     "Custom insert handler for composable functions",
     "If enabled, code completion for composable functions uses a custom InsertHandler that inserts required parameter names.",
-    false
+    true
   );
 
   public static final Flag<Boolean> COMPOSE_AUTO_DOCUMENTATION = Flag.create(
     COMPOSE, "editor.auto.documentation",
     "Show quick documentation automatically for Compose",
     "If enabled, during code completion popup with documentation shows automatically",
-    false
+    true
   );
 
   public static final Flag<Boolean> COMPOSE_RENDER_SAMPLE_IN_DOCUMENTATION = Flag.create(
@@ -1045,35 +1036,35 @@
     COMPOSE, "editor.function.extraction",
     "Enables extracting @Composable function from other composables",
     "If enabled, function extracted from @Composable function will annotated @Composable",
-    false
+    true
   );
 
   public static final Flag<Boolean> COMPOSE_WIZARD_TEMPLATES = Flag.create(
     COMPOSE, "wizard.templates",
     "Show Compose Wizards",
     "If enabled, allows adding new Compose Projects/Modules/Activities through the wizards",
-    false
+    true
   );
 
   public static final Flag<Boolean> COMPOSE_ANIMATED_PREVIEW = Flag.create(
     COMPOSE, "preview.animated.enable",
     "Enable animated compose preview",
     "If enabled, a user can switch compose preview to be animated",
-    false
+    true
   );
 
   public static final Flag<Boolean> COMPOSE_ANIMATED_PREVIEW_SHOW_CLICK = Flag.create(
     COMPOSE, "preview.animated.click.enable",
     "Enable displaying clicks on the animated preview",
     "If enabled, clicking on the animated preview will generate a ripple",
-    false
+    true
   );
 
   public static final Flag<Boolean> COMPOSE_ANIMATION_INSPECTOR = Flag.create(
     COMPOSE, "preview.animation.inspector",
     "Enable compose preview animation inspection",
     "If enabled, users can inspect animations in compose previews, e.g. play/pause and jump to specific frame",
-    false
+    true
   );
 
   public static final Flag<Boolean> COMPOSE_ANIMATION_PREVIEW_LABEL_INSPECTION = Flag.create(
@@ -1129,7 +1120,7 @@
     COMPOSE, "preview.animated.quick",
     "Speed up transition between static and animated compose previews",
     "If enabled, a transition between static and animated compose preview is almost instant",
-    false
+    true
   );
 
   public static final Flag<Boolean> NL_COLORBLIND_MODE = Flag.create(
@@ -1143,7 +1134,7 @@
     COMPOSE, "preview.colorblind",
     "Enable the colorblind mode for Compose previews",
     "If enabled, the user can change the mode of Compose previews, between different types of colorblind modes",
-    false
+    true
   );
 
   public static final Flag<Boolean> COMPOSE_PIN_PREVIEW = Flag.create(
@@ -1219,7 +1210,7 @@
   public static final Flag<Boolean> ENABLE_WORK_MANAGER_INSPECTOR_TAB = Flag.create(
     WORK_MANAGER_INSPECTOR, "enable.tab", "Enable WorkManager Inspector Tab",
     "Enables a WorkManager Inspector Tab in the App Inspection tool window",
-    false
+    true
   );
 
   public static final Flag<Boolean> ENABLE_WORK_MANAGER_GRAPH_VIEW = Flag.create(
