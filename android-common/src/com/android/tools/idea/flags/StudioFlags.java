--- conflicted
+++ resolved
@@ -533,7 +533,7 @@
     "Enable the \"Device Explorer\" tool window",
     "Enable the \"Device Explorer\" tool window which contains Device File Explorer and Device Monitor.\n" +
     "Changing the value of this flag requires restarting Android Studio.",
-    false);
+    true);
 
   public static final Flag<Boolean> ADBLIB_MIGRATION_DEVICE_EXPLORER = Flag.create(
     RUNDEBUG,
@@ -960,13 +960,10 @@
     DEVICE_MIRRORING, "allow.standalone.emulators", "Allow Mirroring of Standalone Emulators",
     "Treats standalone emulators the same as physical devices for the purpose of display mirroring",
     false);
-<<<<<<< HEAD
   public static final Flag<Boolean> DEVICE_CLIPBOARD_SYNCHRONIZATION_ENABLED = Flag.create(
     DEVICE_MIRRORING, "clipboard.synchronization.enabled", "Enable Clipboard Synchronization with Mirrored Physical Devices",
     "Synchronizes clipboard contents between the host computer and the mirrored physical devices",
     false);
-=======
->>>>>>> de127946
   public static final Flag<String> DEVICE_MIRRORING_AGENT_LOG_LEVEL = Flag.create(
     DEVICE_MIRRORING, "agent.log.level", "On Device Logging Level for Mirroring",
     "The log level used by the screen sharing agent, one of \"verbose\", \"debug\", \"info\", \"warn\" or \"error\"",
@@ -1258,7 +1255,7 @@
     COMPOSE, "deploy.live.edit.deploy",
     "Enable live edit deploy",
     "If enabled, Live Edit will be visible and available",
-    false
+    true
   );
 
   public static final Flag<Boolean> COMPOSE_DEPLOY_LIVE_EDIT_ADVANCED_SETTINGS_MENU = Flag.create(
@@ -1479,7 +1476,7 @@
   public static final Flag<Boolean> ENABLE_NETWORK_INTERCEPTION = Flag.create(
     NETWORK_INSPECTOR, "enable.network.interception", "Enable Network Interception",
     "Enables interceptions on network requests and responses",
-    false
+    true
   );
   // endregion
 
