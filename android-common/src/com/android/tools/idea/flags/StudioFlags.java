--- conflicted
+++ resolved
@@ -15,17 +15,6 @@
  */
 package com.android.tools.idea.flags;
 
-<<<<<<< HEAD
-=======
-import static com.android.tools.idea.IdeChannel.Channel.CANARY;
-import static com.android.tools.idea.IdeChannel.Channel.DEV;
-import static com.intellij.util.PlatformUtils.getPlatformPrefix;
-import static com.android.tools.idea.IdeChannel.Channel.NIGHTLY;
-import static com.android.tools.idea.IdeChannel.Channel.STABLE;
-import static com.android.tools.idea.flags.ChannelDefault.enabledUpTo;
-import static com.intellij.util.PlatformUtils.getPlatformPrefix;
-
->>>>>>> fedb26e2
 import com.android.flags.BooleanFlag;
 import com.android.flags.DebugFlag;
 import com.android.flags.EnumFlag;
@@ -183,12 +172,7 @@
 
   public static final Flag<Boolean> NPW_PICK_LATEST_PATCH_AGP = new BooleanFlag(
     NPW, "use.patch.releases", "Use the latest patch release of AGP",
-<<<<<<< HEAD
     "When enabled Studio will pick future patch releases of AGP for new projects.");
-=======
-    "When enabled Studio will pick future patch releases of AGP for new projects.",
-    false);
->>>>>>> fedb26e2
 
   public static final Flag<Boolean> NPW_SHOW_AGP_VERSION_COMBO_BOX = new BooleanFlag(
     NPW, "show.agp.version.combobox", "Show AGP version combobox",
@@ -583,12 +567,7 @@
     "adblib.migration.ddmlib.ideviceusage.tracker",
     "Enable Android Studio usage stats for IDevice methods",
     "Track IDevice method calls and success rates. " +
-<<<<<<< HEAD
     "Note: Changing the value of this flag requires restarting Android Studio.");
-=======
-    "Note: Changing the value of this flag requires restarting Android Studio.",
-    false);
->>>>>>> fedb26e2
 
   public static final Flag<Boolean> ADBLIB_USE_PROCESS_INVENTORY_SERVER = new BooleanFlag(
     RUNDEBUG,
@@ -602,12 +581,7 @@
     "adblib.use.app.info.if.available",
     "Use the `app_info` feature if available on the device for discovering processes",
     "Check the `app_info` feature for connected devices, and use it to track processes if available. " +
-<<<<<<< HEAD
     "Note: Changing the value of this flag requires restarting Android Studio.");
-=======
-    "Note: Changing the value of this flag requires restarting Android Studio.",
-    false);
->>>>>>> fedb26e2
 
   public static final Flag<Boolean> JDWP_TRACER = new BooleanFlag(
     RUNDEBUG,
@@ -750,7 +724,6 @@
     LOGCAT,
     "deobfuscate",
     "Enable stack trace deobfuscation using R8 Retrace",
-<<<<<<< HEAD
     "Enable stack trace deobfuscation using R8 Retrace"
   );
 
@@ -767,10 +740,6 @@
     "Amount of time in milliseconds before releasing mapping cache",
     "Amount of time in milliseconds before releasing mapping cache",
     TimeUnit.MINUTES.toMillis(2)
-=======
-    "Enable stack trace deobfuscation using R8 Retrace",
-    enabledUpTo(CANARY)
->>>>>>> fedb26e2
   );
   //endregion
 
@@ -804,12 +773,7 @@
     "Uses the development offline repositories " +
     "(which can come from STUDIO_CUSTOM_REPO or from a local build of AGP when running studio from IDEA) " +
     "in the new project templates and for determining which versions of AGP are available for the upgrade assistant.\n" +
-<<<<<<< HEAD
     "Note: repositories set in gradle.ide.development.offline.repo.location are always respected, even if this flag is disabled.");
-=======
-    "Note: repositories set in gradle.ide.development.offline.repo.location are always respected, even if this flag is disabled.",
-    isAndroidStudio() && StudioPathManager.isRunningFromSources());
->>>>>>> fedb26e2
 
   public static final Flag<String> DEVELOPMENT_OFFLINE_REPO_LOCATION = new StringFlag(
     GRADLE_IDE, "development.offline.repo.location", "Development offline repository location",
@@ -854,12 +818,7 @@
   public static final Flag<Boolean> RECOMMEND_AGP_PATCH_RELEASES = new BooleanFlag(
     GRADLE_IDE, "recommend.patch.releases", "Recommend upgrading to the latest patch release of AGP",
     "While stable versions of Android Studio support importing projects of newer patch releases of the same major-minor series " +
-<<<<<<< HEAD
     "unless this is enabled, the upgrade assistant will not recommend those updates.");
-=======
-    "unless this is enabled, the upgrade assistant will not recommend those updates.",
-    false);
->>>>>>> fedb26e2
 
   public static final Flag<Boolean> SUPPORT_FUTURE_AGP_VERSIONS = new BooleanFlag(
     GRADLE_IDE, "support.future.agp.versions", "Support opening projects that use future AGPs",
@@ -1101,14 +1060,6 @@
     "Enables dependency resolution phase in phased sync",
     "Enables dependency resolution phase in phased sync"
   );
-
-  public static final Flag<Boolean> PHASED_SYNC_DEPENDENCY_RESOLUTION_ENABLED = new BooleanFlag(
-    PHASED_SYNC,
-    "dependency.resolution.enabled",
-    "Enables dependency resolution phase in phased sync",
-    "Enables dependency resolution phase in phased sync",
-    true
-  );
   //endregion
 
   //region Apk Project System
@@ -1133,12 +1084,7 @@
 
   public static final Flag<Boolean> DYNAMIC_LAYOUT_INSPECTOR_THROW_UNEXPECTED_ERROR = new BooleanFlag(
     LAYOUT_INSPECTOR, "dynamic.layout.inspector.enable.throw.unexpected.error", "Throw exception when encountering an unexpected error",
-<<<<<<< HEAD
     "When this flag is enabled, LayoutInspector will throw an exception when an unexpected error is being logged to the metrics.");
-=======
-    "When this flag is enabled, LayoutInspector will throw an exception when an unexpected error is being logged to the metrics.",
-    isAndroidStudio() && StudioPathManager.isRunningFromSources());
->>>>>>> fedb26e2
 
   public static final Flag<Boolean> DYNAMIC_LAYOUT_INSPECTOR_IGNORE_RECOMPOSITIONS_IN_FRAMEWORK = new BooleanFlag(
     LAYOUT_INSPECTOR, "dynamic.layout.inspector.ignore.framework.recompositions", "Ignore recompositions in compose framework",
@@ -1865,13 +1811,8 @@
       FIREBASE_TEST_LAB,
       "direct.access.settings.page",
       "Device Streaming Settings Page",
-<<<<<<< HEAD
       "Show Device Streaming Settings Page"
     );
-=======
-      "Show Device Streaming Settings Page",
-      false);
->>>>>>> fedb26e2
 
   public static final Flag<String> DIRECT_ACCESS_ENDPOINT =
     new StringFlag(
@@ -2064,20 +2005,10 @@
 
   // region STUDIO_BOT
   private static final FlagGroup STUDIOBOT = new FlagGroup(FLAGS, "studiobot", "Gemini");
-<<<<<<< HEAD
   public static final Flag<Boolean> STUDIOBOT_INLINE_CODE_COMPLETION_CES_TELEMETRY_ENABLED =
     new BooleanFlag(STUDIOBOT, "inline.code.completion.ces.telemetry.enabled",
                     "Enable sending inline code completion metrics to the AIDA CES service",
                     "When enabled, metrics related to inline code completion suggestions will be sent to the CES service for AIDA.");
-=======
-  public static final Flag<Boolean> STUDIOBOT_ENABLED =
-    new BooleanFlag(STUDIOBOT, "enabled", "Enable Gemini", "Enable Gemini Tool Window", false);
-
-  public static final Flag<Boolean> STUDIOBOT_INLINE_CODE_COMPLETION_CES_TELEMETRY_ENABLED =
-    new BooleanFlag(STUDIOBOT, "inline.code.completion.ces.telemetry.enabled",
-                    "Enable sending inline code completion metrics to the AIDA CES service",
-                    "When enabled, metrics related to inline code completion suggestions will be sent to the CES service for AIDA.", false);
->>>>>>> fedb26e2
 
   public static final Flag<Boolean> STUDIOBOT_INLINE_CODE_COMPLETION_FILE_CONTEXT_ENABLED =
     new BooleanFlag(STUDIOBOT, "inline.code.completion.file.context.enabled",
@@ -2254,14 +2185,11 @@
                     "Enable Stop Button",
                     "When enabled, the query box will show a button to stop ongoing responses.");
 
-<<<<<<< HEAD
   public static final Flag<Boolean> STUDIOBOT_CHAT_MULTIPLE_SESSIONS_ENABLED =
     new BooleanFlag(STUDIOBOT, "chat.multiple.sessions",
                     "Enable multiple sessions in gemini window",
                     "When enabled, allows creating and selecting different sessions for the gemini Chat/Agent window.");
 
-=======
->>>>>>> fedb26e2
   public static final Flag<Boolean> COMMIT_MESSAGE_SUGGESTION =
     new BooleanFlag(STUDIOBOT, "commit.message.suggestion",
                     "Use ML model to suggest commit messages",
@@ -2370,7 +2298,6 @@
     new BooleanFlag(STUDIOBOT, "bring.your.own.key",
                     "Enable providing a public Gemini API key to override the default model.",
                     "When enabled, a setting and various UI is made visible to provide a Gemini API key, and when provided and" +
-<<<<<<< HEAD
                     "enabled it replaces the default model with the public Gemini model.");
 
   public static Flag<Boolean> LOCAL_MODELS_ENABLED =
@@ -2384,10 +2311,6 @@
                     "Add remote models for Chat.",
                     "When enabled, a setting and various UI is made visible to configure remote models, and when provided and" +
                     "enabled it add remote model option to Chat model picker.");
-=======
-                    "enabled it replaces the default model with the public Gemini model.",
-                    true);
->>>>>>> fedb26e2
 
   public static final Flag<Boolean> STUDIOBOT_INCLUDE_GRADLE_PROJECT_STRUCTURE_TOOLS_BY_DEFAULT =
     new BooleanFlag(STUDIOBOT, "include.gradle.project.structure.tools.by.default",
@@ -2417,11 +2340,7 @@
   public static final Flag<Boolean> GEMINI_AGENT_MODE =
     new BooleanFlag(STUDIOBOT, "agent.mode",
                     "Enable agent mode.",
-<<<<<<< HEAD
                     "When enabled, the agent mode will be enabled in the Gemini toolwindow.");
-=======
-                    "When enabled, the agent mode will be enabled in the Gemini toolwindow.", true);
->>>>>>> fedb26e2
 
   public static final Flag<Boolean> GEMINI_VERSION_UPGRADE_AGENT =
     new BooleanFlag(STUDIOBOT, "version.upgrade.agent",
@@ -2502,11 +2421,7 @@
   // region STUDIO_LABS
   private static final FlagGroup STUDIO_LABS = new FlagGroup(FLAGS, "studiolabs", "Studio Labs");
   public static final Flag<Boolean> STUDIO_LABS_SETTINGS_ENABLED =
-<<<<<<< HEAD
     new BooleanFlag(STUDIO_LABS, "enabled", "Enable Studio Labs in settings", "Enables studio labs in settings.");
-=======
-    new BooleanFlag(STUDIO_LABS, "enabled", "Enable Studio Labs in settings", "Enables studio labs in settings.", true);
->>>>>>> fedb26e2
   public static final Flag<Boolean> STUDIO_LABS_SETTINGS_FAKE_FEATURE_ENABLED =
     new BooleanFlag(STUDIO_LABS, "fakefeature", "Enable fake feature in StudioLabs.", "Enable this for testing.");
   // endregion STUDIO_LABS
@@ -2547,12 +2462,7 @@
       BACKUP,
       "enable",
       "Enable Backup/Restore feature",
-<<<<<<< HEAD
       "Enable Backup/Restore feature");
-=======
-      "Enable Backup/Restore feature",
-      enabledUpTo(CANARY));
->>>>>>> fedb26e2
 
   public static final Flag<Integer> BACKUP_GMSCORE_MIN_VERSION =
     new IntFlag(
@@ -2659,10 +2569,6 @@
     return IdeInfo.getInstance().isAndroidStudio() || BUILD_OUTPUT_DOWNLOADS_INFORMATION.isUserOverridden()
            ? BUILD_OUTPUT_DOWNLOADS_INFORMATION.get()
            : false;
-  }
-
-  private static boolean isAndroidStudio() {
-    return "AndroidStudio".equals(getPlatformPrefix());
   }
 
   // region Settings Sync
