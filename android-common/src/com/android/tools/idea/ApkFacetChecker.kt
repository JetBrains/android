/*
 * Copyright (C) 2020 The Android Open Source Project
 *
 * Licensed under the Apache License, Version 2.0 (the "License");
 * you may not use this file except in compliance with the License.
 * You may obtain a copy of the License at
 *
 *      http://www.apache.org/licenses/LICENSE-2.0
 *
 * Unless required by applicable law or agreed to in writing, software
 * distributed under the License is distributed on an "AS IS" BASIS,
 * WITHOUT WARRANTIES OR CONDITIONS OF ANY KIND, either express or implied.
 * See the License for the specific language governing permissions and
 * limitations under the License.
 */
package com.android.tools.idea

<<<<<<< HEAD
import com.intellij.openapi.application.Application
import com.intellij.openapi.application.ApplicationManager
import com.intellij.openapi.module.Module
=======
>>>>>>> de127946
import com.intellij.openapi.project.Project

<<<<<<< HEAD
/**
 * Helper methods for checking for presence of ApkFacet that don't require a dependency on
 * the intellij.android.core module.
 */
fun Module.hasApkFacet(): Boolean =
  ApplicationManager.getApplication().getUserData(APK_FACET_CHECKER_KEY)?.hasApkFacet(this) ?: false

fun Project.hasApkFacet(): Boolean =
  ApplicationManager.getApplication().getUserData(APK_FACET_CHECKER_KEY)?.hasApkFacet(this) ?: false

fun initializeApkFacetChecker(checker: ApkFacetCheckerInternal, app: Application) {
  app.putUserData(APK_FACET_CHECKER_KEY, checker)
}

interface ApkFacetCheckerInternal {
  fun hasApkFacet(module: Module): Boolean
  fun hasApkFacet(project: Project): Boolean
}
=======
/** Interface in android-common to check for the presence of ApkFacet w/o depending on android-core. */
interface ApkFacetChecker {
  fun hasApkFacet(): Boolean
>>>>>>> de127946

  companion object {
    fun getInstance(p: Project) : ApkFacetChecker = p.getService(ApkFacetChecker::class.java)
  }
}<|MERGE_RESOLUTION|>--- conflicted
+++ resolved
@@ -15,38 +15,11 @@
  */
 package com.android.tools.idea
 
-<<<<<<< HEAD
-import com.intellij.openapi.application.Application
-import com.intellij.openapi.application.ApplicationManager
-import com.intellij.openapi.module.Module
-=======
->>>>>>> de127946
 import com.intellij.openapi.project.Project
 
-<<<<<<< HEAD
-/**
- * Helper methods for checking for presence of ApkFacet that don't require a dependency on
- * the intellij.android.core module.
- */
-fun Module.hasApkFacet(): Boolean =
-  ApplicationManager.getApplication().getUserData(APK_FACET_CHECKER_KEY)?.hasApkFacet(this) ?: false
-
-fun Project.hasApkFacet(): Boolean =
-  ApplicationManager.getApplication().getUserData(APK_FACET_CHECKER_KEY)?.hasApkFacet(this) ?: false
-
-fun initializeApkFacetChecker(checker: ApkFacetCheckerInternal, app: Application) {
-  app.putUserData(APK_FACET_CHECKER_KEY, checker)
-}
-
-interface ApkFacetCheckerInternal {
-  fun hasApkFacet(module: Module): Boolean
-  fun hasApkFacet(project: Project): Boolean
-}
-=======
 /** Interface in android-common to check for the presence of ApkFacet w/o depending on android-core. */
 interface ApkFacetChecker {
   fun hasApkFacet(): Boolean
->>>>>>> de127946
 
   companion object {
     fun getInstance(p: Project) : ApkFacetChecker = p.getService(ApkFacetChecker::class.java)
