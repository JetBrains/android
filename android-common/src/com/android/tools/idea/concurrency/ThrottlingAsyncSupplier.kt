/*
 * Copyright (C) 2019 The Android Open Source Project
 *
 * Licensed under the Apache License, Version 2.0 (the "License");
 * you may not use this file except in compliance with the License.
 * You may obtain a copy of the License at
 *
 *      http://www.apache.org/licenses/LICENSE-2.0
 *
 * Unless required by applicable law or agreed to in writing, software
 * distributed under the License is distributed on an "AS IS" BASIS,
 * WITHOUT WARRANTIES OR CONDITIONS OF ANY KIND, either express or implied.
 * See the License for the specific language governing permissions and
 * limitations under the License.
 */
package com.android.tools.idea.concurrency

import com.android.annotations.concurrency.AnyThread
import com.android.utils.concurrency.AsyncSupplier
import com.android.utils.concurrency.CachedAsyncSupplier
import com.google.common.util.concurrent.Futures
import com.google.common.util.concurrent.ListenableFuture
import com.google.common.util.concurrent.SettableFuture
import com.intellij.openapi.Disposable
import com.intellij.openapi.util.ModificationTracker
import com.intellij.util.Alarm.ThreadToUse.POOLED_THREAD
import com.intellij.util.AlarmFactory
import java.time.Duration
import java.util.concurrent.atomic.AtomicReference

/**
 * A caching [AsyncSupplier] which ensures an expensive-to-compute value isn't computed more than once in
 * a set period. It makes sense to use a [ThrottlingAsyncSupplier] when you expect [AsyncSupplier.get]
 * to be called more frequently than what's reasonable given time or resource constraints.
 *
 * [ThrottlingAsyncSupplier] works by delaying computation in order to merge rapid successions of
 * [AsyncSupplier.get] requests. It guarantees that the computed value reflects the state of the world
 * at or after the time that [AsyncSupplier.get] was called. This is in contrast to [CachedAsyncSupplier],
 * for which [AsyncSupplier.get] may return the future corresponding to an already in-progress computation.
 */
class ThrottlingAsyncSupplier<V : Any>(
  private val compute: () -> V,
  @AnyThread private val isUpToDate: (value: V) -> Boolean,
  private val mergingPeriod: Duration
) : AsyncSupplier<V>, Disposable, ModificationTracker {

  private val alarm = AlarmFactory.getInstance().create(POOLED_THREAD, this)
  private val scheduledComputation = AtomicReference<Computation<V>?>(null)
  /**
   * The completed [Computation] representing the last successful invocation of [compute].
   * Our implementation of [now] simply returns the result of this [Computation].
   */
  private val lastSuccessfulComputation = AtomicReference<Computation<V>?>(null)
  /**
   * The completed [Computation] representing the last invocation of [compute] that
   * encountered an exception during execution.
   * We use the timestamp of this [Computation] later in [determineDelay] to avoid
   * waiting longer than we need to for guaranteeing the [mergingPeriod]
   * between invocations.
   */
  private val lastFailedComputation = AtomicReference<Computation<V>?>(null)

  override fun dispose() {
<<<<<<< HEAD
    val scheduled = scheduledComputation.getAndSet(null)
    scheduled?.cancel()
=======
>>>>>>> cdc83e4e
  }

  /**
   * Returns a modification count corresponding to changes in the value of [now].
   *
   * The count is updated for each successful invocation of [compute] triggered by this supplier,
   * and invocations that throw an exception are ignored.
   */
  override fun getModificationCount() = lastSuccessfulComputation.get()?.let { it.modificationCountWhenScheduled + 1 } ?: -1L

  /**
   * Returns the result of the last successful invocation of [compute] triggered by this supplier
   * (invocations that throw an exception are ignored).
   * @see AsyncSupplier.now
   */
  override val now: V?
    get() = lastSuccessfulComputation.get()?.getResultNow()

  override fun get(): ListenableFuture<V> {
    val cachedComputation = lastSuccessfulComputation.get()
    val cachedValue = cachedComputation?.getResultNow()
    if (cachedValue != null && isUpToDate(cachedValue)) {
      return Futures.immediateFuture(cachedValue)
    }
    val computation = Computation<V>(modificationCount)
    val scheduled = scheduledComputation.compareAndExchange(null, computation)
    if (scheduled == null) {
      // Our thread won and our computation is considered scheduled. Let's schedule it:
      alarm.addRequest(this::runScheduledComputation, determineDelay(cachedComputation, lastFailedComputation.get()))
      return computation.getResult()
    }
    return scheduled.getResult()
  }

  private fun runScheduledComputation() {
    // After this point, any subsequent calls to get() will be merged into a newly-scheduled computation.
    // The Alarm uses a bounded thread pool of size 1, so runScheduledComputation() is never running in
    // more than one thread at a time. Since this is the only place scheduledComputation is set to null,
    // we know the computation is non-null.
    val computation = scheduledComputation.getAndSet(null)
    if (computation == null) return // This may happen, for example, when the computation is cancelled due to dispose

    // It's possible that this computation was scheduled while we were in the middle of
    // another computation. In that case, we haven't yet checked the freshness of the result
    // of the first computation, so we should see if it's still valid before recomputing.
    val cachedComputation = lastSuccessfulComputation.get()
    if (cachedComputation != null
        && cachedComputation.modificationCountWhenScheduled == computation.modificationCountWhenScheduled
        && isUpToDate(cachedComputation.getResultNow())) {
      computation.complete(cachedComputation.getResultNow())
      computation.broadcastResult()
      return
    }
    // Set lastComputation before broadcasting the result since we don't know how long
    // that will take and we want to offer getNow() callers as fresh a value as possible.
    val result: V
    try {
      result = compute()
    }
    catch (t: Throwable) {
      computation.completeExceptionally(t)
      lastFailedComputation.set(computation)
      computation.broadcastResult()
      return
    }
    computation.complete(result)
    lastSuccessfulComputation.set(computation)
    computation.broadcastResult()
  }

  private fun determineDelay(lastSuccessfulComputation: Computation<V>?, lastFailedComputation: Computation<V>?): Long {
    val lastComputationTime = maxOf(
      lastSuccessfulComputation?.getCompletionTimestamp() ?: -1L,
      lastFailedComputation?.getCompletionTimestamp() ?: -1L
    )
    if (lastComputationTime < 0) {
      return mergingPeriod.toMillis()
    }
    val timeSinceLastComputation = System.currentTimeMillis() - lastComputationTime
    return (mergingPeriod.toMillis() - timeSinceLastComputation).coerceAtLeast(0L)
  }
}

private sealed class ComputationResult<V> {
  val timestampMs = System.currentTimeMillis()
  data class Value<V>(val value: V) : ComputationResult<V>()
  data class Error<V>(val error: Throwable) : ComputationResult<V>()
}

private class Computation<V>(val modificationCountWhenScheduled: Long) {
  private val result = AtomicReference<ComputationResult<V>>(null)
  private val future = SettableFuture.create<V>()

  private fun getResultAndCheckComplete(): ComputationResult<V> {
    return result.get() ?: throw IllegalStateException("This Computation hasn't been executed yet.")
  }

  private fun complete(result: ComputationResult<V>) {
    check(this.result.compareAndSet(null, result)) { "This Computation has already been executed." }
  }

  fun complete(result: V) = complete(ComputationResult.Value(result))

  fun completeExceptionally(error: Throwable) = complete(ComputationResult.Error(error))

  fun broadcastResult() {
    val result = getResultAndCheckComplete()
    if (result is ComputationResult.Value) {
      future.set(result.value)
    }
    else {
      future.setException((result as ComputationResult.Error).error)
    }
  }

  fun cancel() {
    future.cancel(false)
  }

  fun getResult() = Futures.nonCancellationPropagating(future)!!

  fun getResultNow(): V {
    val result = getResultAndCheckComplete()
    if (result is ComputationResult.Value) {
      return result.value
    }
    throw IllegalStateException("This Computation completed exceptionally.", (result as ComputationResult.Error).error)
  }

  fun getCompletionTimestamp() = getResultAndCheckComplete().timestampMs
}<|MERGE_RESOLUTION|>--- conflicted
+++ resolved
@@ -61,11 +61,8 @@
   private val lastFailedComputation = AtomicReference<Computation<V>?>(null)
 
   override fun dispose() {
-<<<<<<< HEAD
     val scheduled = scheduledComputation.getAndSet(null)
     scheduled?.cancel()
-=======
->>>>>>> cdc83e4e
   }
 
   /**
