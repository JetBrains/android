/*
 * Copyright (C) 2019 The Android Open Source Project
 *
 * Licensed under the Apache License, Version 2.0 (the "License");
 * you may not use this file except in compliance with the License.
 * You may obtain a copy of the License at
 *
 *      http://www.apache.org/licenses/LICENSE-2.0
 *
 * Unless required by applicable law or agreed to in writing, software
 * distributed under the License is distributed on an "AS IS" BASIS,
 * WITHOUT WARRANTIES OR CONDITIONS OF ANY KIND, either express or implied.
 * See the License for the specific language governing permissions and
 * limitations under the License.
 */
package com.android.tools.idea.concurrency

import com.android.tools.idea.concurrency.AndroidDispatchers.workerThread
import com.android.utils.reflection.qualifiedName
import com.intellij.openapi.Disposable
import com.intellij.openapi.application.ApplicationManager
import com.intellij.openapi.application.ModalityState
import com.intellij.openapi.application.WriteAction
import com.intellij.openapi.application.readAction
import com.intellij.openapi.components.Service
import com.intellij.openapi.diagnostic.Logger
import com.intellij.openapi.diagnostic.debug
import com.intellij.openapi.progress.ProcessCanceledException
import com.intellij.openapi.project.DumbService
import com.intellij.openapi.project.Project
import com.intellij.openapi.util.Computable
import com.intellij.openapi.util.Disposer
import com.intellij.openapi.util.Key
import com.intellij.openapi.util.UserDataHolderBase
import com.intellij.openapi.util.UserDataHolderEx
import com.intellij.openapi.vfs.VirtualFile
import com.intellij.openapi.wm.ex.ProgressIndicatorEx
import com.intellij.psi.PsiFile
import com.intellij.psi.PsiManager
import com.intellij.psi.PsiTreeAnyChangeAbstractAdapter
import com.intellij.util.concurrency.AppExecutorUtil
import kotlinx.coroutines.CancellationException
import kotlinx.coroutines.CompletableDeferred
import kotlinx.coroutines.CoroutineDispatcher
import kotlinx.coroutines.CoroutineExceptionHandler
import kotlinx.coroutines.CoroutineName
import kotlinx.coroutines.CoroutineScope
import kotlinx.coroutines.Deferred
import kotlinx.coroutines.Job
import kotlinx.coroutines.SupervisorJob
import kotlinx.coroutines.asCoroutineDispatcher
import kotlinx.coroutines.cancel
import kotlinx.coroutines.cancelAndJoin
import kotlinx.coroutines.channels.awaitClose
import kotlinx.coroutines.coroutineScope
import kotlinx.coroutines.delay
import kotlinx.coroutines.flow.Flow
import kotlinx.coroutines.flow.callbackFlow
import kotlinx.coroutines.flow.distinctUntilChangedBy
import kotlinx.coroutines.isActive
import kotlinx.coroutines.job
import kotlinx.coroutines.launch
import kotlinx.coroutines.sync.Mutex
import kotlinx.coroutines.sync.withLock
import org.jetbrains.annotations.VisibleForTesting
import java.util.concurrent.Executor
import java.util.concurrent.atomic.AtomicBoolean
import kotlin.coroutines.CoroutineContext
import kotlin.coroutines.EmptyCoroutineContext

/**
 * [CoroutineDispatcher]s equivalent to executors defined in [AndroidExecutors].
 */
object AndroidDispatchers {
  /**
   * [CoroutineDispatcher] that dispatches to the UI thread with [ModalityState.defaultModalityState].
   *
   * @see AndroidExecutors.uiThreadExecutor
   */
  val uiThread: CoroutineDispatcher get() = uiThread(ModalityState.defaultModalityState())

  /**
   * Creates a [CoroutineDispatcher] that uses the UI thread with the given [ModalityState].
   *
   * @see AndroidExecutors.uiThreadExecutor
   */
  fun uiThread(modalityState: ModalityState): CoroutineDispatcher {
    return Executor { block -> AndroidExecutors.getInstance().uiThreadExecutor(modalityState, block) }.asCoroutineDispatcher()
  }

  /**
   * [CoroutineDispatcher] that dispatches to a background worker thread.
   *
   * @see AndroidExecutors.workerThreadExecutor
   */
  val workerThread: CoroutineDispatcher get() = AndroidExecutors.getInstance().workerThreadExecutor.asCoroutineDispatcher()

  /**
   * [CoroutineDispatcher] that dispatches to a disk IO thread. Please notice that the disk IO
   * thread pool is very limited and should not be used for anything except local disk IO.
   * For socket IO and inter-process communication please use [kotlinx.coroutines.Dispatchers.IO].
   *
   * @see AndroidExecutors.diskIoThreadExecutor
   */
  val diskIoThread: CoroutineDispatcher get() = AndroidExecutors.getInstance().diskIoThreadExecutor.asCoroutineDispatcher()
}

private val LOG: Logger get() = Logger.getInstance("com.android.tools.idea.concurrency.CoroutinesUtils.kt")

/**
 * Exception handler similar to IDEA's default behavior (see [com.intellij.idea.StartupUtil.installExceptionHandler]) that additionally
 * logs the [CoroutineName] from context.
 */
val androidCoroutineExceptionHandler = CoroutineExceptionHandler { ctx, throwable ->
  if (throwable !is ProcessCanceledException) {
    val coroutineName = ctx[CoroutineName]?.name
    if (coroutineName != null) {
      LOG.error(coroutineName, throwable)
    }
    else {
      LOG.error(throwable)
    }
  }
}

/**
 * Creates a [Job] tied to the lifecycle of a [Disposable].
 */
@Suppress("FunctionName") // mirroring upstream API.
fun SupervisorJob(disposable: Disposable): Job {
  return SupervisorJob().also { job ->
    cancelJobOnDispose(disposable, job)
  }
}

/**
 * Returns a [CoroutineScope] containing:
 *   - a [SupervisorJob] tied to the [Disposable] lifecycle of [disposable]
 *   - [AndroidDispatchers.workerThread]
 *   - a [CoroutineExceptionHandler] that logs unhandled exception at `ERROR` level.
 *
 * The optional [context] parameter can be used to override the [Job], [CoroutineDispatcher]
 * and [CoroutineExceptionHandler] of the [CoroutineContext] of the returned [CoroutineScope].
 *
 * Note: This method creates a "top-level" (or "root") [CoroutineScope]. Use [createChildScope]
 * to create a [CoroutineScope] to create a child scope that is tied to both a [Disposable]
 * and a parent scope.
 */
@Suppress("FunctionName") // Mirroring coroutines API, with many functions that look like constructors.
fun AndroidCoroutineScope(disposable: Disposable, context: CoroutineContext = EmptyCoroutineContext): CoroutineScope {
  return CoroutineScope(SupervisorJob() + workerThread + androidCoroutineExceptionHandler + context).apply {
    cancelJobOnDispose(disposable, coroutineContext.job)
  }
}

/**
 * Ensure [job] is cancelled if it is still active when [disposable] is disposed.
 */
private fun cancelJobOnDispose(disposable: Disposable, job: Job) {
  val disposableId = disposable.toString() // Don't capture the parent disposable inside the lambda.
  Disposer.register(disposable) {
    if (!job.isCancelled) {
      job.cancel(CancellationException("$disposableId has been disposed."))
    }
  }
}

/**
 * This application level service is used to ensure all Disposables created by
 * [CoroutineScope.scopeDisposable] get disposed when the application is disposed.
 * [Job.invokeOnCompletion] does not provide thread guarantees (cf.
 * https://github.com/Kotlin/kotlinx.coroutines/issues/3505) and we had some race conditions where
 * the UndisposedAndroidObjectsCheckerRule#checkUndisposedAndroidRelatedObjects leak check would run
 * before the call to [Disposable.dispose] inside the [Job.invokeOnCompletion]. This created some
 * errors in some tests, for example: b/328290264. By using this application level service as a
 * parent disposable, we ensure all child disposables are disposed of at the end of each test.
 */
@Service(Service.Level.APP)
private class ApplicationCoroutineScopeDisposable : Disposable {
  override fun dispose() {}
}

/**
 * Returns a [Disposable] that is disposed when the [CoroutineScope] scope completes. The returned
 * [Disposable] can be used as the root. This is analogous to [AndroidCoroutineScope] where this
 * generates a [Disposable] for the given [CoroutineScope].
 */
fun CoroutineScope.scopeDisposable(): Disposable {
  val parentDisposable =
    ApplicationManager.getApplication().getService(ApplicationCoroutineScopeDisposable::class.java)
  val disposable = Disposer.newDisposable(parentDisposable)

  // The disposable should be disposed of once the coroutine scope is ended
  coroutineContext.job.invokeOnCompletion { Disposer.dispose(disposable) }
  return disposable
}

/**
 * Launches a new coroutine that will be bound to the given [ProgressIndicatorEx]. If the indicator is stopped, the coroutine will be
 * cancelled. If the coroutine finishes or is cancelled, the indicator will also be stopped.
 * This method also accepts an optional [CoroutineContext].
 */
fun CoroutineScope.launchWithProgress(
  progressIndicator: ProgressIndicatorEx,
  context: CoroutineContext = EmptyCoroutineContext,
  runnable: suspend CoroutineScope.() -> Unit): Job {
  if (!progressIndicator.isRunning) progressIndicator.start()

  // We create a new scope that we will cancel if the progressIndicator is stopped.
  val scope = createChildScope()

  /**
   * Checks if [progressIndicator] is cancelled and cancels the scope. Returns true as long as the scope is still active.
   */
  fun checkProgressIndicatorState(): Boolean {
    if (progressIndicator.isCanceled) {
      scope.cancel("User cancelled the refresh")
    }
    else if (!progressIndicator.isRunning) {
      scope.cancel("The progress indicator is not running")
    }

    return scope.isActive
  }

  scope.launch(workerThread) {
    while (checkProgressIndicatorState()) {
      delay(500)
    }
  }

  return scope.launch(context = scope.coroutineContext + context, block = runnable).apply {
    invokeOnCompletion {
      // The coroutine completed so, if needed, we stop the indicator.
      if (progressIndicator.isRunning) {
        progressIndicator.stop()
        progressIndicator.processFinish()
      }
    }
  }
}

/**
 * Mixin interface for IDE components aware of Android conventions for using Kotlin coroutines.
 *
 * To properly use coroutines, the component needs to meet these requirements:
 * - Be [Disposable]. Disposing the component cancels all coroutines created in the scope of this object.
 * - Implement [UserDataHolderEx], so the single [Job] tied to the [Disposable] lifecycle can be stored and reused. This can be done by
 *   delegating to a fresh instance of [UserDataHolderBase], e.g. `class Foo : UserDataHolder by UserDataHolderBase(), ...`
 *
 * Alternatively, an IDE component may use [AndroidCoroutineScope] to store the scope in an explicit field.
 */
interface AndroidCoroutinesAware : UserDataHolderEx, Disposable, CoroutineScope {

  companion object {
    private val CONTEXT: Key<CoroutineContext> = Key.create(::CONTEXT.qualifiedName<AndroidCoroutinesAware>())
  }

  /** @see AndroidCoroutineScope */
  override val coroutineContext: CoroutineContext
    get() {
      return getUserData(CONTEXT) ?: putUserDataIfAbsent(CONTEXT, AndroidCoroutineScope(this).coroutineContext)
    }
}

private val PROJECT_SCOPE: Key<CoroutineScope> = Key.create(::PROJECT_SCOPE.qualifiedName<AndroidCoroutinesAware>())

val Project.coroutineScope: CoroutineScope
  get() = getUserData(PROJECT_SCOPE) ?: (this as UserDataHolderEx).putUserDataIfAbsent(PROJECT_SCOPE, AndroidCoroutineScope(this))

/**
 * A coroutine-based launcher that ensures that at most one task is running at any point in time. It cancels the previous task if a new is
 * enqueued.
 */
class UniqueTaskCoroutineLauncher(private val coroutineScope: CoroutineScope, description: String) {
  // This mutex makes sure that the previous job is cancelled before a new one is started. This prevents several jobs to be executed at the
  // same time meaning that several tasks also cannot be executed at the same time, and therefore we do not need a mutex on a task execution
  // itself.
  private val jobMutex = Mutex()

  private val taskDispatcher = AppExecutorUtil.createBoundedApplicationPoolExecutor(description, 1).asCoroutineDispatcher()

  private var taskJob: Job? = null

  /**
   * Returns a coroutine [Job] that wraps the task to be executed. If the task was overridden by the next task during scheduling the
   * returned [Job] is null.
   */
  suspend fun launch(task: suspend () -> Unit): Job? {
    var newJob: Job? = null
    coroutineScope.launch(taskDispatcher) {
      jobMutex.withLock {
        // Cancel any running job and wait for the cancellation to complete
        taskJob?.cancelAndJoin()
        newJob = coroutineScope.launch(taskDispatcher) {
          task()
        }
        taskJob = newJob
      }
    }.join()
    return newJob
  }
}

/**
 * Utility function for creating a scope that is a child of the current scope.
 *
 * * The new scope can optionally be a [supervisor][isSupervisor] scope.
 *
 * * An optional [parentDisposable] can be used to ensure the new scope is
 *   [cancelled][CoroutineScope.cancel] when the [parentDisposable] is
 *   [disposed][Disposer.dispose]. The new scope is, as usual, also cancelled
 *   with its parent scope.
 */
fun CoroutineScope.createChildScope(isSupervisor: Boolean = false,
                                    context: CoroutineContext = EmptyCoroutineContext,
                                    parentDisposable: Disposable? = null): CoroutineScope {
  val newJob = if (isSupervisor) SupervisorJob(this.coroutineContext.job) else Job(this.coroutineContext.job)
  return CoroutineScope(this.coroutineContext + newJob + context).also { newScope ->
    // Attach new scope to [parentDisposable] lifecycle
    parentDisposable?.apply {
      cancelJobOnDispose(parentDisposable, newScope.coroutineContext.job)
    }
  }
}

/**
 * Immediately returns the completed result. If deferred is not complete for any reason, return null.
 */
suspend fun <T> Deferred<T>.getCompletedOrNull(): T? {
  if (isCompleted) {
    return try {
      this.await()
    }
    catch (t: Throwable) {
      null
    }
  }
  return null
}

/**
 * Suspendable method that will suspend until the given [compute] can be executed in a write action in the UI thread.
 */
suspend fun <T> runWriteActionAndWait(compute: Computable<T>): T = coroutineScope {
  val result = CompletableDeferred<T>()
  ApplicationManager.getApplication().invokeLater {
    if (isActive) {
      WriteAction.run<Throwable> {
        if (isActive) result.complete(compute.compute())
      }
    }
  }
  return@coroutineScope result.await()
}

/**
<<<<<<< HEAD
 * [Exception] thrown by [runReadActionWithWritePriority] when `maxRetries` has been exceeded.
 */
class RetriesExceededException(message: String? = null) : Exception(message)

/**
=======
>>>>>>> 0d09370c
 * Similar to [AndroidPsiUtils#getPsiFileSafely] but using a suspendable function.
 */
suspend fun getPsiFileSafely(project: Project, virtualFile: VirtualFile): PsiFile? = readAction {
  if (project.isDisposed) return@readAction null
  val psiFile = PsiManager.getInstance(project).findFile(virtualFile) ?: return@readAction null
  if (psiFile.isValid) psiFile else null
}

/**
 * Scope passed to the runnable in [disposableCallbackFlow].
 */
interface CallbackFlowWithDisposableScope<T> : CoroutineScope {
  /**
   * This disposable will be disposed if the [CoroutineScope] is cancelled or if the optional `parentDisposable` in
   * [disposableCallbackFlow] is disposed.
   */
  val disposable: Disposable

  /**
   * Equivalent to [kotlinx.coroutines.channels.ProducerScope.trySend].
   */
  fun trySend(e: T)
}

/**
 * Similar to [callbackFlow] but allows to use a [Disposable] as part of the callback.
 *
 * The [runnable] will be called with a [CallbackFlowWithDisposableScope] that contains a [Disposable]. The [Disposable] will be disposed if:
 *  - The [parentDisposable] is disposed, if not null.
 *  - The flow is closed.
 *
 * This allows for any callbacks to use that [Disposable] and dispose the listeners when the flow is not needed.
 */
fun <T> disposableCallbackFlow(debugName: String,
                               logger: Logger? = null,
                               parentDisposable: Disposable? = null,
                               runnable: suspend CallbackFlowWithDisposableScope<T>.() -> Unit) = callbackFlow {
  logger?.debug("$debugName start")

  val disposable = parentDisposable?.let {
    // If there is a parent disposable, cancel the flow when it's disposed.
    Disposer.register(it) { cancel("parentDisposable was disposed") }
    Disposer.newDisposable(it, debugName)
  } ?: Disposer.newDisposable(debugName)

  val scope = object : CallbackFlowWithDisposableScope<T> {
    override val coroutineContext: CoroutineContext
      get() = this@callbackFlow.coroutineContext
    override val disposable: Disposable
      get() = disposable

    override fun trySend(e: T) {
      this@callbackFlow.trySend(e)
    }
  }

  scope.runnable()

  awaitClose {
    logger?.debug("$debugName shutdown")
    Disposer.dispose(disposable)
  }
}

/**
 * A [callbackFlow] that produces an element when the [project] moves into smart mode. The [onConnected] listener will be
 * called in the context of a worker thread.
 */
@VisibleForTesting
fun smartModeFlow(project: Project, parentDisposable: Disposable, logger: Logger?, onConnected: (() -> Unit)?): Flow<Unit> =
  disposableCallbackFlow("SmartModeFlow", logger, parentDisposable) {
    val wasInDumbMode = AtomicBoolean(DumbService.getInstance(project).isDumb)
    logger?.debug { "SmartModeFlow wasInDumbMode=${wasInDumbMode.get()}" }
    project.messageBus.connect(disposable).subscribe(DumbService.DUMB_MODE, object : DumbService.DumbModeListener {
      override fun exitDumbMode() {
        // We have detected the change, so clear the flag
        wasInDumbMode.set(false)
        trySend(Unit)
      }
    })

    onConnected?.let { launch(workerThread) { it() } }

    val isInDumbMode = DumbService.getInstance(project).isDumb
    logger?.debug { "SmartModeFlow setup complete wasInDumbMode=${wasInDumbMode.get()} isInDumbMode=${isInDumbMode}" }
    if (wasInDumbMode.getAndSet(false) && !isInDumbMode) {
      trySend(Unit)
    }
  }

/**
 * A [callbackFlow] that produces an element when the [project] moves into smart mode.
 */
fun smartModeFlow(project: Project, parentDisposable: Disposable, logger: Logger? = null): Flow<Unit> =
  smartModeFlow(project, parentDisposable, logger, null)


/**
 * A [callbackFlow] that produces an element when a [PsiFile] changes.
 */
fun psiFileChangeFlow(psiManager: PsiManager, scope: CoroutineScope, logger: Logger? = null, onConnected: (() -> Unit)? = null): Flow<PsiFile> =
  disposableCallbackFlow<PsiFile>(debugName = "PsiFileChangeFlow", parentDisposable = scope.scopeDisposable(), logger = logger) {
    psiManager.addPsiTreeChangeListener(
      object : PsiTreeAnyChangeAbstractAdapter() {
        override fun onChange(changedFile: PsiFile?) {
          if (changedFile == null) return
          trySend(changedFile)
        }
      },
      this.disposable
    )

    onConnected?.let { onConnected -> launch(workerThread) { onConnected() } }
  }
    // Avoid repeated change events for no modifications
    .distinctUntilChangedBy { psiManager.modificationTracker.modificationCount }

fun psiFileChangeFlow(project: Project, scope: CoroutineScope, logger: Logger? = null, onConnected: (() -> Unit)? = null): Flow<PsiFile> =
  psiFileChangeFlow(PsiManager.getInstance(project), scope, logger, onConnected)<|MERGE_RESOLUTION|>--- conflicted
+++ resolved
@@ -355,14 +355,6 @@
 }
 
 /**
-<<<<<<< HEAD
- * [Exception] thrown by [runReadActionWithWritePriority] when `maxRetries` has been exceeded.
- */
-class RetriesExceededException(message: String? = null) : Exception(message)
-
-/**
-=======
->>>>>>> 0d09370c
  * Similar to [AndroidPsiUtils#getPsiFileSafely] but using a suspendable function.
  */
 suspend fun getPsiFileSafely(project: Project, virtualFile: VirtualFile): PsiFile? = readAction {
