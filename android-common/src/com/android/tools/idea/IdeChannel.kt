/*
 * Copyright (C) 2023 The Android Open Source Project
 *
 * Licensed under the Apache License, Version 2.0 (the "License");
 * you may not use this file except in compliance with the License.
 * You may obtain a copy of the License at
 *
 *      http://www.apache.org/licenses/LICENSE-2.0
 *
 * Unless required by applicable law or agreed to in writing, software
 * distributed under the License is distributed on an "AS IS" BASIS,
 * WITHOUT WARRANTIES OR CONDITIONS OF ANY KIND, either express or implied.
 * See the License for the specific language governing permissions and
 * limitations under the License.
 */
package com.android.tools.idea

<<<<<<< HEAD
import com.android.tools.idea.IdeChannel.Channel.DEV
import com.android.tools.idea.IdeChannel.Channel.STABLE
=======
import com.google.common.annotations.VisibleForTesting
>>>>>>> 8b7d83e8
import com.intellij.openapi.application.ApplicationInfo
import com.intellij.openapi.application.ApplicationManager
import java.util.regex.Pattern

object IdeChannel {
  /**
   * The IDE channel value. The channels are order based on stability, [DEV] being
   * the least stable and [STABLE] the most.
   */
  enum class Channel {
    // Channels are ORDERED by stability, do not change the order.
    DEV, // Less stable
    NIGHTLY,
    CANARY,
    BETA,
    RC,
    STABLE; // More stable

    /**
     * Returns true if this channel is more stable than or equal to [channel].
     */
    fun isAtLeast(channel: Channel): Boolean = compareTo(channel) >= 0

    /**
     * Returns true if this channel is less stable than or equal to [channel].
     */
    fun isAtMost(channel: Channel): Boolean = compareTo(channel) <= 0
  }

  private fun versionNameContainsChannel(versionName: String?, channel: String): Boolean {
    return Pattern.compile("\\b$channel\\b", Pattern.CASE_INSENSITIVE).matcher(versionName ?: return false).find()
  }

  private var _channel: Channel? = null

  val channel: Channel
    get() = _channel ?: computeChannel().also { _channel = it }

  @VisibleForTesting
  fun setChannel(versionName: String?) {
    _channel = versionName?.let { getChannelFromVersionName(it) }
  }

  /**
   * Returns the [Channel] based on the given [ApplicationInfo].
   */
<<<<<<< HEAD
  fun getChannel(versionProvider: (() -> String)? = null): Channel {
    val versionName = when {
      versionProvider != null -> versionProvider()
      ApplicationManager.getApplication() == null || ApplicationManager.getApplication().getServiceIfCreated(ApplicationInfo::class.java) == null -> "dev"
=======
  private fun computeChannel(): Channel {
    val versionName = when {
      ApplicationManager.getApplication() == null || ApplicationInfo.getInstance() == null -> "dev"
>>>>>>> 8b7d83e8
      else -> ApplicationInfo.getInstance().fullVersion
    }
    return getChannelFromVersionName(versionName)
  }

  private fun getChannelFromVersionName(versionName: String) : Channel {
    return when {
      versionNameContainsChannel(versionName, "dev") -> Channel.DEV
      versionNameContainsChannel(versionName, "nightly") -> Channel.NIGHTLY
      versionNameContainsChannel(versionName, "canary") -> Channel.CANARY
      versionNameContainsChannel(versionName, "beta") -> Channel.BETA
      versionNameContainsChannel(versionName, "rc") -> Channel.RC
      else -> Channel.STABLE
    }
  }
}<|MERGE_RESOLUTION|>--- conflicted
+++ resolved
@@ -15,12 +15,9 @@
  */
 package com.android.tools.idea
 
-<<<<<<< HEAD
 import com.android.tools.idea.IdeChannel.Channel.DEV
 import com.android.tools.idea.IdeChannel.Channel.STABLE
-=======
 import com.google.common.annotations.VisibleForTesting
->>>>>>> 8b7d83e8
 import com.intellij.openapi.application.ApplicationInfo
 import com.intellij.openapi.application.ApplicationManager
 import java.util.regex.Pattern
@@ -67,16 +64,9 @@
   /**
    * Returns the [Channel] based on the given [ApplicationInfo].
    */
-<<<<<<< HEAD
-  fun getChannel(versionProvider: (() -> String)? = null): Channel {
-    val versionName = when {
-      versionProvider != null -> versionProvider()
-      ApplicationManager.getApplication() == null || ApplicationManager.getApplication().getServiceIfCreated(ApplicationInfo::class.java) == null -> "dev"
-=======
   private fun computeChannel(): Channel {
     val versionName = when {
-      ApplicationManager.getApplication() == null || ApplicationInfo.getInstance() == null -> "dev"
->>>>>>> 8b7d83e8
+      ApplicationManager.getApplication() == null || ApplicationManager.getApplication().getServiceIfCreated(ApplicationInfo::class.java) == null -> "dev"
       else -> ApplicationInfo.getInstance().fullVersion
     }
     return getChannelFromVersionName(versionName)
