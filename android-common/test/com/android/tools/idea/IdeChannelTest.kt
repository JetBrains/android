--- conflicted
+++ resolved
@@ -27,16 +27,6 @@
 
   @Test
   fun `verify channels from version`() {
-<<<<<<< HEAD
-    assertEquals(IdeChannel.Channel.DEV, IdeChannel.getChannel { formatFullVersion(channel = "dEv") })
-    assertEquals(IdeChannel.Channel.DEV, IdeChannel.getChannel { formatFullVersion() })
-    assertEquals(IdeChannel.Channel.STABLE, IdeChannel.getChannel())
-    // Unit tests return DEV
-    assertEquals(IdeChannel.Channel.CANARY, IdeChannel.getChannel{ formatFullVersion(channel = "Canary") })
-    assertEquals(IdeChannel.Channel.BETA, IdeChannel.getChannel{ formatFullVersion(channel = "Beta") })
-    assertEquals(IdeChannel.Channel.RC, IdeChannel.getChannel{ formatFullVersion(channel = "RC") })
-    assertEquals(IdeChannel.Channel.STABLE, IdeChannel.getChannel{ formatFullVersion(channel = "Stable") })
-=======
     assertEquals(IdeChannel.Channel.DEV, IdeChannel.getChannel(formatFullVersion(channel = "dEv")))
     assertEquals(IdeChannel.Channel.DEV, IdeChannel.getChannel(formatFullVersion()))
     // Unit tests return DEV
@@ -45,7 +35,6 @@
     assertEquals(IdeChannel.Channel.BETA, IdeChannel.getChannel(formatFullVersion(channel = "Beta")))
     assertEquals(IdeChannel.Channel.RC, IdeChannel.getChannel(formatFullVersion(channel = "RC")))
     assertEquals(IdeChannel.Channel.STABLE, IdeChannel.getChannel(formatFullVersion(channel = "Stable")))
->>>>>>> 8b7d83e8
   }
 
   @Test
@@ -78,10 +67,6 @@
       alreadyVisited.forEach { lessStableChannel ->
         assertFalse(lessStableChannel.isAtLeast(channel))
       }
-<<<<<<< HEAD
-
-=======
->>>>>>> 8b7d83e8
       alreadyVisited.add(channel)
     }
   }
