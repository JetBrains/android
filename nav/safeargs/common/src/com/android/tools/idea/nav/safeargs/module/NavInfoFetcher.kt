--- conflicted
+++ resolved
@@ -19,7 +19,6 @@
 import com.android.ide.common.rendering.api.ResourceNamespace
 import com.android.ide.common.resources.ResourceItem
 import com.android.resources.ResourceType
-import com.android.tools.idea.flags.StudioFlags
 import com.android.tools.idea.nav.safeargs.SafeArgsMode
 import com.android.tools.idea.nav.safeargs.index.NavXmlData
 import com.android.tools.idea.nav.safeargs.index.NavXmlIndex
@@ -33,13 +32,8 @@
 import com.android.tools.idea.projectsystem.getModuleSystem
 import com.android.tools.idea.res.StudioResourceRepositoryManager
 import com.android.tools.idea.res.getSourceAsVirtualFile
-import com.android.utils.TraceUtils.simpleId
 import com.google.common.annotations.VisibleForTesting
 import com.intellij.openapi.Disposable
-<<<<<<< HEAD
-import com.intellij.openapi.diagnostic.thisLogger
-=======
->>>>>>> 8b7d83e8
 import com.intellij.openapi.module.Module
 import com.intellij.openapi.project.DumbService
 import com.intellij.openapi.util.ModificationTracker
@@ -47,7 +41,6 @@
 import com.intellij.openapi.vfs.VirtualFile
 import com.intellij.psi.PsiManager
 import com.intellij.psi.xml.XmlFile
-import java.util.concurrent.atomic.AtomicBoolean
 import kotlin.reflect.KProperty
 import net.jcip.annotations.GuardedBy
 import org.jetbrains.android.facet.AndroidFacet
@@ -115,8 +108,6 @@
 
   private val modificationTracker = SimpleModificationTracker()
 
-  private val returnedStaleResults = AtomicBoolean(false)
-
   init {
     // Invalidate whenever the dependencies of [getCurrentNavInfo] may have changed.
     module.project.messageBus.connect(parent).apply {
@@ -193,24 +184,6 @@
     val facet = androidFacetIfEnabled ?: return null
     val modulePackage = facet.getModuleSystem().getPackageName() ?: return null
 
-<<<<<<< HEAD
-    if (!StudioFlags.SKIP_NAV_INFO_DUMB_MODE_CHECK.get()) {
-      if (DumbService.getInstance(module.project).isDumb) {
-        thisLogger()
-          .warn(
-            "Safe Args classes may be temporarily stale or unavailable due to indices not being ready right now. (${this.simpleId}"
-          )
-        returnedStaleResults.set(true)
-        return null
-      }
-
-      if (returnedStaleResults.getAndSet(false)) {
-        thisLogger().warn("Safe Args results returned after indexing completed. (${this.simpleId}")
-      }
-    }
-
-=======
->>>>>>> 8b7d83e8
     // Save version and modification count _before_ reading resources - in the event of a change,
     // this ensures that we don't match up the
     // current modification count with stale data.
