load("//tools/base/bazel:bazel.bzl", "iml_module")

# managed by go/iml_to_build
iml_module(
    name = "intellij.android.nav.safeargs",
    srcs = ["src"],
    iml_files = ["intellij.android.nav.safeargs.iml"],
    visibility = ["//visibility:public"],
    runtime_deps = ["//tools/adt/idea/nav/safeargs/common/gradle:intellij.android.nav.safeargs.common.gradle"],
    # do not sort: must match IML order
    deps = [
        "//tools/adt/idea/nav/safeargs/common:intellij.android.nav.safeargs.common[module]",
        "//tools/adt/idea/nav/safeargs/k1:intellij.android.nav.safeargs.k1[module]",
<<<<<<< HEAD
=======
        "//tools/adt/idea/nav/safeargs/k2:intellij.android.nav.safeargs.k2[module]",
>>>>>>> 0d09370c
    ],
)<|MERGE_RESOLUTION|>--- conflicted
+++ resolved
@@ -11,9 +11,6 @@
     deps = [
         "//tools/adt/idea/nav/safeargs/common:intellij.android.nav.safeargs.common[module]",
         "//tools/adt/idea/nav/safeargs/k1:intellij.android.nav.safeargs.k1[module]",
-<<<<<<< HEAD
-=======
         "//tools/adt/idea/nav/safeargs/k2:intellij.android.nav.safeargs.k2[module]",
->>>>>>> 0d09370c
     ],
 )