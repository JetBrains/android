--- conflicted
+++ resolved
@@ -30,11 +30,7 @@
 import com.intellij.psi.impl.source.xml.XmlTagImpl
 import com.intellij.psi.xml.XmlFile
 import com.intellij.ui.IconManager
-<<<<<<< HEAD
-import org.jetbrains.android.facet.AndroidFacet
-=======
 import com.intellij.ui.PlatformIcons
->>>>>>> de127946
 import org.jetbrains.kotlin.descriptors.ModuleDescriptor
 import org.jetbrains.kotlin.descriptors.PackageFragmentDescriptor
 import org.jetbrains.kotlin.descriptors.SourceElement
@@ -108,11 +104,7 @@
                                         XmlSourceElement(
                                           SafeArgsXmlTag(
                                             it as XmlTagImpl,
-<<<<<<< HEAD
-                                            IconManager.getInstance().getPlatformIcon(com.intellij.ui.PlatformIcons.Class),
-=======
                                             IconManager.getInstance().getPlatformIcon(PlatformIcons.Class),
->>>>>>> de127946
                                             className.asString(),
                                             packageName.asString()
                                           )
@@ -163,11 +155,7 @@
                                         XmlSourceElement(
                                           SafeArgsXmlTag(
                                             it as XmlTagImpl,
-<<<<<<< HEAD
-                                            IconManager.getInstance().getPlatformIcon(com.intellij.ui.PlatformIcons.Class),
-=======
                                             IconManager.getInstance().getPlatformIcon(PlatformIcons.Class),
->>>>>>> de127946
                                             className.asString(),
                                             packageName.asString()
                                           )
