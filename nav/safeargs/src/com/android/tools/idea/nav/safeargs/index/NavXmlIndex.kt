--- conflicted
+++ resolved
@@ -57,11 +57,7 @@
   private val jaxbSerializer get() = jaxbContext.createMarshaller()
   private val jaxbDeserializer get() = jaxbContext.createUnmarshaller()
 
-<<<<<<< HEAD
   override fun getVersion() = 9
-=======
-  override fun getVersion() = 8
->>>>>>> 44b500f2
   override fun dependsOnFileContent() = true
   override fun getName(): ID<Int, NavXmlData> = NAME
 
@@ -113,11 +109,7 @@
         // failed, and we definitely don't want any exceptions to leak to our users here, to be safe
         // we just catch and log all possible problems.
         catch (e: Throwable) {
-<<<<<<< HEAD
-          getLog().info("${NavXmlIndex::class.java.simpleName} skipping over \"${inputData.file.path}\": ${e.message}")
-=======
-          getLog().infoWithDebug("Skipping over \"${inputData.file.path}\"", e)
->>>>>>> 44b500f2
+          getLog().infoWithDebug("${NavXmlIndex::class.java.simpleName} skipping over \"${inputData.file.path}\": ${e.message}", e)
           return null
         }
       }
