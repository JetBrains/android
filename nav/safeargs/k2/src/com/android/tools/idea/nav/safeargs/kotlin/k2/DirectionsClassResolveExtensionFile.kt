/*
 * Copyright (C) 2023 The Android Open Source Project
 *
 * Licensed under the Apache License, Version 2.0 (the "License");
 * you may not use this file except in compliance with the License.
 * You may obtain a copy of the License at
 *
 *      http://www.apache.org/licenses/LICENSE-2.0
 *
 * Unless required by applicable law or agreed to in writing, software
 * distributed under the License is distributed on an "AS IS" BASIS,
 * WITHOUT WARRANTIES OR CONDITIONS OF ANY KIND, either express or implied.
 * See the License for the specific language governing permissions and
 * limitations under the License.
 */
package com.android.tools.idea.nav.safeargs.kotlin.k2

import com.android.SdkConstants
import com.android.tools.idea.nav.safeargs.index.NavActionData
import com.android.tools.idea.nav.safeargs.index.NavArgumentData
import com.android.tools.idea.nav.safeargs.index.NavDestinationData
import com.android.tools.idea.nav.safeargs.module.NavEntry
import com.android.tools.idea.nav.safeargs.module.NavInfo
import com.android.tools.idea.nav.safeargs.psi.ArgumentUtils.getActionsWithResolvedArguments
import com.android.tools.idea.nav.safeargs.psi.ArgumentUtils.getTargetDestination
import com.android.tools.idea.nav.safeargs.psi.SafeArgsFeatureVersions
import com.android.tools.idea.nav.safeargs.psi.java.toCamelCase
import com.android.tools.idea.nav.safeargs.psi.xml.findChildTagElementByNameAttr
import com.android.tools.idea.nav.safeargs.psi.xml.findFirstMatchingElementByTraversingUp
import com.android.tools.idea.nav.safeargs.psi.xml.findXmlTagById
import com.intellij.psi.PsiElement
import com.intellij.psi.xml.XmlTag
import org.jetbrains.kotlin.analysis.api.KaSession
import org.jetbrains.kotlin.analysis.api.symbols.KaClassSymbol
import org.jetbrains.kotlin.analysis.api.symbols.KaDeclarationSymbol
import org.jetbrains.kotlin.analysis.api.symbols.KaNamedFunctionSymbol
import org.jetbrains.kotlin.analysis.api.symbols.KaValueParameterSymbol
import org.jetbrains.kotlin.name.ClassId

/*
 * class ${Name}Directions {
 *   companion object {
 *     // One method for each outbound action.
 *     fun someActionName(): NavDirections
 *     // Args can be defined by the destination or overridden by the action.
 *     // See [ArgumentUtils.getActionsWithResolvedArguments] for full argument resolution logic.
 *     fun someActionWithArgs(arg1: Arg1Type, arg2: Arg2Type = defaultValue(), ...): NavDirections
 *   }
 * }
 */
internal class DirectionsClassResolveExtensionFile(
  private val navInfo: NavInfo,
  private val navEntry: NavEntry,
  destination: NavDestinationData,
  classId: ClassId,
  private val destinationXmlTag: XmlTag?,
) : SafeArgsResolveExtensionFile(classId) {
  private val actionsWithResolvedArguments =
    destination.getActionsWithResolvedArguments(
      navEntry.data,
      navInfo.packageName,
      adjustArgumentsWithDefaults =
        (navInfo.navVersion >= SafeArgsFeatureVersions.ADJUST_PARAMS_WITH_DEFAULTS),
    )

  override fun StringBuilder.buildClassBody() {
    appendLine("class ${classId.shortClassName} private constructor() {")
    appendLine("  companion object {")
    for (action in actionsWithResolvedArguments) {
      appendLine("    // action ${action.id}")
      appendLine("    fun ${action.id.toCamelCase()}(")
      for (argument in action.arguments) {
        appendLine(
          "        " +
            "// argument ${argument.name}: " +
            "${argument.type ?: "<undefined type>"} " +
            "(nullable: ${argument.nullable ?: "<null>"})" +
            " = ${argument.defaultValue ?: "<no default>"}"
        )
        val argumentType = argument.resolveKotlinType(navInfo.packageName)
        append("        ${argument.name.toCamelCase()}: ${argumentType}")
        if (argument.defaultValue != null) {
          appendLine(" = TODO(),  // ${argument.defaultValue}")
        } else {
          appendLine(",")
        }
      }
      appendLine("    ): androidx.navigation.NavDirections = TODO()")
      appendLine()
    }
    appendLine("  }") // companion object
    appendLine("}") // class
  }

  override val fallbackPsi
    get() = destinationXmlTag

  override fun KaSession.getNavigationElementForDeclaration(
    symbol: KaDeclarationSymbol
  ): PsiElement? =
    when (symbol) {
      // Containing class or its companion object -> overall destination.
      is KaClassSymbol -> destinationXmlTag
      // Function on companion object -> matching action tag.
      is KaNamedFunctionSymbol -> findMatchingAction(symbol)?.actionTag ?: destinationXmlTag
      // Argument of companion object function -> argument under action (preferred) or destination.
      is KaValueParameterSymbol -> getTagForValueParameterSymbol(symbol) ?: destinationXmlTag
      else -> null
    }

<<<<<<< HEAD
  private fun KaSession.getTagForValueParameterSymbol(
    symbol: KaValueParameterSymbol
  ): XmlTag? {
=======
  private fun KaSession.getTagForValueParameterSymbol(symbol: KaValueParameterSymbol): XmlTag? {
>>>>>>> 8b7d83e8
    val declaringFunctionSymbol = symbol.containingDeclaration as? KaNamedFunctionSymbol ?: return null
    val matchingAction = findMatchingAction(declaringFunctionSymbol) ?: return null
    val actionTag = matchingAction.actionTag

    val originalArgument =
      matchingAction.arguments.firstOrNull {
        it.name.toCamelCase() == symbol.name.identifierOrNullIfSpecial
      } ?: return actionTag

    // Search arguments under action first.
    actionTag?.findChildArgumentTag(originalArgument)?.let {
      return it
    }

    // Next, search arguments under destination.
    val destination = matchingAction.getTargetDestination(navEntry.data) ?: return actionTag
    val destinationTag = navEntry.backingXmlFile?.findXmlTagById(destination.id) ?: return actionTag
    destinationTag.findChildArgumentTag(originalArgument)?.let {
      return it
    }

    return actionTag
  }

  private fun KaSession.findMatchingAction(symbol: KaNamedFunctionSymbol): NavActionData? =
    actionsWithResolvedArguments.firstOrNull {
      it.id.toCamelCase() == symbol.name.identifierOrNullIfSpecial
    }

  private fun XmlTag.findChildArgumentTag(argument: NavArgumentData): XmlTag? =
    findChildTagElementByNameAttr(SdkConstants.TAG_ARGUMENT, argument.name)

  private val NavActionData.actionTag: XmlTag?
    get() = destinationXmlTag?.findFirstMatchingElementByTraversingUp(SdkConstants.TAG_ACTION, id)
}<|MERGE_RESOLUTION|>--- conflicted
+++ resolved
@@ -72,10 +72,10 @@
       for (argument in action.arguments) {
         appendLine(
           "        " +
-            "// argument ${argument.name}: " +
-            "${argument.type ?: "<undefined type>"} " +
-            "(nullable: ${argument.nullable ?: "<null>"})" +
-            " = ${argument.defaultValue ?: "<no default>"}"
+          "// argument ${argument.name}: " +
+          "${argument.type ?: "<undefined type>"} " +
+          "(nullable: ${argument.nullable ?: "<null>"})" +
+          " = ${argument.defaultValue ?: "<no default>"}"
         )
         val argumentType = argument.resolveKotlinType(navInfo.packageName)
         append("        ${argument.name.toCamelCase()}: ${argumentType}")
@@ -108,13 +108,7 @@
       else -> null
     }
 
-<<<<<<< HEAD
-  private fun KaSession.getTagForValueParameterSymbol(
-    symbol: KaValueParameterSymbol
-  ): XmlTag? {
-=======
   private fun KaSession.getTagForValueParameterSymbol(symbol: KaValueParameterSymbol): XmlTag? {
->>>>>>> 8b7d83e8
     val declaringFunctionSymbol = symbol.containingDeclaration as? KaNamedFunctionSymbol ?: return null
     val matchingAction = findMatchingAction(declaringFunctionSymbol) ?: return null
     val actionTag = matchingAction.actionTag
