/*
 * Copyright (C) 2023 The Android Open Source Project
 *
 * Licensed under the Apache License, Version 2.0 (the "License");
 * you may not use this file except in compliance with the License.
 * You may obtain a copy of the License at
 *
 *      http://www.apache.org/licenses/LICENSE-2.0
 *
 * Unless required by applicable law or agreed to in writing, software
 * distributed under the License is distributed on an "AS IS" BASIS,
 * WITHOUT WARRANTIES OR CONDITIONS OF ANY KIND, either express or implied.
 * See the License for the specific language governing permissions and
 * limitations under the License.
 */
package com.android.tools.idea.nav.safeargs.kotlin.k2

import com.android.tools.idea.nav.safeargs.SafeArgsMode
import com.android.tools.idea.nav.safeargs.module.NavInfoFetcher
import org.jetbrains.kotlin.analysis.api.KaExperimentalApi
import org.jetbrains.kotlin.analysis.api.projectStructure.KaModule
import org.jetbrains.kotlin.analysis.api.projectStructure.KaSourceModule
import org.jetbrains.kotlin.analysis.api.resolve.extensions.KaResolveExtension
import org.jetbrains.kotlin.analysis.api.resolve.extensions.KaResolveExtensionProvider
<<<<<<< HEAD
import org.jetbrains.kotlin.idea.base.projectStructure.ideaModule
=======
import org.jetbrains.kotlin.idea.base.projectStructure.openapiModule
>>>>>>> 3a514de0

@OptIn(KaExperimentalApi::class)
class SafeArgsResolveExtensionProvider : KaResolveExtensionProvider() {
  override fun provideExtensionsFor(module: KaModule): List<KaResolveExtension> =
    when (module) {
      is KaSourceModule -> {
<<<<<<< HEAD
        val ideaModule = module.ideaModule
=======
        val ideaModule = module.openapiModule
>>>>>>> 3a514de0
        ChangeListenerProjectService.ensureListening(ideaModule.project)

        if (NavInfoFetcher.isSafeArgsModule(ideaModule, SafeArgsMode.KOTLIN)) {
          listOf(SafeArgsResolveExtension(ideaModule))
        } else {
          emptyList()
        }
      }
      else -> emptyList()
    }
}<|MERGE_RESOLUTION|>--- conflicted
+++ resolved
@@ -22,22 +22,14 @@
 import org.jetbrains.kotlin.analysis.api.projectStructure.KaSourceModule
 import org.jetbrains.kotlin.analysis.api.resolve.extensions.KaResolveExtension
 import org.jetbrains.kotlin.analysis.api.resolve.extensions.KaResolveExtensionProvider
-<<<<<<< HEAD
-import org.jetbrains.kotlin.idea.base.projectStructure.ideaModule
-=======
 import org.jetbrains.kotlin.idea.base.projectStructure.openapiModule
->>>>>>> 3a514de0
 
 @OptIn(KaExperimentalApi::class)
 class SafeArgsResolveExtensionProvider : KaResolveExtensionProvider() {
   override fun provideExtensionsFor(module: KaModule): List<KaResolveExtension> =
     when (module) {
       is KaSourceModule -> {
-<<<<<<< HEAD
-        val ideaModule = module.ideaModule
-=======
         val ideaModule = module.openapiModule
->>>>>>> 3a514de0
         ChangeListenerProjectService.ensureListening(ideaModule.project)
 
         if (NavInfoFetcher.isSafeArgsModule(ideaModule, SafeArgsMode.KOTLIN)) {
