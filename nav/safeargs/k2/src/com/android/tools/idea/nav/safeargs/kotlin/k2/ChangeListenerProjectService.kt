/*
 * Copyright (C) 2024 The Android Open Source Project
 *
 * Licensed under the Apache License, Version 2.0 (the "License");
 * you may not use this file except in compliance with the License.
 * You may obtain a copy of the License at
 *
 *      http://www.apache.org/licenses/LICENSE-2.0
 *
 * Unless required by applicable law or agreed to in writing, software
 * distributed under the License is distributed on an "AS IS" BASIS,
 * WITHOUT WARRANTIES OR CONDITIONS OF ANY KIND, either express or implied.
 * See the License for the specific language governing permissions and
 * limitations under the License.
 */
package com.android.tools.idea.nav.safeargs.kotlin.k2

import com.android.tools.idea.nav.safeargs.module.SafeArgsModeModuleService
import com.android.tools.idea.projectsystem.PROJECT_SYSTEM_SYNC_TOPIC
import com.android.tools.idea.projectsystem.ProjectSystemSyncManager
import com.intellij.openapi.Disposable
import com.intellij.openapi.application.runInEdt
import com.intellij.openapi.application.runWriteAction
import com.intellij.openapi.components.Service
import com.intellij.openapi.module.Module
import com.intellij.openapi.project.Project
<<<<<<< HEAD
import org.jetbrains.kotlin.analysis.api.platform.modification.KotlinModificationTopics
import org.jetbrains.kotlin.analysis.api.platform.modification.KotlinModuleStateModificationKind
import org.jetbrains.kotlin.idea.util.publishGlobalSourceOutOfBlockModification
=======
import org.jetbrains.kotlin.analysis.api.platform.modification.KotlinModuleStateModificationEvent
import org.jetbrains.kotlin.analysis.api.platform.modification.KotlinModuleStateModificationKind
import org.jetbrains.kotlin.analysis.api.platform.modification.publishGlobalSourceOutOfBlockModificationEvent
>>>>>>> 3a514de0

/** Raises module-change events when a module's SafeArgs eligibility state may have changed. */
@Service(Service.Level.PROJECT)
class ChangeListenerProjectService(private val project: Project) : Disposable.Default {

  init {
    project.messageBus.connect(this).apply {
      subscribe(
        SafeArgsModeModuleService.MODE_CHANGED,
        SafeArgsModeModuleService.SafeArgsModeChangedListener { module, mode ->
          dispatchSafeArgsModeChange(module)
        },
      )
      subscribe(
        PROJECT_SYSTEM_SYNC_TOPIC,
        ProjectSystemSyncManager.SyncResultListener { dispatchProjectSystemSync() },
      )
    }
  }

  private fun dispatchSafeArgsModeChange(module: Module) {
    runInEdt {
<<<<<<< HEAD
      module.fireEvent(KotlinModificationTopics.MODULE_STATE_MODIFICATION) {
        onModification(it, KotlinModuleStateModificationKind.UPDATE)
=======
      module.fireModificationEvent {
        KotlinModuleStateModificationEvent(it, KotlinModuleStateModificationKind.UPDATE)
>>>>>>> 3a514de0
      }
    }
  }

  private fun dispatchProjectSystemSync() {
    // We never care about non-source modules, so we only dispatch a global source module
    // state-change event here, so we don't unnecessarily invalidate binary module cached data.
<<<<<<< HEAD
    runInEdt { runWriteAction { project.publishGlobalSourceOutOfBlockModification() } }
=======
    runInEdt { runWriteAction { project.publishGlobalSourceOutOfBlockModificationEvent() } }
>>>>>>> 3a514de0
  }

  companion object {
    fun ensureListening(project: Project) {
      // Force creation of the service - it will connect to the message bus in its init block.
      project.getService(ChangeListenerProjectService::class.java)
    }
  }
}<|MERGE_RESOLUTION|>--- conflicted
+++ resolved
@@ -24,15 +24,9 @@
 import com.intellij.openapi.components.Service
 import com.intellij.openapi.module.Module
 import com.intellij.openapi.project.Project
-<<<<<<< HEAD
-import org.jetbrains.kotlin.analysis.api.platform.modification.KotlinModificationTopics
-import org.jetbrains.kotlin.analysis.api.platform.modification.KotlinModuleStateModificationKind
-import org.jetbrains.kotlin.idea.util.publishGlobalSourceOutOfBlockModification
-=======
 import org.jetbrains.kotlin.analysis.api.platform.modification.KotlinModuleStateModificationEvent
 import org.jetbrains.kotlin.analysis.api.platform.modification.KotlinModuleStateModificationKind
 import org.jetbrains.kotlin.analysis.api.platform.modification.publishGlobalSourceOutOfBlockModificationEvent
->>>>>>> 3a514de0
 
 /** Raises module-change events when a module's SafeArgs eligibility state may have changed. */
 @Service(Service.Level.PROJECT)
@@ -55,13 +49,8 @@
 
   private fun dispatchSafeArgsModeChange(module: Module) {
     runInEdt {
-<<<<<<< HEAD
-      module.fireEvent(KotlinModificationTopics.MODULE_STATE_MODIFICATION) {
-        onModification(it, KotlinModuleStateModificationKind.UPDATE)
-=======
       module.fireModificationEvent {
         KotlinModuleStateModificationEvent(it, KotlinModuleStateModificationKind.UPDATE)
->>>>>>> 3a514de0
       }
     }
   }
@@ -69,11 +58,7 @@
   private fun dispatchProjectSystemSync() {
     // We never care about non-source modules, so we only dispatch a global source module
     // state-change event here, so we don't unnecessarily invalidate binary module cached data.
-<<<<<<< HEAD
-    runInEdt { runWriteAction { project.publishGlobalSourceOutOfBlockModification() } }
-=======
     runInEdt { runWriteAction { project.publishGlobalSourceOutOfBlockModificationEvent() } }
->>>>>>> 3a514de0
   }
 
   companion object {
