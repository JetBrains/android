<?xml version="1.0" encoding="UTF-8"?>
<module type="JAVA_MODULE" version="4">
  <component name="NewModuleRootManager" inherit-compiler-output="true">
    <exclude-output />
<<<<<<< HEAD
    <orderEntry type="library" scope="PROVIDED" name="studio-platform" level="project" />
    <orderEntry type="library" scope="TEST" name="studio-test-platform" level="project" />
    <orderEntry type="library" name="kotlin-stdlib" level="project" />
    <orderEntry type="library" scope="TEST" name="Guava" level="project" />
    <orderEntry type="library" scope="TEST" name="JUnit4" level="project" />
    <orderEntry type="library" scope="TEST" name="jetbrains-annotations" level="project" />
    <orderEntry type="library" scope="TEST" name="kotlinx-coroutines-core" level="project" />
    <orderEntry type="library" scope="TEST" name="mockito" level="project" />
    <orderEntry type="library" scope="TEST" name="truth" level="project" />
    <orderEntry type="inheritedJdk" />
    <orderEntry type="sourceFolder" forTests="false" />
    <orderEntry type="module" module-name="intellij.android.adb" scope="TEST" />
=======
    <content url="file://$MODULE_DIR$">
      <sourceFolder url="file://$MODULE_DIR$/src" isTestSource="true" />
    </content>
    <orderEntry type="inheritedJdk" />
    <orderEntry type="sourceFolder" forTests="false" />
    <orderEntry type="library" scope="TEST" name="junit4" level="project" />
    <orderEntry type="library" scope="TEST" name="studio-sdk" level="project" />
    <orderEntry type="library" name="studio-plugin-com.intellij.java" level="project" />
    <orderEntry type="library" scope="TEST" name="studio-plugin-org.jetbrains.kotlin" level="project" />
    <orderEntry type="module" module-name="intellij.android.nav.safeargs" scope="TEST" />
    <orderEntry type="module" module-name="intellij.android.nav.safeargs.common" scope="TEST" />
    <orderEntry type="module" module-name="intellij.android.nav.safeargs.k2" scope="TEST" />
    <orderEntry type="module" module-name="intellij.android.nav.safeargs.tests.common" scope="TEST" />
    <orderEntry type="library" scope="TEST" name="mockito" level="project" />
    <orderEntry type="library" scope="TEST" name="mockito-kotlin" level="project" />
    <orderEntry type="module" module-name="android.sdktools.flags" scope="TEST" />
    <orderEntry type="module" module-name="android.sdktools.testutils" scope="TEST" />
>>>>>>> 8b7d83e8
    <orderEntry type="module" module-name="intellij.android.adt.testutils" scope="TEST" />
    <orderEntry type="module" module-name="intellij.android.common" scope="TEST" />
    <orderEntry type="module" module-name="intellij.android.core" scope="TEST" />
    <orderEntry type="module" module-name="intellij.android.testFramework" scope="TEST" />
<<<<<<< HEAD
    <orderEntry type="module" module-name="intellij.platform.analysis" scope="TEST" />
    <orderEntry type="module" module-name="intellij.platform.concurrency" scope="TEST" />
    <orderEntry type="module" module-name="intellij.platform.core" scope="TEST" />
    <orderEntry type="module" module-name="intellij.platform.core.impl" scope="TEST" />
    <orderEntry type="module" module-name="intellij.platform.editor.ui" scope="TEST" />
    <orderEntry type="module" module-name="intellij.platform.extensions" scope="TEST" />
    <orderEntry type="module" module-name="intellij.platform.ide" scope="TEST" />
    <orderEntry type="module" module-name="intellij.platform.ide.core" scope="TEST" />
    <orderEntry type="module" module-name="intellij.platform.ide.impl" scope="TEST" />
    <orderEntry type="module" module-name="intellij.platform.testFramework" scope="TEST" />
    <orderEntry type="module" module-name="intellij.platform.util" scope="TEST" />
    <orderEntry type="module" module-name="intellij.platform.util.ex" scope="TEST" />
    <orderEntry type="module" module-name="intellij.platform.util.rt" scope="TEST" />
    <orderEntry type="module" module-name="intellij.platform.util.ui" scope="TEST" />
    <orderEntry type="module" module-name="intellij.android.nav.safeargs.common" scope="TEST" />
    <orderEntry type="module" module-name="kotlin.base.plugin" scope="TEST" />
    <orderEntry type="module" module-name="kotlin.uast.uast-kotlin-base" scope="TEST" />
    <orderEntry type="module" module-name="kotlin.base.fe10.analysis" scope="TEST" />
    <orderEntry type="module" module-name="intellij.android.nav.safeargs.tests.common" scope="TEST" />
    <orderEntry type="library" scope="PROVIDED" name="kotlinc.kotlin-compiler-common" level="project" />
    <orderEntry type="module" module-name="intellij.xml.psi" scope="TEST" />
    <orderEntry type="library" scope="TEST" name="kotlin-reflect" level="project" />
    <orderEntry type="module" module-name="intellij.android.render-resources" scope="TEST" />
    <orderEntry type="module" module-name="intellij.android.nav.safeargs.k2" scope="TEST" />
    <orderEntry type="module" module-name="kotlin.base.project-structure" scope="TEST" />
    <orderEntry type="module" module-name="intellij.java.testFramework" scope="TEST" />
=======
    <orderEntry type="library" scope="TEST" name="truth" level="project" />
>>>>>>> 8b7d83e8
    <orderEntry type="module" module-name="intellij.android.projectSystem" scope="TEST" />
  </component>
</module><|MERGE_RESOLUTION|>--- conflicted
+++ resolved
@@ -2,7 +2,6 @@
 <module type="JAVA_MODULE" version="4">
   <component name="NewModuleRootManager" inherit-compiler-output="true">
     <exclude-output />
-<<<<<<< HEAD
     <orderEntry type="library" scope="PROVIDED" name="studio-platform" level="project" />
     <orderEntry type="library" scope="TEST" name="studio-test-platform" level="project" />
     <orderEntry type="library" name="kotlin-stdlib" level="project" />
@@ -14,31 +13,16 @@
     <orderEntry type="library" scope="TEST" name="truth" level="project" />
     <orderEntry type="inheritedJdk" />
     <orderEntry type="sourceFolder" forTests="false" />
-    <orderEntry type="module" module-name="intellij.android.adb" scope="TEST" />
-=======
-    <content url="file://$MODULE_DIR$">
-      <sourceFolder url="file://$MODULE_DIR$/src" isTestSource="true" />
-    </content>
-    <orderEntry type="inheritedJdk" />
-    <orderEntry type="sourceFolder" forTests="false" />
-    <orderEntry type="library" scope="TEST" name="junit4" level="project" />
-    <orderEntry type="library" scope="TEST" name="studio-sdk" level="project" />
-    <orderEntry type="library" name="studio-plugin-com.intellij.java" level="project" />
-    <orderEntry type="library" scope="TEST" name="studio-plugin-org.jetbrains.kotlin" level="project" />
     <orderEntry type="module" module-name="intellij.android.nav.safeargs" scope="TEST" />
     <orderEntry type="module" module-name="intellij.android.nav.safeargs.common" scope="TEST" />
     <orderEntry type="module" module-name="intellij.android.nav.safeargs.k2" scope="TEST" />
     <orderEntry type="module" module-name="intellij.android.nav.safeargs.tests.common" scope="TEST" />
     <orderEntry type="library" scope="TEST" name="mockito" level="project" />
     <orderEntry type="library" scope="TEST" name="mockito-kotlin" level="project" />
-    <orderEntry type="module" module-name="android.sdktools.flags" scope="TEST" />
-    <orderEntry type="module" module-name="android.sdktools.testutils" scope="TEST" />
->>>>>>> 8b7d83e8
     <orderEntry type="module" module-name="intellij.android.adt.testutils" scope="TEST" />
     <orderEntry type="module" module-name="intellij.android.common" scope="TEST" />
     <orderEntry type="module" module-name="intellij.android.core" scope="TEST" />
     <orderEntry type="module" module-name="intellij.android.testFramework" scope="TEST" />
-<<<<<<< HEAD
     <orderEntry type="module" module-name="intellij.platform.analysis" scope="TEST" />
     <orderEntry type="module" module-name="intellij.platform.concurrency" scope="TEST" />
     <orderEntry type="module" module-name="intellij.platform.core" scope="TEST" />
@@ -65,9 +49,6 @@
     <orderEntry type="module" module-name="intellij.android.nav.safeargs.k2" scope="TEST" />
     <orderEntry type="module" module-name="kotlin.base.project-structure" scope="TEST" />
     <orderEntry type="module" module-name="intellij.java.testFramework" scope="TEST" />
-=======
-    <orderEntry type="library" scope="TEST" name="truth" level="project" />
->>>>>>> 8b7d83e8
     <orderEntry type="module" module-name="intellij.android.projectSystem" scope="TEST" />
   </component>
 </module>