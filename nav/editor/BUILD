--- conflicted
+++ resolved
@@ -57,10 +57,7 @@
     # do not sort: must match IML order
     deps = [
         "//prebuilts/studio/intellij-sdk:studio-sdk",
-<<<<<<< HEAD
-=======
         "//tools/adt/idea/.idea/libraries:kotlin-test[test]",
->>>>>>> b5f40ffd
         "//prebuilts/studio/intellij-sdk:studio-sdk-plugin-gradle",
         "//prebuilts/studio/intellij-sdk:studio-sdk-plugin-Kotlin",
         "//tools/adt/idea/.idea/libraries:mockito[test]",
