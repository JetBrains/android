--- conflicted
+++ resolved
@@ -2,43 +2,42 @@
 <module version="4">
   <component name="NewModuleRootManager" inherit-compiler-output="true">
     <exclude-output />
-<<<<<<< HEAD
     <content url="file://$MODULE_DIR$/testSrc">
       <sourceFolder url="file://$MODULE_DIR$/testSrc" isTestSource="true" />
     </content>
     <orderEntry type="inheritedJdk" />
-    <orderEntry type="library" name="studio-sdk" level="project" />
-    <orderEntry type="library" name="studio-plugin-com.intellij.java" level="project" />
-    <orderEntry type="library" scope="TEST" name="junit4" level="project" />
+    <orderEntry type="sourceFolder" forTests="false" />
+    <orderEntry type="library" scope="TEST" name="studio-platform" level="project" />
+    <orderEntry type="library" scope="TEST" name="studio-test-platform" level="project" />
     <orderEntry type="library" scope="TEST" name="kotlin-test" level="project" />
-    <orderEntry type="library" name="studio-plugin-com.intellij.gradle" level="project" />
-    <orderEntry type="library" name="studio-plugin-org.jetbrains.kotlin" level="project" />
-    <orderEntry type="sourceFolder" forTests="false" />
+    <orderEntry type="library" scope="TEST" name="Guava" level="project" />
     <orderEntry type="library" scope="TEST" name="mockito" level="project" />
+    <orderEntry type="library" scope="TEST" name="protobuf" level="project" />
     <orderEntry type="module" module-name="intellij.android.testFramework" scope="TEST" />
-    <orderEntry type="module" module-name="analytics-shared" scope="TEST" />
     <orderEntry type="library" scope="TEST" name="truth" level="project" />
-    <orderEntry type="module" module-name="android.sdktools.flags" scope="TEST" />
     <orderEntry type="module" module-name="intellij.android.common" scope="TEST" />
     <orderEntry type="module" module-name="intellij.android.nav.editor" scope="TEST" />
     <orderEntry type="module" module-name="intellij.android.designer" scope="TEST" />
     <orderEntry type="module" module-name="intellij.android.core" scope="TEST" />
-    <orderEntry type="library" scope="TEST" name="studio-analytics-proto" level="project" />
     <orderEntry type="module" module-name="intellij.android.artwork" scope="TEST" />
     <orderEntry type="module" module-name="intellij.android.adt.ui" scope="TEST" />
     <orderEntry type="module" module-name="intellij.android.layout-ui" scope="TEST" />
-    <orderEntry type="module" module-name="android.sdktools.testutils" scope="TEST" />
     <orderEntry type="module" module-name="intellij.android.adt.testutils" scope="TEST" />
     <orderEntry type="module" module-name="intellij.android.projectSystem" scope="TEST" />
     <orderEntry type="module" module-name="intellij.android.adt.ui.model" scope="TEST" />
-    <orderEntry type="module" module-name="intellij.android.layoutlib" />
-    <orderEntry type="module" module-name="intellij.android.render-resources" />
+    <orderEntry type="module" module-name="intellij.android.layoutlib" scope="TEST" />
+    <orderEntry type="module" module-name="intellij.android.render-resources" scope="TEST" />
     <orderEntry type="module" module-name="intellij.android.rendering" scope="TEST" />
     <orderEntry type="module" module-name="intellij.android.designer.tests" scope="TEST" />
+    <orderEntry type="module" module-name="intellij.android.testutils" scope="TEST" />
     <orderEntry type="library" scope="TEST" name="mockito-kotlin" level="project" />
-=======
-    <orderEntry type="library" scope="TEST" name="studio-test-platform" level="project" />
-    <orderEntry type="sourceFolder" forTests="false" />
->>>>>>> 3a514de0
+    <orderEntry type="library" scope="TEST" name="JUnit4" level="project" />
+    <orderEntry type="library" scope="TEST" name="kotlin-stdlib" level="project" />
+    <orderEntry type="module" module-name="intellij.java.impl" scope="TEST" />
+    <orderEntry type="module" module-name="intellij.platform.testFramework" scope="TEST" />
+    <orderEntry type="module" module-name="intellij.java.testFramework" scope="TEST" />
+    <orderEntry type="module" module-name="intellij.java" scope="TEST" />
+    <orderEntry type="module" module-name="intellij.xml.dom.impl" scope="TEST" />
   </component>
+  <component name="TestModuleProperties" production-module="intellij.android.nav.editor" />
 </module>