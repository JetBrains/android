--- conflicted
+++ resolved
@@ -6,23 +6,11 @@
       <sourceFolder url="file://$MODULE_DIR$/testSrc" isTestSource="true" />
     </content>
     <orderEntry type="inheritedJdk" />
-<<<<<<< HEAD
-    <orderEntry type="library" name="studio-sdk" level="project" />
-    <orderEntry type="library" name="studio-plugin-com.intellij.java" level="project" />
-    <orderEntry type="library" name="studio-plugin-com.intellij.gradle" level="project" />
-    <orderEntry type="library" name="studio-plugin-org.jetbrains.kotlin" level="project" />
-    <orderEntry type="sourceFolder" forTests="false" />
-    <orderEntry type="module" module-name="intellij.android.layoutlib" />
-    <orderEntry type="module" module-name="intellij.android.render-resources" />
-    <orderEntry type="library" scope="TEST" name="junit4" level="project" />
-    <orderEntry type="library" scope="TEST" name="kotlin-test" level="project" />
-=======
     <orderEntry type="sourceFolder" forTests="false" />
     <orderEntry type="library" scope="TEST" name="studio-platform" level="project" />
     <orderEntry type="library" scope="TEST" name="studio-test-platform" level="project" />
     <orderEntry type="library" scope="TEST" name="kotlin-test" level="project" />
     <orderEntry type="library" scope="TEST" name="Guava" level="project" />
->>>>>>> 5f7be743
     <orderEntry type="library" scope="TEST" name="mockito" level="project" />
     <orderEntry type="library" scope="TEST" name="protobuf" level="project" />
     <orderEntry type="module" module-name="intellij.android.testFramework" scope="TEST" />
@@ -37,11 +25,8 @@
     <orderEntry type="module" module-name="intellij.android.adt.testutils" scope="TEST" />
     <orderEntry type="module" module-name="intellij.android.projectSystem" scope="TEST" />
     <orderEntry type="module" module-name="intellij.android.adt.ui.model" scope="TEST" />
-<<<<<<< HEAD
-=======
     <orderEntry type="module" module-name="intellij.android.layoutlib" scope="TEST" />
     <orderEntry type="module" module-name="intellij.android.render-resources" scope="TEST" />
->>>>>>> 5f7be743
     <orderEntry type="module" module-name="intellij.android.rendering" scope="TEST" />
     <orderEntry type="module" module-name="intellij.android.designer.tests" scope="TEST" />
     <orderEntry type="module" module-name="intellij.android.testutils" scope="TEST" />
