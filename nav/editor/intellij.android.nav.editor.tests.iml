--- conflicted
+++ resolved
@@ -6,62 +6,66 @@
       <sourceFolder url="file://$MODULE_DIR$/testSrc" isTestSource="true" />
     </content>
     <orderEntry type="inheritedJdk" />
+    <orderEntry type="sourceFolder" forTests="false" />
+    <orderEntry type="library" name="kotlin-stdlib" level="project" />
+    <orderEntry type="library" scope="TEST" name="Guava" level="project" />
+    <orderEntry type="library" scope="TEST" name="JUnit4" level="project" />
+    <orderEntry type="library" scope="TEST" name="jetbrains-annotations" level="project" />
     <orderEntry type="library" scope="TEST" name="kotlin-test" level="project" />
-    <orderEntry type="sourceFolder" forTests="false" />
+    <orderEntry type="library" scope="TEST" name="kotlinx-coroutines-core" level="project" />
     <orderEntry type="library" scope="TEST" name="mockito" level="project" />
-    <orderEntry type="module" module-name="intellij.android.testFramework" scope="TEST" />
+    <orderEntry type="library" scope="TEST" name="protobuf" level="project" />
+    <orderEntry type="library" scope="TEST" name="studio-analytics-proto" level="project" />
+    <orderEntry type="library" scope="TEST" name="truth" level="project" />
+    <orderEntry type="module" module-name="intellij.android.layoutlib" />
+    <orderEntry type="module" module-name="intellij.android.render-resources" />
     <orderEntry type="module" module-name="android.sdktools.analytics-shared" scope="TEST" />
-    <orderEntry type="library" scope="TEST" name="truth" level="project" />
+    <orderEntry type="module" module-name="android.sdktools.common" scope="TEST" />
     <orderEntry type="module" module-name="android.sdktools.flags" scope="TEST" />
-    <orderEntry type="module" module-name="intellij.android.common" scope="TEST" />
-    <orderEntry type="module" module-name="intellij.android.nav.editor" scope="TEST" />
-    <orderEntry type="module" module-name="intellij.android.designer" scope="TEST" />
-    <orderEntry type="module" module-name="intellij.android.core" scope="TEST" />
-    <orderEntry type="library" scope="TEST" name="studio-analytics-proto" level="project" />
-    <orderEntry type="module" module-name="intellij.android.artwork" scope="TEST" />
-    <orderEntry type="module" module-name="intellij.android.adt.ui" scope="TEST" />
-    <orderEntry type="module" module-name="intellij.android.layout-ui" scope="TEST" />
+    <orderEntry type="module" module-name="android.sdktools.layoutlib-api" scope="TEST" />
+    <orderEntry type="module" module-name="android.sdktools.sdklib" scope="TEST" />
     <orderEntry type="module" module-name="android.sdktools.testutils" scope="TEST" />
     <orderEntry type="module" module-name="intellij.android.adt.testutils" scope="TEST" />
+    <orderEntry type="module" module-name="intellij.android.adt.ui" scope="TEST" />
+    <orderEntry type="module" module-name="intellij.android.adt.ui.model" scope="TEST" />
+    <orderEntry type="module" module-name="intellij.android.artwork" scope="TEST" />
+    <orderEntry type="module" module-name="intellij.android.common" scope="TEST" />
+    <orderEntry type="module" module-name="intellij.android.core" scope="TEST" />
+    <orderEntry type="module" module-name="intellij.android.designer" scope="TEST" />
+    <orderEntry type="module" module-name="intellij.android.jps.model" scope="TEST" />
+    <orderEntry type="module" module-name="intellij.android.layout-ui" scope="TEST" />
+    <orderEntry type="module" module-name="intellij.android.nav.editor" scope="TEST" />
     <orderEntry type="module" module-name="intellij.android.projectSystem" scope="TEST" />
-    <orderEntry type="module" module-name="intellij.android.adt.ui.model" scope="TEST" />
-    <orderEntry type="module" module-name="intellij.android.layoutlib" />
-    <orderEntry type="module" module-name="intellij.android.render-resources" />
     <orderEntry type="module" module-name="intellij.android.rendering" scope="TEST" />
-<<<<<<< HEAD
-    <orderEntry type="library" name="kotlin-stdlib" level="project" />
-    <orderEntry type="library" scope="TEST" name="Guava" level="project" />
-    <orderEntry type="library" scope="TEST" name="protobuf" level="project" />
-    <orderEntry type="library" scope="TEST" name="jetbrains-annotations" level="project" />
-    <orderEntry type="library" scope="TEST" name="JUnit4" level="project" />
-    <orderEntry type="module" module-name="intellij.android.jps.model" scope="TEST" />
+    <orderEntry type="module" module-name="intellij.android.testFramework" scope="TEST" />
+    <orderEntry type="module" module-name="intellij.android.testutils" scope="TEST" />
+    <orderEntry type="module" module-name="intellij.color.scheme.warmNeon" scope="TEST" />
+    <orderEntry type="module" module-name="intellij.java" scope="TEST" />
+    <orderEntry type="module" module-name="intellij.java.frontback.psi" scope="TEST" />
+    <orderEntry type="module" module-name="intellij.java.impl" scope="TEST" />
+    <orderEntry type="module" module-name="intellij.java.psi" scope="TEST" />
+    <orderEntry type="module" module-name="intellij.java.psi.impl" scope="TEST" />
+    <orderEntry type="module" module-name="intellij.java.testFramework" scope="TEST" />
+    <orderEntry type="module" module-name="intellij.platform.analysis" scope="TEST" />
+    <orderEntry type="module" module-name="intellij.platform.core" scope="TEST" />
+    <orderEntry type="module" module-name="intellij.platform.core.impl" scope="TEST" />
+    <orderEntry type="module" module-name="intellij.platform.core.ui" scope="TEST" />
+    <orderEntry type="module" module-name="intellij.platform.editor" scope="TEST" />
+    <orderEntry type="module" module-name="intellij.platform.extensions" scope="TEST" />
+    <orderEntry type="module" module-name="intellij.platform.ide" scope="TEST" />
+    <orderEntry type="module" module-name="intellij.platform.ide.core" scope="TEST" />
+    <orderEntry type="module" module-name="intellij.platform.ide.core.impl" scope="TEST" />
+    <orderEntry type="module" module-name="intellij.platform.ide.impl" scope="TEST" />
+    <orderEntry type="module" module-name="intellij.platform.lang" scope="TEST" />
     <orderEntry type="module" module-name="intellij.platform.lang.core" scope="TEST" />
     <orderEntry type="module" module-name="intellij.platform.lang.impl" scope="TEST" />
-    <orderEntry type="module" module-name="intellij.platform.util.rt" scope="TEST" />
+    <orderEntry type="module" module-name="intellij.platform.projectModel" scope="TEST" />
     <orderEntry type="module" module-name="intellij.platform.testFramework" scope="TEST" />
-    <orderEntry type="module" module-name="intellij.platform.ide.core.impl" scope="TEST" />
-    <orderEntry type="module" module-name="intellij.platform.editor" scope="TEST" />
-    <orderEntry type="module" module-name="intellij.java.psi.impl" scope="TEST" />
-    <orderEntry type="module" module-name="intellij.java.psi" scope="TEST" />
-    <orderEntry type="module" module-name="intellij.platform.analysis" scope="TEST" />
-    <orderEntry type="module" module-name="intellij.platform.ide" scope="TEST" />
+    <orderEntry type="module" module-name="intellij.platform.testFramework.common" scope="TEST" />
+    <orderEntry type="module" module-name="intellij.platform.util" scope="TEST" />
+    <orderEntry type="module" module-name="intellij.platform.util.ui" scope="TEST" />
+    <orderEntry type="module" module-name="intellij.xml.dom" scope="TEST" />
     <orderEntry type="module" module-name="intellij.xml.dom.impl" scope="TEST" />
-    <orderEntry type="module" module-name="intellij.platform.util" scope="TEST" />
-    <orderEntry type="module" module-name="intellij.platform.core.ui" scope="TEST" />
-    <orderEntry type="module" module-name="intellij.java.testFramework" scope="TEST" />
-    <orderEntry type="module" module-name="intellij.platform.util.ui" scope="TEST" />
     <orderEntry type="module" module-name="intellij.xml.psi" scope="TEST" />
-    <orderEntry type="module" module-name="intellij.platform.projectModel" scope="TEST" />
-    <orderEntry type="module" module-name="intellij.java.impl" scope="TEST" />
-    <orderEntry type="module" module-name="intellij.platform.lang" scope="TEST" />
-    <orderEntry type="module" module-name="intellij.xml.dom" scope="TEST" />
-    <orderEntry type="module" module-name="intellij.java" scope="TEST" />
-    <orderEntry type="module" module-name="intellij.platform.core" scope="TEST" />
-    <orderEntry type="module" module-name="intellij.platform.extensions" scope="TEST" />
-    <orderEntry type="module" module-name="intellij.platform.ide.impl" scope="TEST" />
-    <orderEntry type="module" module-name="intellij.platform.core.impl" scope="TEST" />
-    <orderEntry type="module" module-name="intellij.platform.ide.core" scope="TEST" />
-=======
->>>>>>> 574fcae1
   </component>
 </module>