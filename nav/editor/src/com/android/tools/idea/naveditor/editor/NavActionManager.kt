--- conflicted
+++ resolved
@@ -137,13 +137,7 @@
 
   private fun addSurfaceGroup(group: DefaultActionGroup) {
     // Need to select the current orientation before showing the popup:
-<<<<<<< HEAD
-    val dataContext =
-      DataManager.getInstance().customizeDataContext(DataContext.EMPTY_CONTEXT, mySurface)
-    orientationAction.updateActionsImmediately(dataContext)
-=======
     orientationAction.updateActionsImmediately(DataManager.getInstance().customizeDataContext(DataContext.EMPTY_CONTEXT, mySurface))
->>>>>>> 8b7d83e8
 
     group.add(selectAllAction)
 
