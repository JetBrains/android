/*
 * Copyright (C) 2019 The Android Open Source Project
 *
 * Licensed under the Apache License, Version 2.0 (the "License");
 * you may not use this file except in compliance with the License.
 * You may obtain a copy of the License at
 *
 *      http://www.apache.org/licenses/LICENSE-2.0
 *
 * Unless required by applicable law or agreed to in writing, software
 * distributed under the License is distributed on an "AS IS" BASIS,
 * WITHOUT WARRANTIES OR CONDITIONS OF ANY KIND, either express or implied.
 * See the License for the specific language governing permissions and
 * limitations under the License.
 */
package com.android.tools.idea.naveditor.structure

import com.android.tools.adtui.common.AdtSecondaryPanel
import com.android.tools.adtui.workbench.AutoHide
import com.android.tools.adtui.workbench.Side
import com.android.tools.adtui.workbench.Split
import com.android.tools.adtui.workbench.ToolContent
import com.android.tools.adtui.workbench.ToolWindowDefinition
import com.android.tools.idea.common.surface.DesignSurface
import com.intellij.icons.AllIcons
import java.awt.BorderLayout
import javax.swing.JComponent

class HostPanelDefinition : ToolWindowDefinition<DesignSurface<*>>(
  "Hosts", AllIcons.Toolwindows.ToolWindowStructure, "HOSTS", Side.LEFT, Split.TOP, AutoHide.DOCKED,
  { HostPanelContainer() }
)

<<<<<<< HEAD
private class HostPanelContainer : ToolContent<DesignSurface> {
=======
private class HostPanelContainer : ToolContent<DesignSurface<*>> {
>>>>>>> b5f40ffd
  val panel = AdtSecondaryPanel(BorderLayout())
  var hostPanel: JComponent? = null

  override fun getComponent(): JComponent {
    return hostPanel ?: panel
  }

<<<<<<< HEAD
  override fun setToolContext(toolContext: DesignSurface?) {
=======
  override fun setToolContext(toolContext: DesignSurface<*>?) {
>>>>>>> b5f40ffd
    hostPanel = toolContext?.let { HostPanel(it) }
  }

  override fun dispose() {
  }
}<|MERGE_RESOLUTION|>--- conflicted
+++ resolved
@@ -31,11 +31,7 @@
   { HostPanelContainer() }
 )
 
-<<<<<<< HEAD
-private class HostPanelContainer : ToolContent<DesignSurface> {
-=======
 private class HostPanelContainer : ToolContent<DesignSurface<*>> {
->>>>>>> b5f40ffd
   val panel = AdtSecondaryPanel(BorderLayout())
   var hostPanel: JComponent? = null
 
@@ -43,11 +39,7 @@
     return hostPanel ?: panel
   }
 
-<<<<<<< HEAD
-  override fun setToolContext(toolContext: DesignSurface?) {
-=======
   override fun setToolContext(toolContext: DesignSurface<*>?) {
->>>>>>> b5f40ffd
     hostPanel = toolContext?.let { HostPanel(it) }
   }
 
