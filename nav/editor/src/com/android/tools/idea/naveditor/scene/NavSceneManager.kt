/*
 * Copyright (C) 2017 The Android Open Source Project
 *
 * Licensed under the Apache License, Version 2.0 (the "License");
 * you may not use this file except in compliance with the License.
 * You may obtain a copy of the License at
 *
 *      http://www.apache.org/licenses/LICENSE-2.0
 *
 * Unless required by applicable law or agreed to in writing, software
 * distributed under the License is distributed on an "AS IS" BASIS,
 * WITHOUT WARRANTIES OR CONDITIONS OF ANY KIND, either express or implied.
 * See the License for the specific language governing permissions and
 * limitations under the License.
 */
package com.android.tools.idea.naveditor.scene

import com.android.resources.ScreenOrientation
import com.android.tools.adtui.common.SwingCoordinate
import com.android.tools.idea.AndroidPsiUtils
import com.android.tools.idea.common.model.AndroidLength
import com.android.tools.idea.common.model.Coordinates
import com.android.tools.idea.common.model.ModelListener
import com.android.tools.idea.common.model.NlComponent
import com.android.tools.idea.common.model.NlModel
import com.android.tools.idea.common.model.TagSnapshotTreeNode
import com.android.tools.idea.common.model.scaledAndroidLength
import com.android.tools.idea.common.scene.DefaultSceneManagerHierarchyProvider
import com.android.tools.idea.common.scene.HitProvider
import com.android.tools.idea.common.scene.SceneComponent
import com.android.tools.idea.common.scene.SceneManager
import com.android.tools.idea.common.scene.decorator.SceneDecoratorFactory
import com.android.tools.idea.naveditor.model.ActionType
import com.android.tools.idea.naveditor.model.NavCoordinate
import com.android.tools.idea.naveditor.model.actionDestination
import com.android.tools.idea.naveditor.model.actionDestinationId
import com.android.tools.idea.naveditor.model.destinationType
import com.android.tools.idea.naveditor.model.effectiveDestinationId
import com.android.tools.idea.naveditor.model.getActionType
import com.android.tools.idea.naveditor.model.idPath
import com.android.tools.idea.naveditor.model.isAction
import com.android.tools.idea.naveditor.model.isDestination
import com.android.tools.idea.naveditor.model.isNavigation
import com.android.tools.idea.naveditor.model.isSelfAction
import com.android.tools.idea.naveditor.model.popUpTo
import com.android.tools.idea.naveditor.model.supportsActions
import com.android.tools.idea.naveditor.scene.decorator.NavSceneDecoratorFactory
import com.android.tools.idea.naveditor.scene.hitproviders.NavActionSourceHitProvider
import com.android.tools.idea.naveditor.scene.hitproviders.NavDestinationHitProvider
import com.android.tools.idea.naveditor.scene.hitproviders.NavHorizontalActionHitProvider
import com.android.tools.idea.naveditor.scene.hitproviders.NavRegularActionHitProvider
import com.android.tools.idea.naveditor.scene.hitproviders.NavSelfActionHitProvider
import com.android.tools.idea.naveditor.scene.layout.ElkLayeredLayoutAlgorithm
import com.android.tools.idea.naveditor.scene.layout.ManualLayoutAlgorithm
import com.android.tools.idea.naveditor.scene.layout.NavSceneLayoutAlgorithm
import com.android.tools.idea.naveditor.scene.layout.NewDestinationLayoutAlgorithm
import com.android.tools.idea.naveditor.scene.targets.NavScreenTargetProvider
import com.android.tools.idea.naveditor.scene.targets.NavigationTargetProvider
import com.android.tools.idea.naveditor.surface.NavDesignSurface
import com.android.tools.idea.naveditor.surface.NavView
import com.android.tools.idea.rendering.parsers.PsiXmlTag
import com.android.tools.rendering.parsers.TagSnapshot
import com.intellij.openapi.application.ApplicationManager
import com.intellij.openapi.command.undo.BasicUndoableAction
import com.intellij.openapi.command.undo.UndoManager
import com.intellij.psi.xml.XmlTag
import com.intellij.ui.scale.JBUIScale
import com.intellij.util.ui.UIUtil
import java.awt.Rectangle
import java.awt.event.ComponentAdapter
import java.awt.event.ComponentEvent
import java.util.concurrent.CompletableFuture
import kotlin.math.max
import org.jetbrains.android.dom.navigation.NavigationSchema

@NavCoordinate private val SCREEN_LONG = JBUIScale.scale(256f)

@NavCoordinate val SUBNAV_WIDTH = JBUIScale.scale(140)
@NavCoordinate val SUBNAV_HEIGHT = JBUIScale.scale(38)

@SwingCoordinate private val PAN_LIMIT = JBUIScale.scale(150)
@NavCoordinate private val BOUNDING_BOX_PADDING = JBUIScale.scale(100)

private val ACTION_HEIGHT = ACTION_ARROW_PERPENDICULAR
private val ACTION_VERTICAL_PADDING = scaledAndroidLength(6f)
private val POP_ICON_VERTICAL_PADDING = scaledAndroidLength(10f)

private val ACTION_LINE_LENGTH = scaledAndroidLength(14f)
private val ACTION_WIDTH = ACTION_ARROW_PARALLEL + ACTION_LINE_LENGTH
private val ACTION_HORIZONTAL_PADDING = scaledAndroidLength(8f)

/** [SceneManager] for the navigation editor. */
class NavSceneManager(model: NlModel, surface: NavDesignSurface) :
  SceneManager(model, surface, NavSceneComponentHierarchyProvider()) {

  private val layoutAlgorithms =
    listOf(
      NewDestinationLayoutAlgorithm(),
      ManualLayoutAlgorithm(model.module),
      ElkLayeredLayoutAlgorithm(),
    )

  private val savingLayoutAlgorithm = layoutAlgorithms.find { algorithm -> algorithm.canSave() }

  val isEmpty: Boolean
    get() = designSurface.currentNavigation.children.none { it.isDestination }

  init {
    updateSceneViews()
    updateHierarchy(model, null)
    model.addListener(ModelChangeListener())
    designSurface.selectionModel.addListener { _, _ -> scene.needsRebuildList() }
    designSurface.addComponentListener(
      object : ComponentAdapter() {
        override fun componentResized(event: ComponentEvent?) {
          update()
        }
      }
    )
  }

  override val designSurface: NavDesignSurface
    get() = super.designSurface as NavDesignSurface

  override fun updateSceneViews() {
    this.sceneView = NavView(designSurface, this)
  }

  override fun update() {
    val rootBounds: Rectangle? = scene.root?.fillDrawRect(0, null)

    super.update()

    scene.root?.let {
      it.updateTargets()
      layoutAll(it)
    }

    updateRootBounds(rootBounds)
  }

  private fun updateRootBounds(@NavCoordinate prevRootBounds: Rectangle?) {
    val root = scene.root ?: return

    @SwingCoordinate val extentSize = designSurface.extentSize
    @NavCoordinate
    val extentWidth = Coordinates.getAndroidDimension(designSurface, extentSize.width)
    @NavCoordinate
    val extentHeight = Coordinates.getAndroidDimension(designSurface, extentSize.height)

    @NavCoordinate val rootBounds: Rectangle

    if (isEmpty) {
      rootBounds = Rectangle(0, 0, extentWidth, extentHeight)
    } else {
      @NavCoordinate val panLimit = Coordinates.getAndroidDimension(designSurface, PAN_LIMIT)
      rootBounds = getBoundingBox(root)
      rootBounds.grow(max(0, extentWidth - panLimit), max(0, extentHeight - panLimit))
    }

    root.setPosition(rootBounds.x, rootBounds.y)
    root.setSize(rootBounds.width, rootBounds.height)
    scene.needsRebuildList()

    designSurface.focusedSceneView?.let {
      @SwingCoordinate
      val deltaX = Coordinates.getSwingDimension(it, root.drawX - (prevRootBounds?.x ?: 0))
      @SwingCoordinate
      val deltaY = Coordinates.getSwingDimension(it, root.drawY - (prevRootBounds?.y ?: 0))

      @SwingCoordinate val point = designSurface.pannable.scrollPosition
      designSurface.setScrollPosition(point.x - deltaX, point.y - deltaY)
    }
  }

  override val root: NlComponent
    get() = designSurface.currentNavigation

  override val sceneScalingFactor: Float = 1f

  private fun findAndCreateExitActionComponents(component: NlComponent): List<SceneComponent> {
    return component
      .flatten()
      .filter { it.isAction && it.actionDestination?.parent == root }
      .map { c -> scene.getSceneComponent(c) ?: SceneComponent(scene, c, getHitProvider(c)) }
      .toList()
  }

  private fun shouldCreateHierarchy(component: NlComponent) =
    when {
      component.isAction -> true
      component.isDestination -> (component == root || component.parent == root)
      else -> false
    }

  /**
   * Global actions are children of the root navigation in the NlComponent tree, but we want their
   * scene components to be children of the scene component of their destination. This method
   * re-parents the scene components of the global actions.
   *
   * TODO: in SceneManager.createHierarchy we try to reuse SceneComponents if possible. Moving
   *   SceneComponents in this way prevents that from working.
   */
  private fun moveGlobalActions(root: SceneComponent) {
    val destinationMap = root.children.filter { it.nlComponent.isDestination }.associateBy { it.id }

    val rootNlComponent = root.nlComponent
    val globalActions =
      root.children.filter { it.nlComponent.isAction && it.nlComponent.parent == rootNlComponent }

    for (globalAction in globalActions) {
      val destination = globalAction.nlComponent.actionDestinationId
      val parent = destinationMap[destination]
      if (parent == null) {
        scene.removeComponent(globalAction)
      } else {
        parent.addChild(globalAction)
      }
    }
  }

<<<<<<< HEAD
  override fun requestRenderAsync(): CompletableFuture<Void> {
=======
  override fun requestRender() {
>>>>>>> 8b7d83e8
    val wasEmpty = scene.root == null || scene.root?.childCount == 0
    update()
    if (wasEmpty) {
      ApplicationManager.getApplication().invokeLater { designSurface.zoomController.zoomToFit() }
    }
  }

  override suspend fun requestRenderAndWait() {
    requestRender()
  }

  private fun layoutAll(root: SceneComponent) {
    var destinations = root.children.filter { it.nlComponent.isDestination }.toMutableList()

    for (algorithm in layoutAlgorithms) {
      val remaining = algorithm.layout(destinations)
      destinations.removeAll(remaining)
      // If the algorithm that laid out the component can't persist the position, assume the
      // position hasn't been persisted and
      // needs to be
      if (!algorithm.canSave()) {
        save(destinations)
      }
      if (remaining.isEmpty()) {
        break
      }
      destinations = remaining
    }

    val connectedActionSources = mutableSetOf<String>()
    val connectedActionDestinations = mutableSetOf<String>()

    getConnectedActions(root.nlComponent, connectedActionSources, connectedActionDestinations)

    for (component in root.children.filter { it.nlComponent.isDestination }) {
      val globalActions = mutableListOf<SceneComponent?>()
      val exitActions = mutableListOf<SceneComponent?>()

      for (child in component.children) {
        when (child.nlComponent.getActionType(this.root)) {
          ActionType.GLOBAL -> globalActions.add(child)
          ActionType.EXIT -> exitActions.add(child)
          else -> {}
        }
      }

      val id = component.nlComponent.id

      layoutGlobalActions(component, globalActions, connectedActionDestinations.contains(id))
      layoutExitActions(component, exitActions, connectedActionSources.contains(id))
    }
  }

  fun save(components: List<SceneComponent>) {
    for (component in components) {
      savingLayoutAlgorithm?.save(component)
    }
  }

  fun getPositionData(component: SceneComponent): Any? =
    savingLayoutAlgorithm?.getPositionData(component)

  private fun isHorizontalAction(component: NlComponent): Boolean {
    val actionType = component.getActionType(root)
    return actionType == ActionType.GLOBAL || actionType == ActionType.EXIT
  }

  override fun requestLayoutAsync(animate: Boolean): CompletableFuture<Void> {
    val bounds: Rectangle? = scene.root?.fillDrawRect(0, null)

    updateRootBounds(bounds)

    return CompletableFuture.completedFuture(null)
  }

  override val sceneDecoratorFactory: SceneDecoratorFactory = NavSceneDecoratorFactory

  private inner class ModelChangeListener : ModelListener {
    override fun modelDerivedDataChanged(model: NlModel) {}

    override fun modelChanged(model: NlModel) {
      updateHierarchy(model, model)
      designSurface.refreshRoot()
      requestRender()
      model.notifyListenersModelDerivedDataChanged()
    }

    override fun modelChangedOnLayout(model: NlModel, animate: Boolean) {
      val previous = scene.isAnimated
      UIUtil.invokeLaterIfNeeded {
        scene.isAnimated = animate
        update()
        scene.isAnimated = previous
      }
    }
  }

  override fun getHitProvider(component: NlComponent): HitProvider {
    return when {
      component.supportsActions -> NavActionSourceHitProvider
      component.isAction -> getActionHitProvider(component)
      else -> NavDestinationHitProvider
    }
  }

  private fun getActionHitProvider(component: NlComponent): HitProvider {
    return when (component.getActionType(root)) {
      ActionType.GLOBAL,
      ActionType.EXIT -> NavHorizontalActionHitProvider
      ActionType.SELF -> NavSelfActionHitProvider
      else -> NavRegularActionHitProvider
    }
  }

  /**
   * [BasicUndoableAction] to undo a position action. This class does not keep any references to the
   * NavSceneManager or any major data structures since the [UndoManager] might retain it for longer
   * than the surface.
   */
  private class UndoPositionAction(
    private val savingLayoutAlgorithm: NavSceneLayoutAlgorithm,
    private val positionData: Any,
    private val path: List<String>,
  ) : BasicUndoableAction() {
    override fun undo() {
      savingLayoutAlgorithm.restorePositionData(path, positionData)
    }

    override fun redo() {}
  }

  fun performUndoablePositionAction(component: NlComponent) {
    if (savingLayoutAlgorithm == null) return
    val sceneComponent = scene.getSceneComponent(component) ?: return
    val positionData = getPositionData(sceneComponent) ?: return
    val path = component.idPath.mapNotNull { it }
    UndoManager.getInstance(designSurface.project)
      .undoableActionPerformed(UndoPositionAction(savingLayoutAlgorithm, positionData, path))
  }

  /**
   * Regular actions are children of a destination in the NlComponent tree, but we want their scene
   * components to be children of the root. This method re-parents the scene components of the
   * regular actions.
   *
   * TODO: decide if this is also what we should do for other action types, and if so restore clips
   *   for components (remove custom NavScreenDecorator#buildListChildren).
   */
  private fun moveRegularActions(root: SceneComponent) {
    for (destination in root.children.filter { it.nlComponent.isDestination }) {
      for (action in
        destination.children.filter {
          it.nlComponent.getActionType(root.nlComponent) == ActionType.REGULAR
        }) {
        action.removeFromParent()
        root.addChild(action)
      }
    }
  }

  /**
   * Builds up a list of ids of sources and destinations for all actions whose source and
   * destination are currently visible These are used to layout the global and exit actions properly
   */
  private fun getConnectedActions(
    root: NlComponent,
    connectedActionSources: MutableSet<String>,
    connectedActionDestinations: MutableSet<String>,
  ) {
    val children = root.children.mapNotNull { it.id }

    for (component in root.children.filter { it.isDestination }) {
      // TODO: Handle duplicate ids
      for (action in component.flatten().filter { it.isAction }) {
        val destinationId = action.effectiveDestinationId ?: continue
        if (children.contains(destinationId)) {
          component.id?.let { connectedActionSources.add(it) }
          if (!action.isSelfAction) {
            connectedActionDestinations.add(destinationId)
          }
        }
      }
    }
  }

  private fun layoutGlobalActions(
    destination: SceneComponent,
    globalActions: MutableList<SceneComponent?>,
    skip: Boolean,
  ) {
    layoutActions(
      destination,
      globalActions,
      skip,
      (AndroidLength(destination.drawX.toFloat()) - ACTION_WIDTH - ACTION_HORIZONTAL_PADDING)
        .toInt(),
    )
  }

  private fun layoutExitActions(
    source: SceneComponent,
    exitActions: MutableList<SceneComponent?>,
    skip: Boolean,
  ) {
    layoutActions(
      source,
      exitActions,
      skip,
      source.drawX + source.drawWidth + ACTION_HORIZONTAL_PADDING.toInt(),
    )
  }

  private fun layoutActions(
    component: SceneComponent,
    actions: MutableList<SceneComponent?>,
    skip: Boolean,
    @NavCoordinate x: Int,
  ) {
    var count = actions.size

    if (count == 0) {
      return
    }

    var popIconCount = 0

    for (i in 0 until (count + 1) / 2) {
      if (actions[i]?.nlComponent?.popUpTo != null) {
        popIconCount++
      }
    }

    if (skip) {
      // Insert a null element to indicate that we need space for regular actions
      actions.add((count + 1) / 2, null)
      count++
    }

    @NavCoordinate
    var y =
      (component.drawY + component.drawHeight / 2 -
        ACTION_HEIGHT.toInt() / 2 -
        count / 2 * (ACTION_HEIGHT + ACTION_VERTICAL_PADDING).toInt() -
        popIconCount * POP_ICON_VERTICAL_PADDING.toInt())

    for (action in actions) {
      if (action != null) {
        if (action.nlComponent.popUpTo != null) {
          y += POP_ICON_VERTICAL_PADDING.toInt()
        }

        action.setPosition(x, y)
      }
      y += (ACTION_HEIGHT + ACTION_VERTICAL_PADDING).toInt()
    }
  }

  private class NavSceneComponentHierarchyProvider : DefaultSceneManagerHierarchyProvider() {
    override fun createHierarchy(
      manager: SceneManager,
      component: NlComponent,
    ): List<SceneComponent> {
      val navSceneManager = manager as NavSceneManager

      if (!navSceneManager.shouldCreateHierarchy(component)) {
        return listOf()
      }

      val hierarchy = super.createHierarchy(manager, component)

      if (component == navSceneManager.root) {
        for (child in hierarchy) {
          navSceneManager.moveGlobalActions(child)
          navSceneManager.moveRegularActions(child)
        }
      } else if (component.isNavigation) {
        return hierarchy.plus(navSceneManager.findAndCreateExitActionComponents(component))
      }

      return hierarchy
    }

    override fun syncFromNlComponent(sceneComponent: SceneComponent) {
      super.syncFromNlComponent(sceneComponent)

      val nlComponent = sceneComponent.nlComponent

      if ((sceneComponent.scene.sceneManager as NavSceneManager).isHorizontalAction(nlComponent)) {
        sceneComponent.setSize(ACTION_WIDTH.toInt(), ACTION_HEIGHT.toInt())
        return
      }

      val designSurface = sceneComponent.scene.designSurface as NavDesignSurface
      val type = nlComponent.destinationType
      if (type != null) {
        sceneComponent.setTargetProvider(
          if (sceneComponent.nlComponent == designSurface.currentNavigation)
            NavigationTargetProvider
          else NavScreenTargetProvider
        )
        sceneComponent.updateTargets()

        if (type == NavigationSchema.DestinationType.NAVIGATION) {
          if (sceneComponent.nlComponent == designSurface.currentNavigation) {
            // done in post
            sceneComponent.setSize(-1, -1)
          } else {
            sceneComponent.setSize(SUBNAV_WIDTH, SUBNAV_HEIGHT)
          }
        } else {
          val state = nlComponent.model.configuration.deviceState!!
          val screen = state.hardware.screen
          @NavCoordinate var x = SCREEN_LONG
          @NavCoordinate var y = SCREEN_LONG
          val ratio = screen.xDimension / screen.yDimension.toFloat()
          if (ratio > 1) {
            y /= ratio
          } else {
            x *= ratio
          }
          if (ratio < 1.1 && ratio > 0.9) {
            // If it's approximately square make it smaller, otherwise it takes up too much space.
            x /= 2
            y /= 2
          }
          if (state.orientation == ScreenOrientation.LANDSCAPE == ratio < 1) {
            val tmp = x

            x = y
            y = tmp
          }
          sceneComponent.setSize(x.toInt(), y.toInt())
        }
      }
    }
  }

  override fun activate(source: Any): Boolean =
    super.activate(source).also {
      if (it) {
        updateHierarchy(model, model)
<<<<<<< HEAD
        requestRenderAsync()
=======
        requestRender()
>>>>>>> 8b7d83e8
      }
    }
}

// TODO: this should be moved somewhere model-specific, since it is relevant even absent a Scene
fun updateHierarchy(model: NlModel, newModel: NlModel?) {
  var roots: List<TagSnapshotTreeNode> = listOf()
  var newRoot = AndroidPsiUtils.getRootTagSafely(model.file)

  newModel?.let {
    newRoot = AndroidPsiUtils.getRootTagSafely(it.file)
    roots = buildTree(it.treeReader.components.map { c -> c.tagDeprecated })
  }

  newRoot?.let {
    // TODO error handling (if newRoot is null)
    model.syncWithPsi(it, roots)
  }
}

private fun buildTree(roots: List<XmlTag>): List<TagSnapshotTreeNode> {
  return roots.map {
    object : TagSnapshotTreeNode {
      override val tagSnapshot: TagSnapshot?
        get() = TagSnapshot.createTagSnapshot(PsiXmlTag(it), null)

      override val children: List<TagSnapshotTreeNode>
        get() = buildTree(it.subTags.toList())
    }
  }
}

@NavCoordinate
fun getBoundingBox(root: SceneComponent): Rectangle {
  return getBoundingBox(root.children)
}

@NavCoordinate
fun getBoundingBox(components: List<SceneComponent>): Rectangle {
  @NavCoordinate val boundingBox = Rectangle(0, 0, -1, -1)
  @NavCoordinate val childRect = Rectangle()

  for (child in components.filter { c -> c.nlComponent.isDestination }) {
    child.fillDrawRect(0, childRect)
    if (boundingBox.width < 0) {
      boundingBox.bounds = childRect
    } else {
      boundingBox.add(childRect)
    }
  }

  boundingBox.grow(BOUNDING_BOX_PADDING, BOUNDING_BOX_PADDING)

  return boundingBox
}<|MERGE_RESOLUTION|>--- conflicted
+++ resolved
@@ -219,11 +219,7 @@
     }
   }
 
-<<<<<<< HEAD
-  override fun requestRenderAsync(): CompletableFuture<Void> {
-=======
   override fun requestRender() {
->>>>>>> 8b7d83e8
     val wasEmpty = scene.root == null || scene.root?.childCount == 0
     update()
     if (wasEmpty) {
@@ -565,11 +561,7 @@
     super.activate(source).also {
       if (it) {
         updateHierarchy(model, model)
-<<<<<<< HEAD
-        requestRenderAsync()
-=======
         requestRender()
->>>>>>> 8b7d83e8
       }
     }
 }
