/*
 * Copyright (C) 2020 The Android Open Source Project
 *
 * Licensed under the Apache License, Version 2.0 (the "License");
 * you may not use this file except in compliance with the License.
 * You may obtain a copy of the License at
 *
 *      http://www.apache.org/licenses/LICENSE-2.0
 *
 * Unless required by applicable law or agreed to in writing, software
 * distributed under the License is distributed on an "AS IS" BASIS,
 * WITHOUT WARRANTIES OR CONDITIONS OF ANY KIND, either express or implied.
 * See the License for the specific language governing permissions and
 * limitations under the License.
 */
package com.android.tools.idea.naveditor.dialogs;

import com.android.tools.idea.common.model.NlComponent;
<<<<<<< HEAD
import com.google.common.annotations.VisibleForTesting;
import com.intellij.ui.components.JBTextField;
import javax.swing.JCheckBox;
import javax.swing.JComboBox;
import javax.swing.JPanel;
=======
import com.intellij.ui.TitledSeparator;
import com.intellij.ui.components.JBLabel;
import com.intellij.ui.components.JBTextField;

import com.intellij.uiDesigner.core.GridConstraints;
import com.intellij.uiDesigner.core.GridLayoutManager;
import com.intellij.uiDesigner.core.Spacer;
import java.awt.Dimension;
import java.awt.Insets;
import javax.swing.*;
>>>>>>> e2e9b046

/**
 * This is just a container for the fields in the add action dialog form. The logic is all in {@link AddActionDialog}
 */
@VisibleForTesting
public class AddActionDialogUI {
  public JComboBox<NlComponent> myFromComboBox;
  public JComboBox<AddActionDialog.DestinationListEntry> myDestinationComboBox;
  public JComboBox<ValueWithDisplayString> myEnterComboBox;
  public JComboBox<ValueWithDisplayString> myExitComboBox;
  public JComboBox<AddActionDialog.DestinationListEntry> myPopToComboBox;
  public JCheckBox myInclusiveCheckBox;
  public JComboBox<ValueWithDisplayString> myPopEnterComboBox;
  public JComboBox<ValueWithDisplayString> myPopExitComboBox;
  public JCheckBox mySingleTopCheckBox;
  JPanel myContentPanel;
<<<<<<< HEAD
  public JBTextField myIdTextField;
=======
  JBTextField myIdTextField;

  public AddActionDialogUI() {
    setupUI();
  }

  private void setupUI() {
    myContentPanel = new JPanel();
    myContentPanel.setLayout(new GridLayoutManager(17, 6, new Insets(16, 4, 16, 4), -1, -1));
    myContentPanel.setOpaque(true);
    myContentPanel.setPreferredSize(new Dimension(400, 525));
    final JBLabel jBLabel1 = new JBLabel();
    jBLabel1.setText("From");
    myContentPanel.add(jBLabel1, new GridConstraints(1, 2, 1, 1, GridConstraints.ANCHOR_WEST, GridConstraints.FILL_NONE,
                                                     GridConstraints.SIZEPOLICY_FIXED, GridConstraints.SIZEPOLICY_FIXED, null,
                                                     new Dimension(94, 16), null, 0, false));
    final JBLabel jBLabel2 = new JBLabel();
    jBLabel2.setText("Destination");
    myContentPanel.add(jBLabel2, new GridConstraints(2, 2, 1, 1, GridConstraints.ANCHOR_WEST, GridConstraints.FILL_NONE,
                                                     GridConstraints.SIZEPOLICY_FIXED, GridConstraints.SIZEPOLICY_FIXED, null,
                                                     new Dimension(94, 16), null, 0, false));
    final Spacer spacer1 = new Spacer();
    myContentPanel.add(spacer1, new GridConstraints(3, 1, 1, 2, GridConstraints.ANCHOR_CENTER, GridConstraints.FILL_VERTICAL, 1,
                                                    GridConstraints.SIZEPOLICY_WANT_GROW, null, null, null, 0, false));
    final TitledSeparator titledSeparator1 = new TitledSeparator();
    titledSeparator1.setText("Transition");
    myContentPanel.add(titledSeparator1, new GridConstraints(4, 1, 1, 4, GridConstraints.ANCHOR_CENTER, GridConstraints.FILL_HORIZONTAL,
                                                             GridConstraints.SIZEPOLICY_CAN_SHRINK | GridConstraints.SIZEPOLICY_CAN_GROW,
                                                             GridConstraints.SIZEPOLICY_FIXED, null, null, null, 0, false));
    final JBLabel jBLabel3 = new JBLabel();
    jBLabel3.setText("Enter");
    myContentPanel.add(jBLabel3, new GridConstraints(5, 2, 1, 1, GridConstraints.ANCHOR_WEST, GridConstraints.FILL_NONE,
                                                     GridConstraints.SIZEPOLICY_FIXED, GridConstraints.SIZEPOLICY_FIXED, null,
                                                     new Dimension(94, 16), null, 0, false));
    myFromComboBox = new JComboBox();
    myContentPanel.add(myFromComboBox, new GridConstraints(1, 4, 1, 1, GridConstraints.ANCHOR_WEST, GridConstraints.FILL_HORIZONTAL,
                                                           GridConstraints.SIZEPOLICY_CAN_GROW, GridConstraints.SIZEPOLICY_FIXED, null,
                                                           null, null, 0, false));
    myDestinationComboBox = new JComboBox();
    myContentPanel.add(myDestinationComboBox, new GridConstraints(2, 4, 1, 1, GridConstraints.ANCHOR_WEST, GridConstraints.FILL_HORIZONTAL,
                                                                  GridConstraints.SIZEPOLICY_CAN_GROW, GridConstraints.SIZEPOLICY_FIXED,
                                                                  null, null, null, 0, false));
    myEnterComboBox = new JComboBox();
    myContentPanel.add(myEnterComboBox, new GridConstraints(5, 4, 1, 1, GridConstraints.ANCHOR_WEST, GridConstraints.FILL_HORIZONTAL,
                                                            GridConstraints.SIZEPOLICY_CAN_GROW, GridConstraints.SIZEPOLICY_FIXED, null,
                                                            null, null, 0, false));
    final JBLabel jBLabel4 = new JBLabel();
    jBLabel4.setText("Exit");
    myContentPanel.add(jBLabel4, new GridConstraints(6, 2, 1, 1, GridConstraints.ANCHOR_WEST, GridConstraints.FILL_NONE,
                                                     GridConstraints.SIZEPOLICY_FIXED, GridConstraints.SIZEPOLICY_FIXED, null,
                                                     new Dimension(94, 16), null, 0, false));
    myExitComboBox = new JComboBox();
    myContentPanel.add(myExitComboBox, new GridConstraints(6, 4, 1, 1, GridConstraints.ANCHOR_WEST, GridConstraints.FILL_HORIZONTAL,
                                                           GridConstraints.SIZEPOLICY_CAN_GROW, GridConstraints.SIZEPOLICY_FIXED, null,
                                                           null, null, 0, false));
    final Spacer spacer2 = new Spacer();
    myContentPanel.add(spacer2, new GridConstraints(9, 2, 1, 1, GridConstraints.ANCHOR_CENTER, GridConstraints.FILL_VERTICAL, 1,
                                                    GridConstraints.SIZEPOLICY_WANT_GROW, null, new Dimension(94, 14), null, 0, false));
    final TitledSeparator titledSeparator2 = new TitledSeparator();
    titledSeparator2.setText("Pop Behavior");
    myContentPanel.add(titledSeparator2, new GridConstraints(10, 1, 1, 4, GridConstraints.ANCHOR_CENTER, GridConstraints.FILL_HORIZONTAL,
                                                             GridConstraints.SIZEPOLICY_CAN_SHRINK | GridConstraints.SIZEPOLICY_CAN_GROW,
                                                             GridConstraints.SIZEPOLICY_FIXED, null, null, null, 0, false));
    final JBLabel jBLabel5 = new JBLabel();
    jBLabel5.setText("Pop To");
    myContentPanel.add(jBLabel5, new GridConstraints(11, 2, 1, 1, GridConstraints.ANCHOR_WEST, GridConstraints.FILL_NONE,
                                                     GridConstraints.SIZEPOLICY_FIXED, GridConstraints.SIZEPOLICY_FIXED, null,
                                                     new Dimension(94, 16), null, 0, false));
    myPopToComboBox = new JComboBox();
    myContentPanel.add(myPopToComboBox, new GridConstraints(11, 4, 1, 1, GridConstraints.ANCHOR_WEST, GridConstraints.FILL_HORIZONTAL,
                                                            GridConstraints.SIZEPOLICY_CAN_GROW, GridConstraints.SIZEPOLICY_FIXED, null,
                                                            null, null, 0, false));
    final JBLabel jBLabel6 = new JBLabel();
    jBLabel6.setText("Inclusive");
    myContentPanel.add(jBLabel6, new GridConstraints(12, 2, 1, 1, GridConstraints.ANCHOR_WEST, GridConstraints.FILL_NONE,
                                                     GridConstraints.SIZEPOLICY_FIXED, GridConstraints.SIZEPOLICY_FIXED, null,
                                                     new Dimension(94, 16), null, 0, false));
    myInclusiveCheckBox = new JCheckBox();
    myInclusiveCheckBox.setSelected(false);
    myInclusiveCheckBox.setText("");
    myContentPanel.add(myInclusiveCheckBox, new GridConstraints(12, 4, 1, 1, GridConstraints.ANCHOR_WEST, GridConstraints.FILL_NONE,
                                                                GridConstraints.SIZEPOLICY_CAN_SHRINK | GridConstraints.SIZEPOLICY_CAN_GROW,
                                                                GridConstraints.SIZEPOLICY_FIXED, null, null, null, 0, false));
    final Spacer spacer3 = new Spacer();
    myContentPanel.add(spacer3, new GridConstraints(13, 2, 1, 1, GridConstraints.ANCHOR_CENTER, GridConstraints.FILL_VERTICAL, 1,
                                                    GridConstraints.SIZEPOLICY_WANT_GROW, null, new Dimension(94, 14), null, 0, false));
    final TitledSeparator titledSeparator3 = new TitledSeparator();
    titledSeparator3.setText("Launch Options");
    myContentPanel.add(titledSeparator3, new GridConstraints(14, 1, 1, 4, GridConstraints.ANCHOR_CENTER, GridConstraints.FILL_HORIZONTAL,
                                                             GridConstraints.SIZEPOLICY_CAN_SHRINK | GridConstraints.SIZEPOLICY_CAN_GROW,
                                                             GridConstraints.SIZEPOLICY_FIXED, null, null, null, 0, false));
    final JBLabel jBLabel7 = new JBLabel();
    jBLabel7.setText("Single Top");
    myContentPanel.add(jBLabel7, new GridConstraints(15, 2, 1, 1, GridConstraints.ANCHOR_WEST, GridConstraints.FILL_NONE,
                                                     GridConstraints.SIZEPOLICY_FIXED, GridConstraints.SIZEPOLICY_FIXED, null,
                                                     new Dimension(94, 16), null, 0, false));
    mySingleTopCheckBox = new JCheckBox();
    mySingleTopCheckBox.setText("");
    myContentPanel.add(mySingleTopCheckBox, new GridConstraints(15, 4, 1, 1, GridConstraints.ANCHOR_WEST, GridConstraints.FILL_NONE,
                                                                GridConstraints.SIZEPOLICY_CAN_SHRINK | GridConstraints.SIZEPOLICY_CAN_GROW,
                                                                GridConstraints.SIZEPOLICY_FIXED, null, null, null, 0, false));
    final Spacer spacer4 = new Spacer();
    myContentPanel.add(spacer4, new GridConstraints(3, 4, 1, 1, GridConstraints.ANCHOR_CENTER, GridConstraints.FILL_HORIZONTAL,
                                                    GridConstraints.SIZEPOLICY_WANT_GROW, 1, null, new Dimension(150, -1), null, 0, false));
    myIdTextField = new JBTextField();
    myContentPanel.add(myIdTextField, new GridConstraints(0, 4, 1, 1, GridConstraints.ANCHOR_WEST, GridConstraints.FILL_HORIZONTAL,
                                                          GridConstraints.SIZEPOLICY_WANT_GROW, GridConstraints.SIZEPOLICY_FIXED, null,
                                                          new Dimension(150, -1), null, 0, false));
    final JLabel label1 = new JLabel();
    label1.setText("ID");
    myContentPanel.add(label1, new GridConstraints(0, 2, 1, 1, GridConstraints.ANCHOR_WEST, GridConstraints.FILL_NONE,
                                                   GridConstraints.SIZEPOLICY_FIXED, GridConstraints.SIZEPOLICY_FIXED, null,
                                                   new Dimension(94, 16), null, 0, false));
    myPopEnterComboBox = new JComboBox();
    myPopEnterComboBox.setEnabled(true);
    myContentPanel.add(myPopEnterComboBox, new GridConstraints(7, 4, 1, 1, GridConstraints.ANCHOR_WEST, GridConstraints.FILL_HORIZONTAL,
                                                               GridConstraints.SIZEPOLICY_CAN_GROW, GridConstraints.SIZEPOLICY_FIXED, null,
                                                               null, null, 0, false));
    myPopExitComboBox = new JComboBox();
    myPopExitComboBox.setEnabled(true);
    myContentPanel.add(myPopExitComboBox, new GridConstraints(8, 4, 1, 1, GridConstraints.ANCHOR_WEST, GridConstraints.FILL_HORIZONTAL,
                                                              GridConstraints.SIZEPOLICY_CAN_GROW, GridConstraints.SIZEPOLICY_FIXED, null,
                                                              null, null, 0, false));
    final JBLabel jBLabel8 = new JBLabel();
    jBLabel8.setText("Pop Enter");
    myContentPanel.add(jBLabel8, new GridConstraints(7, 2, 1, 1, GridConstraints.ANCHOR_WEST, GridConstraints.FILL_NONE,
                                                     GridConstraints.SIZEPOLICY_FIXED, GridConstraints.SIZEPOLICY_FIXED, null,
                                                     new Dimension(94, 16), null, 0, false));
    final JBLabel jBLabel9 = new JBLabel();
    jBLabel9.setText("Pop Exit");
    myContentPanel.add(jBLabel9, new GridConstraints(8, 2, 1, 1, GridConstraints.ANCHOR_WEST, GridConstraints.FILL_NONE,
                                                     GridConstraints.SIZEPOLICY_FIXED, GridConstraints.SIZEPOLICY_FIXED, null,
                                                     new Dimension(94, 16), null, 0, false));
    final Spacer spacer5 = new Spacer();
    myContentPanel.add(spacer5, new GridConstraints(0, 1, 1, 1, GridConstraints.ANCHOR_CENTER, GridConstraints.FILL_HORIZONTAL,
                                                    GridConstraints.SIZEPOLICY_FIXED, 1, new Dimension(8, -1), new Dimension(8, -1),
                                                    new Dimension(8, -1), 0, false));
  }
>>>>>>> e2e9b046
}<|MERGE_RESOLUTION|>--- conflicted
+++ resolved
@@ -15,14 +15,8 @@
  */
 package com.android.tools.idea.naveditor.dialogs;
 
+import com.google.common.annotations.VisibleForTesting;
 import com.android.tools.idea.common.model.NlComponent;
-<<<<<<< HEAD
-import com.google.common.annotations.VisibleForTesting;
-import com.intellij.ui.components.JBTextField;
-import javax.swing.JCheckBox;
-import javax.swing.JComboBox;
-import javax.swing.JPanel;
-=======
 import com.intellij.ui.TitledSeparator;
 import com.intellij.ui.components.JBLabel;
 import com.intellij.ui.components.JBTextField;
@@ -33,26 +27,22 @@
 import java.awt.Dimension;
 import java.awt.Insets;
 import javax.swing.*;
->>>>>>> e2e9b046
 
 /**
  * This is just a container for the fields in the add action dialog form. The logic is all in {@link AddActionDialog}
  */
 @VisibleForTesting
 public class AddActionDialogUI {
-  public JComboBox<NlComponent> myFromComboBox;
-  public JComboBox<AddActionDialog.DestinationListEntry> myDestinationComboBox;
-  public JComboBox<ValueWithDisplayString> myEnterComboBox;
-  public JComboBox<ValueWithDisplayString> myExitComboBox;
-  public JComboBox<AddActionDialog.DestinationListEntry> myPopToComboBox;
-  public JCheckBox myInclusiveCheckBox;
-  public JComboBox<ValueWithDisplayString> myPopEnterComboBox;
-  public JComboBox<ValueWithDisplayString> myPopExitComboBox;
-  public JCheckBox mySingleTopCheckBox;
+  JComboBox<NlComponent> myFromComboBox;
+  JComboBox<AddActionDialog.DestinationListEntry> myDestinationComboBox;
+  JComboBox<ValueWithDisplayString> myEnterComboBox;
+  JComboBox<ValueWithDisplayString> myExitComboBox;
+  JComboBox<AddActionDialog.DestinationListEntry> myPopToComboBox;
+  JCheckBox myInclusiveCheckBox;
+  JComboBox<ValueWithDisplayString> myPopEnterComboBox;
+  JComboBox<ValueWithDisplayString> myPopExitComboBox;
+  JCheckBox mySingleTopCheckBox;
   JPanel myContentPanel;
-<<<<<<< HEAD
-  public JBTextField myIdTextField;
-=======
   JBTextField myIdTextField;
 
   public AddActionDialogUI() {
@@ -191,5 +181,4 @@
                                                     GridConstraints.SIZEPOLICY_FIXED, 1, new Dimension(8, -1), new Dimension(8, -1),
                                                     new Dimension(8, -1), 0, false));
   }
->>>>>>> e2e9b046
 }