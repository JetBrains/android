--- conflicted
+++ resolved
@@ -33,17 +33,14 @@
 @VisibleForTesting
 public class AddArgumentDialogUI {
   JPanel myContentPanel;
-  public JCheckBox myNullableCheckBox;
-  public JTextField myNameTextField;
+  JCheckBox myNullableCheckBox;
+  JTextField myNameTextField;
   JPanel myDefaultValuePanel;
-  public JComboBox<String> myDefaultValueComboBox;
-  public JTextField myDefaultValueTextField;
+  JComboBox<String> myDefaultValueComboBox;
+  JTextField myDefaultValueTextField;
   JBLabel myNullableLabel;
-  public JComboBox<AddArgumentDialog.Type> myTypeComboBox;
+  JComboBox<AddArgumentDialog.Type> myTypeComboBox;
   JLabel myArrayLabel;
-<<<<<<< HEAD
-  public JCheckBox myArrayCheckBox;
-=======
   JCheckBox myArrayCheckBox;
 
   public AddArgumentDialogUI() {
@@ -129,5 +126,4 @@
                                                     GridConstraints.SIZEPOLICY_CAN_SHRINK | GridConstraints.SIZEPOLICY_WANT_GROW,
                                                     new Dimension(-1, 1), new Dimension(-1, 5), null, 0, false));
   }
->>>>>>> e2e9b046
 }