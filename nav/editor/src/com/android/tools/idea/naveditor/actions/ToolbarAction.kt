/*
 * Copyright (C) 2018 The Android Open Source Project
 *
 * Licensed under the Apache License, Version 2.0 (the "License");
 * you may not use this file except in compliance with the License.
 * You may obtain a copy of the License at
 *
 *      http://www.apache.org/licenses/LICENSE-2.0
 *
 * Unless required by applicable law or agreed to in writing, software
 * distributed under the License is distributed on an "AS IS" BASIS,
 * WITHOUT WARRANTIES OR CONDITIONS OF ANY KIND, either express or implied.
 * See the License for the specific language governing permissions and
 * limitations under the License.
 */
package com.android.tools.idea.naveditor.actions

import com.android.tools.idea.actions.DESIGN_SURFACE
import com.android.tools.idea.naveditor.surface.NavDesignSurface
import com.intellij.openapi.actionSystem.ActionUpdateThread
import com.intellij.openapi.actionSystem.AnActionEvent
import com.intellij.openapi.roots.ui.configuration.actions.IconWithTextAction
import javax.swing.Icon

abstract class ToolbarAction(description: String, icon: Icon) :
  IconWithTextAction("", description, icon) {

  override fun getActionUpdateThread(): ActionUpdateThread = ActionUpdateThread.BGT

<<<<<<< HEAD
=======
  private var buttonPresentation: Presentation? = null

  override fun createCustomComponent(presentation: Presentation, place: String): JComponent {
    buttonPresentation = presentation
    return super.createCustomComponent(presentation, place)
  }

>>>>>>> 3a514de0
  protected abstract fun isEnabled(surface: NavDesignSurface): Boolean

  override fun update(e: AnActionEvent) {
    super.update(e)
    val surface = e.getData(DESIGN_SURFACE) as? NavDesignSurface
    e.presentation.isEnabled = surface?.let { isEnabled(it) } ?: false
  }
}<|MERGE_RESOLUTION|>--- conflicted
+++ resolved
@@ -27,16 +27,6 @@
 
   override fun getActionUpdateThread(): ActionUpdateThread = ActionUpdateThread.BGT
 
-<<<<<<< HEAD
-=======
-  private var buttonPresentation: Presentation? = null
-
-  override fun createCustomComponent(presentation: Presentation, place: String): JComponent {
-    buttonPresentation = presentation
-    return super.createCustomComponent(presentation, place)
-  }
-
->>>>>>> 3a514de0
   protected abstract fun isEnabled(surface: NavDesignSurface): Boolean
 
   override fun update(e: AnActionEvent) {
