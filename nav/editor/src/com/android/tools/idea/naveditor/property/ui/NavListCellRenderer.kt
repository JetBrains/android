--- conflicted
+++ resolved
@@ -19,7 +19,7 @@
 import com.android.tools.adtui.common.secondaryPanelBackground
 import com.android.tools.idea.common.model.NlComponent
 import com.intellij.ui.ColoredListCellRenderer
-import com.intellij.ui.ExperimentalUI
+import com.intellij.ui.NewUI
 import javax.swing.Icon
 import javax.swing.JList
 
@@ -30,10 +30,6 @@
   ColoredListCellRenderer<NlComponent>() {
   private val whiteIcon = ColoredIconGenerator.generateWhiteIcon(regularIcon)
 
-<<<<<<< HEAD
-  override fun customizeCellRenderer(list: JList<out NlComponent>, value: NlComponent?, index: Int, selected: Boolean, hasFocus: Boolean) {
-    icon = if (selected && hasFocus && !ExperimentalUI.isNewUI()) whiteIcon else regularIcon
-=======
   override fun customizeCellRenderer(
     list: JList<out NlComponent>,
     value: NlComponent?,
@@ -42,7 +38,6 @@
     hasFocus: Boolean,
   ) {
     icon = if (selected && hasFocus && !NewUI.isEnabled()) whiteIcon else regularIcon
->>>>>>> 176f09ad
 
     if (!selected) {
       background = secondaryPanelBackground
