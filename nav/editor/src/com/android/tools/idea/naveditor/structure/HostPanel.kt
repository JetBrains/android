/*
 * Copyright (C) 2018 The Android Open Source Project
 *
 * Licensed under the Apache License, Version 2.0 (the "License");
 * you may not use this file except in compliance with the License.
 * You may obtain a copy of the License at
 *
 *      http://www.apache.org/licenses/LICENSE-2.0
 *
 * Unless required by applicable law or agreed to in writing, software
 * distributed under the License is distributed on an "AS IS" BASIS,
 * WITHOUT WARRANTIES OR CONDITIONS OF ANY KIND, either express or implied.
 * See the License for the specific language governing permissions and
 * limitations under the License.
 */
package com.android.tools.idea.naveditor.structure

import com.android.SdkConstants.ANDROID_URI
import com.android.SdkConstants.ATTR_ID
import com.android.SdkConstants.ATTR_NAME
import com.android.SdkConstants.ATTR_NAV_GRAPH
import com.android.annotations.TestOnly
import com.android.ide.common.rendering.api.ResourceNamespace
import com.android.ide.common.resources.stripPrefixFromId
import com.android.resources.ResourceFolderType
import com.android.support.FragmentTagUtil.isFragmentTag
import com.android.tools.adtui.common.AdtSecondaryPanel
import com.android.tools.adtui.common.secondaryPanelBackground
import com.android.tools.idea.common.model.ModelListener
import com.android.tools.idea.common.model.NlModel
import com.android.tools.idea.common.surface.DesignSurface
import com.android.tools.idea.concurrency.AndroidCoroutineScope
import com.android.tools.idea.concurrency.AndroidDispatchers.workerThread
import com.android.tools.idea.res.StudioResourceRepositoryManager
import com.google.common.annotations.VisibleForTesting
import com.intellij.ide.GeneralSettings
import com.intellij.openapi.application.readAction
import com.intellij.openapi.application.runReadAction
import com.intellij.openapi.application.smartReadAction
import com.intellij.openapi.fileEditor.FileEditorManager
import com.intellij.openapi.module.Module
import com.intellij.openapi.progress.EmptyProgressIndicator
import com.intellij.openapi.progress.ProgressManager
import com.intellij.openapi.util.Computable
import com.intellij.openapi.util.io.FileUtil
import com.intellij.psi.PsiManager
import com.intellij.psi.PsiReference
import com.intellij.psi.SmartPointerManager
import com.intellij.psi.search.searches.ReferencesSearch
import com.intellij.psi.xml.XmlAttribute
import com.intellij.psi.xml.XmlAttributeValue
import com.intellij.psi.xml.XmlFile
import com.intellij.psi.xml.XmlTag
import com.intellij.ui.ColoredListCellRenderer
import com.intellij.ui.components.BrowserLink
import com.intellij.ui.components.JBLabel
import com.intellij.ui.components.JBList
import com.intellij.util.Query
import com.intellij.util.ui.AsyncProcessIcon
import com.intellij.util.ui.JBUI
import icons.StudioIcons
import java.awt.BorderLayout
import java.awt.CardLayout
import java.awt.Component
import java.awt.Container
import java.awt.Dimension
import java.awt.LayoutManager
import java.awt.event.FocusEvent
import java.awt.event.FocusListener
import java.awt.event.KeyAdapter
import java.awt.event.KeyEvent
import java.awt.event.KeyEvent.VK_ENTER
import java.awt.event.MouseAdapter
import java.awt.event.MouseEvent
import javax.swing.DefaultListModel
import javax.swing.DefaultListSelectionModel
import javax.swing.JList
import kotlinx.coroutines.launch
import org.jetbrains.android.dom.AndroidResourceDomFileDescription.Companion.isFileInResourceFolderType
import org.jetbrains.android.dom.navigation.isNavHostFragment

private const val NO_HOST_TEXT1 = "No NavHostFragments found"
private const val NO_HOST_TEXT2 = "This nav graph must be"
private const val NO_HOST_TEXT3 = "referenced from a"
private const val NO_HOST_TEXT4 = "NavHostFragment in a layout in"
private const val NO_HOST_TEXT5 = "order to be accessible."

private const val NO_HOST_LINK_TEXT = "Using Navigation Component"
private const val NO_HOST_LINK_TARGET =
  "https://developer.android.com/guide/navigation/navigation-getting-started#add-navhost"

private const val SPACING_1 = 6
private const val SPACING_2 = 24
private const val SPACING_TOTAL = SPACING_1 + SPACING_2

class HostPanel(private val surface: DesignSurface<*>) : AdtSecondaryPanel(CardLayout()) {

  private val scope = AndroidCoroutineScope(surface)

  private val asyncIcon = AsyncProcessIcon("find NavHostFragments")

<<<<<<< HEAD
  @VisibleForTesting val list = JBList<SmartPsiElementPointer<XmlTag>>(DefaultListModel())
=======
  @VisibleForTesting val list = JBList<HostItem>(DefaultListModel())
>>>>>>> 8b7d83e8
  private val cardLayout = layout as CardLayout
  private var resourceVersion = 0L

  init {
    val loadingPanel = AdtSecondaryPanel(BorderLayout())
    val loadingSubPanel = AdtSecondaryPanel()
    loadingPanel.border = JBUI.Borders.emptyLeft(5)
    loadingSubPanel.add(asyncIcon)
    val loadingLabel = JBLabel("Loading...")
    loadingLabel.isEnabled = false
    loadingSubPanel.add(loadingLabel)
    loadingPanel.add(loadingSubPanel, BorderLayout.WEST)

    val errorLabel = JBLabel("Error finding host activity")
    errorLabel.isEnabled = false
    val errorPanel = AdtSecondaryPanel(BorderLayout())
    errorPanel.add(errorLabel, BorderLayout.WEST)
    errorPanel.border = JBUI.Borders.emptyLeft(5)

    add(loadingPanel, "LOADING")
    add(list, "LIST")
    add(errorLabel, "ERROR")
    add(createEmptyPanel(), "EMPTY")
    cardLayout.show(this, "LOADING")

    list.emptyText.text = "No NavHostFragments found"

    list.background = secondaryPanelBackground
    if (GeneralSettings.getInstance().isSupportScreenReaders) {
      list.addFocusListener(
        object : FocusListener {
          override fun focusLost(e: FocusEvent?) {
            list.selectedIndices = intArrayOf()
          }

          override fun focusGained(e: FocusEvent?) {
            if (list.selectedIndices.isEmpty() && !list.isEmpty) {
              list.selectedIndex = 0
            }
          }
        }
      )
    } else {
      list.selectionModel =
        object : DefaultListSelectionModel() {
          override fun setAnchorSelectionIndex(anchorIndex: Int) {}

          override fun setSelectionInterval(index0: Int, index1: Int) {}

          override fun setLeadSelectionIndex(leadIndex: Int) {}
        }
    }
    list.cellRenderer =
<<<<<<< HEAD
      object : ColoredListCellRenderer<SmartPsiElementPointer<XmlTag>>() {
        override fun customizeCellRenderer(
          list: JList<out SmartPsiElementPointer<XmlTag>>,
          value: SmartPsiElementPointer<XmlTag>?,
=======
      object : ColoredListCellRenderer<HostItem>() {
        override fun customizeCellRenderer(
          list: JList<out HostItem>,
          value: HostItem?,
>>>>>>> 8b7d83e8
          index: Int,
          selected: Boolean,
          hasFocus: Boolean,
        ) {
<<<<<<< HEAD
          if (value == null) {
            return
          }
          icon = StudioIcons.NavEditor.Tree.ACTIVITY
          val containingFile = value.containingFile?.name ?: "Unknown File"
          val id = runReadAction {
            SlowOperations.allowSlowOperations(
              ThrowableComputable {
                value.element?.getAttributeValue(ATTR_ID, ANDROID_URI)?.let(::stripPrefixFromId)
              }
            )
          }
          append(FileUtil.getNameWithoutExtension(containingFile))
          append(" (${id ?: "no id"})")
=======
          value?.let { append(it.displayName) } ?: return
          icon = StudioIcons.NavEditor.Tree.ACTIVITY
>>>>>>> 8b7d83e8
        }
      }
    list.addMouseListener(
      object : MouseAdapter() {
        override fun mouseClicked(e: MouseEvent) {
          if (e.clickCount == 2) {
            activate(list.locationToIndex(e.point))
          }
        }
      }
    )
    list.addKeyListener(
      object : KeyAdapter() {
        override fun keyTyped(e: KeyEvent?) {
          if (e?.keyCode == VK_ENTER || e?.keyChar == '\n') {
            activate(list.selectedIndex)
          }
        }
      }
    )
    surface.models
      .first()
      .addListener(
        object : ModelListener {
          override fun modelActivated(model: NlModel) {
            val modCount =
              StudioResourceRepositoryManager.getAppResources(model.facet).modificationCount
            if (resourceVersion < modCount) {
              resourceVersion = modCount
              startLoading()
            }
          }
        }
      )

    startLoading()
  }

  /**
   * Resets the internal cached version number. This ensures that a future [NlModel] activation will
   * re-load the information immediately.
   */
  @TestOnly
  internal fun resetCachedVersionCount() {
    resourceVersion = -1
  }

  private fun activate(index: Int) {
    if (index != -1) {
      val containingFile = list.model.getElementAt(index).tagPointer.containingFile
      if (containingFile != null) {
        FileEditorManager.getInstance(surface.project).openFile(containingFile.virtualFile, true)
      }
    }
  }

  private fun startLoading() {
    scope.launch(workerThread) {
      val model = surface.models.singleOrNull()
      if (model == null) {
        cardLayout.show(this@HostPanel, "ERROR")
        return@launch
      }
      val project = model.project
      val virtualFile = model.virtualFile

      val psi =
        readAction {
          if (project.isDisposed) return@readAction null

          if (model.virtualFile.isValid) PsiManager.getInstance(project).findFile(virtualFile)
          else null
        }
          as? XmlFile ?: return@launch

      (list.model as DefaultListModel).clear()
      doLoad(psi)
    }
  }

  private suspend fun doLoad(psiFile: XmlFile) {
    val project = psiFile.project
    val module = surface.models.singleOrNull()?.module
    smartReadAction(project) {
      val listModel = list.model as DefaultListModel
      listModel.clear()
      if (module != null) {
        val newReferences =
          ProgressManager.getInstance()
            .runProcess(
<<<<<<< HEAD
              Computable {
                findReferences(psiFile, module).map { SmartPointerManager.createPointer(it) }
              },
=======
              Computable { findReferences(psiFile, module).map { HostItem(it) } },
>>>>>>> 8b7d83e8
              EmptyProgressIndicator(),
            )

        listModel.addAll(newReferences)
      }
      val name =
        if (list.model.size == 0) {
          "EMPTY"
        } else {
          "LIST"
        }
      cardLayout.show(this, name)
    }
  }

  @VisibleForTesting
  class HostItem(tag: XmlTag) {
    val tagPointer = runReadAction { SmartPointerManager.createPointer(tag) }
    val displayName: String

    init {
      val containingFile = tag.containingFile?.name ?: "Unknown File"
      val id = runReadAction {
        tag.getAttributeValue(ATTR_ID, ANDROID_URI)?.let(::stripPrefixFromId)
      }
      displayName = "${FileUtil.getNameWithoutExtension(containingFile)} (${id ?: "no id"})"
    }
  }
}

internal fun findReferences(psi: XmlFile, module: Module): List<XmlTag> {
  ProgressManager.checkCanceled()
  val result = mutableListOf<XmlTag>()
  val query: Query<PsiReference> = ReferencesSearch.search(psi)
  for (ref: PsiReference in query.asIterable()) {
    ProgressManager.checkCanceled()
    val element = ref.element as? XmlAttributeValue ?: continue
    val file = element.containingFile as? XmlFile ?: continue
    if (!isFileInResourceFolderType(file, ResourceFolderType.LAYOUT)) {
      continue
    }
    val attribute = element.parent as? XmlAttribute ?: continue
    if (
      attribute.localName != ATTR_NAV_GRAPH ||
        attribute.namespace != ResourceNamespace.TODO().xmlNamespaceUri
    ) {
      continue
    }
    val tag = attribute.parent
    if (!isFragmentTag(tag.name)) {
      continue
    }
    val className = tag.getAttributeValue(ATTR_NAME, ANDROID_URI) ?: continue
    if (!isNavHostFragment(className, module)) {
      continue
    }
    result.add(tag)
  }
  return result
}

private fun createEmptyPanel(): Component {
  val panel = AdtSecondaryPanel(HostPanelLayoutManager())

  addLabel(NO_HOST_TEXT1, panel)
  addLabel(NO_HOST_TEXT2, panel)
  addLabel(NO_HOST_TEXT3, panel)
  addLabel(NO_HOST_TEXT4, panel)
  addLabel(NO_HOST_TEXT5, panel)

  panel.add(BrowserLink(NO_HOST_LINK_TEXT, NO_HOST_LINK_TARGET))

  return panel
}

private fun addLabel(text: String, container: Container) {
  val label = JBLabel(text)
  label.isEnabled = false
  container.add(label)
}

private class HostPanelLayoutManager : LayoutManager {
  override fun layoutContainer(parent: Container) {
    val insets = parent.insets
    val width = parent.width - insets.left - insets.right
    val height = parent.height - insets.top - insets.bottom
    val components = parent.components

    for (component in components) {
      component.size = component.preferredSize
    }

    val totalComponentHeight = components.sumOf { it.preferredSize.height } + SPACING_TOTAL
    var y = (insets.top + 0.45 * (height - totalComponentHeight)).toInt()

    for ((i, component) in components.withIndex()) {
      val x = insets.left + (width - component.width) / 2
      component.setLocation(x, y)

      y +=
        component.height +
          when (i) {
            0 -> SPACING_1
            4 -> SPACING_2
            else -> 0
          }
    }
  }

  override fun preferredLayoutSize(parent: Container): Dimension {
    return minimumLayoutSize(parent)
  }

  override fun minimumLayoutSize(parent: Container): Dimension {
    val width = ((parent.components.map { it.preferredSize.width }.maxOrNull() ?: 0) / 0.7).toInt()
    val height = parent.components.sumOf { it.preferredSize.height } + SPACING_TOTAL
    return Dimension(width, height)
  }

  override fun addLayoutComponent(name: String, comp: Component) {}

  override fun removeLayoutComponent(comp: Component) {}
}<|MERGE_RESOLUTION|>--- conflicted
+++ resolved
@@ -59,6 +59,9 @@
 import com.intellij.util.ui.AsyncProcessIcon
 import com.intellij.util.ui.JBUI
 import icons.StudioIcons
+import kotlinx.coroutines.launch
+import org.jetbrains.android.dom.AndroidResourceDomFileDescription.Companion.isFileInResourceFolderType
+import org.jetbrains.android.dom.navigation.isNavHostFragment
 import java.awt.BorderLayout
 import java.awt.CardLayout
 import java.awt.Component
@@ -75,9 +78,6 @@
 import javax.swing.DefaultListModel
 import javax.swing.DefaultListSelectionModel
 import javax.swing.JList
-import kotlinx.coroutines.launch
-import org.jetbrains.android.dom.AndroidResourceDomFileDescription.Companion.isFileInResourceFolderType
-import org.jetbrains.android.dom.navigation.isNavHostFragment
 
 private const val NO_HOST_TEXT1 = "No NavHostFragments found"
 private const val NO_HOST_TEXT2 = "This nav graph must be"
@@ -99,11 +99,7 @@
 
   private val asyncIcon = AsyncProcessIcon("find NavHostFragments")
 
-<<<<<<< HEAD
-  @VisibleForTesting val list = JBList<SmartPsiElementPointer<XmlTag>>(DefaultListModel())
-=======
   @VisibleForTesting val list = JBList<HostItem>(DefaultListModel())
->>>>>>> 8b7d83e8
   private val cardLayout = layout as CardLayout
   private var resourceVersion = 0L
 
@@ -157,40 +153,16 @@
         }
     }
     list.cellRenderer =
-<<<<<<< HEAD
-      object : ColoredListCellRenderer<SmartPsiElementPointer<XmlTag>>() {
-        override fun customizeCellRenderer(
-          list: JList<out SmartPsiElementPointer<XmlTag>>,
-          value: SmartPsiElementPointer<XmlTag>?,
-=======
       object : ColoredListCellRenderer<HostItem>() {
         override fun customizeCellRenderer(
           list: JList<out HostItem>,
           value: HostItem?,
->>>>>>> 8b7d83e8
           index: Int,
           selected: Boolean,
           hasFocus: Boolean,
         ) {
-<<<<<<< HEAD
-          if (value == null) {
-            return
-          }
-          icon = StudioIcons.NavEditor.Tree.ACTIVITY
-          val containingFile = value.containingFile?.name ?: "Unknown File"
-          val id = runReadAction {
-            SlowOperations.allowSlowOperations(
-              ThrowableComputable {
-                value.element?.getAttributeValue(ATTR_ID, ANDROID_URI)?.let(::stripPrefixFromId)
-              }
-            )
-          }
-          append(FileUtil.getNameWithoutExtension(containingFile))
-          append(" (${id ?: "no id"})")
-=======
           value?.let { append(it.displayName) } ?: return
           icon = StudioIcons.NavEditor.Tree.ACTIVITY
->>>>>>> 8b7d83e8
         }
       }
     list.addMouseListener(
@@ -281,13 +253,7 @@
         val newReferences =
           ProgressManager.getInstance()
             .runProcess(
-<<<<<<< HEAD
-              Computable {
-                findReferences(psiFile, module).map { SmartPointerManager.createPointer(it) }
-              },
-=======
               Computable { findReferences(psiFile, module).map { HostItem(it) } },
->>>>>>> 8b7d83e8
               EmptyProgressIndicator(),
             )
 
