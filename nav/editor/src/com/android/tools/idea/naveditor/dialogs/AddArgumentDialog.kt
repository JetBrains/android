/*
 * Copyright (C) 2020 The Android Open Source Project
 *
 * Licensed under the Apache License, Version 2.0 (the "License");
 * you may not use this file except in compliance with the License.
 * You may obtain a copy of the License at
 *
 *      http://www.apache.org/licenses/LICENSE-2.0
 *
 * Unless required by applicable law or agreed to in writing, software
 * distributed under the License is distributed on an "AS IS" BASIS,
 * WITHOUT WARRANTIES OR CONDITIONS OF ANY KIND, either express or implied.
 * See the License for the specific language governing permissions and
 * limitations under the License.
 */
package com.android.tools.idea.naveditor.dialogs

import com.android.SdkConstants.CLASS_PARCELABLE
import com.android.ide.common.rendering.api.ResourceValue
import com.android.resources.ResourceUrl
import com.android.tools.idea.common.model.NlComponent
import com.android.tools.idea.naveditor.model.argumentName
import com.android.tools.idea.naveditor.model.defaultValue
import com.android.tools.idea.naveditor.model.isArgument
import com.android.tools.idea.naveditor.model.nullable
import com.android.tools.idea.naveditor.model.setArgumentNameAndLog
import com.android.tools.idea.naveditor.model.setDefaultValueAndLog
import com.android.tools.idea.naveditor.model.setNullableAndLog
import com.android.tools.idea.naveditor.model.setTypeAndLog
import com.android.tools.idea.naveditor.model.typeAttr
import com.android.tools.idea.res.FloatResources
import com.android.tools.idea.res.resolve
import com.android.tools.idea.uibuilder.model.createChild
import com.google.common.annotations.VisibleForTesting
import com.google.wireless.android.sdk.stats.NavEditorEvent
import com.intellij.openapi.application.ApplicationManager
import com.intellij.openapi.command.WriteCommandAction
import com.intellij.openapi.ui.DialogWrapper
import com.intellij.openapi.ui.Messages
import com.intellij.openapi.ui.ValidationInfo
import com.intellij.openapi.util.Computable
import com.intellij.psi.PsiEnumConstant
import com.intellij.psi.PsiManager
import com.intellij.psi.search.GlobalSearchScope
import com.intellij.psi.util.ClassUtil
import com.intellij.ui.MutableCollectionComboBoxModel
<<<<<<< HEAD
import com.intellij.ui.SimpleListCellRenderer
import com.intellij.ui.components.JBLabel
import com.intellij.util.Functions
import org.jetbrains.android.dom.navigation.NavigationSchema.TAG_ARGUMENT
import org.jetbrains.kotlin.utils.doNothing
=======
import com.intellij.util.ui.UIUtil
>>>>>>> 176f09ad
import java.awt.CardLayout
import java.awt.Dimension
import javax.swing.Action
import javax.swing.JComponent
<<<<<<< HEAD
=======
import javax.swing.JList
import org.jetbrains.android.dom.navigation.NavigationSchema.TAG_ARGUMENT
import org.jetbrains.kotlin.utils.doNothing
>>>>>>> 176f09ad

// open for testing
class AddArgumentDialog(
  private val existingComponent: NlComponent?,
  private val parent: NlComponent,
  private val kotlinTreeClassChooserFactory: KotlinTreeClassChooserFactory =
    KotlinTreeClassChooserFactory.getInstance(),
) : DialogWrapper(false) {

  private var selectedType: Type = Type.values().first()
  private val defaultValueComboModel = MutableCollectionComboBoxModel<String>()

  private val psiManager = PsiManager.getInstance(parent.model.project)
  internal val parcelableClass = ClassUtil.findPsiClass(psiManager, CLASS_PARCELABLE)!!
  internal val serializableClass = ClassUtil.findPsiClass(psiManager, "java.io.Serializable")!!

  @VisibleForTesting val dialogUI = AddArgumentDialogUI()

  // open for testing
  @VisibleForTesting open var type: String? = null

  // Open for testing
  @VisibleForTesting
  open var defaultValue: String?
    get() =
      if (selectedType == Type.BOOLEAN || selectedType.isCustom || isArray) {
        dialogUI.myDefaultValueComboBox.selectedItem as String?
      } else {
        dialogUI.myDefaultValueTextField.text
      }
    set(defaultValue) =
      if (selectedType == Type.BOOLEAN || selectedType.isCustom || isArray) {
        dialogUI.myDefaultValueComboBox.setSelectedItem(defaultValue)
      } else {
        dialogUI.myDefaultValueTextField.text = defaultValue
      }

  @VisibleForTesting
  var isArray: Boolean
    get() = dialogUI.myArrayCheckBox.isSelected
    set(array) {
      dialogUI.myArrayCheckBox.isSelected = array
    }

  @VisibleForTesting
  var isNullable: Boolean
    get() = dialogUI.myNullableCheckBox.isSelected
    set(nullable) {
      dialogUI.myNullableCheckBox.isSelected = nullable
    }

  // Open for testing
  @VisibleForTesting
  open var name: String?
    get() = dialogUI.myNameTextField.text
    set(name) {
      dialogUI.myNameTextField.text = name
    }

  @VisibleForTesting
  enum class Type(
    val display: String,
    val attrValue: String?,
    val isCustom: Boolean = false,
    val supportsNullable: Boolean = false,
    val supportsArray: Boolean = true,
  ) {
    INFERRED("<inferred type>", null),
    INTEGER("Integer", "integer"),
    FLOAT("Float", "float"),
    LONG("Long", "long"),
    BOOLEAN("Boolean", "boolean"),
    STRING("String", "string", supportsNullable = true),
    REFERENCE("Resource Reference", "reference", supportsArray = false),
    CUSTOM_PARCELABLE(
      "Custom Parcelable...",
      "custom_parcelable",
      isCustom = true,
      supportsNullable = true,
    ),
    CUSTOM_SERIALIZABLE(
      "Custom Serializable...",
      "custom_serializable",
      isCustom = true,
      supportsNullable = true,
    ),
    CUSTOM_ENUM("Custom Enum...", "custom_enum", isCustom = true, supportsArray = false);

    override fun toString(): String {
      return display
    }
  }

  init {
    init()
    Type.values().forEach { dialogUI.myTypeComboBox.addItem(it) }

<<<<<<< HEAD
    dialogUI.myTypeComboBox.setRenderer(SimpleListCellRenderer.create(
      SimpleListCellRenderer.Customizer { label: JBLabel, value: Type, index: Int ->
        if (index == -1 && value.isCustom && selectedType == value) {
          label.text = type
        }
        else {
          label.text = value.display
        }
      }
    ))
=======
    dialogUI.myTypeComboBox.setRenderer(
      object : ListCellRendererWrapper<Type>() {
        override fun customize(
          list: JList<*>,
          value: Type,
          index: Int,
          isSelected: Boolean,
          hasFocus: Boolean,
        ) {
          if (index == -1 && value.isCustom && selectedType == value) {
            setText(type)
          } else {
            setText(value.display)
          }
          setBackground(UIUtil.getListBackground(isSelected, true))
          setForeground(UIUtil.getListForeground(isSelected, true))
        }
      }
    )
>>>>>>> 176f09ad

    dialogUI.myTypeComboBox.isEditable = false

    dialogUI.myDefaultValueComboBox.model = defaultValueComboModel

    if (existingComponent != null) {
      name = existingComponent.argumentName
      val nullable = existingComponent.nullable
      isNullable = nullable != null && nullable
      val typeStr = existingComponent.typeAttr
      type = typeStr
      if (typeStr == null) {
        dialogUI.myTypeComboBox.setSelectedItem(Type.INFERRED)
      } else {
        var found = false

        if (typeStr.endsWith("[]")) isArray = true
        val typeStrNoSuffix = typeStr.removeSuffix("[]")

        for (type in Type.values()) {
          if (typeStrNoSuffix == type.attrValue) {
            selectedType = type
            dialogUI.myTypeComboBox.selectedItem = selectedType
            found = true
            break
          }
        }
        if (!found) {
          selectedType =
            ClassUtil.findPsiClassByJVMName(psiManager, typeStrNoSuffix)?.let {
              when {
                it.isEnum -> Type.CUSTOM_ENUM
                it.isInheritor(parcelableClass, true) -> Type.CUSTOM_PARCELABLE
                it.isInheritor(serializableClass, true) -> Type.CUSTOM_SERIALIZABLE
                else -> null
              }
            } ?: Type.CUSTOM_PARCELABLE
          dialogUI.myTypeComboBox.selectedItem = selectedType
        }
      }
      updateUi()

      defaultValue = existingComponent.defaultValue
      myOKAction.putValue(Action.NAME, "Update")
      title = "Update Argument"
    } else {
      (dialogUI.myDefaultValuePanel.layout as CardLayout).show(
        dialogUI.myDefaultValuePanel,
        "textDefaultValue",
      )
      myOKAction.putValue(Action.NAME, "Add")
      title = "Add Argument"
    }

    dialogUI.myTypeComboBox.addActionListener { event ->
      if ("comboBoxChanged" == event.actionCommand) {
        newTypeSelected()
      }
    }

<<<<<<< HEAD
    dialogUI.myDefaultValueComboBox.renderer = SimpleListCellRenderer.create("No default value", Functions.id())
=======
    dialogUI.myDefaultValueComboBox.renderer =
      object : ListCellRendererWrapper<String>() {
        override fun customize(
          list: JList<*>,
          value: String?,
          index: Int,
          selected: Boolean,
          hasFocus: Boolean,
        ) {
          setText(value ?: "No default value")
        }
      }
>>>>>>> 176f09ad

    dialogUI.myArrayCheckBox.addActionListener { event ->
      type = updateArgType(type)
      updateUi()
    }

    dialogUI.myNullableCheckBox.addActionListener { event -> updateUi() }
  }

  private fun updateArgType(argType: String?) =
    argType?.let { it.removeSuffix("[]") + if (isArray) "[]" else "" }

  private fun newTypeSelected() {
    val selectedItem = dialogUI.myTypeComboBox.selectedItem as? Type
    if (selectedItem != null) {
      if (selectedItem.isCustom) {
        val project = parent.model.project
        val superType =
          when (dialogUI.myTypeComboBox.selectedItem) {
            Type.CUSTOM_PARCELABLE -> parcelableClass
            Type.CUSTOM_SERIALIZABLE -> serializableClass
            // we're using a class filter in createInheritanceClassChooser below for the Enum case,
            // as during manual tests the behavior was inconsistent when using Enum supertype
            Type.CUSTOM_ENUM -> null
            else -> throw IllegalStateException("Can never happen.")
          }
        val current = type?.removeSuffix("[]")?.let { ClassUtil.findPsiClass(psiManager, it) }
        val chooser =
          kotlinTreeClassChooserFactory.createKotlinTreeClassChooser(
            "Select Class",
            project,
            GlobalSearchScope.allScope(project),
            superType,
            current,
          ) { aClass ->
            if (superType == null) aClass.isEnum else true
          }
        chooser.showDialog()
        val selection = chooser.selected
        if (selection != null) {
          type = updateArgType(ClassUtil.getJVMClassName(selection))
          selectedType = selectedItem
        } else {
          dialogUI.myTypeComboBox.setSelectedItem(selectedType)
        }
      } else {
        type = updateArgType(selectedItem.attrValue)
        selectedType = selectedItem
      }
    }
    updateUi()
  }

  private fun updateUi() {
    val nullable = selectedType.supportsNullable || isArray
    dialogUI.myNullableCheckBox.isEnabled = nullable
    dialogUI.myNullableLabel.isEnabled = nullable
    if (!nullable) {
      dialogUI.myNullableCheckBox.isSelected = false
    }
    val supportsArray = selectedType.supportsArray
    dialogUI.myArrayCheckBox.isEnabled = supportsArray
    dialogUI.myArrayLabel.isEnabled = supportsArray
    if (!supportsArray) {
      dialogUI.myArrayCheckBox.isSelected = false
    }

    when {
      selectedType == Type.BOOLEAN && !isArray -> {
        (dialogUI.myDefaultValuePanel.layout as CardLayout).show(
          dialogUI.myDefaultValuePanel,
          "comboDefaultValue",
        )
        defaultValueComboModel.update(listOf(null, "true", "false"))
      }
      selectedType == Type.CUSTOM_ENUM && !isArray -> {
        (dialogUI.myDefaultValuePanel.layout as CardLayout).show(
          dialogUI.myDefaultValuePanel,
          "comboDefaultValue",
        )
        val list =
          ClassUtil.findPsiClass(psiManager, type.orEmpty())
            ?.fields
            ?.filter { it is PsiEnumConstant }
            ?.map { it.name }
            ?.toMutableList<String?>() ?: mutableListOf()
        list.add(null)
        if (isNullable) list.add("@null")
        defaultValueComboModel.update(list)
      }
      selectedType.isCustom || isArray -> {
        (dialogUI.myDefaultValuePanel.layout as CardLayout).show(
          dialogUI.myDefaultValuePanel,
          "comboDefaultValue",
        )
        val list = mutableListOf<String?>(null)
        if (isNullable) list.add("@null")
        defaultValueComboModel.update(list)
      }
      else -> {
        dialogUI.myDefaultValueTextField.text = ""
        (dialogUI.myDefaultValuePanel.layout as CardLayout).show(
          dialogUI.myDefaultValuePanel,
          "textDefaultValue",
        )
      }
    }
    dialogUI.myDefaultValueComboBox.isEnabled = defaultValueComboModel.size != 1
  }

  override fun createCenterPanel(): JComponent {
    dialogUI.myContentPanel.minimumSize = Dimension(320, 200)
    return dialogUI.myContentPanel
  }

  override fun createActions(): Array<Action> {
    return arrayOf(okAction, cancelAction)
  }

  public override fun doValidate(): ValidationInfo? {
    val name = name
    if (name.isNullOrEmpty()) {
      return ValidationInfo("Name must be set", dialogUI.myNameTextField)
    }
    if (
      parent.children.any { c -> c !== existingComponent && c.isArgument && c.argumentName == name }
    ) {
      return ValidationInfo("Name must be unique", dialogUI.myNameTextField)
    }
    var newDefaultValue = defaultValue
    if (!newDefaultValue.isNullOrEmpty() && !isArray) {
      when (dialogUI.myTypeComboBox.selectedItem as Type) {
        Type.LONG -> {
          if (!newDefaultValue.endsWith("L")) {
            newDefaultValue += "L"
          }
          try {
            (newDefaultValue.substring(0, newDefaultValue.length - 1)).toLong()
          } catch (e: NumberFormatException) {
            return ValidationInfo("Long default values must be in the format '1234L'")
          }
        }
        Type.INTEGER -> {
          try {
            newDefaultValue.toInt()
          } catch (e: NumberFormatException) {
            return ValidationInfo("Default value must be an integer")
          }
        }
        Type.REFERENCE -> {
          val url =
            ResourceUrl.parse(newDefaultValue)
              ?: return ValidationInfo("Reference not correctly formatted")
          val resourceResolver = parent.model.configuration.resourceResolver
          if (resourceResolver != null) {
            ApplicationManager.getApplication()
              .runReadAction(
                Computable<ResourceValue> { resourceResolver.resolve(url, parent.tagDeprecated) }
              ) ?: return ValidationInfo("Resource does not exist")
          }
        }
        Type.FLOAT -> {
          if (
            !FloatResources.parseFloatAttribute(newDefaultValue, FloatResources.TypedValue(), false)
          ) {
            try {
              newDefaultValue.toFloat()
              return null
            } catch (e: NumberFormatException) {
              return ValidationInfo("Default value must be an integer")
            }
          }
        }
        Type.INFERRED,
        Type.BOOLEAN,
        Type.STRING,
        Type.CUSTOM_PARCELABLE,
        Type.CUSTOM_SERIALIZABLE,
        Type.CUSTOM_ENUM -> doNothing()
      }
    }
    return null
  }

  fun save() {
    WriteCommandAction.runWriteCommandAction(parent.model.project) {
      val realComponent = existingComponent ?: parent.createChild(TAG_ARGUMENT)
      if (realComponent == null) {
        ApplicationManager.getApplication().invokeLater {
          Messages.showErrorDialog(parent.model.project, "Failed to create Argument!", "Error")
        }
        return@runWriteCommandAction
      }

      realComponent.setArgumentNameAndLog(name, NavEditorEvent.Source.PROPERTY_INSPECTOR)
      realComponent.setTypeAndLog(type, NavEditorEvent.Source.PROPERTY_INSPECTOR)
      realComponent.setNullableAndLog(isNullable, NavEditorEvent.Source.PROPERTY_INSPECTOR)
      var newDefaultValue = defaultValue
      if (
        !isArray &&
          !newDefaultValue.isNullOrEmpty() &&
          dialogUI.myTypeComboBox.selectedItem === Type.LONG &&
          !newDefaultValue.endsWith("L")
      ) {
        newDefaultValue += "L"
      }
      realComponent.setDefaultValueAndLog(newDefaultValue, NavEditorEvent.Source.PROPERTY_INSPECTOR)
    }
  }
}<|MERGE_RESOLUTION|>--- conflicted
+++ resolved
@@ -43,26 +43,17 @@
 import com.intellij.psi.PsiManager
 import com.intellij.psi.search.GlobalSearchScope
 import com.intellij.psi.util.ClassUtil
+import com.intellij.ui.ListCellRendererWrapper
 import com.intellij.ui.MutableCollectionComboBoxModel
-<<<<<<< HEAD
-import com.intellij.ui.SimpleListCellRenderer
-import com.intellij.ui.components.JBLabel
-import com.intellij.util.Functions
-import org.jetbrains.android.dom.navigation.NavigationSchema.TAG_ARGUMENT
-import org.jetbrains.kotlin.utils.doNothing
-=======
 import com.intellij.util.ui.UIUtil
->>>>>>> 176f09ad
 import java.awt.CardLayout
 import java.awt.Dimension
+import java.lang.IllegalStateException
 import javax.swing.Action
 import javax.swing.JComponent
-<<<<<<< HEAD
-=======
 import javax.swing.JList
 import org.jetbrains.android.dom.navigation.NavigationSchema.TAG_ARGUMENT
 import org.jetbrains.kotlin.utils.doNothing
->>>>>>> 176f09ad
 
 // open for testing
 class AddArgumentDialog(
@@ -160,18 +151,6 @@
     init()
     Type.values().forEach { dialogUI.myTypeComboBox.addItem(it) }
 
-<<<<<<< HEAD
-    dialogUI.myTypeComboBox.setRenderer(SimpleListCellRenderer.create(
-      SimpleListCellRenderer.Customizer { label: JBLabel, value: Type, index: Int ->
-        if (index == -1 && value.isCustom && selectedType == value) {
-          label.text = type
-        }
-        else {
-          label.text = value.display
-        }
-      }
-    ))
-=======
     dialogUI.myTypeComboBox.setRenderer(
       object : ListCellRendererWrapper<Type>() {
         override fun customize(
@@ -191,7 +170,6 @@
         }
       }
     )
->>>>>>> 176f09ad
 
     dialogUI.myTypeComboBox.isEditable = false
 
@@ -252,9 +230,6 @@
       }
     }
 
-<<<<<<< HEAD
-    dialogUI.myDefaultValueComboBox.renderer = SimpleListCellRenderer.create("No default value", Functions.id())
-=======
     dialogUI.myDefaultValueComboBox.renderer =
       object : ListCellRendererWrapper<String>() {
         override fun customize(
@@ -267,7 +242,6 @@
           setText(value ?: "No default value")
         }
       }
->>>>>>> 176f09ad
 
     dialogUI.myArrayCheckBox.addActionListener { event ->
       type = updateArgType(type)
