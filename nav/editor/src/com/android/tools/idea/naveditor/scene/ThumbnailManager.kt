/*
 * Copyright (C) 2017 The Android Open Source Project
 *
 * Licensed under the Apache License, Version 2.0 (the "License");
 * you may not use this file except in compliance with the License.
 * You may obtain a copy of the License at
 *
 *      http://www.apache.org/licenses/LICENSE-2.0
 *
 * Unless required by applicable law or agreed to in writing, software
 * distributed under the License is distributed on an "AS IS" BASIS,
 * WITHOUT WARRANTIES OR CONDITIONS OF ANY KIND, either express or implied.
 * See the License for the specific language governing permissions and
 * limitations under the License.
 */
package com.android.tools.idea.naveditor.scene

import com.android.annotations.concurrency.GuardedBy
import com.android.tools.configurations.Configuration
import com.android.tools.idea.rendering.AndroidBuildTargetReference
import com.android.tools.idea.rendering.StudioRenderService
import com.android.tools.idea.rendering.parsers.PsiXmlFile
import com.android.tools.idea.rendering.taskBuilder
import com.android.tools.idea.res.MemoryTrackingMultiResourceRepository
import com.android.tools.idea.res.ResourceNotificationManager
import com.android.tools.idea.res.StudioResourceRepositoryManager
import com.android.tools.rendering.RenderService
import com.android.tools.rendering.RenderTask
import com.android.tools.res.CacheableResourceRepository
import com.google.common.annotations.VisibleForTesting
import com.google.common.collect.HashBasedTable
import com.intellij.openapi.application.ApplicationManager
import com.intellij.openapi.util.Disposer
import com.intellij.openapi.util.Key
import com.intellij.openapi.vfs.VirtualFile
import com.intellij.psi.xml.XmlFile
import com.intellij.ui.scale.ScaleContext
import com.intellij.util.concurrency.AppExecutorUtil
import com.intellij.util.ui.ImageUtil
import java.awt.Dimension
import java.awt.Image
import java.awt.image.BufferedImage
import java.lang.ref.SoftReference
import java.util.concurrent.CompletableFuture
import java.util.concurrent.TimeUnit
import org.jetbrains.android.facet.AndroidFacet
import org.jetbrains.android.facet.AndroidFacetScopedService

private val KEY = Key.create<ThumbnailManager>(ThumbnailManager::class.java.name)

data class RefinableImage(
  val image: Image? = null,
  val refined: CompletableFuture<RefinableImage?>? = null,
) {
  val lastCompleted
    get() =
      generateSequence(this) { if (it.refined?.isDone == true) it.refined.get() else null }.last()

  val terminalImage
    get() = generateSequence(this) { it.refined?.get() }.last().image
}

/** Creates and caches preview images of screens in the nav editor. */
open class ThumbnailManager protected constructor(facet: AndroidFacet) :
  AndroidFacetScopedService(facet) {

  private val myImages =
<<<<<<< HEAD
    HashBasedTable.create<VirtualFile, Configuration, SoftReference<BufferedImage>?>()
=======
    HashBasedTable.create<VirtualFile, Configuration, SoftReference<BufferedImage>>()
>>>>>>> 3a514de0
  private val myScaledImages =
    HashBasedTable.create<
      VirtualFile,
      Configuration,
<<<<<<< HEAD
      HashBasedTable<Dimension, ScaleContext, SoftReference<Image>?>?,
=======
      HashBasedTable<Dimension, ScaleContext, SoftReference<Image>>,
>>>>>>> 3a514de0
    >()
  private val myRenderVersions =
    HashBasedTable.create<VirtualFile, Configuration, ResourceNotificationManager.ResourceVersion>()
  private var myResourceRepository: CacheableResourceRepository? =
    StudioResourceRepositoryManager.getAppResources(facet).apply {
      (this as? MemoryTrackingMultiResourceRepository)?.let {
        Disposer.register(it, { myResourceRepository = null })
      }
    }

  @GuardedBy("disposalLock")
  private val myPendingFutures = HashMap<VirtualFile, CompletableFuture<RefinableImage?>>()

  @GuardedBy("disposalLock") private var myDisposed: Boolean = false

  private val disposalLock = Any()

  private fun resourceVersion(
    xmlFile: XmlFile,
    configuration: Configuration,
  ): ResourceNotificationManager.ResourceVersion {
    val resourceNotificationManager = ResourceNotificationManager.getInstance(module.project)
    return resourceNotificationManager.getCurrentVersion(facet, xmlFile, configuration)
  }

  override fun onDispose() {
    lateinit var futures: Array<CompletableFuture<RefinableImage?>>
    synchronized(disposalLock) {
      myDisposed = true
      futures = myPendingFutures.values.toTypedArray()
      myPendingFutures.clear()
    }
    myResourceRepository = null
    try {
      CompletableFuture.allOf(*futures).get(5, TimeUnit.SECONDS)
    } catch (e: Exception) {
      // We do not care about these exceptions since we are disposing anyway
    }

    super.onDispose()
  }

  fun getThumbnail(
    xmlFile: XmlFile,
    configuration: Configuration,
    dimensions: Dimension,
    scaleContext: ScaleContext,
  ): RefinableImage {
    val file = xmlFile.virtualFile
    val cachedByDimension =
      myScaledImages[file, configuration]
<<<<<<< HEAD
        ?: HashBasedTable.create<Dimension, ScaleContext, SoftReference<Image>?>().also {
=======
        ?: HashBasedTable.create<Dimension, ScaleContext, SoftReference<Image>>().also {
>>>>>>> 3a514de0
          myScaledImages.put(file, configuration, it)
        }
    val cached = cachedByDimension[dimensions, scaleContext]?.get()
    return if (
      cached != null &&
        myRenderVersions.get(file, configuration) == resourceVersion(xmlFile, configuration)
    ) {
      RefinableImage(cached)
    } else {
      RefinableImage(cached, getScaledImage(xmlFile, configuration, dimensions, scaleContext))
    }
  }

  private fun getScaledImage(
    xmlFile: XmlFile,
    configuration: Configuration,
    dimensions: Dimension,
    scaleContext: ScaleContext,
  ): CompletableFuture<RefinableImage?> {
    val file = xmlFile.virtualFile
    val result = CompletableFuture<RefinableImage?>()
    // First check to see if we're already disposed/being disposed. If not, register the result as a
    // pending result for the given file.
    synchronized(disposalLock) {
      if (myDisposed) {
        return CompletableFuture.completedFuture(null)
      }
      val inProgress = myPendingFutures[file]
      if (inProgress != null) {
        return inProgress
      }
      myPendingFutures[file] = result
    }

    // This async pipeline will eventually set "result". First get the full-sized image.
    getFullImage(configuration, xmlFile)
      // Scale the image to the desired size
      .thenApply { full ->
        if (full == null) {
          RefinableImage()
        } else {
          synchronized(disposalLock) {
            // We might have been disposed while waiting to run
            if (myDisposed) {
              return@thenApply null
            }
          }
          // This does the high-quality scaling asynchronously
          val scaledFuture =
            scaleImage(full, dimensions, scaleContext)
              .thenApply { scaled ->
<<<<<<< HEAD
                val dimensionMap: HashBasedTable<Dimension, ScaleContext, SoftReference<Image>?> =
                  myScaledImages[xmlFile.virtualFile, configuration]
                    ?: HashBasedTable.create<Dimension, ScaleContext, SoftReference<Image>?>()
=======
                val dimensionMap: HashBasedTable<Dimension, ScaleContext, SoftReference<Image>> =
                  myScaledImages[xmlFile.virtualFile, configuration]
                    ?: HashBasedTable.create<Dimension, ScaleContext, SoftReference<Image>>()
>>>>>>> 3a514de0
                      .also { myScaledImages.put(xmlFile.virtualFile, configuration, it) }
                dimensionMap.put(dimensions, scaleContext, SoftReference(scaled))
                scaled
              }
              .thenApply { RefinableImage(it) }
          // This stage of the top-level async pipeline returns a quickly-scaled version of the
          // fullsize image, and the future for the high-
          // quality scaled version.
          return@thenApply RefinableImage(previewScaleImage(full, dimensions), scaledFuture)
        }
      }
      // Now we have to handle the result. Either complete the originally-returned "result" future
      // normally or exceptionally.
      .handle { image, exception ->
        if (exception != null) {
          result.completeExceptionally(exception)
        } else {
          result.complete(image)
        }
        synchronized(disposalLock) { myPendingFutures.remove(file) }
      }

    return result
  }

  private fun getFullImage(
    configuration: Configuration,
    xmlFile: XmlFile,
  ): CompletableFuture<BufferedImage?> {
    val file = xmlFile.virtualFile
    val fullSize = myImages[file, configuration]?.get()
    return if (
      fullSize != null &&
        myRenderVersions.get(file, configuration) == resourceVersion(xmlFile, configuration)
    ) {
      CompletableFuture.completedFuture(fullSize)
    } else {
      getImage(xmlFile, file, configuration)
    }
  }

  private fun previewScaleImage(image: BufferedImage, dimensions: Dimension): BufferedImage {
    val scaled =
      ImageUtil.createImage(dimensions.width, dimensions.height, BufferedImage.TYPE_INT_ARGB)
    scaled.graphics.drawImage(image, 0, 0, dimensions.width, dimensions.height, null)
    return scaled
  }

  private fun scaleImage(
    image: BufferedImage,
    dimensions: Dimension,
    scaleContext: ScaleContext,
  ): CompletableFuture<Image> {
    val result = CompletableFuture<Image>()
    ApplicationManager.getApplication().executeOnPooledThread {
      var scaledImage = ImageUtil.ensureHiDPI(image, scaleContext)
      scaledImage = ImageUtil.scaleImage(scaledImage, dimensions.width, dimensions.height)

      result.complete(scaledImage)
    }
    return result
  }

  // open for testing
  @VisibleForTesting
  protected open fun getImage(
    xmlFile: XmlFile,
    file: VirtualFile,
    configuration: Configuration,
  ): CompletableFuture<BufferedImage?> {
    val renderService = StudioRenderService.getInstance(module.project)
    val renderTaskFuture = createTask(facet, xmlFile, configuration, renderService)
    return renderTaskFuture
      .thenCompose { task -> task.render() }
      .thenApply {
        val image = it.renderedImage.copy
        myImages.put(file, configuration, SoftReference<BufferedImage>(image))
        val resourceNotificationManager = ResourceNotificationManager.getInstance(module.project)
        val version = resourceNotificationManager.getCurrentVersion(facet, xmlFile, configuration)
        myRenderVersions.put(file, configuration, version)
        image
      }
      .whenCompleteAsync(
        { _, _ -> renderTaskFuture.get()?.dispose() },
        AppExecutorUtil.getAppExecutorService(),
      )
  }

  protected open fun createTask(
    facet: AndroidFacet,
    file: XmlFile,
    configuration: Configuration,
    renderService: RenderService,
  ): CompletableFuture<RenderTask> {
    return renderService
      .taskBuilder(AndroidBuildTargetReference.gradleOnly(facet), configuration)
      .withPsiFile(PsiXmlFile(file))
      .build()
      .whenComplete { task, _ -> task.setDecorations(false) }
  }

  override fun onServiceDisposal(facet: AndroidFacet) {}

  companion object {
    @JvmStatic
    fun getInstance(facet: AndroidFacet): ThumbnailManager {
      var manager = facet.getUserData(KEY)
      if (manager == null) {
        manager = ThumbnailManager(facet)
        setInstance(facet, manager)
      }
      return manager
    }

    @VisibleForTesting
    @JvmStatic
    fun setInstance(facet: AndroidFacet, manager: ThumbnailManager?) {
      facet.putUserData(KEY, manager)
    }
  }
}<|MERGE_RESOLUTION|>--- conflicted
+++ resolved
@@ -37,14 +37,14 @@
 import com.intellij.ui.scale.ScaleContext
 import com.intellij.util.concurrency.AppExecutorUtil
 import com.intellij.util.ui.ImageUtil
+import org.jetbrains.android.facet.AndroidFacet
+import org.jetbrains.android.facet.AndroidFacetScopedService
 import java.awt.Dimension
 import java.awt.Image
 import java.awt.image.BufferedImage
 import java.lang.ref.SoftReference
 import java.util.concurrent.CompletableFuture
 import java.util.concurrent.TimeUnit
-import org.jetbrains.android.facet.AndroidFacet
-import org.jetbrains.android.facet.AndroidFacetScopedService
 
 private val KEY = Key.create<ThumbnailManager>(ThumbnailManager::class.java.name)
 
@@ -65,20 +65,12 @@
   AndroidFacetScopedService(facet) {
 
   private val myImages =
-<<<<<<< HEAD
-    HashBasedTable.create<VirtualFile, Configuration, SoftReference<BufferedImage>?>()
-=======
     HashBasedTable.create<VirtualFile, Configuration, SoftReference<BufferedImage>>()
->>>>>>> 3a514de0
   private val myScaledImages =
     HashBasedTable.create<
       VirtualFile,
       Configuration,
-<<<<<<< HEAD
-      HashBasedTable<Dimension, ScaleContext, SoftReference<Image>?>?,
-=======
       HashBasedTable<Dimension, ScaleContext, SoftReference<Image>>,
->>>>>>> 3a514de0
     >()
   private val myRenderVersions =
     HashBasedTable.create<VirtualFile, Configuration, ResourceNotificationManager.ResourceVersion>()
@@ -130,11 +122,7 @@
     val file = xmlFile.virtualFile
     val cachedByDimension =
       myScaledImages[file, configuration]
-<<<<<<< HEAD
-        ?: HashBasedTable.create<Dimension, ScaleContext, SoftReference<Image>?>().also {
-=======
         ?: HashBasedTable.create<Dimension, ScaleContext, SoftReference<Image>>().also {
->>>>>>> 3a514de0
           myScaledImages.put(file, configuration, it)
         }
     val cached = cachedByDimension[dimensions, scaleContext]?.get()
@@ -186,15 +174,9 @@
           val scaledFuture =
             scaleImage(full, dimensions, scaleContext)
               .thenApply { scaled ->
-<<<<<<< HEAD
-                val dimensionMap: HashBasedTable<Dimension, ScaleContext, SoftReference<Image>?> =
-                  myScaledImages[xmlFile.virtualFile, configuration]
-                    ?: HashBasedTable.create<Dimension, ScaleContext, SoftReference<Image>?>()
-=======
                 val dimensionMap: HashBasedTable<Dimension, ScaleContext, SoftReference<Image>> =
                   myScaledImages[xmlFile.virtualFile, configuration]
                     ?: HashBasedTable.create<Dimension, ScaleContext, SoftReference<Image>>()
->>>>>>> 3a514de0
                       .also { myScaledImages.put(xmlFile.virtualFile, configuration, it) }
                 dimensionMap.put(dimensions, scaleContext, SoftReference(scaled))
                 scaled
