--- conflicted
+++ resolved
@@ -28,14 +28,8 @@
 import org.junit.ClassRule
 import org.junit.Test
 import org.mockito.MockedStatic
-<<<<<<< HEAD
-import org.mockito.Mockito.any
-import org.mockito.Mockito.anyInt
-import org.mockito.Mockito.mock
-=======
 import org.mockito.kotlin.any
 import org.mockito.kotlin.mock
->>>>>>> 8b7d83e8
 
 class NavDesignSurfaceZoomControllerTest {
 
@@ -431,15 +425,6 @@
     @BeforeClass
     fun setUpClass() {
       coordinates = mockStatic(disposableRule.disposable)
-<<<<<<< HEAD
-      coordinates.whenever<Any> { Coordinates.getAndroidXDip(any(), anyInt()) }.thenReturn(0)
-
-      coordinates.whenever<Any> { Coordinates.getAndroidYDip(any(), anyInt()) }.thenReturn(0)
-
-      coordinates.whenever<Any> { Coordinates.getSwingXDip(any(), anyInt()) }.thenReturn(0)
-
-      coordinates.whenever<Any> { Coordinates.getSwingYDip(any(), anyInt()) }.thenReturn(0)
-=======
       coordinates.whenever<Any> { Coordinates.getAndroidXDip(any(), any()) }.thenReturn(0)
 
       coordinates.whenever<Any> { Coordinates.getAndroidYDip(any(), any()) }.thenReturn(0)
@@ -447,7 +432,6 @@
       coordinates.whenever<Any> { Coordinates.getSwingXDip(any(), any<Int>()) }.thenReturn(0)
 
       coordinates.whenever<Any> { Coordinates.getSwingYDip(any(), any<Int>()) }.thenReturn(0)
->>>>>>> 8b7d83e8
     }
   }
 }