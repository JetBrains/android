/*
 * Copyright (C) 2018 The Android Open Source Project
 *
 * Licensed under the Apache License, Version 2.0 (the "License");
 * you may not use this file except in compliance with the License.
 * You may obtain a copy of the License at
 *
 *      http://www.apache.org/licenses/LICENSE-2.0
 *
 * Unless required by applicable law or agreed to in writing, software
 * distributed under the License is distributed on an "AS IS" BASIS,
 * WITHOUT WARRANTIES OR CONDITIONS OF ANY KIND, either express or implied.
 * See the License for the specific language governing permissions and
 * limitations under the License.
 */
package com.android.tools.idea.naveditor.surface

import com.android.tools.idea.common.model.NlModel
import com.android.tools.idea.naveditor.NavModelBuilderUtil.navigation
import com.android.tools.idea.naveditor.NavTestCase
import com.android.tools.idea.naveditor.TestNavEditor
import com.android.tools.idea.naveditor.model.startDestination
import com.intellij.ide.DataManager
import com.intellij.ide.impl.HeadlessDataManager
import com.intellij.openapi.actionSystem.DataContext
import com.intellij.openapi.command.undo.UndoManager
import com.intellij.psi.PsiDocumentManager
import org.mockito.Mockito.`when`
import org.mockito.Mockito.mock

class NavDesignSurfaceActionHandlerTest : NavTestCase() {

  override fun setUp() {
    super.setUp()
    HeadlessDataManager.fallbackToProductionDataManager(testRootDisposable)
  }

  fun testDelete() {
    val model = model("nav.xml") {
      navigation("root", startDestination = "fragment2") {
        fragment("fragment1") {
          action("a1", destination = "fragment2")
        }
        fragment("fragment2") {
          action("a2", destination = "fragment3")
        }
        fragment("fragment3") {
          action("a3", destination = "fragment1")
        }
      }
    }

    val surface = NavDesignSurface(project, project)
    surface.model = model
    val handler = NavDesignSurfaceActionHandler(surface)
    val context = DataManager.getInstance().getDataContext(model.surface)
    assertFalse(handler.canDeleteElement(context))

    surface.selectionModel.setSelection(listOf(model.find("fragment2")!!))
    assertTrue(handler.canDeleteElement(context))

    handler.deleteElement(context)

    assertSameElements(model.flattenComponents().toArray(),
                       model.components[0], model.find("fragment1"), model.find("fragment3"), model.find("a3"))
    assertEquals(surface.selectionModel.selection, listOf(model.find("fragment3")))
    val root = model.find("root")!!
    assertNull(root.startDestination)

    surface.selectionModel.setSelection(listOf(model.find("a3")!!))
    handler.deleteElement(context)
    assertEquals(surface.selectionModel.selection, model.components)
  }

  fun testUndoRedoDelete() {
    val model = model("nav.xml") {
      navigation {
        fragment("fragment")
        fragment("fragment2")
      }
    }

    val surface = NavDesignSurface(project, project)
    surface.model = model
    val handler = NavDesignSurfaceActionHandler(surface)
<<<<<<< HEAD
    val context = DataManager.getInstance().getDataContext(model.surface)
    var nlComponent = model.find("fragment")
=======
    val context = DataManagerImpl.MyDataContext(model.surface)
    var nlComponent = model.find("fragment")!!
>>>>>>> 799703f0
    val scene = surface.scene!!
    var sceneComponent = scene.getSceneComponent(nlComponent)!!
    sceneComponent.setPosition(123, 456)
    val sceneManager = surface.sceneManager!!
    sceneManager.save(listOf(sceneComponent))
    val editor = TestNavEditor(model.virtualFile, project)

    surface.selectionModel.setSelection(listOf(nlComponent))
    handler.deleteElement(context)

    assertNull(model.find("fragment"))
    assertNull(scene.getSceneComponent("fragment"))

    // move something so ManualLayoutAlgorithm doesn't have stale info
    val fragment2 = scene.getSceneComponent("fragment2")!!
    fragment2.setPosition(987, 654)
    sceneManager.save(listOf(fragment2))

    model.notifyModified(NlModel.ChangeType.EDIT)
    sceneManager.update()

    // undo the move
    UndoManager.getInstance(project).undo(editor)
    PsiDocumentManager.getInstance(project).commitAllDocuments()
    model.notifyModified(NlModel.ChangeType.EDIT)

    assertNull(model.find("fragment"))
    assertNull(scene.getSceneComponent("fragment"))

    // undo the delete
    UndoManager.getInstance(project).undo(editor)
    PsiDocumentManager.getInstance(project).commitAllDocuments()
    model.notifyModified(NlModel.ChangeType.EDIT)

    nlComponent = model.find("fragment")!!
    sceneComponent = scene.getSceneComponent(nlComponent)!!

    assertNotNull(nlComponent)
    assertEquals(123, sceneComponent.drawX)
    assertEquals(456, sceneComponent.drawY)

    // redo the delete
    UndoManager.getInstance(project).redo(editor)
    PsiDocumentManager.getInstance(project).commitAllDocuments()
    model.notifyModified(NlModel.ChangeType.EDIT)

    assertNull(model.find("fragment"))
    assertNull(scene.getSceneComponent("fragment"))

    // undo again
    UndoManager.getInstance(project).undo(editor)
    PsiDocumentManager.getInstance(project).commitAllDocuments()
    model.notifyModified(NlModel.ChangeType.EDIT)

    nlComponent = model.find("fragment")!!
    sceneComponent = scene.getSceneComponent(nlComponent)!!

    assertNotNull(nlComponent)
    assertEquals(123, sceneComponent.drawX)
    assertEquals(456, sceneComponent.drawY)
  }

  fun testGetPasteTarget() {
    val model = model("nav.xml") {
      navigation {
        fragment("fragment1") {
          action("a1", destination = "fragment2")
        }
        fragment("fragment2")
        navigation("subnav") {
          fragment("fragment3")
        }
      }
    }
    val surface = model.surface as NavDesignSurface
    val handler = NavDesignSurfaceActionHandler(surface)

    val root = model.components[0]
    val subnav = model.find("subnav")!!

    assertEquals(root, handler.pasteTarget)
    surface.selectionModel.setSelection(listOf())
    assertEquals(root, handler.pasteTarget)
    val a1 = model.find("a1")!!
    surface.selectionModel.setSelection(listOf(a1))
    assertEquals(a1, handler.pasteTarget)
    surface.selectionModel.setSelection(listOf(subnav))
    assertEquals(subnav, handler.pasteTarget)

    `when`(surface.currentNavigation).thenReturn(subnav)
    surface.selectionModel.setSelection(listOf())
    assertEquals(subnav, handler.pasteTarget)
    surface.selectionModel.setSelection(listOf(subnav))
    assertEquals(subnav, handler.pasteTarget)
    val fragment3 = model.find("fragment3")!!
    surface.selectionModel.setSelection(listOf(fragment3))
    assertEquals(fragment3, handler.pasteTarget)
  }

  fun testCanHandleChildren() {
    val model = model("nav.xml") {
      navigation {
        fragment("fragment1") {
          action("a1", destination = "fragment2")
          action("a2", destination = "subnav")
        }
        fragment("fragment2")
        navigation("subnav") {
          fragment("fragment3")
        }
      }
    }

    val surface = model.surface as NavDesignSurface
    val handler = NavDesignSurfaceActionHandler(surface)

    val root = model.components[0]
    val subnav = model.find("subnav")!!
    val fragment1 = model.find("fragment1")!!
    val action1 = model.find("a1")!!
    val action2 = model.find("a2")!!

    assertTrue(handler.canHandleChildren(root, listOf(fragment1)))
    assertTrue(handler.canHandleChildren(root, listOf(action1, fragment1)))
    assertTrue(handler.canHandleChildren(fragment1, listOf(action1)))
    assertFalse(handler.canHandleChildren(action1, listOf(fragment1)))
    assertFalse(handler.canHandleChildren(action1, listOf(action2)))
    assertTrue(handler.canHandleChildren(subnav, listOf(action1)))
    assertFalse(handler.canHandleChildren(subnav, listOf(fragment1)))

    `when`(surface.currentNavigation).thenReturn(subnav)
    assertTrue(handler.canHandleChildren(subnav, listOf(fragment1)))
  }

  fun testCutPasteToSubnav() {
    val model = model("nav.xml") {
      navigation {
        fragment("fragment1") {
          action("a1", destination = "fragment2")
          action("a2", destination = "subnav")
        }
        fragment("fragment2")
        navigation("subnav") {
          fragment("fragment3")
        }
      }
    }

    val root = model.components[0]
    val subnav = model.find("subnav")!!
    val fragment1 = model.find("fragment1")!!
    val fragment2 = model.find("fragment2")!!

    val surface = NavDesignSurface(project, project)
    surface.model = model
    val handler = NavDesignSurfaceActionHandler(surface)

    surface.selectionModel.setSelection(listOf(fragment1))
    handler.performCut(mock(DataContext::class.java))
    surface.currentNavigation = subnav
    surface.selectionModel.clear()
    handler.performPaste(mock(DataContext::class.java))

    assertSameElements(root.children, fragment2, subnav)
    assertSameElements(subnav.children.map { it.id }, "fragment1", "fragment3")
  }

  fun testCutPasteAction() {
    val model = model("nav.xml") {
      navigation {
        fragment("fragment1") {
          action("a1", destination = "fragment2")
          action("a2", destination = "subnav")
        }
        fragment("fragment2")
        navigation("subnav") {
          fragment("fragment3")
        }
      }
    }

    val subnav = model.find("subnav")!!
    val fragment1 = model.find("fragment1")!!
    val fragment2 = model.find("fragment2")!!
    val action1 = model.find("a1")!!
    val action2 = model.find("a2")!!

    val surface = NavDesignSurface(project, project)
    surface.model = model
    val handler = NavDesignSurfaceActionHandler(surface)

    surface.selectionModel.setSelection(listOf(action1))
    handler.performCut(mock(DataContext::class.java))
    surface.currentNavigation = subnav
    surface.selectionModel.setSelection(listOf(fragment2))
    handler.performPaste(mock(DataContext::class.java))

    assertSameElements(fragment1.children, action2)
    assertSameElements(fragment2.children.map { it.id }, "a1")
  }

  fun testCopyPasteToSelf() {
    val model = model("nav.xml") {
      navigation("root") {
        fragment("fragment1")
      }
    }

    val root = model.find("root")!!
    val fragment1 = model.find("fragment1")!!

    val surface = NavDesignSurface(project, project)
    surface.model = model
    val handler = NavDesignSurfaceActionHandler(surface)

    surface.selectionModel.setSelection(listOf(fragment1))
    handler.performCopy(mock(DataContext::class.java))
    handler.performPaste(mock(DataContext::class.java))

    val fragment = model.find("fragment")
    assertNotNull(fragment)
    assertSameElements(root.children, fragment, fragment1)
  }
}<|MERGE_RESOLUTION|>--- conflicted
+++ resolved
@@ -83,13 +83,8 @@
     val surface = NavDesignSurface(project, project)
     surface.model = model
     val handler = NavDesignSurfaceActionHandler(surface)
-<<<<<<< HEAD
     val context = DataManager.getInstance().getDataContext(model.surface)
-    var nlComponent = model.find("fragment")
-=======
-    val context = DataManagerImpl.MyDataContext(model.surface)
     var nlComponent = model.find("fragment")!!
->>>>>>> 799703f0
     val scene = surface.scene!!
     var sceneComponent = scene.getSceneComponent(nlComponent)!!
     sceneComponent.setPosition(123, 456)
