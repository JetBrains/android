--- conflicted
+++ resolved
@@ -17,11 +17,7 @@
 
 import com.android.test.testutils.TestUtils
 import com.android.testutils.ImageDiffUtil
-<<<<<<< HEAD
-=======
-import com.android.testutils.TestUtils
 import com.android.testutils.delayUntilCondition
->>>>>>> 8b7d83e8
 import com.android.tools.adtui.actions.ZoomInAction
 import com.android.tools.adtui.actions.ZoomOutAction
 import com.android.tools.adtui.actions.ZoomToFitAction
@@ -38,7 +34,6 @@
 import com.android.tools.idea.rendering.createNoSecurityRenderService
 import com.android.tools.idea.testing.AndroidProjectRule
 import com.android.tools.idea.testing.waitForResourceRepositoryUpdates
-import com.android.tools.idea.uibuilder.scene.AsyncDisplayRule
 import com.android.tools.idea.util.androidFacet
 import com.intellij.ide.DataManager
 import com.intellij.openapi.actionSystem.DataContext
@@ -55,12 +50,9 @@
 import java.awt.BorderLayout
 import java.nio.file.Paths
 import javax.swing.JPanel
-<<<<<<< HEAD
-=======
 import kotlin.time.Duration.Companion.seconds
 import kotlinx.coroutines.runBlocking
 import kotlinx.coroutines.withContext
->>>>>>> 8b7d83e8
 import org.jetbrains.android.dom.navigation.NavigationSchema
 import org.junit.After
 import org.junit.Assert
@@ -70,11 +62,6 @@
 
 class NavDesignSurfaceZoomControlsTest {
   @get:Rule val androidProjectRule = AndroidProjectRule.withSdk()
-<<<<<<< HEAD
-
-  @get:Rule val asyncDisplayRule = AsyncDisplayRule()
-=======
->>>>>>> 8b7d83e8
 
   @Before
   fun setup() {
@@ -227,90 +214,6 @@
     Paths.get("${androidProjectRule.fixture.testDataPath}/zoomGoldenImages/$testName.png")
 
   @Test
-<<<<<<< HEAD
-  fun testNavDesignSurfaceZoomIn() {
-    populateSchema()
-    val facet = androidProjectRule.module.androidFacet!!
-    val layout = addLayout()
-    val navGraph = addNavGraph()
-
-    waitForResourceRepositoryUpdates(androidProjectRule.fixture.module)
-    val configuration =
-      RenderTestUtil.getConfiguration(androidProjectRule.fixture.module, layout.virtualFile)
-    val surface =
-      UIUtil.invokeAndWaitIfNeeded(
-        Computable {
-          NavDesignSurface(androidProjectRule.project).also {
-            Disposer.register(androidProjectRule.testRootDisposable, it)
-          }
-        }
-      )
-
-    surface.activate()
-
-    val model =
-      NlModel.Builder(
-          androidProjectRule.testRootDisposable,
-          AndroidBuildTargetReference.gradleOnly(facet),
-          navGraph.virtualFile,
-          configuration,
-        )
-        .withComponentRegistrar(NavComponentRegistrar)
-        .build()
-
-    surface.addModelWithoutRender(model).join()
-    surface.setCurrentNavigation(surface.model?.treeReader?.find("FirstFragment")!!).join()
-
-    lateinit var fakeUi: FakeUi
-    run {
-      fakeUi =
-        UIUtil.invokeAndWaitIfNeeded(
-          Computable {
-            val outerPanel =
-              JPanel(BorderLayout()).apply {
-                border = JBUI.Borders.customLine(JBColor.RED)
-                add(surface, BorderLayout.CENTER)
-                setBounds(0, 0, 1000, 1000)
-              }
-
-            FakeUi(outerPanel, 1.0, true).apply {
-              updateToolbars()
-              layoutAndDispatchEvents()
-            }
-          }
-        )
-
-      ImageDiffUtil.assertImageSimilar(
-        getGoldenImagePath("zoomInitial"),
-        asyncDisplayRule.renderInFakeUi(fakeUi),
-        0.1,
-        1,
-      )
-    }
-
-    val zoomActionsToolbar =
-      fakeUi.findComponent<ActionToolbarImpl> { it.place.contains(zoomActionPlace) }!!
-    val zoomInAction = zoomActionsToolbar.actions.filterIsInstance<ZoomInAction>().single()
-
-    val dataContext =
-      DataManager.getInstance().customizeDataContext(DataContext.EMPTY_CONTEXT, surface)
-    val event = TestActionEvent.createTestEvent(dataContext)
-
-    // Verify zoom in
-    run {
-      repeat(3) {
-        zoomInAction.actionPerformed(event)
-        UIUtil.invokeAndWaitIfNeeded { fakeUi.layoutAndDispatchEvents() }
-      }
-      Assert.assertNotNull(asyncDisplayRule.renderInFakeUi(fakeUi))
-      Assert.assertEquals(1.5, surface.zoomController.scale, 0.01)
-      ImageDiffUtil.assertImageSimilar(
-        getGoldenImagePath("zoomIn"),
-        asyncDisplayRule.renderInFakeUi(fakeUi),
-        0.1,
-        1,
-      )
-=======
   fun testNavDesignSurfaceZoomIn() =
     runBlocking(workerThread) {
       populateSchema()
@@ -389,97 +292,9 @@
         Assert.assertEquals(1.5, surface.zoomController.scale, 0.01)
         ImageDiffUtil.assertImageSimilar(getGoldenImagePath("zoomIn"), fakeUi.render(), 0.1, 1)
       }
->>>>>>> 8b7d83e8
     }
 
   @Test
-<<<<<<< HEAD
-  fun testNavDesignSurfaceZoomOut() {
-    populateSchema()
-    val facet = androidProjectRule.module.androidFacet!!
-    val layout = addLayout()
-    val navGraph = addNavGraph()
-
-    waitForResourceRepositoryUpdates(androidProjectRule.fixture.module)
-    val configuration =
-      RenderTestUtil.getConfiguration(androidProjectRule.fixture.module, layout.virtualFile)
-    val surface =
-      UIUtil.invokeAndWaitIfNeeded(
-        Computable {
-          NavDesignSurface(androidProjectRule.project).also {
-            Disposer.register(androidProjectRule.testRootDisposable, it)
-          }
-        }
-      )
-
-    surface.activate()
-
-    val model =
-      NlModel.Builder(
-          androidProjectRule.testRootDisposable,
-          AndroidBuildTargetReference.gradleOnly(facet),
-          navGraph.virtualFile,
-          configuration,
-        )
-        .withComponentRegistrar(NavComponentRegistrar)
-        .build()
-
-    surface.addModelWithoutRender(model).join()
-    UIUtil.invokeAndWaitIfNeeded {
-      surface.currentNavigation = surface.model?.treeReader?.find("FirstFragment")!!
-    }
-
-    lateinit var fakeUi: FakeUi
-    run {
-      fakeUi =
-        UIUtil.invokeAndWaitIfNeeded(
-          Computable {
-            val outerPanel =
-              JPanel(BorderLayout()).apply {
-                border = JBUI.Borders.customLine(JBColor.RED)
-                add(surface, BorderLayout.CENTER)
-                setBounds(0, 0, 1000, 1000)
-              }
-
-            FakeUi(outerPanel, 1.0, true).apply {
-              updateToolbars()
-              layoutAndDispatchEvents()
-            }
-          }
-        )
-
-      ImageDiffUtil.assertImageSimilar(
-        getGoldenImagePath("zoomInitial"),
-        asyncDisplayRule.renderInFakeUi(fakeUi),
-        0.1,
-        1,
-      )
-    }
-
-    val zoomActionsToolbar =
-      fakeUi.findComponent<ActionToolbarImpl> { it.place.contains(zoomActionPlace) }!!
-
-    val zoomOutAction = zoomActionsToolbar.actions.filterIsInstance<ZoomOutAction>().single()
-
-    val dataContext =
-      DataManager.getInstance().customizeDataContext(DataContext.EMPTY_CONTEXT, surface)
-    val event = TestActionEvent.createTestEvent(dataContext)
-
-    // Verify zoom out
-    run {
-      repeat(3) {
-        zoomOutAction.actionPerformed(event)
-        UIUtil.invokeAndWaitIfNeeded { fakeUi.layoutAndDispatchEvents() }
-      }
-      Assert.assertNotNull(asyncDisplayRule.renderInFakeUi(fakeUi))
-      Assert.assertEquals(0.67, surface.zoomController.scale, 0.01)
-      ImageDiffUtil.assertImageSimilar(
-        getGoldenImagePath("zoomOut"),
-        asyncDisplayRule.renderInFakeUi(fakeUi),
-        0.1,
-        1,
-      )
-=======
   fun testNavDesignSurfaceZoomOut() =
     runBlocking(workerThread) {
       populateSchema()
@@ -561,85 +376,9 @@
         Assert.assertEquals(0.67, surface.zoomController.scale, 0.01)
         ImageDiffUtil.assertImageSimilar(getGoldenImagePath("zoomOut"), fakeUi.render(), 0.1, 1)
       }
->>>>>>> 8b7d83e8
     }
 
   @Test
-<<<<<<< HEAD
-  fun testNavDesignSurfaceZoomToFit() {
-    populateSchema()
-
-    val facet = androidProjectRule.module.androidFacet!!
-    val layout = addLayout()
-    val navGraph = addNavGraph()
-
-    waitForResourceRepositoryUpdates(androidProjectRule.fixture.module)
-    val configuration =
-      RenderTestUtil.getConfiguration(androidProjectRule.fixture.module, layout.virtualFile)
-    val surface =
-      UIUtil.invokeAndWaitIfNeeded(
-        Computable {
-          NavDesignSurface(androidProjectRule.project).also {
-            Disposer.register(androidProjectRule.testRootDisposable, it)
-          }
-        }
-      )
-
-    surface.activate()
-
-    val model =
-      NlModel.Builder(
-          androidProjectRule.testRootDisposable,
-          AndroidBuildTargetReference.gradleOnly(facet),
-          navGraph.virtualFile,
-          configuration,
-        )
-        .withComponentRegistrar(NavComponentRegistrar)
-        .build()
-
-    surface.addModelWithoutRender(model).join()
-    UIUtil.invokeAndWaitIfNeeded {
-      surface.currentNavigation = surface.model?.treeReader?.find("FirstFragment")!!
-    }
-
-    lateinit var fakeUi: FakeUi
-    run {
-      fakeUi =
-        UIUtil.invokeAndWaitIfNeeded(
-          Computable {
-            val outerPanel =
-              JPanel(BorderLayout()).apply {
-                border = JBUI.Borders.customLine(JBColor.RED)
-                add(surface, BorderLayout.CENTER)
-                setBounds(0, 0, 1000, 1000)
-              }
-
-            FakeUi(outerPanel, 1.0, true).apply {
-              updateToolbars()
-              layoutAndDispatchEvents()
-            }
-          }
-        )
-
-      ImageDiffUtil.assertImageSimilar(
-        getGoldenImagePath("zoomInitial"),
-        asyncDisplayRule.renderInFakeUi(fakeUi),
-        0.1,
-        1,
-      )
-    }
-
-    val zoomActionsToolbar =
-      fakeUi.findComponent<ActionToolbarImpl> { it.place.contains(zoomActionPlace) }!!
-
-    val zoomToFitAction = zoomActionsToolbar.actions.filterIsInstance<ZoomToFitAction>().single()
-
-    val dataContext =
-      DataManager.getInstance().customizeDataContext(DataContext.EMPTY_CONTEXT, surface)
-    val event = TestActionEvent.createTestEvent(dataContext)
-    zoomToFitAction.actionPerformed(event)
-    val zoomToFitScale = surface.zoomController.scale
-=======
   fun testNavDesignSurfaceZoomToFit() =
     runBlocking(workerThread) {
       populateSchema()
@@ -708,24 +447,12 @@
         fakeUi.findComponent<ActionToolbarImpl> { it.place.contains(zoomActionPlace) }!!
 
       val zoomToFitAction = zoomActionsToolbar.actions.filterIsInstance<ZoomToFitAction>().single()
->>>>>>> 8b7d83e8
 
       val event =
         TestActionEvent.createTestEvent(
           DataManager.getInstance().customizeDataContext(DataContext.EMPTY_CONTEXT, surface)
         )
       zoomToFitAction.actionPerformed(event)
-<<<<<<< HEAD
-      UIUtil.invokeAndWaitIfNeeded { fakeUi.layoutAndDispatchEvents() }
-      Assert.assertNotNull(asyncDisplayRule.renderInFakeUi(fakeUi))
-      Assert.assertEquals(zoomToFitScale, surface.zoomController.scale, 0.01)
-      ImageDiffUtil.assertImageSimilar(
-        getGoldenImagePath("zoomFit"),
-        asyncDisplayRule.renderInFakeUi(fakeUi),
-        0.1,
-        1,
-      )
-=======
       val zoomToFitScale = surface.zoomController.scale
 
       // Verify zoom to fit
@@ -735,6 +462,5 @@
         Assert.assertEquals(zoomToFitScale, surface.zoomController.scale, 0.01)
         ImageDiffUtil.assertImageSimilar(getGoldenImagePath("zoomFit"), fakeUi.render(), 0.1, 1)
       }
->>>>>>> 8b7d83e8
     }
 }