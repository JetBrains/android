/*
 * Copyright (C) 2018 The Android Open Source Project
 *
 * Licensed under the Apache License, Version 2.0 (the "License");
 * you may not use this file except in compliance with the License.
 * You may obtain a copy of the License at
 *
 *      http://www.apache.org/licenses/LICENSE-2.0
 *
 * Unless required by applicable law or agreed to in writing, software
 * distributed under the License is distributed on an "AS IS" BASIS,
 * WITHOUT WARRANTIES OR CONDITIONS OF ANY KIND, either express or implied.
 * See the License for the specific language governing permissions and
 * limitations under the License.
 */
package com.android.tools.idea.naveditor.editor

import com.android.testutils.MockitoKt.whenever
import com.android.tools.idea.common.editor.ActionsToolbar
import com.android.tools.idea.common.error.IssueModel
import com.android.tools.idea.naveditor.NavModelBuilderUtil.navigation
import com.android.tools.idea.naveditor.NavTestCase
import com.intellij.openapi.actionSystem.DefaultActionGroup
<<<<<<< HEAD
=======
import java.util.Collections
import org.mockito.ArgumentMatchers
>>>>>>> 176f09ad
import org.mockito.Mockito
import org.mockito.Mockito.mock
import org.mockito.Mockito.verify

class NavActionsToolbarTest : NavTestCase() {

  fun testAddActions() {
    val model =
      model("nav.xml") {
        navigation("root") {
          fragment("f1") { action("a1", "f2") }
          fragment("f2")
          activity("a1")
        }
      }

    val actionManager = mock(NavActionManager::class.java)
    val surface = model.surface

    surface.selectionModel.clear()
    val issueModel = mock(IssueModel::class.java)
    whenever(surface.issueModel).thenReturn(issueModel)
    whenever(surface.actionManager).thenReturn(actionManager)
    whenever(actionManager.getPopupMenuActions(any())).thenReturn(DefaultActionGroup())
    // We use any ?: Collections.emptyList() below because any() returns null and Kotlin will
    // complain during the null checking
    whenever(actionManager.getToolbarActions(Mockito.any() ?: Collections.emptyList()))
      .thenReturn(DefaultActionGroup())
    ActionsToolbar(project, surface)

    val components = listOf(model.treeReader.find("root")!!)

    verify(actionManager).getToolbarActions(eq(components))

    val f1 = listOf(model.treeReader.find("f1")!!)
    surface.selectionModel.setSelection(f1)

    verify(actionManager).getToolbarActions(eq(f1))

    val f1AndRoot = listOf(model.treeReader.find("f1")!!, model.treeReader.components[0])
    surface.selectionModel.setSelection(f1AndRoot)

    verify(actionManager).getToolbarActions(eq(f1AndRoot))
  }

<<<<<<< HEAD
  fun <T> any(): T = Mockito.any() as T
  fun <T> eq(v: T): T = Mockito.eq(v) as T
=======
  fun <T> any(): T = ArgumentMatchers.any() as T

  fun <T> eq(v: T): T = ArgumentMatchers.eq(v) as T
>>>>>>> 176f09ad
}<|MERGE_RESOLUTION|>--- conflicted
+++ resolved
@@ -21,11 +21,8 @@
 import com.android.tools.idea.naveditor.NavModelBuilderUtil.navigation
 import com.android.tools.idea.naveditor.NavTestCase
 import com.intellij.openapi.actionSystem.DefaultActionGroup
-<<<<<<< HEAD
-=======
 import java.util.Collections
 import org.mockito.ArgumentMatchers
->>>>>>> 176f09ad
 import org.mockito.Mockito
 import org.mockito.Mockito.mock
 import org.mockito.Mockito.verify
@@ -71,12 +68,7 @@
     verify(actionManager).getToolbarActions(eq(f1AndRoot))
   }
 
-<<<<<<< HEAD
-  fun <T> any(): T = Mockito.any() as T
-  fun <T> eq(v: T): T = Mockito.eq(v) as T
-=======
   fun <T> any(): T = ArgumentMatchers.any() as T
 
   fun <T> eq(v: T): T = ArgumentMatchers.eq(v) as T
->>>>>>> 176f09ad
 }