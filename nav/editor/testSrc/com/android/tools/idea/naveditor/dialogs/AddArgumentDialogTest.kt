/*
 * Copyright (C) 2020 The Android Open Source Project
 *
 * Licensed under the Apache License, Version 2.0 (the "License");
 * you may not use this file except in compliance with the License.
 * You may obtain a copy of the License at
 *
 *      http://www.apache.org/licenses/LICENSE-2.0
 *
 * Unless required by applicable law or agreed to in writing, software
 * distributed under the License is distributed on an "AS IS" BASIS,
 * WITHOUT WARRANTIES OR CONDITIONS OF ANY KIND, either express or implied.
 * See the License for the specific language governing permissions and
 * limitations under the License.
 */
package com.android.tools.idea.naveditor.dialogs

import com.android.SdkConstants.CLASS_PARCELABLE
import com.android.tools.idea.common.SyncNlModel
import com.android.tools.idea.naveditor.NavModelBuilderUtil
import com.android.tools.idea.naveditor.NavModelBuilderUtil.navigation
import com.android.tools.idea.naveditor.NavTestCase
import com.android.tools.idea.naveditor.analytics.TestNavUsageTracker
import com.google.wireless.android.sdk.stats.NavEditorEvent
import com.google.wireless.android.sdk.stats.NavPropertyInfo
import com.intellij.ide.util.ClassFilter
import com.intellij.ide.util.TreeClassChooser
import com.intellij.openapi.project.Project
import com.intellij.psi.PsiClass
import com.intellij.psi.PsiDirectory
import com.intellij.psi.PsiManager
import com.intellij.psi.search.GlobalSearchScope
import com.intellij.psi.util.ClassUtil
import org.mockito.kotlin.mock
import org.mockito.kotlin.verify
import org.mockito.kotlin.whenever

class AddArgumentDialogTest : NavTestCase() {
  private val testClassChooser =
    object : TreeClassChooser {
      private var selected: PsiClass? = null

      override fun getSelected(): PsiClass? = selected

      override fun select(aClass: PsiClass?) {
        selected = aClass
      }

      override fun selectDirectory(directory: PsiDirectory?) {}

      override fun showDialog() {}

      override fun showPopup() {}
    }

  private val testClassChooserFactory =
    object : KotlinTreeClassChooserFactory {
      override fun createKotlinTreeClassChooser(
        title: String,
        project: Project,
        scope: GlobalSearchScope,
        base: PsiClass?,
        initialClass: PsiClass?,
        classFilter: ClassFilter,
      ): TreeClassChooser = testClassChooser
    }

  fun testValidation() {
    val model = model("nav.xml") { navigation { fragment("fragment1") } }
    AddArgumentDialog(null, model.treeReader.find("fragment1")!!, testClassChooserFactory)
      .runAndClose { dialog ->
        assertNotNull(dialog.doValidate())

        dialog.name = "myArgument"
        assertNull(dialog.doValidate())

        dialog.dialogUI.myTypeComboBox.selectedItem = AddArgumentDialog.Type.BOOLEAN
        assertNull(dialog.doValidate())

        dialog.dialogUI.myTypeComboBox.selectedItem = AddArgumentDialog.Type.LONG
        dialog.defaultValue = "1234"
        assertNull(dialog.doValidate())
        dialog.defaultValue = "abcdL"
        assertNotNull(dialog.doValidate())
        dialog.defaultValue = "1234L"
        assertNull(dialog.doValidate())

        dialog.dialogUI.myTypeComboBox.selectedItem = AddArgumentDialog.Type.FLOAT
        dialog.defaultValue = "1.5"
        assertNull(dialog.doValidate())
        dialog.defaultValue = "1.5f"
        assertNull(dialog.doValidate())
        dialog.defaultValue = "123"
        assertNull(dialog.doValidate())
        dialog.defaultValue = "1234L"
        assertNotNull(dialog.doValidate())
        dialog.defaultValue = "abcd"
        assertNotNull(dialog.doValidate())

        dialog.dialogUI.myTypeComboBox.selectedItem = AddArgumentDialog.Type.REFERENCE
        dialog.defaultValue = "1234"
        assertNotNull(dialog.doValidate())
        dialog.defaultValue = "@id/bad_id"
        assertNotNull(dialog.doValidate())
        dialog.defaultValue = "@id/progressBar"
        assertNull(dialog.doValidate())
        dialog.defaultValue = "@layout/activity_main"
        assertNull(dialog.doValidate())
      }
  }

  fun testInitWithExisting() {
    val model =
      model("nav.xml") {
        navigation {
          fragment("fragment1") {
            argument("myArgument", type = "integer", value = "1234")
            argument("myArgument2", type = "custom.Parcelable", nullable = true)
            argument("myArgument3")
          }
        }
      }
    val fragment1 = model.treeReader.find("fragment1")!!
    AddArgumentDialog(fragment1.getChild(0), fragment1, testClassChooserFactory).runAndClose {
      dialog ->
      assertEquals("myArgument", dialog.name)
      assertEquals("integer", dialog.type)
      assertFalse(dialog.isNullable)
      assertEquals("1234", dialog.defaultValue)
    }

    AddArgumentDialog(fragment1.getChild(1), fragment1, testClassChooserFactory).runAndClose {
      dialog ->
      assertEquals("myArgument2", dialog.name)
      assertEquals("custom.Parcelable", dialog.type)
      assertTrue(dialog.isNullable)
      assertTrue(dialog.defaultValue.isNullOrEmpty())
    }

    AddArgumentDialog(fragment1.getChild(2), fragment1, testClassChooserFactory).runAndClose {
      dialog ->
      assertEquals("myArgument3", dialog.name)
      assertNull(dialog.type)
      assertFalse(dialog.isNullable)
      assertTrue(dialog.defaultValue.isNullOrEmpty())
    }
  }

  fun testDefaultValueEditor() {
    val model =
      model("nav.xml") {
        NavModelBuilderUtil.navigation {
          fragment("fragment1") { argument("myArgument", type = "custom.Parcelable") }
        }
      }
    val fragment1 = model.treeReader.find("fragment1")!!
    AddArgumentDialog(fragment1.children[0], fragment1, testClassChooserFactory).runAndClose {
      dialog ->
      assertTrue(dialog.dialogUI.myDefaultValueComboBox.isVisible)
      assertFalse(dialog.dialogUI.myDefaultValueTextField.isVisible)

      for (t in
        listOf(
          AddArgumentDialog.Type.INTEGER,
          AddArgumentDialog.Type.FLOAT,
          AddArgumentDialog.Type.LONG,
          AddArgumentDialog.Type.STRING,
          AddArgumentDialog.Type.REFERENCE,
          null,
        )) {
        dialog.dialogUI.myTypeComboBox.selectedItem = t
        assertFalse(dialog.dialogUI.myDefaultValueComboBox.isVisible)
        assertTrue(dialog.dialogUI.myDefaultValueTextField.isVisible)
      }
      dialog.dialogUI.myTypeComboBox.selectedItem = AddArgumentDialog.Type.BOOLEAN
      assertTrue(dialog.dialogUI.myDefaultValueComboBox.isVisible)
      assertFalse(dialog.dialogUI.myDefaultValueTextField.isVisible)
    }
  }

  fun testNullable() {
    val model =
      model("nav.xml") {
        navigation {
          fragment("fragment1") {
            argument("myArgument", type = "custom.Parcelable")
            argument("myArgument2", type = "integer[]")
            argument("myArgument3", type = "long[]")
            argument("myArgument4", type = "float[]")
            argument("myArgument5", type = "boolean[]")
          }
        }
      }

    val customEnum = mock<PsiClass>()
    whenever(customEnum.qualifiedName).thenReturn("java.nio.file.AccessMode")
    testClassChooser.select(customEnum)

    val fragment1 = model.treeReader.find("fragment1")!!
    fragment1.children.forEach {
      AddArgumentDialog(it, fragment1, testClassChooserFactory).runAndClose { dialog ->
        assertTrue(dialog.dialogUI.myNullableCheckBox.isEnabled)
      }
    }

    AddArgumentDialog(fragment1.children[0], fragment1, testClassChooserFactory).runAndClose {
      dialog ->
      dialog.dialogUI.myTypeComboBox.selectedItem = AddArgumentDialog.Type.STRING
      assertTrue(dialog.dialogUI.myNullableCheckBox.isEnabled)

      for (t in
        listOf(
          AddArgumentDialog.Type.INTEGER,
          AddArgumentDialog.Type.FLOAT,
          AddArgumentDialog.Type.LONG,
          AddArgumentDialog.Type.BOOLEAN,
          AddArgumentDialog.Type.REFERENCE,
          AddArgumentDialog.Type.CUSTOM_ENUM,
          null,
        )) {
        dialog.dialogUI.myTypeComboBox.selectedItem = t
        assertFalse(dialog.dialogUI.myNullableCheckBox.isEnabled)
      }
    }
  }

  fun testArray() {
    val model = model("nav.xml") { navigation { fragment("fragment1") } }

    val customEnum = mock<PsiClass>()
    whenever(customEnum.qualifiedName).thenReturn("java.nio.file.AccessMode")
    testClassChooser.select(customEnum)

    val fragment1 = model.treeReader.find("fragment1")!!

    AddArgumentDialog(null, fragment1, testClassChooserFactory).runAndClose { dialog ->
      for (t in
        listOf(
          AddArgumentDialog.Type.INFERRED,
          AddArgumentDialog.Type.INTEGER,
          AddArgumentDialog.Type.FLOAT,
          AddArgumentDialog.Type.LONG,
          AddArgumentDialog.Type.BOOLEAN,
          AddArgumentDialog.Type.STRING,
        )) {
        dialog.dialogUI.myTypeComboBox.selectedItem = t
        assertTrue(dialog.dialogUI.myArrayCheckBox.isEnabled)
      }

      for (t in
        listOf(AddArgumentDialog.Type.REFERENCE, AddArgumentDialog.Type.CUSTOM_ENUM, null)) {
        dialog.dialogUI.myTypeComboBox.selectedItem = t
        assertFalse(dialog.dialogUI.myArrayCheckBox.isEnabled)
      }
    }
  }

  fun testParcelable() {
    val model = model("nav.xml") { NavModelBuilderUtil.navigation { fragment("fragment1") } }

    val relativePath = "src/mytest/navtest/Containing.java"
    val fileText =
      """
      package mytest.navtest;

      import android.os.Parcelable;

      public abstract class Containing implements Parcelable {
          public abstract static class Inner implements Parcelable {
             public abstract static class InnerInner implements Parcelable {
             }
          }
      }
      """
        .trimIndent()
    myFixture.addFileToProject(relativePath, fileText)

    val parcelable = ClassUtil.findPsiClass(PsiManager.getInstance(project), CLASS_PARCELABLE)

    testParcelable(model, testClassChooser, "mytest.navtest.Containing")
    testParcelable(model, testClassChooser, "mytest.navtest.Containing\$Inner")
    testParcelable(model, testClassChooser, "mytest.navtest.Containing\$Inner\$InnerInner")
  }

  private fun testParcelable(model: SyncNlModel, classChooser: TreeClassChooser, jvmName: String) {
    val fragment1 = model.treeReader.find("fragment1")!!
    val psiClass = ClassUtil.findPsiClass(PsiManager.getInstance(project), jvmName)

    classChooser.select(psiClass)

    AddArgumentDialog(null, fragment1, testClassChooserFactory).runAndClose { dialog ->
      dialog.dialogUI.myTypeComboBox.selectedItem = AddArgumentDialog.Type.CUSTOM_PARCELABLE
      assertEquals(jvmName, dialog.type)
      assertTrue(dialog.dialogUI.myArrayCheckBox.isEnabled)
    }
  }

  fun testEnum() {
    val model = model("nav.xml") { NavModelBuilderUtil.navigation { fragment("fragment1") } }

    val customEnum = mock<PsiClass>()
    whenever(customEnum.qualifiedName).thenReturn("java.nio.file.AccessMode")
    testClassChooser.select(customEnum)

    val fragment1 = model.treeReader.find("fragment1")!!

    AddArgumentDialog(null, fragment1, testClassChooserFactory).runAndClose { dialog ->
      dialog.dialogUI.myTypeComboBox.selectedItem = AddArgumentDialog.Type.CUSTOM_ENUM
      assertEquals("java.nio.file.AccessMode", dialog.type)
      assertEquals("READ", dialog.dialogUI.myDefaultValueComboBox.model.getElementAt(0))
    }
  }

  fun testInnerClass() {
    val model = model("nav.xml") { NavModelBuilderUtil.navigation { fragment("fragment1") } }
<<<<<<< HEAD
    val classChooser = mock(TreeClassChooser::class.java)
    val containingClass = mock(PsiClass::class.java)
=======
    val classChooser = mock<TreeClassChooser>()
    val containingClass = mock<PsiClass>()
>>>>>>> 8b7d83e8
    whenever(containingClass.qualifiedName).thenReturn("android.graphics.Paint")
    val innerClass = mock<PsiClass>()
    whenever(innerClass.qualifiedName).thenReturn("android.graphics.Paint.Align")
    whenever(innerClass.containingClass).thenReturn(containingClass)
    whenever(innerClass.name).thenReturn("Align")
    whenever(classChooser.selected).thenReturn(innerClass)
    testClassChooser.select(innerClass)

    val fragment1 = model.treeReader.find("fragment1")!!

    AddArgumentDialog(null, fragment1, testClassChooserFactory).runAndClose { dialog ->
      dialog.dialogUI.myTypeComboBox.selectedItem = AddArgumentDialog.Type.CUSTOM_ENUM
      assertEquals("android.graphics.Paint\$Align", dialog.type)
    }
  }

  fun testCancelCustomParcelable() {
    val model = model("nav.xml") { NavModelBuilderUtil.navigation { fragment("fragment1") } }
    val parcelable = ClassUtil.findPsiClass(PsiManager.getInstance(project), CLASS_PARCELABLE)
    val factory =
      object : KotlinTreeClassChooserFactory {
        override fun createKotlinTreeClassChooser(
          title: String,
          project: Project,
          scope: GlobalSearchScope,
          base: PsiClass?,
          initialClass: PsiClass?,
          classFilter: ClassFilter,
        ): TreeClassChooser {
          assertEquals(parcelable, base)
          return testClassChooser
        }
      }

    val fragment1 = model.treeReader.find("fragment1")!!

    AddArgumentDialog(null, fragment1, factory).runAndClose { dialog ->
      dialog.dialogUI.myTypeComboBox.selectedItem = AddArgumentDialog.Type.CUSTOM_PARCELABLE
      assertEquals(null, dialog.type)
    }

    AddArgumentDialog(null, fragment1, factory).runAndClose { dialog ->
      dialog.dialogUI.myTypeComboBox.selectedItem = AddArgumentDialog.Type.INTEGER
      dialog.dialogUI.myTypeComboBox.selectedItem = AddArgumentDialog.Type.CUSTOM_PARCELABLE
      assertEquals("integer", dialog.type)
    }
  }

  fun testPropertyChangeMetrics() {
    val model = model("nav.xml") { navigation("root") { fragment("f1") } }

    val f1 = model.treeReader.find("f1")!!

    AddArgumentDialog(null, f1, testClassChooserFactory).runAndClose { dialog ->
      dialog.name = "myArgument"
      dialog.dialogUI.myTypeComboBox.selectedItem = AddArgumentDialog.Type.LONG
      dialog.defaultValue = "1234"

      TestNavUsageTracker.create(model).use { tracker ->
        dialog.save()
        verify(tracker)
          .logEvent(
            NavEditorEvent.newBuilder()
              .setType(NavEditorEvent.NavEditorEventType.CHANGE_PROPERTY)
              .setPropertyInfo(
                NavPropertyInfo.newBuilder()
                  .setWasEmpty(true)
                  .setProperty(NavPropertyInfo.Property.NAME)
                  .setContainingTag(NavPropertyInfo.TagType.ARGUMENT_TAG)
              )
              .setSource(NavEditorEvent.Source.PROPERTY_INSPECTOR)
              .build()
          )
        verify(tracker)
          .logEvent(
            NavEditorEvent.newBuilder()
              .setType(NavEditorEvent.NavEditorEventType.CHANGE_PROPERTY)
              .setPropertyInfo(
                NavPropertyInfo.newBuilder()
                  .setWasEmpty(true)
                  .setProperty(NavPropertyInfo.Property.ARG_TYPE)
                  .setContainingTag(NavPropertyInfo.TagType.ARGUMENT_TAG)
              )
              .setSource(NavEditorEvent.Source.PROPERTY_INSPECTOR)
              .build()
          )
        verify(tracker)
          .logEvent(
            NavEditorEvent.newBuilder()
              .setType(NavEditorEvent.NavEditorEventType.CHANGE_PROPERTY)
              .setPropertyInfo(
                NavPropertyInfo.newBuilder()
                  .setWasEmpty(true)
                  .setProperty(NavPropertyInfo.Property.DEFAULT_VALUE)
                  .setContainingTag(NavPropertyInfo.TagType.ARGUMENT_TAG)
              )
              .setSource(NavEditorEvent.Source.PROPERTY_INSPECTOR)
              .build()
          )
      }
    }
  }
}<|MERGE_RESOLUTION|>--- conflicted
+++ resolved
@@ -313,13 +313,8 @@
 
   fun testInnerClass() {
     val model = model("nav.xml") { NavModelBuilderUtil.navigation { fragment("fragment1") } }
-<<<<<<< HEAD
-    val classChooser = mock(TreeClassChooser::class.java)
-    val containingClass = mock(PsiClass::class.java)
-=======
     val classChooser = mock<TreeClassChooser>()
     val containingClass = mock<PsiClass>()
->>>>>>> 8b7d83e8
     whenever(containingClass.qualifiedName).thenReturn("android.graphics.Paint")
     val innerClass = mock<PsiClass>()
     whenever(innerClass.qualifiedName).thenReturn("android.graphics.Paint.Align")
