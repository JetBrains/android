--- conflicted
+++ resolved
@@ -18,12 +18,8 @@
 import com.android.tools.adtui.ZOOMABLE_KEY
 import com.android.tools.idea.naveditor.NavTestCase
 import com.intellij.ide.DataManager
-<<<<<<< HEAD
-import com.intellij.openapi.actionSystem.AnActionEvent
-=======
 import com.intellij.openapi.actionSystem.ActionUiKind
 import com.intellij.openapi.actionSystem.AnActionEvent.createEvent
->>>>>>> 8b7d83e8
 import com.intellij.openapi.actionSystem.DataContext
 import com.intellij.openapi.util.Disposer
 
@@ -33,11 +29,6 @@
     // Simply test NavDesignSurface provide data for ZOOMABLE_KEY
     val surface =
       NavDesignSurface(project).also { Disposer.register(myFixture.testRootDisposable, it) }
-<<<<<<< HEAD
-    val dataContext =
-      DataManager.getInstance().customizeDataContext(DataContext.EMPTY_CONTEXT, surface)
-    val event = AnActionEvent.createFromDataContext("", null, dataContext)
-=======
     val event =
       createEvent(
         DataManager.getInstance().customizeDataContext(DataContext.EMPTY_CONTEXT, surface),
@@ -46,7 +37,6 @@
         ActionUiKind.NONE,
         null,
       )
->>>>>>> 8b7d83e8
     assertNotNull(event.getData(ZOOMABLE_KEY))
   }
 }