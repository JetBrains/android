/*
 * Copyright (C) 2017 The Android Open Source Project
 *
 * Licensed under the Apache License, Version 2.0 (the "License");
 * you may not use this file except in compliance with the License.
 * You may obtain a copy of the License at
 *
 *      http://www.apache.org/licenses/LICENSE-2.0
 *
 * Unless required by applicable law or agreed to in writing, software
 * distributed under the License is distributed on an "AS IS" BASIS,
 * WITHOUT WARRANTIES OR CONDITIONS OF ANY KIND, either express or implied.
 * See the License for the specific language governing permissions and
 * limitations under the License.
 */
package com.android.tools.idea.naveditor.scene;

import com.android.resources.ResourceFolderType;
import com.android.resources.ResourceType;
import com.android.testutils.ImageDiffUtil;
import com.android.tools.configurations.Configuration;
import com.android.tools.idea.common.model.NlModel;
import com.android.tools.idea.configurations.ConfigurationManager;
import com.android.tools.idea.naveditor.NavTestCase;
import com.android.tools.idea.naveditor.model.NavComponentRegistrar;
import com.android.tools.idea.naveditor.surface.NavDesignSurface;
import com.android.tools.idea.rendering.RenderTestUtil;
import com.android.tools.idea.res.IdeResourcesUtil;
import com.android.tools.rendering.RenderService;
import com.android.tools.rendering.RenderTask;
import com.intellij.openapi.util.Disposer;
import com.intellij.openapi.vfs.VirtualFile;
import com.intellij.psi.PsiManager;
import com.intellij.psi.xml.XmlFile;
import com.intellij.ui.scale.ScaleContext;
import com.intellij.util.ui.ImageUtil;
import com.intellij.util.ui.UIUtil;
import java.awt.Dimension;
import java.awt.Image;
import java.awt.image.BufferedImage;
import java.io.File;
import java.nio.file.Paths;
import java.util.Collections;
import java.util.concurrent.CompletableFuture;
import java.util.concurrent.Semaphore;
import java.util.concurrent.atomic.AtomicInteger;
import java.util.concurrent.locks.Lock;
import java.util.concurrent.locks.ReentrantLock;
import javax.imageio.ImageIO;
import org.jetbrains.android.facet.AndroidFacet;
import org.jetbrains.annotations.NotNull;

/**
 * Tests for {@link ThumbnailManager}
 */
public class ThumbnailManagerTest extends NavTestCase {

  @Override
  public void setUp() {
    super.setUp();
    TestableThumbnailManager.register(myFacet);
    NavDesignSurface surface = new NavDesignSurface(myFacet.getModule().getProject());
    Disposer.register(getMyRootDisposable(), surface);
<<<<<<< HEAD
    // This class uses rendering
    RenderTestUtil.beforeRenderTestCase();
  }

  @Override
  protected void tearDown() {
    super.tearDown();
    RenderTestUtil.afterRenderTestCase();
=======
>>>>>>> 3a514de0
  }

  public void testCaching() throws Exception {
    ThumbnailManager manager = ThumbnailManager.getInstance(myFacet);
    VirtualFile file = myFixture.findFileInTempDir("res/layout/activity_main.xml");
    XmlFile psiFile = (XmlFile)PsiManager.getInstance(getProject()).findFile(file);
    ScaleContext scaleContext = ScaleContext.createIdentity();

    VirtualFile virtualFile = psiFile.getVirtualFile();
    NlModel model = new NlModel.Builder(getMyRootDisposable(), myBuildTarget, virtualFile,
                                      ConfigurationManager.getOrCreateInstance(myModule).getConfiguration(virtualFile))
      .withComponentRegistrar(NavComponentRegistrar.INSTANCE)
      .build();
    RefinableImage imageFuture = manager.getThumbnail(psiFile, model.getConfiguration(), new Dimension(100, 200), scaleContext);
    Image image = imageFuture.getTerminalImage();
    imageFuture = manager.getThumbnail(psiFile, model.getConfiguration(), new Dimension(100, 200), scaleContext);
    assertSame(image, imageFuture.getTerminalImage());

    image = imageFuture.getTerminalImage();
    imageFuture = manager.getThumbnail(psiFile, model.getConfiguration(), new Dimension(100, 200), scaleContext);
    assertSame(image, imageFuture.getTerminalImage());

    VirtualFile resDir = myFixture.findFileInTempDir("res");
    IdeResourcesUtil.createValueResource(getProject(), resDir, "foo", ResourceType.STRING, "strings.xml",
                                         Collections.singletonList(ResourceFolderType.VALUES.getName()), "bar");
    waitForResourceRepositoryUpdates();

    imageFuture = manager.getThumbnail(psiFile, model.getConfiguration(), new Dimension(100, 200), scaleContext);
    assertNotSame(image, imageFuture.getTerminalImage());

    image = imageFuture.getTerminalImage();
    imageFuture = manager.getThumbnail(psiFile, model.getConfiguration(), new Dimension(100, 200), scaleContext);
    assertSame(image, imageFuture.getTerminalImage());

    model.getConfiguration().setFontScale(0.8f);
    imageFuture = manager.getThumbnail(psiFile, model.getConfiguration(), new Dimension(100, 200), scaleContext);
    assertNotSame(image, imageFuture.getTerminalImage());
  }

  public void testOldVersion() throws Exception {
    Semaphore inProgressCheckDone = new Semaphore(1);
    Semaphore taskStarted = new Semaphore(1);
    ThumbnailManager manager = new ThumbnailManager(myFacet) {
      @NotNull
      @Override
      protected CompletableFuture<RenderTask> createTask(@NotNull AndroidFacet facet,
                                                         @NotNull XmlFile file,
                                                         @NotNull Configuration configuration,
                                                         @NotNull RenderService renderService) {
        return CompletableFuture.completedFuture(RenderTestUtil.createRenderTask(facet, file.getVirtualFile(), configuration))
          .whenComplete((task, ex) -> task.runAsyncRenderAction(() -> {
            try {
              taskStarted.release();
              inProgressCheckDone.acquire();
            }
            catch (Exception e) {
              fail(e.getMessage());
            }
            return null;
          }));
      }
    };
    Disposer.register(getProject(), manager);
    VirtualFile file = myFixture.findFileInTempDir("res/layout/activity_main.xml");
    XmlFile psiFile = (XmlFile)PsiManager.getInstance(getProject()).findFile(file);
    ScaleContext scaleContext = ScaleContext.createIdentity();

    VirtualFile virtualFile = psiFile.getVirtualFile();
    NlModel model = new NlModel.Builder(getMyRootDisposable(), myBuildTarget, virtualFile,
                                      ConfigurationManager.getOrCreateInstance(myModule).getConfiguration(virtualFile))
      .withComponentRegistrar(NavComponentRegistrar.INSTANCE)
      .build();
    Configuration configuration = model.getConfiguration();
    RefinableImage thumbnail = manager.getThumbnail(psiFile, configuration, new Dimension(100, 200), scaleContext);
    Image orig = thumbnail.getTerminalImage();
    assertNull(thumbnail.getImage());

    inProgressCheckDone.release(); // This was acquired when doing the first thumbnail rendering
    inProgressCheckDone.acquire();
    taskStarted.acquire();

    psiFile.clearCaches();

    RefinableImage image = manager.getThumbnail(psiFile, configuration, new Dimension(100, 200), scaleContext);
    taskStarted.acquire();
    assertFalse(image.getRefined().isDone());
    assertEquals(image.getImage(), orig);
    inProgressCheckDone.release();
    Image newVersion = image.getTerminalImage();
    assertNotSame(orig, newVersion);
    assertNotNull(newVersion);
  }

  public void testSimultaneousRequests() throws Exception {
    Lock lock = new ReentrantLock();
    lock.lock();
    Semaphore started = new Semaphore(0);
    AtomicInteger renderCount = new AtomicInteger();
    ThumbnailManager manager = new ThumbnailManager(myFacet) {
      @NotNull
      @Override
      protected CompletableFuture<RenderTask> createTask(@NotNull AndroidFacet facet,
                                                         @NotNull XmlFile file,
                                                         @NotNull Configuration configuration,
                                                         @NotNull RenderService renderService) {
        started.release();
        lock.tryLock();
        renderCount.incrementAndGet();
        return CompletableFuture.completedFuture(RenderTestUtil.createRenderTask(facet, file.getVirtualFile(), configuration));
      }
    };
    Disposer.register(getProject(), manager);
    VirtualFile file = myFixture.findFileInTempDir("res/layout/activity_main.xml");
    XmlFile psiFile = (XmlFile)PsiManager.getInstance(getProject()).findFile(file);
    ScaleContext scaleContext = ScaleContext.createIdentity();

    VirtualFile virtualFile = psiFile.getVirtualFile();
    NlModel model = new NlModel.Builder(getMyRootDisposable(), myBuildTarget, virtualFile,
                                      ConfigurationManager.getOrCreateInstance(myModule).getConfiguration(virtualFile))
      .withComponentRegistrar(NavComponentRegistrar.INSTANCE)
      .build();
    RefinableImage imageFuture = manager.getThumbnail(psiFile, model.getConfiguration(), new Dimension(100, 200), scaleContext);
    RefinableImage imageFuture2 = manager.getThumbnail(psiFile, model.getConfiguration(), new Dimension(100, 200), scaleContext);

    started.acquire();
    assertFalse(imageFuture.getRefined().isDone());
    assertFalse(imageFuture2.getRefined().isDone());
    lock.unlock();
    assertSame(imageFuture.getTerminalImage(), imageFuture2.getTerminalImage());
    assertEquals(1, renderCount.get());
  }

  private static final float MAX_PERCENT_DIFFERENT = 1f;

  public void testGeneratedImage() throws Exception {
    ThumbnailManager manager = ThumbnailManager.getInstance(myFacet);

    VirtualFile file = NavTestCase.findVirtualProjectFile(getProject(), "res/layout/activity_main.xml");
    XmlFile psiFile = (XmlFile)PsiManager.getInstance(getProject()).findFile(file);

    VirtualFile virtualFile = psiFile.getVirtualFile();
    NlModel model = new NlModel.Builder(getMyRootDisposable(), myBuildTarget, virtualFile,
                                      ConfigurationManager.getOrCreateInstance(myModule).getConfiguration(virtualFile))
      .withComponentRegistrar(NavComponentRegistrar.INSTANCE)
      .build();
    Image image =
      manager.getThumbnail(psiFile, model.getConfiguration(), new Dimension(192, 320), ScaleContext.createIdentity()).getTerminalImage();

    String fileName = "basic_activity_1.png";

    if (UIUtil.isRetina()) {
      image = ImageUtil.toBufferedImage(image);
      fileName = "basic_activity_1_retina.png";
    }

    File goldenFile = Paths.get(Companion.getTestDataPath(), "thumbnails", fileName).toFile();
    BufferedImage goldenImage = ImageIO.read(goldenFile);

    ImageDiffUtil.assertImageSimilar("thumbnail.png", goldenImage, image, MAX_PERCENT_DIFFERENT);
  }
}<|MERGE_RESOLUTION|>--- conflicted
+++ resolved
@@ -61,7 +61,6 @@
     TestableThumbnailManager.register(myFacet);
     NavDesignSurface surface = new NavDesignSurface(myFacet.getModule().getProject());
     Disposer.register(getMyRootDisposable(), surface);
-<<<<<<< HEAD
     // This class uses rendering
     RenderTestUtil.beforeRenderTestCase();
   }
@@ -70,8 +69,6 @@
   protected void tearDown() {
     super.tearDown();
     RenderTestUtil.afterRenderTestCase();
-=======
->>>>>>> 3a514de0
   }
 
   public void testCaching() throws Exception {
