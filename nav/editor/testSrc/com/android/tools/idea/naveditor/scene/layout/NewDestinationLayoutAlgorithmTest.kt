/*
 * Copyright (C) 2018 The Android Open Source Project
 *
 * Licensed under the Apache License, Version 2.0 (the "License");
 * you may not use this file except in compliance with the License.
 * You may obtain a copy of the License at
 *
 *      http://www.apache.org/licenses/LICENSE-2.0
 *
 * Unless required by applicable law or agreed to in writing, software
 * distributed under the License is distributed on an "AS IS" BASIS,
 * WITHOUT WARRANTIES OR CONDITIONS OF ANY KIND, either express or implied.
 * See the License for the specific language governing permissions and
 * limitations under the License.
 */
package com.android.tools.idea.naveditor.scene.layout

import com.android.tools.idea.naveditor.NavModelBuilderUtil.navigation
import com.android.tools.idea.naveditor.NavTestCase

class NewDestinationLayoutAlgorithmTest : NavTestCase() {
  fun testLayout() {
    val model =
      model("nav.xml") {
        navigation {
          fragment("fragment1")
          fragment("fragment2")
          fragment("fragment3")
          fragment("fragment4")
        }
      }

    model.treeReader.find("fragment1")!!.putClientProperty(NEW_DESTINATION_MARKER_PROPERTY, true)
    model.treeReader.find("fragment2")!!.putClientProperty(NEW_DESTINATION_MARKER_PROPERTY, true)
    model.treeReader.find("fragment3")!!.putClientProperty(NEW_DESTINATION_MARKER_PROPERTY, true)

    val sceneManager = model.surface.getSceneManager(model)!!
<<<<<<< HEAD
    sceneManager.requestRenderAsync()
=======
    sceneManager.requestRender()
>>>>>>> 8b7d83e8
    val scene = sceneManager.scene
    assertEquals(-708, scene.getSceneComponent("fragment1")!!.drawX)
    assertEquals(-708, scene.getSceneComponent("fragment1")!!.drawY)
    assertEquals(-648, scene.getSceneComponent("fragment2")!!.drawX)
    assertEquals(-648, scene.getSceneComponent("fragment2")!!.drawY)
    assertEquals(-588, scene.getSceneComponent("fragment3")!!.drawX)
    assertEquals(-588, scene.getSceneComponent("fragment3")!!.drawY)
  }
}<|MERGE_RESOLUTION|>--- conflicted
+++ resolved
@@ -35,11 +35,7 @@
     model.treeReader.find("fragment3")!!.putClientProperty(NEW_DESTINATION_MARKER_PROPERTY, true)
 
     val sceneManager = model.surface.getSceneManager(model)!!
-<<<<<<< HEAD
-    sceneManager.requestRenderAsync()
-=======
     sceneManager.requestRender()
->>>>>>> 8b7d83e8
     val scene = sceneManager.scene
     assertEquals(-708, scene.getSceneComponent("fragment1")!!.drawX)
     assertEquals(-708, scene.getSceneComponent("fragment1")!!.drawY)
