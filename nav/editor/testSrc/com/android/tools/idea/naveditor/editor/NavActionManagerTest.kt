--- conflicted
+++ resolved
@@ -428,11 +428,7 @@
         .add(PASTE_PROVIDER, surfaceActionProvider)
         .add(DELETE_ELEMENT_PROVIDER, surfaceActionProvider)
         .build()
-<<<<<<< HEAD
-    val event = AnActionEvent.createFromAnAction(item, null, ActionPlaces.UNKNOWN, dataContext)
-=======
     val event = createEvent(item, dataContext, null, ActionPlaces.UNKNOWN, ActionUiKind.NONE, null)
->>>>>>> 8b7d83e8
     item.update(event)
     assertInstanceOf(item, c)
     assertEquals(name, event.presentation.text)
