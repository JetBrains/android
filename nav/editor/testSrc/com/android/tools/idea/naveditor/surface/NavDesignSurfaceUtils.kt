/*
 * Copyright (C) 2024 The Android Open Source Project
 *
 * Licensed under the Apache License, Version 2.0 (the "License");
 * you may not use this file except in compliance with the License.
 * You may obtain a copy of the License at
 *
 *      http://www.apache.org/licenses/LICENSE-2.0
 *
 * Unless required by applicable law or agreed to in writing, software
 * distributed under the License is distributed on an "AS IS" BASIS,
 * WITHOUT WARRANTIES OR CONDITIONS OF ANY KIND, either express or implied.
 * See the License for the specific language governing permissions and
 * limitations under the License.
 */
package com.android.tools.idea.naveditor.surface

import com.android.tools.adtui.actions.ZoomType
import com.android.tools.idea.common.model.NlModel
import com.android.tools.idea.common.surface.SceneView
import com.android.tools.idea.common.surface.createDesignerAnalyticsManagerFake
import com.android.tools.idea.common.surface.layout.DesignSurfaceViewport
import com.android.tools.idea.naveditor.scene.NavSceneManager
import java.awt.Component
import java.awt.Dimension
import java.awt.Point
<<<<<<< HEAD
import org.mockito.Mockito
=======
import org.mockito.kotlin.any
import org.mockito.kotlin.doReturn
import org.mockito.kotlin.mock
import org.mockito.kotlin.whenever
>>>>>>> 8b7d83e8

fun createNavDesignSurfaceZoomController(
  navDesignSurface: NavDesignSurface,
  dimension: (SceneView) -> Dimension,
  trackZoom: (ZoomType) -> Unit = {},
): NavDesignSurfaceZoomController {
  return NavDesignSurfaceZoomController(
    navSelectionModel = null,
    viewPort = navDesignSurface.viewport,
    sceneManager = { navDesignSurface.model?.let { navDesignSurface.getSceneManager(it) } },
    sceneViewDimensionProvider = dimension,
    analyticsManager = createDesignerAnalyticsManagerFake(trackZoom),
    scenesOwner = navDesignSurface,
    surfaceSize = navDesignSurface.size,
  )
}

fun mockNavDesignSurface(
  focusedSceneView: SceneView?,
  surfaceSize: Dimension = Dimension(),
): NavDesignSurface {
  val width = 100
  val height = 500

  val sceneManager = mock<NavSceneManager> { on { isEmpty } doReturn false }

  val viewportMock =
    mock<DesignSurfaceViewport>().apply {
      whenever(this.viewPosition).thenReturn(Point(1, 1))
      whenever(this.extentSize).thenReturn(surfaceSize)
      whenever(this.viewportComponent)
        .thenReturn(
          object : Component() {
            override fun getWidth() = width

            override fun getHeight() = height
          }
        )
    }

<<<<<<< HEAD
  val model = Mockito.mock<NlModel>()

  val navDesignSurface =
    Mockito.mock<NavDesignSurface>().apply {
      MockitoKt.whenever(this.viewport).thenReturn(viewportMock)
      MockitoKt.whenever(this.size).thenReturn(Dimension(1, 1))
      MockitoKt.whenever(this.focusedSceneView).thenReturn(focusedSceneView)
      MockitoKt.whenever(this.model).thenReturn(model)
      MockitoKt.whenever(this.getSceneManager(MockitoKt.any())).thenReturn(sceneManager)
    }
=======
  val model = mock<NlModel>()
>>>>>>> 8b7d83e8

  return mock<NavDesignSurface> {
    on { viewport } doReturn viewportMock
    on { size } doReturn Dimension(1, 1)
    on { this.focusedSceneView } doReturn focusedSceneView
    on { this.model } doReturn model
    on { getSceneManager(any()) } doReturn sceneManager
  }
}<|MERGE_RESOLUTION|>--- conflicted
+++ resolved
@@ -24,14 +24,10 @@
 import java.awt.Component
 import java.awt.Dimension
 import java.awt.Point
-<<<<<<< HEAD
-import org.mockito.Mockito
-=======
 import org.mockito.kotlin.any
 import org.mockito.kotlin.doReturn
 import org.mockito.kotlin.mock
 import org.mockito.kotlin.whenever
->>>>>>> 8b7d83e8
 
 fun createNavDesignSurfaceZoomController(
   navDesignSurface: NavDesignSurface,
@@ -72,20 +68,7 @@
         )
     }
 
-<<<<<<< HEAD
-  val model = Mockito.mock<NlModel>()
-
-  val navDesignSurface =
-    Mockito.mock<NavDesignSurface>().apply {
-      MockitoKt.whenever(this.viewport).thenReturn(viewportMock)
-      MockitoKt.whenever(this.size).thenReturn(Dimension(1, 1))
-      MockitoKt.whenever(this.focusedSceneView).thenReturn(focusedSceneView)
-      MockitoKt.whenever(this.model).thenReturn(model)
-      MockitoKt.whenever(this.getSceneManager(MockitoKt.any())).thenReturn(sceneManager)
-    }
-=======
   val model = mock<NlModel>()
->>>>>>> 8b7d83e8
 
   return mock<NavDesignSurface> {
     on { viewport } doReturn viewportMock
