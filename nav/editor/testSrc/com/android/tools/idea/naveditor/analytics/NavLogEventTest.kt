/*
 * Copyright (C) 2018 The Android Open Source Project
 *
 * Licensed under the Apache License, Version 2.0 (the "License");
 * you may not use this file except in compliance with the License.
 * You may obtain a copy of the License at
 *
 *      http://www.apache.org/licenses/LICENSE-2.0
 *
 * Unless required by applicable law or agreed to in writing, software
 * distributed under the License is distributed on an "AS IS" BASIS,
 * WITHOUT WARRANTIES OR CONDITIONS OF ANY KIND, either express or implied.
 * See the License for the specific language governing permissions and
 * limitations under the License.
 */
package com.android.tools.idea.naveditor.analytics

import com.android.SdkConstants.ANDROID_URI
import com.android.SdkConstants.ATTR_ID
import com.android.SdkConstants.ATTR_LABEL
import com.android.SdkConstants.ATTR_NAME
import com.android.SdkConstants.ATTR_URI
import com.android.SdkConstants.AUTO_URI
import com.android.SdkConstants.TAG_DEEP_LINK
import com.android.tools.idea.common.model.NlComponent
import com.android.tools.idea.common.model.NlModel
import com.android.tools.idea.naveditor.NavModelBuilderUtil.navigation
import com.android.tools.idea.naveditor.NavTestCase
import com.android.tools.idea.naveditor.model.isArgument
import com.android.tools.idea.res.StudioResourceRepositoryManager
import com.google.wireless.android.sdk.stats.NavActionInfo
import com.google.wireless.android.sdk.stats.NavDestinationInfo
import com.google.wireless.android.sdk.stats.NavEditorEvent
import com.google.wireless.android.sdk.stats.NavPropertyInfo
import com.google.wireless.android.sdk.stats.NavSchemaInfo
import com.google.wireless.android.sdk.stats.NavigationContents
import com.intellij.openapi.command.WriteCommandAction
import java.util.concurrent.Executor
import java.util.function.Consumer
import org.jetbrains.android.dom.navigation.NavigationSchema
<<<<<<< HEAD
import org.mockito.Mockito.mock
import org.mockito.Mockito.verify
=======
import org.mockito.kotlin.mock
import org.mockito.kotlin.verify
>>>>>>> 8b7d83e8

class NavLogEventTest : NavTestCase() {

  fun testLog() {
    val tracker = mock<NavUsageTracker>()
    NavLogEvent(NavEditorEvent.NavEditorEventType.ACTIVATE_INCLUDE, tracker).log()
    verify(tracker)
      .logEvent(
        NavEditorEvent.newBuilder()
          .setType(NavEditorEvent.NavEditorEventType.ACTIVATE_INCLUDE)
          .build()
      )
  }

  fun testActionInfo() {
    val model =
      model("nav.xml") {
        navigation {
          action("global1", destination = "f2")
          fragment("f1") { action("regular1", destination = "f3") }
          fragment("f2") {
            action("duplicate1", destination = "f1")
            action("duplicate2", destination = "f1")
            action("regular2", destination = "f3")
          }
          fragment("f3") {
            action("self1", destination = "f3")
            action("regular3", destination = "subnav")
          }
          navigation("subnav") {
            action("global2", destination = "f4")
            action("global3", destination = "f1")
            fragment("f4") { action("exit1", destination = "f2") }
          }
        }
      }

    validateActionInfo(
      model,
      "global2",
      NavActionInfo.newBuilder()
        .setType(NavActionInfo.ActionType.GLOBAL)
        .setCountFromSource(2)
        .setCountToDestination(1)
        .setCountSame(1)
        .build(),
    )

    validateActionInfo(
      model,
      "duplicate1",
      NavActionInfo.newBuilder()
        .setType(NavActionInfo.ActionType.REGULAR)
        .setCountFromSource(3)
        .setCountToDestination(3)
        .setCountSame(2)
        .build(),
    )

    validateActionInfo(
      model,
      "self1",
      NavActionInfo.newBuilder()
        .setType(NavActionInfo.ActionType.SELF)
        .setCountFromSource(2)
        .setCountToDestination(3)
        .setCountSame(1)
        .build(),
    )

    validateActionInfo(
      model,
      "exit1",
      NavActionInfo.newBuilder()
        .setType(NavActionInfo.ActionType.EXIT)
        .setCountFromSource(1)
        .setCountToDestination(2)
        .setCountSame(1)
        .build(),
    )
  }

  private fun validateActionInfo(model: NlModel, actionId: String, expected: NavActionInfo) {
<<<<<<< HEAD
    val tracker = mock(NavUsageTracker::class.java)
=======
    val tracker = mock<NavUsageTracker>()
>>>>>>> 8b7d83e8
    val proto =
      NavLogEvent(NavEditorEvent.NavEditorEventType.UNKNOWN_EVENT_TYPE, tracker)
        .withActionInfo(model.treeReader.find(actionId)!!)
        .getProtoForTest()
        .actionInfo
    assertEquals(expected, proto)
  }

  fun testDestinationInfo() {
    WriteCommandAction.runWriteCommandAction(project) {
      myFixture.addClass(
        "import androidx.navigation.*;\n" +
          "\n" +
          "@Navigator.Name(\"mycustomdestination\")\n" +
          "public class CustomNavigator extends Navigator<CustomNavigator.Destination> {\n" +
          "  public static class Destination extends NavDestination {}\n" +
          "}\n"
      )
      myFixture.addClass(
        "import androidx.navigation.*;\n" +
          "\n" +
          "@Navigator.Name(\"mycustomactivity\")\n" +
          "public class CustomActivityNavigator extends ActivityNavigator {}\n"
      )
    }

    val model =
      model("nav.xml") {
        navigation {
          fragment("f1", name = "bar")
          activity("a1", layout = "foo")
          custom("mycustomdestination", id = "custom1", layout = "foo", name = "bar")
          custom("mycustomactivity", id = "customactivity")
        }
      }

    validateDestinationInfo(
      model,
      "f1",
      NavDestinationInfo.newBuilder()
        .setType(NavDestinationInfo.DestinationType.FRAGMENT)
        .setHasClass(true)
        .build(),
    )

    validateDestinationInfo(
      model,
      "a1",
      NavDestinationInfo.newBuilder()
        .setType(NavDestinationInfo.DestinationType.ACTIVITY)
        .setHasLayout(true)
        .build(),
    )

    validateDestinationInfo(
      model,
      "custom1",
      NavDestinationInfo.newBuilder()
        .setType(NavDestinationInfo.DestinationType.OTHER)
        .setHasLayout(true)
        .setHasClass(true)
        .build(),
    )

    validateDestinationInfo(
      model,
      "customactivity",
      NavDestinationInfo.newBuilder().setType(NavDestinationInfo.DestinationType.ACTIVITY).build(),
    )
  }

  private fun validateDestinationInfo(
    model: NlModel,
    destinationId: String,
    expected: NavDestinationInfo,
  ) {
<<<<<<< HEAD
    val tracker = mock(NavUsageTracker::class.java)
=======
    val tracker = mock<NavUsageTracker>()
>>>>>>> 8b7d83e8
    val proto =
      NavLogEvent(NavEditorEvent.NavEditorEventType.UNKNOWN_EVENT_TYPE, tracker)
        .withDestinationInfo(model.treeReader.find(destinationId)!!)
        .getProtoForTest()
        .destinationInfo
    assertEquals(expected, proto)
  }

  fun testNavigationContents() {
    WriteCommandAction.runWriteCommandAction(project) {
      myFixture.addClass(
        "import androidx.navigation.*;\n" +
          "\n" +
          "@Navigator.Name(\"mycustomdestination\")\n" +
          "public class CustomNavigator extends Navigator<CustomNavigator.Destination> {\n" +
          "  public static class Destination extends NavDestination {}\n" +
          "}\n"
      )
      myFixture.addClass(
        "import androidx.navigation.*;\n" +
          "\n" +
          "@Navigator.Name(\"mycustomactivity\")\n" +
          "public class CustomActivityNavigator extends ActivityNavigator {}\n"
      )
    }

    val model =
      model("nav.xml") {
        navigation {
          activity("a1", layout = "foo")
          custom("mycustomdestination", id = "custom1", layout = "foo", name = "bar")
          custom("mycustomactivity", id = "customactivity")
          action("global1", destination = "f2")
          fragment("f1", name = "bar") { action("regular1", destination = "f3") }
          fragment("f2") {
            action("duplicate1", destination = "f1")
            action("duplicate2", destination = "f1")
            action("regular2", destination = "f3")
          }
          fragment("f3") {
            action("self1", destination = "f3")
            action("regular3", destination = "subnav")
          }
          include("navigation")
          navigation("subnav") {
            action("global2", destination = "f4")
            action("global3", destination = "f1")
            fragment("f4", name = "bar") { action("exit1", destination = "f2") }
          }
        }
      }

<<<<<<< HEAD
    val tracker = NavUsageTrackerImpl(mock(Executor::class.java), model, Consumer {})
=======
    val tracker = NavUsageTrackerImpl(mock<Executor>(), model, Consumer {})
>>>>>>> 8b7d83e8
    val proto =
      NavLogEvent(NavEditorEvent.NavEditorEventType.UNKNOWN_EVENT_TYPE, tracker)
        .withNavigationContents()
        .getProtoForTest()
        .contents
    assertEquals(
      NavigationContents.newBuilder()
        .setActivities(2)
        .setFragments(4)
        .setCustomDestinations(1)
        .setExitActions(1)
        .setGlobalActions(3)
        .setIncludes(1)
        .setNestedGraphs(1)
        .setPlaceholders(4)
        .setRegularActions(5)
        .setSelfActions(1)
        .toString(),
      proto.toString(),
    )
  }

  fun testPropertyInfo() {
    WriteCommandAction.runWriteCommandAction(project) {
      myFixture.addClass(
        "import androidx.navigation.*;\n" +
          "\n" +
          "@Navigator.Name(\"mycustomactivity\")\n" +
          "public class CustomActivityNavigator extends ActivityNavigator {}\n"
      )
    }

    val model =
      model("nav.xml") {
        navigation {
          custom("mycustomactivity", id = "customactivity") {
            deeplink("deepLink", "http://example.com")
          }
          custom("mycustomdestination", id = "customdestination")
          fragment("f1") { argument("arg1") }
        }
      }

    validatePropertyInfo(
      ATTR_ID,
      ANDROID_URI,
      false,
      model.treeReader.find("f1")!!,
      NavPropertyInfo.newBuilder()
        .setContainingTag(NavPropertyInfo.TagType.FRAGMENT_TAG)
        .setProperty(NavPropertyInfo.Property.ID)
        .setWasEmpty(false)
        .build(),
    )

    validatePropertyInfo(
      "foo",
      AUTO_URI,
      false,
      model.treeReader.find("f1")!!,
      NavPropertyInfo.newBuilder()
        .setContainingTag(NavPropertyInfo.TagType.FRAGMENT_TAG)
        .setProperty(NavPropertyInfo.Property.CUSTOM)
        .setWasEmpty(false)
        .build(),
    )

    validatePropertyInfo(
      ATTR_NAME,
      ANDROID_URI,
      true,
      model.treeReader.find("customactivity")!!,
      NavPropertyInfo.newBuilder()
        .setContainingTag(NavPropertyInfo.TagType.ACTIVITY_TAG)
        .setProperty(NavPropertyInfo.Property.NAME)
        .setWasEmpty(true)
        .build(),
    )

    validatePropertyInfo(
      ATTR_LABEL,
      ANDROID_URI,
      true,
      model.treeReader.find("customdestination")!!,
      NavPropertyInfo.newBuilder()
        .setContainingTag(NavPropertyInfo.TagType.CUSTOM_TAG)
        .setProperty(NavPropertyInfo.Property.LABEL)
        .setWasEmpty(true)
        .build(),
    )

    validatePropertyInfo(
      NavigationSchema.ATTR_DEFAULT_VALUE,
      AUTO_URI,
      false,
      model.treeReader.find { it.isArgument }!!,
      NavPropertyInfo.newBuilder()
        .setContainingTag(NavPropertyInfo.TagType.ARGUMENT_TAG)
        .setProperty(NavPropertyInfo.Property.DEFAULT_VALUE)
        .setWasEmpty(false)
        .build(),
    )

    validatePropertyInfo(
      ATTR_URI,
      AUTO_URI,
      false,
      model.treeReader.find { it.tagName == TAG_DEEP_LINK }!!,
      NavPropertyInfo.newBuilder()
        .setContainingTag(NavPropertyInfo.TagType.DEEPLINK_TAG)
        .setProperty(NavPropertyInfo.Property.URI)
        .setWasEmpty(false)
        .build(),
    )
  }

  private fun validatePropertyInfo(
    propertyName: String,
    namespace: String,
    wasEmpty: Boolean,
    component: NlComponent,
    expected: NavPropertyInfo,
  ) {
<<<<<<< HEAD
    val tracker = NavUsageTrackerImpl(mock(Executor::class.java), component.model, Consumer {})
=======
    val tracker = NavUsageTrackerImpl(mock<Executor>(), component.model, Consumer {})
>>>>>>> 8b7d83e8
    val proto =
      NavLogEvent(NavEditorEvent.NavEditorEventType.UNKNOWN_EVENT_TYPE, tracker)
        .withAttributeInfo(propertyName, component.tagName, wasEmpty)
        .getProtoForTest()
        .propertyInfo
    assertEquals(expected, proto)
  }

  fun testSchemaInfo() {
    myFixture.addClass(
      "import androidx.navigation.*;\n" +
        "\n" +
        "@Navigator.Name(\"mycustomdestination\")\n" +
        "public class CustomNavigator extends Navigator<CustomNavigator.Destination> {\n" +
        "  public static class Destination extends NavDestination {}\n" +
        "}\n"
    )
    myFixture.addClass(
      "import androidx.navigation.*;\n" +
        "\n" +
        "@Navigator.Name(\"mycustomactivity\")\n" +
        "public class CustomActivityNavigator extends ActivityNavigator {}\n"
    )
    myFixture.addClass(
      "import androidx.navigation.*;\n" +
        "import androidx.navigation.fragment.*;\n" +
        "\n" +
        "@Navigator.Name(\"fragment\")\n" +
        "public class CustomFragmentNavigator extends FragmentNavigator {}\n"
    )

    StudioResourceRepositoryManager.getInstance(myFacet).resetAllCaches()
    waitForResourceRepositoryUpdates()

    val model =
      model("nav.xml") {
        navigation {
          custom("mycustomactivity")
          custom("mycustomdestination")
        }
      }
<<<<<<< HEAD
    val tracker = NavUsageTrackerImpl(mock(Executor::class.java), model, Consumer {})
=======
    val tracker = NavUsageTrackerImpl(mock<Executor>(), model, Consumer {})
>>>>>>> 8b7d83e8
    val proto =
      NavLogEvent(NavEditorEvent.NavEditorEventType.UNKNOWN_EVENT_TYPE, tracker)
        .withSchemaInfo()
        .getProtoForTest()
        .schemaInfo
    assertEquals(
      NavSchemaInfo.newBuilder()
        .setCustomDestinations(1)
        .setCustomNavigators(3)
        .setCustomTags(2)
        .toString(),
      proto.toString(),
    )
  }
}<|MERGE_RESOLUTION|>--- conflicted
+++ resolved
@@ -38,13 +38,8 @@
 import java.util.concurrent.Executor
 import java.util.function.Consumer
 import org.jetbrains.android.dom.navigation.NavigationSchema
-<<<<<<< HEAD
-import org.mockito.Mockito.mock
-import org.mockito.Mockito.verify
-=======
 import org.mockito.kotlin.mock
 import org.mockito.kotlin.verify
->>>>>>> 8b7d83e8
 
 class NavLogEventTest : NavTestCase() {
 
@@ -128,11 +123,7 @@
   }
 
   private fun validateActionInfo(model: NlModel, actionId: String, expected: NavActionInfo) {
-<<<<<<< HEAD
-    val tracker = mock(NavUsageTracker::class.java)
-=======
     val tracker = mock<NavUsageTracker>()
->>>>>>> 8b7d83e8
     val proto =
       NavLogEvent(NavEditorEvent.NavEditorEventType.UNKNOWN_EVENT_TYPE, tracker)
         .withActionInfo(model.treeReader.find(actionId)!!)
@@ -209,11 +200,7 @@
     destinationId: String,
     expected: NavDestinationInfo,
   ) {
-<<<<<<< HEAD
-    val tracker = mock(NavUsageTracker::class.java)
-=======
     val tracker = mock<NavUsageTracker>()
->>>>>>> 8b7d83e8
     val proto =
       NavLogEvent(NavEditorEvent.NavEditorEventType.UNKNOWN_EVENT_TYPE, tracker)
         .withDestinationInfo(model.treeReader.find(destinationId)!!)
@@ -266,11 +253,7 @@
         }
       }
 
-<<<<<<< HEAD
-    val tracker = NavUsageTrackerImpl(mock(Executor::class.java), model, Consumer {})
-=======
     val tracker = NavUsageTrackerImpl(mock<Executor>(), model, Consumer {})
->>>>>>> 8b7d83e8
     val proto =
       NavLogEvent(NavEditorEvent.NavEditorEventType.UNKNOWN_EVENT_TYPE, tracker)
         .withNavigationContents()
@@ -394,11 +377,7 @@
     component: NlComponent,
     expected: NavPropertyInfo,
   ) {
-<<<<<<< HEAD
-    val tracker = NavUsageTrackerImpl(mock(Executor::class.java), component.model, Consumer {})
-=======
     val tracker = NavUsageTrackerImpl(mock<Executor>(), component.model, Consumer {})
->>>>>>> 8b7d83e8
     val proto =
       NavLogEvent(NavEditorEvent.NavEditorEventType.UNKNOWN_EVENT_TYPE, tracker)
         .withAttributeInfo(propertyName, component.tagName, wasEmpty)
@@ -440,11 +419,7 @@
           custom("mycustomdestination")
         }
       }
-<<<<<<< HEAD
-    val tracker = NavUsageTrackerImpl(mock(Executor::class.java), model, Consumer {})
-=======
     val tracker = NavUsageTrackerImpl(mock<Executor>(), model, Consumer {})
->>>>>>> 8b7d83e8
     val proto =
       NavLogEvent(NavEditorEvent.NavEditorEventType.UNKNOWN_EVENT_TYPE, tracker)
         .withSchemaInfo()
