/*
 * Copyright (C) 2020 The Android Open Source Project
 *
 * Licensed under the Apache License, Version 2.0 (the "License");
 * you may not use this file except in compliance with the License.
 * You may obtain a copy of the License at
 *
 *      http://www.apache.org/licenses/LICENSE-2.0
 *
 * Unless required by applicable law or agreed to in writing, software
 * distributed under the License is distributed on an "AS IS" BASIS,
 * WITHOUT WARRANTIES OR CONDITIONS OF ANY KIND, either express or implied.
 * See the License for the specific language governing permissions and
 * limitations under the License.
 */
package com.android.tools.idea.naveditor.dialogs

import com.android.SdkConstants.AUTO_URI
import com.android.tools.idea.common.model.NlModel
import com.android.tools.idea.naveditor.NavModelBuilderUtil.navigation
import com.android.tools.idea.naveditor.NavTestCase
import com.android.tools.idea.naveditor.analytics.TestNavUsageTracker
import com.android.tools.idea.naveditor.model.actionDestination
import com.android.tools.idea.naveditor.surface.NavDesignSurface
import com.google.wireless.android.sdk.stats.NavActionInfo
import com.google.wireless.android.sdk.stats.NavEditorEvent
import com.google.wireless.android.sdk.stats.NavEditorEvent.NavEditorEventType.CHANGE_PROPERTY
import com.google.wireless.android.sdk.stats.NavEditorEvent.NavEditorEventType.CREATE_ACTION
import com.google.wireless.android.sdk.stats.NavEditorEvent.NavEditorEventType.EDIT_ACTION
import com.google.wireless.android.sdk.stats.NavEditorEvent.Source.DESIGN_SURFACE
import com.google.wireless.android.sdk.stats.NavPropertyInfo
import com.google.wireless.android.sdk.stats.NavPropertyInfo.Property.LAUNCH_SINGLE_TOP
import com.google.wireless.android.sdk.stats.NavPropertyInfo.Property.POP_UP_TO
import com.google.wireless.android.sdk.stats.NavPropertyInfo.TagType.ACTION_TAG
import com.intellij.ui.TitledSeparator
import com.intellij.util.ui.UIUtil
import java.awt.Font
import javax.swing.JComboBox
import javax.swing.JLabel
import javax.swing.JList
import javax.swing.ListCellRenderer
import org.jetbrains.android.dom.navigation.NavigationSchema
<<<<<<< HEAD
import org.mockito.Mockito.doReturn
import org.mockito.Mockito.mock
import org.mockito.Mockito.verify
import org.mockito.Mockito.verifyNoMoreInteractions
=======
import org.mockito.kotlin.doReturn
import org.mockito.kotlin.mock
import org.mockito.kotlin.verify
import org.mockito.kotlin.verifyNoMoreInteractions
import org.mockito.kotlin.whenever
>>>>>>> 8b7d83e8

class AddActionDialogTest : NavTestCase() {

  fun testCreate() {
    val model =
      model("nav.xml") {
        navigation {
          fragment("f1")
          fragment("f2")
        }
      }

    AddActionDialog(
        AddActionDialog.Defaults.NORMAL,
        null,
        model.treeReader.find("f1")!!,
        DESIGN_SURFACE,
      )
      .runAndClose { dialog ->
        assertFalse(dialog.dialog.myEnterComboBox.isEnabled)
        assertFalse(dialog.dialog.myExitComboBox.isEnabled)
        assertFalse(dialog.dialog.myPopEnterComboBox.isEnabled)
        assertFalse(dialog.dialog.myPopExitComboBox.isEnabled)

        val destinationCombo = dialog.dialog.myDestinationComboBox
        val f2 = model.treeReader.find("f2")
        for (i in 0 until destinationCombo.itemCount) {
          if (destinationCombo.getItemAt(i)?.component == f2) {
            destinationCombo.selectedIndex = i
            break
          }
        }
        dialog.dialog.myIdTextField.text = "foo"
        dialog.writeUpdatedAction()

        val action = model.treeReader.find("foo")!!
        assertEquals(model.treeReader.find("f2"), action.actionDestination)
        assertEquals(model.treeReader.find("f1"), dialog.source)

        assertTrue(dialog.dialog.myEnterComboBox.isEnabled)
        assertTrue(dialog.dialog.myExitComboBox.isEnabled)
        assertTrue(dialog.dialog.myPopEnterComboBox.isEnabled)
        assertTrue(dialog.dialog.myPopExitComboBox.isEnabled)
      }
  }

  fun testCreateWithGeneratedId() {
    val model =
      model("nav.xml") {
        navigation {
          fragment("f1")
          fragment("f2")
        }
      }

    AddActionDialog(
        AddActionDialog.Defaults.NORMAL,
        null,
        model.treeReader.find("f1")!!,
        DESIGN_SURFACE,
      )
      .runAndClose { dialog ->
        val destinationCombo = dialog.dialog.myDestinationComboBox
        val f2 = model.treeReader.find("f2")
        for (i in 0 until destinationCombo.itemCount) {
          if (destinationCombo.getItemAt(i)?.component == f2) {
            destinationCombo.selectedIndex = i
            break
          }
        }
        dialog.writeUpdatedAction()

        val action = model.treeReader.find("action_f1_to_f2")!!
        assertEquals(model.treeReader.find("f2"), action.actionDestination)
        assertEquals(model.treeReader.find("f1"), dialog.source)
      }
  }

  fun testExisting() {
    val model =
      model("nav.xml") {
        navigation {
          fragment("f1") {
            action("a1", destination = "f2") {
              withAttribute(AUTO_URI, NavigationSchema.ATTR_ENTER_ANIM, "@anim/fade_in")
              withAttribute(AUTO_URI, NavigationSchema.ATTR_POP_UP_TO, "@id/f2")
              withAttribute(AUTO_URI, NavigationSchema.ATTR_POP_ENTER_ANIM, "@anim/fade_out")
            }
          }
          fragment("f2")
        }
      }

    AddActionDialog(
        AddActionDialog.Defaults.NORMAL,
        model.treeReader.find("a1"),
        model.treeReader.find("f1")!!,
        DESIGN_SURFACE,
      )
      .runAndClose { dialog ->
        assertEquals(model.treeReader.find("f2"), dialog.destination)
        assertEquals("@anim/fade_in", dialog.enterTransition)
        assertEquals("@anim/fade_out", dialog.popEnterTransition)
        assertEquals(model.treeReader.find("f1"), dialog.source)
        assertEquals("f2", dialog.popTo)
        assertEquals("a1", dialog.id)
        assertFalse(dialog.dialog.myIdTextField.isEnabled)
        assertTrue(dialog.dialog.myDestinationComboBox.isEnabled)
        assertEquals(model.treeReader.find("f2")!!, dialog.destination)
        assertTrue(dialog.dialog.myEnterComboBox.isEnabled)
        assertTrue(dialog.dialog.myExitComboBox.isEnabled)
        assertTrue(dialog.dialog.myPopEnterComboBox.isEnabled)
        assertTrue(dialog.dialog.myPopExitComboBox.isEnabled)
      }
  }

  fun testExistingPop() {
    val model =
      model("nav.xml") {
        navigation {
          fragment("f1") {
            action("a1", popUpTo = "f2") {
              withAttribute(AUTO_URI, NavigationSchema.ATTR_ENTER_ANIM, "@anim/fade_in")
              withAttribute(AUTO_URI, NavigationSchema.ATTR_POP_ENTER_ANIM, "@anim/fade_out")
            }
          }
          fragment("f2")
        }
      }

    AddActionDialog(
        AddActionDialog.Defaults.NORMAL,
        model.treeReader.find("a1"),
        model.treeReader.find("f1")!!,
        DESIGN_SURFACE,
      )
      .runAndClose { dialog ->
        assertEquals("@anim/fade_in", dialog.enterTransition)
        assertEquals("@anim/fade_out", dialog.popEnterTransition)
        assertEquals(model.treeReader.find("f1"), dialog.source)
        assertEquals("f2", dialog.popTo)
        assertEquals("a1", dialog.id)
      }
  }

  fun testExistingPopToInclude() {
    val model =
      model("nav.xml") {
        navigation {
          fragment("f1") { action("a1", popUpTo = "nav") }
          include("navigation")
        }
      }

    AddActionDialog(
        AddActionDialog.Defaults.NORMAL,
        model.treeReader.find("a1"),
        model.treeReader.find("f1")!!,
        DESIGN_SURFACE,
      )
      .runAndClose { dialog -> assertEquals("nav", dialog.popTo) }
  }

  fun testContent() {
    val model =
      model("nav.xml") {
        navigation("root") {
          fragment("f1")
          fragment("f2")
        }
      }

    AddActionDialog(
        AddActionDialog.Defaults.NORMAL,
        null,
        model.treeReader.find("f1")!!,
        DESIGN_SURFACE,
      )
      .runAndClose { dialogWrapper ->
        val dialog = dialogWrapper.dialog

        dialog.myDestinationComboBox.selectedIndex = 3

        assertEquals(model.treeReader.find("f1"), dialog.myFromComboBox.getItemAt(0))
        assertEquals(1, dialog.myFromComboBox.itemCount)
        assertFalse(dialog.myFromComboBox.isEnabled)

        assertEquals(null, dialog.myDestinationComboBox.getItemAt(0))
        assertTrue(dialog.myDestinationComboBox.getItemAt(1).isReturnToSource)
        assertTrue(dialog.myDestinationComboBox.getItemAt(2).isSeparator)
        assertEquals(
          model.treeReader.find("f1"),
          dialog.myDestinationComboBox.getItemAt(3).component,
        )
        assertEquals(
          model.treeReader.find("root"),
          dialog.myDestinationComboBox.getItemAt(4).component,
        )
        assertEquals(
          model.treeReader.find("f2"),
          dialog.myDestinationComboBox.getItemAt(5).component,
        )
        assertEquals(6, dialog.myDestinationComboBox.itemCount)
        assertTrue(dialog.myDestinationComboBox.isEnabled)
        assertTrue(dialog.myIdTextField.isEnabled)

        for (combo in
          arrayOf(
            dialog.myEnterComboBox,
            dialog.myExitComboBox,
            dialog.myPopEnterComboBox,
            dialog.myPopExitComboBox,
          )) {
          assertEquals(null, combo.getItemAt(0).value)
          assertEquals("@anim/fade_in", combo.getItemAt(1).value)
          assertEquals("@anim/fade_out", combo.getItemAt(2).value)
          assertEquals("@animator/test1", combo.getItemAt(3).value)
          assertEquals("@animator/test2", combo.getItemAt(4).value)
          assertEquals("@animator/test3", combo.getItemAt(5).value)
          assertEquals("@animator/test4", combo.getItemAt(6).value)
          assertEquals(7, combo.itemCount)
        }

        assertEquals(null, dialog.myPopToComboBox.getItemAt(0))
        assertEquals("f1", dialog.myPopToComboBox.getItemAt(1).component?.id)
        assertEquals("root", dialog.myPopToComboBox.getItemAt(2).component?.id)
        assertEquals("f2", dialog.myPopToComboBox.getItemAt(3).component?.id)
        assertEquals(4, dialog.myPopToComboBox.itemCount)

        assertEquals("action_f1_self", dialog.myIdTextField.text)
      }
  }

  fun testAddReturnToSource() {
    val model =
      model("nav.xml") {
        navigation("root") {
          fragment("f1")
          fragment("f2")
        }
      }

    AddActionDialog(
        AddActionDialog.Defaults.NORMAL,
        null,
        model.treeReader.find("f1")!!,
        DESIGN_SURFACE,
      )
      .runAndClose { dialogWrapper ->
        val dialog = dialogWrapper.dialog

        dialog.myDestinationComboBox.selectedIndex = 1

        val entry = dialog.myPopToComboBox.selectedItem as AddActionDialog.DestinationListEntry?
        assertEquals(model.treeReader.find("f1"), entry?.component)
        assertFalse(dialog.myPopToComboBox.isEnabled)
        assertTrue(dialog.myInclusiveCheckBox.isSelected)
        assertFalse(dialog.myInclusiveCheckBox.isEnabled)
        assertEquals("action_f1_pop", dialog.myIdTextField.text)
        assertTrue(dialog.myPopEnterComboBox.isEnabled)
        assertTrue(dialog.myPopExitComboBox.isEnabled)
      }
  }

  fun testExistingReturnToSource() {
    val model =
      model("nav.xml") {
        navigation { fragment("f1") { action("action_f1_pop", popUpTo = "f1", inclusive = true) } }
      }

    val f1 = model.treeReader.find("f1")!!
    val action_f1_pop = model.treeReader.find("action_f1_pop")!!

    AddActionDialog(AddActionDialog.Defaults.NORMAL, action_f1_pop, f1, DESIGN_SURFACE)
      .runAndClose { dialogWrapper ->
        val dialog = dialogWrapper.dialog

        val destination =
          dialog.myDestinationComboBox.selectedItem as? AddActionDialog.DestinationListEntry?
        assertEquals(true, destination?.isReturnToSource)

        val entry = dialog.myPopToComboBox.selectedItem as AddActionDialog.DestinationListEntry?
        assertEquals(f1, entry?.component)
        assertFalse(dialog.myPopToComboBox.isEnabled)

        assertTrue(dialog.myInclusiveCheckBox.isSelected)
        assertFalse(dialog.myInclusiveCheckBox.isEnabled)

        assertEquals("action_f1_pop", dialog.myIdTextField.text)
        assertTrue(dialog.myPopEnterComboBox.isEnabled)
        assertTrue(dialog.myPopExitComboBox.isEnabled)
      }
  }

  fun testReturnToSourceRestoresPrevious() {
    val model =
      model("nav.xml") {
        navigation("root") {
          fragment("f1")
          fragment("f2")
        }
      }

    AddActionDialog(
        AddActionDialog.Defaults.NORMAL,
        null,
        model.treeReader.find("f1")!!,
        DESIGN_SURFACE,
      )
      .runAndClose { dialogWrapper ->
        val dialog = dialogWrapper.dialog

        // Initial condition that will be restored
        dialog.myPopToComboBox.selectedIndex = 1

        // select "source"
        dialog.myDestinationComboBox.selectedIndex = 1

        var entry = dialog.myPopToComboBox.selectedItem as AddActionDialog.DestinationListEntry?
        assertEquals(model.treeReader.find("f1"), entry?.component)
        assertFalse(dialog.myPopToComboBox.isEnabled)
        assertTrue(dialog.myInclusiveCheckBox.isSelected)
        assertFalse(dialog.myInclusiveCheckBox.isEnabled)

        // Now select a different destination and the original state should be restored
        dialog.myDestinationComboBox.selectedIndex = 3

        entry = dialog.myPopToComboBox.selectedItem as AddActionDialog.DestinationListEntry?
        assertEquals(model.treeReader.find("f1"), entry?.component)
        assertTrue(dialog.myPopToComboBox.isEnabled)
        assertFalse(dialog.myInclusiveCheckBox.isSelected)
        assertTrue(dialog.myInclusiveCheckBox.isEnabled)

        // Change the initial "inclusive" and make sure it's restored correctly
        dialog.myInclusiveCheckBox.isSelected = true

        dialog.myDestinationComboBox.selectedIndex = 1

        assertTrue(dialog.myInclusiveCheckBox.isSelected)
        assertFalse(dialog.myInclusiveCheckBox.isEnabled)

        dialog.myDestinationComboBox.selectedIndex = 3
        assertTrue(dialog.myInclusiveCheckBox.isSelected)
        assertTrue(dialog.myInclusiveCheckBox.isEnabled)

        // Select "source" and then "None" and verify popTo is reenabled
        dialog.myDestinationComboBox.selectedIndex = 1
        assertFalse(dialog.myPopToComboBox.isEnabled)
        dialog.myDestinationComboBox.selectedIndex = 0
        assertTrue(dialog.myPopToComboBox.isEnabled)
      }
  }

  fun testDestinationsForNestedSubnav() {
    val model =
      model("nav.xml") {
        navigation("root") {
          fragment("f1")
          navigation("othersubnav") { fragment("otherfragment1") }
          navigation("subnav1") {
            fragment("f2")
            fragment("f3")
            navigation("subnav2") {
              fragment("f4")
              navigation("subnav3") { fragment("f5") }
            }
          }
        }
      }

    AddActionDialog(
        AddActionDialog.Defaults.NORMAL,
        null,
        model.treeReader.find("subnav2")!!,
        DESIGN_SURFACE,
      )
      .runAndClose { dialogWrapper ->
        val dialog = dialogWrapper.dialog

        assertEquals(null, dialog.myDestinationComboBox.getItemAt(0))
        assertTrue(dialog.myDestinationComboBox.getItemAt(1).isReturnToSource)
        assertTrue(dialog.myDestinationComboBox.getItemAt(2).isSeparator)
        assertEquals(
          model.treeReader.find("subnav2"),
          dialog.myDestinationComboBox.getItemAt(3).component,
        )
        assertEquals(
          model.treeReader.find("f4"),
          dialog.myDestinationComboBox.getItemAt(4).component,
        )
        assertEquals(
          model.treeReader.find("subnav3"),
          dialog.myDestinationComboBox.getItemAt(5).component,
        )
        assertEquals(
          model.treeReader.find("subnav1"),
          dialog.myDestinationComboBox.getItemAt(6).component,
        )
        assertEquals(
          model.treeReader.find("f2"),
          dialog.myDestinationComboBox.getItemAt(7).component,
        )
        assertEquals(
          model.treeReader.find("f3"),
          dialog.myDestinationComboBox.getItemAt(8).component,
        )
        assertEquals(
          model.treeReader.find("root"),
          dialog.myDestinationComboBox.getItemAt(9).component,
        )
        assertEquals(
          model.treeReader.find("f1"),
          dialog.myDestinationComboBox.getItemAt(10).component,
        )
        assertEquals(
          model.treeReader.find("othersubnav"),
          dialog.myDestinationComboBox.getItemAt(11).component,
        )

        assertEquals(12, dialog.myDestinationComboBox.itemCount)
      }
  }

  fun testDestinationsForNestedFragment() {
    val model =
      model("nav.xml") {
        navigation("root") {
          fragment("f1")
          navigation("othersubnav") { fragment("otherfragment1") }
          navigation("subnav1") {
            fragment("f2")
            fragment("f3")
            navigation("subnav2") {
              fragment("f4")
              navigation("subnav3") { fragment("f5") }
            }
          }
        }
      }

    AddActionDialog(
        AddActionDialog.Defaults.NORMAL,
        null,
        model.treeReader.find("f4")!!,
        DESIGN_SURFACE,
      )
      .runAndClose { dialogWrapper ->
        val dialog = dialogWrapper.dialog

        val combo = dialog.myDestinationComboBox
        assertEquals(null, combo.getItemAt(0))
        assertTrue(combo.getItemAt(1).isReturnToSource)
        assertTrue(combo.getItemAt(2).isSeparator)
        assertEquals(model.treeReader.find("f4"), combo.getItemAt(3).component)
        assertEquals(model.treeReader.find("subnav2"), combo.getItemAt(4).component)
        assertEquals(model.treeReader.find("subnav3"), combo.getItemAt(5).component)
        assertEquals(model.treeReader.find("subnav1"), combo.getItemAt(6).component)
        assertEquals(model.treeReader.find("f2"), combo.getItemAt(7).component)
        assertEquals(model.treeReader.find("f3"), combo.getItemAt(8).component)
        assertEquals(model.treeReader.find("root"), combo.getItemAt(9).component)
        assertEquals(model.treeReader.find("f1"), combo.getItemAt(10).component)
        assertEquals(model.treeReader.find("othersubnav"), combo.getItemAt(11).component)

        assertEquals(12, combo.itemCount)
      }
  }

  fun testDestinationsForRoot() {
    val model =
      model("nav.xml") {
        navigation("root") {
          fragment("f1")
          navigation("subnav1") { fragment("otherfragment1") }
        }
      }

    AddActionDialog(
        AddActionDialog.Defaults.NORMAL,
        null,
        model.treeReader.find("root")!!,
        DESIGN_SURFACE,
      )
      .runAndClose { dialogWrapper ->
        val dialog = dialogWrapper.dialog

        val combo = dialog.myDestinationComboBox
        assertEquals(null, combo.getItemAt(0))
        assertTrue(combo.getItemAt(1).isReturnToSource)
        assertTrue(combo.getItemAt(2).isSeparator)
        assertEquals(model.treeReader.find("root"), combo.getItemAt(3).component)
        assertEquals(model.treeReader.find("f1"), combo.getItemAt(4).component)
        assertEquals(model.treeReader.find("subnav1"), combo.getItemAt(5).component)

        assertEquals(6, combo.itemCount)
      }
  }

  fun testDestinationRendering() {
    val model =
      model("nav.xml") {
        navigation {
          fragment("f1")
          navigation("othersubnav")
          navigation("subnav1") {
            fragment("f2")
            fragment("f3")
            navigation("subnav2") {
              fragment("f4")
              navigation("subnav3")
            }
          }
        }
      }

    AddActionDialog(
        AddActionDialog.Defaults.NORMAL,
        null,
        model.treeReader.find("subnav2")!!,
        DESIGN_SURFACE,
      )
      .runAndClose { dialogWrapper ->
        val dialog = dialogWrapper.dialog

        val combo = dialog.myDestinationComboBox
        val renderer = combo.renderer

        @Suppress("UNCHECKED_CAST")
<<<<<<< HEAD
        val list = mock(JList::class.java) as JList<out AddActionDialog.DestinationListEntry>
=======
        val list = mock<JList<out AddActionDialog.DestinationListEntry>>()
>>>>>>> 8b7d83e8
        val font = UIUtil.getListFont().deriveFont(Font.PLAIN)
        whenever(list.font).thenReturn(font)
        var rendererComponent = getRendererComponent(renderer, list, combo, 0)
        assertEquals("None", rendererComponent.text)
        assertFalse(rendererComponent.font.isBold)
        rendererComponent = getRendererComponent(renderer, list, combo, 1)
        assertEquals("↵ Source", rendererComponent.text)
        assertFalse(rendererComponent.font.isBold)
        assertInstanceOf(
          renderer.getListCellRendererComponent(list, combo.getItemAt(2), 2, false, false),
          TitledSeparator::class.java,
        )
        rendererComponent = getRendererComponent(renderer, list, combo, 3)
        assertEquals("subnav2 (Self)", rendererComponent.text)
        assertTrue(rendererComponent.font.isBold)
        rendererComponent = getRendererComponent(renderer, list, combo, 4)
        assertEquals("  f4", rendererComponent.text)
        assertFalse(rendererComponent.font.isBold)
        rendererComponent = getRendererComponent(renderer, list, combo, 5)
        assertEquals("  subnav3", rendererComponent.text)
        assertFalse(rendererComponent.font.isBold)
        rendererComponent = getRendererComponent(renderer, list, combo, 6)
        assertEquals("subnav1", rendererComponent.text)
        assertTrue(rendererComponent.font.isBold)
        rendererComponent = getRendererComponent(renderer, list, combo, 7)
        assertEquals("  f2", rendererComponent.text)
        assertFalse(rendererComponent.font.isBold)
        rendererComponent = getRendererComponent(renderer, list, combo, 8)
        assertEquals("  f3", rendererComponent.text)
        assertFalse(rendererComponent.font.isBold)
        rendererComponent = getRendererComponent(renderer, list, combo, 9)
        assertEquals("Root", rendererComponent.text)
        assertTrue(rendererComponent.font.isBold)
        rendererComponent = getRendererComponent(renderer, list, combo, 10)
        assertEquals("  f1", rendererComponent.text)
        assertFalse(rendererComponent.font.isBold)
        rendererComponent = getRendererComponent(renderer, list, combo, 11)
        assertEquals("  othersubnav", rendererComponent.text)
        assertFalse(rendererComponent.font.isBold)

        // Check that it doesn't have leading spaces when it's the selected item (not in the popup)
        rendererComponent =
          renderer.getListCellRendererComponent(list, combo.getItemAt(10), -1, false, false)
            as JLabel
        assertEquals("f1", rendererComponent.text)
        assertFalse(rendererComponent.font.isBold)
      }
  }

  private fun <T> getRendererComponent(
    renderer: ListCellRenderer<in T>,
    list: JList<out T>,
    combo: JComboBox<T>,
    index: Int,
  ) =
    renderer.getListCellRendererComponent(list, combo.getItemAt(index), index, false, false)
      as JLabel

  fun testPopToRendering() {
    val model =
      model("nav.xml") {
        navigation {
          fragment("f1")
          navigation("othersubnav")
          navigation("subnav1") {
            fragment("f2")
            fragment("f3")
            navigation("subnav2") {
              fragment("f4")
              navigation("subnav3")
            }
          }
        }
      }

    AddActionDialog(
        AddActionDialog.Defaults.NORMAL,
        null,
        model.treeReader.find("subnav2")!!,
        DESIGN_SURFACE,
      )
      .runAndClose { dialogWrapper ->
        val dialog = dialogWrapper.dialog

        val combo = dialog.myPopToComboBox
        val renderer = combo.renderer

        @Suppress("UNCHECKED_CAST")
<<<<<<< HEAD
        val list = mock(JList::class.java) as JList<out AddActionDialog.DestinationListEntry>
=======
        val list = mock<JList<out AddActionDialog.DestinationListEntry>>()
>>>>>>> 8b7d83e8
        val font = UIUtil.getListFont().deriveFont(Font.PLAIN)
        whenever(list.font).thenReturn(font)

        var rendererComponent = getRendererComponent(renderer, list, combo, 0)
        assertEquals("None", rendererComponent.text)
        assertFalse(rendererComponent.font.isBold)
        rendererComponent = getRendererComponent(renderer, list, combo, 1)
        assertEquals("subnav2 (Self)", rendererComponent.text)
        assertTrue(rendererComponent.font.isBold)
        rendererComponent = getRendererComponent(renderer, list, combo, 2)
        assertEquals("  f4", rendererComponent.text)
        assertFalse(rendererComponent.font.isBold)
        rendererComponent = getRendererComponent(renderer, list, combo, 3)
        assertEquals("  subnav3", rendererComponent.text)
        assertFalse(rendererComponent.font.isBold)
        rendererComponent = getRendererComponent(renderer, list, combo, 4)
        assertEquals("subnav1", rendererComponent.text)
        assertTrue(rendererComponent.font.isBold)
        rendererComponent = getRendererComponent(renderer, list, combo, 5)
        assertEquals("  f2", rendererComponent.text)
        assertFalse(rendererComponent.font.isBold)
        rendererComponent = getRendererComponent(renderer, list, combo, 6)
        assertEquals("  f3", rendererComponent.text)
        assertFalse(rendererComponent.font.isBold)
        rendererComponent = getRendererComponent(renderer, list, combo, 7)
        assertEquals("Root", rendererComponent.text)
        assertTrue(rendererComponent.font.isBold)
        rendererComponent = getRendererComponent(renderer, list, combo, 8)
        assertEquals("  f1", rendererComponent.text)
        assertFalse(rendererComponent.font.isBold)
        rendererComponent = getRendererComponent(renderer, list, combo, 9)
        assertEquals("  othersubnav", rendererComponent.text)
        assertFalse(rendererComponent.font.isBold)

        // Check that it doesn't have leading spaces when it's the selected item (not in the popup)
        rendererComponent =
          renderer.getListCellRendererComponent(list, combo.getItemAt(2), -1, false, false)
            as JLabel
        assertEquals("f4", rendererComponent.text)
        assertFalse(rendererComponent.font.isBold)
      }
  }

  fun testDefaults() {
    val model =
      model("nav.xml") {
        navigation("root") {
          fragment("f1")
          fragment("f2")
        }
      }

    val f1 = model.treeReader.find("f1")!!

    AddActionDialog(AddActionDialog.Defaults.NORMAL, null, f1, DESIGN_SURFACE).runAndClose { dialog
      ->
      assertEquals(null, dialog.destination)
      assertEquals(f1, dialog.source)
      assertFalse(dialog.isInclusive)
      assertEquals(null, dialog.popTo)
      assertEquals("", dialog.id)
    }

    AddActionDialog(AddActionDialog.Defaults.GLOBAL, null, f1, DESIGN_SURFACE).runAndClose { dialog
      ->
      assertEquals(f1, dialog.destination)
      assertEquals(model.treeReader.find("root"), dialog.source)
      assertFalse(dialog.isInclusive)
      assertEquals(null, dialog.popTo)
      assertEquals("action_global_f1", dialog.id)
    }

    AddActionDialog(AddActionDialog.Defaults.RETURN_TO_SOURCE, null, f1, DESIGN_SURFACE)
      .runAndClose { dialog ->
        assertEquals(null, dialog.destination)
        assertEquals(f1, dialog.source)
        assertTrue(dialog.isInclusive)
        assertEquals("f1", dialog.popTo)
        assertEquals("action_f1_pop", dialog.id)
      }
  }

  fun testIdUpdatesRespectfully() {
    val model =
      model("nav.xml") {
        navigation("root") {
          fragment("f1")
          fragment("f2")
        }
      }

    val f1 = model.treeReader.find("f1")!!

    AddActionDialog(AddActionDialog.Defaults.NORMAL, null, f1, DESIGN_SURFACE).runAndClose { dialog
      ->
      assertEquals("", dialog.id)
      dialog.dialog.myDestinationComboBox.selectedIndex = 5
      assertEquals("action_f1_to_f2", dialog.id)
      dialog.dialog.myDestinationComboBox.selectedIndex = 3
      assertEquals("action_f1_self", dialog.id)
      dialog.dialog.myIdTextField.text = "foo"
      dialog.dialog.myDestinationComboBox.selectedIndex = 5
      assertEquals("foo", dialog.id)
    }
  }

  fun testInclusive() {
    val model =
      model("nav.xml") {
        navigation {
          fragment("f1") { action("a1", popUpTo = "f2", inclusive = true) }
          fragment("f2")
        }
      }

    val f1 = model.treeReader.find("f1")!!
    val a1 = model.treeReader.find("a1")!!

    AddActionDialog(AddActionDialog.Defaults.NORMAL, a1, f1, DESIGN_SURFACE).runAndClose { dialog ->
      assertTrue(dialog.dialog.myInclusiveCheckBox.isSelected)
      assertTrue(dialog.dialog.myInclusiveCheckBox.isEnabled)

      val previousIndex = dialog.dialog.myPopToComboBox.selectedIndex
      dialog.dialog.myPopToComboBox.selectedIndex = 0

      assertFalse(dialog.dialog.myInclusiveCheckBox.isSelected)
      assertFalse(dialog.dialog.myInclusiveCheckBox.isEnabled)

      dialog.dialog.myPopToComboBox.selectedIndex = previousIndex

      assertFalse(dialog.dialog.myInclusiveCheckBox.isSelected)
      assertTrue(dialog.dialog.myInclusiveCheckBox.isEnabled)
    }
  }

  fun testShowAndUpdateFromDialogWithExisting() {
    val model =
      model("nav.xml") {
        navigation {
          fragment("f1") { action("a1", destination = "f2") }
          fragment("f2")
        }
      }
    val surface = model.surface
    val f1 = model.treeReader.find("f1")!!
    surface.selectionModel.setSelection(listOf(f1))
    val dialog = mock<AddActionDialog>()

    whenever(dialog.showAndGet()).thenReturn(true)
    val action = model.treeReader.find("a1")!!
    doReturn(action).whenever(dialog).writeUpdatedAction()
    doReturn(DESIGN_SURFACE).whenever(dialog).invocationSite

    TestNavUsageTracker.create(model).use { tracker ->
      showAndUpdateFromDialog(dialog, surface, true)
      assertSameElements(surface.selectionModel.selection, f1)
      verify(tracker)
        .logEvent(
          NavEditorEvent.newBuilder()
            .setType(EDIT_ACTION)
            .setActionInfo(
              NavActionInfo.newBuilder()
                .setCountFromSource(1)
                .setCountSame(1)
                .setCountToDestination(1)
                .setType(NavActionInfo.ActionType.REGULAR)
            )
            .setSource(DESIGN_SURFACE)
            .build()
        )
    }
  }

  fun testShowAndUpdateFromDialogToCreate() {
    val model =
      model("nav.xml") {
        navigation {
          fragment("f1") { action("a1", destination = "f2") }
          fragment("f2")
        }
      }
    val surface = model.surface
    val dialog = mock<AddActionDialog>()
    whenever(dialog.showAndGet()).thenReturn(true)
    val action = model.treeReader.find("a1")!!
    doReturn(action).whenever(dialog).writeUpdatedAction()
    doReturn(DESIGN_SURFACE).whenever(dialog).invocationSite

    TestNavUsageTracker.create(model).use { tracker ->
      showAndUpdateFromDialog(dialog, surface, false)
      assertSameElements(surface.selectionModel.selection, action)
      verify(tracker)
        .logEvent(
          NavEditorEvent.newBuilder()
            .setType(CREATE_ACTION)
            .setActionInfo(
              NavActionInfo.newBuilder()
                .setCountFromSource(1)
                .setCountSame(1)
                .setCountToDestination(1)
                .setType(NavActionInfo.ActionType.REGULAR)
            )
            .setSource(DESIGN_SURFACE)
            .build()
        )
    }
  }

  fun testShowAndUpdateFromDialogCancel() {
    val model = mock<NlModel>()
    val surface = mock<NavDesignSurface>()
    val dialog = mock<AddActionDialog>()
    whenever(dialog.showAndGet()).thenReturn(false)
    doReturn(DESIGN_SURFACE).whenever(dialog).invocationSite
    TestNavUsageTracker.create(model).use { tracker ->
      showAndUpdateFromDialog(dialog, surface, false)
      verifyNoMoreInteractions(tracker)
    }
  }

  fun testPropertyChangeMetrics() {
    val model =
      model("nav.xml") {
        navigation("root") {
          fragment("f1")
          fragment("f2")
        }
      }

    val f1 = model.treeReader.find("f1")!!
    AddActionDialog(AddActionDialog.Defaults.NORMAL, null, f1, DESIGN_SURFACE).runAndClose { dialog
      ->
      dialog.dialog.myPopToComboBox.selectedIndex = 2
      dialog.dialog.mySingleTopCheckBox.isSelected = true

      TestNavUsageTracker.create(model).use { tracker ->
        dialog.writeUpdatedAction()
        verify(tracker)
          .logEvent(
            NavEditorEvent.newBuilder()
              .setType(CHANGE_PROPERTY)
              .setPropertyInfo(
                NavPropertyInfo.newBuilder()
                  .setWasEmpty(true)
                  .setProperty(POP_UP_TO)
                  .setContainingTag(ACTION_TAG)
              )
              .setSource(DESIGN_SURFACE)
              .build()
          )
        verify(tracker)
          .logEvent(
            NavEditorEvent.newBuilder()
              .setType(CHANGE_PROPERTY)
              .setPropertyInfo(
                NavPropertyInfo.newBuilder()
                  .setWasEmpty(true)
                  .setProperty(LAUNCH_SINGLE_TOP)
                  .setContainingTag(ACTION_TAG)
              )
              .setSource(DESIGN_SURFACE)
              .build()
          )
      }
    }
  }
}<|MERGE_RESOLUTION|>--- conflicted
+++ resolved
@@ -40,18 +40,11 @@
 import javax.swing.JList
 import javax.swing.ListCellRenderer
 import org.jetbrains.android.dom.navigation.NavigationSchema
-<<<<<<< HEAD
-import org.mockito.Mockito.doReturn
-import org.mockito.Mockito.mock
-import org.mockito.Mockito.verify
-import org.mockito.Mockito.verifyNoMoreInteractions
-=======
 import org.mockito.kotlin.doReturn
 import org.mockito.kotlin.mock
 import org.mockito.kotlin.verify
 import org.mockito.kotlin.verifyNoMoreInteractions
 import org.mockito.kotlin.whenever
->>>>>>> 8b7d83e8
 
 class AddActionDialogTest : NavTestCase() {
 
@@ -579,11 +572,7 @@
         val renderer = combo.renderer
 
         @Suppress("UNCHECKED_CAST")
-<<<<<<< HEAD
-        val list = mock(JList::class.java) as JList<out AddActionDialog.DestinationListEntry>
-=======
         val list = mock<JList<out AddActionDialog.DestinationListEntry>>()
->>>>>>> 8b7d83e8
         val font = UIUtil.getListFont().deriveFont(Font.PLAIN)
         whenever(list.font).thenReturn(font)
         var rendererComponent = getRendererComponent(renderer, list, combo, 0)
@@ -672,11 +661,7 @@
         val renderer = combo.renderer
 
         @Suppress("UNCHECKED_CAST")
-<<<<<<< HEAD
-        val list = mock(JList::class.java) as JList<out AddActionDialog.DestinationListEntry>
-=======
         val list = mock<JList<out AddActionDialog.DestinationListEntry>>()
->>>>>>> 8b7d83e8
         val font = UIUtil.getListFont().deriveFont(Font.PLAIN)
         whenever(list.font).thenReturn(font)
 
