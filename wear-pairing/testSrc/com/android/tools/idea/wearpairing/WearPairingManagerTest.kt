/*
 * Copyright (C) 2024 The Android Open Source Project
 *
 * Licensed under the Apache License, Version 2.0 (the "License");
 * you may not use this file except in compliance with the License.
 * You may obtain a copy of the License at
 *
 *      http://www.apache.org/licenses/LICENSE-2.0
 *
 * Unless required by applicable law or agreed to in writing, software
 * distributed under the License is distributed on an "AS IS" BASIS,
 * WITHOUT WARRANTIES OR CONDITIONS OF ANY KIND, either express or implied.
 * See the License for the specific language governing permissions and
 * limitations under the License.
 */
package com.android.tools.idea.wearpairing

import com.android.sdklib.AndroidVersion
import com.android.sdklib.ISystemImage
import com.android.sdklib.internal.avd.AvdInfo
import com.android.sdklib.internal.avd.ConfigKey
<<<<<<< HEAD
import com.android.testutils.MockitoKt.whenever
=======
>>>>>>> 8b7d83e8
import com.android.testutils.waitForCondition
import com.android.tools.idea.wearpairing.WearPairingManager.PairingStatusChangedListener
import com.google.common.util.concurrent.Futures
import com.intellij.testFramework.ApplicationRule
import java.nio.file.Paths
import java.util.concurrent.TimeUnit
import java.util.concurrent.atomic.AtomicBoolean
import kotlinx.coroutines.CompletableDeferred
import kotlinx.coroutines.runBlocking
import org.junit.Assert.assertEquals
import org.junit.Assert.assertNotNull
import org.junit.Assert.assertTrue
import org.junit.Rule
import org.junit.Test
import org.mockito.kotlin.mock
import org.mockito.kotlin.whenever

class WearPairingManagerTest {
  @get:Rule val applicationRule = ApplicationRule()

  private val directAccessDevice =
    PairingDevice(
      deviceID = "localhost:4432",
      displayName = "My Phone",
      androidVersion = AndroidVersion(34),
      isWearDevice = false,
      isEmulator = false,
      hasPlayStore = true,
      state = ConnectionState.ONLINE,
    )
  private val wearDevice =
    PairingDevice(
      deviceID = "id2",
      displayName = "Round Watch",
      androidVersion = AndroidVersion(30),
      isEmulator = true,
      isWearDevice = true,
      hasPlayStore = true,
      state = ConnectionState.ONLINE,
    )
  private val wearPropertiesMap =
<<<<<<< HEAD
    mapOf(ConfigKey.TAG_ID to "android-wear", ConfigKey.ANDROID_API to "28")
  private val avdWearInfo =
    AvdInfo(
      Paths.get("ini"),
      Paths.get("id2"),
      Mockito.mock(ISystemImage::class.java),
      wearPropertiesMap,
      null,
    )
=======
    mapOf(ConfigKey.TAG_ID to "android-wear", ConfigKey.TARGET to "android-28")
  private val avdWearInfo =
    AvdInfo(Paths.get("ini"), Paths.get("id2"), mock<ISystemImage>(), wearPropertiesMap, null)

  private val pairingManager = WearPairingManager()
>>>>>>> 8b7d83e8

  private val pairingManager = WearPairingManager()

  @Test
  fun directAccessDevicePairingReportsCorrectDeviceIdTest(): Unit = runBlocking {
    val directAccessIDevice =
      directAccessDevice.buildIDevice(
        properties = mapOf(PROP_FIREBASE_TEST_LAB_SESSION to "firebase-remote-dev1")
      ) { request ->
        handlePhoneAdbRequest(request)
          ?: throw IllegalStateException("Unknown executeShellCommand request $request")
      }
    val wearIDevice =
      wearDevice.buildIDevice(
        avdInfo = avdWearInfo,
        systemProperties = mapOf("ro.oem.companion_package" to ""),
      ) { request ->
        return@buildIDevice handleWearAdbRequest(request)
          ?: throw IllegalStateException("Unknown executeShellCommand request $request")
      }

    pairingManager.setDataProviders({ listOf() }, { listOf(directAccessIDevice, wearIDevice) })
    pairingManager.createPairedDeviceBridge(
      directAccessDevice,
      directAccessIDevice,
      wearDevice,
      wearIDevice,
    )
    assertNotNull(pairingManager.findDevice("firebase-remote-dev1"))
  }

  @Test
  fun pairingIsRemovedWhenNewSessionOfDirectAccessDeviceIsConnected() = runBlocking {
    val expiredDirectAccessDeviceID = "projects/222768521919/deviceSessions/session-294jm1dz2ck5m"
    val newDirectAccessDeviceID = "projects/222768521919/deviceSessions/session-3mafdtdd82zxd"
    val newDirectAccessIDevice =
      directAccessDevice.buildIDevice(
        properties = mapOf(PROP_FIREBASE_TEST_LAB_SESSION to newDirectAccessDeviceID)
      ) { request ->
        handlePhoneAdbRequest(request)
          ?: throw IllegalStateException("Unknown executeShellCommand request $request")
      }

    pairingManager.setDataProviders(
      virtualDevices = { listOf(avdWearInfo) },
      connectedDevices = { listOf(newDirectAccessIDevice) },
    )
    pairingManager.loadSettings(
      pairedDevices =
        listOf(
          PairingDeviceState(
            deviceID = expiredDirectAccessDeviceID,
            displayName = directAccessDevice.displayName,
          ),
          PairingDeviceState(
            deviceID = avdWearInfo.id,
            displayName = avdWearInfo.name,
            isEmulator = true,
          ),
        ),
      pairedDeviceConnections =
        listOf(
          PairingConnectionsState().apply {
            phoneId = expiredDirectAccessDeviceID
            wearDeviceIds.add(avdWearInfo.id)
          }
        ),
    )

    val removedPairingDeferred = CompletableDeferred<WearPairingManager.PhoneWearPair>()
    pairingManager.addDevicePairingStatusChangedListener(
      object : PairingStatusChangedListener {
        override fun pairingStatusChanged(phoneWearPair: WearPairingManager.PhoneWearPair) {}

        override fun pairingDeviceRemoved(phoneWearPair: WearPairingManager.PhoneWearPair) {
          removedPairingDeferred.complete(phoneWearPair)
        }
      }
    )
    pairingManager.setDeviceListListener(WearDevicePairingModel(), WizardActionTest())

    val removedPairing = removedPairingDeferred.await()
    assertEquals(expiredDirectAccessDeviceID, removedPairing.phone.deviceID)
    assertEquals(avdWearInfo.id, removedPairing.wear.deviceID)
    assertTrue(pairingManager.getPairsForDevice(expiredDirectAccessDeviceID).isEmpty())
  }

  @Test
  fun pairingIsUpdatedWhenExistingSessionOfDirectAccessDeviceIsConnected() = runBlocking {
    val directAccessDeviceID = "projects/222768521919/deviceSessions/session-3mafdtdd82zxd"
    val directAccessIDevice =
      directAccessDevice.buildIDevice(
        properties = mapOf(PROP_FIREBASE_TEST_LAB_SESSION to directAccessDeviceID)
      ) { request ->
        handlePhoneAdbRequest(request)
          ?: throw IllegalStateException("Unknown executeShellCommand request $request")
      }

    val wearIDevice =
      wearDevice.buildIDevice(
        avdInfo = avdWearInfo,
        systemProperties = mapOf("ro.oem.companion_package" to ""),
      ) { request ->
        return@buildIDevice handleWearAdbRequest(request)
          ?: throw IllegalStateException("Unknown executeShellCommand request $request")
      }

    pairingManager.setDataProviders(
      virtualDevices = { listOf(avdWearInfo) },
      connectedDevices = { listOf(directAccessIDevice, wearIDevice) },
    )
    pairingManager.loadSettings(
      pairedDevices =
        listOf(
          PairingDeviceState(
            deviceID = directAccessDeviceID,
            displayName = directAccessDevice.displayName,
          ),
          PairingDeviceState(
            deviceID = avdWearInfo.id,
            displayName = avdWearInfo.name,
            isEmulator = true,
          ),
        ),
      pairedDeviceConnections =
        listOf(
          PairingConnectionsState().apply {
            phoneId = directAccessDeviceID
            wearDeviceIds.add(avdWearInfo.id)
          }
        ),
    )

    // The PairingManager calls PairingStatusChangedListener.pairingStatusChanged immediately when
    // adding
    // the listener, so we want to ignore the first status change.
    val initialStatusChange = AtomicBoolean(true)
    val changedPairingDeferred = CompletableDeferred<WearPairingManager.PhoneWearPair>()
    pairingManager.addDevicePairingStatusChangedListener(
      object : PairingStatusChangedListener {
        override fun pairingStatusChanged(phoneWearPair: WearPairingManager.PhoneWearPair) {
          if (!initialStatusChange.getAndSet(false)) {
            changedPairingDeferred.complete(phoneWearPair)
          }
        }

        override fun pairingDeviceRemoved(phoneWearPair: WearPairingManager.PhoneWearPair) {}
      }
    )
    pairingManager.setDeviceListListener(WearDevicePairingModel(), WizardActionTest())

    val changedPairing = changedPairingDeferred.await()
    assertEquals(directAccessDeviceID, changedPairing.phone.deviceID)
    assertEquals(avdWearInfo.id, changedPairing.wear.deviceID)
    assertTrue(
      changedPairing.pairingStatus in
        setOf(WearPairingManager.PairingState.CONNECTED, WearPairingManager.PairingState.CONNECTING)
    )
  }

  @Test
  fun onlyConnectedDirectAccessDevicesShouldBeInPhoneList() = runBlocking {
    val disconnectedDirectAccessDeviceID =
      "projects/222768521919/deviceSessions/session-294jm1dz2ck5m"
    val connectedDirectAccessDeviceID = "projects/222768521919/deviceSessions/session-1dw7qe2spkoq2"
    val connectedAccessIDevice =
      directAccessDevice.buildIDevice(
        properties = mapOf(PROP_FIREBASE_TEST_LAB_SESSION to connectedDirectAccessDeviceID)
      ) { request ->
        handlePhoneAdbRequest(request)
          ?: throw IllegalStateException("Unknown executeShellCommand request $request")
      }

    pairingManager.setDataProviders(
      virtualDevices = { listOf(avdWearInfo) },
      connectedDevices = { listOf(connectedAccessIDevice) },
    )
    pairingManager.loadSettings(
      pairedDevices =
        listOf(
          PairingDeviceState(
            deviceID = disconnectedDirectAccessDeviceID,
            displayName = directAccessDevice.displayName,
          ),
          PairingDeviceState(
            deviceID = avdWearInfo.id,
            displayName = avdWearInfo.name,
            isEmulator = true,
          ),
        ),
      pairedDeviceConnections =
        listOf(
          PairingConnectionsState().apply {
            phoneId = disconnectedDirectAccessDeviceID
            wearDeviceIds.add(avdWearInfo.id)
          }
        ),
    )

    val model = WearDevicePairingModel()
    val phoneListUpdatedDeferred = CompletableDeferred<Unit>()
    model.phoneList.addListener { phoneListUpdatedDeferred.complete(Unit) }
    pairingManager.setDeviceListListener(model, WizardActionTest())

    phoneListUpdatedDeferred.await()
    assertEquals(1, model.phoneList.get().size)
    assertEquals(connectedDirectAccessDeviceID, model.phoneList.get().map { it.deviceID }.first())
  }

  // Regression test for http://b/343394835
  @Test
  fun reconnectionShouldNotOccurOnTheUIThread() {
    val phoneDevice =
      PairingDevice(
        deviceID = "phoneId",
        displayName = "My Phone",
        androidVersion = AndroidVersion(34),
        isWearDevice = false,
        isEmulator = true,
        hasPlayStore = true,
        state = ConnectionState.ONLINE,
      )
    val avdPhoneInfo =
      AvdInfo(
        Paths.get("ini"),
        Paths.get(phoneDevice.deviceID),
        mock<ISystemImage>(),
        mapOf(),
        null,
      )
    val phoneIDevice =
      phoneDevice.buildIDevice(avdInfo = avdPhoneInfo) { request ->
        handlePhoneAdbRequest(request)
          ?: throw IllegalStateException("Unknown executeShellCommand request $request")
      }
    val wearIDevice =
      wearDevice
        .buildIDevice(avdInfo = avdWearInfo) { request ->
          return@buildIDevice handleWearAdbRequest(request)
            ?: throw IllegalStateException("Unknown executeShellCommand request $request")
        }
        .apply {
          whenever(getSystemProperty("ro.oem.companion_package"))
            .thenReturn(Futures.immediateFuture(""))
        }

    val isPairingReconnected = AtomicBoolean(false)
    pairingManager.addDevicePairingStatusChangedListener(
      object : PairingStatusChangedListener {
        override fun pairingStatusChanged(phoneWearPair: WearPairingManager.PhoneWearPair) {
          isPairingReconnected.set(
            phoneWearPair.pairingStatus == WearPairingManager.PairingState.CONNECTED
          )
        }

        override fun pairingDeviceRemoved(phoneWearPair: WearPairingManager.PhoneWearPair) {}
      }
    )

    pairingManager.setDataProviders(
      { listOf(avdPhoneInfo, avdWearInfo) },
      { listOf(phoneIDevice, wearIDevice) },
    )

    pairingManager.loadSettings(
      listOf(phoneDevice.toPairingDeviceState(), wearDevice.toPairingDeviceState()),
      listOf(
        PairingConnectionsState().apply {
          phoneId = phoneDevice.deviceID
          wearDeviceIds.add(wearDevice.deviceID)
        }
      ),
    )

    pairingManager.setDeviceListListener(WearDevicePairingModel(), WizardActionTest())

    waitForCondition(5, TimeUnit.SECONDS) {
      // the pairing will not succeed if the wrong thread is used due to the threading assertions
      isPairingReconnected.get()
    }
  }
}<|MERGE_RESOLUTION|>--- conflicted
+++ resolved
@@ -19,10 +19,6 @@
 import com.android.sdklib.ISystemImage
 import com.android.sdklib.internal.avd.AvdInfo
 import com.android.sdklib.internal.avd.ConfigKey
-<<<<<<< HEAD
-import com.android.testutils.MockitoKt.whenever
-=======
->>>>>>> 8b7d83e8
 import com.android.testutils.waitForCondition
 import com.android.tools.idea.wearpairing.WearPairingManager.PairingStatusChangedListener
 import com.google.common.util.concurrent.Futures
@@ -64,23 +60,9 @@
       state = ConnectionState.ONLINE,
     )
   private val wearPropertiesMap =
-<<<<<<< HEAD
-    mapOf(ConfigKey.TAG_ID to "android-wear", ConfigKey.ANDROID_API to "28")
-  private val avdWearInfo =
-    AvdInfo(
-      Paths.get("ini"),
-      Paths.get("id2"),
-      Mockito.mock(ISystemImage::class.java),
-      wearPropertiesMap,
-      null,
-    )
-=======
     mapOf(ConfigKey.TAG_ID to "android-wear", ConfigKey.TARGET to "android-28")
   private val avdWearInfo =
     AvdInfo(Paths.get("ini"), Paths.get("id2"), mock<ISystemImage>(), wearPropertiesMap, null)
-
-  private val pairingManager = WearPairingManager()
->>>>>>> 8b7d83e8
 
   private val pairingManager = WearPairingManager()
 
