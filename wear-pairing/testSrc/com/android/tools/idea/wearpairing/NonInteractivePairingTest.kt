/*
 * Copyright (C) 2021 The Android Open Source Project
 *
 * Licensed under the Apache License, Version 2.0 (the "License");
 * you may not use this file except in compliance with the License.
 * You may obtain a copy of the License at
 *
 *      http://www.apache.org/licenses/LICENSE-2.0
 *
 * Unless required by applicable law or agreed to in writing, software
 * distributed under the License is distributed on an "AS IS" BASIS,
 * WITHOUT WARRANTIES OR CONDITIONS OF ANY KIND, either express or implied.
 * See the License for the specific language governing permissions and
 * limitations under the License.
 */
package com.android.tools.idea.wearpairing

import com.android.ddmlib.IDevice
import com.android.ddmlib.IShellOutputReceiver
import com.android.mockito.kotlin.getTypedArgument
import com.android.testutils.waitForCondition
import com.google.common.truth.Truth.assertThat
import com.intellij.testFramework.LightPlatform4TestCase
import java.util.concurrent.TimeUnit
import kotlinx.coroutines.runBlocking
import kotlinx.coroutines.sync.Semaphore
import org.junit.Test
<<<<<<< HEAD
import org.mockito.Mockito
import org.mockito.invocation.InvocationOnMock
=======
import org.mockito.kotlin.any
import org.mockito.kotlin.doAnswer
import org.mockito.kotlin.mock
import org.mockito.kotlin.whenever
>>>>>>> 8b7d83e8

private const val LOGCAT_FORMAT =
  "08-17 11:35:01.797   439  2734 I EmulatorActivity:[EMULATOR_PAIRING:%s]\n"

class NonInteractivePairingTest : LightPlatform4TestCase() {
  private lateinit var device: IDevice
  private var keepAliveSemaphore = Semaphore(1, 1)
  private var outputReceiver: IShellOutputReceiver? = null

  override fun setUp() {
    super.setUp()

    outputReceiver = null
    device = mock()
    doAnswer { invocation ->
        outputReceiver = invocation.getTypedArgument(1)

        runBlocking {
          // We need to keep this job alive until we're done with the log reader.
          keepAliveSemaphore.acquire()
        }
        null
      }
      .whenever(device)
<<<<<<< HEAD
      .executeShellCommand(
        Mockito.anyString(),
        Mockito.any(),
        Mockito.anyLong(),
        Mockito.any(),
      )
=======
      .executeShellCommand(any(), any(), any(), any())
>>>>>>> 8b7d83e8
  }

  @Test
  fun afterClose_receiverIsCancelled() {
    NonInteractivePairing.startPairing(testRootDisposable, device, "", "", "").use {
      waitForCondition(10, TimeUnit.SECONDS) { outputReceiver != null }
      assertThat(it.pairingState.value).isEqualTo(NonInteractivePairing.PairingState.UNKNOWN)

      sendLogCat(LOGCAT_FORMAT.format(NonInteractivePairing.PairingState.STARTED))
      assertThat(it.pairingState.value).isEqualTo(NonInteractivePairing.PairingState.STARTED)
    }
    keepAliveSemaphore.release()
    assertThat(outputReceiver?.isCancelled).isTrue()
  }

  @Test
  fun onMultipleLogEntries_stateRepresentsTheMostRecentOne() {
    NonInteractivePairing.startPairing(testRootDisposable, device, "", "", "").use {
      waitForCondition(10, TimeUnit.SECONDS) { outputReceiver != null }
      assertThat(it.pairingState.value).isEqualTo(NonInteractivePairing.PairingState.UNKNOWN)

      sendLogCat(LOGCAT_FORMAT.format(NonInteractivePairing.PairingState.STARTED))
      sendLogCat(LOGCAT_FORMAT.format(NonInteractivePairing.PairingState.CONSENT))
      sendLogCat(LOGCAT_FORMAT.format(NonInteractivePairing.PairingState.PAIRING))
      sendLogCat(LOGCAT_FORMAT.format(NonInteractivePairing.PairingState.SUCCESS))
      assertThat(it.pairingState.value).isEqualTo(NonInteractivePairing.PairingState.SUCCESS)
    }
    keepAliveSemaphore.release()
    assertThat(outputReceiver?.isCancelled).isTrue()
  }

  @Test
  fun onUnknownStatusLog_stateIsSetToUnknown() {
    NonInteractivePairing.startPairing(testRootDisposable, device, "", "", "").use {
      waitForCondition(10, TimeUnit.SECONDS) { outputReceiver != null }
      assertThat(it.pairingState.value).isEqualTo(NonInteractivePairing.PairingState.UNKNOWN)

      sendLogCat(LOGCAT_FORMAT.format(NonInteractivePairing.PairingState.STARTED))
      sendLogCat(LOGCAT_FORMAT.format("AN_UNKNOWN_STATE"))
      assertThat(it.pairingState.value).isEqualTo(NonInteractivePairing.PairingState.UNKNOWN)

      sendLogCat(LOGCAT_FORMAT.format(NonInteractivePairing.PairingState.SUCCESS))
      assertThat(it.pairingState.value).isEqualTo(NonInteractivePairing.PairingState.SUCCESS)
    }
    keepAliveSemaphore.release()
    assertThat(outputReceiver?.isCancelled).isTrue()
  }

  private fun sendLogCat(log: String) {
    log.toByteArray().let { outputReceiver?.addOutput(it, 0, it.size) }
  }
}<|MERGE_RESOLUTION|>--- conflicted
+++ resolved
@@ -25,15 +25,10 @@
 import kotlinx.coroutines.runBlocking
 import kotlinx.coroutines.sync.Semaphore
 import org.junit.Test
-<<<<<<< HEAD
-import org.mockito.Mockito
-import org.mockito.invocation.InvocationOnMock
-=======
 import org.mockito.kotlin.any
 import org.mockito.kotlin.doAnswer
 import org.mockito.kotlin.mock
 import org.mockito.kotlin.whenever
->>>>>>> 8b7d83e8
 
 private const val LOGCAT_FORMAT =
   "08-17 11:35:01.797   439  2734 I EmulatorActivity:[EMULATOR_PAIRING:%s]\n"
@@ -58,16 +53,7 @@
         null
       }
       .whenever(device)
-<<<<<<< HEAD
-      .executeShellCommand(
-        Mockito.anyString(),
-        Mockito.any(),
-        Mockito.anyLong(),
-        Mockito.any(),
-      )
-=======
       .executeShellCommand(any(), any(), any(), any())
->>>>>>> 8b7d83e8
   }
 
   @Test
