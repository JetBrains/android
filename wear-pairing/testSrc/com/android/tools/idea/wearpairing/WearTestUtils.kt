--- conflicted
+++ resolved
@@ -43,19 +43,6 @@
     throw IllegalStateException("Unknown ADB request $it")
   },
 ): IDevice {
-<<<<<<< HEAD
-  return Mockito.mock(IDevice::class.java).apply {
-    MockitoKt.whenever(isOnline).thenReturn(true)
-    MockitoKt.whenever(isEmulator).thenReturn(this@buildIDevice.isEmulator)
-    MockitoKt.whenever(name).thenReturn(displayName)
-    MockitoKt.whenever(serialNumber).thenReturn("serialNumber")
-    MockitoKt.whenever(state).thenReturn(IDevice.DeviceState.ONLINE)
-    MockitoKt.whenever(version).thenReturn(AndroidVersion(apiLevel, null))
-    MockitoKt.whenever(getProperty(MockitoKt.any())).thenAnswer {
-      properties[it.arguments.single() as String]
-    }
-    MockitoKt.whenever(this.avdData).thenAnswer {
-=======
   return mock<IDevice>().apply {
     whenever(isOnline).thenReturn(true)
     whenever(isEmulator).thenReturn(this@buildIDevice.isEmulator)
@@ -65,7 +52,6 @@
     whenever(version).thenReturn(androidVersion)
     whenever(getProperty(any())).thenAnswer { properties[it.arguments.single() as String] }
     whenever(this.avdData).thenAnswer {
->>>>>>> 8b7d83e8
       if (avdInfo != null) {
         Futures.immediateFuture(
           AvdData(
