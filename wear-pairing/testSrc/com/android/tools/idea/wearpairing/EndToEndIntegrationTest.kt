--- conflicted
+++ resolved
@@ -22,10 +22,6 @@
 import com.android.sdklib.ISystemImage
 import com.android.sdklib.internal.avd.AvdInfo
 import com.android.sdklib.internal.avd.ConfigKey
-<<<<<<< HEAD
-import com.android.testutils.MockitoKt.whenever
-=======
->>>>>>> 8b7d83e8
 import com.android.testutils.VirtualTimeScheduler
 import com.android.testutils.waitForCondition
 import com.android.tools.adtui.swing.FakeUi
@@ -58,21 +54,9 @@
   private val usageTracker = TestUsageTracker(VirtualTimeScheduler())
 
   private val wearPropertiesMap =
-<<<<<<< HEAD
-    mapOf(ConfigKey.TAG_ID to "android-wear", ConfigKey.ANDROID_API to "28")
-  private val avdWearInfo =
-    AvdInfo(
-      Paths.get("ini"),
-      Paths.get("folder"),
-      Mockito.mock(ISystemImage::class.java),
-      wearPropertiesMap,
-      null,
-    )
-=======
     mapOf(ConfigKey.TAG_ID to "android-wear", ConfigKey.TARGET to "android-28")
   private val avdWearInfo =
     AvdInfo(Paths.get("ini"), Paths.get("folder"), mock<ISystemImage>(), wearPropertiesMap, null)
->>>>>>> 8b7d83e8
 
   override fun setUp() {
     // Studio Icons must be of type CachedImageIcon for image asset
@@ -157,11 +141,7 @@
   }
 
   private fun mockPhoneDevice() =
-<<<<<<< HEAD
-    Mockito.mock(IDevice::class.java).apply {
-=======
     mock<IDevice>().apply {
->>>>>>> 8b7d83e8
       whenever(isOnline).thenReturn(true)
       whenever(name).thenReturn("MyPhone")
       whenever(serialNumber).thenReturn("serialNumber")
@@ -182,11 +162,7 @@
     }
 
   private fun mockWearDevice(avdWearInfo: AvdInfo) =
-<<<<<<< HEAD
-    Mockito.mock(IDevice::class.java).apply {
-=======
     mock<IDevice>().apply {
->>>>>>> 8b7d83e8
       whenever(isOnline).thenReturn(true)
       whenever(isEmulator).thenReturn(true)
       whenever(name).thenReturn(avdWearInfo.name)
