--- conflicted
+++ resolved
@@ -259,12 +259,7 @@
   fun shouldShowErrorIfAgpConnectionFails() {
     val iDevice =
       createTestDevice(companionAppVersion = "versionName=1.0.0") // Simulate Companion App
-<<<<<<< HEAD
-    whenever(iDevice.createForward(Mockito.anyInt(), Mockito.anyInt()))
-      .thenThrow(RuntimeException("Test"))
-=======
     whenever(iDevice.createForward(any(), any())).thenThrow(RuntimeException("Test"))
->>>>>>> 8b7d83e8
     phoneDevice.launch = { iDevice }
     wearDevice.launch = phoneDevice.launch
 
