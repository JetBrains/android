/*
 * Copyright (C) 2021 The Android Open Source Project
 *
 * Licensed under the Apache License, Version 2.0 (the "License");
 * you may not use this file except in compliance with the License.
 * You may obtain a copy of the License at
 *
 *      http://www.apache.org/licenses/LICENSE-2.0
 *
 * Unless required by applicable law or agreed to in writing, software
 * distributed under the License is distributed on an "AS IS" BASIS,
 * WITHOUT WARRANTIES OR CONDITIONS OF ANY KIND, either express or implied.
 * See the License for the specific language governing permissions and
 * limitations under the License.
 */
package com.android.tools.idea.wearpairing

import com.android.ddmlib.IDevice
import com.android.ddmlib.IShellOutputReceiver
import com.google.common.truth.Truth.assertThat
import com.google.common.util.concurrent.Futures
import com.intellij.testFramework.LightPlatform4TestCase
import kotlinx.coroutines.runBlocking
import org.junit.Test
import org.junit.runner.RunWith
import org.junit.runners.Parameterized
<<<<<<< HEAD
import org.mockito.Mockito
import org.mockito.Mockito.anyString
import org.mockito.Mockito.doAnswer
=======
>>>>>>> 8b7d83e8
import org.mockito.invocation.InvocationOnMock
import org.mockito.kotlin.any
import org.mockito.kotlin.doAnswer
import org.mockito.kotlin.mock
import org.mockito.kotlin.whenever

private const val OEM_COMPANION_APP_ID = "com.example"

class PairingFeaturesTest : LightPlatform4TestCase() {
  @Test
  fun onGettingCompanionAppId_settingsIsReadFirst() {
    val device = createDeviceWithShellCommandResult(OEM_COMPANION_APP_ID)

    runBlocking { assertThat(device.getCompanionAppIdForWatch()).isEqualTo(OEM_COMPANION_APP_ID) }
  }

  @Test
  fun onGettingCompanionAppId_nothingIsNotSet_systemPropertyIsRead() {
    val device = createDeviceWithShellCommandResult("null")
    whenever(device.getSystemProperty(any()))
      .thenReturn(Futures.immediateFuture(OEM_COMPANION_APP_ID))

    runBlocking { assertThat(device.getCompanionAppIdForWatch()).isEqualTo(OEM_COMPANION_APP_ID) }
  }

  @Test
  fun onGettingCompanionAppId_settingIsNotSet_returnsWear2CompanionAppId() {
    val device = createDeviceWithShellCommandResult("null")
    whenever(device.getSystemProperty(any())).thenReturn(Futures.immediateFuture(""))

    runBlocking {
      assertThat(device.getCompanionAppIdForWatch()).isEqualTo(OEM_COMPANION_FALLBACK_APP_ID)
    }
  }
}

@RunWith(Parameterized::class)
class HasPairingFeatureTest(private val pairingFeature: PairingFeature) : LightPlatform4TestCase() {
  companion object {
    @JvmStatic
    @Parameterized.Parameters(name = "{0}")
    fun data(): Array<PairingFeature> {
      return PairingFeature.values()
    }
  }

  @Test
  fun onHasPairingFeature_lowerVersions_fail() {
    val device = createDeviceWithShellCommandResult("    versionCode=1 minSdk=23 targetSdk=30")

    runBlocking {
      assertThat(device.hasPairingFeature(pairingFeature, OEM_COMPANION_FALLBACK_APP_ID)).isFalse()
    }
  }

  @Test
  fun onHasPairingFeature_higherVersions_succeed() {
    val device =
      createDeviceWithShellCommandResult(
        "    versionCode=${pairingFeature.minVersion} minSdk=23 targetSdk=30"
      )

    runBlocking {
      assertThat(device.hasPairingFeature(pairingFeature, OEM_COMPANION_FALLBACK_APP_ID)).isTrue()
    }
  }
}

private fun createDeviceWithShellCommandResult(result: String): IDevice {
  val device = mock<IDevice>()
  doAnswer { invocation: InvocationOnMock ->
      val outputReceiver = invocation.getArgument<IShellOutputReceiver>(1)
      val data = result.toByteArray()
      outputReceiver.addOutput(data, 0, data.size)
      null
    }
    .whenever(device)
<<<<<<< HEAD
    .executeShellCommand(anyString(), Mockito.any())
=======
    .executeShellCommand(any(), any())
>>>>>>> 8b7d83e8
  return device
}<|MERGE_RESOLUTION|>--- conflicted
+++ resolved
@@ -24,12 +24,6 @@
 import org.junit.Test
 import org.junit.runner.RunWith
 import org.junit.runners.Parameterized
-<<<<<<< HEAD
-import org.mockito.Mockito
-import org.mockito.Mockito.anyString
-import org.mockito.Mockito.doAnswer
-=======
->>>>>>> 8b7d83e8
 import org.mockito.invocation.InvocationOnMock
 import org.mockito.kotlin.any
 import org.mockito.kotlin.doAnswer
@@ -107,10 +101,6 @@
       null
     }
     .whenever(device)
-<<<<<<< HEAD
-    .executeShellCommand(anyString(), Mockito.any())
-=======
     .executeShellCommand(any(), any())
->>>>>>> 8b7d83e8
   return device
 }