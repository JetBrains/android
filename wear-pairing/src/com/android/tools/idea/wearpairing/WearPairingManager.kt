--- conflicted
+++ resolved
@@ -410,19 +410,6 @@
         addDisconnectedPairedDeviceIfMissing(phoneWearPair.wear, deviceTable)
       }
 
-<<<<<<< HEAD
-  @WorkerThread
-  internal suspend fun launchDevice(
-    project: Project?,
-    deviceId: String,
-    avdInfo: AvdInfo,
-  ): IDevice {
-    ThreadingAssertions.assertBackgroundThread()
-    connectedDevicesProvider()
-      .find { it.getDeviceID() == deviceId }
-      ?.apply {
-        return this
-=======
       withContext(uiThread(ModalityState.any())) {
         // Broadcast data to listeners
         val (wears, phones) =
@@ -436,7 +423,6 @@
         pairedDevicesList.toList().forEach { phoneWearPair ->
           updateForwardState(phoneWearPair, connectedDevices)
         }
->>>>>>> 8b7d83e8
       }
     }
 
@@ -466,19 +452,10 @@
     }
   }
 
-<<<<<<< HEAD
-  @WorkerThread
-  private fun getConnectedDevices(): Map<String, IDevice> {
-    ThreadingAssertions.assertBackgroundThread()
-
-    return connectedDevicesProvider().filter { it.isOnline }.associateBy { it.getDeviceID() }
-  }
-=======
   private suspend fun getConnectedDevices() =
     withContext(workerThread) {
       connectedDevicesProvider().filter { it.isOnline }.associateBy { it.getDeviceID() }
     }
->>>>>>> 8b7d83e8
 
   private suspend fun updateForwardState(
     phoneWearPair: PhoneWearPair,
@@ -513,34 +490,6 @@
   private suspend fun addDisconnectedPairedDeviceIfMissing(
     device: PairingDevice,
     deviceTable: HashMap<String, PairingDevice>,
-<<<<<<< HEAD
-  ) {
-    ThreadingAssertions.assertBackgroundThread()
-
-    val deviceID = device.deviceID
-    if (!deviceTable.contains(deviceID)) {
-      if (device.isEmulator) {
-        removeAllPairedDevices(
-          deviceID
-        ) // Paired AVD was deleted/renamed - Don't add to the list and stop tracking its activity
-      } else if (device.isDirectAccessDevice()) {
-        val deviceHasNewSession =
-          deviceTable.values
-            .filter { it.isDirectAccessDevice() && it.displayName == device.displayName }
-            .any { it.deviceID != deviceID }
-
-        // Direct Access Devices are wiped after each session is disconnected and expired.
-        // If another Direct Access Device exists in the device table with the same name as the
-        // current device, then we can assume that the pairing is no longer valid as the
-        // session associated to the disconnected device has expired and has been wiped.
-        // Otherwise, keep the pairing in case the user reclaims the session, but don't add it to
-        // the list.
-        if (deviceHasNewSession) {
-          removeAllPairedDevices(deviceID)
-        }
-      } else {
-        deviceTable[deviceID] = device // Paired physical device - Add to be shown as "disconnected"
-=======
   ) =
     withContext(workerThread) {
       val deviceID = device.deviceID
@@ -568,7 +517,6 @@
           deviceTable[deviceID] =
             device // Paired physical device - Add to be shown as "disconnected"
         }
->>>>>>> 8b7d83e8
       }
     }
 
