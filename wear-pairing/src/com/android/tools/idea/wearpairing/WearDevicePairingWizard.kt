--- conflicted
+++ resolved
@@ -17,10 +17,7 @@
 package com.android.tools.idea.wearpairing
 
 import com.android.annotations.concurrency.UiThread
-<<<<<<< HEAD
-=======
 import com.android.tools.idea.concurrency.AndroidDispatchers.uiThread
->>>>>>> 8b7d83e8
 import com.android.tools.idea.streaming.EmulatorSettings
 import com.android.tools.idea.wearpairing.AndroidWearPairingBundle.Companion.message
 import com.android.tools.idea.wizard.model.ModelWizard
@@ -64,13 +61,6 @@
           wizardDialog?.close(CANCEL_EXIT_CODE)
 
           if (project == null) {
-<<<<<<< HEAD
-            val actionId = "WelcomeScreen.RunDeviceManager2"
-            ActionManager.getInstance()
-              .getAction(actionId)
-              .actionPerformed(
-                AnActionEvent.createFromDataContext(ActionPlaces.UNKNOWN, null) { null }
-=======
             val deviceManagerAction =
               ActionManager.getInstance().getAction("WelcomeScreen.RunDeviceManager2")
             val actionEvent =
@@ -80,23 +70,10 @@
                 ActionPlaces.UNKNOWN,
                 ActionUiKind.NONE,
                 null,
->>>>>>> 8b7d83e8
               )
             ActionUtil.invokeAction(deviceManagerAction, actionEvent, null)
           } else {
             // from com.android.tools.idea.devicemanagerv2.DeviceManager2Action
-<<<<<<< HEAD
-            val actionId = "Android.DeviceManager2"
-            val deviceManagerAction = ActionManager.getInstance().getAction(actionId)
-            val projectContext = SimpleDataContext.getProjectContext(project)
-            ActionUtil.invokeAction(
-              deviceManagerAction,
-              projectContext,
-              ActionPlaces.UNKNOWN,
-              null,
-              null,
-            )
-=======
             val deviceManagerAction =
               ActionManager.getInstance().getAction("Android.DeviceManager2")
             val actionEvent =
@@ -108,7 +85,6 @@
                 null,
               )
             ActionUtil.invokeAction(deviceManagerAction, actionEvent, null)
->>>>>>> 8b7d83e8
           }
         }
 
