--- conflicted
+++ resolved
@@ -19,18 +19,6 @@
     <orderEntry type="library" scope="TEST" name="mockito-kotlin" level="project" />
     <orderEntry type="inheritedJdk" />
     <orderEntry type="sourceFolder" forTests="false" />
-<<<<<<< HEAD
-    <orderEntry type="library" name="studio-sdk" level="project" />
-    <orderEntry type="library" name="studio-plugin-com.intellij.java" level="project" />
-    <orderEntry type="module" module-name="intellij.android.wizard.model" />
-    <orderEntry type="module" module-name="intellij.android.observable" />
-    <orderEntry type="module" module-name="android.sdktools.ddmlib" />
-    <orderEntry type="module" module-name="android.sdktools.sdklib" />
-    <orderEntry type="module" module-name="intellij.android.projectSystem" />
-    <orderEntry type="module" module-name="intellij.android.core" />
-    <orderEntry type="library" name="studio-analytics-proto" level="project" />
-=======
->>>>>>> 5f7be743
     <orderEntry type="module" module-name="intellij.android.adb" />
     <orderEntry type="module" module-name="intellij.android.adt.ui" />
     <orderEntry type="module" module-name="intellij.android.artwork" />
@@ -59,5 +47,6 @@
     <orderEntry type="module" module-name="intellij.android.testFramework" scope="TEST" />
     <orderEntry type="module" module-name="intellij.android.adt.testutils" scope="TEST" />
     <orderEntry type="library" scope="TEST" name="truth" level="project" />
+    <orderEntry type="library" scope="TEST" name="kotlinx-coroutines-test" level="project" />
   </component>
 </module>