--- conflicted
+++ resolved
@@ -1,51 +1,9 @@
 <?xml version="1.0" encoding="UTF-8"?>
-<module type="JAVA_MODULE" version="4">
+<module version="4">
   <component name="NewModuleRootManager" inherit-compiler-output="true">
     <exclude-output />
-    <content url="file://$MODULE_DIR$/testSrc">
-      <sourceFolder url="file://$MODULE_DIR$/testSrc" isTestSource="true" />
-    </content>
-    <orderEntry type="inheritedJdk" />
+    <orderEntry type="library" name="studio-platform" level="project" />
+    <orderEntry type="library" scope="TEST" name="studio-test-platform" level="project" />
     <orderEntry type="sourceFolder" forTests="false" />
-<<<<<<< HEAD
-    <orderEntry type="library" name="kotlin-stdlib" level="project" />
-    <orderEntry type="library" scope="TEST" name="Guava" level="project" />
-    <orderEntry type="library" scope="TEST" name="JUnit4" level="project" />
-    <orderEntry type="library" scope="TEST" name="kotlinx-coroutines-core" level="project" />
-=======
-    <orderEntry type="library" scope="TEST" name="studio-sdk" level="project" />
-    <orderEntry type="library" name="studio-plugin-com.intellij.java" level="project" />
-    <orderEntry type="module" module-name="intellij.android.wear-pairing" scope="TEST" />
-    <orderEntry type="module" module-name="intellij.android.observable" scope="TEST" />
->>>>>>> 0d09370c
-    <orderEntry type="library" scope="TEST" name="mockito" level="project" />
-    <orderEntry type="library" scope="TEST" name="protobuf" level="project" />
-    <orderEntry type="library" scope="TEST" name="studio-analytics-proto" level="project" />
-    <orderEntry type="library" scope="TEST" name="truth" level="project" />
-    <orderEntry type="module" module-name="android.sdktools.analytics-testing" scope="TEST" />
-    <orderEntry type="module" module-name="android.sdktools.analytics-tracker" scope="TEST" />
-    <orderEntry type="module" module-name="android.sdktools.common" scope="TEST" />
-    <orderEntry type="module" module-name="android.sdktools.ddmlib" scope="TEST" />
-    <orderEntry type="module" module-name="android.sdktools.flags" scope="TEST" />
-    <orderEntry type="module" module-name="android.sdktools.sdklib" scope="TEST" />
-    <orderEntry type="module" module-name="android.sdktools.testutils" scope="TEST" />
-    <orderEntry type="module" module-name="intellij.android.adt.testutils" scope="TEST" />
-    <orderEntry type="module" module-name="intellij.android.adt.ui" scope="TEST" />
-    <orderEntry type="module" module-name="intellij.android.common" scope="TEST" />
-    <orderEntry type="module" module-name="intellij.android.observable" scope="TEST" />
-    <orderEntry type="module" module-name="intellij.android.projectSystem" scope="TEST" />
-    <orderEntry type="module" module-name="intellij.android.testFramework" scope="TEST" />
-    <orderEntry type="module" module-name="intellij.android.wear-pairing" scope="TEST" />
-    <orderEntry type="module" module-name="intellij.android.wizard.model" scope="TEST" />
-    <orderEntry type="module" module-name="intellij.platform.core" scope="TEST" />
-    <orderEntry type="module" module-name="intellij.platform.core.ui" scope="TEST" />
-    <orderEntry type="module" module-name="intellij.platform.extensions" scope="TEST" />
-    <orderEntry type="module" module-name="intellij.platform.ide" scope="TEST" />
-    <orderEntry type="module" module-name="intellij.platform.ide.impl" scope="TEST" />
-    <orderEntry type="module" module-name="intellij.platform.testFramework" scope="TEST" />
-    <orderEntry type="module" module-name="intellij.platform.util" scope="TEST" />
-    <orderEntry type="module" module-name="intellij.platform.util.rt" scope="TEST" />
-    <orderEntry type="module" module-name="intellij.platform.util.ui" scope="TEST" />
   </component>
-  <component name="TestModuleProperties" production-module="intellij.android.wear-pairing" />
 </module>