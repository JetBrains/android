--- conflicted
+++ resolved
@@ -2,37 +2,20 @@
 <module type="JAVA_MODULE" version="4">
   <component name="NewModuleRootManager" inherit-compiler-output="true">
     <exclude-output />
+    <orderEntry type="inheritedJdk" />
     <orderEntry type="sourceFolder" forTests="false" />
-<<<<<<< HEAD
     <orderEntry type="library" scope="PROVIDED" name="studio-platform" level="project" />
     <orderEntry type="library" scope="TEST" name="studio-test-platform" level="project" />
     <orderEntry type="library" scope="TEST" name="mockito" level="project" />
     <orderEntry type="library" scope="TEST" name="truth" level="project" />
-=======
-    <orderEntry type="library" scope="TEST" name="junit4" level="project" />
-    <orderEntry type="library" scope="TEST" name="studio-sdk" level="project" />
-    <orderEntry type="library" name="studio-plugin-com.intellij.java" level="project" />
->>>>>>> 8b7d83e8
     <orderEntry type="module" module-name="intellij.android.wear-pairing" scope="TEST" />
     <orderEntry type="module" module-name="intellij.android.observable" scope="TEST" />
     <orderEntry type="module" module-name="intellij.android.adt.ui" scope="TEST" />
     <orderEntry type="module" module-name="intellij.android.wizard.model" scope="TEST" />
     <orderEntry type="module" module-name="intellij.android.testFramework" scope="TEST" />
     <orderEntry type="module" module-name="intellij.android.common" scope="TEST" />
-<<<<<<< HEAD
-=======
-    <orderEntry type="module" module-name="android.sdktools.testutils" scope="TEST" />
-    <orderEntry type="module" module-name="android.sdktools.analytics-testing" scope="TEST" />
-    <orderEntry type="module" module-name="analytics-tracker" scope="TEST" />
-    <orderEntry type="library" scope="TEST" name="studio-analytics-proto" level="project" />
->>>>>>> 8b7d83e8
     <orderEntry type="module" module-name="intellij.android.projectSystem" scope="TEST" />
     <orderEntry type="module" module-name="intellij.android.adt.testutils" scope="TEST" />
-<<<<<<< HEAD
-=======
-    <orderEntry type="module" module-name="android.sdktools.flags" scope="TEST" />
-    <orderEntry type="library" scope="TEST" name="mockito-kotlin" level="project" />
->>>>>>> 8b7d83e8
   </component>
   <component name="TestModuleProperties" production-module="intellij.android.wear-pairing" />
 </module>