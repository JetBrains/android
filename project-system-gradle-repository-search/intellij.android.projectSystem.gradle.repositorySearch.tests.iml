<?xml version="1.0" encoding="UTF-8"?>
<module type="JAVA_MODULE" version="4">
  <component name="NewModuleRootManager" inherit-compiler-output="true">
    <exclude-output />
    <content url="file://$MODULE_DIR$/testSrc">
      <sourceFolder url="file://$MODULE_DIR$/testSrc" isTestSource="true" />
    </content>
    <orderEntry type="inheritedJdk" />
    <orderEntry type="sourceFolder" forTests="false" />
<<<<<<< HEAD
    <orderEntry type="library" name="kotlin-stdlib" level="project" />
    <orderEntry type="library" scope="TEST" name="Guava" level="project" />
    <orderEntry type="library" scope="TEST" name="JUnit4" level="project" />
=======
    <orderEntry type="module" module-name="intellij.android.projectSystem.gradle.repositorySearch" scope="TEST" />
    <orderEntry type="library" name="studio-sdk" level="project" />
    <orderEntry type="library" name="studio-plugin-com.intellij.java" level="project" />
    <orderEntry type="library" name="studio-plugin-com.intellij.gradle" level="project" />
>>>>>>> 0d09370c
    <orderEntry type="module" module-name="android.sdktools.sdk-common" scope="TEST" />
    <orderEntry type="module" module-name="android.sdktools.sdk-common.gradle.rt" scope="TEST" />
    <orderEntry type="module" module-name="intellij.android.projectSystem.gradle.repositorySearch" scope="TEST" />
  </component>
</module><|MERGE_RESOLUTION|>--- conflicted
+++ resolved
@@ -5,20 +5,13 @@
     <content url="file://$MODULE_DIR$/testSrc">
       <sourceFolder url="file://$MODULE_DIR$/testSrc" isTestSource="true" />
     </content>
-    <orderEntry type="inheritedJdk" />
-    <orderEntry type="sourceFolder" forTests="false" />
-<<<<<<< HEAD
+    <orderEntry type="library" name="studio-platform" level="project" />
+    <orderEntry type="library" scope="TEST" name="studio-test-platform" level="project" />
     <orderEntry type="library" name="kotlin-stdlib" level="project" />
     <orderEntry type="library" scope="TEST" name="Guava" level="project" />
     <orderEntry type="library" scope="TEST" name="JUnit4" level="project" />
-=======
-    <orderEntry type="module" module-name="intellij.android.projectSystem.gradle.repositorySearch" scope="TEST" />
-    <orderEntry type="library" name="studio-sdk" level="project" />
-    <orderEntry type="library" name="studio-plugin-com.intellij.java" level="project" />
-    <orderEntry type="library" name="studio-plugin-com.intellij.gradle" level="project" />
->>>>>>> 0d09370c
-    <orderEntry type="module" module-name="android.sdktools.sdk-common" scope="TEST" />
-    <orderEntry type="module" module-name="android.sdktools.sdk-common.gradle.rt" scope="TEST" />
+    <orderEntry type="inheritedJdk" />
+    <orderEntry type="sourceFolder" forTests="false" />
     <orderEntry type="module" module-name="intellij.android.projectSystem.gradle.repositorySearch" scope="TEST" />
   </component>
 </module>