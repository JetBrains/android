/*
 * Copyright (C) 2018 The Android Open Source Project
 *
 * Licensed under the Apache License, Version 2.0 (the "License");
 * you may not use this file except in compliance with the License.
 * You may obtain a copy of the License at
 *
 *      http://www.apache.org/licenses/LICENSE-2.0
 *
 * Unless required by applicable law or agreed to in writing, software
 * distributed under the License is distributed on an "AS IS" BASIS,
 * WITHOUT WARRANTIES OR CONDITIONS OF ANY KIND, either express or implied.
 * See the License for the specific language governing permissions and
 * limitations under the License.
 */
package com.android.tools.idea.whatsnew.assistant;

<<<<<<< HEAD
=======
import com.android.tools.analytics.UsageTracker;
import com.android.tools.idea.flags.StudioFlags;
import com.google.wireless.android.sdk.stats.AndroidStudioEvent;
import com.google.wireless.android.sdk.stats.WhatsNewAssistantEvent;
import com.intellij.ide.GeneralSettings;
import com.intellij.openapi.actionSystem.ActionPlaces;
import com.intellij.openapi.actionSystem.AnActionEvent;
import com.intellij.openapi.actionSystem.CommonDataKeys;
import com.intellij.openapi.actionSystem.DataContext;
import com.intellij.openapi.application.ApplicationManager;
import com.intellij.openapi.diagnostic.Logger;
import com.intellij.openapi.startup.StartupActivity;


import com.android.annotations.VisibleForTesting;
>>>>>>> 12e77d2e
import com.android.repository.Revision;
import com.android.tools.idea.IdeInfo;
import com.android.tools.idea.assistant.AssistantBundleCreator;
import com.android.tools.idea.ui.GuiTestingService;
import com.google.common.annotations.VisibleForTesting;
import com.intellij.ide.GeneralSettings;
import com.intellij.openapi.actionSystem.ActionManager;
import com.intellij.openapi.application.ApplicationInfo;
import com.intellij.openapi.application.ApplicationManager;
import com.intellij.openapi.components.PersistentStateComponent;
import com.intellij.openapi.components.ServiceManager;
import com.intellij.openapi.components.State;
import com.intellij.openapi.components.Storage;
<<<<<<< HEAD
import com.intellij.openapi.diagnostic.Logger;
=======
>>>>>>> 12e77d2e
import com.intellij.openapi.project.DumbAware;
import com.intellij.openapi.project.Project;
import com.intellij.openapi.startup.StartupActivity;
import com.intellij.util.xmlb.annotations.Tag;
import org.apache.http.concurrent.FutureCallback;
import org.jetbrains.annotations.NotNull;
import org.jetbrains.annotations.Nullable;

/**
 * Show the "What's New" assistant the first time the app starts up with a new major.minor version.
 */
public class WhatsNewStartupActivity implements StartupActivity.DumbAware {
  @Override
  public void runActivity(@NotNull Project project) {
<<<<<<< HEAD
    WhatsNewBundleCreator bundleCreator = AssistantBundleCreator.EP_NAME.findExtension(WhatsNewBundleCreator.class);
    if (bundleCreator == null || !bundleCreator.shouldShowWhatsNew()) {
=======
    if (!(WhatsNewAssistantBundleCreator.shouldShowWhatsNew() && StudioFlags.WHATS_NEW_ASSISTANT_AUTO_SHOW.get())) {
>>>>>>> 12e77d2e
      return;
    }

    if (!IdeInfo.getInstance().isAndroidStudio()) {
      return;
    }

    WhatsNewService service = ServiceManager.getService(WhatsNewService.class);
    if (service == null) {
      return;
    }

    WhatsNewData data = service.getState();

    if (GuiTestingService.getInstance().isGuiTestingMode() || ApplicationManager.getApplication().isUnitTestMode()) {
      return;
    }

    Revision applicationRevision = Revision.safeParseRevision(ApplicationInfo.getInstance().getStrictVersion());

    // If the Android Studio version is new, then always show on startup
    if (isNewStudioVersion(data, applicationRevision)) {
      hideTipsAndOpenWhatsNewAssistant(project);
    }
    else {
      // But also show if the config version is newer than current, even if AS version is not higher
      // This needs to be done asynchronously because the WNABundleCreator needs to download config to check version
      WhatsNewCheckVersionTask task =
        new WhatsNewCheckVersionTask(project, new VersionCheckCallback(project));
      task.queue();
    }
  }

  private static void hideTipsAndOpenWhatsNewAssistant(@NotNull Project project) {
    hideTipsAndOpenWhatsNewAssistant(project, GeneralSettings.getInstance(), null);
  }

<<<<<<< HEAD
=======
    // If the Android Studio version is new, then always show on startup
    if (isNewStudioVersion(data, applicationRevision)) {
      hideTipsAndOpenWhatsNewAssistant(project);
    }
    else {
      // But also show if the config version is newer than current, even if AS version is not higher
      // This needs to be done asynchronously because the WNABundleCreator needs to download config to check version
      WhatsNewAssistantCheckVersionTask task =
        new WhatsNewAssistantCheckVersionTask(project, new VersionCheckCallback(project));
      task.queue();
    }
  }

  private static void hideTipsAndOpenWhatsNewAssistant(@NotNull Project project) {
    hideTipsAndOpenWhatsNewAssistant(project, null);
  }

>>>>>>> 12e77d2e
  /**
   * Hide the Tip of the Day if showing What's New Assistant on startup because
   * we don't want to show two auto-opening panels/popups
   * @param project
   */
  @VisibleForTesting
<<<<<<< HEAD
  static void hideTipsAndOpenWhatsNewAssistant(@NotNull Project project,
                                               @NotNull GeneralSettings generalSettings,
                                               @Nullable FutureCallback<? super Boolean> callback) {
    boolean showTipsOnStartup = generalSettings.isShowTipsOnStartup();
    if (showTipsOnStartup)
      generalSettings.setShowTipsOnStartup(false);
=======
  static void hideTipsAndOpenWhatsNewAssistant(@NotNull Project project, @Nullable FutureCallback<Boolean> callback) {
    boolean showTipsOnStartup = GeneralSettings.getInstance().isShowTipsOnStartup();
    if (showTipsOnStartup)
      GeneralSettings.getInstance().setShowTipsOnStartup(false);
>>>>>>> 12e77d2e

    // Restore to the setting that user had before, if applicable
    openWhatsNewAssistant(project);
    if (showTipsOnStartup) {
      ApplicationManager.getApplication().invokeLater(() -> {
<<<<<<< HEAD
        generalSettings.setShowTipsOnStartup(true);
=======
        GeneralSettings.getInstance().setShowTipsOnStartup(true);
>>>>>>> 12e77d2e
        if (callback != null)
          callback.completed(true);
      });
    }
    else {
      if (callback != null)
        callback.completed(true);
    }
  }

  private static void openWhatsNewAssistant(@NotNull Project project) {
<<<<<<< HEAD
    ((WhatsNewSidePanelAction)ActionManager.getInstance().getAction("WhatsNewAction"))
      .openWhatsNewSidePanel(project, true);
=======
    UsageTracker.log(AndroidStudioEvent.newBuilder()
                                                     .setKind(AndroidStudioEvent.EventKind.WHATS_NEW_ASSISTANT_EVENT)
                                                     .setWhatsNewAssistantEvent(WhatsNewAssistantEvent.newBuilder().setType(
                                                       WhatsNewAssistantEvent.WhatsNewAssistantEventType.AUTO_OPEN)));
    new WhatsNewAssistantSidePanelAction()
      .actionPerformed(AnActionEvent.createFromDataContext(ActionPlaces.UNKNOWN, null, new DataContext() {
        @Nullable
        @Override
        public Object getData(@NotNull String dataId) {
          if (dataId.equalsIgnoreCase(CommonDataKeys.PROJECT.getName())) {
            return project;
          }
          return null;
        }
      }));
>>>>>>> 12e77d2e
  }

  @VisibleForTesting
  boolean isNewStudioVersion(@NotNull WhatsNewData data, @NotNull Revision applicationRevision) {
    String seenRevisionStr = data.myRevision;
    Revision seenRevision = null;
    if (seenRevisionStr != null) {
      seenRevision = Revision.safeParseRevision(seenRevisionStr);
    }

    if (seenRevision == null
        || seenRevision.equals(Revision.NOT_SPECIFIED)
        || applicationRevision.equals(Revision.NOT_SPECIFIED)
        || applicationRevision.compareTo(seenRevision, Revision.PreviewComparison.ASCENDING) > 0) {
      data.myRevision = applicationRevision.toString();
      return true;
    }

    return false;
  }

  @State(name = "whatsNew", storages = @Storage("androidStudioFirstRun.xml"))
  public static class WhatsNewService implements PersistentStateComponent<WhatsNewData> {
    private WhatsNewData myData;

    @NotNull
    @Override
    public WhatsNewData getState() {
      if (myData == null) {
        myData = new WhatsNewData();
      }
      return myData;
    }

    @Override
    public void loadState(@NotNull WhatsNewData state) {
      myData = state;
    }
  }

  @VisibleForTesting
  public static class WhatsNewData {
    @Tag("shownVersion") public String myRevision;
  }

  /**
<<<<<<< HEAD
   * Callback for when WhatsNewBundleCreator has determined whether
=======
   * Callback for when WhatsNewAssistantBundleCreator has determined whether
>>>>>>> 12e77d2e
   * there has been an update to the config. If yes, WNA is automatically opened.
   */
  private static class VersionCheckCallback implements FutureCallback<Boolean> {
    private Project myProject;

    private VersionCheckCallback(Project project) {
      super();
      myProject = project;
    }

    @Override
    public void cancelled() {
      // Don't auto-show
    }

    @Override
    public void completed(Boolean result) {
      // Auto-show What's New Assistant
      if (result) {
        hideTipsAndOpenWhatsNewAssistant(myProject);
      }
    }

    @Override
    public void failed(Exception ex) {
      // Don't auto-show
      Logger.getInstance(WhatsNewStartupActivity.class).error(ex);
    }
  }
}<|MERGE_RESOLUTION|>--- conflicted
+++ resolved
@@ -15,24 +15,6 @@
  */
 package com.android.tools.idea.whatsnew.assistant;
 
-<<<<<<< HEAD
-=======
-import com.android.tools.analytics.UsageTracker;
-import com.android.tools.idea.flags.StudioFlags;
-import com.google.wireless.android.sdk.stats.AndroidStudioEvent;
-import com.google.wireless.android.sdk.stats.WhatsNewAssistantEvent;
-import com.intellij.ide.GeneralSettings;
-import com.intellij.openapi.actionSystem.ActionPlaces;
-import com.intellij.openapi.actionSystem.AnActionEvent;
-import com.intellij.openapi.actionSystem.CommonDataKeys;
-import com.intellij.openapi.actionSystem.DataContext;
-import com.intellij.openapi.application.ApplicationManager;
-import com.intellij.openapi.diagnostic.Logger;
-import com.intellij.openapi.startup.StartupActivity;
-
-
-import com.android.annotations.VisibleForTesting;
->>>>>>> 12e77d2e
 import com.android.repository.Revision;
 import com.android.tools.idea.IdeInfo;
 import com.android.tools.idea.assistant.AssistantBundleCreator;
@@ -46,10 +28,7 @@
 import com.intellij.openapi.components.ServiceManager;
 import com.intellij.openapi.components.State;
 import com.intellij.openapi.components.Storage;
-<<<<<<< HEAD
 import com.intellij.openapi.diagnostic.Logger;
-=======
->>>>>>> 12e77d2e
 import com.intellij.openapi.project.DumbAware;
 import com.intellij.openapi.project.Project;
 import com.intellij.openapi.startup.StartupActivity;
@@ -58,18 +37,16 @@
 import org.jetbrains.annotations.NotNull;
 import org.jetbrains.annotations.Nullable;
 
+import java.lang.reflect.Field;
+
 /**
  * Show the "What's New" assistant the first time the app starts up with a new major.minor version.
  */
 public class WhatsNewStartupActivity implements StartupActivity.DumbAware {
   @Override
   public void runActivity(@NotNull Project project) {
-<<<<<<< HEAD
     WhatsNewBundleCreator bundleCreator = AssistantBundleCreator.EP_NAME.findExtension(WhatsNewBundleCreator.class);
     if (bundleCreator == null || !bundleCreator.shouldShowWhatsNew()) {
-=======
-    if (!(WhatsNewAssistantBundleCreator.shouldShowWhatsNew() && StudioFlags.WHATS_NEW_ASSISTANT_AUTO_SHOW.get())) {
->>>>>>> 12e77d2e
       return;
     }
 
@@ -107,55 +84,24 @@
     hideTipsAndOpenWhatsNewAssistant(project, GeneralSettings.getInstance(), null);
   }
 
-<<<<<<< HEAD
-=======
-    // If the Android Studio version is new, then always show on startup
-    if (isNewStudioVersion(data, applicationRevision)) {
-      hideTipsAndOpenWhatsNewAssistant(project);
-    }
-    else {
-      // But also show if the config version is newer than current, even if AS version is not higher
-      // This needs to be done asynchronously because the WNABundleCreator needs to download config to check version
-      WhatsNewAssistantCheckVersionTask task =
-        new WhatsNewAssistantCheckVersionTask(project, new VersionCheckCallback(project));
-      task.queue();
-    }
-  }
-
-  private static void hideTipsAndOpenWhatsNewAssistant(@NotNull Project project) {
-    hideTipsAndOpenWhatsNewAssistant(project, null);
-  }
-
->>>>>>> 12e77d2e
   /**
    * Hide the Tip of the Day if showing What's New Assistant on startup because
    * we don't want to show two auto-opening panels/popups
    * @param project
    */
   @VisibleForTesting
-<<<<<<< HEAD
   static void hideTipsAndOpenWhatsNewAssistant(@NotNull Project project,
                                                @NotNull GeneralSettings generalSettings,
                                                @Nullable FutureCallback<? super Boolean> callback) {
     boolean showTipsOnStartup = generalSettings.isShowTipsOnStartup();
     if (showTipsOnStartup)
       generalSettings.setShowTipsOnStartup(false);
-=======
-  static void hideTipsAndOpenWhatsNewAssistant(@NotNull Project project, @Nullable FutureCallback<Boolean> callback) {
-    boolean showTipsOnStartup = GeneralSettings.getInstance().isShowTipsOnStartup();
-    if (showTipsOnStartup)
-      GeneralSettings.getInstance().setShowTipsOnStartup(false);
->>>>>>> 12e77d2e
 
     // Restore to the setting that user had before, if applicable
     openWhatsNewAssistant(project);
     if (showTipsOnStartup) {
       ApplicationManager.getApplication().invokeLater(() -> {
-<<<<<<< HEAD
         generalSettings.setShowTipsOnStartup(true);
-=======
-        GeneralSettings.getInstance().setShowTipsOnStartup(true);
->>>>>>> 12e77d2e
         if (callback != null)
           callback.completed(true);
       });
@@ -167,26 +113,8 @@
   }
 
   private static void openWhatsNewAssistant(@NotNull Project project) {
-<<<<<<< HEAD
     ((WhatsNewSidePanelAction)ActionManager.getInstance().getAction("WhatsNewAction"))
       .openWhatsNewSidePanel(project, true);
-=======
-    UsageTracker.log(AndroidStudioEvent.newBuilder()
-                                                     .setKind(AndroidStudioEvent.EventKind.WHATS_NEW_ASSISTANT_EVENT)
-                                                     .setWhatsNewAssistantEvent(WhatsNewAssistantEvent.newBuilder().setType(
-                                                       WhatsNewAssistantEvent.WhatsNewAssistantEventType.AUTO_OPEN)));
-    new WhatsNewAssistantSidePanelAction()
-      .actionPerformed(AnActionEvent.createFromDataContext(ActionPlaces.UNKNOWN, null, new DataContext() {
-        @Nullable
-        @Override
-        public Object getData(@NotNull String dataId) {
-          if (dataId.equalsIgnoreCase(CommonDataKeys.PROJECT.getName())) {
-            return project;
-          }
-          return null;
-        }
-      }));
->>>>>>> 12e77d2e
   }
 
   @VisibleForTesting
@@ -233,11 +161,7 @@
   }
 
   /**
-<<<<<<< HEAD
    * Callback for when WhatsNewBundleCreator has determined whether
-=======
-   * Callback for when WhatsNewAssistantBundleCreator has determined whether
->>>>>>> 12e77d2e
    * there has been an update to the config. If yes, WNA is automatically opened.
    */
   private static class VersionCheckCallback implements FutureCallback<Boolean> {
