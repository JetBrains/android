--- conflicted
+++ resolved
@@ -72,19 +72,6 @@
 
     WhatsNewToolWindowListener.fireOpenEvent(project, isAutoOpened);
     openWindow(WhatsNewBundleCreator.BUNDLE_ID, project);
-<<<<<<< HEAD
-
-    // Only register a new listener if there isn't already one, to avoid multiple OPEN/CLOSE events
-    myProjectToListenerMap.computeIfAbsent(project, this::newWhatsNewToolWindowListener);
-  }
-
-  @NotNull
-  private WhatsNewToolWindowListener newWhatsNewToolWindowListener(@NotNull Project project) {
-    WhatsNewToolWindowListener listener = new WhatsNewToolWindowListener(project, myProjectToListenerMap);
-    project.getMessageBus().connect().subscribe(ToolWindowManagerListener.TOPIC, listener);
-    return listener;
-=======
->>>>>>> de127946
   }
 
   public static class WhatsNewToolWindowListener implements ToolWindowManagerListener {
@@ -96,11 +83,7 @@
       isOpen = true; // Start off as opened so we don't fire an extra opened event
 
       // Need an additional listener for project close, because the below invokeLater isn't fired in time before closing
-<<<<<<< HEAD
       project.getMessageBus().connect().subscribe(ProjectCloseListener.TOPIC, new ProjectCloseListener() {
-=======
-      ProjectManager.getInstance().addProjectManagerListener(project, new ProjectManagerListener() {
->>>>>>> de127946
         @Override
         public void projectClosed(@NotNull Project project) {
           if (!project.equals(myProject)) {
