<?xml version="1.0"?>
<!--
  ~ Copyright (C) 2019 The Android Open Source Project
  ~
  ~ Licensed under the Apache License, Version 2.0 (the "License");
  ~ you may not use this file except in compliance with the License.
  ~ You may obtain a copy of the License at
  ~
  ~      http://www.apache.org/licenses/LICENSE-2.0
  ~
  ~ Unless required by applicable law or agreed to in writing, software
  ~ distributed under the License is distributed on an "AS IS" BASIS,
  ~ WITHOUT WARRANTIES OR CONDITIONS OF ANY KIND, either express or implied.
  ~ See the License for the specific language governing permissions and
  ~ limitations under the License.
  -->
<tutorialBundle
    name="What's New"
    resourceRoot="/"
    stepByStep="false"
    hideStepIndex="true"
<<<<<<< HEAD
    version="2024.2.1.00">
  <feature
      name="What's New in Ladybug">
    <tutorial
        key="whats-new"
        label=" What's New in Ladybug"
        icon="preview/product-icon.svg"
        remoteLink="https://d.android.com/r/studio-ui/whats-new-assistant/preview-release-notes/2024-2-1"
=======
    version="2024.3.1.00">
  <feature
      name="What's New in Meerkat">
    <tutorial
        key="whats-new"
        label=" What's New in Meerkat"
        icon="preview/product-icon.svg"
        remoteLink="https://d.android.com/r/studio-ui/whats-new-assistant/preview-release-notes/2024-3-1"
>>>>>>> 8b7d83e8
        remoteLinkLabel="Read in a browser">
      <description>
        <![CDATA[
          This panel describes some of the new features and behavior changes
          included in this update.
          <br><br>
          To open this panel again later, select <b>Help &gt; What's New in Android Studio</b>
          from the main menu.
          ]]>
      </description>
<<<<<<< HEAD
      <step label="Code suggestions with Gemini in Android Studio">
        <stepElement>
          <section>
            <![CDATA[
            <p>Provide custom prompts for Gemini in Android Studio to generate code suggestions. You
            can ask Gemini to simplify complex code by rewriting it, perform very specific code
            transformations such as "make this code idiomatic," or generate new functions you
            describe. Android Studio then shows you Gemini's code suggestion as a code diff, so that
            you can review and accept only the suggestions you want.
            </p>
            <br>
            <a href="https://d.android.com/r/studio-ui/gemini/code-suggestions">Learn more</a>
            <br>
            ]]>
          </section>
        </stepElement>
      </step>
      <step label="Analyze crash reports with Gemini in Android Studio">
        <stepElement>
          <section>
            <![CDATA[
            <p>Use Gemini in Android Studio to analyze your App Quality Insights crash reports,
            generate insights, provide a crash summary, and when possible recommend next steps,
            including sample code and links to relevant documentation. Generate all of this
            information by clicking <b>Show Insights</b> in the <b>App Quality Insights</b> tool
            window in Android Studio after you enable Gemini from
            <b>View > Tool Windows > Gemini</b>.
            </p>
            <br>
            <a href="https://d.android.com/r/studio-ui/debug/gemini-aqi">Learn more</a>
            <br>
            ]]>
          </section>
        </stepElement>
      </step>
      <step label="Google Play SDK Index integration">
        <stepElement>
          <section>
            <![CDATA[
            <p>The Android Studio
            <a href="https://d.android.com/build/dependencies#sdk-insights">Google Play SDK Index integration</a>
            now includes warnings from the
            <a href="https://android-developers.googleblog.com/2024/05/build-better-safer-sdks-google-play-sdk-console.html">Google Play SDK Console</a>.
            This gives you a complete view of any potential version or policy issues in your
            dependencies before submitting your app to the Google Play Console.
            </p>
            <br>
            <a href="https://d.android.com/r/studio-ui/build/play-sdk-index">Learn more</a>
            <br>
            ]]>
          </section>
        </stepElement>
      </step>
      <step label="Mock sensor capabilities and values">
        <stepElement>
          <section>
            <![CDATA[
            <p>Android Studio now includes a new sensor panel, which lets you simulate a device
            having or not having specific sensor capabilities, such as a heart rate sensor, as well
            as set specific test values for these sensors. Use this panel to test how your app
            handles devices that have different sensor capabilities. This panel is useful for
            testing health and fitness apps, especially on Wear OS devices.
            </p>
            <br>
            <a href="https://d.android.com/r/studio-ui/test/mock-sensor-capabilities-values">Learn more</a>
            <br>
            ]]>
          </section>
        </stepElement>
      </step>
      <step label="Compose Preview Screenshot Testing tool">
        <stepElement>
          <section>
            <![CDATA[
            <p>Use the Compose Preview Screenshot Testing tool to test your Compose UIs and
            prevent regressions. The new tool helps you generate HTML reports that let you
            visually detect any changes to your app's UI.
            </p>
            <br><br>
            <br>
            <a href="https://d.android.com/r/studio-ui/test/compose-screenshot-testing">Learn more</a>
            <br>
            ]]>
          </section>
        </stepElement>
      </step>
=======
>>>>>>> 8b7d83e8
      <footerStep label="">
        <stepElement>
          <section>
            <![CDATA[
<<<<<<< HEAD
              <br><em>Last updated 7/2/2024</em><br>
=======
              <br><em>Last updated 11/06/2024</em><br>
>>>>>>> 8b7d83e8
            ]]>
          </section>
        </stepElement>
      </footerStep>
    </tutorial>
  </feature>
</tutorialBundle><|MERGE_RESOLUTION|>--- conflicted
+++ resolved
@@ -19,16 +19,6 @@
     resourceRoot="/"
     stepByStep="false"
     hideStepIndex="true"
-<<<<<<< HEAD
-    version="2024.2.1.00">
-  <feature
-      name="What's New in Ladybug">
-    <tutorial
-        key="whats-new"
-        label=" What's New in Ladybug"
-        icon="preview/product-icon.svg"
-        remoteLink="https://d.android.com/r/studio-ui/whats-new-assistant/preview-release-notes/2024-2-1"
-=======
     version="2024.3.1.00">
   <feature
       name="What's New in Meerkat">
@@ -37,7 +27,6 @@
         label=" What's New in Meerkat"
         icon="preview/product-icon.svg"
         remoteLink="https://d.android.com/r/studio-ui/whats-new-assistant/preview-release-notes/2024-3-1"
->>>>>>> 8b7d83e8
         remoteLinkLabel="Read in a browser">
       <description>
         <![CDATA[
@@ -48,104 +37,11 @@
           from the main menu.
           ]]>
       </description>
-<<<<<<< HEAD
-      <step label="Code suggestions with Gemini in Android Studio">
-        <stepElement>
-          <section>
-            <![CDATA[
-            <p>Provide custom prompts for Gemini in Android Studio to generate code suggestions. You
-            can ask Gemini to simplify complex code by rewriting it, perform very specific code
-            transformations such as "make this code idiomatic," or generate new functions you
-            describe. Android Studio then shows you Gemini's code suggestion as a code diff, so that
-            you can review and accept only the suggestions you want.
-            </p>
-            <br>
-            <a href="https://d.android.com/r/studio-ui/gemini/code-suggestions">Learn more</a>
-            <br>
-            ]]>
-          </section>
-        </stepElement>
-      </step>
-      <step label="Analyze crash reports with Gemini in Android Studio">
-        <stepElement>
-          <section>
-            <![CDATA[
-            <p>Use Gemini in Android Studio to analyze your App Quality Insights crash reports,
-            generate insights, provide a crash summary, and when possible recommend next steps,
-            including sample code and links to relevant documentation. Generate all of this
-            information by clicking <b>Show Insights</b> in the <b>App Quality Insights</b> tool
-            window in Android Studio after you enable Gemini from
-            <b>View > Tool Windows > Gemini</b>.
-            </p>
-            <br>
-            <a href="https://d.android.com/r/studio-ui/debug/gemini-aqi">Learn more</a>
-            <br>
-            ]]>
-          </section>
-        </stepElement>
-      </step>
-      <step label="Google Play SDK Index integration">
-        <stepElement>
-          <section>
-            <![CDATA[
-            <p>The Android Studio
-            <a href="https://d.android.com/build/dependencies#sdk-insights">Google Play SDK Index integration</a>
-            now includes warnings from the
-            <a href="https://android-developers.googleblog.com/2024/05/build-better-safer-sdks-google-play-sdk-console.html">Google Play SDK Console</a>.
-            This gives you a complete view of any potential version or policy issues in your
-            dependencies before submitting your app to the Google Play Console.
-            </p>
-            <br>
-            <a href="https://d.android.com/r/studio-ui/build/play-sdk-index">Learn more</a>
-            <br>
-            ]]>
-          </section>
-        </stepElement>
-      </step>
-      <step label="Mock sensor capabilities and values">
-        <stepElement>
-          <section>
-            <![CDATA[
-            <p>Android Studio now includes a new sensor panel, which lets you simulate a device
-            having or not having specific sensor capabilities, such as a heart rate sensor, as well
-            as set specific test values for these sensors. Use this panel to test how your app
-            handles devices that have different sensor capabilities. This panel is useful for
-            testing health and fitness apps, especially on Wear OS devices.
-            </p>
-            <br>
-            <a href="https://d.android.com/r/studio-ui/test/mock-sensor-capabilities-values">Learn more</a>
-            <br>
-            ]]>
-          </section>
-        </stepElement>
-      </step>
-      <step label="Compose Preview Screenshot Testing tool">
-        <stepElement>
-          <section>
-            <![CDATA[
-            <p>Use the Compose Preview Screenshot Testing tool to test your Compose UIs and
-            prevent regressions. The new tool helps you generate HTML reports that let you
-            visually detect any changes to your app's UI.
-            </p>
-            <br><br>
-            <br>
-            <a href="https://d.android.com/r/studio-ui/test/compose-screenshot-testing">Learn more</a>
-            <br>
-            ]]>
-          </section>
-        </stepElement>
-      </step>
-=======
->>>>>>> 8b7d83e8
       <footerStep label="">
         <stepElement>
           <section>
             <![CDATA[
-<<<<<<< HEAD
-              <br><em>Last updated 7/2/2024</em><br>
-=======
               <br><em>Last updated 11/06/2024</em><br>
->>>>>>> 8b7d83e8
             ]]>
           </section>
         </stepElement>
