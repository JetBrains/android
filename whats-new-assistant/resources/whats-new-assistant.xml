<?xml version="1.0"?>
<!--
  ~ Copyright (C) 2019 The Android Open Source Project
  ~
  ~ Licensed under the Apache License, Version 2.0 (the "License");
  ~ you may not use this file except in compliance with the License.
  ~ You may obtain a copy of the License at
  ~
  ~      http://www.apache.org/licenses/LICENSE-2.0
  ~
  ~ Unless required by applicable law or agreed to in writing, software
  ~ distributed under the License is distributed on an "AS IS" BASIS,
  ~ WITHOUT WARRANTIES OR CONDITIONS OF ANY KIND, either express or implied.
  ~ See the License for the specific language governing permissions and
  ~ limitations under the License.
  -->
<tutorialBundle
    name="What's New"
    resourceRoot="/"
    stepByStep="false"
    hideStepIndex="true"
<<<<<<< HEAD
    version="4016">
=======
    version="4.1.18">
>>>>>>> 640ce73c
  <feature
      name="What's New in 4.1">
    <tutorial
        key="whats-new"
<<<<<<< HEAD
        label=" What's New in 4.0"
        icon="stable/whats_new_icon.png"
        remoteLink="https://d.android.com/r/studio-ui/whats-new-assistant/stable-release-notes.html#4.0"
=======
        label=" What's New in 4.1"
        icon="stable/whats_new_icon.png"
        remoteLink="https://d.android.com/r/studio-ui/whats-new-assistant/stable-release-notes#4-1-0"
>>>>>>> 640ce73c
        remoteLinkLabel="Read in a browser">
      <description>
        <![CDATA[
          This panel describes some of the new features and behavior changes
          included in this update.
          <br><br>
          To open this panel again later, select <b>Help &gt; What's New in Android Studio</b>
          from the main menu.
          ]]>
      </description>
<<<<<<< HEAD
      <step label="Build Speed window">
        <stepElement>
          <section>
            <![CDATA[
             <center><img src="https://d.android.com/studio/releases/assistant/4.0.0/build-speed-chart-wna.png"
                 width="428"
                 alt="Build speed chart" /></center>

            <br><p>When using Android Studio 4.0 with Android Gradle plugin 4.0.0 and
            higher, the <b>Build Speed</b> window is available to help you understand and diagnose
            issues with your build process, such as disabled optimizations and improperly configured
            tasks.
            </p>
            <br>
          <p><a href="https://d.android.com/studio/build/build-analyzer?utm_source=android-studio-4-0&utm_medium=studio-assistant-stable">Learn more</a>
          </p>
          <br>
            ]]>
          </section>
        </stepElement>
      </step>
      <step label="Live Layout Inspector">
        <stepElement>
          <section>
            <![CDATA[
        Debug your layout with an updated Live Layout Inspector
        that provides complete, real-time insights into your app’s UI while it’s deployed to
        a device.
        <br><br>
        <center><img src="https://d.android.com/studio/releases/assistant/4.0.0/layout-inspector-3d-view_wna.png" alt="3D visualization in Live Layout Inspector"></center>
        <p>To open a Layout Inspector window, go to <b>View > Tool Windows > Layout Inspector</b>.
        Along with many of the same features of the existing Layout Inspector, the Live Layout
        Inspector also includes:
        </p>
        <br>
        <ul>
          <li>A dynamic layout hierarchy that updates as the views on the device change.
          </li>
          <li>A property values resolution stack to investigate where a resource property value
          originates in the source code and navigate to its location.
          </li>
          <li>Advanced 3D visualization of an app's view hierarchy at runtime.
          </li>
        </ul>
        <br><a href="https://d.android.com/r/studio-wna/4.0.0/layout-validation">Learn more</a>
        <br>
        <br>
          ]]>
          </section>
        </stepElement>
      </step>
      <step label="CPU Profiler UI Upgrades">
        <stepElement>
          <section>
            <![CDATA[
            The UI for the CPU Profiler has been overhauled to provide a more intuitive workflow. Some notable changes include:
            <br>
            <br>
            <ul>
              <li>CPU recordings are now separated from the main profiler timeline to allow for easier analysis.
              </li>
              <li>
                Recorded data are organized in groups on the left side of the Profiler window. You can move groups up and
                down to reorganize the list.
              </li>
              <li>For easier side-by-side analysis, you can now view all thread activity in the thread activity
              timeline. To expand a specific thread and view its activity, double-click the thread in the
              timeline.
            </li>
          </ul>
          <br>
          <center><img src="https://d.android.com/studio/releases/assistant/4.0.0/cpu-profiler.png"
                 width="428"
                 alt="System Trace in Android Studio Profiler" /></center>
            <br>
          <p>Similarly, the UI for System Trace has also been updated:
          </p>
          <br>
          <ul>
            <li>Events are now uniquely colored for easier differentiation.
            </li>
            <li>Threads are sorted by the number of trace events within them so that the “busier” threads
            are ranked higher in the list.
            </li>
            <li>You can select one or more threads to see analysis in the righthand column for those
            selected threads only. Clicking on an event also displays analysis of the
            selected event in the righthand column.
            </li>
          </ul>
            <br><a href="https://d.android.com/r/studio-wna/4.0.0/cpu-profiler">Learn more</a>
            <br>
            <br>
            ]]>
          </section>
        </stepElement>
      </step>
      <step label="Java 8 library desugaring in D8 and R8">
        <stepElement>
          <section>
            <![CDATA[
            Through a process called <em>desugaring</em>, you can now use a number of Java 8
            language APIs without requiring a minimum API level for your app. This means that you
            can now include standard language APIs that were available only in recent Android
            releases (such as <code>java.util.streams</code>) in apps that support older versions of Android.

           <p><a href="https://d.android.com/studio/write/java8-support?utm_source=android-studio-4-0&utm_medium=studio-assistant-stable#library-desugaring">Learn more</a>
            </p>
            <br>
           ]]>
          </section>
        </stepElement>
      </step>
      <step label="Essential support for Kotlin DSL script (KTS) files">
        <stepElement>
          <section>
            <![CDATA[
            Android Gradle plugin 4.0.0-alpha01 and higher now support Kotlin DSL build script files
            (<code>*.kts</code>). When using Android Studio, certain IDE features, such as the
            Project Structure dialog and build script quick fixes, now also support reading and
            writing to Kotlin build script files.
            <br>
           ]]>
          </section>
        </stepElement>
      </step>
      <step label="Smart editor features for code shrinker rules">
        <stepElement>
          <section>
            <![CDATA[
            <center><img src="https://d.android.com/studio/releases/assistant/4.0.0/shrinker-smart-editor-wna.png"
                 width="428"
                 alt="Smart editor features for R8 rules files." /></center>
            <p>Android Studio now provides smart editor features when you open code shrinker
            rules files for R8, such as syntax highlighting, code completion and error checking.
            The editor also integrates with your Android Studio project to provide full symbol
            completion for all classes, methods, and fields, and includes quick navigation
            and refactoring.
            </p>
            <br>
           ]]>
          </section>
        </stepElement>
      </step>
      <step label="New Motion Editor">
        <stepElement>
          <section>
            <![CDATA[
            Android Studio now includes a visual design editor for the
            <a href="https://d.android.com/training/constraint-layout/motionlayout?utm_source=android-studio-4-0&utm_medium=studio-assistant-stable">MotionLayout</a>
            layout type, making it easier to
            create and preview animations.
            <br><br>
            <center><img src="https://d.android.com/studio/releases/assistant/4.0.0/motion_animation_preview_wna.png"
                 width="428"
                 alt="Motion editor provides an interactive UI for implementing MotionLayouts" /></center>
            <br><br>

            In previous releases, creating and altering these elements required manually editing constraints
            in XML resource files. Now, the Motion Editor can generate this XML for you, with support for start and end states, keyframes,
            transitions, and timelines.
            <p><a href="https://d.android.com/r/studio-wna/4.0.0/motion-editor">Learn more</a>
            </p>
            <br>
          ]]>
          </section>
        </stepElement>
      </step>
      <step label="Feature-on-feature dependencies">
        <stepElement>
          <section>
            <![CDATA[
            When you create an app with
            <a href="https://developer.android.com/studio/projects/dynamic-delivery?utm_source=android-studio-4-0&utm_medium=studio-assistant-stable#customize_delivery">Dynamic
            Feature modules</a>, you can now declare that a feature module depends on another
            feature module.
            <br><br>
            <center><img src="https://d.android.com/studio/releases/assistant/4.0.0/feature-on-feature.png"
                 width="428"
                 alt="A dependency tree with on dynamic feature with a dependency on another." /></center>
            <br><br>
            For example, a feature module for taking videos can depend on another feature that
            enables camera functionality. So, when your app requests to download the video feature,
            the app also downloads the camera feature module.
            <p><a href="https://d.android.com/r/studio-wna/4.0.0/feature-dependencies">Learn more</a>
            </p>
            <br>
           ]]>
          </section>
        </stepElement>
      </step>
      <step label="'feature' and 'instantapp' plugins removed">
        <stepElement>
          <section>
            <![CDATA[
            In favor of using the Dynamic Feature plugin (<code>com.android.dynamic-feature</code>)
            to build and package your instant apps using
            <a href="https://developer.android.com/guide/app-bundle?utm_source=android-studio-4-0&utm_medium=studio-assistant-stable">Android
            App Bundles</a>, Android Gradle plugin 4.0.0-alpha01 and higher remove the Feature
            plugin (<code>com.android.feature</code>) and the Instant App plugin
            (<code>com.android.instantapp</code>).
            <p>So, to use the latest Android Gradle plugin, you need to
            <a href="https://developer.android.com/topic/google-play-instant/feature-module-migration?utm_source=android-studio-4-0&utm_medium=studio-assistant-stable">migrate
            your instant app to support Android App Bundles</a>. By migrating your instant apps, you
            can leverage the benefits of app bundles and
            <a href="https://android-developers.googleblog.com/2019/04/google-play-instant-feature-plugin.html">simplify
            your app's modular design</a>.
            </p>
            <br>
           ]]>
          </section>
        </stepElement>
      </step>
      <step label="Kotlin Android live templates">
        <stepElement>
          <section>
            <![CDATA[
            Android Studio now includes Android
            <a href="https://developer.android.com/studio/write/index.html?utm_source=android-studio-4-0&utm_medium=studio-assistant-stable#create_custom_code-completion_templates">live
            templates</a> for your Kotlin classes. For example, you can now type <code>toast</code>
            and press the <b>Tab</b> key to quickly insert a Toast. For a full list of available
            live templates, click <b>File > Settings > Editor > Live Templates</b>.
            <br>
            <br>
           ]]>
          </section>
        </stepElement>
      </step>
      <step label="Layout Validation">
        <stepElement>
          <section>
            <![CDATA[
          Layout Validation is a visual tool for simultaneously previewing layouts on different devices and configurations, helping you detect layout errors and create more accessible apps.
          <p>You can preview your layouts using one of the following configuration sets:
          </p>
          <br>
          <ul>
            <li>Pixel Devices
            </li>
            <li>Custom
            </li>
            <li>Color Blind
            </li>
            <li>Font Sizes
            </li>
          </ul>
          <p>To use this feature, when viewing a layout file in the code editor,
            click on the <b>Layout Validation</b> tab in the top-right corner of
            the IDE window.
          </p>
            <br><br>
            <center><img src="https://d.android.com/studio/releases/assistant/4.0.0/layout-validation-pixel-devices.png"
                 width="428"
                 alt="The Layout Validation window." /></center>
            <p>
            <a href="https://d.android.com/r/studio-wna/4.0.0/layout-validation">Learn more</a>
            </p>
            <br>
           ]]>
          </section>
        </stepElement>
      </step>
      <step label="Fragment wizard and new fragment templates">
        <stepElement>
          <section>
            <![CDATA[
            A New Android Fragment wizard and new fragment templates are now available by navigating to
            <b>File > New > Fragment > Gallery</b> or by clicking <b>Create new destination</b>
            in the Navigation editor.
            <br><br>
            <center><img src="https://d.android.com/studio/releases/assistant/4.0.0/fragment-gallery-wna.png"
                 width="428"
                 alt="The Fragment gallery wizard." /></center>
            <p><a href="https://d.android.com/r/studio-wna/4.0.0/fragment-wizard">Learn more</a>
            </p>
            <br>
           ]]>
          </section>
        </stepElement>
      </step>
      <step label="Dependencies metadata">
        <stepElement>
          <section>
            <![CDATA[
            When building your app using Android Gradle plugin 4.0.0 and higher, the plugin includes metadata that describes the dependencies that are compiled into your app. When uploading your app, the Play Console inspects this metadata to provide you with the following benefits:
            <br>
            <br>
            <ul>
              <li>Get alerts for known issues with SDKs and dependencies your app uses
              </li>
              <li>Receive actionable feedback to resolve those issues
              </li>
            </ul>
            <br>
            <a href="https://d.android.com/r/studio-wna/4.0.0/gradle-plugin-dependency-metadata">Learn more</a>
            <br>
            <br>
=======
      <step label="New Database Inspector">
        <stepElement>
          <section>
            <![CDATA[
            <img src="https://d.android.com/studio/releases/assistant/4.1.0/database-inspector-wna.gif" width="428">
            <br><br>
            Inspect, query, and modify your databases in your running app using the new <b>Database
            Inspector</b>. To get started, deploy your app to a device running API level 26 or
            higher, and select <b>View > Tool Windows > Database Inspector</b> from the menu bar.
            <a href="https://d.android.com/r/studio-wna/4.1.0/database-inspector?utm_source=android-studio-4-1&utm_medium=studio-assistant-stable#database-inspector">Learn more</a>
            ]]>
          </section>
        </stepElement>
        <stepElement>
          <action
              key="app.inspection.show"
              label="Open Database Inspector">
          </action>
        </stepElement>
      </step>
      <step label="Use TensorFlow Lite models">
        <stepElement>
          <section>
            <![CDATA[
             <p> ML Model Binding makes it easy for you to directly import <b>.tflite</b> model files
              and use them in your projects. Android Studio generates easy-to-use classes so you can
              run your model with less code and better type safety.
             </p>
             <br />
             <p>
             The current implementation of ML Model Binding supports image classification and style
             transfer models, provided they are enhanced with metadata. Over time, support will be
             expanded to other problem domains, like object detection, image segmentation, and text
             classification.
             </p>
             <br />
             <p>
              A wide range of pre-trained models with metadata are provided on
              <a href="https://tfhub.dev/android-studio/collections/ml-model-binding/1">TensorFlow Hub</a>.
              You can also add metadata to a TensorFlow Lite model yourself, as is outlined in
              <a href="https://www.tensorflow.org/lite/convert/metadata">Adding metadata to TensorFlow Lite model</a>.
             </p>
              <br>
              <a href="https://developer.android.com/r/studio-ui/tensor-flow-lite-model-binding?utm_source=android-studio-4-1&utm_medium=studio-assistant-stable">Learn more</a>
              <br><br>
             ]]>
          </section>
        </stepElement>
      </step>
      <step label="Run the Android Emulator directly in Studio">
        <stepElement>
          <section>
            <![CDATA[
              <img src="https://d.android.com/studio/releases/assistant/4.1.0/emulator-window-wna.gif"
                   alt="The emulator launching in a tool window in Android Studio."/>
              <br><br>
              You can now run the Android Emulator directly in Android Studio. Use this feature
              to conserve screen real estate, to navigate quickly between the emulator and the
              editor window using hotkeys, and to organize your IDE and emulator workflow in a
              single application window.
              <br><br>
              To run the emulator in Android Studio, make sure you're using Android Studio 4.1 with
              version 30.0.10 or higher of the Android Emulator, then follow these steps:
              <br><br>
              <ol>
                <li>Click <strong>File > Settings > Tools > Emulator</strong> (or <strong>Android
                Studio > Preferences > Tools > Emulator</strong> on macOS), then select
                <strong>Launch in a tool window</strong> and click <strong>OK</strong>.</li>
                <li>If the Emulator window doesn't automatically appear, open it by clicking
                <strong>View > Tool Windows > Emulator</strong>.</li>
                <li>Start your virtual device using the <strong>AVD Manager</strong> or by targeting
                it when running your app.</li>
              </ol>
              <a href="https://d.android.com/studio/releases?utm_source=android-studio-4-1&utm_medium=studio-assistant-stable#run-emulator-studio">Learn more</a>
              <br><br>
            ]]>
          </section>
        </stepElement>
      </step>
      <step label="Native Memory Profiler">
        <stepElement>
          <section>
            <![CDATA[
              <p>The Android Studio Memory Profiler now includes a Native Memory Profiler that tracks
              allocations and deallocations of objects in native code for a specific time period,
              providing information about the objects' size and number to help you debug issues
              related to memory consumption.
              </p>
              <br />
              <p>
              The Native Memory Profiler has a default sample size of 32 bytes and is available for apps
              deployed to physical devices running Android 10 or later.
              </p><br>
              <a href="https://developer.android.com/r/studio-ui/native-memory-profiler?utm_source=android-studio-4-1&utm_medium=studio-assistant-stable">Learn more</a>
              <br><br>
            ]]>
          </section>
        </stepElement>
      </step>
      <step label="System Trace UI improvements">
        <stepElement>
          <section>
            <![CDATA[
             <img src="https://d.android.com/studio/releases/assistant/4.1.0/system-trace-select-wna.png"
             alt="Box selection of a thread in the System Trace tool." />
             <br><br>
            <p>The System Trace UI in the Android Studio profiler now includes:
            </p>
            <p>
            <ul>
              <li><b>Box selection:</b> In the Threads section, you can now drag your
              mouse to perform a box selection of a rectangular area and select across
              multiple threads to inspect all of them at once.
              </li>
              <li><b>Analysis Summary tab:</b> The new Summary tab in the Analysis panel
              displays information about trace events and thread states.
              </li>
              <li><b>Display data:</b> In the Display section, new timelines for
              SurfaceFlinger and VSYNC help you investigate rendering issues in your app's UI.
              </li>
            </ul>
            </p>
            <a href="https://d.android.com/studio/releases?utm_source=android-studio-4-1&utm_medium=studio-assistant-stable#4.1-ui-upgrades">Learn more</a>
            <br><br>
            ]]>
          </section>
        </stepElement>
      </step>
      <step label="Updated themes and styles">
        <stepElement>
          <section>
            <![CDATA[
              <br>
              Android Studio templates in the <b>Create New Project</b> dialog now use Material
              Design Components and updated themes and styles guidance by default.

              <br><br>
              <a href="https://d.android.com/r/studio-wna/4.1.0/material-design?utm_source=android-studio-4-1&utm_medium=studio-assistant-stable">Learn more</a>
              <br><br>
            ]]>
          </section>
        </stepElement>
      </step>
      <step label="Dagger navigation support">
        <stepElement>
          <section>
            <![CDATA[
              <img src="https://d.android.com/studio/releases/assistant/4.1.0/dagger-navigation-support-wna.gif"
                   alt="IDE gutter actions for navigating to Dagger consumers and providers" />
              <br><br>
              Android Studio makes it easier to navigate between your Dagger-related code
              by providing new gutter actions and extending support in the <b>Find Usages</b>
              window.
              <br><br>
              <ul>
                <li><b>New gutter actions:</b> For projects that use Dagger, the IDE provides gutter
                actions that help you navigate between your Dagger-annotated code. For example,
                clicking on the <img src="https://d.android.com/studio/images/buttons/navigate-to-dagger-provider.png"/>
                gutter action next to a method that consumes a given type navigates you to
                the provider of that type. Conversely, clicking on the <img src="https://d.android.com/studio/images/buttons/navigate-to-dagger-code.png"/>
                gutter action navigates you to where a type is used as a dependency.
                </li>
                <li><b>Find Usages node:</b> When you invoke <b>Find Usages</b> on a provider of a
                given type, the <b>Find</b> window now includes a <b>Dependency consumer(s)</b> node
                that lists consumers of that type. Conversely, invoking this action on a consumer of
                a Dagger-injected dependency, the <b>Find</b> window shows you the provider of that
                dependency.
                </li>
              </ul>
              <a href="https://d.android.com/r/studio-wna/4.1.0/dagger-navigation?utm_source=android-studio-4-1&utm_medium=studio-assistant-stable">Learn more</a>
              <br><br>
             ]]>
          </section>
        </stepElement>
      </step>
      <step label="Apply Changes">
        <stepElement>
          <section>
            <![CDATA[
              To help you be more productive as you iterate on your app, we’ve made the following
              enhancements to Apply Changes for devices running Android 11 Developer Preview 3 or
              higher:
              <br><br>
              <ul>
                <li>Faster deploy speeds.</li>
                <li>Support for adding methods.</li>
              </ul>
              <a href="https://developer.android.com/r/studio-wna/4.1.0/apply-changes?utm_source=android-studio-4-1&utm_medium=studio-assistant-stable">Learn more</a>
              <br><br>
             ]]>
          </section>
        </stepElement>
      </step>
      <step label="Custom view preview">
        <stepElement>
          <section>
            <![CDATA[
            When you create a custom view (for example, by
            extending the <code>View</code> or <code>Button</code> classes), Android Studio
            now displays a preview of your custom view.
            <br><br>
            <img src="https://d.android.com/studio/releases/assistant/4.0.0/custom-view-wna.png" alt="Previewing a Custom View">
           <br>
            <p>Use the dropdown menu in the toolbar to switch between
            multiple custom views, or click the buttons to wrap
            vertically or horizontally to the content.
            </p>
            <br>
            <a href="https://d.android.com/studio/releases?utm_source=android-studio-4-1&utm_medium=studio-assistant-stable#4.1-custom-preview">Learn more</a>
            <br><br>
          ]]>
          </section>
        </stepElement>
      </step>
      <step label="Symbolication for native crash reports">
        <stepElement>
          <section>
            <![CDATA[
              If your app or game is developed using native code, like C++, you can now upload
              a debug symbols file to the Play Console for each version of your app. The Play
              Console uses this debug symbols file to symbolicate your app's stack traces,
              making it easier to analyze crashes and ANRs.
              <br><br>
              <a href="https://d.android.com/studio/releases?utm_source=android-studio-4-1&utm_medium=studio-assistant-stable#native-crash-symbolization">Learn more</a>
              <br><br>
>>>>>>> 640ce73c
            ]]>
          </section>
        </stepElement>
      </step>
<<<<<<< HEAD
      <step label="Expanded camera support in Android emulator">
        <stepElement>
          <section>
            <![CDATA[
            When using an Android 11 image, the Android Emulator camera includes the
            following new features:
            <br>
            <br>
            <ul>
              <li>RAW capture
              </li>
              <li>YUV reprocessing
              </li>
              <li>Level 3 devices
              </li>
              <li>Logical camera support
              </li>
            </ul>
=======
      <step label="Assertions in debug builds">
        <stepElement>
          <section>
            <![CDATA[
              When you build the deploy the debug version of your app using Android Gradle plugin
              4.1.0 and higher, the built-in compiler (D8) rewrites your app's code to enable
              assertions at compile time, so you always have assertion checks active.
              <br><br>
            ]]>
          </section>
        </stepElement>
      </step>
      <step label="Kotlin 1.3.72">
        <stepElement>
          <section>
            <![CDATA[
              Android Studio 4.1 bundles Kotlin 1.3.72, which includes a number of fixes
              to improve Kotlin highlighting, inspections, and code completion. Check out
              the <a href="https://github.com/JetBrains/kotlin/blob/1.3.70/ChangeLog.md#1372">1.3.72 Kotlin changelog</a> for details.
              <br><br>
            ]]>
          </section>
        </stepElement>
      </step>
      <step label="IntelliJ IDEA 2020.1">
        <stepElement>
          <section>
            <![CDATA[
              The core Android Studio IDE is based on IntelliJ IDEA and has been upgraded
              to version 2020.1 for this release.
              <br><br>
              <a href="https://d.android.com/studio/releases?utm_source=android-studio-4-1&utm_medium=studio-assistant-stable#4.1-intellij-idea">Learn more</a>
              <br><br>
            ]]>
          </section>
        </stepElement>
      </step>
      <step label="IDE configuration directory changes">
        <stepElement>
          <section>
            <![CDATA[
            The locations of user configuration directories have been changed for consistency
            with recent updates to IntelliJ IDEA.
            <br><br>
            <a href="https://d.android.com/studio/releases?utm_source=android-studio-4-1&utm_medium=studio-assistant-stable#directory-configuration-changes">Learn more</a>
            <br><br>
>>>>>>> 640ce73c
            ]]>
          </section>
        </stepElement>
      </step>
      <footerStep label="">
        <stepElement>
          <section>
            <![CDATA[
<<<<<<< HEAD
<br><em>Last updated 5/17/2020</em><br><br>
]]>
=======
              <br><em>Last updated 8/17/2020</em><br><br>
            ]]>
>>>>>>> 640ce73c
          </section>
        </stepElement>
      </footerStep>
    </tutorial>
  </feature>
</tutorialBundle><|MERGE_RESOLUTION|>--- conflicted
+++ resolved
@@ -19,24 +19,14 @@
     resourceRoot="/"
     stepByStep="false"
     hideStepIndex="true"
-<<<<<<< HEAD
-    version="4016">
-=======
     version="4.1.18">
->>>>>>> 640ce73c
   <feature
       name="What's New in 4.1">
     <tutorial
         key="whats-new"
-<<<<<<< HEAD
-        label=" What's New in 4.0"
-        icon="stable/whats_new_icon.png"
-        remoteLink="https://d.android.com/r/studio-ui/whats-new-assistant/stable-release-notes.html#4.0"
-=======
         label=" What's New in 4.1"
         icon="stable/whats_new_icon.png"
         remoteLink="https://d.android.com/r/studio-ui/whats-new-assistant/stable-release-notes#4-1-0"
->>>>>>> 640ce73c
         remoteLinkLabel="Read in a browser">
       <description>
         <![CDATA[
@@ -47,304 +37,6 @@
           from the main menu.
           ]]>
       </description>
-<<<<<<< HEAD
-      <step label="Build Speed window">
-        <stepElement>
-          <section>
-            <![CDATA[
-             <center><img src="https://d.android.com/studio/releases/assistant/4.0.0/build-speed-chart-wna.png"
-                 width="428"
-                 alt="Build speed chart" /></center>
-
-            <br><p>When using Android Studio 4.0 with Android Gradle plugin 4.0.0 and
-            higher, the <b>Build Speed</b> window is available to help you understand and diagnose
-            issues with your build process, such as disabled optimizations and improperly configured
-            tasks.
-            </p>
-            <br>
-          <p><a href="https://d.android.com/studio/build/build-analyzer?utm_source=android-studio-4-0&utm_medium=studio-assistant-stable">Learn more</a>
-          </p>
-          <br>
-            ]]>
-          </section>
-        </stepElement>
-      </step>
-      <step label="Live Layout Inspector">
-        <stepElement>
-          <section>
-            <![CDATA[
-        Debug your layout with an updated Live Layout Inspector
-        that provides complete, real-time insights into your app’s UI while it’s deployed to
-        a device.
-        <br><br>
-        <center><img src="https://d.android.com/studio/releases/assistant/4.0.0/layout-inspector-3d-view_wna.png" alt="3D visualization in Live Layout Inspector"></center>
-        <p>To open a Layout Inspector window, go to <b>View > Tool Windows > Layout Inspector</b>.
-        Along with many of the same features of the existing Layout Inspector, the Live Layout
-        Inspector also includes:
-        </p>
-        <br>
-        <ul>
-          <li>A dynamic layout hierarchy that updates as the views on the device change.
-          </li>
-          <li>A property values resolution stack to investigate where a resource property value
-          originates in the source code and navigate to its location.
-          </li>
-          <li>Advanced 3D visualization of an app's view hierarchy at runtime.
-          </li>
-        </ul>
-        <br><a href="https://d.android.com/r/studio-wna/4.0.0/layout-validation">Learn more</a>
-        <br>
-        <br>
-          ]]>
-          </section>
-        </stepElement>
-      </step>
-      <step label="CPU Profiler UI Upgrades">
-        <stepElement>
-          <section>
-            <![CDATA[
-            The UI for the CPU Profiler has been overhauled to provide a more intuitive workflow. Some notable changes include:
-            <br>
-            <br>
-            <ul>
-              <li>CPU recordings are now separated from the main profiler timeline to allow for easier analysis.
-              </li>
-              <li>
-                Recorded data are organized in groups on the left side of the Profiler window. You can move groups up and
-                down to reorganize the list.
-              </li>
-              <li>For easier side-by-side analysis, you can now view all thread activity in the thread activity
-              timeline. To expand a specific thread and view its activity, double-click the thread in the
-              timeline.
-            </li>
-          </ul>
-          <br>
-          <center><img src="https://d.android.com/studio/releases/assistant/4.0.0/cpu-profiler.png"
-                 width="428"
-                 alt="System Trace in Android Studio Profiler" /></center>
-            <br>
-          <p>Similarly, the UI for System Trace has also been updated:
-          </p>
-          <br>
-          <ul>
-            <li>Events are now uniquely colored for easier differentiation.
-            </li>
-            <li>Threads are sorted by the number of trace events within them so that the “busier” threads
-            are ranked higher in the list.
-            </li>
-            <li>You can select one or more threads to see analysis in the righthand column for those
-            selected threads only. Clicking on an event also displays analysis of the
-            selected event in the righthand column.
-            </li>
-          </ul>
-            <br><a href="https://d.android.com/r/studio-wna/4.0.0/cpu-profiler">Learn more</a>
-            <br>
-            <br>
-            ]]>
-          </section>
-        </stepElement>
-      </step>
-      <step label="Java 8 library desugaring in D8 and R8">
-        <stepElement>
-          <section>
-            <![CDATA[
-            Through a process called <em>desugaring</em>, you can now use a number of Java 8
-            language APIs without requiring a minimum API level for your app. This means that you
-            can now include standard language APIs that were available only in recent Android
-            releases (such as <code>java.util.streams</code>) in apps that support older versions of Android.
-
-           <p><a href="https://d.android.com/studio/write/java8-support?utm_source=android-studio-4-0&utm_medium=studio-assistant-stable#library-desugaring">Learn more</a>
-            </p>
-            <br>
-           ]]>
-          </section>
-        </stepElement>
-      </step>
-      <step label="Essential support for Kotlin DSL script (KTS) files">
-        <stepElement>
-          <section>
-            <![CDATA[
-            Android Gradle plugin 4.0.0-alpha01 and higher now support Kotlin DSL build script files
-            (<code>*.kts</code>). When using Android Studio, certain IDE features, such as the
-            Project Structure dialog and build script quick fixes, now also support reading and
-            writing to Kotlin build script files.
-            <br>
-           ]]>
-          </section>
-        </stepElement>
-      </step>
-      <step label="Smart editor features for code shrinker rules">
-        <stepElement>
-          <section>
-            <![CDATA[
-            <center><img src="https://d.android.com/studio/releases/assistant/4.0.0/shrinker-smart-editor-wna.png"
-                 width="428"
-                 alt="Smart editor features for R8 rules files." /></center>
-            <p>Android Studio now provides smart editor features when you open code shrinker
-            rules files for R8, such as syntax highlighting, code completion and error checking.
-            The editor also integrates with your Android Studio project to provide full symbol
-            completion for all classes, methods, and fields, and includes quick navigation
-            and refactoring.
-            </p>
-            <br>
-           ]]>
-          </section>
-        </stepElement>
-      </step>
-      <step label="New Motion Editor">
-        <stepElement>
-          <section>
-            <![CDATA[
-            Android Studio now includes a visual design editor for the
-            <a href="https://d.android.com/training/constraint-layout/motionlayout?utm_source=android-studio-4-0&utm_medium=studio-assistant-stable">MotionLayout</a>
-            layout type, making it easier to
-            create and preview animations.
-            <br><br>
-            <center><img src="https://d.android.com/studio/releases/assistant/4.0.0/motion_animation_preview_wna.png"
-                 width="428"
-                 alt="Motion editor provides an interactive UI for implementing MotionLayouts" /></center>
-            <br><br>
-
-            In previous releases, creating and altering these elements required manually editing constraints
-            in XML resource files. Now, the Motion Editor can generate this XML for you, with support for start and end states, keyframes,
-            transitions, and timelines.
-            <p><a href="https://d.android.com/r/studio-wna/4.0.0/motion-editor">Learn more</a>
-            </p>
-            <br>
-          ]]>
-          </section>
-        </stepElement>
-      </step>
-      <step label="Feature-on-feature dependencies">
-        <stepElement>
-          <section>
-            <![CDATA[
-            When you create an app with
-            <a href="https://developer.android.com/studio/projects/dynamic-delivery?utm_source=android-studio-4-0&utm_medium=studio-assistant-stable#customize_delivery">Dynamic
-            Feature modules</a>, you can now declare that a feature module depends on another
-            feature module.
-            <br><br>
-            <center><img src="https://d.android.com/studio/releases/assistant/4.0.0/feature-on-feature.png"
-                 width="428"
-                 alt="A dependency tree with on dynamic feature with a dependency on another." /></center>
-            <br><br>
-            For example, a feature module for taking videos can depend on another feature that
-            enables camera functionality. So, when your app requests to download the video feature,
-            the app also downloads the camera feature module.
-            <p><a href="https://d.android.com/r/studio-wna/4.0.0/feature-dependencies">Learn more</a>
-            </p>
-            <br>
-           ]]>
-          </section>
-        </stepElement>
-      </step>
-      <step label="'feature' and 'instantapp' plugins removed">
-        <stepElement>
-          <section>
-            <![CDATA[
-            In favor of using the Dynamic Feature plugin (<code>com.android.dynamic-feature</code>)
-            to build and package your instant apps using
-            <a href="https://developer.android.com/guide/app-bundle?utm_source=android-studio-4-0&utm_medium=studio-assistant-stable">Android
-            App Bundles</a>, Android Gradle plugin 4.0.0-alpha01 and higher remove the Feature
-            plugin (<code>com.android.feature</code>) and the Instant App plugin
-            (<code>com.android.instantapp</code>).
-            <p>So, to use the latest Android Gradle plugin, you need to
-            <a href="https://developer.android.com/topic/google-play-instant/feature-module-migration?utm_source=android-studio-4-0&utm_medium=studio-assistant-stable">migrate
-            your instant app to support Android App Bundles</a>. By migrating your instant apps, you
-            can leverage the benefits of app bundles and
-            <a href="https://android-developers.googleblog.com/2019/04/google-play-instant-feature-plugin.html">simplify
-            your app's modular design</a>.
-            </p>
-            <br>
-           ]]>
-          </section>
-        </stepElement>
-      </step>
-      <step label="Kotlin Android live templates">
-        <stepElement>
-          <section>
-            <![CDATA[
-            Android Studio now includes Android
-            <a href="https://developer.android.com/studio/write/index.html?utm_source=android-studio-4-0&utm_medium=studio-assistant-stable#create_custom_code-completion_templates">live
-            templates</a> for your Kotlin classes. For example, you can now type <code>toast</code>
-            and press the <b>Tab</b> key to quickly insert a Toast. For a full list of available
-            live templates, click <b>File > Settings > Editor > Live Templates</b>.
-            <br>
-            <br>
-           ]]>
-          </section>
-        </stepElement>
-      </step>
-      <step label="Layout Validation">
-        <stepElement>
-          <section>
-            <![CDATA[
-          Layout Validation is a visual tool for simultaneously previewing layouts on different devices and configurations, helping you detect layout errors and create more accessible apps.
-          <p>You can preview your layouts using one of the following configuration sets:
-          </p>
-          <br>
-          <ul>
-            <li>Pixel Devices
-            </li>
-            <li>Custom
-            </li>
-            <li>Color Blind
-            </li>
-            <li>Font Sizes
-            </li>
-          </ul>
-          <p>To use this feature, when viewing a layout file in the code editor,
-            click on the <b>Layout Validation</b> tab in the top-right corner of
-            the IDE window.
-          </p>
-            <br><br>
-            <center><img src="https://d.android.com/studio/releases/assistant/4.0.0/layout-validation-pixel-devices.png"
-                 width="428"
-                 alt="The Layout Validation window." /></center>
-            <p>
-            <a href="https://d.android.com/r/studio-wna/4.0.0/layout-validation">Learn more</a>
-            </p>
-            <br>
-           ]]>
-          </section>
-        </stepElement>
-      </step>
-      <step label="Fragment wizard and new fragment templates">
-        <stepElement>
-          <section>
-            <![CDATA[
-            A New Android Fragment wizard and new fragment templates are now available by navigating to
-            <b>File > New > Fragment > Gallery</b> or by clicking <b>Create new destination</b>
-            in the Navigation editor.
-            <br><br>
-            <center><img src="https://d.android.com/studio/releases/assistant/4.0.0/fragment-gallery-wna.png"
-                 width="428"
-                 alt="The Fragment gallery wizard." /></center>
-            <p><a href="https://d.android.com/r/studio-wna/4.0.0/fragment-wizard">Learn more</a>
-            </p>
-            <br>
-           ]]>
-          </section>
-        </stepElement>
-      </step>
-      <step label="Dependencies metadata">
-        <stepElement>
-          <section>
-            <![CDATA[
-            When building your app using Android Gradle plugin 4.0.0 and higher, the plugin includes metadata that describes the dependencies that are compiled into your app. When uploading your app, the Play Console inspects this metadata to provide you with the following benefits:
-            <br>
-            <br>
-            <ul>
-              <li>Get alerts for known issues with SDKs and dependencies your app uses
-              </li>
-              <li>Receive actionable feedback to resolve those issues
-              </li>
-            </ul>
-            <br>
-            <a href="https://d.android.com/r/studio-wna/4.0.0/gradle-plugin-dependency-metadata">Learn more</a>
-            <br>
-            <br>
-=======
       <step label="New Database Inspector">
         <stepElement>
           <section>
@@ -570,31 +262,10 @@
               <br><br>
               <a href="https://d.android.com/studio/releases?utm_source=android-studio-4-1&utm_medium=studio-assistant-stable#native-crash-symbolization">Learn more</a>
               <br><br>
->>>>>>> 640ce73c
-            ]]>
-          </section>
-        </stepElement>
-      </step>
-<<<<<<< HEAD
-      <step label="Expanded camera support in Android emulator">
-        <stepElement>
-          <section>
-            <![CDATA[
-            When using an Android 11 image, the Android Emulator camera includes the
-            following new features:
-            <br>
-            <br>
-            <ul>
-              <li>RAW capture
-              </li>
-              <li>YUV reprocessing
-              </li>
-              <li>Level 3 devices
-              </li>
-              <li>Logical camera support
-              </li>
-            </ul>
-=======
+            ]]>
+          </section>
+        </stepElement>
+      </step>
       <step label="Assertions in debug builds">
         <stepElement>
           <section>
@@ -641,7 +312,6 @@
             <br><br>
             <a href="https://d.android.com/studio/releases?utm_source=android-studio-4-1&utm_medium=studio-assistant-stable#directory-configuration-changes">Learn more</a>
             <br><br>
->>>>>>> 640ce73c
             ]]>
           </section>
         </stepElement>
@@ -650,13 +320,8 @@
         <stepElement>
           <section>
             <![CDATA[
-<<<<<<< HEAD
-<br><em>Last updated 5/17/2020</em><br><br>
-]]>
-=======
               <br><em>Last updated 8/17/2020</em><br><br>
             ]]>
->>>>>>> 640ce73c
           </section>
         </stepElement>
       </footerStep>
