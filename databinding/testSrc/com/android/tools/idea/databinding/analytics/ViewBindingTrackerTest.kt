/*
 * Copyright (C) 2019 The Android Open Source Project
 *
 * Licensed under the Apache License, Version 2.0 (the "License");
 * you may not use this file except in compliance with the License.
 * You may obtain a copy of the License at
 *
 *      http://www.apache.org/licenses/LICENSE-2.0
 *
 * Unless required by applicable law or agreed to in writing, software
 * distributed under the License is distributed on an "AS IS" BASIS,
 * WITHOUT WARRANTIES OR CONDITIONS OF ANY KIND, either express or implied.
 * See the License for the specific language governing permissions and
 * limitations under the License.
 */
package com.android.tools.idea.databinding.analytics

import com.android.testutils.VirtualTimeScheduler
import com.android.tools.analytics.TestUsageTracker
import com.android.tools.analytics.UsageTracker
import com.android.tools.idea.databinding.util.isViewBindingEnabled
import com.android.tools.idea.gradle.model.impl.IdeViewBindingOptionsImpl
import com.android.tools.idea.projectsystem.PROJECT_SYSTEM_SYNC_TOPIC
import com.android.tools.idea.projectsystem.ProjectSystemSyncManager
import com.android.tools.idea.testing.AndroidProjectBuilder
import com.android.tools.idea.testing.AndroidProjectRule
import com.google.common.truth.Truth.assertThat
import com.google.wireless.android.sdk.stats.AndroidStudioEvent
import com.intellij.facet.FacetManager
import com.intellij.testFramework.EdtRule
import com.intellij.testFramework.RunsInEdt
import com.intellij.testFramework.fixtures.JavaCodeInsightTestFixture
import org.jetbrains.android.facet.AndroidFacet
import org.junit.Before
import org.junit.Rule
import org.junit.Test
import org.junit.rules.RuleChain

@RunsInEdt
class ViewBindingTrackerTest {
  private val projectRule =
    AndroidProjectRule.withAndroidModel(
      AndroidProjectBuilder(viewBindingOptions = { IdeViewBindingOptionsImpl(enabled = true) })
    )

  @get:Rule val ruleChain = RuleChain.outerRule(projectRule).around(EdtRule())

  /**
   * Expose the underlying project rule fixture directly.
   *
   * We know that the underlying fixture is a [JavaCodeInsightTestFixture] because our
   * [AndroidProjectRule] is initialized to use the disk.
   */
  private val fixture
    get() = projectRule.fixture as JavaCodeInsightTestFixture

  private val facet
    get() = FacetManager.getInstance(projectRule.module).getFacetByType(AndroidFacet.ID)!!

  @Before
  fun setUp() {
    assertThat(facet.isViewBindingEnabled()).isTrue()
    fixture.addFileToProject(
      "src/main/AndroidManifest.xml",
      """
      <?xml version="1.0" encoding="utf-8"?>
      <manifest xmlns:android="http://schemas.android.com/apk/res/android" package="test.db">
        <application />
      </manifest>
    """
<<<<<<< HEAD
        .trimIndent()
=======
        .trimIndent(),
>>>>>>> 0d09370c
    )
  }

  @Test
  fun trackViewBindingPollingMetadata() {
    fixture.addFileToProject(
      "src/main/res/layout/activity_main.xml",
      """
      <?xml version="1.0" encoding="utf-8"?>
        <androidx.constraintlayout.widget.ConstraintLayout xmlns:android="http://schemas.android.com/apk/res/android">
            <TextView android:id="@+id/testId"/>
        </androidx.constraintlayout.widget.ConstraintLayout>
    """
<<<<<<< HEAD
        .trimIndent()
=======
        .trimIndent(),
>>>>>>> 0d09370c
    )

    val tracker = TestUsageTracker(VirtualTimeScheduler())
    try {
      UsageTracker.setWriterForTest(tracker)
      projectRule.project.messageBus
        .syncPublisher(PROJECT_SYSTEM_SYNC_TOPIC)
        .syncEnded(ProjectSystemSyncManager.SyncResult.SUCCESS)
      val viewBindingPollMetadata =
        tracker.usages
          .map { it.studioEvent }
          .filter { it.kind == AndroidStudioEvent.EventKind.DATA_BINDING }
          .map { it.dataBindingEvent.viewBindingMetadata }
          .lastOrNull()

      assertThat(viewBindingPollMetadata!!.viewBindingEnabled).isTrue()
      assertThat(viewBindingPollMetadata.layoutXmlCount).isEqualTo(1)
    } finally {
      tracker.close()
      UsageTracker.cleanAfterTesting()
    }
  }

  @Test
  fun trackViewBindingProjectWithIgnoredLayouts() {
    fixture.addFileToProject(
      "src/main/res/layout/activity_main.xml",
      """
      <?xml version="1.0" encoding="utf-8"?>
        <androidx.constraintlayout.widget.ConstraintLayout xmlns:android="http://schemas.android.com/apk/res/android">
            <TextView android:id="@+id/testId"/>
        </androidx.constraintlayout.widget.ConstraintLayout>
    """
<<<<<<< HEAD
        .trimIndent()
=======
        .trimIndent(),
>>>>>>> 0d09370c
    )
    fixture.addFileToProject(
      "src/main/res/layout/activity_ignored.xml",
      """
      <?xml version="1.0" encoding="utf-8"?>
        <androidx.constraintlayout.widget.ConstraintLayout xmlns:android="http://schemas.android.com/apk/res/android"
          xmlns:tools="http://schemas.android.com/tools" tools:viewBindingIgnore="true">
            <TextView android:id="@+id/testId"/>
        </androidx.constraintlayout.widget.ConstraintLayout>
    """
<<<<<<< HEAD
        .trimIndent()
=======
        .trimIndent(),
>>>>>>> 0d09370c
    )

    val tracker = TestUsageTracker(VirtualTimeScheduler())
    try {
      UsageTracker.setWriterForTest(tracker)
      projectRule.project.messageBus
        .syncPublisher(PROJECT_SYSTEM_SYNC_TOPIC)
        .syncEnded(ProjectSystemSyncManager.SyncResult.SUCCESS)
      val viewBindingPollMetadata =
        tracker.usages
          .map { it.studioEvent }
          .filter { it.kind == AndroidStudioEvent.EventKind.DATA_BINDING }
          .map { it.dataBindingEvent.viewBindingMetadata }
          .lastOrNull()

      assertThat(viewBindingPollMetadata!!.layoutXmlCount).isEqualTo(1)
    } finally {
      tracker.close()
      UsageTracker.cleanAfterTesting()
    }
  }
}<|MERGE_RESOLUTION|>--- conflicted
+++ resolved
@@ -68,11 +68,7 @@
         <application />
       </manifest>
     """
-<<<<<<< HEAD
-        .trimIndent()
-=======
         .trimIndent(),
->>>>>>> 0d09370c
     )
   }
 
@@ -86,11 +82,7 @@
             <TextView android:id="@+id/testId"/>
         </androidx.constraintlayout.widget.ConstraintLayout>
     """
-<<<<<<< HEAD
-        .trimIndent()
-=======
         .trimIndent(),
->>>>>>> 0d09370c
     )
 
     val tracker = TestUsageTracker(VirtualTimeScheduler())
@@ -124,11 +116,7 @@
             <TextView android:id="@+id/testId"/>
         </androidx.constraintlayout.widget.ConstraintLayout>
     """
-<<<<<<< HEAD
-        .trimIndent()
-=======
         .trimIndent(),
->>>>>>> 0d09370c
     )
     fixture.addFileToProject(
       "src/main/res/layout/activity_ignored.xml",
@@ -139,11 +127,7 @@
             <TextView android:id="@+id/testId"/>
         </androidx.constraintlayout.widget.ConstraintLayout>
     """
-<<<<<<< HEAD
-        .trimIndent()
-=======
         .trimIndent(),
->>>>>>> 0d09370c
     )
 
     val tracker = TestUsageTracker(VirtualTimeScheduler())
