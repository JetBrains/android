/*
 * Copyright (C) 2019 The Android Open Source Project
 *
 * Licensed under the Apache License, Version 2.0 (the "License");
 * you may not use this file except in compliance with the License.
 * You may obtain a copy of the License at
 *
 *      http://www.apache.org/licenses/LICENSE-2.0
 *
 * Unless required by applicable law or agreed to in writing, software
 * distributed under the License is distributed on an "AS IS" BASIS,
 * WITHOUT WARRANTIES OR CONDITIONS OF ANY KIND, either express or implied.
 * See the License for the specific language governing permissions and
 * limitations under the License.
 */
package com.android.tools.idea.databinding

import com.android.tools.idea.databinding.module.LayoutBindingModuleCache
import com.android.tools.idea.databinding.psiclass.LightBindingClass
import com.android.tools.idea.testing.AndroidProjectRule
import com.android.tools.idea.testing.caret
import com.android.tools.idea.testing.findClass
import com.google.common.truth.Truth.assertThat
import com.intellij.facet.FacetManager
import com.intellij.openapi.fileEditor.FileEditorManager
import com.intellij.psi.PsiAnchor
import com.intellij.psi.PsiClass
import com.intellij.testFramework.EdtRule
import com.intellij.testFramework.RunsInEdt
import com.intellij.testFramework.fixtures.JavaCodeInsightTestFixture
import org.jetbrains.android.facet.AndroidFacet
import org.junit.Before
import org.junit.Rule
import org.junit.Test
import org.junit.rules.RuleChain
import org.junit.runner.RunWith
import org.junit.runners.Parameterized

/** Tests that verify navigating between data binding components work */
@RunsInEdt
@RunWith(Parameterized::class)
class DataBindingNavigationTests(private val mode: DataBindingMode) {
  companion object {
    @Suppress("unused") // Used by JUnit via reflection
    @JvmStatic
    @get:Parameterized.Parameters(name = "{0}")
    val modes = listOf(DataBindingMode.SUPPORT, DataBindingMode.ANDROIDX)
  }

  private val projectRule = AndroidProjectRule.onDisk()

  // We want to run tests on the EDT thread, but we also need to make sure the project rule is not
  // initialized on the EDT.
  @get:Rule val ruleChain = RuleChain.outerRule(projectRule).around(EdtRule())!!

  /**
   * Expose the underlying project rule fixture directly.
   *
   * We know that the underlying fixture is a [JavaCodeInsightTestFixture] because our
   * [AndroidProjectRule] is initialized to use the disk.
   */
  private val fixture
    get() = projectRule.fixture as JavaCodeInsightTestFixture

  private val androidFacet
    get() = FacetManager.getInstance(projectRule.module).getFacetByType(AndroidFacet.ID)!!

  @Before
  fun setUp() {
    fixture.testDataPath = TestDataPaths.TEST_DATA_ROOT
    fixture.addFileToProject(
      "AndroidManifest.xml",
      """
      <?xml version="1.0" encoding="utf-8"?>
      <manifest xmlns:android="http://schemas.android.com/apk/res/android" package="test.db">
        <application />
      </manifest>
    """
<<<<<<< HEAD
        .trimIndent()
=======
        .trimIndent(),
>>>>>>> 0d09370c
    )

    LayoutBindingModuleCache.getInstance(androidFacet).dataBindingMode = mode
  }

  @Test
  fun canNavigateToXmlFromLightBindingClass() {
    fixture.addFileToProject(
      "res/layout/activity_main.xml",
      """
      <?xml version="1.0" encoding="utf-8"?>
      <layout xmlns:android="http://schemas.android.com/apk/res/android">
        <data>
          <variable name="strValue" type="String"/>
          <variable name="intValue" type="Integer"/>
        </data>
      </layout>
    """
<<<<<<< HEAD
        .trimIndent()
=======
        .trimIndent(),
>>>>>>> 0d09370c
    )
    val context = fixture.addClass("public class MainActivity {}")

    val editors = FileEditorManager.getInstance(fixture.project)
    assertThat(editors.selectedFiles).isEmpty()
    // ActivityMainBinding is in-memory and generated on the fly from activity_main.xml
    val binding =
      fixture.findClass("test.db.databinding.ActivityMainBinding", context) as LightBindingClass
    binding.navigate(true)
    assertThat(editors.selectedFiles[0].name).isEqualTo("activity_main.xml")

    // Regression test for 261536892: PsiAnchor.create throws assertion error for LightBindingClass
    // navigation element.
    PsiAnchor.create(binding.navigationElement)
  }

  @Test
  fun canNavigateToXmlFromGeneratedViewFieldInLightClass() {
    fixture.addFileToProject(
      "res/layout/activity_main.xml",
      """
      <?xml version="1.0" encoding="utf-8"?>
      <layout xmlns:android="http://schemas.android.com/apk/res/android">
        <data>
          <variable name="strValue" type="String"/>
          <variable name="intValue" type="Integer"/>
        </data>
        <LinearLayout
            android:id="@+id/test_id"
            android:orientation="vertical"
            android:layout_width="fill_parent"
            android:layout_height="fill_parent">
          </LinearLayout>
      </layout>
    """
<<<<<<< HEAD
        .trimIndent()
=======
        .trimIndent(),
>>>>>>> 0d09370c
    )
    val context = fixture.addClass("public class MainActivity {}")

    val editors = FileEditorManager.getInstance(fixture.project)
    assertThat(editors.selectedFiles).isEmpty()
    val binding =
      fixture.findClass("test.db.databinding.ActivityMainBinding", context) as LightBindingClass
    val field = binding.fields[0]
    field.navigate(true)
    assertThat(editors.selectedFiles[0].name).isEqualTo("activity_main.xml")
    fixture.openFileInEditor(editors.selectedFiles[0])
    val element = fixture.file.findElementAt(fixture.editor.caretModel.offset)
    assertThat(element!!.parent.text)
      .isEqualTo(
        """
      <LinearLayout
            android:id="@+id/test_id"
            android:orientation="vertical"
            android:layout_width="fill_parent"
            android:layout_height="fill_parent">
          </LinearLayout>
    """
          .trimIndent()
      )
  }

  @Test
  fun canNavigateFromVariableTypeToInnerClassOfImportAlias() {
    val file =
      fixture.addFileToProject(
        "res/layout/activity_main.xml",
        // language=XML
        """
      <?xml version="1.0" encoding="utf-8"?>
      <layout xmlns:android="http://schemas.android.com/apk/res/android">
        <data>
          <import type='java.util.Map' alias='MyMap'/>
          <variable name='sample' type='MyMap.En${caret}try'/>
        </data>
      </layout>
    """
<<<<<<< HEAD
          .trimIndent()
=======
          .trimIndent(),
>>>>>>> 0d09370c
      )

    fixture.configureFromExistingVirtualFile(file.virtualFile)
    assertThat((fixture.elementAtCaret as PsiClass).qualifiedName).isEqualTo("java.util.Map.Entry")
  }

  @Test
  fun canNavigateFromImportType() {
    val file =
      fixture.addFileToProject(
        "res/layout/activity_main.xml",
        // language=XML
        """
      <?xml version="1.0" encoding="utf-8"?>
      <layout xmlns:android="http://schemas.android.com/apk/res/android">
        <data>
          <import type='java.util.M${caret}ap' />
        </data>
      </layout>
    """
<<<<<<< HEAD
          .trimIndent()
=======
          .trimIndent(),
>>>>>>> 0d09370c
      )

    fixture.configureFromExistingVirtualFile(file.virtualFile)
    assertThat((fixture.elementAtCaret as PsiClass).qualifiedName).isEqualTo("java.util.Map")
  }

  @Test
  fun canNavigateFromVariableTypeToJavaLangClass() {
    val file =
      fixture.addFileToProject(
        "res/layout/activity_main.xml",
        // language=XML
        """
      <?xml version="1.0" encoding="utf-8"?>
      <layout xmlns:android="http://schemas.android.com/apk/res/android">
        <data>
          <variable name='sample' type='Int${caret}eger'/>
        </data>
      </layout>
    """
<<<<<<< HEAD
          .trimIndent()
=======
          .trimIndent(),
>>>>>>> 0d09370c
      )

    fixture.configureFromExistingVirtualFile(file.virtualFile)
    assertThat((fixture.elementAtCaret as PsiClass).qualifiedName).isEqualTo("java.lang.Integer")
  }

  @Test
  fun canNavigateFromVariableTypeToModuleClass() {
    fixture.addClass(
      // language=JAVA
      """
      package a.b.c;
      class Sample {}
    """
        .trimIndent()
    )

    val file =
      fixture.addFileToProject(
        "res/layout/activity_main.xml",
        // language=XML
        """
      <?xml version="1.0" encoding="utf-8"?>
      <layout xmlns:android="http://schemas.android.com/apk/res/android">
        <data>
          <variable name='sample' type='a.b.c.Samp${caret}le'/>
        </data>
      </layout>
    """
<<<<<<< HEAD
          .trimIndent()
=======
          .trimIndent(),
>>>>>>> 0d09370c
      )

    fixture.configureFromExistingVirtualFile(file.virtualFile)
    assertThat((fixture.elementAtCaret as PsiClass).qualifiedName).isEqualTo("a.b.c.Sample")
  }
}<|MERGE_RESOLUTION|>--- conflicted
+++ resolved
@@ -76,11 +76,7 @@
         <application />
       </manifest>
     """
-<<<<<<< HEAD
-        .trimIndent()
-=======
         .trimIndent(),
->>>>>>> 0d09370c
     )
 
     LayoutBindingModuleCache.getInstance(androidFacet).dataBindingMode = mode
@@ -99,11 +95,7 @@
         </data>
       </layout>
     """
-<<<<<<< HEAD
-        .trimIndent()
-=======
         .trimIndent(),
->>>>>>> 0d09370c
     )
     val context = fixture.addClass("public class MainActivity {}")
 
@@ -139,11 +131,7 @@
           </LinearLayout>
       </layout>
     """
-<<<<<<< HEAD
-        .trimIndent()
-=======
         .trimIndent(),
->>>>>>> 0d09370c
     )
     val context = fixture.addClass("public class MainActivity {}")
 
@@ -185,11 +173,7 @@
         </data>
       </layout>
     """
-<<<<<<< HEAD
-          .trimIndent()
-=======
-          .trimIndent(),
->>>>>>> 0d09370c
+          .trimIndent(),
       )
 
     fixture.configureFromExistingVirtualFile(file.virtualFile)
@@ -210,11 +194,7 @@
         </data>
       </layout>
     """
-<<<<<<< HEAD
-          .trimIndent()
-=======
-          .trimIndent(),
->>>>>>> 0d09370c
+          .trimIndent(),
       )
 
     fixture.configureFromExistingVirtualFile(file.virtualFile)
@@ -235,11 +215,7 @@
         </data>
       </layout>
     """
-<<<<<<< HEAD
-          .trimIndent()
-=======
-          .trimIndent(),
->>>>>>> 0d09370c
+          .trimIndent(),
       )
 
     fixture.configureFromExistingVirtualFile(file.virtualFile)
@@ -269,11 +245,7 @@
         </data>
       </layout>
     """
-<<<<<<< HEAD
-          .trimIndent()
-=======
-          .trimIndent(),
->>>>>>> 0d09370c
+          .trimIndent(),
       )
 
     fixture.configureFromExistingVirtualFile(file.virtualFile)
