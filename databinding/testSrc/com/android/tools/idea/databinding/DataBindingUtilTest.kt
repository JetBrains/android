/*
 * Copyright (C) 2019 The Android Open Source Project
 *
 * Licensed under the Apache License, Version 2.0 (the "License");
 * you may not use this file except in compliance with the License.
 * You may obtain a copy of the License at
 *
 *      http://www.apache.org/licenses/LICENSE-2.0
 *
 * Unless required by applicable law or agreed to in writing, software
 * distributed under the License is distributed on an "AS IS" BASIS,
 * WITHOUT WARRANTIES OR CONDITIONS OF ANY KIND, either express or implied.
 * See the License for the specific language governing permissions and
 * limitations under the License.
 */
package com.android.tools.idea.databinding

import com.android.ide.common.repository.GoogleMavenArtifactId.ANDROIDX_DATA_BINDING_LIB
import com.android.ide.common.repository.GoogleMavenArtifactId.DATA_BINDING_LIB
import com.android.ide.common.repository.GradleVersion
import com.android.tools.idea.databinding.util.DataBindingUtil
import com.android.tools.idea.projectsystem.ProjectSystemSyncManager.SyncResult
import com.android.tools.idea.projectsystem.TestProjectSystem
import com.android.tools.idea.testing.AndroidProjectRule
import com.android.tools.idea.util.androidFacet
import com.google.common.truth.Truth.assertThat
import com.intellij.psi.PsiTypes
import com.intellij.testFramework.EdtRule
import com.intellij.testFramework.RunsInEdt
import com.intellij.testFramework.fixtures.JavaCodeInsightTestFixture
import com.intellij.testFramework.runInEdtAndWait
import org.junit.Before
import org.junit.Rule
import org.junit.Test
import org.junit.rules.RuleChain

class DataBindingUtilTest {
  private val projectRule = AndroidProjectRule.onDisk()
  private val edtRule = EdtRule()

  // Project rule initialization must NOT happen on the EDT thread
  @get:Rule val ruleChain: RuleChain = RuleChain.outerRule(projectRule).around(edtRule)

  // Legal cast because project rule is initialized with onDisk
  private val fixture by lazy { projectRule.fixture as JavaCodeInsightTestFixture }

  @Before
  fun setUp() {
    projectRule.fixture.testDataPath = TestDataPaths.TEST_DATA_ROOT + "/databinding"
  }

  @Test
  fun getDataBindingMode() {
    val projectSystem = TestProjectSystem(projectRule.project)
    runInEdtAndWait { projectSystem.useInTests() }
    val facet = projectRule.module.androidFacet!!
    assertThat(DataBindingUtil.getDataBindingMode(facet)).isEqualTo(DataBindingMode.NONE)

    projectSystem.addDependency(DATA_BINDING_LIB, facet.module, GradleVersion(1, 1))
    projectSystem.emulateSync(SyncResult.SUCCESS)
    assertThat(DataBindingUtil.getDataBindingMode(facet)).isEqualTo(DataBindingMode.SUPPORT)

    projectSystem.addDependency(ANDROIDX_DATA_BINDING_LIB, facet.module, GradleVersion(1, 1))
    projectSystem.emulateSync(SyncResult.SUCCESS)
    assertThat(DataBindingUtil.getDataBindingMode(facet)).isEqualTo(DataBindingMode.ANDROIDX)
  }

  @Test
  @RunsInEdt
  fun methodPatternsMatchExpected() {
    fixture.addFileToProject(
      "src/p1/p2/ModelWithGettersSetters.java",
      // language=JAVA
      """
      package p1.p2;

      public final class ModelWithGettersSetters {

       // Valid getter and setter formats

       boolean getBoolValue() { return true; }
       int getIntValue() { return 123; }
       String getStringValue() { return "Not used"; }
       boolean isBoolValue() { return true; }
       void setBoolValue(boolean value) {}
       void setIntValue(int value) {}
       void setStringValue(String value) {}

       // Invalid getters

       void getVoidValue() {} // getter can't return void
       int isIntValue() { return 9000; } // "is" getter must return boolean
       int getIntValue(int arg1, int arg2) { return arg1 + arg2; } // getter should take 0 params
       int get456() { return 456; } // Part after "get" should be a valid java identifier
       boolean is789() { return false; } // Part after "is" should be a valid java identifier

       // Invalid setters

       void setBoolValue() {} // Setter should take a single parameter
       int setIntValue(int value) { return value; } // Setter should return void
       void setStringValue(String value, boolean isBold) {} // Setter should take a single parameter
       void set321() { } // Part after "set" should be a valid java identifier

       // Misc. functions that aren't setters or getters

       void logErrors() {}
       boolean update() { return true; }
       int length() { return 20; }

      }
      """
<<<<<<< HEAD
        .trimIndent()
=======
        .trimIndent(),
>>>>>>> 0d09370c
    )
    val modelClass = fixture.findClass("p1.p2.ModelWithGettersSetters")

    val boolGetters = modelClass.methods.filter { m -> DataBindingUtil.isBooleanGetter(m) }
    boolGetters.forEach { method -> assertThat(method.parameters.size).isEqualTo(0) }
    boolGetters.forEach { method ->
      assertThat(method.returnType).isEqualTo(PsiTypes.booleanType())
    }
    assertThat(boolGetters.map { m -> m.name }).containsExactly("isBoolValue")

    val getters = modelClass.methods.filter { m -> DataBindingUtil.isGetter(m) }
    getters.forEach { method -> assertThat(method.parameters.size).isEqualTo(0) }
    getters.forEach { method -> assertThat(method.returnType).isNotEqualTo(PsiTypes.voidType()) }
    assertThat(getters.map { m -> m.name })
      .containsExactly("getBoolValue", "getIntValue", "getStringValue")

    val setters = modelClass.methods.filter { m -> DataBindingUtil.isSetter(m) }
    setters.forEach { method -> assertThat(method.parameters.size).isEqualTo(1) }
    setters.forEach { method -> assertThat(method.returnType).isEqualTo(PsiTypes.voidType()) }
    assertThat(setters.map { m -> m.name })
      .containsExactly("setBoolValue", "setIntValue", "setStringValue")
  }
}<|MERGE_RESOLUTION|>--- conflicted
+++ resolved
@@ -109,11 +109,7 @@
 
       }
       """
-<<<<<<< HEAD
-        .trimIndent()
-=======
         .trimIndent(),
->>>>>>> 0d09370c
     )
     val modelClass = fixture.findClass("p1.p2.ModelWithGettersSetters")
 
