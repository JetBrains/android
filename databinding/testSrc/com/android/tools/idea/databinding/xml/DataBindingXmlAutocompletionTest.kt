/*
 * Copyright (C) 2018 The Android Open Source Project
 *
 * Licensed under the Apache License, Version 2.0 (the "License");
 * you may not use this file except in compliance with the License.
 * You may obtain a copy of the License at
 *
 *      http://www.apache.org/licenses/LICENSE-2.0
 *
 * Unless required by applicable law or agreed to in writing, software
 * distributed under the License is distributed on an "AS IS" BASIS,
 * WITHOUT WARRANTIES OR CONDITIONS OF ANY KIND, either express or implied.
 * See the License for the specific language governing permissions and
 * limitations under the License.
 */
package com.android.tools.idea.databinding.xml

import com.android.SdkConstants
import com.android.tools.idea.databinding.DataBindingMode
import com.android.tools.idea.databinding.TestDataPaths
import com.android.tools.idea.databinding.module.LayoutBindingModuleCache
import com.android.tools.idea.testing.AndroidDomRule
import com.android.tools.idea.testing.AndroidProjectRule
import com.intellij.facet.FacetManager
import org.jetbrains.android.facet.AndroidFacet
import org.junit.Before
import org.junit.Rule
import org.junit.Test
import org.junit.rules.RuleChain
import org.junit.rules.TestRule
import org.junit.runner.RunWith
import org.junit.runners.Parameterized

@RunWith(Parameterized::class)
class DataBindingXmlAutocompletionTest(private val dataBindingMode: DataBindingMode) {
  private val myProjectRule = AndroidProjectRule.inMemory().initAndroid(true)
  private val myDomRule = AndroidDomRule("res/layout") { myProjectRule.fixture }

  @Rule @JvmField val myRuleChain: TestRule = RuleChain.outerRule(myProjectRule).around(myDomRule)

  companion object {
    @JvmStatic
    @Parameterized.Parameters(name = "{0}")
    fun modes() = listOf(DataBindingMode.SUPPORT, DataBindingMode.ANDROIDX)
  }

  @Before
  fun setUp() {
    // AndroidManifest.xml comes from "databinding/", all other files from "dom/layout"
    myProjectRule.fixture.testDataPath = "${TestDataPaths.TEST_DATA_ROOT}/databinding"
    myProjectRule.fixture.copyFileToProject(SdkConstants.FN_ANDROID_MANIFEST_XML)

    myProjectRule.fixture.testDataPath = "${TestDataPaths.TEST_DATA_ROOT}/xml"

    val androidFacet =
      FacetManager.getInstance(myProjectRule.module).getFacetByType(AndroidFacet.ID)
    LayoutBindingModuleCache.getInstance(androidFacet!!).dataBindingMode = dataBindingMode
  }

  @Test
  fun dataBindingXmlCompletion_caretInImportTag() {
    myDomRule.testCompletion(
      "databinding_xml_completion_import.xml",
<<<<<<< HEAD
      "databinding_xml_completion_import_after.xml"
=======
      "databinding_xml_completion_import_after.xml",
>>>>>>> 0d09370c
    )
  }

  @Test
  fun dataBindingXmlCompletion_caretInVariableTag() {
    myDomRule.testCompletion(
      "databinding_xml_completion_variable.xml",
<<<<<<< HEAD
      "databinding_xml_completion_variable_after.xml"
=======
      "databinding_xml_completion_variable_after.xml",
>>>>>>> 0d09370c
    )
  }

  @Test
  fun dataBindingXmlCompletion_caretInDataTag() {
    myDomRule.testCompletion(
      "databinding_xml_completion_data.xml",
<<<<<<< HEAD
      "databinding_xml_completion_data_after.xml"
=======
      "databinding_xml_completion_data_after.xml",
>>>>>>> 0d09370c
    )
  }

  @Test
  fun dataBindingXmlCompletion_caretInDataClassAttribute() {
    myDomRule.testCompletion(
      "databinding_xml_completion_data_class.xml",
<<<<<<< HEAD
      "databinding_xml_completion_data_class_after.xml"
=======
      "databinding_xml_completion_data_class_after.xml",
>>>>>>> 0d09370c
    )
  }
}<|MERGE_RESOLUTION|>--- conflicted
+++ resolved
@@ -61,11 +61,7 @@
   fun dataBindingXmlCompletion_caretInImportTag() {
     myDomRule.testCompletion(
       "databinding_xml_completion_import.xml",
-<<<<<<< HEAD
-      "databinding_xml_completion_import_after.xml"
-=======
       "databinding_xml_completion_import_after.xml",
->>>>>>> 0d09370c
     )
   }
 
@@ -73,11 +69,7 @@
   fun dataBindingXmlCompletion_caretInVariableTag() {
     myDomRule.testCompletion(
       "databinding_xml_completion_variable.xml",
-<<<<<<< HEAD
-      "databinding_xml_completion_variable_after.xml"
-=======
       "databinding_xml_completion_variable_after.xml",
->>>>>>> 0d09370c
     )
   }
 
@@ -85,11 +77,7 @@
   fun dataBindingXmlCompletion_caretInDataTag() {
     myDomRule.testCompletion(
       "databinding_xml_completion_data.xml",
-<<<<<<< HEAD
-      "databinding_xml_completion_data_after.xml"
-=======
       "databinding_xml_completion_data_after.xml",
->>>>>>> 0d09370c
     )
   }
 
@@ -97,11 +85,7 @@
   fun dataBindingXmlCompletion_caretInDataClassAttribute() {
     myDomRule.testCompletion(
       "databinding_xml_completion_data_class.xml",
-<<<<<<< HEAD
-      "databinding_xml_completion_data_class_after.xml"
-=======
       "databinding_xml_completion_data_class_after.xml",
->>>>>>> 0d09370c
     )
   }
 }