--- conflicted
+++ resolved
@@ -55,19 +55,11 @@
 import org.junit.runner.RunWith
 import org.junit.runners.Parameterized
 import org.junit.runners.Parameterized.Parameters
-<<<<<<< HEAD
 import org.jetbrains.org.objectweb.asm.ClassReader
 import org.jetbrains.org.objectweb.asm.ClassVisitor
 import org.jetbrains.org.objectweb.asm.FieldVisitor
 import org.jetbrains.org.objectweb.asm.MethodVisitor
 import org.jetbrains.org.objectweb.asm.Opcodes
-=======
-import org.objectweb.asm.ClassReader
-import org.objectweb.asm.ClassVisitor
-import org.objectweb.asm.FieldVisitor
-import org.objectweb.asm.MethodVisitor
-import org.objectweb.asm.Opcodes
->>>>>>> 0d09370c
 
 private fun String.pkgToPath(): String {
   return this.replace(".", "/")
@@ -97,11 +89,7 @@
       PsiTypes.intType() to "I",
       PsiTypes.floatType() to "F",
       PsiTypes.longType() to "J",
-<<<<<<< HEAD
-      PsiTypes.doubleType() to "d"
-=======
       PsiTypes.doubleType() to "d",
->>>>>>> 0d09370c
     )
 
   private fun PsiType.toAsm(): String {
@@ -128,11 +116,7 @@
           name: String,
           signature: String?,
           superName: String?,
-<<<<<<< HEAD
-          interfaces: Array<String>?
-=======
           interfaces: Array<String>?,
->>>>>>> 0d09370c
         ) {
           val interfaceList = interfaces!!.toMutableList().apply { sort() }
           descriptionSet.add("$name : $superName -> ${interfaceList.joinToString(", ")}")
@@ -143,11 +127,7 @@
           name: String,
           desc: String,
           signature: String?,
-<<<<<<< HEAD
-          exceptions: Array<String>?
-=======
           exceptions: Array<String>?,
->>>>>>> 0d09370c
         ): MethodVisitor? {
           if (access and Opcodes.ACC_PUBLIC != 0 && !name.startsWith("<")) {
             descriptionSet.add("${modifierDesc(access)} $name : $desc")
@@ -160,11 +140,7 @@
           name: String,
           desc: String,
           signature: String?,
-<<<<<<< HEAD
-          value: Any?
-=======
           value: Any?,
->>>>>>> 0d09370c
         ): FieldVisitor? {
           if (access and Opcodes.ACC_PUBLIC != 0) {
             descriptionSet.add("${modifierDesc(access)} $name : $desc")
@@ -172,11 +148,7 @@
           return super.visitField(access, name, desc, signature, value)
         }
       },
-<<<<<<< HEAD
-      0
-=======
       0,
->>>>>>> 0d09370c
     )
 
     descriptionSet.removeAll(exclude)
@@ -251,11 +223,7 @@
       get() =
         Lists.newArrayList(
           TestParameters(DataBindingMode.SUPPORT),
-<<<<<<< HEAD
-          TestParameters(DataBindingMode.ANDROIDX)
-=======
           TestParameters(DataBindingMode.ANDROIDX),
->>>>>>> 0d09370c
         )
   }
 
@@ -330,11 +298,7 @@
     val classesOut =
       File(
         projectRule.project.basePath,
-<<<<<<< HEAD
-        "/app/build/intermediates/javac/debug/compileDebugJavaWithJavac/classes"
-=======
         "/app/build/intermediates/javac/debug/compileDebugJavaWithJavac/classes",
->>>>>>> 0d09370c
       )
 
     val classes = FileUtils.listFiles(classesOut, arrayOf("class"), true)
@@ -374,11 +338,7 @@
         "com.android.example.appwithdatabinding.databinding.MultiConfigLayoutBinding",
         "com.android.example.appwithdatabinding.databinding.MultiConfigLayoutBindingImpl",
         "com.android.example.appwithdatabinding.databinding.MultiConfigLayoutBindingLandImpl",
-<<<<<<< HEAD
-        "com.android.example.appwithdatabinding.databinding.NoVariableLayoutBinding"
-=======
         "com.android.example.appwithdatabinding.databinding.NoVariableLayoutBinding",
->>>>>>> 0d09370c
       )
     val generatedClasses = mutableSetOf<String>()
     val missingClasses = mutableSetOf<String>()
