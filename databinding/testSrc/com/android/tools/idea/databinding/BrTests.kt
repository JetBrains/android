/*
 * Copyright (C) 2019 The Android Open Source Project
 *
 * Licensed under the Apache License, Version 2.0 (the "License");
 * you may not use this file except in compliance with the License.
 * You may obtain a copy of the License at
 *
 *      http://www.apache.org/licenses/LICENSE-2.0
 *
 * Unless required by applicable law or agreed to in writing, software
 * distributed under the License is distributed on an "AS IS" BASIS,
 * WITHOUT WARRANTIES OR CONDITIONS OF ANY KIND, either express or implied.
 * See the License for the specific language governing permissions and
 * limitations under the License.
 */
package com.android.tools.idea.databinding

import com.android.tools.idea.databinding.module.LayoutBindingModuleCache
import com.android.tools.idea.databinding.util.DataBindingUtil
import com.android.tools.idea.res.StudioResourceRepositoryManager
import com.android.tools.idea.testing.AndroidProjectRule
import com.android.tools.idea.testing.caret
import com.google.common.truth.Truth.assertThat
import com.intellij.facet.FacetManager
import com.intellij.psi.search.GlobalSearchScope
import com.intellij.psi.search.PsiShortNamesCache
import com.intellij.testFramework.EdtRule
import com.intellij.testFramework.RunsInEdt
import com.intellij.testFramework.fixtures.JavaCodeInsightTestFixture
import org.jetbrains.android.facet.AndroidFacet
import org.jetbrains.kotlin.idea.base.util.projectScope
import org.junit.Before
import org.junit.Rule
import org.junit.Test
import org.junit.rules.RuleChain
import org.junit.runner.RunWith
import org.junit.runners.Parameterized

/**
 * Misc. tests that target [LightBrClass], [BrShortNamesCache], and potentially other classes
 * related to verifying / covering code around light BR classes.
 */
@RunsInEdt
@RunWith(Parameterized::class)
class BrTests(private val mode: DataBindingMode) {
  companion object {
    @Suppress("unused") // Used by JUnit via reflection
    @JvmStatic
    @get:Parameterized.Parameters(name = "{0}")
    val modes = listOf(DataBindingMode.SUPPORT, DataBindingMode.ANDROIDX)
  }

  private val projectRule = AndroidProjectRule.withSdk()

  // We want to run tests on the EDT thread, but we also need to make sure the project rule is not
  // initialized on the EDT.
  @get:Rule val ruleChain = RuleChain.outerRule(projectRule).around(EdtRule())!!

  /**
   * Expose the underlying project rule fixture directly.
   *
   * We know that the underlying fixture is a [JavaCodeInsightTestFixture] because our
   * [AndroidProjectRule] is initialized to use the disk.
   *
   * In some cases, using the specific subclass provides us with additional methods we can use to
   * inspect the state of our parsed files. In other cases, it's just fewer characters to type.
   */
  private val fixture: JavaCodeInsightTestFixture
    get() = projectRule.fixture as JavaCodeInsightTestFixture

  private val androidFacet
    get() = FacetManager.getInstance(projectRule.module).getFacetByType(AndroidFacet.ID)!!

  @Before
  fun setUp() {
    val fixture = fixture

    fixture.testDataPath = TestDataPaths.TEST_DATA_ROOT
    fixture.addFileToProject(
      "AndroidManifest.xml",
      """
      <?xml version="1.0" encoding="utf-8"?>
      <manifest xmlns:android="http://schemas.android.com/apk/res/android" package="test.db">
        <application />
      </manifest>
    """
<<<<<<< HEAD
        .trimIndent()
=======
        .trimIndent(),
>>>>>>> 0d09370c
    )

    LayoutBindingModuleCache.getInstance(androidFacet).dataBindingMode = mode
  }

  @Test
  fun brClassReferenceAndImportIsFoundWithoutWarnings_Java() {
    fixture.addFileToProject(
      "res/layout/variables_layout.xml",
      """
      <?xml version="1.0" encoding="utf-8"?>
      <layout xmlns:android="http://schemas.android.com/apk/res/android">
        <data>
          <variable name="aStr" type="String" />
        </data>
      </layout>
    """
<<<<<<< HEAD
        .trimIndent()
=======
        .trimIndent(),
>>>>>>> 0d09370c
    )

    val activityWithBr =
      fixture.addClass(
        // language=java
        """
      package test.db;

      import android.app.Activity;
      import android.os.Bundle;
      import test.db.BR;

      public class MainActivity extends Activity {
        @Override
        protected void onCreate(Bundle savedInstanceState) {
          int brValue = BR.aStr;
        }
      }
    """
          .trimIndent()
      )

    fixture.configureFromExistingVirtualFile(activityWithBr.containingFile.virtualFile)
    fixture.checkHighlighting() // If BR is found, there will be no "Cannot resolve symbol" warning
  }

  @Test
  fun brClassReferenceAndImportIsFoundWithoutWarnings_Kotlin() {
    fixture.addFileToProject(
      "res/layout/variables_layout.xml",
      """
      <?xml version="1.0" encoding="utf-8"?>
      <layout xmlns:android="http://schemas.android.com/apk/res/android">
        <data>
          <variable name="aStr" type="String" />
        </data>
      </layout>
    """
<<<<<<< HEAD
        .trimIndent()
=======
        .trimIndent(),
>>>>>>> 0d09370c
    )

    val activityWithBr =
      fixture.addFileToProject(
        "src/test/db/MainActivity.kt",
        // language=kotlin
        """
      package test.db

      import android.app.Activity
      import android.os.Bundle
      import test.db.BR

      class MainActivity : Activity() {
        override fun onCreate(savedInstanceState: Bundle?) {
          BR.aStr
        }
      }
    """
<<<<<<< HEAD
          .trimIndent()
=======
          .trimIndent(),
>>>>>>> 0d09370c
      )

    fixture.configureFromExistingVirtualFile(activityWithBr.containingFile.virtualFile)
    fixture.checkHighlighting() // If BR is found, there will be no "Cannot resolve symbol" warning
  }

  @Test
  fun codeCompletionOnBrClassesWorks() {
    fixture.addFileToProject(
      "res/layout/variables_layout.xml",
      """
      <?xml version="1.0" encoding="utf-8"?>
      <layout xmlns:android="http://schemas.android.com/apk/res/android">
        <data>
          <variable name="aStr" type="String" />
          <variable name="anInt" type="Integer" />
          <variable name="anObject" type="Object" />
        </data>
      </layout>
    """
<<<<<<< HEAD
        .trimIndent()
=======
        .trimIndent(),
>>>>>>> 0d09370c
    )

    val activityWithBr =
      fixture.addClass(
        """
      package test.db;

      import test.db.BR;
      import android.app.Activity;
      import android.os.Bundle;

      public class MainActivity extends Activity {
        @Override
        protected void onCreate(Bundle savedInstanceState) {
          BR.${caret}
        }
      }
    """
          .trimIndent()
      )

    fixture.configureFromExistingVirtualFile(activityWithBr.containingFile.virtualFile)
    fixture.completeBasic()

    assertThat(fixture.lookupElementStrings!!).containsAllOf("_all", "aStr", "anInt", "anObject")
  }

  @Test
  fun fieldsCanBeFoundThroughShortNamesCache() {
    fixture.addFileToProject(
      "res/layout/variables_layout.xml",
      """
      <?xml version="1.0" encoding="utf-8"?>
      <layout xmlns:android="http://schemas.android.com/apk/res/android">
        <data>
          <variable name="aStr" type="String" />
          <variable name="anInt" type="Integer" />
          <variable name="anObject" type="Object" />
        </data>
      </layout>
    """
<<<<<<< HEAD
        .trimIndent()
=======
        .trimIndent(),
>>>>>>> 0d09370c
    )

    // This has to be called to explicitly fetch resources as a side-effect, which are used by the
    // BrShortNamesCache class.
    StudioResourceRepositoryManager.getInstance(androidFacet).moduleResources

    val projectScope = projectRule.project.projectScope()
    val invalidScope = GlobalSearchScope.EMPTY_SCOPE
    val cache =
      PsiShortNamesCache.getInstance(
        projectRule.project
      ) // Powered behind the scenes by BrShortNamesCache

    assertThat(cache.allFieldNames.asIterable()).containsAllOf("_all", "aStr", "anInt", "anObject")
    assertThat(cache.getFieldsByName("anInt", projectScope).map { it.name })
      .containsExactly("anInt")
    assertThat(cache.getFieldsByName("anInt", invalidScope)).isEmpty()
    assertThat(cache.getFieldsByNameIfNotMoreThan("aStr", projectScope, 10).map { it.name })
      .containsExactly("aStr")
    assertThat(cache.getFieldsByNameIfNotMoreThan("aStr", projectScope, 0).asIterable()).isEmpty()
    assertThat(cache.allClassNames.asIterable()).contains(DataBindingUtil.BR)
  }
}<|MERGE_RESOLUTION|>--- conflicted
+++ resolved
@@ -84,11 +84,7 @@
         <application />
       </manifest>
     """
-<<<<<<< HEAD
-        .trimIndent()
-=======
-        .trimIndent(),
->>>>>>> 0d09370c
+        .trimIndent(),
     )
 
     LayoutBindingModuleCache.getInstance(androidFacet).dataBindingMode = mode
@@ -106,11 +102,7 @@
         </data>
       </layout>
     """
-<<<<<<< HEAD
-        .trimIndent()
-=======
-        .trimIndent(),
->>>>>>> 0d09370c
+        .trimIndent(),
     )
 
     val activityWithBr =
@@ -149,11 +141,7 @@
         </data>
       </layout>
     """
-<<<<<<< HEAD
-        .trimIndent()
-=======
-        .trimIndent(),
->>>>>>> 0d09370c
+        .trimIndent(),
     )
 
     val activityWithBr =
@@ -173,11 +161,7 @@
         }
       }
     """
-<<<<<<< HEAD
-          .trimIndent()
-=======
           .trimIndent(),
->>>>>>> 0d09370c
       )
 
     fixture.configureFromExistingVirtualFile(activityWithBr.containingFile.virtualFile)
@@ -198,11 +182,7 @@
         </data>
       </layout>
     """
-<<<<<<< HEAD
-        .trimIndent()
-=======
-        .trimIndent(),
->>>>>>> 0d09370c
+        .trimIndent(),
     )
 
     val activityWithBr =
@@ -244,11 +224,7 @@
         </data>
       </layout>
     """
-<<<<<<< HEAD
-        .trimIndent()
-=======
-        .trimIndent(),
->>>>>>> 0d09370c
+        .trimIndent(),
     )
 
     // This has to be called to explicitly fetch resources as a side-effect, which are used by the
