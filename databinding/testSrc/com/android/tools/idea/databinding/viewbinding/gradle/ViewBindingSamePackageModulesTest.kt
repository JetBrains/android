/*
 * Copyright (C) 2020 The Android Open Source Project
 *
 * Licensed under the Apache License, Version 2.0 (the "License");
 * you may not use this file except in compliance with the License.
 * You may obtain a copy of the License at
 *
 *      http://www.apache.org/licenses/LICENSE-2.0
 *
 * Unless required by applicable law or agreed to in writing, software
 * distributed under the License is distributed on an "AS IS" BASIS,
 * WITHOUT WARRANTIES OR CONDITIONS OF ANY KIND, either express or implied.
 * See the License for the specific language governing permissions and
 * limitations under the License.
 */
package com.android.tools.idea.databinding.viewbinding.gradle

import com.android.tools.idea.databinding.TestDataPaths
import com.android.tools.idea.databinding.TestDataPaths.PROJECT_WITH_SAME_PACKAGE_MODULES
import com.android.tools.idea.databinding.finders.BindingClassFinder
import com.android.tools.idea.databinding.util.isViewBindingEnabled
import com.android.tools.idea.gradle.project.sync.GradleSyncState
import com.android.tools.idea.res.StudioResourceRepositoryManager
import com.android.tools.idea.testing.AndroidGradleProjectRule
import com.android.tools.idea.testing.findClass
import com.google.common.truth.Truth.assertThat
import com.intellij.psi.JavaPsiFacade
import com.intellij.psi.PsiElementFinder
import com.intellij.psi.search.GlobalSearchScope
import com.intellij.testFramework.EdtRule
import com.intellij.testFramework.RunsInEdt
import com.intellij.testFramework.fixtures.JavaCodeInsightTestFixture
import org.junit.Rule
import org.junit.Test
import org.junit.rules.RuleChain

/**
 * This class compiles a real project with view binding that has multiple library modules with the
 * same package as each other and the layouts with the same name. The project compiles because only
 * one of the two modules is added as a dependency. We want to make sure that the IDE handles this
 * scenario well, since the layout binding cache is project wide and was previously only keeping one
 * class per fqcn around.
 *
 * See also: https://issuetracker.google.com/159948398
 */
class ViewBindingSamePackageModulesTest {

  private val projectRule = AndroidGradleProjectRule()

  @get:Rule val chainedRule = RuleChain.outerRule(projectRule).around(EdtRule())!!

  @Test
  @RunsInEdt
  fun multipleBindingClassesCanHaveSameFqcn() {
    projectRule.fixture.testDataPath = TestDataPaths.TEST_DATA_ROOT
    projectRule.load(PROJECT_WITH_SAME_PACKAGE_MODULES)

    val project = projectRule.project
    val appFacet = projectRule.androidFacet(":app")
    val fixture = projectRule.fixture as JavaCodeInsightTestFixture

    val syncState = GradleSyncState.getInstance(project)
    assertThat(syncState.isSyncNeeded().toBoolean()).isFalse()
    assertThat(appFacet.isViewBindingEnabled()).isTrue()

    // Trigger initialization
    StudioResourceRepositoryManager.getModuleResources(appFacet)

    val bindingClassFinder =
      PsiElementFinder.EP.findExtension(BindingClassFinder::class.java, project)!!

    val context = fixture.findClass("com.example.samepackage.MainActivity")
    val libBindingClassName = "com.example.samepackage.lib.databinding.ActivityLibBinding"
    assertThat(
        bindingClassFinder.findClasses(
          libBindingClassName,
<<<<<<< HEAD
          GlobalSearchScope.everythingScope(project)
=======
          GlobalSearchScope.everythingScope(project),
>>>>>>> 0d09370c
        )
      )
      .hasLength(2)
    fixture.findClass(libBindingClassName, context)

    // Before, this would return null, because lib2's entry used to overwrite lib1's entry
    assertThat(
        JavaPsiFacade.getInstance(project).findClass(libBindingClassName, context.resolveScope)
      )
      .isNotNull()
  }
}<|MERGE_RESOLUTION|>--- conflicted
+++ resolved
@@ -74,11 +74,7 @@
     assertThat(
         bindingClassFinder.findClasses(
           libBindingClassName,
-<<<<<<< HEAD
-          GlobalSearchScope.everythingScope(project)
-=======
           GlobalSearchScope.everythingScope(project),
->>>>>>> 0d09370c
         )
       )
       .hasLength(2)
