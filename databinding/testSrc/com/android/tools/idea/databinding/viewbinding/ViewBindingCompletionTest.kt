--- conflicted
+++ resolved
@@ -15,10 +15,6 @@
  */
 package com.android.tools.idea.databinding.viewbinding
 
-<<<<<<< HEAD
-import com.android.tools.idea.databinding.finders.BindingKotlinScopeEnlarger
-=======
->>>>>>> 574fcae1
 import com.android.tools.idea.databinding.finders.BindingScopeEnlarger
 import com.android.tools.idea.databinding.util.isViewBindingEnabled
 import com.android.tools.idea.gradle.model.impl.IdeViewBindingOptionsImpl
@@ -39,18 +35,12 @@
 @RunsInEdt
 class ViewBindingCompletionTest {
   private val projectRule =
-<<<<<<< HEAD
-    AndroidProjectRule.withAndroidModel(AndroidProjectBuilder(
-      namespace = { "test.vb" },
-      viewBindingOptions = { IdeViewBindingOptionsImpl(enabled = true) }))
-=======
     AndroidProjectRule.withAndroidModel(
       AndroidProjectBuilder(
         namespace = { "test.vb" },
         viewBindingOptions = { IdeViewBindingOptionsImpl(enabled = true) }
       )
     )
->>>>>>> 574fcae1
 
   // The tests need to run on the EDT thread but we must initialize the project rule off of it
   @get:Rule val ruleChain = RuleChain.outerRule(projectRule).around(EdtRule())!!
