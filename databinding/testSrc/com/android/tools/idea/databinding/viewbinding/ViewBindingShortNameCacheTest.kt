/*
 * Copyright (C) 2019 The Android Open Source Project
 *
 * Licensed under the Apache License, Version 2.0 (the "License");
 * you may not use this file except in compliance with the License.
 * You may obtain a copy of the License at
 *
 *      http://www.apache.org/licenses/LICENSE-2.0
 *
 * Unless required by applicable law or agreed to in writing, software
 * distributed under the License is distributed on an "AS IS" BASIS,
 * WITHOUT WARRANTIES OR CONDITIONS OF ANY KIND, either express or implied.
 * See the License for the specific language governing permissions and
 * limitations under the License.
 */
package com.android.tools.idea.databinding.viewbinding

import com.android.tools.idea.gradle.model.impl.IdeViewBindingOptionsImpl
import com.android.tools.idea.res.StudioResourceRepositoryManager
import com.android.tools.idea.testing.AndroidProjectBuilder
import com.android.tools.idea.testing.AndroidProjectRule
import com.google.common.truth.Truth.assertThat
import com.intellij.facet.FacetManager
import com.intellij.psi.search.PsiShortNamesCache
import com.intellij.testFramework.EdtRule
import com.intellij.testFramework.RunsInEdt
import org.jetbrains.android.facet.AndroidFacet
import org.junit.Rule
import org.junit.Test
import org.junit.rules.RuleChain

@RunsInEdt
class ViewBindingShortNameCacheTest {
  private val projectRule =
    AndroidProjectRule.withAndroidModel(
      AndroidProjectBuilder(
        namespace = { "test.db" },
<<<<<<< HEAD
        viewBindingOptions = { IdeViewBindingOptionsImpl(enabled = true) }
=======
        viewBindingOptions = { IdeViewBindingOptionsImpl(enabled = true) },
>>>>>>> 0d09370c
      )
    )

  // The tests need to run on the EDT thread but we must initialize the project rule off of it
  @get:Rule val ruleChain = RuleChain.outerRule(projectRule).around(EdtRule())!!

  private val facet
    get() = FacetManager.getInstance(projectRule.module).getFacetByType(AndroidFacet.ID)!!

  private val fixture
    get() = projectRule.fixture

  @Test
  fun shortNameCacheContainsViewBindingClassesAndFields() {
    fixture.addFileToProject(
      "src/main/res/layout/activity_main.xml",
      """
      <?xml version="1.0" encoding="utf-8"?>
        <androidx.constraintlayout.widget.ConstraintLayout xmlns:android="http://schemas.android.com/apk/res/android">
            <TextView android:id="@+id/testId"/>
        </androidx.constraintlayout.widget.ConstraintLayout>
    """
<<<<<<< HEAD
        .trimIndent()
=======
        .trimIndent(),
>>>>>>> 0d09370c
    )

    // initialize module resources
    StudioResourceRepositoryManager.getInstance(facet).moduleResources

    val cache = PsiShortNamesCache.getInstance(projectRule.project)

    assertThat(cache.allClassNames.asIterable()).contains("ActivityMainBinding")
    assertThat(cache.allFieldNames.asIterable()).contains("testId")
  }
}<|MERGE_RESOLUTION|>--- conflicted
+++ resolved
@@ -35,11 +35,7 @@
     AndroidProjectRule.withAndroidModel(
       AndroidProjectBuilder(
         namespace = { "test.db" },
-<<<<<<< HEAD
-        viewBindingOptions = { IdeViewBindingOptionsImpl(enabled = true) }
-=======
         viewBindingOptions = { IdeViewBindingOptionsImpl(enabled = true) },
->>>>>>> 0d09370c
       )
     )
 
@@ -62,11 +58,7 @@
             <TextView android:id="@+id/testId"/>
         </androidx.constraintlayout.widget.ConstraintLayout>
     """
-<<<<<<< HEAD
-        .trimIndent()
-=======
         .trimIndent(),
->>>>>>> 0d09370c
     )
 
     // initialize module resources
