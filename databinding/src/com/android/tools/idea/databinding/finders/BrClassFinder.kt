/*
 * Copyright (C) 2019 The Android Open Source Project
 *
 * Licensed under the Apache License, Version 2.0 (the "License");
 * you may not use this file except in compliance with the License.
 * You may obtain a copy of the License at
 *
 *      http://www.apache.org/licenses/LICENSE-2.0
 *
 * Unless required by applicable law or agreed to in writing, software
 * distributed under the License is distributed on an "AS IS" BASIS,
 * WITHOUT WARRANTIES OR CONDITIONS OF ANY KIND, either express or implied.
 * See the License for the specific language governing permissions and
 * limitations under the License.
 */
package com.android.tools.idea.databinding.finders

import com.android.tools.idea.databinding.module.LayoutBindingModuleCache
import com.android.tools.idea.databinding.project.LayoutBindingEnabledFacetsProvider
import com.android.tools.idea.databinding.psiclass.LightBrClass
import com.android.tools.idea.databinding.util.DataBindingUtil
import com.intellij.openapi.project.Project
import com.intellij.psi.PsiClass
import com.intellij.psi.PsiElementFinder
import com.intellij.psi.PsiPackage
import com.intellij.psi.search.GlobalSearchScope
import com.intellij.psi.search.PsiSearchScopeUtil
import com.intellij.psi.util.CachedValue
import com.intellij.psi.util.CachedValueProvider
import com.intellij.psi.util.CachedValuesManager

/**
 * A finder responsible for finding all the BR files in this project.
 *
 * See [LightBrClass]
 */
class BrClassFinder(project: Project) : PsiElementFinder() {
  private val bindingFacetsProvider = LayoutBindingEnabledFacetsProvider.getInstance(project)
  private val classByPackageCache: CachedValue<Map<String, PsiClass>>

  init {
    classByPackageCache =
      CachedValuesManager.getManager(bindingFacetsProvider.project)
        .createCachedValue(
          {
            val classes =
              bindingFacetsProvider
                .getDataBindingEnabledFacets()
                .asSequence()
                .mapNotNull { facet -> LayoutBindingModuleCache.getInstance(facet).lightBrClass }
                .associateBy { it.qualifiedName }

            CachedValueProvider.Result.create<Map<String, PsiClass>>(classes, bindingFacetsProvider)
          },
<<<<<<< HEAD
          false
=======
          false,
>>>>>>> 0d09370c
        )
  }

  override fun getClasses(psiPackage: PsiPackage, scope: GlobalSearchScope): Array<PsiClass> {
    val qualifiedPackage = psiPackage.qualifiedName
    return if (qualifiedPackage.isNotEmpty()) {
      findClasses("$qualifiedPackage.${DataBindingUtil.BR}", scope)
    } else {
      PsiClass.EMPTY_ARRAY
    }
  }

  override fun findClass(qualifiedName: String, scope: GlobalSearchScope): PsiClass? {
    if (!qualifiedName.endsWith(DataBindingUtil.BR)) {
      return null
    }
    val psiClass = classByPackageCache.value[qualifiedName]
    return psiClass?.takeIf { PsiSearchScopeUtil.isInScope(scope, it) }
  }

  override fun findClasses(qualifiedName: String, scope: GlobalSearchScope): Array<PsiClass> {
    val aClass = findClass(qualifiedName, scope) ?: return PsiClass.EMPTY_ARRAY
    return arrayOf(aClass)
  }

  override fun findPackage(qualifiedName: String): PsiPackage? {
    return null
  }
}<|MERGE_RESOLUTION|>--- conflicted
+++ resolved
@@ -52,11 +52,7 @@
 
             CachedValueProvider.Result.create<Map<String, PsiClass>>(classes, bindingFacetsProvider)
           },
-<<<<<<< HEAD
-          false
-=======
           false,
->>>>>>> 0d09370c
         )
   }
 
