--- conflicted
+++ resolved
@@ -37,26 +37,6 @@
  *
  * See [LightBindingClass]
  */
-<<<<<<< HEAD
-class BindingClassFinder(private val project: Project) : PsiElementFinder() {
-  companion object {
-    fun findAllBindingClasses(project: Project): List<LightBindingClass> {
-      val bindingComponent = project.getService(LayoutBindingProjectComponent::class.java)
-      return bindingComponent.getAllBindingEnabledFacets()
-        .flatMap { facet -> findAllBindingClassesSkipEnabledCheck(facet) }
-    }
-
-    fun findAllBindingClasses(facet: AndroidFacet): List<LightBindingClass> {
-      val bindingComponent = LayoutBindingProjectComponent.getInstance(facet.module.project)
-      if (bindingComponent.getAllBindingEnabledFacets().isEmpty()) return emptyList()
-      return findAllBindingClassesSkipEnabledCheck(facet)
-    }
-
-    private fun findAllBindingClassesSkipEnabledCheck(facet: AndroidFacet): List<LightBindingClass> {
-      val moduleDataBinding = ModuleDataBinding.getInstance(facet)
-      val groups = moduleDataBinding.bindingLayoutGroups.takeIf { it.isNotEmpty() } ?: return emptyList()
-      return groups.flatMap { group -> moduleDataBinding.getLightBindingClasses(group) }
-=======
 class BindingClassFinder(project: Project) : PsiElementFinder() {
   private val lightBindingsCache: CachedValue<List<LightBindingClass>>
   private val fqcnBindingsCache: CachedValue<Map<String, LightBindingClass>>
@@ -84,7 +64,6 @@
     packageBindingsCache = cachedValuesManager.createCachedValue {
       val packageBindings = lightBindingsCache.value.groupBy { bindingClass -> bindingClass.qualifiedName.substringBeforeLast('.') }
       CachedValueProvider.Result.create(packageBindings, component, resourcesModifiedTracker)
->>>>>>> c50c8b87
     }
   }
 
