--- conflicted
+++ resolved
@@ -75,15 +75,6 @@
           val definingXmlTag = element.parentOfType<XmlTag>()
           val relevantFields =
             lightClasses
-<<<<<<< HEAD
-              .mapNotNull { bindingClass -> bindingClass.allFields.find { it.name == javaFieldName } }
-              .filter {
-                // It's possible for the same ID to be used in two different views within the same group. Most of the time we want to
-                // include all references in find usages. But here when looking for view binding usages, we only want to return the light
-                // class corresponding to this specific view. Check that the defining XmlTag for this light class is the same as the
-                // containing tag for this ID.
-                // If we couldn't find the defining tag above, go ahead and include all results (err on the side of more info).
-=======
               .mapNotNull { bindingClass ->
                 bindingClass.allFields.find { it.name == javaFieldName }
               }
@@ -97,7 +88,6 @@
                 // containing tag for this ID.
                 // If we couldn't find the defining tag above, go ahead and include all results (err
                 // on the side of more info).
->>>>>>> 574fcae1
                 definingXmlTag == null || it.navigationElement as? XmlTag == definingXmlTag
               }
 
