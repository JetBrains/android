--- conflicted
+++ resolved
@@ -51,11 +51,7 @@
   private val modulePackage: String,
   val file: VirtualFile,
   val data: BindingXmlData,
-<<<<<<< HEAD
-  internal val resource: ResourceItem
-=======
   internal val resource: ResourceItem,
->>>>>>> 0d09370c
 ) {
 
   companion object {
@@ -98,11 +94,7 @@
     if (data.customBindingName.isNullOrEmpty()) {
       return BindingClassName(
         "$modulePackage.databinding",
-<<<<<<< HEAD
-        DataBindingUtil.convertFileNameToJavaClassName(file.name) + "Binding"
-=======
         DataBindingUtil.convertFileNameToJavaClassName(file.name) + "Binding",
->>>>>>> 0d09370c
       )
     } else {
       val customBindingName = data.customBindingName!!
