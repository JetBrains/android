--- conflicted
+++ resolved
@@ -56,11 +56,7 @@
 
             CachedValueProvider.Result.create(allFields, bindingFacetsProvider)
           },
-<<<<<<< HEAD
-          false
-=======
           false,
->>>>>>> 0d09370c
         )
   }
 
@@ -88,11 +84,7 @@
   override fun getMethodsByNameIfNotMoreThan(
     name: String,
     scope: GlobalSearchScope,
-<<<<<<< HEAD
-    maxCount: Int
-=======
     maxCount: Int,
->>>>>>> 0d09370c
   ): Array<PsiMethod> {
     // BR files are only fields, no methods
     return PsiMethod.EMPTY_ARRAY
@@ -101,11 +93,7 @@
   override fun processMethodsWithName(
     name: String,
     scope: GlobalSearchScope,
-<<<<<<< HEAD
-    processor: Processor<in PsiMethod>
-=======
     processor: Processor<in PsiMethod>,
->>>>>>> 0d09370c
   ): Boolean {
     // BR files are only fields, no methods
     return true
@@ -133,11 +121,7 @@
   override fun getFieldsByNameIfNotMoreThan(
     name: String,
     scope: GlobalSearchScope,
-<<<<<<< HEAD
-    maxCount: Int
-=======
     maxCount: Int,
->>>>>>> 0d09370c
   ): Array<PsiField> {
     return getFieldsByName(name, scope).take(maxCount).toTypedArray()
   }
