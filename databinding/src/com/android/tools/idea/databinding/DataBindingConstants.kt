/*
 * Copyright (C) 2019 The Android Open Source Project
 *
 * Licensed under the Apache License, Version 2.0 (the "License");
 * you may not use this file except in compliance with the License.
 * You may obtain a copy of the License at
 *
 *      http://www.apache.org/licenses/LICENSE-2.0
 *
 * Unless required by applicable law or agreed to in writing, software
 * distributed under the License is distributed on an "AS IS" BASIS,
 * WITHOUT WARRANTIES OR CONDITIONS OF ANY KIND, either express or implied.
 * See the License for the specific language governing permissions and
 * limitations under the License.
 */
package com.android.tools.idea.databinding

const val BINDING_METHODS_ANNOTATION = "BindingMethods"
const val INVERSE_BINDING_METHODS_ANNOTATION = "InverseBindingMethods"

val DATA_BINDING_ANNOTATIONS =
  listOf(
    "Bindable",
    "BindingAdapter",
    "BindingConversion",
    "BindingMethod",
    BINDING_METHODS_ANNOTATION,
    "InverseBindingAdapter",
    "InverseBindingMethod",
    INVERSE_BINDING_METHODS_ANNOTATION,
<<<<<<< HEAD
    "InverseMethod"
=======
    "InverseMethod",
>>>>>>> 0d09370c
  )<|MERGE_RESOLUTION|>--- conflicted
+++ resolved
@@ -28,9 +28,5 @@
     "InverseBindingAdapter",
     "InverseBindingMethod",
     INVERSE_BINDING_METHODS_ANNOTATION,
-<<<<<<< HEAD
-    "InverseMethod"
-=======
     "InverseMethod",
->>>>>>> 0d09370c
   )