--- conflicted
+++ resolved
@@ -43,11 +43,7 @@
                                                           holder: AnnotationHolder) {
     val module = element.module ?: return
 
-<<<<<<< HEAD
-    if (!gradleModel.isKaptEnabled) {
-=======
     if (!module.getModuleSystem().isKaptEnabled) {
->>>>>>> b5f40ffd
       holder.newAnnotation(HighlightSeverity.ERROR,
                            "To use data binding annotations in Kotlin, apply the 'kotlin-kapt' plugin in your module's build.gradle").create()
     }
