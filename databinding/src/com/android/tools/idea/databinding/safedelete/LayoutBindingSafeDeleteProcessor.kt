--- conflicted
+++ resolved
@@ -55,17 +55,11 @@
       .any { layout -> layout.file == resourceFile.virtualFile }
   }
 
-<<<<<<< HEAD
-  override fun findUsages(element: PsiElement,
-                          allElementsToDelete: Array<PsiElement>,
-                          result: MutableList<in UsageInfo>): NonCodeUsageSearchInfo? {
-=======
   override fun findUsages(
     element: PsiElement,
     allElementsToDelete: Array<PsiElement>,
     result: MutableList<in UsageInfo>
   ): NonCodeUsageSearchInfo? {
->>>>>>> 574fcae1
     val resourceFile = element as PsiFile
     val facet = AndroidFacet.getInstance(element)!!
     val cache = LayoutBindingModuleCache.getInstance(facet)
@@ -80,20 +74,6 @@
     return delegateProcessor.findUsages(element, allElementsToDelete, result)
   }
 
-<<<<<<< HEAD
-  override fun getElementsToSearch(element: PsiElement,
-                                   allElementsToDelete: Collection<PsiElement>): Collection<PsiElement>? {
-    return delegateProcessor.getElementsToSearch(element, allElementsToDelete)
-  }
-
-  override fun getAdditionalElementsToDelete(element: PsiElement,
-                                             allElementsToDelete: Collection<PsiElement>,
-                                             askUser: Boolean): Collection<PsiElement>? {
-    return delegateProcessor.getAdditionalElementsToDelete(element, allElementsToDelete, askUser)
-  }
-
-  override fun findConflicts(element: PsiElement, allElementsToDelete: Array<PsiElement>): Collection<String>? {
-=======
   override fun getElementsToSearch(
     element: PsiElement,
     allElementsToDelete: Collection<PsiElement>
@@ -113,7 +93,6 @@
     element: PsiElement,
     allElementsToDelete: Array<PsiElement>
   ): Collection<String>? {
->>>>>>> 574fcae1
     return delegateProcessor.findConflicts(element, allElementsToDelete)
   }
 
