<?xml version="1.0" encoding="UTF-8"?>
<module type="JAVA_MODULE" version="4">
  <component name="NewModuleRootManager" inherit-compiler-output="true">
    <exclude-output />
    <content url="file://$MODULE_DIR$/testSrc">
      <sourceFolder url="file://$MODULE_DIR$/testSrc" isTestSource="true" />
    </content>
    <orderEntry type="library" scope="PROVIDED" name="studio-platform" level="project" />
    <orderEntry type="library" scope="TEST" name="studio-test-platform" level="project" />
    <orderEntry type="library" name="kotlin-stdlib" level="project" />
    <orderEntry type="library" scope="TEST" name="ASM" level="project" />
    <orderEntry type="library" scope="TEST" name="Guava" level="project" />
    <orderEntry type="library" scope="TEST" name="JUnit4" level="project" />
    <orderEntry type="library" scope="TEST" name="asm-tools" level="project" />
    <orderEntry type="library" scope="TEST" name="commons-io" level="project" />
    <orderEntry type="library" scope="TEST" name="gson" level="project" />
    <orderEntry type="library" scope="TEST" name="jetbrains-annotations" level="project" />
    <orderEntry type="library" scope="TEST" name="kotlin-test" level="project" />
    <orderEntry type="library" scope="TEST" name="protobuf" level="project" />
    <orderEntry type="library" scope="TEST" name="truth" level="project" />
    <orderEntry type="library" scope="TEST" name="mockito" level="project" />
    <orderEntry type="inheritedJdk" />
    <orderEntry type="sourceFolder" forTests="false" />
    <orderEntry type="module" module-name="intellij.android.adt.testutils" scope="TEST" />
    <orderEntry type="module" module-name="intellij.android.common" scope="TEST" />
    <orderEntry type="module" module-name="intellij.android.core" scope="TEST" />
    <orderEntry type="module" module-name="intellij.android.databinding" scope="TEST" />
    <orderEntry type="module" module-name="intellij.android.jps.model" scope="TEST" />
    <orderEntry type="module" module-name="intellij.android.projectSystem" scope="TEST" />
    <orderEntry type="module" module-name="intellij.android.projectSystem.gradle" scope="TEST" />
    <orderEntry type="module" module-name="intellij.android.projectSystem.gradle.models" scope="TEST" />
    <orderEntry type="module" module-name="intellij.android.projectSystem.gradle.upgrade" scope="TEST" />
    <orderEntry type="module" module-name="intellij.android.render-resources" scope="TEST" />
<<<<<<< HEAD
    <orderEntry type="module" module-name="intellij.android.testFramework" scope="TEST" />
    <orderEntry type="module" module-name="intellij.android.testutils" scope="TEST" />
    <orderEntry type="module" module-name="intellij.java.frontback.psi" scope="TEST" />
    <orderEntry type="module" module-name="intellij.java.impl.refactorings" scope="TEST" />
    <orderEntry type="module" module-name="intellij.java.indexing" scope="TEST" />
    <orderEntry type="module" module-name="intellij.java.psi" scope="TEST" />
    <orderEntry type="module" module-name="intellij.java.psi.impl" scope="TEST" />
    <orderEntry type="module" module-name="intellij.java.testFramework" scope="TEST" />
    <orderEntry type="module" module-name="intellij.platform.analysis" scope="TEST" />
    <orderEntry type="module" module-name="intellij.platform.analysis.impl" scope="TEST" />
    <orderEntry type="module" module-name="intellij.platform.core" scope="TEST" />
    <orderEntry type="module" module-name="intellij.platform.core.impl" scope="TEST" />
    <orderEntry type="module" module-name="intellij.platform.editor" scope="TEST" />
    <orderEntry type="module" module-name="intellij.platform.extensions" scope="TEST" />
    <orderEntry type="module" module-name="intellij.platform.ide.core" scope="TEST" />
    <orderEntry type="module" module-name="intellij.platform.ide.impl" scope="TEST" />
    <orderEntry type="module" module-name="intellij.platform.lang.core" scope="TEST" />
    <orderEntry type="module" module-name="intellij.platform.lang.impl" scope="TEST" />
    <orderEntry type="module" module-name="intellij.platform.projectModel" scope="TEST" />
    <orderEntry type="module" module-name="intellij.platform.refactoring" scope="TEST" />
    <orderEntry type="module" module-name="intellij.platform.testFramework" scope="TEST" />
    <orderEntry type="module" module-name="intellij.platform.testFramework.common" scope="TEST" />
    <orderEntry type="module" module-name="intellij.platform.usageView" scope="TEST" />
    <orderEntry type="module" module-name="intellij.platform.util" scope="TEST" />
    <orderEntry type="module" module-name="intellij.platform.util.base" scope="TEST" />
    <orderEntry type="module" module-name="intellij.platform.util.ui" scope="TEST" />
    <orderEntry type="module" module-name="intellij.xml.psi" scope="TEST" />
    <orderEntry type="module" module-name="kotlin.base.project-structure" scope="TEST" />
    <orderEntry type="module" module-name="kotlin.base.util" scope="TEST" />
    <orderEntry type="module" module-name="kotlin.base.plugin" scope="TEST" />
=======
    <orderEntry type="library" scope="TEST" name="asm-tools" level="project" />
    <orderEntry type="library" scope="TEST" name="mockito" level="project" />
    <orderEntry type="module" module-name="intellij.android.databinding.gradle" scope="TEST" />
>>>>>>> 009d25fa
  </component>
</module><|MERGE_RESOLUTION|>--- conflicted
+++ resolved
@@ -31,7 +31,6 @@
     <orderEntry type="module" module-name="intellij.android.projectSystem.gradle.models" scope="TEST" />
     <orderEntry type="module" module-name="intellij.android.projectSystem.gradle.upgrade" scope="TEST" />
     <orderEntry type="module" module-name="intellij.android.render-resources" scope="TEST" />
-<<<<<<< HEAD
     <orderEntry type="module" module-name="intellij.android.testFramework" scope="TEST" />
     <orderEntry type="module" module-name="intellij.android.testutils" scope="TEST" />
     <orderEntry type="module" module-name="intellij.java.frontback.psi" scope="TEST" />
@@ -62,10 +61,6 @@
     <orderEntry type="module" module-name="kotlin.base.project-structure" scope="TEST" />
     <orderEntry type="module" module-name="kotlin.base.util" scope="TEST" />
     <orderEntry type="module" module-name="kotlin.base.plugin" scope="TEST" />
-=======
-    <orderEntry type="library" scope="TEST" name="asm-tools" level="project" />
-    <orderEntry type="library" scope="TEST" name="mockito" level="project" />
     <orderEntry type="module" module-name="intellij.android.databinding.gradle" scope="TEST" />
->>>>>>> 009d25fa
   </component>
 </module>