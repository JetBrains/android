--- conflicted
+++ resolved
@@ -28,9 +28,6 @@
     <orderEntry type="library" name="NanoXML" level="project" />
     <orderEntry type="library" name="jcip" level="project" />
     <orderEntry type="module" module-name="intellij.android.common" />
-<<<<<<< HEAD
-=======
     <orderEntry type="module" module-name="intellij.android.projectSystem" />
->>>>>>> bd07c1f4
   </component>
 </module>