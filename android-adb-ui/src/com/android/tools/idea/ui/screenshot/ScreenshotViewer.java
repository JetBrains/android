/*
 * Copyright (C) 2022 The Android Open Source Project
 *
 * Licensed under the Apache License, Version 2.0 (the "License");
 * you may not use this file except in compliance with the License.
 * You may obtain a copy of the License at
 *
 *      http://www.apache.org/licenses/LICENSE-2.0
 *
 * Unless required by applicable law or agreed to in writing, software
 * distributed under the License is distributed on an "AS IS" BASIS,
 * WITHOUT WARRANTIES OR CONDITIONS OF ANY KIND, either express or implied.
 * See the License for the specific language governing permissions and
 * limitations under the License.
 */
package com.android.tools.idea.ui.screenshot;

import static com.android.SdkConstants.EXT_PNG;
import static com.google.wireless.android.sdk.stats.AndroidStudioEvent.EventKind.DEVICE_SCREENSHOT_EVENT;
import static com.intellij.openapi.components.StoragePathMacros.NON_ROAMABLE_FILE;
import static org.jetbrains.android.util.DisposableUtils.runOnDisposalOfAnyOf;

import com.android.tools.analytics.UsageTracker;
import com.android.tools.idea.ui.AndroidAdbUiBundle;
import com.android.tools.pixelprobe.color.Colors;
import com.google.common.base.Preconditions;
import com.google.wireless.android.sdk.stats.AndroidStudioEvent;
import com.google.wireless.android.sdk.stats.DeviceScreenshotEvent;
import com.intellij.icons.AllIcons;
import com.intellij.ide.util.PropertiesComponent;
import com.intellij.notification.NotificationGroup;
import com.intellij.notification.NotificationType;
import com.intellij.notification.Notifications;
import com.intellij.openapi.Disposable;
import com.intellij.openapi.actionSystem.DataProvider;
import com.intellij.openapi.actionSystem.PlatformCoreDataKeys;
import com.intellij.openapi.application.ApplicationManager;
import com.intellij.openapi.components.PersistentStateComponent;
import com.intellij.openapi.components.State;
import com.intellij.openapi.components.Storage;
import com.intellij.openapi.diagnostic.Logger;
import com.intellij.openapi.fileChooser.FileChooserFactory;
import com.intellij.openapi.fileChooser.FileSaverDescriptor;
import com.intellij.openapi.fileChooser.FileSaverDialog;
import com.intellij.openapi.fileEditor.FileEditorManager;
import com.intellij.openapi.fileEditor.FileEditorProvider;
import com.intellij.openapi.fileEditor.ex.FileEditorProviderManager;
import com.intellij.openapi.ide.CopyPasteManager;
import com.intellij.openapi.project.Project;
import com.intellij.openapi.project.ProjectUtil;
import com.intellij.openapi.ui.DialogWrapper;
import com.intellij.openapi.ui.Messages;
import com.intellij.openapi.util.SystemInfo;
import com.intellij.openapi.vfs.LocalFileSystem;
import com.intellij.openapi.vfs.VfsUtilCore;
import com.intellij.openapi.vfs.VirtualFile;
import com.intellij.openapi.vfs.VirtualFileWrapper;
import com.intellij.openapi.wm.IdeFocusManager;
import com.intellij.util.xmlb.XmlSerializerUtil;
import java.awt.BorderLayout;
import java.awt.Component;
import java.awt.color.ICC_ColorSpace;
import java.awt.datatransfer.DataFlavor;
import java.awt.datatransfer.Transferable;
import java.awt.datatransfer.UnsupportedFlavorException;
import java.awt.event.ActionListener;
import java.awt.image.BufferedImage;
import java.io.ByteArrayOutputStream;
import java.io.IOException;
import java.io.OutputStream;
import java.nio.file.Files;
import java.nio.file.Path;
import java.text.SimpleDateFormat;
import java.util.Date;
import java.util.Iterator;
import java.util.List;
import java.util.Locale;
import java.util.Objects;
import java.util.Set;
import java.util.concurrent.atomic.AtomicReference;
import java.util.zip.Deflater;
import javax.imageio.IIOImage;
import javax.imageio.ImageIO;
import javax.imageio.ImageTypeSpecifier;
import javax.imageio.ImageWriteParam;
import javax.imageio.ImageWriter;
import javax.imageio.metadata.IIOMetadata;
import javax.imageio.metadata.IIOMetadataNode;
import javax.imageio.stream.ImageOutputStream;
import javax.swing.Action;
import javax.swing.DefaultComboBoxModel;
import javax.swing.JButton;
import javax.swing.JComboBox;
import javax.swing.JComponent;
import javax.swing.JPanel;
import org.intellij.images.editor.ImageFileEditor;
import org.jetbrains.annotations.NonNls;
import org.jetbrains.annotations.NotNull;
import org.jetbrains.annotations.Nullable;
import org.jetbrains.annotations.VisibleForTesting;
import org.w3c.dom.Node;

/**
 * A dialog that shows a captured screenshot.
 */
public class ScreenshotViewer extends DialogWrapper implements DataProvider {
  @NonNls private static final String SCREENSHOT_VIEWER_DIMENSIONS_KEY = "ScreenshotViewer.Dimensions";
  @NonNls private static final String SCREENSHOT_SAVE_PATH_KEY = "ScreenshotViewer.SavePath";

  private static final String HELP_PREFIX = "org.jetbrains.android.";

  private final @NotNull SimpleDateFormat myTimestampFormat = new SimpleDateFormat("yyyyMMdd_HHmmss", Locale.ROOT);

  private final @NotNull Project myProject;
  private final @Nullable ScreenshotSupplier myScreenshotSupplier;
<<<<<<< HEAD
  private final @NotNull ScreenshotPostprocessor myScreenshotPostprocessor;
=======
  private final @NotNull ScreenshotDecorator myScreenshotDecorator;
>>>>>>> 0d09370c

  private final @NotNull VirtualFile myBackingFile;
  private final @NotNull ImageFileEditor myImageFileEditor;
  private final @NotNull FileEditorProvider myEditorProvider;
  private final @NotNull PersistentState myPersistentStorage;
  private final boolean myRotateOnRefresh;

  private @NotNull JPanel myPanel;
  private @NotNull JButton myRefreshButton;
  private @NotNull JButton myRotateRightButton;
  private @NotNull JButton myRotateLeftButton;
  private @NotNull JPanel myContentPane;
  private @NotNull JComboBox<ScreenshotDecorationOption> myDecorationComboBox;
  private @NotNull JButton myCopyButton;

  /**
   * Number of quadrants by which the screenshot from the device has been rotated. One of 0, 1, 2 or 3.
   * Used only if rotation buttons are enabled.
   */
  private int myRotationQuadrants;

  /**
   * Reference to the screenshot obtained from the device and then rotated by {@link #myRotationQuadrants}.
   * Accessed from both EDT and background threads.
   */
  private final AtomicReference<ScreenshotImage> mySourceImageRef = new AtomicReference<>();

  /**
   * Reference to the framed screenshot displayed on screen. Accessed from both EDT and background threads.
   */
  private final AtomicReference<BufferedImage> myDisplayedImageRef = new AtomicReference<>();

  /**
   * User specified destination where the screenshot is saved.
   */
  private @Nullable Path myScreenshotFile;

  /**
   * @param project                 defines the context for the viewer
   * @param screenshotImage         the screenshot to display
   * @param backingFile             the temporary file containing the screenshot, which is deleted when
   *                                the viewer is closed
   * @param screenshotSupplier      an optional supplier of additional screenshots. The <i>Recapture</i>
   *                                button is hidden if not provided
   * @param screenshotDecorator an optional postprocessor used for framing and clipping.
   *                                The <i>Frame screenshot</i> checkbox and the framing options are hidden if not provided
   * @param framingOptions          available choices of frames.  Ignored if {@code screenshotPostprocessor}
   *                                is null. The pull-down list of framing options is shown only when
   *                                {@code screenshotPostprocessor} is not null and there are two or more framing options.
   * @param defaultFramingOption    the index of the default framing option in
   *                                the {@code framingOptions} list
   * @param screenshotViewerOptions determine whether the rotation buttons are available or not
   */
  public ScreenshotViewer(@NotNull Project project,
                          @NotNull ScreenshotImage screenshotImage,
                          @NotNull VirtualFile backingFile,
                          @Nullable ScreenshotSupplier screenshotSupplier,
<<<<<<< HEAD
                          @NotNull ScreenshotPostprocessor screenshotPostprocessor,
=======
                          @NotNull ScreenshotDecorator screenshotDecorator,
>>>>>>> 0d09370c
                          @NotNull List<? extends FramingOption> framingOptions,
                          int defaultFramingOption,
                          @NotNull Set<Option> screenshotViewerOptions) {
    super(project, true);
    Preconditions.checkArgument(framingOptions.isEmpty() || defaultFramingOption >= 0 && defaultFramingOption < framingOptions.size(),
                                "framingOptions:%s defaultFramingOption:%s", framingOptions, defaultFramingOption);

    setModal(false);
    setTitle(AndroidAdbUiBundle.message("screenshot.action.title"));

    myProject = project;
    myScreenshotSupplier = screenshotSupplier;
    myScreenshotDecorator = screenshotDecorator;
    mySourceImageRef.set(screenshotImage);
    myRotationQuadrants = screenshotImage.getScreenshotRotationQuadrants();

    myBackingFile = backingFile;

    if (screenshotSupplier == null) {
      hideComponent(myRefreshButton);
    }
    else {
      myRefreshButton.setIcon(AllIcons.Actions.Refresh);
      runOnDisposalOfAnyOf(new Disposable[] { screenshotSupplier, getDisposable() }, () -> myRefreshButton.setEnabled(false));
    }

    myEditorProvider = getImageFileEditorProvider();
    myImageFileEditor = (ImageFileEditor)myEditorProvider.createEditor(myProject, myBackingFile);
    myContentPane.setLayout(new BorderLayout());
    myContentPane.add(myImageFileEditor.getComponent(), BorderLayout.CENTER);

    myPersistentStorage = PersistentState.getInstance(myProject);

<<<<<<< HEAD
    DefaultComboBoxModel<DecorationOption> decorationOptions = new DefaultComboBoxModel<>();
    decorationOptions.addElement(DecorationOption.RECTANGULAR);
    // Clipping is available when the postprocessor supports it and for round devices.
    boolean canClipDeviceMask = screenshotPostprocessor.getCanClipToDisplayShape() || screenshotImage.isRoundDisplay();
    if (canClipDeviceMask) {
      decorationOptions.addElement(DecorationOption.DISPLAY_SHAPE_CLIP);
    }
    int width = screenshotImage.getWidth();
    int height = screenshotImage.getHeight();
    boolean isOneToOneRatio = width == height;
    // DAC specifies a 384x384 minimum size requirement but that requirement is actually not enforced.
    // The image ratio is enforced, however.
    boolean isPlayCompatibleWearScreenshot = screenshotImage.isWear() && isOneToOneRatio;
    if (isPlayCompatibleWearScreenshot) {
      decorationOptions.addElement(DecorationOption.PLAY_COMPATIBLE);
    }
    int frameOptionStartIndex = decorationOptions.getSize();
    for (FramingOption framingOption : framingOptions) {
      decorationOptions.addElement(new DecorationOption(framingOption));
    }
    myDecorationComboBox.setModel(decorationOptions);

    if (myPersistentStorage.frameScreenshot && myDecorationComboBox.getItemCount() > defaultFramingOption + frameOptionStartIndex) {
      myDecorationComboBox.setSelectedIndex(defaultFramingOption + frameOptionStartIndex); // Select the default framing option.
    }
    else {
      if (canClipDeviceMask) {
        myDecorationComboBox.setSelectedItem(DecorationOption.DISPLAY_SHAPE_CLIP);
      } else if (isPlayCompatibleWearScreenshot) {
        myDecorationComboBox.setSelectedItem(DecorationOption.PLAY_COMPATIBLE);
      } else {
        myDecorationComboBox.setSelectedItem(DecorationOption.RECTANGULAR);
      }
=======
    DefaultComboBoxModel<ScreenshotDecorationOption> decorationOptions = new DefaultComboBoxModel<>();
    decorationOptions.addElement(ScreenshotDecorationOption.RECTANGULAR);
    // Clipping is available when the postprocessor supports it and for round devices.
    boolean canClipDeviceMask = screenshotDecorator.getCanClipToDisplayShape() || screenshotImage.isRoundDisplay();
    if (canClipDeviceMask) {
      decorationOptions.addElement(ScreenshotDecorationOption.DISPLAY_SHAPE_CLIP);
    }
    // DAC specifies a 384x384 minimum size requirement but that requirement is actually not enforced.
    // The 1:1 image aspect ratio is enforced, however.
    boolean isPlayCompatibleWearScreenshot = screenshotImage.isWear() && screenshotImage.getWidth() == screenshotImage.getHeight();
    if (isPlayCompatibleWearScreenshot) {
      decorationOptions.addElement(ScreenshotDecorationOption.PLAY_COMPATIBLE);
    }
    int frameOptionStartIndex = decorationOptions.getSize();
    for (FramingOption framingOption : framingOptions) {
      decorationOptions.addElement(new ScreenshotDecorationOption(framingOption));
    }
    myDecorationComboBox.setModel(decorationOptions);

    if (myPersistentStorage.frameScreenshot && myDecorationComboBox.getItemCount() > defaultFramingOption + frameOptionStartIndex) {
      myDecorationComboBox.setSelectedIndex(defaultFramingOption + frameOptionStartIndex); // Select the default framing option.
>>>>>>> 0d09370c
    }
    else if (isPlayCompatibleWearScreenshot) {
      myDecorationComboBox.setSelectedItem(ScreenshotDecorationOption.PLAY_COMPATIBLE);
    }
    else if (canClipDeviceMask) {
      myDecorationComboBox.setSelectedItem(ScreenshotDecorationOption.DISPLAY_SHAPE_CLIP);
    }
    else {
      myDecorationComboBox.setSelectedItem(ScreenshotDecorationOption.RECTANGULAR);
    }

    ActionListener decorationListener = event -> {
      myPersistentStorage.frameScreenshot = ((ScreenshotDecorationOption)decorationOptions.getSelectedItem()).getFramingOption() != null;
      updateImageFrame();
    };
    myDecorationComboBox.addActionListener(decorationListener);

    ActionListener decorationListener = event -> {
      myPersistentStorage.frameScreenshot = ((DecorationOption)decorationOptions.getSelectedItem()).getFramingOption() != null;
      updateImageFrame();
    };
    myDecorationComboBox.addActionListener(decorationListener);

    myRefreshButton.addActionListener(event -> doRefreshScreenshot());

    if (screenshotViewerOptions.contains(Option.ALLOW_IMAGE_ROTATION)) {
      myRotateLeftButton.addActionListener(event -> updateImageRotation(1));
      myRotateRightButton.addActionListener(event -> updateImageRotation(3));
      myRotateOnRefresh = true;
    }
    else {
      hideComponent(myRotateLeftButton);
      hideComponent(myRotateRightButton);
      myRotateOnRefresh = false;
    }

    myCopyButton.addActionListener(event -> {
      BufferedImage currentImage = myImageFileEditor.getImageEditor().getDocument().getValue();
      CopyPasteManager.getInstance().setContents(new BufferedImageTransferable(currentImage));
      NotificationGroup group = NotificationGroup.findRegisteredGroup("Screen Capture");
      assert group != null;
      Notifications.Bus.notify(group.createNotification(AndroidAdbUiBundle.message("screenshot.notification.copied.to.clipboard"), NotificationType.INFORMATION), project);
      logScreenshotUsage();
    });

    init();

    updateImageFrame();
  }

  public static @NotNull ScreenshotDecorationOption getDefaultDecoration(
      @NotNull ScreenshotImage screenshotImage, @NotNull ScreenshotDecorator screenshotDecorator,
      @Nullable FramingOption defaultFramingOption, @NotNull Project project) {
    // Clipping is available when either the postprocessor supports it or for round devices.
    boolean canClipDeviceMask = screenshotDecorator.getCanClipToDisplayShape() || screenshotImage.isRoundDisplay();
    // DAC specifies a 384x384 minimum size requirement but that requirement is actually not enforced.
    // The 1:1 image aspect ratio is enforced, however.
    boolean isPlayCompatibleWearScreenshot = screenshotImage.isWear() && screenshotImage.getWidth() == screenshotImage.getHeight();

    if (PersistentState.getInstance(project).frameScreenshot && defaultFramingOption != null) {
      return new ScreenshotDecorationOption(defaultFramingOption);
    }
    else if (canClipDeviceMask) {
      return ScreenshotDecorationOption.DISPLAY_SHAPE_CLIP;
    }
    else if (isPlayCompatibleWearScreenshot) {
      return ScreenshotDecorationOption.PLAY_COMPATIBLE;
    }
    return ScreenshotDecorationOption.RECTANGULAR;
  }

  private void hideComponent(@NotNull Component component) {
    component.getParent().remove(component);
  }

  /**
   * Makes the screenshot viewer's focus on the image itself when opened, to allow keyboard shortcut copying
   */
  @Override
  public @NotNull JComponent getPreferredFocusedComponent() {
    return myImageFileEditor.getComponent();
  }

  @Override
  protected void dispose() {
    myEditorProvider.disposeEditor(myImageFileEditor);
    try {
      ApplicationManager.getApplication().runWriteAction(() -> {
        try {
          myBackingFile.delete(this);
        }
        catch (IOException e) {
          logger().error(e);
        }
      });
    }
    finally {
      super.dispose();
    }
  }

  private void doRefreshScreenshot() {
    assert myScreenshotSupplier != null;
    new ScreenshotTask(myProject, myScreenshotSupplier) {
      @Override
      public void onSuccess() {
        String msg = getError();
        if (msg != null) {
          Messages.showErrorDialog(myProject, msg, AndroidAdbUiBundle.message("screenshot.action.title"));
          return;
        }

        ScreenshotImage screenshotImage = getScreenshot();
        mySourceImageRef.set(screenshotImage);
        processScreenshot(myRotateOnRefresh ? myRotationQuadrants : 0);
      }
    }.queue();
  }

  private void updateImageRotation(int numQuadrants) {
    myRotationQuadrants = (myRotationQuadrants + numQuadrants) & 0x3;
    processScreenshot(numQuadrants);
  }

  private void updateImageFrame() {
    processScreenshot(0);
  }

  private void processScreenshot(int rotationQuadrants) {
    ScreenshotImage rotatedImage = mySourceImageRef.get().rotated(rotationQuadrants);
    BufferedImage processedImage = processImage(rotatedImage);

    // Update the backing file, this is necessary for operations that read the backing file from the editor,
    // such as: Right click image -> Open in external editor
    ApplicationManager.getApplication().runWriteAction(() -> {
      try (OutputStream stream = myBackingFile.getOutputStream(this)) {
        writePng(processedImage, stream);
      }
      catch (IOException e) {
        logger().error("Unexpected error while writing to " + VfsUtilCore.virtualToIoFile(myBackingFile).toPath(), e);
      }
    });
    mySourceImageRef.set(rotatedImage);
    myDisplayedImageRef.set(processedImage);
    updateEditorImage();
  }

<<<<<<< HEAD
  private BufferedImage processImage(ScreenshotImage sourceImage) {
    DecorationOption selectedDecoration = (DecorationOption)Objects.requireNonNull(myDecorationComboBox.getSelectedItem());
    FramingOption framingOption = selectedDecoration.getFramingOption();
    Color backgroundColor = null;
    if (selectedDecoration.equals(DecorationOption.RECTANGULAR) ||
        selectedDecoration.equals(DecorationOption.PLAY_COMPATIBLE)) {
      //noinspection UseJBColor - we want the actual color Black, JBColor will be grey in dark modes.
      backgroundColor = Color.BLACK;
    }
    return myScreenshotPostprocessor.addFrame(sourceImage, framingOption, backgroundColor);
=======
  private @NotNull BufferedImage processImage(@NotNull ScreenshotImage sourceImage) {
    ScreenshotDecorationOption decoration = (ScreenshotDecorationOption)Objects.requireNonNull(myDecorationComboBox.getSelectedItem());
    return myScreenshotDecorator.decorate(sourceImage, decoration);
>>>>>>> 0d09370c
  }

  @VisibleForTesting
  void updateEditorImage() {
    BufferedImage image = myDisplayedImageRef.get();
    myImageFileEditor.getImageEditor().getDocument().setValue(image);
    pack();

    // After image has updated, set the focus to image to allow keyboard shortcut copying.
    IdeFocusManager.getInstance(myProject).requestFocusInProject(getPreferredFocusedComponent(), myProject);
  }

  private @NotNull FileEditorProvider getImageFileEditorProvider() {
    List<FileEditorProvider> providers = FileEditorProviderManager.getInstance().getProviderList(myProject, myBackingFile);
    assert !providers.isEmpty();

    // Note: In case there are multiple providers for image files, we'd prefer to get the bundled
    // image editor, but we don't have access to any of its implementation details, so we rely
    // on the editor type id being "images" as defined by ImageFileEditorProvider#EDITOR_TYPE_ID.
    for (FileEditorProvider p : providers) {
      if (p.getEditorTypeId().equals("images")) {
        return p;
      }
    }

    return providers.get(0);
  }

  @Override
  protected @Nullable JComponent createCenterPanel() {
    return myPanel;
  }

  @Override
  protected @NonNls @NotNull String getDimensionServiceKey() {
    return SCREENSHOT_VIEWER_DIMENSIONS_KEY;
  }

  @Override
  public @Nullable Object getData(@NonNls @NotNull String dataId) {
    // This is required since the Image Editor's actions are dependent on the context
    // being a ImageFileEditor.
    return PlatformCoreDataKeys.FILE_EDITOR.is(dataId) ? myImageFileEditor : null;
  }

  @Override
  protected @NotNull String getHelpId() {
    return HELP_PREFIX + "r/studio-ui/am-screenshot.html";
  }

  @Override
  protected void createDefaultActions() {
    super.createDefaultActions();
    getOKAction().putValue(Action.NAME, AndroidAdbUiBundle.message("screenshot.dialog.ok.button.text"));
  }

  @Override
  protected void doOKAction() {
    FileSaverDescriptor descriptor = new FileSaverDescriptor(AndroidAdbUiBundle.message("screenshot.dialog.title"), "", EXT_PNG);
    FileSaverDialog saveFileDialog = FileChooserFactory.getInstance().createSaveFileDialog(descriptor, myProject);
    VirtualFile baseDir = loadScreenshotPath();
    VirtualFileWrapper fileWrapper = saveFileDialog.save(baseDir, adjustedFileName(getDefaultFileName()));
    if (fileWrapper == null) {
      return;
    }

    myScreenshotFile = fileWrapper.getFile().toPath();
    try {
      writePng(myDisplayedImageRef.get(), myScreenshotFile);
      logScreenshotUsage();
    }
    catch (IOException e) {
      Messages.showErrorDialog(myProject, AndroidAdbUiBundle.message("screenshot.dialog.error", e),
                               AndroidAdbUiBundle.message("screenshot.action.title"));
      return;
    }

    VirtualFile virtualFile = fileWrapper.getVirtualFile();
    if (virtualFile != null) {
      PropertiesComponent properties = PropertiesComponent.getInstance(myProject);
      properties.setValue(SCREENSHOT_SAVE_PATH_KEY, virtualFile.getParent().getPath());

      FileEditorManager.getInstance(myProject).openFile(virtualFile, true);
    }

    super.doOKAction();
  }

  private @NotNull String adjustedFileName(@NotNull String fileName) {
    // Add extension to filename on Mac only see: b/38447816.
    return SystemInfo.isMac ? fileName + ".png" : fileName;
  }

  private static void writePng(@NotNull BufferedImage image, @NotNull Path outFile) throws IOException {
    try (OutputStream stream = Files.newOutputStream(outFile)) {
      writePng(image, stream);
    }
    catch (IOException e) {
      Files.deleteIfExists(outFile);
      throw e;
    }
  }

  private static void writePng(@NotNull BufferedImage image, @NotNull OutputStream outputStream) throws IOException {
    ImageWriter pngWriter = null;
    ImageTypeSpecifier imageType = ImageTypeSpecifier.createFromRenderedImage(image);
    Iterator<ImageWriter> iterator = ImageIO.getImageWriters(imageType, EXT_PNG);
    if (iterator.hasNext()) {
      pngWriter = iterator.next();
    }
    if (pngWriter == null) {
      throw new IOException("Failed to find PNG writer");
    }

    try (ImageOutputStream stream = ImageIO.createImageOutputStream(outputStream)) {
      pngWriter.setOutput(stream);

      if (image.getColorModel().getColorSpace() instanceof ICC_ColorSpace colorSpace) {
        ImageTypeSpecifier type = ImageTypeSpecifier.createFromRenderedImage(image);
        ImageWriteParam writeParams = pngWriter.getDefaultWriteParam();
        IIOMetadata metadata = pngWriter.getDefaultImageMetadata(type, writeParams);
        Node node = metadata.getAsTree("javax_imageio_png_1.0");
        IIOMetadataNode metadataNode = new IIOMetadataNode("iCCP");
        metadataNode.setUserObject(deflate(colorSpace.getProfile().getData()));
        metadataNode.setAttribute("profileName", Colors.getIccProfileDescription(colorSpace.getProfile()));
        metadataNode.setAttribute("compressionMethod", "deflate");
        node.appendChild(metadataNode);
        metadata.setFromTree("javax_imageio_png_1.0", node);

        pngWriter.write(new IIOImage(image, null, metadata));
      }
      else {
        pngWriter.write(image);
      }
      pngWriter.dispose();
    }
  }

  private static byte[] deflate(byte[] data) {
    ByteArrayOutputStream out = new ByteArrayOutputStream(data.length);

    Deflater deflater = new Deflater();
    deflater.setInput(data);
    deflater.finish();

    byte[] buffer = new byte[4096];
    while (!deflater.finished()) {
      int count = deflater.deflate(buffer);
      out.write(buffer, 0, count);
    }
    data = out.toByteArray();
    return data;
  }

  private @NotNull String getDefaultFileName() {
    Date timestamp = new Date();
    String timestampSuffix = myTimestampFormat.format(timestamp);
    return String.format("Screenshot_%s", timestampSuffix);
  }

  /**
   * Returns the saved screenshot file, or null of the screenshot was not saved.
   */
  public @Nullable Path getScreenshotFile() {
    return myScreenshotFile;
  }

  private @Nullable VirtualFile loadScreenshotPath() {
    PropertiesComponent properties = PropertiesComponent.getInstance(myProject);
    String lastPath = properties.getValue(SCREENSHOT_SAVE_PATH_KEY);

    if (lastPath != null) {
      return LocalFileSystem.getInstance().findFileByPath(lastPath);
    }

    return ProjectUtil.guessProjectDir(myProject);
  }

  private static @NotNull Logger logger() {
    return Logger.getInstance(ScreenshotViewer.class);
  }

  private void logScreenshotUsage() {
    var event = DeviceScreenshotEvent.newBuilder()
      .setDeviceType(getUsageDeviceType())
      .setDecorationOption(getUsageDecorationOption());

    UsageTracker.log(
      AndroidStudioEvent.newBuilder()
        .setKind(DEVICE_SCREENSHOT_EVENT)
        .setDeviceScreenshotEvent(event));
  }

  private @NotNull DeviceScreenshotEvent.DeviceType getUsageDeviceType() {
    return switch (mySourceImageRef.get().getDeviceType()) {
      case WEAR -> DeviceScreenshotEvent.DeviceType.WEAR;
<<<<<<< HEAD
      case PHONE -> DeviceScreenshotEvent.DeviceType.PHONE;
      case TV -> DeviceScreenshotEvent.DeviceType.TV;
=======
      case HANDHELD -> DeviceScreenshotEvent.DeviceType.PHONE;
      case TV -> DeviceScreenshotEvent.DeviceType.TV;
      case AUTOMOTIVE -> DeviceScreenshotEvent.DeviceType.UNKNOWN_DEVICE_TYPE;
>>>>>>> 0d09370c
    };
  }

  private @NotNull DeviceScreenshotEvent.DecorationOption getUsageDecorationOption() {
<<<<<<< HEAD
    DecorationOption selectedDecoration = (DecorationOption)Objects.requireNonNull(myDecorationComboBox.getSelectedItem());
    if (DecorationOption.RECTANGULAR.equals(selectedDecoration)) {
      return DeviceScreenshotEvent.DecorationOption.RECTANGULAR;
    }
    if (DecorationOption.DISPLAY_SHAPE_CLIP.equals(selectedDecoration)) {
      return DeviceScreenshotEvent.DecorationOption.DISPLAY_SHAPE_CLIP;
    }
    if (DecorationOption.PLAY_COMPATIBLE.equals(selectedDecoration)) {
=======
    ScreenshotDecorationOption selectedDecoration = (ScreenshotDecorationOption)Objects.requireNonNull(myDecorationComboBox.getSelectedItem());
    if (ScreenshotDecorationOption.RECTANGULAR.equals(selectedDecoration)) {
      return DeviceScreenshotEvent.DecorationOption.RECTANGULAR;
    }
    if (ScreenshotDecorationOption.DISPLAY_SHAPE_CLIP.equals(selectedDecoration)) {
      return DeviceScreenshotEvent.DecorationOption.DISPLAY_SHAPE_CLIP;
    }
    if (ScreenshotDecorationOption.PLAY_COMPATIBLE.equals(selectedDecoration)) {
>>>>>>> 0d09370c
      return DeviceScreenshotEvent.DecorationOption.PLAY_COMPATIBLE;
    }
    return DeviceScreenshotEvent.DecorationOption.FRAMED;
  }

  private static class BufferedImageTransferable implements Transferable {
    private final @NotNull BufferedImage myImage;

    public BufferedImageTransferable(@NotNull BufferedImage image) {
      myImage = image;
    }

    @Override
    public @NotNull DataFlavor[] getTransferDataFlavors() {
      return new DataFlavor[] { DataFlavor.imageFlavor };
    }

    @Override
    public boolean isDataFlavorSupported(@NotNull DataFlavor dataFlavor) {
      return DataFlavor.imageFlavor.equals(dataFlavor);
    }

    @Override
    public @NotNull BufferedImage getTransferData(@NotNull DataFlavor dataFlavor) throws UnsupportedFlavorException {
      if (!DataFlavor.imageFlavor.equals(dataFlavor)) {
        throw new UnsupportedFlavorException(dataFlavor);
      }
      return myImage;
    }
  }

  public enum Option {
    ALLOW_IMAGE_ROTATION // Enables the image rotation buttons.
  }

  @State(name = "ScreenshotViewer", storages = @Storage(NON_ROAMABLE_FILE))
  public static class PersistentState implements PersistentStateComponent<PersistentState> {
    public boolean frameScreenshot;

    @Override
    public @Nullable ScreenshotViewer.PersistentState getState() {
      return this;
    }

    @Override
    public void loadState(@NotNull ScreenshotViewer.PersistentState state) {
      XmlSerializerUtil.copyBean(state, this);
    }

    public static PersistentState getInstance(@NotNull Project project) {
      return project.getService(PersistentState.class);
    }
  }
}<|MERGE_RESOLUTION|>--- conflicted
+++ resolved
@@ -113,11 +113,7 @@
 
   private final @NotNull Project myProject;
   private final @Nullable ScreenshotSupplier myScreenshotSupplier;
-<<<<<<< HEAD
-  private final @NotNull ScreenshotPostprocessor myScreenshotPostprocessor;
-=======
   private final @NotNull ScreenshotDecorator myScreenshotDecorator;
->>>>>>> 0d09370c
 
   private final @NotNull VirtualFile myBackingFile;
   private final @NotNull ImageFileEditor myImageFileEditor;
@@ -175,11 +171,7 @@
                           @NotNull ScreenshotImage screenshotImage,
                           @NotNull VirtualFile backingFile,
                           @Nullable ScreenshotSupplier screenshotSupplier,
-<<<<<<< HEAD
-                          @NotNull ScreenshotPostprocessor screenshotPostprocessor,
-=======
                           @NotNull ScreenshotDecorator screenshotDecorator,
->>>>>>> 0d09370c
                           @NotNull List<? extends FramingOption> framingOptions,
                           int defaultFramingOption,
                           @NotNull Set<Option> screenshotViewerOptions) {
@@ -213,41 +205,6 @@
 
     myPersistentStorage = PersistentState.getInstance(myProject);
 
-<<<<<<< HEAD
-    DefaultComboBoxModel<DecorationOption> decorationOptions = new DefaultComboBoxModel<>();
-    decorationOptions.addElement(DecorationOption.RECTANGULAR);
-    // Clipping is available when the postprocessor supports it and for round devices.
-    boolean canClipDeviceMask = screenshotPostprocessor.getCanClipToDisplayShape() || screenshotImage.isRoundDisplay();
-    if (canClipDeviceMask) {
-      decorationOptions.addElement(DecorationOption.DISPLAY_SHAPE_CLIP);
-    }
-    int width = screenshotImage.getWidth();
-    int height = screenshotImage.getHeight();
-    boolean isOneToOneRatio = width == height;
-    // DAC specifies a 384x384 minimum size requirement but that requirement is actually not enforced.
-    // The image ratio is enforced, however.
-    boolean isPlayCompatibleWearScreenshot = screenshotImage.isWear() && isOneToOneRatio;
-    if (isPlayCompatibleWearScreenshot) {
-      decorationOptions.addElement(DecorationOption.PLAY_COMPATIBLE);
-    }
-    int frameOptionStartIndex = decorationOptions.getSize();
-    for (FramingOption framingOption : framingOptions) {
-      decorationOptions.addElement(new DecorationOption(framingOption));
-    }
-    myDecorationComboBox.setModel(decorationOptions);
-
-    if (myPersistentStorage.frameScreenshot && myDecorationComboBox.getItemCount() > defaultFramingOption + frameOptionStartIndex) {
-      myDecorationComboBox.setSelectedIndex(defaultFramingOption + frameOptionStartIndex); // Select the default framing option.
-    }
-    else {
-      if (canClipDeviceMask) {
-        myDecorationComboBox.setSelectedItem(DecorationOption.DISPLAY_SHAPE_CLIP);
-      } else if (isPlayCompatibleWearScreenshot) {
-        myDecorationComboBox.setSelectedItem(DecorationOption.PLAY_COMPATIBLE);
-      } else {
-        myDecorationComboBox.setSelectedItem(DecorationOption.RECTANGULAR);
-      }
-=======
     DefaultComboBoxModel<ScreenshotDecorationOption> decorationOptions = new DefaultComboBoxModel<>();
     decorationOptions.addElement(ScreenshotDecorationOption.RECTANGULAR);
     // Clipping is available when the postprocessor supports it and for round devices.
@@ -269,7 +226,6 @@
 
     if (myPersistentStorage.frameScreenshot && myDecorationComboBox.getItemCount() > defaultFramingOption + frameOptionStartIndex) {
       myDecorationComboBox.setSelectedIndex(defaultFramingOption + frameOptionStartIndex); // Select the default framing option.
->>>>>>> 0d09370c
     }
     else if (isPlayCompatibleWearScreenshot) {
       myDecorationComboBox.setSelectedItem(ScreenshotDecorationOption.PLAY_COMPATIBLE);
@@ -283,12 +239,6 @@
 
     ActionListener decorationListener = event -> {
       myPersistentStorage.frameScreenshot = ((ScreenshotDecorationOption)decorationOptions.getSelectedItem()).getFramingOption() != null;
-      updateImageFrame();
-    };
-    myDecorationComboBox.addActionListener(decorationListener);
-
-    ActionListener decorationListener = event -> {
-      myPersistentStorage.frameScreenshot = ((DecorationOption)decorationOptions.getSelectedItem()).getFramingOption() != null;
       updateImageFrame();
     };
     myDecorationComboBox.addActionListener(decorationListener);
@@ -417,22 +367,9 @@
     updateEditorImage();
   }
 
-<<<<<<< HEAD
-  private BufferedImage processImage(ScreenshotImage sourceImage) {
-    DecorationOption selectedDecoration = (DecorationOption)Objects.requireNonNull(myDecorationComboBox.getSelectedItem());
-    FramingOption framingOption = selectedDecoration.getFramingOption();
-    Color backgroundColor = null;
-    if (selectedDecoration.equals(DecorationOption.RECTANGULAR) ||
-        selectedDecoration.equals(DecorationOption.PLAY_COMPATIBLE)) {
-      //noinspection UseJBColor - we want the actual color Black, JBColor will be grey in dark modes.
-      backgroundColor = Color.BLACK;
-    }
-    return myScreenshotPostprocessor.addFrame(sourceImage, framingOption, backgroundColor);
-=======
   private @NotNull BufferedImage processImage(@NotNull ScreenshotImage sourceImage) {
     ScreenshotDecorationOption decoration = (ScreenshotDecorationOption)Objects.requireNonNull(myDecorationComboBox.getSelectedItem());
     return myScreenshotDecorator.decorate(sourceImage, decoration);
->>>>>>> 0d09370c
   }
 
   @VisibleForTesting
@@ -629,28 +566,13 @@
   private @NotNull DeviceScreenshotEvent.DeviceType getUsageDeviceType() {
     return switch (mySourceImageRef.get().getDeviceType()) {
       case WEAR -> DeviceScreenshotEvent.DeviceType.WEAR;
-<<<<<<< HEAD
-      case PHONE -> DeviceScreenshotEvent.DeviceType.PHONE;
-      case TV -> DeviceScreenshotEvent.DeviceType.TV;
-=======
       case HANDHELD -> DeviceScreenshotEvent.DeviceType.PHONE;
       case TV -> DeviceScreenshotEvent.DeviceType.TV;
       case AUTOMOTIVE -> DeviceScreenshotEvent.DeviceType.UNKNOWN_DEVICE_TYPE;
->>>>>>> 0d09370c
     };
   }
 
   private @NotNull DeviceScreenshotEvent.DecorationOption getUsageDecorationOption() {
-<<<<<<< HEAD
-    DecorationOption selectedDecoration = (DecorationOption)Objects.requireNonNull(myDecorationComboBox.getSelectedItem());
-    if (DecorationOption.RECTANGULAR.equals(selectedDecoration)) {
-      return DeviceScreenshotEvent.DecorationOption.RECTANGULAR;
-    }
-    if (DecorationOption.DISPLAY_SHAPE_CLIP.equals(selectedDecoration)) {
-      return DeviceScreenshotEvent.DecorationOption.DISPLAY_SHAPE_CLIP;
-    }
-    if (DecorationOption.PLAY_COMPATIBLE.equals(selectedDecoration)) {
-=======
     ScreenshotDecorationOption selectedDecoration = (ScreenshotDecorationOption)Objects.requireNonNull(myDecorationComboBox.getSelectedItem());
     if (ScreenshotDecorationOption.RECTANGULAR.equals(selectedDecoration)) {
       return DeviceScreenshotEvent.DecorationOption.RECTANGULAR;
@@ -659,7 +581,6 @@
       return DeviceScreenshotEvent.DecorationOption.DISPLAY_SHAPE_CLIP;
     }
     if (ScreenshotDecorationOption.PLAY_COMPATIBLE.equals(selectedDecoration)) {
->>>>>>> 0d09370c
       return DeviceScreenshotEvent.DecorationOption.PLAY_COMPATIBLE;
     }
     return DeviceScreenshotEvent.DecorationOption.FRAMED;
