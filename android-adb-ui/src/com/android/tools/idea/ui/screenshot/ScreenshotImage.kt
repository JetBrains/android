--- conflicted
+++ resolved
@@ -41,11 +41,7 @@
   // e.g. Android TV, report fictitious display density.
   val displayDensity: Double = computeDisplayDensity()
 
-<<<<<<< HEAD
-  val isWear
-=======
   val isWear: Boolean
->>>>>>> 8b7d83e8
     get() = deviceType == DeviceType.WEAR
 
   /**
