--- conflicted
+++ resolved
@@ -15,25 +15,11 @@
     <orderEntry type="library" name="protobuf" level="project" />
     <orderEntry type="inheritedJdk" />
     <orderEntry type="sourceFolder" forTests="false" />
-<<<<<<< HEAD
-=======
-    <orderEntry type="library" name="studio-plugin-com.intellij.platform.images" level="project" />
-    <orderEntry type="library" name="studio-sdk" level="project" />
-    <orderEntry type="library" name="studio-plugin-com.intellij.java" level="project" />
-    <orderEntry type="library" name="studio-analytics-proto" level="project" />
-    <orderEntry type="module" module-name="analytics-tracker" />
-    <orderEntry type="module" module-name="android.sdktools.adblib" />
-    <orderEntry type="module" module-name="android.sdktools.adblib.tools" />
-    <orderEntry type="module" module-name="android.sdktools.device-provisioner" />
-    <orderEntry type="module" module-name="android.sdktools.flags" />
-    <orderEntry type="module" module-name="android.sdktools.pixelprobe" />
->>>>>>> 009d25fa
     <orderEntry type="module" module-name="intellij.android.adb" />
     <orderEntry type="module" module-name="intellij.android.adt.ui" />
     <orderEntry type="module" module-name="intellij.android.artwork" />
     <orderEntry type="module" module-name="intellij.android.common" />
     <orderEntry type="module" module-name="intellij.android.core" />
-<<<<<<< HEAD
     <orderEntry type="module" module-name="intellij.color.scheme.warmNeon" />
     <orderEntry type="module" module-name="intellij.platform.analysis" />
     <orderEntry type="module" module-name="intellij.platform.core" />
@@ -49,8 +35,7 @@
     <orderEntry type="module" module-name="intellij.platform.util.ex" />
     <orderEntry type="module" module-name="intellij.platform.util.rt" />
     <orderEntry type="module" module-name="intellij.platform.util.ui" />
-=======
     <orderEntry type="module" module-name="intellij.android.render-resources" />
->>>>>>> 009d25fa
+    <orderEntry type="module" module-name="intellij.webp" />
   </component>
 </module>