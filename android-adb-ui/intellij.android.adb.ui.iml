--- conflicted
+++ resolved
@@ -6,29 +6,20 @@
       <sourceFolder url="file://$MODULE_DIR$/resources" type="java-resource" />
       <sourceFolder url="file://$MODULE_DIR$/src" isTestSource="false" />
     </content>
-    <orderEntry type="inheritedJdk" />
-    <orderEntry type="sourceFolder" forTests="false" />
+    <orderEntry type="library" name="studio-platform" level="project" />
+    <orderEntry type="library" scope="TEST" name="studio-test-platform" level="project" />
     <orderEntry type="library" name="Guava" level="project" />
     <orderEntry type="library" name="jetbrains-annotations" level="project" />
     <orderEntry type="library" name="kotlin-stdlib" level="project" />
     <orderEntry type="library" name="kotlinx-coroutines-core" level="project" />
     <orderEntry type="library" name="protobuf" level="project" />
-    <orderEntry type="library" name="studio-analytics-proto" level="project" />
-    <orderEntry type="module" module-name="android.sdktools.adblib" />
-    <orderEntry type="module" module-name="android.sdktools.adblib.tools" />
-    <orderEntry type="module" module-name="android.sdktools.analytics-tracker" />
-    <orderEntry type="module" module-name="android.sdktools.android-annotations" />
-    <orderEntry type="module" module-name="android.sdktools.common" />
-    <orderEntry type="module" module-name="android.sdktools.flags" />
-    <orderEntry type="module" module-name="android.sdktools.layoutlib-api" />
-    <orderEntry type="module" module-name="android.sdktools.pixelprobe" />
-    <orderEntry type="module" module-name="android.sdktools.sdklib" />
+    <orderEntry type="inheritedJdk" />
+    <orderEntry type="sourceFolder" forTests="false" />
     <orderEntry type="module" module-name="intellij.android.adb" />
     <orderEntry type="module" module-name="intellij.android.adt.ui" />
     <orderEntry type="module" module-name="intellij.android.artwork" />
     <orderEntry type="module" module-name="intellij.android.common" />
     <orderEntry type="module" module-name="intellij.android.core" />
-<<<<<<< HEAD
     <orderEntry type="module" module-name="intellij.color.scheme.warmNeon" />
     <orderEntry type="module" module-name="intellij.platform.analysis" />
     <orderEntry type="module" module-name="intellij.platform.core" />
@@ -44,14 +35,5 @@
     <orderEntry type="module" module-name="intellij.platform.util.ex" />
     <orderEntry type="module" module-name="intellij.platform.util.rt" />
     <orderEntry type="module" module-name="intellij.platform.util.ui" />
-=======
-    <orderEntry type="module" module-name="android.sdktools.flags" />
-    <orderEntry type="module" module-name="analytics-tracker" />
-    <orderEntry type="library" name="studio-plugin-com.intellij.platform.images" level="project" />
-    <orderEntry type="library" name="studio-sdk" level="project" />
-    <orderEntry type="library" name="studio-plugin-com.intellij.java" level="project" />
-    <orderEntry type="library" name="studio-analytics-proto" level="project" />
-    <orderEntry type="module" module-name="android.sdktools.device-provisioner" />
->>>>>>> 0d09370c
   </component>
 </module>