<?xml version="1.0" encoding="UTF-8"?>
<module type="JAVA_MODULE" version="4">
  <component name="NewModuleRootManager" inherit-compiler-output="true">
    <exclude-output />
    <content url="file://$MODULE_DIR$">
      <sourceFolder url="file://$MODULE_DIR$/resources" type="java-resource" />
      <sourceFolder url="file://$MODULE_DIR$/src" isTestSource="false" />
    </content>
    <orderEntry type="library" scope="PROVIDED" name="studio-platform" level="project" />
    <orderEntry type="library" scope="TEST" name="studio-test-platform" level="project" />
    <orderEntry type="library" name="Guava" level="project" />
    <orderEntry type="library" name="jetbrains-annotations" level="project" />
    <orderEntry type="library" name="kotlin-stdlib" level="project" />
    <orderEntry type="library" name="kotlinx-coroutines-core" level="project" />
    <orderEntry type="library" name="protobuf" level="project" />
    <orderEntry type="inheritedJdk" />
    <orderEntry type="sourceFolder" forTests="false" />
<<<<<<< HEAD
    <orderEntry type="library" name="studio-plugin-com.intellij.platform.images" level="project" />
    <orderEntry type="library" name="studio-sdk" level="project" />
    <orderEntry type="library" name="studio-plugin-com.intellij.java" level="project" />
    <orderEntry type="library" name="studio-analytics-proto" level="project" />
    <orderEntry type="module" module-name="analytics-tracker" />
    <orderEntry type="module" module-name="android.sdktools.adblib" />
    <orderEntry type="module" module-name="android.sdktools.adblib.tools" />
    <orderEntry type="module" module-name="android.sdktools.common" />
    <orderEntry type="module" module-name="android.sdktools.device-provisioner" />
    <orderEntry type="module" module-name="android.sdktools.flags" />
    <orderEntry type="module" module-name="android.sdktools.pixelprobe" />
=======
>>>>>>> c4f2349c
    <orderEntry type="module" module-name="intellij.android.adb" />
    <orderEntry type="module" module-name="intellij.android.adt.ui" />
    <orderEntry type="module" module-name="intellij.android.artwork" />
    <orderEntry type="module" module-name="intellij.android.common" />
    <orderEntry type="module" module-name="intellij.android.core" />
    <orderEntry type="module" module-name="intellij.color.scheme.warmNeon" />
    <orderEntry type="module" module-name="intellij.platform.analysis" />
    <orderEntry type="module" module-name="intellij.platform.core" />
    <orderEntry type="module" module-name="intellij.platform.core.ui" />
    <orderEntry type="module" module-name="intellij.platform.editor.ui" />
    <orderEntry type="module" module-name="intellij.platform.extensions" />
    <orderEntry type="module" module-name="intellij.platform.ide" />
    <orderEntry type="module" module-name="intellij.platform.ide.core" />
    <orderEntry type="module" module-name="intellij.platform.ide.impl" />
    <orderEntry type="module" module-name="intellij.platform.images" />
    <orderEntry type="module" module-name="intellij.platform.projectModel" />
    <orderEntry type="module" module-name="intellij.platform.util" />
    <orderEntry type="module" module-name="intellij.platform.util.ex" />
    <orderEntry type="module" module-name="intellij.platform.util.rt" />
    <orderEntry type="module" module-name="intellij.platform.util.ui" />
    <orderEntry type="module" module-name="intellij.android.render-resources" />
    <orderEntry type="module" module-name="intellij.webp" />
    <orderEntry type="module" module-name="intellij.platform.concurrency" />
  </component>
</module><|MERGE_RESOLUTION|>--- conflicted
+++ resolved
@@ -15,20 +15,6 @@
     <orderEntry type="library" name="protobuf" level="project" />
     <orderEntry type="inheritedJdk" />
     <orderEntry type="sourceFolder" forTests="false" />
-<<<<<<< HEAD
-    <orderEntry type="library" name="studio-plugin-com.intellij.platform.images" level="project" />
-    <orderEntry type="library" name="studio-sdk" level="project" />
-    <orderEntry type="library" name="studio-plugin-com.intellij.java" level="project" />
-    <orderEntry type="library" name="studio-analytics-proto" level="project" />
-    <orderEntry type="module" module-name="analytics-tracker" />
-    <orderEntry type="module" module-name="android.sdktools.adblib" />
-    <orderEntry type="module" module-name="android.sdktools.adblib.tools" />
-    <orderEntry type="module" module-name="android.sdktools.common" />
-    <orderEntry type="module" module-name="android.sdktools.device-provisioner" />
-    <orderEntry type="module" module-name="android.sdktools.flags" />
-    <orderEntry type="module" module-name="android.sdktools.pixelprobe" />
-=======
->>>>>>> c4f2349c
     <orderEntry type="module" module-name="intellij.android.adb" />
     <orderEntry type="module" module-name="intellij.android.adt.ui" />
     <orderEntry type="module" module-name="intellij.android.artwork" />
