/*
 * Copyright (C) 2022 The Android Open Source Project
 *
 * Licensed under the Apache License, Version 2.0 (the "License");
 * you may not use this file except in compliance with the License.
 * You may obtain a copy of the License at
 *
 *      http://www.apache.org/licenses/LICENSE-2.0
 *
 * Unless required by applicable law or agreed to in writing, software
 * distributed under the License is distributed on an "AS IS" BASIS,
 * WITHOUT WARRANTIES OR CONDITIONS OF ANY KIND, either express or implied.
 * See the License for the specific language governing permissions and
 * limitations under the License.
 */
package com.android.tools.idea.ui.screenshot

import com.android.SdkConstants
import com.android.sdklib.deviceprovisioner.DeviceType
import com.android.testutils.dispatchInvocationEventsFor
import com.android.testutils.waitForCondition
import com.android.tools.adtui.ImageUtils
import com.android.tools.adtui.device.DeviceArtDescriptor
import com.android.tools.adtui.swing.FakeUi
import com.android.tools.adtui.swing.HeadlessDialogRule
import com.android.tools.adtui.swing.PortableUiFontRule
import com.android.tools.adtui.swing.findModelessDialog
import com.android.tools.adtui.swing.optionsAsString
import com.android.tools.adtui.swing.selectFirstMatch
import com.android.tools.analytics.UsageTrackerRule
import com.android.tools.idea.flags.StudioFlags
import com.android.tools.idea.testing.disposable
import com.android.tools.idea.testing.flags.overrideForTest
import com.android.tools.idea.ui.save.PostSaveAction
import com.android.tools.idea.ui.screenshot.ScreenshotViewer.ScreenshotConfiguration
import com.google.common.truth.Truth.assertThat
import com.google.wireless.android.sdk.stats.AndroidStudioEvent.EventKind.DEVICE_SCREENSHOT_EVENT
import com.google.wireless.android.sdk.stats.DeviceScreenshotEvent
import com.intellij.ide.ui.laf.darcula.DarculaLaf
import com.intellij.mock.Mock
import com.intellij.openapi.Disposable
import com.intellij.openapi.application.ApplicationManager
import com.intellij.openapi.components.service
import com.intellij.openapi.fileChooser.FileChooserFactory
import com.intellij.openapi.fileChooser.FileSaverDescriptor
import com.intellij.openapi.fileChooser.FileSaverDialog
import com.intellij.openapi.fileChooser.impl.FileChooserFactoryImpl
import com.intellij.openapi.fileEditor.FileEditorComposite
import com.intellij.openapi.fileEditor.FileEditorManager
import com.intellij.openapi.fileEditor.impl.EditorWindow
import com.intellij.openapi.fileEditor.impl.FileEditorOpenOptions
import com.intellij.openapi.project.Project
import com.intellij.openapi.ui.ComboBox
import com.intellij.openapi.ui.DialogWrapper.CLOSE_EXIT_CODE
import com.intellij.openapi.util.Disposer
import com.intellij.openapi.util.SystemInfo
import com.intellij.openapi.util.io.FileUtil
import com.intellij.openapi.vfs.LocalFileSystem
import com.intellij.openapi.vfs.VirtualFile
import com.intellij.openapi.vfs.VirtualFileWrapper
import com.intellij.testFramework.EdtRule
import com.intellij.testFramework.PlatformTestUtil.dispatchAllEventsInIdeEventQueue
import com.intellij.testFramework.ProjectRule
import com.intellij.testFramework.RuleChain
import com.intellij.testFramework.RunsInEdt
import com.intellij.testFramework.replaceService
import com.intellij.util.ui.EDT
import org.intellij.images.ui.ImageComponent
import org.intellij.images.ui.ImageComponentDecorator
import org.junit.After
import org.junit.Assume.assumeFalse
<<<<<<< HEAD
=======
import org.junit.Before
>>>>>>> 8b7d83e8
import org.junit.Rule
import org.junit.Test
import java.awt.Color
import java.awt.image.BufferedImage
import java.io.File
import java.nio.file.Path
import java.util.EnumSet
import javax.swing.JButton
import javax.swing.JComboBox
import javax.swing.UIManager
import kotlin.time.Duration.Companion.milliseconds
import kotlin.time.Duration.Companion.seconds

/** Tests for [ScreenshotViewer]. */
@RunsInEdt
class ScreenshotViewerTest {
  private val projectRule = ProjectRule()
  private val usageTrackerRule = UsageTrackerRule()

  @get:Rule
  val rule = RuleChain(projectRule, EdtRule(), PortableUiFontRule(), HeadlessDialogRule(), usageTrackerRule)

  private val testFrame = DeviceFramingOption("Test Frame", SKIN_FOLDER.resolve("pixel_4_xl"))

  private val fileNamePrompts = mutableListOf<String>()
  private val openedFiles = mutableListOf<String>()
  private val testRootDisposable
    get() = projectRule.disposable

  @Before
  fun setUp() {
    UIManager.setLookAndFeel(DarculaLaf())
  }

  @After
  fun tearDown() {
    dispatchInvocationEventsFor(100.milliseconds)
    dispatchAllEventsInIdeEventQueue()
    findModelessDialog { it is ScreenshotViewer }?.close(CLOSE_EXIT_CODE)
    dispatchAllEventsInIdeEventQueue()
    service<ScreenshotConfiguration>().loadState(ScreenshotConfiguration())
  }

  @Test
  fun testResizing() {
    assumeFalse(SystemInfo.isWindows) // b/355613188
    val screenshotImage = ScreenshotImage(createImage(100, 200), 0, DeviceType.HANDHELD, DISPLAY_INFO_PHONE)
    val viewer = createScreenshotViewer(screenshotImage, DeviceScreenshotDecorator())
    val ui = FakeUi(viewer.rootPane)

    val zoomModel = ui.getComponent<ImageComponentDecorator>().zoomModel
    waitForCondition(TIMEOUT) {
      zoomModel.zoomFactor == 1.0
    }
    viewer.rootPane.setSize(viewer.rootPane.width + 50, viewer.rootPane.width + 100)
    ui.layoutAndDispatchEvents()
    assertThat(zoomModel.zoomFactor).isWithin(1.0e-6).of(1.0)
  }

  @Test
<<<<<<< HEAD
  fun testUpdateEditorImage() {
    assumeFalse(SystemInfo.isWindows) // b/355613188
=======
  fun testResolutionChange() {
    StudioFlags.SCREENSHOT_RESIZING.overrideForTest(true, testRootDisposable)
    val config = service<ScreenshotConfiguration>()
    assertThat(config.scale == 1.0)
    config.scale = 0.5
>>>>>>> 8b7d83e8
    val screenshotImage = ScreenshotImage(createImage(100, 200), 0, DeviceType.HANDHELD, DISPLAY_INFO_PHONE)
    val viewer = createScreenshotViewer(screenshotImage, DeviceScreenshotDecorator())
    val ui = FakeUi(viewer.rootPane)
    val imageComponent = ui.getComponent<ImageComponent>()
    waitForCondition(2.seconds) { imageComponent.document.value != null }
    val image = imageComponent.document.value
    assertThat(image.width).isEqualTo(50)
    assertThat(image.height).isEqualTo(100)
    @Suppress("UNCHECKED_CAST") val resolutionComboBox = ui.getComponent<ComboBox<*>> { it.item is Int } as ComboBox<Int>
    assertThat(resolutionComboBox.item).isEqualTo(50)
    resolutionComboBox.item = 25
    assertThat(config.scale == 0.25)
    waitForCondition(2.seconds) { imageComponent.document.value?.width == 25 }
    assertThat(imageComponent.document.value.height).isEqualTo(50)
  }

  @Test
  fun testRecapture() {
    val screenshotImage = ScreenshotImage(createImage(100, 200), 0, DeviceType.HANDHELD, DISPLAY_INFO_PHONE)
<<<<<<< HEAD
    val screenshotSupplier = object : ScreenshotSupplier {
      var captured = false

      override fun captureScreenshot(): ScreenshotImage {
        captured = true
        return screenshotImage
      }

      override fun dispose() {
      }
    }
=======
    val screenshotSupplier = TestScreenshotSupplier(screenshotImage, testRootDisposable)
>>>>>>> 8b7d83e8
    val viewer = createScreenshotViewer(screenshotImage, DeviceScreenshotDecorator(), screenshotSupplier)
    val ui = FakeUi(viewer.rootPane)

    val recaptureButton = ui.getComponent<JButton> { it.text == "Recapture" }
    ui.clickOn(recaptureButton)
    assertThat(screenshotSupplier.captured).isTrue()
    Disposer.dispose(screenshotSupplier)
    assertThat(recaptureButton.isEnabled).isFalse()
  }

  @Test
  fun testClipRoundScreenshot() {
    val screenshotImage = ScreenshotImage(createImage(200, 180), 0, DeviceType.WEAR, DISPLAY_INFO_WATCH)
    val viewer = createScreenshotViewer(screenshotImage, DeviceScreenshotDecorator())
    val ui = FakeUi(viewer.rootPane)
    val clipComboBox = ui.getComponent<JComboBox<*>>()

    clipComboBox.selectFirstMatch("Display Shape")
    EDT.dispatchAllInvocationEvents()
    dispatchAllEventsInIdeEventQueue()
    waitForCondition(2.seconds) { ui.getComponent<ImageComponent>().document.value != null }
    val processedImage: BufferedImage = ui.getComponent<ImageComponent>().document.value
    assertThat(processedImage.getRGB(screenshotImage.width / 2, screenshotImage.height / 2)).isEqualTo(Color.RED.rgb)
    assertThat(processedImage.getRGB(5, 5)).isEqualTo(0)
    assertThat(processedImage.getRGB(screenshotImage.width - 5, screenshotImage.height - 5)).isEqualTo(0)
  }

  @Test
  fun testClipRoundScreenshotWithBackgroundColor() {
    val screenshotImage = ScreenshotImage(createImage(200, 180), 0, DeviceType.WEAR, DISPLAY_INFO_WATCH)
    val viewer = createScreenshotViewer(screenshotImage, DeviceScreenshotDecorator())
    val ui = FakeUi(viewer.rootPane)

    val clipComboBox = ui.getComponent<JComboBox<*>>()

    clipComboBox.selectFirstMatch("Rectangular")
    EDT.dispatchAllInvocationEvents()
    dispatchAllEventsInIdeEventQueue()
    waitForCondition(TIMEOUT) {
      ui.getComponent<ImageComponent>().document.value?.getRGB(0, 0) == Color.BLACK.rgb
    }
    val processedImage: BufferedImage = ui.getComponent<ImageComponent>().document.value
    assertThat(processedImage.getRGB(screenshotImage.width / 2, screenshotImage.height / 2)).isEqualTo(Color.RED.rgb)
    assertThat(processedImage.getRGB(5, 5)).isEqualTo(Color.BLACK.rgb)
    assertThat(processedImage.getRGB(screenshotImage.width - 5, screenshotImage.height - 5)).isEqualTo(Color.BLACK.rgb)
  }

  @Test
  fun testClipRoundScreenshotWithBackgroundColorInDarkMode() {
    val screenshotImage = ScreenshotImage(createImage(200, 180), 0, DeviceType.WEAR, DISPLAY_INFO_WATCH)
    val viewer = createScreenshotViewer(screenshotImage, DeviceScreenshotDecorator())
    val ui = FakeUi(viewer.rootPane)
    val clipComboBox = ui.getComponent<JComboBox<*>>()

    clipComboBox.selectFirstMatch("Rectangular")
    EDT.dispatchAllInvocationEvents()
    dispatchAllEventsInIdeEventQueue()
    waitForCondition(TIMEOUT) {
      ui.getComponent<ImageComponent>().document.value?.getRGB(0, 0) == Color.BLACK.rgb
    }
    val processedImage: BufferedImage = ui.getComponent<ImageComponent>().document.value
    assertThat(processedImage.getRGB(screenshotImage.width / 2, screenshotImage.height / 2)).isEqualTo(Color.RED.rgb)
    assertThat(processedImage.getRGB(5, 5)).isEqualTo(Color.BLACK.rgb)
    assertThat(processedImage.getRGB(screenshotImage.width - 5, screenshotImage.height - 5)).isEqualTo(Color.BLACK.rgb)
  }

  @Test
  fun testPlayCompatibleScreenshotIsAvailable() {
    val screenshotImage = ScreenshotImage(createImage(360, 360), 0, DeviceType.WEAR, DISPLAY_INFO_WATCH)
    val viewer = createScreenshotViewer(screenshotImage, DeviceScreenshotDecorator())
    val ui = FakeUi(viewer.rootPane)

    val clipComboBox = ui.getComponent<JComboBox<*>>()
    assertThat(clipComboBox.optionsAsString()).contains("Play Store Compatible")
  }

  @Test
  fun testPlayStoreCompatibleOptionIsSetByDefaultForWearDevices() {
    val screenshotImage = ScreenshotImage(createImage(360, 360), 0, DeviceType.WEAR, DISPLAY_INFO_WATCH)
    val viewer = createScreenshotViewer(screenshotImage, DeviceScreenshotDecorator())
    val ui = FakeUi(viewer.rootPane)

    val clipComboBox = ui.getComponent<JComboBox<*>>()
    assertThat(clipComboBox.selectedItem?.toString()).isEqualTo("Play Store Compatible")
  }

  @Test
  fun testPlayStoreCompatibleOptionIsNotSetByDefaultForNonWearDevices() {
    val screenshotImage = ScreenshotImage(createImage(360, 360), 0, DeviceType.HANDHELD, DISPLAY_INFO_PHONE)
    val viewer = createScreenshotViewer(screenshotImage, DeviceScreenshotDecorator())
    val ui = FakeUi(viewer.rootPane)

    val clipComboBox = ui.getComponent<JComboBox<*>>()
    assertThat(clipComboBox.selectedItem?.toString()).isNotEqualTo("Play Store Compatible")
  }

  @Test
  fun testPlayCompatibleScreenshotIsNotAvailableWhenScreenshotIsNot1to1Ratio() {
    val screenshotImage = ScreenshotImage(createImage(384, 500), 0, DeviceType.WEAR, DISPLAY_INFO_WATCH)
    val viewer = createScreenshotViewer(screenshotImage, DeviceScreenshotDecorator())
    val ui = FakeUi(viewer.rootPane)

    val clipComboBox = ui.getComponent<JComboBox<*>>()
    assertThat(clipComboBox.optionsAsString()).doesNotContain("Play Store Compatible")
  }

  @Test
  fun testPlayCompatibleScreenshot() {
    val screenshotImage = ScreenshotImage(createImage(384, 384), 0, DeviceType.WEAR, DISPLAY_INFO_WATCH)
    val viewer = createScreenshotViewer(screenshotImage, DeviceScreenshotDecorator())
    val ui = FakeUi(viewer.rootPane)

    val clipComboBox = ui.getComponent<JComboBox<*>>()

    clipComboBox.selectFirstMatch("Play Store Compatible")
    EDT.dispatchAllInvocationEvents()
    dispatchAllEventsInIdeEventQueue()
    waitForCondition(TIMEOUT) {
      ui.getComponent<ImageComponent>().document.value?.getRGB(0, 0) == Color.BLACK.rgb
    }
    val processedImage: BufferedImage = ui.getComponent<ImageComponent>().document.value
    assertThat(processedImage.getRGB(screenshotImage.width / 2, screenshotImage.height / 2)).isEqualTo(Color.RED.rgb)
    assertThat(processedImage.getRGB(5, 5)).isEqualTo(Color.BLACK.rgb)
    assertThat(processedImage.getRGB(screenshotImage.width - 5, screenshotImage.height - 5)).isEqualTo(Color.BLACK.rgb)
  }

  @Test
  fun testPlayCompatibleScreenshotInDarkMode() {
    val screenshotImage = ScreenshotImage(createImage(384, 384), 0, DeviceType.WEAR, DISPLAY_INFO_WATCH)
    val viewer = createScreenshotViewer(screenshotImage, DeviceScreenshotDecorator())
    val ui = FakeUi(viewer.rootPane)

    val clipComboBox = ui.getComponent<JComboBox<*>>()

    clipComboBox.selectFirstMatch("Play Store Compatible")
    EDT.dispatchAllInvocationEvents()
    dispatchAllEventsInIdeEventQueue()
    waitForCondition(TIMEOUT) {
      ui.getComponent<ImageComponent>().document.value?.getRGB(0, 0) == Color.BLACK.rgb
    }
    val processedImage: BufferedImage = ui.getComponent<ImageComponent>().document.value
    assertThat(processedImage.getRGB(screenshotImage.width / 2, screenshotImage.height / 2)).isEqualTo(Color.RED.rgb)
    assertThat(processedImage.getRGB(5, 5)).isEqualTo(Color.BLACK.rgb)
    assertThat(processedImage.getRGB(screenshotImage.width - 5, screenshotImage.height - 5)).isEqualTo(Color.BLACK.rgb)
  }

  @Test
  fun testComboBoxDefaultsToDisplayShapeIfAvailable() {
    val screenshotImage = ScreenshotImage(createImage(200, 180), 0, DeviceType.WEAR, DISPLAY_INFO_WATCH)
    val viewer = createScreenshotViewer(screenshotImage, DeviceScreenshotDecorator())
    val ui = FakeUi(viewer.rootPane)

    val clipComboBox = ui.getComponent<JComboBox<*>>()
    assertThat(clipComboBox.selectedItem?.toString()).isEqualTo("Display Shape")
  }

  @Test
  fun testComboBoxDefaultsToPlayStoreCompatibleIfDisplayShapeIsNotAvailable() {
    val screenshotImage = ScreenshotImage(createImage(360, 360), 0, DeviceType.WEAR, DISPLAY_INFO_WATCH_SQUARE)
    val viewer = createScreenshotViewer(screenshotImage, DeviceScreenshotDecorator())
    val ui = FakeUi(viewer.rootPane)

    val clipComboBox = ui.getComponent<JComboBox<*>>()
    assertThat(clipComboBox.selectedItem?.toString()).isEqualTo("Play Store Compatible")
  }

  @Test
  fun testComboBoxDefaultsToRectangularIfPlayStoreCompatibleAndDisplayShapeAreNotAvailable() {
    val screenshotImage = ScreenshotImage(createImage(360, 360), 0, DeviceType.HANDHELD, DISPLAY_INFO_PHONE)
    val viewer = createScreenshotViewer(screenshotImage, DeviceScreenshotDecorator())
    val ui = FakeUi(viewer.rootPane)

    val clipComboBox = ui.getComponent<JComboBox<*>>()
    assertThat(clipComboBox.selectedItem?.toString()).isEqualTo("Rectangular")
  }

  @Test
  fun testSave_Phone() {
    StudioFlags.SCREENSHOT_STREAMLINED_SAVING.overrideForTest(false, testRootDisposable)
    val screenshotImage = ScreenshotImage(createImage(200, 180), 0, DeviceType.HANDHELD, DISPLAY_INFO_PHONE)
    val viewer = createScreenshotViewer(screenshotImage, DeviceScreenshotDecorator())
    val tempFile = FileUtil.createTempFile("saved_screenshot", SdkConstants.DOT_PNG)
    overrideSaveFileDialog(tempFile)

    viewer.clickDefaultButton()

    EDT.dispatchAllInvocationEvents()
    dispatchAllEventsInIdeEventQueue()
    assertThat(fileNamePrompts).hasSize(1)
    val parentPrefix = tempFile.parent.toString().replace(File.separatorChar, '/')
    assertThat(fileNamePrompts[0]).matches("file://$parentPrefix/Screenshot_\\d\\d\\d\\d\\d\\d\\d\\d_\\d\\d\\d\\d\\d\\d")
    assertThat(openedFiles).containsExactly("file://${tempFile.toString().replace(File.separatorChar, '/')}")
    assertThat(usageTrackerRule.screenshotEvents()).containsExactly(
      DeviceScreenshotEvent.newBuilder()
        .setDeviceType(DeviceScreenshotEvent.DeviceType.PHONE)
        .setDecorationOption(DeviceScreenshotEvent.DecorationOption.RECTANGULAR)
        .build()
    )
  }

  @Test
  fun testStreamlinedSave_Phone() {
    StudioFlags.SCREENSHOT_STREAMLINED_SAVING.overrideForTest(true, testRootDisposable)
    val screenshotImage = ScreenshotImage(createImage(200, 180), 0, DeviceType.HANDHELD, DISPLAY_INFO_PHONE)
    val viewer = createScreenshotViewer(screenshotImage, DeviceScreenshotDecorator())
    service<ScreenshotConfiguration>().postSaveAction = PostSaveAction.NONE

    viewer.clickDefaultButton()

    EDT.dispatchAllInvocationEvents()
    dispatchAllEventsInIdeEventQueue()
    assertThat(fileNamePrompts).isEmpty()
    assertThat(usageTrackerRule.screenshotEvents()).containsExactly(
      DeviceScreenshotEvent.newBuilder()
        .setDeviceType(DeviceScreenshotEvent.DeviceType.PHONE)
        .setDecorationOption(DeviceScreenshotEvent.DecorationOption.RECTANGULAR)
        .build()
    )
  }

  @Test
  fun testSave_Wear() {
    StudioFlags.SCREENSHOT_STREAMLINED_SAVING.overrideForTest(false, testRootDisposable)
    val screenshotImage = ScreenshotImage(createImage(384, 384), 0, DeviceType.WEAR, DISPLAY_INFO_WATCH)
    val viewer = createScreenshotViewer(screenshotImage, DeviceScreenshotDecorator())
    val ui = FakeUi(viewer.rootPane)
    val clipComboBox = ui.getComponent<JComboBox<*>>()
    val tempFile = FileUtil.createTempFile("saved_screenshot", SdkConstants.DOT_PNG)
    overrideSaveFileDialog(tempFile)

    clipComboBox.selectFirstMatch("Play Store Compatible")
    viewer.clickDefaultButton()

    EDT.dispatchAllInvocationEvents()
    dispatchAllEventsInIdeEventQueue()
    assertThat(fileNamePrompts).hasSize(1)
    val parentPrefix = tempFile.parent.toString().replace(File.separatorChar, '/')
    assertThat(fileNamePrompts[0]).matches("file://$parentPrefix/Screenshot_\\d\\d\\d\\d\\d\\d\\d\\d_\\d\\d\\d\\d\\d\\d")
    assertThat(openedFiles).containsExactly("file://${tempFile.toString().replace(File.separatorChar, '/')}")
    assertThat(usageTrackerRule.screenshotEvents()).containsExactly(
      DeviceScreenshotEvent.newBuilder()
        .setDeviceType(DeviceScreenshotEvent.DeviceType.WEAR)
        .setDecorationOption(DeviceScreenshotEvent.DecorationOption.PLAY_COMPATIBLE)
        .build()
    )
  }

  @Test
  fun testScreenshotUsageIsTracked_CopyClipboard_Phone() {
    assumeFalse(SystemInfo.isWindows) // b/356410902
    val screenshotImage = ScreenshotImage(createImage(200, 180), 0, DeviceType.HANDHELD, DISPLAY_INFO_PHONE)
    val viewer = createScreenshotViewer(screenshotImage, DeviceScreenshotDecorator())
    val ui = FakeUi(viewer.rootPane)
    val copyClipboardButton = ui.getComponent<JButton> { it.text == "Copy to Clipboard" }

    waitForCondition(TIMEOUT) {
      ui.getComponent<ImageComponent>().document.value != null
    }
    copyClipboardButton.doClick()

    EDT.dispatchAllInvocationEvents()
    dispatchAllEventsInIdeEventQueue()
    assertThat(usageTrackerRule.screenshotEvents()).containsExactly(
      DeviceScreenshotEvent.newBuilder()
        .setDeviceType(DeviceScreenshotEvent.DeviceType.PHONE)
        .setDecorationOption(DeviceScreenshotEvent.DecorationOption.RECTANGULAR)
        .build()
    )
  }

  @Test
  fun testScreenshotUsageIsTracked_CopyClipboard_Wear() {
    val screenshotImage = ScreenshotImage(createImage(384, 384), 0, DeviceType.WEAR, DISPLAY_INFO_WATCH)
    val viewer = createScreenshotViewer(screenshotImage, DeviceScreenshotDecorator())
    val ui = FakeUi(viewer.rootPane)
    val copyClipboardButton = ui.getComponent<JButton> { it.text == "Copy to Clipboard" }
    val clipComboBox = ui.getComponent<JComboBox<*>>()

    clipComboBox.selectFirstMatch("Display Shape")
    copyClipboardButton.doClick()

    EDT.dispatchAllInvocationEvents()
    dispatchAllEventsInIdeEventQueue()
    assertThat(usageTrackerRule.screenshotEvents()).containsExactly(
      DeviceScreenshotEvent.newBuilder()
        .setDeviceType(DeviceScreenshotEvent.DeviceType.WEAR)
        .setDecorationOption(DeviceScreenshotEvent.DecorationOption.DISPLAY_SHAPE_CLIP)
        .build()
    )
  }

  @Test
  fun testScreenshotViewerWithoutFramingOptionsDoesNotAttemptToSelectFrameOption() {
    val screenshotImage = ScreenshotImage(createImage(384, 384), 0, DeviceType.WEAR, DISPLAY_INFO_WATCH)
    service<ScreenshotConfiguration>().frameScreenshot = true

    // test that no exceptions are thrown
    createScreenshotViewer(screenshotImage, DeviceScreenshotDecorator(), framingOptions = listOf())
  }

  private fun createImage(width: Int, height: Int): BufferedImage {
    val image = ImageUtils.createDipImage(width, height, BufferedImage.TYPE_INT_ARGB)
    val graphics = image.createGraphics()
    graphics.paint = Color.RED
    graphics.fillRect(0, 0, image.width, image.height)
    graphics.dispose()
    return image
  }

  private fun createScreenshotViewer(screenshotImage: ScreenshotImage,
                                     screenshotDecorator: ScreenshotDecorator,
                                     screenshotSupplier: ScreenshotSupplier = TestScreenshotSupplier(screenshotImage, testRootDisposable),
                                     framingOptions: List<FramingOption> = listOf(testFrame)): ScreenshotViewer {
    val backingFile = FileUtil.createTempFile("screenshot", SdkConstants.DOT_PNG).toPath()
    val screenshotFile = LocalFileSystem.getInstance().refreshAndFindFileByNioFile(backingFile)!!
    val viewer = ScreenshotViewer(projectRule.project, screenshotImage, screenshotFile, screenshotSupplier, screenshotDecorator,
                                  framingOptions, 0, EnumSet.of(ScreenshotViewer.Option.ALLOW_IMAGE_ROTATION))
    viewer.show()
    return viewer
  }

  @Suppress("UnstableApiUsage")
  private fun overrideSaveFileDialog(file: File) {
    val virtualFileWrapper = VirtualFileWrapper(file)
    val factory = object : FileChooserFactoryImpl() {
      override fun createSaveFileDialog(descriptor: FileSaverDescriptor, project: Project?): FileSaverDialog {
        return object : FileSaverDialog {
          override fun save(baseDir: VirtualFile?, filename: String?): VirtualFileWrapper {
            fileNamePrompts.add("$baseDir/$filename")
            return virtualFileWrapper
          }
          override fun save(baseDir: Path?, filename: String?) = virtualFileWrapper
        }
      }
    }
    ApplicationManager.getApplication().replaceService(FileChooserFactory::class.java, factory, testRootDisposable)

    overrideFileEditorManager()
  }

  private fun overrideFileEditorManager() {
    val fileEditorManager = object : Mock.MyFileEditorManager() {
      override fun openFile(file: VirtualFile, window: EditorWindow?, options: FileEditorOpenOptions): FileEditorComposite {
        openedFiles.add(file.toString())
        return super.openFile(file, window, options)
      }
    }
    projectRule.project.replaceService(FileEditorManager::class.java, fileEditorManager, testRootDisposable)
  }

  private fun UsageTrackerRule.screenshotEvents(): List<DeviceScreenshotEvent> =
    usages.filter { it.studioEvent.kind == DEVICE_SCREENSHOT_EVENT }.map { it.studioEvent.deviceScreenshotEvent }

  private class TestScreenshotSupplier(private val screenshotImage: ScreenshotImage, parentDisposable: Disposable) : ScreenshotSupplier {
    var captured = false

    init {
      Disposer.register(parentDisposable, this)
    }

    override fun captureScreenshot(): ScreenshotImage {
      captured = true
      return screenshotImage
    }

    override fun dispose() {
    }
  }
}

private val TIMEOUT = 5.seconds

private val SKIN_FOLDER = DeviceArtDescriptor.getBundledDescriptorsFolder()!!.toPath()

private const val DISPLAY_INFO_PHONE =
  "DisplayDeviceInfo{\"Built-in Screen\": uniqueId=\"local:4619827259835644672\", 1080 x 2400, modeId 1, defaultModeId 1," +
  " supportedModes [{id=1, width=1080, height=2400, fps=60.000004, alternativeRefreshRates=[]}], colorMode 0, supportedColorModes [0]," +
  " hdrCapabilities HdrCapabilities{mSupportedHdrTypes=[], mMaxLuminance=500.0, mMaxAverageLuminance=500.0, mMinLuminance=0.0}," +
  " allmSupported false, gameContentTypeSupported false, density 420, 420.0 x 420.0 dpi, appVsyncOff 1000000, presDeadline 16666666," +
  " cutout DisplayCutout{insets=Rect(0, 136 - 0, 0) waterfall=Insets{left=0, top=0, right=0, bottom=0}" +
  " boundingRect={Bounds=[Rect(0, 0 - 0, 0), Rect(0, 0 - 136, 136), Rect(0, 0 - 0, 0), Rect(0, 0 - 0, 0)]}" +
  " cutoutPathParserInfo={CutoutPathParserInfo{displayWidth=1080 displayHeight=2400 stableDisplayHeight=1080 stableDisplayHeight=2400" +
  " density={2.625} cutoutSpec={M 128,83 A 44,44 0 0 1 84,127 44,44 0 0 1 40,83 44,44 0 0 1 84,39 44,44 0 0 1 128,83 Z @left}" +
  " rotation={0} scale={1.0} physicalPixelDisplaySizeRatio={1.0}}}}, touch INTERNAL, rotation 0, type INTERNAL," +
  " address {port=0, model=0x401cec6a7a2b7b}," +
  " deviceProductInfo DeviceProductInfo{name=EMU_display_0, manufacturerPnpId=GGL, productId=1, modelYear=null," +
  " manufactureDate=ManufactureDate{week=27, year=2006}, connectionToSinkType=0}, state ON, frameRateOverride , brightnessMinimum 0.0," +
  " brightnessMaximum 1.0, brightnessDefault 0.39763778," +
  " FLAG_ALLOWED_TO_BE_DEFAULT_DISPLAY, FLAG_ROTATES_WITH_CONTENT, FLAG_SECURE, FLAG_SUPPORTS_PROTECTED_BUFFERS, installOrientation 0}"

private const val DISPLAY_INFO_WATCH =
  "DisplayDeviceInfo{\"Built-in Screen\": uniqueId=\"local:8141603649153536\", 454 x 454, modeId 1, defaultModeId 1," +
  " supportedModes [{id=1, width=454, height=454, fps=60.000004}], colorMode 0, supportedColorModes [0]," +
  " HdrCapabilities HdrCapabilities{mSupportedHdrTypes=[], mMaxLuminance=500.0, mMaxAverageLuminance=500.0, mMinLuminance=0.0}," +
  " allmSupported false, gameContentTypeSupported false, density 320, 320.0 x 320.0 dpi, appVsyncOff 1000000, presDeadline 16666666," +
  " touch INTERNAL, rotation 0, type INTERNAL, address {port=0, model=0x1cecbed168ea}," +
  " deviceProductInfo DeviceProductInfo{name=EMU_display_0, manufacturerPnpId=GGL, productId=1, modelYear=null," +
  " manufactureDate=ManufactureDate{week=27, year=2006}, relativeAddress=null}, state ON," +
  " FLAG_DEFAULT_DISPLAY, FLAG_ROTATES_WITH_CONTENT, FLAG_SECURE, FLAG_SUPPORTS_PROTECTED_BUFFERS, FLAG_ROUND}"

private const val DISPLAY_INFO_WATCH_SQUARE =
  "DisplayDeviceInfo{\"Built-in Screen\": uniqueId=\"local:8141603649153536\", 454 x 454, modeId 1, defaultModeId 1," +
  " supportedModes [{id=1, width=454, height=454, fps=60.000004}], colorMode 0, supportedColorModes [0]," +
  " HdrCapabilities HdrCapabilities{mSupportedHdrTypes=[], mMaxLuminance=500.0, mMaxAverageLuminance=500.0, mMinLuminance=0.0}," +
  " allmSupported false, gameContentTypeSupported false, density 320, 320.0 x 320.0 dpi, appVsyncOff 1000000, presDeadline 16666666," +
  " touch INTERNAL, rotation 0, type INTERNAL, address {port=0, model=0x1cecbed168ea}," +
  " deviceProductInfo DeviceProductInfo{name=EMU_display_0, manufacturerPnpId=GGL, productId=1, modelYear=null," +
  " manufactureDate=ManufactureDate{week=27, year=2006}, relativeAddress=null}, state ON," +
  " FLAG_DEFAULT_DISPLAY, FLAG_ROTATES_WITH_CONTENT, FLAG_SECURE, FLAG_SUPPORTS_PROTECTED_BUFFERS}"<|MERGE_RESOLUTION|>--- conflicted
+++ resolved
@@ -69,10 +69,7 @@
 import org.intellij.images.ui.ImageComponentDecorator
 import org.junit.After
 import org.junit.Assume.assumeFalse
-<<<<<<< HEAD
-=======
 import org.junit.Before
->>>>>>> 8b7d83e8
 import org.junit.Rule
 import org.junit.Test
 import java.awt.Color
@@ -133,16 +130,11 @@
   }
 
   @Test
-<<<<<<< HEAD
-  fun testUpdateEditorImage() {
-    assumeFalse(SystemInfo.isWindows) // b/355613188
-=======
   fun testResolutionChange() {
     StudioFlags.SCREENSHOT_RESIZING.overrideForTest(true, testRootDisposable)
     val config = service<ScreenshotConfiguration>()
     assertThat(config.scale == 1.0)
     config.scale = 0.5
->>>>>>> 8b7d83e8
     val screenshotImage = ScreenshotImage(createImage(100, 200), 0, DeviceType.HANDHELD, DISPLAY_INFO_PHONE)
     val viewer = createScreenshotViewer(screenshotImage, DeviceScreenshotDecorator())
     val ui = FakeUi(viewer.rootPane)
@@ -162,21 +154,7 @@
   @Test
   fun testRecapture() {
     val screenshotImage = ScreenshotImage(createImage(100, 200), 0, DeviceType.HANDHELD, DISPLAY_INFO_PHONE)
-<<<<<<< HEAD
-    val screenshotSupplier = object : ScreenshotSupplier {
-      var captured = false
-
-      override fun captureScreenshot(): ScreenshotImage {
-        captured = true
-        return screenshotImage
-      }
-
-      override fun dispose() {
-      }
-    }
-=======
     val screenshotSupplier = TestScreenshotSupplier(screenshotImage, testRootDisposable)
->>>>>>> 8b7d83e8
     val viewer = createScreenshotViewer(screenshotImage, DeviceScreenshotDecorator(), screenshotSupplier)
     val ui = FakeUi(viewer.rootPane)
 
