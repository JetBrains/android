<?xml version="1.0" encoding="UTF-8"?>
<module type="JAVA_MODULE" version="4">
  <component name="NewModuleRootManager" inherit-compiler-output="true">
    <exclude-output />
    <content url="file://$MODULE_DIR$">
      <sourceFolder url="file://$MODULE_DIR$/src" isTestSource="false" />
      <sourceFolder url="file://$MODULE_DIR$/resources" type="java-resource" />
    </content>
    <orderEntry type="inheritedJdk" />
    <orderEntry type="sourceFolder" forTests="false" />
    <orderEntry type="module" module-name="intellij.android.common" />
    <orderEntry type="module" module-name="intellij.android.core" />
    <orderEntry type="module" module-name="intellij.android.render-resources" />
<<<<<<< HEAD
    <orderEntry type="module" module-name="intellij.android.projectSystem" />
    <orderEntry type="module" module-name="android.sdktools.analyzer" />
    <orderEntry type="module" module-name="android.sdktools.resource-repository" />
    <orderEntry type="module" module-name="intellij.android.apkanalyzer" />
    <orderEntry type="library" name="aapt-proto" level="project" />
    <orderEntry type="module" module-name="android.sdktools.manifest-merger" />
    <orderEntry type="module" module-name="android.sdktools.binary-resources" />
    <orderEntry type="module" module-name="intellij.android.jps.model" />
=======
    <orderEntry type="library" scope="PROVIDED" name="studio-platform" level="project" />
    <orderEntry type="module" module-name="intellij.platform.analysis" />
    <orderEntry type="module" module-name="intellij.xml.psi" />
    <orderEntry type="module" module-name="intellij.platform.core" />
    <orderEntry type="module" module-name="intellij.platform.util" />
    <orderEntry type="module" module-name="intellij.platform.lang.core" />
    <orderEntry type="library" name="kotlin-stdlib" level="project" />
    <orderEntry type="module" module-name="intellij.platform.projectModel" />
    <orderEntry type="module" module-name="intellij.platform.editor.ui" />
    <orderEntry type="module" module-name="intellij.xml.psi.impl" />
    <orderEntry type="module" module-name="intellij.xml.dom" />
>>>>>>> 06ed88e4
  </component>
</module><|MERGE_RESOLUTION|>--- conflicted
+++ resolved
@@ -11,27 +11,24 @@
     <orderEntry type="module" module-name="intellij.android.common" />
     <orderEntry type="module" module-name="intellij.android.core" />
     <orderEntry type="module" module-name="intellij.android.render-resources" />
-<<<<<<< HEAD
-    <orderEntry type="module" module-name="intellij.android.projectSystem" />
-    <orderEntry type="module" module-name="android.sdktools.analyzer" />
-    <orderEntry type="module" module-name="android.sdktools.resource-repository" />
-    <orderEntry type="module" module-name="intellij.android.apkanalyzer" />
-    <orderEntry type="library" name="aapt-proto" level="project" />
-    <orderEntry type="module" module-name="android.sdktools.manifest-merger" />
-    <orderEntry type="module" module-name="android.sdktools.binary-resources" />
-    <orderEntry type="module" module-name="intellij.android.jps.model" />
-=======
     <orderEntry type="library" scope="PROVIDED" name="studio-platform" level="project" />
     <orderEntry type="module" module-name="intellij.platform.analysis" />
     <orderEntry type="module" module-name="intellij.xml.psi" />
     <orderEntry type="module" module-name="intellij.platform.core" />
+    <orderEntry type="module" module-name="intellij.platform.ide.core" />
     <orderEntry type="module" module-name="intellij.platform.util" />
+    <orderEntry type="module" module-name="intellij.platform.lang" />
     <orderEntry type="module" module-name="intellij.platform.lang.core" />
     <orderEntry type="library" name="kotlin-stdlib" level="project" />
     <orderEntry type="module" module-name="intellij.platform.projectModel" />
     <orderEntry type="module" module-name="intellij.platform.editor.ui" />
     <orderEntry type="module" module-name="intellij.xml.psi.impl" />
     <orderEntry type="module" module-name="intellij.xml.dom" />
->>>>>>> 06ed88e4
+    <orderEntry type="module" module-name="intellij.platform.ide" />
+    <orderEntry type="module" module-name="intellij.android.projectSystem" />
+    <orderEntry type="library" name="aapt-proto" level="project" />
+    <orderEntry type="module" module-name="intellij.android.apkanalyzer" />
+    <orderEntry type="library" name="protobuf" level="project" />
+    <orderEntry type="library" name="gson" level="project" />
   </component>
 </module>