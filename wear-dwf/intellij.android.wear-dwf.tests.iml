<?xml version="1.0" encoding="UTF-8"?>
<module type="JAVA_MODULE" version="4">
  <component name="NewModuleRootManager" inherit-compiler-output="true">
    <exclude-output />
    <content url="file://$MODULE_DIR$/testData">
      <sourceFolder url="file://$MODULE_DIR$/testData" type="java-test-resource" />
    </content>
    <content url="file://$MODULE_DIR$/testSrc">
      <sourceFolder url="file://$MODULE_DIR$/testSrc" isTestSource="true" />
    </content>
    <orderEntry type="inheritedJdk" />
    <orderEntry type="sourceFolder" forTests="false" />
    <orderEntry type="module" module-name="intellij.android.wear-dwf" scope="TEST" />
    <orderEntry type="module" module-name="intellij.android.common" scope="TEST" />
    <orderEntry type="module" module-name="intellij.android.core" scope="TEST" />
    <orderEntry type="library" scope="TEST" name="kotlin-test" level="project" />
    <orderEntry type="library" scope="TEST" name="truth" level="project" />
    <orderEntry type="library" scope="TEST" name="mockito" level="project" />
    <orderEntry type="library" scope="TEST" name="mockito-kotlin" level="project" />
    <orderEntry type="module" module-name="intellij.android.testFramework" scope="TEST" />
    <orderEntry type="module" module-name="intellij.android.adt.testutils" scope="TEST" />
<<<<<<< HEAD
    <orderEntry type="library" scope="TEST" name="jetbrains.kotlinx.coroutines.test" level="project" />
    <orderEntry type="module" module-name="intellij.android.projectSystem" scope="TEST" />
    <orderEntry type="module" module-name="intellij.android.projectSystem.gradle.models" scope="TEST" />
    <orderEntry type="module" module-name="android.sdktools.analytics-testing" scope="TEST" />
    <orderEntry type="library" scope="TEST" name="studio-analytics-proto" level="project" />
    <orderEntry type="module" module-name="intellij.android.lang.tests" scope="TEST" />
=======
    <orderEntry type="library" scope="TEST" name="studio-test-platform" level="project" />
    <orderEntry type="library" scope="TEST" name="JUnit4" level="project" />
    <orderEntry type="library" scope="PROVIDED" name="studio-platform" level="project" />
    <orderEntry type="module" module-name="intellij.platform.analysis" scope="TEST" />
    <orderEntry type="module" module-name="intellij.platform.core" scope="TEST" />
    <orderEntry type="module" module-name="intellij.platform.editor.ui" scope="TEST" />
    <orderEntry type="module" module-name="intellij.platform.testFramework" scope="TEST" />
    <orderEntry type="module" module-name="intellij.java.testFramework" scope="TEST" />
    <orderEntry type="module" module-name="intellij.xml.psi" scope="TEST" />
    <orderEntry type="library" scope="TEST" name="Guava" level="project" />
    <orderEntry type="module" module-name="intellij.xml.dom" scope="TEST" />
>>>>>>> c4f2349c
  </component>
  <component name="TestModuleProperties" production-module="intellij.android.wear-dwf" />
</module><|MERGE_RESOLUTION|>--- conflicted
+++ resolved
@@ -19,26 +19,24 @@
     <orderEntry type="library" scope="TEST" name="mockito-kotlin" level="project" />
     <orderEntry type="module" module-name="intellij.android.testFramework" scope="TEST" />
     <orderEntry type="module" module-name="intellij.android.adt.testutils" scope="TEST" />
-<<<<<<< HEAD
-    <orderEntry type="library" scope="TEST" name="jetbrains.kotlinx.coroutines.test" level="project" />
-    <orderEntry type="module" module-name="intellij.android.projectSystem" scope="TEST" />
-    <orderEntry type="module" module-name="intellij.android.projectSystem.gradle.models" scope="TEST" />
-    <orderEntry type="module" module-name="android.sdktools.analytics-testing" scope="TEST" />
-    <orderEntry type="library" scope="TEST" name="studio-analytics-proto" level="project" />
-    <orderEntry type="module" module-name="intellij.android.lang.tests" scope="TEST" />
-=======
     <orderEntry type="library" scope="TEST" name="studio-test-platform" level="project" />
     <orderEntry type="library" scope="TEST" name="JUnit4" level="project" />
     <orderEntry type="library" scope="PROVIDED" name="studio-platform" level="project" />
     <orderEntry type="module" module-name="intellij.platform.analysis" scope="TEST" />
     <orderEntry type="module" module-name="intellij.platform.core" scope="TEST" />
+    <orderEntry type="module" module-name="intellij.platform.ide.core.impl" scope="TEST" />
     <orderEntry type="module" module-name="intellij.platform.editor.ui" scope="TEST" />
     <orderEntry type="module" module-name="intellij.platform.testFramework" scope="TEST" />
     <orderEntry type="module" module-name="intellij.java.testFramework" scope="TEST" />
     <orderEntry type="module" module-name="intellij.xml.psi" scope="TEST" />
     <orderEntry type="library" scope="TEST" name="Guava" level="project" />
     <orderEntry type="module" module-name="intellij.xml.dom" scope="TEST" />
->>>>>>> c4f2349c
+    <orderEntry type="library" scope="TEST" name="kotlinx-coroutines-test" level="project" />
+    <orderEntry type="module" module-name="intellij.platform.core.ui" scope="TEST" />
+    <orderEntry type="module" module-name="intellij.platform.projectModel" scope="TEST" />
+    <orderEntry type="module" module-name="intellij.android.projectSystem" scope="TEST" />
+    <orderEntry type="library" name="protobuf" level="project" />
+    <orderEntry type="module" module-name="intellij.android.lang.tests" scope="TEST" />
   </component>
   <component name="TestModuleProperties" production-module="intellij.android.wear-dwf" />
 </module>