--- conflicted
+++ resolved
@@ -19,12 +19,7 @@
     <applicationService
         serviceInterface="com.android.tools.idea.appinspection.ide.InspectorArtifactService"
         serviceImplementation="com.android.tools.idea.appinspection.ide.InspectorArtifactServiceImpl"/>
-<<<<<<< HEAD
-    <facet.toolWindow id="App Inspection"
-                      facetIdList="android,apk"
-=======
     <toolWindow id="App Inspection"
->>>>>>> b5f40ffd
                       anchor="bottom"
                       icon="StudioIcons.Shell.ToolWindows.INSPECTION"
                       factoryClass="com.android.tools.idea.appinspection.ide.ui.AppInspectionToolWindowFactory"
