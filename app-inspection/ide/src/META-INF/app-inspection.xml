--- conflicted
+++ resolved
@@ -20,14 +20,9 @@
     <facet.toolWindow id="Database Inspector"
                       facetIdList="android,apk"
                       anchor="bottom"
-<<<<<<< HEAD
-                      icon="StudioIcons.Shell.ToolWindows.INSPECTION"
-                      factoryClass="com.android.tools.idea.appinspection.ide.ui.AppInspectionToolWindowFactory"/>
-=======
                       icon="StudioIcons.Shell.ToolWindows.DATABASE_INSPECTOR"
                       factoryClass="com.android.tools.idea.appinspection.ide.ui.AppInspectionToolWindowFactory"
                       doNotActivateOnStart="true"/>
->>>>>>> e624679c
     <applicationService serviceImplementation="com.android.tools.idea.appinspection.ide.AppInspectionHostService"/>
   </extensions>
 
