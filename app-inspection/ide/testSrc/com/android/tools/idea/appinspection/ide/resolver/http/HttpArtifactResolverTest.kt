--- conflicted
+++ resolved
@@ -64,14 +64,9 @@
     }
 
   @Test
-<<<<<<< HEAD
-  fun downloadAndCacheArtifact() = runBlocking {
-    val fileService = TestFileService()
-=======
   fun downloadAndCacheArtifact() =
-    runBlocking<Unit> {
+    runBlocking {
       val fileService = TestFileService()
->>>>>>> de127946
 
       val resolver =
         HttpArtifactResolver(fileService, AppInspectorArtifactPaths(fileService), fakeDownloader)
