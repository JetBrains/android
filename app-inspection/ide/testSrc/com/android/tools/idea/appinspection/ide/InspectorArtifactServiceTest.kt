/*
 * Copyright (C) 2020 The Android Open Source Project
 *
 * Licensed under the Apache License, Version 2.0 (the "License");
 * you may not use this file except in compliance with the License.
 * You may obtain a copy of the License at
 *
 *      http://www.apache.org/licenses/LICENSE-2.0
 *
 * Unless required by applicable law or agreed to in writing, software
 * distributed under the License is distributed on an "AS IS" BASIS,
 * WITHOUT WARRANTIES OR CONDITIONS OF ANY KIND, either express or implied.
 * See the License for the specific language governing permissions and
 * limitations under the License.
 */
package com.android.tools.idea.appinspection.ide

<<<<<<< HEAD
import com.android.test.testutils.TestUtils
=======
import com.android.testutils.TestUtils
>>>>>>> 0d09370c
import com.android.tools.idea.appinspection.inspector.api.launch.RunningArtifactCoordinate
import com.android.tools.idea.appinspection.inspector.api.service.TestFileService
import com.android.tools.idea.appinspection.inspector.ide.resolver.ArtifactResolver
import com.android.tools.idea.appinspection.inspector.ide.resolver.ArtifactResolverFactory
import com.android.tools.idea.appinspection.inspector.ide.resolver.BlockingArtifactResolver
import com.android.tools.idea.appinspection.test.mockMinimumArtifactCoordinate
import com.android.tools.idea.testing.AndroidProjectRule
import com.google.common.truth.Truth.assertThat
import com.intellij.openapi.project.Project
import kotlinx.coroutines.runBlocking
import org.junit.Rule
import org.junit.Test
import java.nio.file.Path

class InspectorArtifactServiceTest {

  @get:Rule val androidProjectRule = AndroidProjectRule.inMemory()

  private val libraryPath =
    TestUtils.resolveWorkspacePath(
      "tools/adt/idea/app-inspection/ide/testData/libraries/androidx/work/work-runtime/2.5.0-beta01/work-runtime-2.5.0-beta01.aar"
    )

  @Test
  fun getInspectorJar() =
    runBlocking<Unit> {
      val fileService = TestFileService()
      val artifactResolverFactory =
        object : ArtifactResolverFactory {
          override fun getArtifactResolver(project: Project): ArtifactResolver {
            return object : BlockingArtifactResolver() {
              override fun resolveArtifactBlocking(
                artifactCoordinate: RunningArtifactCoordinate
              ): Path {
                return libraryPath
              }
            }
          }
        }
      val artifactService = InspectorArtifactServiceImpl(fileService, artifactResolverFactory)

      val resolvedArtifactPath =
        artifactService.getOrResolveInspectorArtifact(
          RunningArtifactCoordinate(
            mockMinimumArtifactCoordinate("androidx.work", "work-runtime", "2.5.0-beta01"),
<<<<<<< HEAD
            "2.5.0-beta01"
=======
            "2.5.0-beta01",
>>>>>>> 0d09370c
          ),
          androidProjectRule.project,
        )

      assertThat(resolvedArtifactPath).isNotNull()
      assertThat(resolvedArtifactPath.fileName.toString())
        .isEqualTo("work-runtime-2.5.0-beta01.aar")
    }
}<|MERGE_RESOLUTION|>--- conflicted
+++ resolved
@@ -15,11 +15,7 @@
  */
 package com.android.tools.idea.appinspection.ide
 
-<<<<<<< HEAD
 import com.android.test.testutils.TestUtils
-=======
-import com.android.testutils.TestUtils
->>>>>>> 0d09370c
 import com.android.tools.idea.appinspection.inspector.api.launch.RunningArtifactCoordinate
 import com.android.tools.idea.appinspection.inspector.api.service.TestFileService
 import com.android.tools.idea.appinspection.inspector.ide.resolver.ArtifactResolver
@@ -65,11 +61,7 @@
         artifactService.getOrResolveInspectorArtifact(
           RunningArtifactCoordinate(
             mockMinimumArtifactCoordinate("androidx.work", "work-runtime", "2.5.0-beta01"),
-<<<<<<< HEAD
-            "2.5.0-beta01"
-=======
             "2.5.0-beta01",
->>>>>>> 0d09370c
           ),
           androidProjectRule.project,
         )
