/*
 * Copyright (C) 2021 The Android Open Source Project
 *
 * Licensed under the Apache License, Version 2.0 (the "License");
 * you may not use this file except in compliance with the License.
 * You may obtain a copy of the License at
 *
 *      http://www.apache.org/licenses/LICENSE-2.0
 *
 * Unless required by applicable law or agreed to in writing, software
 * distributed under the License is distributed on an "AS IS" BASIS,
 * WITHOUT WARRANTIES OR CONDITIONS OF ANY KIND, either express or implied.
 * See the License for the specific language governing permissions and
 * limitations under the License.
 */
package com.android.tools.idea.sqlite.ui.exportToFile

import com.android.tools.idea.io.IdeFileUtils
import com.android.tools.idea.sqlite.DatabaseInspectorAnalyticsTracker
import com.android.tools.idea.sqlite.localization.DatabaseInspectorBundle
import com.android.tools.idea.sqlite.model.Delimiter
import com.android.tools.idea.sqlite.model.Delimiter.*
import com.android.tools.idea.sqlite.model.ExportDialogParams
import com.android.tools.idea.sqlite.model.ExportDialogParams.ExportDatabaseDialogParams
import com.android.tools.idea.sqlite.model.ExportDialogParams.ExportQueryResultsDialogParams
import com.android.tools.idea.sqlite.model.ExportDialogParams.ExportTableDialogParams
import com.android.tools.idea.sqlite.model.ExportFormat
import com.android.tools.idea.sqlite.model.ExportFormat.CSV
import com.android.tools.idea.sqlite.model.ExportFormat.DB
import com.android.tools.idea.sqlite.model.ExportFormat.SQL
import com.android.tools.idea.sqlite.model.ExportRequest
import com.android.tools.idea.sqlite.model.ExportRequest.ExportDatabaseRequest
import com.android.tools.idea.sqlite.model.ExportRequest.ExportQueryResultsRequest
import com.android.tools.idea.sqlite.model.ExportRequest.ExportTableRequest
import com.android.tools.idea.sqlite.model.isInMemoryDatabase
import com.intellij.CommonBundle
import com.intellij.openapi.fileChooser.FileChooserFactory
import com.intellij.openapi.fileChooser.FileSaverDescriptor
import com.intellij.openapi.fileChooser.FileSaverDialog
import com.intellij.openapi.project.Project
import com.intellij.openapi.ui.ComboBox
import com.intellij.openapi.ui.ComponentValidator
import com.intellij.openapi.ui.DialogWrapper
import com.intellij.openapi.ui.Messages
import com.intellij.openapi.ui.TextFieldWithBrowseButton
import com.intellij.openapi.ui.ValidationInfo
import com.intellij.openapi.util.io.FileUtil
import com.intellij.openapi.vfs.VfsUtil
import com.intellij.ui.DocumentAdapter
import com.intellij.ui.components.JBLabel
<<<<<<< HEAD
=======
import com.intellij.util.io.isDirectory
>>>>>>> 574fcae1
import com.jgoodies.common.base.Strings
import java.io.File
import java.nio.file.Path
import java.nio.file.Paths
import java.util.function.Supplier
import javax.swing.ButtonGroup
import javax.swing.JComponent
import javax.swing.JRadioButton
import javax.swing.JTextField
import javax.swing.event.DocumentEvent
import kotlin.io.path.exists
<<<<<<< HEAD
import kotlin.io.path.isDirectory
=======
>>>>>>> 574fcae1

/** @see ExportToFileDialogView */
class ExportToFileDialogViewImpl(val project: Project, val params: ExportDialogParams) :
  DialogWrapper(project, true), ExportToFileDialogView {
  private val listeners = mutableListOf<ExportToFileDialogView.Listener>()
  private val analyticsTracker = DatabaseInspectorAnalyticsTracker.getInstance(project)

  private lateinit var formatButtonGroup: ButtonGroup
  private lateinit var delimiterLabel: JBLabel
  private lateinit var delimiterComboBox: ComboBox<String>
  private lateinit var saveLocationTextField: TextFieldWithBrowseButton

  init {
    val source =
      when (params) {
        is ExportDatabaseDialogParams ->
          "Database" // TODO(161081452): use DatabaseInspectorBundle for user facing strings
        is ExportTableDialogParams -> "Table"
        is ExportQueryResultsDialogParams -> "Query Results"
      }

    title = "Export $source"
    setOKButtonText("Export")
    setCancelButtonText("Cancel")
    super.init()
  }

  override fun show() {
    analyticsTracker.trackExportDialogOpened(params.actionOrigin)
    super.show()
  }

  override fun getHelpId(): String {
    return "org.jetbrains.android./r/studio-ui/db-inspector-help"
  }

  override fun addListener(listener: ExportToFileDialogView.Listener) {
    listeners.add(listener)
  }

  override fun removeListener(listener: ExportToFileDialogView.Listener) {
    listeners.remove(listener)
  }

  override fun getStyle(): DialogStyle = DialogStyle.COMPACT

  override fun createCenterPanel(): JComponent {
    // set up format buttons
    val formatLabel = JBLabel("File type:")
    formatButtonGroup = ButtonGroup()
    val formatDbRadioButton = createFormatButton(DB)
    val formatSqlRadioButton = createFormatButton(SQL)
    val formatCsvRadioButton =
      createFormatButton(CSV(SEMICOLON)) // CSV delimiter choice not affecting the outcome
    listOf(formatDbRadioButton, formatSqlRadioButton, formatCsvRadioButton).forEach { button ->
      formatButtonGroup.add(button)
      button.addActionListener {
        updateDelimiterEnabled()
        updateDestinationExtension()
      }
    }
    formatButtonGroup.elements.asSequence().first { it.isVisible }.isSelected = true

    // set up delimiter combo box
    delimiterComboBox = ComboBox(Delimiter.values().map { it.displayName }.toTypedArray())
    delimiterLabel = JBLabel(DatabaseInspectorBundle.message("export.dialog.delimiter.label"))
    delimiterLabel.labelFor = delimiterComboBox
    updateDelimiterEnabled()

    // set up destination path selection
    saveLocationTextField = TextFieldWithBrowseButton()
    val saveLocationLabel =
      JBLabel(DatabaseInspectorBundle.message("export.dialog.output.location.label"))
    saveLocationLabel.labelFor = saveLocationTextField
    createSuggestedPath()?.let { saveLocationTextField.text = it.toString() }
    saveLocationTextField.addActionListener { showSaveFileDialog() }
    setUpSaveLocationValidation(saveLocationTextField.textField)

    // position items
    return ExportToFileDialogLayout.createLayout(
      formatLabel,
      formatDbRadioButton,
      formatSqlRadioButton,
      formatCsvRadioButton,
      delimiterLabel,
      delimiterComboBox,
      saveLocationLabel,
      saveLocationTextField
    )
  }

  private fun setUpSaveLocationValidation(locationTextField: JTextField) {
    /**
     * @return a [ValidationInfo] object describing the issue with the path in [locationTextField]
     *   if an issue exists. `null` otherwise.
     */
    fun getValidationError(): ValidationInfo? {
      val path = parseSaveLocationTextFieldPath()
      val pathString = locationTextField.text
      if (IOUtils.isValidDestinationFilePath(path) && !IOUtils.endsWithSeparatorChar(pathString))
        return null // no error

      /** TODO(161081452): move strings into [DatabaseInspectorBundle] */
      val errorMessage =
        when {
          Strings.isBlank(pathString) -> "Path not defined"
          IOUtils.endsWithSeparatorChar(pathString) -> "File name not specified"
          path == null -> "Path is invalid" // trying to parse the path resulted in an error
          path.isDirectory() -> "Path is an existing directory"
          path.parent == null -> "Parent directory not defined"
          !path.parent.exists() -> "Parent directory does not exist"
          else -> "Path is invalid"
        }

      return ValidationInfo(errorMessage, locationTextField)
    }

    ComponentValidator(disposable)
      .withValidator(
        Supplier {
          val validationError = getValidationError()
          this@ExportToFileDialogViewImpl.isOKActionEnabled = validationError == null
          validationError
        }
      )
      .installOn(locationTextField)

    fun runValidator() {
      ComponentValidator.getInstance(locationTextField).ifPresent { it.revalidate() }
    }

    locationTextField.document.addDocumentListener(
      object : DocumentAdapter() {
        override fun textChanged(e: DocumentEvent) = runValidator()
      }
    )

    runValidator()
  }

  // TODO(161081452): consider moving path logic to [ExportToFileController]
  private fun showSaveFileDialog() {
    val dialog: FileSaverDialog =
      FileChooserFactory.getInstance()
        .createSaveFileDialog(
          FileSaverDescriptor("Save as...", "", selectedFormatExtension()),
          contentPanel
        )

    val pathSuggestion = createSuggestedPath()
    val parent: Path? =
      when {
        pathSuggestion == null -> IOUtils.getDefaultBaseDir()
        pathSuggestion.isDirectory() -> pathSuggestion
        pathSuggestion.parent == null -> IOUtils.getDefaultBaseDir()
        else -> pathSuggestion.parent
      }
    val fileName: String =
      when {
        pathSuggestion == null || pathSuggestion.isDirectory() -> createFileName()
        else -> pathSuggestion.fileName.toString()
      }

    val selectedFile = dialog.save(parent, fileName)
    selectedFile?.let { saveLocationTextField.text = it.file.absolutePath }
    this@ExportToFileDialogViewImpl.toFront()
  }

  private fun createFormatButton(format: ExportFormat): JRadioButton {
    val isSupported =
      when {
        params.srcDatabase.isInMemoryDatabase() -> format is CSV
        format is DB -> params is ExportDatabaseDialogParams
        format is SQL -> params !is ExportQueryResultsDialogParams
        format is CSV -> true
        else -> false
      }
    return JRadioButton(format.displayName).apply {
      isVisible = isSupported
      isEnabled = isSupported
    }
  }

  private fun updateDelimiterEnabled() {
    val enabled = selectedFormat() is CSV
    delimiterLabel.isEnabled = enabled
    delimiterComboBox.isEnabled = enabled
  }

  private fun parseSaveLocationTextFieldPath(): Path? =
    IOUtils.pathFromText(saveLocationTextField.text)

  private fun createSuggestedPath(): Path? {
    /** check if anything is already in [saveLocationTextField] */
    parseSaveLocationTextFieldPath()?.let {
      return it
    }

    // try to find a sensible path to suggest
    val baseDir = IOUtils.getDefaultBaseDir() ?: return null
    val fileName = createFileName()
    return baseDir.resolve(fileName)
  }

  private fun createFileName(): String {
    val databaseName = params.srcDatabase.name
    val baseFileName =
      FileUtil.sanitizeFileName(
        when (params) {
          is ExportDatabaseDialogParams -> databaseName
          is ExportTableDialogParams -> "$databaseName-${params.srcTable}"
          is ExportQueryResultsDialogParams -> "$databaseName-query-results"
        },
        false
      )
    val extension = selectedFormatExtension()
    val extensionPart = if (extension.isBlank()) "" else ".$extension"
    return "$baseFileName$extensionPart"
  }

  private fun updateDestinationExtension() {
    if (saveLocationTextField.text.isBlank()) return

    val currentPath = File(saveLocationTextField.text)
    val fileName = currentPath.name
    val fileNameNoExt = currentPath.nameWithoutExtension

    val newExtension = selectedFormatExtension()
    val newFileName = "$fileNameNoExt.$newExtension"

    val currentPathStr = currentPath.toString()
    val fileNameLocation = currentPathStr.lastIndexOf(fileName)
    val newPath = currentPathStr.substring(0, fileNameLocation) + newFileName

    saveLocationTextField.text = newPath
  }

  /** Returns a file extension appropriate for the selected format */
  private fun selectedFormatExtension(): String {
    val selectedFormat = selectedFormat()
    if (params is ExportDatabaseDialogParams && selectedFormat is CSV) return "zip"
    return selectedFormat.fileExtension
  }

  @Suppress("MoveVariableDeclarationIntoWhen")
  private fun selectedFormat(): ExportFormat {
    val buttonText = formatButtonGroup.elements.asSequence().firstOrNull { it.isSelected }?.text
    return when (buttonText) {
      DB.displayName -> DB
      SQL.displayName -> SQL
      CSV(SEMICOLON).displayName ->
        CSV(
          delimiterFromDisplayName(delimiterComboBox.item)
        ) // CSV delimiter choice not affecting the outcome
      else -> throw IllegalStateException("Expected an export format to be selected.")
    }
  }

  /**
   * Combines selected options into an [ExportRequest] formed of all information needed for an
   * export operation
   */
  private fun createExportRequest(): ExportRequest? {
    // gather params
    val dstPath: Path? = parseSaveLocationTextFieldPath()
    val format = selectedFormat()

    // validate params
    if (
      dstPath == null ||
        !IOUtils.isValidDestinationFilePath(dstPath) ||
        IOUtils.endsWithSeparatorChar(saveLocationTextField.text) ||
        !showConfirmOverwriteDialog(project, dstPath)
    )
      return null

    // return as ExportInstructions
    return when (params) {
      is ExportDatabaseDialogParams -> ExportDatabaseRequest(params.srcDatabase, format, dstPath)
      is ExportTableDialogParams ->
        ExportTableRequest(params.srcDatabase, params.srcTable, format, dstPath)
      is ExportQueryResultsDialogParams ->
        ExportQueryResultsRequest(params.srcDatabase, params.query, format, dstPath)
    }
  }

  /**
   * Checks if selected destination already exists, and if so asks the user whether they are OK with
   * overwriting the existing file
   */
  private fun showConfirmOverwriteDialog(project: Project, file: Path): Boolean {
    // TODO(161081452): consider moving path logic to [ExportToFileController]
    if (!file.exists()) return true
    val result =
      Messages.showYesNoDialog(
        project,
        DatabaseInspectorBundle.message(
          "export.dialog.file.already.exists.overwrite.prompt",
          file.fileName.toString(),
          file.parent.toString()
        ),
        DatabaseInspectorBundle.message("export.dialog.file.already.exists.overwrite.title"),
        CommonBundle.message("button.overwrite"),
        CommonBundle.message("button.cancel"),
        Messages.getWarningIcon()
      )
    return (result == Messages.YES)
  }

  override fun doOKAction() {
    createExportRequest()?.let { params ->
      listeners.forEach { it.exportRequestSubmitted(params) }
      super.doOKAction()
    }
  }

  private val Delimiter.displayName
    get(): String =
      DatabaseInspectorBundle.message(
        when (this) {
          SEMICOLON -> "export.dialog.delimiter.semicolon.label"
          TAB -> "export.dialog.delimiter.tab.label"
          COMMA -> "export.dialog.delimiter.comma.label"
          VERTICAL_BAR -> "export.dialog.delimiter.vertical_bar.label"
          SPACE -> "export.dialog.delimiter.space.label"
        }
      )

  private fun delimiterFromDisplayName(displayName: String): Delimiter =
    Delimiter.values().first { it.displayName == displayName }

  private val ExportFormat.fileExtension
    get(): String =
      when (this) {
        DB -> "db"
        SQL -> "sql"
        is CSV -> "csv"
      }

  private val ExportFormat.displayName
    get(): String =
      when (this) {
        DB -> "DB"
        SQL -> "SQL"
        is CSV -> "CSV"
      }
}

// TODO(161081452): move to a more suitable location
/**
 * Provides functions to parse, validate, and resolve paths used in the [ExportToFileDialogViewImpl]
 * code.
 */
private object IOUtils {
  fun pathFromText(text: String): Path? {
    if (text.isBlank()) return null

    return try {
      val rawPath = Paths.get(text)
      resolveHomeDir(rawPath)
    } catch (ignored: Exception) {
      null // invalid path in the text field
    }
  }

  /**
   * Verifies that the path contains an existing parent directory, and a file-name. Since the path
   * is already parsed (as [Path]) the trailing dir separator character will have been removed, so
   * we need to check for that case separately with [endsWithSeparatorChar].
   */
  fun isValidDestinationFilePath(path: Path?): Boolean =
    path != null &&
    !path.isDirectory() &&
    path.parent != null &&
    path.parent.isDirectory() &&
    path.parent.exists()

  fun endsWithSeparatorChar(path: String) = path.trimEnd().endsWith(File.separatorChar)

  /** Resolves "~" in path. If it cannot resolve the home-dir location, it leaves the path as-is. */
  private fun resolveHomeDir(path: Path): Path {
    val dirs =
      generateSequence(path) { it.parent }.toList().asReversed() // dir list in natural order
    if (dirs.firstOrNull()?.toString() != "~")
      return path // if first dir isn't "~", we have nothing to do
    val homeDir =
      getHomeDir() ?: return path // if we can't get home dir location, we can't do anything
    return dirs.drop(1).fold(homeDir) { acc, next -> acc.resolve(next.fileName) }
  }

  private fun getHomeDir(): Path? = VfsUtil.getUserHomeDir()?.toNioPath()

  fun getDefaultBaseDir(): Path? = IdeFileUtils.getDesktopDirectory() ?: getHomeDir()
}<|MERGE_RESOLUTION|>--- conflicted
+++ resolved
@@ -48,10 +48,6 @@
 import com.intellij.openapi.vfs.VfsUtil
 import com.intellij.ui.DocumentAdapter
 import com.intellij.ui.components.JBLabel
-<<<<<<< HEAD
-=======
-import com.intellij.util.io.isDirectory
->>>>>>> 574fcae1
 import com.jgoodies.common.base.Strings
 import java.io.File
 import java.nio.file.Path
@@ -63,10 +59,7 @@
 import javax.swing.JTextField
 import javax.swing.event.DocumentEvent
 import kotlin.io.path.exists
-<<<<<<< HEAD
 import kotlin.io.path.isDirectory
-=======
->>>>>>> 574fcae1
 
 /** @see ExportToFileDialogView */
 class ExportToFileDialogViewImpl(val project: Project, val params: ExportDialogParams) :
@@ -439,10 +432,10 @@
    */
   fun isValidDestinationFilePath(path: Path?): Boolean =
     path != null &&
-    !path.isDirectory() &&
-    path.parent != null &&
-    path.parent.isDirectory() &&
-    path.parent.exists()
+      !path.isDirectory() &&
+      path.parent != null &&
+      path.parent.isDirectory() &&
+      path.parent.exists()
 
   fun endsWithSeparatorChar(path: String) = path.trimEnd().endsWith(File.separatorChar)
 
