--- conflicted
+++ resolved
@@ -61,17 +61,12 @@
   data class LiveSqliteDatabaseId(
     override val path: String,
     override val name: String,
-<<<<<<< HEAD
-    val connectionId: Int
-  ) : SqliteDatabaseId()
-=======
     val connectionId: Int,
     val isForced: Boolean = false,
     val isReadOnly: Boolean = false,
   ) : SqliteDatabaseId() {
     override fun key() = Key(path, connectionId)
   }
->>>>>>> 0d09370c
 
   data class FileSqliteDatabaseId(
     override val path: String,
