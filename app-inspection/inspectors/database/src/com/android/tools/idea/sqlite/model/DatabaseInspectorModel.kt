--- conflicted
+++ resolved
@@ -16,12 +16,8 @@
 package com.android.tools.idea.sqlite.model
 
 import com.android.annotations.concurrency.UiThread
-<<<<<<< HEAD
-import com.intellij.util.concurrency.ThreadingAssertions
-=======
 import com.android.tools.idea.sqlite.model.SqliteDatabaseId.LiveSqliteDatabaseId
 import com.intellij.openapi.application.ApplicationManager
->>>>>>> 0d09370c
 
 /** Class used to store and access [SqliteDatabaseId]s and their [SqliteSchema]s. */
 @UiThread
@@ -67,25 +63,25 @@
   private val closeDatabases = mutableMapOf<SqliteDatabaseId.Key, SqliteDatabaseId>()
 
   override fun getOpenDatabaseIds(): List<SqliteDatabaseId> {
-    ThreadingAssertions.assertEventDispatchThread()
+    ApplicationManager.getApplication().assertIsDispatchThread()
 
     return openDatabases.values.map { it.id }
   }
 
   override fun getCloseDatabaseIds(): List<SqliteDatabaseId> {
-    ThreadingAssertions.assertEventDispatchThread()
+    ApplicationManager.getApplication().assertIsDispatchThread()
 
     return closeDatabases.values.toList()
   }
 
   override fun getDatabaseSchema(databaseId: SqliteDatabaseId): SqliteSchema? {
-    ThreadingAssertions.assertEventDispatchThread()
+    ApplicationManager.getApplication().assertIsDispatchThread()
 
     return openDatabases[databaseId.key()]?.schema
   }
 
   override fun addDatabaseSchema(databaseId: SqliteDatabaseId, sqliteSchema: SqliteSchema) {
-    ThreadingAssertions.assertEventDispatchThread()
+    ApplicationManager.getApplication().assertIsDispatchThread()
 
     val key = databaseId.key()
     closeDatabases.remove(key)
@@ -94,7 +90,7 @@
   }
 
   override fun removeDatabaseSchema(databaseId: SqliteDatabaseId) {
-    ThreadingAssertions.assertEventDispatchThread()
+    ApplicationManager.getApplication().assertIsDispatchThread()
 
     val key = databaseId.key()
     openDatabases.remove(key)
@@ -107,7 +103,7 @@
   }
 
   override fun updateSchema(databaseId: SqliteDatabaseId, newSchema: SqliteSchema) {
-    ThreadingAssertions.assertEventDispatchThread()
+    ApplicationManager.getApplication().assertIsDispatchThread()
 
     val oldSchema = openDatabases[databaseId.key()]?.schema ?: return
     openDatabases[databaseId.key()] = OpenDatabase(databaseId, newSchema)
@@ -116,7 +112,7 @@
   }
 
   override fun clearDatabases() {
-    ThreadingAssertions.assertEventDispatchThread()
+    ApplicationManager.getApplication().assertIsDispatchThread()
 
     openDatabases.clear()
     closeDatabases.clear()
@@ -125,14 +121,14 @@
   }
 
   override fun addListener(modelListener: DatabaseInspectorModel.Listener) {
-    ThreadingAssertions.assertEventDispatchThread()
+    ApplicationManager.getApplication().assertIsDispatchThread()
 
     listeners.add(modelListener)
     modelListener.onDatabasesChanged()
   }
 
   override fun removeListener(modelListener: DatabaseInspectorModel.Listener) {
-    ThreadingAssertions.assertEventDispatchThread()
+    ApplicationManager.getApplication().assertIsDispatchThread()
 
     listeners.remove(modelListener)
   }
