/*
 * Copyright (C) 2020 The Android Open Source Project
 *
 * Licensed under the Apache License, Version 2.0 (the "License");
 * you may not use this file except in compliance with the License.
 * You may obtain a copy of the License at
 *
 *      http://www.apache.org/licenses/LICENSE-2.0
 *
 * Unless required by applicable law or agreed to in writing, software
 * distributed under the License is distributed on an "AS IS" BASIS,
 * WITHOUT WARRANTIES OR CONDITIONS OF ANY KIND, either express or implied.
 * See the License for the specific language governing permissions and
 * limitations under the License.
 */
package com.android.tools.idea.sqlite.databaseConnection.live

import androidx.sqlite.inspection.SqliteInspectorProtocol
import com.android.tools.idea.concurrency.transform
import com.android.tools.idea.sqlite.DatabaseInspectorAnalyticsTracker
import com.android.tools.idea.sqlite.model.ResultSetSqliteColumn
import com.android.tools.idea.sqlite.model.SqliteAffinity
import com.android.tools.idea.sqlite.model.SqliteColumn
import com.android.tools.idea.sqlite.model.SqliteColumnValue
import com.android.tools.idea.sqlite.model.SqliteSchema
import com.android.tools.idea.sqlite.model.SqliteStatement
import com.android.tools.idea.sqlite.model.SqliteTable
import com.android.tools.idea.sqlite.model.SqliteValue
import com.android.tools.idea.sqlite.model.getRowIdName
import com.google.common.io.BaseEncoding
import com.google.common.util.concurrent.ListenableFuture
import com.google.wireless.android.sdk.stats.AppInspectionEvent
import com.intellij.openapi.diagnostic.Logger
import com.intellij.openapi.project.Project
import java.util.concurrent.Executor

/**
 * Builds a [SqliteInspectorProtocol.Command] from a [SqliteStatement] and a database connection id.
 */
internal fun buildQueryCommand(
  sqliteStatement: SqliteStatement,
  databaseConnectionId: Int,
  responseSizeByteLimitHint: Long? = null
): SqliteInspectorProtocol.Command {
  val parameterValues =
    sqliteStatement.parametersValues.map { param ->
      SqliteInspectorProtocol.QueryParameterValue.newBuilder()
        .also { builder ->
          if (param is SqliteValue.StringValue) {
            builder.stringValue = param.value
          }
        }
        .build()
    }

  val queryBuilder =
    SqliteInspectorProtocol.QueryCommand.newBuilder()
      .setQuery(sqliteStatement.sqliteStatementText)
      .addAllQueryParameterValues(parameterValues)
      .setDatabaseId(databaseConnectionId)

  if (responseSizeByteLimitHint != null) {
    queryBuilder.responseSizeLimitHint = responseSizeByteLimitHint
  }

  return SqliteInspectorProtocol.Command.newBuilder().setQuery(queryBuilder).build()
}

internal fun SqliteInspectorProtocol.CellValue.toSqliteColumnValue(
  colName: String
): SqliteColumnValue {
  return when (oneOfCase) {
    // TODO(b/150761542) Handle all types in SqliteValue.
    SqliteInspectorProtocol.CellValue.OneOfCase.STRING_VALUE ->
      SqliteColumnValue(colName, SqliteValue.StringValue(stringValue))
    SqliteInspectorProtocol.CellValue.OneOfCase.DOUBLE_VALUE ->
      SqliteColumnValue(colName, SqliteValue.StringValue(doubleValue.toString()))
    SqliteInspectorProtocol.CellValue.OneOfCase.BLOB_VALUE ->
      // TODO(b/151757927): this approach is inefficient, as we are using 4x the amount of memory.
      // Create SqliteValue.BlobValue instead.
      SqliteColumnValue(
        colName,
        SqliteValue.StringValue(BaseEncoding.base16().encode(blobValue.toByteArray()))
      )
    SqliteInspectorProtocol.CellValue.OneOfCase.LONG_VALUE ->
      SqliteColumnValue(colName, SqliteValue.StringValue(longValue.toString()))
    SqliteInspectorProtocol.CellValue.OneOfCase.ONEOF_NOT_SET ->
      SqliteColumnValue(colName, SqliteValue.NullValue)
    null -> error("value is null")
  }
}

internal fun List<SqliteInspectorProtocol.Table>.toSqliteSchema(): SqliteSchema {
  val tables = map { table ->
    val columns = table.columnsList.map { it.toSqliteColumn() }
    val rowIdName = getRowIdName(columns)
    SqliteTable(table.name, columns, rowIdName, table.isView)
  }
  return SqliteSchema(tables)
}

fun ListenableFuture<SqliteInspectorProtocol.Response>.mapToColumns(executor: Executor) =
  transform(executor) { response ->
    response.query.columnNamesList.map { columnName ->
      ResultSetSqliteColumn(columnName, null, null, null)
    }
  }

/**
 * This method is used to handle synchronous errors from the on-device inspector. All errors are
 * logged, except for recoverable errors.
 *
 * An on-device inspector can send an error as a response to a command (synchronous) or as an event
 * (asynchronous). When detected, synchronous errors are thrown as exceptions so that they become
 * part of the usual flow for errors: they cause the futures to fail and are shown in the views.
 *
 * Asynchronous errors are delivered to DatabaseInspectorProjectService that takes care of showing
 * them.
 */
internal fun handleError(
  project: Project,
  command: SqliteInspectorProtocol.Command,
  errorContent: SqliteInspectorProtocol.ErrorContent,
  logger: Logger
) {
  // Ignore race conditions for short-lived dbs.
  // Short lived dbs can be closed after the "db open" event is received and before the next command
  // is executed.
  if (
    errorContent.errorCode ==
      SqliteInspectorProtocol.ErrorContent.ErrorCode.ERROR_NO_OPEN_DATABASE_WITH_REQUESTED_ID ||
      errorContent.errorCode ==
        SqliteInspectorProtocol.ErrorContent.ErrorCode.ERROR_DB_CLOSED_DURING_OPERATION
  ) {
    return
  }

  when (command.oneOfCase) {
    SqliteInspectorProtocol.Command.OneOfCase.GET_SCHEMA,
    SqliteInspectorProtocol.Command.OneOfCase.KEEP_DATABASES_OPEN,
    SqliteInspectorProtocol.Command.OneOfCase.QUERY,
    SqliteInspectorProtocol.Command.OneOfCase.TRACK_DATABASES,
<<<<<<< HEAD
    SqliteInspectorProtocol.Command.OneOfCase.ONEOF_NOT_SET -> handleErrorContent(project, errorContent, logger)
    else -> { }
=======
    SqliteInspectorProtocol.Command.OneOfCase.ONEOF_NOT_SET ->
      handleErrorContent(project, errorContent, logger)
    null -> {}
>>>>>>> de127946
  }
}

private fun handleErrorContent(
  project: Project,
  errorContent: SqliteInspectorProtocol.ErrorContent,
  logger: Logger
) {
  val analyticsTracker = DatabaseInspectorAnalyticsTracker.getInstance(project)

  when (errorContent.recoverability.oneOfCase) {
    SqliteInspectorProtocol.ErrorRecoverability.OneOfCase.IS_RECOVERABLE -> {
      // log when isRecoverable is set and is false.
      if (!errorContent.recoverability.isRecoverable) {
        logger.warn(
          "Unrecoverable error from on-device inspector: ${errorContent.message}\n${errorContent.stackTrace}"
        )
        analyticsTracker.trackErrorOccurred(
          AppInspectionEvent.DatabaseInspectorEvent.ErrorKind.IS_RECOVERABLE_FALSE
        )
      } else {
        analyticsTracker.trackErrorOccurred(
          AppInspectionEvent.DatabaseInspectorEvent.ErrorKind.IS_RECOVERABLE_TRUE
        )
      }
    }
    SqliteInspectorProtocol.ErrorRecoverability.OneOfCase.ONEOF_NOT_SET -> {
      // log when isRecoverable is not set ("unknown if recoverable error").
      logger.warn(
        "Unknown if recoverable error from on-device inspector: ${errorContent.message}\n${errorContent.stackTrace}"
      )
      analyticsTracker.trackErrorOccurred(
        AppInspectionEvent.DatabaseInspectorEvent.ErrorKind.IS_RECOVERABLE_UNKNOWN
      )
    }
    null -> {}
  }
}

internal fun getErrorMessage(errorContent: SqliteInspectorProtocol.ErrorContent): String {
  /**
   * Errors can be "recoverable", "unrecoverable" or "unknown if recoverable".
   * 1. "Recoverable" errors are errors after which execution can continue as normal (eg. typo in
   *    query).
   * 2. "Unrecoverable" errors are errors after which the state of on-device inspector is corrupted
   *    and app needs restart.
   * 3. "Unknown if recoverable" means the on-device inspector doesn't have enough information to
   *    decide if the error is recoverable or not.
   *
   * `errorContent.recoverability.isRecoverable` is:
   * 1. true for "recoverable" errors
   * 2. false for "unrecoverable" errors
   * 3. not set for "unknown if recoverable" errors
   */
  return when (errorContent.recoverability.oneOfCase) {
    SqliteInspectorProtocol.ErrorRecoverability.OneOfCase.IS_RECOVERABLE -> {
      if (errorContent.recoverability.isRecoverable) {
        // recoverable
        errorContent.message
      } else {
        // unrecoverable
        "An error has occurred which requires you to restart your app: ${errorContent.message}"
      }
    }
    SqliteInspectorProtocol.ErrorRecoverability.OneOfCase.ONEOF_NOT_SET -> {
      // unknown if recoverable
      "An error has occurred which might require you to restart your app: ${errorContent.message}"
    }
    null -> error("value is null")
  }
}

private fun SqliteInspectorProtocol.Column.toSqliteColumn(): SqliteColumn {
  return SqliteColumn(name, SqliteAffinity.fromTypename(type), !isNotNull, primaryKey > 0)
}

/**
 * An exception from the on-device inspector.
 *
 * @param message The error message of the exception.
 * @param onDeviceStackTrace The stack trace of the exception, captured on the device.
 */
data class LiveInspectorException(override val message: String, val onDeviceStackTrace: String) :
  RuntimeException()<|MERGE_RESOLUTION|>--- conflicted
+++ resolved
@@ -140,14 +140,9 @@
     SqliteInspectorProtocol.Command.OneOfCase.KEEP_DATABASES_OPEN,
     SqliteInspectorProtocol.Command.OneOfCase.QUERY,
     SqliteInspectorProtocol.Command.OneOfCase.TRACK_DATABASES,
-<<<<<<< HEAD
-    SqliteInspectorProtocol.Command.OneOfCase.ONEOF_NOT_SET -> handleErrorContent(project, errorContent, logger)
-    else -> { }
-=======
     SqliteInspectorProtocol.Command.OneOfCase.ONEOF_NOT_SET ->
       handleErrorContent(project, errorContent, logger)
-    null -> {}
->>>>>>> de127946
+    else -> {}
   }
 }
 
