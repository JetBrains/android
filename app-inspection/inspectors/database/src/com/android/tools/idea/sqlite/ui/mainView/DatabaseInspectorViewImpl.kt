/*
 * Copyright (C) 2019 The Android Open Source Project
 *
 * Licensed under the Apache License, Version 2.0 (the "License");
 * you may not use this file except in compliance with the License.
 * You may obtain a copy of the License at
 *
 *      http://www.apache.org/licenses/LICENSE-2.0
 *
 * Unless required by applicable law or agreed to in writing, software
 * distributed under the License is distributed on an "AS IS" BASIS,
 * WITHOUT WARRANTIES OR CONDITIONS OF ANY KIND, either express or implied.
 * See the License for the specific language governing permissions and
 * limitations under the License.
 */
package com.android.tools.idea.sqlite.ui.mainView

import com.android.annotations.concurrency.UiThread
import com.android.tools.adtui.stdui.ActionData
import com.android.tools.adtui.stdui.EmptyStatePanel
import com.android.tools.adtui.stdui.LabelData
import com.android.tools.adtui.stdui.NewLineChunk
import com.android.tools.adtui.stdui.TextChunk
import com.android.tools.adtui.stdui.UrlData
import com.android.tools.adtui.workbench.AutoHide
import com.android.tools.adtui.workbench.Side
import com.android.tools.adtui.workbench.Split
import com.android.tools.adtui.workbench.ToolContent
import com.android.tools.adtui.workbench.ToolWindowDefinition
import com.android.tools.adtui.workbench.WorkBench
import com.android.tools.idea.sqlite.controllers.TabId
import com.android.tools.idea.sqlite.localization.DatabaseInspectorBundle
import com.android.tools.idea.sqlite.ui.notifyError
import com.intellij.icons.AllIcons
import com.intellij.openapi.Disposable
import com.intellij.openapi.actionSystem.ActionPlaces
import com.intellij.openapi.actionSystem.ActionUpdateThread
import com.intellij.openapi.actionSystem.AnAction
import com.intellij.openapi.actionSystem.AnActionEvent
import com.intellij.openapi.actionSystem.DefaultActionGroup
import com.intellij.openapi.project.Project
import com.intellij.ui.UIBundle
import com.intellij.ui.tabs.JBTabsBorder
import com.intellij.ui.tabs.TabInfo
import com.intellij.ui.tabs.UiDecorator
import com.intellij.ui.tabs.impl.JBEditorTabsBorder
import com.intellij.ui.tabs.impl.JBTabsImpl
import com.intellij.util.ui.JBUI
import com.intellij.util.ui.UIUtil
import icons.StudioIcons
import java.awt.BorderLayout
import java.awt.event.MouseAdapter
import java.awt.event.MouseEvent
import javax.swing.Icon
import javax.swing.JComponent
import javax.swing.JPanel

@UiThread
class DatabaseInspectorViewImpl(project: Project, parentDisposable: Disposable) :
  DatabaseInspectorView {
  val listeners = mutableListOf<DatabaseInspectorView.Listener>()

  private val centerPanel = JPanel(BorderLayout())
  private val leftPanelView = LeftPanelView(this)
  private val viewContext = SqliteViewContext(leftPanelView.component)
  private val workBench: WorkBench<SqliteViewContext> =
    WorkBench(project, "Database Inspector", null, parentDisposable)
<<<<<<< HEAD
  private val tabs = BorderedTabs(project, project)
=======
  private val tabs = BorderedTabs(project, parentDisposable)
>>>>>>> 0d09370c

  override val component: JComponent = workBench

  private val openTabs = mutableMapOf<TabId, TabInfo>()

  private val databaseInspectorHelpUrl = "https://d.android.com/r/studio-ui/db-inspector-help"
  private val offlineModeHelpUrl = "https://d.android.com/r/studio-ui/db-inspector-help/offline"

  init {
    workBench.init(centerPanel, viewContext, listOf(createToolWindowDefinition()), false)

    addEmptyStatePanel(
      DatabaseInspectorBundle.message("waiting.for.connection"),
      databaseInspectorHelpUrl,
    )

    tabs.name = "right-panel-tabs-panel"
    tabs.apply {
      setTabDraggingEnabled(true)
      setUiDecorator(
        object : UiDecorator {
          override fun getDecoration() = UiDecorator.UiDecoration(labelInsets = JBUI.insets(5, 6))
        }
      )
      addTabMouseListener(
        object : MouseAdapter() {
          override fun mousePressed(e: MouseEvent) {
            if (UIUtil.isCloseClick(e)) {
              val targetTabInfo = findInfo(e)
              val tabId = targetTabInfo?.`object` as? TabId ?: return
              listeners.forEach { it.closeTabActionInvoked(tabId) }
            }
          }
        }
      )
    }
  }

  override fun addListener(listener: DatabaseInspectorView.Listener) {
    listeners.add(listener)
  }

  override fun removeListener(listener: DatabaseInspectorView.Listener) {
    listeners.remove(listener)
  }

  override fun updateDatabases(databaseDiffOperations: List<DatabaseDiffOperation>) {
    for (databaseDiffOperation in databaseDiffOperations) {
      when (databaseDiffOperation) {
        is DatabaseDiffOperation.AddDatabase -> {
          leftPanelView.addDatabaseSchema(
            databaseDiffOperation.viewDatabase,
            databaseDiffOperation.schema,
            databaseDiffOperation.index,
          )
        }
        is DatabaseDiffOperation.RemoveDatabase ->
          leftPanelView.removeDatabaseSchema(databaseDiffOperation.viewDatabase)
      }
    }

    if (openTabs.isEmpty() || leftPanelView.databasesCount == 0) {
      addEmptyStatePanel(
        DatabaseInspectorBundle.message("default.empty.state.message"),
        databaseInspectorHelpUrl,
      )
    }
  }

  override fun updateDatabaseSchema(
    viewDatabase: ViewDatabase,
    diffOperations: List<SchemaDiffOperation>,
  ) {
    leftPanelView.updateDatabase(viewDatabase, diffOperations)
  }

  override fun openTab(tabId: TabId, tabName: String, tabIcon: Icon, component: JComponent) {
    if (openTabs.isEmpty()) {
      resetCenterPanelAndAddView(tabs)
    }

    val tab = createTab(tabId, tabName, tabIcon, component)
    tabs.addTab(tab)
    tabs.select(tab, true)
    openTabs[tabId] = tab
  }

  override fun focusTab(tabId: TabId) {
    tabs.select(openTabs[tabId]!!, true)
  }

  override fun closeTab(tabId: TabId) {
    val tab = openTabs.remove(tabId)
    tabs.removeTab(tab)

    if (openTabs.isEmpty()) {
      addEmptyStatePanel(
        DatabaseInspectorBundle.message("default.empty.state.message"),
        databaseInspectorHelpUrl,
      )
    }
  }

  override fun reportError(message: String, throwable: Throwable?) {
    notifyError(message, throwable)
  }

  override fun setRefreshButtonState(state: Boolean) {
    leftPanelView.setRefreshButtonState(state)
  }

  override fun showEnterOfflineModePanel(filesDownloaded: Int, totalFilesToDownload: Int) {
    val enterOfflineModePanel =
      EmptyStatePanel(
        reason =
          LabelData(
            TextChunk("Moving to offline mode"),
            NewLineChunk,
            TextChunk("($filesDownloaded/$totalFilesToDownload) databases downloaded..."),
          ),
        actionData = ActionData("Cancel") { listeners.forEach { it.cancelOfflineModeInvoked() } },
      )
    enterOfflineModePanel.name = "right-panel-offline-mode"

    resetCenterPanelAndAddView(enterOfflineModePanel)
  }

  override fun showOfflineModeUnavailablePanel() {
    addEmptyStatePanel("Offline mode unavailable.", offlineModeHelpUrl)
  }

  override fun setForceOpen(forceOpen: Boolean) {
    leftPanelView.setForceOpen(forceOpen)
  }

  override fun updateKeepConnectionOpenButton(keepOpen: Boolean) {
    leftPanelView.updateKeepConnectionOpenButton(keepOpen)
  }

  override fun reportSyncProgress(message: String) {}

  private fun addEmptyStatePanel(text: String, url: String) {
    val emptyStatePanel = EmptyStatePanel(text, UrlData("Learn more", url))
    emptyStatePanel.name = "right-panel-empty-state"

    resetCenterPanelAndAddView(emptyStatePanel)
  }

  private fun createTab(
    tabId: TabId,
    tabName: String,
    tabIcon: Icon,
    tabContent: JComponent,
  ): TabInfo {
    val tab = TabInfo(tabContent)
    tab.`object` = tabId

    val tabActionGroup = DefaultActionGroup()
    tabActionGroup.add(
      object :
        AnAction(
          DatabaseInspectorBundle.message("action.close.tab"),
          DatabaseInspectorBundle.message("action.close.tab.desc"),
          AllIcons.Actions.Close,
        ) {
        override fun actionPerformed(e: AnActionEvent) {
          listeners.forEach { it.closeTabActionInvoked(tabId) }
        }

        override fun getActionUpdateThread(): ActionUpdateThread = ActionUpdateThread.EDT

        override fun update(e: AnActionEvent) {
          e.presentation.hoveredIcon = AllIcons.Actions.CloseHovered
          e.presentation.isVisible = true
          e.presentation.text = UIBundle.message("tabbed.pane.close.tab.action.name")
        }
      }
    )
    tab.setTabLabelActions(tabActionGroup, ActionPlaces.EDITOR_TAB)
    tab.icon = tabIcon
    tab.text = tabName
    return tab
  }

  private fun resetCenterPanelAndAddView(component: JComponent) {
    centerPanel.removeAll()
    centerPanel.layout = BorderLayout()
    centerPanel.add(component)
    centerPanel.revalidate()
    centerPanel.repaint()
  }

  private fun createToolWindowDefinition(): ToolWindowDefinition<SqliteViewContext> {
    return ToolWindowDefinition(
      "Databases",
      StudioIcons.DatabaseInspector.TABLE,
      "DATABASES",
      Side.LEFT,
      Split.TOP,
      AutoHide.DOCKED,
      ToolWindowDefinition.DEFAULT_SIDE_WIDTH,
      ToolWindowDefinition.DEFAULT_BUTTON_SIZE,
      ToolWindowDefinition.ALLOW_BASICS,
    ) {
      SchemaPanelToolContent()
    }
  }

  inner class SchemaPanelToolContent : ToolContent<SqliteViewContext> {
    private lateinit var component: JComponent

    /** Initialize the UI from the passed in [SqliteViewContext] */
    override fun setToolContext(toolContext: SqliteViewContext?) {
      component = toolContext?.component ?: JPanel()
    }

    override fun getComponent(): JComponent {
      return component
    }

    override fun dispose() {}

    override fun getAdditionalActions(): List<AnAction> {
      return listOf(leftPanelView.createCollapseTreeAction())
    }
  }

  data class SqliteViewContext(val component: JComponent)

  /**
   * Extends [JBTabsImpl] by using a [JBEditorTabsBorder], which adds a tab border to all the tabs.
   * The [JBTabsBorder] used by [JBTabsImpl] does not add a border to the first tab, if there is
   * only one tab.
   */
  private class BorderedTabs(project: Project, parent: Disposable) : JBTabsImpl(project, parent) {
    override fun createTabBorder() = JBEditorTabsBorder(this)
  }
}<|MERGE_RESOLUTION|>--- conflicted
+++ resolved
@@ -65,11 +65,7 @@
   private val viewContext = SqliteViewContext(leftPanelView.component)
   private val workBench: WorkBench<SqliteViewContext> =
     WorkBench(project, "Database Inspector", null, parentDisposable)
-<<<<<<< HEAD
-  private val tabs = BorderedTabs(project, project)
-=======
   private val tabs = BorderedTabs(project, parentDisposable)
->>>>>>> 0d09370c
 
   override val component: JComponent = workBench
 
