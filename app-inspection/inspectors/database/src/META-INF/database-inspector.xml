--- conflicted
+++ resolved
@@ -32,19 +32,13 @@
         serviceImplementation="com.android.tools.idea.sqlite.DatabaseInspectorAnalyticsTrackerImpl" />
     <notificationGroup id="Database Inspector" displayType="BALLOON"/>
 
-<<<<<<< HEAD
-    <applicationConfigurable groupId="tools.android" id="database.inspector"
-                             key="database.inspector" bundle="messages.DatabaseInspectorBundle"
-                             provider="com.android.tools.idea.sqlite.settings.DatabaseInspectorConfigurableProvider"/>
-=======
     <projectService serviceInterface="com.android.tools.idea.device.explorer.files.external.services.DeviceFileDownloaderService"
                     serviceImplementation="com.android.tools.idea.device.explorer.files.external.services.DeviceFileDownloaderServiceImpl" />
 
-    <applicationConfigurable groupId="tools" id="database.inspector"
+    <applicationConfigurable groupId="tools.android" id="database.inspector"
                              bundle="messages.DatabaseInspectorBundle"
                              provider="com.android.tools.idea.sqlite.settings.DatabaseInspectorConfigurableProvider"
                              key="database.inspector"/>
->>>>>>> 574fcae1
 
     <applicationService serviceImplementation="com.android.tools.idea.sqlite.settings.DatabaseInspectorSettings"/>
   </extensions>
