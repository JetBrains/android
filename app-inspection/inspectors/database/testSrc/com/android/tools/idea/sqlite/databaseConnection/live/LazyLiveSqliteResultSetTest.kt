/*
 * Copyright (C) 2020 The Android Open Source Project
 *
 * Licensed under the Apache License, Version 2.0 (the "License");
 * you may not use this file except in compliance with the License.
 * You may obtain a copy of the License at
 *
 *      http://www.apache.org/licenses/LICENSE-2.0
 *
 * Unless required by applicable law or agreed to in writing, software
 * distributed under the License is distributed on an "AS IS" BASIS,
 * WITHOUT WARRANTIES OR CONDITIONS OF ANY KIND, either express or implied.
 * See the License for the specific language governing permissions and
 * limitations under the License.
 */
package com.android.tools.idea.sqlite.databaseConnection.live

import androidx.sqlite.inspection.SqliteInspectorProtocol
import com.android.testutils.MockitoKt.any
import com.android.testutils.MockitoKt.whenever
import com.android.tools.idea.appinspection.inspector.api.AppInspectorMessenger
import com.android.tools.idea.concurrency.pumpEventsAndWaitForFuture
import com.android.tools.idea.concurrency.pumpEventsAndWaitForFutureCancellation
import com.android.tools.idea.concurrency.pumpEventsAndWaitForFutureException
import com.android.tools.idea.sqlite.DatabaseInspectorMessenger
import com.android.tools.idea.sqlite.model.ResultSetSqliteColumn
import com.android.tools.idea.sqlite.model.SqliteStatement
import com.android.tools.idea.sqlite.model.SqliteStatementType
import com.android.tools.idea.sqlite.model.SqliteValue
import com.intellij.openapi.util.Disposer
import com.intellij.testFramework.LightPlatformTestCase
import com.intellij.util.concurrency.EdtExecutorService
import kotlinx.coroutines.CoroutineScope
import kotlinx.coroutines.SupervisorJob
import kotlinx.coroutines.asCoroutineDispatcher
import kotlinx.coroutines.runBlocking
import org.jetbrains.ide.PooledThreadExecutor
import org.mockito.Mockito.mock

class LazyLiveSqliteResultSetTest : LightPlatformTestCase() {
  private val taskExecutor = PooledThreadExecutor.INSTANCE
  private val edtExecutor = EdtExecutorService.getInstance()
  private val scope = CoroutineScope(edtExecutor.asCoroutineDispatcher() + SupervisorJob())

<<<<<<< HEAD
  fun testColumnsReturnCorrectListOfColumns() = runBlocking {
    // Prepare
    val columnNames = listOf("col1", "col2")

    val cursor = SqliteInspectorProtocol.Response.newBuilder()
      .setQuery(SqliteInspectorProtocol.QueryResponse.newBuilder().addAllColumnNames(columnNames))
      .build()

    val mockMessenger = mock(AppInspectorMessenger::class.java)
    whenever(mockMessenger.sendRawCommand(any(ByteArray::class.java)))
      .thenReturn(cursor.toByteArray())

    val resultSet = createLazyLiveSqliteResultSet(SqliteStatement(SqliteStatementType.EXPLAIN, "fake stmt"), mockMessenger)

    // Act
    val columnsFromResultSet = pumpEventsAndWaitForFuture(resultSet.columns)

    // Assert
    assertEquals(
      listOf(ResultSetSqliteColumn("col1"), ResultSetSqliteColumn("col2")),
      columnsFromResultSet
    )
  }

  fun testRowCountReturnsCorrectNumberOfRows() = runBlocking {
    // Prepare
    val cellValue = SqliteInspectorProtocol.CellValue.newBuilder()
      .setLongValue(1)
      .build()

    val row = SqliteInspectorProtocol.Row.newBuilder()
      .addValues(cellValue)
      .build()

    val columnNames = listOf("columnName")

    val cursor = SqliteInspectorProtocol.Response.newBuilder()
      .setQuery(
        SqliteInspectorProtocol.QueryResponse.newBuilder()
          .addAllColumnNames(columnNames)
          .addRows(row)
          .addRows(row)
      ).build()

    val mockMessenger = mock(AppInspectorMessenger::class.java)
    whenever(mockMessenger.sendRawCommand(any(ByteArray::class.java)))
      .thenReturn(cursor.toByteArray())

    val resultSet = createLazyLiveSqliteResultSet(SqliteStatement(SqliteStatementType.EXPLAIN, "fake stmt"), mockMessenger)

    // Act
    val rowCount = pumpEventsAndWaitForFuture(resultSet.totalRowCount)

    // Assert
    assertEquals(2, rowCount)
  }

  fun testRowCountFailsIfDisposed() = runBlocking<Unit> {
    // Prepare
    val row = SqliteInspectorProtocol.Row.newBuilder().build()

    val mockMessenger = mock(AppInspectorMessenger::class.java)
    whenever(mockMessenger.sendRawCommand(any(ByteArray::class.java))).thenReturn(ByteArray(0))

    val resultSet = createLazyLiveSqliteResultSet(
      SqliteStatement(SqliteStatementType.EXPLAIN, "fake stmt"), mockMessenger
    )
    Disposer.register(project, resultSet)
=======
  fun testColumnsReturnCorrectListOfColumns() =
    runBlocking<Unit> {
      // Prepare
      val columnNames = listOf("col1", "col2")

      val cursor =
        SqliteInspectorProtocol.Response.newBuilder()
          .setQuery(
            SqliteInspectorProtocol.QueryResponse.newBuilder().addAllColumnNames(columnNames)
          )
          .build()

      val mockMessenger = mock(AppInspectorMessenger::class.java)
      whenever(mockMessenger.sendRawCommand(any(ByteArray::class.java)))
        .thenReturn(cursor.toByteArray())

      val resultSet =
        createLazyLiveSqliteResultSet(
          SqliteStatement(SqliteStatementType.EXPLAIN, "fake stmt"),
          mockMessenger
        )

      // Act
      val columnsFromResultSet = pumpEventsAndWaitForFuture(resultSet.columns)

      // Assert
      assertEquals(
        listOf(ResultSetSqliteColumn("col1"), ResultSetSqliteColumn("col2")),
        columnsFromResultSet
      )
    }
>>>>>>> de127946

  fun testRowCountReturnsCorrectNumberOfRows() =
    runBlocking<Unit> {
      // Prepare
      val cellValue = SqliteInspectorProtocol.CellValue.newBuilder().setLongValue(1).build()

<<<<<<< HEAD
  fun testGetRowBatchReturnsCorrectListOfRows() = runBlocking {
    // Prepare
    val cellValueString = SqliteInspectorProtocol.CellValue.newBuilder()
      .setStringValue("a string")
      .build()
=======
      val row = SqliteInspectorProtocol.Row.newBuilder().addValues(cellValue).build()
>>>>>>> de127946

      val columnNames = listOf("columnName")

      val cursor =
        SqliteInspectorProtocol.Response.newBuilder()
          .setQuery(
            SqliteInspectorProtocol.QueryResponse.newBuilder()
              .addAllColumnNames(columnNames)
              .addRows(row)
              .addRows(row)
          )
          .build()

      val mockMessenger = mock(AppInspectorMessenger::class.java)
      whenever(mockMessenger.sendRawCommand(any(ByteArray::class.java)))
        .thenReturn(cursor.toByteArray())

      val resultSet =
        createLazyLiveSqliteResultSet(
          SqliteStatement(SqliteStatementType.EXPLAIN, "fake stmt"),
          mockMessenger
        )

      // Act
      val rowCount = pumpEventsAndWaitForFuture(resultSet.totalRowCount)

      // Assert
      assertEquals(2, rowCount)
    }

  fun testRowCountFailsIfDisposed() =
    runBlocking<Unit> {
      // Prepare
      val row = SqliteInspectorProtocol.Row.newBuilder().build()

      val mockMessenger = mock(AppInspectorMessenger::class.java)
      whenever(mockMessenger.sendRawCommand(any(ByteArray::class.java))).thenReturn(ByteArray(0))

      val resultSet =
        createLazyLiveSqliteResultSet(
          SqliteStatement(SqliteStatementType.EXPLAIN, "fake stmt"),
          mockMessenger
        )
      Disposer.register(project, resultSet)

      // Act / Assert
      Disposer.dispose(resultSet)
      pumpEventsAndWaitForFutureCancellation(resultSet.totalRowCount)
    }

  fun testGetRowBatchReturnsCorrectListOfRows() =
    runBlocking<Unit> {
      // Prepare
      val cellValueString =
        SqliteInspectorProtocol.CellValue.newBuilder().setStringValue("a string").build()

      val row =
        SqliteInspectorProtocol.Row.newBuilder()
          .addValues(cellValueString)
          .addValues(cellValueString)
          .addValues(cellValueString)
          .build()

      val columnNames = listOf("column1", "column2", "column3")

      val cursor =
        SqliteInspectorProtocol.Response.newBuilder()
          .setQuery(
            SqliteInspectorProtocol.QueryResponse.newBuilder()
              .addAllColumnNames(columnNames)
              .addRows(row)
          )
          .build()

      val mockMessenger = mock(AppInspectorMessenger::class.java)
      whenever(mockMessenger.sendRawCommand(any(ByteArray::class.java)))
        .thenReturn(cursor.toByteArray())

      val resultSet =
        createLazyLiveSqliteResultSet(
          SqliteStatement(SqliteStatementType.EXPLAIN, "fake stmt"),
          mockMessenger
        )

      // Act
      // Since we are mocking the answer the values passed to getRowBatch don't matter.
      val rowsFromResultSet =
        pumpEventsAndWaitForFuture(resultSet.getRowBatch(0, Integer.MAX_VALUE))

      // Assert
      assertSize(1, rowsFromResultSet)
      assertEquals("column1", rowsFromResultSet.first().values.first().columnName)
      assertEquals(
        SqliteValue.StringValue("a string"),
        rowsFromResultSet.first().values.first().value
      )
    }

<<<<<<< HEAD
  fun testGetRowBatchThrowsIfMinOffsetSmallerThanZero() = runBlocking {
    // Prepare
    val row = SqliteInspectorProtocol.Row.newBuilder().build()
=======
  fun testGetRowBatchFailsIfDisposed() =
    runBlocking<Unit> {
      // Prepare
      val row = SqliteInspectorProtocol.Row.newBuilder().build()
>>>>>>> de127946

      val mockMessenger = mock(AppInspectorMessenger::class.java)
      whenever(mockMessenger.sendRawCommand(any(ByteArray::class.java))).thenReturn(ByteArray(0))

      val resultSet =
        createLazyLiveSqliteResultSet(
          SqliteStatement(SqliteStatementType.EXPLAIN, "fake stmt"),
          mockMessenger
        )
      Disposer.register(project, resultSet)

      // Act / Assert
      Disposer.dispose(resultSet)
      pumpEventsAndWaitForFutureCancellation(resultSet.getRowBatch(0, Integer.MAX_VALUE))
    }

  fun testGetRowBatchThrowsIfMinOffsetSmallerThanZero() =
    runBlocking<Unit> {
      // Prepare
      val row = SqliteInspectorProtocol.Row.newBuilder().build()

      val cursor =
        SqliteInspectorProtocol.Response.newBuilder()
          .setQuery(SqliteInspectorProtocol.QueryResponse.newBuilder().addRows(row))
          .build()

      val mockMessenger = mock(AppInspectorMessenger::class.java)
      whenever(mockMessenger.sendRawCommand(any(ByteArray::class.java)))
        .thenReturn(cursor.toByteArray())

      val resultSet =
        createLazyLiveSqliteResultSet(
          SqliteStatement(SqliteStatementType.EXPLAIN, "fake stmt"),
          mockMessenger
        )

      // Act / Assert
      assertThrows(IllegalArgumentException::class.java) {
        resultSet.getRowBatch(-1, Integer.MAX_VALUE)
      }
    }

<<<<<<< HEAD
  fun testGetRowBatchThrowsIfMaxOffsetSmallerEqualZero() = runBlocking {
    // Prepare
    val row = SqliteInspectorProtocol.Row.newBuilder().build()
=======
  fun testGetRowBatchThrowsIfMaxOffsetSmallerEqualZero() =
    runBlocking<Unit> {
      // Prepare
      val row = SqliteInspectorProtocol.Row.newBuilder().build()
>>>>>>> de127946

      val cursor =
        SqliteInspectorProtocol.Response.newBuilder()
          .setQuery(SqliteInspectorProtocol.QueryResponse.newBuilder().addRows(row))
          .build()

      val mockMessenger = mock(AppInspectorMessenger::class.java)
      whenever(mockMessenger.sendRawCommand(any(ByteArray::class.java)))
        .thenReturn(cursor.toByteArray())

      val resultSet =
        createLazyLiveSqliteResultSet(
          SqliteStatement(SqliteStatementType.EXPLAIN, "fake stmt"),
          mockMessenger
        )

      // Act / Assert
      assertThrows(IllegalArgumentException::class.java) { resultSet.getRowBatch(0, 0) }
    }

<<<<<<< HEAD
  fun testThrowsRecoverableErrorOnErrorOccurredResponse() = runBlocking {
    // Prepare
    val errorOccurredEvent = SqliteInspectorProtocol.ErrorOccurredResponse.newBuilder().setContent(
      SqliteInspectorProtocol.ErrorContent.newBuilder()
        .setMessage("errorMessage")
        .setRecoverability(SqliteInspectorProtocol.ErrorRecoverability.newBuilder().setIsRecoverable(true).build())
        .setStackTrace("stackTrace")
        .build()
    ).build()

    val cursor = SqliteInspectorProtocol.Response.newBuilder()
      .setErrorOccurred(errorOccurredEvent)
      .build()

    val mockMessenger = mock(AppInspectorMessenger::class.java)
    whenever(mockMessenger.sendRawCommand(any(ByteArray::class.java))).thenReturn(cursor.toByteArray())

    val resultSet = createLazyLiveSqliteResultSet(SqliteStatement(SqliteStatementType.EXPLAIN, "fake stmt"), mockMessenger)

    // Act / Assert
    val error1 = pumpEventsAndWaitForFutureException(resultSet.columns)
    val error2 = pumpEventsAndWaitForFutureException(resultSet.totalRowCount)
    val error3 = pumpEventsAndWaitForFutureException(resultSet.getRowBatch(0, 10))

    assertEquals(error1.cause, error2.cause)
    assertEquals(error1.cause, error3.cause)
    assertInstanceOf(error1.cause, LiveInspectorException::class.java)
    assertEquals("errorMessage", error1.cause!!.message)
    assertEquals("stackTrace", (error1.cause as LiveInspectorException).onDeviceStackTrace)
  }

  fun testThrowsNonRecoverableErrorOnErrorOccurredResponse() = runBlocking {
    // Prepare
    val errorOccurredEvent = SqliteInspectorProtocol.ErrorOccurredResponse.newBuilder().setContent(
      SqliteInspectorProtocol.ErrorContent.newBuilder()
        .setMessage("errorMessage")
        .setRecoverability(SqliteInspectorProtocol.ErrorRecoverability.newBuilder().setIsRecoverable(false).build())
        .setStackTrace("stackTrace")
        .build()
    ).build()

    val cursor = SqliteInspectorProtocol.Response.newBuilder()
      .setErrorOccurred(errorOccurredEvent)
      .build()

    val mockMessenger = mock(AppInspectorMessenger::class.java)
    whenever(mockMessenger.sendRawCommand(any(ByteArray::class.java))).thenReturn(cursor.toByteArray())

    val resultSet = createLazyLiveSqliteResultSet(SqliteStatement(SqliteStatementType.EXPLAIN, "fake stmt"), mockMessenger)

    // Act / Assert
    val error1 = pumpEventsAndWaitForFutureException(resultSet.columns)
    val error2 = pumpEventsAndWaitForFutureException(resultSet.totalRowCount)
    val error3 = pumpEventsAndWaitForFutureException(resultSet.getRowBatch(0, 10))

    assertEquals(error1.cause, error2.cause)
    assertEquals(error1.cause, error3.cause)
    assertInstanceOf(error1.cause, LiveInspectorException::class.java)
    assertEquals("An error has occurred which requires you to restart your app: errorMessage", error1.cause!!.message)
    assertEquals("stackTrace", (error1.cause as LiveInspectorException).onDeviceStackTrace)
  }

  fun testThrowsUnknownRecoverableErrorOnErrorOccurredResponse() = runBlocking {
    // Prepare
    val errorOccurredEvent = SqliteInspectorProtocol.ErrorOccurredResponse.newBuilder().setContent(
      SqliteInspectorProtocol.ErrorContent.newBuilder()
        .setMessage("errorMessage")
        .setRecoverability(SqliteInspectorProtocol.ErrorRecoverability.newBuilder().build())
        .setStackTrace("stackTrace")
        .build()
    ).build()

    val cursor = SqliteInspectorProtocol.Response.newBuilder()
      .setErrorOccurred(errorOccurredEvent)
      .build()

    val mockMessenger = mock(AppInspectorMessenger::class.java)
    whenever(mockMessenger.sendRawCommand(any(ByteArray::class.java))).thenReturn(cursor.toByteArray())

    val resultSet = createLazyLiveSqliteResultSet(SqliteStatement(SqliteStatementType.EXPLAIN, "fake stmt"), mockMessenger)

    // Act / Assert
    val error1 = pumpEventsAndWaitForFutureException(resultSet.columns)
    val error2 = pumpEventsAndWaitForFutureException(resultSet.totalRowCount)
    val error3 = pumpEventsAndWaitForFutureException(resultSet.getRowBatch(0, 10))

    assertEquals(error1.cause, error2.cause)
    assertEquals(error1.cause, error3.cause)
    assertInstanceOf(error1.cause, LiveInspectorException::class.java)
    assertEquals("An error has occurred which might require you to restart your app: errorMessage", error1.cause!!.message)
    assertEquals("stackTrace", (error1.cause as LiveInspectorException).onDeviceStackTrace)
  }
=======
  fun testThrowsRecoverableErrorOnErrorOccurredResponse() =
    runBlocking<Unit> {
      // Prepare
      val errorOccurredEvent =
        SqliteInspectorProtocol.ErrorOccurredResponse.newBuilder()
          .setContent(
            SqliteInspectorProtocol.ErrorContent.newBuilder()
              .setMessage("errorMessage")
              .setRecoverability(
                SqliteInspectorProtocol.ErrorRecoverability.newBuilder()
                  .setIsRecoverable(true)
                  .build()
              )
              .setStackTrace("stackTrace")
              .build()
          )
          .build()

      val cursor =
        SqliteInspectorProtocol.Response.newBuilder().setErrorOccurred(errorOccurredEvent).build()

      val mockMessenger = mock(AppInspectorMessenger::class.java)
      whenever(mockMessenger.sendRawCommand(any(ByteArray::class.java)))
        .thenReturn(cursor.toByteArray())

      val resultSet =
        createLazyLiveSqliteResultSet(
          SqliteStatement(SqliteStatementType.EXPLAIN, "fake stmt"),
          mockMessenger
        )

      // Act / Assert
      val error1 = pumpEventsAndWaitForFutureException(resultSet.columns)
      val error2 = pumpEventsAndWaitForFutureException(resultSet.totalRowCount)
      val error3 = pumpEventsAndWaitForFutureException(resultSet.getRowBatch(0, 10))

      assertEquals(error1.cause, error2.cause)
      assertEquals(error1.cause, error3.cause)
      assertInstanceOf(error1.cause, LiveInspectorException::class.java)
      assertEquals("errorMessage", error1.cause!!.message)
      assertEquals("stackTrace", (error1.cause as LiveInspectorException).onDeviceStackTrace)
    }

  fun testThrowsNonRecoverableErrorOnErrorOccurredResponse() =
    runBlocking<Unit> {
      // Prepare
      val errorOccurredEvent =
        SqliteInspectorProtocol.ErrorOccurredResponse.newBuilder()
          .setContent(
            SqliteInspectorProtocol.ErrorContent.newBuilder()
              .setMessage("errorMessage")
              .setRecoverability(
                SqliteInspectorProtocol.ErrorRecoverability.newBuilder()
                  .setIsRecoverable(false)
                  .build()
              )
              .setStackTrace("stackTrace")
              .build()
          )
          .build()

      val cursor =
        SqliteInspectorProtocol.Response.newBuilder().setErrorOccurred(errorOccurredEvent).build()

      val mockMessenger = mock(AppInspectorMessenger::class.java)
      whenever(mockMessenger.sendRawCommand(any(ByteArray::class.java)))
        .thenReturn(cursor.toByteArray())

      val resultSet =
        createLazyLiveSqliteResultSet(
          SqliteStatement(SqliteStatementType.EXPLAIN, "fake stmt"),
          mockMessenger
        )

      // Act / Assert
      val error1 = pumpEventsAndWaitForFutureException(resultSet.columns)
      val error2 = pumpEventsAndWaitForFutureException(resultSet.totalRowCount)
      val error3 = pumpEventsAndWaitForFutureException(resultSet.getRowBatch(0, 10))

      assertEquals(error1.cause, error2.cause)
      assertEquals(error1.cause, error3.cause)
      assertInstanceOf(error1.cause, LiveInspectorException::class.java)
      assertEquals(
        "An error has occurred which requires you to restart your app: errorMessage",
        error1.cause!!.message
      )
      assertEquals("stackTrace", (error1.cause as LiveInspectorException).onDeviceStackTrace)
    }

  fun testThrowsUnknownRecoverableErrorOnErrorOccurredResponse() =
    runBlocking<Unit> {
      // Prepare
      val errorOccurredEvent =
        SqliteInspectorProtocol.ErrorOccurredResponse.newBuilder()
          .setContent(
            SqliteInspectorProtocol.ErrorContent.newBuilder()
              .setMessage("errorMessage")
              .setRecoverability(SqliteInspectorProtocol.ErrorRecoverability.newBuilder().build())
              .setStackTrace("stackTrace")
              .build()
          )
          .build()

      val cursor =
        SqliteInspectorProtocol.Response.newBuilder().setErrorOccurred(errorOccurredEvent).build()

      val mockMessenger = mock(AppInspectorMessenger::class.java)
      whenever(mockMessenger.sendRawCommand(any(ByteArray::class.java)))
        .thenReturn(cursor.toByteArray())

      val resultSet =
        createLazyLiveSqliteResultSet(
          SqliteStatement(SqliteStatementType.EXPLAIN, "fake stmt"),
          mockMessenger
        )

      // Act / Assert
      val error1 = pumpEventsAndWaitForFutureException(resultSet.columns)
      val error2 = pumpEventsAndWaitForFutureException(resultSet.totalRowCount)
      val error3 = pumpEventsAndWaitForFutureException(resultSet.getRowBatch(0, 10))

      assertEquals(error1.cause, error2.cause)
      assertEquals(error1.cause, error3.cause)
      assertInstanceOf(error1.cause, LiveInspectorException::class.java)
      assertEquals(
        "An error has occurred which might require you to restart your app: errorMessage",
        error1.cause!!.message
      )
      assertEquals("stackTrace", (error1.cause as LiveInspectorException).onDeviceStackTrace)
    }
>>>>>>> de127946

  private fun createLazyLiveSqliteResultSet(
    statement: SqliteStatement,
    messenger: AppInspectorMessenger
  ): LiveSqliteResultSet {
    val liveSqliteResultSet =
      LazyLiveSqliteResultSet(
        statement,
        DatabaseInspectorMessenger(messenger, scope, taskExecutor),
        0,
        taskExecutor
      )
    Disposer.register(testRootDisposable, liveSqliteResultSet)
    return liveSqliteResultSet
  }
}<|MERGE_RESOLUTION|>--- conflicted
+++ resolved
@@ -42,78 +42,8 @@
   private val edtExecutor = EdtExecutorService.getInstance()
   private val scope = CoroutineScope(edtExecutor.asCoroutineDispatcher() + SupervisorJob())
 
-<<<<<<< HEAD
-  fun testColumnsReturnCorrectListOfColumns() = runBlocking {
-    // Prepare
-    val columnNames = listOf("col1", "col2")
-
-    val cursor = SqliteInspectorProtocol.Response.newBuilder()
-      .setQuery(SqliteInspectorProtocol.QueryResponse.newBuilder().addAllColumnNames(columnNames))
-      .build()
-
-    val mockMessenger = mock(AppInspectorMessenger::class.java)
-    whenever(mockMessenger.sendRawCommand(any(ByteArray::class.java)))
-      .thenReturn(cursor.toByteArray())
-
-    val resultSet = createLazyLiveSqliteResultSet(SqliteStatement(SqliteStatementType.EXPLAIN, "fake stmt"), mockMessenger)
-
-    // Act
-    val columnsFromResultSet = pumpEventsAndWaitForFuture(resultSet.columns)
-
-    // Assert
-    assertEquals(
-      listOf(ResultSetSqliteColumn("col1"), ResultSetSqliteColumn("col2")),
-      columnsFromResultSet
-    )
-  }
-
-  fun testRowCountReturnsCorrectNumberOfRows() = runBlocking {
-    // Prepare
-    val cellValue = SqliteInspectorProtocol.CellValue.newBuilder()
-      .setLongValue(1)
-      .build()
-
-    val row = SqliteInspectorProtocol.Row.newBuilder()
-      .addValues(cellValue)
-      .build()
-
-    val columnNames = listOf("columnName")
-
-    val cursor = SqliteInspectorProtocol.Response.newBuilder()
-      .setQuery(
-        SqliteInspectorProtocol.QueryResponse.newBuilder()
-          .addAllColumnNames(columnNames)
-          .addRows(row)
-          .addRows(row)
-      ).build()
-
-    val mockMessenger = mock(AppInspectorMessenger::class.java)
-    whenever(mockMessenger.sendRawCommand(any(ByteArray::class.java)))
-      .thenReturn(cursor.toByteArray())
-
-    val resultSet = createLazyLiveSqliteResultSet(SqliteStatement(SqliteStatementType.EXPLAIN, "fake stmt"), mockMessenger)
-
-    // Act
-    val rowCount = pumpEventsAndWaitForFuture(resultSet.totalRowCount)
-
-    // Assert
-    assertEquals(2, rowCount)
-  }
-
-  fun testRowCountFailsIfDisposed() = runBlocking<Unit> {
-    // Prepare
-    val row = SqliteInspectorProtocol.Row.newBuilder().build()
-
-    val mockMessenger = mock(AppInspectorMessenger::class.java)
-    whenever(mockMessenger.sendRawCommand(any(ByteArray::class.java))).thenReturn(ByteArray(0))
-
-    val resultSet = createLazyLiveSqliteResultSet(
-      SqliteStatement(SqliteStatementType.EXPLAIN, "fake stmt"), mockMessenger
-    )
-    Disposer.register(project, resultSet)
-=======
   fun testColumnsReturnCorrectListOfColumns() =
-    runBlocking<Unit> {
+    runBlocking {
       // Prepare
       val columnNames = listOf("col1", "col2")
 
@@ -143,22 +73,13 @@
         columnsFromResultSet
       )
     }
->>>>>>> de127946
 
   fun testRowCountReturnsCorrectNumberOfRows() =
-    runBlocking<Unit> {
+    runBlocking {
       // Prepare
       val cellValue = SqliteInspectorProtocol.CellValue.newBuilder().setLongValue(1).build()
 
-<<<<<<< HEAD
-  fun testGetRowBatchReturnsCorrectListOfRows() = runBlocking {
-    // Prepare
-    val cellValueString = SqliteInspectorProtocol.CellValue.newBuilder()
-      .setStringValue("a string")
-      .build()
-=======
       val row = SqliteInspectorProtocol.Row.newBuilder().addValues(cellValue).build()
->>>>>>> de127946
 
       val columnNames = listOf("columnName")
 
@@ -210,7 +131,7 @@
     }
 
   fun testGetRowBatchReturnsCorrectListOfRows() =
-    runBlocking<Unit> {
+    runBlocking {
       // Prepare
       val cellValueString =
         SqliteInspectorProtocol.CellValue.newBuilder().setStringValue("a string").build()
@@ -257,16 +178,10 @@
       )
     }
 
-<<<<<<< HEAD
-  fun testGetRowBatchThrowsIfMinOffsetSmallerThanZero() = runBlocking {
-    // Prepare
-    val row = SqliteInspectorProtocol.Row.newBuilder().build()
-=======
   fun testGetRowBatchFailsIfDisposed() =
     runBlocking<Unit> {
       // Prepare
       val row = SqliteInspectorProtocol.Row.newBuilder().build()
->>>>>>> de127946
 
       val mockMessenger = mock(AppInspectorMessenger::class.java)
       whenever(mockMessenger.sendRawCommand(any(ByteArray::class.java))).thenReturn(ByteArray(0))
@@ -284,7 +199,7 @@
     }
 
   fun testGetRowBatchThrowsIfMinOffsetSmallerThanZero() =
-    runBlocking<Unit> {
+    runBlocking {
       // Prepare
       val row = SqliteInspectorProtocol.Row.newBuilder().build()
 
@@ -309,16 +224,10 @@
       }
     }
 
-<<<<<<< HEAD
-  fun testGetRowBatchThrowsIfMaxOffsetSmallerEqualZero() = runBlocking {
-    // Prepare
-    val row = SqliteInspectorProtocol.Row.newBuilder().build()
-=======
   fun testGetRowBatchThrowsIfMaxOffsetSmallerEqualZero() =
-    runBlocking<Unit> {
+    runBlocking {
       // Prepare
       val row = SqliteInspectorProtocol.Row.newBuilder().build()
->>>>>>> de127946
 
       val cursor =
         SqliteInspectorProtocol.Response.newBuilder()
@@ -339,102 +248,8 @@
       assertThrows(IllegalArgumentException::class.java) { resultSet.getRowBatch(0, 0) }
     }
 
-<<<<<<< HEAD
-  fun testThrowsRecoverableErrorOnErrorOccurredResponse() = runBlocking {
-    // Prepare
-    val errorOccurredEvent = SqliteInspectorProtocol.ErrorOccurredResponse.newBuilder().setContent(
-      SqliteInspectorProtocol.ErrorContent.newBuilder()
-        .setMessage("errorMessage")
-        .setRecoverability(SqliteInspectorProtocol.ErrorRecoverability.newBuilder().setIsRecoverable(true).build())
-        .setStackTrace("stackTrace")
-        .build()
-    ).build()
-
-    val cursor = SqliteInspectorProtocol.Response.newBuilder()
-      .setErrorOccurred(errorOccurredEvent)
-      .build()
-
-    val mockMessenger = mock(AppInspectorMessenger::class.java)
-    whenever(mockMessenger.sendRawCommand(any(ByteArray::class.java))).thenReturn(cursor.toByteArray())
-
-    val resultSet = createLazyLiveSqliteResultSet(SqliteStatement(SqliteStatementType.EXPLAIN, "fake stmt"), mockMessenger)
-
-    // Act / Assert
-    val error1 = pumpEventsAndWaitForFutureException(resultSet.columns)
-    val error2 = pumpEventsAndWaitForFutureException(resultSet.totalRowCount)
-    val error3 = pumpEventsAndWaitForFutureException(resultSet.getRowBatch(0, 10))
-
-    assertEquals(error1.cause, error2.cause)
-    assertEquals(error1.cause, error3.cause)
-    assertInstanceOf(error1.cause, LiveInspectorException::class.java)
-    assertEquals("errorMessage", error1.cause!!.message)
-    assertEquals("stackTrace", (error1.cause as LiveInspectorException).onDeviceStackTrace)
-  }
-
-  fun testThrowsNonRecoverableErrorOnErrorOccurredResponse() = runBlocking {
-    // Prepare
-    val errorOccurredEvent = SqliteInspectorProtocol.ErrorOccurredResponse.newBuilder().setContent(
-      SqliteInspectorProtocol.ErrorContent.newBuilder()
-        .setMessage("errorMessage")
-        .setRecoverability(SqliteInspectorProtocol.ErrorRecoverability.newBuilder().setIsRecoverable(false).build())
-        .setStackTrace("stackTrace")
-        .build()
-    ).build()
-
-    val cursor = SqliteInspectorProtocol.Response.newBuilder()
-      .setErrorOccurred(errorOccurredEvent)
-      .build()
-
-    val mockMessenger = mock(AppInspectorMessenger::class.java)
-    whenever(mockMessenger.sendRawCommand(any(ByteArray::class.java))).thenReturn(cursor.toByteArray())
-
-    val resultSet = createLazyLiveSqliteResultSet(SqliteStatement(SqliteStatementType.EXPLAIN, "fake stmt"), mockMessenger)
-
-    // Act / Assert
-    val error1 = pumpEventsAndWaitForFutureException(resultSet.columns)
-    val error2 = pumpEventsAndWaitForFutureException(resultSet.totalRowCount)
-    val error3 = pumpEventsAndWaitForFutureException(resultSet.getRowBatch(0, 10))
-
-    assertEquals(error1.cause, error2.cause)
-    assertEquals(error1.cause, error3.cause)
-    assertInstanceOf(error1.cause, LiveInspectorException::class.java)
-    assertEquals("An error has occurred which requires you to restart your app: errorMessage", error1.cause!!.message)
-    assertEquals("stackTrace", (error1.cause as LiveInspectorException).onDeviceStackTrace)
-  }
-
-  fun testThrowsUnknownRecoverableErrorOnErrorOccurredResponse() = runBlocking {
-    // Prepare
-    val errorOccurredEvent = SqliteInspectorProtocol.ErrorOccurredResponse.newBuilder().setContent(
-      SqliteInspectorProtocol.ErrorContent.newBuilder()
-        .setMessage("errorMessage")
-        .setRecoverability(SqliteInspectorProtocol.ErrorRecoverability.newBuilder().build())
-        .setStackTrace("stackTrace")
-        .build()
-    ).build()
-
-    val cursor = SqliteInspectorProtocol.Response.newBuilder()
-      .setErrorOccurred(errorOccurredEvent)
-      .build()
-
-    val mockMessenger = mock(AppInspectorMessenger::class.java)
-    whenever(mockMessenger.sendRawCommand(any(ByteArray::class.java))).thenReturn(cursor.toByteArray())
-
-    val resultSet = createLazyLiveSqliteResultSet(SqliteStatement(SqliteStatementType.EXPLAIN, "fake stmt"), mockMessenger)
-
-    // Act / Assert
-    val error1 = pumpEventsAndWaitForFutureException(resultSet.columns)
-    val error2 = pumpEventsAndWaitForFutureException(resultSet.totalRowCount)
-    val error3 = pumpEventsAndWaitForFutureException(resultSet.getRowBatch(0, 10))
-
-    assertEquals(error1.cause, error2.cause)
-    assertEquals(error1.cause, error3.cause)
-    assertInstanceOf(error1.cause, LiveInspectorException::class.java)
-    assertEquals("An error has occurred which might require you to restart your app: errorMessage", error1.cause!!.message)
-    assertEquals("stackTrace", (error1.cause as LiveInspectorException).onDeviceStackTrace)
-  }
-=======
   fun testThrowsRecoverableErrorOnErrorOccurredResponse() =
-    runBlocking<Unit> {
+    runBlocking {
       // Prepare
       val errorOccurredEvent =
         SqliteInspectorProtocol.ErrorOccurredResponse.newBuilder()
@@ -477,7 +292,7 @@
     }
 
   fun testThrowsNonRecoverableErrorOnErrorOccurredResponse() =
-    runBlocking<Unit> {
+    runBlocking {
       // Prepare
       val errorOccurredEvent =
         SqliteInspectorProtocol.ErrorOccurredResponse.newBuilder()
@@ -523,7 +338,7 @@
     }
 
   fun testThrowsUnknownRecoverableErrorOnErrorOccurredResponse() =
-    runBlocking<Unit> {
+    runBlocking {
       // Prepare
       val errorOccurredEvent =
         SqliteInspectorProtocol.ErrorOccurredResponse.newBuilder()
@@ -563,7 +378,6 @@
       )
       assertEquals("stackTrace", (error1.cause as LiveInspectorException).onDeviceStackTrace)
     }
->>>>>>> de127946
 
   private fun createLazyLiveSqliteResultSet(
     statement: SqliteStatement,
