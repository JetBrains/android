--- conflicted
+++ resolved
@@ -74,16 +74,10 @@
     super.tearDown()
   }
 
-<<<<<<< HEAD
-  fun testStartTrackingDatabaseConnectionSendsMessage() = runBlocking {
-    // Prepare
-    val emptyResponse = SqliteInspectorProtocol.Response.newBuilder().build().toByteArray()
-=======
   fun testStartTrackingDatabaseConnectionSendsMessage() =
-    runBlocking<Unit> {
+    runBlocking {
       // Prepare
       val emptyResponse = SqliteInspectorProtocol.Response.newBuilder().build().toByteArray()
->>>>>>> de127946
 
       val appInspectorMessenger = FakeAppInspectorMessenger(scope, emptyResponse)
       val databaseInspectorClient = createDatabaseInspectorClient(appInspectorMessenger)
@@ -270,40 +264,8 @@
     assertEquals(true, result)
   }
 
-<<<<<<< HEAD
-  fun testKeepConnectionOpenError() = runBlocking {
-    // Prepare
-    val keepDbsOpenResponse = SqliteInspectorProtocol.Response.newBuilder()
-      .setKeepDatabasesOpen(SqliteInspectorProtocol.KeepDatabasesOpenResponse.newBuilder().build())
-      .setErrorOccurred(
-        SqliteInspectorProtocol.ErrorOccurredResponse.newBuilder().setContent(
-          SqliteInspectorProtocol.ErrorContent.newBuilder()
-            .setRecoverability(SqliteInspectorProtocol.ErrorRecoverability.newBuilder().setIsRecoverable(true).build())
-            .setMessage("msg")
-            .setStackTrace("stk")
-            .build()
-        ).build())
-      .build()
-      .toByteArray()
-
-    val appInspectorMessenger = FakeAppInspectorMessenger(scope, keepDbsOpenResponse)
-    val databaseInspectorClient = createDatabaseInspectorClient(appInspectorMessenger)
-
-    val trackDatabasesCommand = SqliteInspectorProtocol.Command.newBuilder()
-      .setKeepDatabasesOpen(SqliteInspectorProtocol.KeepDatabasesOpenCommand.newBuilder().setSetEnabled(true).build())
-      .build()
-      .toByteArray()
-
-    // Act
-    pumpEventsAndWaitForFutureException(databaseInspectorClient.keepConnectionsOpen(true))
-    PlatformTestUtil.dispatchAllEventsInIdeEventQueue()
-
-    // Assert
-    assertThat(appInspectorMessenger.rawDataSent).isEqualTo(trackDatabasesCommand)
-  }
-=======
   fun testKeepConnectionOpenError() =
-    runBlocking<Unit> {
+    runBlocking {
       // Prepare
       val keepDbsOpenResponse =
         SqliteInspectorProtocol.Response.newBuilder()
@@ -348,7 +310,6 @@
       // Assert
       assertThat(appInspectorMessenger.rawDataSent).isEqualTo(trackDatabasesCommand)
     }
->>>>>>> de127946
 
   fun testKeepConnectionOpenNotSetInResponse() = runBlocking {
     // Prepare
