--- conflicted
+++ resolved
@@ -89,12 +89,6 @@
 import com.intellij.util.concurrency.EdtExecutorService
 import com.intellij.util.concurrency.SameThreadExecutor
 import icons.StudioIcons
-<<<<<<< HEAD
-=======
-import java.util.concurrent.Executor
-import javax.swing.Icon
-import javax.swing.JComponent
->>>>>>> de127946
 import kotlinx.coroutines.CoroutineDispatcher
 import kotlinx.coroutines.CoroutineScope
 import kotlinx.coroutines.asCoroutineDispatcher
@@ -109,6 +103,9 @@
 import org.mockito.Mockito.verify
 import org.mockito.Mockito.verifyNoMoreInteractions
 import org.mockito.Mockito.`when`
+import java.util.concurrent.Executor
+import javax.swing.Icon
+import javax.swing.JComponent
 
 class DatabaseInspectorControllerTest : HeavyPlatformTestCase() {
   private lateinit var databaseInspectorView: FakeDatabaseInspectorView
@@ -2001,15 +1998,9 @@
         databaseInspectorController.stopAppInspectionSession("processName", processDescriptor)
       }
 
-<<<<<<< HEAD
-    // Assert
-    verifyNoMoreInteractions(offlineModeManager)
-  }
-=======
       // Assert
       verifyNoMoreInteractions(offlineModeManager)
     }
->>>>>>> de127946
 
   private fun runWithState(offlineModeEnabled: Boolean, block: () -> Unit) {
     val originalState = DatabaseInspectorSettings.getInstance().isOfflineModeEnabled
