--- conflicted
+++ resolved
@@ -115,13 +115,9 @@
 
   override fun setCommandButton(commandButton: ActiveComponent) = this
 
-<<<<<<< HEAD
-  override fun setKeyboardActions(keyboardActions: List<Pair<ActionListener, KeyStroke>>) = this
-=======
   override fun setKeyboardActions(
     keyboardActions: List<out Pair<ActionListener, KeyStroke>>
   ) = this
->>>>>>> de127946
 
   override fun setKeyEventHandler(handler: BooleanFunction<in KeyEvent>) = this
 
