--- conflicted
+++ resolved
@@ -38,13 +38,6 @@
         private val SAMPLE_IMAGE = BufferedImage(1, 1, BufferedImage.TYPE_INT_ARGB)
         private val SAMPLE_COMPONENT: JComponent = JLabel(ImageIcon(SAMPLE_IMAGE))
 
-<<<<<<< HEAD
-        override fun getImage(): BufferedImage {
-          return SAMPLE_IMAGE
-        }
-
-=======
->>>>>>> 0d09370c
         override fun getComponent(): JComponent {
           return SAMPLE_COMPONENT
         }
