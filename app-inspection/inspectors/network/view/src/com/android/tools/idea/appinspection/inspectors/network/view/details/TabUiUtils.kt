--- conflicted
+++ resolved
@@ -57,10 +57,7 @@
 
 const val SECTION_TITLE_HEADERS = "Headers"
 const val SECTION_TITLE_TRAILERS = "Trailers"
-<<<<<<< HEAD
-=======
 const val SECTION_TITLE_BODY = "Body"
->>>>>>> 0d09370c
 
 const val REGEX_TEXT = "Regex"
 
