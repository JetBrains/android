--- conflicted
+++ resolved
@@ -84,12 +84,8 @@
           FpsTimer(UPDATES_PER_SECOND),
           AndroidDispatchers.workerThread,
           AndroidDispatchers.uiThread,
-<<<<<<< HEAD
-          usageTracker
-=======
           usageTracker,
           ideServices,
->>>>>>> 0d09370c
         )
       private val networkInspectorTab =
         NetworkInspectorTab(
