--- conflicted
+++ resolved
@@ -28,19 +28,6 @@
     <orderEntry type="module" module-name="android.sdktools.android-annotations" />
     <orderEntry type="module" module-name="intellij.android.testFramework" scope="TEST" />
     <orderEntry type="module-library">
-<<<<<<< HEAD
-      <library name="brotli-dec-0.1.2">
-        <CLASSES>
-          <root url="jar://$MODULE_DIR$/../../../../../../../prebuilts/tools/common/m2/repository/org/brotli/dec/0.1.2/dec-0.1.2.jar!/" />
-        </CLASSES>
-        <JAVADOC />
-        <SOURCES>
-          <root url="jar://$MODULE_DIR$/../../../../../../../prebuilts/tools/common/m2/repository/org/brotli/dec/0.1.2/dec-0.1.2-sources.jar!/" />
-        </SOURCES>
-      </library>
-    </orderEntry>
-    <orderEntry type="library" scope="TEST" name="mockito-kotlin" level="project" />
-=======
       <library name="brotli-dec" type="repository">
         <properties include-transitive-deps="false" maven-id="org.brotli:dec:0.1.2">
           <verification>
@@ -56,6 +43,6 @@
         <SOURCES />
       </library>
     </orderEntry>
->>>>>>> 3a514de0
+    <orderEntry type="library" scope="TEST" name="mockito-kotlin" level="project" />
   </component>
 </module>