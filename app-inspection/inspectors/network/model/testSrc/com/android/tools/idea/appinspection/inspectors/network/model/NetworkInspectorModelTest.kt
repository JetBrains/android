/*
 * Copyright (C) 2021 The Android Open Source Project
 *
 * Licensed under the Apache License, Version 2.0 (the "License");
 * you may not use this file except in compliance with the License.
 * You may obtain a copy of the License at
 *
 *      http://www.apache.org/licenses/LICENSE-2.0
 *
 * Unless required by applicable law or agreed to in writing, software
 * distributed under the License is distributed on an "AS IS" BASIS,
 * WITHOUT WARRANTIES OR CONDITIONS OF ANY KIND, either express or implied.
 * See the License for the specific language governing permissions and
 * limitations under the License.
 */
package com.android.tools.idea.appinspection.inspectors.network.model

import com.android.tools.adtui.model.AspectObserver
import com.android.tools.adtui.model.FakeTimer
import com.android.tools.adtui.model.LineChartModel
import com.android.tools.adtui.model.axis.AxisComponentModel
import com.android.tools.adtui.model.legend.LegendComponentModel
import com.android.tools.idea.appinspection.inspectors.network.model.connections.createFakeHttpData
import com.android.tools.idea.protobuf.ByteString
import com.google.common.truth.Truth.assertThat
import com.google.common.util.concurrent.MoreExecutors
import java.util.concurrent.TimeUnit.SECONDS
import kotlinx.coroutines.CoroutineScope
import kotlinx.coroutines.asCoroutineDispatcher
import org.junit.Before
import org.junit.Test

class NetworkInspectorModelTest {
  private lateinit var model: NetworkInspectorModel
  private val timer = FakeTimer()

  @Before
  fun setUp() {
    val codeNavigationProvider = FakeCodeNavigationProvider()
    val services = TestNetworkInspectorServices(codeNavigationProvider, timer)
    model =
      NetworkInspectorModel(
        services,
        FakeNetworkInspectorDataSource(
          speedEventList =
            listOf(
              speedEvent(timestampNanos = 0, rxSpeed = 1, txSpeed = 2),
              speedEvent(timestampNanos = SECONDS.toNanos(10), rxSpeed = 3, txSpeed = 4),
            )
        ),
        CoroutineScope(MoreExecutors.directExecutor().asCoroutineDispatcher()),
      )
    model.timeline.dataRange.set(0.0, SECONDS.toMicros(20).toDouble())
    model.timeline.viewRange.set(0.0, SECONDS.toMicros(5).toDouble())
  }

  @Test
  fun getTrafficAxis() {
    val axis = model.trafficAxis
    assertThat(axis).isNotNull()
    assertThat(axis.range).isEqualTo(model.networkUsage.trafficRange)
  }

  @Test
  fun getLegends() {
    val networkLegends = model.legends
    assertThat(networkLegends.rxLegend.name).isEqualTo("Receiving")
    assertThat(networkLegends.txLegend.name).isEqualTo("Sending")
    assertThat(networkLegends.legends).hasSize(2)
    model.timeline.dataRange.set(0.0, 0.0)
    assertThat(networkLegends.rxLegend.value).isEqualTo("1 B/s")
    assertThat(networkLegends.txLegend.value).isEqualTo("2 B/s")
    model.timeline.dataRange.set(0.0, SECONDS.toMicros(10).toDouble())
    assertThat(networkLegends.rxLegend.value).isEqualTo("3 B/s")
    assertThat(networkLegends.txLegend.value).isEqualTo("4 B/s")
  }

  @Test
  fun setTrafficTooltip() {
    model.tooltip = (NetworkTrafficTooltipModel(model))
    assertThat(model.tooltip).isInstanceOf(NetworkTrafficTooltipModel::class.java)
    val tooltip = model.tooltip as NetworkTrafficTooltipModel
    val tooltipTime = SECONDS.toMicros(10).toDouble()
    model.timeline.tooltipRange.set(tooltipTime, tooltipTime)
    val networkLegends = tooltip.getLegends()
    assertThat(networkLegends.rxLegend.name).isEqualTo("Received")
    assertThat(networkLegends.txLegend.name).isEqualTo("Sent")
    assertThat(networkLegends.rxLegend.value).isEqualTo("3 B/s")
    assertThat(networkLegends.txLegend.value).isEqualTo("4 B/s")
    assertThat(networkLegends.legends).hasSize(2)
  }

  @Test
  fun getDetailedNetworkUsage() {
    val series = model.networkUsage.series
    assertThat(series).hasSize(2)
    val receiving = series[0]!!
    val sending = series[1]!!
    assertThat(receiving.name).isEqualTo("Receiving")
    assertThat(sending.name).isEqualTo("Sending")
    assertThat(receiving.series).hasSize(1)
    assertThat(receiving.series[0].x).isEqualTo(0)
    assertThat(receiving.series[0].value).isEqualTo(1)
    assertThat(sending.series).hasSize(1)
    assertThat(sending.series[0].x).isEqualTo(0)
    assertThat(sending.series[0].value).isEqualTo(2)
  }

  @Test
  fun updaterRegisteredCorrectly() {
    val observer = AspectObserver()
    var networkUsageUpdated = false
    var trafficAxisUpdated = false
    var legendsUpdated = false
    var tooltipLegendsUpdated = false

    model.networkUsage.addDependency(observer).onChange(LineChartModel.Aspect.LINE_CHART) {
      networkUsageUpdated = true
    }
    model.trafficAxis.addDependency(observer).onChange(AxisComponentModel.Aspect.AXIS) {
      trafficAxisUpdated = true
    }
    model.legends.addDependency(observer).onChange(LegendComponentModel.Aspect.LEGEND) {
      legendsUpdated = true
    }
    model.tooltipLegends.addDependency(observer).onChange(LegendComponentModel.Aspect.LEGEND) {
      tooltipLegendsUpdated = true
    }
    timer.tick(1)
    assertThat(networkUsageUpdated).isTrue()
    assertThat(trafficAxisUpdated).isTrue()
    assertThat(legendsUpdated).isFalse()
    assertThat(tooltipLegendsUpdated).isFalse()

    model.timeline.viewRange.set(SECONDS.toMicros(1).toDouble(), SECONDS.toMicros(2).toDouble())
    assertThat(networkUsageUpdated).isTrue()

    // Make sure the axis lerps correctly when we move the range there.
    model.timeline.dataRange.max = SECONDS.toMicros(101).toDouble()
    model.timeline.viewRange.set(SECONDS.toMicros(99).toDouble(), SECONDS.toMicros(101).toDouble())
    timer.tick(100)
    assertThat(legendsUpdated).isTrue()
    assertThat(trafficAxisUpdated).isTrue()
    model.timeline.tooltipRange.set(
      SECONDS.toMicros(100).toDouble(),
<<<<<<< HEAD
      SECONDS.toMicros(100).toDouble()
=======
      SECONDS.toMicros(100).toDouble(),
>>>>>>> 0d09370c
    )
    assertThat(tooltipLegendsUpdated).isTrue()
  }

  @Test
  fun testSelectedConnection() {
    val data =
      createFakeHttpData(
        1,
        responseHeaders =
          listOf(
            httpHeader("null", "HTTP/1.1 302 Found"),
<<<<<<< HEAD
            httpHeader("Content-Type", "image/jpeg")
          ),
        responsePayload = ByteString.copyFromUtf8("Content")
=======
            httpHeader("Content-Type", "image/jpeg"),
          ),
        responsePayload = ByteString.copyFromUtf8("Content"),
>>>>>>> 0d09370c
      )
    val observer = AspectObserver()
    var connectionChanged = false
    model.aspect.addDependency(observer).onChange(NetworkInspectorAspect.SELECTED_CONNECTION) {
      connectionChanged = true
    }
    model.setSelectedConnection(data)
    assertThat(model.selectedConnection).isEqualTo(data)
    assertThat(connectionChanged).isEqualTo(true)
  }
}<|MERGE_RESOLUTION|>--- conflicted
+++ resolved
@@ -143,11 +143,7 @@
     assertThat(trafficAxisUpdated).isTrue()
     model.timeline.tooltipRange.set(
       SECONDS.toMicros(100).toDouble(),
-<<<<<<< HEAD
-      SECONDS.toMicros(100).toDouble()
-=======
       SECONDS.toMicros(100).toDouble(),
->>>>>>> 0d09370c
     )
     assertThat(tooltipLegendsUpdated).isTrue()
   }
@@ -160,15 +156,9 @@
         responseHeaders =
           listOf(
             httpHeader("null", "HTTP/1.1 302 Found"),
-<<<<<<< HEAD
-            httpHeader("Content-Type", "image/jpeg")
-          ),
-        responsePayload = ByteString.copyFromUtf8("Content")
-=======
             httpHeader("Content-Type", "image/jpeg"),
           ),
         responsePayload = ByteString.copyFromUtf8("Content"),
->>>>>>> 0d09370c
       )
     val observer = AspectObserver()
     var connectionChanged = false
