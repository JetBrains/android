<?xml version="1.0" encoding="UTF-8"?>
<module type="JAVA_MODULE" version="4">
  <component name="NewModuleRootManager" inherit-compiler-output="true">
    <exclude-output />
    <content url="file://$MODULE_DIR$">
      <sourceFolder url="file://$MODULE_DIR$/src" isTestSource="false" />
    </content>
    <orderEntry type="inheritedJdk" />
<<<<<<< HEAD
=======
    <orderEntry type="library" name="studio-sdk" level="project" />
    <orderEntry type="library" name="studio-analytics-proto" level="project" />
>>>>>>> cdc83e4e
    <orderEntry type="sourceFolder" forTests="false" />
    <orderEntry type="module" module-name="intellij.android.app-inspection.inspectors.workmanager.model" />
    <orderEntry type="module" module-name="intellij.android.app-inspection.inspector.api" />
    <orderEntry type="module" module-name="intellij.android.app-inspection.inspector.ide" />
    <orderEntry type="module" module-name="intellij.android.app-inspection.inspectors.workmanager.view" />
    <orderEntry type="module" module-name="intellij.android.common" />
    <orderEntry type="module" module-name="android.sdktools.flags" />
    <orderEntry type="module" module-name="intellij.android.artwork" />
    <orderEntry type="module" module-name="analytics-tracker" />
    <orderEntry type="module" module-name="intellij.android.projectSystem" />
    <orderEntry type="library" name="studio-plugin-Kotlin" level="project" />
    <orderEntry type="module" module-name="android.sdktools.sdk-common" />
  </component>
</module><|MERGE_RESOLUTION|>--- conflicted
+++ resolved
@@ -6,18 +6,16 @@
       <sourceFolder url="file://$MODULE_DIR$/src" isTestSource="false" />
     </content>
     <orderEntry type="inheritedJdk" />
-<<<<<<< HEAD
-=======
-    <orderEntry type="library" name="studio-sdk" level="project" />
-    <orderEntry type="library" name="studio-analytics-proto" level="project" />
->>>>>>> cdc83e4e
     <orderEntry type="sourceFolder" forTests="false" />
+    <orderEntry type="library" name="kotlin-stdlib-jdk8" level="project" />
     <orderEntry type="module" module-name="intellij.android.app-inspection.inspectors.workmanager.model" />
     <orderEntry type="module" module-name="intellij.android.app-inspection.inspector.api" />
     <orderEntry type="module" module-name="intellij.android.app-inspection.inspector.ide" />
+    <orderEntry type="module" module-name="intellij.platform.core" />
     <orderEntry type="module" module-name="intellij.android.app-inspection.inspectors.workmanager.view" />
     <orderEntry type="module" module-name="intellij.android.common" />
     <orderEntry type="module" module-name="android.sdktools.flags" />
+    <orderEntry type="library" name="kotlinx-coroutines-jdk8" level="project" />
     <orderEntry type="module" module-name="intellij.android.artwork" />
     <orderEntry type="module" module-name="analytics-tracker" />
     <orderEntry type="module" module-name="intellij.android.projectSystem" />
