/*
 * Copyright (C) 2021 The Android Open Source Project
 *
 * Licensed under the Apache License, Version 2.0 (the "License");
 * you may not use this file except in compliance with the License.
 * You may obtain a copy of the License at
 *
 *      http://www.apache.org/licenses/LICENSE-2.0
 *
 * Unless required by applicable law or agreed to in writing, software
 * distributed under the License is distributed on an "AS IS" BASIS,
 * WITHOUT WARRANTIES OR CONDITIONS OF ANY KIND, either express or implied.
 * See the License for the specific language governing permissions and
 * limitations under the License.
 */
package com.android.tools.idea.appinspection.inspectors.backgroundtask.model.entries

import backgroundtask.inspection.BackgroundTaskInspectorProtocol
import backgroundtask.inspection.BackgroundTaskInspectorProtocol.BackgroundTaskEvent
import com.android.tools.idea.appinspection.inspectors.backgroundtask.model.EventWrapper

/**
 * An entry with all information of a Job Task.
 *
 * @param id a unique identifier across background entries other than work.
 */
class JobEntry(override val id: String) : BackgroundTaskEntry {
  enum class State {
    SCHEDULED,
    STARTED,
    STOPPED,
    FINISHED,
    UNSPECIFIED
  }

  private var _className = ""
  private var _status = State.UNSPECIFIED
  private var _startTime = -1L
  private var _isValid = false
  private var _retries = 0

  private var isRescheduled = false

  var targetWorkId: String? = null

  override val isValid: Boolean
    get() = _isValid

  override val className
    get() = _className

  override val status
    get() = _status.name

  override val startTimeMs
    get() = _startTime

  override val tags = listOf<String>()
  override val callstacks = mutableListOf<BackgroundTaskCallStack>()
  override val retries: Int
    get() = _retries

  var jobInfo: BackgroundTaskInspectorProtocol.JobInfo? = null
    private set

  var latestEvent: BackgroundTaskInspectorProtocol.Event? = null

  override fun consume(eventWrapper: EventWrapper) {
    latestEvent = eventWrapper.backgroundTaskEvent
    val backgroundTaskEvent = eventWrapper.backgroundTaskEvent.backgroundTaskEvent
    val timestamp = eventWrapper.backgroundTaskEvent.timestamp
    when (backgroundTaskEvent.metadataCase) {
      BackgroundTaskEvent.MetadataCase.JOB_SCHEDULED -> {
        _isValid = true
        _status = State.SCHEDULED
        _startTime = timestamp
        jobInfo = backgroundTaskEvent.jobScheduled.job

        if (isRescheduled) {
          _retries++
          isRescheduled = false
        }

        val serviceName = jobInfo!!.serviceName.substringAfterLast('.')
        _className = serviceName.ifEmpty { "Job $id" }
        // Find target work id from extras.
        jobInfo?.extras?.let { extras ->
          val workIdSuffix = extras.substringAfter("EXTRA_WORK_SPEC_ID=", "")
          if (workIdSuffix.isNotEmpty()) {
            val endIndex =
              workIdSuffix.indexOfFirst { it != '-' && !it.isDigit() && !it.isLetter() }
            if (endIndex != -1) {
              targetWorkId = workIdSuffix.substring(0, endIndex)
            }
          }
        }
        callstacks.clear()
        callstacks.add(BackgroundTaskCallStack(timestamp, backgroundTaskEvent.stacktrace))
      }
      BackgroundTaskEvent.MetadataCase.JOB_STARTED -> {
        _status = State.STARTED
      }
      BackgroundTaskEvent.MetadataCase.JOB_STOPPED -> {
        _status = State.STOPPED
        isRescheduled = backgroundTaskEvent.jobStopped.reschedule
      }
      BackgroundTaskEvent.MetadataCase.JOB_FINISHED -> {
        _status = State.FINISHED
        callstacks.add(BackgroundTaskCallStack(timestamp, backgroundTaskEvent.stacktrace))
        isRescheduled = backgroundTaskEvent.jobFinished.needsReschedule
      }
<<<<<<< HEAD
      else -> { }
=======
      else -> {}
>>>>>>> 574fcae1
    }
  }
}<|MERGE_RESOLUTION|>--- conflicted
+++ resolved
@@ -109,11 +109,7 @@
         callstacks.add(BackgroundTaskCallStack(timestamp, backgroundTaskEvent.stacktrace))
         isRescheduled = backgroundTaskEvent.jobFinished.needsReschedule
       }
-<<<<<<< HEAD
-      else -> { }
-=======
       else -> {}
->>>>>>> 574fcae1
     }
   }
 }