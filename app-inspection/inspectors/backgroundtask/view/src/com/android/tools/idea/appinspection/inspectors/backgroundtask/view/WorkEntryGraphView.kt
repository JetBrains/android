--- conflicted
+++ resolved
@@ -195,11 +195,7 @@
           ),
           BorderFactory.createCompoundBorder(
             JBUI.Borders.empty(JBUI.scale(1), JBUI.scale(1), JBUI.scale(1), JBUI.scale(1)),
-<<<<<<< HEAD
-            defaultBorder
-=======
             defaultBorder,
->>>>>>> 0d09370c
           ),
         )
       }
