buildscript {
    dependencies {
<<<<<<< HEAD
        classpath 'com.android.tools.build:gradle:7.1.0'
        classpath "org.jetbrains.kotlin:kotlin-gradle-plugin:1.9.20-Beta"
     }
=======
        classpath 'com.android.tools.build:gradle:8.1.0'
        classpath "org.jetbrains.kotlin:kotlin-gradle-plugin:1.9.22"
    }
>>>>>>> 0d09370c
}

apply plugin: 'com.android.application'
apply plugin: 'org.jetbrains.kotlin.android'

android {
    compileSdk 33
    defaultConfig {
        namespace "com.example.minapp"
        minSdk 26
    }

  compileOptions {
    sourceCompatibility JavaVersion.VERSION_17
    targetCompatibility JavaVersion.VERSION_17
  }

  kotlinOptions {
    jvmTarget = '17'
  }
}<|MERGE_RESOLUTION|>--- conflicted
+++ resolved
@@ -1,14 +1,8 @@
 buildscript {
     dependencies {
-<<<<<<< HEAD
-        classpath 'com.android.tools.build:gradle:7.1.0'
-        classpath "org.jetbrains.kotlin:kotlin-gradle-plugin:1.9.20-Beta"
-     }
-=======
         classpath 'com.android.tools.build:gradle:8.1.0'
         classpath "org.jetbrains.kotlin:kotlin-gradle-plugin:1.9.22"
     }
->>>>>>> 0d09370c
 }
 
 apply plugin: 'com.android.application'
