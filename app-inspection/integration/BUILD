--- conflicted
+++ resolved
@@ -1,10 +1,7 @@
 load("//tools/adt/idea/android/integration:build_defs.bzl", "INTEGRATION_TEST_GRADLE_VERSION", "INTEGRATION_TEST_SYSTEM_IMAGE")
 load("//tools/adt/idea/studio:studio.bzl", "iml_studio_test")
-<<<<<<< HEAD
-=======
 load("//tools/base/bazel:bazel.bzl", "iml_module")
 load("//tools/base/bazel:maven.bzl", "maven_repository")
->>>>>>> 574fcae1
 
 # managed by go/iml_to_build
 iml_module(
@@ -53,17 +50,10 @@
     artifacts = [
         "@maven//:com.android.tools.build.aapt2_7.1.0-7984345",
         "@maven//:com.android.tools.build.gradle_7.1.0",
-<<<<<<< HEAD
-        "@maven//:org.jetbrains.kotlin.kotlin-compiler_1.9.0",
-        "@maven//:org.jetbrains.kotlin.kotlin-gradle-plugin-api_1.9.0",
-        "@maven//:org.jetbrains.kotlin.kotlin-gradle-plugin_1.9.0",
-        "@maven//:org.jetbrains.kotlin.kotlin-stdlib-jdk8_1.9.0",
-=======
         "@maven//:org.jetbrains.kotlin.kotlin-compiler_1.9.20-Beta",
         "@maven//:org.jetbrains.kotlin.kotlin-gradle-plugin-api_1.9.20-Beta",
         "@maven//:org.jetbrains.kotlin.kotlin-gradle-plugin_1.9.20-Beta",
         "@maven//:org.jetbrains.kotlin.kotlin-stdlib-jdk8_1.9.20-Beta",
->>>>>>> 574fcae1
         "@maven//:org.jetbrains.kotlinx.kotlinx-coroutines-core_1.4.1",
         "@maven//:org.jetbrains.markdown_0.2.1",
     ],
