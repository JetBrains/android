/*
 * Copyright (C) 2020 The Android Open Source Project
 *
 * Licensed under the Apache License, Version 2.0 (the "License");
 * you may not use this file except in compliance with the License.
 * You may obtain a copy of the License at
 *
 *      http://www.apache.org/licenses/LICENSE-2.0
 *
 * Unless required by applicable law or agreed to in writing, software
 * distributed under the License is distributed on an "AS IS" BASIS,
 * WITHOUT WARRANTIES OR CONDITIONS OF ANY KIND, either express or implied.
 * See the License for the specific language governing permissions and
 * limitations under the License.
 */
package com.android.tools.idea.appinspection.inspector.api.launch

/**
 * Response from a GetLibraryCompatibilityInfo call.
 *
 * It always contains a reference to the [ArtifactCoordinate] and [status]. [errorMessage] is populated if the check resulted in
 * failure.
 */
<<<<<<< HEAD
data class LibraryVersionResponse(
  val targetLibrary: ArtifactCoordinate,
=======
data class LibraryCompatbilityInfo(
  val libraryCoordinate: ArtifactCoordinate,
>>>>>>> cdc83e4e
  val status: Status,
  /**
   * This version string follows the gradle version format. See https://docs.gradle.org/current/userguide/single_versions.html
   * Examples: 1.3, 1.3.0-beta3, 1.0-20150201.131010-1
   */
  val version: String,
  val errorMessage: String
) {
  enum class Status {
    /**
     * The target library is compatible with the inspector.
     */
    COMPATIBLE,

    /**
     * The target library is incompatible or its version cannot be understood.
     */
    INCOMPATIBLE,

    /**
     * The target library is missing from the app.
     */
    LIBRARY_MISSING,

    /**
     * Application was proguarded.
     */
    APP_PROGUARDED,
    /**
     * An error was encountered in finding and reading the version of the library.
     */
    ERROR
  }

  /**
   * Gets the target library coordinate with the version set to the version of the library in the app.
   */
  fun getTargetLibraryCoordinate() = ArtifactCoordinate(libraryCoordinate.groupId, libraryCoordinate.artifactId, version,
                                                        libraryCoordinate.type)
}<|MERGE_RESOLUTION|>--- conflicted
+++ resolved
@@ -21,13 +21,8 @@
  * It always contains a reference to the [ArtifactCoordinate] and [status]. [errorMessage] is populated if the check resulted in
  * failure.
  */
-<<<<<<< HEAD
-data class LibraryVersionResponse(
-  val targetLibrary: ArtifactCoordinate,
-=======
 data class LibraryCompatbilityInfo(
   val libraryCoordinate: ArtifactCoordinate,
->>>>>>> cdc83e4e
   val status: Status,
   /**
    * This version string follows the gradle version format. See https://docs.gradle.org/current/userguide/single_versions.html
