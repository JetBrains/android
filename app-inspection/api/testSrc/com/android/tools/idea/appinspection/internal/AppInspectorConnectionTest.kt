/*
 * Copyright (C) 2019 The Android Open Source Project
 *
 * Licensed under the Apache License, Version 2.0 (the "License");
 * you may not use this file except in compliance with the License.
 * You may obtain a copy of the License at
 *
 *      http://www.apache.org/licenses/LICENSE-2.0
 *
 * Unless required by applicable law or agreed to in writing, software
 * distributed under the License is distributed on an "AS IS" BASIS,
 * WITHOUT WARRANTIES OR CONDITIONS OF ANY KIND, either express or implied.
 * See the License for the specific language governing permissions and
 * limitations under the License.
 */
package com.android.tools.idea.appinspection.internal

import com.android.tools.adtui.model.FakeTimer
import com.android.tools.app.inspection.AppInspection
import com.android.tools.app.inspection.AppInspection.AppInspectionEvent
import com.android.tools.idea.appinspection.inspector.api.AppInspectionConnectionException
import com.android.tools.idea.appinspection.inspector.api.AppInspectionCrashException
import com.android.tools.idea.appinspection.inspector.api.AppInspectorForcefullyDisposedException
import com.android.tools.idea.appinspection.inspector.api.awaitForDisposal
import com.android.tools.idea.appinspection.test.AppInspectionServiceRule
import com.android.tools.idea.appinspection.test.AppInspectionTestUtils.createPayloadChunks
import com.android.tools.idea.appinspection.test.AppInspectionTestUtils.createRawAppInspectionEvent
import com.android.tools.idea.appinspection.test.INSPECTOR_ID
import com.android.tools.idea.appinspection.test.TestAppInspectorCommandHandler
import com.android.tools.idea.appinspection.test.createCreateInspectorResponse
import com.android.tools.idea.appinspection.test.createRawResponse
import com.android.tools.idea.protobuf.ByteString
import com.android.tools.idea.transport.faketransport.FakeGrpcServer
import com.android.tools.idea.transport.faketransport.FakeTransportService
import com.android.tools.idea.transport.faketransport.commands.CommandHandler
import com.android.tools.profiler.proto.Commands
import com.android.tools.profiler.proto.Common.Event
import com.android.tools.profiler.proto.Common.Event.Kind.PROCESS
import com.android.tools.profiler.proto.Transport
import com.google.common.truth.Truth.assertThat
import junit.framework.TestCase.fail
import kotlinx.coroutines.CancellationException
import kotlinx.coroutines.CompletableDeferred
import kotlinx.coroutines.ExperimentalCoroutinesApi
import kotlinx.coroutines.async
import kotlinx.coroutines.cancel
<<<<<<< HEAD
=======
import kotlinx.coroutines.cancelAndJoin
>>>>>>> b5f40ffd
import kotlinx.coroutines.flow.collect
import kotlinx.coroutines.flow.map
import kotlinx.coroutines.flow.single
import kotlinx.coroutines.flow.take
import kotlinx.coroutines.flow.withIndex
import kotlinx.coroutines.launch
import kotlinx.coroutines.runBlocking
import kotlinx.coroutines.supervisorScope
import org.junit.Rule
import org.junit.Test
import org.junit.rules.RuleChain

class AppInspectorConnectionTest {
  private val timer = FakeTimer()
  private val transportService = FakeTransportService(timer, false)

  private val grpcServerRule = FakeGrpcServer.createFakeGrpcServer("AppInspectorConnectionTest", transportService)
  private val appInspectionRule = AppInspectionServiceRule(timer, transportService, grpcServerRule)

  @get:Rule
  val ruleChain = RuleChain.outerRule(grpcServerRule).around(appInspectionRule)!!

  @Test
  fun disposeInspectorSucceeds() = runBlocking<Unit> {
    val connection = appInspectionRule.launchInspectorConnection()

    connection.scope.cancel()
  }

  @Test
  fun disposeFailsButInspectorIsDisposedAnyway() = runBlocking<Unit> {
    val connection = appInspectionRule.launchInspectorConnection(
      commandHandler = TestAppInspectorCommandHandler(timer, createInspectorResponse = createCreateInspectorResponse(
        AppInspection.AppInspectionResponse.Status.ERROR,
        AppInspection.CreateInspectorResponse.Status.GENERIC_SERVICE_ERROR))
    )

    connection.scope.cancel()
  }

  @Test
  fun sendRawCommandSucceedWithCallback() = runBlocking<Unit> {
    val connection = appInspectionRule.launchInspectorConnection()

    assertThat(connection.sendRawCommand("TestData".toByteArray())).isEqualTo("TestData".toByteArray())
  }

  @Test
  fun sendRawCommandFailWithCallback() = runBlocking<Unit> {
    val connection = appInspectionRule.launchInspectorConnection(
      commandHandler = TestAppInspectorCommandHandler(timer, rawInspectorResponse = createRawResponse(
        AppInspection.AppInspectionResponse.Status.ERROR, "error"))
    )

    assertThat(connection.sendRawCommand("TestData".toByteArray())).isEqualTo("error".toByteArray())
  }

  // One payload event carries a single chunk of data
  private fun AppInspectionTransport.queryAllPayloads(): List<AppInspection.AppInspectionPayload> {
    return client.transportStub.getEventGroups(
      Transport.GetEventGroupsRequest.newBuilder()
        .setKind(Event.Kind.APP_INSPECTION_PAYLOAD)
        .build()
    ).groupsList
      .flatMap { group -> group.eventsList }
      .map { event -> event.appInspectionPayload }
      .toList()
  }

  @Test
  fun sendRawCommandSucceedWithPayload() = runBlocking<Unit> {
    val payloadId = 1L
    val connection = appInspectionRule.launchInspectorConnection(
      commandHandler = TestAppInspectorCommandHandler(timer, rawInspectorResponse = createRawResponse(payloadId))
    )

    // Initialize the payload cache *before* sending a command (which will then trigger a payload response)
    // Also, choose a chunk size smaller than the payload itself, to ensure chunking works
    appInspectionRule.addAppInspectionPayload(payloadId, createPayloadChunks("TestResponse".toByteArray(), 2))
    assertThat(appInspectionRule.transport.queryAllPayloads()).hasSize(6) // "TestResponse" broken up into chunk size 2
    assertThat(connection.sendRawCommand("TestCommand".toByteArray())).isEqualTo("TestResponse".toByteArray())
    assertThat(appInspectionRule.transport.queryAllPayloads()).isEmpty() // Cache is cleared when queried
  }

  @Test
  fun receiveRawEventWithData() = runBlocking<Unit> {
    val connection = appInspectionRule.launchInspectorConnection(inspectorId = INSPECTOR_ID)
    appInspectionRule.addAppInspectionEvent(createRawAppInspectionEvent(byteArrayOf(0x12, 0x15)))

    assertThat(connection.eventFlow.take(1).single()).isEqualTo(byteArrayOf(0x12, 0x15))

    // Verify flow collection when inspector is disposed.
    connection.scope.cancel()

    try {
      connection.eventFlow.single()
      fail()
    }
    catch (e: CancellationException) {
    }
  }

  @Test
  fun receiveRawEventWithPayload() = runBlocking<Unit> {
    val connection = appInspectionRule.launchInspectorConnection()

    val payloadId1 = 1L
    val payloadId2 = 2L
    val payloadId3 = 3L
    val data1 = (0..127).map { it.toByte() }.toByteArray() // Make sure we can handle all bytes
    val data2 = ByteArray(255) { 0 } // Make sure we can handle 0s
    val data3 = byteArrayOf(0x1, 0x2, 0x3) // Make sure we can handle large chunk sizes
<<<<<<< HEAD

    // Send the payloads first
    appInspectionRule.addAppInspectionPayload(payloadId1, createPayloadChunks(data1, 5))   // 26 chunks
    appInspectionRule.addAppInspectionPayload(payloadId2, createPayloadChunks(data2, 2))   // 128 chunks
    appInspectionRule.addAppInspectionPayload(payloadId3, createPayloadChunks(data3, 999)) // 1 chunk

    // Send payload events out of order, just to stress test that payloads can be queried anytime after they are sent
    appInspectionRule.addAppInspectionEvent(createRawAppInspectionEvent(payloadId2))
    appInspectionRule.addAppInspectionEvent(createRawAppInspectionEvent(payloadId1))
    appInspectionRule.addAppInspectionEvent(createRawAppInspectionEvent(payloadId3))

=======

    // Send the payloads first
    appInspectionRule.addAppInspectionPayload(payloadId1, createPayloadChunks(data1, 5))   // 26 chunks
    appInspectionRule.addAppInspectionPayload(payloadId2, createPayloadChunks(data2, 2))   // 128 chunks
    appInspectionRule.addAppInspectionPayload(payloadId3, createPayloadChunks(data3, 999)) // 1 chunk

    // Send payload events out of order, just to stress test that payloads can be queried anytime after they are sent
    appInspectionRule.addAppInspectionEvent(createRawAppInspectionEvent(payloadId2))
    appInspectionRule.addAppInspectionEvent(createRawAppInspectionEvent(payloadId1))
    appInspectionRule.addAppInspectionEvent(createRawAppInspectionEvent(payloadId3))

>>>>>>> b5f40ffd
    assertThat(appInspectionRule.transport.queryAllPayloads()).hasSize(26 + 128 + 1)

    val received = mutableListOf<ByteArray>()
    connection.eventFlow.take(3).collect { received.add(it) }

    assertThat(received.map { it.contentToString() }).containsExactly(data2.contentToString(), data1.contentToString(),
                                                                      data3.contentToString()).inOrder()

    // Payloads are deleted from the cache upon reading
    assertThat(appInspectionRule.transport.queryAllPayloads()).isEmpty()
  }

  @Test
  fun disposeConnectionClosesConnection() = runBlocking<Unit> {
    val connection = appInspectionRule.launchInspectorConnection(INSPECTOR_ID)

    connection.scope.cancel()
    connection.awaitForDisposal()

    // connection should be closed
    try {
      connection.sendRawCommand("Test".toByteArray())
      fail()
    }
    catch (e: AppInspectionConnectionException) {
      assertThat(e.message).isEqualTo("Failed to send a command because the $INSPECTOR_ID connection is already closed.")
    }
  }

  @Test
  fun receiveDisposedEvent_cancelsSendingCommands() = runBlocking<Unit> {
    val client = appInspectionRule.launchInspectorConnection(inspectorId = INSPECTOR_ID)

    val sendRawCommandCalled = CompletableDeferred<Unit>()
    transportService.setCommandHandler(Commands.Command.CommandType.APP_INSPECTION, object : CommandHandler(timer) {
      override fun handleCommand(command: Commands.Command, events: MutableList<Event>) {
        sendRawCommandCalled.complete(Unit)
      }
    })

    val disposedDeferred = CompletableDeferred<Unit>()
    launch {
      try {
        // This next line should get stuck (because of the disabled handler above) until the
        // crash event occurs below, which should cause the exception to get thrown.
        client.sendRawCommand(ByteArray(0))
        fail()
      }
      catch (e: AppInspectionConnectionException) {
        assertThat(e.message).isEqualTo("Inspector $INSPECTOR_ID has been disposed.")
        disposedDeferred.complete(Unit)
      }
    }

    sendRawCommandCalled.join()
    appInspectionRule.addAppInspectionEvent(
      AppInspectionEvent.newBuilder()
        .setInspectorId(INSPECTOR_ID)
        .setDisposedEvent(
          AppInspection.DisposedEvent.newBuilder()
            .build()
        )
        .build()
    )

    disposedDeferred.join()

    assertThat(client.awaitForDisposal()).isInstanceOf(AppInspectorForcefullyDisposedException::class.java)
  }


  @Test
  fun receiveDisposedEvent() = runBlocking<Unit> {
    val client = appInspectionRule.launchInspectorConnection(inspectorId = INSPECTOR_ID)

    appInspectionRule.addAppInspectionEvent(
      AppInspectionEvent.newBuilder()
        .setInspectorId(INSPECTOR_ID)
        .setDisposedEvent(
          AppInspection.DisposedEvent.newBuilder()
            .build()
        )
        .build()
    )

    assertThat(client.awaitForDisposal()).isInstanceOf(AppInspectorForcefullyDisposedException::class.java)
  }

  @Test
  fun receiveCrashEvent() = runBlocking<Unit> {
    val client = appInspectionRule.launchInspectorConnection(inspectorId = INSPECTOR_ID)

    appInspectionRule.addAppInspectionEvent(
      AppInspectionEvent.newBuilder()
        .setInspectorId(INSPECTOR_ID)
        .setDisposedEvent(
          AppInspection.DisposedEvent.newBuilder()
            .setErrorMessage("ERROR")
            .build()
        )
        .build()
    )

    assertThat(client.awaitForDisposal()).isInstanceOf(AppInspectionCrashException::class.java)
  }

  @Test
  fun sendCommandUsingClosedConnectionThrowsException() = runBlocking<Unit> {
    val client = appInspectionRule.launchInspectorConnection(inspectorId = INSPECTOR_ID)

    appInspectionRule.addEvent(
      Event.newBuilder()
        .setKind(PROCESS)
        .setIsEnded(true)
        .build()
    )

    client.awaitForDisposal()

    // connection should be closed
    try {
      client.sendRawCommand("Data".toByteArray())
      fail()
    }
    catch (e: AppInspectionConnectionException) {
      assertThat(e.message).isEqualTo("Failed to send a command because the $INSPECTOR_ID connection is already closed.")
    }
  }

  @Test
  fun crashSetsAllOutstandingFutures() = runBlocking<Unit> {
    val readyDeferred = CompletableDeferred<Unit>()
    val client = appInspectionRule.launchInspectorConnection(
      inspectorId = INSPECTOR_ID,
      commandHandler = object : CommandHandler(timer) {
        override fun handleCommand(command: Commands.Command, events: MutableList<Event>) {
          readyDeferred.complete(Unit)
        }
      }
    )

    supervisorScope {
      val commandDeferred = async { client.sendRawCommand("Blah".toByteArray()) }

      val checkResults = async {
        try {
          commandDeferred.await()
          fail()
        }
        catch (e: AppInspectionConnectionException) {
          assertThat(e.message).isEqualTo("Inspector $INSPECTOR_ID has crashed.")
        }
        catch (e: Exception) {
          println(e)
        }
      }

      readyDeferred.await()

      appInspectionRule.addAppInspectionEvent(
        AppInspectionEvent.newBuilder()
          .setInspectorId(INSPECTOR_ID)
          .setDisposedEvent(
            AppInspection.DisposedEvent.newBuilder()
              .setErrorMessage("error")
              .build()
          )
          .build()
      )

      checkResults.await()
    }
  }

  @Test
  fun connectionDoesNotReceiveStaleEvents() = runBlocking<Unit> {
    val staleEventData = byteArrayOf(0x12, 0x15)
    val freshEventData = byteArrayOf(0x01, 0x02)

    timer.currentTimeNs = 3
    appInspectionRule.addAppInspectionEvent(createRawAppInspectionEvent(staleEventData))

    timer.currentTimeNs = 5

    val client = appInspectionRule.launchInspectorConnection()
    appInspectionRule.addAppInspectionEvent(createRawAppInspectionEvent(freshEventData))
    val rawData = client.eventFlow.take(1).single()
    assertThat(rawData).isEqualTo(freshEventData)
  }

  @ExperimentalCoroutinesApi
  @Test
  fun connectionDoesNotReceiveAlreadyReceivedEvents() = runBlocking<Unit> {
    val firstEventData = byteArrayOf(0x12, 0x15)
    val secondEventData = byteArrayOf(0x01, 0x02)

    val client = appInspectionRule.launchInspectorConnection()

    appInspectionRule.addAppInspectionEvent(createRawAppInspectionEvent(firstEventData))

    var count = 0
    val flow = client.eventFlow.map { eventData ->
      count++
      eventData
    }

    // This test seems more complicated than it needs to be because we want to force the two events to be polled in separate cycles. We want
    // to check the subsequence polling cycle does not pick up the events already seen in the first cycle. Therefore, we use a flow here to
    // receive the first event before adding the second event to the service.
    flow.take(2).withIndex().collect { indexedValue ->
      if (indexedValue.index == 0) {
        assertThat(indexedValue.value).isEqualTo(firstEventData)
        appInspectionRule.addAppInspectionEvent(createRawAppInspectionEvent(secondEventData))
      }
      else {
        assertThat(indexedValue.value).isEqualTo(secondEventData)
      }
    }
  }

  @Test
  fun cancelRawCommandSendsCancellationCommand() = runBlocking<Unit> {
    val client = appInspectionRule.launchInspectorConnection(inspectorId = INSPECTOR_ID)
    val cancelReadyDeferred = CompletableDeferred<Unit>()
    val cancelCompletedDeferred = CompletableDeferred<Unit>()

    transportService.setCommandHandler(Commands.Command.CommandType.APP_INSPECTION, object : CommandHandler(timer) {
      var commandId: Int? = null
      override fun handleCommand(command: Commands.Command, events: MutableList<Event>) {
        if (command.appInspectionCommand.hasRawInspectorCommand()) {
          commandId = command.appInspectionCommand.commandId
          cancelReadyDeferred.complete(Unit)
        }
        else if (command.appInspectionCommand.hasCancellationCommand()) {
          assertThat(command.appInspectionCommand.cancellationCommand.cancelledCommandId).isEqualTo(commandId)
          cancelCompletedDeferred.complete(Unit)
        }
      }
    })

    val sendJob = launch { client.sendRawCommand(ByteString.copyFromUtf8("Blah").toByteArray()) }
    cancelReadyDeferred.await()
    sendJob.cancel()
    cancelCompletedDeferred.await()
  }
<<<<<<< HEAD

  @Test
  fun scopeCancellation() = runBlocking<Unit> {
    val client = appInspectionRule.launchInspectorConnection(inspectorId = INSPECTOR_ID)

    val sendRawCommandCalled = CompletableDeferred<Unit>()
    transportService.setCommandHandler(Commands.Command.CommandType.APP_INSPECTION, object : CommandHandler(timer) {
      override fun handleCommand(command: Commands.Command, events: MutableList<Event>) {
        sendRawCommandCalled.complete(Unit)
      }
    })

    launch {
      try {
        // This next line should get stuck (because of the disabled handler above) until the
        // `scope.cancel` call below, which should cause the exception to get thrown.
        client.sendRawCommand(byteArrayOf(0x12, 0x15))
        fail()
      }
      catch (e: AppInspectionConnectionException) {
        assertThat(e.message).isEqualTo("Inspector $INSPECTOR_ID was disposed.")
      }
    }

    sendRawCommandCalled.join()
    transportService.setCommandHandler(Commands.Command.CommandType.APP_INSPECTION, TestAppInspectorCommandHandler(timer))
    appInspectionRule.scope.cancel()

    client.awaitForDisposal()
  }

=======

  @Test
  fun scopeCancellation() = runBlocking<Unit> {
    val client = appInspectionRule.launchInspectorConnection(inspectorId = INSPECTOR_ID)

    val sendRawCommandCalled = CompletableDeferred<Unit>()
    transportService.setCommandHandler(Commands.Command.CommandType.APP_INSPECTION, object : CommandHandler(timer) {
      override fun handleCommand(command: Commands.Command, events: MutableList<Event>) {
        sendRawCommandCalled.complete(Unit)
      }
    })

    launch {
      try {
        // This next line should get stuck (because of the disabled handler above) until the
        // `scope.cancel` call below, which should cause the exception to get thrown.
        client.sendRawCommand(byteArrayOf(0x12, 0x15))
        fail()
      }
      catch (e: AppInspectionConnectionException) {
        assertThat(e.message).isEqualTo("Inspector $INSPECTOR_ID was disposed.")
      }
    }

    sendRawCommandCalled.join()
    transportService.setCommandHandler(Commands.Command.CommandType.APP_INSPECTION, TestAppInspectorCommandHandler(timer))
    appInspectionRule.scope.cancel()

    client.awaitForDisposal()
  }

  // Test the scenario where a cancellation command is sent during teardown of AppInspectorConnection.
  @Test
  fun cancellationDuringTearDown() = runBlocking<Unit> {
    val client = appInspectionRule.launchInspectorConnection(inspectorId = INSPECTOR_ID)

    val sendRawCommandCalled = CompletableDeferred<Unit>()
    transportService.setCommandHandler(Commands.Command.CommandType.APP_INSPECTION, object : CommandHandler(timer) {
      override fun handleCommand(command: Commands.Command, events: MutableList<Event>) {
        sendRawCommandCalled.complete(Unit)
      }
    })

    val sendJob = launch {
      try {
        client.sendRawCommand(byteArrayOf(0x12, 0x15))
        fail()
      }
      catch (e: AppInspectionConnectionException) {
        assertThat(e.message).isEqualTo("Inspector $INSPECTOR_ID was disposed.")
      }
    }

    sendRawCommandCalled.join()
    transportService.setCommandHandler(Commands.Command.CommandType.APP_INSPECTION, TestAppInspectorCommandHandler(timer))
    client.scope.cancel()
    sendJob.cancelAndJoin()

    client.awaitForDisposal()
  }

>>>>>>> b5f40ffd
  @Test
  fun verifyAwaitForDisposalReturnsExpectedValues() = runBlocking<Unit> {
    // Scope cancellation
    val client = appInspectionRule.launchInspectorConnection(inspectorId = INSPECTOR_ID)
    client.scope.cancel()
    client.awaitForDisposal()

    // Process ended
    val client2 = appInspectionRule.launchInspectorConnection(inspectorId = INSPECTOR_ID)
    appInspectionRule.addEvent(
      Event.newBuilder()
        .setKind(PROCESS)
        .setIsEnded(true)
        .build()
    )
    client2.awaitForDisposal()

    // Crash
    val client3 = appInspectionRule.launchInspectorConnection(inspectorId = INSPECTOR_ID)
    appInspectionRule.addAppInspectionEvent(
      AppInspectionEvent.newBuilder()
        .setInspectorId(INSPECTOR_ID)
        .setDisposedEvent(
          AppInspection.DisposedEvent.newBuilder()
            .setErrorMessage("error")
            .build()
        )
        .build()
    )
    assertThat(client3.awaitForDisposal()).isInstanceOf(AppInspectionCrashException::class.java)
  }
}<|MERGE_RESOLUTION|>--- conflicted
+++ resolved
@@ -44,10 +44,7 @@
 import kotlinx.coroutines.ExperimentalCoroutinesApi
 import kotlinx.coroutines.async
 import kotlinx.coroutines.cancel
-<<<<<<< HEAD
-=======
 import kotlinx.coroutines.cancelAndJoin
->>>>>>> b5f40ffd
 import kotlinx.coroutines.flow.collect
 import kotlinx.coroutines.flow.map
 import kotlinx.coroutines.flow.single
@@ -160,7 +157,6 @@
     val data1 = (0..127).map { it.toByte() }.toByteArray() // Make sure we can handle all bytes
     val data2 = ByteArray(255) { 0 } // Make sure we can handle 0s
     val data3 = byteArrayOf(0x1, 0x2, 0x3) // Make sure we can handle large chunk sizes
-<<<<<<< HEAD
 
     // Send the payloads first
     appInspectionRule.addAppInspectionPayload(payloadId1, createPayloadChunks(data1, 5))   // 26 chunks
@@ -172,19 +168,6 @@
     appInspectionRule.addAppInspectionEvent(createRawAppInspectionEvent(payloadId1))
     appInspectionRule.addAppInspectionEvent(createRawAppInspectionEvent(payloadId3))
 
-=======
-
-    // Send the payloads first
-    appInspectionRule.addAppInspectionPayload(payloadId1, createPayloadChunks(data1, 5))   // 26 chunks
-    appInspectionRule.addAppInspectionPayload(payloadId2, createPayloadChunks(data2, 2))   // 128 chunks
-    appInspectionRule.addAppInspectionPayload(payloadId3, createPayloadChunks(data3, 999)) // 1 chunk
-
-    // Send payload events out of order, just to stress test that payloads can be queried anytime after they are sent
-    appInspectionRule.addAppInspectionEvent(createRawAppInspectionEvent(payloadId2))
-    appInspectionRule.addAppInspectionEvent(createRawAppInspectionEvent(payloadId1))
-    appInspectionRule.addAppInspectionEvent(createRawAppInspectionEvent(payloadId3))
-
->>>>>>> b5f40ffd
     assertThat(appInspectionRule.transport.queryAllPayloads()).hasSize(26 + 128 + 1)
 
     val received = mutableListOf<ByteArray>()
@@ -430,7 +413,6 @@
     sendJob.cancel()
     cancelCompletedDeferred.await()
   }
-<<<<<<< HEAD
 
   @Test
   fun scopeCancellation() = runBlocking<Unit> {
@@ -462,10 +444,9 @@
     client.awaitForDisposal()
   }
 
-=======
-
-  @Test
-  fun scopeCancellation() = runBlocking<Unit> {
+  // Test the scenario where a cancellation command is sent during teardown of AppInspectorConnection.
+  @Test
+  fun cancellationDuringTearDown() = runBlocking<Unit> {
     val client = appInspectionRule.launchInspectorConnection(inspectorId = INSPECTOR_ID)
 
     val sendRawCommandCalled = CompletableDeferred<Unit>()
@@ -475,37 +456,6 @@
       }
     })
 
-    launch {
-      try {
-        // This next line should get stuck (because of the disabled handler above) until the
-        // `scope.cancel` call below, which should cause the exception to get thrown.
-        client.sendRawCommand(byteArrayOf(0x12, 0x15))
-        fail()
-      }
-      catch (e: AppInspectionConnectionException) {
-        assertThat(e.message).isEqualTo("Inspector $INSPECTOR_ID was disposed.")
-      }
-    }
-
-    sendRawCommandCalled.join()
-    transportService.setCommandHandler(Commands.Command.CommandType.APP_INSPECTION, TestAppInspectorCommandHandler(timer))
-    appInspectionRule.scope.cancel()
-
-    client.awaitForDisposal()
-  }
-
-  // Test the scenario where a cancellation command is sent during teardown of AppInspectorConnection.
-  @Test
-  fun cancellationDuringTearDown() = runBlocking<Unit> {
-    val client = appInspectionRule.launchInspectorConnection(inspectorId = INSPECTOR_ID)
-
-    val sendRawCommandCalled = CompletableDeferred<Unit>()
-    transportService.setCommandHandler(Commands.Command.CommandType.APP_INSPECTION, object : CommandHandler(timer) {
-      override fun handleCommand(command: Commands.Command, events: MutableList<Event>) {
-        sendRawCommandCalled.complete(Unit)
-      }
-    })
-
     val sendJob = launch {
       try {
         client.sendRawCommand(byteArrayOf(0x12, 0x15))
@@ -524,7 +474,6 @@
     client.awaitForDisposal()
   }
 
->>>>>>> b5f40ffd
   @Test
   fun verifyAwaitForDisposalReturnsExpectedValues() = runBlocking<Unit> {
     // Scope cancellation
