/*
 * Copyright (C) 2020 The Android Open Source Project
 *
 * Licensed under the Apache License, Version 2.0 (the "License");
 * you may not use this file except in compliance with the License.
 * You may obtain a copy of the License at
 *
 *      http://www.apache.org/licenses/LICENSE-2.0
 *
 * Unless required by applicable law or agreed to in writing, software
 * distributed under the License is distributed on an "AS IS" BASIS,
 * WITHOUT WARRANTIES OR CONDITIONS OF ANY KIND, either express or implied.
 * See the License for the specific language governing permissions and
 * limitations under the License.
 */
package com.android.tools.idea.appinspection.test

import com.android.tools.adtui.model.FakeTimer
import com.android.tools.app.inspection.AppInspection
import com.android.tools.idea.protobuf.ByteString
import com.android.tools.idea.transport.faketransport.commands.CommandHandler
import com.android.tools.profiler.proto.Commands
import com.android.tools.profiler.proto.Common

/**
 * A command handler implementation that offers convenient substitutions for all of the App
 * Inspection response types. It provides a default response for each response type. See below for
 * details.
 *
 * When they are not provided, the default response is: CreateInspectorCommand -
 * CreateInspectorResponse with status SUCCESS DisposeInspectorCommand - DisposeInspectorResponse
 * (it is an empty message) RawInspectorCommand - RawInspectorResponse with content set to the same
 * content in the command GetLibraryVersionsCommand - GetLibraryVersionsResponse where each
 * LibraryVersionResponse is of status COMPATIBLE with version set to
 *
 * ```
 *                               the minVersion provided in the command. This will signal all inspectors are compatible.
 * ```
 */
class TestAppInspectorCommandHandler(
  timer: FakeTimer,
  private val getLibraryVersionsResponse:
    ((
      AppInspection.GetLibraryCompatibilityInfoCommand
    ) -> AppInspection.GetLibraryCompatibilityInfoResponse)? =
    null,
  private val rawInspectorResponse:
    ((AppInspection.RawCommand) -> AppInspection.AppInspectionResponse.Builder)? =
    null,
  private val disposeInspectorResponse:
    (AppInspection.DisposeInspectorCommand) -> AppInspection.AppInspectionResponse.Builder =
    DEFAULT_DISPOSE_INSPECTOR_RESPONSE,
  private val createInspectorResponse:
    (AppInspection.CreateInspectorCommand) -> AppInspection.AppInspectionResponse.Builder =
    DEFAULT_CREATE_INSPECTOR_RESPONSE,
) : CommandHandler(timer) {
  private fun createResponse(
    command: Commands.Command,
    appInspectionResponse: AppInspection.AppInspectionResponse,
  ) =
    Common.Event.newBuilder()
      .setKind(Common.Event.Kind.APP_INSPECTION_RESPONSE)
      .setPid(command.pid)
      .setTimestamp(timer.currentTimeNs)
      .setCommandId(command.commandId)
      .setIsEnded(true)
      .setAppInspectionResponse(appInspectionResponse)
      .build()

  override fun handleCommand(command: Commands.Command, events: MutableList<Common.Event>) {
    when {
      command.appInspectionCommand.hasCreateInspectorCommand() -> {
        events.add(
          createResponse(
            command,
            createInspectorResponse(command.appInspectionCommand.createInspectorCommand)
              .setCommandId(command.appInspectionCommand.commandId)
              .build(),
          )
        )
      }
      command.appInspectionCommand.hasDisposeInspectorCommand() -> {
        events.add(
          createResponse(
            command,
            disposeInspectorResponse(command.appInspectionCommand.disposeInspectorCommand)
              .setCommandId(command.appInspectionCommand.commandId)
              .build(),
          )
        )
      }
      command.appInspectionCommand.hasRawInspectorCommand() -> {
        events.add(
          createResponse(
            command,
            rawInspectorResponse?.let {
              it(command.appInspectionCommand.rawInspectorCommand)
                .setCommandId(command.appInspectionCommand.commandId)
                .build()
<<<<<<< HEAD
            } ?: getDefaultRawResponse(command)
=======
            } ?: getDefaultRawResponse(command),
>>>>>>> 0d09370c
          )
        )
      }
      command.appInspectionCommand.hasGetLibraryCompatibilityInfoCommand() -> {
        events.add(
          createResponse(
            command,
            AppInspection.AppInspectionResponse.newBuilder()
              .setCommandId(command.appInspectionCommand.commandId)
              .setGetLibraryCompatibilityResponse(
                getLibraryVersionsResponse?.let {
                  it(command.appInspectionCommand.getLibraryCompatibilityInfoCommand)
                } ?: getDefaultLibraryVersionsResponse(command)
              )
              .build(),
          )
        )
      }
    }

    timer.currentTimeNs += 1 // Make sure poller sees any newly added events
  }
}

private val DEFAULT_CREATE_INSPECTOR_RESPONSE =
  createCreateInspectorResponse(
    AppInspection.AppInspectionResponse.Status.SUCCESS,
    AppInspection.CreateInspectorResponse.Status.SUCCESS,
  )

private val DEFAULT_DISPOSE_INSPECTOR_RESPONSE = { _: AppInspection.DisposeInspectorCommand ->
  AppInspection.AppInspectionResponse.newBuilder()
    .setStatus(AppInspection.AppInspectionResponse.Status.SUCCESS)
    .setDisposeInspectorResponse(AppInspection.DisposeInspectorResponse.getDefaultInstance())
}

private fun getDefaultLibraryVersionsResponse(
  command: Commands.Command
): AppInspection.GetLibraryCompatibilityInfoResponse {
  val responses =
    command.appInspectionCommand.getLibraryCompatibilityInfoCommand.targetLibrariesList.map { target
      ->
      AppInspection.LibraryCompatibilityInfo.newBuilder()
        .setTargetLibrary(target.coordinate)
        .setStatus(AppInspection.LibraryCompatibilityInfo.Status.COMPATIBLE)
        .build()
    }
  return AppInspection.GetLibraryCompatibilityInfoResponse.newBuilder()
    .addAllResponses(responses)
    .build()
}

private fun getDefaultRawResponse(command: Commands.Command): AppInspection.AppInspectionResponse {
  return AppInspection.AppInspectionResponse.newBuilder()
    .setStatus(AppInspection.AppInspectionResponse.Status.SUCCESS)
    .setCommandId(command.appInspectionCommand.commandId)
    .setRawResponse(
      AppInspection.RawResponse.newBuilder()
        .setContent(command.appInspectionCommand.rawInspectorCommand.content)
        .build()
    )
    .build()
}

fun createCreateInspectorResponse(
  status: AppInspection.AppInspectionResponse.Status,
  createStatus: AppInspection.CreateInspectorResponse.Status,
  error: String? = null,
): (AppInspection.CreateInspectorCommand) -> AppInspection.AppInspectionResponse.Builder {

  return {
    val builder =
      AppInspection.AppInspectionResponse.newBuilder()
        .setCreateInspectorResponse(
          AppInspection.CreateInspectorResponse.newBuilder().setStatus(createStatus).build()
        )
        .setStatus(status)
    if (error != null) {
      builder.errorMessage = error
    }
    builder
  }
}

fun AppInspection.CreateInspectorCommand.createResponse(
  responseStatus: AppInspection.CreateInspectorResponse.Status,
  error: String? = null,
): AppInspection.AppInspectionResponse.Builder {
  val delegateCreator =
    if (responseStatus == AppInspection.CreateInspectorResponse.Status.SUCCESS) {
      DEFAULT_CREATE_INSPECTOR_RESPONSE
    } else {
      createCreateInspectorResponse(
        AppInspection.AppInspectionResponse.Status.ERROR,
        responseStatus,
        error,
      )
    }
  return delegateCreator(this)
}

fun createRawResponse(
  status: AppInspection.AppInspectionResponse.Status,
  content: String,
): (AppInspection.RawCommand) -> AppInspection.AppInspectionResponse.Builder {
  return {
    AppInspection.AppInspectionResponse.newBuilder()
      .setRawResponse(
        AppInspection.RawResponse.newBuilder().setContent(ByteString.copyFromUtf8(content))
      )
      .setStatus(status)
  }
}

fun createRawResponse(
  payloadId: Long
): (AppInspection.RawCommand) -> AppInspection.AppInspectionResponse.Builder {
  return {
    AppInspection.AppInspectionResponse.newBuilder()
      .setRawResponse(AppInspection.RawResponse.newBuilder().setPayloadId(payloadId))
      .setStatus(
        AppInspection.AppInspectionResponse.Status.SUCCESS
      ) // Having a payload ID implies success
  }
}<|MERGE_RESOLUTION|>--- conflicted
+++ resolved
@@ -97,11 +97,7 @@
               it(command.appInspectionCommand.rawInspectorCommand)
                 .setCommandId(command.appInspectionCommand.commandId)
                 .build()
-<<<<<<< HEAD
-            } ?: getDefaultRawResponse(command)
-=======
             } ?: getDefaultRawResponse(command),
->>>>>>> 0d09370c
           )
         )
       }
