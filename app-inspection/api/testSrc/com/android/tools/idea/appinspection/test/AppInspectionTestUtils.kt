/*
 * Copyright (C) 2019 The Android Open Source Project
 *
 * Licensed under the Apache License, Version 2.0 (the "License");
 * you may not use this file except in compliance with the License.
 * You may obtain a copy of the License at
 *
 *      http://www.apache.org/licenses/LICENSE-2.0
 *
 * Unless required by applicable law or agreed to in writing, software
 * distributed under the License is distributed on an "AS IS" BASIS,
 * WITHOUT WARRANTIES OR CONDITIONS OF ANY KIND, either express or implied.
 * See the License for the specific language governing permissions and
 * limitations under the License.
 */
package com.android.tools.idea.appinspection.test

import com.android.tools.app.inspection.AppInspection
import com.android.tools.idea.appinspection.api.AppInspectionJarCopier
import com.android.tools.idea.appinspection.inspector.api.AppInspectorJar
import com.android.tools.idea.appinspection.inspector.api.launch.ArtifactCoordinate
import com.android.tools.idea.appinspection.inspector.api.launch.LaunchParameters
import com.android.tools.idea.appinspection.inspector.api.launch.LibraryCompatibility
import com.android.tools.idea.appinspection.inspector.api.launch.MinimumArtifactCoordinate
import com.android.tools.idea.appinspection.inspector.api.process.ProcessDescriptor
import com.android.tools.idea.appinspection.internal.process.TransportProcessDescriptor
import com.android.tools.idea.protobuf.ByteString
import com.android.tools.idea.transport.faketransport.FakeTransportService
import com.android.tools.profiler.proto.Common
import com.google.wireless.android.sdk.stats.AppInspectionEvent
import java.nio.file.Path
import java.nio.file.Paths
import org.mockito.Mockito.mock
import org.mockito.Mockito.`when`

const val INSPECTOR_ID = "test.inspector.1"
const val INSPECTOR_ID_2 = "test.inspector.2"
const val INSPECTOR_ID_3 = "test.inspector.3"

val TEST_JAR_PATH: Path = Paths.get("test", "resolved")
val TEST_JAR =
  AppInspectorJar(
    TEST_JAR_PATH.fileName.toString(),
    TEST_JAR_PATH.parent.toString(),
    TEST_JAR_PATH.parent.toString(),
  )

const val TEST_PROJECT = "test.project"

const val MIN_VERSION = "0.0.0-dev"

fun mockMinimumArtifactCoordinate(
  groupId: String,
  artifactId: String,
<<<<<<< HEAD
  version: String
=======
  version: String,
>>>>>>> 0d09370c
): MinimumArtifactCoordinate =
  mock(MinimumArtifactCoordinate::class.java).also {
    `when`(it.groupId).thenReturn(groupId)
    `when`(it.artifactId).thenReturn(artifactId)
    `when`(it.version).thenReturn(version)
    `when`(it.toArtifactCoordinateProto()).thenCallRealMethod()
    `when`(it.toString()).thenReturn("$groupId:$artifactId:$version")
  }

val TEST_ARTIFACT = mockMinimumArtifactCoordinate("test_group_id", "test_artifact_id", MIN_VERSION)

val TEST_COMPATIBILITY = LibraryCompatibility(TEST_ARTIFACT)

/** A collection of utility functions for inspection tests. */
object AppInspectionTestUtils {

  /**
   * Creates a list of [AppInspection.AppInspectionPayload] messages, containing the original [data]
   * broken up into chunks of [chunkSize] bytes.
   *
   * This chunks should be sent, in order
   */
  fun createPayloadChunks(
    data: ByteArray,
    chunkSize: Int,
  ): List<AppInspection.AppInspectionPayload> {
    val chunks = data.toList().chunked(chunkSize)
    return chunks.map { chunk ->
      AppInspection.AppInspectionPayload.newBuilder()
        .setChunk(ByteString.copyFrom(chunk.toByteArray()))
        .build()
    }
  }

  /** Creates an [AppInspectionEvent] with the provided [data] and inspector [name]. */
  fun createRawAppInspectionEvent(
    data: ByteArray,
    name: String = INSPECTOR_ID,
  ): AppInspection.AppInspectionEvent =
    AppInspection.AppInspectionEvent.newBuilder()
      .setInspectorId(name)
      .setRawEvent(
        AppInspection.RawEvent.newBuilder().setContent(ByteString.copyFrom(data)).build()
      )
      .build()

  /**
   * Creates an [AppInspectionEvent] with the provided inspector [name], along with a unique
   * [payloadId] which will be used after this event is received to search a cache for some byte
   * array data.
   */
  fun createRawAppInspectionEvent(
    payloadId: Long,
    name: String = INSPECTOR_ID,
  ): AppInspection.AppInspectionEvent =
    AppInspection.AppInspectionEvent.newBuilder()
      .setInspectorId(name)
      .setRawEvent(AppInspection.RawEvent.newBuilder().setPayloadId(payloadId).build())
      .build()

  fun createFakeProcessDescriptor(
    device: Common.Device = FakeTransportService.FAKE_DEVICE,
    process: Common.Process = FakeTransportService.FAKE_PROCESS,
  ): ProcessDescriptor {
    val stream = Common.Stream.newBuilder().setDevice(device).setStreamId(device.deviceId).build()
    return TransportProcessDescriptor(stream, process)
  }

  fun createFakeLaunchParameters(
    descriptor: ProcessDescriptor = createFakeProcessDescriptor(),
    inspectorId: String = INSPECTOR_ID,
    jar: AppInspectorJar = TEST_JAR,
    project: String = TEST_PROJECT,
  ) = LaunchParameters(descriptor, inspectorId, jar, project, TEST_COMPATIBILITY)

  fun createArtifactCoordinate(groupId: String, artifactId: String, version: String) =
    ArtifactCoordinate(groupId, artifactId, version)

  /** Keeps track of the copied jar so tests could verify the operation happened. */
  object TestTransportJarCopier : AppInspectionJarCopier {
    private const val deviceBasePath = "/test/"
    lateinit var copiedJar: AppInspectorJar

    override fun copyFileToDevice(jar: AppInspectorJar): List<String> {
      copiedJar = jar
      return listOf(deviceBasePath + jar.name)
    }
  }
}<|MERGE_RESOLUTION|>--- conflicted
+++ resolved
@@ -52,11 +52,7 @@
 fun mockMinimumArtifactCoordinate(
   groupId: String,
   artifactId: String,
-<<<<<<< HEAD
-  version: String
-=======
   version: String,
->>>>>>> 0d09370c
 ): MinimumArtifactCoordinate =
   mock(MinimumArtifactCoordinate::class.java).also {
     `when`(it.groupId).thenReturn(groupId)
