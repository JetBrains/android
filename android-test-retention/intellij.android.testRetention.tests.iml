<?xml version="1.0" encoding="UTF-8"?>
<module type="JAVA_MODULE" version="4">
  <component name="NewModuleRootManager" inherit-compiler-output="true">
    <exclude-output />
    <content url="file://$MODULE_DIR$/testSrc">
      <sourceFolder url="file://$MODULE_DIR$/testSrc" isTestSource="true" />
    </content>
    <orderEntry type="inheritedJdk" />
    <orderEntry type="sourceFolder" forTests="false" />
    <orderEntry type="module" module-name="android.sdktools.testutils" scope="TEST" />
    <orderEntry type="module" module-name="intellij.android.core" scope="TEST" />
    <orderEntry type="module" module-name="intellij.android.streaming" scope="TEST" />
    <orderEntry type="module" module-name="intellij.android.streaming.testUtil" scope="TEST" />
    <orderEntry type="module" module-name="intellij.android.testFramework" scope="TEST" />
    <orderEntry type="module" module-name="intellij.android.testRetention" scope="TEST" />
    <orderEntry type="library" scope="TEST" name="truth" level="project" />
    <orderEntry type="library" scope="TEST" name="mockito" level="project" />
    <orderEntry type="module" module-name="intellij.android.adt.testutils" scope="TEST" />
<<<<<<< HEAD
    <orderEntry type="library" name="kotlin-stdlib" level="project" />
    <orderEntry type="library" scope="TEST" name="Guava" level="project" />
    <orderEntry type="library" scope="TEST" name="JUnit4" level="project" />
    <orderEntry type="module" module-name="intellij.platform.core" scope="TEST" />
    <orderEntry type="module" module-name="intellij.platform.extensions" scope="TEST" />
    <orderEntry type="module" module-name="intellij.platform.util" scope="TEST" />
    <orderEntry type="module" module-name="intellij.platform.core.ui" scope="TEST" />
    <orderEntry type="module" module-name="intellij.platform.testFramework" scope="TEST" />
    <orderEntry type="module" module-name="intellij.platform.ide.core" scope="TEST" />
    <orderEntry type="module" module-name="intellij.platform.editor" scope="TEST" />
=======
    <orderEntry type="module" module-name="intellij.android.common" scope="TEST" />
>>>>>>> de127946
  </component>
</module><|MERGE_RESOLUTION|>--- conflicted
+++ resolved
@@ -13,22 +13,17 @@
     <orderEntry type="module" module-name="intellij.android.streaming.testUtil" scope="TEST" />
     <orderEntry type="module" module-name="intellij.android.testFramework" scope="TEST" />
     <orderEntry type="module" module-name="intellij.android.testRetention" scope="TEST" />
+    <orderEntry type="library" scope="TEST" name="Guava" level="project" />
     <orderEntry type="library" scope="TEST" name="truth" level="project" />
     <orderEntry type="library" scope="TEST" name="mockito" level="project" />
     <orderEntry type="module" module-name="intellij.android.adt.testutils" scope="TEST" />
-<<<<<<< HEAD
+    <orderEntry type="module" module-name="intellij.android.common" scope="TEST" />
     <orderEntry type="library" name="kotlin-stdlib" level="project" />
-    <orderEntry type="library" scope="TEST" name="Guava" level="project" />
     <orderEntry type="library" scope="TEST" name="JUnit4" level="project" />
-    <orderEntry type="module" module-name="intellij.platform.core" scope="TEST" />
-    <orderEntry type="module" module-name="intellij.platform.extensions" scope="TEST" />
     <orderEntry type="module" module-name="intellij.platform.util" scope="TEST" />
+    <orderEntry type="module" module-name="intellij.platform.testFramework" scope="TEST" />
     <orderEntry type="module" module-name="intellij.platform.core.ui" scope="TEST" />
-    <orderEntry type="module" module-name="intellij.platform.testFramework" scope="TEST" />
     <orderEntry type="module" module-name="intellij.platform.ide.core" scope="TEST" />
     <orderEntry type="module" module-name="intellij.platform.editor" scope="TEST" />
-=======
-    <orderEntry type="module" module-name="intellij.android.common" scope="TEST" />
->>>>>>> de127946
   </component>
 </module>