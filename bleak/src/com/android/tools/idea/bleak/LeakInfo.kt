/*
 * Copyright (C) 2019 The Android Open Source Project
 *
 * Licensed under the Apache License, Version 2.0 (the "License");
 * you may not use this file except in compliance with the License.
 * You may obtain a copy of the License at
 *
 *      http://www.apache.org/licenses/LICENSE-2.0
 *
 * Unless required by applicable law or agreed to in writing, software
 * distributed under the License is distributed on an "AS IS" BASIS,
 * WITHOUT WARRANTIES OR CONDITIONS OF ANY KIND, either express or implied.
 * See the License for the specific language governing permissions and
 * limitations under the License.
 */
package com.android.tools.idea.bleak

import java.util.IdentityHashMap

class LeakInfo(val g: HeapGraph, val leakRoot: Node, val prevLeakRoot: Node) {
  val leaktrace: Leaktrace = leakRoot.getLeaktrace()
  val childrenObjects = leakRoot.childObjects.uniqueByIdentity()
  val prevChildren = prevLeakRoot.children
  val prevChildrenObjects = prevLeakRoot.childObjects.uniqueByIdentity()
  val addedChildren = leakRoot.children.filter { c -> prevChildren.all { it.obj !== c.obj }}
  val retainedByNewChildren = mutableListOf<Node>()
  val retainedByAllChildren = mutableListOf<Node>()

  override fun toString() = buildString {
    appendln(leaktrace)
<<<<<<< HEAD
    appendLine(
      " ${leakRoot.degree} child nodes (+${leakRoot.degree - prevLeakRoot.degree}) [${childrenObjects.size} distinct child objects (+${childrenObjects.size - prevChildrenObjects.size})]. New child nodes: ${addedChildren.size}")
=======
    appendln(" ${leakRoot.degree} child nodes (+${leakRoot.degree - prevLeakRoot.degree}) [${childrenObjects.size} distinct child objects (+${childrenObjects.size - prevChildrenObjects.size})]. New child nodes: ${addedChildren.size}")
>>>>>>> 574fcae1
    addedChildren.take(20).forEach {
      appendLine("   Added: ${it.objString()}")
    }
    // if many objects are added, print summary information about their most common classes
    if (addedChildren.size > 20) {
      appendLine("   ...")
      appendLine("  Most common classes of added objects: ")
      mostCommonClassesOf(addedChildren, 5).forEach {
        appendLine("    ${it.second} ${it.first.name}")
      }
    }

    // print information about objects retained by the added children:
    if (retainedByAllChildren.isEmpty()) {
      appendLine("\nDominator information omitted: timeout exceeded.")
      return@buildString
    }
    appendLine(
      "\nRetained by new children: ${retainedByNewChildren.size} objects (${retainedByNewChildren.map { it.getApproximateSize() }.sum()} bytes)")
    mostCommonClassesOf(retainedByNewChildren, 50).forEach {
      appendLine("    ${it.second} ${it.first.name}")
    }

    // print information about objects retained by all of the children. Sometimes severity is considerably underestimated by
    // just looking at the children added in the last iteration, since often the same heavy data structures (Projects, etc.) are held
    // by all of the leaked objects (and so are not retained by the last-iteration children alone, but are retained by all of the children
    // in aggregate). However, this may also overestimate the severity, since there can be many other objects in the array unrelated to the
    // actual leak in question.
    appendLine(
      "\nRetained by all children: ${retainedByAllChildren.size} objects (${retainedByAllChildren.map { it.getApproximateSize() }.sum()} bytes)")
    mostCommonClassesOf(retainedByAllChildren, 50).forEach {
      appendLine("    ${it.second} ${it.first.name}")
    }
  }

  private fun Node.objString() = type.name + ": " + try {
    val s = obj.toString()
    if (s.length > 80) s.take(77) + "..." else s
  } catch (e: NullPointerException) {
    "[NPE in toString]"
  }

  private fun Collection<Any>.uniqueByIdentity(): List<Any> {
    val set = IdentityHashMap<Any, Any>()
    forEach { set.put(it, it) }
    return set.keys.toList()
  }

  private fun classCounts(nodes: Collection<Node>): Map<Class<*>, Int> {
    val classCounts = mutableMapOf<Class<*>, Int>()
    nodes.forEach { classCounts.merge(it.type, 1) { currentCount, _ -> currentCount + 1 } }
    return classCounts
  }

  private fun mostCommonClassesOf(nodes: Collection<Node>, maxResults: Int): List<Pair<Class<*>, Int>> {
    return classCounts(nodes).toList().sortedByDescending { it.second }.take(maxResults)
  }

}<|MERGE_RESOLUTION|>--- conflicted
+++ resolved
@@ -28,33 +28,27 @@
 
   override fun toString() = buildString {
     appendln(leaktrace)
-<<<<<<< HEAD
-    appendLine(
-      " ${leakRoot.degree} child nodes (+${leakRoot.degree - prevLeakRoot.degree}) [${childrenObjects.size} distinct child objects (+${childrenObjects.size - prevChildrenObjects.size})]. New child nodes: ${addedChildren.size}")
-=======
     appendln(" ${leakRoot.degree} child nodes (+${leakRoot.degree - prevLeakRoot.degree}) [${childrenObjects.size} distinct child objects (+${childrenObjects.size - prevChildrenObjects.size})]. New child nodes: ${addedChildren.size}")
->>>>>>> 574fcae1
     addedChildren.take(20).forEach {
-      appendLine("   Added: ${it.objString()}")
+        appendln("   Added: ${it.objString()}")
     }
     // if many objects are added, print summary information about their most common classes
     if (addedChildren.size > 20) {
-      appendLine("   ...")
-      appendLine("  Most common classes of added objects: ")
+      appendln("   ...")
+      appendln("  Most common classes of added objects: ")
       mostCommonClassesOf(addedChildren, 5).forEach {
-        appendLine("    ${it.second} ${it.first.name}")
+        appendln("    ${it.second} ${it.first.name}")
       }
     }
 
     // print information about objects retained by the added children:
     if (retainedByAllChildren.isEmpty()) {
-      appendLine("\nDominator information omitted: timeout exceeded.")
+      appendln("\nDominator information omitted: timeout exceeded.")
       return@buildString
     }
-    appendLine(
-      "\nRetained by new children: ${retainedByNewChildren.size} objects (${retainedByNewChildren.map { it.getApproximateSize() }.sum()} bytes)")
+    appendln("\nRetained by new children: ${retainedByNewChildren.size} objects (${retainedByNewChildren.map { it.getApproximateSize() }.sum()} bytes)")
     mostCommonClassesOf(retainedByNewChildren, 50).forEach {
-      appendLine("    ${it.second} ${it.first.name}")
+      appendln("    ${it.second} ${it.first.name}")
     }
 
     // print information about objects retained by all of the children. Sometimes severity is considerably underestimated by
@@ -62,10 +56,9 @@
     // by all of the leaked objects (and so are not retained by the last-iteration children alone, but are retained by all of the children
     // in aggregate). However, this may also overestimate the severity, since there can be many other objects in the array unrelated to the
     // actual leak in question.
-    appendLine(
-      "\nRetained by all children: ${retainedByAllChildren.size} objects (${retainedByAllChildren.map { it.getApproximateSize() }.sum()} bytes)")
+    appendln("\nRetained by all children: ${retainedByAllChildren.size} objects (${retainedByAllChildren.map { it.getApproximateSize() }.sum()} bytes)")
     mostCommonClassesOf(retainedByAllChildren, 50).forEach {
-      appendLine("    ${it.second} ${it.first.name}")
+      appendln("    ${it.second} ${it.first.name}")
     }
   }
 
