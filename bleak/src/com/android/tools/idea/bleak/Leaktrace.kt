--- conflicted
+++ resolved
@@ -35,16 +35,7 @@
   fun referenceMatches(index: Int, className: String, fieldName: String): Boolean {
     val realIndex = if (index < 0) elements.size - 1 + index else index
     if (realIndex < 0 || realIndex > elements.size - 2) return false
-<<<<<<< HEAD
-    if (elements[realIndex].type == "java.lang.Class") {
-      // Leaktrace reference is a static field. Match className against the name of the class, not its type
-      return elements[realIndex].className == className && elements[realIndex+1].referenceLabel == fieldName
-    } else {
-      return elements[realIndex].type == className && elements[realIndex+1].referenceLabel == fieldName
-    }
-=======
     return elements[realIndex].typeOrClassName() == className && elements[realIndex+1].referenceLabel == fieldName
->>>>>>> 0d09370c
   }
 }
 
@@ -56,11 +47,8 @@
     "[EXCEPTION in toString]"
   }
 
-<<<<<<< HEAD
-=======
   fun typeOrClassName() = className ?: type
 
->>>>>>> 0d09370c
   fun signature() = "$referenceLabel: $type"
 
   override fun toString() = "${signature()} [$description]"
