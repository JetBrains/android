/*
 * Copyright (C) 2020 The Android Open Source Project
 *
 * Licensed under the Apache License, Version 2.0 (the "License");
 * you may not use this file except in compliance with the License.
 * You may obtain a copy of the License at
 *
 *      http://www.apache.org/licenses/LICENSE-2.0
 *
 * Unless required by applicable law or agreed to in writing, software
 * distributed under the License is distributed on an "AS IS" BASIS,
 * WITHOUT WARRANTIES OR CONDITIONS OF ANY KIND, either express or implied.
 * See the License for the specific language governing permissions and
 * limitations under the License.
 */
package com.android.tools.idea.emulator

import com.android.emulator.control.Rotation.SkinRotation
import com.android.io.readImage
import com.android.testutils.ImageDiffUtil
<<<<<<< HEAD
import com.android.testutils.TestUtils.getWorkspaceRoot
=======
import com.android.testutils.TestUtils.resolveWorkspacePath
import com.android.tools.adtui.ImageUtils
>>>>>>> 44b500f2
import com.android.tools.adtui.webp.WebpMetadata
import com.android.tools.idea.avdmanager.SkinLayoutDefinition
import com.android.tools.idea.emulator.FakeEmulator.Companion.getSkinFolder
import com.google.common.truth.Truth.assertThat
import org.junit.Assert.fail
import org.junit.Before
import org.junit.Test
import java.awt.Dimension
import java.awt.Rectangle
import java.awt.image.BufferedImage
import java.awt.image.BufferedImage.TYPE_INT_ARGB
import java.nio.charset.StandardCharsets
import java.nio.file.Files
import java.nio.file.NoSuchFileException
import java.nio.file.Path
import java.util.function.Consumer
import java.util.function.Predicate

/**
 * Tests for [SkinDefinition] and related classes.
 */
class SkinDefinitionTest {

  @Before
  fun setUp() {
    WebpMetadata.ensureWebpRegistered()
  }

  @Test
  fun testPixel_2_XL() {
    val folder = getSkinFolder("pixel_2_xl")
    val skin = SkinDefinition.create(folder) ?: throw AssertionError("Expected non-null SkinDefinition")

    // Check the getRotatedFrameSize method.
    assertThat(skin.getRotatedFrameSize(SkinRotation.PORTRAIT)).isEqualTo(Dimension(1623, 3322))
    assertThat(skin.getRotatedFrameSize(SkinRotation.LANDSCAPE)).isEqualTo(Dimension(3322, 1623))
    assertThat(skin.getRotatedFrameSize(SkinRotation.REVERSE_PORTRAIT)).isEqualTo(Dimension(1623, 3322))
    assertThat(skin.getRotatedFrameSize(SkinRotation.REVERSE_LANDSCAPE)).isEqualTo(Dimension(3322, 1623))

    // Check the createScaledLayout method without rotation or scaling.
    var layout = skin.layout
    assertThat(layout.displaySize).isEqualTo(Dimension(1440, 2880))
    assertThat(layout.frameRectangle).isEqualTo(Rectangle(-86, -242, 1623, 3322))
    assertThat(layout.frameImages).hasSize(8)
    assertThat(layout.maskImages).hasSize(4) // Four round corners.

    // Check the createScaledLayout method with scaling.
    layout = skin.createScaledLayout(325, 650, SkinRotation.PORTRAIT)
    assertThat(layout.displaySize).isEqualTo(Dimension(325, 650))
    assertThat(layout.frameRectangle).isEqualTo(Rectangle(-19, -55, 366, 750))
    assertSkinAppearance(layout, "pixel_2_xl")

    // Check the createScaledLayout method with 90 degree rotation and scaling.
    layout = skin.createScaledLayout(650, 325, SkinRotation.LANDSCAPE)
    assertThat(layout.displaySize).isEqualTo(Dimension(650, 325))
    assertThat(layout.frameRectangle).isEqualTo(Rectangle(-55, -22, 750, 366))
    assertSkinAppearance(layout, "pixel_2_xl_90")

    // Check the createScaledLayout method with 180 degree rotation and scaling.
    layout = skin.createScaledLayout(325, 650, SkinRotation.REVERSE_PORTRAIT)
    assertThat(layout.displaySize).isEqualTo(Dimension(325, 650))
    assertThat(layout.frameRectangle).isEqualTo(Rectangle(-22, -45, 366, 750))
    assertSkinAppearance(layout, "pixel_2_xl_180")

    // Check the createScaledLayout method with 270 degree rotation and scaling.
    layout = skin.createScaledLayout(650, 325, SkinRotation.REVERSE_LANDSCAPE)
    assertThat(layout.displaySize).isEqualTo(Dimension(650, 325))
    assertThat(layout.frameRectangle).isEqualTo(Rectangle(-45, -19, 750, 366))
    assertSkinAppearance(layout, "pixel_2_xl_270")
  }

  @Test
  fun testPixel_3_XL() {
    val folder = getSkinFolder("pixel_3_xl")
    val skin = SkinDefinition.create(folder) ?: throw AssertionError("Expected non-null SkinDefinition")

    // Check the getRotatedFrameSize method without scaling.
    assertThat(skin.getRotatedFrameSize(SkinRotation.PORTRAIT)).isEqualTo(Dimension(1584, 3245))
    assertThat(skin.getRotatedFrameSize(SkinRotation.LANDSCAPE)).isEqualTo(Dimension(3245, 1584))
    assertThat(skin.getRotatedFrameSize(SkinRotation.REVERSE_PORTRAIT)).isEqualTo(Dimension(1584, 3245))
    assertThat(skin.getRotatedFrameSize(SkinRotation.REVERSE_LANDSCAPE)).isEqualTo(Dimension(3245, 1584))

    // Check the getRotatedFrameSize method with scaling.
    assertThat(skin.getRotatedFrameSize(SkinRotation.PORTRAIT, Dimension(1452, 2984))).isEqualTo(Dimension(1598, 3272))
    assertThat(skin.getRotatedFrameSize(SkinRotation.LANDSCAPE, Dimension(1452, 2984))).isEqualTo(Dimension(3272, 1598))
    assertThat(skin.getRotatedFrameSize(SkinRotation.REVERSE_PORTRAIT, Dimension(1452, 2984))).isEqualTo(Dimension(1598, 3272))
    assertThat(skin.getRotatedFrameSize(SkinRotation.REVERSE_LANDSCAPE, Dimension(1452, 2984))).isEqualTo(Dimension(3272, 1598))

    // Check the createScaledLayout method without rotation or scaling.
    var layout = skin.layout
    assertThat(layout.displaySize).isEqualTo(Dimension(1440, 2960))
    assertThat(layout.frameRectangle).isEqualTo(Rectangle(-65, -72, 1584, 3245))
    assertThat(layout.frameImages).hasSize(8)
    assertThat(layout.maskImages).hasSize(5) // Four round corners and the cutout.

    // Check the createScaledLayout method with scaling.
    layout = skin.createScaledLayout(341, 700, SkinRotation.PORTRAIT)
    assertThat(layout.displaySize).isEqualTo(Dimension(341, 700))
    assertThat(layout.frameRectangle).isEqualTo(Rectangle(-15, -17, 375, 767))
    assertSkinAppearance(layout, "pixel_3_xl")

    // Check the createScaledLayout method with 90 degree rotation and scaling.
    layout = skin.createScaledLayout(700, 341, SkinRotation.LANDSCAPE)
    assertThat(layout.displaySize).isEqualTo(Dimension(700, 341))
    assertThat(layout.frameRectangle).isEqualTo(Rectangle(-17, -19, 767, 375))
    assertSkinAppearance(layout, "pixel_3_xl_90")

    // Check the createScaledLayout method with 180 degree rotation and scaling.
    layout = skin.createScaledLayout(341, 700, SkinRotation.REVERSE_PORTRAIT)
    assertThat(layout.displaySize).isEqualTo(Dimension(341, 700))
    assertThat(layout.frameRectangle).isEqualTo(Rectangle(-19, -50, 375, 767))
    assertSkinAppearance(layout, "pixel_3_xl_180")

    // Check the createScaledLayout method with 270 degree rotation and scaling.
    layout = skin.createScaledLayout(700, 341, SkinRotation.REVERSE_LANDSCAPE)
    assertThat(layout.displaySize).isEqualTo(Dimension(700, 341))
    assertThat(layout.frameRectangle).isEqualTo(Rectangle(-50, -15, 767, 375))
    assertSkinAppearance(layout, "pixel_3_xl_270")
  }

  @Test
  fun testVeryTinyScale() {
    val folder = getSkinFolder("pixel_4_xl")
    val skin = SkinDefinition.create(folder) ?: throw AssertionError("Expected non-null SkinDefinition")

    // Check the createScaledLayout method with scaling.
    val layout = skin.createScaledLayout(8, 16, SkinRotation.PORTRAIT)
    assertThat(layout.displaySize).isEqualTo(Dimension(8, 16))
    assertThat(layout.frameRectangle).isEqualTo(Rectangle(-0, -1, 8, 18))
    assertSkinAppearance(layout, "tiny_pixel_4_xl")
  }

  @Test
  fun testPixel_4() {
    val folder = getSkinFolder("pixel_4")
    val skin = SkinDefinition.create(folder) ?: throw AssertionError("Expected non-null SkinDefinition")

    // Check the skin layout and consistency of its images.
    val layout = skin.layout
    assertThat(layout.displaySize).isEqualTo(Dimension(1080, 2280))
    assertThat(layout.frameRectangle.size).isEqualTo(Dimension(1178, 2498))
    assertThat(layout.frameImages).hasSize(8)
    assertThat(layout.maskImages).hasSize(4) // Four round corners.
  }

  @Test
  fun testPixel_4_xl() {
    val folder = getSkinFolder("pixel_4_xl")
    val skin = SkinDefinition.create(folder) ?: throw AssertionError("Expected non-null SkinDefinition")

    // Check the skin layout and consistency of its images.
    val layout = skin.layout
    assertThat(layout.displaySize).isEqualTo(Dimension(1440, 3040))
    assertThat(layout.frameRectangle.size).isEqualTo(Dimension(1571, 3332))
    assertThat(layout.frameImages).hasSize(8)
    assertThat(layout.maskImages).hasSize(4) // Four round corners.
  }

  @Test
  fun testPixel_4a_5g() {
    val folder = getSkinFolder("pixel_4a_5g")
    val skin = SkinDefinition.create(folder) ?: throw AssertionError("Expected non-null SkinDefinition")

    // Check the skin layout and consistency of its images.
    val layout = skin.layout
    validateLayoutConsistency(layout, folder)
    assertThat(layout.displaySize).isEqualTo(Dimension(1080, 2340))
    assertThat(layout.frameImages).hasSize(8)
    assertThat(layout.maskImages).hasSize(4) // Four round corners, one with a camera hole.
  }

  @Test
  fun testPixel_5() {
    val folder = getSkinFolder("pixel_5")
    val skin = SkinDefinition.create(folder) ?: throw AssertionError("Expected non-null SkinDefinition")

    // Check the skin layout and consistency of its images.
    val layout = skin.layout
    validateLayoutConsistency(layout, folder)
    assertThat(layout.displaySize).isEqualTo(Dimension(1080, 2340))
    assertThat(layout.frameImages).hasSize(8)
    assertThat(layout.maskImages).hasSize(4) // Four round corners, one with a camera hole.
  }

  @Test
  fun testWearRound() {
    val folder = getSkinFolder("wear_round")
    val skin = SkinDefinition.create(folder) ?: throw AssertionError("Expected non-null SkinDefinition")

    // Check the getRotatedFrameSize method.
    assertThat(skin.getRotatedFrameSize(SkinRotation.PORTRAIT)).isEqualTo(Dimension(380, 380))
    assertThat(skin.getRotatedFrameSize(SkinRotation.LANDSCAPE)).isEqualTo(Dimension(380, 380))
    assertThat(skin.getRotatedFrameSize(SkinRotation.REVERSE_PORTRAIT)).isEqualTo(Dimension(380, 380))
    assertThat(skin.getRotatedFrameSize(SkinRotation.REVERSE_LANDSCAPE)).isEqualTo(Dimension(380, 380))

    // Check the createScaledLayout method without rotation or scaling.
    val layout = skin.layout
    assertThat(layout.displaySize).isEqualTo(Dimension(320, 320))
    assertThat(layout.frameRectangle).isEqualTo(Rectangle(-30, -30, 380, 380))
    assertThat(layout.frameImages).hasSize(8)
    assertThat(layout.maskImages).hasSize(1)
    assertSkinAppearance(layout, "wear_round")
  }

  private fun validateLayoutConsistency(skinLayout: SkinLayout, skinFolder: Path) {
    val image = skinLayout.draw()
    val backgroundImage = readBackgroundImage(skinFolder)
    val problems = mutableListOf<String>()
    if (backgroundImage != null && (backgroundImage.width != image.width || backgroundImage.height != image.height)) {
      problems.add("The background image can be cropped without loosing any information")
    }

    val start = Point(skinLayout.displaySize.width / 2 - skinLayout.frameRectangle.x,
                      skinLayout.displaySize.height / 2 - skinLayout.frameRectangle.y)
    if (!image.isTransparent(start)) {
      fail("The skin image is not transparent near the center of the display")
    }
    val transparentAreaBounds = findBoundsOfContiguousArea(image, start, image::isTransparent)
    if (transparentAreaBounds.width != skinLayout.displaySize.width) {
      problems.add("The width of the display area in the skin image (${transparentAreaBounds.width})" +
                   " doesn't match the layout file (${skinLayout.displaySize.width})")
    }
    if (transparentAreaBounds.height != skinLayout.displaySize.height) {
      problems.add("The height of the display area in the skin image (${transparentAreaBounds.height})" +
                   " doesn't match the layout file (${skinLayout.displaySize.height})")
    }
    val nonOpaqueAreaBounds = findBoundsOfContiguousArea(image, start, image::isNotOpaque)
    if (nonOpaqueAreaBounds.x != transparentAreaBounds.x) {
      problems.add("Partially transparent pixels near the left edge of the display area")
    }
    if (nonOpaqueAreaBounds.x + nonOpaqueAreaBounds.width != transparentAreaBounds.x +  + transparentAreaBounds.width) {
      problems.add("Partially transparent pixels near the right edge of the display area")
    }
    if (nonOpaqueAreaBounds.y != transparentAreaBounds.y) {
      problems.add("Partially transparent pixels near the top edge of the display area")
    }
    if (nonOpaqueAreaBounds.y + nonOpaqueAreaBounds.height != transparentAreaBounds.y +  + transparentAreaBounds.height) {
      problems.add("Partially transparent pixels near the bottom edge of the display area")
    }
    if (transparentAreaBounds.x != -skinLayout.frameRectangle.x || transparentAreaBounds.y != -skinLayout.frameRectangle.y) {
      problems.add("Display offset in the layout file (${-skinLayout.frameRectangle.x}, ${-skinLayout.frameRectangle.y})" +
                   " doesn't match the skin image (${transparentAreaBounds.x}, ${transparentAreaBounds.y})")
    }
    if (problems.isNotEmpty()) {
      fail(problems.joinToString("\n"))
    }
  }

  private fun readBackgroundImage(skinFolder: Path): BufferedImage? {
    val layoutFile = skinFolder.resolve("layout")
    try {
      val contents = Files.readAllBytes(layoutFile).toString(StandardCharsets.UTF_8)
      val layoutDefinition = SkinLayoutDefinition.parseString(contents)
      val backroundFileName = layoutDefinition.getValue("parts.portrait.background.image") ?: return null
      val backgroundFile = skinFolder.resolve(backroundFileName)
      return backgroundFile.readImage()
    }
    catch (e: NoSuchFileException) {
      return null
    }
  }

  private fun findBoundsOfContiguousArea(image: BufferedImage, start: Point, predicate: Predicate<Point>): Rectangle {
    var minX = start.x
    var maxX = start.x
    var minY = start.y
    var maxY = start.y

    visitContiguousArea(image, start, predicate) { point ->
      minX = minX.coerceAtMost(point.x)
      maxX = maxX.coerceAtLeast(point.x)
      minY = minY.coerceAtMost(point.y)
      maxY = maxY.coerceAtLeast(point.y)
    }
    return Rectangle(minX, minY, maxX + 1 - minX, maxY + 1 - minY)
  }

  /**
   * Calls [visitor] for every point of the contiguous area of the [image] where every pixel satisfies
   * the [predicate] and containing the [start] point.
   */
  private fun visitContiguousArea(image: BufferedImage, start: Point, predicate: Predicate<Point>, visitor: Consumer<Point>) {
    if (!predicate.test(start)) {
      return
    }
    visitor.accept(start)
    val width = image.width
    val height = image.height
    // Use the flood fill algorithm to explore the contiguous area.
    var front = mutableSetOf(start)
    var previousFront = mutableSetOf<Point>()
    while (front.isNotEmpty()) {
      var newFront = mutableSetOf<Point>()
      for (p1 in front) {
        for (neighbor in NEIGHBORS) {
          val p2 = Point(p1.x + neighbor.x, p1.y + neighbor.y)
          if (p2.x in 0 until width && p2.y in 0 until height &&
              !newFront.contains(p2) && !front.contains(p2) && !previousFront.contains(p2) && predicate.test(p2)) {
            visitor.accept(p2)
            newFront.add(p2)
          }
        }
      }
      val temp = previousFront
      previousFront = front
      front = newFront
      newFront = temp
      newFront.clear()
    }
  }

  private fun assertSkinAppearance(skinLayout: SkinLayout, goldenImageName: String) {
    val image = skinLayout.draw()
    ImageDiffUtil.assertImageSimilar(getGoldenFile(goldenImageName), image, 0.0)
  }

  private fun SkinLayout.draw(): BufferedImage {
    val image = BufferedImage(frameRectangle.width, frameRectangle.height, TYPE_INT_ARGB)
    val g = image.createGraphics()
    drawFrameAndMask(g, Rectangle(-frameRectangle.x, -frameRectangle.y, displaySize.width, displaySize.height))
    g.dispose()
    return image
  }

  private fun getGoldenFile(name: String): Path {
    return resolveWorkspacePath("${GOLDEN_FILE_PATH}/${name}.png")
  }
}

private fun BufferedImage.isTransparent(point: Point): Boolean {
  return getRGB(point.x, point.y) and ALPHA_MASK == 0
}

private fun BufferedImage.isOpaque(point: Point): Boolean {
  return getRGB(point.x, point.y) and ALPHA_MASK == ALPHA_MASK
}

private fun BufferedImage.isNotOpaque(point: Point): Boolean {
  return !isOpaque(point)
}

data class Point(val x: Int, val y: Int) // Unlike java.awt.Point this class has an efficient hashCode method.

private val NEIGHBORS = listOf(Point(-1, -1), Point(-1, 0), Point(-1, 1), Point(0, 1),
                               Point(1, 1), Point(1, 0), Point(1, -1), Point(0, -1))

private const val ALPHA_MASK = 0xFF shl 24

private const val GOLDEN_FILE_PATH = "tools/adt/idea/emulator/testData/SkinDefinitionTest/golden"<|MERGE_RESOLUTION|>--- conflicted
+++ resolved
@@ -18,14 +18,10 @@
 import com.android.emulator.control.Rotation.SkinRotation
 import com.android.io.readImage
 import com.android.testutils.ImageDiffUtil
-<<<<<<< HEAD
-import com.android.testutils.TestUtils.getWorkspaceRoot
-=======
-import com.android.testutils.TestUtils.resolveWorkspacePath
-import com.android.tools.adtui.ImageUtils
->>>>>>> 44b500f2
+import com.android.testutils.TestUtils
 import com.android.tools.adtui.webp.WebpMetadata
 import com.android.tools.idea.avdmanager.SkinLayoutDefinition
+import com.android.tools.idea.emulator.FakeEmulator.Companion.getRootSkinFolder
 import com.android.tools.idea.emulator.FakeEmulator.Companion.getSkinFolder
 import com.google.common.truth.Truth.assertThat
 import org.junit.Assert.fail
@@ -76,19 +72,19 @@
     assertThat(layout.frameRectangle).isEqualTo(Rectangle(-19, -55, 366, 750))
     assertSkinAppearance(layout, "pixel_2_xl")
 
-    // Check the createScaledLayout method with 90 degree rotation and scaling.
+    // Check the createScaledLayout method with 90-degree rotation and scaling.
     layout = skin.createScaledLayout(650, 325, SkinRotation.LANDSCAPE)
     assertThat(layout.displaySize).isEqualTo(Dimension(650, 325))
     assertThat(layout.frameRectangle).isEqualTo(Rectangle(-55, -22, 750, 366))
     assertSkinAppearance(layout, "pixel_2_xl_90")
 
-    // Check the createScaledLayout method with 180 degree rotation and scaling.
+    // Check the createScaledLayout method with 180-degree rotation and scaling.
     layout = skin.createScaledLayout(325, 650, SkinRotation.REVERSE_PORTRAIT)
     assertThat(layout.displaySize).isEqualTo(Dimension(325, 650))
     assertThat(layout.frameRectangle).isEqualTo(Rectangle(-22, -45, 366, 750))
     assertSkinAppearance(layout, "pixel_2_xl_180")
 
-    // Check the createScaledLayout method with 270 degree rotation and scaling.
+    // Check the createScaledLayout method with 270-degree rotation and scaling.
     layout = skin.createScaledLayout(650, 325, SkinRotation.REVERSE_LANDSCAPE)
     assertThat(layout.displaySize).isEqualTo(Dimension(650, 325))
     assertThat(layout.frameRectangle).isEqualTo(Rectangle(-45, -19, 750, 366))
@@ -125,19 +121,19 @@
     assertThat(layout.frameRectangle).isEqualTo(Rectangle(-15, -17, 375, 767))
     assertSkinAppearance(layout, "pixel_3_xl")
 
-    // Check the createScaledLayout method with 90 degree rotation and scaling.
+    // Check the createScaledLayout method with 90-degree rotation and scaling.
     layout = skin.createScaledLayout(700, 341, SkinRotation.LANDSCAPE)
     assertThat(layout.displaySize).isEqualTo(Dimension(700, 341))
     assertThat(layout.frameRectangle).isEqualTo(Rectangle(-17, -19, 767, 375))
     assertSkinAppearance(layout, "pixel_3_xl_90")
 
-    // Check the createScaledLayout method with 180 degree rotation and scaling.
+    // Check the createScaledLayout method with 180-degree rotation and scaling.
     layout = skin.createScaledLayout(341, 700, SkinRotation.REVERSE_PORTRAIT)
     assertThat(layout.displaySize).isEqualTo(Dimension(341, 700))
     assertThat(layout.frameRectangle).isEqualTo(Rectangle(-19, -50, 375, 767))
     assertSkinAppearance(layout, "pixel_3_xl_180")
 
-    // Check the createScaledLayout method with 270 degree rotation and scaling.
+    // Check the createScaledLayout method with 270-degree rotation and scaling.
     layout = skin.createScaledLayout(700, 341, SkinRotation.REVERSE_LANDSCAPE)
     assertThat(layout.displaySize).isEqualTo(Dimension(700, 341))
     assertThat(layout.frameRectangle).isEqualTo(Rectangle(-50, -15, 767, 375))
@@ -183,107 +179,124 @@
   }
 
   @Test
-  fun testPixel_4a_5g() {
-    val folder = getSkinFolder("pixel_4a_5g")
-    val skin = SkinDefinition.create(folder) ?: throw AssertionError("Expected non-null SkinDefinition")
-
-    // Check the skin layout and consistency of its images.
-    val layout = skin.layout
-    validateLayoutConsistency(layout, folder)
-    assertThat(layout.displaySize).isEqualTo(Dimension(1080, 2340))
-    assertThat(layout.frameImages).hasSize(8)
-    assertThat(layout.maskImages).hasSize(4) // Four round corners, one with a camera hole.
-  }
-
-  @Test
-  fun testPixel_5() {
-    val folder = getSkinFolder("pixel_5")
-    val skin = SkinDefinition.create(folder) ?: throw AssertionError("Expected non-null SkinDefinition")
-
-    // Check the skin layout and consistency of its images.
-    val layout = skin.layout
-    validateLayoutConsistency(layout, folder)
-    assertThat(layout.displaySize).isEqualTo(Dimension(1080, 2340))
-    assertThat(layout.frameImages).hasSize(8)
-    assertThat(layout.maskImages).hasSize(4) // Four round corners, one with a camera hole.
-  }
-
-  @Test
-  fun testWearRound() {
-    val folder = getSkinFolder("wear_round")
-    val skin = SkinDefinition.create(folder) ?: throw AssertionError("Expected non-null SkinDefinition")
-
-    // Check the getRotatedFrameSize method.
-    assertThat(skin.getRotatedFrameSize(SkinRotation.PORTRAIT)).isEqualTo(Dimension(380, 380))
-    assertThat(skin.getRotatedFrameSize(SkinRotation.LANDSCAPE)).isEqualTo(Dimension(380, 380))
-    assertThat(skin.getRotatedFrameSize(SkinRotation.REVERSE_PORTRAIT)).isEqualTo(Dimension(380, 380))
-    assertThat(skin.getRotatedFrameSize(SkinRotation.REVERSE_LANDSCAPE)).isEqualTo(Dimension(380, 380))
-
-    // Check the createScaledLayout method without rotation or scaling.
-    val layout = skin.layout
-    assertThat(layout.displaySize).isEqualTo(Dimension(320, 320))
-    assertThat(layout.frameRectangle).isEqualTo(Rectangle(-30, -30, 380, 380))
-    assertThat(layout.frameImages).hasSize(8)
-    assertThat(layout.maskImages).hasSize(1)
-    assertSkinAppearance(layout, "wear_round")
-  }
-
-  private fun validateLayoutConsistency(skinLayout: SkinLayout, skinFolder: Path) {
+  fun testSkinConsistency() {
+    // Old-style skins are not checked by this test. Please don't add any new skins to this list.
+    val oldStyleSkins = listOf(
+      "automotive_1024",
+      "nexus_one",
+      "nexus_s",
+      "nexus_4",
+      "nexus_5",
+      "nexus_5x",
+      "nexus_6",
+      "nexus_6p",
+      "nexus_7",
+      "nexus_7_2013",
+      "nexus_9",
+      "nexus_10",
+      "galaxy_nexus",
+      "pixel",
+      "pixel_xl",
+      "pixel_c",
+      "pixel_silver",
+      "pixel_xl_silver",
+      "pixel_2",
+      "pixel_2_xl",
+      "pixel_3",
+      "pixel_3_xl",
+      "pixel_3a",
+      "pixel_3a_xl",
+      "pixel_4",
+      "pixel_4_xl",
+      "tv_720p",
+      "tv_1080p",
+      "tv_4k",
+      "wearos_large_round", // TODO: Remove exclusion when the skin is fixed.
+      "wearos_small_round", // TODO: Remove exclusion when the skin is fixed.
+      "wearos_square",
+      "wearos_rect",
+    )
+    val skinProblems = mutableListOf<String>()
+    val dir = getRootSkinFolder()
+    Files.list(dir).use { stream ->
+      stream.forEach { skinFolder ->
+        if (Files.isDirectory(skinFolder) && !oldStyleSkins.contains(skinFolder.fileName.toString()) &&
+            Files.exists(skinFolder.resolve("layout"))) {
+          val skin = SkinDefinition.create(skinFolder)
+          if (skin == null) {
+            skinProblems.add("Unable to create skin \"${skinFolder.fileName}\"")
+          }
+          else {
+            val layout = skin.layout
+            val problems = validateLayout(layout, skinFolder)
+            if (problems.isNotEmpty()) {
+              skinProblems.add("Skin \"${skinFolder.fileName}\" is inconsistent:\n${problems.joinToString("\n")}")
+            }
+          }
+        }
+      }
+    }
+    if (skinProblems.isNotEmpty()) {
+      fail("Invalid skins found:\n\n${skinProblems.joinToString("\n\n")}\n")
+    }
+  }
+
+  private fun validateLayout(skinLayout: SkinLayout, skinFolder: Path): List<String> {
+    val backgroundImage: BufferedImage
+    try {
+      backgroundImage = readBackgroundImage(skinFolder) ?: return listOf("The skin doesn't define a background image")
+    }
+    catch (e: NoSuchFileException) {
+      return listOf("The background image \"${e.file}\" does not exist")
+    }
+    val center = Point(skinLayout.displaySize.width / 2 - skinLayout.frameRectangle.x,
+                       skinLayout.displaySize.height / 2 - skinLayout.frameRectangle.y)
+    if (!backgroundImage.isTransparent(center)) {
+      return listOf("The background image is not transparent near the center of the display")
+    }
+
+    val problems = mutableListOf<String>()
     val image = skinLayout.draw()
-    val backgroundImage = readBackgroundImage(skinFolder)
-    val problems = mutableListOf<String>()
-    if (backgroundImage != null && (backgroundImage.width != image.width || backgroundImage.height != image.height)) {
+    if (backgroundImage.width != image.width || backgroundImage.height != image.height) {
       problems.add("The background image can be cropped without loosing any information")
     }
 
-    val start = Point(skinLayout.displaySize.width / 2 - skinLayout.frameRectangle.x,
-                      skinLayout.displaySize.height / 2 - skinLayout.frameRectangle.y)
-    if (!image.isTransparent(start)) {
-      fail("The skin image is not transparent near the center of the display")
-    }
-    val transparentAreaBounds = findBoundsOfContiguousArea(image, start, image::isTransparent)
+    val transparentAreaBounds = findBoundsOfContiguousArea(image, center, image::isTransparent)
     if (transparentAreaBounds.width != skinLayout.displaySize.width) {
       problems.add("The width of the display area in the skin image (${transparentAreaBounds.width})" +
-                   " doesn't match the layout file (${skinLayout.displaySize.width})")
+                     " doesn't match the layout file (${skinLayout.displaySize.width})")
     }
     if (transparentAreaBounds.height != skinLayout.displaySize.height) {
       problems.add("The height of the display area in the skin image (${transparentAreaBounds.height})" +
-                   " doesn't match the layout file (${skinLayout.displaySize.height})")
-    }
-    val nonOpaqueAreaBounds = findBoundsOfContiguousArea(image, start, image::isNotOpaque)
+                     " doesn't match the layout file (${skinLayout.displaySize.height})")
+    }
+    val nonOpaqueAreaBounds = findBoundsOfContiguousArea(image, center, image::isNotOpaque)
     if (nonOpaqueAreaBounds.x != transparentAreaBounds.x) {
       problems.add("Partially transparent pixels near the left edge of the display area")
     }
-    if (nonOpaqueAreaBounds.x + nonOpaqueAreaBounds.width != transparentAreaBounds.x +  + transparentAreaBounds.width) {
+    if (nonOpaqueAreaBounds.x + nonOpaqueAreaBounds.width != transparentAreaBounds.x + +transparentAreaBounds.width) {
       problems.add("Partially transparent pixels near the right edge of the display area")
     }
     if (nonOpaqueAreaBounds.y != transparentAreaBounds.y) {
       problems.add("Partially transparent pixels near the top edge of the display area")
     }
-    if (nonOpaqueAreaBounds.y + nonOpaqueAreaBounds.height != transparentAreaBounds.y +  + transparentAreaBounds.height) {
+    if (nonOpaqueAreaBounds.y + nonOpaqueAreaBounds.height != transparentAreaBounds.y + +transparentAreaBounds.height) {
       problems.add("Partially transparent pixels near the bottom edge of the display area")
     }
     if (transparentAreaBounds.x != -skinLayout.frameRectangle.x || transparentAreaBounds.y != -skinLayout.frameRectangle.y) {
       problems.add("Display offset in the layout file (${-skinLayout.frameRectangle.x}, ${-skinLayout.frameRectangle.y})" +
                    " doesn't match the skin image (${transparentAreaBounds.x}, ${transparentAreaBounds.y})")
     }
-    if (problems.isNotEmpty()) {
-      fail(problems.joinToString("\n"))
-    }
+    return problems
   }
 
   private fun readBackgroundImage(skinFolder: Path): BufferedImage? {
     val layoutFile = skinFolder.resolve("layout")
-    try {
-      val contents = Files.readAllBytes(layoutFile).toString(StandardCharsets.UTF_8)
-      val layoutDefinition = SkinLayoutDefinition.parseString(contents)
-      val backroundFileName = layoutDefinition.getValue("parts.portrait.background.image") ?: return null
-      val backgroundFile = skinFolder.resolve(backroundFileName)
-      return backgroundFile.readImage()
-    }
-    catch (e: NoSuchFileException) {
-      return null
-    }
+    val contents = Files.readAllBytes(layoutFile).toString(StandardCharsets.UTF_8)
+    val layoutDefinition = SkinLayoutDefinition.parseString(contents)
+    val backgroundFileName = layoutDefinition.getValue("parts.portrait.background.image") ?: return null
+    val backgroundFile = skinFolder.resolve(backgroundFileName)
+    return backgroundFile.readImage()
   }
 
   private fun findBoundsOfContiguousArea(image: BufferedImage, start: Point, predicate: Predicate<Point>): Rectangle {
@@ -349,7 +362,7 @@
   }
 
   private fun getGoldenFile(name: String): Path {
-    return resolveWorkspacePath("${GOLDEN_FILE_PATH}/${name}.png")
+    return TestUtils.resolveWorkspacePath("${GOLDEN_FILE_PATH}/${name}.png")
   }
 }
 
