--- conflicted
+++ resolved
@@ -56,10 +56,6 @@
 import java.awt.KeyboardFocusManager
 import java.awt.event.KeyEvent
 import java.awt.event.KeyEvent.KEY_PRESSED
-<<<<<<< HEAD
-import java.awt.event.KeyEvent.VK_TAB
-=======
->>>>>>> 08c6f33c
 import java.io.File
 import java.nio.file.Files
 import java.util.concurrent.TimeUnit
@@ -212,41 +208,24 @@
     assertThat(call.methodName).isEqualTo("android.emulation.control.EmulatorController/sendKey")
     assertThat(shortDebugString(call.request)).isEqualTo("""text: "A"""")
 
-<<<<<<< HEAD
-    ui.keyboard.pressAndRelease(FakeKeyboard.Key.BACKSPACE)
-=======
     ui.keyboard.pressAndRelease(KeyEvent.VK_BACK_SPACE)
->>>>>>> 08c6f33c
     call = emulator.getNextGrpcCall(2, TimeUnit.SECONDS)
     assertThat(call.methodName).isEqualTo("android.emulation.control.EmulatorController/sendKey")
     assertThat(shortDebugString(call.request)).isEqualTo("""eventType: keypress key: "Backspace"""")
 
-<<<<<<< HEAD
-    ui.keyboard.pressAndRelease(FakeKeyboard.Key.TAB)
-=======
     ui.keyboard.pressAndRelease(KeyEvent.VK_TAB)
->>>>>>> 08c6f33c
     call = emulator.getNextGrpcCall(2, TimeUnit.SECONDS)
     assertThat(call.methodName).isEqualTo("android.emulation.control.EmulatorController/sendKey")
     assertThat(shortDebugString(call.request)).isEqualTo("""eventType: keypress key: "Tab"""")
 
     // Ctrl+Tab should be ignored.
     with(ui.keyboard) {
-<<<<<<< HEAD
-      press(FakeKeyboard.Key.CTRL)
-      pressAndRelease(FakeKeyboard.Key.TAB)
-      release(FakeKeyboard.Key.CTRL)
-    }
-
-    ui.keyboard.pressAndRelease(FakeKeyboard.Key.PAGE_DOWN)
-=======
       press(KeyEvent.VK_CONTROL)
       pressAndRelease(KeyEvent.VK_TAB)
       release(KeyEvent.VK_CONTROL)
     }
 
     ui.keyboard.pressAndRelease(KeyEvent.VK_PAGE_DOWN)
->>>>>>> 08c6f33c
     call = emulator.getNextGrpcCall(2, TimeUnit.SECONDS)
     assertThat(call.methodName).isEqualTo("android.emulation.control.EmulatorController/sendKey")
     assertThat(shortDebugString(call.request)).isEqualTo("""eventType: keypress key: "PageDown"""")
@@ -256,24 +235,14 @@
     // Shift+Tab should trigger a forward local focus traversal.
     with(ui.keyboard) {
       setFocus(view)
-<<<<<<< HEAD
-      press(FakeKeyboard.Key.SHIFT)
-      pressAndRelease(FakeKeyboard.Key.TAB)
-      release(FakeKeyboard.Key.SHIFT)
-=======
       press(KeyEvent.VK_SHIFT)
       pressAndRelease(KeyEvent.VK_TAB)
       release(KeyEvent.VK_SHIFT)
->>>>>>> 08c6f33c
     }
     val arg1 = ArgumentCaptor.forClass(EmulatorView::class.java)
     val arg2 = ArgumentCaptor.forClass(KeyEvent::class.java)
     verify(mockFocusManager, atLeast(1)).processKeyEvent(arg1.capture(), arg2.capture())
-<<<<<<< HEAD
-    val tabEvent = arg2.allValues.firstOrNull { it.id == KEY_PRESSED && it.keyCode == VK_TAB && it.modifiersEx == 0 }
-=======
     val tabEvent = arg2.allValues.firstOrNull { it.id == KEY_PRESSED && it.keyCode == KeyEvent.VK_TAB && it.modifiersEx == 0 }
->>>>>>> 08c6f33c
     assertThat(tabEvent).isNotNull()
 
     // Check clockwise rotation.
