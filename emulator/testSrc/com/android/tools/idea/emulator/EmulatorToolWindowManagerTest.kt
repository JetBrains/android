--- conflicted
+++ resolved
@@ -21,23 +21,12 @@
 import com.android.emulator.control.PaneEntry.PaneIndex
 import com.android.sdklib.internal.avd.AvdInfo
 import com.android.testutils.MockitoKt.mock
-<<<<<<< HEAD
-=======
 import com.android.testutils.MockitoKt.whenever
->>>>>>> b5f40ffd
 import com.android.tools.adtui.actions.ZoomType
 import com.android.tools.adtui.swing.FakeUi
 import com.android.tools.adtui.swing.SetPortableUiFontRule
 import com.android.tools.idea.avdmanager.AvdLaunchListener
 import com.android.tools.idea.concurrency.waitForCondition
-<<<<<<< HEAD
-import com.android.tools.idea.protobuf.TextFormat
-import com.android.tools.idea.run.DeviceHeadsUpListener
-import com.android.tools.idea.testing.AndroidProjectRule
-import com.google.common.truth.Truth.assertThat
-import com.intellij.execution.configurations.GeneralCommandLine
-import com.intellij.ide.ui.LafManager
-=======
 import com.android.tools.idea.device.FakeScreenSharingAgentRule
 import com.android.tools.idea.protobuf.TextFormat
 import com.android.tools.idea.run.DeviceHeadsUpListener
@@ -49,7 +38,6 @@
 import com.intellij.openapi.actionSystem.CommonDataKeys
 import com.intellij.openapi.actionSystem.DataContext
 import com.intellij.openapi.actionSystem.PlatformDataKeys
->>>>>>> b5f40ffd
 import com.intellij.openapi.application.ApplicationManager
 import com.intellij.openapi.project.Project
 import com.intellij.openapi.util.SystemInfo
@@ -61,25 +49,14 @@
 import com.intellij.testFramework.PlatformTestUtil
 import com.intellij.testFramework.RuleChain
 import com.intellij.testFramework.RunsInEdt
-<<<<<<< HEAD
-import com.intellij.testFramework.registerServiceInstance
-import com.intellij.testFramework.replaceService
-import com.intellij.toolWindow.ToolWindowHeadlessManagerImpl
-=======
 import com.intellij.testFramework.replaceService
 import com.intellij.toolWindow.ToolWindowHeadlessManagerImpl
 import com.intellij.ui.content.ContentManager
->>>>>>> b5f40ffd
 import com.intellij.util.ui.UIUtil.dispatchAllInvocationEvents
 import org.junit.After
 import org.junit.Before
 import org.junit.Rule
 import org.junit.Test
-<<<<<<< HEAD
-import org.junit.rules.RuleChain
-import org.mockito.Mockito.`when`
-=======
->>>>>>> b5f40ffd
 import java.awt.Dimension
 import java.awt.Point
 import java.util.concurrent.TimeUnit
@@ -91,11 +68,7 @@
  */
 @RunsInEdt
 class EmulatorToolWindowManagerTest {
-<<<<<<< HEAD
-  private val projectRule = AndroidProjectRule.inMemory()
-=======
   private val agentRule = FakeScreenSharingAgentRule()
->>>>>>> b5f40ffd
   private val emulatorRule = FakeEmulatorRule()
   @get:Rule
   val ruleChain = RuleChain(agentRule, emulatorRule, SetPortableUiFontRule(), EdtRule())
@@ -104,15 +77,7 @@
   private val toolWindow: ToolWindow by lazy { createToolWindow() }
   private val contentManager: ContentManager by lazy { toolWindow.contentManager }
 
-<<<<<<< HEAD
-  @get:Rule
-  val portableUiFontRule = SetPortableUiFontRule()
-
-  private val project
-    get() = projectRule.project
-=======
   private var savedMirroringEnabledState = false
->>>>>>> b5f40ffd
 
   private val project get() = agentRule.project
   private val testRootDisposable get() = agentRule.testRootDisposable
@@ -127,14 +92,6 @@
   @Before
   fun setUp() {
     val mockLafManager = mock<LafManager>()
-<<<<<<< HEAD
-    `when`(mockLafManager.currentLookAndFeel).thenReturn(UIManager.LookAndFeelInfo("IntelliJ Light", "Ignored className"))
-    ApplicationManager.getApplication().replaceService(LafManager::class.java, mockLafManager, projectRule.testRootDisposable)
-
-    val windowManager = TestToolWindowManager(project)
-    toolWindow = windowManager.toolWindow
-    project.registerServiceInstance(ToolWindowManager::class.java, windowManager)
-=======
     whenever(mockLafManager.currentLookAndFeel).thenReturn(UIManager.LookAndFeelInfo("IntelliJ Light", "Ignored className"))
     ApplicationManager.getApplication().replaceService(LafManager::class.java, mockLafManager, testRootDisposable)
 
@@ -147,20 +104,12 @@
     toolWindow.hide()
     PlatformTestUtil.dispatchAllEventsInIdeEventQueue() // Finish asynchronous processing triggered by hiding the tool window.
     DeviceMirroringSettings.getInstance().deviceMirroringEnabled = savedMirroringEnabledState
->>>>>>> b5f40ffd
   }
 
   @Test
   fun testTabManagement() {
-<<<<<<< HEAD
-    val factory = EmulatorToolWindowFactory()
-    assertThat(factory.shouldBeAvailable(project)).isTrue()
-    factory.createToolWindowContent(project, toolWindow)
-    val contentManager = toolWindow.contentManager
-=======
     assertThat(windowFactory.shouldBeAvailable(project)).isTrue()
     windowFactory.createToolWindowContent(project, toolWindow)
->>>>>>> b5f40ffd
     assertThat(contentManager.contents).isEmpty()
 
     val tempFolder = emulatorRule.root
@@ -176,12 +125,7 @@
     emulator2.start()
 
     // Send notification that the emulator has been launched.
-<<<<<<< HEAD
-    val avdInfo = AvdInfo(emulator1.avdId, emulator1.avdFolder.resolve("config.ini"),
-                          emulator1.avdFolder, mock(), null)
-=======
     val avdInfo = AvdInfo(emulator1.avdId, emulator1.avdFolder.resolve("config.ini"), emulator1.avdFolder, mock(), null)
->>>>>>> b5f40ffd
     val commandLine = GeneralCommandLine("/emulator_home/fake_emulator", "-avd", emulator1.avdId, "-qt-hide-window")
     project.messageBus.syncPublisher(AvdLaunchListener.TOPIC).avdLaunched(avdInfo, commandLine, project)
     dispatchAllInvocationEvents()
@@ -207,13 +151,8 @@
 
     for (emulator in listOf(emulator2, emulator3)) {
       val device = mock<IDevice>()
-<<<<<<< HEAD
-      `when`(device.isEmulator).thenReturn(true)
-      `when`(device.serialNumber).thenReturn("emulator-${emulator.serialPort}")
-=======
       whenever(device.isEmulator).thenReturn(true)
       whenever(device.serialNumber).thenReturn("emulator-${emulator.serialPort}")
->>>>>>> b5f40ffd
       project.messageBus.syncPublisher(DeviceHeadsUpListener.TOPIC).deviceNeedsAttention(device, project)
     }
 
@@ -236,40 +175,6 @@
                                          FakeEmulator.defaultCallFilter.or("android.emulation.control.UiController/closeExtendedControls"))
     assertThat(call.methodName).isEqualTo("android.emulation.control.EmulatorController/setVmState")
     assertThat(TextFormat.shortDebugString(call.request)).isEqualTo("state: SHUTDOWN")
-<<<<<<< HEAD
-
-    // The panel corresponding the the first emulator goes away and is replaced by the placeholder panel.
-    assertThat(contentManager.contents.size).isEqualTo(1)
-    assertThat(contentManager.contents[0].displayName).isEqualTo("No Running Emulators")
-  }
-
-  @Test
-  fun testEmulatorCrash() {
-    val factory = EmulatorToolWindowFactory()
-    assertThat(factory.shouldBeAvailable(project)).isTrue()
-    factory.createToolWindowContent(project, toolWindow)
-    val contentManager = toolWindow.contentManager
-    assertThat(contentManager.contents).isEmpty()
-
-    val tempFolder = emulatorRule.root
-    val emulator = emulatorRule.newEmulator(FakeEmulator.createPhoneAvd(tempFolder))
-
-    toolWindow.show()
-
-    // Start the emulator.
-    emulator.start()
-
-    val controllers = RunningEmulatorCatalog.getInstance().updateNow().get()
-    waitForCondition(3, TimeUnit.SECONDS) { contentManager.contents.isNotEmpty() }
-    assertThat(contentManager.contents[0].displayName).isEqualTo(emulator.avdName)
-    assertThat(controllers).isNotEmpty()
-    waitForCondition(2, TimeUnit.SECONDS) { controllers.first().connectionState == EmulatorController.ConnectionState.CONNECTED }
-
-    // Simulate an emulator crash.
-    emulator.crash()
-    controllers.first().sendKey(KeyboardEvent.newBuilder().setText(" ").build())
-    waitForCondition(5, TimeUnit.SECONDS) { contentManager.contents[0].displayName == "No Running Emulators" }
-=======
 
     // The panel corresponding the first emulator goes away and is replaced by the empty state panel.
     assertThat(contentManager.contents.size).isEqualTo(1)
@@ -302,20 +207,12 @@
     controllers.first().sendKey(KeyboardEvent.newBuilder().setText(" ").build())
     waitForCondition(5, TimeUnit.SECONDS) { contentManager.contents[0].displayName == null }
     assertThat(contentManager.contents[0].component).isInstanceOf(EmptyStatePanel::class.java)
->>>>>>> b5f40ffd
   }
 
   @Test
   fun testUiStatePreservation() {
-<<<<<<< HEAD
-    val factory = EmulatorToolWindowFactory()
-    assertThat(factory.shouldBeAvailable(project)).isTrue()
-    factory.createToolWindowContent(project, toolWindow)
-    val contentManager = toolWindow.contentManager
-=======
     assertThat(windowFactory.shouldBeAvailable(project)).isTrue()
     windowFactory.createToolWindowContent(project, toolWindow)
->>>>>>> b5f40ffd
     assertThat(contentManager.contents).isEmpty()
 
     val tempFolder = emulatorRule.root
@@ -356,15 +253,8 @@
 
   @Test
   fun testZoomStatePreservation() {
-<<<<<<< HEAD
-    val factory = EmulatorToolWindowFactory()
-    assertThat(factory.shouldBeAvailable(project)).isTrue()
-    factory.createToolWindowContent(project, toolWindow)
-    val contentManager = toolWindow.contentManager
-=======
     assertThat(windowFactory.shouldBeAvailable(project)).isTrue()
     windowFactory.createToolWindowContent(project, toolWindow)
->>>>>>> b5f40ffd
     assertThat(contentManager.contents).isEmpty()
 
     val tempFolder = emulatorRule.root
@@ -408,8 +298,6 @@
     viewport = emulatorView.parent as JViewport
     assertThat(viewport.viewSize).isEqualTo(viewportSize)
     assertThat(viewport.viewPosition).isEqualTo(scrollPosition)
-<<<<<<< HEAD
-=======
   }
 
   @Test
@@ -464,7 +352,6 @@
       assertThat(it.presentation.isVisible).isFalse()
       assertThat(it.presentation.isEnabled).isFalse()
     }
->>>>>>> b5f40ffd
   }
 
   private val FakeEmulator.avdName
@@ -479,14 +366,8 @@
   private class TestToolWindowManager(project: Project) : ToolWindowHeadlessManagerImpl(project) {
     var toolWindow = TestToolWindow(project, this)
 
-<<<<<<< HEAD
-    override fun getToolWindow(id: String?): ToolWindow {
-      assertThat(id).isEqualTo(EMULATOR_TOOL_WINDOW_ID)
-      return toolWindow
-=======
     override fun getToolWindow(id: String?): ToolWindow? {
       return if (id == EMULATOR_TOOL_WINDOW_ID) toolWindow else super.getToolWindow(id)
->>>>>>> b5f40ffd
     }
 
     override fun invokeLater(runnable: Runnable) {
