--- conflicted
+++ resolved
@@ -6,14 +6,7 @@
       <sourceFolder url="file://$MODULE_DIR$/src" isTestSource="false" />
     </content>
     <orderEntry type="inheritedJdk" />
-    <orderEntry type="library" name="studio-sdk" level="project" />
-    <orderEntry type="library" name="studio-plugin-Kotlin" level="project" />
     <orderEntry type="sourceFolder" forTests="false" />
-<<<<<<< HEAD
-    <orderEntry type="module" module-name="android.sdktools.deployer" />
-    <orderEntry type="module" module-name="android.sdktools.flags" />
-    <orderEntry type="module" module-name="intellij.android.adb" />
-=======
     <orderEntry type="module" module-name="analytics" />
     <orderEntry type="module" module-name="analytics-tracker" />
     <orderEntry type="module" module-name="android.sdktools.adblib" />
@@ -22,7 +15,6 @@
     <orderEntry type="module" module-name="android.sdktools.flags" />
     <orderEntry type="module" module-name="intellij.android.adb" />
     <orderEntry type="module" module-name="intellij.android.adb.ui" />
->>>>>>> b5f40ffd
     <orderEntry type="module" module-name="intellij.android.adt.ui" />
     <orderEntry type="module" module-name="intellij.android.artwork" />
     <orderEntry type="module" module-name="intellij.android.layout-ui" />
@@ -30,29 +22,29 @@
     <orderEntry type="module" module-name="intellij.android.jps.model" />
     <orderEntry type="module" module-name="intellij.android.core" />
     <orderEntry type="library" name="emulator-proto" level="project" />
-<<<<<<< HEAD
-=======
-    <orderEntry type="library" name="ffmpeg" level="project" />
+    <orderEntry type="library" scope="PROVIDED" name="ffmpeg" level="project" />
     <orderEntry type="library" scope="RUNTIME" name="ffmpeg-platform" level="project" />
     <orderEntry type="library" name="HdrHistogram" level="project" />
->>>>>>> b5f40ffd
     <orderEntry type="library" name="studio-analytics-proto" level="project" />
     <orderEntry type="library" name="studio-grpc" level="project" />
     <orderEntry type="library" name="studio-proto" level="project" />
     <orderEntry type="library" name="protobuf" level="project" />
     <orderEntry type="library" name="Guava" level="project" />
     <orderEntry type="library" name="fastutil-min" level="project" />
-    <orderEntry type="library" name="HdrHistogram" level="project" />
+    <orderEntry type="library" name="kotlinx-coroutines-jdk8" level="project" />
     <orderEntry type="library" name="jetbrains-annotations" level="project" />
-    <orderEntry type="library" scope="PROVIDED" name="kotlinc.kotlin-compiler-common" level="project" />
     <orderEntry type="library" name="kotlin-stdlib-jdk8" level="project" />
+    <orderEntry type="library" name="kotlinc.kotlin-compiler-common" level="project" />
+    <orderEntry type="module" module-name="intellij.platform.util.jdom" />
     <orderEntry type="module" module-name="intellij.platform.projectModel" />
-    <orderEntry type="module" module-name="intellij.platform.util.jdom" />
+    <orderEntry type="module" module-name="intellij.platform.lang.core" />
+    <orderEntry type="module" module-name="intellij.platform.util.base" />
     <orderEntry type="module" module-name="intellij.platform.ide.util.io" />
-    <orderEntry type="module" module-name="intellij.platform.util.base" />
+    <orderEntry type="module" module-name="kotlin.idea" />
     <orderEntry type="module" module-name="intellij.platform.util.rt" />
     <orderEntry type="module" module-name="intellij.platform.ide.core.impl" />
     <orderEntry type="module" module-name="intellij.platform.editor" />
+    <orderEntry type="module" module-name="intellij.xml.dom" />
     <orderEntry type="module" module-name="intellij.platform.execution" />
     <orderEntry type="module" module-name="intellij.platform.analysis" />
     <orderEntry type="module" module-name="intellij.platform.ide" />
@@ -63,7 +55,7 @@
     <orderEntry type="module" module-name="intellij.platform.util" />
     <orderEntry type="module" module-name="intellij.platform.core.ui" />
     <orderEntry type="module" module-name="intellij.platform.ide.core" />
+    <orderEntry type="module" module-name="intellij.platform.util.ui" />
     <orderEntry type="module" module-name="intellij.platform.concurrency" />
-    <orderEntry type="module" module-name="intellij.platform.util.ui" />
   </component>
 </module>