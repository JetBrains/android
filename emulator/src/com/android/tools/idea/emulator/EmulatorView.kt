--- conflicted
+++ resolved
@@ -54,19 +54,11 @@
 import com.intellij.openapi.actionSystem.ActionManager
 import com.intellij.openapi.actionSystem.AnActionEvent
 import com.intellij.openapi.actionSystem.CommonDataKeys
-<<<<<<< HEAD
-=======
-import com.intellij.openapi.actionSystem.ex.ActionUtil
 import com.intellij.openapi.application.ApplicationManager
->>>>>>> cdc83e4e
 import com.intellij.openapi.application.ModalityState
 import com.intellij.openapi.diagnostic.Logger
 import com.intellij.openapi.util.Disposer
 import com.intellij.openapi.util.SystemInfo
-<<<<<<< HEAD
-import com.intellij.util.Alarm
-import com.intellij.util.SofterReference
-=======
 import com.intellij.openapi.wm.IdeGlassPane
 import com.intellij.openapi.wm.IdeGlassPaneUtil
 import com.intellij.openapi.wm.impl.IdeGlassPaneImpl
@@ -75,7 +67,6 @@
 import com.intellij.util.containers.ContainerUtil
 import com.intellij.util.ui.StartupUiUtil
 import com.intellij.util.ui.UIUtil
->>>>>>> cdc83e4e
 import com.intellij.xml.util.XmlStringUtil
 import org.HdrHistogram.Histogram
 import java.awt.BorderLayout
@@ -85,13 +76,6 @@
 import java.awt.Graphics
 import java.awt.Graphics2D
 import java.awt.KeyboardFocusManager.getCurrentKeyboardFocusManager
-<<<<<<< HEAD
-import java.awt.Point
-import java.awt.Rectangle
-import java.awt.color.ColorSpace
-import java.awt.datatransfer.DataFlavor
-import java.awt.datatransfer.StringSelection
-=======
 import java.awt.MouseInfo
 import java.awt.Point
 import java.awt.RadialGradientPaint
@@ -102,7 +86,6 @@
 import java.awt.RenderingHints.VALUE_ANTIALIAS_ON
 import java.awt.RenderingHints.VALUE_RENDER_QUALITY
 import java.awt.color.ColorSpace
->>>>>>> cdc83e4e
 import java.awt.event.ComponentEvent
 import java.awt.event.ComponentListener
 import java.awt.event.FocusEvent
@@ -133,25 +116,18 @@
 import java.awt.event.KeyEvent.VK_UP
 import java.awt.event.MouseAdapter
 import java.awt.event.MouseEvent
-<<<<<<< HEAD
-import java.awt.geom.AffineTransform
-=======
 import java.awt.event.MouseEvent.BUTTON1
 import java.awt.geom.AffineTransform
 import java.awt.geom.Area
 import java.awt.geom.Ellipse2D
->>>>>>> cdc83e4e
 import java.awt.image.BufferedImage
 import java.awt.image.DataBuffer
 import java.awt.image.DataBufferInt
 import java.awt.image.DirectColorModel
 import java.awt.image.Raster
 import java.awt.image.SinglePixelPackedSampleModel
-<<<<<<< HEAD
-=======
 import java.lang.Math.PI
 import java.time.Duration
->>>>>>> cdc83e4e
 import java.util.concurrent.atomic.AtomicReference
 import javax.swing.JComponent
 import javax.swing.JLabel
@@ -170,26 +146,17 @@
 /**
  * A view of the Emulator display optionally encased in the device frame.
  *
-<<<<<<< HEAD
- * @param parentDisposable the disposable parent
- * @param emulator the handle of the Emulator
-=======
  * @param disposableParent the disposable parent
  * @param emulator the handle of the Emulator
  * @param displayId the ID of the device display
  * @param displaySize the size of the device display; a null value defaults to `emulator.emulatorConfig.displaySize`
->>>>>>> cdc83e4e
  * @param deviceFrameVisible controls visibility of the device frame
  */
 class EmulatorView(
   disposableParent: Disposable,
   val emulator: EmulatorController,
-<<<<<<< HEAD
-  parentDisposable: Disposable,
-=======
   val displayId: Int,
   private val displaySize: Dimension?,
->>>>>>> cdc83e4e
   deviceFrameVisible: Boolean
 ) : JPanel(BorderLayout()), ComponentListener, ConnectionStateListener, Zoomable, Disposable {
 
@@ -198,9 +165,6 @@
   private var displayRectangle: Rectangle? = null
   private val displayTransform = AffineTransform()
   private val screenshotShape
-<<<<<<< HEAD
-    get() = lastScreenshot?.displayShape ?: DisplayShape(0, 0, emulator.emulatorConfig.initialOrientation)
-=======
     get() = lastScreenshot?.displayShape ?: DisplayShape(0, 0, initialOrientation)
   private val initialOrientation
     get() = if (displayId == PRIMARY_DISPLAY_ID) emulator.emulatorConfig.initialOrientation else SkinRotation.PORTRAIT
@@ -208,7 +172,6 @@
     get() = displaySize ?: emulator.emulatorConfig.displaySize
   private val currentDisplaySize
     get() = screenshotShape.foldedDisplayRegion?.size ?: deviceDisplaySize
->>>>>>> cdc83e4e
   /** Count of received display frames. */
   @VisibleForTesting
   var frameNumber = 0
@@ -221,11 +184,12 @@
   private var screenshotFeed: Cancelable? = null
   @Volatile
   private var screenshotReceiver: ScreenshotReceiver? = null
-<<<<<<< HEAD
-
-  private var clipboardFeed: Cancelable? = null
+
+  private var notificationFeed: Cancelable? = null
   @Volatile
-  private var clipboardReceiver: ClipboardReceiver? = null
+  private var notificationReceiver: NotificationReceiver? = null
+
+  private val displayConfigurationListeners: MutableList<DisplayConfigurationListener> = ContainerUtil.createLockFreeCopyOnWriteList()
 
   var displayRotation: SkinRotation
     get() = screenshotShape.rotation
@@ -243,9 +207,6 @@
       }
     }
 
-  private val emulatorConfig
-    get() = emulator.emulatorConfig
-
   private val connected
     get() = emulator.connectionState == ConnectionState.CONNECTED
 
@@ -274,157 +235,6 @@
 
   override val scale: Double
     get() = computeScaleToFit(realSize, screenshotShape.rotation)
-
-  init {
-    Disposer.register(parentDisposable, this)
-
-    disconnectedStateLabel = JLabel()
-    disconnectedStateLabel.horizontalAlignment = SwingConstants.CENTER
-    disconnectedStateLabel.font = disconnectedStateLabel.font.deriveFont(disconnectedStateLabel.font.size * 1.2F)
-
-    isFocusable = true // Must be focusable to receive keyboard events.
-    focusTraversalKeysEnabled = false // Receive focus traversal keys to send them to the emulator.
-
-    emulator.addConnectionStateListener(this)
-    addComponentListener(this)
-
-    // Forward mouse & keyboard events.
-    val mouseListener = object : MouseAdapter() {
-      override fun mousePressed(event: MouseEvent) {
-        sendMouseEvent(event.x, event.y, 1)
-      }
-
-      override fun mouseReleased(event: MouseEvent) {
-        sendMouseEvent(event.x, event.y, 0)
-      }
-
-      override fun mouseClicked(event: MouseEvent) {
-        requestFocusInWindow()
-      }
-
-      override fun mouseDragged(event: MouseEvent) {
-        sendMouseEvent(event.x, event.y, 1)
-      }
-    }
-    addMouseListener(mouseListener)
-    addMouseMotionListener(mouseListener)
-
-    addKeyListener(object : KeyAdapter() {
-      override fun keyTyped(event: KeyEvent) {
-        val c = event.keyChar
-        if (c == CHAR_UNDEFINED || Character.isISOControl(c)) {
-          return
-        }
-
-        val keyboardEvent = KeyboardEvent.newBuilder().setText(c.toString()).build()
-        emulator.sendKey(keyboardEvent)
-      }
-
-      override fun keyPressed(event: KeyEvent) {
-        // The Tab character is passed to the emulator, but Shift+Tab is converted to Tab and processed locally.
-        if (event.keyCode == VK_TAB && event.modifiersEx == SHIFT_DOWN_MASK) {
-          val tabEvent = KeyEvent(event.source as Component, event.id, event.getWhen(), 0, event.keyCode, event.keyChar, event.keyLocation)
-          traverseFocusLocally(tabEvent)
-          return
-        }
-
-        if (event.modifiersEx != 0) {
-          return
-        }
-        val keyName =
-          when (event.keyCode) {
-            VK_BACK_SPACE -> "Backspace"
-            VK_DELETE -> if (SystemInfo.isMac) "Backspace" else "Delete"
-            VK_ENTER -> "Enter"
-            VK_ESCAPE -> "Escape"
-            VK_TAB -> "Tab"
-            VK_LEFT, VK_KP_LEFT -> "ArrowLeft"
-            VK_RIGHT, VK_KP_RIGHT -> "ArrowRight"
-            VK_UP, VK_KP_UP -> "ArrowUp"
-            VK_DOWN, VK_KP_DOWN -> "ArrowDown"
-            VK_HOME -> "Home"
-            VK_END -> "End"
-            VK_PAGE_UP -> "PageUp"
-            VK_PAGE_DOWN -> "PageDown"
-            else -> return
-          }
-        emulator.sendKey(createHardwareKeyEvent(keyName))
-      }
-    })
-
-    addFocusListener(object : FocusAdapter() {
-      override fun focusGained(event: FocusEvent) {
-        if (connected) {
-          setDeviceClipboardAndListenToChanges()
-        }
-      }
-
-      override fun focusLost(event: FocusEvent) {
-        cancelClipboardFeed()
-      }
-    })
-=======
-
-  private var notificationFeed: Cancelable? = null
-  @Volatile
-  private var notificationReceiver: NotificationReceiver? = null
->>>>>>> cdc83e4e
-
-  private val displayConfigurationListeners: MutableList<DisplayConfigurationListener> = ContainerUtil.createLockFreeCopyOnWriteList()
-
-<<<<<<< HEAD
-  override fun dispose() {
-    cancelClipboardFeed()
-    cancelScreenshotFeed()
-    removeComponentListener(this)
-    emulator.removeConnectionStateListener(this)
-  }
-=======
-  var displayRotation: SkinRotation
-    get() = screenshotShape.rotation
-    set(value) {
-      if (value != screenshotShape.rotation && deviceFrameVisible) {
-        requestScreenshotFeed(value)
-      }
-    }
-
-  var deviceFrameVisible: Boolean = deviceFrameVisible
-    set(value) {
-      if (field != value) {
-        field = value
-        requestScreenshotFeed()
-      }
-    }
-
-  private val connected
-    get() = emulator.connectionState == ConnectionState.CONNECTED
-
-  private var screenScale = 0.0 // Scale factor of the host screen.
-    get() {
-      if (field == 0.0) {
-        field = graphicsConfiguration?.defaultTransform?.scaleX ?: 1.0
-      }
-      return field
-    }
-
-  /** Width in physical pixels. */
-  private val realWidth
-    get() = width.scaled(screenScale)
-
-  /** Height in physical pixels. */
-  private val realHeight
-    get() = height.scaled(screenScale)
-
-  /** Size in physical pixels. */
-  private val realSize
-    get() = Dimension(realWidth, realHeight)
-
-  override val screenScalingFactor
-    get() = screenScale
-
-  override val scale: Double
-    get() = computeScaleToFit(realSize, screenshotShape.rotation)
->>>>>>> cdc83e4e
 
   /**
    * The size of the device including frame in device pixels.
@@ -636,20 +446,7 @@
   private fun computeActualSize(rotation: SkinRotation): Dimension {
     val skin = emulator.skinDefinition
     return if (skin != null && deviceFrameVisible) {
-<<<<<<< HEAD
-      skin.getRotatedFrameSize(rotation, emulator.emulatorConfig.displaySize)
-    }
-    else {
-      computeRotatedDisplaySize(emulatorConfig, rotation)
-    }
-  }
-
-  private fun computeRotatedDisplaySize(config: EmulatorConfiguration, rotation: SkinRotation): Dimension {
-    return if (rotation.is90Degrees) {
-      Dimension(config.displayHeight, config.displayWidth)
-=======
       skin.getRotatedFrameSize(rotation, currentDisplaySize)
->>>>>>> cdc83e4e
     }
     else {
       currentDisplaySize.rotated(rotation)
@@ -765,39 +562,6 @@
     repaint()
   }
 
-<<<<<<< HEAD
-  private fun setDeviceClipboardAndListenToChanges() {
-    val text = getClipboardText()
-    if (text.isEmpty()) {
-      requestClipboardFeed()
-    }
-    else {
-      emulator.setClipboard(ClipData.newBuilder().setText(text).build(), object : EmptyStreamObserver<Empty>() {
-        override fun onCompleted() {
-          requestClipboardFeed()
-        }
-
-        override fun onError(t: Throwable) {
-          if (t is StatusRuntimeException && t.status.code == Status.Code.UNIMPLEMENTED) {
-            notifyEmulatorIsOutOfDate()
-          }
-        }
-      })
-    }
-  }
-
-  private fun getClipboardText(): String {
-    val synchronizer = ClipboardSynchronizer.getInstance()
-    return if (synchronizer.areDataFlavorsAvailable(DataFlavor.stringFlavor)) {
-      synchronizer.getData(DataFlavor.stringFlavor) as String? ?: ""
-    }
-    else {
-      ""
-    }
-  }
-
-=======
->>>>>>> cdc83e4e
   private fun notifyEmulatorIsOutOfDate() {
     if (emulatorOutOfDateNotificationShown) {
       return
@@ -805,8 +569,7 @@
     val project = CommonDataKeys.PROJECT.getData(DataManager.getInstance().getDataContext(this)) ?: return
     val title = "Emulator is out of date"
     val message = "Please update the Android Emulator"
-<<<<<<< HEAD
-    NOTIFICATION_GROUP
+    EMULATOR_NOTIFICATION_GROUP
       .createNotification(title, XmlStringUtil.wrapInHtml(message), NotificationType.WARNING)
       .setCollapseDirection(Notification.CollapseActionsDirection.KEEP_LEFTMOST)
       .addAction(object : NotificationAction("Check for updates") {
@@ -816,19 +579,6 @@
         }
       })
       .notify(project)
-=======
-    val notification =
-        EMULATOR_NOTIFICATION_GROUP.createNotification(title, XmlStringUtil.wrapInHtml(message), NotificationType.WARNING, null)
-    notification.collapseActionsDirection = Notification.CollapseActionsDirection.KEEP_LEFTMOST
-    notification.addAction(object : NotificationAction("Check for updates") {
-      override fun actionPerformed(event: AnActionEvent, notification: Notification) {
-        notification.expire()
-        val action = ActionManager.getInstance().getAction("CheckForUpdate")
-        ActionUtil.performActionDumbAware(action, event)
-      }
-    })
-    notification.notify(project)
->>>>>>> cdc83e4e
     emulatorOutOfDateNotificationShown = true
   }
 
@@ -856,23 +606,14 @@
       g.drawImage(screenshot.image, displayTransform, null)
     }
 
-<<<<<<< HEAD
-=======
     if (multiTouchMode) {
       drawMultiTouchFeedback(g, displayRect)
     }
 
->>>>>>> cdc83e4e
     if (deviceFrameVisible) {
       // Draw device frame and mask.
       skin.drawFrameAndMask(g, displayRect)
     }
-<<<<<<< HEAD
-  }
-
-  private fun computeDisplayRectangle(skin: SkinLayout): Rectangle {
-    // The roundSlightly call below is used to avoid scaling by a factor that only slightly differs from 1.
-=======
     if (!screenshot.painted) {
       screenshot.painted = true
       val paintTime = System.currentTimeMillis()
@@ -945,7 +686,6 @@
   private fun computeDisplayRectangle(skin: SkinLayout): Rectangle {
     // The roundScale call below is used to avoid scaling by a fractional factor larger than 1 or
     // by a factor that is only slightly below 1.
->>>>>>> cdc83e4e
     return if (deviceFrameVisible) {
       val frameRectangle = skin.frameRectangle
       val scale = roundScale(min(realWidth.toDouble() / frameRectangle.width, realHeight.toDouble() / frameRectangle.height))
@@ -956,26 +696,16 @@
       Rectangle((realWidth - fw) / 2 - frameRectangle.x.scaled(scale), (realHeight - fh) / 2 - frameRectangle.y.scaled(scale), w, h)
     }
     else {
-<<<<<<< HEAD
-      val scale = roundSlightly(min(realWidth.toDouble() / screenshotShape.width, realHeight.toDouble() / screenshotShape.height))
-=======
       val scale = roundScale(min(realWidth.toDouble() / screenshotShape.width, realHeight.toDouble() / screenshotShape.height))
->>>>>>> cdc83e4e
       val w = screenshotShape.width.scaled(scale)
       val h = screenshotShape.height.scaled(scale)
       Rectangle((realWidth - w) / 2, (realHeight - h) / 2, w, h)
     }
   }
 
-<<<<<<< HEAD
-  /** Rounds the given value to a multiple of 1.0/128. */
-  private fun roundSlightly(value: Double): Double {
-    return round(value * 128) / 128
-=======
   /** Rounds the given value down to an integer if it is above 1, or to the nearest multiple of 1/128 if it is below 1. */
   private fun roundScale(value: Double): Double {
     return if (value >= 1) floor(value) else round(value * 128) / 128
->>>>>>> cdc83e4e
   }
 
   private fun requestScreenshotFeed() {
@@ -983,11 +713,6 @@
   }
 
   private fun requestScreenshotFeed(rotation: SkinRotation) {
-<<<<<<< HEAD
-    cancelScreenshotFeed()
-    if (width != 0 && height != 0 && connected) {
-      val rotatedDisplaySize = computeRotatedDisplaySize(emulatorConfig, rotation)
-=======
     val currentReceiver = screenshotReceiver
     if (currentReceiver != null && currentReceiver.viewSize == size && currentReceiver.rotation == rotation &&
         currentReceiver.deviceFrame == deviceFrameVisible) {
@@ -996,7 +721,6 @@
 
     cancelScreenshotFeed()
     if (width != 0 && height != 0 && connected) {
->>>>>>> cdc83e4e
       val actualSize = computeActualSize(rotation)
 
       // Limit the size of the received screenshots to the size of the device display to avoid wasting gRPC resources.
@@ -1025,21 +749,6 @@
     screenshotFeed = null
   }
 
-<<<<<<< HEAD
-  private fun requestClipboardFeed() {
-    cancelClipboardFeed()
-    if (connected) {
-      val receiver = ClipboardReceiver()
-      clipboardReceiver = receiver
-      clipboardFeed = emulator.streamClipboard(receiver)
-    }
-  }
-
-  private fun cancelClipboardFeed() {
-    clipboardReceiver = null
-    clipboardFeed?.cancel()
-    clipboardFeed = null
-=======
   private fun requestNotificationFeed() {
     cancelNotificationFeed()
     if (connected) {
@@ -1053,7 +762,6 @@
     notificationReceiver = null
     notificationFeed?.cancel()
     notificationFeed = null
->>>>>>> cdc83e4e
   }
 
   override fun componentResized(event: ComponentEvent) {
@@ -1068,10 +776,6 @@
   }
 
   override fun componentHidden(event: ComponentEvent) {
-<<<<<<< HEAD
-    cancelClipboardFeed()
-=======
->>>>>>> cdc83e4e
   }
 
   override fun componentMoved(event: ComponentEvent) {
@@ -1092,23 +796,6 @@
     findLoadingPanel()?.stopLoadingInstantly()
   }
 
-<<<<<<< HEAD
-  private fun findLoadingPanel(): EmulatorLoadingPanel? = findContainingComponent()
-
-  private inline fun <reified T : JComponent> findContainingComponent(): T? {
-    var component = parent
-    while (component != null) {
-      if (component is T) {
-        return component
-      }
-      component = component.parent
-    }
-    return null
-  }
-
-  private inner class ClipboardReceiver : EmptyStreamObserver<ClipData>() {
-    var responseCount = 0
-=======
   private fun showVirtualSceneCameraPrompt() {
     findNotificationHolderPanel()?.showNotification("Hold Shift to control camera")
   }
@@ -1116,7 +803,6 @@
   private fun hideVirtualSceneCameraPrompt() {
     findNotificationHolderPanel()?.hideNotification()
   }
->>>>>>> cdc83e4e
 
   private fun startOperatingVirtualSceneCamera() {
     findNotificationHolderPanel()?.showNotification("Move camera with WASDQE keys, rotate with mouse or arrow keys")
@@ -1135,13 +821,6 @@
         event.consume()
       }
 
-<<<<<<< HEAD
-      // Skip the first response that reflects the current clipboard state.
-      if (responseCount != 0 && response.text.isNotEmpty()) {
-        invokeLaterInAnyModalityState {
-          val content = StringSelection(response.text)
-          ClipboardSynchronizer.getInstance().setContent(content, content)
-=======
       override fun mouseDragged(e: MouseEvent) {
         mouseMoved(e)
       }
@@ -1288,7 +967,6 @@
           VK_PAGE_UP -> "PageUp"
           VK_PAGE_DOWN -> "PageDown"
           else -> return
->>>>>>> cdc83e4e
         }
       emulator.sendKey(createHardwareKeyEvent(keyName))
     }
@@ -1307,9 +985,6 @@
     }
   }
 
-<<<<<<< HEAD
-  private inner class ScreenshotReceiver(val rotation: SkinRotation) : EmptyStreamObserver<ImageMessage>(), Disposable {
-=======
   private inner class MyMouseListener : MouseAdapter() {
 
     override fun mousePressed(event: MouseEvent) {
@@ -1360,21 +1035,11 @@
   private inner class ScreenshotReceiver(val rotation: SkinRotation) : EmptyStreamObserver<ImageMessage>(), Disposable {
     val viewSize: Dimension = size
     val deviceFrame = deviceFrameVisible
->>>>>>> cdc83e4e
     private val screenshotForProcessing = AtomicReference<Screenshot?>()
     private val screenshotForDisplay = AtomicReference<Screenshot?>()
     private val skinLayoutCache = SkinLayoutCache(emulator)
     private val recycledImage = AtomicReference<SofterReference<BufferedImage>?>()
     private val alarm = Alarm(this)
-<<<<<<< HEAD
-
-    override fun onNext(response: ImageMessage) {
-      val imageFormat = response.format
-      val imageRotation = imageFormat.rotation.rotation
-
-      if (EMBEDDED_EMULATOR_TRACE_SCREENSHOTS.get()) {
-        LOG.info("Screenshot ${response.seq} ${imageFormat.width}x${imageFormat.height} $imageRotation")
-=======
     private var expectedFrameNumber = -1
 
     override fun onNext(response: ImageMessage) {
@@ -1387,7 +1052,6 @@
         val latency = arrivalTime - frameOriginationTime
         val foldedState = if (imageFormat.hasFoldedDisplay()) " ${imageFormat.foldedDisplay}" else ""
         LOG.info("Screenshot ${response.seq} ${imageFormat.width}x${imageFormat.height}$foldedState $imageRotation $latency ms latency")
->>>>>>> cdc83e4e
       }
       if (screenshotReceiver != this) {
         expectedFrameNumber++
@@ -1395,10 +1059,7 @@
       }
 
       if (imageFormat.width == 0 || imageFormat.height == 0) {
-<<<<<<< HEAD
-=======
         expectedFrameNumber++
->>>>>>> cdc83e4e
         return // Ignore empty screenshot.
       }
 
@@ -1424,21 +1085,12 @@
         val pixels = IntArray(imageFormat.width * imageFormat.height)
         unpackPixels(response.image, pixels)
         val buffer = DataBufferInt(pixels, pixels.size)
-<<<<<<< HEAD
-        val sampleModel =
-            SinglePixelPackedSampleModel(DataBuffer.TYPE_INT, imageFormat.width, imageFormat.height, intArrayOf(0xFF0000, 0xFF00, 0xFF, ALPHA_MASK))
-=======
         val sampleModel = SinglePixelPackedSampleModel(DataBuffer.TYPE_INT, imageFormat.width, imageFormat.height, SAMPLE_MODEL_BIT_MASKS)
->>>>>>> cdc83e4e
         val raster = Raster.createWritableRaster(sampleModel, buffer, ZERO_POINT)
         @Suppress("UndesirableClassUsage")
         BufferedImage(COLOR_MODEL, raster, false, null)
       }
 
-<<<<<<< HEAD
-      val displayShape = DisplayShape(imageFormat)
-      val screenshot = Screenshot(displayShape, image)
-=======
       val lostFrames = if (expectedFrameNumber > 0) response.seq - expectedFrameNumber else 0
       stats?.recordFrameArrival(arrivalTime - frameOriginationTime, lostFrames, imageFormat.width * imageFormat.height)
       expectedFrameNumber = response.seq + 1
@@ -1448,7 +1100,6 @@
                                 else Rectangle(foldedDisplay.xOffset, foldedDisplay.yOffset, foldedDisplay.width, foldedDisplay.height)
       val displayShape = DisplayShape(imageFormat.width, imageFormat.height, imageRotation, foldedDisplayRegion)
       val screenshot = Screenshot(displayShape, image, frameOriginationTime)
->>>>>>> cdc83e4e
       val skinLayout = skinLayoutCache.getCached(displayShape)
       if (skinLayout == null) {
         computeSkinLayoutOnPooledThread(screenshot)
@@ -1465,11 +1116,6 @@
       executeOnPooledThread {
         // If the screenshot feed has not been cancelled, update the skin and the display image.
         if (screenshotReceiver == this) {
-<<<<<<< HEAD
-          val screenshot = screenshotForProcessing.getAndSet(null) ?: return@executeOnPooledThread
-          screenshot.skinLayout = skinLayoutCache.get(screenshot.displayShape)
-          updateDisplayImageOnUiThread(screenshot)
-=======
           val screenshot = screenshotForProcessing.getAndSet(null)
           if (screenshot == null) {
             stats?.recordDroppedFrame()
@@ -1478,7 +1124,6 @@
             screenshot.skinLayout = skinLayoutCache.get(screenshot.displayShape)
             updateDisplayImageOnUiThread(screenshot)
           }
->>>>>>> cdc83e4e
         }
       }
     }
@@ -1498,8 +1143,11 @@
     private fun updateDisplayImage() {
       hideLongRunningOperationIndicatorInstantly()
 
-<<<<<<< HEAD
-      val screenshot = screenshotForDisplay.getAndSet(null) ?: return
+      val screenshot = screenshotForDisplay.getAndSet(null)
+      if (screenshot == null) {
+        stats?.recordDroppedFrame()
+        return
+      }
 
       // Creation of a large BufferedImage is expensive. Recycle the old image if it has the proper size.
       lastScreenshot?.image?.let {
@@ -1511,30 +1159,11 @@
       }
 
       lastScreenshot = screenshot
-=======
-      val screenshot = screenshotForDisplay.getAndSet(null)
-      if (screenshot == null) {
-        stats?.recordDroppedFrame()
-        return
-      }
-
-      // Creation of a large BufferedImage is expensive. Recycle the old image if it has the proper size.
-      lastScreenshot?.image?.let {
-        if (it.width == screenshot.displayShape.width && it.height == screenshot.displayShape.height) {
-          recycledImage.set(SofterReference(it))
-          alarm.cancelAllRequests()
-          alarm.addRequest({ recycledImage.set(null) }, CACHED_IMAGE_LIVE_TIME_MILLIS, ModalityState.any())
-        }
-      }
->>>>>>> cdc83e4e
-
-      lastScreenshot = screenshot
 
       frameNumber++
       frameTimestampMillis = System.currentTimeMillis()
       repaint()
     }
-<<<<<<< HEAD
 
     /**
      * This takes noticeable time because it processes a lot of data but is still fast enough
@@ -1557,8 +1186,9 @@
     }
   }
 
-  private class Screenshot(val displayShape: DisplayShape, val image: BufferedImage) {
+  private class Screenshot(val displayShape: DisplayShape, val image: BufferedImage, val frameOriginationTime: Long) {
     lateinit var skinLayout: SkinLayout
+    var painted = false
   }
 
   /**
@@ -1590,65 +1220,6 @@
     }
   }
 
-  private data class DisplayShape(val width: Int, val height: Int, val rotation: SkinRotation) {
-    constructor(imageFormat: ImageFormat) : this(imageFormat.width, imageFormat.height, imageFormat.rotation.rotation)
-=======
-
-    /**
-     * This takes noticeable time because it processes a lot of data but is still fast enough
-     * to be called on the gRPC thread.
-     */
-    // TODO: Consider moving to native code.
-    fun unpackPixels(imageBytes: ByteString, pixels: IntArray) {
-      val alpha = 0xFF shl 24
-      var j = 0
-      for (i in pixels.indices) {
-        val red = imageBytes.byteAt(j).toInt() and 0xFF
-        val green = imageBytes.byteAt(j + 1).toInt() and 0xFF
-        val blue = imageBytes.byteAt(j + 2).toInt() and 0xFF
-        j += 3
-        pixels[i] = alpha or (red shl 16) or (green shl 8) or blue
-      }
-    }
-
-    override fun dispose() {
-    }
-  }
-
-  private class Screenshot(val displayShape: DisplayShape, val image: BufferedImage, val frameOriginationTime: Long) {
-    lateinit var skinLayout: SkinLayout
-    var painted = false
-  }
-
-  /**
-   * Stores the last computed scaled [SkinLayout] together with the corresponding display
-   * dimensions and orientation.
-   */
-  private class SkinLayoutCache(val emulator: EmulatorController) {
-    var displayShape: DisplayShape? = null
-    var skinLayout: SkinLayout? = null
-
-    fun getCached(displayShape: DisplayShape): SkinLayout? {
-      synchronized(this) {
-        return if (displayShape == this.displayShape) skinLayout else null
-      }
-    }
-
-    @Slow
-    fun get(displayShape: DisplayShape): SkinLayout {
-      synchronized(this) {
-        var layout = this.skinLayout
-        if (displayShape != this.displayShape || layout == null) {
-          layout = emulator.skinDefinition?.createScaledLayout(displayShape.width, displayShape.height, displayShape.rotation) ?:
-                   SkinLayout(displayShape.width, displayShape.height)
-          this.displayShape = displayShape
-          this.skinLayout = layout
-        }
-        return layout
-      }
-    }
-  }
-
   private data class DisplayShape(val width: Int, val height: Int, val rotation: SkinRotation, val foldedDisplayRegion: Rectangle? = null)
 
   private class Stats: Disposable {
@@ -1723,7 +1294,6 @@
         }
       }
     }
->>>>>>> cdc83e4e
   }
 }
 
@@ -1745,10 +1315,4 @@
 
 private val STATS_LOG_INTERVAL = Duration.ofMinutes(2).toMillis()
 
-private val ZERO_POINT = Point()
-private const val ALPHA_MASK = 0xFF shl 24
-private val COLOR_MODEL = DirectColorModel(ColorSpace.getInstance(ColorSpace.CS_sRGB),
-                                           32, 0xFF0000, 0xFF00, 0xFF, ALPHA_MASK, false, DataBuffer.TYPE_INT)
-private const val CACHED_IMAGE_LIVE_TIME_MILLIS = 2000
-
 private val LOG = Logger.getInstance(EmulatorView::class.java)