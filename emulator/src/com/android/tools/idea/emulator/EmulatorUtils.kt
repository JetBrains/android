/*
 * Copyright (C) 2020 The Android Open Source Project
 *
 * Licensed under the Apache License, Version 2.0 (the "License");
 * you may not use this file except in compliance with the License.
 * You may obtain a copy of the License at
 *
 *      http://www.apache.org/licenses/LICENSE-2.0
 *
 * Unless required by applicable law or agreed to in writing, software
 * distributed under the License is distributed on an "AS IS" BASIS,
 * WITHOUT WARRANTIES OR CONDITIONS OF ANY KIND, either express or implied.
 * See the License for the specific language governing permissions and
 * limitations under the License.
 */
package com.android.tools.idea.emulator

import com.android.annotations.concurrency.UiThread
import com.android.emulator.control.KeyboardEvent
import com.android.emulator.control.KeyboardEvent.KeyEventType
<<<<<<< HEAD
import com.android.emulator.control.Rotation.SkinRotation
=======
>>>>>>> b5f40ffd
import com.android.emulator.control.ThemingStyle
import com.intellij.ide.ui.LafManager
import com.intellij.openapi.Disposable
import com.intellij.openapi.application.ApplicationManager
import com.intellij.openapi.application.ModalityState
import com.intellij.openapi.project.Project
import com.intellij.openapi.project.ex.ProjectEx
import java.awt.Container
import java.awt.Dimension
import java.awt.Point
import kotlin.math.abs
import kotlin.math.ceil
import kotlin.math.min
import kotlin.math.roundToInt

/**
 * Returns the emulator UI theme matching the current IDE theme.
 */
internal fun getEmulatorUiTheme(lafManager: LafManager): ThemingStyle.Style {
  val themeName = lafManager.currentLookAndFeel.name
  return when {
    themeName.contains("High contrast", ignoreCase = true) -> ThemingStyle.Style.CONTRAST
    themeName.contains("Light", ignoreCase = true) -> ThemingStyle.Style.LIGHT
    else -> ThemingStyle.Style.DARK // Darcula and custom themes that are based on Darcula.
  }
}

/**
 * Invokes given function on the UI thread regardless of the modality state.
 */
internal fun invokeLaterInAnyModalityState(@UiThread action: () -> Unit) {
  ApplicationManager.getApplication().invokeLater(action, ModalityState.any())
}

/**
 * Creates a [KeyboardEvent] for the given hardware key.
 * Key names are defined in https://developer.mozilla.org/en-US/docs/Web/API/KeyboardEvent/key/Key_Values.
 */
internal fun createHardwareKeyEvent(keyName: String, eventType: KeyEventType = KeyEventType.keypress): KeyboardEvent {
  return KeyboardEvent.newBuilder()
    .setKey(keyName)
    .setEventType(eventType)
    .build()
}

/**
 * Returns this integer scaled and rounded to the closest integer.
 *
 * @param scale the scale factor
 */
internal fun Int.scaled(scale: Double): Int =
  (this * scale).roundToInt()

/**
 * Returns this integer scaled and rounded down towards zero.
 *
 * @param scale the scale factor
 */
internal fun Int.scaledDown(scale: Double): Int =
  (this * scale).toInt()

/**
 * Returns this integer scaled and rounded up away from zero.
 *
 * @param scale the scale factor
 */
internal fun Int.scaledUp(scale: Double): Int =
  ceil(this * scale).roundToInt()

/**
 * Returns this [Dimension] scaled by the given factor.
 */
internal fun Dimension.scaled(scale: Double): Dimension {
  return if (scale == 1.0) this else Dimension(width.scaled(scale), height.scaled(scale))
}

/**
 * Returns this [Dimension] scaled independently along X and Y axes.
<<<<<<< HEAD
 */
internal fun Dimension.scaled(scaleX: Double, scaleY: Double): Dimension {
  return if (scaleX == 1.0 && scaleY == 1.0) this else Dimension(width.scaled(scaleX), height.scaled(scaleY))
}

/**
 * Returns this [Point] scaled by the given factor.
 */
internal fun Point.scaled(scale: Double): Point {
  return if (scale == 1.0) this else Point(x.scaled(scale), y.scaled(scale))
}

/**
 * Returns this [Dimension] rotated according to [rotation].
 */
internal fun Dimension.rotated(rotation: SkinRotation): Dimension {
  return if (rotation == SkinRotation.LANDSCAPE || rotation == SkinRotation.REVERSE_LANDSCAPE) Dimension(height, width) else this
=======
 */
internal fun Dimension.scaled(scaleX: Double, scaleY: Double): Dimension {
  return if (scaleX == 1.0 && scaleY == 1.0) this else Dimension(width.scaled(scaleX), height.scaled(scaleY))
}

/**
 * Returns this [Point] scaled by the given factor.
 */
internal fun Point.scaled(scale: Double): Point {
  return if (scale == 1.0) this else Point(x.scaled(scale), y.scaled(scale))
}

/**
 * Returns this integer scaled by multiplying by [numerator] and then dividing by [denominator].
 */
internal fun Int.scaledDown(numerator: Int, denominator: Int): Int =
  ((this.toLong() * numerator) / denominator).toInt()

/**
 * Converts the given [value] from the `[0, fromRange-1]` interval to the `[0, toRange - 1]`
 * interval by scaling by the [toRange]/[fromRange] factor while maintaining symmetry with
 * respect to the centers of the two intervals.
 */
internal fun Int.scaledUnbiased(fromRange: Int, toRange: Int): Int {
  if (fromRange <= 1) {
    return toRange / 2
  }
  val shift = (toRange + fromRange / 2) / (2 * fromRange)
  return (shift + toLong() * (toRange - 2 * shift) / (fromRange - 1)).toInt()
}

/**
 * Checks if the ratio between [width1] and [height1] is the same as the ratio between
 * [width2] and [height2] within the given relative [tolerance].
 */
internal fun isSameAspectRatio(width1: Int, height1: Int, width2: Int, height2: Int, tolerance: Double): Boolean {
  val a = width1.toDouble() * height2
  val b = width2.toDouble() * height1
  val d = a - b
  return abs(d) <= tolerance * abs(a + b) / 2
}

/**
 * Returns this [Dimension] rotated by [numQuadrants] quadrants.
 */
internal fun Dimension.rotatedByQuadrants(numQuadrants: Int): Dimension {
  return if (numQuadrants % 2 == 0) this else Dimension(height, width)
>>>>>>> b5f40ffd
}

/**
 * Returns this [Point] rotated according to [rotation].
 */
internal fun Point.rotatedByQuadrants(rotation: Int): Point {
  return when (rotation) {
    1 -> Point(y, -x)
    2 -> Point(-x, -y)
    3 -> Point(-y, x)
    else -> this
  }
}

<<<<<<< HEAD
=======
/**
 * Returns this Dimension if both its components are not greater than the [maximumValue], otherwise
 * returns this Dimension scaled down to satisfy this requirement while preserving the aspect ratio.
 */
internal fun Dimension.coerceAtMost(maximumValue: Dimension): Dimension {
  if (width <= maximumValue.width && height <= maximumValue.height) {
    return this
  }
  val scale = min(maximumValue.width.toDouble() / width, maximumValue.height.toDouble() / height).coerceAtMost(1.0)
  return Dimension(width.scaled(scale).coerceAtMost(maximumValue.width), height.scaled(scale).coerceAtMost(maximumValue.height))
}

>>>>>>> b5f40ffd
internal val Container.sizeWithoutInsets: Dimension
  get() = Dimension(width - insets.left - insets.right.coerceAtLeast(0),
                    height - insets.top - insets.bottom.coerceAtLeast(0))

val Project.earlyDisposable: Disposable
  get() = (this as? ProjectEx)?.earlyDisposable ?: this<|MERGE_RESOLUTION|>--- conflicted
+++ resolved
@@ -18,10 +18,6 @@
 import com.android.annotations.concurrency.UiThread
 import com.android.emulator.control.KeyboardEvent
 import com.android.emulator.control.KeyboardEvent.KeyEventType
-<<<<<<< HEAD
-import com.android.emulator.control.Rotation.SkinRotation
-=======
->>>>>>> b5f40ffd
 import com.android.emulator.control.ThemingStyle
 import com.intellij.ide.ui.LafManager
 import com.intellij.openapi.Disposable
@@ -100,25 +96,6 @@
 
 /**
  * Returns this [Dimension] scaled independently along X and Y axes.
-<<<<<<< HEAD
- */
-internal fun Dimension.scaled(scaleX: Double, scaleY: Double): Dimension {
-  return if (scaleX == 1.0 && scaleY == 1.0) this else Dimension(width.scaled(scaleX), height.scaled(scaleY))
-}
-
-/**
- * Returns this [Point] scaled by the given factor.
- */
-internal fun Point.scaled(scale: Double): Point {
-  return if (scale == 1.0) this else Point(x.scaled(scale), y.scaled(scale))
-}
-
-/**
- * Returns this [Dimension] rotated according to [rotation].
- */
-internal fun Dimension.rotated(rotation: SkinRotation): Dimension {
-  return if (rotation == SkinRotation.LANDSCAPE || rotation == SkinRotation.REVERSE_LANDSCAPE) Dimension(height, width) else this
-=======
  */
 internal fun Dimension.scaled(scaleX: Double, scaleY: Double): Dimension {
   return if (scaleX == 1.0 && scaleY == 1.0) this else Dimension(width.scaled(scaleX), height.scaled(scaleY))
@@ -166,7 +143,6 @@
  */
 internal fun Dimension.rotatedByQuadrants(numQuadrants: Int): Dimension {
   return if (numQuadrants % 2 == 0) this else Dimension(height, width)
->>>>>>> b5f40ffd
 }
 
 /**
@@ -181,8 +157,6 @@
   }
 }
 
-<<<<<<< HEAD
-=======
 /**
  * Returns this Dimension if both its components are not greater than the [maximumValue], otherwise
  * returns this Dimension scaled down to satisfy this requirement while preserving the aspect ratio.
@@ -195,7 +169,6 @@
   return Dimension(width.scaled(scale).coerceAtMost(maximumValue.width), height.scaled(scale).coerceAtMost(maximumValue.height))
 }
 
->>>>>>> b5f40ffd
 internal val Container.sizeWithoutInsets: Dimension
   get() = Dimension(width - insets.left - insets.right.coerceAtLeast(0),
                     height - insets.top - insets.bottom.coerceAtLeast(0))
