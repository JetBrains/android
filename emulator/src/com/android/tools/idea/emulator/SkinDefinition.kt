/*
 * Copyright (C) 2020 The Android Open Source Project
 *
 * Licensed under the Apache License, Version 2.0 (the "License");
 * you may not use this file except in compliance with the License.
 * You may obtain a copy of the License at
 *
 *      http://www.apache.org/licenses/LICENSE-2.0
 *
 * Unless required by applicable law or agreed to in writing, software
 * distributed under the License is distributed on an "AS IS" BASIS,
 * WITHOUT WARRANTIES OR CONDITIONS OF ANY KIND, either express or implied.
 * See the License for the specific language governing permissions and
 * limitations under the License.
 */
package com.android.tools.idea.emulator

import com.android.annotations.concurrency.Slow
<<<<<<< HEAD
import com.android.emulator.control.Rotation.SkinRotation
import com.android.emulator.control.Rotation.SkinRotation.LANDSCAPE
import com.android.emulator.control.Rotation.SkinRotation.REVERSE_LANDSCAPE
import com.android.emulator.control.Rotation.SkinRotation.REVERSE_PORTRAIT
=======
>>>>>>> b5f40ffd
import com.android.io.writeImage
import com.android.tools.adtui.ImageUtils.TRANSPARENCY_FILTER
import com.android.tools.adtui.ImageUtils.getCropBounds
import com.android.tools.adtui.ImageUtils.getCroppedImage
import com.android.tools.idea.avdmanager.SkinLayoutDefinition
import com.intellij.openapi.application.ApplicationManager
import com.intellij.openapi.diagnostic.thisLogger
import org.jetbrains.kotlin.utils.ThreadSafe
import java.awt.Dimension
import java.awt.Point
import java.awt.Rectangle
import java.awt.image.BufferedImage
import java.io.IOException
import java.net.URL
import java.nio.charset.StandardCharsets.UTF_8
import java.nio.file.Files
import java.nio.file.NoSuchFileException
import java.nio.file.Path
import java.nio.file.Paths
import javax.imageio.ImageIO

/**
 * Description of AVD frame and mask.
 *
 * @param layout the layout corresponding to the default orientation of the virtual device display
 */
@ThreadSafe
class SkinDefinition private constructor(val layout: SkinLayout) {
  /**
   * Creates a [SkinLayout] for the given display dimensions and rotation.
   *
   * @param displayWidth the width of the rotated display
   * @param displayHeight the height of the rotated display
   * @param displayOrientationQuadrants the orientation of the display in quadrants counterclockwise
   */
  fun createScaledLayout(displayWidth: Int, displayHeight: Int, displayOrientationQuadrants: Int): SkinLayout {
    if (displayOrientationQuadrants == 0 && displayWidth == layout.displaySize.width && displayHeight == layout.displaySize.height) {
      return layout // No rotation or scaling needed.
    }

    val rotatedFrameRect = layout.frameRectangle.rotatedByQuadrants(displayOrientationQuadrants, layout.displaySize)
    val rotatedDisplaySize = layout.displaySize.rotatedByQuadrants(displayOrientationQuadrants)
    val scaleX = displayWidth.toDouble() / rotatedDisplaySize.width
    val scaleY = displayHeight.toDouble() / rotatedDisplaySize.height
    // To avoid visible seams between parts of the skin scale the frame margins separately from the display.
    val frameX = rotatedFrameRect.x.scaled(scaleX)
    val frameY = rotatedFrameRect.y.scaled(scaleY)
    val frameWidth = -frameX + displayWidth + (rotatedFrameRect.right - rotatedDisplaySize.width).scaled(scaleX)
    val frameHeight = -frameY + displayHeight + (rotatedFrameRect.bottom - rotatedDisplaySize.height).scaled(scaleY)
    val frameRect = Rectangle(frameX, frameY, frameWidth, frameHeight)
<<<<<<< HEAD
    val frameImages = layout.frameImages.mapNotNull { it.rotatedAndScaled(displayRotation, scaleX, scaleY) }.toList()
    val maskImages = layout.maskImages.mapNotNull { it.rotatedAndScaled(displayRotation, scaleX, scaleY) }.toList()
=======
    val frameImages = layout.frameImages.mapNotNull { it.rotatedAndScaled(displayOrientationQuadrants, scaleX, scaleY) }.toList()
    val maskImages = layout.maskImages.mapNotNull { it.rotatedAndScaled(displayOrientationQuadrants, scaleX, scaleY) }.toList()
>>>>>>> b5f40ffd
    return SkinLayout(Dimension(displayWidth, displayHeight), frameRect, frameImages, maskImages)
  }

  /**
   * Returns the frame dimensions for the given display orientation.
   *
<<<<<<< HEAD
   * @param displayRotation the orientation of the display
   * @param displaySize the size of the device display without rotation or scaling
   */
  fun getRotatedFrameSize(displayRotation: SkinRotation, displaySize: Dimension = layout.displaySize): Dimension {
=======
   * @param displayRotationQuadrants the orientation of the display in quadrants counterclockwise
   * @param displaySize the size of the device display without rotation or scaling
   */
  fun getRotatedFrameSize(displayRotationQuadrants: Int, displaySize: Dimension = layout.displaySize): Dimension {
>>>>>>> b5f40ffd
    val scaleX = displaySize.getWidth() / layout.displaySize.getWidth()
    val scaleY = displaySize.getHeight() / layout.displaySize.getHeight()
    val frameRect = layout.frameRectangle
    val size = if (scaleX == 1.0 && scaleY == 1.0) {
      frameRect.size
    }
    else {
      // For accuracy scale the frame margins separately from the display.
      Dimension(-frameRect.x.scaled(scaleX) + displaySize.width + (frameRect.right - layout.displaySize.width).scaled(scaleX),
                -frameRect.y.scaled(scaleY) + displaySize.height + (frameRect.bottom - layout.displaySize.height).scaled(scaleY))
    }

<<<<<<< HEAD
    return size.rotated(displayRotation)
=======
    return size.rotatedByQuadrants(displayRotationQuadrants)
>>>>>>> b5f40ffd
  }

  companion object {
    @Slow
    @JvmStatic
    fun create(skinFolder: Path): SkinDefinition? {
      try {
        val layoutFile = skinFolder.resolve("layout")
        val contents = Files.readAllBytes(layoutFile).toString(UTF_8)
        val skin = SkinLayoutDefinition.parseString(contents)
        var displayWidth = 0
        var displayHeight = 0
        // Process part nodes. The "onion" and "controls" nodes are ignored because they don't
        // contribute to the device frame appearance.
        val partsByName = hashMapOf<String, Part>()
        val partNodes = skin.getNode("parts")?.children ?: return null
        for ((name, node) in partNodes.entries) {
          if (name == "onion" || name == "controls") {
            continue
          }
          if (name == "device" || name == "primary" || displayWidth == 0 || displayHeight == 0) {
            displayWidth = node.getValue("display.width")?.toInt() ?: 0
            displayHeight = node.getValue("display.height")?.toInt() ?: 0
          }
          partsByName[name] = createPart(node, skinFolder)
        }

        if (displayWidth == 0 || displayHeight == 0) {
          return null
        }
        // Process layout nodes.
        var layout: SkinLayout? = null
        val layoutNodes = skin.getNode("layouts")?.children ?: return null
        layout@ for (layoutNode in layoutNodes.values) {
          val width = layoutNode.getValue("width")?.toInt() ?: continue
          val height = layoutNode.getValue("height")?.toInt() ?: continue
          var part: Part? = null
          var frameX = 0
          var frameY = 0
          var partX = 0
          var partY = 0
          for (subnode in layoutNode.children.values) {
            val x = subnode.getValue("x")?.toInt() ?: 0
            val y = subnode.getValue("y")?.toInt() ?: 0
            val name = subnode.getValue("name") ?: continue
            if (name == "device" || name == "primary") {
              val rotation = subnode.getValue("rotation")?.toInt() ?: 0
              if (rotation != 0) {
                continue@layout // The layout is rotated - ignore it.
              }
              frameX = -x
              frameY = -y
            }
            else {
              if (part == null) {
                part = partsByName[name]
                if (part != null) {
                  partX = x
                  partY = y
                }
              }
            }
          }

          if (part != null) {
            val frameRectangle = Rectangle(frameX + partX, frameY + partY, width, height)
            layout = createLayout(Dimension(displayWidth, displayHeight), frameRectangle, part)
          }
        }

        if (layout != null) {
          return SkinDefinition(layout)
        }
      }
      catch (e: NoSuchFileException) {
        thisLogger().error("File not found: ${e.file}")
      }
      catch (e: IOException) {
        thisLogger().error(e)
      }
      return null
    }

    /**
     * Returns the skin rectangle rotated with the display according to [rotation].
     *
     * @param rotation the requested rotation
     * @param displaySize the display dimensions before rotation
     */
    @JvmStatic
    private fun Rectangle.rotatedByQuadrants(rotation: Int, displaySize: Dimension): Rectangle {
      return when (rotation) {
        1 -> Rectangle(y, displaySize.width - width - x, height, width)
        2 -> Rectangle(displaySize.width - width - x, displaySize.height - height - y, width, height)
        3 -> Rectangle(displaySize.height - height - y, x, height, width)
        else -> this
      }
    }

    @JvmStatic
    private fun createPart(partNode: SkinLayoutDefinition, skinFolder: Path): Part {
      val background = getReferencedFile(partNode, "background.image", skinFolder)
      val mask = getReferencedFile(partNode, "foreground.mask", skinFolder)
      return Part(background, mask)
    }

    @JvmStatic
    private fun getReferencedFile(node: SkinLayoutDefinition, propertyName: String, skinFolder: Path): URL? {
      val filename = node.getValue(propertyName) ?: return null
      return skinFolder.resolve(filename).toUri().toURL()
    }

    @JvmStatic
    private fun createLayout(displaySize: Dimension, frameRectangle: Rectangle, part: Part): SkinLayout {
      val backgroundImages: List<AnchoredImage>
      val maskImages: List<AnchoredImage>
      val background = part.backgroundFile?.let { readImage(it) }

      val mask = when {
        background != null && isTransparentNearCenterOfDisplay(background, displaySize, frameRectangle) -> {
          // The background image is transparent near the center of the display. Derive mask from the background image.
          background.cropped(Rectangle(-frameRectangle.x, -frameRectangle.y, displaySize.width, displaySize.height)).apply {
            // If running in a non-IDE environment and the mask file is specified in the layout but is absent on disk,
            // create the missing mask file.
            if (ApplicationManager.getApplication() == null && part.maskFile != null) {
              val maskFile = Paths.get(part.maskFile.toURI())
              if (Files.notExists(maskFile)) {
                writeImage("WEBP", maskFile)
              }
            }
          }
        }
        part.maskFile != null -> readImage(part.maskFile)
        else -> null
      }

      backgroundImages = background?.let { disassembleFrame(it, frameRectangle, displaySize) } ?: emptyList()
      maskImages = mask?.let { disassembleMask(it, displaySize) } ?: emptyList()

      val adjustedFrameRectangle = computeAdjustedFrameRectangle(backgroundImages, displaySize)
      return SkinLayout(displaySize, adjustedFrameRectangle, backgroundImages, maskImages)
    }

    @JvmStatic
<<<<<<< HEAD
    private fun isTransparentNearCenterOfDisplay(image: BufferedImage, displaySize: Dimension, frameRectangle: Rectangle): Boolean {
      return isTransparentPixel(image, displaySize.width / 2 - frameRectangle.x, displaySize.height / 2 - frameRectangle.y)
    }
=======
    private fun isTransparentNearCenterOfDisplay(image: BufferedImage, displaySize: Dimension, frameRectangle: Rectangle): Boolean =
      isTransparentPixel(image, displaySize.width / 2 - frameRectangle.x, displaySize.height / 2 - frameRectangle.y)
>>>>>>> b5f40ffd

    /**
     * Crops the background image and breaks it into 8 pieces, 4 for sides and 4 for corners of the frame.
     */
    @JvmStatic
    private fun disassembleFrame(background: BufferedImage, frameRectangle: Rectangle, displaySize: Dimension): List<AnchoredImage> {
      // Display edges in coordinates of the cropped background image.
      val cropBounds = getCropBounds(background, null) ?: return emptyList()
      val displayLeft = -frameRectangle.x
      val displayRight = displayLeft + displaySize.width
      val displayTop = -frameRectangle.y
      val displayBottom = displayTop + displaySize.height
      // Thickness of the right and bottom sides of the frame.
      val marginLeft = displayLeft - cropBounds.x
      val marginRight = cropBounds.right - displayRight
      val marginTop = displayTop - cropBounds.y
      val marginBottom = cropBounds.bottom - displayBottom

      val images = mutableListOf<AnchoredImage>()
      if (marginRight > 0) {
        // Right side.
        val rect = Rectangle(displayRight, displayTop, marginRight, displaySize.height)
        val image = background.cropped(rect)
        val offset = Point(rect.x - displayRight, rect.y - displayTop)
        images.add(AnchoredImage(image, rect.size, AnchorPoint.TOP_RIGHT, offset))
      }
      if (marginRight > 0 && marginTop > 0) {
        // Top right corner.
        val rect = Rectangle(displayRight, cropBounds.y, marginRight, marginTop)
        val image = background.cropped(rect)
        val offset = Point(rect.x - displayRight, rect.y - displayTop)
        images.add(AnchoredImage(image, rect.size, AnchorPoint.TOP_RIGHT, offset))
      }
      if (marginTop > 0) {
        // Top side.
        val rect = Rectangle(displayLeft, cropBounds.y, displaySize.width, marginTop)
        val image = background.cropped(rect)
        val offset = Point(rect.x - displayLeft, rect.y - displayTop)
        images.add(AnchoredImage(image, rect.size, AnchorPoint.TOP_LEFT, offset))
      }
      if (marginLeft > 0 && marginTop > 0) {
        // Top left corner.
        val rect = Rectangle(cropBounds.x, cropBounds.y, marginLeft, marginTop)
        val image = background.cropped(rect)
        val offset = Point(rect.x - displayLeft, rect.y - displayTop)
        images.add(AnchoredImage(image, rect.size, AnchorPoint.TOP_LEFT, offset))
      }
      if (marginLeft > 0) {
        // Left side.
        val rect = Rectangle(cropBounds.x, displayTop, marginLeft, displaySize.height)
        val image = background.cropped(rect)
        val offset = Point(rect.x - displayLeft, rect.y - displayTop)
        images.add(AnchoredImage(image, rect.size, AnchorPoint.TOP_LEFT, offset))
      }
      if (marginLeft > 0 && marginBottom > 0) {
        // Bottom left corner.
        val rect = Rectangle(cropBounds.x, displayBottom, marginLeft, marginBottom)
        val image = background.cropped(rect)
        val offset = Point(rect.x - displayLeft, rect.y - displayBottom)
        images.add(AnchoredImage(image, rect.size, AnchorPoint.BOTTOM_LEFT, offset))
      }
      if (marginBottom > 0) {
        // Bottom side.
        val rect = Rectangle(displayLeft, displayBottom, displaySize.width, marginBottom)
        val image = background.cropped(rect)
        val offset = Point(rect.x - displayLeft, rect.y - displayBottom)
        images.add(AnchoredImage(image, rect.size, AnchorPoint.BOTTOM_LEFT, offset))
      }
      if (marginRight > 0 && marginBottom > 0) {
        // Bottom right corner.
        val rect = Rectangle(displayRight, displayBottom, marginRight, marginBottom)
        val image = background.cropped(rect)
        val offset = Point(rect.x - displayRight, rect.y - displayBottom)
        images.add(AnchoredImage(image, rect.size, AnchorPoint.BOTTOM_RIGHT, offset))
      }
      return images
    }

    /**
     * Breaks the background image into 8 pieces, 4 for sides and 4 for corners of the frame.
     * Each piece is cropped to remove the fully transparent part.
     */
    @JvmStatic
    private fun disassembleMask(mask: BufferedImage, displaySize: Dimension): List<AnchoredImage> {
      return cutHorizontally(mask, Rectangle(0, 0, mask.width, mask.height))
        .flatMap { cutVertically(mask, it) }
        .map { createAnchoredImage(mask, it, displaySize) }
        .toList()
    }

    @JvmStatic
    private fun cutHorizontally(image: BufferedImage, cropBounds: Rectangle): Sequence<Rectangle> {
      return sequence {
        var bounds = cropBounds
        outer@ while (true) {
          for (y in bounds.y until bounds.bottom) {
            if (isTransparentHorizontalLine(image, bounds.x, bounds.right, y)) {
              val piece = getCropBounds(image, Rectangle(bounds.x, cropBounds.y, bounds.width, y - bounds.y))
              piece?.let { yield(it) }
              bounds = getCropBounds(image, Rectangle(bounds.x, y + 1, cropBounds.width, bounds.height - y - 1)) ?: return@sequence
              continue@outer
            }
          }
          yield(bounds)
          return@sequence
        }
      }
    }

    @JvmStatic
    private fun cutVertically(image: BufferedImage, cropBounds: Rectangle): Sequence<Rectangle> {
      return sequence {
        var bounds = cropBounds
        outer@ while (true) {
          for (x in bounds.x until bounds.right) {
            if (isTransparentVerticalLine(image, x, bounds.y, bounds.bottom)) {
              val piece = getCropBounds(image, Rectangle(bounds.x, cropBounds.y, x - bounds.x, bounds.height))
              piece?.let { yield(it) }
              bounds = getCropBounds(image, Rectangle(x + 1, bounds.y, cropBounds.width - x - 1, bounds.height)) ?: return@sequence
              continue@outer
            }
          }
          yield(bounds)
          return@sequence
        }
      }
    }

    @JvmStatic
    private fun isTransparentHorizontalLine(image: BufferedImage, startX: Int, endX: Int, y: Int): Boolean {
      for (x in startX until endX) {
        if (!isTransparentPixel(image, x, y)) {
          return false
        }
      }
      return true
    }

    @JvmStatic
    private fun isTransparentVerticalLine(image: BufferedImage, x: Int, startY: Int, endY: Int): Boolean {
      for (y in startY until endY) {
        if (!isTransparentPixel(image, x, y)) {
          return false
        }
      }
      return true
    }

    @JvmStatic
    private fun isTransparentPixel(image: BufferedImage, x: Int, y: Int): Boolean =
      image.getRGB(x, y) and ALPHA_MASK == 0

    @JvmStatic
    private fun createAnchoredImage(mask: BufferedImage, cropBounds: Rectangle, displaySize: Dimension): AnchoredImage {
      val anchorPoint =
        if (cropBounds.x > displaySize.width / 2) {
          if (cropBounds.y > displaySize.height / 2) {
            AnchorPoint.BOTTOM_RIGHT
          }
          else {
            AnchorPoint.TOP_RIGHT
          }
        }
        else {
          if (cropBounds.y > displaySize.height / 2) {
            AnchorPoint.BOTTOM_LEFT
          }
          else {
            AnchorPoint.TOP_LEFT
          }
        }
      val offset = Point(cropBounds.x - anchorPoint.x * displaySize.width, cropBounds.y - anchorPoint.y * displaySize.height)
      return AnchoredImage(mask.cropped(cropBounds), cropBounds.size, anchorPoint, offset)
    }

    @JvmStatic
    private fun computeAdjustedFrameRectangle(backgroundImages: Iterable<AnchoredImage>, displaySize: Dimension): Rectangle {
      var left = 0
      var top = 0
      var right = displaySize.width
      var bottom = displaySize.height
      for (image in backgroundImages) {
        left = left.coerceAtMost(image.offset.x + displaySize.width * image.anchorPoint.x)
        right = right.coerceAtLeast(image.offset.x + image.size.width + displaySize.width * image.anchorPoint.x)
        top = top.coerceAtMost(image.offset.y + displaySize.height * image.anchorPoint.y)
        bottom = bottom.coerceAtLeast(image.offset.y + image.size.height + displaySize.height * image.anchorPoint.y)
      }
      return Rectangle(left, top, right - left, bottom - top)
    }

    @JvmStatic
<<<<<<< HEAD
    private fun BufferedImage.cropped(cropBounds: Rectangle): BufferedImage {
        return getCroppedImage(this, cropBounds, -1)
    }
=======
    private fun BufferedImage.cropped(cropBounds: Rectangle): BufferedImage =
      getCroppedImage(this, cropBounds, -1)
>>>>>>> b5f40ffd

    @JvmStatic
    private fun getCropBounds(image: BufferedImage, initialCrop: Rectangle?): Rectangle? =
      getCropBounds(image, TRANSPARENCY_FILTER, initialCrop)

    @JvmStatic
    private val Rectangle.right
      get() = x + width

    @JvmStatic
    private val Rectangle.bottom
      get() = y + height

    @JvmStatic
    private fun readImage(url: URL): BufferedImage? {
      var image: BufferedImage? = null
      try {
        image = ImageIO.read(url)
      }
      catch (e: IOException) {
        // Ignore to return null.
      }

      if (image == null) {
        val file = Paths.get(url.toURI())
        val detail = if (Files.notExists(file)) " - the file does not exist" else ""
        thisLogger().warn("Failed to read Emulator skin image ${file}${detail}")
      }
      return image
    }

    private const val ALPHA_MASK = 0xFF shl 24
  }

  private data class Part(val backgroundFile: URL?, val maskFile: URL?)
}<|MERGE_RESOLUTION|>--- conflicted
+++ resolved
@@ -16,13 +16,6 @@
 package com.android.tools.idea.emulator
 
 import com.android.annotations.concurrency.Slow
-<<<<<<< HEAD
-import com.android.emulator.control.Rotation.SkinRotation
-import com.android.emulator.control.Rotation.SkinRotation.LANDSCAPE
-import com.android.emulator.control.Rotation.SkinRotation.REVERSE_LANDSCAPE
-import com.android.emulator.control.Rotation.SkinRotation.REVERSE_PORTRAIT
-=======
->>>>>>> b5f40ffd
 import com.android.io.writeImage
 import com.android.tools.adtui.ImageUtils.TRANSPARENCY_FILTER
 import com.android.tools.adtui.ImageUtils.getCropBounds
@@ -73,30 +66,18 @@
     val frameWidth = -frameX + displayWidth + (rotatedFrameRect.right - rotatedDisplaySize.width).scaled(scaleX)
     val frameHeight = -frameY + displayHeight + (rotatedFrameRect.bottom - rotatedDisplaySize.height).scaled(scaleY)
     val frameRect = Rectangle(frameX, frameY, frameWidth, frameHeight)
-<<<<<<< HEAD
-    val frameImages = layout.frameImages.mapNotNull { it.rotatedAndScaled(displayRotation, scaleX, scaleY) }.toList()
-    val maskImages = layout.maskImages.mapNotNull { it.rotatedAndScaled(displayRotation, scaleX, scaleY) }.toList()
-=======
     val frameImages = layout.frameImages.mapNotNull { it.rotatedAndScaled(displayOrientationQuadrants, scaleX, scaleY) }.toList()
     val maskImages = layout.maskImages.mapNotNull { it.rotatedAndScaled(displayOrientationQuadrants, scaleX, scaleY) }.toList()
->>>>>>> b5f40ffd
     return SkinLayout(Dimension(displayWidth, displayHeight), frameRect, frameImages, maskImages)
   }
 
   /**
    * Returns the frame dimensions for the given display orientation.
    *
-<<<<<<< HEAD
-   * @param displayRotation the orientation of the display
-   * @param displaySize the size of the device display without rotation or scaling
-   */
-  fun getRotatedFrameSize(displayRotation: SkinRotation, displaySize: Dimension = layout.displaySize): Dimension {
-=======
    * @param displayRotationQuadrants the orientation of the display in quadrants counterclockwise
    * @param displaySize the size of the device display without rotation or scaling
    */
   fun getRotatedFrameSize(displayRotationQuadrants: Int, displaySize: Dimension = layout.displaySize): Dimension {
->>>>>>> b5f40ffd
     val scaleX = displaySize.getWidth() / layout.displaySize.getWidth()
     val scaleY = displaySize.getHeight() / layout.displaySize.getHeight()
     val frameRect = layout.frameRectangle
@@ -109,11 +90,7 @@
                 -frameRect.y.scaled(scaleY) + displaySize.height + (frameRect.bottom - layout.displaySize.height).scaled(scaleY))
     }
 
-<<<<<<< HEAD
-    return size.rotated(displayRotation)
-=======
     return size.rotatedByQuadrants(displayRotationQuadrants)
->>>>>>> b5f40ffd
   }
 
   companion object {
@@ -258,14 +235,8 @@
     }
 
     @JvmStatic
-<<<<<<< HEAD
-    private fun isTransparentNearCenterOfDisplay(image: BufferedImage, displaySize: Dimension, frameRectangle: Rectangle): Boolean {
-      return isTransparentPixel(image, displaySize.width / 2 - frameRectangle.x, displaySize.height / 2 - frameRectangle.y)
-    }
-=======
     private fun isTransparentNearCenterOfDisplay(image: BufferedImage, displaySize: Dimension, frameRectangle: Rectangle): Boolean =
       isTransparentPixel(image, displaySize.width / 2 - frameRectangle.x, displaySize.height / 2 - frameRectangle.y)
->>>>>>> b5f40ffd
 
     /**
      * Crops the background image and breaks it into 8 pieces, 4 for sides and 4 for corners of the frame.
@@ -457,14 +428,8 @@
     }
 
     @JvmStatic
-<<<<<<< HEAD
-    private fun BufferedImage.cropped(cropBounds: Rectangle): BufferedImage {
-        return getCroppedImage(this, cropBounds, -1)
-    }
-=======
     private fun BufferedImage.cropped(cropBounds: Rectangle): BufferedImage =
       getCroppedImage(this, cropBounds, -1)
->>>>>>> b5f40ffd
 
     @JvmStatic
     private fun getCropBounds(image: BufferedImage, initialCrop: Rectangle?): Rectangle? =
