--- conflicted
+++ resolved
@@ -5,12 +5,14 @@
     <content url="file://$MODULE_DIR$/testSrc">
       <sourceFolder url="file://$MODULE_DIR$/testSrc" isTestSource="true" />
     </content>
-    <orderEntry type="library" scope="PROVIDED" name="studio-platform" level="project" />
+    <orderEntry type="library" scope="TEST" name="studio-platform" level="project" />
     <orderEntry type="library" scope="TEST" name="studio-test-platform" level="project" />
     <orderEntry type="library" name="kotlin-stdlib" level="project" />
     <orderEntry type="library" scope="TEST" name="truth" level="project" />
+    <orderEntry type="library" scope="TEST" name="Guava" level="project" />
     <orderEntry type="library" scope="TEST" name="Gradle" level="project" />
     <orderEntry type="library" scope="TEST" name="JUnit4" level="project" />
+    <orderEntry type="library" scope="TEST" name="kotlin-reflect" level="project" />
     <orderEntry type="library" scope="TEST" name="jetbrains-annotations" level="project" />
     <orderEntry type="library" scope="TEST" name="kotlinc.kotlin-compiler-common" level="project" />
     <orderEntry type="library" scope="TEST" name="kotlinc.kotlin-compiler-fe10" level="project" />
@@ -22,16 +24,12 @@
     <orderEntry type="inheritedJdk" />
     <orderEntry type="sourceFolder" forTests="false" />
     <orderEntry type="module" module-name="intellij.android.testFramework" />
-<<<<<<< HEAD
+    <orderEntry type="module" module-name="intellij.android.common" scope="TEST" />
+    <orderEntry type="module" module-name="intellij.android.compose-ide-plugin" scope="TEST" />
+    <orderEntry type="module" module-name="intellij.android.artwork" scope="TEST" />
     <orderEntry type="module" module-name="intellij.android.adt.testutils" scope="TEST" />
     <orderEntry type="module" module-name="intellij.android.android-material" scope="TEST" />
     <orderEntry type="module" module-name="intellij.android.artwork" scope="TEST" />
-=======
-    <orderEntry type="module" module-name="android.sdktools.testutils" />
-    <orderEntry type="library" scope="TEST" name="junit4" level="project" />
-    <orderEntry type="library" scope="TEST" name="studio-sdk" level="project" />
-    <orderEntry type="library" name="studio-plugin-com.intellij.java" level="project" />
->>>>>>> 8b7d83e8
     <orderEntry type="module" module-name="intellij.android.common" scope="TEST" />
     <orderEntry type="module" module-name="intellij.android.compose-common" scope="TEST" />
     <orderEntry type="module" module-name="intellij.android.compose-ide-plugin" scope="TEST" />
@@ -41,7 +39,6 @@
     <orderEntry type="module" module-name="intellij.android.projectSystem" scope="TEST" />
     <orderEntry type="module" module-name="intellij.android.projectSystem.gradle" scope="TEST" />
     <orderEntry type="module" module-name="intellij.android.projectSystem.gradle.sync" scope="TEST" />
-<<<<<<< HEAD
     <orderEntry type="module" module-name="intellij.android.testutils" scope="TEST" />
     <orderEntry type="module" module-name="intellij.color.scheme.warmNeon" scope="TEST" />
     <orderEntry type="module" module-name="intellij.java" scope="TEST" />
@@ -91,18 +88,15 @@
     <orderEntry type="module" module-name="kotlin.base.psi" scope="TEST" />
     <orderEntry type="library" scope="PROVIDED" name="kotlinc.compose-compiler-plugin" level="project" />
     <orderEntry type="module" module-name="kotlin.jvm-debugger.base.util" scope="TEST" />
-=======
     <orderEntry type="module" module-name="intellij.android.core" scope="TEST" />
     <orderEntry type="module" module-name="intellij.android.plugin" scope="TEST" />
     <orderEntry type="module" module-name="intellij.android.gradle-tooling.api" scope="TEST" />
     <orderEntry type="module" module-name="intellij.android.compose-common" scope="TEST" />
     <orderEntry type="library" scope="TEST" name="mockito" level="project" />
     <orderEntry type="module" module-name="intellij.android.android-material" scope="TEST" />
-    <orderEntry type="library" scope="TEST" name="jetbrains.kotlinx.coroutines.test" level="project" />
     <orderEntry type="library" scope="TEST" name="mockito-kotlin" level="project" />
-    <orderEntry type="library" scope="TEST" name="studio-plugin-com.intellij.modules.json" level="project" />
     <orderEntry type="library" scope="TEST" name="kotlin-test" level="project" />
->>>>>>> 8b7d83e8
+    <orderEntry type="module" module-name="kotlin.code-insight.live-templates.shared" scope="TEST" />
   </component>
   <component name="TestModuleProperties" production-module="intellij.android.compose-ide-plugin" />
 </module>