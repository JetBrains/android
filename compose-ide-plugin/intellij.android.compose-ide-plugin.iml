--- conflicted
+++ resolved
@@ -112,13 +112,9 @@
     <orderEntry type="module" module-name="kotlin.refactorings.common" />
     <orderEntry type="module" module-name="kotlin.highlighting.k2" />
     <orderEntry type="module" module-name="intellij.android.completion" />
-<<<<<<< HEAD
-    <orderEntry type="library" name="studio-plugin-intellij.json.split" level="project" />
-=======
     <orderEntry type="library" scope="PROVIDED" name="kotlinc.compose-compiler-plugin" level="project" />
     <orderEntry type="module" module-name="kotlin.bundled-compiler-plugins-support" />
     <orderEntry type="module" module-name="kotlin.jvm-debugger.base.util" />
     <orderEntry type="module" module-name="kotlin.code-insight.live-templates.shared" />
->>>>>>> 5f7be743
   </component>
 </module>