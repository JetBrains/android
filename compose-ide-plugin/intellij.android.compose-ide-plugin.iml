--- conflicted
+++ resolved
@@ -21,15 +21,12 @@
     </content>
     <orderEntry type="inheritedJdk" />
     <orderEntry type="sourceFolder" forTests="false" />
-<<<<<<< HEAD
     <orderEntry type="library" name="kotlin-stdlib-jdk8" level="project" />
     <orderEntry type="module" module-name="intellij.kotlin.plugin.community.main" scope="PROVIDED" />
     <orderEntry type="module" module-name="intellij.java.psi" />
     <orderEntry type="module" module-name="intellij.platform.core.impl" />
     <orderEntry type="module" module-name="intellij.platform.lang" />
     <orderEntry type="module" module-name="intellij.platform.projectModel" />
-=======
->>>>>>> cdc83e4e
     <orderEntry type="module" module-name="intellij.android.projectSystem" />
     <orderEntry type="module" module-name="intellij.android.common" />
     <orderEntry type="module" module-name="android.sdktools.flags" />
