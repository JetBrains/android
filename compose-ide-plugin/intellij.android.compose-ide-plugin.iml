--- conflicted
+++ resolved
@@ -40,14 +40,9 @@
     <orderEntry type="module" module-name="kotlin.completion.impl.k2" />
     <orderEntry type="module" module-name="intellij.android.android-material" />
     <orderEntry type="module" module-name="intellij.android.artwork" />
+    <orderEntry type="module" module-name="intellij.android.adt.ui" />
     <orderEntry type="module" module-name="intellij.android.common" />
     <orderEntry type="module" module-name="intellij.android.compose-common" />
-<<<<<<< HEAD
-=======
-    <orderEntry type="module" module-name="intellij.android.artwork" />
-    <orderEntry type="module" module-name="intellij.android.adt.ui" />
-    <orderEntry type="module" module-name="android.sdktools.layoutlib-api" />
->>>>>>> 176f09ad
     <orderEntry type="module" module-name="intellij.android.core" />
     <orderEntry type="module" module-name="intellij.android.execution.common" />
     <orderEntry type="module" module-name="intellij.android.projectSystem" />
@@ -116,7 +111,6 @@
     <orderEntry type="module" module-name="kotlin.refactorings.k2" />
     <orderEntry type="module" module-name="kotlin.refactorings.common" />
     <orderEntry type="module" module-name="kotlin.highlighting.k2" />
-    <orderEntry type="module" module-name="intellij.android.adt.ui" />
     <orderEntry type="module" module-name="intellij.android.completion" />
     <orderEntry type="library" scope="PROVIDED" name="kotlinc.compose-compiler-plugin" level="project" />
     <orderEntry type="module" module-name="kotlin.jvm-debugger.base.util" />
