<?xml version="1.0" encoding="UTF-8"?>
<module type="JAVA_MODULE" version="4">
  <component name="FacetManager">
    <facet type="kotlin-language" name="Kotlin">
      <configuration version="3" platform="JVM 1.8" allPlatforms="JVM [1.8]" useProjectSettings="false">
        <compilerSettings>
          <option name="additionalArguments" value="-version -Xopt-in=org.jetbrains.kotlin.extensions.internal.InternalNonStableExtensionPoints" />
        </compilerSettings>
        <compilerArguments>
          <option name="jvmTarget" value="1.8" />
          <option name="languageVersion" value="1.3" />
          <option name="apiVersion" value="1.3" />
        </compilerArguments>
      </configuration>
    </facet>
  </component>
  <component name="NewModuleRootManager" inherit-compiler-output="true">
    <exclude-output />
    <content url="file://$MODULE_DIR$/src/main/java">
      <sourceFolder url="file://$MODULE_DIR$/src/main/java" isTestSource="false" />
    </content>
    <content url="file://$MODULE_DIR$/src/main/resources">
      <sourceFolder url="file://$MODULE_DIR$/src/main/resources" type="java-resource" />
    </content>
    <orderEntry type="inheritedJdk" />
    <orderEntry type="library" name="studio-sdk" level="project" />
    <orderEntry type="library" name="studio-plugin-Kotlin" level="project" />
    <orderEntry type="sourceFolder" forTests="false" />
    <orderEntry type="library" name="kotlin-stdlib-jdk8" level="project" />
<<<<<<< HEAD
    <orderEntry type="module" module-name="intellij.kotlin.plugin.community.main" scope="PROVIDED" />
    <orderEntry type="module-library">
      <library name="compose-compiler-hosted" type="repository">
        <properties include-transitive-deps="false" maven-id="org.jetbrains.intellij.deps.android.tools.base:compose-compiler-hosted-0.1.0-dev06:27.1.1.0" />
        <CLASSES>
          <root url="jar://$MAVEN_REPOSITORY$/org/jetbrains/intellij/deps/android/tools/base/compose-compiler-hosted-0.1.0-dev06/27.1.1.0/compose-compiler-hosted-0.1.0-dev06-27.1.1.0.jar!/" />
        </CLASSES>
        <JAVADOC />
        <SOURCES />
      </library>
    </orderEntry>
=======
    <orderEntry type="library" name="kotlin-plugin" level="project" />
>>>>>>> 799703f0
    <orderEntry type="module" module-name="intellij.java.psi" />
    <orderEntry type="module" module-name="intellij.platform.core.impl" />
    <orderEntry type="module" module-name="intellij.platform.lang" />
    <orderEntry type="module" module-name="intellij.platform.projectModel" />
    <orderEntry type="module" module-name="intellij.android.projectSystem" />
  </component>
</module><|MERGE_RESOLUTION|>--- conflicted
+++ resolved
@@ -27,21 +27,7 @@
     <orderEntry type="library" name="studio-plugin-Kotlin" level="project" />
     <orderEntry type="sourceFolder" forTests="false" />
     <orderEntry type="library" name="kotlin-stdlib-jdk8" level="project" />
-<<<<<<< HEAD
     <orderEntry type="module" module-name="intellij.kotlin.plugin.community.main" scope="PROVIDED" />
-    <orderEntry type="module-library">
-      <library name="compose-compiler-hosted" type="repository">
-        <properties include-transitive-deps="false" maven-id="org.jetbrains.intellij.deps.android.tools.base:compose-compiler-hosted-0.1.0-dev06:27.1.1.0" />
-        <CLASSES>
-          <root url="jar://$MAVEN_REPOSITORY$/org/jetbrains/intellij/deps/android/tools/base/compose-compiler-hosted-0.1.0-dev06/27.1.1.0/compose-compiler-hosted-0.1.0-dev06-27.1.1.0.jar!/" />
-        </CLASSES>
-        <JAVADOC />
-        <SOURCES />
-      </library>
-    </orderEntry>
-=======
-    <orderEntry type="library" name="kotlin-plugin" level="project" />
->>>>>>> 799703f0
     <orderEntry type="module" module-name="intellij.java.psi" />
     <orderEntry type="module" module-name="intellij.platform.core.impl" />
     <orderEntry type="module" module-name="intellij.platform.lang" />
