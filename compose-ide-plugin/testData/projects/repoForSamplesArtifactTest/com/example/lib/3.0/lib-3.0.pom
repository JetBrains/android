--- conflicted
+++ resolved
@@ -15,11 +15,7 @@
     <dependency>
       <groupId>org.jetbrains.kotlin</groupId>
       <artifactId>kotlin-stdlib-jdk8</artifactId>
-<<<<<<< HEAD
-      <version>1.9.0</version>
-=======
       <version>1.9.20</version>
->>>>>>> 574fcae1
       <scope>compile</scope>
     </dependency>
   </dependencies>
