--- conflicted
+++ resolved
@@ -25,20 +25,14 @@
 /** Test for [ComposeSuppressor]. */
 class ComposeSuppressorTest : JavaCodeInsightFixtureTestCase() {
 
-<<<<<<< HEAD
-  fun testFunctionNameWarning(): Unit = myFixture.run {
-    if (KotlinPluginModeProvider.isK2Mode()) {
-      enableInspections(K2FunctionNameInspection::class.java)
-    } else {
-      enableInspections(K1FunctionNameInspection::class.java)
-    }
-    stubComposableAnnotation()
-=======
   fun testFunctionNameWarning(): Unit =
     myFixture.run {
-      enableInspections(FunctionNameInspection::class.java)
+      if (KotlinPluginModeProvider.isK2Mode()) {
+        enableInspections(K2FunctionNameInspection::class.java)
+      } else {
+        enableInspections(K1FunctionNameInspection::class.java)
+      }
       stubComposableAnnotation()
->>>>>>> 574fcae1
 
       val file =
         addFileToProject(
