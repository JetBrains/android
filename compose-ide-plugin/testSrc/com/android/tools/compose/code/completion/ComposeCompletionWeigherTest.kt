/*
 * Copyright (C) 2022 The Android Open Source Project
 *
 * Licensed under the Apache License, Version 2.0 (the "License");
 * you may not use this file except in compliance with the License.
 * You may obtain a copy of the License at
 *
 *      http://www.apache.org/licenses/LICENSE-2.0
 *
 * Unless required by applicable law or agreed to in writing, software
 * distributed under the License is distributed on an "AS IS" BASIS,
 * WITHOUT WARRANTIES OR CONDITIONS OF ANY KIND, either express or implied.
 * See the License for the specific language governing permissions and
 * limitations under the License.
 */
package com.android.tools.compose.code.completion

import com.android.tools.idea.project.DefaultModuleSystem
import com.android.tools.idea.projectsystem.getModuleSystem
import com.android.tools.idea.testing.AndroidProjectRule
import com.android.tools.idea.testing.caret
import com.android.tools.idea.testing.loadNewFile
import com.google.common.truth.Truth
import com.intellij.codeInsight.lookup.LookupElementPresentation
import com.intellij.openapi.application.runReadAction
import com.intellij.testFramework.fixtures.CodeInsightTestFixture
import org.jetbrains.android.compose.stubComposableAnnotation
import org.jetbrains.kotlin.idea.base.plugin.KotlinPluginModeProvider
import org.junit.Before
import org.junit.Rule
import org.junit.Test
import org.junit.runner.RunWith
import org.junit.runners.JUnit4

@RunWith(JUnit4::class)
class ComposeCompletionWeigherTest {

  @get:Rule val projectRule = AndroidProjectRule.inMemory().withKotlin()

  private val myFixture: CodeInsightTestFixture by lazy { projectRule.fixture }

  @Before
  fun setUp() {
    (myFixture.module.getModuleSystem() as DefaultModuleSystem).usesCompose = true
    myFixture.stubComposableAnnotation()
  }

  /** Regression test for b/155314487. */
  @Test
  fun testLookupElementOrder_materialThemeInStatement() {
    doTestLookupElementOrder_materialThemeInStatement("androidx.compose.material")
  }

  /** Regression test for b/155314487. */
  @Test
  fun testLookupElementOrder_materialTheme3InStatement() {
    doTestLookupElementOrder_materialThemeInStatement("androidx.compose.material3")
  }

  fun doTestLookupElementOrder_materialThemeInStatement(materialThemePackage: String) {
    myFixture.addFileToProject(
      "src/${materialThemePackage.replace('.', '/')}/MaterialTheme.kt",
      // language=kotlin
      """
      package $materialThemePackage

      import androidx.compose.runtime.Composable

      // This simulates the Composable function
      @Composable
      fun MaterialTheme(children: @Composable() () -> Unit) {}

      // This simulates the MaterialTheme object that should be promoted instead of the MaterialTheme
      object MaterialTheme
      """,
    )

    // Add a MaterialTheme that is not part of androidx to ensure is not affected by the
    // promotion/demotion
    myFixture.addFileToProject(
      "src/com/example/MaterialTheme.kt",
      // language=kotlin
      """
      package com.example

      object MaterialTheme
      """,
    )

    // Given:
    myFixture.loadNewFile(
      "src/com/example/Test.kt",
      // language=kotlin
      """
      package com.example

      import androidx.compose.runtime.Composable

      @Composable
      fun HomeScreen() {
        Material$caret
      }
      """
        .trimIndent(),
    )

    // When:
    myFixture.completeBasic()

    // Then:
    Truth.assertThat(myFixture.renderedLookupElements)
      .containsExactly(
        "MaterialTheme ($materialThemePackage)",
<<<<<<< HEAD
        if (KotlinPluginModeProvider.isK2Mode()) {
          "MaterialTheme {...} (children: @Composable (() -> Unit)) ($materialThemePackage)"
        } else {
          "MaterialTheme {...} (children: () -> Unit) ($materialThemePackage)"
        },
=======
        "MaterialTheme {...} ($materialThemePackage)",
>>>>>>> 8b7d83e8
        "MaterialTheme (com.example)",
      )
      .inOrder()
  }

  /** Regression test for b/155314487. */
  @Test
  fun testLookupElementOrder_materialThemeInArgument() {
    doTestLookupElementOrder_materialThemeInArgument("androidx.compose.material")
  }

  /** Regression test for b/155314487. */
  @Test
  fun testLookupElementOrder_materialTheme3InArgument() {
    doTestLookupElementOrder_materialThemeInArgument("androidx.compose.material3")
  }

  fun doTestLookupElementOrder_materialThemeInArgument(materialThemePackage: String) {
    myFixture.addFileToProject(
      "src/${materialThemePackage.replace('.', '/')}/MaterialTheme.kt",
      // language=kotlin
      """
      package $materialThemePackage

      import androidx.compose.runtime.Composable

      // This simulates the Composable function
      @Composable
      fun MaterialTheme(children: @Composable() () -> Unit) {}

      // This simulates the MaterialTheme object that should be promoted instead of the MaterialTheme
      object MaterialTheme
      """,
    )

    // Add a MaterialTheme that is not part of androidx to ensure is not affected by the
    // promotion/demotion
    myFixture.addFileToProject(
      "src/com/example/MaterialTheme.kt",
      // language=kotlin
      """
      package com.example

      object MaterialTheme
      """,
    )

    // Add Color so it can be referenced without causing a missing reference.
    myFixture.addFileToProject(
      "src/androidx/compose/ui/graphics/Color.kt",
      // language=kotlin
      """
      package androidx.compose.ui.graphics

      class Color
      """,
    )

    // Given:
    myFixture.loadNewFile(
      "src/com/example/Test.kt",
      // language=kotlin
      """
      package com.example

      import androidx.compose.runtime.Composable
      import androidx.compose.ui.graphics.Color

      @Composable
      fun HomeScreen() {
        HomeScreenElement(color = Material<caret>)
      }

      @Composable
      fun HomeScreenElement(color: Color) {}
      """
        .trimIndent(),
    )

    // When:
    myFixture.completeBasic()

    // Then:
    Truth.assertThat(myFixture.renderedLookupElements)
      .containsExactly(
        "MaterialTheme ($materialThemePackage)",
        "MaterialTheme (com.example)",
<<<<<<< HEAD
        if (KotlinPluginModeProvider.isK2Mode()) {
          "MaterialTheme {...} (children: @Composable (() -> Unit)) ($materialThemePackage)"
        } else {
          "MaterialTheme {...} (children: () -> Unit) ($materialThemePackage)"
        },
=======
        "MaterialTheme {...} ($materialThemePackage)",
>>>>>>> 8b7d83e8
      )
      .inOrder()
  }

  @Test
  fun testLookupElementOrder_valueArgumentWithDotExpression() {
    // This test applies to any value argument being filled in with a dot expression, as in "icon =
    // Icons.<caret>". Using Icons specifically
    // just because they can fulfill that scenario, and the autocomplete list would be in a
    // different order if the weighing code didn't run.
    myFixture.addFileToProject(
      "src/androidx/compose/material/icons/Icons.kt",
      // language=kotlin
      """
      package androidx.compose.material.icons

      object Icons {
        final val Default = Filled
        object Filled
        object Outlined
        object Rounded
        object Sharp
        object TwoTone
      }
      """,
    )

    // Given:
    myFixture.loadNewFile(
      "src/com/example/Test.kt",
      // language=kotlin
      """
      package com.example

      import androidx.compose.material.icons.Icons
      import androidx.compose.runtime.Composable

      @Composable
      fun HomeScreen() {
        HomeScreenElement(icon = Icons.<caret>)
      }

      @Composable
      fun HomeScreenElement(icon: Any) {}
      """
        .trimIndent(),
    )

    // When:
    myFixture.completeBasic()

    // Then:
    val renderedLookupElements = myFixture.renderedLookupElements

    // There should be at least one more suggestion that's not one of the Icons object, but we don't
    // really care what it is as long as it's
    // ranked lower than the Icons entries.
    Truth.assertThat(renderedLookupElements.size).isAtLeast(7)
    Truth.assertThat(renderedLookupElements.toList().subList(0, 6))
      .containsExactly(
        "Defaultnull Icons.Filled",
        "Filled (androidx.compose.material.icons.Icons)",
        "Outlined (androidx.compose.material.icons.Icons)",
        "Rounded (androidx.compose.material.icons.Icons)",
        "Sharp (androidx.compose.material.icons.Icons)",
        "TwoTone (androidx.compose.material.icons.Icons)",
      )
      .inOrder()
  }

  @Test
  fun testLookupElementOrder_namedArgument() {
    myFixture.addFileToProject(
      "src/com/example/MyViews.kt",
      // language=kotlin
      """
      package com.example

      import androidx.compose.runtime.Composable

      // "Foobar" is a unique prefix that no other lookup elements will match.

      fun foobarOne(required: Int): Int = 1

      fun foobarTwo(required: Int, optional: Int = 42): Int = 2

      @Composable
      fun WrappingFunction(foobarArg: Int) {}
      """
        .trimIndent(),
    )

    // Given:
    myFixture.loadNewFile(
      "src/com/example/Test.kt",
      // language=kotlin
      """
      package com.example

      import androidx.compose.runtime.Composable

      @Composable
      fun HomeScreen() {
        WrappingFunction(foobar<caret>)
      }
      """
        .trimIndent(),
    )

    // When:
    myFixture.completeBasic()

    // Then:
    Truth.assertThat(myFixture.renderedLookupElements)
      .containsExactly(
        "foobarArg = Int",
        "foobarOne(required: Int) (com.example) Int",
        "foobarTwo(required: Int, optional: Int = ...) (com.example) Int",
      )
      .inOrder()
  }

  private val CodeInsightTestFixture.renderedLookupElements: Collection<String>
    get() {
      return runReadAction {
        lookupElements.orEmpty().map { lookupElement ->
          val presentation = LookupElementPresentation()
          lookupElement.renderElement(presentation)
          buildString {
            append(presentation.itemText)
            append(presentation.tailText)
            if (!presentation.typeText.isNullOrEmpty()) {
              append(" ")
              append(presentation.typeText)
            }
          }
        }
      }
    }
}<|MERGE_RESOLUTION|>--- conflicted
+++ resolved
@@ -25,7 +25,6 @@
 import com.intellij.openapi.application.runReadAction
 import com.intellij.testFramework.fixtures.CodeInsightTestFixture
 import org.jetbrains.android.compose.stubComposableAnnotation
-import org.jetbrains.kotlin.idea.base.plugin.KotlinPluginModeProvider
 import org.junit.Before
 import org.junit.Rule
 import org.junit.Test
@@ -111,15 +110,7 @@
     Truth.assertThat(myFixture.renderedLookupElements)
       .containsExactly(
         "MaterialTheme ($materialThemePackage)",
-<<<<<<< HEAD
-        if (KotlinPluginModeProvider.isK2Mode()) {
-          "MaterialTheme {...} (children: @Composable (() -> Unit)) ($materialThemePackage)"
-        } else {
-          "MaterialTheme {...} (children: () -> Unit) ($materialThemePackage)"
-        },
-=======
         "MaterialTheme {...} ($materialThemePackage)",
->>>>>>> 8b7d83e8
         "MaterialTheme (com.example)",
       )
       .inOrder()
@@ -207,15 +198,7 @@
       .containsExactly(
         "MaterialTheme ($materialThemePackage)",
         "MaterialTheme (com.example)",
-<<<<<<< HEAD
-        if (KotlinPluginModeProvider.isK2Mode()) {
-          "MaterialTheme {...} (children: @Composable (() -> Unit)) ($materialThemePackage)"
-        } else {
-          "MaterialTheme {...} (children: () -> Unit) ($materialThemePackage)"
-        },
-=======
         "MaterialTheme {...} ($materialThemePackage)",
->>>>>>> 8b7d83e8
       )
       .inOrder()
   }
