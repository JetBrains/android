/*
 * Copyright (C) 2020 The Android Open Source Project
 *
 * Licensed under the Apache License, Version 2.0 (the "License");
 * you may not use this file except in compliance with the License.
 * You may obtain a copy of the License at
 *
 *      http://www.apache.org/licenses/LICENSE-2.0
 *
 * Unless required by applicable law or agreed to in writing, software
 * distributed under the License is distributed on an "AS IS" BASIS,
 * WITHOUT WARRANTIES OR CONDITIONS OF ANY KIND, either express or implied.
 * See the License for the specific language governing permissions and
 * limitations under the License.
 */
package com.android.tools.compose.intentions

import com.android.tools.compose.COMPOSABLE_ANNOTATION_FQ_NAME
import com.android.tools.idea.testing.AndroidProjectRule
import com.android.tools.idea.testing.loadNewFile
import com.google.common.truth.Truth.assertThat
import com.intellij.openapi.command.WriteCommandAction
import com.intellij.testFramework.fixtures.CodeInsightTestFixture
import org.jetbrains.android.compose.stubComposableAnnotation
import org.jetbrains.kotlin.idea.base.plugin.KotlinPluginModeProvider
import org.junit.Before
import org.junit.Rule
import org.junit.Test
import org.junit.runner.RunWith
import org.junit.runners.JUnit4

@RunWith(JUnit4::class)
class ComposeUnresolvedFunctionFixContributorTest {

  @get:Rule val projectRule = AndroidProjectRule.onDisk()

  private lateinit var myFixture: CodeInsightTestFixture

  @Before
  fun setUp() {
    myFixture = projectRule.fixture
    myFixture.stubComposableAnnotation()
  }

  @Test
  fun testCreateComposableFunction() {
    myFixture.loadNewFile(
      "src/com/example/Test.kt",
      // language=kotlin
      """
      package com.example

      import $COMPOSABLE_ANNOTATION_FQ_NAME

      @Composable
      fun NewsStory() {
          <caret>UnresolvedFunction()
      }
      """
        .trimIndent()
    )

    val action =
      myFixture.availableIntentions.find {
        it.text == "Create @Composable function 'UnresolvedFunction'"
      }
    assertThat(action).isNotNull()

    WriteCommandAction.runWriteCommandAction(myFixture.project) {
      action!!.invoke(myFixture.project, myFixture.editor, myFixture.file)
    }

    // language=kotlin
    val expectedText =
      """
      package com.example

      import $COMPOSABLE_ANNOTATION_FQ_NAME

      @Composable
      fun NewsStory() {
          UnresolvedFunction()
      }

      @Composable
      fun UnresolvedFunction() {
          TODO("Not yet implemented")
      }
    """
    val expectedTextForFE10 = expectedText + '\n'

    // TODO(b/267429486): Revisit after implementing the K2 version of `CreateCallableFromUsageFix`.
    if (KotlinPluginModeProvider.isK2Mode()) myFixture.checkResult(expectedText.trimIndent())
    else myFixture.checkResult(expectedTextForFE10.trimIndent())
  }

  @Test
  fun testCreateComposableFunctionWithTypeAndValueParameters() {
    myFixture.loadNewFile(
      "src/com/example/Test.kt",
      // language=kotlin
      """
      package com.example

      import $COMPOSABLE_ANNOTATION_FQ_NAME

      @Composable
      fun NewsStory() {
          <caret>UnresolvedFunction<Int>(45, f = { 43 }, "OK".length)
      }
      """
        .trimIndent()
    )

    val action =
      myFixture.availableIntentions.find {
        it.text == "Create @Composable function 'UnresolvedFunction'"
      }
    assertThat(action).isNotNull()

    WriteCommandAction.runWriteCommandAction(myFixture.project) {
      action!!.invoke(myFixture.project, myFixture.editor, myFixture.file)
    }

    // TODO(b/267429486): Revisit after implementing the K2 version of `CreateCallableFromUsageFix`.
    if (KotlinPluginModeProvider.isK2Mode()) {
      myFixture.checkResult(
        // language=kotlin
        """
      package com.example

      import $COMPOSABLE_ANNOTATION_FQ_NAME

      @Composable
      fun NewsStory() {
          UnresolvedFunction<Int>(45, f = { 43 }, "OK".length)
      }

      @Composable
      fun <T0> UnresolvedFunction(x0: Int, f: () -> Int, x2: Int) {
          TODO("Not yet implemented")
      }
    """
          .trimIndent()
      )
    } else {
      myFixture.checkResult(
        // language=kotlin
        """
      package com.example

      import $COMPOSABLE_ANNOTATION_FQ_NAME

      @Composable
      fun NewsStory() {
          UnresolvedFunction<Int>(45, f = { 43 }, "OK".length)
      }

      @Composable
      fun <T> UnresolvedFunction(t: T, f: () -> T, length: T) {
          TODO("Not yet implemented")
      }

    """
          .trimIndent()
      )
    }
  }

  @Test
  fun `test don't create Composable function if return type is not Unit`() {
    myFixture.loadNewFile(
      "src/com/example/Test.kt",
      // language=kotlin
      """
      package com.example

      import $COMPOSABLE_ANNOTATION_FQ_NAME

      @Composable
      fun NewsStory() {
          val k:Int = <caret>unresolvedFunction()
      }
      """
        .trimIndent()
    )

    val action =
      myFixture.availableIntentions.find {
        it.text == "Create @Composable function 'unresolvedFunction'"
      }
    assertThat(action).isNull()
  }

  @Test
  fun `test don't create Composable function if unresolved function starts with lowercase letter`() {
    myFixture.loadNewFile(
      "src/com/example/Test.kt",
      // language=kotlin
      """
      package com.example

      import $COMPOSABLE_ANNOTATION_FQ_NAME

      @Composable
      fun NewsStory() {
          <caret>unresolvedFunction()
      }
      """
        .trimIndent()
    )

    val action =
      myFixture.availableIntentions.find {
        it.text == "Create @Composable function 'unresolvedFunction'"
      }
    assertThat(action).isNull()
  }

  @Test
  fun testCreateComposableFunctionWithLambda() {
    myFixture.loadNewFile(
      "src/com/example/Test.kt",
      // language=kotlin
      """
      package com.example

      import $COMPOSABLE_ANNOTATION_FQ_NAME

      @Composable
      fun NewsStory() {
          <caret>UnresolvedFunction {}
      }
      """
        .trimIndent()
    )

    val action =
      myFixture.availableIntentions.find {
        it.text == "Create @Composable function 'UnresolvedFunction'"
      }
    assertThat(action).isNotNull()

    WriteCommandAction.runWriteCommandAction(myFixture.project) {
      action!!.invoke(myFixture.project, myFixture.editor, myFixture.file)
    }

<<<<<<< HEAD
    // TODO(b/267429486): Revisit after implementing the K2 version of `CreateCallableFromUsageFix`.
    if (KotlinPluginModeProvider.isK2Mode()) {
      myFixture.checkResult(
        // language=kotlin
        """
      package com.example

      import $COMPOSABLE_ANNOTATION_FQ_NAME

      @Composable
      fun NewsStory() {
          UnresolvedFunction {}
      }

      @Composable
      fun UnresolvedFunction(x0: () -> Unit) {
          TODO("Not yet implemented")
      }
    """.trimIndent()
      )
    } else {
      myFixture.checkResult(
        // language=kotlin
        """
=======
    val extraEmptyLine = if (isK2Plugin()) "" else "\n"
    myFixture.checkResult(
      // language=kotlin
      """
>>>>>>> 574fcae1
      package com.example

      import $COMPOSABLE_ANNOTATION_FQ_NAME

      @Composable
      fun NewsStory() {
          UnresolvedFunction {}
      }

      @Composable
      fun UnresolvedFunction(content: @Composable () -> Unit) {
          TODO("Not yet implemented")
      }$extraEmptyLine
      """
        .trimIndent()
    )
  }
}<|MERGE_RESOLUTION|>--- conflicted
+++ resolved
@@ -245,12 +245,10 @@
       action!!.invoke(myFixture.project, myFixture.editor, myFixture.file)
     }
 
-<<<<<<< HEAD
-    // TODO(b/267429486): Revisit after implementing the K2 version of `CreateCallableFromUsageFix`.
-    if (KotlinPluginModeProvider.isK2Mode()) {
-      myFixture.checkResult(
-        // language=kotlin
-        """
+    val extraEmptyLine = if (KotlinPluginModeProvider.isK2Mode()) "" else "\n"
+    myFixture.checkResult(
+      // language=kotlin
+      """
       package com.example
 
       import $COMPOSABLE_ANNOTATION_FQ_NAME
@@ -261,31 +259,6 @@
       }
 
       @Composable
-      fun UnresolvedFunction(x0: () -> Unit) {
-          TODO("Not yet implemented")
-      }
-    """.trimIndent()
-      )
-    } else {
-      myFixture.checkResult(
-        // language=kotlin
-        """
-=======
-    val extraEmptyLine = if (isK2Plugin()) "" else "\n"
-    myFixture.checkResult(
-      // language=kotlin
-      """
->>>>>>> 574fcae1
-      package com.example
-
-      import $COMPOSABLE_ANNOTATION_FQ_NAME
-
-      @Composable
-      fun NewsStory() {
-          UnresolvedFunction {}
-      }
-
-      @Composable
       fun UnresolvedFunction(content: @Composable () -> Unit) {
           TODO("Not yet implemented")
       }$extraEmptyLine
