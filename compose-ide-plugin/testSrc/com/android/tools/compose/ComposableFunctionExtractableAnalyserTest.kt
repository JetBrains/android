--- conflicted
+++ resolved
@@ -24,7 +24,6 @@
 import com.intellij.openapi.project.Project
 import com.intellij.testFramework.RunsInEdt
 import com.intellij.testFramework.fixtures.impl.CodeInsightTestFixtureImpl
-import java.util.Collections
 import org.jetbrains.android.compose.stubComposableAnnotation
 import org.jetbrains.kotlin.idea.refactoring.introduce.extractFunction.EXTRACT_FUNCTION
 import org.jetbrains.kotlin.idea.refactoring.introduce.extractFunction.ExtractKotlinFunctionHandler
@@ -33,13 +32,11 @@
 import org.jetbrains.kotlin.idea.refactoring.introduce.extractionEngine.ExtractionGeneratorConfiguration
 import org.jetbrains.kotlin.idea.refactoring.introduce.extractionEngine.ExtractionGeneratorOptions
 import org.jetbrains.kotlin.idea.refactoring.introduce.extractionEngine.ExtractionResult
-<<<<<<< HEAD
-=======
 import org.jetbrains.kotlin.idea.refactoring.introduce.introduceConstant.KotlinIntroduceConstantHandler
->>>>>>> 574fcae1
 import org.junit.Before
 import org.junit.Rule
 import org.junit.Test
+import java.util.Collections
 
 class ComposableFunctionExtractableAnalyserTest {
 
@@ -55,15 +52,6 @@
     myFixture.stubComposableAnnotation()
   }
 
-<<<<<<< HEAD
-  private val helper = object : ExtractionEngineHelper(EXTRACT_FUNCTION) {
-    override fun configureAndRun(project: Project,
-                                 editor: Editor,
-                                 descriptorWithConflicts: ExtractableCodeDescriptorWithConflicts,
-                                 onFinish: (ExtractionResult) -> Unit) {
-      val newDescriptor = descriptorWithConflicts.descriptor.copy(suggestedNames = Collections.singletonList("newComposableFunction"))
-      doRefactor(ExtractionGeneratorConfiguration(newDescriptor, ExtractionGeneratorOptions.DEFAULT), onFinish)
-=======
   private val helper =
     object : ExtractionEngineHelper(EXTRACT_FUNCTION) {
       override fun configureAndRun(
@@ -81,7 +69,6 @@
           onFinish
         )
       }
->>>>>>> 574fcae1
     }
 
   @RunsInEdt
