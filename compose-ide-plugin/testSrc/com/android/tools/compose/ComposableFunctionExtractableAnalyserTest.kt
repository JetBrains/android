/*
 * Copyright (C) 2020 The Android Open Source Project
 *
 * Licensed under the Apache License, Version 2.0 (the "License");
 * you may not use this file except in compliance with the License.
 * You may obtain a copy of the License at
 *
 *      http://www.apache.org/licenses/LICENSE-2.0
 *
 * Unless required by applicable law or agreed to in writing, software
 * distributed under the License is distributed on an "AS IS" BASIS,
 * WITHOUT WARRANTIES OR CONDITIONS OF ANY KIND, either express or implied.
 * See the License for the specific language governing permissions and
 * limitations under the License.
 */
package com.android.tools.compose

import com.android.tools.idea.project.DefaultModuleSystem
import com.android.tools.idea.projectsystem.getModuleSystem
import com.android.tools.idea.testing.AndroidProjectRule
import com.android.tools.idea.testing.loadNewFile
<<<<<<< HEAD
=======
import com.google.common.truth.Truth.assertThat
>>>>>>> 8b7d83e8
import com.intellij.openapi.editor.Editor
import com.intellij.openapi.project.Project
import com.intellij.util.application
import java.util.Collections
import java.util.concurrent.Semaphore
<<<<<<< HEAD
=======
import java.util.concurrent.TimeUnit
>>>>>>> 8b7d83e8
import org.jetbrains.android.compose.stubComposableAnnotation
import org.jetbrains.kotlin.analysis.api.permissions.KaAllowAnalysisOnEdt
import org.jetbrains.kotlin.analysis.api.permissions.allowAnalysisOnEdt
import org.jetbrains.kotlin.idea.base.plugin.KotlinPluginModeProvider
import org.jetbrains.kotlin.idea.k2.refactoring.extractFunction.ExtractableCodeDescriptor as K2ExtractableCodeDescriptor
import org.jetbrains.kotlin.idea.k2.refactoring.extractFunction.ExtractableCodeDescriptorWithConflicts as K2ExtractableCodeDescriptorWithConflicts
import org.jetbrains.kotlin.idea.k2.refactoring.extractFunction.ExtractionGeneratorConfiguration as K2ExtractionGeneratorConfiguration
import org.jetbrains.kotlin.idea.k2.refactoring.extractFunction.ExtractionResult as K2ExtractionResult
import org.jetbrains.kotlin.idea.k2.refactoring.extractFunction.KotlinFirExtractFunctionHandler
import org.jetbrains.kotlin.idea.k2.refactoring.introduce.extractionEngine.ExtractionEngineHelper as K2ExtractionEngineHelper
import org.jetbrains.kotlin.idea.k2.refactoring.introduceConstant.KotlinIntroduceConstantHandler as K2KotlinIntroduceConstantHandler
import org.jetbrains.kotlin.idea.refactoring.introduce.extractFunction.EXTRACT_FUNCTION
import org.jetbrains.kotlin.idea.refactoring.introduce.extractFunction.ExtractKotlinFunctionHandler
import org.jetbrains.kotlin.idea.refactoring.introduce.extractionEngine.ExtractableCodeDescriptor
import org.jetbrains.kotlin.idea.refactoring.introduce.extractionEngine.ExtractableCodeDescriptorWithConflicts
import org.jetbrains.kotlin.idea.refactoring.introduce.extractionEngine.ExtractionEngineHelper
import org.jetbrains.kotlin.idea.refactoring.introduce.extractionEngine.ExtractionGeneratorConfiguration
import org.jetbrains.kotlin.idea.refactoring.introduce.extractionEngine.ExtractionGeneratorOptions
import org.jetbrains.kotlin.idea.refactoring.introduce.extractionEngine.ExtractionResult
import org.jetbrains.kotlin.idea.refactoring.introduce.introduceConstant.INTRODUCE_CONSTANT
import org.jetbrains.kotlin.idea.refactoring.introduce.introduceConstant.KotlinIntroduceConstantHandler
import org.junit.Before
import org.junit.Rule
import org.junit.Test

class ComposableFunctionExtractableAnalyserTest {

  @get:Rule val projectRule = AndroidProjectRule.inMemory()

  private val myFixture by lazy { projectRule.fixture }

  @Before
  fun setUp() {
    (myFixture.module.getModuleSystem() as DefaultModuleSystem).usesCompose = true
    myFixture.stubComposableAnnotation()
  }

  private class ExtractionHelper : ExtractionEngineHelper(EXTRACT_FUNCTION) {
    private val finishedSemaphore = Semaphore(0)

    fun waitUntilFinished() {
<<<<<<< HEAD
      finishedSemaphore.acquire()
=======
      // Use tryAcquire so as to not block if something fails.
      assertThat(finishedSemaphore.tryAcquire(10, TimeUnit.SECONDS)).isTrue()
>>>>>>> 8b7d83e8
    }

    override fun configureAndRun(
      project: Project,
      editor: Editor,
      descriptorWithConflicts: ExtractableCodeDescriptorWithConflicts,
      onFinish: (ExtractionResult) -> Unit,
    ) {
      val newDescriptor =
        descriptorWithConflicts.descriptor.copy(
          suggestedNames = Collections.singletonList("newComposableFunction")
        )
      doRefactor(
        ExtractionGeneratorConfiguration(newDescriptor, ExtractionGeneratorOptions.DEFAULT)
      ) { er: ExtractionResult ->
        onFinish(er)
        finishedSemaphore.release()
      }
    }
  }

  private class InteractiveExtractionHelper : ExtractionEngineHelper(INTRODUCE_CONSTANT) {
    private val finishedSemaphore = Semaphore(0)

    fun waitUntilFinished() {
<<<<<<< HEAD
      finishedSemaphore.acquire()
=======
      // Use tryAcquire so as to not block if something fails.
      assertThat(finishedSemaphore.tryAcquire(10, TimeUnit.SECONDS)).isTrue()
>>>>>>> 8b7d83e8
    }

    override fun validate(descriptor: ExtractableCodeDescriptor) =
      KotlinIntroduceConstantHandler.InteractiveExtractionHelper.validate(descriptor)

    override fun configureAndRun(
      project: Project,
      editor: Editor,
      descriptorWithConflicts: ExtractableCodeDescriptorWithConflicts,
      onFinish: (ExtractionResult) -> Unit,
    ) {
      KotlinIntroduceConstantHandler.InteractiveExtractionHelper.configureAndRun(
        project,
        editor,
        descriptorWithConflicts,
      ) { er: ExtractionResult ->
        onFinish(er)
        finishedSemaphore.release()
      }
    }
  }

  private class K2ExtractionHelper : K2ExtractionEngineHelper(EXTRACT_FUNCTION) {
    private val finishedSemaphore = Semaphore(0)

    fun waitUntilFinished() {
<<<<<<< HEAD
      finishedSemaphore.acquire()
=======
      // Use tryAcquire so as to not block if something fails.
      assertThat(finishedSemaphore.tryAcquire(10, TimeUnit.SECONDS)).isTrue()
>>>>>>> 8b7d83e8
    }

    @OptIn(KaAllowAnalysisOnEdt::class)
    override fun configureAndRun(
      project: Project,
      editor: Editor,
      descriptorWithConflicts: K2ExtractableCodeDescriptorWithConflicts,
      onFinish: (K2ExtractionResult) -> Unit,
    ) {
      // `descriptorWithConflicts.descriptor.copy(..)` runs the constructor of
      // ExtractableCodeDescriptor
      // that calls AA for return type check. Since the copied one has the exactly same type as the
      // initial descriptor, if we only copy the boolean value, we do not need `allowAnalysisOnEdt`.
      // To do so, we have to update `ExtractableCodeDescriptor`.
      allowAnalysisOnEdt {
        val newDescriptor =
          descriptorWithConflicts.descriptor.copy(
            suggestedNames = Collections.singletonList("newComposableFunction")
          )
        doRefactor(
          K2ExtractionGeneratorConfiguration(newDescriptor, ExtractionGeneratorOptions.DEFAULT)
        ) { er: K2ExtractionResult ->
          onFinish(er)
          finishedSemaphore.release()
        }
      }
    }
  }

  private class K2InteractiveExtractionHelper : K2ExtractionEngineHelper(INTRODUCE_CONSTANT) {
    private val finishedSemaphore = Semaphore(0)

    fun waitUntilFinished() {
<<<<<<< HEAD
      finishedSemaphore.acquire()
=======
      // Use tryAcquire so as to not block if something fails.
      assertThat(finishedSemaphore.tryAcquire(10, TimeUnit.SECONDS)).isTrue()
>>>>>>> 8b7d83e8
    }

    override fun validate(
      descriptor: K2ExtractableCodeDescriptor
    ): K2ExtractableCodeDescriptorWithConflicts =
      K2KotlinIntroduceConstantHandler.InteractiveExtractionHelper.validate(descriptor)

    override fun configureAndRun(
      project: Project,
      editor: Editor,
      descriptorWithConflicts: K2ExtractableCodeDescriptorWithConflicts,
      onFinish: (K2ExtractionResult) -> Unit,
    ) {
      K2KotlinIntroduceConstantHandler.InteractiveExtractionHelper.configureAndRun(
        project,
        editor,
        descriptorWithConflicts,
      ) { er: K2ExtractionResult ->
        onFinish(er)
        finishedSemaphore.release()
      }
    }
  }

  @Test
  fun testComposableFunction() {
    myFixture.loadNewFile(
      "src/com/example/MyViews.kt",
      // language=kotlin
      """
      package com.example

      import androidx.compose.runtime.Composable

      @Composable
      fun sourceFunction() {
        <selection>print(true)</selection>
      }
      """
        .trimIndent(),
    )

    if (KotlinPluginModeProvider.isK2Mode()) {
      val helper = K2ExtractionHelper()
      application.invokeAndWait {
        KotlinFirExtractFunctionHandler(helper = helper)
          .invoke(myFixture.project, myFixture.editor, myFixture.file!!, null)
      }
      helper.waitUntilFinished()
    } else {
      val helper = ExtractionHelper()
      application.invokeAndWait {
        ExtractKotlinFunctionHandler(helper = helper)
          .invoke(myFixture.project, myFixture.editor, myFixture.file!!, null)
      }
      helper.waitUntilFinished()
    }

    myFixture.checkResult(
      // language=kotlin
      """
        package com.example

        import androidx.compose.runtime.Composable

        @Composable
        fun sourceFunction() {
            newComposableFunction()
        }

        @Composable
        private fun newComposableFunction() {
            print(true)
        }
      """
        .trimIndent()
    )
  }

  @Test
  fun testComposableContext() {
    // TODO(353683851): The upstream IntelliJ has an issue related to
    //  annotation rendering for the container function. Enable K2 after
    //  landing https://kotlin.jetbrains.space/p/kotlin/reviews/1095/files
    //  to studio-main.
    if (KotlinPluginModeProvider.isK2Mode()) return

    myFixture.loadNewFile(
      "src/com/example/MyViews.kt",
      // language=kotlin
      """
      package com.example

      import androidx.compose.runtime.Composable

      @Composable
      fun myWidget(context: @Composable () -> Unit) {}

      fun setContent() {
        myWidget {
          <selection>print(true)</selection>
        }
      }
      """
        .trimIndent(),
    )

    if (KotlinPluginModeProvider.isK2Mode()) {
      val helper = K2ExtractionHelper()
      application.invokeAndWait {
        KotlinFirExtractFunctionHandler(helper = helper)
          .invoke(myFixture.project, myFixture.editor, myFixture.file!!, null)
      }
      helper.waitUntilFinished()
    } else {
      val helper = ExtractionHelper()
      application.invokeAndWait {
        ExtractKotlinFunctionHandler(helper = helper)
          .invoke(myFixture.project, myFixture.editor, myFixture.file!!, null)
      }
      helper.waitUntilFinished()
    }

    myFixture.checkResult(
      // language=kotlin
      """
      package com.example

      import androidx.compose.runtime.Composable

      @Composable
      fun myWidget(context: @Composable () -> Unit) {}

      fun setContent() {
        myWidget {
            newComposableFunction()
        }
      }

      @Composable
      private fun newComposableFunction() {
          print(true)
      }
      """
        .trimIndent()
    )
  }

  @Test
  fun testConstantInComposableFunction() {
    // Regression test for b/301481575

    myFixture.loadNewFile(
      "src/com/example/MyViews.kt",
      // language=kotlin
      """
      package com.example

      import androidx.compose.runtime.Composable

      @Composable
      fun sourceFunction() {
        print(<selection>"foo"</selection>)
      }
      """
        .trimIndent(),
    )

    if (KotlinPluginModeProvider.isK2Mode()) {
      val helper = K2InteractiveExtractionHelper()
      application.invokeAndWait {
        K2KotlinIntroduceConstantHandler(helper = helper)
          .invoke(myFixture.project, myFixture.editor, myFixture.file!!, null)
      }
      helper.waitUntilFinished()
    } else {
      val helper = InteractiveExtractionHelper()
      application.invokeAndWait {
        KotlinIntroduceConstantHandler(helper = helper)
          .invoke(myFixture.project, myFixture.editor, myFixture.file!!, null)
      }
      helper.waitUntilFinished()
    }

    val constValName = if (KotlinPluginModeProvider.isK2Mode()) "string" else "s"
    myFixture.checkResult(
      // language=kotlin
      """
      package com.example

      import androidx.compose.runtime.Composable

      private const val $constValName = "foo"

      @Composable
      fun sourceFunction() {
        print($constValName)
      }
      """
        .trimIndent()
    )
  }
}<|MERGE_RESOLUTION|>--- conflicted
+++ resolved
@@ -19,19 +19,13 @@
 import com.android.tools.idea.projectsystem.getModuleSystem
 import com.android.tools.idea.testing.AndroidProjectRule
 import com.android.tools.idea.testing.loadNewFile
-<<<<<<< HEAD
-=======
 import com.google.common.truth.Truth.assertThat
->>>>>>> 8b7d83e8
 import com.intellij.openapi.editor.Editor
 import com.intellij.openapi.project.Project
 import com.intellij.util.application
 import java.util.Collections
 import java.util.concurrent.Semaphore
-<<<<<<< HEAD
-=======
 import java.util.concurrent.TimeUnit
->>>>>>> 8b7d83e8
 import org.jetbrains.android.compose.stubComposableAnnotation
 import org.jetbrains.kotlin.analysis.api.permissions.KaAllowAnalysisOnEdt
 import org.jetbrains.kotlin.analysis.api.permissions.allowAnalysisOnEdt
@@ -73,12 +67,8 @@
     private val finishedSemaphore = Semaphore(0)
 
     fun waitUntilFinished() {
-<<<<<<< HEAD
-      finishedSemaphore.acquire()
-=======
       // Use tryAcquire so as to not block if something fails.
       assertThat(finishedSemaphore.tryAcquire(10, TimeUnit.SECONDS)).isTrue()
->>>>>>> 8b7d83e8
     }
 
     override fun configureAndRun(
@@ -104,12 +94,8 @@
     private val finishedSemaphore = Semaphore(0)
 
     fun waitUntilFinished() {
-<<<<<<< HEAD
-      finishedSemaphore.acquire()
-=======
       // Use tryAcquire so as to not block if something fails.
       assertThat(finishedSemaphore.tryAcquire(10, TimeUnit.SECONDS)).isTrue()
->>>>>>> 8b7d83e8
     }
 
     override fun validate(descriptor: ExtractableCodeDescriptor) =
@@ -136,12 +122,8 @@
     private val finishedSemaphore = Semaphore(0)
 
     fun waitUntilFinished() {
-<<<<<<< HEAD
-      finishedSemaphore.acquire()
-=======
       // Use tryAcquire so as to not block if something fails.
       assertThat(finishedSemaphore.tryAcquire(10, TimeUnit.SECONDS)).isTrue()
->>>>>>> 8b7d83e8
     }
 
     @OptIn(KaAllowAnalysisOnEdt::class)
@@ -175,12 +157,8 @@
     private val finishedSemaphore = Semaphore(0)
 
     fun waitUntilFinished() {
-<<<<<<< HEAD
-      finishedSemaphore.acquire()
-=======
       // Use tryAcquire so as to not block if something fails.
       assertThat(finishedSemaphore.tryAcquire(10, TimeUnit.SECONDS)).isTrue()
->>>>>>> 8b7d83e8
     }
 
     override fun validate(
@@ -262,12 +240,6 @@
 
   @Test
   fun testComposableContext() {
-    // TODO(353683851): The upstream IntelliJ has an issue related to
-    //  annotation rendering for the container function. Enable K2 after
-    //  landing https://kotlin.jetbrains.space/p/kotlin/reviews/1095/files
-    //  to studio-main.
-    if (KotlinPluginModeProvider.isK2Mode()) return
-
     myFixture.loadNewFile(
       "src/com/example/MyViews.kt",
       // language=kotlin
