/*
 * Copyright (C) 2023 The Android Open Source Project
 *
 * Licensed under the Apache License, Version 2.0 (the "License");
 * you may not use this file except in compliance with the License.
 * You may obtain a copy of the License at
 *
 *      http://www.apache.org/licenses/LICENSE-2.0
 *
 * Unless required by applicable law or agreed to in writing, software
 * distributed under the License is distributed on an "AS IS" BASIS,
 * WITHOUT WARRANTIES OR CONDITIONS OF ANY KIND, either express or implied.
 * See the License for the specific language governing permissions and
 * limitations under the License.
 */
package com.android.tools.compose.code.state

import com.android.tools.compose.ComposeBundle
import com.android.tools.compose.composableScope
import com.intellij.openapi.progress.ProgressManager
import com.intellij.psi.PsiElement
import com.intellij.psi.util.CachedValuesManager
import com.intellij.psi.util.descendants
import com.intellij.psi.util.parentOfType
import org.jetbrains.kotlin.analysis.api.KaSession
import org.jetbrains.kotlin.analysis.api.analyze
import org.jetbrains.kotlin.analysis.api.permissions.KaAllowAnalysisOnEdt
import org.jetbrains.kotlin.analysis.api.permissions.allowAnalysisOnEdt
import org.jetbrains.kotlin.analysis.api.types.KaType
import org.jetbrains.kotlin.idea.base.plugin.KotlinPluginModeProvider
import org.jetbrains.kotlin.idea.base.utils.fqname.fqName
import org.jetbrains.kotlin.idea.caches.resolve.resolveMainReference
import org.jetbrains.kotlin.idea.structuralsearch.resolveExprType
import org.jetbrains.kotlin.name.ClassId
import org.jetbrains.kotlin.name.FqName
import org.jetbrains.kotlin.psi.KtBinaryExpression
import org.jetbrains.kotlin.psi.KtDeclarationWithBody
import org.jetbrains.kotlin.psi.KtDotQualifiedExpression
import org.jetbrains.kotlin.psi.KtExpression
import org.jetbrains.kotlin.psi.KtLambdaExpression
import org.jetbrains.kotlin.psi.KtNameReferenceExpression
import org.jetbrains.kotlin.psi.KtNamedFunction
import org.jetbrains.kotlin.psi.KtProperty
import org.jetbrains.kotlin.psi.KtPropertyAccessor
import org.jetbrains.kotlin.types.KotlinType
import org.jetbrains.kotlin.types.typeUtil.supertypes

private val STATE_TYPES = setOf("", "Int", "Long", "Float", "Double")
private val STATE_CLASSES_BY_ACCESSOR =
  STATE_TYPES.associate {
    "${it}Value".replaceFirstChar(Char::lowercase) to
      ClassId.topLevel(FqName("androidx.compose.runtime.${it}State"))
  }
private val GENERIC_STATE_CLASS_ID =
  checkNotNull(STATE_CLASSES_BY_ACCESSOR["value"]) { "No class ID for generic State class!" }

internal data class StateRead(
  val stateVar: KtExpression,
  val scope: KtExpression,
  val scopeName: String,
) {
  companion object {
    fun create(stateVar: KtExpression, scope: KtExpression): StateRead? {
      val scopeName =
        when (scope) {
          is KtLambdaExpression ->
            ComposeBundle.message("state.read.recompose.target.enclosing.lambda")
          is KtPropertyAccessor ->
            if (scope.isGetter) "${scope.property.name}.get()" else return null
          is KtNamedFunction ->
            scope.name
              ?: ComposeBundle.message("state.read.recompose.target.enclosing.anonymous.function")
          else -> scope.name ?: return null
        }
      val bodyScope = (scope as? KtDeclarationWithBody)?.bodyExpression ?: scope
      return StateRead(stateVar, bodyScope, scopeName)
    }
  }
}

internal fun KtNameReferenceExpression.getStateRead(): StateRead? =
  CachedValuesManager.getProjectPsiDependentCache(this) { it.computeStateRead() }

private fun KtNameReferenceExpression.computeStateRead(): StateRead? {
  val scope = composableScope() ?: return null
  val element = computeStateReadElement() ?: return null
  return StateRead.create(element, scope)
}

private fun KtNameReferenceExpression.computeStateReadElement(): KtExpression? {
  if (isAssignee()) return null
  ProgressManager.checkCanceled()
  if (isImplicitStateRead()) return this
  ProgressManager.checkCanceled()
  return getExplicitStateReadElement()
}

/**
 * Returns the element representing the State variable being read, if any.
 *
 * e.g. for `foo.bar.baz.value`, will return the [PsiElement] for `baz`.
 */
private fun KtNameReferenceExpression.getExplicitStateReadElement(): KtExpression? {
  val stateClassId = STATE_CLASSES_BY_ACCESSOR[text] ?: return null
  return (parent as? KtDotQualifiedExpression)
    ?.takeIf { it.selectorExpression == this }
    ?.receiverExpression
    ?.takeIf { it.isStateType(stateClassId) }
    ?.let {
      when (it) {
        is KtDotQualifiedExpression -> it.selectorExpression
        else -> it
      }
    }
}

/**
 * Returns whether the expression represents an implicit call to `State#getValue`, i.e. if the
 * expression is for a delegated property where the delegate is of type `State`.
 *
 * E.g. for a name reference expression `foo` if `foo` is defined as:
 *
 * `val foo by stateOf(...)`
 */
private fun KtNameReferenceExpression.isImplicitStateRead(): Boolean =
  (resolveMainReference() as? KtProperty)?.delegateExpression?.isStateType(GENERIC_STATE_CLASS_ID)
    ?: false

private fun KotlinType.isStateType(stateTypeFqName: String) =
  (fqName?.asString() == stateTypeFqName ||
    supertypes().any { it.fqName?.asString() == stateTypeFqName })

<<<<<<< HEAD
private fun KaSession.isStateType(type: KaType, stateClassId: ClassId): Boolean = type.isSubtypeOf(stateClassId)
=======
private fun KaSession.isStateType(type: KaType, stateClassId: ClassId): Boolean =
  type.isSubtypeOf(stateClassId)
>>>>>>> 8b7d83e8

@OptIn(KaAllowAnalysisOnEdt::class)
private fun KtExpression.isStateType(stateClassId: ClassId): Boolean =
  if (KotlinPluginModeProvider.isK2Mode()) {
    allowAnalysisOnEdt {
      analyze(this) { expressionType?.let { isStateType(it, stateClassId) } ?: false }
    }
  } else {
    resolveExprType()?.isStateType(stateClassId.asFqNameString()) ?: false
  }

private fun KtNameReferenceExpression.isAssignee(): Boolean {
  return parentOfType<KtBinaryExpression>()
    ?.takeIf { it.operationToken.toString() == "EQ" }
    ?.let { it.left == this || it.left?.descendants()?.contains(this) == true } ?: false
}<|MERGE_RESOLUTION|>--- conflicted
+++ resolved
@@ -69,7 +69,7 @@
             if (scope.isGetter) "${scope.property.name}.get()" else return null
           is KtNamedFunction ->
             scope.name
-              ?: ComposeBundle.message("state.read.recompose.target.enclosing.anonymous.function")
+            ?: ComposeBundle.message("state.read.recompose.target.enclosing.anonymous.function")
           else -> scope.name ?: return null
         }
       val bodyScope = (scope as? KtDeclarationWithBody)?.bodyExpression ?: scope
@@ -124,18 +124,14 @@
  */
 private fun KtNameReferenceExpression.isImplicitStateRead(): Boolean =
   (resolveMainReference() as? KtProperty)?.delegateExpression?.isStateType(GENERIC_STATE_CLASS_ID)
-    ?: false
+  ?: false
 
 private fun KotlinType.isStateType(stateTypeFqName: String) =
   (fqName?.asString() == stateTypeFqName ||
-    supertypes().any { it.fqName?.asString() == stateTypeFqName })
+   supertypes().any { it.fqName?.asString() == stateTypeFqName })
 
-<<<<<<< HEAD
-private fun KaSession.isStateType(type: KaType, stateClassId: ClassId): Boolean = type.isSubtypeOf(stateClassId)
-=======
 private fun KaSession.isStateType(type: KaType, stateClassId: ClassId): Boolean =
   type.isSubtypeOf(stateClassId)
->>>>>>> 8b7d83e8
 
 @OptIn(KaAllowAnalysisOnEdt::class)
 private fun KtExpression.isStateType(stateClassId: ClassId): Boolean =
@@ -149,6 +145,6 @@
 
 private fun KtNameReferenceExpression.isAssignee(): Boolean {
   return parentOfType<KtBinaryExpression>()
-    ?.takeIf { it.operationToken.toString() == "EQ" }
-    ?.let { it.left == this || it.left?.descendants()?.contains(this) == true } ?: false
+           ?.takeIf { it.operationToken.toString() == "EQ" }
+           ?.let { it.left == this || it.left?.descendants()?.contains(this) == true } ?: false
 }