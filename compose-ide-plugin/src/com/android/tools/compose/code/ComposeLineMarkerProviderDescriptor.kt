--- conflicted
+++ resolved
@@ -34,10 +34,6 @@
 import org.jetbrains.kotlin.analysis.api.calls.singleFunctionCallOrNull
 import org.jetbrains.kotlin.analysis.api.calls.symbol
 import org.jetbrains.kotlin.analyzer.AnalysisResult
-<<<<<<< HEAD
-import org.jetbrains.kotlin.idea.base.codeInsight.handlers.fixers.range
-=======
->>>>>>> 0d09370c
 import org.jetbrains.kotlin.idea.base.plugin.KotlinPluginModeProvider
 import org.jetbrains.kotlin.idea.caches.resolve.analyzeWithAllCompilerChecks
 import org.jetbrains.kotlin.lexer.KtTokens
@@ -55,11 +51,7 @@
 
   override fun getId() = "ComposeLineMarkerProviderDescriptor"
 
-<<<<<<< HEAD
-  override fun getIcon() = StudioIcons.Compose.Editor.COMPOSABLE_FUNCTION
-=======
   override fun getIcon() = StudioIcons.GutterIcons.COMPOSABLE_FUNCTION
->>>>>>> 0d09370c
 
   override fun getLineMarkerInfo(element: PsiElement): LineMarkerInfo<*>? {
     if (
@@ -74,21 +66,12 @@
 
     return LineMarkerInfo<PsiElement>(
       element,
-<<<<<<< HEAD
-      element.range,
-      StudioIcons.Compose.Editor.COMPOSABLE_FUNCTION,
-      { ComposeBundle.message("composable.line.marker.tooltip") },
-      /* navHandler = */ null,
-      GutterIconRenderer.Alignment.RIGHT,
-      { ComposeBundle.message("composable.line.marker.tooltip") }
-=======
       element.textRange,
       StudioIcons.GutterIcons.COMPOSABLE_FUNCTION,
       { ComposeBundle.message("composable.line.marker.tooltip") },
       /* navHandler = */ null,
       GutterIconRenderer.Alignment.RIGHT,
       { ComposeBundle.message("composable.line.marker.tooltip") },
->>>>>>> 0d09370c
     )
   }
 
@@ -115,11 +98,7 @@
             containingFile,
             ANALYSIS_RESULT_KEY,
             getCachedValueProvider(containingFile),
-<<<<<<< HEAD
-            /* trackValue = */ false
-=======
             /* trackValue = */ false,
->>>>>>> 0d09370c
           )
 
       return parentFunction.getResolvedCall(analysisResult.bindingContext)?.isComposableInvocation()
@@ -130,11 +109,7 @@
       CachedValueProvider.Result.create(
         ktFile.analyzeWithAllCompilerChecks(),
         ktFile,
-<<<<<<< HEAD
-        PsiModificationTracker.MODIFICATION_COUNT
-=======
         PsiModificationTracker.MODIFICATION_COUNT,
->>>>>>> 0d09370c
       )
     }
   }
