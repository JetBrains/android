--- conflicted
+++ resolved
@@ -82,13 +82,8 @@
     private fun isComposableInvocation(parentFunction: KtCallExpression): Boolean {
       if (KotlinPluginModeProvider.isK2Mode()) {
         analyze(parentFunction) {
-<<<<<<< HEAD
-          // `KtCallExpression.resolveCall()` expects the call to be successful always, or throws.
-          // Instead, we should use `KtElement.resolveCall()` that allows an unresolved call.
-=======
           // `KtCallExpression.resolveCallOld()` expects the call to be successful always, or throws.
           // Instead, we should use `KtElement.resolveCallOld()` that allows an unresolved call.
->>>>>>> 3a514de0
           val callInfo = (parentFunction as KtElement).resolveToCall() ?: return false
           val symbol = callInfo.singleFunctionCallOrNull()?.symbol ?: return false
           return isComposableInvocation(symbol)
