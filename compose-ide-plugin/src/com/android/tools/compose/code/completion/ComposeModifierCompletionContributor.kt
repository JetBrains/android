/*
 * Copyright (C) 2020 The Android Open Source Project
 *
 * Licensed under the Apache License, Version 2.0 (the "License");
 * you may not use this file except in compliance with the License.
 * You may obtain a copy of the License at
 *
 *      http://www.apache.org/licenses/LICENSE-2.0
 *
 * Unless required by applicable law or agreed to in writing, software
 * distributed under the License is distributed on an "AS IS" BASIS,
 * WITHOUT WARRANTIES OR CONDITIONS OF ANY KIND, either express or implied.
 * See the License for the specific language governing permissions and
 * limitations under the License.
 */
package com.android.tools.compose.code.completion

import com.android.tools.compose.COMPOSE_MODIFIER_FQN
import com.android.tools.compose.asFqNameString
import com.android.tools.compose.callReturnTypeFqName
import com.android.tools.compose.isComposeEnabled
import com.android.tools.compose.matchingParamTypeFqName
import com.android.tools.compose.returnTypeFqName
import com.intellij.codeInsight.completion.CompletionContributor
import com.intellij.codeInsight.completion.CompletionInitializationContext
import com.intellij.codeInsight.completion.CompletionParameters
import com.intellij.codeInsight.completion.CompletionResult
import com.intellij.codeInsight.completion.CompletionResultSet
import com.intellij.codeInsight.completion.InsertionContext
import com.intellij.codeInsight.completion.PrefixMatcher
import com.intellij.codeInsight.completion.PrioritizedLookupElement
import com.intellij.codeInsight.lookup.LookupElement
import com.intellij.codeInsight.lookup.LookupElementDecorator
import com.intellij.codeInsight.lookup.LookupElementPresentation
import com.intellij.openapi.editor.Editor
import com.intellij.openapi.progress.ProgressManager
import com.intellij.openapi.util.TextRange
import com.intellij.psi.PsiDocumentManager
import com.intellij.psi.PsiElement
import com.intellij.psi.util.contextOfType
import com.intellij.psi.util.parentOfType
import org.jetbrains.annotations.VisibleForTesting
import org.jetbrains.kotlin.analysis.api.KaExperimentalApi
import org.jetbrains.kotlin.analysis.api.KaIdeApi
import org.jetbrains.kotlin.analysis.api.KaSession
import org.jetbrains.kotlin.analysis.api.analyze
import org.jetbrains.kotlin.analysis.api.symbols.KaCallableSymbol
import org.jetbrains.kotlin.analysis.api.symbols.KaDeclarationSymbol
import org.jetbrains.kotlin.analysis.api.symbols.markers.KaNamedSymbol
import org.jetbrains.kotlin.descriptors.CallableDescriptor
import org.jetbrains.kotlin.descriptors.DeclarationDescriptor
import org.jetbrains.kotlin.descriptors.DeclarationDescriptorWithVisibility
import org.jetbrains.kotlin.idea.base.analysis.api.utils.KtSymbolFromIndexProvider
import org.jetbrains.kotlin.idea.base.analysis.api.utils.shortenReferencesInRange
import org.jetbrains.kotlin.idea.base.plugin.KotlinPluginModeProvider.Companion.isK2Mode
import org.jetbrains.kotlin.idea.base.psi.imports.addImport
import org.jetbrains.kotlin.idea.caches.resolve.analyze
import org.jetbrains.kotlin.idea.caches.resolve.getResolutionFacade
import org.jetbrains.kotlin.idea.caches.resolve.resolveImportReference
import org.jetbrains.kotlin.idea.caches.resolve.util.getResolveScope
import org.jetbrains.kotlin.idea.completion.BasicLookupElementFactory
import org.jetbrains.kotlin.idea.completion.CollectRequiredTypesContextVariablesProvider
import org.jetbrains.kotlin.idea.completion.CompletionSession
import org.jetbrains.kotlin.idea.completion.InsertHandlerProvider
import org.jetbrains.kotlin.idea.completion.LookupElementFactory
import org.jetbrains.kotlin.idea.completion.impl.k2.ImportStrategyDetector
import org.jetbrains.kotlin.idea.completion.lookups.factories.KotlinFirLookupElementFactory
import org.jetbrains.kotlin.idea.core.KotlinIndicesHelper
import org.jetbrains.kotlin.idea.core.isVisible
import org.jetbrains.kotlin.idea.references.mainReference
import org.jetbrains.kotlin.idea.util.CallType
import org.jetbrains.kotlin.idea.util.CallTypeAndReceiver
import org.jetbrains.kotlin.idea.util.ImportInsertHelper
import org.jetbrains.kotlin.idea.util.getResolutionScope
import org.jetbrains.kotlin.idea.util.receiverTypesWithIndex
import org.jetbrains.kotlin.lexer.KtTokens
import org.jetbrains.kotlin.name.FqName
import org.jetbrains.kotlin.nj2k.postProcessing.resolve
import org.jetbrains.kotlin.psi.KtCallElement
import org.jetbrains.kotlin.psi.KtClass
import org.jetbrains.kotlin.psi.KtDotQualifiedExpression
import org.jetbrains.kotlin.psi.KtExpression
import org.jetbrains.kotlin.psi.KtFile
import org.jetbrains.kotlin.psi.KtFunction
import org.jetbrains.kotlin.psi.KtLambdaArgument
import org.jetbrains.kotlin.psi.KtNameReferenceExpression
import org.jetbrains.kotlin.psi.KtNamedFunction
import org.jetbrains.kotlin.psi.KtProperty
import org.jetbrains.kotlin.psi.KtPsiFactory
import org.jetbrains.kotlin.psi.KtSimpleNameExpression
import org.jetbrains.kotlin.psi.KtValueArgument
import org.jetbrains.kotlin.psi.psiUtil.containingClassOrObject
import org.jetbrains.kotlin.psi.psiUtil.getChildOfType
import org.jetbrains.kotlin.psi.psiUtil.getReceiverExpression
import org.jetbrains.kotlin.resolve.descriptorUtil.fqNameOrNull
import org.jetbrains.kotlin.resolve.lazy.BodyResolveMode
import org.jetbrains.kotlin.types.AbbreviatedType
import org.jetbrains.kotlin.types.KotlinType

/**
 * Enhances code completion for Modifier (androidx.compose.ui.Modifier)
 *
 * Adds Modifier extension functions to code completion in places where modifier is expected e.g.
 * parameter of type Modifier, variable of type Modifier as it was called on Modifier.<caret>
 *
 * Moves extension functions for method called on modifier [isMethodCalledOnModifier] up in the
 * completion list.
 *
 * @see COMPOSE_MODIFIER_FQN
 */
class ComposeModifierCompletionContributor : CompletionContributor() {
  @Suppress("UnstableApiUsage")
  private fun KaSession.fillCompletionVariants(
    parameters: CompletionParameters,
    nameExpression: KtSimpleNameExpression,
    isMethodCalledOnImportedModifier: Boolean,
    resultSet: CompletionResultSet,
  ) {
    val originalPosition = parameters.position
    val extensionFunctionSymbols =
      getExtensionFunctionsForModifier(nameExpression, originalPosition, resultSet.prefixMatcher)

    ProgressManager.checkCanceled()
    val (returnsModifier, others) =
      extensionFunctionSymbols.partition { asFqNameString(it.returnType) == COMPOSE_MODIFIER_FQN }
    val importStrategyDetector =
      ImportStrategyDetector(
        originalKtFile = nameExpression.containingKtFile,
        project = nameExpression.project,
      )

    val isNewModifier =
      !isMethodCalledOnImportedModifier &&
      originalPosition.parentOfType<KtDotQualifiedExpression>() == null
    // Prioritise functions that return Modifier over other extension function.
    for (symbol in returnsModifier) {
      resultSet.addElement(
        toLookupElement(
          symbol = symbol,
          importStrategyDetector = importStrategyDetector,
          weight = 2.0,
          insertModifier = isNewModifier,
        )
      )
    }

    // If user didn't type Modifier don't suggest extensions that doesn't return Modifier.
    if (isMethodCalledOnImportedModifier) {
      for (symbol in others) {
        resultSet.addElement(
          toLookupElement(
            symbol = symbol,
            importStrategyDetector = importStrategyDetector,
            weight = 0.0,
            insertModifier = false,
          )
        )
      }
    }

    ProgressManager.checkCanceled()

    // If method is called on modifier [KotlinCompletionContributor] will add extensions function
    // one more time, we need to filter them out.
    if (isMethodCalledOnImportedModifier) {
      val extensionFunctionsNames =
        extensionFunctionSymbols.mapNotNull { (it as? KaNamedSymbol)?.name?.asString() }.toSet()
      resultSet.runRemainingContributors(parameters) { completionResult ->
        consumerCompletionResultFromRemainingContributor(
          completionResult,
          extensionFunctionsNames,
          originalPosition,
          resultSet,
        )
      }
    }
  }

  override fun fillCompletionVariants(
    parameters: CompletionParameters,
    resultSet: CompletionResultSet,
  ) {
    val element = parameters.position
    if (!isComposeEnabled(element) || parameters.originalFile !is KtFile) {
      return
    }

    // It says "on imported" because only in that case we are able to resolve that it called on
    // Modifier.
    val isMethodCalledOnImportedModifier = element.isMethodCalledOnModifier()
    ProgressManager.checkCanceled()
    val isModifierType =
      isMethodCalledOnImportedModifier || element.isModifierArgument || element.isModifierProperty
    if (!isModifierType) return

    ProgressManager.checkCanceled()

    val nameExpression = createNameExpression(element)
    if (isK2Mode()) {
      analyze(nameExpression) {
        fillCompletionVariants(
          parameters,
          nameExpression,
          isMethodCalledOnImportedModifier,
          resultSet,
        )
      }
      return
    }

    // For K1
    val extensionFunctions =
      getExtensionFunctionsForModifier(nameExpression, element, resultSet.prefixMatcher)

    ProgressManager.checkCanceled()
    val (returnsModifier, others) =
      extensionFunctions.partition { it.returnType?.fqName?.asString() == COMPOSE_MODIFIER_FQN }
    val lookupElementFactory =
      createLookupElementFactory(parameters.editor, nameExpression, parameters)

    val isNewModifier =
      !isMethodCalledOnImportedModifier && element.parentOfType<KtDotQualifiedExpression>() == null
    // Prioritise functions that return Modifier over other extension function.
    resultSet.addAllElements(
      returnsModifier.toLookupElements(lookupElementFactory, 2.0, insertModifier = isNewModifier)
    )
    // If user didn't type Modifier don't suggest extensions that doesn't return Modifier.
    if (isMethodCalledOnImportedModifier) {
      resultSet.addAllElements(
        others.toLookupElements(lookupElementFactory, 0.0, insertModifier = isNewModifier)
      )
    }

    ProgressManager.checkCanceled()

    // If method is called on modifier [KotlinCompletionContributor] will add extensions function
    // one more time, we need to filter them out.
    if (isMethodCalledOnImportedModifier) {
      val extensionFunctionsNames = extensionFunctions.map { it.name.asString() }.toSet()
      resultSet.runRemainingContributors(parameters) { completionResult ->
        consumerCompletionResultFromRemainingContributor(
          completionResult,
          extensionFunctionsNames,
          element,
          resultSet,
        )
      }
    }
  }

  private val KotlinType.fqName: FqName?
    get() =
      when (this) {
        is AbbreviatedType -> abbreviation.fqName
        else -> constructor.declarationDescriptor?.fqNameOrNull()
      }

  @VisibleForTesting
  fun consumerCompletionResultFromRemainingContributor(
    completionResult: CompletionResult,
    extensionFunctionsNames: Set<String>,
    completionPositionElement: PsiElement,
    resultSet: CompletionResultSet,
  ) {
    val suggestedKtFunction = completionResult.lookupElement.psiElement as? KtFunction
    val alreadyAddedResult =
      suggestedKtFunction?.name?.let { extensionFunctionsNames.contains(it) } == true

    // Only call [isVisibleFromCompletionPosition] if the function is on an internal object, since
    // that method is heavier.
    // TODO (b/280093734): Remove this workaround once
    // https://youtrack.jetbrains.com/issue/KTIJ-23360 is resolved.
    val isOnInvisibleObject =
      suggestedKtFunction?.containingClassOrObject?.hasModifier(KtTokens.INTERNAL_KEYWORD) ==
      true && !suggestedKtFunction.isVisibleFromCompletionPosition(completionPositionElement)

    if (!alreadyAddedResult && !isOnInvisibleObject) {
      resultSet.passResult(completionResult)
    }
  }

  /**
   * Checks if the given function is visible from the completion position. Workaround for
   * b/279049842 and b/252977033.
   *
   * Some suggestions for Modifier extensions are extension functions that live on internal objects
   * in Compose libraries. These aren't legal to be directly referenced from users' code, but the
   * Kotlin plugin suggests them anyway. This is tracked by
   * https://youtrack.jetbrains.com/issue/KTIJ-23360.
   *
   * In the meantime, this method checks whether the containing class/object of the function is
   * visible from the completion position. If not, then it will be filtered out from results.
   */
  private fun KtFunction.isVisibleFromCompletionPosition(completionPosition: PsiElement): Boolean {
    // This is Compose, we should always be completing in a KtFile. If not, let's just assume things
    // are visible so as not to muck with
    // whatever behavior is happening.
    val ktFile = completionPosition.containingFile as? KtFile ?: return true

    val elementToAnalyze = this.containingClassOrObject ?: this
    analyze(elementToAnalyze) {
      val symbolWithVisibility = elementToAnalyze.symbol as? KaDeclarationSymbol ?: return true

      @OptIn(KaExperimentalApi::class)
      return isVisible(
        symbolWithVisibility,
        useSiteFile = ktFile.symbol,
        position = completionPosition,
      )
    }
  }

  private fun List<CallableDescriptor>.toLookupElements(
    lookupElementFactory: LookupElementFactory,
    weight: Double,
    insertModifier: Boolean,
  ) = flatMap { descriptor ->
    lookupElementFactory
      .createStandardLookupElementsForDescriptor(descriptor, useReceiverTypes = true)
      .map {
        PrioritizedLookupElement.withPriority(ModifierLookupElement(it, insertModifier), weight)
      }
  }

  @Suppress("UnstableApiUsage")
  private fun KaSession.toLookupElement(
    symbol: KaCallableSymbol,
    importStrategyDetector: ImportStrategyDetector,
    weight: Double,
    insertModifier: Boolean,
  ): LookupElement {
    val lookupElement =
      KotlinFirLookupElementFactory.createLookupElement(
        symbol = symbol as KaNamedSymbol,
        importStrategyDetector = importStrategyDetector,
      )

    return PrioritizedLookupElement.withPriority(
      ModifierLookupElement(lookupElement, insertModifier),
      weight,
    )
  }

  /**
   * Creates LookupElementFactory that is similar to the one kotlin-plugin uses during completion
   * session. Code partially copied from [CompletionSession].
   */
  private fun createLookupElementFactory(
    editor: Editor,
    nameExpression: KtSimpleNameExpression,
    parameters: CompletionParameters,
  ): LookupElementFactory {
    val bindingContext = nameExpression.analyze(BodyResolveMode.PARTIAL_WITH_DIAGNOSTICS)
    val file = parameters.originalFile as KtFile
    val resolutionFacade = file.getResolutionFacade()

    val moduleDescriptor = resolutionFacade.moduleDescriptor

    val callTypeAndReceiver = CallTypeAndReceiver.detect(nameExpression)
    val receiverTypes =
      callTypeAndReceiver.receiverTypesWithIndex(
        bindingContext,
        nameExpression,
        moduleDescriptor,
        resolutionFacade,
        stableSmartCastsOnly =
          true, /* we don't include smart cast receiver types for "unstable" receiver value to mark members grayed */
        withImplicitReceiversWhenExplicitPresent = true,
      )

    val inDescriptor =
      nameExpression.getResolutionScope(bindingContext, resolutionFacade).ownerDescriptor

    val insertHandler = InsertHandlerProvider(CallType.DOT, parameters.editor, ::emptyList)
    val basicLookupElementFactory = BasicLookupElementFactory(nameExpression.project, insertHandler)

    return LookupElementFactory(
      basicLookupElementFactory,
      editor,
      receiverTypes,
      callTypeAndReceiver.callType,
      inDescriptor,
      CollectRequiredTypesContextVariablesProvider(),
    )
  }

  /**
   * Creates "Modifier.call" expression as it would be if user typed "Modifier.<caret>" themselves.
   */
  private fun createNameExpression(originalElement: PsiElement): KtSimpleNameExpression {
    val originalFile = originalElement.containingFile as KtFile

    val newExpressionAsString = "$COMPOSE_MODIFIER_FQN.call"

    val newExpression =
      if (isK2Mode()) {
        // For K2, we have to create a code fragment to run analysis API on it.
        // See https://b.corp.google.com/issues/330760992#comment3 for more information.
        KtPsiFactory(originalFile.project)
          .createExpressionCodeFragment(newExpressionAsString, originalFile)
      } else {
        requireNotNull(
          KtPsiFactory.contextual(originalFile)
            .createFile("temp.kt", "val x = $newExpressionAsString")
            .getChildOfType<KtProperty>()
        )
      }
    return requireNotNull(newExpression.getChildOfType<KtDotQualifiedExpression>()).lastChild
      as KtSimpleNameExpression
  }

  private fun KaSession.getExtensionFunctionsForModifier(
    nameExpression: KtSimpleNameExpression,
    originalPosition: PsiElement,
    prefixMatcher: PrefixMatcher,
  ): Collection<KaCallableSymbol> {
    val modifierCallExpression =
      nameExpression.parent as? KtDotQualifiedExpression ?: return emptyList()
    val receiverExpression =
      modifierCallExpression.receiverExpression as? KtExpression ?: return emptyList()
    val receiverType = receiverExpression.expressionType ?: return emptyList()

    val file = nameExpression.containingFile as KtFile
    val fileSymbol = file.symbol

    return KtSymbolFromIndexProvider(file)
      .getExtensionCallableSymbolsByNameFilter(
        { name -> prefixMatcher.prefixMatches(name.asString()) },
        listOf(receiverType),
      )
      .filter {
        @OptIn(KaExperimentalApi::class)
        isVisible(it as KaDeclarationSymbol, fileSymbol, receiverExpression, originalPosition)
      }
      .toList()
  }

  private fun getExtensionFunctionsForModifier(
    nameExpression: KtSimpleNameExpression,
    originalPosition: PsiElement,
    prefixMatcher: PrefixMatcher,
  ): Collection<CallableDescriptor> {
    val file = nameExpression.containingFile as KtFile
    val searchScope = getResolveScope(file)
    val resolutionFacade = file.getResolutionFacade()
    val bindingContext = nameExpression.analyze(BodyResolveMode.PARTIAL_FOR_COMPLETION)

    val callTypeAndReceiver = CallTypeAndReceiver.detect(nameExpression)
    fun isVisible(descriptor: DeclarationDescriptor): Boolean {
      if (descriptor is DeclarationDescriptorWithVisibility) {
        return descriptor.isVisible(
          originalPosition,
          callTypeAndReceiver.receiver as? KtExpression,
          bindingContext,
          resolutionFacade,
        )
      }

      return true
    }

    val indicesHelper = KotlinIndicesHelper(resolutionFacade, searchScope, ::isVisible, file = file)

    val nameFilter = { name: String -> prefixMatcher.prefixMatches(name) }
    return indicesHelper.getCallableTopLevelExtensions(
      callTypeAndReceiver,
      nameExpression,
      bindingContext,
      null,
      nameFilter,
    )
  }

  private val PsiElement.isModifierProperty: Boolean
    get() {
      // Case val myModifier:Modifier = <caret>
      val property = parent?.parent as? KtProperty ?: return false
      return property.returnTypeFqName() == COMPOSE_MODIFIER_FQN
    }

  private val PsiElement.isModifierArgument: Boolean
    get() {
      val argument =
        contextOfType<KtValueArgument>().takeIf { it !is KtLambdaArgument } ?: return false

      val callExpression = argument.parentOfType<KtCallElement>() ?: return false
      val callee =
        callExpression.calleeExpression?.mainReference?.resolve() as? KtNamedFunction
        ?: return false

      return argument.matchingParamTypeFqName(callee) == COMPOSE_MODIFIER_FQN
    }

  /**
   * Returns true if psiElement is method called on object that has Modifier type.
   *
   * Returns true for Modifier.align().%this%, myModifier.%this%, Modifier.%this%.
   */
  private fun PsiElement.isMethodCalledOnModifier(): Boolean {
    val elementOnWhichMethodCalled: KtExpression =
      (parent as? KtNameReferenceExpression)?.getReceiverExpression() ?: return false
    // Case Modifier.align().%this%, modifier.%this%
    val fqName =
      elementOnWhichMethodCalled.callReturnTypeFqName()
<<<<<<< HEAD
        ?:
        // Case Modifier.%this%
        ((elementOnWhichMethodCalled as? KtNameReferenceExpression)?.resolve() as? KtClass)
          ?.fqName
          ?.asString()
    return fqName == COMPOSE_MODIFIER_FQN
=======
      ?:
      // Case Modifier.%this%
      ((elementOnWhichMethodCalled as? KtNameReferenceExpression)?.resolve() as? KtClass)?.fqName
    return fqName?.asString() == COMPOSE_MODIFIER_FQN
>>>>>>> ab1dc18c
  }

  /**
   * Inserts "Modifier." before [delegate] and imports
   * [ComposeModifierCompletionContributor.modifierFqName] if it's not imported.
   */
  private class ModifierLookupElement(delegate: LookupElement, val insertModifier: Boolean) :
    LookupElementDecorator<LookupElement>(delegate) {
    companion object {
      private const val callOnModifierObject = "Modifier."
    }

    override fun renderElement(presentation: LookupElementPresentation) {
      super.renderElement(presentation)
      presentation.itemText = lookupString
    }

    override fun getAllLookupStrings(): MutableSet<String> {
      if (insertModifier) {
        val lookupStrings = super.getAllLookupStrings().toMutableSet()
        lookupStrings.add(callOnModifierObject + super.getLookupString())
        return lookupStrings
      }
      return super.getAllLookupStrings()
    }

    override fun getLookupString(): String {
      if (insertModifier) {
        return callOnModifierObject + super.getLookupString()
      }
      return super.getLookupString()
    }

    override fun handleInsert(context: InsertionContext) {
      if (isK2Mode()) {
        handleInsertK2(context)
        return
      }

      val psiDocumentManager = PsiDocumentManager.getInstance(context.project)
      // Compose plugin inserts Modifier if completion character is '\n', doesn't happened with
      // '\t'. Looks like a bug.
      if (insertModifier && context.completionChar != '\n') {
        context.document.insertString(context.startOffset, callOnModifierObject)
        context.offsetMap.addOffset(
          CompletionInitializationContext.START_OFFSET,
          context.startOffset + callOnModifierObject.length,
        )
        psiDocumentManager.commitAllDocuments()
        psiDocumentManager.doPostponedOperationsAndUnblockDocument(context.document)
      }
      val ktFile = context.file as KtFile
      val modifierDescriptor =
        ktFile.resolveImportReference(FqName(COMPOSE_MODIFIER_FQN)).singleOrNull()
      modifierDescriptor?.let {
        ImportInsertHelper.getInstance(context.project).importDescriptor(ktFile, it)
      }
      psiDocumentManager.commitAllDocuments()
      psiDocumentManager.doPostponedOperationsAndUnblockDocument(context.document)
      super.handleInsert(context)
    }

    private fun handleInsertK2(context: InsertionContext) {
      val psiDocumentManager = PsiDocumentManager.getInstance(context.project)
      val ktFile = context.file as KtFile
      if (insertModifier) {
        val modifierObjectAsQualifier = "$COMPOSE_MODIFIER_FQN."
        val startOffset = context.startOffset
        val endOffset = startOffset + modifierObjectAsQualifier.length
        context.document.insertString(startOffset, modifierObjectAsQualifier)
        context.offsetMap.addOffset(CompletionInitializationContext.START_OFFSET, endOffset)
        psiDocumentManager.commitAllDocuments()
        psiDocumentManager.doPostponedOperationsAndUnblockDocument(context.document)
        @OptIn(KaIdeApi::class) shortenReferencesInRange(ktFile, TextRange(startOffset, endOffset))
      }
      if (ktFile.importDirectives.all { it.importedFqName != FqName(COMPOSE_MODIFIER_FQN) }) {
        ktFile.addImport(FqName(COMPOSE_MODIFIER_FQN))
      }
      psiDocumentManager.commitAllDocuments()
      psiDocumentManager.doPostponedOperationsAndUnblockDocument(context.document)
      super.handleInsert(context)
    }
  }
}<|MERGE_RESOLUTION|>--- conflicted
+++ resolved
@@ -131,7 +131,7 @@
 
     val isNewModifier =
       !isMethodCalledOnImportedModifier &&
-      originalPosition.parentOfType<KtDotQualifiedExpression>() == null
+        originalPosition.parentOfType<KtDotQualifiedExpression>() == null
     // Prioritise functions that return Modifier over other extension function.
     for (symbol in returnsModifier) {
       resultSet.addElement(
@@ -272,7 +272,7 @@
     // https://youtrack.jetbrains.com/issue/KTIJ-23360 is resolved.
     val isOnInvisibleObject =
       suggestedKtFunction?.containingClassOrObject?.hasModifier(KtTokens.INTERNAL_KEYWORD) ==
-      true && !suggestedKtFunction.isVisibleFromCompletionPosition(completionPositionElement)
+        true && !suggestedKtFunction.isVisibleFromCompletionPosition(completionPositionElement)
 
     if (!alreadyAddedResult && !isOnInvisibleObject) {
       resultSet.passResult(completionResult)
@@ -486,7 +486,7 @@
       val callExpression = argument.parentOfType<KtCallElement>() ?: return false
       val callee =
         callExpression.calleeExpression?.mainReference?.resolve() as? KtNamedFunction
-        ?: return false
+          ?: return false
 
       return argument.matchingParamTypeFqName(callee) == COMPOSE_MODIFIER_FQN
     }
@@ -502,19 +502,12 @@
     // Case Modifier.align().%this%, modifier.%this%
     val fqName =
       elementOnWhichMethodCalled.callReturnTypeFqName()
-<<<<<<< HEAD
         ?:
         // Case Modifier.%this%
         ((elementOnWhichMethodCalled as? KtNameReferenceExpression)?.resolve() as? KtClass)
           ?.fqName
           ?.asString()
     return fqName == COMPOSE_MODIFIER_FQN
-=======
-      ?:
-      // Case Modifier.%this%
-      ((elementOnWhichMethodCalled as? KtNameReferenceExpression)?.resolve() as? KtClass)?.fqName
-    return fqName?.asString() == COMPOSE_MODIFIER_FQN
->>>>>>> ab1dc18c
   }
 
   /**
