--- conflicted
+++ resolved
@@ -45,10 +45,6 @@
 import org.jetbrains.kotlin.analysis.api.KaSession
 import org.jetbrains.kotlin.analysis.api.analyze
 import org.jetbrains.kotlin.analysis.api.symbols.KaCallableSymbol
-<<<<<<< HEAD
-=======
-import org.jetbrains.kotlin.analysis.api.symbols.KaDeclarationSymbol
->>>>>>> 176f09ad
 import org.jetbrains.kotlin.analysis.api.symbols.markers.KaNamedSymbol
 import org.jetbrains.kotlin.descriptors.CallableDescriptor
 import org.jetbrains.kotlin.descriptors.DeclarationDescriptor
@@ -133,7 +129,7 @@
 
     val isNewModifier =
       !isMethodCalledOnImportedModifier &&
-      originalPosition.parentOfType<KtDotQualifiedExpression>() == null
+        originalPosition.parentOfType<KtDotQualifiedExpression>() == null
     // Prioritise functions that return Modifier over other extension function.
     returnsModifier.asSequence()
       .map {
@@ -265,7 +261,7 @@
     // https://youtrack.jetbrains.com/issue/KTIJ-23360 is resolved.
     val isOnInvisibleObject =
       suggestedKtFunction?.containingClassOrObject?.hasModifier(KtTokens.INTERNAL_KEYWORD) ==
-      true && !suggestedKtFunction.isVisibleFromCompletionPosition(completionPositionElement)
+        true && !suggestedKtFunction.isVisibleFromCompletionPosition(completionPositionElement)
 
     if (!alreadyAddedResult && !isOnInvisibleObject) {
       resultSet.passResult(completionResult)
@@ -293,16 +289,8 @@
 
     val elementToAnalyze = this.containingClassOrObject ?: this
     analyze(elementToAnalyze) {
-<<<<<<< HEAD
       return isVisible(
         elementToAnalyze.symbol,
-=======
-      val symbolWithVisibility = elementToAnalyze.symbol as? KaDeclarationSymbol ?: return true
-
-      @OptIn(KaExperimentalApi::class)
-      return isVisible(
-        symbolWithVisibility,
->>>>>>> 176f09ad
         useSiteFile = ktFile.symbol,
         position = completionPosition,
       )
@@ -322,7 +310,6 @@
   }
 
   @Suppress("UnstableApiUsage")
-<<<<<<< HEAD
   private fun KaSession.toLookupElement(
     symbol: KaCallableSymbol,
     importStrategyDetector: ImportStrategyDetector,
@@ -339,24 +326,6 @@
       weight,
     )
   }
-=======
-  private fun KaSession.toLookupElements(
-    functionSymbols: List<KaCallableSymbol>,
-    lookupElementFactory: KotlinFirLookupElementFactory,
-    importStrategyDetector: ImportStrategyDetector,
-    weight: Double,
-    insertModifier: Boolean,
-  ) =
-    functionSymbols.map { symbol ->
-      with(lookupElementFactory) {
-        val lookupElement = createLookupElement(symbol as KaNamedSymbol, importStrategyDetector)
-        PrioritizedLookupElement.withPriority(
-          ModifierLookupElement(lookupElement, insertModifier),
-          weight,
-        )
-      }
-    }
->>>>>>> 176f09ad
 
   /**
    * Creates LookupElementFactory that is similar to the one kotlin-plugin uses during completion
@@ -381,8 +350,7 @@
         moduleDescriptor,
         resolutionFacade,
         stableSmartCastsOnly =
-        true,
-        /* we don't include smart cast receiver types for "unstable" receiver value to mark members grayed */
+          true, /* we don't include smart cast receiver types for "unstable" receiver value to mark members grayed */
         withImplicitReceiversWhenExplicitPresent = true,
       )
 
@@ -416,8 +384,7 @@
         // See https://b.corp.google.com/issues/330760992#comment3 for more information.
         KtPsiFactory(originalFile.project)
           .createExpressionCodeFragment(newExpressionAsString, originalFile)
-      }
-      else {
+      } else {
         requireNotNull(
           KtPsiFactory.contextual(originalFile)
             .createFile("temp.kt", "val x = $newExpressionAsString")
@@ -449,11 +416,7 @@
       )
       .filter {
         @OptIn(KaExperimentalApi::class)
-<<<<<<< HEAD
         isVisible(it, fileSymbol, receiverExpression, originalPosition)
-=======
-        isVisible(it as KaDeclarationSymbol, fileSymbol, receiverExpression, originalPosition)
->>>>>>> 176f09ad
       }
       .toList()
   }
@@ -509,7 +472,7 @@
       val callExpression = argument.parentOfType<KtCallElement>() ?: return false
       val callee =
         callExpression.calleeExpression?.mainReference?.resolve() as? KtNamedFunction
-        ?: return false
+          ?: return false
 
       val argumentTypeFqName = argument.matchingParamTypeFqName(callee)
 
