/*
 * Copyright (C) 2020 The Android Open Source Project
 *
 * Licensed under the Apache License, Version 2.0 (the "License");
 * you may not use this file except in compliance with the License.
 * You may obtain a copy of the License at
 *
 *      http://www.apache.org/licenses/LICENSE-2.0
 *
 * Unless required by applicable law or agreed to in writing, software
 * distributed under the License is distributed on an "AS IS" BASIS,
 * WITHOUT WARRANTIES OR CONDITIONS OF ANY KIND, either express or implied.
 * See the License for the specific language governing permissions and
 * limitations under the License.
 */
package com.android.tools.compose.code.completion

import com.android.tools.compose.COMPOSE_MODIFIER_FQN
import com.android.tools.compose.callReturnTypeFqName
import com.android.tools.compose.isComposeEnabled
import com.android.tools.compose.matchingParamTypeFqName
import com.android.tools.compose.returnTypeFqName
import com.intellij.codeInsight.completion.CompletionContributor
import com.intellij.codeInsight.completion.CompletionInitializationContext
import com.intellij.codeInsight.completion.CompletionParameters
import com.intellij.codeInsight.completion.CompletionResult
import com.intellij.codeInsight.completion.CompletionResultSet
import com.intellij.codeInsight.completion.InsertionContext
import com.intellij.codeInsight.completion.PrefixMatcher
import com.intellij.codeInsight.completion.PrioritizedLookupElement
import com.intellij.codeInsight.lookup.LookupElement
import com.intellij.codeInsight.lookup.LookupElementDecorator
import com.intellij.codeInsight.lookup.LookupElementPresentation
import com.intellij.openapi.editor.Editor
import com.intellij.openapi.progress.ProgressManager
import com.intellij.openapi.util.TextRange
import com.intellij.psi.PsiDocumentManager
import com.intellij.psi.PsiElement
import com.intellij.psi.util.childrenOfType
import com.intellij.psi.util.contextOfType
import com.intellij.psi.util.parentOfType
import org.jetbrains.annotations.VisibleForTesting
<<<<<<< HEAD
import org.jetbrains.kotlin.analysis.api.analyze
=======
import org.jetbrains.kotlin.analysis.api.KtAnalysisSession
import org.jetbrains.kotlin.analysis.api.analyze
import org.jetbrains.kotlin.analysis.api.symbols.KtClassOrObjectSymbol
>>>>>>> 574fcae1
import org.jetbrains.kotlin.analysis.api.symbols.markers.KtSymbolWithVisibility
import org.jetbrains.kotlin.descriptors.CallableDescriptor
import org.jetbrains.kotlin.descriptors.DeclarationDescriptor
import org.jetbrains.kotlin.descriptors.DeclarationDescriptorWithVisibility
import org.jetbrains.kotlin.idea.base.analysis.api.utils.shortenReferencesInRange
import org.jetbrains.kotlin.idea.base.plugin.isK2Plugin
import org.jetbrains.kotlin.idea.base.psi.imports.addImport
import org.jetbrains.kotlin.idea.caches.resolve.analyze
import org.jetbrains.kotlin.idea.caches.resolve.getResolutionFacade
import org.jetbrains.kotlin.idea.caches.resolve.resolveImportReference
import org.jetbrains.kotlin.idea.caches.resolve.util.getResolveScope
import org.jetbrains.kotlin.idea.completion.BasicLookupElementFactory
import org.jetbrains.kotlin.idea.completion.CollectRequiredTypesContextVariablesProvider
import org.jetbrains.kotlin.idea.completion.CompletionSession
import org.jetbrains.kotlin.idea.completion.InsertHandlerProvider
import org.jetbrains.kotlin.idea.completion.LookupElementFactory
import org.jetbrains.kotlin.idea.core.KotlinIndicesHelper
import org.jetbrains.kotlin.idea.core.isVisible
import org.jetbrains.kotlin.idea.refactoring.fqName.fqName
import org.jetbrains.kotlin.idea.references.KtSimpleNameReference
import org.jetbrains.kotlin.idea.references.mainReference
import org.jetbrains.kotlin.idea.util.CallType
import org.jetbrains.kotlin.idea.util.CallTypeAndReceiver
import org.jetbrains.kotlin.idea.util.ImportInsertHelper
import org.jetbrains.kotlin.idea.util.getResolutionScope
import org.jetbrains.kotlin.idea.util.receiverTypesWithIndex
import org.jetbrains.kotlin.lexer.KtTokens
import org.jetbrains.kotlin.name.FqName
import org.jetbrains.kotlin.nj2k.postProcessing.resolve
import org.jetbrains.kotlin.psi.KtCallElement
import org.jetbrains.kotlin.psi.KtClass
import org.jetbrains.kotlin.psi.KtDotQualifiedExpression
import org.jetbrains.kotlin.psi.KtElement
import org.jetbrains.kotlin.psi.KtExpression
import org.jetbrains.kotlin.psi.KtFile
import org.jetbrains.kotlin.psi.KtFunction
import org.jetbrains.kotlin.psi.KtLambdaArgument
import org.jetbrains.kotlin.psi.KtNameReferenceExpression
import org.jetbrains.kotlin.psi.KtNamedFunction
import org.jetbrains.kotlin.psi.KtProperty
import org.jetbrains.kotlin.psi.KtPsiFactory
import org.jetbrains.kotlin.psi.KtSimpleNameExpression
import org.jetbrains.kotlin.psi.KtValueArgument
import org.jetbrains.kotlin.psi.psiUtil.containingClassOrObject
import org.jetbrains.kotlin.psi.psiUtil.getChildOfType
import org.jetbrains.kotlin.psi.psiUtil.getReceiverExpression
import org.jetbrains.kotlin.resolve.lazy.BodyResolveMode
import org.jetbrains.kotlin.utils.addToStdlib.UnsafeCastFunction
import org.jetbrains.kotlin.utils.addToStdlib.safeAs

/**
 * Enhances code completion for Modifier (androidx.compose.ui.Modifier)
 *
 * Adds Modifier extension functions to code completion in places where modifier is expected e.g.
 * parameter of type Modifier, variable of type Modifier as it was called on Modifier.<caret>
 *
 * Moves extension functions for method called on modifier [isMethodCalledOnModifier] up in the
 * completion list.
 *
 * @see COMPOSE_MODIFIER_FQN
 */
class ComposeModifierCompletionContributor : CompletionContributor() {
  override fun fillCompletionVariants(
    parameters: CompletionParameters,
    resultSet: CompletionResultSet
  ) {
    val element = parameters.position
    if (!isComposeEnabled(element) || parameters.originalFile !is KtFile) {
      return
    }

    // It says "on imported" because only in that case we are able to resolve that it called on
    // Modifier.
    val isMethodCalledOnImportedModifier = element.isMethodCalledOnModifier()
    ProgressManager.checkCanceled()
    val isModifierType =
      isMethodCalledOnImportedModifier || element.isModifierArgument || element.isModifierProperty
    if (!isModifierType) return

    ProgressManager.checkCanceled()

    val nameExpression = createNameExpression(element)

    // For K1
    val extensionFunctions =
      getExtensionFunctionsForModifier(nameExpression, element, resultSet.prefixMatcher)

    ProgressManager.checkCanceled()
    val (returnsModifier, others) =
      extensionFunctions.partition { it.returnType?.fqName?.asString() == COMPOSE_MODIFIER_FQN }
    val lookupElementFactory =
      createLookupElementFactory(parameters.editor, nameExpression, parameters)

    val isNewModifier =
      !isMethodCalledOnImportedModifier && element.parentOfType<KtDotQualifiedExpression>() == null
    // Prioritise functions that return Modifier over other extension function.
    resultSet.addAllElements(
      returnsModifier.toLookupElements(lookupElementFactory, 2.0, insertModifier = isNewModifier)
    )
    // If user didn't type Modifier don't suggest extensions that doesn't return Modifier.
    if (isMethodCalledOnImportedModifier) {
<<<<<<< HEAD
      resultSet.addAllElements(others.toLookupElements(lookupElementFactory, 0.0, insertModifier = false))
=======
      resultSet.addAllElements(
        others.toLookupElements(lookupElementFactory, 0.0, insertModifier = isNewModifier)
      )
>>>>>>> 574fcae1
    }

    ProgressManager.checkCanceled()

    // If method is called on modifier [KotlinCompletionContributor] will add extensions function
    // one more time, we need to filter them out.
    if (isMethodCalledOnImportedModifier) {
      val extensionFunctionsNames = extensionFunctions.map { it.name.asString() }.toSet()
      resultSet.runRemainingContributors(parameters) { completionResult ->
<<<<<<< HEAD
        consumerCompletionResultFromRemainingContributor(completionResult, extensionFunctionsNames, element, resultSet)
=======
        consumerCompletionResultFromRemainingContributor(
          completionResult,
          extensionFunctionsNames,
          element,
          resultSet
        )
>>>>>>> 574fcae1
      }
    }
  }

  @VisibleForTesting
  fun consumerCompletionResultFromRemainingContributor(
    completionResult: CompletionResult,
    extensionFunctionsNames: Set<String>,
    completionPositionElement: PsiElement,
    resultSet: CompletionResultSet
  ) {
    val suggestedKtFunction = completionResult.lookupElement.psiElement as? KtFunction
<<<<<<< HEAD
    val alreadyAddedResult = suggestedKtFunction?.name?.let { extensionFunctionsNames.contains(it) } == true

    // Only call [isVisibleFromCompletionPosition] if the function is on an internal object, since that method is heavier.
    // TODO (b/280093734): Remove this workaround once https://youtrack.jetbrains.com/issue/KTIJ-23360 is resolved.
    val isOnInvisibleObject =
      suggestedKtFunction?.containingClassOrObject?.hasModifier(KtTokens.INTERNAL_KEYWORD) == true &&
      !suggestedKtFunction.isVisibleFromCompletionPosition(completionPositionElement)
=======
    val alreadyAddedResult =
      suggestedKtFunction?.name?.let { extensionFunctionsNames.contains(it) } == true

    // Only call [isVisibleFromCompletionPosition] if the function is on an internal object, since
    // that method is heavier.
    // TODO (b/280093734): Remove this workaround once
    // https://youtrack.jetbrains.com/issue/KTIJ-23360 is resolved.
    val isOnInvisibleObject =
      suggestedKtFunction?.containingClassOrObject?.hasModifier(KtTokens.INTERNAL_KEYWORD) ==
        true && !suggestedKtFunction.isVisibleFromCompletionPosition(completionPositionElement)
>>>>>>> 574fcae1

    if (!alreadyAddedResult && !isOnInvisibleObject) {
      resultSet.passResult(completionResult)
    }
  }

  /**
<<<<<<< HEAD
   * Checks if the given function is visible from the completion position. Workaround for b/279049842 and b/252977033.
   *
   * Some suggestions for Modifier extensions are extension functions that live on internal objects in Compose libraries. These aren't legal
   * to be directly referenced from users' code, but the Kotlin plugin suggests them anyway. This is tracked by
   * https://youtrack.jetbrains.com/issue/KTIJ-23360.
   *
   * In the meantime, this method checks whether the containing class/object of the function is visible from the completion position. If
   * not, then it will be filtered out from results.
   */
  private fun KtFunction.isVisibleFromCompletionPosition(completionPosition: PsiElement): Boolean {
    // This is Compose, we should always be completing in a KtFile. If not, let's just assume things are visible so as not to muck with
=======
   * Checks if the given function is visible from the completion position. Workaround for
   * b/279049842 and b/252977033.
   *
   * Some suggestions for Modifier extensions are extension functions that live on internal objects
   * in Compose libraries. These aren't legal to be directly referenced from users' code, but the
   * Kotlin plugin suggests them anyway. This is tracked by
   * https://youtrack.jetbrains.com/issue/KTIJ-23360.
   *
   * In the meantime, this method checks whether the containing class/object of the function is
   * visible from the completion position. If not, then it will be filtered out from results.
   */
  private fun KtFunction.isVisibleFromCompletionPosition(completionPosition: PsiElement): Boolean {
    // This is Compose, we should always be completing in a KtFile. If not, let's just assume things
    // are visible so as not to muck with
>>>>>>> 574fcae1
    // whatever behavior is happening.
    val ktFile = completionPosition.containingFile as? KtFile ?: return true

    val elementToAnalyze = this.containingClassOrObject ?: this
    analyze(elementToAnalyze) {
<<<<<<< HEAD
      val symbolWithVisibility = elementToAnalyze.getSymbol() as? KtSymbolWithVisibility ?: return true

      return isVisible(symbolWithVisibility, useSiteFile = ktFile.getFileSymbol(), position = completionPosition)
=======
      val symbolWithVisibility =
        elementToAnalyze.getSymbol() as? KtSymbolWithVisibility ?: return true

      return isVisible(
        symbolWithVisibility,
        useSiteFile = ktFile.getFileSymbol(),
        position = completionPosition
      )
>>>>>>> 574fcae1
    }
  }

  private fun List<CallableDescriptor>.toLookupElements(
    lookupElementFactory: LookupElementFactory,
    weight: Double,
    insertModifier: Boolean
  ) = flatMap { descriptor ->
    lookupElementFactory
      .createStandardLookupElementsForDescriptor(descriptor, useReceiverTypes = true)
      .map {
        PrioritizedLookupElement.withPriority(ModifierLookupElement(it, insertModifier), weight)
      }
  }

  /**
   * Creates LookupElementFactory that is similar to the one kotlin-plugin uses during completion
   * session. Code partially copied from [CompletionSession].
   */
  private fun createLookupElementFactory(
    editor: Editor,
    nameExpression: KtSimpleNameExpression,
    parameters: CompletionParameters
  ): LookupElementFactory {
    val bindingContext = nameExpression.analyze(BodyResolveMode.PARTIAL_WITH_DIAGNOSTICS)
    val file = parameters.originalFile as KtFile
    val resolutionFacade = file.getResolutionFacade()

    val moduleDescriptor = resolutionFacade.moduleDescriptor

    val callTypeAndReceiver = CallTypeAndReceiver.detect(nameExpression)
    val receiverTypes =
      callTypeAndReceiver.receiverTypesWithIndex(
        bindingContext,
        nameExpression,
        moduleDescriptor,
        resolutionFacade,
        stableSmartCastsOnly =
          true, /* we don't include smart cast receiver types for "unstable" receiver value to mark members grayed */
        withImplicitReceiversWhenExplicitPresent = true
      )

    val inDescriptor =
      nameExpression.getResolutionScope(bindingContext, resolutionFacade).ownerDescriptor

    val insertHandler = InsertHandlerProvider(CallType.DOT, parameters.editor, ::emptyList)
    val basicLookupElementFactory = BasicLookupElementFactory(nameExpression.project, insertHandler)

    return LookupElementFactory(
      basicLookupElementFactory,
      editor,
      receiverTypes,
      callTypeAndReceiver.callType,
      inDescriptor,
      CollectRequiredTypesContextVariablesProvider()
    )
  }

  /**
   * Creates "Modifier.call" expression as it would be if user typed "Modifier.<caret>" themselves.
   */
  private fun createNameExpression(originalElement: PsiElement): KtSimpleNameExpression {
    val originalFile = originalElement.containingFile as KtFile

<<<<<<< HEAD
    val file = KtPsiFactory.contextual(originalFile).createFile("temp.kt", "val x = $COMPOSE_MODIFIER_FQN.call")
    return file.getChildOfType<KtProperty>()!!.getChildOfType<KtDotQualifiedExpression>()!!.lastChild as KtSimpleNameExpression
=======
    val file =
      KtPsiFactory.contextual(originalFile)
        .createFile("temp.kt", "val x = $COMPOSE_MODIFIER_FQN.call")
    return file
      .getChildOfType<KtProperty>()!!
      .getChildOfType<KtDotQualifiedExpression>()!!
      .lastChild as KtSimpleNameExpression
  }

  private fun KtAnalysisSession.findReceiverSymbol(element: KtElement): KtClassOrObjectSymbol? {
    val namedReferenceExpression =
      when (element) {
        is KtNameReferenceExpression -> element
        else -> element.childrenOfType<KtNameReferenceExpression>().singleOrNull()
      } ?: return null
    val reference = namedReferenceExpression.mainReference as? KtSimpleNameReference ?: return null
    return reference.resolveToSymbol() as? KtClassOrObjectSymbol
>>>>>>> 574fcae1
  }

  private fun getExtensionFunctionsForModifier(
    nameExpression: KtSimpleNameExpression,
    originalPosition: PsiElement,
    prefixMatcher: PrefixMatcher
  ): Collection<CallableDescriptor> {
    val file = nameExpression.containingFile as KtFile
    val searchScope = getResolveScope(file)
    val resolutionFacade = file.getResolutionFacade()
    val bindingContext = nameExpression.analyze(BodyResolveMode.PARTIAL_FOR_COMPLETION)

    val callTypeAndReceiver = CallTypeAndReceiver.detect(nameExpression)
    fun isVisible(descriptor: DeclarationDescriptor): Boolean {
      if (descriptor is DeclarationDescriptorWithVisibility) {
        return descriptor.isVisible(
          originalPosition,
          callTypeAndReceiver.receiver as? KtExpression,
          bindingContext,
          resolutionFacade
        )
      }

      return true
    }

    val indicesHelper = KotlinIndicesHelper(resolutionFacade, searchScope, ::isVisible, file = file)

    val nameFilter = { name: String -> prefixMatcher.prefixMatches(name) }
    return indicesHelper.getCallableTopLevelExtensions(
      callTypeAndReceiver,
      nameExpression,
      bindingContext,
      null,
      nameFilter
    )
  }

  private val PsiElement.isModifierProperty: Boolean
    get() {
      // Case val myModifier:Modifier = <caret>
      val property = parent?.parent as? KtProperty ?: return false
      return property.returnTypeFqName()?.asString() == COMPOSE_MODIFIER_FQN
    }

  private val PsiElement.isModifierArgument: Boolean
    get() {
      val argument =
        contextOfType<KtValueArgument>().takeIf { it !is KtLambdaArgument } ?: return false

      val callExpression = argument.parentOfType<KtCallElement>() ?: return false
      val callee =
        callExpression.calleeExpression?.mainReference?.resolve() as? KtNamedFunction
          ?: return false

      val argumentTypeFqName = argument.matchingParamTypeFqName(callee)

      return argumentTypeFqName?.asString() == COMPOSE_MODIFIER_FQN
    }

  /**
   * Returns true if psiElement is method called on object that has Modifier type.
   *
   * Returns true for Modifier.align().%this%, myModifier.%this%, Modifier.%this%.
   */
  @OptIn(UnsafeCastFunction::class)
  private fun PsiElement.isMethodCalledOnModifier(): Boolean {
    val elementOnWhichMethodCalled: KtExpression =
      (parent as? KtNameReferenceExpression)?.getReceiverExpression() ?: return false
    // Case Modifier.align().%this%, modifier.%this%
<<<<<<< HEAD
    val fqName = elementOnWhichMethodCalled.callReturnTypeFqName() ?:
                 // Case Modifier.%this%
                 elementOnWhichMethodCalled.safeAs<KtNameReferenceExpression>()?.mainReference?.resolve().safeAs<KtClass>()?.fqName
=======
    val fqName =
      elementOnWhichMethodCalled.callReturnTypeFqName()
        ?:
        // Case Modifier.%this%
        ((elementOnWhichMethodCalled as? KtNameReferenceExpression)?.resolve() as? KtClass)?.fqName
>>>>>>> 574fcae1
    return fqName?.asString() == COMPOSE_MODIFIER_FQN
  }

  /**
   * Inserts "Modifier." before [delegate] and imports
   * [ComposeModifierCompletionContributor.modifierFqName] if it's not imported.
   */
  private class ModifierLookupElement(delegate: LookupElement, val insertModifier: Boolean) :
    LookupElementDecorator<LookupElement>(delegate) {
    companion object {
      private const val callOnModifierObject = "Modifier."
    }

    override fun renderElement(presentation: LookupElementPresentation) {
      super.renderElement(presentation)
      presentation.itemText = lookupString
    }

    override fun getAllLookupStrings(): MutableSet<String> {
      if (insertModifier) {
        val lookupStrings = super.getAllLookupStrings().toMutableSet()
        lookupStrings.add(callOnModifierObject + super.getLookupString())
        return lookupStrings
      }
      return super.getAllLookupStrings()
    }

    override fun getLookupString(): String {
      if (insertModifier) {
        return callOnModifierObject + super.getLookupString()
      }
      return super.getLookupString()
    }

    override fun handleInsert(context: InsertionContext) {
      if (isK2Plugin()) {
        handleInsertK2(context)
        return
      }

      val psiDocumentManager = PsiDocumentManager.getInstance(context.project)
      // Compose plugin inserts Modifier if completion character is '\n', doesn't happened with
      // '\t'. Looks like a bug.
      if (insertModifier && context.completionChar != '\n') {
        context.document.insertString(context.startOffset, callOnModifierObject)
        context.offsetMap.addOffset(
          CompletionInitializationContext.START_OFFSET,
          context.startOffset + callOnModifierObject.length
        )
        psiDocumentManager.commitAllDocuments()
        psiDocumentManager.doPostponedOperationsAndUnblockDocument(context.document)
      }
      val ktFile = context.file as KtFile
      val modifierDescriptor =
        ktFile.resolveImportReference(FqName(COMPOSE_MODIFIER_FQN)).singleOrNull()
      modifierDescriptor?.let {
        ImportInsertHelper.getInstance(context.project).importDescriptor(ktFile, it)
      }
      psiDocumentManager.commitAllDocuments()
      psiDocumentManager.doPostponedOperationsAndUnblockDocument(context.document)
      super.handleInsert(context)
    }

    private fun handleInsertK2(context: InsertionContext) {
      val psiDocumentManager = PsiDocumentManager.getInstance(context.project)
      val ktFile = context.file as KtFile
      if (insertModifier) {
        val modifierObjectAsQualifier = "$COMPOSE_MODIFIER_FQN."
        val startOffset = context.startOffset
        val endOffset = startOffset + modifierObjectAsQualifier.length
        context.document.insertString(startOffset, modifierObjectAsQualifier)
        context.offsetMap.addOffset(CompletionInitializationContext.START_OFFSET, endOffset)
        psiDocumentManager.commitAllDocuments()
        psiDocumentManager.doPostponedOperationsAndUnblockDocument(context.document)
        shortenReferencesInRange(ktFile, TextRange(startOffset, endOffset))
      }
      if (ktFile.importDirectives.all { it.importedFqName != FqName(COMPOSE_MODIFIER_FQN) }) {
        ktFile.addImport(FqName(COMPOSE_MODIFIER_FQN))
      }
      psiDocumentManager.commitAllDocuments()
      psiDocumentManager.doPostponedOperationsAndUnblockDocument(context.document)
      super.handleInsert(context)
    }
  }
}<|MERGE_RESOLUTION|>--- conflicted
+++ resolved
@@ -40,19 +40,15 @@
 import com.intellij.psi.util.contextOfType
 import com.intellij.psi.util.parentOfType
 import org.jetbrains.annotations.VisibleForTesting
-<<<<<<< HEAD
-import org.jetbrains.kotlin.analysis.api.analyze
-=======
 import org.jetbrains.kotlin.analysis.api.KtAnalysisSession
 import org.jetbrains.kotlin.analysis.api.analyze
 import org.jetbrains.kotlin.analysis.api.symbols.KtClassOrObjectSymbol
->>>>>>> 574fcae1
 import org.jetbrains.kotlin.analysis.api.symbols.markers.KtSymbolWithVisibility
 import org.jetbrains.kotlin.descriptors.CallableDescriptor
 import org.jetbrains.kotlin.descriptors.DeclarationDescriptor
 import org.jetbrains.kotlin.descriptors.DeclarationDescriptorWithVisibility
 import org.jetbrains.kotlin.idea.base.analysis.api.utils.shortenReferencesInRange
-import org.jetbrains.kotlin.idea.base.plugin.isK2Plugin
+import org.jetbrains.kotlin.idea.base.plugin.KotlinPluginModeProvider
 import org.jetbrains.kotlin.idea.base.psi.imports.addImport
 import org.jetbrains.kotlin.idea.caches.resolve.analyze
 import org.jetbrains.kotlin.idea.caches.resolve.getResolutionFacade
@@ -94,8 +90,6 @@
 import org.jetbrains.kotlin.psi.psiUtil.getChildOfType
 import org.jetbrains.kotlin.psi.psiUtil.getReceiverExpression
 import org.jetbrains.kotlin.resolve.lazy.BodyResolveMode
-import org.jetbrains.kotlin.utils.addToStdlib.UnsafeCastFunction
-import org.jetbrains.kotlin.utils.addToStdlib.safeAs
 
 /**
  * Enhances code completion for Modifier (androidx.compose.ui.Modifier)
@@ -148,13 +142,9 @@
     )
     // If user didn't type Modifier don't suggest extensions that doesn't return Modifier.
     if (isMethodCalledOnImportedModifier) {
-<<<<<<< HEAD
-      resultSet.addAllElements(others.toLookupElements(lookupElementFactory, 0.0, insertModifier = false))
-=======
       resultSet.addAllElements(
         others.toLookupElements(lookupElementFactory, 0.0, insertModifier = isNewModifier)
       )
->>>>>>> 574fcae1
     }
 
     ProgressManager.checkCanceled()
@@ -164,16 +154,12 @@
     if (isMethodCalledOnImportedModifier) {
       val extensionFunctionsNames = extensionFunctions.map { it.name.asString() }.toSet()
       resultSet.runRemainingContributors(parameters) { completionResult ->
-<<<<<<< HEAD
-        consumerCompletionResultFromRemainingContributor(completionResult, extensionFunctionsNames, element, resultSet)
-=======
         consumerCompletionResultFromRemainingContributor(
           completionResult,
           extensionFunctionsNames,
           element,
           resultSet
         )
->>>>>>> 574fcae1
       }
     }
   }
@@ -186,15 +172,6 @@
     resultSet: CompletionResultSet
   ) {
     val suggestedKtFunction = completionResult.lookupElement.psiElement as? KtFunction
-<<<<<<< HEAD
-    val alreadyAddedResult = suggestedKtFunction?.name?.let { extensionFunctionsNames.contains(it) } == true
-
-    // Only call [isVisibleFromCompletionPosition] if the function is on an internal object, since that method is heavier.
-    // TODO (b/280093734): Remove this workaround once https://youtrack.jetbrains.com/issue/KTIJ-23360 is resolved.
-    val isOnInvisibleObject =
-      suggestedKtFunction?.containingClassOrObject?.hasModifier(KtTokens.INTERNAL_KEYWORD) == true &&
-      !suggestedKtFunction.isVisibleFromCompletionPosition(completionPositionElement)
-=======
     val alreadyAddedResult =
       suggestedKtFunction?.name?.let { extensionFunctionsNames.contains(it) } == true
 
@@ -205,7 +182,6 @@
     val isOnInvisibleObject =
       suggestedKtFunction?.containingClassOrObject?.hasModifier(KtTokens.INTERNAL_KEYWORD) ==
         true && !suggestedKtFunction.isVisibleFromCompletionPosition(completionPositionElement)
->>>>>>> 574fcae1
 
     if (!alreadyAddedResult && !isOnInvisibleObject) {
       resultSet.passResult(completionResult)
@@ -213,19 +189,6 @@
   }
 
   /**
-<<<<<<< HEAD
-   * Checks if the given function is visible from the completion position. Workaround for b/279049842 and b/252977033.
-   *
-   * Some suggestions for Modifier extensions are extension functions that live on internal objects in Compose libraries. These aren't legal
-   * to be directly referenced from users' code, but the Kotlin plugin suggests them anyway. This is tracked by
-   * https://youtrack.jetbrains.com/issue/KTIJ-23360.
-   *
-   * In the meantime, this method checks whether the containing class/object of the function is visible from the completion position. If
-   * not, then it will be filtered out from results.
-   */
-  private fun KtFunction.isVisibleFromCompletionPosition(completionPosition: PsiElement): Boolean {
-    // This is Compose, we should always be completing in a KtFile. If not, let's just assume things are visible so as not to muck with
-=======
    * Checks if the given function is visible from the completion position. Workaround for
    * b/279049842 and b/252977033.
    *
@@ -240,17 +203,11 @@
   private fun KtFunction.isVisibleFromCompletionPosition(completionPosition: PsiElement): Boolean {
     // This is Compose, we should always be completing in a KtFile. If not, let's just assume things
     // are visible so as not to muck with
->>>>>>> 574fcae1
     // whatever behavior is happening.
     val ktFile = completionPosition.containingFile as? KtFile ?: return true
 
     val elementToAnalyze = this.containingClassOrObject ?: this
     analyze(elementToAnalyze) {
-<<<<<<< HEAD
-      val symbolWithVisibility = elementToAnalyze.getSymbol() as? KtSymbolWithVisibility ?: return true
-
-      return isVisible(symbolWithVisibility, useSiteFile = ktFile.getFileSymbol(), position = completionPosition)
-=======
       val symbolWithVisibility =
         elementToAnalyze.getSymbol() as? KtSymbolWithVisibility ?: return true
 
@@ -259,7 +216,6 @@
         useSiteFile = ktFile.getFileSymbol(),
         position = completionPosition
       )
->>>>>>> 574fcae1
     }
   }
 
@@ -324,10 +280,6 @@
   private fun createNameExpression(originalElement: PsiElement): KtSimpleNameExpression {
     val originalFile = originalElement.containingFile as KtFile
 
-<<<<<<< HEAD
-    val file = KtPsiFactory.contextual(originalFile).createFile("temp.kt", "val x = $COMPOSE_MODIFIER_FQN.call")
-    return file.getChildOfType<KtProperty>()!!.getChildOfType<KtDotQualifiedExpression>()!!.lastChild as KtSimpleNameExpression
-=======
     val file =
       KtPsiFactory.contextual(originalFile)
         .createFile("temp.kt", "val x = $COMPOSE_MODIFIER_FQN.call")
@@ -345,7 +297,6 @@
       } ?: return null
     val reference = namedReferenceExpression.mainReference as? KtSimpleNameReference ?: return null
     return reference.resolveToSymbol() as? KtClassOrObjectSymbol
->>>>>>> 574fcae1
   }
 
   private fun getExtensionFunctionsForModifier(
@@ -411,22 +362,15 @@
    *
    * Returns true for Modifier.align().%this%, myModifier.%this%, Modifier.%this%.
    */
-  @OptIn(UnsafeCastFunction::class)
   private fun PsiElement.isMethodCalledOnModifier(): Boolean {
     val elementOnWhichMethodCalled: KtExpression =
       (parent as? KtNameReferenceExpression)?.getReceiverExpression() ?: return false
     // Case Modifier.align().%this%, modifier.%this%
-<<<<<<< HEAD
-    val fqName = elementOnWhichMethodCalled.callReturnTypeFqName() ?:
-                 // Case Modifier.%this%
-                 elementOnWhichMethodCalled.safeAs<KtNameReferenceExpression>()?.mainReference?.resolve().safeAs<KtClass>()?.fqName
-=======
     val fqName =
       elementOnWhichMethodCalled.callReturnTypeFqName()
         ?:
         // Case Modifier.%this%
         ((elementOnWhichMethodCalled as? KtNameReferenceExpression)?.resolve() as? KtClass)?.fqName
->>>>>>> 574fcae1
     return fqName?.asString() == COMPOSE_MODIFIER_FQN
   }
 
@@ -462,7 +406,7 @@
     }
 
     override fun handleInsert(context: InsertionContext) {
-      if (isK2Plugin()) {
+      if (KotlinPluginModeProvider.isK2Mode()) {
         handleInsertK2(context)
         return
       }
