/*
 * Copyright (C) 2020 The Android Open Source Project
 *
 * Licensed under the Apache License, Version 2.0 (the "License");
 * you may not use this file except in compliance with the License.
 * You may obtain a copy of the License at
 *
 *      http://www.apache.org/licenses/LICENSE-2.0
 *
 * Unless required by applicable law or agreed to in writing, software
 * distributed under the License is distributed on an "AS IS" BASIS,
 * WITHOUT WARRANTIES OR CONDITIONS OF ANY KIND, either express or implied.
 * See the License for the specific language governing permissions and
 * limitations under the License.
 */
package com.android.tools.compose.code.completion

import com.android.tools.compose.COMPOSE_MODIFIER_FQN
import com.android.tools.compose.asFqName
import com.android.tools.compose.callReturnTypeFqName
import com.android.tools.compose.isComposeEnabled
import com.android.tools.compose.matchingParamTypeFqName
import com.android.tools.compose.returnTypeFqName
import com.intellij.codeInsight.completion.CompletionContributor
import com.intellij.codeInsight.completion.CompletionInitializationContext
import com.intellij.codeInsight.completion.CompletionParameters
import com.intellij.codeInsight.completion.CompletionResult
import com.intellij.codeInsight.completion.CompletionResultSet
import com.intellij.codeInsight.completion.InsertionContext
import com.intellij.codeInsight.completion.PrefixMatcher
import com.intellij.codeInsight.completion.PrioritizedLookupElement
import com.intellij.codeInsight.lookup.LookupElement
import com.intellij.codeInsight.lookup.LookupElementDecorator
import com.intellij.codeInsight.lookup.LookupElementPresentation
import com.intellij.openapi.editor.Editor
import com.intellij.openapi.progress.ProgressManager
import com.intellij.openapi.util.TextRange
import com.intellij.psi.PsiDocumentManager
import com.intellij.psi.PsiElement
import com.intellij.psi.util.contextOfType
import com.intellij.psi.util.parentOfType
import org.jetbrains.annotations.VisibleForTesting
import org.jetbrains.kotlin.analysis.api.KaExperimentalApi
import org.jetbrains.kotlin.analysis.api.KaIdeApi
<<<<<<< HEAD
import org.jetbrains.kotlin.analysis.api.KaSession
=======
import org.jetbrains.kotlin.analysis.api.KtAnalysisSession
>>>>>>> ad897288
import org.jetbrains.kotlin.analysis.api.analyze
import org.jetbrains.kotlin.analysis.api.symbols.KaCallableSymbol
import org.jetbrains.kotlin.analysis.api.symbols.markers.KaNamedSymbol
import org.jetbrains.kotlin.descriptors.CallableDescriptor
import org.jetbrains.kotlin.descriptors.DeclarationDescriptor
import org.jetbrains.kotlin.descriptors.DeclarationDescriptorWithVisibility
import org.jetbrains.kotlin.idea.base.analysis.api.utils.KtSymbolFromIndexProvider
import org.jetbrains.kotlin.idea.base.analysis.api.utils.shortenReferencesInRange
import org.jetbrains.kotlin.idea.base.plugin.KotlinPluginModeProvider.Companion.isK2Mode
import org.jetbrains.kotlin.idea.base.psi.imports.addImport
import org.jetbrains.kotlin.idea.caches.resolve.analyze
import org.jetbrains.kotlin.idea.caches.resolve.getResolutionFacade
import org.jetbrains.kotlin.idea.caches.resolve.resolveImportReference
import org.jetbrains.kotlin.idea.caches.resolve.util.getResolveScope
import org.jetbrains.kotlin.idea.completion.BasicLookupElementFactory
import org.jetbrains.kotlin.idea.completion.CollectRequiredTypesContextVariablesProvider
import org.jetbrains.kotlin.idea.completion.CompletionSession
import org.jetbrains.kotlin.idea.completion.InsertHandlerProvider
import org.jetbrains.kotlin.idea.completion.LookupElementFactory
import org.jetbrains.kotlin.idea.completion.impl.k2.ImportStrategyDetector
import org.jetbrains.kotlin.idea.completion.lookups.factories.KotlinFirLookupElementFactory
import org.jetbrains.kotlin.idea.core.KotlinIndicesHelper
import org.jetbrains.kotlin.idea.core.isVisible
import org.jetbrains.kotlin.idea.refactoring.fqName.fqName
import org.jetbrains.kotlin.idea.references.mainReference
import org.jetbrains.kotlin.idea.util.CallType
import org.jetbrains.kotlin.idea.util.CallTypeAndReceiver
import org.jetbrains.kotlin.idea.util.ImportInsertHelper
import org.jetbrains.kotlin.idea.util.getResolutionScope
import org.jetbrains.kotlin.idea.util.receiverTypesWithIndex
import org.jetbrains.kotlin.lexer.KtTokens
import org.jetbrains.kotlin.name.FqName
import org.jetbrains.kotlin.nj2k.postProcessing.resolve
import org.jetbrains.kotlin.psi.KtCallElement
import org.jetbrains.kotlin.psi.KtClass
import org.jetbrains.kotlin.psi.KtDotQualifiedExpression
import org.jetbrains.kotlin.psi.KtExpression
import org.jetbrains.kotlin.psi.KtFile
import org.jetbrains.kotlin.psi.KtFunction
import org.jetbrains.kotlin.psi.KtLambdaArgument
import org.jetbrains.kotlin.psi.KtNameReferenceExpression
import org.jetbrains.kotlin.psi.KtNamedFunction
import org.jetbrains.kotlin.psi.KtProperty
import org.jetbrains.kotlin.psi.KtPsiFactory
import org.jetbrains.kotlin.psi.KtSimpleNameExpression
import org.jetbrains.kotlin.psi.KtValueArgument
import org.jetbrains.kotlin.psi.psiUtil.containingClassOrObject
import org.jetbrains.kotlin.psi.psiUtil.getChildOfType
import org.jetbrains.kotlin.psi.psiUtil.getReceiverExpression
import org.jetbrains.kotlin.resolve.lazy.BodyResolveMode

/**
 * Enhances code completion for Modifier (androidx.compose.ui.Modifier)
 *
 * Adds Modifier extension functions to code completion in places where modifier is expected e.g.
 * parameter of type Modifier, variable of type Modifier as it was called on Modifier.<caret>
 *
 * Moves extension functions for method called on modifier [isMethodCalledOnModifier] up in the
 * completion list.
 *
 * @see COMPOSE_MODIFIER_FQN
 */
class ComposeModifierCompletionContributor : CompletionContributor() {
  @Suppress("UnstableApiUsage")
  private fun KaSession.fillCompletionVariants(
    parameters: CompletionParameters,
    nameExpression: KtSimpleNameExpression,
    isMethodCalledOnImportedModifier: Boolean,
    resultSet: CompletionResultSet,
  ) {
    val originalPosition = parameters.position
    val extensionFunctionSymbols =
      getExtensionFunctionsForModifier(nameExpression, originalPosition, resultSet.prefixMatcher)

    ProgressManager.checkCanceled()
    val (returnsModifier, others) =
      extensionFunctionSymbols.partition {
        asFqName(it.returnType)?.asString() == COMPOSE_MODIFIER_FQN
      }
    val importStrategyDetector = ImportStrategyDetector(
      originalKtFile = nameExpression.containingKtFile,
      project = nameExpression.project,
    )

    val isNewModifier =
      !isMethodCalledOnImportedModifier &&
      originalPosition.parentOfType<KtDotQualifiedExpression>() == null
    // Prioritise functions that return Modifier over other extension function.
    returnsModifier.asSequence()
      .map {
        toLookupElement(
          symbol = it,
          importStrategyDetector = importStrategyDetector,
          weight = 2.0,
          insertModifier = isNewModifier,
        )
      }.forEach(resultSet::addElement)

    // If user didn't type Modifier don't suggest extensions that doesn't return Modifier.
    if (isMethodCalledOnImportedModifier) {
      others.asSequence()
        .map {
          toLookupElement(
            symbol = it,
            importStrategyDetector = importStrategyDetector,
            weight = 0.0,
            insertModifier = false,
          )
        }.forEach(resultSet::addElement)
    }

    ProgressManager.checkCanceled()

    // If method is called on modifier [KotlinCompletionContributor] will add extensions function
    // one more time, we need to filter them out.
    if (isMethodCalledOnImportedModifier) {
      val extensionFunctionsNames =
        extensionFunctionSymbols.mapNotNull { (it as? KaNamedSymbol)?.name?.asString() }.toSet()
      resultSet.runRemainingContributors(parameters) { completionResult ->
        consumerCompletionResultFromRemainingContributor(
          completionResult,
          extensionFunctionsNames,
          originalPosition,
          resultSet,
        )
      }
    }
  }

  override fun fillCompletionVariants(
    parameters: CompletionParameters,
    resultSet: CompletionResultSet,
  ) {
    val element = parameters.position
    if (!isComposeEnabled(element) || parameters.originalFile !is KtFile) {
      return
    }

    // It says "on imported" because only in that case we are able to resolve that it called on
    // Modifier.
    val isMethodCalledOnImportedModifier = element.isMethodCalledOnModifier()
    ProgressManager.checkCanceled()
    val isModifierType =
      isMethodCalledOnImportedModifier || element.isModifierArgument || element.isModifierProperty
    if (!isModifierType) return

    ProgressManager.checkCanceled()

    val nameExpression = createNameExpression(element)
    if (isK2Mode()) {
      analyze(nameExpression) {
        fillCompletionVariants(
          parameters,
          nameExpression,
          isMethodCalledOnImportedModifier,
          resultSet,
        )
      }
      return
    }

    // For K1
    val extensionFunctions =
      getExtensionFunctionsForModifier(nameExpression, element, resultSet.prefixMatcher)

    ProgressManager.checkCanceled()
    val (returnsModifier, others) =
      extensionFunctions.partition { it.returnType?.fqName?.asString() == COMPOSE_MODIFIER_FQN }
    val lookupElementFactory =
      createLookupElementFactory(parameters.editor, nameExpression, parameters)

    val isNewModifier =
      !isMethodCalledOnImportedModifier && element.parentOfType<KtDotQualifiedExpression>() == null
    // Prioritise functions that return Modifier over other extension function.
    resultSet.addAllElements(
      returnsModifier.toLookupElements(lookupElementFactory, 2.0, insertModifier = isNewModifier)
    )
    // If user didn't type Modifier don't suggest extensions that doesn't return Modifier.
    if (isMethodCalledOnImportedModifier) {
      resultSet.addAllElements(
        others.toLookupElements(lookupElementFactory, 0.0, insertModifier = isNewModifier)
      )
    }

    ProgressManager.checkCanceled()

    // If method is called on modifier [KotlinCompletionContributor] will add extensions function
    // one more time, we need to filter them out.
    if (isMethodCalledOnImportedModifier) {
      val extensionFunctionsNames = extensionFunctions.map { it.name.asString() }.toSet()
      resultSet.runRemainingContributors(parameters) { completionResult ->
        consumerCompletionResultFromRemainingContributor(
          completionResult,
          extensionFunctionsNames,
          element,
          resultSet,
        )
      }
    }
  }

  @VisibleForTesting
  fun consumerCompletionResultFromRemainingContributor(
    completionResult: CompletionResult,
    extensionFunctionsNames: Set<String>,
    completionPositionElement: PsiElement,
    resultSet: CompletionResultSet,
  ) {
    val suggestedKtFunction = completionResult.lookupElement.psiElement as? KtFunction
    val alreadyAddedResult =
      suggestedKtFunction?.name?.let { extensionFunctionsNames.contains(it) } == true

    // Only call [isVisibleFromCompletionPosition] if the function is on an internal object, since
    // that method is heavier.
    // TODO (b/280093734): Remove this workaround once
    // https://youtrack.jetbrains.com/issue/KTIJ-23360 is resolved.
    val isOnInvisibleObject =
      suggestedKtFunction?.containingClassOrObject?.hasModifier(KtTokens.INTERNAL_KEYWORD) ==
      true && !suggestedKtFunction.isVisibleFromCompletionPosition(completionPositionElement)

    if (!alreadyAddedResult && !isOnInvisibleObject) {
      resultSet.passResult(completionResult)
    }
  }

  /**
   * Checks if the given function is visible from the completion position. Workaround for
   * b/279049842 and b/252977033.
   *
   * Some suggestions for Modifier extensions are extension functions that live on internal objects
   * in Compose libraries. These aren't legal to be directly referenced from users' code, but the
   * Kotlin plugin suggests them anyway. This is tracked by
   * https://youtrack.jetbrains.com/issue/KTIJ-23360.
   *
   * In the meantime, this method checks whether the containing class/object of the function is
   * visible from the completion position. If not, then it will be filtered out from results.
   */
  @OptIn(KaExperimentalApi::class)
  private fun KtFunction.isVisibleFromCompletionPosition(completionPosition: PsiElement): Boolean {
    // This is Compose, we should always be completing in a KtFile. If not, let's just assume things
    // are visible so as not to muck with
    // whatever behavior is happening.
    val ktFile = completionPosition.containingFile as? KtFile ?: return true

    val elementToAnalyze = this.containingClassOrObject ?: this
    analyze(elementToAnalyze) {
<<<<<<< HEAD
=======
      val symbolWithVisibility =
        elementToAnalyze.symbol as? KtSymbolWithVisibility ?: return true

      @OptIn(KaExperimentalApi::class)
>>>>>>> ad897288
      return isVisible(
        elementToAnalyze.symbol,
        useSiteFile = ktFile.symbol,
        position = completionPosition,
      )
    }
  }

  private fun List<CallableDescriptor>.toLookupElements(
    lookupElementFactory: LookupElementFactory,
    weight: Double,
    insertModifier: Boolean,
  ) = flatMap { descriptor ->
    lookupElementFactory
      .createStandardLookupElementsForDescriptor(descriptor, useReceiverTypes = true)
      .map {
        PrioritizedLookupElement.withPriority(ModifierLookupElement(it, insertModifier), weight)
      }
  }

  @Suppress("UnstableApiUsage")
  private fun KaSession.toLookupElement(
    symbol: KaCallableSymbol,
    importStrategyDetector: ImportStrategyDetector,
    weight: Double,
    insertModifier: Boolean,
  ): LookupElement {
    val lookupElement = KotlinFirLookupElementFactory.createLookupElement(
      symbol = symbol as KaNamedSymbol,
      importStrategyDetector = importStrategyDetector,
    )

    return PrioritizedLookupElement.withPriority(
      ModifierLookupElement(lookupElement, insertModifier),
      weight,
    )
  }

  /**
   * Creates LookupElementFactory that is similar to the one kotlin-plugin uses during completion
   * session. Code partially copied from [CompletionSession].
   */
  private fun createLookupElementFactory(
    editor: Editor,
    nameExpression: KtSimpleNameExpression,
    parameters: CompletionParameters,
  ): LookupElementFactory {
    val bindingContext = nameExpression.analyze(BodyResolveMode.PARTIAL_WITH_DIAGNOSTICS)
    val file = parameters.originalFile as KtFile
    val resolutionFacade = file.getResolutionFacade()

    val moduleDescriptor = resolutionFacade.moduleDescriptor

    val callTypeAndReceiver = CallTypeAndReceiver.detect(nameExpression)
    val receiverTypes =
      callTypeAndReceiver.receiverTypesWithIndex(
        bindingContext,
        nameExpression,
        moduleDescriptor,
        resolutionFacade,
        stableSmartCastsOnly =
        true,
        /* we don't include smart cast receiver types for "unstable" receiver value to mark members grayed */
        withImplicitReceiversWhenExplicitPresent = true,
      )

    val inDescriptor =
      nameExpression.getResolutionScope(bindingContext, resolutionFacade).ownerDescriptor

    val insertHandler = InsertHandlerProvider(CallType.DOT, parameters.editor, ::emptyList)
    val basicLookupElementFactory = BasicLookupElementFactory(nameExpression.project, insertHandler)

    return LookupElementFactory(
      basicLookupElementFactory,
      editor,
      receiverTypes,
      callTypeAndReceiver.callType,
      inDescriptor,
      CollectRequiredTypesContextVariablesProvider(),
    )
  }

  /**
   * Creates "Modifier.call" expression as it would be if user typed "Modifier.<caret>" themselves.
   */
  private fun createNameExpression(originalElement: PsiElement): KtSimpleNameExpression {
    val originalFile = originalElement.containingFile as KtFile

    val newExpressionAsString = "$COMPOSE_MODIFIER_FQN.call"

    val newExpression =
      if (isK2Mode()) {
        // For K2, we have to create a code fragment to run analysis API on it.
        // See https://b.corp.google.com/issues/330760992#comment3 for more information.
        KtPsiFactory(originalFile.project)
          .createExpressionCodeFragment(newExpressionAsString, originalFile)
      }
      else {
        requireNotNull(
          KtPsiFactory.contextual(originalFile)
            .createFile("temp.kt", "val x = $newExpressionAsString")
            .getChildOfType<KtProperty>()
        )
      }
    return requireNotNull(newExpression.getChildOfType<KtDotQualifiedExpression>()).lastChild
      as KtSimpleNameExpression
  }

  @OptIn(KaExperimentalApi::class)
  private fun KaSession.getExtensionFunctionsForModifier(
    nameExpression: KtSimpleNameExpression,
    originalPosition: PsiElement,
    prefixMatcher: PrefixMatcher,
  ): Collection<KaCallableSymbol> {
    val modifierCallExpression =
      nameExpression.parent as? KtDotQualifiedExpression ?: return emptyList()
    val receiverExpression =
      modifierCallExpression.receiverExpression as? KtExpression ?: return emptyList()
    val receiverType = receiverExpression.expressionType ?: return emptyList()

    val file = nameExpression.containingFile as KtFile
    val fileSymbol = file.symbol

    return KtSymbolFromIndexProvider.createForElement(file)
      .getExtensionCallableSymbolsByNameFilter(
        { name -> prefixMatcher.prefixMatches(name.asString()) },
        listOf(receiverType),
      )
      .filter {
<<<<<<< HEAD
        isVisible(it, fileSymbol, receiverExpression, originalPosition)
=======
        @OptIn(KaExperimentalApi::class)
        isVisible(it as KtSymbolWithVisibility, fileSymbol, receiverExpression, originalPosition)
>>>>>>> ad897288
      }
      .toList()
  }

  private fun getExtensionFunctionsForModifier(
    nameExpression: KtSimpleNameExpression,
    originalPosition: PsiElement,
    prefixMatcher: PrefixMatcher,
  ): Collection<CallableDescriptor> {
    val file = nameExpression.containingFile as KtFile
    val searchScope = getResolveScope(file)
    val resolutionFacade = file.getResolutionFacade()
    val bindingContext = nameExpression.analyze(BodyResolveMode.PARTIAL_FOR_COMPLETION)

    val callTypeAndReceiver = CallTypeAndReceiver.detect(nameExpression)
    fun isVisible(descriptor: DeclarationDescriptor): Boolean {
      if (descriptor is DeclarationDescriptorWithVisibility) {
        return descriptor.isVisible(
          originalPosition,
          callTypeAndReceiver.receiver as? KtExpression,
          bindingContext,
          resolutionFacade,
        )
      }

      return true
    }

    val indicesHelper = KotlinIndicesHelper(resolutionFacade, searchScope, ::isVisible, file = file)

    val nameFilter = { name: String -> prefixMatcher.prefixMatches(name) }
    return indicesHelper.getCallableTopLevelExtensions(
      callTypeAndReceiver,
      nameExpression,
      bindingContext,
      null,
      nameFilter,
    )
  }

  private val PsiElement.isModifierProperty: Boolean
    get() {
      // Case val myModifier:Modifier = <caret>
      val property = parent?.parent as? KtProperty ?: return false
      return property.returnTypeFqName()?.asString() == COMPOSE_MODIFIER_FQN
    }

  private val PsiElement.isModifierArgument: Boolean
    get() {
      val argument =
        contextOfType<KtValueArgument>().takeIf { it !is KtLambdaArgument } ?: return false

      val callExpression = argument.parentOfType<KtCallElement>() ?: return false
      val callee =
        callExpression.calleeExpression?.mainReference?.resolve() as? KtNamedFunction
        ?: return false

      val argumentTypeFqName = argument.matchingParamTypeFqName(callee)

      return argumentTypeFqName?.asString() == COMPOSE_MODIFIER_FQN
    }

  /**
   * Returns true if psiElement is method called on object that has Modifier type.
   *
   * Returns true for Modifier.align().%this%, myModifier.%this%, Modifier.%this%.
   */
  private fun PsiElement.isMethodCalledOnModifier(): Boolean {
    val elementOnWhichMethodCalled: KtExpression =
      (parent as? KtNameReferenceExpression)?.getReceiverExpression() ?: return false
    // Case Modifier.align().%this%, modifier.%this%
    val fqName =
      elementOnWhichMethodCalled.callReturnTypeFqName()
      ?:
      // Case Modifier.%this%
      ((elementOnWhichMethodCalled as? KtNameReferenceExpression)?.resolve() as? KtClass)?.fqName
    return fqName?.asString() == COMPOSE_MODIFIER_FQN
  }

  /**
   * Inserts "Modifier." before [delegate] and imports
   * [ComposeModifierCompletionContributor.modifierFqName] if it's not imported.
   */
  private class ModifierLookupElement(delegate: LookupElement, val insertModifier: Boolean) :
    LookupElementDecorator<LookupElement>(delegate) {
    companion object {
      private const val callOnModifierObject = "Modifier."
    }

    override fun renderElement(presentation: LookupElementPresentation) {
      super.renderElement(presentation)
      presentation.itemText = lookupString
    }

    override fun getAllLookupStrings(): MutableSet<String> {
      if (insertModifier) {
        val lookupStrings = super.getAllLookupStrings().toMutableSet()
        lookupStrings.add(callOnModifierObject + super.getLookupString())
        return lookupStrings
      }
      return super.getAllLookupStrings()
    }

    override fun getLookupString(): String {
      if (insertModifier) {
        return callOnModifierObject + super.getLookupString()
      }
      return super.getLookupString()
    }

    override fun handleInsert(context: InsertionContext) {
      if (isK2Mode()) {
        handleInsertK2(context)
        return
      }

      val psiDocumentManager = PsiDocumentManager.getInstance(context.project)
      // Compose plugin inserts Modifier if completion character is '\n', doesn't happened with
      // '\t'. Looks like a bug.
      if (insertModifier && context.completionChar != '\n') {
        context.document.insertString(context.startOffset, callOnModifierObject)
        context.offsetMap.addOffset(
          CompletionInitializationContext.START_OFFSET,
          context.startOffset + callOnModifierObject.length,
        )
        psiDocumentManager.commitAllDocuments()
        psiDocumentManager.doPostponedOperationsAndUnblockDocument(context.document)
      }
      val ktFile = context.file as KtFile
      val modifierDescriptor =
        ktFile.resolveImportReference(FqName(COMPOSE_MODIFIER_FQN)).singleOrNull()
      modifierDescriptor?.let {
        ImportInsertHelper.getInstance(context.project).importDescriptor(ktFile, it)
      }
      psiDocumentManager.commitAllDocuments()
      psiDocumentManager.doPostponedOperationsAndUnblockDocument(context.document)
      super.handleInsert(context)
    }

    @OptIn(KaIdeApi::class)
    private fun handleInsertK2(context: InsertionContext) {
      val psiDocumentManager = PsiDocumentManager.getInstance(context.project)
      val ktFile = context.file as KtFile
      if (insertModifier) {
        val modifierObjectAsQualifier = "$COMPOSE_MODIFIER_FQN."
        val startOffset = context.startOffset
        val endOffset = startOffset + modifierObjectAsQualifier.length
        context.document.insertString(startOffset, modifierObjectAsQualifier)
        context.offsetMap.addOffset(CompletionInitializationContext.START_OFFSET, endOffset)
        psiDocumentManager.commitAllDocuments()
        psiDocumentManager.doPostponedOperationsAndUnblockDocument(context.document)
        @OptIn(KaIdeApi::class)
        shortenReferencesInRange(ktFile, TextRange(startOffset, endOffset))
      }
      if (ktFile.importDirectives.all { it.importedFqName != FqName(COMPOSE_MODIFIER_FQN) }) {
        ktFile.addImport(FqName(COMPOSE_MODIFIER_FQN))
      }
      psiDocumentManager.commitAllDocuments()
      psiDocumentManager.doPostponedOperationsAndUnblockDocument(context.document)
      super.handleInsert(context)
    }
  }
}<|MERGE_RESOLUTION|>--- conflicted
+++ resolved
@@ -42,11 +42,7 @@
 import org.jetbrains.annotations.VisibleForTesting
 import org.jetbrains.kotlin.analysis.api.KaExperimentalApi
 import org.jetbrains.kotlin.analysis.api.KaIdeApi
-<<<<<<< HEAD
 import org.jetbrains.kotlin.analysis.api.KaSession
-=======
-import org.jetbrains.kotlin.analysis.api.KtAnalysisSession
->>>>>>> ad897288
 import org.jetbrains.kotlin.analysis.api.analyze
 import org.jetbrains.kotlin.analysis.api.symbols.KaCallableSymbol
 import org.jetbrains.kotlin.analysis.api.symbols.markers.KaNamedSymbol
@@ -293,13 +289,6 @@
 
     val elementToAnalyze = this.containingClassOrObject ?: this
     analyze(elementToAnalyze) {
-<<<<<<< HEAD
-=======
-      val symbolWithVisibility =
-        elementToAnalyze.symbol as? KtSymbolWithVisibility ?: return true
-
-      @OptIn(KaExperimentalApi::class)
->>>>>>> ad897288
       return isVisible(
         elementToAnalyze.symbol,
         useSiteFile = ktFile.symbol,
@@ -408,7 +397,6 @@
       as KtSimpleNameExpression
   }
 
-  @OptIn(KaExperimentalApi::class)
   private fun KaSession.getExtensionFunctionsForModifier(
     nameExpression: KtSimpleNameExpression,
     originalPosition: PsiElement,
@@ -429,12 +417,8 @@
         listOf(receiverType),
       )
       .filter {
-<<<<<<< HEAD
+        @OptIn(KaExperimentalApi::class)
         isVisible(it, fileSymbol, receiverExpression, originalPosition)
-=======
-        @OptIn(KaExperimentalApi::class)
-        isVisible(it as KtSymbolWithVisibility, fileSymbol, receiverExpression, originalPosition)
->>>>>>> ad897288
       }
       .toList()
   }
@@ -574,7 +558,6 @@
       super.handleInsert(context)
     }
 
-    @OptIn(KaIdeApi::class)
     private fun handleInsertK2(context: InsertionContext) {
       val psiDocumentManager = PsiDocumentManager.getInstance(context.project)
       val ktFile = context.file as KtFile
