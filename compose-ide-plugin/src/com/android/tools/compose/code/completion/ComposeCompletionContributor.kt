--- conflicted
+++ resolved
@@ -42,11 +42,8 @@
 import org.jetbrains.kotlin.analysis.api.KaSession
 import org.jetbrains.kotlin.analysis.api.analyze
 import org.jetbrains.kotlin.analysis.api.types.KaFunctionType
-<<<<<<< HEAD
-=======
 import org.jetbrains.kotlin.analysis.api.symbols.KaValueParameterSymbol
 import org.jetbrains.kotlin.builtins.isFunctionType
->>>>>>> 3a514de0
 import org.jetbrains.kotlin.descriptors.FunctionDescriptor
 import org.jetbrains.kotlin.descriptors.ValueParameterDescriptor
 import org.jetbrains.kotlin.idea.KotlinLanguage
@@ -257,7 +254,6 @@
     if (context.getLastElementInOffset()?.text == "}") return
 
     // There's a special case where the cursor (prior to completion) was immediately before a block
-<<<<<<< HEAD
     // opening, in which case we don't need to add the braces for the lambda.
     val cursorWasBeforeBlockOpening =
       context.getNextElementAfterOffset()?.text?.startsWith("{") ?: false
@@ -270,18 +266,6 @@
       context.document.insertString(context.tailOffset, trailingLambda)
       psiDocumentManager.commitDocument(context.document)
     }
-=======
-    // opening, in which case we don't need to add the lambda.
-    if (context.getNextElementAfterOffset()?.text?.startsWith("{") == true) return
-
-    // When there are no required parameters before the lambda, the caret will be placed in the
-    // lambda, so there needs to be an extra space.
-    val trailingLambda = if (functionInfo.hasRequiredParametersBeforeLambda) " { }" else " {  }"
-
-    // Insert the lambda.
-    context.document.insertString(context.tailOffset, trailingLambda)
-    psiDocumentManager.commitDocument(context.document)
->>>>>>> 3a514de0
 
     // If there are required parameters before the lambda, then we can just leave the function's
     // parens there.
@@ -321,7 +305,6 @@
     parts.parameters?.let { appendTailText(it, /* grayed= */ false) }
     parts.tail?.let { appendTailText(" $it", /* grayed= */ true) }
 
-<<<<<<< HEAD
     // We need to drop one or two fragments from the existing tail.
     // The first fragment from the Kotlin plugin contains the parameters, which we've already
     // written out above; these are always dropped.
@@ -330,21 +313,6 @@
     val dropCount =
       if (existingTailFragments.elementAtOrNull(1)?.text?.contains("->") == true) 2 else 1
     for (fragment in existingTailFragments.drop(dropCount)) {
-=======
-    // K2 does not split tail into multiple fragments. For example, K1 has
-    // {"(a: Int)", " ", "(com.example)"} as the tail fragments, while K2 has
-    // {"(a: Int) (com.example)"} as one single tail fragment. We manually remove parameters
-    // from the tail to match their behaviors.
-    if (KotlinPluginModeProvider.isK2Mode()) {
-      existingTailFragments.firstOrNull()?.let {
-        appendTailText(it.removeParameters(), it.isGrayed)
-        return
-      }
-    }
-
-    // Copy the remaining fragments that came from the Kotlin plugin.
-    for (fragment in existingTailFragments.drop(1)) {
->>>>>>> 3a514de0
       // Technically each fragment may have a color associated with it which we are not persisting.
       // But the only time that can be set is with LookupElementPresentation.setTailText, which
       // clears the tail before adding the fragment with color. That means only the first fragment
@@ -354,22 +322,6 @@
       else appendTailText(fragment.text, fragment.isGrayed)
     }
   }
-}
-
-/** A function to remove the first "(.*)" string from [LookupElementPresentation.TextFragment]. */
-private fun LookupElementPresentation.TextFragment.removeParameters(): String {
-  if (text.firstOrNull() != '(') return text
-  var parenOpenCount = 0
-  for (i in text.indices) {
-    when (text[i]) {
-      '(' -> ++parenOpenCount
-      ')' -> {
-        --parenOpenCount
-        if (parenOpenCount == 0) return text.substring(startIndex = i + 1)
-      }
-    }
-  }
-  return ""
 }
 
 /**
@@ -524,18 +476,12 @@
 
     val lastParameter = allParameters.lastOrNull()
     val endsInRequiredLambda =
-<<<<<<< HEAD
       lastParameter?.let { !it.isVararg && it.returnType is KaFunctionType && !it.hasDefaultValue }
         ?: false
 
     val endsInVarargLambda =
       lastParameter?.let { it.isVararg && it.returnType is KaFunctionType && !it.hasDefaultValue }
         ?: false
-=======
-      allParameters.lastOrNull()?.let {
-        !it.isVararg && it.returnType is KaFunctionType && !it.hasDefaultValue
-      } ?: false
->>>>>>> 3a514de0
 
     val hasRequiredParametersBeforeLambda =
       endsInRequiredLambda && allParameters.dropLast(1).any { !it.hasDefaultValue && !it.isVararg }
