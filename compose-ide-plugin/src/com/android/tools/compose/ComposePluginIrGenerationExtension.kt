--- conflicted
+++ resolved
@@ -41,12 +41,8 @@
   override fun generate(moduleFragment: IrModuleFragment, pluginContext: IrPluginContext) {
     try {
       ComposeIrGenerationExtension(
-<<<<<<< HEAD
-          generateFunctionKeyMetaClasses = true,
-=======
           // Enable FunctionKeyMeta annotation to be generated wherever possible to help live-edit & previews.
           generateFunctionKeyMetaAnnotations = true,
->>>>>>> 3a514de0
           useK2 = KotlinPluginModeProvider.isK2Mode(),
           messageCollector = messageCollector,
           featureFlags = FeatureFlags().apply { setFeature(FeatureFlag.IntrinsicRemember, false) },
@@ -97,10 +93,7 @@
         CompilerMessageSeverity.LOGGING,
         CompilerMessageSeverity.INFO -> logger.info(messageWithLocation)
         CompilerMessageSeverity.WARNING,
-<<<<<<< HEAD
-=======
         CompilerMessageSeverity.FIXED_WARNING,
->>>>>>> 3a514de0
         CompilerMessageSeverity.STRONG_WARNING -> logger.warn(messageWithLocation)
         CompilerMessageSeverity.EXCEPTION,
         CompilerMessageSeverity.ERROR -> {
