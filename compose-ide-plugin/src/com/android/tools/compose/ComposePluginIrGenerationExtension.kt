/*
 * Copyright (C) 2020 The Android Open Source Project
 *
 * Licensed under the Apache License, Version 2.0 (the "License");
 * you may not use this file except in compliance with the License.
 * You may obtain a copy of the License at
 *
 *      http://www.apache.org/licenses/LICENSE-2.0
 *
 * Unless required by applicable law or agreed to in writing, software
 * distributed under the License is distributed on an "AS IS" BASIS,
 * WITHOUT WARRANTIES OR CONDITIONS OF ANY KIND, either express or implied.
 * See the License for the specific language governing permissions and
 * limitations under the License.
 */

package com.android.tools.compose

import androidx.compose.compiler.plugins.kotlin.ComposeIrGenerationExtension
import androidx.compose.compiler.plugins.kotlin.IncompatibleComposeRuntimeVersionException
import com.android.tools.idea.run.deployment.liveedit.CompileScope
import com.intellij.openapi.progress.ProcessCanceledException
import org.jetbrains.kotlin.backend.common.extensions.IrGenerationExtension
import org.jetbrains.kotlin.backend.common.extensions.IrPluginContext
import org.jetbrains.kotlin.idea.base.plugin.KotlinPluginModeProvider
import org.jetbrains.kotlin.ir.declarations.IrModuleFragment

private val liveEditPackageName = "${CompileScope::class.java.packageName}."

@Suppress("INVISIBLE_REFERENCE", "EXPERIMENTAL_IS_NOT_ENABLED")
@OptIn(org.jetbrains.kotlin.extensions.internal.InternalNonStableExtensionPoints::class)
class ComposePluginIrGenerationExtension : IrGenerationExtension {
  override fun generate(moduleFragment: IrModuleFragment, pluginContext: IrPluginContext) {
    try {
      ComposeIrGenerationExtension(
          reportsDestination = null,
          metricsDestination = null,
          generateFunctionKeyMetaClasses = true,
<<<<<<< HEAD
          intrinsicRememberEnabled = false
=======
          intrinsicRememberEnabled = false,
          useK2 = KotlinPluginModeProvider.isK2Mode(),
>>>>>>> 0d09370c
        )
        .generate(moduleFragment, pluginContext)
    } catch (e: ProcessCanceledException) {
      // From ProcessCanceledException javadoc: "Usually, this exception should not be caught,
      // swallowed, logged, or handled in any way.
      // Instead, it should be rethrown so that the infrastructure can handle it correctly."
      throw e
    } catch (versionError: IncompatibleComposeRuntimeVersionException) {
      // We only rethrow version incompatibility when we are trying to CodeGen for Live Edit.
      for (s in versionError.stackTrace) {
        if (s.className.startsWith(liveEditPackageName)) {
          throw versionError
        }
      }
      versionError.printStackTrace()
    } catch (t: Throwable) {
      t.printStackTrace()
    }
  }
}<|MERGE_RESOLUTION|>--- conflicted
+++ resolved
@@ -17,6 +17,9 @@
 package com.android.tools.compose
 
 import androidx.compose.compiler.plugins.kotlin.ComposeIrGenerationExtension
+import androidx.compose.compiler.plugins.kotlin.FeatureFlag
+import androidx.compose.compiler.plugins.kotlin.FeatureFlag.IntrinsicRemember
+import androidx.compose.compiler.plugins.kotlin.FeatureFlags
 import androidx.compose.compiler.plugins.kotlin.IncompatibleComposeRuntimeVersionException
 import com.android.tools.idea.run.deployment.liveedit.CompileScope
 import com.intellij.openapi.progress.ProcessCanceledException
@@ -36,12 +39,10 @@
           reportsDestination = null,
           metricsDestination = null,
           generateFunctionKeyMetaClasses = true,
-<<<<<<< HEAD
-          intrinsicRememberEnabled = false
-=======
-          intrinsicRememberEnabled = false,
           useK2 = KotlinPluginModeProvider.isK2Mode(),
->>>>>>> 0d09370c
+          featureFlags = FeatureFlags().apply {
+            setFeature(IntrinsicRemember, false)
+          }
         )
         .generate(moduleFragment, pluginContext)
     } catch (e: ProcessCanceledException) {
