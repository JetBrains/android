--- conflicted
+++ resolved
@@ -18,10 +18,6 @@
 
 import androidx.compose.compiler.plugins.kotlin.ComposeIrGenerationExtension
 import androidx.compose.compiler.plugins.kotlin.FeatureFlag
-<<<<<<< HEAD
-import androidx.compose.compiler.plugins.kotlin.FeatureFlag.IntrinsicRemember
-=======
->>>>>>> ad897288
 import androidx.compose.compiler.plugins.kotlin.FeatureFlags
 import androidx.compose.compiler.plugins.kotlin.IncompatibleComposeRuntimeVersionException
 import com.android.tools.idea.run.deployment.liveedit.CompileScope
@@ -29,11 +25,8 @@
 import com.intellij.openapi.progress.ProcessCanceledException
 import org.jetbrains.kotlin.backend.common.extensions.IrGenerationExtension
 import org.jetbrains.kotlin.backend.common.extensions.IrPluginContext
-<<<<<<< HEAD
-=======
 import org.jetbrains.kotlin.cli.common.messages.CompilerMessageSeverity
 import org.jetbrains.kotlin.cli.common.messages.CompilerMessageSourceLocation
->>>>>>> ad897288
 import org.jetbrains.kotlin.cli.common.messages.MessageCollector
 import org.jetbrains.kotlin.idea.base.plugin.KotlinPluginModeProvider
 import org.jetbrains.kotlin.ir.declarations.IrModuleFragment
@@ -50,12 +43,6 @@
       ComposeIrGenerationExtension(
           generateFunctionKeyMetaClasses = true,
           useK2 = KotlinPluginModeProvider.isK2Mode(),
-<<<<<<< HEAD
-          featureFlags = FeatureFlags().apply {
-            setFeature(IntrinsicRemember, false)
-          },
-          messageCollector = MessageCollector.NONE
-=======
           messageCollector = messageCollector,
           featureFlags = FeatureFlags().apply { setFeature(FeatureFlag.IntrinsicRemember, false) },
           // Loading the compose version class from the compose runtime will cause an exception for
@@ -63,7 +50,6 @@
           // prevents the compose compiler plugin from throwing an exception when the compose
           // version class is not found.
           skipIfRuntimeNotFound = true,
->>>>>>> ad897288
         )
         .generate(moduleFragment, pluginContext)
     } catch (e: ProcessCanceledException) {
