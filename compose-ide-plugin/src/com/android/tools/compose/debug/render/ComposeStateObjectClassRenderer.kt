--- conflicted
+++ resolved
@@ -47,12 +47,8 @@
 import com.sun.jdi.ClassType
 import com.sun.jdi.Type
 import com.sun.jdi.Value
+import java.util.concurrent.CompletableFuture
 import org.jetbrains.kotlin.idea.debugger.KotlinClassRenderer
-<<<<<<< HEAD
-import org.jetbrains.kotlin.idea.debugger.isInKotlinSources
-import java.util.concurrent.CompletableFuture
-=======
->>>>>>> 8b7d83e8
 
 /**
  * Renderer for a given compose `StateObject` type object.
@@ -263,7 +259,7 @@
         // Or fallback to the default renderer.
         val found =
           renderers.firstOrNull()
-            ?: return@thenCompose (debugProcess as DebugProcessImpl).getAutoRendererAsync(type)
+          ?: return@thenCompose (debugProcess as DebugProcessImpl).getAutoRendererAsync(type)
 
         CompletableFuture.completedFuture(found)
       }
