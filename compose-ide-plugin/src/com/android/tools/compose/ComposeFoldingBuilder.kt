/*
 * Copyright (C) 2020 The Android Open Source Project
 *
 * Licensed under the Apache License, Version 2.0 (the "License");
 * you may not use this file except in compliance with the License.
 * You may obtain a copy of the License at
 *
 *      http://www.apache.org/licenses/LICENSE-2.0
 *
 * Unless required by applicable law or agreed to in writing, software
 * distributed under the License is distributed on an "AS IS" BASIS,
 * WITHOUT WARRANTIES OR CONDITIONS OF ANY KIND, either express or implied.
 * See the License for the specific language governing permissions and
 * limitations under the License.
 */
package com.android.tools.compose

import com.intellij.lang.ASTNode
import com.intellij.lang.folding.CustomFoldingBuilder
import com.intellij.lang.folding.FoldingDescriptor
import com.intellij.openapi.editor.Document
import com.intellij.openapi.project.DumbService
import com.intellij.openapi.util.TextRange
import com.intellij.psi.PsiElement
import com.intellij.psi.util.PsiTreeUtil
import org.jetbrains.kotlin.psi.KtDotQualifiedExpression
import org.jetbrains.kotlin.psi.KtFile
import org.jetbrains.kotlin.psi.KtNamedFunction
import org.jetbrains.kotlin.psi.psiUtil.getChildrenOfType

/** Adds a folding region for a Modifier chain longer than two. */
class ComposeFoldingBuilder : CustomFoldingBuilder() {
  override fun buildLanguageFoldRegions(
    descriptors: MutableList<FoldingDescriptor>,
    root: PsiElement,
    document: Document,
<<<<<<< HEAD
    quick: Boolean
=======
    quick: Boolean,
>>>>>>> 0d09370c
  ) {
    if (root !is KtFile || DumbService.isDumb(root.project) || !isComposeEnabled(root)) {
      return
    }

    val composableFunctions =
      root.getChildrenOfType<KtNamedFunction>().filter { it.isComposableFunction() }

    for (function in composableFunctions) {
      val modifiersChains =
        PsiTreeUtil.findChildrenOfType(function, KtDotQualifiedExpression::class.java).filter {
          it.parent !is KtDotQualifiedExpression && isModifierChainLongerThanTwo(it)
        }

      for (modifierChain in modifiersChains) {
        descriptors.add(FoldingDescriptor(modifierChain.node, modifierChain.node.textRange))
      }
    }
  }

  /** For Modifier.adjust().adjust() -> Modifier.(...) */
  override fun getLanguagePlaceholderText(node: ASTNode, range: TextRange): String {
    return node.text.substringBefore(".").trim() + ".(...)"
  }

  override fun isRegionCollapsedByDefault(node: ASTNode): Boolean = false
}<|MERGE_RESOLUTION|>--- conflicted
+++ resolved
@@ -34,11 +34,7 @@
     descriptors: MutableList<FoldingDescriptor>,
     root: PsiElement,
     document: Document,
-<<<<<<< HEAD
-    quick: Boolean
-=======
     quick: Boolean,
->>>>>>> 0d09370c
   ) {
     if (root !is KtFile || DumbService.isDumb(root.project) || !isComposeEnabled(root)) {
       return
