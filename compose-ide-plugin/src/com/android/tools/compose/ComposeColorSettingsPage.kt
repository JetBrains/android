/*
 * Copyright (C) 2020 The Android Open Source Project
 *
 * Licensed under the Apache License, Version 2.0 (the "License");
 * you may not use this file except in compliance with the License.
 * You may obtain a copy of the License at
 *
 *      http://www.apache.org/licenses/LICENSE-2.0
 *
 * Unless required by applicable law or agreed to in writing, software
 * distributed under the License is distributed on an "AS IS" BASIS,
 * WITHOUT WARRANTIES OR CONDITIONS OF ANY KIND, either express or implied.
 * See the License for the specific language governing permissions and
 * limitations under the License.
 */

package com.android.tools.compose

import com.android.tools.compose.code.state.COMPOSE_STATE_READ_SCOPE_HIGHLIGHTING_TEXT_ATTRIBUTES_KEY
import com.android.tools.compose.code.state.COMPOSE_STATE_READ_TEXT_ATTRIBUTES_KEY
import com.android.tools.idea.flags.StudioFlags
import com.intellij.openapi.options.colors.AttributesDescriptor
import com.intellij.openapi.options.colors.ColorDescriptor
import com.intellij.openapi.options.colors.ColorSettingsPage
import icons.StudioIcons
import org.jetbrains.kotlin.idea.highlighter.KotlinHighlighter
import org.jetbrains.kotlin.idea.highlighter.KotlinHighlightingColors

private val COMPOSABLE_CALL_DESCRIPTOR =
  AttributesDescriptor(
    ComposeBundle.message("composable.function.rendering.text.attributes.description"),
<<<<<<< HEAD
    COMPOSABLE_CALL_TEXT_ATTRIBUTES_KEY
=======
    COMPOSABLE_CALL_TEXT_ATTRIBUTES_KEY,
>>>>>>> 0d09370c
  )

private val STATE_READ_DESCRIPTOR =
  AttributesDescriptor(
    ComposeBundle.message("state.read.text.attributes.description"),
<<<<<<< HEAD
    COMPOSE_STATE_READ_TEXT_ATTRIBUTES_KEY
=======
    COMPOSE_STATE_READ_TEXT_ATTRIBUTES_KEY,
>>>>>>> 0d09370c
  )

private val STATE_READ_SCOPE_DESCRIPTOR =
  AttributesDescriptor(
    ComposeBundle.message("state.read.scope.highlighting.text.attributes.description"),
<<<<<<< HEAD
    COMPOSE_STATE_READ_SCOPE_HIGHLIGHTING_TEXT_ATTRIBUTES_KEY
=======
    COMPOSE_STATE_READ_SCOPE_HIGHLIGHTING_TEXT_ATTRIBUTES_KEY,
>>>>>>> 0d09370c
  )

private val TAG_TO_DESCRIPTOR =
  mapOf(
    "CC" to COMPOSABLE_CALL_TEXT_ATTRIBUTES_KEY,
    "CSR" to COMPOSE_STATE_READ_TEXT_ATTRIBUTES_KEY,
    "CSRS" to COMPOSE_STATE_READ_SCOPE_HIGHLIGHTING_TEXT_ATTRIBUTES_KEY,
    "A" to KotlinHighlightingColors.ANNOTATION,
    "K" to KotlinHighlightingColors.KEYWORD,
    "FD" to KotlinHighlightingColors.FUNCTION_DECLARATION,
    "FP" to KotlinHighlightingColors.PARAMETER,
  )

private val DEMO_TEXT =
  """
  <A>@Composable</A>
  <K>fun</K> <FD>Text</FD>(<FP>text</FP>: <FP>String</FP>) {}

  <A>@Composable</A>
  <K>fun</K> <FD>Greeting</FD>() {
    <CC>Text</CC>(<FP>"Hello"</FP>)
  }
  """
    .trimIndent()

private val STATE_READ_DEMO_TEXT =
  """
  <CSRS><A>@Composable</A>
  <K>fun</K> <FD>ReadsState</FD>(<FP>textState</FP>: <FP>State<String></FP>) {
    <CC>Text</CC>(<FP>textState.<CSR>value</CSR></FP>)
  }</CSRS>
  """
    .trimIndent()

/** A settings page where users can change the style of Compose attributes. */
class ComposeColorSettingsPage : ColorSettingsPage {
  override fun getHighlighter() = KotlinHighlighter()

  override fun getAdditionalHighlightingTagToDescriptorMap() = TAG_TO_DESCRIPTOR

  override fun getIcon() = StudioIcons.Compose.Editor.COMPOSABLE_FUNCTION

  override fun getAttributeDescriptors() =
    buildList {
        add(COMPOSABLE_CALL_DESCRIPTOR)
        if (StudioFlags.COMPOSE_STATE_READ_INLAY_HINTS_ENABLED.get()) {
          add(STATE_READ_DESCRIPTOR)
          add(STATE_READ_SCOPE_DESCRIPTOR)
        }
      }
      .toTypedArray<AttributesDescriptor>()

  override fun getColorDescriptors(): Array<ColorDescriptor> = emptyArray()

  override fun getDisplayName() = ComposeBundle.message("compose")

  override fun getDemoText() = buildString {
    append(DEMO_TEXT)
    if (StudioFlags.COMPOSE_STATE_READ_INLAY_HINTS_ENABLED.get()) {
      append("\n\n").append(STATE_READ_DEMO_TEXT)
    }
  }
}<|MERGE_RESOLUTION|>--- conflicted
+++ resolved
@@ -29,31 +29,19 @@
 private val COMPOSABLE_CALL_DESCRIPTOR =
   AttributesDescriptor(
     ComposeBundle.message("composable.function.rendering.text.attributes.description"),
-<<<<<<< HEAD
-    COMPOSABLE_CALL_TEXT_ATTRIBUTES_KEY
-=======
     COMPOSABLE_CALL_TEXT_ATTRIBUTES_KEY,
->>>>>>> 0d09370c
   )
 
 private val STATE_READ_DESCRIPTOR =
   AttributesDescriptor(
     ComposeBundle.message("state.read.text.attributes.description"),
-<<<<<<< HEAD
-    COMPOSE_STATE_READ_TEXT_ATTRIBUTES_KEY
-=======
     COMPOSE_STATE_READ_TEXT_ATTRIBUTES_KEY,
->>>>>>> 0d09370c
   )
 
 private val STATE_READ_SCOPE_DESCRIPTOR =
   AttributesDescriptor(
     ComposeBundle.message("state.read.scope.highlighting.text.attributes.description"),
-<<<<<<< HEAD
-    COMPOSE_STATE_READ_SCOPE_HIGHLIGHTING_TEXT_ATTRIBUTES_KEY
-=======
     COMPOSE_STATE_READ_SCOPE_HIGHLIGHTING_TEXT_ATTRIBUTES_KEY,
->>>>>>> 0d09370c
   )
 
 private val TAG_TO_DESCRIPTOR =
