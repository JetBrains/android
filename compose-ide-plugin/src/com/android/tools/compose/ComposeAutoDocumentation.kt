--- conflicted
+++ resolved
@@ -30,32 +30,20 @@
 import com.intellij.openapi.module.ModuleUtilCore
 import com.intellij.openapi.project.IndexNotReadyException
 import com.intellij.openapi.project.Project
-<<<<<<< HEAD
-import com.intellij.openapi.startup.ProjectActivity
-=======
 import com.intellij.openapi.startup.StartupActivity
->>>>>>> 574fcae1
 import com.intellij.psi.PsiElement
 import com.intellij.util.Alarm
 import org.jetbrains.kotlin.idea.core.completion.DeclarationLookupObject
 import org.jetbrains.kotlin.psi.KtNamedFunction
 import org.jetbrains.kotlin.psi.psiUtil.containingClass
 import java.beans.PropertyChangeListener
-import org.jetbrains.kotlin.idea.core.completion.DeclarationLookupObject
-import org.jetbrains.kotlin.psi.KtNamedFunction
-import org.jetbrains.kotlin.psi.psiUtil.containingClass
 
 /** Automatically shows quick documentation for Compose functions during code completion */
 class ComposeAutoDocumentation(private val project: Project) {
   private var documentationOpenedByCompose = false
 
   private val lookupListener = PropertyChangeListener { evt ->
-<<<<<<< HEAD
-    if (LookupManager.PROP_ACTIVE_LOOKUP == evt.propertyName &&
-        evt.newValue is Lookup) {
-=======
     if (LookupManager.PROP_ACTIVE_LOOKUP == evt.propertyName && evt.newValue is Lookup) {
->>>>>>> 574fcae1
       val lookup = evt.newValue as Lookup
 
       val moduleSystem =
@@ -82,33 +70,23 @@
     }
   }
 
-  class MyStartupActivity : ProjectActivity {
-
-    override suspend fun execute(project: Project)  = getInstance(project).onProjectOpened()
+  class MyStartupActivity : StartupActivity {
+    override fun runActivity(project: Project) = getInstance(project).onProjectOpened()
   }
 
   companion object {
     @JvmStatic
-<<<<<<< HEAD
-    fun getInstance(project: Project): ComposeAutoDocumentation = project.getService(ComposeAutoDocumentation::class.java)
-=======
     fun getInstance(project: Project): ComposeAutoDocumentation =
       project.getService(ComposeAutoDocumentation::class.java)
->>>>>>> 574fcae1
 
     @VisibleForTesting
     internal fun PsiElement?.shouldShowDocumentation(): Boolean =
       when {
         this == null -> false
         isComposableFunction() -> true
-<<<<<<< HEAD
-        this is KtNamedFunction -> receiverTypeReference?.text == "androidx.compose.ui.Modifier" ||
-                                   containingClass()?.fqName?.asString() == "androidx.compose.ui.Modifier"
-=======
         this is KtNamedFunction ->
           receiverTypeReference?.text == "androidx.compose.ui.Modifier" ||
             containingClass()?.fqName?.asString() == "androidx.compose.ui.Modifier"
->>>>>>> 574fcae1
         else -> false
       }
   }
@@ -124,12 +102,8 @@
       return
     }
 
-<<<<<<< HEAD
-    // If we open doc when lookup is not visible, doc will have wrong parent window (editor window instead of lookup).
-=======
     // If we open doc when lookup is not visible, doc will have wrong parent window (editor window
     // instead of lookup).
->>>>>>> 574fcae1
     if ((lookup as? LookupImpl)?.isVisible != true) {
       Alarm()
         .addRequest({ showJavaDoc(lookup) }, CodeInsightSettings.getInstance().JAVADOC_INFO_DELAY)
@@ -137,13 +111,6 @@
     }
 
     val docManager = DocumentationManager.getInstance(project)
-<<<<<<< HEAD
-    val psiElement = lookup.currentItem?.let { it.psiElement ?: (it.`object` as? DeclarationLookupObject)?.psiElement }
-    if (!psiElement.shouldShowDocumentation()) {
-      // Close documentation for not composable function if it was opened by [AndroidComposeAutoDocumentation].
-      // Case docManager.docInfoHint?.isFocused == true: user clicked on doc window and after that clicked on lookup and selected another
-      // element. Due to bug docManager.docInfoHint?.isFocused == true even after clicking on lookup element, in that case if we close
-=======
     val psiElement =
       lookup.currentItem?.let {
         it.psiElement ?: (it.`object` as? DeclarationLookupObject)?.psiElement
@@ -155,7 +122,6 @@
       // clicked on lookup and selected another
       // element. Due to bug docManager.docInfoHint?.isFocused == true even after clicking on lookup
       // element, in that case if we close
->>>>>>> 574fcae1
       // docManager.docInfoHint, lookup will be closed as well.
       if (documentationOpenedByCompose && docManager.docInfoHint?.isFocused == false) {
         docManager.docInfoHint?.cancel()
