/*
 * Copyright (C) 2022 The Android Open Source Project
 *
 * Licensed under the Apache License, Version 2.0 (the "License");
 * you may not use this file except in compliance with the License.
 * You may obtain a copy of the License at
 *
 *      http://www.apache.org/licenses/LICENSE-2.0
 *
 * Unless required by applicable law or agreed to in writing, software
 * distributed under the License is distributed on an "AS IS" BASIS,
 * WITHOUT WARRANTIES OR CONDITIONS OF ANY KIND, either express or implied.
 * See the License for the specific language governing permissions and
 * limitations under the License.
 */
package com.android.tools.compose

import com.intellij.openapi.util.Iconable
import com.intellij.psi.PsiElement
import com.intellij.ui.RowIcon
import icons.StudioIcons.Compose.Editor.COMPOSABLE_FUNCTION
import javax.swing.Icon
import org.jetbrains.kotlin.idea.KotlinIconProvider
import org.jetbrains.kotlin.idea.util.hasMatchingExpected
import org.jetbrains.kotlin.psi.KtDeclaration
import org.jetbrains.kotlin.psi.KtFunction
import org.jetbrains.kotlin.psi.psiUtil.hasActualModifier

/**
 * Returns Composable function icon for [KtFunction] elements that are composable, or null otherwise
 * to allow fallback to any other providers. This may be used in various places across the IDE; one
 * example is in the "Add Import" menu.
 */
class ComposableIconProvider : KotlinIconProvider() {

  override fun getIcon(psiElement: PsiElement, flags: Int): Icon? {
    if (psiElement is KtFunction && psiElement.hasComposableAnnotation()) {
      if (flags and Iconable.ICON_FLAG_VISIBILITY > 0) {
        return createRowIcon(COMPOSABLE_FUNCTION, getVisibilityIcon(psiElement.modifierList))
      }

      return COMPOSABLE_FUNCTION
    }

    return null
  }

  override fun isMatchingExpected(declaration: KtDeclaration): Boolean {
    return declaration.hasActualModifier() && declaration.hasMatchingExpected()
  }

  private fun createRowIcon(baseIcon: Icon, visibilityIcon: Icon): RowIcon =
    RowIcon(2).apply {
<<<<<<< HEAD
      setIcon(baseIcon, /* layer = */ 0)
      setIcon(visibilityIcon, /* layer = */ 1)
=======
      setIcon(baseIcon, /* layer= */ 0)
      setIcon(visibilityIcon, /* layer= */ 1)
>>>>>>> 0d09370c
    }
}<|MERGE_RESOLUTION|>--- conflicted
+++ resolved
@@ -19,12 +19,12 @@
 import com.intellij.psi.PsiElement
 import com.intellij.ui.RowIcon
 import icons.StudioIcons.Compose.Editor.COMPOSABLE_FUNCTION
-import javax.swing.Icon
 import org.jetbrains.kotlin.idea.KotlinIconProvider
 import org.jetbrains.kotlin.idea.util.hasMatchingExpected
 import org.jetbrains.kotlin.psi.KtDeclaration
 import org.jetbrains.kotlin.psi.KtFunction
 import org.jetbrains.kotlin.psi.psiUtil.hasActualModifier
+import javax.swing.Icon
 
 /**
  * Returns Composable function icon for [KtFunction] elements that are composable, or null otherwise
@@ -51,12 +51,7 @@
 
   private fun createRowIcon(baseIcon: Icon, visibilityIcon: Icon): RowIcon =
     RowIcon(2).apply {
-<<<<<<< HEAD
-      setIcon(baseIcon, /* layer = */ 0)
-      setIcon(visibilityIcon, /* layer = */ 1)
-=======
       setIcon(baseIcon, /* layer= */ 0)
       setIcon(visibilityIcon, /* layer= */ 1)
->>>>>>> 0d09370c
     }
 }