--- conflicted
+++ resolved
@@ -17,14 +17,8 @@
 package com.android.tools.compose
 
 import androidx.compose.compiler.plugins.kotlin.ComposeClassIds
-<<<<<<< HEAD
-import androidx.compose.compiler.plugins.kotlin.ComposeFqNames
 import androidx.compose.compiler.plugins.kotlin.hasComposableAnnotation
-import com.android.tools.idea.kotlin.findAnnotation
-=======
-import androidx.compose.compiler.plugins.kotlin.k1.hasComposableAnnotation
 import com.android.tools.idea.kotlin.hasAnnotation
->>>>>>> 574fcae1
 import com.android.tools.idea.projectsystem.getModuleSystem
 import com.intellij.psi.PsiElement
 import org.jetbrains.kotlin.analysis.api.KtAllowAnalysisOnEdt
@@ -43,12 +37,8 @@
 import org.jetbrains.kotlin.analysis.api.symbols.receiverType
 import org.jetbrains.kotlin.analysis.api.types.KtType
 import org.jetbrains.kotlin.idea.base.plugin.KotlinPluginModeProvider
-import org.jetbrains.kotlin.idea.base.utils.fqname.fqName
 import org.jetbrains.kotlin.idea.caches.resolve.resolveToCall
-<<<<<<< HEAD
-=======
 import org.jetbrains.kotlin.idea.refactoring.fqName.fqName
->>>>>>> 574fcae1
 import org.jetbrains.kotlin.idea.search.usagesSearch.descriptor
 import org.jetbrains.kotlin.name.FqName
 import org.jetbrains.kotlin.nj2k.postProcessing.type
@@ -95,24 +85,8 @@
   }
 }
 
-<<<<<<< HEAD
-internal fun KtDeclaration.returnTypeFqName(): FqName? = if (KotlinPluginModeProvider.isK2Mode()) {
-  if (this !is KtCallableDeclaration) null
-  else analyze(this) { asFqName(this@returnTypeFqName.getReturnKtType()) }
-}
-else {
-  this.type()?.fqName
-}
-
-@OptIn(KtAllowAnalysisOnEdt::class)
-internal fun KtElement.callReturnTypeFqName() = if (KotlinPluginModeProvider.isK2Mode()) {
-  allowAnalysisOnEdt {
-    analyze(this) {
-      val callReturnType = this@callReturnTypeFqName.resolveCall()?.singleFunctionCallOrNull()?.symbol?.returnType
-      callReturnType?.let { asFqName(it) }
-=======
 internal fun KtDeclaration.returnTypeFqName(): FqName? =
-  if (isK2Plugin()) {
+  if (KotlinPluginModeProvider.isK2Mode()) {
     if (this !is KtCallableDeclaration) null
     else analyze(this) { asFqName(this@returnTypeFqName.getReturnKtType()) }
   } else {
@@ -121,33 +95,17 @@
 
 @OptIn(KtAllowAnalysisOnEdt::class)
 internal fun KtElement.callReturnTypeFqName() =
-  if (isK2Plugin()) {
+  if (KotlinPluginModeProvider.isK2Mode()) {
     allowAnalysisOnEdt {
       analyze(this) {
         val callReturnType =
           this@callReturnTypeFqName.resolveCall()?.singleFunctionCallOrNull()?.symbol?.returnType
         callReturnType?.let { asFqName(it) }
       }
->>>>>>> 574fcae1
     }
   } else {
     resolveToCall(BodyResolveMode.PARTIAL)?.resultingDescriptor?.returnType?.fqName
   }
-<<<<<<< HEAD
-}
-else {
-  resolveToCall(BodyResolveMode.PARTIAL)?.resultingDescriptor?.returnType?.fqName
-}
-
-// TODO(274630452): When the upstream APIs are available, implement it based on `fullyExpandedType` and `KtTypeRenderer`.
-private fun KtAnalysisSession.asFqName(type: KtType) = type.expandedClassSymbol?.classIdIfNonLocal?.asSingleFqName()
-
-internal fun KtFunction.hasComposableAnnotation() = if (KotlinPluginModeProvider.isK2Mode()) {
-  findAnnotation(ComposeFqNames.Composable) != null
-} else {
-  descriptor?.hasComposableAnnotation() == true
-}
-=======
 
 // TODO(274630452): When the upstream APIs are available, implement it based on `fullyExpandedType`
 // and `KtTypeRenderer`.
@@ -155,12 +113,11 @@
   type.expandedClassSymbol?.classIdIfNonLocal?.asSingleFqName()
 
 internal fun KtFunction.hasComposableAnnotation() =
-  if (isK2Plugin()) {
+  if (KotlinPluginModeProvider.isK2Mode()) {
     hasAnnotation(ComposeClassIds.Composable)
   } else {
     descriptor?.hasComposableAnnotation() == true
   }
->>>>>>> 574fcae1
 
 internal fun KtAnalysisSession.isComposableInvocation(callableSymbol: KtCallableSymbol): Boolean {
   fun hasComposableAnnotation(annotated: KtAnnotated?) =
@@ -169,18 +126,11 @@
   val type = callableSymbol.returnType
   if (hasComposableAnnotation(type)) return true
   val functionSymbol = callableSymbol as? KtFunctionSymbol
-<<<<<<< HEAD
-  if (functionSymbol != null &&
-      functionSymbol.isOperator &&
-      functionSymbol.name == OperatorNameConventions.INVOKE
-    ) {
-=======
   if (
     functionSymbol != null &&
       functionSymbol.isOperator &&
       functionSymbol.name == OperatorNameConventions.INVOKE
   ) {
->>>>>>> 574fcae1
     functionSymbol.receiverType?.let { receiverType ->
       if (hasComposableAnnotation(receiverType)) return true
     }
