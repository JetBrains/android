--- conflicted
+++ resolved
@@ -17,11 +17,7 @@
 package com.android.tools.compose
 
 import androidx.compose.compiler.plugins.kotlin.ComposeClassIds
-<<<<<<< HEAD
-import androidx.compose.compiler.plugins.kotlin.hasComposableAnnotation
-=======
 import androidx.compose.compiler.plugins.kotlin.k1.hasComposableAnnotation
->>>>>>> 0d09370c
 import com.android.tools.idea.kotlin.hasAnnotation
 import com.android.tools.idea.projectsystem.getModuleSystem
 import com.intellij.codeInsight.daemon.impl.HighlightInfoType
@@ -33,8 +29,8 @@
 import org.jetbrains.kotlin.analysis.api.analyze
 import org.jetbrains.kotlin.analysis.api.annotations.KtAnnotated
 import org.jetbrains.kotlin.analysis.api.annotations.hasAnnotation
-<<<<<<< HEAD
-import org.jetbrains.kotlin.analysis.api.calls.singleFunctionCallOrNull
+import org.jetbrains.kotlin.analysis.api.calls.KtCallableMemberCall
+import org.jetbrains.kotlin.analysis.api.calls.calls
 import org.jetbrains.kotlin.analysis.api.calls.symbol
 import org.jetbrains.kotlin.analysis.api.permissions.KaAllowAnalysisOnEdt
 import org.jetbrains.kotlin.analysis.api.permissions.allowAnalysisOnEdt
@@ -43,17 +39,6 @@
 import org.jetbrains.kotlin.analysis.api.symbols.KaLocalVariableSymbol
 import org.jetbrains.kotlin.analysis.api.symbols.KtPropertySymbol
 import org.jetbrains.kotlin.analysis.api.symbols.KaValueParameterSymbol
-=======
-import org.jetbrains.kotlin.analysis.api.calls.KtCallableMemberCall
-import org.jetbrains.kotlin.analysis.api.calls.calls
-import org.jetbrains.kotlin.analysis.api.calls.symbol
-import org.jetbrains.kotlin.analysis.api.lifetime.allowAnalysisOnEdt
-import org.jetbrains.kotlin.analysis.api.symbols.KtCallableSymbol
-import org.jetbrains.kotlin.analysis.api.symbols.KtFunctionSymbol
-import org.jetbrains.kotlin.analysis.api.symbols.KtLocalVariableSymbol
-import org.jetbrains.kotlin.analysis.api.symbols.KtPropertySymbol
-import org.jetbrains.kotlin.analysis.api.symbols.KtValueParameterSymbol
->>>>>>> 0d09370c
 import org.jetbrains.kotlin.analysis.api.symbols.receiverType
 import org.jetbrains.kotlin.analysis.api.types.KtType
 import org.jetbrains.kotlin.idea.base.plugin.KotlinPluginModeProvider
@@ -75,8 +60,6 @@
 import org.jetbrains.kotlin.types.KotlinType
 import org.jetbrains.kotlin.types.typeUtil.supertypes
 import org.jetbrains.kotlin.util.OperatorNameConventions
-<<<<<<< HEAD
-=======
 
 private const val COMPOSABLE_CALL_TEXT_ATTRIBUTES_NAME = "ComposableCallTextAttributes"
 
@@ -92,7 +75,6 @@
     COMPOSABLE_CALL_TEXT_ATTRIBUTES_KEY,
     false,
   )
->>>>>>> 0d09370c
 
 fun isComposeEnabled(element: PsiElement): Boolean = element.getModuleSystem()?.usesCompose ?: false
 
@@ -131,30 +113,19 @@
     this.type()?.fqName
   }
 
-<<<<<<< HEAD
 @OptIn(KaAllowAnalysisOnEdt::class)
-=======
-@OptIn(KtAllowAnalysisOnEdt::class)
->>>>>>> 0d09370c
 internal fun KtElement.callReturnTypeFqName() =
   if (KotlinPluginModeProvider.isK2Mode()) {
     allowAnalysisOnEdt {
       analyze(this) {
-<<<<<<< HEAD
-        val callReturnType =
-          this@callReturnTypeFqName.resolveCall()?.singleFunctionCallOrNull()?.symbol?.returnType
-        callReturnType?.let { asFqName(it) }
-=======
         val call =
           this@callReturnTypeFqName.resolveCall()?.calls?.firstOrNull()
             as? KtCallableMemberCall<*, *>
         call?.let { asFqName(it.symbol.returnType) }
->>>>>>> 0d09370c
       }
     }
   } else {
     resolveToCall(BodyResolveMode.PARTIAL)?.resultingDescriptor?.returnType?.fqName
-<<<<<<< HEAD
   }
 
 // TODO(274630452): When the upstream APIs are available, implement it based on `fullyExpandedType`
@@ -192,47 +163,8 @@
     else -> hasComposableAnnotation(callableSymbol)
   }
 }
-=======
-  }
-
-// TODO(274630452): When the upstream APIs are available, implement it based on `fullyExpandedType`
-// and `KtTypeRenderer`.
-internal fun KtAnalysisSession.asFqName(type: KtType) =
-  type.expandedClassSymbol?.classIdIfNonLocal?.asSingleFqName()
-
-internal fun KtFunction.hasComposableAnnotation() =
-  if (KotlinPluginModeProvider.isK2Mode()) {
-    hasAnnotation(ComposeClassIds.Composable)
-  } else {
-    descriptor?.hasComposableAnnotation() == true
-  }
-
-internal fun KtAnalysisSession.isComposableInvocation(callableSymbol: KtCallableSymbol): Boolean {
-  fun hasComposableAnnotation(annotated: KtAnnotated?) =
-    annotated != null && annotated.hasAnnotation(ComposeClassIds.Composable)
-
-  val type = callableSymbol.returnType
-  if (hasComposableAnnotation(type)) return true
-  val functionSymbol = callableSymbol as? KtFunctionSymbol
-  if (
-    functionSymbol != null &&
-      functionSymbol.isOperator &&
-      functionSymbol.name == OperatorNameConventions.INVOKE
-  ) {
-    functionSymbol.receiverType?.let { receiverType ->
-      if (hasComposableAnnotation(receiverType)) return true
-    }
-  }
-  return when (callableSymbol) {
-    is KtValueParameterSymbol -> false
-    is KtLocalVariableSymbol -> false
-    is KtPropertySymbol -> hasComposableAnnotation(callableSymbol.getter)
-    else -> hasComposableAnnotation(callableSymbol)
-  }
-}
 
 internal fun isInLibrarySource(element: PsiElement) =
   element.containingFile.virtualFile != null &&
     ProjectFileIndex.getInstance(element.project)
-      .isInLibrarySource(element.containingFile.virtualFile)
->>>>>>> 0d09370c
+      .isInLibrarySource(element.containingFile.virtualFile)