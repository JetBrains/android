--- conflicted
+++ resolved
@@ -15,15 +15,8 @@
  */
 package com.android.tools.compose.aa.code
 
-<<<<<<< HEAD
-import com.android.tools.compose.COMPOSABLE_ANNOTATION_FQ_NAME
 import com.android.tools.compose.code.ComposableFunctionRenderParts
 import org.jetbrains.kotlin.analysis.api.KtAnalysisSession
-import org.jetbrains.kotlin.analysis.api.annotations.annotationsByClassId
-=======
-import com.android.tools.compose.code.ComposableFunctionRenderParts
-import org.jetbrains.kotlin.analysis.api.KtAnalysisSession
->>>>>>> 574fcae1
 import org.jetbrains.kotlin.analysis.api.renderer.declarations.impl.KtDeclarationRendererForSource
 import org.jetbrains.kotlin.analysis.api.symbols.KtFunctionLikeSymbol
 import org.jetbrains.kotlin.analysis.api.symbols.KtValueParameterSymbol
@@ -64,13 +57,9 @@
   closingString: String
 ) = buildString {
   append("(")
-<<<<<<< HEAD
-  valueParamsInParen.joinTo(buffer = this) { it.render(KtDeclarationRendererForSource.WITH_SHORT_NAMES) }
-=======
   valueParamsInParen.joinTo(buffer = this) {
     it.render(KtDeclarationRendererForSource.WITH_SHORT_NAMES)
   }
->>>>>>> 574fcae1
   append(closingString)
   append(")")
 }
@@ -88,20 +77,6 @@
   return valueParamSymbol.psi?.text?.endsWith("/* = compiled code */") != true
 }
 
-<<<<<<< HEAD
-fun KtAnalysisSession.isComposableFunctionParameter(valueParamSymbol: KtValueParameterSymbol): Boolean {
-  // Since vararg is not a function type parameter, we have to return false for a parameter with a vararg.
-  // In FE1.0, it was simple because vararg has an array type and checking that the parameter is a function type returns false.
-  // On the other hand, K2's value parameter symbol deliberately unwraps it and returns the element type as a symbol's returnType.
-  // We need a separate check for a vararg.
-  if (valueParamSymbol.isVararg) return false
-
-  val parameterType = valueParamSymbol.returnType
-  // Mimic FE1.0 `KotlinType.isBuiltinFunctionalType`.
-  val isBuiltinFunctionalType = parameterType.isFunctionType || parameterType.isSuspendFunctionType
-  return isBuiltinFunctionalType &&
-         parameterType.annotationsByClassId(ClassId.topLevel(FqName(COMPOSABLE_ANNOTATION_FQ_NAME))).isNotEmpty()
-=======
 internal fun KtAnalysisSession.isRequiredTrailingLambda(
   valueParamSymbol: KtValueParameterSymbol
 ): Boolean {
@@ -113,5 +88,4 @@
   return isRequired(valueParamSymbol) &&
     !valueParamSymbol.isVararg &&
     valueParamSymbol.returnType.let { it.isFunctionType || it.isSuspendFunctionType }
->>>>>>> 574fcae1
 }