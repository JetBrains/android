/*
 * Copyright (C) 2023 The Android Open Source Project
 *
 * Licensed under the Apache License, Version 2.0 (the "License");
 * you may not use this file except in compliance with the License.
 * You may obtain a copy of the License at
 *
 *      http://www.apache.org/licenses/LICENSE-2.0
 *
 * Unless required by applicable law or agreed to in writing, software
 * distributed under the License is distributed on an "AS IS" BASIS,
 * WITHOUT WARRANTIES OR CONDITIONS OF ANY KIND, either express or implied.
 * See the License for the specific language governing permissions and
 * limitations under the License.
 */
package com.android.tools.compose.aa.intentions

import com.android.tools.compose.COMPOSABLE_ANNOTATION_NAME
import com.android.tools.compose.ComposeBundle
import com.android.tools.compose.isComposableFunction
import com.intellij.openapi.editor.Editor
import com.intellij.openapi.project.Project
import com.intellij.psi.PsiFile
import com.intellij.refactoring.extractMethod.newImpl.ExtractMethodHelper.addSiblingAfter
import org.jetbrains.kotlin.analysis.api.KtAnalysisSession
import org.jetbrains.kotlin.analysis.api.fir.diagnostics.KtFirDiagnostic
import org.jetbrains.kotlin.analysis.api.renderer.types.impl.KtTypeRendererForSource
import org.jetbrains.kotlin.analysis.api.types.KtFunctionalType
import org.jetbrains.kotlin.analysis.api.types.KtType
import org.jetbrains.kotlin.idea.base.resources.KotlinBundle
import org.jetbrains.kotlin.idea.codeinsight.api.applicators.fixes.KotlinDiagnosticFixFactory
import org.jetbrains.kotlin.idea.codeinsight.api.applicators.fixes.diagnosticFixFactory
import org.jetbrains.kotlin.idea.codeinsight.api.classic.quickfixes.QuickFixActionBase
import org.jetbrains.kotlin.idea.refactoring.getExtractionContainers
import org.jetbrains.kotlin.psi.KtCallExpression
import org.jetbrains.kotlin.psi.KtElement
import org.jetbrains.kotlin.psi.KtExpression
import org.jetbrains.kotlin.psi.KtLambdaArgument
import org.jetbrains.kotlin.psi.KtNamedFunction
import org.jetbrains.kotlin.psi.KtPsiFactory
import org.jetbrains.kotlin.psi.KtSimpleNameExpression
import org.jetbrains.kotlin.psi.psiUtil.getQualifiedExpressionForSelectorOrThis
import org.jetbrains.kotlin.psi.psiUtil.getStrictParentOfType
import org.jetbrains.kotlin.types.Variance

/**
 * K2 version of [ComposeUnresolvedFunctionFixContributor].
 *
 * Creates quick fix for an unresolved reference inside a Composable function.
 *
 * Created action creates new function with @Composable annotation.
 *
 * Example: For
 *
 * @Composable fun myComposable() { <caret>newFunction() }
 *
 * creates
 *
 * @Composable fun newFunction() {
 *
 * b/267429486: This quickfix should make use of [CreateCallableFromUsageFix] when that machinery is
 * available on K2. For now, this implementation will e.g. always extract the newFunction as a
 * sibling to the calling compose Function, and have fewer smarts in terms of parameter names and
 * types.
 *
 * TODO("Not yet implemented") }
 */
class ComposeCreateComposableFunctionQuickFix(
  element: KtCallExpression,
  private val newFunction: KtNamedFunction,
  private val sibling: KtNamedFunction,
) : QuickFixActionBase<KtCallExpression>(element) {

  override fun getFamilyName(): String = KotlinBundle.message("fix.create.from.usage.family")

  override fun getText(): String =
    ComposeBundle.message("create.composable.function") + " '${newFunction.name}'"

  override fun invoke(project: Project, editor: Editor?, file: PsiFile?) {
    sibling.addSiblingAfter(newFunction)
  }

  companion object {

    val factory: KotlinDiagnosticFixFactory<KtFirDiagnostic.UnresolvedReference> =
      diagnosticFixFactory(KtFirDiagnostic.UnresolvedReference::class) { diagnostic ->
        listOfNotNull(createComposableFunctionQuickFixIfApplicable(diagnostic))
      }

    context(KtAnalysisSession)
    private fun createComposableFunctionQuickFixIfApplicable(
      diagnostic: KtFirDiagnostic.UnresolvedReference
    ): ComposeCreateComposableFunctionQuickFix? {
      val unresolvedCall = diagnostic.psi.parent as? KtCallExpression ?: return null
      val parentFunction = unresolvedCall.getStrictParentOfType<KtNamedFunction>() ?: return null
      if (!parentFunction.isComposableFunction()) return null

      val unresolvedName =
        (unresolvedCall.calleeExpression as? KtSimpleNameExpression)?.getReferencedName()
          ?: return null
      if (unresolvedName.isBlank() || !unresolvedName[0].isUpperCase()) return null

      val fullCallExpression = unresolvedCall.getQualifiedExpressionForSelectorOrThis()
      val container = fullCallExpression.getExtractionContainers().firstOrNull() ?: return null

      val returnType = guessReturnType(fullCallExpression)
      if (!returnType.isUnit) return null

      val newFunction = buildNewComposableFunction(unresolvedCall, unresolvedName, container)
      return ComposeCreateComposableFunctionQuickFix(unresolvedCall, newFunction, parentFunction)
    }

    /**
     * Budget-version of [CreateCallableFromUsageFix]: Constructs a plain function annotated with
     * `@Composable`: infers (type) parameters from [unresolvedCall].
     *
     * See b/267429486.
     */
    private fun KtAnalysisSession.buildNewComposableFunction(
      unresolvedCall: KtCallExpression,
      unresolvedName: String,
      container: KtElement,
    ): KtNamedFunction =
<<<<<<< HEAD
      KtPsiFactory(container).createFunction(
        KtPsiFactory.CallableBuilder(KtPsiFactory.CallableBuilder.Target.FUNCTION).apply {
          modifier("@$COMPOSABLE_ANNOTATION_NAME")
          typeParams(unresolvedCall.typeArguments.mapIndexed { index, _ -> "T$index" })
          name(unresolvedName)
          unresolvedCall.valueArguments.forEachIndexed { index, arg ->
            val type = arg.getArgumentExpression()?.getKtType() ?: builtinTypes.ANY
            val name = arg.getArgumentName()?.referenceExpression?.getReferencedName() ?: "x$index"
            param(name, type.render(KtTypeRendererForSource.WITH_SHORT_NAMES, Variance.INVARIANT))
          }
          noReturnType()
          blockBody("TODO(\"Not yet implemented\")")
        }.asString())
=======
      KtPsiFactory(container)
        .createFunction(
          KtPsiFactory.CallableBuilder(KtPsiFactory.CallableBuilder.Target.FUNCTION)
            .apply {
              modifier("@$COMPOSABLE_ANNOTATION_NAME")
              typeParams(unresolvedCall.typeArguments.mapIndexed { index, _ -> "T$index" })
              name(unresolvedName)
              val lastIndex = unresolvedCall.valueArguments.lastIndex
              unresolvedCall.valueArguments.forEachIndexed { index, arg ->
                val isLastLambdaArgument = index == lastIndex && arg is KtLambdaArgument
                val type = arg.getArgumentExpression()?.getKtType() ?: builtinTypes.ANY
                val paramName =
                  if (isLastLambdaArgument) "content"
                  else arg.getArgumentName()?.referenceExpression?.getReferencedName() ?: "x$index"
                param(
                  paramName,
                  "${if (isLastLambdaArgument) "@$COMPOSABLE_ANNOTATION_NAME " else ""}${
                  type.render(KtTypeRendererForSource.WITH_SHORT_NAMES, Variance.INVARIANT)
                }"
                )
              }
              noReturnType()
              blockBody("TODO(\"Not yet implemented\")")
            }
            .asString()
        )
>>>>>>> 574fcae1

    /**
     * For the purpose of creating Composable functions, optimistically guesses that [expression] is
     * of type `Unit`.
     */
    private fun KtAnalysisSession.guessReturnType(expression: KtExpression): KtType {
      return (expression.getKtType() as? KtFunctionalType)?.returnType ?: builtinTypes.UNIT
    }
  }
}<|MERGE_RESOLUTION|>--- conflicted
+++ resolved
@@ -121,21 +121,6 @@
       unresolvedName: String,
       container: KtElement,
     ): KtNamedFunction =
-<<<<<<< HEAD
-      KtPsiFactory(container).createFunction(
-        KtPsiFactory.CallableBuilder(KtPsiFactory.CallableBuilder.Target.FUNCTION).apply {
-          modifier("@$COMPOSABLE_ANNOTATION_NAME")
-          typeParams(unresolvedCall.typeArguments.mapIndexed { index, _ -> "T$index" })
-          name(unresolvedName)
-          unresolvedCall.valueArguments.forEachIndexed { index, arg ->
-            val type = arg.getArgumentExpression()?.getKtType() ?: builtinTypes.ANY
-            val name = arg.getArgumentName()?.referenceExpression?.getReferencedName() ?: "x$index"
-            param(name, type.render(KtTypeRendererForSource.WITH_SHORT_NAMES, Variance.INVARIANT))
-          }
-          noReturnType()
-          blockBody("TODO(\"Not yet implemented\")")
-        }.asString())
-=======
       KtPsiFactory(container)
         .createFunction(
           KtPsiFactory.CallableBuilder(KtPsiFactory.CallableBuilder.Target.FUNCTION)
@@ -162,7 +147,6 @@
             }
             .asString()
         )
->>>>>>> 574fcae1
 
     /**
      * For the purpose of creating Composable functions, optimistically guesses that [expression] is
