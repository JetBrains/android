/*
 * Copyright (C) 2023 The Android Open Source Project
 *
 * Licensed under the Apache License, Version 2.0 (the "License");
 * you may not use this file except in compliance with the License.
 * You may obtain a copy of the License at
 *
 *      http://www.apache.org/licenses/LICENSE-2.0
 *
 * Unless required by applicable law or agreed to in writing, software
 * distributed under the License is distributed on an "AS IS" BASIS,
 * WITHOUT WARRANTIES OR CONDITIONS OF ANY KIND, either express or implied.
 * See the License for the specific language governing permissions and
 * limitations under the License.
 */
package com.android.tools.compose.aa.intentions

import com.android.tools.compose.COMPOSABLE_ANNOTATION_NAME
import com.android.tools.compose.ComposeBundle
import com.android.tools.compose.isComposableFunction
import com.intellij.openapi.editor.Editor
import com.intellij.openapi.project.Project
import com.intellij.psi.PsiFile
import com.intellij.refactoring.extractMethod.newImpl.ExtractMethodHelper.addSiblingAfter
import org.jetbrains.kotlin.analysis.api.KaExperimentalApi
import org.jetbrains.kotlin.analysis.api.KaSession
import org.jetbrains.kotlin.analysis.api.fir.diagnostics.KaFirDiagnostic
import org.jetbrains.kotlin.analysis.api.renderer.types.impl.KaTypeRendererForSource
import org.jetbrains.kotlin.analysis.api.types.KaFunctionType
import org.jetbrains.kotlin.analysis.api.types.KaType
import org.jetbrains.kotlin.idea.base.resources.KotlinBundle
import org.jetbrains.kotlin.idea.codeinsight.api.applicators.fixes.KotlinQuickFixFactory
import org.jetbrains.kotlin.idea.codeinsight.api.classic.quickfixes.QuickFixActionBase
import org.jetbrains.kotlin.idea.refactoring.getExtractionContainers
import org.jetbrains.kotlin.psi.KtCallExpression
import org.jetbrains.kotlin.psi.KtElement
import org.jetbrains.kotlin.psi.KtExpression
import org.jetbrains.kotlin.psi.KtLambdaArgument
import org.jetbrains.kotlin.psi.KtNamedFunction
import org.jetbrains.kotlin.psi.KtPsiFactory
import org.jetbrains.kotlin.psi.KtSimpleNameExpression
import org.jetbrains.kotlin.psi.psiUtil.getQualifiedExpressionForSelectorOrThis
import org.jetbrains.kotlin.psi.psiUtil.getStrictParentOfType
import org.jetbrains.kotlin.types.Variance

/**
 * K2 version of [ComposeUnresolvedFunctionFixContributor].
 *
 * Creates quick fix for an unresolved reference inside a Composable function.
 *
 * Created action creates new function with @Composable annotation.
 *
 * Example: For
 *
 * @Composable fun myComposable() { <caret>newFunction() }
 *
 * creates
 *
 * @Composable fun newFunction() {
 *
 * b/267429486: This quickfix should make use of [CreateCallableFromUsageFix] when that machinery is
 * available on K2. For now, this implementation will e.g. always extract the newFunction as a
 * sibling to the calling compose Function, and have fewer smarts in terms of parameter names and
 * types.
 *
 * TODO("Not yet implemented") }
 */
class ComposeCreateComposableFunctionQuickFix(
  element: KtCallExpression,
  private val newFunction: KtNamedFunction,
  private val sibling: KtNamedFunction,
) : QuickFixActionBase<KtCallExpression>(element) {

  override fun getFamilyName(): String = KotlinBundle.message("fix.create.from.usage.family")

  override fun getText(): String =
    ComposeBundle.message("create.composable.function") + " '${newFunction.name}'"

  override fun invoke(project: Project, editor: Editor?, file: PsiFile?) {
    sibling.addSiblingAfter(newFunction)
  }

  companion object {

<<<<<<< HEAD
    val factory = KotlinQuickFixFactory.IntentionBased { diagnostic: KaFirDiagnostic.UnresolvedReference ->
      listOfNotNull(createComposableFunctionQuickFixIfApplicable(diagnostic))
    }
=======
    val factory =
      KotlinQuickFixFactory.IntentionBased<KaFirDiagnostic.UnresolvedReference> { diagnostic ->
        listOfNotNull(createComposableFunctionQuickFixIfApplicable(diagnostic))
      }
>>>>>>> 176f09ad

    private fun KaSession.createComposableFunctionQuickFixIfApplicable(
      diagnostic: KaFirDiagnostic.UnresolvedReference
    ): ComposeCreateComposableFunctionQuickFix? {
      val unresolvedCall = diagnostic.psi.parent as? KtCallExpression ?: return null
      val parentFunction = unresolvedCall.getStrictParentOfType<KtNamedFunction>() ?: return null
      if (!parentFunction.isComposableFunction()) return null

      val unresolvedName =
        (unresolvedCall.calleeExpression as? KtSimpleNameExpression)?.getReferencedName()
          ?: return null
      if (unresolvedName.isBlank() || !unresolvedName[0].isUpperCase()) return null

      val fullCallExpression = unresolvedCall.getQualifiedExpressionForSelectorOrThis()
      val container = fullCallExpression.getExtractionContainers().firstOrNull() ?: return null

      val returnType = guessReturnType(fullCallExpression)
      if (!returnType.isUnitType) return null

      val newFunction = buildNewComposableFunction(unresolvedCall, unresolvedName, container)
      return ComposeCreateComposableFunctionQuickFix(unresolvedCall, newFunction, parentFunction)
    }

    /**
     * Budget-version of [CreateCallableFromUsageFix]: Constructs a plain function annotated with
     * `@Composable`: infers (type) parameters from [unresolvedCall].
     *
     * See b/267429486.
     */
    private fun KaSession.buildNewComposableFunction(
      unresolvedCall: KtCallExpression,
      unresolvedName: String,
      container: KtElement,
    ): KtNamedFunction =
      KtPsiFactory(container)
        .createFunction(
          KtPsiFactory.CallableBuilder(KtPsiFactory.CallableBuilder.Target.FUNCTION)
            .apply {
              modifier("@$COMPOSABLE_ANNOTATION_NAME")
              typeParams(unresolvedCall.typeArguments.mapIndexed { index, _ -> "T$index" })
              name(unresolvedName)
              val lastIndex = unresolvedCall.valueArguments.lastIndex
              unresolvedCall.valueArguments.forEachIndexed { index, arg ->
                val isLastLambdaArgument = index == lastIndex && arg is KtLambdaArgument
                val type = arg.getArgumentExpression()?.expressionType ?: builtinTypes.any
                val paramName =
                  if (isLastLambdaArgument) "content"
                  else arg.getArgumentName()?.referenceExpression?.getReferencedName() ?: "x$index"
                @OptIn(KaExperimentalApi::class)
                param(
                  paramName,
                  "${if (isLastLambdaArgument) "@$COMPOSABLE_ANNOTATION_NAME " else ""}${
                  type.render(KaTypeRendererForSource.WITH_SHORT_NAMES, Variance.INVARIANT)
                }",
                )
              }
              noReturnType()
              blockBody("TODO(\"Not yet implemented\")")
            }
            .asString()
        )

    /**
     * For the purpose of creating Composable functions, optimistically guesses that [expression] is
     * of type `Unit`.
     */
    private fun KaSession.guessReturnType(expression: KtExpression): KaType {
      return (expression.expressionType as? KaFunctionType)?.returnType ?: builtinTypes.unit
    }
  }
}<|MERGE_RESOLUTION|>--- conflicted
+++ resolved
@@ -82,16 +82,10 @@
 
   companion object {
 
-<<<<<<< HEAD
-    val factory = KotlinQuickFixFactory.IntentionBased { diagnostic: KaFirDiagnostic.UnresolvedReference ->
-      listOfNotNull(createComposableFunctionQuickFixIfApplicable(diagnostic))
-    }
-=======
     val factory =
-      KotlinQuickFixFactory.IntentionBased<KaFirDiagnostic.UnresolvedReference> { diagnostic ->
+      KotlinQuickFixFactory.IntentionBased { diagnostic: KaFirDiagnostic.UnresolvedReference ->
         listOfNotNull(createComposableFunctionQuickFixIfApplicable(diagnostic))
       }
->>>>>>> 176f09ad
 
     private fun KaSession.createComposableFunctionQuickFixIfApplicable(
       diagnostic: KaFirDiagnostic.UnresolvedReference
