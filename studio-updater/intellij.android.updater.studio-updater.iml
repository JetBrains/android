<?xml version="1.0" encoding="UTF-8"?>
<module type="JAVA_MODULE" version="4">
  <component name="NewModuleRootManager" inherit-compiler-output="true">
    <exclude-output />
    <content url="file://$MODULE_DIR$">
      <sourceFolder url="file://$MODULE_DIR$/src" isTestSource="false" />
      <sourceFolder url="file://$MODULE_DIR$/testSrc" isTestSource="true" />
    </content>
    <orderEntry type="inheritedJdk" />
    <orderEntry type="library" name="studio-sdk" level="project" />
    <orderEntry type="library" name="intellij-updater" level="project" />
    <orderEntry type="sourceFolder" forTests="false" />
    <orderEntry type="library" scope="PROVIDED" name="studio-platform" level="project" />
    <orderEntry type="module" module-name="analytics-shared" />
    <orderEntry type="module" module-name="analytics-tracker" />
<<<<<<< HEAD
    <orderEntry type="library" name="studio-platform" level="project" />
=======
    <orderEntry type="library" name="studio-analytics-proto" level="project" />
    <orderEntry type="library" scope="TEST" name="junit4" level="project" />
    <orderEntry type="module" module-name="android.sdktools.testutils" scope="TEST" />
>>>>>>> 8b7d83e8
    <orderEntry type="library" scope="TEST" name="intellij-test-framework" level="project" />
    <orderEntry type="library" scope="RUNTIME" name="opentest4j" level="project" />
  </component>
</module><|MERGE_RESOLUTION|>--- conflicted
+++ resolved
@@ -13,13 +13,8 @@
     <orderEntry type="library" scope="PROVIDED" name="studio-platform" level="project" />
     <orderEntry type="module" module-name="analytics-shared" />
     <orderEntry type="module" module-name="analytics-tracker" />
-<<<<<<< HEAD
     <orderEntry type="library" name="studio-platform" level="project" />
-=======
-    <orderEntry type="library" name="studio-analytics-proto" level="project" />
-    <orderEntry type="library" scope="TEST" name="junit4" level="project" />
     <orderEntry type="module" module-name="android.sdktools.testutils" scope="TEST" />
->>>>>>> 8b7d83e8
     <orderEntry type="library" scope="TEST" name="intellij-test-framework" level="project" />
     <orderEntry type="library" scope="RUNTIME" name="opentest4j" level="project" />
   </component>
