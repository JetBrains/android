/*
 * Copyright (C) 2019 The Android Open Source Project
 *
 * Licensed under the Apache License, Version 2.0 (the "License");
 * you may not use this file except in compliance with the License.
 * You may obtain a copy of the License at
 *
 *      http://www.apache.org/licenses/LICENSE-2.0
 *
 * Unless required by applicable law or agreed to in writing, software
 * distributed under the License is distributed on an "AS IS" BASIS,
 * WITHOUT WARRANTIES OR CONDITIONS OF ANY KIND, either express or implied.
 * See the License for the specific language governing permissions and
 * limitations under the License.
 */
package com.android.tools.adtui.model;

import org.jetbrains.annotations.NotNull;

/**
 * A default implementation of {@link Timeline}.
 */
public class DefaultTimeline implements Timeline {
<<<<<<< HEAD
  private static final double DEFAULT_ZOOM_RATIO = 0.75;
  public static final double PADDING_RATIO = 0.1;
=======
  protected static final double DEFAULT_ZOOM_RATIO = 0.75;
  public static final double PADDING_RATIO = 0.1;
  public static final double PAN_RATIO_PER_WHEEL_CLICK = 0.1;
>>>>>>> 0d09370c

  private final Range myDataRange = new Range();
  private final Range myViewRange = new Range();
  private final Range myTooltipRange = new Range();
  private final Range mySelectionRange = new Range();
  private final Range myZoomLeft = new Range(0, 0);
  private final TimelineZoomHelper myZoomHelper = new TimelineZoomHelper(myDataRange, myViewRange, myZoomLeft);

  /**
   * Ratio to multiply when zooming in and to divide by when zooming out.
   */
  private double myZoomRatio = DEFAULT_ZOOM_RATIO;

  @NotNull
  @Override
  public Range getDataRange() {
    return myDataRange;
  }

  @NotNull
  @Override
  public Range getViewRange() {
    return myViewRange;
  }

  @NotNull
  @Override
  public Range getTooltipRange() {
    return myTooltipRange;
  }

  @NotNull
  @Override
  public Range getSelectionRange() {
    return mySelectionRange;
  }

  public void setZoomRatio(double zoomRatio) {
    myZoomRatio = zoomRatio;
  }

  @Override
  public void zoomIn() {
    zoomIn(0.5);
  }

  @Override
  public void zoomOut() {
    zoomOut(0.5);
  }

  @Override
  public void resetZoom() {
    myViewRange.set(myDataRange);
  }

  @Override
  public void frameViewToRange(@NotNull Range targetRange) {
    myViewRange.set(targetRange.getIntersection(myDataRange));
  }

  @Override
  public void handleMouseWheelZoom(double count, double anchor) {
    if (count < 0) {
      while (count < 0) {
        zoomIn(anchor);
        count++;
      }
    }
    else if (count > 0) {
      while (count > 0) {
        zoomOut(anchor);
        count--;
      }
    }
  }

  @Override
  public void handleMouseWheelPan(double count) {
    panView(count * myDataRange.getLength() * PAN_RATIO_PER_WHEEL_CLICK);
  }

  private void zoomIn(double ratio) {
    double min = myViewRange.getMin();
    double max = myViewRange.getMax();
    double mid = min + (max - min) * ratio;
    double newMin = mid - (mid - min) * myZoomRatio;
    double newMax = mid + (max - mid) * myZoomRatio;
    if (newMin < newMax) {
      // Only Zoom in when it doesn't collapse to a point or an empty range.
      myViewRange.set(newMin, newMax);
    }
  }

  private void zoomOut(double ratio) {
    double min = myViewRange.getMin();
    double max = myViewRange.getMax();
    double mid = min + (max - min) * ratio;
    double newMin = mid - (mid - min) / myZoomRatio;
    double newMax = mid + (max - mid) / myZoomRatio;
    myViewRange.set(new Range(newMin, newMax).getIntersection(myDataRange));
  }
<<<<<<< HEAD

  @Override
  public void resetZoom() {
    myViewRange.set(myDataRange);
  }

  @Override
  public void zoom(double deltaUs, double ratio) {
    myZoomHelper.zoom(deltaUs, ratio);
  }

  @Override
  public void frameViewToRange(@NotNull Range targetRange) {
    myViewRange.set(targetRange.getIntersection(myDataRange));
    myZoomHelper.updateZoomLeft(targetRange, PADDING_RATIO);
  }
=======
>>>>>>> 0d09370c
}<|MERGE_RESOLUTION|>--- conflicted
+++ resolved
@@ -21,21 +21,14 @@
  * A default implementation of {@link Timeline}.
  */
 public class DefaultTimeline implements Timeline {
-<<<<<<< HEAD
-  private static final double DEFAULT_ZOOM_RATIO = 0.75;
-  public static final double PADDING_RATIO = 0.1;
-=======
   protected static final double DEFAULT_ZOOM_RATIO = 0.75;
   public static final double PADDING_RATIO = 0.1;
   public static final double PAN_RATIO_PER_WHEEL_CLICK = 0.1;
->>>>>>> 0d09370c
 
   private final Range myDataRange = new Range();
   private final Range myViewRange = new Range();
   private final Range myTooltipRange = new Range();
   private final Range mySelectionRange = new Range();
-  private final Range myZoomLeft = new Range(0, 0);
-  private final TimelineZoomHelper myZoomHelper = new TimelineZoomHelper(myDataRange, myViewRange, myZoomLeft);
 
   /**
    * Ratio to multiply when zooming in and to divide by when zooming out.
@@ -131,23 +124,4 @@
     double newMax = mid + (max - mid) / myZoomRatio;
     myViewRange.set(new Range(newMin, newMax).getIntersection(myDataRange));
   }
-<<<<<<< HEAD
-
-  @Override
-  public void resetZoom() {
-    myViewRange.set(myDataRange);
-  }
-
-  @Override
-  public void zoom(double deltaUs, double ratio) {
-    myZoomHelper.zoom(deltaUs, ratio);
-  }
-
-  @Override
-  public void frameViewToRange(@NotNull Range targetRange) {
-    myViewRange.set(targetRange.getIntersection(myDataRange));
-    myZoomHelper.updateZoomLeft(targetRange, PADDING_RATIO);
-  }
-=======
->>>>>>> 0d09370c
 }