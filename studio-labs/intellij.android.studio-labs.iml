<?xml version="1.0" encoding="UTF-8"?>
<module type="JAVA_MODULE" version="4">
  <component name="FacetManager">
    <facet type="kotlin-language" name="Kotlin">
      <configuration version="5" platform="JVM 17" allPlatforms="JVM [17]" useProjectSettings="false">
        <compilerSettings>
          <option name="additionalArguments" value="-version -Xjvm-default=all-compatibility -Xsam-conversions=class -Xcontext-receivers" />
        </compilerSettings>
        <compilerArguments>
          <stringArguments>
            <stringArg name="jvmTarget" arg="17" />
            <stringArg name="apiVersion" arg="2.1" />
            <stringArg name="languageVersion" arg="2.1" />
          </stringArguments>
          <arrayArguments>
            <arrayArg name="pluginClasspaths">
<<<<<<< HEAD
              <args>$MODULE_DIR$/../../../../prebuilts/tools/common/m2/repository/org/jetbrains/kotlin/kotlin-compose-compiler-plugin/2.1.10/kotlin-compose-compiler-plugin-2.1.10.jar</args>
=======
              <args>$MAVEN_REPOSITORY$/org/jetbrains/kotlin/kotlin-compose-compiler-plugin/2.1.20-RC2/kotlin-compose-compiler-plugin-2.1.20-RC2.jar</args>
>>>>>>> 5f7be743
            </arrayArg>
          </arrayArguments>
        </compilerArguments>
      </configuration>
    </facet>
  </component>
  <component name="NewModuleRootManager" inherit-compiler-output="true">
    <exclude-output />
    <content url="file://$MODULE_DIR$">
      <sourceFolder url="file://$MODULE_DIR$/resources" type="java-resource" />
      <sourceFolder url="file://$MODULE_DIR$/src" isTestSource="false" />
      <sourceFolder url="file://$MODULE_DIR$/testSrc" isTestSource="true" />
    </content>
    <orderEntry type="inheritedJdk" />
    <orderEntry type="sourceFolder" forTests="false" />
    <orderEntry type="library" name="studio-analytics-proto" level="project" />
    <orderEntry type="module" module-name="android.sdktools.flags" />
    <orderEntry type="module" module-name="intellij.android.common" />
    <orderEntry type="module" module-name="intellij.android.adt.ui" />
    <orderEntry type="module" module-name="intellij.android.artwork" />
    <orderEntry type="module" module-name="analytics-tracker" />
    <orderEntry type="module" module-name="intellij.android.adt.ui.compose" />
    <orderEntry type="library" name="studio-sdk" level="project" />
    <orderEntry type="library" scope="TEST" name="intellij-test-framework" level="project" />
    <orderEntry type="library" scope="TEST" name="junit4" level="project" />
    <orderEntry type="library" scope="TEST" name="truth" level="project" />
    <orderEntry type="library" scope="TEST" name="truth-java8-extension" level="project" />
    <orderEntry type="module" scope="TEST" module-name="android.sdktools.analytics-testing" />
  </component>
</module><|MERGE_RESOLUTION|>--- conflicted
+++ resolved
@@ -14,11 +14,7 @@
           </stringArguments>
           <arrayArguments>
             <arrayArg name="pluginClasspaths">
-<<<<<<< HEAD
-              <args>$MODULE_DIR$/../../../../prebuilts/tools/common/m2/repository/org/jetbrains/kotlin/kotlin-compose-compiler-plugin/2.1.10/kotlin-compose-compiler-plugin-2.1.10.jar</args>
-=======
               <args>$MAVEN_REPOSITORY$/org/jetbrains/kotlin/kotlin-compose-compiler-plugin/2.1.20-RC2/kotlin-compose-compiler-plugin-2.1.20-RC2.jar</args>
->>>>>>> 5f7be743
             </arrayArg>
           </arrayArguments>
         </compilerArguments>
@@ -46,6 +42,6 @@
     <orderEntry type="library" scope="TEST" name="junit4" level="project" />
     <orderEntry type="library" scope="TEST" name="truth" level="project" />
     <orderEntry type="library" scope="TEST" name="truth-java8-extension" level="project" />
-    <orderEntry type="module" scope="TEST" module-name="android.sdktools.analytics-testing" />
+    <orderEntry type="module" scope="TEST" module-name="android.sdktools.analytics-testing"  />
   </component>
 </module>