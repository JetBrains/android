<?xml version="1.0" encoding="UTF-8"?>
<module type="JAVA_MODULE" version="4">
  <component name="FacetManager">
    <facet type="kotlin-language" name="Kotlin">
      <configuration version="5" platform="JVM 17" allPlatforms="JVM [17]" useProjectSettings="false">
        <compilerSettings>
          <option name="additionalArguments" value="-version -Xjvm-default=all-compatibility -Xsam-conversions=class -Xcontext-receivers" />
        </compilerSettings>
        <compilerArguments>
          <stringArguments>
            <stringArg name="jvmTarget" arg="17" />
            <stringArg name="apiVersion" arg="2.2" />
            <stringArg name="languageVersion" arg="2.2" />
          </stringArguments>
          <arrayArguments>
            <arrayArg name="pluginClasspaths">
<<<<<<< HEAD
              <args>$MODULE_DIR$/../../../../prebuilts/tools/common/m2/repository/org/jetbrains/kotlin/kotlin-compose-compiler-plugin/2.2.0/kotlin-compose-compiler-plugin-2.2.0.jar</args>
=======
              <args>$MAVEN_REPOSITORY$/org/jetbrains/kotlin/kotlin-compose-compiler-plugin/2.1.20-RC2/kotlin-compose-compiler-plugin-2.1.20-RC2.jar</args>
>>>>>>> fedb26e2
            </arrayArg>
          </arrayArguments>
        </compilerArguments>
      </configuration>
    </facet>
  </component>
  <component name="NewModuleRootManager" inherit-compiler-output="true">
    <exclude-output />
    <content url="file://$MODULE_DIR$">
      <sourceFolder url="file://$MODULE_DIR$/resources" type="java-resource" />
      <sourceFolder url="file://$MODULE_DIR$/src" isTestSource="false" />
      <sourceFolder url="file://$MODULE_DIR$/testSrc" isTestSource="true" />
    </content>
    <orderEntry type="inheritedJdk" />
    <orderEntry type="sourceFolder" forTests="false" />
    <orderEntry type="library" name="studio-analytics-proto" level="project" />
    <orderEntry type="module" module-name="android.sdktools.flags" />
    <orderEntry type="module" module-name="intellij.android.common" />
    <orderEntry type="module" module-name="intellij.android.core" />
    <orderEntry type="module" module-name="intellij.android.adt.ui" />
    <orderEntry type="module" module-name="intellij.android.artwork" />
    <orderEntry type="module" module-name="analytics-tracker" />
    <orderEntry type="module" module-name="intellij.android.adt.ui.compose" />
    <orderEntry type="library" name="studio-sdk" level="project" />
    <orderEntry type="library" scope="TEST" name="intellij-test-framework" level="project" />
    <orderEntry type="library" scope="TEST" name="junit4" level="project" />
    <orderEntry type="library" scope="TEST" name="truth" level="project" />
    <orderEntry type="library" scope="TEST" name="truth-java8-extension" level="project" />
<<<<<<< HEAD
    <orderEntry type="module" module-name="android.sdktools.analytics-testing" scope="TEST" />
    <orderEntry type="module" module-name="intellij.android.adt.testutils" scope="TEST" />
    <orderEntry type="module" module-name="android.sdktools.testutils" scope="TEST" />
    <orderEntry type="module" module-name="intellij.android.adt.ui.compose.tests" scope="TEST" />
=======
    <orderEntry type="module" scope="TEST" module-name="android.sdktools.analytics-testing"  />
>>>>>>> fedb26e2
  </component>
</module><|MERGE_RESOLUTION|>--- conflicted
+++ resolved
@@ -14,11 +14,7 @@
           </stringArguments>
           <arrayArguments>
             <arrayArg name="pluginClasspaths">
-<<<<<<< HEAD
-              <args>$MODULE_DIR$/../../../../prebuilts/tools/common/m2/repository/org/jetbrains/kotlin/kotlin-compose-compiler-plugin/2.2.0/kotlin-compose-compiler-plugin-2.2.0.jar</args>
-=======
-              <args>$MAVEN_REPOSITORY$/org/jetbrains/kotlin/kotlin-compose-compiler-plugin/2.1.20-RC2/kotlin-compose-compiler-plugin-2.1.20-RC2.jar</args>
->>>>>>> fedb26e2
+              <args>$MAVEN_REPOSITORY$/org/jetbrains/kotlin/kotlin-compose-compiler-plugin/2.2.20/kotlin-compose-compiler-plugin-2.2.20.jar</args>
             </arrayArg>
           </arrayArguments>
         </compilerArguments>
@@ -47,13 +43,7 @@
     <orderEntry type="library" scope="TEST" name="junit4" level="project" />
     <orderEntry type="library" scope="TEST" name="truth" level="project" />
     <orderEntry type="library" scope="TEST" name="truth-java8-extension" level="project" />
-<<<<<<< HEAD
-    <orderEntry type="module" module-name="android.sdktools.analytics-testing" scope="TEST" />
-    <orderEntry type="module" module-name="intellij.android.adt.testutils" scope="TEST" />
-    <orderEntry type="module" module-name="android.sdktools.testutils" scope="TEST" />
+    <orderEntry type="module" scope="TEST" module-name="android.sdktools.analytics-testing"  />
     <orderEntry type="module" module-name="intellij.android.adt.ui.compose.tests" scope="TEST" />
-=======
-    <orderEntry type="module" scope="TEST" module-name="android.sdktools.analytics-testing"  />
->>>>>>> fedb26e2
   </component>
 </module>