/*
 * Copyright (C) 2022 The Android Open Source Project
 *
 * Licensed under the Apache License, Version 2.0 (the "License");
 * you may not use this file except in compliance with the License.
 * You may obtain a copy of the License at
 *
 *      http://www.apache.org/licenses/LICENSE-2.0
 *
 * Unless required by applicable law or agreed to in writing, software
 * distributed under the License is distributed on an "AS IS" BASIS,
 * WITHOUT WARRANTIES OR CONDITIONS OF ANY KIND, either express or implied.
 * See the License for the specific language governing permissions and
 * limitations under the License.
 */
package com.android.tools.idea.material.icons.download

import com.android.testutils.truth.PathSubject.assertThat
import com.android.tools.idea.material.icons.common.MaterialIconsUrlProvider
import com.android.tools.idea.material.icons.metadata.MaterialIconsMetadata
import com.android.tools.idea.material.icons.utils.MaterialIconsUtils.METADATA_FILE_NAME
import com.android.tools.idea.material.icons.utils.MaterialIconsUtils.toDirFormat
import com.android.tools.idea.testing.disposable
import com.android.utils.SdkUtils
import com.intellij.openapi.application.ApplicationManager
import com.intellij.openapi.util.Pair
<<<<<<< HEAD
import com.intellij.openapi.util.io.FileUtilRt
=======
import com.intellij.openapi.util.io.FileUtil
import com.intellij.testFramework.ProjectRule
import com.intellij.testFramework.registerOrReplaceServiceInstance
>>>>>>> 8b7d83e8
import com.intellij.util.download.DownloadableFileService
import com.intellij.util.download.FileDownloader
import com.intellij.util.download.impl.DownloadableFileDescriptionImpl
import com.intellij.util.io.createDirectories
import com.intellij.util.io.createParentDirectories
import com.intellij.util.io.delete
import org.junit.Assert.assertFalse
import org.junit.Assert.assertTrue
import org.junit.Before
import org.junit.Rule
import org.junit.Test
import org.mockito.Mockito
import org.mockito.kotlin.whenever
import java.io.File
import java.net.URL
import java.nio.file.Path
import kotlin.io.path.createFile
import kotlin.io.path.createTempDirectory
import kotlin.io.path.readText
import kotlin.io.path.writeText
import kotlin.test.assertEquals

private const val HOST = "my.host.com"
private const val PATTERN = "/s/i/{family}/{icon}/v{version}/{asset}"
private const val NOT_EXECUTABLE_PREFIX = ")]}'\n"
private const val OLD_METADATA_CONTENT = """)]}'
{
  "host": "$HOST",
  "asset_url_pattern": "$PATTERN",
  "families": [
    "Style 1"
  ],
  "icons": [
    {
      "name": "my_icon_1",
      "version": 1,
      "unsupported_families": [],
      "categories": [],
      "tags": []
    },
    {
      "name": "my_icon_2",
      "version": 1,
      "unsupported_families": [],
      "categories": [],
      "tags": []
    }
  ]
}
"""
private const val NEW_METADATA_CONTENT = """)]}'
{
  "host": "$HOST",
  "asset_url_pattern": "$PATTERN",
  "families": [
    "Style 1"
  ],
  "icons": [
    {
      "name": "my_icon_1",
      "version": 2,
      "unsupported_families": [],
      "categories": [],
      "tags": [
        "plaît",
        "respond",
        "répondez"
      ]
    }
  ]
}
"""

private const val OLD_VD =
  "old" // For this test, it doesn't matter if it's a valid Vector Drawable file
private const val NEW_VD = "new"

data class FakeDownload(val url: String, val downloadPath: String, val destinationPath: String)

class MaterialIconsUpdaterTest {
  @get:Rule val projectRule = ProjectRule()

  private lateinit var testDirectory: Path
  private lateinit var downloadDir: Path
  private lateinit var existingMetadataFile: File
  private lateinit var iconsUrlProvider: MaterialIconsUrlProvider

  /**
   * Provides a mock [DownloadableFileService] that will respond to downloads from the given
   * [iconDownloadUrl].
   *
   * The files map contains the relative path of the file and the contents to download.
   */
  private fun mockDownloadService(downloads: List<FakeDownload>) {
    // Setup mocked DownloadFileService, this will write a 'downloaded' file to the 'Downloads'
    // directory when called properly
    val mockDownloadableFileService = Mockito.mock(DownloadableFileService::class.java)
    ApplicationManager.getApplication()
      .registerOrReplaceServiceInstance(
        DownloadableFileService::class.java,
        mockDownloadableFileService,
        projectRule.disposable,
      )
    val mockDownloader = Mockito.mock(FileDownloader::class.java)
    val downloadDirAsFile = downloadDir.toFile()

    downloads.forEach {
      val descriptor =
        DownloadableFileDescriptionImpl(
          it.url,
          FileUtil.toSystemDependentName(it.downloadPath),
          "tmp",
        )

      whenever(
          mockDownloadableFileService.createFileDescription(
            it.url,
            FileUtil.toSystemDependentName(it.destinationPath),
          )
        )
        .thenReturn(descriptor)

      // Mock the download call
      whenever(mockDownloader.download(downloadDirAsFile)).thenAnswer {
        // Write file with the new file contents to the 'downloads' directory
        val downloadedFile =
          downloadDir
            .resolve(descriptor.defaultFileName)
            .apply {
              parent.createDirectories()
              writeText(NEW_VD)
            }
            .toFile()
        return@thenAnswer listOf(Pair(downloadedFile, descriptor))
      }
    }
    whenever(
        mockDownloadableFileService.createDownloader(Mockito.any(), Mockito.eq("Material Icons"))
      )
      .thenReturn(mockDownloader)
  }

  @Before
  fun setup() {
    testDirectory = createTempDirectory(javaClass.simpleName)
    downloadDir = testDirectory.resolve("downloads")
    existingMetadataFile =
      downloadDir
        .resolve(METADATA_FILE_NAME)
        .createParentDirectories()
        .createFile()
        .apply { writeText(OLD_METADATA_CONTENT) }
        .toFile()

    downloadDir
      .resolve("style1/my_unused_icon")
      .apply { createDirectories() }
      .resolve("style1_my_unused_icon_24.xml")
      .writeText(OLD_VD)

    // Setup 'Downloads' directory with the existing XML files of the `old` metadata
    downloadDir
      .resolve("style1/my_icon_1")
      .apply { createDirectories() }
      .resolve("style1_my_icon_1_24.xml")
      .writeText(OLD_VD)
    downloadDir
      .resolve("style1/my_icon_2")
      .apply { createDirectories() }
      .resolve("style1_my_icon_2_24.xml")
      .writeText(OLD_VD)

<<<<<<< HEAD
    // Setup mocked DownloadFileService, this will write a 'downloaded' file to the 'Downloads' directory when called properly
    val mockDownloadableFileService = projectRule.mockService(DownloadableFileService::class.java)
    val fileDescription = DownloadableFileDescriptionImpl(
      ICON_DOWNLOAD_URL, FileUtilRt.toSystemDependentName("style1/my_icon_1/my_icon_1"), "tmp")
    val mockDownloader = Mockito.mock(FileDownloader::class.java)
    val downloadDirAsFile = downloadDir.toFile()
    whenever(mockDownloader.download(downloadDirAsFile)).thenAnswer {
      // Write file with the new file contents to the 'downloads' directory
      val downloadedFile = downloadDir.resolve(fileDescription.defaultFileName).apply {
        parent.createDirectories()
        writeText(NEW_VD)
      }.toFile()
      return@thenAnswer listOf(Pair(downloadedFile, fileDescription))
    }
    whenever(mockDownloadableFileService.createFileDescription(
      ICON_DOWNLOAD_URL, FileUtilRt.toSystemDependentName("style1/my_icon_1/style1_my_icon_1_24.tmp"))).thenReturn(fileDescription)
    whenever(mockDownloadableFileService.createDownloader(Mockito.any(), Mockito.eq("Material Icons"))).thenReturn(mockDownloader)
=======
    iconsUrlProvider =
      object : MaterialIconsUrlProvider {
        override fun getStyleUrl(style: String): URL? =
          downloadDir.resolve(style.toDirFormat()).toUri().toURL()

        override fun getIconUrl(style: String, iconName: String, iconFileName: String): URL? =
          downloadDir
            .resolve(style.toDirFormat())
            .resolve(iconName)
            .resolve(iconFileName)
            .toUri()
            .toURL()
      }
>>>>>>> 8b7d83e8
  }

  @Test
  fun updateIcons() {
    mockDownloadService(
      listOf(
        FakeDownload(
          url = "https://my.host.com/s/i/style1/my_icon_1/v2/24px.xml",
          downloadPath = "style1/my_icon_1/my_icon_1",
          destinationPath = "style1/my_icon_1/style1_my_icon_1_24.tmp",
        )
      )
    )
    val unusedIcon = downloadDir.resolve("style1/my_unused_icon/style1_my_unused_icon_24.xml")
    val existingIcon1 = downloadDir.resolve("style1/my_icon_1/style1_my_icon_1_24.xml")
    val existingIcon2 = downloadDir.resolve("style1/my_icon_2/style1_my_icon_2_24.xml")
    // Verify that all exist
    assertEquals(OLD_VD, unusedIcon.readText())
    assertEquals(OLD_VD, existingIcon1.readText())
    assertEquals(OLD_VD, existingIcon2.readText())

    val loadExistingMetadata: () -> MaterialIconsMetadata = {
      MaterialIconsMetadata.parse(SdkUtils.fileToUrl(existingMetadataFile)).getOrThrow()
    }

    val testDownloadedMetadataFile =
      testDirectory
        .resolve("downloaded_metadata.txt")
        .apply { writeText(NEW_METADATA_CONTENT) }
        .toFile()
    val loadTestDownloadedMetadata: () -> MaterialIconsMetadata = {
      MaterialIconsMetadata.parse(SdkUtils.fileToUrl(testDownloadedMetadataFile)).getOrThrow()
    }

    assertTrue(
      updateIconsAtDir(
        existingMetadata = loadExistingMetadata(),
        newMetadata = loadTestDownloadedMetadata(),
        targetDir = downloadDir,
        iconsUrlProvider = iconsUrlProvider,
      )
    )

    // Unused icon should have been removed
    assertThat(unusedIcon).doesNotExist()
    assertThat(existingIcon1).exists()
    assertThat(existingIcon2).exists()

    // Icon directories should still exist
    assertThat(existingIcon1.parent).exists()
    assertThat(existingIcon2.parent).exists()

    assertEquals(NEW_VD, existingIcon1.parent.resolve("style1_my_icon_1_24.xml").readText())

    // The existing metadata file should reflect the new information, however it will be formatted
    // differently, removing all whitespace
    // while keeping the not executable prefix
    val expectedMetadataContent = testDownloadedMetadataFile.readText().toExpectedJsonFormat()
    assertEquals(expectedMetadataContent, existingMetadataFile.readText())

    // Calling updateIconsAtDir again will remove any unused Icons from the current metadata.
    // Because the metadata is already up to date, updateIconsAtDir will return false.
    assertFalse(
      updateIconsAtDir(
        existingMetadata = loadExistingMetadata(),
        newMetadata = loadTestDownloadedMetadata(),
        targetDir = downloadDir,
        iconsUrlProvider = iconsUrlProvider,
      )
    )

    // Icon 2 should be deleted now, since it's not in use by the current metadata
    assertThat(existingIcon1.parent).exists()
    assertThat(existingIcon2.parent).doesNotExist()
  }

  @Test
  fun reDownloadBrokenIcons() {
    mockDownloadService(
      listOf(
        FakeDownload(
          url = "https://my.host.com/s/i/style1/my_icon_1/v1/24px.xml",
          downloadPath = "style1/my_icon_1/my_icon_1",
          destinationPath = "style1/my_icon_1/style1_my_icon_1_24.tmp",
        )
      )
    )
    val existingIcon1 = downloadDir.resolve("style1/my_icon_1/style1_my_icon_1_24.xml")
    val existingIcon2 = downloadDir.resolve("style1/my_icon_2/style1_my_icon_2_24.xml")

    existingIcon1.delete()

    assertTrue(
      updateIconsAtDir(
        existingMetadata =
          MaterialIconsMetadata.parse(SdkUtils.fileToUrl(existingMetadataFile)).getOrThrow(),
        newMetadata =
          MaterialIconsMetadata.parse(SdkUtils.fileToUrl(existingMetadataFile)).getOrThrow(),
        targetDir = downloadDir,
        iconsUrlProvider = iconsUrlProvider,
      )
    )

    assertThat(existingIcon1).exists()
    assertThat(existingIcon2).exists()
  }

  private fun String.toExpectedJsonFormat(): String {
    val expectedPrefixIndex = NOT_EXECUTABLE_PREFIX.length - 1
    var isInStringToken = false
    val builder = StringBuilder()

    this.forEachIndexed { index, c ->
      if (index <= expectedPrefixIndex) {
        builder.append(c)
        return@forEachIndexed
      }

      if ((c == ' ' || c == '\n') && !isInStringToken) {
        return@forEachIndexed
      }
      if (c == '\'' || c == '"') {
        isInStringToken = !isInStringToken
      }
      builder.append(c)
    }
    return builder.toString()
  }
}<|MERGE_RESOLUTION|>--- conflicted
+++ resolved
@@ -24,13 +24,9 @@
 import com.android.utils.SdkUtils
 import com.intellij.openapi.application.ApplicationManager
 import com.intellij.openapi.util.Pair
-<<<<<<< HEAD
-import com.intellij.openapi.util.io.FileUtilRt
-=======
 import com.intellij.openapi.util.io.FileUtil
 import com.intellij.testFramework.ProjectRule
 import com.intellij.testFramework.registerOrReplaceServiceInstance
->>>>>>> 8b7d83e8
 import com.intellij.util.download.DownloadableFileService
 import com.intellij.util.download.FileDownloader
 import com.intellij.util.download.impl.DownloadableFileDescriptionImpl
@@ -203,25 +199,6 @@
       .resolve("style1_my_icon_2_24.xml")
       .writeText(OLD_VD)
 
-<<<<<<< HEAD
-    // Setup mocked DownloadFileService, this will write a 'downloaded' file to the 'Downloads' directory when called properly
-    val mockDownloadableFileService = projectRule.mockService(DownloadableFileService::class.java)
-    val fileDescription = DownloadableFileDescriptionImpl(
-      ICON_DOWNLOAD_URL, FileUtilRt.toSystemDependentName("style1/my_icon_1/my_icon_1"), "tmp")
-    val mockDownloader = Mockito.mock(FileDownloader::class.java)
-    val downloadDirAsFile = downloadDir.toFile()
-    whenever(mockDownloader.download(downloadDirAsFile)).thenAnswer {
-      // Write file with the new file contents to the 'downloads' directory
-      val downloadedFile = downloadDir.resolve(fileDescription.defaultFileName).apply {
-        parent.createDirectories()
-        writeText(NEW_VD)
-      }.toFile()
-      return@thenAnswer listOf(Pair(downloadedFile, fileDescription))
-    }
-    whenever(mockDownloadableFileService.createFileDescription(
-      ICON_DOWNLOAD_URL, FileUtilRt.toSystemDependentName("style1/my_icon_1/style1_my_icon_1_24.tmp"))).thenReturn(fileDescription)
-    whenever(mockDownloadableFileService.createDownloader(Mockito.any(), Mockito.eq("Material Icons"))).thenReturn(mockDownloader)
-=======
     iconsUrlProvider =
       object : MaterialIconsUrlProvider {
         override fun getStyleUrl(style: String): URL? =
@@ -235,7 +212,6 @@
             .toUri()
             .toURL()
       }
->>>>>>> 8b7d83e8
   }
 
   @Test
