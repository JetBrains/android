<?xml version="1.0" encoding="UTF-8"?>
<module type="JAVA_MODULE" version="4">
  <component name="NewModuleRootManager" inherit-compiler-output="true">
    <exclude-output />
    <content url="file://$MODULE_DIR$/testResources">
      <sourceFolder url="file://$MODULE_DIR$/testResources" type="java-test-resource" />
    </content>
    <content url="file://$MODULE_DIR$/testSrc">
      <sourceFolder url="file://$MODULE_DIR$/testSrc" isTestSource="true" />
    </content>
<<<<<<< HEAD
    <orderEntry type="inheritedJdk" />
    <orderEntry type="library" name="studio-sdk" level="project" />
    <orderEntry type="library" name="studio-plugin-com.intellij.java" level="project" />
    <orderEntry type="sourceFolder" forTests="false" />
    <orderEntry type="library" scope="TEST" name="junit4" level="project" />
=======
    <orderEntry type="library" scope="PROVIDED" name="studio-platform" level="project" />
    <orderEntry type="library" scope="TEST" name="studio-test-platform" level="project" />
    <orderEntry type="library" name="kotlin-stdlib" level="project" />
    <orderEntry type="library" scope="TEST" name="JUnit4" level="project" />
    <orderEntry type="library" scope="TEST" name="jetbrains-annotations" level="project" />
>>>>>>> 5f7be743
    <orderEntry type="library" scope="TEST" name="kotlin-test" level="project" />
    <orderEntry type="library" scope="TEST" name="mockito" level="project" />
    <orderEntry type="library" scope="TEST" name="mockito-kotlin" level="project" />
    <orderEntry type="library" scope="TEST" name="truth" level="project" />
    <orderEntry type="inheritedJdk" />
    <orderEntry type="sourceFolder" forTests="false" />
    <orderEntry type="module" module-name="intellij.android.adt.testutils" scope="TEST" />
    <orderEntry type="module" module-name="intellij.android.android-material" scope="TEST" />
    <orderEntry type="module" module-name="intellij.android.core" scope="TEST" />
    <orderEntry type="module" module-name="intellij.android.testFramework" scope="TEST" />
<<<<<<< HEAD
    <orderEntry type="library" scope="TEST" name="mockito-kotlin" level="project" />
=======
    <orderEntry type="module" module-name="intellij.platform.core" scope="TEST" />
    <orderEntry type="module" module-name="intellij.platform.core.impl" scope="TEST" />
    <orderEntry type="module" module-name="intellij.platform.ide.core" scope="TEST" />
    <orderEntry type="module" module-name="intellij.platform.testFramework" scope="TEST" />
    <orderEntry type="module" module-name="intellij.platform.util" scope="TEST" />
    <orderEntry type="module" module-name="intellij.platform.util.ex" scope="TEST" />
    <orderEntry type="module" module-name="intellij.platform.util.rt" scope="TEST" />
    <orderEntry type="library" scope="TEST" name="gson" level="project" />
>>>>>>> 5f7be743
    <orderEntry type="module" module-name="intellij.android.common" scope="TEST" />
  </component>
  <component name="TestModuleProperties" production-module="intellij.android.android-material" />
</module><|MERGE_RESOLUTION|>--- conflicted
+++ resolved
@@ -8,19 +8,11 @@
     <content url="file://$MODULE_DIR$/testSrc">
       <sourceFolder url="file://$MODULE_DIR$/testSrc" isTestSource="true" />
     </content>
-<<<<<<< HEAD
-    <orderEntry type="inheritedJdk" />
-    <orderEntry type="library" name="studio-sdk" level="project" />
-    <orderEntry type="library" name="studio-plugin-com.intellij.java" level="project" />
-    <orderEntry type="sourceFolder" forTests="false" />
-    <orderEntry type="library" scope="TEST" name="junit4" level="project" />
-=======
     <orderEntry type="library" scope="PROVIDED" name="studio-platform" level="project" />
     <orderEntry type="library" scope="TEST" name="studio-test-platform" level="project" />
     <orderEntry type="library" name="kotlin-stdlib" level="project" />
     <orderEntry type="library" scope="TEST" name="JUnit4" level="project" />
     <orderEntry type="library" scope="TEST" name="jetbrains-annotations" level="project" />
->>>>>>> 5f7be743
     <orderEntry type="library" scope="TEST" name="kotlin-test" level="project" />
     <orderEntry type="library" scope="TEST" name="mockito" level="project" />
     <orderEntry type="library" scope="TEST" name="mockito-kotlin" level="project" />
@@ -31,9 +23,6 @@
     <orderEntry type="module" module-name="intellij.android.android-material" scope="TEST" />
     <orderEntry type="module" module-name="intellij.android.core" scope="TEST" />
     <orderEntry type="module" module-name="intellij.android.testFramework" scope="TEST" />
-<<<<<<< HEAD
-    <orderEntry type="library" scope="TEST" name="mockito-kotlin" level="project" />
-=======
     <orderEntry type="module" module-name="intellij.platform.core" scope="TEST" />
     <orderEntry type="module" module-name="intellij.platform.core.impl" scope="TEST" />
     <orderEntry type="module" module-name="intellij.platform.ide.core" scope="TEST" />
@@ -42,7 +31,6 @@
     <orderEntry type="module" module-name="intellij.platform.util.ex" scope="TEST" />
     <orderEntry type="module" module-name="intellij.platform.util.rt" scope="TEST" />
     <orderEntry type="library" scope="TEST" name="gson" level="project" />
->>>>>>> 5f7be743
     <orderEntry type="module" module-name="intellij.android.common" scope="TEST" />
   </component>
   <component name="TestModuleProperties" production-module="intellij.android.android-material" />
