--- conflicted
+++ resolved
@@ -17,9 +17,6 @@
     <orderEntry type="sourceFolder" forTests="false" />
     <orderEntry type="module" module-name="intellij.android.adb" />
     <orderEntry type="module" module-name="intellij.android.backup.api" />
-<<<<<<< HEAD
-    <orderEntry type="module" module-name="android.sdktools.adblib.tools" />
-=======
     <orderEntry type="module" module-name="intellij.android.analytics" />
     <orderEntry type="module" module-name="intellij.android.artwork" />
     <orderEntry type="module" module-name="intellij.android.buildCommon" />
@@ -50,6 +47,5 @@
     <orderEntry type="module" module-name="intellij.platform.util.ui" />
     <orderEntry type="module" module-name="intellij.xml.psi" />
     <orderEntry type="module" module-name="intellij.kotlin.projectWizard.core" />
->>>>>>> fedb26e2
   </component>
 </module>