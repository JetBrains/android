--- conflicted
+++ resolved
@@ -5,35 +5,19 @@
     <content url="file://$MODULE_DIR$">
       <sourceFolder url="file://$MODULE_DIR$/src" isTestSource="false" />
     </content>
-    <orderEntry type="inheritedJdk" />
-    <orderEntry type="sourceFolder" forTests="false" />
-<<<<<<< HEAD
+    <orderEntry type="library" name="studio-platform" level="project" />
+    <orderEntry type="library" scope="TEST" name="studio-test-platform" level="project" />
     <orderEntry type="library" name="Guava" level="project" />
     <orderEntry type="library" name="jetbrains-annotations" level="project" />
     <orderEntry type="library" name="kotlin-stdlib" level="project" />
     <orderEntry type="library" name="kotlinx-coroutines-core" level="project" />
     <orderEntry type="library" name="protobuf" level="project" />
-    <orderEntry type="library" name="studio-analytics-proto" level="project" />
-    <orderEntry type="module" module-name="android.sdktools.adblib" />
-    <orderEntry type="module" module-name="android.sdktools.analytics-tracker" />
-    <orderEntry type="module" module-name="android.sdktools.android-annotations" />
-    <orderEntry type="module" module-name="android.sdktools.common" />
-=======
-    <orderEntry type="library" name="studio-sdk" level="project" />
-    <orderEntry type="library" name="studio-plugin-com.intellij.java" level="project" />
-    <orderEntry type="library" name="studio-plugin-org.jetbrains.kotlin" level="project" />
-    <orderEntry type="module" module-name="android.sdktools.deployer" />
->>>>>>> 0d09370c
-    <orderEntry type="module" module-name="android.sdktools.ddmlib" />
-    <orderEntry type="module" module-name="android.sdktools.deployer" />
-    <orderEntry type="module" module-name="android.sdktools.device-provisioner" />
-    <orderEntry type="module" module-name="android.sdktools.flags" />
-    <orderEntry type="module" module-name="android.sdktools.tracer" />
+    <orderEntry type="inheritedJdk" />
+    <orderEntry type="sourceFolder" forTests="false" />
     <orderEntry type="module" module-name="intellij.android.adb" />
     <orderEntry type="module" module-name="intellij.android.analytics" />
     <orderEntry type="module" module-name="intellij.android.artwork" />
     <orderEntry type="module" module-name="intellij.android.buildCommon" />
-<<<<<<< HEAD
     <orderEntry type="module" module-name="intellij.android.common" />
     <orderEntry type="module" module-name="intellij.android.deploy" />
     <orderEntry type="module" module-name="intellij.android.jps.model" />
@@ -60,14 +44,5 @@
     <orderEntry type="module" module-name="intellij.platform.util.jdom" />
     <orderEntry type="module" module-name="intellij.platform.util.ui" />
     <orderEntry type="module" module-name="intellij.xml.psi" />
-=======
-    <orderEntry type="library" name="studio-analytics-proto" level="project" />
-    <orderEntry type="module" module-name="analytics-tracker" />
-    <orderEntry type="module" module-name="analytics" />
-    <orderEntry type="module" module-name="android.sdktools.tracer" />
-    <orderEntry type="module" module-name="android.sdktools.device-provisioner" />
-    <orderEntry type="module" module-name="intellij.android.adb" />
-    <orderEntry type="module" module-name="android.sdktools.adblib" />
->>>>>>> 0d09370c
   </component>
 </module>