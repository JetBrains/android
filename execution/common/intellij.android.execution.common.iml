<?xml version="1.0" encoding="UTF-8"?>
<module type="JAVA_MODULE" version="4">
  <component name="NewModuleRootManager" inherit-compiler-output="true">
    <exclude-output />
    <content url="file://$MODULE_DIR$">
      <sourceFolder url="file://$MODULE_DIR$/src" isTestSource="false" />
    </content>
    <orderEntry type="library" scope="PROVIDED" name="studio-platform" level="project" />
    <orderEntry type="library" scope="TEST" name="studio-test-platform" level="project" />
    <orderEntry type="library" name="Guava" level="project" />
    <orderEntry type="library" name="jetbrains-annotations" level="project" />
    <orderEntry type="library" name="kotlin-stdlib" level="project" />
    <orderEntry type="library" name="kotlinx-coroutines-core" level="project" />
    <orderEntry type="library" name="protobuf" level="project" />
    <orderEntry type="inheritedJdk" />
    <orderEntry type="sourceFolder" forTests="false" />
    <orderEntry type="module" module-name="intellij.android.adb" />
    <orderEntry type="module" module-name="intellij.android.analytics" />
    <orderEntry type="module" module-name="intellij.android.artwork" />
    <orderEntry type="module" module-name="intellij.android.buildCommon" />
<<<<<<< HEAD
    <orderEntry type="module" module-name="intellij.android.common" />
    <orderEntry type="module" module-name="intellij.android.deploy" />
    <orderEntry type="module" module-name="intellij.android.jps.model" />
    <orderEntry type="module" module-name="intellij.android.projectSystem" />
    <orderEntry type="module" module-name="intellij.color.scheme.warmNeon" />
    <orderEntry type="module" module-name="intellij.java.debugger" />
    <orderEntry type="module" module-name="intellij.java.debugger.impl" />
    <orderEntry type="module" module-name="intellij.java.execution" />
    <orderEntry type="module" module-name="intellij.platform.concurrency" />
    <orderEntry type="module" module-name="intellij.platform.core" />
    <orderEntry type="module" module-name="intellij.platform.core.ui" />
    <orderEntry type="module" module-name="intellij.platform.debugger" />
    <orderEntry type="module" module-name="intellij.platform.debugger.impl" />
    <orderEntry type="module" module-name="intellij.platform.editor" />
    <orderEntry type="module" module-name="intellij.platform.execution" />
    <orderEntry type="module" module-name="intellij.platform.execution.impl" />
    <orderEntry type="module" module-name="intellij.platform.extensions" />
    <orderEntry type="module" module-name="intellij.platform.ide" />
    <orderEntry type="module" module-name="intellij.platform.ide.core" />
    <orderEntry type="module" module-name="intellij.platform.ide.util.io" />
    <orderEntry type="module" module-name="intellij.platform.lang.core" />
    <orderEntry type="module" module-name="intellij.platform.projectModel" />
    <orderEntry type="module" module-name="intellij.platform.util" />
    <orderEntry type="module" module-name="intellij.platform.util.jdom" />
    <orderEntry type="module" module-name="intellij.platform.util.ui" />
    <orderEntry type="module" module-name="intellij.xml.psi" />
=======
    <orderEntry type="library" name="studio-analytics-proto" level="project" />
    <orderEntry type="module" module-name="analytics-tracker" />
    <orderEntry type="module" module-name="analytics" />
    <orderEntry type="module" module-name="android.sdktools.tracer" />
    <orderEntry type="module" module-name="android.sdktools.device-provisioner" />
    <orderEntry type="module" module-name="intellij.android.adb" />
    <orderEntry type="module" module-name="android.sdktools.backup" />
    <orderEntry type="module" module-name="android.sdktools.adblib" />
    <orderEntry type="module" module-name="intellij.android.backup.api" />
>>>>>>> 50c60fc5
  </component>
</module><|MERGE_RESOLUTION|>--- conflicted
+++ resolved
@@ -15,10 +15,10 @@
     <orderEntry type="inheritedJdk" />
     <orderEntry type="sourceFolder" forTests="false" />
     <orderEntry type="module" module-name="intellij.android.adb" />
+    <orderEntry type="module" module-name="intellij.android.backup.api" />
     <orderEntry type="module" module-name="intellij.android.analytics" />
     <orderEntry type="module" module-name="intellij.android.artwork" />
     <orderEntry type="module" module-name="intellij.android.buildCommon" />
-<<<<<<< HEAD
     <orderEntry type="module" module-name="intellij.android.common" />
     <orderEntry type="module" module-name="intellij.android.deploy" />
     <orderEntry type="module" module-name="intellij.android.jps.model" />
@@ -45,16 +45,6 @@
     <orderEntry type="module" module-name="intellij.platform.util.jdom" />
     <orderEntry type="module" module-name="intellij.platform.util.ui" />
     <orderEntry type="module" module-name="intellij.xml.psi" />
-=======
-    <orderEntry type="library" name="studio-analytics-proto" level="project" />
-    <orderEntry type="module" module-name="analytics-tracker" />
-    <orderEntry type="module" module-name="analytics" />
-    <orderEntry type="module" module-name="android.sdktools.tracer" />
-    <orderEntry type="module" module-name="android.sdktools.device-provisioner" />
-    <orderEntry type="module" module-name="intellij.android.adb" />
-    <orderEntry type="module" module-name="android.sdktools.backup" />
-    <orderEntry type="module" module-name="android.sdktools.adblib" />
-    <orderEntry type="module" module-name="intellij.android.backup.api" />
->>>>>>> 50c60fc5
+    <orderEntry type="module" module-name="kotlin.project-wizard.core" />
   </component>
 </module>