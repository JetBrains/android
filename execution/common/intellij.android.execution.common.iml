--- conflicted
+++ resolved
@@ -20,17 +20,6 @@
     <orderEntry type="module" module-name="intellij.android.analytics" />
     <orderEntry type="module" module-name="intellij.android.artwork" />
     <orderEntry type="module" module-name="intellij.android.buildCommon" />
-<<<<<<< HEAD
-    <orderEntry type="library" name="studio-analytics-proto" level="project" />
-    <orderEntry type="module" module-name="analytics-tracker" />
-    <orderEntry type="module" module-name="analytics" />
-    <orderEntry type="module" module-name="android.sdktools.tracer" />
-    <orderEntry type="module" module-name="android.sdktools.device-provisioner" />
-    <orderEntry type="module" module-name="intellij.android.adb" />
-    <orderEntry type="module" module-name="android.sdktools.backup" />
-    <orderEntry type="module" module-name="android.sdktools.adblib" />
-    <orderEntry type="module" module-name="intellij.android.backup.api" />
-=======
     <orderEntry type="module" module-name="intellij.android.common" />
     <orderEntry type="module" module-name="intellij.android.deploy" />
     <orderEntry type="module" module-name="intellij.android.jps.model" />
@@ -58,6 +47,5 @@
     <orderEntry type="module" module-name="intellij.platform.util.ui" />
     <orderEntry type="module" module-name="intellij.xml.psi" />
     <orderEntry type="module" module-name="kotlin.project-wizard.core" />
->>>>>>> 3a514de0
   </component>
 </module>