/*
 * Copyright (C) 2022 The Android Open Source Project
 *
 * Licensed under the Apache License, Version 2.0 (the "License");
 * you may not use this file except in compliance with the License.
 * You may obtain a copy of the License at
 *
 *      http://www.apache.org/licenses/LICENSE-2.0
 *
 * Unless required by applicable law or agreed to in writing, software
 * distributed under the License is distributed on an "AS IS" BASIS,
 * WITHOUT WARRANTIES OR CONDITIONS OF ANY KIND, either express or implied.
 * See the License for the specific language governing permissions and
 * limitations under the License.
 */
package com.android.tools.idea.execution.common.debug

import com.android.ddmlib.AndroidDebugBridge
import com.android.ddmlib.AndroidDebugBridge.IDeviceChangeListener
import com.android.ddmlib.IDevice
import com.android.ddmlib.internal.FakeAdbTestRule
import com.android.fakeadbserver.DeviceState
import com.android.fakeadbserver.services.ShellCommandOutput
import com.android.testutils.MockitoKt.any
import com.android.testutils.MockitoKt.whenever
import com.android.tools.analytics.UsageTrackerRule
import com.android.tools.idea.execution.common.assertTaskPresentedInStats
import com.android.tools.idea.execution.common.debug.impl.java.AndroidJavaDebugger
import com.android.tools.idea.execution.common.processhandler.AndroidProcessHandler
import com.android.tools.idea.execution.common.processhandler.AndroidRemoteDebugProcessHandler
import com.android.tools.idea.execution.common.stats.RunStats
import com.android.tools.idea.execution.common.stats.RunStatsService
<<<<<<< HEAD
=======
import com.android.tools.idea.projectsystem.TestApplicationProjectContext
import com.android.tools.idea.projectsystem.TestProjectSystem
>>>>>>> 574fcae1
import com.google.common.truth.Truth.assertThat
import com.intellij.execution.runners.ExecutionEnvironment
import com.intellij.execution.ui.RunContentManager
import com.intellij.openapi.progress.EmptyProgressIndicator
import com.intellij.testFramework.ProjectRule
import com.intellij.testFramework.registerServiceInstance
import com.intellij.xdebugger.XDebuggerManager
import kotlinx.coroutines.test.runTest
import org.junit.After
import org.junit.Assert.fail
import org.junit.Before
import org.junit.Ignore
import org.junit.Rule
import org.junit.Test
import org.mockito.Mockito
import java.util.concurrent.CountDownLatch
import java.util.concurrent.TimeUnit
import java.util.concurrent.atomic.AtomicInteger
import kotlin.random.Random

@Ignore("FakeAdbTestRule hangs")
class StartReattachingDebuggerTest {

  private val APP_ID = FakeAdbTestRule.CLIENT_PACKAGE_NAME
  private val MASTER_PROCESS_NAME = "com.master.test"

  @get:Rule(order = 0)
  val projectRule = ProjectRule()

  @get:Rule(order = 1)
  val fakeAdbRule: FakeAdbTestRule = FakeAdbTestRule()

  @get:Rule(order = 2)
  val debuggerThreadCleanupRule = DebuggerThreadCleanupRule { fakeAdbRule.server }

  @get:Rule
  val usageTrackerRule = UsageTrackerRule()

  @get:Rule
  val usageTrackerRule = UsageTrackerRule()

  val project
    get() = projectRule.project

  private lateinit var executionEnvironment: ExecutionEnvironment
  private lateinit var device: IDevice
  private lateinit var deviceState: DeviceState

  @Before
  fun setUp() {
    deviceState = fakeAdbRule.connectAndWaitForDevice()
    device = AndroidDebugBridge.getBridge()!!.devices.single()
    executionEnvironment = createFakeExecutionEnvironment(project, "myTestConfiguration")
  }

  @After
  fun tearDown() {
    XDebuggerManager.getInstance(project).debugSessions.forEach {
      it.stop()
    }
  }

  @Test
  fun testStartReattachingDebuggerForOneClient() = runTest {
    val stats = RunStatsService.get(project).create().also {
      executionEnvironment.putUserData(RunStats.KEY, it)
    }
    val masterProcessHandler = AndroidProcessHandler(MASTER_PROCESS_NAME, {})
    FakeAdbTestRule.launchAndWaitForProcess(deviceState, true)
    val firstSession = DebugSessionStarter.attachReattachingDebuggerToStartedProcess(
      device,
      TestApplicationProjectContext(APP_ID,),
      masterProcessHandler,
      executionEnvironment,
      AndroidJavaDebugger(),
      AndroidJavaDebugger().createState(),
      EmptyProgressIndicator()
    )

    assertThat(firstSession.sessionName).isEqualTo("myTestConfiguration")
    assertThat(firstSession.debugProcess.processHandler).isInstanceOf(
      AndroidRemoteDebugProcessHandler::class.java)
    stats.success()
    assertTaskPresentedInStats(usageTrackerRule.usages, "startReattachingDebuggerSession")
    // Clean up.
    // force close process monitor, as SingleDeviceAndroidProcessMonitor never connected and keep holding Project reference for 3 minutes
    masterProcessHandler.destroyProcess()
  }


  private fun waitForProcessToStop(pid: Int) {
    val latch = CountDownLatch(1)

    val deviceListener: IDeviceChangeListener = object : IDeviceChangeListener {
      override fun deviceConnected(device: IDevice) {}
      override fun deviceDisconnected(device: IDevice) {}
      override fun deviceChanged(changedDevice: IDevice, changeMask: Int) {
        if (changeMask and IDevice.CHANGE_CLIENT_LIST
          == IDevice.CHANGE_CLIENT_LIST) {
          latch.countDown()
        }
      }
    }
    AndroidDebugBridge.addDeviceChangeListener(deviceListener)
    deviceState.stopClient(pid)
    assertThat(latch.await(10, TimeUnit.SECONDS)).isTrue()
    AndroidDebugBridge.removeDeviceChangeListener(deviceListener)
  }

  @Test
  fun testStartReattachingDebuggerForFewClients() = runTest {

    val ADDITIONAL_CLIENTS = 2
    // RunContentManagerImpl.showRunContent content does nothing on showRunContent in Unit tests, we want to check it was invoked.
    val runContentManagerImplMock = Mockito.mock(RunContentManager::class.java)

    project.registerServiceInstance(RunContentManager::class.java, runContentManagerImplMock)
    val projectSystem = TestProjectSystem(project)
    projectSystem.useInTests()

    FakeAdbTestRule.launchAndWaitForProcess(deviceState, 1111, MASTER_PROCESS_NAME, false)

    var pid = Random.nextInt()
    FakeAdbTestRule.launchAndWaitForProcess(deviceState, pid, FakeAdbTestRule.CLIENT_PACKAGE_NAME, true)

    DebugSessionStarter.attachReattachingDebuggerToStartedProcess(
      device,
      TestApplicationProjectContext(APP_ID),
      MASTER_PROCESS_NAME,
      executionEnvironment,
      AndroidJavaDebugger(),
      AndroidJavaDebugger().createState(),
      destroyRunningProcess = { it.forceStop(APP_ID) }, EmptyProgressIndicator()
    )

    val tabsOpened = AtomicInteger(0)
    repeat(ADDITIONAL_CLIENTS) {
      waitForProcessToStop(pid)
      val latchStartDebug = CountDownLatch(1)
      pid = Random.nextInt()
      FakeAdbTestRule.launchAndWaitForProcess(deviceState, pid, FakeAdbTestRule.CLIENT_PACKAGE_NAME, true)
      whenever(runContentManagerImplMock.showRunContent(any(), any())).thenAnswer {
        tabsOpened.incrementAndGet()
        latchStartDebug.countDown()
      }
      if (!latchStartDebug.await(20, TimeUnit.SECONDS)) {
        fail("Session tab wasn't open for additional process")
      }
    }

    assertThat(tabsOpened.get()).isEqualTo(ADDITIONAL_CLIENTS)
  }

  @Test
  fun testStopping() = runTest {

    FakeAdbTestRule.launchAndWaitForProcess(deviceState, 1111, MASTER_PROCESS_NAME, false)
    FakeAdbTestRule.launchAndWaitForProcess(deviceState, true)

    val latch = CountDownLatch(1)

    deviceState.setActivityManager { args: List<String>, shellCommandOutput: ShellCommandOutput ->
      val wholeCommand = args.joinToString(" ")
      when (wholeCommand) {
        "force-stop $MASTER_PROCESS_NAME" -> latch.countDown()
        "force-stop $APP_ID" -> error("Should stop only master process")
      }
    }

    val sessionImpl = DebugSessionStarter.attachReattachingDebuggerToStartedProcess(
      device,
      TestApplicationProjectContext(APP_ID),
      MASTER_PROCESS_NAME,
      executionEnvironment,
      AndroidJavaDebugger(),
      AndroidJavaDebugger().createState(),
      destroyRunningProcess = {
        it.forceStop(APP_ID)
        it.forceStop(MASTER_PROCESS_NAME)
      },
      EmptyProgressIndicator()
    )

    // when we stop for debug, master process should be stopped too
    sessionImpl.runContentDescriptor.processHandler!!.destroyProcess()
    sessionImpl.runContentDescriptor.processHandler!!.waitFor()

    if (!latch.await(20, TimeUnit.SECONDS)) {
      fail("Process is not stopped")
    }
  }
}<|MERGE_RESOLUTION|>--- conflicted
+++ resolved
@@ -30,11 +30,8 @@
 import com.android.tools.idea.execution.common.processhandler.AndroidRemoteDebugProcessHandler
 import com.android.tools.idea.execution.common.stats.RunStats
 import com.android.tools.idea.execution.common.stats.RunStatsService
-<<<<<<< HEAD
-=======
 import com.android.tools.idea.projectsystem.TestApplicationProjectContext
 import com.android.tools.idea.projectsystem.TestProjectSystem
->>>>>>> 574fcae1
 import com.google.common.truth.Truth.assertThat
 import com.intellij.execution.runners.ExecutionEnvironment
 import com.intellij.execution.ui.RunContentManager
@@ -73,9 +70,6 @@
   @get:Rule
   val usageTrackerRule = UsageTrackerRule()
 
-  @get:Rule
-  val usageTrackerRule = UsageTrackerRule()
-
   val project
     get() = projectRule.project
 
@@ -198,6 +192,8 @@
 
     deviceState.setActivityManager { args: List<String>, shellCommandOutput: ShellCommandOutput ->
       val wholeCommand = args.joinToString(" ")
+
+
       when (wholeCommand) {
         "force-stop $MASTER_PROCESS_NAME" -> latch.countDown()
         "force-stop $APP_ID" -> error("Should stop only master process")
