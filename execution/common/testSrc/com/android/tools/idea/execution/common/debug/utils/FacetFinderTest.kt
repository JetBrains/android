--- conflicted
+++ resolved
@@ -32,11 +32,8 @@
 import com.android.tools.idea.testing.JavaModuleModelBuilder
 import com.android.tools.idea.testing.createMainSourceProviderForDefaultTestProjectStructure
 import com.android.tools.idea.util.androidFacet
-<<<<<<< HEAD
-=======
 import com.google.common.truth.Truth.assertThat
 import com.intellij.execution.ExecutionException
->>>>>>> 574fcae1
 import com.intellij.openapi.application.runWriteActionAndWait
 import com.intellij.openapi.module.Module
 import com.intellij.openapi.vfs.VfsUtil
@@ -44,7 +41,6 @@
 import com.intellij.openapi.vfs.VirtualFile
 import org.jetbrains.android.facet.AndroidFacet
 import org.junit.Before
-import org.junit.Ignore
 import org.junit.Rule
 import org.junit.Test
 import org.mockito.Mockito
@@ -64,13 +60,8 @@
     .withAndroidModels(
       JavaModuleModelBuilder.rootModuleBuilder,
       AndroidModuleModelBuilder(":lib", "debug", AndroidProjectBuilder(
-<<<<<<< HEAD
-        //projectType = { IdeAndroidProjectType.PROJECT_TYPE_LIBRARY }, // TODO(b/262868739): Avoid logging errors
-        applicationIdFor = { "todo_library_project_should_not_have_application_id" }, // TODO(b/262868739): Remove once project type library is set
-=======
         projectType = { IdeAndroidProjectType.PROJECT_TYPE_LIBRARY },
         applicationIdFor = { "" },
->>>>>>> 574fcae1
         mainSourceProvider = { createMainSourceProviderForDefaultTestProjectStructure() },
         testApplicationId = { "libTestApplicationId" }
       )),
@@ -237,7 +228,6 @@
     writeManifestFileContents(libFacet.androidTestModule, libDebugAndroidTestManifest, sourceSetName = "androidTestDebug")
   }
 
-
   @Test
   fun testNotFound() {
     val failure = assertFailsWith<ExecutionException> {
@@ -256,112 +246,66 @@
 
   @Test
   fun testPackageName() {
-<<<<<<< HEAD
-    val result = FacetFinder.findFacetForProcess(project, "applicationId")
-    assertEquals(appFacet.mainModule.androidFacet, result)
-=======
     val result = FacetFinder.findFacetForProcess(project, FakeClientData(applicationId = "applicationId", processName = "overridden"))
     assertEquals(appFacet.mainModule.androidFacet, result.facet)
     assertEquals("applicationId", result.applicationId)
->>>>>>> 574fcae1
   }
 
   @Test
   fun testLocalProcessFromAppModule() {
-<<<<<<< HEAD
-    val result = FacetFinder.findFacetForProcess(project, "applicationId:localfromapp")
-    assertEquals(appFacet.mainModule.androidFacet, result)
-=======
     val result = FacetFinder.findFacetForProcess(project, FakeClientData(applicationId = "applicationId", processName = "applicationId:localfromapp"))
     assertEquals(appFacet.mainModule.androidFacet, result.facet)
     assertEquals("applicationId", result.applicationId)
->>>>>>> 574fcae1
   }
 
   @Test
   fun testLocalProcessFromLibModule() {
-<<<<<<< HEAD
-    val result = FacetFinder.findFacetForProcess(project, "applicationId:localfromlib")
-    assertEquals(appFacet.mainModule.androidFacet, result)
-=======
     val result = FacetFinder.findFacetForProcess(project, FakeClientData(applicationId = "applicationId", processName = "applicationId:localfromlib"))
     assertEquals(appFacet.mainModule.androidFacet, result.facet)
     assertEquals("applicationId", result.applicationId)
->>>>>>> 574fcae1
   }
 
   @Test
   fun testGlobalProcessFromAppModule() {
-<<<<<<< HEAD
-    val result = FacetFinder.findFacetForProcess(project, "globalfromapp")
-    assertEquals(appFacet.mainModule.androidFacet, result)
-=======
     val result = FacetFinder.findFacetForProcess(project, FakeClientData(applicationId = null, processName = "globalfromapp"))
     assertEquals(appFacet.mainModule.androidFacet, result.facet)
     assertEquals("applicationId", result.applicationId)
->>>>>>> 574fcae1
   }
 
   @Test
   fun testGlobalProcessFromAppAndroidTestModule() {
-<<<<<<< HEAD
-    val result = FacetFinder.findFacetForProcess(project, "globalfromappandroidtest")
-    assertEquals(null, result) // TODO(b/262868739): Should be appFacet.androidTestModule
-=======
     val result = FacetFinder.findFacetForProcess(project, FakeClientData(applicationId = null, processName = "globalfromappandroidtest"))
     assertEquals(appFacet.androidTestModule!!.androidFacet, result.facet)
     assertEquals("testApplicationId", result.applicationId)
->>>>>>> 574fcae1
-  }
-
-  @Test
-  @Ignore("Revisit after AS Hedgehog Beta 5 merge is done.")
+  }
+
+  @Test
   fun testGlobalProcessFromLibModule() {
-<<<<<<< HEAD
-    val result = FacetFinder.findFacetForProcess(project, "globalfromlib")
-    assertEquals(libFacet.mainModule.androidFacet, result) // TODO(b/262868739): Currently brittle to module iteration order - should be appFacet.mainModule
-=======
     val result = FacetFinder.findFacetForProcess(project, FakeClientData(applicationId = null, processName = "globalfromlib"))
     assertEquals(appFacet.mainModule.androidFacet, result.facet)
     assertEquals("applicationId", result.applicationId)
->>>>>>> 574fcae1
   }
 
   @Test
   fun testGlobalProcessFromLibModuleAndroidTest() {
-<<<<<<< HEAD
-    val result = FacetFinder.findFacetForProcess(project, "globalfromlibandroidtest")
-    assertEquals(null, result) // TODO(b/262868739): Should be libFacet.androidTestModule
-=======
     val result = FacetFinder.findFacetForProcess(project, FakeClientData(applicationId = null, processName = "globalfromlibandroidtest"))
     assertEquals(libFacet.androidTestModule!!.androidFacet, result.facet)
     assertEquals("libTestApplicationId", result.applicationId)
->>>>>>> 574fcae1
   }
 
   @Test
   fun testGlobalProcessFromLibModuleAndroidTestDebug() {
-<<<<<<< HEAD
-    val result = FacetFinder.findFacetForProcess(project, "globalfromlibdebugandroidtest")
-    assertEquals(null, result) // TODO(b/262868739): Should be libFacet.androidTestModule
-=======
     val result = FacetFinder.findFacetForProcess(project,
                                                  FakeClientData(applicationId = null, processName = "globalfromlibdebugandroidtest"))
     assertEquals(libFacet.androidTestModule!!.androidFacet, result.facet)
     assertEquals("libTestApplicationId", result.applicationId)  // Might be imprecise?
->>>>>>> 574fcae1
   }
 
   @Test
   fun testTestPackageName() {
-<<<<<<< HEAD
-    val result = FacetFinder.findFacetForProcess(project, "libTestApplicationId")
-    assertEquals(libFacet.androidTestModule!!.androidFacet, result)
-=======
     val result = FacetFinder.findFacetForProcess(project,
                                                  FakeClientData(applicationId = "libTestApplicationId", processName = "overridden"))
     assertEquals(libFacet.androidTestModule!!.androidFacet, result.facet)
     assertEquals("libTestApplicationId", result.applicationId)
->>>>>>> 574fcae1
   }
 }