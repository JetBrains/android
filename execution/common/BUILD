load("//tools/base/bazel:bazel.bzl", "iml_module")
load("//tools/base/bazel:maven.bzl", "maven_repository")

# managed by go/iml_to_build
iml_module(
    name = "intellij.android.execution.common",
    srcs = ["src"],
    iml_files = ["intellij.android.execution.common.iml"],
    lint_baseline = "//tools/base/lint:studio-checks/empty_baseline.xml",
    visibility = ["//visibility:public"],
    # do not sort: must match IML order
    deps = [
        "//prebuilts/studio/intellij-sdk:studio-sdk",
        "//prebuilts/studio/intellij-sdk:studio-sdk-plugin-Kotlin",
        "//tools/base/deploy/deployer:studio.android.sdktools.deployer[module]",
        "//tools/base/ddmlib:studio.android.sdktools.ddmlib[module]",
        "//tools/base/flags:studio.android.sdktools.flags[module]",
        "//tools/adt/idea/project-system:intellij.android.projectSystem[module]",
        "//tools/adt/idea/deploy:intellij.android.deploy[module]",
        "//tools/adt/idea/android-common:intellij.android.common[module]",
        "//tools/adt/idea/artwork:intellij.android.artwork[module]",
        "//tools/adt/idea/build-common:intellij.android.buildCommon[module]",
        "//tools/adt/idea/.idea/libraries:studio-analytics-proto",
        "//tools/analytics-library/tracker:analytics-tracker[module]",
        "//tools/adt/idea/analytics[module]",
        "//tools/base/tracer:studio.android.sdktools.tracer[module]",
<<<<<<< HEAD
=======
        "//tools/base/device-provisioner:studio.android.sdktools.device-provisioner[module]",
        "//tools/adt/idea/android-adb:intellij.android.adb[module]",
        "//tools/base/adblib:studio.android.sdktools.adblib[module]",
>>>>>>> 574fcae1
    ],
)

# managed by go/iml_to_build
iml_module(
    name = "intellij.android.execution.common.tests",
    iml_files = ["intellij.android.execution.common.tests.iml"],
    split_test_targets = {
        "applychanges": {
            "test_filter": "com.android.tools.idea.execution.common.applychanges",
        },
    },
    test_class = "com.android.tools.idea.execution.common.AndroidExecutionCommonTestSuite",
    # keep sorted
    test_data = [
        ":test_deps",
        "//prebuilts/studio/sdk:build-tools/latest",
        "//prebuilts/studio/sdk:platform-tools",
        "//prebuilts/studio/sdk:platforms/latest",
        "//tools/adt/idea/android/annotations",
        "//tools/adt/idea/android/testData",
        "//tools/base/build-system:android_gradle_plugin.zip",
        "//tools/base/build-system:android_gradle_plugin_runtime_dependencies",
        "//tools/base/build-system:gradle-distrib",
        "//tools/base/build-system/integration-test:kotlin_gradle_plugin_prebuilts",
    ],
    test_srcs = ["testSrc"],
    visibility = ["//visibility:public"],
    # do not sort: must match IML order
    deps = [
        "//prebuilts/studio/intellij-sdk:studio-sdk",
        "//prebuilts/studio/intellij-sdk:studio-sdk-plugin-Kotlin",
        "//tools/adt/idea/execution/common:intellij.android.execution.common[module]",
        "//tools/adt/idea/.idea/libraries:truth",
        "//tools/adt/idea/android-test-framework:intellij.android.testFramework[module]",
        "//tools/base/testutils:studio.android.sdktools.testutils[module, test]",
        "//tools/adt/idea/adt-testutils:intellij.android.adt.testutils[module, test]",
        "//tools/adt/idea/.idea/libraries:mockito[test]",
        "//tools/adt/idea/deploy:intellij.android.deploy[module, test]",
        "//tools/base/ddmlib:studio.android.sdktools.ddmlib[module, test]",
        "//tools/adt/idea/.idea/libraries:kotlin-test[test]",
        "//tools/base/fakeadbserver:studio.android.sdktools.fakeadbserver[module, test]",
        "//tools/adt/idea/android-common:intellij.android.common[module, test]",
        "//tools/adt/idea/project-system:intellij.android.projectSystem[module, test]",
        "//tools/adt/idea/project-system-gradle-models:intellij.android.projectSystem.gradle.models[module, test]",
        "//tools/base/deploy/deployer:studio.android.sdktools.deployer[module, test]",
        "//tools/base/manifest-parser:studio.android.sdktools.manifest-parser[module, test]",
        "//tools/analytics-library/testing:android.sdktools.analytics-testing[module, test]",
        "//tools/adt/idea/.idea/libraries:studio-analytics-proto[test]",
        "//tools/adt/idea/.idea/libraries:jetbrains.kotlinx.coroutines.test[test]",
<<<<<<< HEAD
=======
        "//tools/adt/idea/android-adb:intellij.android.adb[module, test]",
        "//tools/base/device-provisioner:studio.android.sdktools.device-provisioner[module, test]",
        "//tools/base/adblib:studio.android.sdktools.adblib[module, test]",
    ],
)

maven_repository(
    name = "test_deps",
    # keep sorted: for buildifier
    artifacts = [
        "@maven//:com.android.support.appcompat-v7_28.0.0",
        "@maven//:com.android.support.constraint.constraint-layout_1.0.2",
        "@maven//:com.android.support.test.espresso.espresso-core_3.0.2",
        "@maven//:com.android.support.test.runner_1.0.2",
        "@maven//:com.google.guava.guava_19.0",
>>>>>>> 574fcae1
    ],
)<|MERGE_RESOLUTION|>--- conflicted
+++ resolved
@@ -24,12 +24,9 @@
         "//tools/analytics-library/tracker:analytics-tracker[module]",
         "//tools/adt/idea/analytics[module]",
         "//tools/base/tracer:studio.android.sdktools.tracer[module]",
-<<<<<<< HEAD
-=======
         "//tools/base/device-provisioner:studio.android.sdktools.device-provisioner[module]",
         "//tools/adt/idea/android-adb:intellij.android.adb[module]",
         "//tools/base/adblib:studio.android.sdktools.adblib[module]",
->>>>>>> 574fcae1
     ],
 )
 
@@ -80,8 +77,6 @@
         "//tools/analytics-library/testing:android.sdktools.analytics-testing[module, test]",
         "//tools/adt/idea/.idea/libraries:studio-analytics-proto[test]",
         "//tools/adt/idea/.idea/libraries:jetbrains.kotlinx.coroutines.test[test]",
-<<<<<<< HEAD
-=======
         "//tools/adt/idea/android-adb:intellij.android.adb[module, test]",
         "//tools/base/device-provisioner:studio.android.sdktools.device-provisioner[module, test]",
         "//tools/base/adblib:studio.android.sdktools.adblib[module, test]",
@@ -97,6 +92,5 @@
         "@maven//:com.android.support.test.espresso.espresso-core_3.0.2",
         "@maven//:com.android.support.test.runner_1.0.2",
         "@maven//:com.google.guava.guava_19.0",
->>>>>>> 574fcae1
     ],
 )