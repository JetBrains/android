/*
 * Copyright (C) 2018 The Android Open Source Project
 *
 * Licensed under the Apache License, Version 2.0 (the "License");
 * you may not use this file except in compliance with the License.
 * You may obtain a copy of the License at
 *
 *      http://www.apache.org/licenses/LICENSE-2.0
 *
 * Unless required by applicable law or agreed to in writing, software
 * distributed under the License is distributed on an "AS IS" BASIS,
 * WITHOUT WARRANTIES OR CONDITIONS OF ANY KIND, either express or implied.
 * See the License for the specific language governing permissions and
 * limitations under the License.
 */
package com.android.tools.idea.execution.common.applychanges;

import static com.android.tools.idea.projectsystem.ProjectSystemUtil.getProjectSystem;
import static com.android.tools.idea.run.tasks.AbstractDeployTask.MIN_API_VERSION;
import static com.android.tools.idea.run.util.SwapInfo.SWAP_INFO_KEY;

import com.android.ddmlib.IDevice;
import com.android.tools.idea.execution.common.AndroidExecutionTarget;
import com.android.tools.idea.execution.common.UtilsKt;
import com.android.tools.idea.run.ApkProvisionException;
import com.android.tools.idea.run.ApplicationIdProvider;
import com.android.tools.idea.run.DeploymentApplicationService;
import com.android.tools.idea.run.util.SwapInfo;
import com.android.tools.idea.run.util.SwapInfo.SwapType;
import com.android.tools.idea.util.CommonAndroidUtil;
import com.intellij.execution.ExecutionManager;
import com.intellij.execution.ExecutionTarget;
import com.intellij.execution.ExecutionTargetManager;
import com.intellij.execution.Executor;
import com.intellij.execution.ProgramRunnerUtil;
import com.intellij.execution.RunManager;
import com.intellij.execution.RunnerAndConfigurationSettings;
import com.intellij.execution.configurations.RunConfiguration;
import com.intellij.execution.configurations.RunConfigurationBase;
import com.intellij.execution.executors.DefaultRunExecutor;
import com.intellij.execution.process.ProcessHandler;
import com.intellij.execution.runners.ExecutionEnvironment;
import com.intellij.execution.runners.ExecutionEnvironmentBuilder;
import com.intellij.execution.runners.ProgramRunner;
import com.intellij.execution.ui.RunContentDescriptor;
import com.intellij.openapi.actionSystem.AnAction;
import com.intellij.openapi.actionSystem.AnActionEvent;
import com.intellij.openapi.actionSystem.Presentation;
import com.intellij.openapi.diagnostic.Logger;
import com.intellij.openapi.project.Project;
import com.intellij.openapi.util.Key;
import java.util.Collection;
import java.util.List;
import java.util.Objects;
import javax.swing.Icon;
import org.jetbrains.annotations.NotNull;
import org.jetbrains.annotations.Nullable;

public abstract class BaseAction extends AnAction {
  public static final Key<Boolean> SHOW_APPLY_CHANGES_UI = Key.create("android.deploy.ApplyChanges.ShowUI");
  private static final Logger LOG = Logger.getInstance(BaseAction.class);
  @NotNull
  protected final String myName;

  @NotNull
  protected final Icon myIcon;

  @NotNull
  private final SwapType mySwapType;

  @NotNull
  private final String myDescription;

  public BaseAction(@NotNull String name,
                    @NotNull String acceleratorName,
                    @NotNull SwapType swapType,
                    @NotNull Icon icon,
                    @NotNull String description) {
    super(acceleratorName, description, icon);
    myName = name;
    mySwapType = swapType;
    myIcon = icon;
    myDescription = description;
  }

  /**
   * Apply Changes UI is:
   * - Visible if it's relevant to the currently selected run configuration.  E.g. Apply Changes UI is irrelevant
   * if the run configuration isn't an android app run configuration or android test configuration.
   * - Visible and enabled if it's applicable to the current run configuration and the project is compatible.
   */
  @Override
  public void update(@NotNull AnActionEvent e) {
    Presentation presentation = e.getPresentation();
    Project project = e.getProject();
    if (project == null || !CommonAndroidUtil.getInstance().isAndroidProject(project)) {
      presentation.setVisible(false);
      return;
    }

    DisableMessage disableMessage = getDisableMessage(project);
    if (disableMessage == null) {
      presentation.setVisible(true);
      presentation.setEnabled(true);
      presentation.setText(myName);
      presentation.setDescription(myDescription);
    }
    else {
      disableAction(presentation, disableMessage);
    }
  }

  @Override
  public void actionPerformed(@NotNull AnActionEvent e) {
    Project project = e.getProject();
    if (project == null) {
      LOG.warn(myName + " action performed with no project");
      return;
    }

    RunnerAndConfigurationSettings settings = RunManager.getInstance(project).getSelectedConfiguration();
    AndroidExecutionTarget selectedExecutionTarget = (AndroidExecutionTarget)ExecutionTargetManager.getActiveTarget(project);

    if (settings == null) {
      LOG.warn(myName + " action could not locate current run config settings");
      return;
    }

    final List<ProcessHandler> runningProcessHandlers =
      UtilsKt.getProcessHandlersForDevices(settings, project, selectedExecutionTarget.getRunningDevices().stream().toList());

    final List<Executor> executors = getRunningExecutorsOfDifferentType(project, runningProcessHandlers);

    Executor executor = executors.isEmpty() ? DefaultRunExecutor.getRunExecutorInstance() : executors.get(0);
    if (executor == null) {
      LOG.warn(myName + " action could not identify executor of existing running application");
      return;
    }

    ExecutionEnvironmentBuilder builder = null;
    try {
      builder = ExecutionEnvironmentBuilder.create(executor, settings);
    }
    catch (com.intellij.execution.ExecutionException ex) {
      LOG.error(myName + " ExecutionException " + ex.getMessage());
      return;
    }
    ExecutionEnvironment env = builder.activeTarget().dataContext(e.getDataContext()).build();

    env.putUserData(SWAP_INFO_KEY, new SwapInfo(mySwapType));
    ProgramRunnerUtil.executeConfiguration(env, false, true);
  }

  protected void disableAction(@NotNull Presentation presentation, @NotNull DisableMessage disableMessage) {
    if (!presentation.isVisible()) return;
    presentation.setVisible(disableMessage.myDisableMode != DisableMessage.DisableMode.INVISIBLE);
    presentation.setEnabled(false);
    presentation.setText(String.format("%s (disabled: %s)", myName, disableMessage.myTooltip));
    presentation.setDescription(String.format("%s is disabled for this device because %s.", myName, disableMessage.myDescription));
  }

  @Nullable
  public static DisableMessage getDisableMessage(@NotNull Project project) {
    RunnerAndConfigurationSettings configSettings = RunManager.getInstance(project).getSelectedConfiguration();
    if (configSettings == null) {
      return new DisableMessage(DisableMessage.DisableMode.DISABLED, "no configuration selected", "there is no configuration selected");
    }

    RunConfiguration selectedRunConfig = configSettings.getConfiguration();
    if (!isApplyChangesRelevant(selectedRunConfig)) {
      return new DisableMessage(DisableMessage.DisableMode.INVISIBLE, "unsupported configuration",
                                "the selected configuration is not supported");
    }
<<<<<<< HEAD
=======

    String applicationId;
    final ApplicationIdProvider applicationIdProvider = getProjectSystem(project).getApplicationIdProvider(selectedRunConfig);
    if (applicationIdProvider == null) {
      return new DisableMessage(DisableMessage.DisableMode.DISABLED, "can't detect applicationId", "can't detect applicationId");
    }
    try {
      applicationId = applicationIdProvider.getPackageName();
    }
    catch (ApkProvisionException e) {
      return new DisableMessage(DisableMessage.DisableMode.DISABLED, "can't detect applicationId", "can't detect applicationId");
    }
>>>>>>> 574fcae1

    ExecutionTarget selectedExecutionTarget = ExecutionTargetManager.getActiveTarget(project);
    if (!(selectedExecutionTarget instanceof AndroidExecutionTarget)) {
      return new DisableMessage(DisableMessage.DisableMode.DISABLED, "unsupported execution target", "unsupported execution target");
    }
    AndroidExecutionTarget androidExecutionTarget = (AndroidExecutionTarget)selectedExecutionTarget;

    final Collection<IDevice> devices = androidExecutionTarget.getRunningDevices();

    if (devices.isEmpty()) {
      return new DisableMessage(DisableMessage.DisableMode.DISABLED, "devices not connected", "the selected devices are not connected");
    }

    if (devices.stream().anyMatch(d -> Objects.equals(d.getState(), IDevice.DeviceState.UNAUTHORIZED))) {
      return new DisableMessage(DisableMessage.DisableMode.DISABLED, "device not authorized",
                                "the selected device is not authorized");
    }

    if (devices.stream().anyMatch(d -> !d.getVersion().isGreaterOrEqualThan(MIN_API_VERSION))) {
      return new DisableMessage(DisableMessage.DisableMode.DISABLED, "incompatible device API level",
                                "its API level is lower than 26");
    }

    if (devices.stream().allMatch(d -> DeploymentApplicationService.getInstance().findClient(d, applicationId).isEmpty())) {
      return new DisableMessage(DisableMessage.DisableMode.DISABLED, "app not detected",
                                "the app is not yet running or not debuggable");
    }


    if (isExecutorStarting(project, selectedRunConfig)) {
      return new DisableMessage(DisableMessage.DisableMode.DISABLED, "building and/or launching",
                                "the selected configuration is currently building and/or launching");
    }

    final List<ProcessHandler> runningProcessHandlers =
      UtilsKt.getProcessHandlersForDevices(configSettings, project, devices.stream().toList());

    final List<Executor> executors = getRunningExecutorsOfDifferentType(project, runningProcessHandlers);

    if (executors.size() > 1) {
      return new DisableMessage(DisableMessage.DisableMode.DISABLED, "more than one executor is running",
                                "more than one type of executor is running configuration");
    }

    Executor executor = executors.isEmpty() ? DefaultRunExecutor.getRunExecutorInstance() : executors.get(0);

    if (ProgramRunner.getRunner(executor.getId(), selectedRunConfig) == null) {
      return new DisableMessage(DisableMessage.DisableMode.DISABLED, "no runner available",
                                "there are no Program Runners available to run the given configuration (perhaps project needs a sync?)");
    }

    return null;
  }

  private static boolean isApplyChangesRelevant(@NotNull RunConfiguration runConfiguration) {
    if (runConfiguration instanceof RunConfigurationBase) {
      RunConfigurationBase configBase = (RunConfigurationBase)runConfiguration;
      return configBase.putUserDataIfAbsent(SHOW_APPLY_CHANGES_UI, false); // This is needed to prevent a NPE if the boolean isn't set.
    }

    return false;
  }

  /**
   * Check if there are any executors of the current {@link RunConfiguration} that is starting up. We should not swap when this is true.
   */
  private static boolean isExecutorStarting(@NotNull Project project, @NotNull RunConfiguration runConfiguration) {
    // Check if any executors are starting up (e.g. if the user JUST clicked on an executor, and deployment hasn't finished).
    for (Executor executor : Executor.EXECUTOR_EXTENSION_NAME.getExtensionList()) {
      ProgramRunner<?> programRunner = ProgramRunner.getRunner(executor.getId(), runConfiguration);
      if (programRunner == null) {
        continue;
      }
      if (ExecutionManager.getInstance(project).isStarting(executor.getId(), programRunner.getRunnerId())) {
        return true;
      }
    }
    return false;
  }

  protected static List<Executor> getRunningExecutorsOfDifferentType(@NotNull Project project, List<ProcessHandler> processHandlers) {
    ExecutionManager executionManager = ExecutionManager.getInstance(project);
    List<RunContentDescriptor> runningDescriptors =
      executionManager.getRunningDescriptors(c -> true).stream().filter(d -> processHandlers.contains(d.getProcessHandler())).toList();
    return runningDescriptors.stream().flatMap(r -> ExecutionManager.getInstance(project).getExecutors(r).stream()).distinct().toList();
  }

  public static final class DisableMessage {
    @NotNull
    private final DisableMode myDisableMode;
    @NotNull
    private final String myTooltip;
    @NotNull
    private final String myDescription;

    public DisableMessage(@NotNull DisableMode disableMode, @NotNull String tooltip, @NotNull String description) {
      myDisableMode = disableMode;
      myTooltip = tooltip;
      myDescription = description;
    }

    @NotNull
    public String getDescription() {
      return myDescription;
    }

    public enum DisableMode {
      INVISIBLE,
      DISABLED
    }
  }
}<|MERGE_RESOLUTION|>--- conflicted
+++ resolved
@@ -46,10 +46,15 @@
 import com.intellij.openapi.actionSystem.AnAction;
 import com.intellij.openapi.actionSystem.AnActionEvent;
 import com.intellij.openapi.actionSystem.Presentation;
+import com.intellij.openapi.actionSystem.Shortcut;
 import com.intellij.openapi.diagnostic.Logger;
+import com.intellij.openapi.keymap.Keymap;
+import com.intellij.openapi.keymap.KeymapManager;
 import com.intellij.openapi.project.Project;
 import com.intellij.openapi.util.Key;
+import java.util.Arrays;
 import java.util.Collection;
+import java.util.Collections;
 import java.util.List;
 import java.util.Objects;
 import javax.swing.Icon;
@@ -71,16 +76,40 @@
   @NotNull
   private final String myDescription;
 
-  public BaseAction(@NotNull String name,
+  public BaseAction(@NotNull String id,
+                    @NotNull String name,
                     @NotNull String acceleratorName,
                     @NotNull SwapType swapType,
                     @NotNull Icon icon,
+                    @NotNull Shortcut shortcut,
                     @NotNull String description) {
     super(acceleratorName, description, icon);
     myName = name;
     mySwapType = swapType;
     myIcon = icon;
     myDescription = description;
+
+    KeymapManager manager = KeymapManager.getInstance();
+    if (manager != null) {
+      final Keymap keymap = manager.getActiveKeymap();
+      List<Shortcut> shortcuts = Arrays.asList(keymap.getShortcuts(id));
+      if (shortcuts.isEmpty()) {
+        // Add the shortcut for the first time.
+        // TODO: figure out how to not add it back if the user deliberately removes the action hotkey.
+        keymap.addShortcut(id, shortcut);
+        shortcuts = Collections.singletonList(shortcut);
+      }
+
+      // Remove conflicting shortcuts stemming from UpdateRunningApplication only,
+      // and leave the remaining conflicts intact, since that's what the user intends.
+      final String updateRunningApplicationId = "UpdateRunningApplication";
+      Shortcut[] uraShortcuts = keymap.getShortcuts(updateRunningApplicationId);
+      for (Shortcut uraShortcut : uraShortcuts) {
+        if (shortcuts.contains(uraShortcut)) {
+          keymap.removeShortcut(updateRunningApplicationId, uraShortcut);
+        }
+      }
+    }
   }
 
   /**
@@ -171,8 +200,6 @@
       return new DisableMessage(DisableMessage.DisableMode.INVISIBLE, "unsupported configuration",
                                 "the selected configuration is not supported");
     }
-<<<<<<< HEAD
-=======
 
     String applicationId;
     final ApplicationIdProvider applicationIdProvider = getProjectSystem(project).getApplicationIdProvider(selectedRunConfig);
@@ -185,7 +212,6 @@
     catch (ApkProvisionException e) {
       return new DisableMessage(DisableMessage.DisableMode.DISABLED, "can't detect applicationId", "can't detect applicationId");
     }
->>>>>>> 574fcae1
 
     ExecutionTarget selectedExecutionTarget = ExecutionTargetManager.getActiveTarget(project);
     if (!(selectedExecutionTarget instanceof AndroidExecutionTarget)) {
