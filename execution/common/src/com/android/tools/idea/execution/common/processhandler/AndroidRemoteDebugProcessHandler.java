/*
 * Copyright (C) 2022 The Android Open Source Project
 *
 * Licensed under the Apache License, Version 2.0 (the "License");
 * you may not use this file except in compliance with the License.
 * You may obtain a copy of the License at
 *
 *      http://www.apache.org/licenses/LICENSE-2.0
 *
 * Unless required by applicable law or agreed to in writing, software
 * distributed under the License is distributed on an "AS IS" BASIS,
 * WITHOUT WARRANTIES OR CONDITIONS OF ANY KIND, either express or implied.
 * See the License for the specific language governing permissions and
 * limitations under the License.
 */
package com.android.tools.idea.execution.common.processhandler;


import com.android.ddmlib.Client;
import com.android.ddmlib.IDevice;
import com.intellij.debugger.DebuggerManager;
import com.intellij.debugger.engine.DebugProcess;
import com.intellij.debugger.engine.DebugProcessListener;
import com.intellij.execution.process.ProcessHandler;
import com.intellij.openapi.project.Project;
import com.intellij.openapi.util.Disposer;
import com.intellij.util.concurrency.AppExecutorUtil;
import java.io.OutputStream;
import java.util.concurrent.ScheduledFuture;
import java.util.concurrent.TimeUnit;
import org.jetbrains.annotations.NotNull;
import org.jetbrains.annotations.Nullable;

/**
 * A {@link com.intellij.execution.process.ProcessHandler} associated with an Android app debug process for specific CLient.
 * <p>
 * When terminated, it stops the debug process and notifies all attached {@link DebugProcessListener}s of the termination.
 * We use this instead of {@link com.intellij.debugger.engine.RemoteDebugProcessHandler} to gracefully terminate Android process (app)
 * if needed by passing finishAndroidProcess param. Default implementations calls `am force-stop`.
 * See {@link AndroidRemoteDebugProcessHandler#destroyProcessImpl()}
 * <p>
 * Additionally, restore the connection between Client and DDMLib if we detach from the process".
 * See {@link AndroidRemoteDebugProcessHandler#detachProcessImpl()}
 */
final public class AndroidRemoteDebugProcessHandler extends ProcessHandler implements DeviceAwareProcessHandler {

  private final Project myProject;
  private final Client myClient;
  private final boolean myDetachIsDefault;

  public AndroidRemoteDebugProcessHandler(Project project,
                                          Client client,
                                          boolean detachIsDefault) {
    myProject = project;
    myClient = client;
    myDetachIsDefault = detachIsDefault;
  }


  // This is partially copied from com.intellij.debugger.engine.RemoteDebugProcessHandler#startNotify.
  @Override
  public void startNotify() {
    final DebugProcess debugProcess = DebuggerManager.getInstance(myProject).getDebugProcess(this);
    final DebugProcessListener listener = new DebugProcessListener() {
      @Override
      public void processDetached(@NotNull DebugProcess process, boolean closedByUser) {
        debugProcess.removeDebugProcessListener(this);
        // Delay notifying process detached by 1 second to avoid race condition with ITestRunListener#testRunEnded.
        // If you debug android instrumentation test process, the test process may terminate before Ddmlib calls
        // testRunEnded callback. This results in "test framework quits unexpected" error. b/150001290.
        ScheduledFuture<?> future =
          AppExecutorUtil.getAppScheduledExecutorService().schedule(() -> notifyProcessDetached(), 1, TimeUnit.SECONDS);
        Disposer.register(myProject, () -> future.cancel(false));
      }
    };
    debugProcess.addDebugProcessListener(listener);
    try {
      super.startNotify();
    }
    finally {
      if (debugProcess.isDetached()) {
        debugProcess.removeDebugProcessListener(listener);
        notifyProcessDetached();
      }
    }
  }


  @Override
  protected void destroyProcessImpl() {
    DebugProcess debugProcess = DebuggerManager.getInstance(myProject).getDebugProcess(this);
    if (debugProcess != null) {
      // killing target debug VM doesn't work nice with all Android processes, invoke terminateAndroidProcess instead.
      debugProcess.stop(/*forceTerminate*/false);
    }
    notifyProcessTerminated(0);
  }

  @Override
  protected void detachProcessImpl() {
    DebugProcess debugProcess = DebuggerManager.getInstance(myProject).getDebugProcess(this);
    if (debugProcess != null) {
      debugProcess.stop(false);
    }
    /*
      When the remote debugger terminates, it signals to the remote VM to shut down the connection,
      which is the very same JDWP connection used by DDMLib to communicate to the remote process.
      The fix is to notify the Client to reopen its communication channel to the process.

      For more information see http://b/37104675

      We do it only on detach and not destroy because after destroy client should be dead.
     */
    myClient.notifyVmMirrorExited();
    notifyProcessDetached();
  }

  @Override
  public boolean detachIsDefault() {
    return myDetachIsDefault;
  }

  @Override
  public OutputStream getProcessInput() {
    return null;
  }

  public boolean isPackageRunning(@Nullable IDevice device, @NotNull String packageName) {
    return (device == null || device == myClient.getDevice()) && packageName.equals(myClient.getClientData().getPackageName());
  }

<<<<<<< HEAD
  @NotNull
  public IDevice getConnectedDevice() {
    return myClient.getDevice();
=======
  @Override
  public boolean isAssociated(@NotNull IDevice device) {
    return device == myClient.getDevice();
>>>>>>> eaeecd45
  }
}<|MERGE_RESOLUTION|>--- conflicted
+++ resolved
@@ -129,14 +129,13 @@
     return (device == null || device == myClient.getDevice()) && packageName.equals(myClient.getClientData().getPackageName());
   }
 
-<<<<<<< HEAD
   @NotNull
   public IDevice getConnectedDevice() {
     return myClient.getDevice();
-=======
+  }
+
   @Override
   public boolean isAssociated(@NotNull IDevice device) {
     return device == myClient.getDevice();
->>>>>>> eaeecd45
   }
 }