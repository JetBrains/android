--- conflicted
+++ resolved
@@ -140,7 +140,11 @@
     return myClient.getDevice();
   }
 
-<<<<<<< HEAD
+  @Override
+  public boolean isAssociated(@NotNull IDevice device) {
+    return device == myClient.getDevice();
+  }
+
   @NotNull
   public List<String> getApplicationPackageNames() {
     if (myClient instanceof JdwpProcessHolder client) {
@@ -157,10 +161,5 @@
       return Collections.emptyList();
     }
     return Collections.singletonList(name);
-=======
-  @Override
-  public boolean isAssociated(@NotNull IDevice device) {
-    return device == myClient.getDevice();
->>>>>>> fedb26e2
   }
 }