--- conflicted
+++ resolved
@@ -19,12 +19,6 @@
 import com.android.tools.idea.projectsystem.AndroidModuleSystem
 import com.android.tools.idea.projectsystem.getAndroidFacets
 import com.android.tools.idea.projectsystem.getModuleSystem
-<<<<<<< HEAD
-import com.android.tools.idea.run.ApkProvisionException
-import com.android.tools.idea.util.androidFacet
-import com.intellij.openapi.application.ReadAction
-import com.intellij.openapi.module.ModuleUtilCore
-=======
 import com.android.tools.idea.projectsystem.getProjectSystem
 import com.android.tools.idea.projectsystem.isAndroidTestModule
 import com.android.tools.idea.projectsystem.isMainModule
@@ -35,7 +29,6 @@
 import com.intellij.openapi.application.ReadAction
 import com.intellij.openapi.module.Module
 import com.intellij.openapi.module.ModuleManager
->>>>>>> 574fcae1
 import com.intellij.openapi.project.Project
 import com.intellij.openapi.vfs.VirtualFile
 import com.intellij.psi.PsiManager
@@ -46,7 +39,6 @@
 import org.jetbrains.android.facet.AndroidFacet
 import java.util.LinkedList
 import java.util.Locale
-import kotlin.jvm.Throws
 
 /**
  * Utility class for finding the AndroidFacet that is responsible for the launch of the process with the given name.
@@ -60,72 +52,6 @@
    *
    * @return The facet to use for attachment configuration. Null if no suitable facet exists.
    */
-<<<<<<< HEAD
-  fun findFacetForProcess(project: Project, processName: String): AndroidFacet? {
-    // Local cache so that we don't read the same AndroidManifest.xml file more than once
-    // per findFacetForProcess invocation. This is only a performance optimization.
-    //   Key: Name of the holder module (e.g., "app")
-    //   Value: Global processes defined in the AndroidManifest.xml file of that module.
-    val processNameCache = mutableMapOf<String, List<String>>()
-
-    val holderFacets = project.getAndroidFacets()
-    for (holderFacet in holderFacets) {
-      // Check if the processName matches the packageName of the facet.
-      holderFacet.mainModule.androidFacet?.let {
-        try {
-          val facetPackageName = it.getModuleSystem().getApplicationIdProvider().packageName
-          // Check exact match.
-          if (processName == facetPackageName) {
-            return it
-          }
-          // Check for local processes that start with that prefix.
-          if (processName.startsWith(facetPackageName + ProcessNameReader.LOCAL_PROCESS_NAME_SEPARATOR)) {
-            return it
-          }
-        }
-        catch (e: ApkProvisionException) {
-          // Do not log here, as it spams the log.
-        }
-      }
-
-      // Check if the processName matches the testPackageName of the facet.
-      holderFacet.androidTestModule?.androidFacet?.let {
-        try {
-          val facetTestPackageName = it.getModuleSystem().getApplicationIdProvider().testPackageName
-          // Check exact match.
-          if (processName == facetTestPackageName) {
-            return it
-          }
-          // Check for local processes that start with that prefix.
-          if (processName.startsWith(facetTestPackageName + ProcessNameReader.LOCAL_PROCESS_NAME_SEPARATOR)) {
-            return it;
-          }
-        }
-        catch (e: ApkProvisionException) {
-          // Do not log here, as it spams the log.
-        }
-      }
-
-      // Check if the processName matches a global process defined in the manifest file of the modules that
-      // this facet depends on (both through 'implementation', and 'androidImplementation' dependencies).
-      for (module in listOfNotNull(holderFacet.mainModule, holderFacet.androidTestModule)) {
-        // Handle global processes, e.g., android:process="anything" causes the process name to be "anything".
-        // Note that we must search not only the current facet, but also the facets for all modules that the
-        // current module depends on, as any one of them might contain a global process definition.
-        val dependentModules = mutableSetOf<com.intellij.openapi.module.Module>()
-        ModuleUtilCore.getDependencies(module, dependentModules)
-        for (dependentModule in dependentModules) {
-          val dependentAndroidFacet = AndroidFacet.getInstance(dependentModule) ?: continue
-          val globalProcessNames = processNameCache.getOrPut(dependentAndroidFacet.holderModule.name) {
-            ProcessNameReader.readGlobalProcessNames(dependentAndroidFacet)
-          }
-          if (globalProcessNames.contains(processName)) {
-            // This module has an android:process override that matches the name of the process being attached to.
-            // Note that we don't return the facet for the dependent module, because it  wouldn't be able to provide
-            // applicationId that is needed by attachment configuration. Instead, we return the facet for the original
-            // module.
-            return module.androidFacet
-=======
   @Throws(ExecutionException::class)
   fun findFacetForProcess(project: Project, clientData: ClientData): Result {
     return clientData.packageName?.let { heuristicApplicationId -> findFacetForApplicationId(project, heuristicApplicationId) }
@@ -216,7 +142,6 @@
           val globalProcessNames = ProcessNameReader.readGlobalProcessNames(project, manifestFile)
           if (globalProcessNames.contains(processName)) {
             return facet.androidTestModule
->>>>>>> 574fcae1
           }
         }
       }
