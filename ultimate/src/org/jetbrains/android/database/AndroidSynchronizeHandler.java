--- conflicted
+++ resolved
@@ -29,15 +29,6 @@
 import org.jetbrains.android.util.AndroidBundle;
 import org.jetbrains.annotations.NotNull;
 
-<<<<<<< HEAD
-/**
- * @author Eugene.Kudelevsky
- */
-=======
-import java.io.File;
-import java.util.*;
-
->>>>>>> e624679c
 public class AndroidSynchronizeHandler extends SynchronizeHandler {
   private static final Logger LOG = Logger.getInstance(AndroidSynchronizeHandler.class);
 
