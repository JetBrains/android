<?xml version="1.0" encoding="UTF-8"?>
<module type="JAVA_MODULE" version="4">
  <component name="NewModuleRootManager" inherit-compiler-output="true">
    <exclude-output />
    <content url="file://$MODULE_DIR$">
      <sourceFolder url="file://$MODULE_DIR$/src" isTestSource="false" />
      <sourceFolder url="file://$MODULE_DIR$/testSrc" isTestSource="true" />
      <sourceFolder url="file://$MODULE_DIR$/resources" type="java-test-resource" />
    </content>
    <orderEntry type="library" scope="PROVIDED" name="studio-platform" level="project" />
    <orderEntry type="library" scope="TEST" name="studio-test-platform" level="project" />
    <orderEntry type="library" name="jetbrains-annotations" level="project" />
    <orderEntry type="library" name="kotlin-stdlib" level="project" />
    <orderEntry type="library" scope="TEST" name="JUnit4" level="project" />
    <orderEntry type="library" scope="TEST" name="kotlin-test" level="project" />
    <orderEntry type="library" scope="TEST" name="truth" level="project" />
    <orderEntry type="inheritedJdk" />
    <orderEntry type="sourceFolder" forTests="false" />
    <orderEntry type="module" module-name="intellij.android.adt.ui.model" />
    <orderEntry type="module" module-name="intellij.android.codenavigation" />
    <orderEntry type="module" module-name="intellij.android.inspectors-common.api" />
    <orderEntry type="module" module-name="intellij.color.scheme.warmNeon" />
    <orderEntry type="module" module-name="intellij.platform.analysis" />
    <orderEntry type="module" module-name="intellij.platform.core" />
    <orderEntry type="module" module-name="intellij.platform.core.impl" />
    <orderEntry type="module" module-name="intellij.platform.editor.ui" />
    <orderEntry type="module" module-name="intellij.platform.extensions" />
    <orderEntry type="module" module-name="intellij.platform.ide" />
    <orderEntry type="module" module-name="intellij.platform.ide.impl" />
    <orderEntry type="module" module-name="intellij.platform.lang.impl" />
    <orderEntry type="module" module-name="intellij.platform.util" />
    <orderEntry type="module" module-name="intellij.platform.util.ui" />
    <orderEntry type="module" module-name="intellij.android.adt.ui" />
<<<<<<< HEAD
    <orderEntry type="module" module-name="intellij.android.adt.testutils" scope="TEST" />
    <orderEntry type="module" module-name="intellij.json" scope="TEST" />
    <orderEntry type="module" module-name="intellij.platform.core.ui" scope="TEST" />
    <orderEntry type="module" module-name="intellij.platform.testFramework" scope="TEST" />
    <orderEntry type="module" module-name="intellij.android.common" />
=======
    <orderEntry type="library" scope="TEST" name="junit4" level="project" />
    <orderEntry type="library" scope="TEST" name="truth" level="project" />
    <orderEntry type="module" module-name="android.sdktools.testutils" scope="TEST" />
    <orderEntry type="module" module-name="intellij.android.adt.testutils" scope="TEST" />
    <orderEntry type="library" scope="TEST" name="kotlin-test" level="project" />
    <orderEntry type="module" module-name="codenavigation" />
    <orderEntry type="library" scope="TEST" name="studio-plugin-com.intellij.modules.json" level="project" />
>>>>>>> 8b7d83e8
  </component>
</module><|MERGE_RESOLUTION|>--- conflicted
+++ resolved
@@ -16,7 +16,9 @@
     <orderEntry type="library" scope="TEST" name="truth" level="project" />
     <orderEntry type="inheritedJdk" />
     <orderEntry type="sourceFolder" forTests="false" />
+    <orderEntry type="module" module-name="intellij.android.adt.ui" />
     <orderEntry type="module" module-name="intellij.android.adt.ui.model" />
+    <orderEntry type="module" module-name="intellij.android.common" />
     <orderEntry type="module" module-name="intellij.android.codenavigation" />
     <orderEntry type="module" module-name="intellij.android.inspectors-common.api" />
     <orderEntry type="module" module-name="intellij.color.scheme.warmNeon" />
@@ -30,21 +32,10 @@
     <orderEntry type="module" module-name="intellij.platform.lang.impl" />
     <orderEntry type="module" module-name="intellij.platform.util" />
     <orderEntry type="module" module-name="intellij.platform.util.ui" />
-    <orderEntry type="module" module-name="intellij.android.adt.ui" />
-<<<<<<< HEAD
-    <orderEntry type="module" module-name="intellij.android.adt.testutils" scope="TEST" />
-    <orderEntry type="module" module-name="intellij.json" scope="TEST" />
-    <orderEntry type="module" module-name="intellij.platform.core.ui" scope="TEST" />
-    <orderEntry type="module" module-name="intellij.platform.testFramework" scope="TEST" />
-    <orderEntry type="module" module-name="intellij.android.common" />
-=======
-    <orderEntry type="library" scope="TEST" name="junit4" level="project" />
+    <orderEntry type="module" module-name="intellij.json" />
     <orderEntry type="library" scope="TEST" name="truth" level="project" />
-    <orderEntry type="module" module-name="android.sdktools.testutils" scope="TEST" />
     <orderEntry type="module" module-name="intellij.android.adt.testutils" scope="TEST" />
     <orderEntry type="library" scope="TEST" name="kotlin-test" level="project" />
-    <orderEntry type="module" module-name="codenavigation" />
-    <orderEntry type="library" scope="TEST" name="studio-plugin-com.intellij.modules.json" level="project" />
->>>>>>> 8b7d83e8
+    <orderEntry type="module" module-name="intellij.platform.testFramework" scope="TEST" />
   </component>
 </module>