--- conflicted
+++ resolved
@@ -35,13 +35,8 @@
     <orderEntry type="module" module-name="intellij.platform.util" />
     <orderEntry type="module" module-name="intellij.platform.util.ui" />
     <orderEntry type="module" module-name="intellij.android.adt.testutils" scope="TEST" />
-<<<<<<< HEAD
-    <orderEntry type="library" scope="TEST" name="kotlin-test" level="project" />
-    <orderEntry type="library" scope="TEST" name="studio-plugin-com.intellij.modules.json" level="project" />
-=======
     <orderEntry type="module" module-name="intellij.json.backend" scope="TEST" />
     <orderEntry type="module" module-name="intellij.platform.core.ui" scope="TEST" />
     <orderEntry type="module" module-name="intellij.platform.testFramework" scope="TEST" />
->>>>>>> fedb26e2
   </component>
 </module>