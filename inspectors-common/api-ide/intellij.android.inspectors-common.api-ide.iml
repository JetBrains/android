--- conflicted
+++ resolved
@@ -24,19 +24,9 @@
     <orderEntry type="module" module-name="intellij.android.inspectors-common.api" />
     <orderEntry type="module" module-name="intellij.android.adt.ui.model" />
     <orderEntry type="module" module-name="intellij.android.common" />
-<<<<<<< HEAD
-    <orderEntry type="module" module-name="intellij.android.inspectors-common.ui" />
-    <orderEntry type="module" module-name="intellij.android.adt.ui" />
-    <orderEntry type="module" module-name="codenavigation" />
-    <orderEntry type="library" scope="TEST" name="junit4" level="project" />
-    <orderEntry type="library" scope="TEST" name="truth" level="project" />
-    <orderEntry type="module" module-name="android.sdktools.testutils" scope="TEST" />
-    <orderEntry type="module" module-name="intellij.android.adt.testutils" scope="TEST" />
-=======
     <orderEntry type="module" module-name="intellij.platform.core.ui" />
     <orderEntry type="module" module-name="intellij.platform.ide.impl" />
     <orderEntry type="module" module-name="intellij.platform.analysis" />
     <orderEntry type="module" module-name="intellij.java.psi" />
->>>>>>> 5f7be743
   </component>
 </module>