--- conflicted
+++ resolved
@@ -25,13 +25,7 @@
   lazy(LazyThreadSafetyMode.NONE) { getDeviceConfigFor(DEVICE_CLASS_PHONE_ID) }
 
 /** Default device configuration for Foldables */
-<<<<<<< HEAD
-val ReferenceFoldableConfig: DeviceConfig by lazy {
-  getDeviceConfigFor(DEVICE_CLASS_FOLDABLE_ID)
-}
-=======
 val ReferenceFoldableConfig: DeviceConfig by lazy { getDeviceConfigFor(DEVICE_CLASS_FOLDABLE_ID) }
->>>>>>> 8b7d83e8
 
 /** Default device configuration for Tablets */
 val ReferenceTabletConfig: DeviceConfig by
