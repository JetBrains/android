--- conflicted
+++ resolved
@@ -62,9 +62,6 @@
     REFERENCE_PHONE_SPEC to DEVICE_CLASS_PHONE_ID,
     REFERENCE_FOLDABLE_SPEC to DEVICE_CLASS_FOLDABLE_ID,
     REFERENCE_TABLET_SPEC to DEVICE_CLASS_TABLET_ID,
-<<<<<<< HEAD
-    REFERENCE_DESKTOP_SPEC to DEVICE_CLASS_DESKTOP_ID
-=======
     REFERENCE_DESKTOP_SPEC to DEVICE_CLASS_DESKTOP_ID,
   )
 
@@ -86,7 +83,6 @@
     // TV_1080p
     "spec:shape=Normal,width=1920,height=1080,unit=dp,dpi=420" to "spec:width=1920dp,height=1080dp",
     // endregion
->>>>>>> 8b7d83e8
   )
 
 /**
@@ -113,11 +109,7 @@
   open val orientation: Orientation = DEFAULT_ORIENTATION,
   open val cutout: Cutout = DEFAULT_CUTOUT,
   open val navigation: Navigation = DEFAULT_NAVIGATION,
-<<<<<<< HEAD
-  open val parentDeviceId: String? = null
-=======
   open val parentDeviceId: String? = null,
->>>>>>> 8b7d83e8
 ) {
   /**
    * String representation of the width as it is used in DeviceSpec Language.
@@ -232,11 +224,7 @@
       orientation,
       cutout,
       navigation,
-<<<<<<< HEAD
-      parentDeviceId
-=======
       parentDeviceId,
->>>>>>> 8b7d83e8
     )
   }
 
@@ -323,11 +311,7 @@
       val orientation =
         if (params[PARAMETER_ORIENTATION] != null) {
           enumValueOfOrNull<Orientation>(params.getOrDefault(PARAMETER_ORIENTATION, ""))
-<<<<<<< HEAD
-          ?: return null
-=======
             ?: return null
->>>>>>> 8b7d83e8
         } else {
           null
         }
@@ -335,11 +319,7 @@
       val navigation =
         if (params[PARAMETER_NAVIGATION] != null) {
           enumValueOfOrNull<Navigation>(params.getOrDefault(PARAMETER_NAVIGATION, ""))
-<<<<<<< HEAD
-          ?: return null
-=======
             ?: return null
->>>>>>> 8b7d83e8
         } else {
           null
         }
@@ -412,12 +392,7 @@
 
       val cutout =
         if (params[PARAMETER_CUTOUT] != null) {
-<<<<<<< HEAD
-          enumValueOfOrNull<Cutout>(params.getOrDefault(PARAMETER_CUTOUT, ""))
-          ?: return null
-=======
           enumValueOfOrNull<Cutout>(params.getOrDefault(PARAMETER_CUTOUT, "")) ?: return null
->>>>>>> 8b7d83e8
         } else {
           DEFAULT_CUTOUT
         }
@@ -425,11 +400,7 @@
       val navigation =
         if (params[PARAMETER_NAVIGATION] != null) {
           enumValueOfOrNull<Navigation>(params.getOrDefault(PARAMETER_NAVIGATION, ""))
-<<<<<<< HEAD
-          ?: return null
-=======
             ?: return null
->>>>>>> 8b7d83e8
         } else {
           DEFAULT_NAVIGATION
         }
@@ -445,11 +416,7 @@
         cutout = cutout,
         navigation = navigation,
         parentDeviceId =
-<<<<<<< HEAD
-          null // Not supported when explicitly declaring width, height, dpi, chinSize
-=======
           null, // Not supported when explicitly declaring width, height, dpi, chinSize
->>>>>>> 8b7d83e8
       )
     }
   }
@@ -472,11 +439,7 @@
   initialOrientation: Orientation = DEFAULT_ORIENTATION,
   initialCutout: Cutout = DEFAULT_CUTOUT,
   initialNavigation: Navigation = DEFAULT_NAVIGATION,
-<<<<<<< HEAD
-  initialBackingDeviceId: String? = null
-=======
   initialBackingDeviceId: String? = null,
->>>>>>> 8b7d83e8
 ) : DeviceConfig(id, initialWidth, initialHeight, initialDimUnit, initialDpi, initialShape) {
 
   /**
@@ -553,11 +516,7 @@
     orientation = this.orientation,
     cutout = this.cutout,
     navigation = this.navigation,
-<<<<<<< HEAD
-    parentDeviceId = this.parentDeviceId
-=======
     parentDeviceId = this.parentDeviceId,
->>>>>>> 8b7d83e8
   )
 
 /** Returns a mutable copy of this [DeviceConfig] instance. */
@@ -572,11 +531,7 @@
     initialOrientation = this.orientation,
     initialCutout = this.cutout,
     initialNavigation = this.navigation,
-<<<<<<< HEAD
-    initialBackingDeviceId = this.parentDeviceId
-=======
     initialBackingDeviceId = this.parentDeviceId,
->>>>>>> 8b7d83e8
   )
 
 /** Convenience class to define an Android dimension by its number [value] and [unit]. */
@@ -609,11 +564,7 @@
 
 enum class Orientation {
   portrait,
-<<<<<<< HEAD
-  landscape
-=======
   landscape,
->>>>>>> 8b7d83e8
 }
 
 enum class Cutout(val overlay: FrameworkOverlay) {
@@ -621,18 +572,10 @@
   corner(FrameworkOverlay.CUTOUT_CORNER),
   double(FrameworkOverlay.CUTOUT_DOUBLE),
   punch_hole(FrameworkOverlay.CUTOUT_HOLE),
-<<<<<<< HEAD
-  tall(FrameworkOverlay.CUTOUT_TALL)
-=======
   tall(FrameworkOverlay.CUTOUT_TALL),
->>>>>>> 8b7d83e8
 }
 
 enum class Navigation {
   buttons,
-<<<<<<< HEAD
-  gesture
-=======
   gesture,
->>>>>>> 8b7d83e8
 }