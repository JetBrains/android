--- conflicted
+++ resolved
@@ -238,11 +238,7 @@
     PreviewDisplaySettings(
       getDisplayName(parameterName),
       basePreviewElement.displaySettings.baseName,
-<<<<<<< HEAD
-      basePreviewElement.displaySettings.parameterName?.let { "$it - ${getParameterName(parameterName)}" } ?: getParameterName(parameterName),
-=======
       getParameterName(basePreviewElement.displaySettings.parameterName, parameterName),
->>>>>>> 8b7d83e8
       basePreviewElement.displaySettings.group,
       basePreviewElement.displaySettings.showDecoration,
       basePreviewElement.displaySettings.showBackground,
@@ -264,8 +260,6 @@
       // This case corresponds to the parameter already having been added to the display name,
       // so it should not be added again.
       basePreviewElement.displaySettings.name
-<<<<<<< HEAD
-=======
     } else {
       // TODO(b/241699422) Allow customization of preview name.
       "${basePreviewElement.displaySettings.name} (${getParameterName(parameterName)})"
@@ -283,18 +277,7 @@
     // so that they can be properly sorted later.
     return parameterName?.let {
       "$it ${index.toString().padStart(maxIndex.toString().length, '0')}"
->>>>>>> 8b7d83e8
     }
-    else {
-      // TODO(b/241699422) Allow customization of preview name.
-      "${basePreviewElement.displaySettings.name} (${getParameterName(parameterName)})"
-    }
-  }
-
-  private fun getParameterName(parameterName: String?): String {
-    // Make all index numbers to use the same number of digits,
-    // so that they can be properly sorted later.
-    return "$parameterName ${index.toString().padStart(maxIndex.toString().length, '0')}"
   }
 }
 
@@ -402,10 +385,6 @@
     return sequenceOf(
       SingleComposePreviewElementInstance(
         fakeElementFqn,
-<<<<<<< HEAD
-        PreviewDisplaySettings(basePreviewElement.displaySettings.name, basePreviewElement.displaySettings.baseName,
-                               basePreviewElement.displaySettings.parameterName, null, false, false, null),
-=======
         PreviewDisplaySettings(
           basePreviewElement.displaySettings.name,
           basePreviewElement.displaySettings.baseName,
@@ -415,7 +394,6 @@
           false,
           null,
         ),
->>>>>>> 8b7d83e8
         null,
         null,
         PreviewConfiguration.cleanAndGet(),
