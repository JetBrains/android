--- conflicted
+++ resolved
@@ -182,15 +182,6 @@
   renderConfiguration.setWallpaper(Wallpaper.values().getOrNull(wallpaper))
 
   val allDevices = devicesProvider(renderConfiguration)
-<<<<<<< HEAD
-  val deviceConfig = if (deviceSpec.startsWith(DEVICE_BY_SPEC_PREFIX)) {
-    DeviceConfig.toMutableDeviceConfigOrNull(deviceSpec, allDevices)
-  } else {
-    null
-  }
-  renderConfiguration.cutoutOverlay = deviceConfig?.cutout?.overlay ?: FrameworkOverlay.CUTOUT_NONE
-  renderConfiguration.isGestureNav = deviceConfig == null || deviceConfig.navigation == Navigation.gesture
-=======
   val deviceConfig =
     if (deviceSpec.startsWith(DEVICE_BY_SPEC_PREFIX)) {
       DeviceConfig.toMutableDeviceConfigOrNull(deviceSpec, allDevices)
@@ -200,7 +191,6 @@
   renderConfiguration.cutoutOverlay = deviceConfig?.cutout?.overlay ?: FrameworkOverlay.CUTOUT_NONE
   renderConfiguration.isGestureNav =
     deviceConfig == null || deviceConfig.navigation == Navigation.gesture
->>>>>>> 8b7d83e8
 
   val deviceFromSpec = deviceConfig?.createDeviceInstance() ?: allDevices.findByIdOrName(deviceSpec)
   val device = deviceFromSpec ?: defaultDeviceProvider(renderConfiguration)
@@ -233,12 +223,8 @@
     }
   }
 
-<<<<<<< HEAD
-  // If the configuration has a parent ID, use it to override the device cutout in the configuration.
-=======
   // If the configuration has a parent ID, use it to override the device cutout in the
   // configuration.
->>>>>>> 8b7d83e8
   deviceConfig?.parentDeviceId?.let { renderConfiguration.useDeviceForCutout(it) }
   renderConfiguration.finishBulkEditing()
 }
