--- conflicted
+++ resolved
@@ -14,22 +14,8 @@
     <orderEntry type="library" scope="TEST" name="truth" level="project" />
     <orderEntry type="inheritedJdk" />
     <orderEntry type="sourceFolder" forTests="false" />
-<<<<<<< HEAD
-    <orderEntry type="library" scope="TEST" name="junit4" level="project" />
-    <orderEntry type="library" name="studio-sdk" level="project" scope="TEST" />
-    <orderEntry type="library" name="studio-plugin-com.intellij.java" level="project" />
-    <orderEntry type="library" name="kotlin-test" level="project" scope="TEST" />
-    <orderEntry type="library" name="truth" level="project" scope="TEST" />
+    <orderEntry type="library" scope="TEST" name="kotlin-test" level="project" />
+    <orderEntry type="library" scope="TEST" name="truth" level="project" />
     <orderEntry type="module" module-name="intellij.android.preview-elements" scope="TEST" />
-    <orderEntry type="module" module-name="android.sdktools.layoutlib-api" scope="TEST" />
-    <orderEntry type="module" module-name="android.sdktools.sdklib" scope="TEST" />
-    <orderEntry type="module" module-name="intellij.android.environment-services" scope="TEST" />
-=======
-    <orderEntry type="module" module-name="intellij.android.rendering" scope="TEST" />
-    <orderEntry type="module" module-name="intellij.android.preview-elements" scope="TEST" />
-    <orderEntry type="module" module-name="intellij.color.scheme.warmNeon" scope="TEST" />
-    <orderEntry type="module" module-name="intellij.platform.core" scope="TEST" />
-    <orderEntry type="module" module-name="intellij.platform.util" scope="TEST" />
->>>>>>> 3a514de0
   </component>
 </module>