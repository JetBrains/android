--- conflicted
+++ resolved
@@ -54,11 +54,7 @@
     <orderEntry type="module" module-name="intellij.platform.util.rt" scope="TEST" />
     <orderEntry type="module" module-name="intellij.platform.util.ui" scope="TEST" />
     <orderEntry type="module" module-name="intellij.android.gradle.declarative.lang.ide" scope="TEST" />
-<<<<<<< HEAD
-    <orderEntry type="module" module-name="intellij.android.common" scope="TEST" />
+    <orderEntry type="library" scope="TEST" name="kotlinx-datetime-jvm" level="project" />
     <orderEntry type="module" module-name="intellij.android.gradle.declarative.lang.flags" scope="TEST" />
-=======
-    <orderEntry type="library" scope="TEST" name="kotlinx-datetime-jvm" level="project" />
->>>>>>> eaeecd45
   </component>
 </module>