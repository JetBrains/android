--- conflicted
+++ resolved
@@ -7,43 +7,57 @@
     </content>
     <orderEntry type="inheritedJdk" />
     <orderEntry type="sourceFolder" forTests="false" />
-    <orderEntry type="module" module-name="intellij.kotlin.plugin.community.main" scope="PROVIDED" />
-    <orderEntry type="library" name="Guava" level="project" />
     <orderEntry type="module" module-name="intellij.android.core" />
     <orderEntry type="library" name="studio-analytics-proto" level="project" />
-    <orderEntry type="module" module-name="intellij.platform.ide" />
-    <orderEntry type="module" module-name="intellij.platform.ide.impl" />
     <orderEntry type="library" name="studio-proto" level="project" />
-    <orderEntry type="library" name="protobuf" level="project" />
     <orderEntry type="module" module-name="intellij.android.common" />
-    <orderEntry type="module" module-name="intellij.platform.lang" />
     <orderEntry type="module" module-name="intellij.android.artwork" />
     <orderEntry type="module" module-name="intellij.android.wizard.model" />
     <orderEntry type="module" module-name="intellij.android.wizard" />
     <orderEntry type="module" module-name="android.sdktools.flags" />
     <orderEntry type="module" module-name="intellij.android.gradle.dsl" />
-    <orderEntry type="library" name="swingx" level="project" />
     <orderEntry type="module" module-name="intellij.android.adt.ui" />
     <orderEntry type="module" module-name="android.sdktools.analytics-tracker" />
-    <orderEntry type="module" module-name="intellij.platform.indexing.impl" />
-    <orderEntry type="module" module-name="intellij.platform.lang.impl" />
-    <orderEntry type="library" name="Gradle" level="project" />
-    <orderEntry type="module" module-name="intellij.java.ui" />
-    <orderEntry type="module" module-name="intellij.java.compiler" />
     <orderEntry type="module" module-name="intellij.android.projectSystem" />
-    <orderEntry type="module" module-name="intellij.java.compiler.impl" />
-    <orderEntry type="module" module-name="intellij.platform.core.ui" />
-    <orderEntry type="module" module-name="intellij.platform.ide.util.io" />
-    <orderEntry type="module" module-name="intellij.android.gradle-tooling.impl" />
+    <orderEntry type="module" module-name="intellij.android.projectSystem.gradle" />
     <orderEntry type="module" module-name="intellij.android.projectSystem.gradle.models" />
     <orderEntry type="module" module-name="intellij.android.projectSystem.gradle.repositorySearch" />
     <orderEntry type="module" module-name="intellij.android.projectSystem.gradle.sync" />
-<<<<<<< HEAD
-    <orderEntry type="library" name="studio-plugin-Kotlin" level="project" />
     <orderEntry type="module" module-name="intellij.android.newProjectWizard" />
-=======
+    <orderEntry type="library" name="protobuf" level="project" />
+    <orderEntry type="library" name="swingx" level="project" />
+    <orderEntry type="library" name="Guava" level="project" />
+    <orderEntry type="library" name="kotlin-reflect" level="project" />
+    <orderEntry type="library" name="jetbrains-annotations" level="project" />
+    <orderEntry type="library" name="Gradle" level="project" />
+    <orderEntry type="library" name="kotlinc.kotlin-compiler-common" level="project" />
+    <orderEntry type="library" name="kotlin-stdlib-jdk8" level="project" />
+    <orderEntry type="module" module-name="intellij.java.ui" />
+    <orderEntry type="module" module-name="intellij.platform.util.jdom" />
+    <orderEntry type="module" module-name="intellij.platform.lang.core" />
+    <orderEntry type="module" module-name="intellij.platform.util.base" />
+    <orderEntry type="module" module-name="intellij.platform.lang.impl" />
+    <orderEntry type="module" module-name="intellij.java.compiler" />
+    <orderEntry type="module" module-name="intellij.platform.util.rt" />
+    <orderEntry type="module" module-name="intellij.platform.ide.core.impl" />
+    <orderEntry type="module" module-name="intellij.platform.editor" />
+    <orderEntry type="module" module-name="intellij.platform.analysis" />
     <orderEntry type="module" module-name="intellij.java.psi" />
-    <orderEntry type="module" module-name="intellij.platform.util.jdom" />
->>>>>>> 44b500f2
+    <orderEntry type="module" module-name="intellij.platform.ide" />
+    <orderEntry type="module" module-name="intellij.platform.util" />
+    <orderEntry type="module" module-name="intellij.platform.core.ui" />
+    <orderEntry type="module" module-name="intellij.platform.util.ui" />
+    <orderEntry type="module" module-name="intellij.platform.projectModel" />
+    <orderEntry type="module" module-name="intellij.platform.analysis.impl" />
+    <orderEntry type="module" module-name="intellij.platform.indexing" />
+    <orderEntry type="module" module-name="intellij.java.compiler.impl" />
+    <orderEntry type="module" module-name="intellij.platform.externalSystem" />
+    <orderEntry type="module" module-name="intellij.java.guiForms.rt" />
+    <orderEntry type="module" module-name="intellij.platform.core" />
+    <orderEntry type="module" module-name="intellij.platform.extensions" />
+    <orderEntry type="module" module-name="intellij.platform.ide.impl" />
+    <orderEntry type="module" module-name="intellij.platform.core.impl" />
+    <orderEntry type="module" module-name="intellij.platform.util.ex" />
+    <orderEntry type="module" module-name="intellij.platform.ide.core" />
   </component>
 </module>