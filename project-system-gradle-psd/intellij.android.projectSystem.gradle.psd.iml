--- conflicted
+++ resolved
@@ -8,58 +8,71 @@
     </content>
     <orderEntry type="inheritedJdk" />
     <orderEntry type="sourceFolder" forTests="false" />
-    <orderEntry type="module" module-name="intellij.android.core" />
+    <orderEntry type="library" name="Gradle" level="project" />
+    <orderEntry type="library" name="Guava" level="project" />
+    <orderEntry type="library" name="fastutil-min" level="project" />
+    <orderEntry type="library" name="jetbrains-annotations" level="project" />
+    <orderEntry type="library" name="kotlin-stdlib" level="project" />
+    <orderEntry type="library" scope="PROVIDED" name="kotlinc.kotlin-compiler-common" level="project" />
+    <orderEntry type="library" name="protobuf" level="project" />
     <orderEntry type="library" name="studio-analytics-proto" level="project" />
     <orderEntry type="library" name="studio-proto" level="project" />
+    <orderEntry type="library" name="swingx" level="project" />
+    <orderEntry type="module" module-name="android.sdktools.analytics-tracker" />
+    <orderEntry type="module" module-name="android.sdktools.android-annotations" />
+    <orderEntry type="module" module-name="android.sdktools.common" />
+    <orderEntry type="module" module-name="android.sdktools.flags" />
+    <orderEntry type="module" module-name="android.sdktools.lint-api" />
+    <orderEntry type="module" module-name="android.sdktools.lint-checks" />
+    <orderEntry type="module" module-name="android.sdktools.repository" />
+    <orderEntry type="module" module-name="android.sdktools.sdk-common" />
+    <orderEntry type="module" module-name="android.sdktools.sdk-common.gradle.rt" />
+    <orderEntry type="module" module-name="android.sdktools.sdklib" />
+    <orderEntry type="module" module-name="intellij.android.adt.ui" />
+    <orderEntry type="module" module-name="intellij.android.analytics" />
+    <orderEntry type="module" module-name="intellij.android.artwork" />
     <orderEntry type="module" module-name="intellij.android.common" />
-    <orderEntry type="module" module-name="intellij.android.artwork" />
-    <orderEntry type="module" module-name="intellij.android.wizard.model" />
-    <orderEntry type="module" module-name="intellij.android.wizard" />
-    <orderEntry type="module" module-name="android.sdktools.flags" />
+    <orderEntry type="module" module-name="intellij.android.core" />
     <orderEntry type="module" module-name="intellij.android.gradle.dsl" />
-    <orderEntry type="module" module-name="intellij.android.adt.ui" />
-    <orderEntry type="module" module-name="android.sdktools.analytics-tracker" />
+    <orderEntry type="module" module-name="intellij.android.newProjectWizard" />
     <orderEntry type="module" module-name="intellij.android.projectSystem" />
     <orderEntry type="module" module-name="intellij.android.projectSystem.gradle" />
     <orderEntry type="module" module-name="intellij.android.projectSystem.gradle.models" />
     <orderEntry type="module" module-name="intellij.android.projectSystem.gradle.repositorySearch" />
     <orderEntry type="module" module-name="intellij.android.projectSystem.gradle.sync" />
+    <orderEntry type="module" module-name="intellij.android.projectSystem.gradle.upgrade" />
     <orderEntry type="module" module-name="intellij.android.render-resources" />
-    <orderEntry type="module" module-name="intellij.android.newProjectWizard" />
-    <orderEntry type="module" module-name="intellij.android.projectSystem.gradle.upgrade" />
-    <orderEntry type="module" module-name="android.sdktools.lint-api" />
-    <orderEntry type="module" module-name="android.sdktools.lint-checks" />
-<<<<<<< HEAD
-    <orderEntry type="module" module-name="intellij.android.analytics" />
+    <orderEntry type="module" module-name="intellij.android.wizard" />
+    <orderEntry type="module" module-name="intellij.android.wizard.model" />
+    <orderEntry type="module" module-name="intellij.color.scheme.warmNeon" />
     <orderEntry type="module" module-name="intellij.gradle.common" />
-    <orderEntry type="library" name="Guava" level="project" />
-    <orderEntry type="library" name="protobuf" level="project" />
-    <orderEntry type="library" name="swingx" level="project" />
-    <orderEntry type="library" name="fastutil-min" level="project" />
-    <orderEntry type="library" name="kotlin-reflect" level="project" />
-    <orderEntry type="library" name="kotlin-stdlib" level="project" />
+    <orderEntry type="module" module-name="intellij.gradle.toolingExtension" />
+    <orderEntry type="module" module-name="intellij.java.compiler" />
+    <orderEntry type="module" module-name="intellij.java.compiler.impl" />
+    <orderEntry type="module" module-name="intellij.java.frontback.psi" />
+    <orderEntry type="module" module-name="intellij.java.guiForms.rt" />
+    <orderEntry type="module" module-name="intellij.java.ui" />
+    <orderEntry type="module" module-name="intellij.platform.analysis" />
+    <orderEntry type="module" module-name="intellij.platform.analysis.impl" />
+    <orderEntry type="module" module-name="intellij.platform.core" />
+    <orderEntry type="module" module-name="intellij.platform.core.impl" />
+    <orderEntry type="module" module-name="intellij.platform.core.ui" />
+    <orderEntry type="module" module-name="intellij.platform.editor" />
+    <orderEntry type="module" module-name="intellij.platform.extensions" />
+    <orderEntry type="module" module-name="intellij.platform.externalSystem" />
+    <orderEntry type="module" module-name="intellij.platform.externalSystem.rt" />
+    <orderEntry type="module" module-name="intellij.platform.ide" />
+    <orderEntry type="module" module-name="intellij.platform.ide.core" />
+    <orderEntry type="module" module-name="intellij.platform.ide.impl" />
     <orderEntry type="module" module-name="intellij.platform.indexing" />
-    <orderEntry type="module" module-name="intellij.platform.analysis.impl" />
-    <orderEntry type="module" module-name="intellij.java.ui" />
-    <orderEntry type="module" module-name="intellij.platform.util.jdom" />
-    <orderEntry type="module" module-name="intellij.platform.projectModel" />
     <orderEntry type="module" module-name="intellij.platform.lang.core" />
     <orderEntry type="module" module-name="intellij.platform.lang.impl" />
-    <orderEntry type="module" module-name="intellij.java.compiler" />
-    <orderEntry type="module" module-name="intellij.java.frontback.psi" />
-    <orderEntry type="module" module-name="intellij.java.compiler.impl" />
-    <orderEntry type="module" module-name="intellij.platform.editor" />
-    <orderEntry type="module" module-name="intellij.platform.analysis" />
-    <orderEntry type="module" module-name="intellij.java.guiForms.rt" />
-    <orderEntry type="module" module-name="intellij.platform.ide" />
-    <orderEntry type="module" module-name="intellij.platform.ide.impl" />
-    <orderEntry type="module" module-name="intellij.platform.core.impl" />
-    <orderEntry type="module" module-name="intellij.platform.core.ui" />
-    <orderEntry type="module" module-name="intellij.platform.ide.core" />
+    <orderEntry type="module" module-name="intellij.platform.projectModel" />
+    <orderEntry type="module" module-name="intellij.platform.util" />
+    <orderEntry type="module" module-name="intellij.platform.util.base" />
+    <orderEntry type="module" module-name="intellij.platform.util.ex" />
+    <orderEntry type="module" module-name="intellij.platform.util.jdom" />
+    <orderEntry type="module" module-name="intellij.platform.util.rt" />
     <orderEntry type="module" module-name="intellij.platform.util.ui" />
-    <orderEntry type="library" scope="PROVIDED" name="kotlinc.kotlin-compiler-common" level="project" />
-=======
-    <orderEntry type="module" module-name="analytics" />
->>>>>>> 574fcae1
   </component>
 </module>