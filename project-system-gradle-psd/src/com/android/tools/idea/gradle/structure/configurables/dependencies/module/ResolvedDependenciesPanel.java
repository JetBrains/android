--- conflicted
+++ resolved
@@ -44,16 +44,11 @@
 import com.intellij.openapi.util.Disposer;
 import com.intellij.openapi.wm.ToolWindowAnchor;
 import com.intellij.ui.PopupHandler;
-<<<<<<< HEAD
-import com.intellij.ui.scale.JBUIScale;
-import com.intellij.ui.treeStructure.Tree;
-=======
 import com.intellij.ui.tree.AsyncTreeModel;
 import com.intellij.ui.tree.StructureTreeModel;
 import com.intellij.ui.treeStructure.Tree;
 import com.intellij.util.ui.JBUI;
 import com.intellij.util.ui.tree.TreeUtil;
->>>>>>> 574fcae1
 import icons.StudioIcons;
 import java.awt.BorderLayout;
 import java.awt.Component;
@@ -61,11 +56,8 @@
 import java.util.ArrayList;
 import java.util.Collection;
 import java.util.List;
-import java.util.Set;
 import javax.swing.JScrollPane;
 import javax.swing.event.TreeSelectionListener;
-import javax.swing.tree.DefaultMutableTreeNode;
-import javax.swing.tree.DefaultTreeModel;
 import org.jetbrains.annotations.NotNull;
 import org.jetbrains.annotations.Nullable;
 
@@ -111,7 +103,7 @@
         super.processMouseEvent(e);
       }
     };
-    myTree.setRowHeight(JBUIScale.scale(24));
+    myTree.setRowHeight(JBUI.scale(24));
 
     module.add(event -> treeStructure.reset(), this);
 
@@ -157,7 +149,7 @@
 
     additionalActions.add(new AbstractBaseCollapseAllAction(myTree) {
       @Override
-      public void actionPerformed(@NotNull AnActionEvent e) {
+      public void actionPerformed(AnActionEvent e) {
         collapseAllNodes();
       }
     });
