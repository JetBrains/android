/*
 * Copyright (C) 2016 The Android Open Source Project
 *
 * Licensed under the Apache License, Version 2.0 (the "License");
 * you may not use this file except in compliance with the License.
 * You may obtain a copy of the License at
 *
 *      http://www.apache.org/licenses/LICENSE-2.0
 *
 * Unless required by applicable law or agreed to in writing, software
 * distributed under the License is distributed on an "AS IS" BASIS,
 * WITHOUT WARRANTIES OR CONDITIONS OF ANY KIND, either express or implied.
 * See the License for the specific language governing permissions and
 * limitations under the License.
 */
package com.android.tools.idea.gradle.structure.model.android

import com.android.tools.idea.gradle.project.sync.FAKE_DIMENSION
import com.android.tools.idea.gradle.structure.model.meta.asString

internal class PsProductFlavorCollection(parent: PsAndroidModule)
  : PsMutableCollectionBase<PsProductFlavor, PsProductFlavorKey, PsAndroidModule>(parent) {
  init {
    refresh()
  }

  override fun getKeys(from: PsAndroidModule): Set<PsProductFlavorKey> {
    val result = mutableSetOf<PsProductFlavorKey>()
    // If there is only one dimension and a product flavor is not configured with any dimension it is assumed to belong to the available
    // one.
    val silentDimension =
      from.parsedModel?.android()?.flavorDimensions()?.toList()?.takeIf { it.size == 1 }?.let { it[0]?.toString() }.orEmpty()
    result.addAll(
      from.parsedModel?.android()
        ?.productFlavors()
        ?.map { PsProductFlavorKey(it.dimension().asString() ?: silentDimension, it.name()) }.orEmpty())
    val parsedNames = result.map { it.name }.toSet()
    result.addAll(
      from.resolvedModel?.androidProject?.multiVariantData
        ?.productFlavors
<<<<<<< HEAD
=======
        ?.filter { !parsedNames.contains(it.productFlavor.name) }
>>>>>>> 0d09370c
        ?.map {
          PsProductFlavorKey(it.productFlavor.dimension?.takeIf { it != FAKE_DIMENSION }.orEmpty(), it.productFlavor.name)
        }.orEmpty())
    return result
  }

  override fun create(key: PsProductFlavorKey): PsProductFlavor =
    PsProductFlavor(parent, renamed = { oldKey, newKey -> renamed(entries[oldKey] ?: error("Old key not found: $oldKey"), newKey) })

  override fun update(key: PsProductFlavorKey, model: PsProductFlavor) {
    model.init(
      parent.resolvedModel?.androidProject?.multiVariantData?.productFlavors?.map { it.productFlavor }?.firstOrNull { it.name == key.name },
      parent.parsedModel?.android()?.productFlavors()?.firstOrNull { it.name() == key.name }
    )
  }

  override fun instantiateNew(key: PsProductFlavorKey) {
    if (entries.keys.any { it.name == key.name }) throw RuntimeException("Duplicate flavor name: ${key.name}")
    parent
      .parsedModel!!
      .android()
      .addProductFlavor(key.name)
      .also {
        it.dimension().setValue(key.dimension)
      }
  }

  override fun removeExisting(key: PsProductFlavorKey) {
    parent.parsedModel!!.android().removeProductFlavor(key.name)
  }
}<|MERGE_RESOLUTION|>--- conflicted
+++ resolved
@@ -38,10 +38,7 @@
     result.addAll(
       from.resolvedModel?.androidProject?.multiVariantData
         ?.productFlavors
-<<<<<<< HEAD
-=======
         ?.filter { !parsedNames.contains(it.productFlavor.name) }
->>>>>>> 0d09370c
         ?.map {
           PsProductFlavorKey(it.productFlavor.dimension?.takeIf { it != FAKE_DIMENSION }.orEmpty(), it.productFlavor.name)
         }.orEmpty())
