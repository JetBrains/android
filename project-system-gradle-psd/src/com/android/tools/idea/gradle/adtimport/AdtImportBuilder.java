--- conflicted
+++ resolved
@@ -177,11 +177,7 @@
         request.isNewProject = true;
         importer.importProjectNoSync(request);
         Path projectDir = getBaseDirPath(request.project).getAbsoluteFile().toPath();
-<<<<<<< HEAD
-        ProjectManagerEx.getInstanceEx().openProject(projectDir, new OpenProjectTask(true, null, false, false, project, null, true, null, null, -1, -1, true, false, true, null, false, true, null, null, null));
-=======
         ProjectManagerEx.getInstanceEx().openProject(projectDir, OpenProjectTask.withProjectToClose(project, null, true));
->>>>>>> 01ee3420
       }
       else {
         GradleSyncInvoker.getInstance().requestProjectSync(project, TRIGGER_IMPORT_ADT_MODULE, syncListener);
