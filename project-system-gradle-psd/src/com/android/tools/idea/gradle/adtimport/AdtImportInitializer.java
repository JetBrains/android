/*
 * Copyright (C) 2020 The Android Open Source Project
 *
 * Licensed under the Apache License, Version 2.0 (the "License");
 * you may not use this file except in compliance with the License.
 * You may obtain a copy of the License at
 *
 *      http://www.apache.org/licenses/LICENSE-2.0
 *
 * Unless required by applicable law or agreed to in writing, software
 * distributed under the License is distributed on an "AS IS" BASIS,
 * WITHOUT WARRANTIES OR CONDITIONS OF ANY KIND, either express or implied.
 * See the License for the specific language governing permissions and
 * limitations under the License.
 */
package com.android.tools.idea.gradle.adtimport;

<<<<<<< HEAD
import com.android.tools.idea.IdeInfo;
=======
import static com.intellij.icons.AllIcons.ToolbarDecorator.Import;

>>>>>>> cdc83e4e
import com.android.tools.idea.gradle.adtimport.actions.AndroidImportProjectAction;
import com.android.tools.idea.startup.Actions;
import com.intellij.openapi.actionSystem.ActionManager;
import com.intellij.openapi.actionSystem.impl.ActionConfigurationCustomizer;
<<<<<<< HEAD
import com.intellij.openapi.diagnostic.Logger;
=======
>>>>>>> cdc83e4e
import org.jetbrains.annotations.NotNull;

public final class AdtImportInitializer implements ActionConfigurationCustomizer {
  @Override
  public void customize(@NotNull ActionManager actionManager) {
<<<<<<< HEAD
    Logger.getInstance(AdtImportInitializer.class).assertTrue(IdeInfo.getInstance().isAndroidStudio(), "Customization only needed in AndroidStudio");
    Actions.replaceAction(actionManager, "ImportProject", new AndroidImportProjectAction());
    Actions.replaceAction(actionManager, "WelcomeScreen.ImportProject", new AndroidImportProjectAction("Import Project (Gradle, Eclipse ADT, etc.)"));
=======
    Actions.replaceAction(actionManager, "ImportProject",
                          new AndroidImportProjectAction("Import Project...", null, null));
    Actions.replaceAction(actionManager, "WelcomeScreen.ImportProject",
                          new AndroidImportProjectAction("Import Project (Gradle, Eclipse ADT, etc.)", null, Import));
>>>>>>> cdc83e4e
  }
}<|MERGE_RESOLUTION|>--- conflicted
+++ resolved
@@ -15,34 +15,23 @@
  */
 package com.android.tools.idea.gradle.adtimport;
 
-<<<<<<< HEAD
-import com.android.tools.idea.IdeInfo;
-=======
 import static com.intellij.icons.AllIcons.ToolbarDecorator.Import;
 
->>>>>>> cdc83e4e
+import com.android.tools.idea.IdeInfo;
 import com.android.tools.idea.gradle.adtimport.actions.AndroidImportProjectAction;
 import com.android.tools.idea.startup.Actions;
 import com.intellij.openapi.actionSystem.ActionManager;
 import com.intellij.openapi.actionSystem.impl.ActionConfigurationCustomizer;
-<<<<<<< HEAD
 import com.intellij.openapi.diagnostic.Logger;
-=======
->>>>>>> cdc83e4e
 import org.jetbrains.annotations.NotNull;
 
 public final class AdtImportInitializer implements ActionConfigurationCustomizer {
   @Override
   public void customize(@NotNull ActionManager actionManager) {
-<<<<<<< HEAD
     Logger.getInstance(AdtImportInitializer.class).assertTrue(IdeInfo.getInstance().isAndroidStudio(), "Customization only needed in AndroidStudio");
-    Actions.replaceAction(actionManager, "ImportProject", new AndroidImportProjectAction());
-    Actions.replaceAction(actionManager, "WelcomeScreen.ImportProject", new AndroidImportProjectAction("Import Project (Gradle, Eclipse ADT, etc.)"));
-=======
     Actions.replaceAction(actionManager, "ImportProject",
                           new AndroidImportProjectAction("Import Project...", null, null));
     Actions.replaceAction(actionManager, "WelcomeScreen.ImportProject",
                           new AndroidImportProjectAction("Import Project (Gradle, Eclipse ADT, etc.)", null, Import));
->>>>>>> cdc83e4e
   }
 }