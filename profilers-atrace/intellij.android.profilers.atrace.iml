--- conflicted
+++ resolved
@@ -12,13 +12,8 @@
     <orderEntry type="library" name="kotlin-reflect" level="project" />
     <orderEntry type="library" name="kotlin-stdlib" level="project" />
     <orderEntry type="library" scope="TEST" name="JUnit4" level="project" />
-    <orderEntry type="library" scope="TEST" name="truth" level="project" />
     <orderEntry type="inheritedJdk" />
     <orderEntry type="sourceFolder" forTests="false" />
-<<<<<<< HEAD
-    <orderEntry type="library" scope="TEST" name="junit4" level="project" />
     <orderEntry type="library" scope="TEST" name="truth" level="project" />
-=======
->>>>>>> 3a514de0
   </component>
 </module>