--- conflicted
+++ resolved
@@ -23,21 +23,12 @@
 import com.android.tools.idea.insights.Selection
 import com.android.tools.idea.insights.VisibilityType
 import com.android.tools.idea.insights.analytics.AppInsightsTracker
-<<<<<<< HEAD
-import com.android.tools.idea.insights.selectionOf
-import com.android.tools.idea.insights.ui.ActionToolbarListenerForOfflineBalloon
-import com.android.tools.idea.insights.ui.Timestamp
-import com.android.tools.idea.insights.ui.actions.AppInsightsDisplayRefreshTimestampAction
-import com.android.tools.idea.insights.ui.actions.AppInsightsDropDownAction
-import com.android.tools.idea.insights.ui.actions.OfflineStatusLabelAction
-=======
 import com.android.tools.idea.insights.persistence.AppInsightsSettings
 import com.android.tools.idea.insights.selectionOf
 import com.android.tools.idea.insights.ui.OfflineBalloonMaker
 import com.android.tools.idea.insights.ui.Timestamp
 import com.android.tools.idea.insights.ui.actions.AppInsightsDisplayRefreshTimestampAction
 import com.android.tools.idea.insights.ui.actions.AppInsightsDropDownAction
->>>>>>> 574fcae1
 import com.android.tools.idea.insights.ui.actions.TreeDropDownAction
 import com.android.tools.idea.insights.ui.toTimestamp
 import com.android.tools.idea.vitals.datamodel.VitalsConnection
@@ -48,6 +39,7 @@
 import com.intellij.openapi.actionSystem.AnAction
 import com.intellij.openapi.actionSystem.AnActionEvent
 import com.intellij.openapi.actionSystem.DefaultActionGroup
+import com.intellij.openapi.components.service
 import com.intellij.openapi.project.Project
 import com.intellij.ui.JBColor
 import com.intellij.util.ui.JBUI
@@ -63,10 +55,7 @@
 import kotlinx.coroutines.flow.distinctUntilChanged
 import kotlinx.coroutines.flow.map
 import kotlinx.coroutines.flow.stateIn
-<<<<<<< HEAD
-=======
 import kotlinx.coroutines.launch
->>>>>>> 574fcae1
 
 class VitalsTab(
   private val projectController: AppInsightsProjectLevelController,
@@ -103,11 +92,7 @@
       .map { it.mode }
       .stateIn(scope, SharingStarted.Eagerly, ConnectionMode.ONLINE)
 
-<<<<<<< HEAD
-  private val offlineAction = OfflineStatusLabelAction("Android Vitals is offline")
-=======
   private val timestampAction = AppInsightsDisplayRefreshTimestampAction(timestamp, clock, scope)
->>>>>>> 574fcae1
 
   init {
     add(createToolbar().component, BorderLayout.NORTH)
@@ -190,36 +175,23 @@
         )
       )
       addSeparator()
-<<<<<<< HEAD
-      add(offlineAction)
-=======
->>>>>>> 574fcae1
       add(
         object : AnAction("Refresh", null, StudioIcons.LayoutEditor.Toolbar.REFRESH) {
           override fun actionPerformed(e: AnActionEvent) {
             projectController.refresh()
           }
-<<<<<<< HEAD
+
           override fun getActionUpdateThread() = ActionUpdateThread.BGT
+
           override fun displayTextInToolbar() = true
-=======
-
-          override fun getActionUpdateThread() = ActionUpdateThread.BGT
-
-          override fun displayTextInToolbar() = true
-
->>>>>>> 574fcae1
+
           override fun update(e: AnActionEvent) {
             e.presentation.text =
               if (offlineStateFlow.value == ConnectionMode.OFFLINE) "Reconnect" else null
           }
         }
       )
-<<<<<<< HEAD
-      add(AppInsightsDisplayRefreshTimestampAction(timestamp, clock, scope))
-=======
       add(timestampAction)
->>>>>>> 574fcae1
     }
   }
 
@@ -231,17 +203,6 @@
       }
     actionToolbar.component.border = JBUI.Borders.customLine(JBColor.border(), 0, 0, 1, 0)
     ActionToolbarUtil.makeToolbarNavigable(actionToolbar)
-<<<<<<< HEAD
-    actionToolbar.component.addContainerListener(
-      ActionToolbarListenerForOfflineBalloon(
-        "Android Vitals",
-        project,
-        offlineAction,
-        scope,
-        offlineStateFlow
-      )
-    )
-=======
     scope.launch(AndroidDispatchers.uiThread) {
       offlineStateFlow.collect { mode ->
         ActionToolbarUtil.findActionButton(actionToolbar, timestampAction)?.let { button ->
@@ -254,7 +215,6 @@
         }
       }
     }
->>>>>>> 574fcae1
     addActionsToGroup(group)
     return actionToolbar
   }
