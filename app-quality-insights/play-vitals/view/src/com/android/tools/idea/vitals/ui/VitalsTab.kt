--- conflicted
+++ resolved
@@ -168,10 +168,7 @@
           flow = versions,
           scope = scope,
           enabledFlow = offlineStateFlow.mapState { it == ConnectionMode.ONLINE },
-<<<<<<< HEAD
-=======
           primaryColumnName = "Versions",
->>>>>>> 8b7d83e8
           groupNameSupplier = { it.displayVersion },
           nameSupplier = { it.buildVersion },
           secondaryGroupSupplier = { it.tracks },
@@ -190,10 +187,7 @@
           flow = devices,
           scope = scope,
           enabledFlow = offlineStateFlow.mapState { it == ConnectionMode.ONLINE },
-<<<<<<< HEAD
-=======
           primaryColumnName = "Devices",
->>>>>>> 8b7d83e8
           groupNameSupplier = { it.manufacturer },
           nameSupplier = { it.displayName },
           secondaryGroupSupplier = { setOf(it.deviceType) },
@@ -211,10 +205,7 @@
           name = "operating systems",
           flow = operatingSystems,
           scope = scope,
-<<<<<<< HEAD
-=======
           primaryColumnName = "OSes",
->>>>>>> 8b7d83e8
           enabledFlow = offlineStateFlow.mapState { it == ConnectionMode.ONLINE },
           groupNameSupplier = { it.displayName },
           nameSupplier = { it.displayName },
