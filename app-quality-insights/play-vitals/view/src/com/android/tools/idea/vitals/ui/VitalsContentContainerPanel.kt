/*
 * Copyright (C) 2023 The Android Open Source Project
 *
 * Licensed under the Apache License, Version 2.0 (the "License");
 * you may not use this file except in compliance with the License.
 * You may obtain a copy of the License at
 *
 *      http://www.apache.org/licenses/LICENSE-2.0
 *
 * Unless required by applicable law or agreed to in writing, software
 * distributed under the License is distributed on an "AS IS" BASIS,
 * WITHOUT WARRANTIES OR CONDITIONS OF ANY KIND, either express or implied.
 * See the License for the specific language governing permissions and
 * limitations under the License.
 */
package com.android.tools.idea.vitals.ui

import com.android.tools.adtui.common.primaryContentBackground
import com.android.tools.idea.concurrency.AndroidCoroutineScope
import com.android.tools.idea.concurrency.AndroidDispatchers
import com.android.tools.idea.insights.AppInsightsProjectLevelController
import com.android.tools.idea.insights.analytics.AppInsightsTracker
import com.android.tools.idea.insights.ui.AppInsightsContentPanel
import com.android.tools.idea.insights.ui.AppInsightsIssuesTableCellRenderer
import com.android.tools.idea.insights.ui.DistributionToolWindow
import com.google.wireless.android.sdk.stats.AppQualityInsightsUsageEvent
import com.intellij.ide.BrowserUtil
import com.intellij.openapi.Disposable
import com.intellij.openapi.project.Project
import com.intellij.openapi.util.Disposer
import com.intellij.ui.SimpleTextAttributes
import com.intellij.util.ui.StatusText
import java.awt.CardLayout
import java.awt.Graphics
import javax.swing.JPanel
import kotlinx.coroutines.flow.distinctUntilChanged
import kotlinx.coroutines.flow.map
import kotlinx.coroutines.launch

private const val MAIN_CARD = "main"
private const val GET_STARTED = "get_started"
private const val VITALS_WORKBENCH_NAME = "AQI_VITALS"

class VitalsContentContainerPanel(
  projectController: AppInsightsProjectLevelController,
  project: Project,
  tracker: AppInsightsTracker,
  parentDisposable: Disposable,
) : JPanel(CardLayout()), Disposable {

  private val scope = AndroidCoroutineScope(this, AndroidDispatchers.uiThread)

  init {
    Disposer.register(parentDisposable, this)

    background = primaryContentBackground

    val selectProjectText =
      object : StatusText() {
          override fun isStatusVisible() = true
        }
        .apply {
          appendLine("No apps available", SimpleTextAttributes.REGULAR_BOLD_ATTRIBUTES, null)
          appendLine("")
<<<<<<< HEAD
          appendLine(
            "Request that your app Admin provides you with the ",
            SimpleTextAttributes.GRAYED_ATTRIBUTES,
            null
          )
          @Suppress("DialogTitleCapitalization")
          appendLine(
            "View App Quality Information (read-only)",
            SimpleTextAttributes.LINK_ATTRIBUTES
          ) {
            BrowserUtil.browse(
              "https://support.google.com/googleplay/android-developer/answer/9844686?hl=en#zippy=%2Cview-app-quality-information-read-only"
            )
          }
          @Suppress("DialogTitleCapitalization")
          appendText(
            " permission via the Play Console.",
=======
          appendLine(
            "Request that your app Admin provides you with the ",
>>>>>>> 0d09370c
            SimpleTextAttributes.GRAYED_ATTRIBUTES,
            null,
          )
<<<<<<< HEAD
=======
          @Suppress("DialogTitleCapitalization")
          appendLine(
            "View App Quality Information (read-only)",
            SimpleTextAttributes.LINK_ATTRIBUTES,
          ) {
            BrowserUtil.browse(
              "https://support.google.com/googleplay/android-developer/answer/9844686?hl=en#zippy=%2Cview-app-quality-information-read-only"
            )
          }
          @Suppress("DialogTitleCapitalization")
          appendText(
            " permission via the Play Console.",
            SimpleTextAttributes.GRAYED_ATTRIBUTES,
            null,
          )
>>>>>>> 0d09370c
        }
    val selectProjectTextPanel =
      object : JPanel() {
        init {
          selectProjectText.attachTo(this)
        }

        override fun paint(g: Graphics?) {
          super.paint(g)
          selectProjectText.paint(this, g)
        }
      }
    add(selectProjectTextPanel, GET_STARTED)

    add(
      AppInsightsContentPanel(
        projectController,
        project,
        this,
        AppInsightsIssuesTableCellRenderer,
        VITALS_WORKBENCH_NAME,
<<<<<<< HEAD
        listOf(DistributionToolWindow.create(VITALS_WORKBENCH_NAME, scope, projectController.state))
=======
        listOf(DistributionToolWindow.create(VITALS_WORKBENCH_NAME, scope, projectController.state)),
>>>>>>> 0d09370c
      ) {
        VitalsIssueDetailsPanel(projectController, project, it, this, tracker)
      },
      MAIN_CARD,
    )

    scope.launch {
      projectController.state
        .map { it.connections.selected }
        .distinctUntilChanged()
        .collect { selected ->
          if (selected == null || !selected.isConfigured) {
            tracker.logZeroState(
              AppQualityInsightsUsageEvent.AppQualityInsightsZeroStateDetails.newBuilder()
                .apply {
                  emptyState =
                    AppQualityInsightsUsageEvent.AppQualityInsightsZeroStateDetails.EmptyState
                      .NO_ACCESS
                }
                .build()
            )
            (layout as CardLayout).show(this@VitalsContentContainerPanel, GET_STARTED)
          } else {
            (layout as CardLayout).show(this@VitalsContentContainerPanel, MAIN_CARD)
          }
        }
    }
  }

  override fun dispose() = Unit
}<|MERGE_RESOLUTION|>--- conflicted
+++ resolved
@@ -62,33 +62,11 @@
         .apply {
           appendLine("No apps available", SimpleTextAttributes.REGULAR_BOLD_ATTRIBUTES, null)
           appendLine("")
-<<<<<<< HEAD
           appendLine(
             "Request that your app Admin provides you with the ",
             SimpleTextAttributes.GRAYED_ATTRIBUTES,
-            null
-          )
-          @Suppress("DialogTitleCapitalization")
-          appendLine(
-            "View App Quality Information (read-only)",
-            SimpleTextAttributes.LINK_ATTRIBUTES
-          ) {
-            BrowserUtil.browse(
-              "https://support.google.com/googleplay/android-developer/answer/9844686?hl=en#zippy=%2Cview-app-quality-information-read-only"
-            )
-          }
-          @Suppress("DialogTitleCapitalization")
-          appendText(
-            " permission via the Play Console.",
-=======
-          appendLine(
-            "Request that your app Admin provides you with the ",
->>>>>>> 0d09370c
-            SimpleTextAttributes.GRAYED_ATTRIBUTES,
             null,
           )
-<<<<<<< HEAD
-=======
           @Suppress("DialogTitleCapitalization")
           appendLine(
             "View App Quality Information (read-only)",
@@ -104,7 +82,6 @@
             SimpleTextAttributes.GRAYED_ATTRIBUTES,
             null,
           )
->>>>>>> 0d09370c
         }
     val selectProjectTextPanel =
       object : JPanel() {
@@ -126,11 +103,7 @@
         this,
         AppInsightsIssuesTableCellRenderer,
         VITALS_WORKBENCH_NAME,
-<<<<<<< HEAD
-        listOf(DistributionToolWindow.create(VITALS_WORKBENCH_NAME, scope, projectController.state))
-=======
         listOf(DistributionToolWindow.create(VITALS_WORKBENCH_NAME, scope, projectController.state)),
->>>>>>> 0d09370c
       ) {
         VitalsIssueDetailsPanel(projectController, project, it, this, tracker)
       },
