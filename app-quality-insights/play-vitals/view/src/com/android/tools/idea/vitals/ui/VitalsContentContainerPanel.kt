--- conflicted
+++ resolved
@@ -102,17 +102,6 @@
     add(selectProjectTextPanel, GET_STARTED)
 
     val toolWindowList =
-<<<<<<< HEAD
-      mutableListOf(
-        DistributionToolWindow.create(VITALS_WORKBENCH_NAME, scope, projectController.state)
-      )
-
-    if (StudioFlags.PLAY_VITALS_INSIGHT_IN_TOOLWINDOW.get()) {
-      toolWindowList.add(
-        InsightToolWindow.create(projectController, this, VitalsInsightPermissionDeniedHandler()) {}
-      )
-    }
-=======
       mutableListOf<AppInsightsToolWindowDefinition>().apply {
         if (StudioFlags.PLAY_VITALS_INSIGHT_IN_TOOLWINDOW.get()) {
           add(
@@ -134,7 +123,6 @@
           )
         )
       }
->>>>>>> 8b7d83e8
 
     add(
       AppInsightsContentPanel(
