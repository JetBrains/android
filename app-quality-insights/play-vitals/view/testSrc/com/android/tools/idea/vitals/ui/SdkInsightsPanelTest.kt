--- conflicted
+++ resolved
@@ -65,13 +65,8 @@
             Native synchronization routines don't provide details on the exact lock, or where it is being held. Find the locked mutex in your source, and then locate other code locations where it is being acquired. You can use Android Studio's profiler to detect potential lock contentions if multiple threads frequently compete for the same lock. (https://support.google.com/googleplay/android-developer/answer/9859174)
             """
             .trimIndent()
-<<<<<<< HEAD
-      }
-    assertThat(truncatedLabel?.isVisible).isTrue()
-=======
       } ?: fail("Truncated label not found")
     assertThat(truncatedLabel.isVisible).isTrue()
->>>>>>> 8b7d83e8
 
     val seeMoreLink = fakeUi.findComponent<HyperlinkLabel>() ?: fail("See more link not found")
     seeMoreLink.doClick()
@@ -85,11 +80,6 @@
             )
           }
           ?.isVisible
-<<<<<<< HEAD
-      )
-      .isTrue()
-    assertThat(truncatedLabel?.parent?.isVisible).isFalse()
-=======
       )
       .isTrue()
     assertThat(truncatedLabel.parent?.isVisible).isFalse()
@@ -120,6 +110,5 @@
 
     val seeMoreLink = fakeUi.findComponent<HyperlinkLabel>() ?: fail("See more link not found")
     assertThat(seeMoreLink.isVisible).isFalse()
->>>>>>> 8b7d83e8
   }
 }