<?xml version="1.0" encoding="UTF-8"?>
<module type="JAVA_MODULE" version="4">
  <component name="NewModuleRootManager" inherit-compiler-output="true">
    <exclude-output />
    <content url="file://$MODULE_DIR$">
      <sourceFolder url="file://$MODULE_DIR$/src" isTestSource="false" />
    </content>
    <orderEntry type="inheritedJdk" />
    <orderEntry type="sourceFolder" forTests="false" />
    <orderEntry type="library" name="studio-sdk" level="project" />
    <orderEntry type="library" name="studio-platform" level="project" />
    <orderEntry type="module" module-name="intellij.android.common" />
    <orderEntry type="module" module-name="intellij.android.app-quality-insights.ide" />
    <orderEntry type="module" module-name="intellij.android.artwork" />
    <orderEntry type="module" module-name="intellij.android.app-quality-insights.play-vitals.view" />
    <orderEntry type="module" module-name="intellij.android.app-quality-insights.ui" />
    <orderEntry type="module" module-name="intellij.android.app-quality-insights.api" />
    <orderEntry type="module" module-name="intellij.android.app-quality-insights.play-vitals.model" />
    <orderEntry type="module" module-name="intellij.android.projectSystem" />
    <orderEntry type="module" module-name="google-login-as" />
    <orderEntry type="library" name="javax-inject" level="project" />
    <orderEntry type="module" module-name="intellij.android.core" />
<<<<<<< HEAD
    <orderEntry type="module" module-name="intellij.android.projectSystem.gradle" />
    <orderEntry type="module" module-name="intellij.android.projectSystem.gradle.models" />
=======
    <orderEntry type="library" name="studio-analytics-proto" level="project" />
    <orderEntry type="module" module-name="intellij.android.ml-api" />
    <orderEntry type="library" name="studio-plugin-intellij.libraries.grpc" level="project" />
>>>>>>> 8b7d83e8
  </component>
</module><|MERGE_RESOLUTION|>--- conflicted
+++ resolved
@@ -20,13 +20,8 @@
     <orderEntry type="module" module-name="google-login-as" />
     <orderEntry type="library" name="javax-inject" level="project" />
     <orderEntry type="module" module-name="intellij.android.core" />
-<<<<<<< HEAD
-    <orderEntry type="module" module-name="intellij.android.projectSystem.gradle" />
-    <orderEntry type="module" module-name="intellij.android.projectSystem.gradle.models" />
-=======
     <orderEntry type="library" name="studio-analytics-proto" level="project" />
     <orderEntry type="module" module-name="intellij.android.ml-api" />
     <orderEntry type="library" name="studio-plugin-intellij.libraries.grpc" level="project" />
->>>>>>> 8b7d83e8
   </component>
 </module>