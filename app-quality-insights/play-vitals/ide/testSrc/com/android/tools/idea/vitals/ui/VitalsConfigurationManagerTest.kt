--- conflicted
+++ resolved
@@ -43,213 +43,6 @@
 
   private val executorsRule = AndroidExecutorsRule()
 
-<<<<<<< HEAD
-  private val flagRule = FlagRule(StudioFlags.ENABLE_SETTINGS_ACCOUNT_UI, false)
-
-  @get:Rule
-  val ruleChain = RuleChain.outerRule(flagRule).around(projectRule).around(executorsRule)!!
-
-  @Test
-  fun getConnections() = runBlocking<Unit> {
-    val cache = AppInsightsCacheImpl()
-    val client = mock<AppInsightsClient>()
-    `when`(client.listConnections()).thenReturn(LoadingState.Ready(listOf(APP_CONNECTION1)))
-    val configManager =
-      VitalsConfigurationManager(
-        projectRule.project,
-        cache,
-        MutableStateFlow(true),
-        projectRule.testRootDisposable,
-        client,
-      )
-    Disposer.register(projectRule.testRootDisposable, configManager)
-
-    configManager.refreshConfiguration()
-    val model = configManager.configuration.first { it is AppInsightsModel.Authenticated }
-    assertThat(model).isInstanceOf(AppInsightsModel.Authenticated::class.java)
-    val controller = (model as AppInsightsModel.Authenticated).controller
-
-    assertThat(
-        controller.state
-          .map { state -> state.connections.items.map { it.appId } }
-          .first { it.isNotEmpty() }
-      )
-      .isEqualTo(listOf(APP_CONNECTION1.appId))
-  }
-
-  @Test
-  fun failureToGetConnections_returnUnauthenticated() =
-    runBlocking<Unit> {
-      val client = mock<AppInsightsClient>()
-      `when`(client.listConnections()).thenReturn(LoadingState.UnknownFailure("error"))
-      val configManager =
-        VitalsConfigurationManager(
-          projectRule.project,
-          AppInsightsCacheImpl(),
-          MutableStateFlow(true),
-          projectRule.testRootDisposable,
-          client,
-        )
-      Disposer.register(projectRule.testRootDisposable, configManager)
-
-      configManager.refreshConfiguration()
-      configManager.configuration.first { it is AppInsightsModel.Unauthenticated }
-    }
-
-  @Test
-  fun `should return unauthenticated configuration when user is not logged in`() =
-    runBlocking<Unit> {
-      val client = mock<AppInsightsClient>()
-      `when`(client.listConnections()).thenReturn(LoadingState.UnknownFailure("error"))
-      val configManager =
-        VitalsConfigurationManager(
-          projectRule.project,
-          AppInsightsCacheImpl(),
-          MutableStateFlow(true),
-          projectRule.testRootDisposable,
-          client,
-        )
-      Disposer.register(projectRule.testRootDisposable, configManager)
-
-      configManager.refreshConfiguration()
-      configManager.configuration.first { it is AppInsightsModel.Unauthenticated }
-    }
-
-  @Test
-  fun refreshConnections_returnsNewConnections() = runBlocking {
-    val client = mock<AppInsightsClient>()
-    `when`(client.listConnections()).thenReturn(LoadingState.Ready(listOf(APP_CONNECTION1)))
-
-    val configManager =
-      VitalsConfigurationManager(
-        projectRule.project,
-        AppInsightsCacheImpl(),
-        MutableStateFlow(true),
-        projectRule.testRootDisposable,
-        client,
-      )
-    Disposer.register(projectRule.testRootDisposable, configManager)
-
-    configManager.refreshConfiguration()
-    val model = configManager.configuration.first { it is AppInsightsModel.Authenticated }
-    val controller = (model as AppInsightsModel.Authenticated).controller
-
-    controller.state
-      .map { state -> state.connections.items.map { it.appId } }
-      .filterNot { it.isEmpty() }
-      .take(2)
-      .collectIndexed { index, value ->
-        when (index) {
-          0 -> {
-            assertThat(value).containsExactly(APP_CONNECTION1.appId)
-            `when`(client.listConnections())
-              .thenReturn(LoadingState.Ready(listOf(APP_CONNECTION1, APP_CONNECTION2)))
-            configManager.refreshConfiguration()
-          }
-          1 -> {
-            assertThat(value).containsExactly(APP_CONNECTION1.appId, APP_CONNECTION2.appId)
-          }
-        }
-      }
-  }
-
-  @Test
-  fun `user log in then out then in, the proper config should be emitted`() =
-    runBlocking<Unit> {
-      val client = mock<AppInsightsClient>()
-      `when`(client.listConnections()).thenReturn(LoadingState.Ready(listOf(APP_CONNECTION1)))
-      val loggedInFlow = MutableStateFlow(true)
-
-      val configManager =
-        VitalsConfigurationManager(
-          projectRule.project,
-          AppInsightsCacheImpl(),
-          loggedInFlow,
-          projectRule.testRootDisposable,
-          client,
-        )
-      Disposer.register(projectRule.testRootDisposable, configManager)
-
-      configManager.refreshConfiguration()
-      configManager.configuration.first { it is AppInsightsModel.Authenticated }
-      loggedInFlow.value = false
-      configManager.configuration.first { it is AppInsightsModel.Unauthenticated }
-      loggedInFlow.value = true
-      configManager.configuration.first { it is AppInsightsModel.Authenticated }
-    }
-
-  @Test
-  fun `network failure in getting connections should cause manager to use cached connections`() =
-    runBlocking<Unit> {
-      val client = mock<AppInsightsClient>()
-      `when`(client.listConnections()).thenReturn(LoadingState.NetworkFailure("error"))
-
-      val configManager =
-        VitalsConfigurationManager(
-          projectRule.project,
-          AppInsightsCacheImpl(),
-          MutableStateFlow(true),
-          projectRule.testRootDisposable,
-          client,
-        )
-      Disposer.register(projectRule.testRootDisposable, configManager)
-
-      configManager.cache.populateConnections(listOf(CONNECTION2))
-
-      configManager.refreshConfiguration()
-      val model = configManager.configuration.first { it is AppInsightsModel.Authenticated }
-      val controller = (model as AppInsightsModel.Authenticated).controller
-
-      controller.state.first {
-        it.connections.items == listOf(CONNECTION2) && it.mode == ConnectionMode.OFFLINE
-      }
-    }
-
-  @Test
-  fun `controller refresh causes manager to refresh app connections, and offline status is updated`() =
-    runBlocking<Unit> {
-      val client = mock<AppInsightsClient>()
-      `when`(client.listConnections()).thenReturn(LoadingState.NetworkFailure("error"))
-
-      val configManager =
-        VitalsConfigurationManager(
-          projectRule.project,
-          AppInsightsCacheImpl(),
-          MutableStateFlow(true),
-          projectRule.testRootDisposable,
-          client,
-        )
-      Disposer.register(projectRule.testRootDisposable, configManager)
-
-      configManager.cache.populateConnections(listOf(CONNECTION2))
-
-      // Connection fails and causes offline mode.
-      configManager.refreshConfiguration()
-      val model = configManager.configuration.first { it is AppInsightsModel.Authenticated }
-      val controller = (model as AppInsightsModel.Authenticated).controller
-
-      controller.state.first { it.mode == ConnectionMode.OFFLINE }
-
-      // Simulate refresh is successfully performed.
-      `when`(client.listConnections()).thenReturn(LoadingState.Ready(listOf(APP_CONNECTION1)))
-      controller.refresh()
-      controller.state.first {
-        it.mode == ConnectionMode.ONLINE &&
-          it.connections.items.single().appId == APP_CONNECTION1.appId
-      }
-    }
-}
-
-class VitalsConfigurationManagerWithNewLoginTest {
-
-  private val projectRule = AndroidProjectRule.inMemory()
-
-  private val executorsRule = AndroidExecutorsRule()
-
-  private val flagRule = FlagRule(StudioFlags.ENABLE_SETTINGS_ACCOUNT_UI, true)
-
-=======
->>>>>>> 50c60fc5
   private val loginUsersRule = LoginUsersRule()
 
   @get:Rule
