load("//tools/base/bazel:bazel.bzl", "iml_module")

# managed by go/iml_to_build
iml_module(
    name = "intellij.android.app-quality-insights.play-vitals.ide",
    srcs = ["src"],
    iml_files = ["intellij.android.app-quality-insights.play-vitals.ide.iml"],
    visibility = ["//visibility:public"],
    # do not sort: must match IML order
    deps = [
        "//prebuilts/studio/intellij-sdk:studio-sdk",
        "//tools/base/flags:studio.android.sdktools.flags[module]",
        "//tools/adt/idea/android-common:intellij.android.common[module]",
        "//tools/adt/idea/app-quality-insights/ide:intellij.android.app-quality-insights.ide[module]",
        "//tools/adt/idea/artwork:intellij.android.artwork[module]",
        "//tools/adt/idea/app-quality-insights/play-vitals/view:intellij.android.app-quality-insights.play-vitals.view[module]",
        "//tools/adt/idea/app-quality-insights/ui:intellij.android.app-quality-insights.ui[module]",
        "//tools/adt/idea/app-quality-insights/api:intellij.android.app-quality-insights.api[module]",
        "//tools/adt/idea/app-quality-insights/play-vitals/model:intellij.android.app-quality-insights.play-vitals.model[module]",
        "//tools/adt/idea/project-system:intellij.android.projectSystem[module]",
        "//tools/studio/google/cloud/tools/google-login-plugin:google-login-as[module]",
        "//tools/adt/idea/.idea/libraries:javax-inject",
        "//tools/adt/idea/android:intellij.android.core[module]",
        "//tools/adt/idea/project-system-gradle:intellij.android.projectSystem.gradle[module]",
        "//tools/adt/idea/project-system-gradle-models:intellij.android.projectSystem.gradle.models[module]",
        "//tools/adt/idea/.idea/libraries:studio-analytics-proto",
    ],
)

# managed by go/iml_to_build
iml_module(
    name = "intellij.android.app-quality-insights.play-vitals.ide.tests",
    iml_files = ["intellij.android.app-quality-insights.play-vitals.ide.tests.iml"],
    test_class = "com.android.tools.idea.vitals.VitalsIdeTestSuite",
    test_srcs = ["testSrc"],
    visibility = ["//visibility:public"],
    # do not sort: must match IML order
    deps = [
        "//prebuilts/studio/intellij-sdk:studio-sdk[test]",
        "//tools/base/testutils:studio.android.sdktools.testutils[module, test]",
        "//tools/adt/idea/adt-testutils:intellij.android.adt.testutils[module, test]",
        "//tools/adt/idea/android-test-framework:intellij.android.testFramework[module, test]",
        "//tools/adt/idea/app-quality-insights/api:intellij.android.app-quality-insights.api[module, test]",
        "//tools/adt/idea/app-quality-insights/ide:intellij.android.app-quality-insights.ide[module, test]",
        "//tools/adt/idea/app-quality-insights/play-vitals/ide:intellij.android.app-quality-insights.play-vitals.ide[module, test]",
        "//tools/adt/idea/.idea/libraries:truth[test]",
        "//tools/adt/idea/.idea/libraries:studio-analytics-proto[test]",
        "//tools/adt/idea/.idea/libraries:mockito[test]",
        "//tools/studio/google/cloud/tools/google-login-plugin:google-login-as[module, test]",
        "//tools/base/studio-grpc-testutils:studio.studio-grpc-testutils[module, test]",
        "//tools/adt/idea/app-quality-insights/ui:intellij.android.app-quality-insights.ui[module, test]",
        "//tools/adt/idea/app-quality-insights/play-vitals/view:intellij.android.app-quality-insights.play-vitals.view[module, test]",
        "//tools/adt/idea/.idea/libraries:studio-grpc[test]",
<<<<<<< HEAD
=======
        "//tools/adt/idea/.idea/libraries:jetbrains.kotlinx.coroutines.test[test]",
>>>>>>> 574fcae1
    ],
)<|MERGE_RESOLUTION|>--- conflicted
+++ resolved
@@ -51,9 +51,6 @@
         "//tools/adt/idea/app-quality-insights/ui:intellij.android.app-quality-insights.ui[module, test]",
         "//tools/adt/idea/app-quality-insights/play-vitals/view:intellij.android.app-quality-insights.play-vitals.view[module, test]",
         "//tools/adt/idea/.idea/libraries:studio-grpc[test]",
-<<<<<<< HEAD
-=======
         "//tools/adt/idea/.idea/libraries:jetbrains.kotlinx.coroutines.test[test]",
->>>>>>> 574fcae1
     ],
 )