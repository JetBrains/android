/*
 * Copyright (C) 2023 The Android Open Source Project
 *
 * Licensed under the Apache License, Version 2.0 (the "License");
 * you may not use this file except in compliance with the License.
 * You may obtain a copy of the License at
 *
 *      http://www.apache.org/licenses/LICENSE-2.0
 *
 * Unless required by applicable law or agreed to in writing, software
 * distributed under the License is distributed on an "AS IS" BASIS,
 * WITHOUT WARRANTIES OR CONDITIONS OF ANY KIND, either express or implied.
 * See the License for the specific language governing permissions and
 * limitations under the License.
 */
package com.android.tools.idea.vitals

import com.android.tools.idea.projectsystem.ProjectSystemSyncManager
import com.android.tools.idea.vitals.ui.VitalsConfigurationService
import com.intellij.openapi.components.service
import com.intellij.openapi.project.Project
import com.intellij.util.application

class VitalsSyncResultListener(private val project: Project) :
  ProjectSystemSyncManager.SyncResultListener {
  override fun syncEnded(result: ProjectSystemSyncManager.SyncResult) {
<<<<<<< HEAD
    if (StudioFlags.PLAY_VITALS_ENABLED.get()) {
      application.executeOnPooledThread {
        project.service<VitalsConfigurationService>().manager.refreshConfiguration()
      }
    }
=======
    project.service<VitalsConfigurationService>().manager.refreshConfiguration()
>>>>>>> ad897288
  }
}<|MERGE_RESOLUTION|>--- conflicted
+++ resolved
@@ -19,19 +19,10 @@
 import com.android.tools.idea.vitals.ui.VitalsConfigurationService
 import com.intellij.openapi.components.service
 import com.intellij.openapi.project.Project
-import com.intellij.util.application
 
 class VitalsSyncResultListener(private val project: Project) :
   ProjectSystemSyncManager.SyncResultListener {
   override fun syncEnded(result: ProjectSystemSyncManager.SyncResult) {
-<<<<<<< HEAD
-    if (StudioFlags.PLAY_VITALS_ENABLED.get()) {
-      application.executeOnPooledThread {
-        project.service<VitalsConfigurationService>().manager.refreshConfiguration()
-      }
-    }
-=======
     project.service<VitalsConfigurationService>().manager.refreshConfiguration()
->>>>>>> ad897288
   }
 }