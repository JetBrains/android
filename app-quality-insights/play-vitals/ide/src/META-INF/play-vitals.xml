--- conflicted
+++ resolved
@@ -23,11 +23,8 @@
     <listener class="com.android.tools.idea.vitals.VitalsSyncResultListener"
               topic="com.android.tools.idea.projectsystem.ProjectSystemSyncManager$SyncResultListener"/>
   </projectListeners>
-<<<<<<< HEAD
-=======
 
   <extensions defaultExtensionNs="com.google.gct.login">
     <googleLoginFeature implementation="com.android.tools.idea.vitals.VitalsLoginFeature"/>
   </extensions>
->>>>>>> 0d09370c
 </idea-plugin>