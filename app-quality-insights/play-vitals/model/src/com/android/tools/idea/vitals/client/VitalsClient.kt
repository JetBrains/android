/*
 * Copyright (C) 2023 The Android Open Source Project
 *
 * Licensed under the Apache License, Version 2.0 (the "License");
 * you may not use this file except in compliance with the License.
 * You may obtain a copy of the License at
 *
 *      http://www.apache.org/licenses/LICENSE-2.0
 *
 * Unless required by applicable law or agreed to in writing, software
 * distributed under the License is distributed on an "AS IS" BASIS,
 * WITHOUT WARRANTIES OR CONDITIONS OF ANY KIND, either express or implied.
 * See the License for the specific language governing permissions and
 * limitations under the License.
 */
package com.android.tools.idea.vitals.client

import com.android.tools.idea.insights.AppInsightsIssue
import com.android.tools.idea.insights.Connection
import com.android.tools.idea.insights.ConnectionMode
import com.android.tools.idea.insights.DetailedIssueStats
import com.android.tools.idea.insights.Device
import com.android.tools.idea.insights.Event
import com.android.tools.idea.insights.EventPage
<<<<<<< HEAD
=======
import com.android.tools.idea.insights.FailureType
>>>>>>> 0d09370c
import com.android.tools.idea.insights.IssueId
import com.android.tools.idea.insights.IssueState
import com.android.tools.idea.insights.IssueVariant
import com.android.tools.idea.insights.LoadingState
import com.android.tools.idea.insights.MINIMUM_PERCENTAGE_TO_SHOW
import com.android.tools.idea.insights.MINIMUM_SUMMARY_GROUP_SIZE_TO_SHOW
import com.android.tools.idea.insights.Note
import com.android.tools.idea.insights.NoteId
import com.android.tools.idea.insights.OperatingSystemInfo
import com.android.tools.idea.insights.Permission
import com.android.tools.idea.insights.Version
import com.android.tools.idea.insights.WithCount
import com.android.tools.idea.insights.client.AppConnection
import com.android.tools.idea.insights.client.AppInsightsCache
import com.android.tools.idea.insights.client.AppInsightsClient
import com.android.tools.idea.insights.client.IssueRequest
import com.android.tools.idea.insights.client.IssueResponse
import com.android.tools.idea.insights.client.QueryFilters
import com.android.tools.idea.insights.client.runGrpcCatching
import com.android.tools.idea.insights.summarizeDevicesFromRawDataPoints
import com.android.tools.idea.insights.summarizeOsesFromRawDataPoints
<<<<<<< HEAD
=======
import com.android.tools.idea.io.grpc.ClientInterceptor
>>>>>>> 0d09370c
import com.android.tools.idea.vitals.client.grpc.VitalsGrpcClient
import com.android.tools.idea.vitals.client.grpc.VitalsGrpcClientImpl
import com.android.tools.idea.vitals.datamodel.DimensionType
import com.android.tools.idea.vitals.datamodel.DimensionsAndMetrics
import com.android.tools.idea.vitals.datamodel.MetricType
import com.android.tools.idea.vitals.datamodel.extractValue
import com.android.tools.idea.vitals.datamodel.fromDimensions
import com.google.wireless.android.sdk.stats.AppQualityInsightsUsageEvent
import com.intellij.openapi.Disposable
import com.intellij.openapi.diagnostic.thisLogger
import kotlinx.coroutines.async
import kotlinx.coroutines.awaitAll
import kotlinx.coroutines.coroutineScope
import kotlinx.coroutines.supervisorScope
import kotlinx.coroutines.sync.Semaphore
import kotlinx.coroutines.sync.withPermit

private const val NOT_SUPPORTED_ERROR_MSG = "Vitals doesn't support this."
private const val MAX_CONCURRENT_CALLS = 10

class VitalsClient(
  parentDisposable: Disposable,
  private val cache: AppInsightsCache,
<<<<<<< HEAD
  private val grpcClient: VitalsGrpcClient = VitalsGrpcClientImpl.create(parentDisposable)
=======
  private val interceptor: ClientInterceptor,
  private val grpcClient: VitalsGrpcClient =
    VitalsGrpcClientImpl.create(parentDisposable, interceptor),
>>>>>>> 0d09370c
) : AppInsightsClient {
  private val concurrentCallLimit = Semaphore(MAX_CONCURRENT_CALLS)

  override suspend fun listConnections(): LoadingState.Done<List<AppConnection>> = supervisorScope {
    runGrpcCatching(notFoundFallbackValue = LoadingState.Ready(emptyList())) {
      LoadingState.Ready(grpcClient.listAccessibleApps())
    }
  }

  override suspend fun listTopOpenIssues(
    request: IssueRequest,
    fetchSource: AppQualityInsightsUsageEvent.AppQualityInsightsFetchDetails.FetchSource?,
    mode: ConnectionMode,
<<<<<<< HEAD
    permission: Permission
=======
    permission: Permission,
>>>>>>> 0d09370c
  ): LoadingState.Done<IssueResponse> = supervisorScope {
    runGrpcCatching(
      notFoundFallbackValue =
        LoadingState.Ready(
          IssueResponse(
            issues = emptyList(),
            versions = emptyList(),
            devices = emptyList(),
            operatingSystems = emptyList(),
<<<<<<< HEAD
            permission = Permission.NONE
=======
            permission = Permission.NONE,
>>>>>>> 0d09370c
          )
        )
    ) {
      if (mode.isOfflineMode()) {
        val topCachedIssues = cache.getTopIssues(request) ?: emptyList()
        return@runGrpcCatching LoadingState.Ready(
          IssueResponse(topCachedIssues, emptyList(), emptyList(), emptyList(), Permission.FULL)
        )
      }
      val versions = async {
        listVersions(
          request.connection,
          request.filters.copy(versions = setOf(Version.ALL)),
          null,
<<<<<<< HEAD
          MetricType.ERROR_REPORT_COUNT
=======
          MetricType.ERROR_REPORT_COUNT,
>>>>>>> 0d09370c
        )
      }
      val devices = async {
        listDevices(
          request.connection,
          request.filters.copy(devices = setOf(Device.ALL)),
          null,
<<<<<<< HEAD
          MetricType.ERROR_REPORT_COUNT
=======
          MetricType.ERROR_REPORT_COUNT,
>>>>>>> 0d09370c
        )
      }
      val oses = async {
        listOperatingSystems(
          request.connection,
          request.filters.copy(operatingSystems = setOf(OperatingSystemInfo.ALL)),
          null,
<<<<<<< HEAD
          MetricType.ERROR_REPORT_COUNT
=======
          MetricType.ERROR_REPORT_COUNT,
>>>>>>> 0d09370c
        )
      }
      val issues = async {
        fetchIssues(
          request,
          fetchSource ==
<<<<<<< HEAD
            AppQualityInsightsUsageEvent.AppQualityInsightsFetchDetails.FetchSource.REFRESH
=======
            AppQualityInsightsUsageEvent.AppQualityInsightsFetchDetails.FetchSource.REFRESH,
>>>>>>> 0d09370c
        )
      }

      LoadingState.Ready(
        IssueResponse(
          issues.await(),
          versions.await(),
          devices.await(),
          oses.await(),
<<<<<<< HEAD
          Permission.READ_ONLY
=======
          Permission.READ_ONLY,
>>>>>>> 0d09370c
        )
      )
    }
  }

  override suspend fun getIssueVariants(request: IssueRequest, issueId: IssueId) =
    LoadingState.Ready(emptyList<IssueVariant>())

  override suspend fun getIssueDetails(
    issueId: IssueId,
    request: IssueRequest,
<<<<<<< HEAD
    variantId: String?
=======
    variantId: String?,
>>>>>>> 0d09370c
  ): LoadingState.Done<DetailedIssueStats?> = supervisorScope {
    val failure = LoadingState.UnknownFailure("Unable to fetch issue details.")
    runGrpcCatching(failure) {
      val devices = async {
        listDevices(request.connection, request.filters, issueId, MetricType.DISTINCT_USER_COUNT)
          .summarizeDevicesFromRawDataPoints(
            MINIMUM_SUMMARY_GROUP_SIZE_TO_SHOW,
<<<<<<< HEAD
            MINIMUM_PERCENTAGE_TO_SHOW
=======
            MINIMUM_PERCENTAGE_TO_SHOW,
>>>>>>> 0d09370c
          )
      }

      val oses = async {
        listOperatingSystems(
            request.connection,
            request.filters,
            issueId,
<<<<<<< HEAD
            MetricType.DISTINCT_USER_COUNT
          )
          .summarizeOsesFromRawDataPoints(
            MINIMUM_SUMMARY_GROUP_SIZE_TO_SHOW,
            MINIMUM_PERCENTAGE_TO_SHOW
=======
            MetricType.DISTINCT_USER_COUNT,
          )
          .summarizeOsesFromRawDataPoints(
            MINIMUM_SUMMARY_GROUP_SIZE_TO_SHOW,
            MINIMUM_PERCENTAGE_TO_SHOW,
>>>>>>> 0d09370c
          )
      }
      LoadingState.Ready(DetailedIssueStats(devices.await(), oses.await()))
    }
  }

  override suspend fun listEvents(
    issueId: IssueId,
    variantId: String?,
    request: IssueRequest,
<<<<<<< HEAD
    token: String?
=======
    failureType: FailureType,
    token: String?,
>>>>>>> 0d09370c
  ): LoadingState.Done<EventPage> = LoadingState.Ready(EventPage.EMPTY)

  override suspend fun updateIssueState(
    connection: Connection,
    issueId: IssueId,
    state: IssueState,
  ): LoadingState.Done<Unit> {
    throw UnsupportedOperationException(NOT_SUPPORTED_ERROR_MSG)
  }

  override suspend fun listNotes(
    connection: Connection,
    issueId: IssueId,
    mode: ConnectionMode,
  ): LoadingState.Done<List<Note>> {
    return LoadingState.Ready(emptyList())
  }

  override suspend fun createNote(
    connection: Connection,
    issueId: IssueId,
    message: String,
  ): LoadingState.Done<Note> {
    throw UnsupportedOperationException(NOT_SUPPORTED_ERROR_MSG)
  }

  override suspend fun deleteNote(connection: Connection, id: NoteId): LoadingState.Done<Unit> {
    throw UnsupportedOperationException(NOT_SUPPORTED_ERROR_MSG)
  }

  private suspend fun fetchIssues(
    request: IssueRequest,
<<<<<<< HEAD
    fetchEventsForAllIssues: Boolean = false
=======
    fetchEventsForAllIssues: Boolean = false,
>>>>>>> 0d09370c
  ): List<AppInsightsIssue> = coroutineScope {
    val topIssues = grpcClient.listTopIssues(request.connection, request.filters)

    val (requestIssues, cachedSampleEvents) =
      if (fetchEventsForAllIssues) {
        topIssues to emptyMap()
      } else {
        val cachedSampleEvents =
          topIssues
            .mapNotNull { cache.getEvent(request, it.id)?.let { event -> it to event } }
            .toMap()
        topIssues.filterNot { it in cachedSampleEvents.keys } to cachedSampleEvents
      }

    // TODO: revisit once we have a new API.
    val requestedEventsByIssue =
      requestIssues
        .map { issueDetails ->
          async {
            // Here we restrict number of concurrent calls as a short-term fix while waiting for
            // b/287461357 being resolved. Limiting calls are to address high chances of
            // 'UNAVAILABLE' errors to some extent.
            val reports =
              concurrentCallLimit.withPermit {
                grpcClient.searchErrorReports(
                  request.connection,
                  request.filters,
                  issueDetails.id,
<<<<<<< HEAD
                  1
=======
                  1,
>>>>>>> 0d09370c
                )
              }

            reports.firstOrNull()
              ?: Event.EMPTY.also {
                thisLogger().warn("No sample report got for $issueDetails by request: $request.")
              }
          }
        }
        .awaitAll()
        .mapIndexed { index, event -> requestIssues[index] to event }
        .toMap()

    return@coroutineScope topIssues
      .map { issueDetails ->
        AppInsightsIssue(
          issueDetails,
<<<<<<< HEAD
          cachedSampleEvents[issueDetails] ?: requestedEventsByIssue[issueDetails]!!
=======
          cachedSampleEvents[issueDetails] ?: requestedEventsByIssue[issueDetails]!!,
>>>>>>> 0d09370c
        )
      }
      .also { cache.populateIssues(request.connection, it) }
  }

  private suspend fun listVersions(
    connection: Connection,
    filters: QueryFilters,
    issueId: IssueId?,
<<<<<<< HEAD
    metricType: MetricType
=======
    metricType: MetricType,
>>>>>>> 0d09370c
  ): List<WithCount<Version>> {
    // First we get versions that are part of the releases/tracks.
    val releases = grpcClient.getReleases(connection)

    // Next we get all versions from the "metrics" call. And then we are able to combine the both
    // info to build up the [Version] list.
    return getMetrics(
        connection = connection,
        filters = filters,
        issueId = issueId,
        dimensions = listOf(DimensionType.REPORT_TYPE, DimensionType.VERSION_CODE),
<<<<<<< HEAD
        metrics = listOf(metricType)
=======
        metrics = listOf(metricType),
>>>>>>> 0d09370c
      )
      .map { dataPoint ->
        val version =
          Version.fromDimensions(dataPoint.dimensions).let { rawVersion ->
            val tracks =
              releases
                .singleOrNull { release -> release.buildVersion == rawVersion.buildVersion }
                ?.tracks ?: emptySet()
            rawVersion.copy(tracks = tracks)
          }

        val count = dataPoint.metrics.extractValue(metricType)

        version to count
      }
      .aggregateToWithCount()
      .sortedByDescending { it.value.buildVersion }
  }

  private suspend fun listDevices(
    connection: Connection,
    filters: QueryFilters,
    issueId: IssueId?,
<<<<<<< HEAD
    metricType: MetricType
=======
    metricType: MetricType,
>>>>>>> 0d09370c
  ): List<WithCount<Device>> {
    return getMetrics(
        connection = connection,
        filters = filters,
        issueId = issueId,
        dimensions =
          listOf(
            DimensionType.REPORT_TYPE,
            DimensionType.DEVICE_BRAND,
            DimensionType.DEVICE_MODEL,
<<<<<<< HEAD
            DimensionType.DEVICE_TYPE
          ),
        metrics = listOf(metricType)
=======
            DimensionType.DEVICE_TYPE,
          ),
        metrics = listOf(metricType),
>>>>>>> 0d09370c
      )
      .map { dataPoint ->
        val device = Device.fromDimensions(dataPoint.dimensions)
        val count = dataPoint.metrics.extractValue(metricType)

        device to count
      }
      .aggregateToWithCount()
      .sortedByDescending { it.count }
  }

  private suspend fun listOperatingSystems(
    connection: Connection,
    filters: QueryFilters,
    issueId: IssueId?,
<<<<<<< HEAD
    metricType: MetricType
=======
    metricType: MetricType,
>>>>>>> 0d09370c
  ): List<WithCount<OperatingSystemInfo>> {
    return getMetrics(
        connection = connection,
        filters = filters,
        issueId = issueId,
        dimensions = listOf(DimensionType.REPORT_TYPE, DimensionType.API_LEVEL),
<<<<<<< HEAD
        metrics = listOf(metricType)
=======
        metrics = listOf(metricType),
>>>>>>> 0d09370c
      )
      .map { dataPoint ->
        val os = OperatingSystemInfo.fromDimensions(dataPoint.dimensions)
        val count = dataPoint.metrics.extractValue(metricType)

        os to count
      }
      .aggregateToWithCount()
      .sortedByDescending { it.count }
  }

  private suspend fun getMetrics(
    connection: Connection,
    filters: QueryFilters,
    issueId: IssueId?,
    dimensions: List<DimensionType>,
<<<<<<< HEAD
    metrics: List<MetricType>
=======
    metrics: List<MetricType>,
>>>>>>> 0d09370c
  ): List<DimensionsAndMetrics> {
    val freshness =
      grpcClient.getErrorCountMetricsFreshnessInfo(connection).maxByOrNull { it.timeGranularity }
        ?: throw IllegalStateException("No freshness info found for app: ${connection.appId}.")

    return grpcClient.queryErrorCountMetrics(
      connection,
      filters,
      issueId,
      dimensions,
      metrics,
<<<<<<< HEAD
      freshness
=======
      freshness,
>>>>>>> 0d09370c
    )
  }
}

internal fun <T> List<Pair<T, Long>>.aggregateToWithCount(): List<WithCount<T>> {
  return fold(mutableMapOf<T, Long>()) { acc, pair ->
      acc[pair.first] = (acc[pair.first] ?: 0L) + pair.second
      acc
    }
    .map { (version, count) -> WithCount(count = count, value = version) }
}<|MERGE_RESOLUTION|>--- conflicted
+++ resolved
@@ -22,10 +22,7 @@
 import com.android.tools.idea.insights.Device
 import com.android.tools.idea.insights.Event
 import com.android.tools.idea.insights.EventPage
-<<<<<<< HEAD
-=======
 import com.android.tools.idea.insights.FailureType
->>>>>>> 0d09370c
 import com.android.tools.idea.insights.IssueId
 import com.android.tools.idea.insights.IssueState
 import com.android.tools.idea.insights.IssueVariant
@@ -47,10 +44,7 @@
 import com.android.tools.idea.insights.client.runGrpcCatching
 import com.android.tools.idea.insights.summarizeDevicesFromRawDataPoints
 import com.android.tools.idea.insights.summarizeOsesFromRawDataPoints
-<<<<<<< HEAD
-=======
 import com.android.tools.idea.io.grpc.ClientInterceptor
->>>>>>> 0d09370c
 import com.android.tools.idea.vitals.client.grpc.VitalsGrpcClient
 import com.android.tools.idea.vitals.client.grpc.VitalsGrpcClientImpl
 import com.android.tools.idea.vitals.datamodel.DimensionType
@@ -74,13 +68,9 @@
 class VitalsClient(
   parentDisposable: Disposable,
   private val cache: AppInsightsCache,
-<<<<<<< HEAD
-  private val grpcClient: VitalsGrpcClient = VitalsGrpcClientImpl.create(parentDisposable)
-=======
   private val interceptor: ClientInterceptor,
   private val grpcClient: VitalsGrpcClient =
     VitalsGrpcClientImpl.create(parentDisposable, interceptor),
->>>>>>> 0d09370c
 ) : AppInsightsClient {
   private val concurrentCallLimit = Semaphore(MAX_CONCURRENT_CALLS)
 
@@ -94,11 +84,7 @@
     request: IssueRequest,
     fetchSource: AppQualityInsightsUsageEvent.AppQualityInsightsFetchDetails.FetchSource?,
     mode: ConnectionMode,
-<<<<<<< HEAD
-    permission: Permission
-=======
     permission: Permission,
->>>>>>> 0d09370c
   ): LoadingState.Done<IssueResponse> = supervisorScope {
     runGrpcCatching(
       notFoundFallbackValue =
@@ -108,11 +94,7 @@
             versions = emptyList(),
             devices = emptyList(),
             operatingSystems = emptyList(),
-<<<<<<< HEAD
-            permission = Permission.NONE
-=======
             permission = Permission.NONE,
->>>>>>> 0d09370c
           )
         )
     ) {
@@ -127,11 +109,7 @@
           request.connection,
           request.filters.copy(versions = setOf(Version.ALL)),
           null,
-<<<<<<< HEAD
-          MetricType.ERROR_REPORT_COUNT
-=======
           MetricType.ERROR_REPORT_COUNT,
->>>>>>> 0d09370c
         )
       }
       val devices = async {
@@ -139,11 +117,7 @@
           request.connection,
           request.filters.copy(devices = setOf(Device.ALL)),
           null,
-<<<<<<< HEAD
-          MetricType.ERROR_REPORT_COUNT
-=======
           MetricType.ERROR_REPORT_COUNT,
->>>>>>> 0d09370c
         )
       }
       val oses = async {
@@ -151,22 +125,14 @@
           request.connection,
           request.filters.copy(operatingSystems = setOf(OperatingSystemInfo.ALL)),
           null,
-<<<<<<< HEAD
-          MetricType.ERROR_REPORT_COUNT
-=======
           MetricType.ERROR_REPORT_COUNT,
->>>>>>> 0d09370c
         )
       }
       val issues = async {
         fetchIssues(
           request,
           fetchSource ==
-<<<<<<< HEAD
-            AppQualityInsightsUsageEvent.AppQualityInsightsFetchDetails.FetchSource.REFRESH
-=======
             AppQualityInsightsUsageEvent.AppQualityInsightsFetchDetails.FetchSource.REFRESH,
->>>>>>> 0d09370c
         )
       }
 
@@ -176,11 +142,7 @@
           versions.await(),
           devices.await(),
           oses.await(),
-<<<<<<< HEAD
-          Permission.READ_ONLY
-=======
           Permission.READ_ONLY,
->>>>>>> 0d09370c
         )
       )
     }
@@ -192,11 +154,7 @@
   override suspend fun getIssueDetails(
     issueId: IssueId,
     request: IssueRequest,
-<<<<<<< HEAD
-    variantId: String?
-=======
     variantId: String?,
->>>>>>> 0d09370c
   ): LoadingState.Done<DetailedIssueStats?> = supervisorScope {
     val failure = LoadingState.UnknownFailure("Unable to fetch issue details.")
     runGrpcCatching(failure) {
@@ -204,11 +162,7 @@
         listDevices(request.connection, request.filters, issueId, MetricType.DISTINCT_USER_COUNT)
           .summarizeDevicesFromRawDataPoints(
             MINIMUM_SUMMARY_GROUP_SIZE_TO_SHOW,
-<<<<<<< HEAD
-            MINIMUM_PERCENTAGE_TO_SHOW
-=======
             MINIMUM_PERCENTAGE_TO_SHOW,
->>>>>>> 0d09370c
           )
       }
 
@@ -217,19 +171,11 @@
             request.connection,
             request.filters,
             issueId,
-<<<<<<< HEAD
-            MetricType.DISTINCT_USER_COUNT
-          )
-          .summarizeOsesFromRawDataPoints(
-            MINIMUM_SUMMARY_GROUP_SIZE_TO_SHOW,
-            MINIMUM_PERCENTAGE_TO_SHOW
-=======
             MetricType.DISTINCT_USER_COUNT,
           )
           .summarizeOsesFromRawDataPoints(
             MINIMUM_SUMMARY_GROUP_SIZE_TO_SHOW,
             MINIMUM_PERCENTAGE_TO_SHOW,
->>>>>>> 0d09370c
           )
       }
       LoadingState.Ready(DetailedIssueStats(devices.await(), oses.await()))
@@ -240,12 +186,8 @@
     issueId: IssueId,
     variantId: String?,
     request: IssueRequest,
-<<<<<<< HEAD
-    token: String?
-=======
     failureType: FailureType,
     token: String?,
->>>>>>> 0d09370c
   ): LoadingState.Done<EventPage> = LoadingState.Ready(EventPage.EMPTY)
 
   override suspend fun updateIssueState(
@@ -278,11 +220,7 @@
 
   private suspend fun fetchIssues(
     request: IssueRequest,
-<<<<<<< HEAD
-    fetchEventsForAllIssues: Boolean = false
-=======
     fetchEventsForAllIssues: Boolean = false,
->>>>>>> 0d09370c
   ): List<AppInsightsIssue> = coroutineScope {
     val topIssues = grpcClient.listTopIssues(request.connection, request.filters)
 
@@ -311,11 +249,7 @@
                   request.connection,
                   request.filters,
                   issueDetails.id,
-<<<<<<< HEAD
-                  1
-=======
                   1,
->>>>>>> 0d09370c
                 )
               }
 
@@ -333,11 +267,7 @@
       .map { issueDetails ->
         AppInsightsIssue(
           issueDetails,
-<<<<<<< HEAD
-          cachedSampleEvents[issueDetails] ?: requestedEventsByIssue[issueDetails]!!
-=======
           cachedSampleEvents[issueDetails] ?: requestedEventsByIssue[issueDetails]!!,
->>>>>>> 0d09370c
         )
       }
       .also { cache.populateIssues(request.connection, it) }
@@ -347,11 +277,7 @@
     connection: Connection,
     filters: QueryFilters,
     issueId: IssueId?,
-<<<<<<< HEAD
-    metricType: MetricType
-=======
     metricType: MetricType,
->>>>>>> 0d09370c
   ): List<WithCount<Version>> {
     // First we get versions that are part of the releases/tracks.
     val releases = grpcClient.getReleases(connection)
@@ -363,11 +289,7 @@
         filters = filters,
         issueId = issueId,
         dimensions = listOf(DimensionType.REPORT_TYPE, DimensionType.VERSION_CODE),
-<<<<<<< HEAD
-        metrics = listOf(metricType)
-=======
         metrics = listOf(metricType),
->>>>>>> 0d09370c
       )
       .map { dataPoint ->
         val version =
@@ -391,11 +313,7 @@
     connection: Connection,
     filters: QueryFilters,
     issueId: IssueId?,
-<<<<<<< HEAD
-    metricType: MetricType
-=======
     metricType: MetricType,
->>>>>>> 0d09370c
   ): List<WithCount<Device>> {
     return getMetrics(
         connection = connection,
@@ -406,15 +324,9 @@
             DimensionType.REPORT_TYPE,
             DimensionType.DEVICE_BRAND,
             DimensionType.DEVICE_MODEL,
-<<<<<<< HEAD
-            DimensionType.DEVICE_TYPE
-          ),
-        metrics = listOf(metricType)
-=======
             DimensionType.DEVICE_TYPE,
           ),
         metrics = listOf(metricType),
->>>>>>> 0d09370c
       )
       .map { dataPoint ->
         val device = Device.fromDimensions(dataPoint.dimensions)
@@ -430,22 +342,14 @@
     connection: Connection,
     filters: QueryFilters,
     issueId: IssueId?,
-<<<<<<< HEAD
-    metricType: MetricType
-=======
     metricType: MetricType,
->>>>>>> 0d09370c
   ): List<WithCount<OperatingSystemInfo>> {
     return getMetrics(
         connection = connection,
         filters = filters,
         issueId = issueId,
         dimensions = listOf(DimensionType.REPORT_TYPE, DimensionType.API_LEVEL),
-<<<<<<< HEAD
-        metrics = listOf(metricType)
-=======
         metrics = listOf(metricType),
->>>>>>> 0d09370c
       )
       .map { dataPoint ->
         val os = OperatingSystemInfo.fromDimensions(dataPoint.dimensions)
@@ -462,11 +366,7 @@
     filters: QueryFilters,
     issueId: IssueId?,
     dimensions: List<DimensionType>,
-<<<<<<< HEAD
-    metrics: List<MetricType>
-=======
     metrics: List<MetricType>,
->>>>>>> 0d09370c
   ): List<DimensionsAndMetrics> {
     val freshness =
       grpcClient.getErrorCountMetricsFreshnessInfo(connection).maxByOrNull { it.timeGranularity }
@@ -478,11 +378,7 @@
       issueId,
       dimensions,
       metrics,
-<<<<<<< HEAD
-      freshness
-=======
       freshness,
->>>>>>> 0d09370c
     )
   }
 }
