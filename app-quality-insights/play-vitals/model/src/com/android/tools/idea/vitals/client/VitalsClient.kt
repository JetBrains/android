--- conflicted
+++ resolved
@@ -47,11 +47,7 @@
 import com.android.tools.idea.insights.client.IssueResponse
 import com.android.tools.idea.insights.client.QueryFilters
 import com.android.tools.idea.insights.client.createGeminiInsightRequest
-<<<<<<< HEAD
-import com.android.tools.idea.insights.client.runGrpcCatching
-=======
 import com.android.tools.idea.insights.client.runGrpcCatchingWithSupervisorScope
->>>>>>> 8b7d83e8
 import com.android.tools.idea.insights.summarizeDevicesFromRawDataPoints
 import com.android.tools.idea.insights.summarizeOsesFromRawDataPoints
 import com.android.tools.idea.vitals.client.grpc.VitalsGrpcClient
@@ -63,13 +59,8 @@
 import com.android.tools.idea.vitals.datamodel.fromDimensions
 import com.google.wireless.android.sdk.stats.AppQualityInsightsUsageEvent.AppQualityInsightsFetchDetails.FetchSource
 import com.intellij.openapi.Disposable
-<<<<<<< HEAD
-import com.intellij.openapi.diagnostic.thisLogger
-import com.intellij.openapi.project.Project
-=======
 import com.intellij.openapi.project.Project
 import io.grpc.ClientInterceptor
->>>>>>> 8b7d83e8
 import kotlinx.coroutines.async
 import kotlinx.coroutines.coroutineScope
 import kotlinx.coroutines.sync.Semaphore
@@ -227,31 +218,11 @@
   override suspend fun fetchInsight(
     connection: Connection,
     issueId: IssueId,
-<<<<<<< HEAD
-=======
     variantId: String?,
->>>>>>> 8b7d83e8
     failureType: FailureType,
     event: Event,
     timeInterval: TimeIntervalFilter,
     codeContextData: CodeContextData,
-<<<<<<< HEAD
-    forceFetch: Boolean,
-  ): LoadingState.Done<AiInsight> {
-    if (failureType != FailureType.FATAL) {
-      return LoadingState.UnsupportedOperation("Insights are currently only available for crashes")
-    }
-    val cachedInsight = cache.getAiInsight(connection, issueId)
-    return if (cachedInsight == null || forceFetch) {
-      val insight =
-        aiInsightClient
-          .fetchCrashInsight("", createGeminiInsightRequest(event, codeContextData))
-          .copy(experiment = codeContextData.experimentType)
-      cache.putAiInsight(connection, issueId, insight)
-      LoadingState.Ready(insight)
-    } else {
-      LoadingState.Ready(cachedInsight)
-=======
   ): LoadingState.Done<AiInsight> {
     when {
       failureType != FailureType.FATAL ->
@@ -278,7 +249,6 @@
       } else {
         LoadingState.Ready(cachedInsight)
       }
->>>>>>> 8b7d83e8
     }
   }
 
