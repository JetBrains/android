<?xml version="1.0" encoding="UTF-8"?>
<module type="JAVA_MODULE" version="4">
  <component name="NewModuleRootManager" inherit-compiler-output="true">
    <exclude-output />
    <content url="file://$MODULE_DIR$">
      <sourceFolder url="file://$MODULE_DIR$/src" isTestSource="false" />
      <sourceFolder url="file://$MODULE_DIR$/testSrc" isTestSource="true" />
    </content>
    <orderEntry type="inheritedJdk" />
    <orderEntry type="sourceFolder" forTests="false" />
    <orderEntry type="library" name="studio-sdk" level="project" />
    <orderEntry type="module" module-name="intellij.android.app-quality-insights.api" />
    <orderEntry type="library" name="studio-analytics-proto" level="project" />
    <orderEntry type="module-library">
      <library>
        <CLASSES>
          <root url="jar://$MODULE_DIR$/../../../../../../bazel-bin/tools/adt/idea/app-quality-insights/play-vitals/model/proto/libplay_vitals_java_proto.jar!/" />
        </CLASSES>
        <JAVADOC />
        <SOURCES />
      </library>
    </orderEntry>
<<<<<<< HEAD
    <orderEntry type="module" module-name="google-login" />
    <orderEntry type="module" module-name="android.sdktools.android-annotations" />
    <orderEntry type="module" module-name="android.sdktools.flags" />
=======
    <orderEntry type="module" module-name="google-login-as" />
    <orderEntry type="library" name="studio-platform" level="project" />
    <orderEntry type="module" module-name="intellij.android.common" />
>>>>>>> fedb26e2
    <orderEntry type="library" name="studio-plugin-intellij.libraries.grpc" level="project" />
    <orderEntry type="library" name="studio-plugin-intellij.libraries.grpc.netty.shaded" level="project" />
    <orderEntry type="library" scope="TEST" name="junit4" level="project" />
    <orderEntry type="module" module-name="android.sdktools.testutils" scope="TEST" />
    <orderEntry type="library" scope="TEST" name="truth" level="project" />
<<<<<<< HEAD
    <orderEntry type="library" scope="TEST" name="jetbrains.kotlinx.coroutines.test" level="project" />
=======
    <orderEntry type="library" scope="TEST" name="kotlinx-coroutines-test" level="project" />
    <orderEntry type="module" module-name="intellij.android.testFramework" scope="TEST" />
>>>>>>> fedb26e2
    <orderEntry type="module" module-name="studio-grpc-testutils" scope="TEST" />
    <orderEntry type="library" scope="TEST" name="google-api-client" level="project" />
    <orderEntry type="library" scope="TEST" name="mockito-kotlin" level="project" />
    <orderEntry type="library" scope="TEST" name="mockito" level="project" />
  </component>
</module><|MERGE_RESOLUTION|>--- conflicted
+++ resolved
@@ -20,29 +20,18 @@
         <SOURCES />
       </library>
     </orderEntry>
-<<<<<<< HEAD
-    <orderEntry type="module" module-name="google-login" />
-    <orderEntry type="module" module-name="android.sdktools.android-annotations" />
-    <orderEntry type="module" module-name="android.sdktools.flags" />
-=======
     <orderEntry type="module" module-name="google-login-as" />
     <orderEntry type="library" name="studio-platform" level="project" />
     <orderEntry type="module" module-name="intellij.android.common" />
->>>>>>> fedb26e2
     <orderEntry type="library" name="studio-plugin-intellij.libraries.grpc" level="project" />
     <orderEntry type="library" name="studio-plugin-intellij.libraries.grpc.netty.shaded" level="project" />
     <orderEntry type="library" scope="TEST" name="junit4" level="project" />
     <orderEntry type="module" module-name="android.sdktools.testutils" scope="TEST" />
+    <orderEntry type="module" module-name="intellij.android.adt.testutils" scope="TEST" />
     <orderEntry type="library" scope="TEST" name="truth" level="project" />
-<<<<<<< HEAD
-    <orderEntry type="library" scope="TEST" name="jetbrains.kotlinx.coroutines.test" level="project" />
-=======
     <orderEntry type="library" scope="TEST" name="kotlinx-coroutines-test" level="project" />
     <orderEntry type="module" module-name="intellij.android.testFramework" scope="TEST" />
->>>>>>> fedb26e2
     <orderEntry type="module" module-name="studio-grpc-testutils" scope="TEST" />
     <orderEntry type="library" scope="TEST" name="google-api-client" level="project" />
-    <orderEntry type="library" scope="TEST" name="mockito-kotlin" level="project" />
-    <orderEntry type="library" scope="TEST" name="mockito" level="project" />
   </component>
 </module>