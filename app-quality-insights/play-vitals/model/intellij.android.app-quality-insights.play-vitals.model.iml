--- conflicted
+++ resolved
@@ -9,7 +9,6 @@
     <orderEntry type="inheritedJdk" />
     <orderEntry type="sourceFolder" forTests="false" />
     <orderEntry type="library" name="studio-sdk" level="project" />
-    <orderEntry type="library" name="studio-plugin-com.intellij.java" level="project" />
     <orderEntry type="module" module-name="intellij.android.app-quality-insights.api" />
     <orderEntry type="library" name="studio-analytics-proto" level="project" />
     <orderEntry type="library" name="studio-grpc" level="project" />
@@ -24,13 +23,9 @@
       </library>
     </orderEntry>
     <orderEntry type="module" module-name="google-login-as" />
-<<<<<<< HEAD
-=======
-    <orderEntry type="module" module-name="android.sdktools.android-annotations" />
->>>>>>> 0d09370c
-    <orderEntry type="module" module-name="android.sdktools.flags" />
+    <orderEntry type="library" name="studio-platform" level="project" />
     <orderEntry type="module" module-name="intellij.android.common" />
-    <orderEntry type="module" module-name="android.sdktools.testutils" scope="TEST" />
+    <orderEntry type="library" name="studio-platform" level="project" />
     <orderEntry type="module" module-name="intellij.android.adt.testutils" scope="TEST" />
     <orderEntry type="library" scope="TEST" name="truth" level="project" />
     <orderEntry type="library" scope="TEST" name="jetbrains.kotlinx.coroutines.test" level="project" />
