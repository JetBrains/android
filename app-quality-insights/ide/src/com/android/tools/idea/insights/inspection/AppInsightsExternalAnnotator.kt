--- conflicted
+++ resolved
@@ -144,13 +144,9 @@
         when (val model = configurationManager.configuration.value) {
           is AppInsightsModel.Authenticated -> {
             model.controller.insightsInFile(file).also {
-<<<<<<< HEAD
-              logger.debug("Found ${it.size} ${model.controller.key} insights for ${file.name}")
-=======
               logger.debug(
                 "Found ${it.size} ${model.controller.provider.displayName} insights for ${file.name}"
               )
->>>>>>> 8b7d83e8
             }
           }
           AppInsightsModel.Unauthenticated -> {
