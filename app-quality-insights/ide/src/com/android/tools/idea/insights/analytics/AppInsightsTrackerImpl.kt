/*
 * Copyright (C) 2023 The Android Open Source Project
 *
 * Licensed under the Apache License, Version 2.0 (the "License");
 * you may not use this file except in compliance with the License.
 * You may obtain a copy of the License at
 *
 *      http://www.apache.org/licenses/LICENSE-2.0
 *
 * Unless required by applicable law or agreed to in writing, software
 * distributed under the License is distributed on an "AS IS" BASIS,
 * WITHOUT WARRANTIES OR CONDITIONS OF ANY KIND, either express or implied.
 * See the License for the specific language governing permissions and
 * limitations under the License.
 */
package com.android.tools.idea.insights.analytics

import com.android.tools.analytics.UsageTracker
import com.android.tools.analytics.withProjectId
import com.android.tools.idea.insights.ConnectionMode
import com.android.tools.idea.insights.FailureType
import com.android.tools.idea.insights.ai.AiInsight
import com.android.tools.idea.stats.AnonymizerUtil
import com.google.wireless.android.sdk.stats.AndroidStudioEvent
import com.google.wireless.android.sdk.stats.AppQualityInsightsUsageEvent
import com.google.wireless.android.sdk.stats.AppQualityInsightsUsageEvent.EventDetails
import com.google.wireless.android.sdk.stats.AppQualityInsightsUsageEvent.InsightSentiment.Sentiment
import com.intellij.openapi.project.Project

class AppInsightsTrackerImpl(
  private val project: Project,
  private val insightsProductType: AppInsightsTracker.ProductType,
) : AppInsightsTracker {

  override fun logZeroState(
    event: AppQualityInsightsUsageEvent.AppQualityInsightsZeroStateDetails
  ) {
    log(project.name) {
      type = AppQualityInsightsUsageEvent.AppQualityInsightsUsageEventType.ZERO_STATE
      zeroStateDetails = event
    }
  }

  override fun logCrashesFetched(
    unanonymizedAppId: String,
    mode: ConnectionMode,
    event: AppQualityInsightsUsageEvent.AppQualityInsightsFetchDetails,
  ) {
    log(unanonymizedAppId) {
      type = AppQualityInsightsUsageEvent.AppQualityInsightsUsageEventType.CRASHES_FETCHED
      fetchDetails = event
      isOffline = mode.isOfflineMode()
    }
  }

  override fun logCrashListDetailView(
    event: AppQualityInsightsUsageEvent.AppQualityInsightsCrashOpenDetails
  ) {
    log(project.name) {
      type = AppQualityInsightsUsageEvent.AppQualityInsightsUsageEventType.CRASH_LIST_DETAILS_VIEW
      crashOpenDetails = event
    }
  }

  override fun logStacktraceClicked(
    mode: ConnectionMode?,
    event: AppQualityInsightsUsageEvent.AppQualityInsightsStacktraceDetails,
  ) {
    log(project.name) {
      type = AppQualityInsightsUsageEvent.AppQualityInsightsUsageEventType.STACKTRACE_CLICKED
      stacktraceDetails = event
      mode?.let { isOffline = it.isOfflineMode() }
    }
  }

  override fun logConsoleLinkClicked(
    mode: ConnectionMode,
    event: AppQualityInsightsUsageEvent.AppQualityInsightsConsoleLinkDetails,
  ) {
    log(project.name) {
      type = AppQualityInsightsUsageEvent.AppQualityInsightsUsageEventType.FB_CONSOLE_LINK_CLICKED
      consoleLinkDetails = event
      isOffline = mode.isOfflineMode()
    }
  }

  override fun logError(
    mode: ConnectionMode,
    event: AppQualityInsightsUsageEvent.AppQualityInsightsErrorDetails,
  ) {
    log(project.name) {
      type = AppQualityInsightsUsageEvent.AppQualityInsightsUsageEventType.ERROR
      errorDetails = event
      isOffline = mode.isOfflineMode()
    }
  }

  override fun logIssueStatusChanged(
    unanonymizedAppId: String,
    mode: ConnectionMode,
    event: AppQualityInsightsUsageEvent.AppQualityInsightsIssueChangedDetails,
  ) {
    log(unanonymizedAppId) {
      type = AppQualityInsightsUsageEvent.AppQualityInsightsUsageEventType.ISSUE_STATUS_CHANGED
      issueChangedDetails = event
      isOffline = mode.isOfflineMode()
    }
  }

  override fun logNotesAction(
    unanonymizedAppId: String,
    mode: ConnectionMode,
    event: AppQualityInsightsUsageEvent.AppQualityInsightsNotesDetails,
  ) {
    log(unanonymizedAppId) {
      type = AppQualityInsightsUsageEvent.AppQualityInsightsUsageEventType.NOTE
      notesDetails = event
      isOffline = mode.isOfflineMode()
    }
  }

  override fun logOfflineTransitionAction(
    unanonymizedAppId: String,
    mode: ConnectionMode,
    event: AppQualityInsightsUsageEvent.AppQualityInsightsModeTransitionDetails,
  ) {
    // If the transition is redundant, ie: from online to online, then skip tracking this metric.
    if (
      mode.isOfflineMode() &&
        event.ordinal ==
          AppQualityInsightsUsageEvent.AppQualityInsightsModeTransitionDetails.ONLINE_TO_OFFLINE
            .ordinal ||
        !mode.isOfflineMode() &&
          event.ordinal ==
            AppQualityInsightsUsageEvent.AppQualityInsightsModeTransitionDetails.OFFLINE_TO_ONLINE
              .ordinal
    ) {
      return
    }
    log(unanonymizedAppId) {
      type = AppQualityInsightsUsageEvent.AppQualityInsightsUsageEventType.MODE_TRANSITION
      modeTransitionDetails = event
      isOffline = mode.isOfflineMode()
    }
  }

  override fun logEventViewed(
    unanonymizedAppId: String,
    mode: ConnectionMode,
    issueId: String,
    eventId: String,
<<<<<<< HEAD
    isFetched: Boolean,
=======
>>>>>>> 8b7d83e8
  ) {
    log(unanonymizedAppId) {
      type = AppQualityInsightsUsageEvent.AppQualityInsightsUsageEventType.EVENT_VIEWED
      eventDetails =
        EventDetails.newBuilder()
          .apply {
            this.issueId = AnonymizerUtil.anonymizeUtf8(issueId)
            this.eventId = AnonymizerUtil.anonymizeUtf8(eventId)
<<<<<<< HEAD
            this.isFetched = isFetched
=======
>>>>>>> 8b7d83e8
          }
          .build()
      isOffline = mode.isOfflineMode()
    }
  }

<<<<<<< HEAD
=======
  override fun logEventsFetched(
    unanonymizedAppId: String,
    issueId: String,
    crashType: FailureType,
    isFirstFetch: Boolean,
  ) {
    log(unanonymizedAppId) {
      type = AppQualityInsightsUsageEvent.AppQualityInsightsUsageEventType.EVENTS_FETCHED
      eventsFetched =
        AppQualityInsightsUsageEvent.EventsFetched.newBuilder()
          .apply {
            this.issueId = issueId
            this.crashType = crashType.toCrashType()
            this.isFirstFetch = isFirstFetch
          }
          .build()
    }
  }

>>>>>>> 8b7d83e8
  override fun logInsightSentiment(
    sentiment: Sentiment,
    crashType: AppQualityInsightsUsageEvent.CrashType,
    insight: AiInsight,
  ) {
    log(project.name) {
      type = AppQualityInsightsUsageEvent.AppQualityInsightsUsageEventType.INSIGHT_SENTIMENT
      insightSentiment =
        AppQualityInsightsUsageEvent.InsightSentiment.newBuilder()
          .apply {
            this.sentiment = sentiment
            this.experiment = insight.experiment.toProto()
            this.crashType = crashType
            this.source = insight.insightSource.toProto()
          }
          .build()
    }
  }

  override fun logInsightFetch(
    unanonymizedAppId: String,
    crashType: FailureType,
    insight: AiInsight,
<<<<<<< HEAD
=======
    contextLimit: Int,
>>>>>>> 8b7d83e8
  ) {
    log(unanonymizedAppId) {
      type = AppQualityInsightsUsageEvent.AppQualityInsightsUsageEventType.INSIGHT_FETCH
      insightFetchDetails =
        AppQualityInsightsUsageEvent.InsightFetchDetails.newBuilder()
          .apply {
            this.crashType = crashType.toCrashType()
            this.experiment = insight.experiment.toProto()
            this.isCached = insight.isCached
            this.source = insight.insightSource.toProto()
<<<<<<< HEAD
=======
            this.codeContextDetails =
              insight.codeContextTrackingDetails
                .toCodeContextDetailsProto()
                .apply { this.contextLimit = contextLimit.toLong() }
                .build()
>>>>>>> 8b7d83e8
          }
          .build()
    }
  }

  private fun log(
    unanonymizedAppId: String,
    builder: AppQualityInsightsUsageEvent.Builder.() -> Unit,
  ) {
    UsageTracker.log(
      generateAndroidStudioEventBuilder()
        .setAppQualityInsightsUsageEvent(
          AppQualityInsightsUsageEvent.newBuilder()
            .apply {
              appId = AnonymizerUtil.anonymizeUtf8(unanonymizedAppId)
              productType = insightsProductType.toProtoProductType()
              builder()
            }
            .build()
        )
        .withProjectId(project)
    )
  }

  private fun generateAndroidStudioEventBuilder(): AndroidStudioEvent.Builder {
    return AndroidStudioEvent.newBuilder()
      .setCategory(AndroidStudioEvent.EventCategory.FIREBASE_ASSISTANT)
      .setKind(AndroidStudioEvent.EventKind.APP_QUALITY_INSIGHTS_USAGE)
  }
}<|MERGE_RESOLUTION|>--- conflicted
+++ resolved
@@ -149,10 +149,6 @@
     mode: ConnectionMode,
     issueId: String,
     eventId: String,
-<<<<<<< HEAD
-    isFetched: Boolean,
-=======
->>>>>>> 8b7d83e8
   ) {
     log(unanonymizedAppId) {
       type = AppQualityInsightsUsageEvent.AppQualityInsightsUsageEventType.EVENT_VIEWED
@@ -161,18 +157,12 @@
           .apply {
             this.issueId = AnonymizerUtil.anonymizeUtf8(issueId)
             this.eventId = AnonymizerUtil.anonymizeUtf8(eventId)
-<<<<<<< HEAD
-            this.isFetched = isFetched
-=======
->>>>>>> 8b7d83e8
-          }
-          .build()
-      isOffline = mode.isOfflineMode()
-    }
-  }
-
-<<<<<<< HEAD
-=======
+          }
+          .build()
+      isOffline = mode.isOfflineMode()
+    }
+  }
+
   override fun logEventsFetched(
     unanonymizedAppId: String,
     issueId: String,
@@ -192,7 +182,6 @@
     }
   }
 
->>>>>>> 8b7d83e8
   override fun logInsightSentiment(
     sentiment: Sentiment,
     crashType: AppQualityInsightsUsageEvent.CrashType,
@@ -216,10 +205,7 @@
     unanonymizedAppId: String,
     crashType: FailureType,
     insight: AiInsight,
-<<<<<<< HEAD
-=======
     contextLimit: Int,
->>>>>>> 8b7d83e8
   ) {
     log(unanonymizedAppId) {
       type = AppQualityInsightsUsageEvent.AppQualityInsightsUsageEventType.INSIGHT_FETCH
@@ -230,14 +216,11 @@
             this.experiment = insight.experiment.toProto()
             this.isCached = insight.isCached
             this.source = insight.insightSource.toProto()
-<<<<<<< HEAD
-=======
             this.codeContextDetails =
               insight.codeContextTrackingDetails
                 .toCodeContextDetailsProto()
                 .apply { this.contextLimit = contextLimit.toLong() }
                 .build()
->>>>>>> 8b7d83e8
           }
           .build()
     }
