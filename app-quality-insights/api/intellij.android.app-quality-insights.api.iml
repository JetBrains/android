--- conflicted
+++ resolved
@@ -16,53 +16,15 @@
     <orderEntry type="library" name="studio-platform" level="project" />
     <orderEntry type="library" scope="TEST" name="intellij-test-framework" level="project" />
     <orderEntry type="module" module-name="intellij.android.testFramework" scope="TEST" />
-<<<<<<< HEAD
     <orderEntry type="library" scope="TEST" name="mockito" level="project" />
     <orderEntry type="library" scope="TEST" name="truth" level="project" />
-=======
-    <orderEntry type="module" module-name="android.sdktools.testutils" scope="TEST" />
->>>>>>> 009d25fa
     <orderEntry type="module" module-name="intellij.android.adt.testutils" scope="TEST" />
     <orderEntry type="module" module-name="google-login-as" />
     <orderEntry type="library" name="studio-grpc" level="project" />
     <orderEntry type="library" name="gradle-shared-proto" level="project" />
     <orderEntry type="library" name="google-api-client" level="project" />
-<<<<<<< HEAD
-=======
-    <orderEntry type="module" module-name="android.sdktools.sdk-common" />
-    <orderEntry type="module-library">
-      <library>
-        <CLASSES>
-          <root url="jar://$MODULE_DIR$/../../../../../bazel-bin/tools/adt/idea/app-quality-insights/api/proto/titan_java_proto.jar!/" />
-        </CLASSES>
-        <JAVADOC />
-        <SOURCES />
-      </library>
-    </orderEntry>
-    <orderEntry type="module-library">
-          <library>
-            <CLASSES>
-              <root url="jar://$MODULE_DIR$/../../../../../bazel-bin/tools/adt/idea/app-quality-insights/api/proto/gemini_java_proto.jar!/" />
-            </CLASSES>
-            <JAVADOC />
-            <SOURCES />
-          </library>
-        </orderEntry>
-    <orderEntry type="module" module-name="studio-grpc-testutils" scope="TEST" />
-    <orderEntry type="module-library">
-      <library>
-        <CLASSES>
-          <root url="jar://$MODULE_DIR$/../../../../../bazel-bin/tools/adt/idea/android/libandroid-core-proto.jar!/" />
-        </CLASSES>
-        <JAVADOC />
-        <SOURCES />
-      </library>
-    </orderEntry>
->>>>>>> 009d25fa
     <orderEntry type="module" module-name="intellij.android.server-flags" />
     <orderEntry type="module" module-name="intellij.android.ml-api" />
-    <orderEntry type="library" name="studio-plugin-intellij.platform.vcs.dvcs.impl" level="project" />
-    <orderEntry type="library" scope="TEST" name="studio-plugin-intellij.platform.vcs.impl" level="project" />
     <orderEntry type="library" scope="TEST" name="mockito-kotlin" level="project" />
   </component>
 </module>