<?xml version="1.0" encoding="UTF-8"?>
<module type="JAVA_MODULE" version="4">
  <component name="NewModuleRootManager" inherit-compiler-output="true">
    <exclude-output />
    <content url="file://$MODULE_DIR$">
      <sourceFolder url="file://$MODULE_DIR$/src" isTestSource="false" />
      <sourceFolder url="file://$MODULE_DIR$/testSrc" isTestSource="true" />
    </content>
    <orderEntry type="inheritedJdk" />
    <orderEntry type="sourceFolder" forTests="false" />
    <orderEntry type="library" name="studio-platform" level="project" />
    <orderEntry type="module" module-name="intellij.android.common" />
    <orderEntry type="library" scope="TEST" name="junit4" level="project" />
    <orderEntry type="library" scope="TEST" name="truth" level="project" />
    <orderEntry type="module" module-name="intellij.android.artwork" />
    <orderEntry type="library" scope="TEST" name="mockito" level="project" />
    <orderEntry type="library" name="studio-platform" level="project" />
    <orderEntry type="library" scope="TEST" name="intellij-test-framework" level="project" />
    <orderEntry type="module" module-name="intellij.android.testFramework" scope="TEST" />
<<<<<<< HEAD
    <orderEntry type="library" scope="TEST" name="mockito" level="project" />
    <orderEntry type="library" scope="TEST" name="truth" level="project" />
    <orderEntry type="module" module-name="intellij.android.adt.testutils" scope="TEST" />
    <orderEntry type="module" module-name="google-login-as" />
    <orderEntry type="library" name="studio-grpc" level="project" />
    <orderEntry type="library" name="gradle-shared-proto" level="project" />
    <orderEntry type="library" name="google-api-client" level="project" />
    <orderEntry type="module" module-name="intellij.android.server-flags" />
    <orderEntry type="module" module-name="intellij.android.ml-api" />
    <orderEntry type="library" scope="TEST" name="mockito-kotlin" level="project" />
=======
    <orderEntry type="module" module-name="android.sdktools.testutils" scope="TEST" />
    <orderEntry type="module" module-name="intellij.android.adt.testutils" scope="TEST" />
    <orderEntry type="module" module-name="google-login-as" />
    <orderEntry type="library" name="gradle-shared-proto" level="project" />
    <orderEntry type="library" name="google-api-client" level="project" />
    <orderEntry type="module" module-name="android.sdktools.sdk-common" />
    <orderEntry type="module-library">
      <library>
        <CLASSES>
          <root url="jar://$MODULE_DIR$/../../../../../bazel-bin/tools/adt/idea/app-quality-insights/api/proto/libtitan_java_proto.jar!/" />
        </CLASSES>
        <JAVADOC />
        <SOURCES />
      </library>
    </orderEntry>
    <orderEntry type="module-library">
      <library>
        <CLASSES>
          <root url="jar://$MODULE_DIR$/../../../../../bazel-bin/tools/adt/idea/app-quality-insights/api/proto/libgemini_java_proto.jar!/" />
        </CLASSES>
        <JAVADOC />
        <SOURCES />
      </library>
    </orderEntry>
    <orderEntry type="module" module-name="studio-grpc-testutils" scope="TEST" />
    <orderEntry type="module-library">
      <library>
        <CLASSES>
          <root url="jar://$MODULE_DIR$/../../../../../bazel-bin/tools/adt/idea/android/libandroid-core-proto.jar!/" />
        </CLASSES>
        <JAVADOC />
        <SOURCES />
      </library>
    </orderEntry>
    <orderEntry type="module" module-name="intellij.android.server-flags" />
    <orderEntry type="module" module-name="intellij.android.ml-api" />
    <orderEntry type="library" name="studio-plugin-intellij.platform.vcs.dvcs.impl" level="project" />
    <orderEntry type="library" scope="TEST" name="studio-plugin-intellij.platform.vcs.impl" level="project" />
    <orderEntry type="library" scope="TEST" name="mockito-kotlin" level="project" />
    <orderEntry type="library" name="studio-plugin-intellij.libraries.grpc" level="project" />
    <orderEntry type="library" name="studio-plugin-intellij.libraries.grpc.netty.shaded" level="project" />
>>>>>>> 8b7d83e8
  </component>
</module><|MERGE_RESOLUTION|>--- conflicted
+++ resolved
@@ -17,19 +17,8 @@
     <orderEntry type="library" name="studio-platform" level="project" />
     <orderEntry type="library" scope="TEST" name="intellij-test-framework" level="project" />
     <orderEntry type="module" module-name="intellij.android.testFramework" scope="TEST" />
-<<<<<<< HEAD
     <orderEntry type="library" scope="TEST" name="mockito" level="project" />
     <orderEntry type="library" scope="TEST" name="truth" level="project" />
-    <orderEntry type="module" module-name="intellij.android.adt.testutils" scope="TEST" />
-    <orderEntry type="module" module-name="google-login-as" />
-    <orderEntry type="library" name="studio-grpc" level="project" />
-    <orderEntry type="library" name="gradle-shared-proto" level="project" />
-    <orderEntry type="library" name="google-api-client" level="project" />
-    <orderEntry type="module" module-name="intellij.android.server-flags" />
-    <orderEntry type="module" module-name="intellij.android.ml-api" />
-    <orderEntry type="library" scope="TEST" name="mockito-kotlin" level="project" />
-=======
-    <orderEntry type="module" module-name="android.sdktools.testutils" scope="TEST" />
     <orderEntry type="module" module-name="intellij.android.adt.testutils" scope="TEST" />
     <orderEntry type="module" module-name="google-login-as" />
     <orderEntry type="library" name="gradle-shared-proto" level="project" />
@@ -65,11 +54,8 @@
     </orderEntry>
     <orderEntry type="module" module-name="intellij.android.server-flags" />
     <orderEntry type="module" module-name="intellij.android.ml-api" />
-    <orderEntry type="library" name="studio-plugin-intellij.platform.vcs.dvcs.impl" level="project" />
-    <orderEntry type="library" scope="TEST" name="studio-plugin-intellij.platform.vcs.impl" level="project" />
     <orderEntry type="library" scope="TEST" name="mockito-kotlin" level="project" />
     <orderEntry type="library" name="studio-plugin-intellij.libraries.grpc" level="project" />
     <orderEntry type="library" name="studio-plugin-intellij.libraries.grpc.netty.shaded" level="project" />
->>>>>>> 8b7d83e8
   </component>
 </module>