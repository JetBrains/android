--- conflicted
+++ resolved
@@ -561,18 +561,6 @@
     val cache = AppInsightsCacheImpl()
     cache.populateIssues(connection, listOf(ISSUE1))
 
-<<<<<<< HEAD
-    assertThat(cache.getAiInsight(connection, ISSUE1.id)).isNull()
-
-    cache.putAiInsight(connection, ISSUE1.id, DEFAULT_AI_INSIGHT)
-    assertThat(cache.getAiInsight(connection, ISSUE1.id))
-      .isEqualTo(DEFAULT_AI_INSIGHT.copy(isCached = true))
-
-    val newInsight = AiInsight("blah", Experiment.TOP_THREE_SOURCES)
-    cache.putAiInsight(connection, ISSUE1.id, newInsight)
-    assertThat(cache.getAiInsight(connection, ISSUE1.id))
-      .isEqualTo(newInsight.copy(isCached = true))
-=======
     assertThat(cache.getAiInsight(connection, ISSUE1.id, null, Experiment.UNKNOWN)).isNull()
 
     cache.putAiInsight(connection, ISSUE1.id, null, DEFAULT_AI_INSIGHT)
@@ -611,6 +599,5 @@
     assertThat(cache.getAiInsight(connection, ISSUE1.id, null, Experiment.UNKNOWN)).isNull()
     assertThat(cache.getAiInsight(connection, ISSUE1.id, "variant2", Experiment.TOP_THREE_SOURCES))
       .isNull()
->>>>>>> 8b7d83e8
   }
 }