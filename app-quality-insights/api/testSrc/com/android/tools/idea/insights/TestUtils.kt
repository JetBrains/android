/*
 * Copyright (C) 2023 The Android Open Source Project
 *
 * Licensed under the Apache License, Version 2.0 (the "License");
 * you may not use this file except in compliance with the License.
 * You may obtain a copy of the License at
 *
 *      http://www.apache.org/licenses/LICENSE-2.0
 *
 * Unless required by applicable law or agreed to in writing, software
 * distributed under the License is distributed on an "AS IS" BASIS,
 * WITHOUT WARRANTIES OR CONDITIONS OF ANY KIND, either express or implied.
 * See the License for the specific language governing permissions and
 * limitations under the License.
 */
package com.android.tools.idea.insights

import java.time.Duration
import java.time.Instant
import java.util.concurrent.TimeoutException
import kotlinx.coroutines.delay

suspend fun waitForCondition(timeoutMs: Long = 500, condition: () -> Boolean) {
  val waitIntervalMs = 50L
  var index = 0

  while (index * waitIntervalMs < timeoutMs) {
    if (condition()) return
    index++
    delay(waitIntervalMs)
  }
  throw TimeoutException()
}

private val TestTimeIntervals =
  listOf(
    TimeIntervalFilter.ONE_DAY,
    TimeIntervalFilter.SEVEN_DAYS,
    TimeIntervalFilter.THIRTY_DAYS,
    TimeIntervalFilter.SIXTY_DAYS,
    TimeIntervalFilter.NINETY_DAYS
  )
private val TestFailureTypes = listOf(FailureType.FATAL, FailureType.NON_FATAL)

val TEST_FILTERS =
  Filters(
    MultiSelection.emptySelection(),
    Selection(TimeIntervalFilter.THIRTY_DAYS, TestTimeIntervals),
    MultiSelection(TestFailureTypes.toSet(), TestFailureTypes),
    MultiSelection.emptySelection(),
    MultiSelection.emptySelection(),
    selectionOf(SignalType.SIGNAL_UNSPECIFIED)
  )

val CONNECTION1 = TestConnection("app1", "app-id1", "project1", "123", "variant1", "app1")
val CONNECTION2 = TestConnection("app2", "app-id2", "project2", "456", "variant2", "app2")
val PLACEHOLDER_CONNECTION =
  TestConnection("app3", "app-id3", "project3", "789", "variant3", "app3", isConfigured = false)

val DEFAULT_FETCHED_VERSIONS = WithCount(10, Version("1", "1.0"))

val DEFAULT_FETCHED_DEVICES = WithCount(10, Device("Google", "Pixel 6"))
val DEFAULT_FETCHED_OSES = WithCount(10, OperatingSystemInfo("11", "Android (11)"))

val DEFAULT_FETCHED_PERMISSIONS = Permission.FULL

const val NOTE1_BODY = "I don't know how to reproduce this issue."
const val NOTE2_BODY = "Update: I managed to reproduce this issue."

val NOW = Instant.parse("2022-06-08T10:00:00Z")

<<<<<<< HEAD
val REPO_INFO =
  RepoInfo(vcsKey = VCS_CATEGORY.TEST_VCS, rootPath = PROJECT_ROOT_PREFIX, revision = "123")
=======
const val REVISION_74081e5f = "74081e5f56a58788f3243fe8410c4b66e9c7c902"

val REPO_INFO =
  RepoInfo(
    vcsKey = VCS_CATEGORY.TEST_VCS,
    rootPath = PROJECT_ROOT_PREFIX,
    revision = REVISION_74081e5f
  )

val SAMPLE_KEYS = listOf(CustomKey("CSRF_TOKEN", "screen_view"), CustomKey("RAY_ID", "abcdeefg"))
val SAMPLE_LOGS = listOf(Log(FAKE_10_HOURS_AGO, "fake_log", mapOf("key" to "value")))
>>>>>>> 574fcae1

val ISSUE1 =
  AppInsightsIssue(
    IssueDetails(
      IssueId("1234"),
      "Issue1",
      "com.google.crash.Crash",
      FailureType.FATAL,
      "projects/814265703514/apps/1:814265703514:android:1199bc7542be2276/events/6525E9C102DC000122D0184211881FA3_1867297287814199602",
      "1.2.3",
      "2.0.0",
      8L,
      13L,
<<<<<<< HEAD
      5L,
      50L,
=======
      3000L,
      50000000L,
>>>>>>> 574fcae1
      setOf(SignalType.SIGNAL_FRESH),
      "https://url.for-crash.com",
      0,
      emptyList()
    ),
    Event(
      name =
        "projects/814265703514/apps/1:814265703514:android:1199bc7542be2276/events/6525E9C102DC000122D0184211881FA3_1867297287814199602",
      eventData =
        EventData(
          device = Device(manufacturer = "Google", model = "Pixel 4a"),
          operatingSystemInfo =
            OperatingSystemInfo(displayVersion = "12", displayName = "Android (12)"),
          eventTime = FAKE_6_DAYS_AGO
        ),
      stacktraceGroup =
        StacktraceGroup(
          exceptions =
            listOf(
              ExceptionStack(
                stacktrace =
                  Stacktrace(
                    caption =
                      Caption(
                        title = "Non-fatal Exception: retrofit2.HttpException",
                        subtitle = "HTTP 401 "
                      ),
                    blames = Blames.BLAMED,
                    frames =
                      listOf(
                        Frame(
                          line = 23,
                          file = "ResponseWrapper.kt",
                          rawSymbol =
                            "dev.firebase.appdistribution.api_service.ResponseWrapper\$Companion.build(ResponseWrapper.kt:23)",
                          symbol =
                            "dev.firebase.appdistribution.api_service.ResponseWrapper\$Companion.build",
                          offset = 23,
                          address = 0,
                          library = "dev.firebase.appdistribution.debug",
                          blame = Blames.BLAMED
                        ),
                        Frame(
                          line = 31,
                          file = "ResponseWrapper.kt",
                          rawSymbol =
                            "dev.firebase.appdistribution.api_service.ResponseWrapper\$Companion.fetchOrError(ResponseWrapper.kt:31)",
                          symbol =
                            "dev.firebase.appdistribution.api_service.ResponseWrapper\$Companion.fetchOrError",
                          offset = 31,
                          address = 0,
                          library = "dev.firebase.appdistribution.debug",
                          blame = Blames.NOT_BLAMED
                        )
                      )
                  ),
                type = "retrofit2.HttpException",
                exceptionMessage = "HTTP 401 ",
                rawExceptionMessage = "retrofit2.HttpException: HTTP 401 "
              )
            )
        ),
<<<<<<< HEAD
      appVcsInfo = AppVcsInfo(listOf(REPO_INFO))
=======
      appVcsInfo = AppVcsInfo.ValidInfo(listOf(REPO_INFO)),
      customKeys = SAMPLE_KEYS,
      logs = SAMPLE_LOGS
>>>>>>> 574fcae1
    )
  )
val ISSUE1_DETAILS =
  DetailedIssueStats(
    IssueStats(
      topValue = "Pixel 4a",
      groups =
        listOf(
          StatsGroup(
            groupName = "Google",
            percentage = 50.0,
            breakdown =
              listOf(
                DataPoint("Pixel 4a", 40.0),
                DataPoint("Pixel 5", 10.0),
                DataPoint("Other", 0.0)
              )
          )
        )
    ),
    IssueStats(
      topValue = "Android (12)",
      groups =
        listOf(
          StatsGroup("Android (12)", 50.0, breakdown = emptyList()),
          StatsGroup("Android (11)", 40.0, breakdown = emptyList()),
          StatsGroup("Android (10)", 10.0, breakdown = emptyList()),
          StatsGroup("Other", 0.0, breakdown = listOf(DataPoint("Other", 0.0)))
        )
    )
  )

val ISSUE2 =
  AppInsightsIssue(
    IssueDetails(
      IssueId("2345"),
      "Issue2",
      "com.google.crash.Crash",
      FailureType.NON_FATAL,
      "projects/814265703514/apps/1:814265703514:android:1199bc7542be2276/events/652731D4013400016ABAED130A6E5D76_1867295448974866474",
      "1.0.0",
      "2.0.0",
      12L,
      14L,
      10L,
      100L,
      setOf(SignalType.SIGNAL_REGRESSED),
      "https://url.for-crash.com/2",
      0,
      emptyList()
    ),
    Event(
      name =
        "projects/814265703514/apps/1:814265703514:android:1199bc7542be2276/events/652731D4013400016ABAED130A6E5D76_1867295448974866474",
      eventData =
        EventData(
          device = Device(manufacturer = "Samsung", model = "Galaxy 9000"),
          operatingSystemInfo =
            OperatingSystemInfo(displayVersion = "10", displayName = "Android (12)"),
          eventTime = FAKE_25_DAYS_AGO
        ),
      stacktraceGroup =
        StacktraceGroup(
          exceptions =
            listOf(
              ExceptionStack(
                stacktrace =
                  Stacktrace(
                    caption =
                      Caption(
                        title = "javax.net.ssl.SSLHandshakeException",
                        subtitle = "Trust anchor for certification path not found."
                      ),
                    blames = Blames.NOT_BLAMED,
                    frames =
                      listOf(
                        Frame(
                          line = 362,
                          file = "SSLUtils.java",
                          rawSymbol =
                            "com.android.org.conscrypt.SSLUtils.toSSLHandshakeException(SSLUtils.java:362)",
                          symbol = "com.android.org.conscrypt.SSLUtils.toSSLHandshakeException",
                          offset = 23,
                          address = 0,
                          library = "dev.firebase.appdistribution.debug",
                          blame = Blames.NOT_BLAMED
                        ),
                        Frame(
                          line = 1134,
                          file = "ConscryptEngine.java",
                          rawSymbol =
                            "com.android.org.conscrypt.ConscryptEngine.convertException(ConscryptEngine.java:1134)",
                          symbol = "com.android.org.conscrypt.ConscryptEngine.convertException",
                          offset = 31,
                          address = 0,
                          library = "dev.firebase.appdistribution.debug",
                          blame = Blames.NOT_BLAMED
                        )
                      )
                  ),
                type = "javax.net.ssl.SSLHandshakeException",
                exceptionMessage = "Trust anchor for certification path not found ",
                rawExceptionMessage =
                  "javax.net.ssl.SSLHandshakeException: Trust anchor for certification path not found "
              ),
              ExceptionStack(
                stacktrace =
                  Stacktrace(
                    caption =
                      Caption(
                        title = "java.security.cert.CertPathValidatorException",
                        subtitle = "Trust anchor for certification path not found."
                      ),
                    blames = Blames.BLAMED,
                    frames =
                      listOf(
                        Frame(
                          line = 677,
                          file = "TrustManagerImpl.java",
                          rawSymbol =
                            "com.android.org.conscrypt.TrustManagerImpl.verifyChain(TrustManagerImpl.java:677)",
                          symbol = "com.android.org.conscrypt.TrustManagerImpl.verifyChain",
                          offset = 23,
                          address = 0,
                          library = "dev.firebase.appdistribution.debug",
                          blame = Blames.NOT_BLAMED
                        ),
                        Frame(
                          line = 320,
                          file = "RealConnection.java",
                          rawSymbol =
                            "okhttp3.internal.connection.RealConnection.connectTls(RealConnection.java:320)",
                          symbol = "okhttp3.internal.connection.RealConnection.connectTls",
                          offset = 31,
                          address = 0,
                          library = "dev.firebase.appdistribution.debug",
                          blame = Blames.BLAMED
                        )
                      )
                  ),
                type = "javax.net.ssl.SSLHandshakeException",
                exceptionMessage = "Trust anchor for certification path not found ",
                rawExceptionMessage =
                  "Caused by: javax.net.ssl.SSLHandshakeException: Trust anchor for certification path not found "
              ),
            )
        ),
      appVcsInfo = AppVcsInfo.ValidInfo(listOf(REPO_INFO))
    )
  )

val NOTE1 =
  Note(
    id = NoteId(issueId = ISSUE1.id, noteId = "note_id_1"),
    timestamp = NOW,
    author = "Jane@google.com",
    body = NOTE1_BODY,
    state = NoteState.CREATED
  )

val NOTE2 =
  Note(
    id = NoteId(issueId = ISSUE1.id, noteId = "note_id_2"),
    timestamp = NOW.plusMillis(Duration.ofHours(2).toMillis()),
    author = "Jane@google.com",
    body = NOTE2_BODY,
    state = NoteState.CREATED
  )

<<<<<<< HEAD
=======
val ISSUE_VARIANT =
  IssueVariant(
    id = "variant1",
    sampleEvent = "sample_event_1",
    uri = "firebase.google.com",
    impactedDevicesCount = 1,
    eventsCount = 1
  )

val ISSUE_VARIANT2 =
  IssueVariant(
    id = "variant2",
    sampleEvent = "sample_event_2",
    uri = "firebase.google.com",
    impactedDevicesCount = 1,
    eventsCount = 1
  )

>>>>>>> 574fcae1
// Used for testing cached issues because their counts are zeroed out.
fun IssueDetails.zeroCounts() = copy(impactedDevicesCount = 0, eventsCount = 0)
// Used for testing cached issues because their counts are zeroed out.
fun AppInsightsIssue.zeroCounts() = copy(issueDetails = issueDetails.zeroCounts())<|MERGE_RESOLUTION|>--- conflicted
+++ resolved
@@ -69,10 +69,6 @@
 
 val NOW = Instant.parse("2022-06-08T10:00:00Z")
 
-<<<<<<< HEAD
-val REPO_INFO =
-  RepoInfo(vcsKey = VCS_CATEGORY.TEST_VCS, rootPath = PROJECT_ROOT_PREFIX, revision = "123")
-=======
 const val REVISION_74081e5f = "74081e5f56a58788f3243fe8410c4b66e9c7c902"
 
 val REPO_INFO =
@@ -84,7 +80,6 @@
 
 val SAMPLE_KEYS = listOf(CustomKey("CSRF_TOKEN", "screen_view"), CustomKey("RAY_ID", "abcdeefg"))
 val SAMPLE_LOGS = listOf(Log(FAKE_10_HOURS_AGO, "fake_log", mapOf("key" to "value")))
->>>>>>> 574fcae1
 
 val ISSUE1 =
   AppInsightsIssue(
@@ -98,13 +93,8 @@
       "2.0.0",
       8L,
       13L,
-<<<<<<< HEAD
-      5L,
-      50L,
-=======
       3000L,
       50000000L,
->>>>>>> 574fcae1
       setOf(SignalType.SIGNAL_FRESH),
       "https://url.for-crash.com",
       0,
@@ -167,13 +157,9 @@
               )
             )
         ),
-<<<<<<< HEAD
-      appVcsInfo = AppVcsInfo(listOf(REPO_INFO))
-=======
       appVcsInfo = AppVcsInfo.ValidInfo(listOf(REPO_INFO)),
       customKeys = SAMPLE_KEYS,
       logs = SAMPLE_LOGS
->>>>>>> 574fcae1
     )
   )
 val ISSUE1_DETAILS =
@@ -343,8 +329,6 @@
     state = NoteState.CREATED
   )
 
-<<<<<<< HEAD
-=======
 val ISSUE_VARIANT =
   IssueVariant(
     id = "variant1",
@@ -363,7 +347,6 @@
     eventsCount = 1
   )
 
->>>>>>> 574fcae1
 // Used for testing cached issues because their counts are zeroed out.
 fun IssueDetails.zeroCounts() = copy(impactedDevicesCount = 0, eventsCount = 0)
 // Used for testing cached issues because their counts are zeroed out.
