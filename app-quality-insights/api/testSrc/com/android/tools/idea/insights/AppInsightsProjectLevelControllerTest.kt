--- conflicted
+++ resolved
@@ -131,13 +131,8 @@
             model.filters.copy(
               versions = MultiSelection.emptySelection(),
               devices = MultiSelection.emptySelection(),
-<<<<<<< HEAD
-              operatingSystems = MultiSelection.emptySelection()
-            )
-=======
               operatingSystems = MultiSelection.emptySelection(),
             ),
->>>>>>> 0d09370c
         )
       )
     client.completeIssuesCallWith(
@@ -826,11 +821,7 @@
           currentEvents =
             LoadingState.Ready(DynamicEventGallery(listOf(ISSUE2.sampleEvent), 0, "")),
           currentIssueDetails = LoadingState.Ready(ISSUE1_DETAILS),
-<<<<<<< HEAD
-          currentNotes = LoadingState.Ready(emptyList())
-=======
           currentNotes = LoadingState.Ready(emptyList()),
->>>>>>> 0d09370c
         )
       )
     return@runBlocking
@@ -1006,11 +997,7 @@
             )
           ),
         issueVariantsState = LoadingState.Ready(emptyList()),
-<<<<<<< HEAD
-        detailsState = LoadingState.Ready(ISSUE1_DETAILS)
-=======
         detailsState = LoadingState.Ready(ISSUE1_DETAILS),
->>>>>>> 0d09370c
       )
     assertThat(newModel)
       .isEqualTo(
@@ -1387,7 +1374,6 @@
           ),
         notesState = LoadingState.Ready(listOf(NOTE1)),
       )
-<<<<<<< HEAD
 
       // Flip back into online mode
       controllerRule.refreshAndConsumeLoadingState()
@@ -1400,11 +1386,11 @@
                 emptyList(),
                 emptyList(),
                 emptyList(),
-                Permission.FULL
+                Permission.FULL,
               )
             ),
           notesState = LoadingState.Ready(listOf(NOTE1)),
-          isTransitionToOnlineMode = true
+          isTransitionToOnlineMode = true,
         )
       assertThat(state.mode).isEqualTo(ConnectionMode.ONLINE)
 
@@ -1445,75 +1431,11 @@
           listOf(DEFAULT_FETCHED_VERSIONS),
           listOf(DEFAULT_FETCHED_DEVICES),
           listOf(DEFAULT_FETCHED_OSES),
-          DEFAULT_FETCHED_PERMISSIONS
-        )
-      )
-    )
-
-=======
-
-      // Flip back into online mode
-      controllerRule.refreshAndConsumeLoadingState()
-      state =
-        controllerRule.consumeFetchState(
-          state =
-            LoadingState.Ready(
-              IssueResponse(
-                listOf(testIssue),
-                emptyList(),
-                emptyList(),
-                emptyList(),
-                Permission.FULL,
-              )
-            ),
-          notesState = LoadingState.Ready(listOf(NOTE1)),
-          isTransitionToOnlineMode = true,
-        )
-      assertThat(state.mode).isEqualTo(ConnectionMode.ONLINE)
-
-      // Delete note and fail the call
-      controllerRule.controller.deleteNote(NOTE1)
-      state = controllerRule.consumeNext()
-      assertThat((state.currentNotes as LoadingState.Ready).value)
-        .containsExactly(NOTE1.copy(state = NoteState.DELETING))
-      client.completeDeleteNoteCallWith(LoadingState.NetworkFailure("failed"))
-      state = controllerRule.consumeNext()
-      assertThat((state.currentNotes as LoadingState.Ready).value).containsExactly(NOTE1)
-      state = controllerRule.consumeNext()
-      assertThat(state.mode).isEqualTo(ConnectionMode.OFFLINE)
-      controllerRule.consumeFetchState(
-        state =
-          LoadingState.Ready(
-            IssueResponse(listOf(testIssue), emptyList(), emptyList(), emptyList(), Permission.FULL)
-          ),
-        notesState = LoadingState.Ready(listOf(NOTE1)),
-      )
-    }
-
-  @Test
-  fun `when visibility type gets selected it propagates to the model`() = runBlocking {
-    // discard initial loading state, already tested above
-    controllerRule.consumeInitialState()
-
-    controllerRule.selectVisibilityType(VisibilityType.USER_PERCEIVED)
-
-    var model = controllerRule.consumeNext()
-    assertThat(model.filters.visibilityType.selected).isEqualTo(VisibilityType.USER_PERCEIVED)
-    assertThat(model.issues).isEqualTo(LoadingState.Loading)
-
-    client.completeIssuesCallWith(
-      LoadingState.Ready(
-        IssueResponse(
-          emptyList(),
-          listOf(DEFAULT_FETCHED_VERSIONS),
-          listOf(DEFAULT_FETCHED_DEVICES),
-          listOf(DEFAULT_FETCHED_OSES),
           DEFAULT_FETCHED_PERMISSIONS,
         )
       )
     )
 
->>>>>>> 0d09370c
     model = controllerRule.consumeNext()
     assertThat(model.filters.visibilityType.selected).isEqualTo(VisibilityType.USER_PERCEIVED)
     assertThat(model.issues).isInstanceOf(LoadingState.Ready::class.java)
@@ -1525,11 +1447,7 @@
         argThat { it.filters.visibilityType == VisibilityType.USER_PERCEIVED },
         any(),
         any(),
-<<<<<<< HEAD
-        any()
-=======
         any(),
->>>>>>> 0d09370c
       )
     return@runBlocking
   }
@@ -1543,17 +1461,10 @@
           emptyList(),
           emptyList(),
           emptyList(),
-<<<<<<< HEAD
-          Permission.READ_ONLY
-        )
-      ),
-      eventsState = LoadingState.Ready(EventPage(listOf(Event("1"), Event("2"), Event("3")), ""))
-=======
           Permission.READ_ONLY,
         )
       ),
       eventsState = LoadingState.Ready(EventPage(listOf(Event("1"), Event("2"), Event("3")), "")),
->>>>>>> 0d09370c
     )
 
     controllerRule.controller.nextEvent()
@@ -1575,17 +1486,10 @@
             emptyList(),
             emptyList(),
             emptyList(),
-<<<<<<< HEAD
-            Permission.READ_ONLY
-          )
-        ),
-        eventsState = LoadingState.Ready(EventPage(listOf(Event("1")), "abc"))
-=======
             Permission.READ_ONLY,
           )
         ),
         eventsState = LoadingState.Ready(EventPage(listOf(Event("1")), "abc")),
->>>>>>> 0d09370c
       )
 
       controllerRule.controller.nextEvent()
