/*
 * Copyright (C) 2023 The Android Open Source Project
 *
 * Licensed under the Apache License, Version 2.0 (the "License");
 * you may not use this file except in compliance with the License.
 * You may obtain a copy of the License at
 *
 *      http://www.apache.org/licenses/LICENSE-2.0
 *
 * Unless required by applicable law or agreed to in writing, software
 * distributed under the License is distributed on an "AS IS" BASIS,
 * WITHOUT WARRANTIES OR CONDITIONS OF ANY KIND, either express or implied.
 * See the License for the specific language governing permissions and
 * limitations under the License.
 */
package com.android.tools.idea.insights

import com.android.testutils.time.FakeClock
import com.android.tools.idea.insights.ai.AiInsight
import com.android.tools.idea.insights.analytics.IssueSelectionSource
import com.android.tools.idea.insights.client.IssueResponse
import com.android.tools.idea.insights.events.actions.Action
import com.android.tools.idea.testing.AndroidExecutorsRule
import com.google.common.truth.Truth.assertThat
import com.intellij.testFramework.ProjectRule
import java.time.Duration
import kotlinx.coroutines.TimeoutCancellationException
import kotlinx.coroutines.runBlocking
import kotlinx.coroutines.withTimeout
import org.junit.Rule
import org.junit.Test
import org.junit.rules.RuleChain
import org.mockito.kotlin.any
import org.mockito.kotlin.argThat
import org.mockito.kotlin.never
import org.mockito.kotlin.verify

class AppInsightsProjectLevelControllerTest {

  private val projectRule = ProjectRule()
  private val executorsRule = AndroidExecutorsRule()
  private val controllerRule = AppInsightsProjectLevelControllerRule(projectRule)

  @get:Rule
  val ruleChain = RuleChain.outerRule(projectRule).around(executorsRule).around(controllerRule)!!

  private val client: TestAppInsightsClient
    get() = controllerRule.client

  private val clock: FakeClock
    get() = controllerRule.clock

  @Test
  fun `when controller is initialized it emits a loading state and starts an issue fetch`() =
    runBlocking {
      controllerRule.updateConnections(listOf(CONNECTION1, CONNECTION2, PLACEHOLDER_CONNECTION))
      val model = controllerRule.consumeNext()
      assertThat(model)
        .isEqualTo(
          AppInsightsState(
            Selection(CONNECTION1, listOf(CONNECTION1, CONNECTION2, PLACEHOLDER_CONNECTION)),
            TEST_FILTERS,
            LoadingState.Loading,
          )
        )

      client.completeIssuesCallWith(
        LoadingState.Ready(
          IssueResponse(
            emptyList(),
            listOf(DEFAULT_FETCHED_VERSIONS),
            listOf(DEFAULT_FETCHED_DEVICES),
            listOf(DEFAULT_FETCHED_OSES),
            DEFAULT_FETCHED_PERMISSIONS,
          )
        )
      )

      assertThat(controllerRule.consumeNext())
        .isEqualTo(
          AppInsightsState(
            connections =
              Selection(CONNECTION1, listOf(CONNECTION1, CONNECTION2, PLACEHOLDER_CONNECTION)),
            filters =
              TEST_FILTERS.copy(
                versions =
                  MultiSelection(setOf(DEFAULT_FETCHED_VERSIONS), listOf(DEFAULT_FETCHED_VERSIONS)),
                devices =
                  MultiSelection(setOf(DEFAULT_FETCHED_DEVICES), listOf(DEFAULT_FETCHED_DEVICES)),
                operatingSystems =
                  MultiSelection(setOf(DEFAULT_FETCHED_OSES), listOf(DEFAULT_FETCHED_OSES)),
              ),
            issues = LoadingState.Ready(Timed(Selection.emptySelection(), clock.instant())),
            permission = Permission.FULL,
          )
        )
      verify(client).listTopOpenIssues(any(), any(), any(), any())
      return@runBlocking
    }

  @Test
  fun `when placeholder connection gets selected it propagates to the model`() = runBlocking {
    // discard initial loading state, already tested above
    val model = controllerRule.consumeInitialState()

    controllerRule.selectFirebaseConnection(PLACEHOLDER_CONNECTION)

    assertThat(controllerRule.consumeNext())
      .isEqualTo(
        model.copy(
          connections = model.connections.select(PLACEHOLDER_CONNECTION),
          issues =
            LoadingState.UnknownFailure(
              message = "Currently selected app is not configured with the current insights tool.",
              cause = UnconfiguredAppException,
            ),
          filters = TEST_FILTERS,
        )
      )
  }

  @Test
  fun `when connection gets selected it propagates to the model`() = runBlocking {
    // discard initial loading state, already tested above
    val model = controllerRule.consumeInitialState()

    controllerRule.selectFirebaseConnection(CONNECTION2)

    assertThat(controllerRule.consumeNext())
      .isEqualTo(
        model.copy(
          connections = model.connections.select(CONNECTION2),
          issues = LoadingState.Loading,
          filters =
            model.filters.copy(
              versions = MultiSelection.emptySelection(),
              devices = MultiSelection.emptySelection(),
              operatingSystems = MultiSelection.emptySelection(),
            ),
        )
      )
    client.completeIssuesCallWith(
      LoadingState.Ready(
        IssueResponse(
          emptyList(),
          listOf(DEFAULT_FETCHED_VERSIONS),
          listOf(DEFAULT_FETCHED_DEVICES),
          listOf(DEFAULT_FETCHED_OSES),
          DEFAULT_FETCHED_PERMISSIONS,
        )
      )
    )

    assertThat(controllerRule.consumeNext())
      .isEqualTo(
        model.copy(
          connections = model.connections.select(CONNECTION2),
          filters =
            TEST_FILTERS.copy(
              versions =
                MultiSelection(setOf(DEFAULT_FETCHED_VERSIONS), listOf(DEFAULT_FETCHED_VERSIONS)),
              devices =
                MultiSelection(setOf(DEFAULT_FETCHED_DEVICES), listOf(DEFAULT_FETCHED_DEVICES)),
              operatingSystems =
                MultiSelection(setOf(DEFAULT_FETCHED_OSES), listOf(DEFAULT_FETCHED_OSES)),
              signal = selectionOf(SignalType.SIGNAL_UNSPECIFIED),
            ),
          issues = LoadingState.Ready(Timed(Selection.emptySelection(), clock.instant())),
        )
      )
    verify(client)
      .listTopOpenIssues(
        argThat {
          connection == CONNECTION2 &&
            filters.versions == setOf(Version.ALL) &&
            filters.interval.duration == Duration.ofDays(30)
        },
        any(),
        any(),
        any(),
      )
    return@runBlocking
  }

  @Test
  fun `when connections get changed it propagates to the model, active connection remains`() =
    runBlocking {
      // discard initial loading state, already tested above
      val model = controllerRule.consumeInitialState()

      // Ensure the initial state.
      assertThat(model.connections)
        .isEqualTo(Selection(CONNECTION1, listOf(CONNECTION1, CONNECTION2, PLACEHOLDER_CONNECTION)))

      // Available connections get changed but active connection remains, thus no new fetch.
      controllerRule.updateConnections(listOf((CONNECTION1)))

      assertThat(controllerRule.consumeNext())
        .isEqualTo(
          model.copy(
            connections = Selection(CONNECTION1, listOf(CONNECTION1)),
            filters =
              TEST_FILTERS.copy(
                versions =
                  MultiSelection(setOf(DEFAULT_FETCHED_VERSIONS), listOf(DEFAULT_FETCHED_VERSIONS)),
                devices =
                  MultiSelection(setOf(DEFAULT_FETCHED_DEVICES), listOf(DEFAULT_FETCHED_DEVICES)),
                operatingSystems =
                  MultiSelection(setOf(DEFAULT_FETCHED_OSES), listOf(DEFAULT_FETCHED_OSES)),
                signal = selectionOf(SignalType.SIGNAL_UNSPECIFIED),
              ),
            issues = LoadingState.Ready(Timed(Selection.emptySelection(), clock.instant())),
          )
        )

      return@runBlocking
    }

  @Test
  fun `when connections get changed it propagates to the model, active connection is changed`() =
    runBlocking {
      // discard initial loading state, already tested above
      val model = controllerRule.consumeInitialState()

      // Ensure the initial state.
      assertThat(model.connections)
        .isEqualTo(Selection(CONNECTION1, listOf(CONNECTION1, CONNECTION2, PLACEHOLDER_CONNECTION)))

      // Available connections get changed. Since "VARIANT1" has been removed from the available
      // connections list, active connection falls to "VARIANT2". Thus, new fetch.
      controllerRule.updateConnections(listOf(CONNECTION2))

      assertThat(controllerRule.consumeNext())
        .isEqualTo(
          model.copy(
            connections = Selection(CONNECTION2, listOf(CONNECTION2)),
            issues = LoadingState.Loading,
            filters = TEST_FILTERS,
          )
        )
      client.completeIssuesCallWith(
        LoadingState.Ready(
          IssueResponse(
            emptyList(),
            listOf(DEFAULT_FETCHED_VERSIONS),
            listOf(DEFAULT_FETCHED_DEVICES),
            listOf(DEFAULT_FETCHED_OSES),
            DEFAULT_FETCHED_PERMISSIONS,
          )
        )
      )

      assertThat(controllerRule.consumeNext())
        .isEqualTo(
          model.copy(
            connections = Selection(CONNECTION2, listOf(CONNECTION2)),
            filters =
              TEST_FILTERS.copy(
                versions =
                  MultiSelection(setOf(DEFAULT_FETCHED_VERSIONS), listOf(DEFAULT_FETCHED_VERSIONS)),
                devices =
                  MultiSelection(setOf(DEFAULT_FETCHED_DEVICES), listOf(DEFAULT_FETCHED_DEVICES)),
                operatingSystems =
                  MultiSelection(setOf(DEFAULT_FETCHED_OSES), listOf(DEFAULT_FETCHED_OSES)),
                signal = selectionOf(SignalType.SIGNAL_UNSPECIFIED),
              ),
            issues = LoadingState.Ready(Timed(Selection.emptySelection(), clock.instant())),
          )
        )
      verify(client)
        .listTopOpenIssues(
          argThat {
            connection == CONNECTION2 &&
              filters.versions == setOf(Version.ALL) &&
              filters.interval.duration == Duration.ofDays(30)
          },
          any(),
          any(),
          any(),
        )
      return@runBlocking
    }

  @Test
  fun `correct selection is inferred when connections are updated`() = runBlocking {
    // discard initial loading state, already tested above
    val model = controllerRule.consumeInitialState()

    val unpreferredConnection = CONNECTION1.copy(isPreferred = false)
    val preferredConnection = CONNECTION2.copy(isPreferred = true)

    // Available connections get changed. Since "VARIANT1" has been removed from the available
    // connections list, active connection should fall to the preferred connection given the
    // preference setting.
    controllerRule.updateConnections(listOf(unpreferredConnection, preferredConnection))

    assertThat(controllerRule.consumeNext())
      .isEqualTo(
        model.copy(
          connections =
            Selection(preferredConnection, listOf(unpreferredConnection, preferredConnection)),
          issues = LoadingState.Loading,
          filters = TEST_FILTERS,
        )
      )
    client.completeIssuesCallWith(
      LoadingState.Ready(
        IssueResponse(
          emptyList(),
          listOf(DEFAULT_FETCHED_VERSIONS),
          listOf(DEFAULT_FETCHED_DEVICES),
          listOf(DEFAULT_FETCHED_OSES),
          DEFAULT_FETCHED_PERMISSIONS,
        )
      )
    )

    assertThat(controllerRule.consumeNext())
      .isEqualTo(
        model.copy(
          connections =
            Selection(preferredConnection, listOf(unpreferredConnection, preferredConnection)),
          filters =
            TEST_FILTERS.copy(
              versions =
                MultiSelection(setOf(DEFAULT_FETCHED_VERSIONS), listOf(DEFAULT_FETCHED_VERSIONS)),
              devices =
                MultiSelection(setOf(DEFAULT_FETCHED_DEVICES), listOf(DEFAULT_FETCHED_DEVICES)),
              operatingSystems =
                MultiSelection(setOf(DEFAULT_FETCHED_OSES), listOf(DEFAULT_FETCHED_OSES)),
              signal = selectionOf(SignalType.SIGNAL_UNSPECIFIED),
            ),
          issues = LoadingState.Ready(Timed(Selection.emptySelection(), clock.instant())),
        )
      )
    verify(client)
      .listTopOpenIssues(
        argThat {
          connection == preferredConnection &&
            filters.versions == setOf(Version.ALL) &&
            filters.interval.duration == Duration.ofDays(30)
        },
        any(),
        any(),
        any(),
      )
    return@runBlocking
  }

  @Test
  fun `when connections get changed it propagates to the model, placeholder connection is selected`() =
    runBlocking {
      // discard initial loading state, already tested above
      val model = controllerRule.consumeInitialState()

      // Ensure the initial state.
      assertThat(model.connections)
        .isEqualTo(Selection(CONNECTION1, listOf(CONNECTION1, CONNECTION2, PLACEHOLDER_CONNECTION)))

      // Available connections get changed. Since "VARIANT1" and "VARIANT2" have been removed
      // from the available connections list, active connection falls to the placeholder one,
      // thus no fetch (it's filtered out by [SafeFiltersAdapter]).
      controllerRule.updateConnections(listOf(PLACEHOLDER_CONNECTION))

      assertThat(controllerRule.consumeNext())
        .isEqualTo(
          model.copy(
            connections = Selection(PLACEHOLDER_CONNECTION, listOf(PLACEHOLDER_CONNECTION)),
            issues =
              LoadingState.UnknownFailure(
                message =
                  "Currently selected app is not configured with the current insights tool.",
                cause = UnconfiguredAppException,
              ),
            filters = TEST_FILTERS,
          )
        )
    }

  @Test
  fun `when version gets selected it propagates to the model`() = runBlocking {
    val newVersion = WithCount(42, Version("2", "2.0"))
    // discard initial loading state, already tested above
    val model =
      controllerRule.consumeInitialState(
        LoadingState.Ready(
          IssueResponse(
            emptyList(),
            listOf(DEFAULT_FETCHED_VERSIONS, newVersion),
            listOf(DEFAULT_FETCHED_DEVICES),
            listOf(DEFAULT_FETCHED_OSES),
            DEFAULT_FETCHED_PERMISSIONS,
          )
        )
      )

    controllerRule.selectVersions(setOf(newVersion.value))
    assertThat(controllerRule.consumeNext())
      .isEqualTo(model.selectVersions(setOf(newVersion.value)).copy(issues = LoadingState.Loading))

    client.completeIssuesCallWith(
      LoadingState.Ready(
        IssueResponse(
          emptyList(),
          listOf(DEFAULT_FETCHED_VERSIONS, newVersion),
          listOf(DEFAULT_FETCHED_DEVICES),
          listOf(DEFAULT_FETCHED_OSES),
          DEFAULT_FETCHED_PERMISSIONS,
        )
      )
    )
    assertThat(controllerRule.consumeNext())
      .isEqualTo(
        model
          .selectVersions(setOf(newVersion.value))
          .copy(issues = LoadingState.Ready(Timed(Selection.emptySelection(), clock.instant())))
      )
    verify(client)
      .listTopOpenIssues(
        argThat {
          connection == CONNECTION1 &&
            filters.versions == setOf(newVersion.value) &&
            filters.interval.duration == Duration.ofDays(30) &&
            filters.signal == SignalType.SIGNAL_UNSPECIFIED
        },
        any(),
        any(),
        any(),
      )
    return@runBlocking
  }

  @Test
  fun `when interval gets selected it propagates to the model`() = runBlocking {
    val newVersion = WithCount(42, Version("2", "2.0"))
    // discard initial loading state, already tested above
    controllerRule.consumeInitialState(
      LoadingState.Ready(
        IssueResponse(
          emptyList(),
          listOf(DEFAULT_FETCHED_VERSIONS, newVersion),
          listOf(DEFAULT_FETCHED_DEVICES),
          listOf(DEFAULT_FETCHED_OSES),
          DEFAULT_FETCHED_PERMISSIONS,
        )
      )
    )

    controllerRule.selectVersions(setOf(newVersion.value))

    val model = controllerRule.consumeNext()
    assertThat(model)
      .isEqualTo(model.selectVersions(setOf(newVersion.value)).copy(issues = LoadingState.Loading))

    client.completeIssuesCallWith(
      LoadingState.Ready(
        IssueResponse(
          emptyList(),
          listOf(DEFAULT_FETCHED_VERSIONS, newVersion),
          listOf(DEFAULT_FETCHED_DEVICES),
          listOf(DEFAULT_FETCHED_OSES),
          DEFAULT_FETCHED_PERMISSIONS,
        )
      )
    )

    val fetchedModel = controllerRule.consumeNext()
    assertThat(fetchedModel)
      .isEqualTo(
        model
          .selectVersions(setOf(newVersion.value))
          .copy(issues = LoadingState.Ready(Timed(Selection.emptySelection(), clock.instant())))
      )

    controllerRule.selectTimeInterval(TimeIntervalFilter.ONE_DAY)

    assertThat(controllerRule.consumeNext())
      .isEqualTo(
        fetchedModel
          .selectTimeInterval(TimeIntervalFilter.ONE_DAY)
          .copy(issues = LoadingState.Loading)
      )

    val anotherFetchedVersion = WithCount(11, Version("3", "3.0"))
    client.completeIssuesCallWith(
      LoadingState.Ready(
        IssueResponse(
          emptyList(),
          listOf(DEFAULT_FETCHED_VERSIONS, anotherFetchedVersion),
          listOf(DEFAULT_FETCHED_DEVICES),
          listOf(DEFAULT_FETCHED_OSES),
          DEFAULT_FETCHED_PERMISSIONS,
        )
      )
    )

    assertThat(controllerRule.consumeNext())
      .isEqualTo(
        model.copy(
          filters =
            model.filters
              .withTimeInterval(TimeIntervalFilter.ONE_DAY)
              .copy(
                versions =
                  MultiSelection(
                    emptySet(),
                    listOf(DEFAULT_FETCHED_VERSIONS, anotherFetchedVersion),
                  )
              ),
          issues = LoadingState.UnknownFailure(null, NoVersionsSelectedException),
        )
      )

    verify(client)
      .listTopOpenIssues(
        argThat {
          connection == CONNECTION1 &&
            filters.versions == setOf(newVersion.value) &&
            filters.interval.duration == Duration.ofDays(1)
        },
        any(),
        any(),
        any(),
      )
    return@runBlocking
  }

  @Test
  fun `refresh() should fetch new data`() = runBlocking {
    // discard initial loading state, already tested above
    controllerRule.consumeInitialState(
      LoadingState.Ready(
        IssueResponse(emptyList(), emptyList(), emptyList(), emptyList(), Permission.READ_ONLY)
      )
    )

    controllerRule.controller.refresh()
    val newModel = controllerRule.consumeNext()
    assertThat(newModel.issues).isEqualTo(LoadingState.Loading)

    val fetchedVersion = WithCount(42, Version("1", "1.0"))
    val fetchedDevice = WithCount(10, Device("Google", "Pixel 2"))
    val fetchedOs = WithCount(10, OperatingSystemInfo("11", "Android (11)"))
    client.completeIssuesCallWith(
      LoadingState.Ready(
        IssueResponse(
          emptyList(),
          listOf(fetchedVersion),
          listOf(fetchedDevice),
          listOf(fetchedOs),
          DEFAULT_FETCHED_PERMISSIONS,
        )
      )
    )

    assertThat(controllerRule.consumeNext())
      .isEqualTo(
        newModel.copy(
          filters =
            TEST_FILTERS.copy(
              versions = MultiSelection(setOf(fetchedVersion), listOf(fetchedVersion)),
              devices = MultiSelection(setOf(fetchedDevice), listOf(fetchedDevice)),
              operatingSystems = MultiSelection(setOf(fetchedOs), listOf(fetchedOs)),
              signal = selectionOf(SignalType.SIGNAL_UNSPECIFIED),
            ),
          issues = LoadingState.Ready(Timed(Selection.emptySelection(), clock.instant())),
          permission = DEFAULT_FETCHED_PERMISSIONS,
        )
      )
    return@runBlocking
  }

  @Test
  fun `refresh() within 100ms of issue fetch should fetch new data`() = runBlocking {
    val fetchedVersion = WithCount(42, Version("1", "1.0"))
    val fetchedDevice = WithCount(10, Device("Google", "Pixel 2"))
    val fetchedOs = WithCount(10, OperatingSystemInfo("11", "Android (11)"))
    // discard initial loading state, already tested above
    controllerRule.consumeInitialState(
      LoadingState.Ready(
        IssueResponse(
          emptyList(),
          listOf(fetchedVersion),
          listOf(fetchedDevice),
          listOf(fetchedOs),
          DEFAULT_FETCHED_PERMISSIONS,
        )
      )
    )

    val newModel = controllerRule.refreshAndConsumeLoadingState()
    client.completeIssuesCallWith(
      LoadingState.Ready(
        IssueResponse(
          emptyList(),
          listOf(fetchedVersion),
          listOf(fetchedDevice),
          listOf(fetchedOs),
          Permission.FULL,
        )
      )
    )
    controllerRule.consumeNext()

    // refresh immediately after fetch completes
    controllerRule.refreshAndConsumeLoadingState()
    client.completeIssuesCallWith(
      LoadingState.Ready(
        IssueResponse(
          emptyList(),
          listOf(fetchedVersion),
          listOf(fetchedDevice),
          listOf(fetchedOs),
          DEFAULT_FETCHED_PERMISSIONS,
        )
      )
    )

    assertThat(controllerRule.consumeNext())
      .isEqualTo(
        newModel.copy(
          filters =
            TEST_FILTERS.copy(
              versions = MultiSelection(setOf(fetchedVersion), listOf(fetchedVersion)),
              devices = MultiSelection(setOf(fetchedDevice), listOf(fetchedDevice)),
              operatingSystems = MultiSelection(setOf(fetchedOs), listOf(fetchedOs)),
              signal = selectionOf(SignalType.SIGNAL_UNSPECIFIED),
            ),
          issues = LoadingState.Ready(Timed(Selection.emptySelection(), clock.instant())),
        )
      )
    return@runBlocking
  }

  @Test
  fun `refresh() after selecting issue should keep selected issue`() = runBlocking {
    val model =
      controllerRule.consumeInitialState(
        LoadingState.Ready(
          IssueResponse(
            listOf(ISSUE2, ISSUE1),
            emptyList(),
            listOf(DEFAULT_FETCHED_DEVICES),
            listOf(DEFAULT_FETCHED_OSES),
            DEFAULT_FETCHED_PERMISSIONS,
          )
        )
      )

    controllerRule.selectIssue(ISSUE1, IssueSelectionSource.LIST)
    controllerRule.consumeNext()

    client.completeIssueVariantsCallWith(LoadingState.Ready(emptyList()))
    controllerRule.consumeNext()

    client.completeListEvents(LoadingState.Ready(EventPage(listOf(ISSUE1.sampleEvent), "")))
    controllerRule.consumeNext()

    client.completeDetailsCallWith(LoadingState.Ready(null))
    controllerRule.consumeNext()

    client.completeListNotesCallWith(LoadingState.Ready(emptyList()))
    controllerRule.consumeNext()

    client.completeFetchInsightCallWith(LoadingState.Ready(DEFAULT_AI_INSIGHT))
    controllerRule.consumeNext()

    controllerRule.refreshAndConsumeLoadingState()

    assertThat(
        controllerRule.consumeFetchState(
          state =
            LoadingState.Ready(
              IssueResponse(
                listOf(ISSUE2, ISSUE1),
                emptyList(),
                listOf(DEFAULT_FETCHED_DEVICES),
                listOf(DEFAULT_FETCHED_OSES),
                DEFAULT_FETCHED_PERMISSIONS,
              )
            ),
          detailsState = LoadingState.Ready(ISSUE1_DETAILS),
          eventsState = LoadingState.Ready(EventPage(listOf(Event("1")), "")),
          notesState = LoadingState.Ready(emptyList()),
        )
      )
      .isEqualTo(
        model.copy(
          issues =
            LoadingState.Ready(Timed(Selection(ISSUE1, listOf(ISSUE2, ISSUE1)), clock.instant())),
          currentIssueDetails = LoadingState.Ready(ISSUE1_DETAILS),
          currentNotes = LoadingState.Ready(emptyList()),
          currentEvents = LoadingState.Ready(DynamicEventGallery(listOf(Event("1")), 0, "")),
          permission = Permission.FULL,
          currentInsight = LoadingState.Ready(DEFAULT_AI_INSIGHT),
        )
      )
    return@runBlocking
  }

  @Test
  fun `when no fatalities are selected, state changes should fail`() = runBlocking {
    val newVersion = WithCount(42, Version("2", "2.0"))
    // discard initial loading state, already tested above
    controllerRule.consumeInitialState(
      LoadingState.Ready(
        IssueResponse(
          emptyList(),
          listOf(DEFAULT_FETCHED_VERSIONS, newVersion),
          listOf(DEFAULT_FETCHED_DEVICES),
          listOf(DEFAULT_FETCHED_OSES),
          DEFAULT_FETCHED_PERMISSIONS,
        )
      )
    )

    controllerRule.toggleFatality(FailureType.FATAL)
    controllerRule.consumeNext()
    controllerRule.toggleFatality(FailureType.NON_FATAL)
    controllerRule.consumeNext()
    controllerRule.toggleFatality(FailureType.ANR)
    assertThat(controllerRule.consumeNext().issues)
      .isEqualTo(LoadingState.UnknownFailure(null, NoTypesSelectedException))
    controllerRule.selectVersions(emptySet())
    assertThat(controllerRule.consumeNext().issues)
      .isEqualTo(LoadingState.UnknownFailure(null, NoVersionsSelectedException))
    return@runBlocking
  }

  @Test
  fun `when no versions are selected, state changes should fail`() = runBlocking {
    val newVersion = WithCount(42, Version("2", "2.0"))
    // discard initial loading state, already tested above
    controllerRule.consumeInitialState(
      LoadingState.Ready(
        IssueResponse(
          emptyList(),
          listOf(DEFAULT_FETCHED_VERSIONS, newVersion),
          listOf(DEFAULT_FETCHED_DEVICES),
          listOf(DEFAULT_FETCHED_OSES),
          DEFAULT_FETCHED_PERMISSIONS,
        )
      )
    )
    controllerRule.selectVersions(emptySet())
    assertThat(controllerRule.consumeNext().issues)
      .isEqualTo(LoadingState.UnknownFailure(null, NoVersionsSelectedException))
    controllerRule.toggleFatality(FailureType.FATAL)
    assertThat(controllerRule.consumeNext().issues)
      .isEqualTo(LoadingState.UnknownFailure(null, NoVersionsSelectedException))
    return@runBlocking
  }

  @Test
  fun `when no devices are selected, state changes should fail`() = runBlocking {
    val newDevice = WithCount(42, Device("Google", "Pixel 2"))
    // discard initial loading state, already tested above
    controllerRule.consumeInitialState(
      LoadingState.Ready(
        IssueResponse(
          emptyList(),
          listOf(DEFAULT_FETCHED_VERSIONS),
          listOf(DEFAULT_FETCHED_DEVICES, newDevice),
          listOf(DEFAULT_FETCHED_OSES),
          DEFAULT_FETCHED_PERMISSIONS,
        )
      )
    )
    controllerRule.selectDevices(emptySet())
    assertThat(controllerRule.consumeNext().issues)
      .isEqualTo(LoadingState.UnknownFailure(null, NoDevicesSelectedException))
    controllerRule.toggleFatality(FailureType.FATAL)
    assertThat(controllerRule.consumeNext().issues)
      .isEqualTo(LoadingState.UnknownFailure(null, NoDevicesSelectedException))
    return@runBlocking
  }

  @Test
  fun `when issue gets selected it propagates to the model`() = runBlocking {
    // discard initial loading state, already tested above
    val model =
      controllerRule.consumeInitialState(
        LoadingState.Ready(
          IssueResponse(
            listOf(ISSUE1, ISSUE2),
            emptyList(),
            emptyList(),
            emptyList(),
            DEFAULT_FETCHED_PERMISSIONS,
          )
        )
      )

    assertThat(model.issues).isInstanceOf(LoadingState.Ready::class.java)
    assertThat((model.issues as LoadingState.Ready).value.value)
      .isEqualTo(Selection(ISSUE1, listOf(ISSUE1, ISSUE2)))
    assertThat(model.currentIssueVariants)
      .isEqualTo(LoadingState.Ready(Selection(null, emptyList())))
    assertThat(model.currentEvents).isEqualTo(LoadingState.Ready(null))
    assertThat(model.currentIssueDetails).isEqualTo(LoadingState.Ready(null))
    assertThat(model.currentNotes).isEqualTo(LoadingState.Ready(emptyList<Note>()))

    controllerRule.selectIssue(ISSUE2, IssueSelectionSource.LIST)

    assertThat(controllerRule.consumeNext())
      .isEqualTo(
        model.copy(
          issues = model.issues.map { Timed(it.value.select(ISSUE2), clock.instant()) },
          currentIssueVariants = LoadingState.Loading,
          currentEvents = LoadingState.Loading,
          currentIssueDetails = LoadingState.Loading,
          currentNotes = LoadingState.Loading,
          currentInsight = LoadingState.Loading,
        )
      )

    client.completeIssueVariantsCallWith(LoadingState.Ready(listOf(ISSUE_VARIANT)))
    controllerRule.consumeNext()

    client.completeListEvents(LoadingState.Ready(EventPage(listOf(ISSUE2.sampleEvent), "")))
    controllerRule.consumeNext()

    client.completeDetailsCallWith(LoadingState.Ready(ISSUE1_DETAILS))
    controllerRule.consumeNext()

    client.completeListNotesCallWith(LoadingState.Ready(emptyList()))
    controllerRule.consumeNext()

    client.completeFetchInsightCallWith(LoadingState.Ready(DEFAULT_AI_INSIGHT))

    assertThat(controllerRule.consumeNext())
      .isEqualTo(
        model.copy(
          issues = model.issues.map { Timed(it.value.select(ISSUE2), clock.instant()) },
          currentIssueVariants = LoadingState.Ready(Selection(null, listOf(ISSUE_VARIANT))),
          currentEvents =
            LoadingState.Ready(DynamicEventGallery(listOf(ISSUE2.sampleEvent), 0, "")),
          currentIssueDetails = LoadingState.Ready(ISSUE1_DETAILS),
          currentNotes = LoadingState.Ready(emptyList()),
          currentInsight = LoadingState.Ready(DEFAULT_AI_INSIGHT),
        )
      )
    return@runBlocking
  }

  @Test
  fun `when fatality is toggled it propagates to the model`() =
    runBlocking<Unit> {
      val issuesResponse =
        LoadingState.Ready(
          IssueResponse(
            emptyList(),
            listOf(DEFAULT_FETCHED_VERSIONS),
            listOf(DEFAULT_FETCHED_DEVICES),
            listOf(DEFAULT_FETCHED_OSES),
            DEFAULT_FETCHED_PERMISSIONS,
          )
        )
      controllerRule.consumeInitialState(issuesResponse)

      controllerRule.toggleFatality(FailureType.FATAL)
      assertThat(controllerRule.consumeNext().filters.failureTypeToggles.selected)
        .containsExactly(FailureType.ANR, FailureType.NON_FATAL)
      client.completeIssuesCallWith(issuesResponse)
      assertThat(controllerRule.consumeNext().filters.failureTypeToggles.selected)
        .containsExactly(FailureType.ANR, FailureType.NON_FATAL)
      verify(client)
        .listTopOpenIssues(
          argThat {
            filters.eventTypes.size == 2 &&
              filters.eventTypes.containsAll(listOf(FailureType.ANR, FailureType.NON_FATAL))
          },
          any(),
          any(),
          any(),
        )

      controllerRule.toggleFatality(FailureType.NON_FATAL)
      client.completeIssuesCallWith(issuesResponse)
      controllerRule.consumeNext()
      assertThat(controllerRule.consumeNext().filters.failureTypeToggles.selected)
        .containsExactly(FailureType.ANR)

      controllerRule.toggleFatality(FailureType.ANR)
      assertThat(controllerRule.consumeNext().filters.failureTypeToggles.selected).isEmpty()
      verify(client, never())
        .listTopOpenIssues(argThat { filters.eventTypes.isEmpty() }, any(), any(), any())

      controllerRule.toggleFatality(FailureType.FATAL)
      client.completeIssuesCallWith(issuesResponse)
      assertThat(controllerRule.consumeNext().filters.failureTypeToggles.selected)
        .containsExactly(FailureType.FATAL)
      verify(client)
        .listTopOpenIssues(
          argThat {
            filters.eventTypes.size == 1 && filters.eventTypes.contains(FailureType.FATAL)
          },
          any(),
          any(),
          any(),
        )
    }

  @Test
  fun `successful fetches should save snapshots, and persist them through failures`() =
    runBlocking {
      val fetchedVersion = WithCount(42, Version("1", "1.0"))
      val fetchedDevice = WithCount(10, Device("Google", "Pixel 2"))
      val fetchedOs = WithCount(10, OperatingSystemInfo("11", "Android (11)"))
      // discard initial loading state, already tested above
      controllerRule.consumeInitialState(
        LoadingState.Ready(
          IssueResponse(
            emptyList(),
            listOf(fetchedVersion),
            listOf(fetchedDevice),
            listOf(fetchedOs),
            DEFAULT_FETCHED_PERMISSIONS,
          )
        )
      )

      controllerRule.controller.refresh()
      var newModel = controllerRule.consumeNext()
      assertThat(newModel.issues).isEqualTo(LoadingState.Loading)
      client.completeIssuesCallWith(
        LoadingState.Ready(
          IssueResponse(
            listOf(ISSUE1),
            listOf(fetchedVersion),
            listOf(fetchedDevice),
            listOf(fetchedOs),
            DEFAULT_FETCHED_PERMISSIONS,
          )
        )
      )

      newModel = controllerRule.consumeNext()
      assertThat(newModel)
        .isEqualTo(
          newModel.copy(
            filters =
              TEST_FILTERS.copy(
                versions = MultiSelection(setOf(fetchedVersion), listOf(fetchedVersion)),
                devices = MultiSelection(setOf(fetchedDevice), listOf(fetchedDevice)),
                operatingSystems = MultiSelection(setOf(fetchedOs), listOf(fetchedOs)),
                signal = selectionOf(SignalType.SIGNAL_UNSPECIFIED),
              ),
            issues = LoadingState.Ready(Timed(Selection(ISSUE1, listOf(ISSUE1)), clock.instant())),
            currentIssueDetails = LoadingState.Loading,
            currentNotes = LoadingState.Loading,
          )
        )

      client.completeDetailsCallWith(LoadingState.Ready(ISSUE1_DETAILS))
      controllerRule.consumeNext()
      client.completeListNotesCallWith(LoadingState.Ready(emptyList()))
      newModel = controllerRule.consumeNext()

      assertThat(newModel)
        .isEqualTo(
          newModel.copy(
            issues = LoadingState.Ready(Timed(Selection(ISSUE1, listOf(ISSUE1)), clock.instant())),
            currentIssueDetails = LoadingState.Ready(ISSUE1_DETAILS),
            currentNotes = LoadingState.Ready(emptyList()),
          )
        )

      controllerRule.refreshAndConsumeLoadingState()
      client.completeIssuesCallWith(LoadingState.UnknownFailure(null))

      assertThat(controllerRule.consumeNext())
        .isEqualTo(
          newModel.copy(
            issues = LoadingState.UnknownFailure(null),
            currentIssueVariants = LoadingState.Ready(null),
            currentEvents = LoadingState.Ready(null),
            currentIssueDetails = LoadingState.Ready(null),
            currentNotes = LoadingState.Ready(null),
            currentInsight = LoadingState.Ready(null),
          )
        )
      return@runBlocking
    }

  @Test
  fun `snapshots can be loaded`() = runBlocking {
    val fetchedVersion = WithCount(42, Version("1", "1.0"))
    // discard initial loading state, already tested above
    val startingState =
      controllerRule.consumeInitialState(
        LoadingState.Ready(
          IssueResponse(
            emptyList(),
            listOf(fetchedVersion),
            listOf(DEFAULT_FETCHED_DEVICES),
            listOf(DEFAULT_FETCHED_OSES),
            DEFAULT_FETCHED_PERMISSIONS,
          )
        )
      )

    controllerRule.refreshAndConsumeLoadingState()
    val newModel =
      controllerRule.consumeFetchState(
        state =
          LoadingState.Ready(
            IssueResponse(
              listOf(ISSUE1),
              listOf(fetchedVersion),
              listOf(DEFAULT_FETCHED_DEVICES),
              listOf(DEFAULT_FETCHED_OSES),
              DEFAULT_FETCHED_PERMISSIONS,
            )
          ),
        issueVariantsState = LoadingState.Ready(emptyList()),
        detailsState = LoadingState.Ready(ISSUE1_DETAILS),
        eventsState = LoadingState.Ready(EventPage(listOf(Event("1")), "")),
      )
    assertThat(newModel)
      .isEqualTo(
        startingState.copy(
          issues = LoadingState.Ready(Timed(Selection(ISSUE1, listOf(ISSUE1)), clock.instant())),
          currentIssueVariants = LoadingState.Ready(Selection(null, emptyList())),
          currentIssueDetails = LoadingState.Ready(ISSUE1_DETAILS),
          currentNotes = LoadingState.Ready(emptyList()),
          currentInsight = LoadingState.Ready(DEFAULT_AI_INSIGHT),
<<<<<<< HEAD
=======
          currentEvents = LoadingState.Ready(DynamicEventGallery(listOf(Event("1")), 0, "")),
>>>>>>> 8b7d83e8
        )
      )

    controllerRule.refreshAndConsumeLoadingState()
    client.completeIssuesCallWith(LoadingState.UnknownFailure(null))
    assertThat(controllerRule.consumeNext())
      .isEqualTo(
        newModel.copy(
          issues = LoadingState.UnknownFailure(null),
          currentEvents = LoadingState.Ready(null),
          currentIssueVariants = LoadingState.Ready(null),
          currentIssueDetails = LoadingState.Ready(null),
          currentNotes = LoadingState.Ready(null),
          currentInsight = LoadingState.Ready(null),
        )
      )

    controllerRule.revertToSnapshot(newModel)
    assertThat(controllerRule.consumeNext()).isEqualTo(newModel)
    return@runBlocking
  }

  @Test
  fun `state is cancellableTimeoutException`() {
    val state =
      LoadingState.UnknownFailure(
        null,
        cause = RevertibleException(snapshot = null, CancellableTimeoutException),
      )
    assertThat(state.isCancellableTimeoutException()).isTrue()
  }

  @Test
  fun `when issue gets closed or opened it propagates to the model`() = runBlocking {
    // discard initial loading state, already tested above
    controllerRule.consumeInitialState(
      LoadingState.Ready(
        IssueResponse(
          listOf(ISSUE1, ISSUE2),
          emptyList(),
          emptyList(),
          emptyList(),
          Permission.READ_ONLY,
        )
      )
    )

    controllerRule.controller.closeIssue(ISSUE1)

    val closingIssue = ISSUE1.copy(state = IssueState.CLOSING)
    assertThat(controllerRule.consumeNext().selectedIssue).isEqualTo(closingIssue)

    client.completeUpdateIssueStateCallWith(LoadingState.Ready(Unit))
    val closedIssue = closingIssue.copy(state = IssueState.CLOSED)
    assertThat(controllerRule.consumeNext().selectedIssue).isEqualTo(closedIssue)

    controllerRule.controller.openIssue(closedIssue)
    assertThat(controllerRule.consumeNext().selectedIssue)
      .isEqualTo(ISSUE1.copy(state = IssueState.OPENING))

    client.completeUpdateIssueStateCallWith(LoadingState.Ready(Unit))
    assertThat(controllerRule.consumeNext().selectedIssue).isEqualTo(ISSUE1)
  }

  @Test
  fun `when a signal filter is selected it propagates to the model`() = runBlocking {
    val model =
      controllerRule.consumeInitialState(
        LoadingState.Ready(
          IssueResponse(
            emptyList(),
            listOf(DEFAULT_FETCHED_VERSIONS),
            listOf(DEFAULT_FETCHED_DEVICES),
            listOf(DEFAULT_FETCHED_OSES),
            DEFAULT_FETCHED_PERMISSIONS,
          )
        )
      )

    controllerRule.selectSignal(SignalType.SIGNAL_FRESH)
    assertThat(controllerRule.consumeNext())
      .isEqualTo(model.selectSignal(SignalType.SIGNAL_FRESH).copy(issues = LoadingState.Loading))

    client.completeIssuesCallWith(
      LoadingState.Ready(
        IssueResponse(
          listOf(ISSUE1),
          listOf(DEFAULT_FETCHED_VERSIONS),
          listOf(DEFAULT_FETCHED_DEVICES),
          listOf(DEFAULT_FETCHED_OSES),
          DEFAULT_FETCHED_PERMISSIONS,
        )
      )
    )

    assertThat(controllerRule.consumeNext())
      .isEqualTo(
        model
          .selectSignal(SignalType.SIGNAL_FRESH)
          .copy(
            issues =
              LoadingState.Ready(
                Timed(Selection(selected = ISSUE1, listOf(ISSUE1)), clock.instant())
              ),
            currentIssueVariants = LoadingState.Loading,
            currentEvents = LoadingState.Loading,
            currentIssueDetails = LoadingState.Loading,
            currentNotes = LoadingState.Loading,
            currentInsight = LoadingState.Loading,
          )
      )

    return@runBlocking
  }

  @Test
  fun `when new note gets created and deleted it propagates to the model`() = runBlocking {
    // discard initial loading state, already tested above
    controllerRule.consumeInitialState(
      LoadingState.Ready(
        IssueResponse(
          listOf(ISSUE1, ISSUE2),
          emptyList(),
          emptyList(),
          emptyList(),
          Permission.FULL,
        )
      )
    )

    // Create a new note and check the state of the current notes.
    controllerRule.controller.addNote(ISSUE1, NOTE1_BODY)
    var newModel = controllerRule.consumeNext()
    (newModel.currentNotes as LoadingState.Ready)
      .value!!
      .map { it.body to it.state }
      .let { assertThat(it).containsExactlyElementsIn(listOf(NOTE1_BODY to NoteState.CREATING)) }

    client.completeCreateNoteCallWith(LoadingState.Ready(NOTE1))

    newModel = controllerRule.consumeNext()
    assertThat(newModel.currentNotes).isEqualTo(LoadingState.Ready(listOf(NOTE1)))

    // Delete this newly created note and check the state of the current notes.
    controllerRule.controller.deleteNote(NOTE1)
    newModel = controllerRule.consumeNext()
    (newModel.currentNotes as LoadingState.Ready)
      .value!!
      .map { it.body to it.state }
      .let { assertThat(it).containsExactlyElementsIn(listOf(NOTE1_BODY to NoteState.DELETING)) }

    client.completeDeleteNoteCallWith(LoadingState.Ready(Unit))

    newModel = controllerRule.consumeNext()
    assertThat(newModel.currentNotes).isEqualTo(LoadingState.Ready(emptyList<Note>()))
  }

  @Test
  fun `permission denied when creating a new note, rollback`() = runBlocking {
    controllerRule.consumeInitialState(
      state =
        LoadingState.Ready(
          IssueResponse(
            listOf(ISSUE1, ISSUE2),
            emptyList(),
            emptyList(),
            emptyList(),
            Permission.FULL,
          )
        ),
      // Ensure we have notes fetched before the following "add" or "delete" actions.
      notesState = LoadingState.Ready(listOf(NOTE1)),
    )

    // Create a new note and check the state of the current notes.
    controllerRule.controller.addNote(ISSUE1, NOTE2_BODY)
    var newModel = controllerRule.consumeNext()
    (newModel.currentNotes as LoadingState.Ready)
      .value!!
      .map { it.body to it.state }
      .let {
        assertThat(it)
          .containsExactlyElementsIn(
            listOf(NOTE2_BODY to NoteState.CREATING, NOTE1_BODY to NoteState.CREATED)
          )
      }
    client.completeCreateNoteCallWith(LoadingState.PermissionDenied("Permission Denied."))

    newModel = controllerRule.consumeNext()
    assertThat(newModel.permission).isEqualTo(Permission.READ_ONLY)
    assertThat(newModel.currentNotes).isEqualTo(LoadingState.Ready(listOf(NOTE1)))
  }

  @Test
  fun `permission denied when deleting a note, rollback`() = runBlocking {
    // Ensure we have notes fetched before the following "add" or "delete" actions.
    controllerRule.consumeInitialState(
      state =
        LoadingState.Ready(
          IssueResponse(
            listOf(ISSUE1, ISSUE2),
            emptyList(),
            emptyList(),
            emptyList(),
            Permission.FULL,
          )
        ),
      notesState = LoadingState.Ready(listOf(NOTE2, NOTE1)),
    )

    // Delete this note and check the state of the current notes.
    controllerRule.controller.deleteNote(NOTE1)
    var newModel = controllerRule.consumeNext()
    (newModel.currentNotes as LoadingState.Ready)
      .value!!
      .map { it.body to it.state }
      .let {
        assertThat(it)
          .containsExactlyElementsIn(
            listOf(NOTE2_BODY to NoteState.CREATED, NOTE1_BODY to NoteState.DELETING)
          )
      }

    client.completeDeleteNoteCallWith(LoadingState.PermissionDenied("Permission Denied."))

    newModel = controllerRule.consumeNext()
    assertThat(newModel.permission).isEqualTo(Permission.READ_ONLY)
    assertThat(newModel.currentNotes).isEqualTo(LoadingState.Ready(listOf(NOTE2, NOTE1)))
  }

  @Test
  fun `enter offline mode puts AppInsightsState into offline mode`() = runBlocking {
    // discard initial loading state, already tested above
    controllerRule.consumeInitialState(
      LoadingState.Ready(
        IssueResponse(
          listOf(ISSUE1, ISSUE2),
          emptyList(),
          emptyList(),
          emptyList(),
          Permission.READ_ONLY,
        )
      )
    )

    controllerRule.enterOfflineMode()
    val state = controllerRule.consumeNext()

    assertThat(state.mode).isEqualTo(ConnectionMode.OFFLINE)
    assertThat(state.issues).isEqualTo(LoadingState.Loading)
    assertThat(state.currentIssueDetails).isEqualTo(LoadingState.Ready(null))
    assertThat(state.currentNotes).isEqualTo(LoadingState.Ready(null))
  }

  @Test
  fun `network failure in fetching issues propagates to model`() = runBlocking {
    // discard initial loading state, already tested above
    controllerRule.consumeInitialState(
      LoadingState.Ready(
        IssueResponse(
          listOf(ISSUE1, ISSUE2),
          emptyList(),
          emptyList(),
          emptyList(),
          Permission.READ_ONLY,
        )
      )
    )

    controllerRule.refreshAndConsumeLoadingState()
    client.completeIssuesCallWith(LoadingState.NetworkFailure("test"))
    assertThat(controllerRule.consumeNext().issues)
      .isInstanceOf(LoadingState.NetworkFailure::class.java)
  }

  @Test
  fun `refresh performs a hard fetch and puts AppInsightsState in online mode if successful`() =
    runBlocking {
      // discard initial loading state, already tested above
      controllerRule.consumeInitialState(
        LoadingState.Ready(
          IssueResponse(
            listOf(ISSUE1, ISSUE2),
            emptyList(),
            emptyList(),
            emptyList(),
            Permission.READ_ONLY,
          )
        )
      )

      controllerRule.enterOfflineMode()
      assertThat(controllerRule.consumeNext().mode).isEqualTo(ConnectionMode.OFFLINE)

      with(
        controllerRule.consumeFetchState(
          LoadingState.Ready(
            IssueResponse(
              listOf(ISSUE2),
              emptyList(),
              emptyList(),
              emptyList(),
              Permission.READ_ONLY,
            )
          )
        )
      ) {
        assertThat(mode).isEqualTo(ConnectionMode.OFFLINE)
        assertThat(issues)
          .isEqualTo(LoadingState.Ready(Timed(Selection(ISSUE2, listOf(ISSUE2)), clock.instant())))
      }

      clock.advanceTimeBy(10)
      controllerRule.refreshAndConsumeLoadingState()
      with(
        controllerRule.consumeFetchState(
          LoadingState.Ready(
            IssueResponse(
              listOf(ISSUE1),
              emptyList(),
              emptyList(),
              emptyList(),
              Permission.READ_ONLY,
            )
          ),
          isTransitionToOnlineMode = true,
        )
      ) {
        assertThat(mode).isEqualTo(ConnectionMode.ONLINE)
        assertThat(issues)
          .isEqualTo(LoadingState.Ready(Timed(Selection(ISSUE1, listOf(ISSUE1)), clock.instant())))
      }
    }

  @Test
  fun `add and delete note triggers offline mode on network failure`() =
    runBlocking<Unit> {
      val testIssue = ISSUE1.copy(issueDetails = ISSUE1.issueDetails.copy(notesCount = 1))
      // discard initial loading state, already tested above
      var state =
        controllerRule.consumeInitialState(
          state =
            LoadingState.Ready(
              IssueResponse(
                listOf(testIssue),
                emptyList(),
                emptyList(),
                emptyList(),
                Permission.FULL,
              )
            ),
          notesState = LoadingState.Ready(listOf(NOTE1)),
        )
      assertThat(state.issues.selected().issueDetails.notesCount).isEqualTo(1)

      // Create note and fail the call
      controllerRule.controller.addNote(ISSUE1, NOTE2_BODY)
      state = controllerRule.consumeNext()
      assertThat((state.currentNotes as LoadingState.Ready).value).hasSize(2)
      client.completeCreateNoteCallWith(LoadingState.NetworkFailure("failed"))
      state = controllerRule.consumeNext()
      assertThat((state.currentNotes as LoadingState.Ready).value).hasSize(1)
      state = controllerRule.consumeNext()
      assertThat(state.mode).isEqualTo(ConnectionMode.OFFLINE)
      controllerRule.consumeFetchState(
        state =
          LoadingState.Ready(
            IssueResponse(listOf(testIssue), emptyList(), emptyList(), emptyList(), Permission.FULL)
          ),
        notesState = LoadingState.Ready(listOf(NOTE1)),
      )

      // Flip back into online mode
      controllerRule.refreshAndConsumeLoadingState()
      state =
        controllerRule.consumeFetchState(
          state =
            LoadingState.Ready(
              IssueResponse(
                listOf(testIssue),
                emptyList(),
                emptyList(),
                emptyList(),
                Permission.FULL,
              )
            ),
          notesState = LoadingState.Ready(listOf(NOTE1)),
          isTransitionToOnlineMode = true,
        )
      assertThat(state.mode).isEqualTo(ConnectionMode.ONLINE)

      // Delete note and fail the call
      controllerRule.controller.deleteNote(NOTE1)
      state = controllerRule.consumeNext()
      assertThat((state.currentNotes as LoadingState.Ready).value)
        .containsExactly(NOTE1.copy(state = NoteState.DELETING))
      client.completeDeleteNoteCallWith(LoadingState.NetworkFailure("failed"))
      state = controllerRule.consumeNext()
      assertThat((state.currentNotes as LoadingState.Ready).value).containsExactly(NOTE1)
      state = controllerRule.consumeNext()
      assertThat(state.mode).isEqualTo(ConnectionMode.OFFLINE)
      controllerRule.consumeFetchState(
        state =
          LoadingState.Ready(
            IssueResponse(listOf(testIssue), emptyList(), emptyList(), emptyList(), Permission.FULL)
          ),
        notesState = LoadingState.Ready(listOf(NOTE1)),
      )
    }

  @Test
  fun `when visibility type gets selected it propagates to the model`() = runBlocking {
    // discard initial loading state, already tested above
    controllerRule.consumeInitialState()

    controllerRule.selectVisibilityType(VisibilityType.USER_PERCEIVED)

    var model = controllerRule.consumeNext()
    assertThat(model.filters.visibilityType.selected).isEqualTo(VisibilityType.USER_PERCEIVED)
    assertThat(model.issues).isEqualTo(LoadingState.Loading)

    client.completeIssuesCallWith(
      LoadingState.Ready(
        IssueResponse(
          emptyList(),
          listOf(DEFAULT_FETCHED_VERSIONS),
          listOf(DEFAULT_FETCHED_DEVICES),
          listOf(DEFAULT_FETCHED_OSES),
          DEFAULT_FETCHED_PERMISSIONS,
        )
      )
    )

    model = controllerRule.consumeNext()
    assertThat(model.filters.visibilityType.selected).isEqualTo(VisibilityType.USER_PERCEIVED)
    assertThat(model.issues).isInstanceOf(LoadingState.Ready::class.java)
    assertThat(model.issues.map { it.value })
      .isEqualTo(LoadingState.Ready(Selection<AppInsightsIssue>(null, emptyList())))

    verify(client)
      .listTopOpenIssues(
        argThat { filters.visibilityType == VisibilityType.USER_PERCEIVED },
        any(),
        any(),
        any(),
      )
    return@runBlocking
  }

  @Test
  fun `next and previous events propagates state changes to model`() = runBlocking {
    controllerRule.consumeInitialState(
      LoadingState.Ready(
        IssueResponse(
          listOf(ISSUE1, ISSUE2),
          emptyList(),
          emptyList(),
          emptyList(),
          Permission.READ_ONLY,
        )
      ),
      eventsState = LoadingState.Ready(EventPage(listOf(Event("1"), Event("2"), Event("3")), "")),
    )

    controllerRule.controller.nextEvent()
    var state = controllerRule.consumeNext()
    assertThat(state.selectedEvent).isEqualTo(Event("2"))

    controllerRule.controller.previousEvent()
    state = controllerRule.consumeNext()
    assertThat(state.selectedEvent).isEqualTo(Event("1"))
  }

  @Test
  fun `next event triggers querying of next page of events when token is available`() =
    runBlocking {
      controllerRule.consumeInitialState(
        LoadingState.Ready(
          IssueResponse(
            listOf(ISSUE1, ISSUE2),
            emptyList(),
            emptyList(),
            emptyList(),
            Permission.READ_ONLY,
          )
        ),
        eventsState = LoadingState.Ready(EventPage(listOf(Event("1"), Event("2")), "abc")),
      )

      controllerRule.controller.nextEvent()
      client.completeListEvents(LoadingState.Ready(EventPage(listOf(Event("3")), "")))
      val state = controllerRule.consumeNext()

      assertThat(state.selectedEvent).isEqualTo(Event("2"))
    }

  @Test
  fun `default to using issue sample event when in offline mode`() = runBlocking {
    controllerRule.consumeInitialState()

    controllerRule.enterOfflineMode()
    controllerRule.consumeNext()

    val state =
      controllerRule.consumeFetchState(
        LoadingState.Ready(
          IssueResponse(listOf(ISSUE1), emptyList(), emptyList(), emptyList(), Permission.READ_ONLY)
        )
      )

    assertThat(state.currentEvents)
      .isEqualTo(LoadingState.Ready(DynamicEventGallery(listOf(ISSUE1.sampleEvent), 0, "")))
    assertThat(state.selectedEvent).isEqualTo(ISSUE1.sampleEvent)
  }

  @Test
  fun `refresh insight event updates the state correctly`() = runBlocking {
    var state =
      controllerRule.consumeInitialState(
        state =
          LoadingState.Ready(
            IssueResponse(
              listOf(ISSUE1, ISSUE2),
              emptyList(),
              emptyList(),
              emptyList(),
              DEFAULT_FETCHED_PERMISSIONS,
            )
          ),
        eventsState = LoadingState.Ready(EventPage(listOf(Event("1")), "")),
      )
    assertThat(state.currentInsight).isEqualTo(LoadingState.Ready(DEFAULT_AI_INSIGHT))

    controllerRule.controller.refreshInsight(true)
    state = controllerRule.consumeNext()
<<<<<<< HEAD
    assertThat(state.currentInsight).isEqualTo(LoadingState.Loading)
=======
    assertThat(state.currentInsight).isEqualTo(LoadingState.Loading("Regenerating insight..."))
>>>>>>> 8b7d83e8

    val newInsight = AiInsight("Insight")
    client.completeFetchInsightCallWith(LoadingState.Ready(newInsight))
    state = controllerRule.consumeNext()
    assertThat(state.currentInsight).isEqualTo(LoadingState.Ready(newInsight))
  }
<<<<<<< HEAD
=======

  @Test
  fun `disableAction disables action, enableAction enables action`() = runBlocking {
    var state =
      controllerRule.consumeInitialState(
        state =
          LoadingState.Ready(
            IssueResponse(
              listOf(ISSUE1, ISSUE2),
              emptyList(),
              emptyList(),
              emptyList(),
              DEFAULT_FETCHED_PERMISSIONS,
            )
          ),
        eventsState = LoadingState.Ready(EventPage(listOf(Event("1")), "")),
        insightState = LoadingState.Ready(AiInsight("insight")),
      )

    assertThat(state.disabledActions).isEmpty()
    controllerRule.controller.disableAction(Action.FetchInsight::class)
    state = controllerRule.consumeNext()
    assertThat(state.disabledActions).containsExactly(Action.FetchInsight::class)

    controllerRule.controller.refreshInsight(false)
    state = controllerRule.consumeNext()

    assertThat(state.currentInsight).isEqualTo(LoadingState.Loading)

    try {
      withTimeout(1000) {
        client.completeFetchInsightCallWith(LoadingState.Ready(DEFAULT_AI_INSIGHT))
      }
    } catch (e: TimeoutCancellationException) {}

    // Assert that the insight did not change
    assertThat(state.currentInsight).isEqualTo(LoadingState.Loading)

    controllerRule.controller.enableAction(Action.FetchInsight::class)
    state = controllerRule.consumeNext()
    assertThat(state.disabledActions).isEmpty()

    controllerRule.controller.refreshInsight(false)
    try {
      withTimeout(1000) {
        client.completeFetchInsightCallWith(LoadingState.Ready(DEFAULT_AI_INSIGHT))
      }
    } catch (e: TimeoutCancellationException) {}

    state = controllerRule.consumeNext()
    assertThat(state.currentInsight).isEqualTo(LoadingState.Ready(DEFAULT_AI_INSIGHT))
  }
>>>>>>> 8b7d83e8
}

private fun LoadingState<Timed<Selection<AppInsightsIssue>>>.selected() =
  (this as LoadingState.Ready).value.value.selected!!<|MERGE_RESOLUTION|>--- conflicted
+++ resolved
@@ -1025,10 +1025,7 @@
           currentIssueDetails = LoadingState.Ready(ISSUE1_DETAILS),
           currentNotes = LoadingState.Ready(emptyList()),
           currentInsight = LoadingState.Ready(DEFAULT_AI_INSIGHT),
-<<<<<<< HEAD
-=======
           currentEvents = LoadingState.Ready(DynamicEventGallery(listOf(Event("1")), 0, "")),
->>>>>>> 8b7d83e8
         )
       )
 
@@ -1564,19 +1561,13 @@
 
     controllerRule.controller.refreshInsight(true)
     state = controllerRule.consumeNext()
-<<<<<<< HEAD
-    assertThat(state.currentInsight).isEqualTo(LoadingState.Loading)
-=======
     assertThat(state.currentInsight).isEqualTo(LoadingState.Loading("Regenerating insight..."))
->>>>>>> 8b7d83e8
 
     val newInsight = AiInsight("Insight")
     client.completeFetchInsightCallWith(LoadingState.Ready(newInsight))
     state = controllerRule.consumeNext()
     assertThat(state.currentInsight).isEqualTo(LoadingState.Ready(newInsight))
   }
-<<<<<<< HEAD
-=======
 
   @Test
   fun `disableAction disables action, enableAction enables action`() = runBlocking {
@@ -1629,7 +1620,6 @@
     state = controllerRule.consumeNext()
     assertThat(state.currentInsight).isEqualTo(LoadingState.Ready(DEFAULT_AI_INSIGHT))
   }
->>>>>>> 8b7d83e8
 }
 
 private fun LoadingState<Timed<Selection<AppInsightsIssue>>>.selected() =
