/*
 * Copyright (C) 2023 The Android Open Source Project
 *
 * Licensed under the Apache License, Version 2.0 (the "License");
 * you may not use this file except in compliance with the License.
 * You may obtain a copy of the License at
 *
 *      http://www.apache.org/licenses/LICENSE-2.0
 *
 * Unless required by applicable law or agreed to in writing, software
 * distributed under the License is distributed on an "AS IS" BASIS,
 * WITHOUT WARRANTIES OR CONDITIONS OF ANY KIND, either express or implied.
 * See the License for the specific language governing permissions and
 * limitations under the License.
 */
package com.android.tools.idea.insights.analytics

import com.android.tools.idea.insights.ConnectionMode
import com.android.tools.idea.insights.FailureType
import com.android.tools.idea.insights.ai.AiInsight
import com.android.tools.idea.insights.experiments.Experiment
import com.google.wireless.android.sdk.stats.AppQualityInsightsUsageEvent
import com.google.wireless.android.sdk.stats.AppQualityInsightsUsageEvent.CrashType
import com.google.wireless.android.sdk.stats.AppQualityInsightsUsageEvent.InsightExperiment
import com.google.wireless.android.sdk.stats.AppQualityInsightsUsageEvent.InsightSentiment.Sentiment

interface AppInsightsTracker {
  fun logZeroState(event: AppQualityInsightsUsageEvent.AppQualityInsightsZeroStateDetails)

  fun logCrashesFetched(
    unanonymizedAppId: String,
    mode: ConnectionMode,
    event: AppQualityInsightsUsageEvent.AppQualityInsightsFetchDetails,
  )

  fun logCrashListDetailView(event: AppQualityInsightsUsageEvent.AppQualityInsightsCrashOpenDetails)

  fun logStacktraceClicked(
    mode: ConnectionMode?,
    event: AppQualityInsightsUsageEvent.AppQualityInsightsStacktraceDetails,
  )

  fun logConsoleLinkClicked(
    mode: ConnectionMode,
    event: AppQualityInsightsUsageEvent.AppQualityInsightsConsoleLinkDetails,
  )

  fun logError(
    mode: ConnectionMode,
    event: AppQualityInsightsUsageEvent.AppQualityInsightsErrorDetails,
  )

  fun logIssueStatusChanged(
    unanonymizedAppId: String,
    mode: ConnectionMode,
    event: AppQualityInsightsUsageEvent.AppQualityInsightsIssueChangedDetails,
  )

  fun logNotesAction(
    unanonymizedAppId: String,
    mode: ConnectionMode,
    event: AppQualityInsightsUsageEvent.AppQualityInsightsNotesDetails,
  )

  fun logOfflineTransitionAction(
    unanonymizedAppId: String,
    mode: ConnectionMode,
    event: AppQualityInsightsUsageEvent.AppQualityInsightsModeTransitionDetails,
  )

  fun logEventViewed(
    unanonymizedAppId: String,
    mode: ConnectionMode,
    issueId: String,
    eventId: String,
<<<<<<< HEAD
    isFetched: Boolean,
=======
  )

  fun logEventsFetched(
    unanonymizedAppId: String,
    issueId: String,
    crashType: FailureType,
    isFirstFetch: Boolean,
>>>>>>> 8b7d83e8
  )

  fun logInsightSentiment(sentiment: Sentiment, crashType: CrashType, insight: AiInsight)

<<<<<<< HEAD
  fun logInsightFetch(unanonymizedAppId: String, crashType: FailureType, insight: AiInsight)
=======
  fun logInsightFetch(
    unanonymizedAppId: String,
    crashType: FailureType,
    insight: AiInsight,
    contextLimit: Int,
  )
>>>>>>> 8b7d83e8

  enum class ProductType {
    CRASHLYTICS,
    PLAY_VITALS;

    fun toProtoProductType(): AppQualityInsightsUsageEvent.AppQualityInsightsProductType =
      when (this) {
        CRASHLYTICS -> AppQualityInsightsUsageEvent.AppQualityInsightsProductType.CRASHLYTICS
        PLAY_VITALS -> AppQualityInsightsUsageEvent.AppQualityInsightsProductType.PLAY_VITALS
      }
  }
}

fun Experiment.toProto() =
  when (this) {
    Experiment.UNKNOWN -> InsightExperiment.UNKNOWN_EXPERIMENT
    Experiment.CONTROL -> InsightExperiment.CONTROL
    Experiment.TOP_SOURCE -> InsightExperiment.TOP_SOURCE
    Experiment.TOP_THREE_SOURCES -> InsightExperiment.TOP_THREE_SOURCES
    Experiment.ALL_SOURCES -> InsightExperiment.ALL_SOURCES
  }<|MERGE_RESOLUTION|>--- conflicted
+++ resolved
@@ -73,9 +73,6 @@
     mode: ConnectionMode,
     issueId: String,
     eventId: String,
-<<<<<<< HEAD
-    isFetched: Boolean,
-=======
   )
 
   fun logEventsFetched(
@@ -83,21 +80,16 @@
     issueId: String,
     crashType: FailureType,
     isFirstFetch: Boolean,
->>>>>>> 8b7d83e8
   )
 
   fun logInsightSentiment(sentiment: Sentiment, crashType: CrashType, insight: AiInsight)
 
-<<<<<<< HEAD
-  fun logInsightFetch(unanonymizedAppId: String, crashType: FailureType, insight: AiInsight)
-=======
   fun logInsightFetch(
     unanonymizedAppId: String,
     crashType: FailureType,
     insight: AiInsight,
     contextLimit: Int,
   )
->>>>>>> 8b7d83e8
 
   enum class ProductType {
     CRASHLYTICS,
