/*
 * Copyright (C) 2022 The Android Open Source Project
 *
 * Licensed under the Apache License, Version 2.0 (the "License");
 * you may not use this file except in compliance with the License.
 * You may obtain a copy of the License at
 *
 *      http://www.apache.org/licenses/LICENSE-2.0
 *
 * Unless required by applicable law or agreed to in writing, software
 * distributed under the License is distributed on an "AS IS" BASIS,
 * WITHOUT WARRANTIES OR CONDITIONS OF ANY KIND, either express or implied.
 * See the License for the specific language governing permissions and
 * limitations under the License.
 */
package com.android.tools.idea.insights.events.actions

import com.android.tools.idea.insights.Event
import com.android.tools.idea.insights.FailureType
import com.android.tools.idea.insights.IssueId
import com.android.tools.idea.insights.Note
import com.android.tools.idea.insights.NoteId
import com.google.wireless.android.sdk.stats.AppQualityInsightsUsageEvent
<<<<<<< HEAD
import com.google.wireless.android.sdk.stats.AppQualityInsightsUsageEvent.AppQualityInsightsFetchDetails.FetchSource
=======
import kotlin.reflect.KClass
>>>>>>> 8b7d83e8

/**
 * Describes all the actions available in App Insights.
 *
 * Notably, actions are just values and have no inherent semantics, instead they need to be
 * interpreted, see [ActionDispatcher].
 */
sealed class Action {
  /** Denotes a single(non-composite) action. */
  sealed class Single : Action()

  /** An action that is associated with a single issue. */
  sealed class IssueAction : Single() {
    abstract val id: IssueId
  }

  /**
   * Conditionally cancels the [Action], returns null if cancellation succeeds.
   *
   * Otherwise, the returned action can be either returned unmodified or partially cancelled in the
   * case where some actions of a [composite][Multiple] action are cancelled.
   */
  fun maybeCancel(other: Action): Action? =
    when (other) {
      is Single -> maybeDoCancel(listOf(other))
      is Multiple -> maybeDoCancel(other.actions)
    }

  protected abstract fun maybeDoCancel(reasons: List<Single>): Action?

  /** Refresh all data in App Insights. */
  object Refresh : Single() {
    override fun maybeDoCancel(reasons: List<Single>) = cancelIf(reasons, ::shouldCancelFetch)

    override fun toString(): String = "Refresh"
  }

  /**
   * Fetch data.
   *
   * Notes: it's different from [Refresh] in that it does not indicate an explicit intent to make a
   * "remote" fetch, cache can be used instead.
   */
  data class Fetch(
    val reason: AppQualityInsightsUsageEvent.AppQualityInsightsFetchDetails.FetchSource
  ) : Single() {

    override fun maybeDoCancel(reasons: List<Single>) = cancelIf(reasons, ::shouldCancelFetch)
  }

  /** Fetch issue details. */
  data class FetchDetails(override val id: IssueId, val variantId: String? = null) : IssueAction() {
    override fun maybeDoCancel(reasons: List<Single>) =
      cancelIf(reasons) { it is FetchDetails || shouldCancelFetch(it) }
  }

  /** Fetch an issue's variants. */
  data class FetchIssueVariants(override val id: IssueId) : IssueAction() {
    override fun maybeDoCancel(reasons: List<Single>) =
      cancelIf(reasons) { it is FetchIssueVariants || shouldCancelFetch(it) }
  }

  /** Fetch the sample events of an issue. */
  data class ListEvents(override val id: IssueId, val variantId: String?, val token: String?) :
    IssueAction() {
    override fun maybeDoCancel(reasons: List<Single>) =
      cancelIf(reasons) { it is ListEvents || it is FetchIssueVariants || shouldCancelFetch(it) }
  }

  /** Open an issue. */
  data class OpenIssue(override val id: IssueId) : IssueAction() {
    override fun maybeDoCancel(reasons: List<Single>) =
      cancelIf(reasons) {
        when (it) {
          is CloseIssue -> id == it.id
          is OpenIssue -> id == it.id
          else -> false
        }
      }
  }

  /** Close an issue. */
  data class CloseIssue(override val id: IssueId) : IssueAction() {
    override fun maybeDoCancel(reasons: List<Single>) =
      cancelIf(reasons) {
        when (it) {
          is CloseIssue -> id == it.id
          is OpenIssue -> id == it.id
          else -> false
        }
      }
  }

  /** Fetch notes for an issue. */
  data class FetchNotes(override val id: IssueId) : IssueAction() {
    override fun maybeDoCancel(reasons: List<Single>) =
      cancelIf(reasons) { it is FetchNotes || shouldCancelFetch(it) }
  }

  /** Add a note to an issue. */
  data class AddNote(val note: Note) : IssueAction() {
    override val id = note.id.issueId

    override fun maybeDoCancel(reasons: List<Single>) = this
  }

  /** Delete note. */
  data class DeleteNote(val noteId: NoteId) : IssueAction() {
    override val id = noteId.issueId

    override fun maybeDoCancel(reasons: List<Single>) =
      cancelIf(reasons) { it is DeleteNote && it.noteId == noteId }
  }

  /** Fetch AI generated insight */
  data class FetchInsight(
    override val id: IssueId,
<<<<<<< HEAD
    val issueFatality: FailureType,
    val event: Event,
    val contextSharingOverride: Boolean = false,
    val forceFetch: Boolean = false,
=======
    val variantId: String?,
    val issueFatality: FailureType,
    val event: Event,
>>>>>>> 8b7d83e8
  ) : IssueAction() {
    override fun maybeDoCancel(reasons: List<Single>) =
      cancelIf(reasons) { it is FetchInsight || shouldCancelFetch(it) }
  }

<<<<<<< HEAD
=======
  data class DisableAction(val action: KClass<out Action>) : Single() {
    override fun maybeDoCancel(reasons: List<Single>) = this
  }

  data class EnableAction(val action: KClass<out Action>) : Single() {
    override fun maybeDoCancel(reasons: List<Single>) = this
  }

>>>>>>> 8b7d83e8
  /** Cancel all outstanding fetches. */
  object CancelFetches : Single() {
    override fun maybeDoCancel(reasons: List<Single>) = cancelIf(reasons, ::shouldCancelFetch)

    override fun toString(): String = "CancelFetches"
  }

  /**
   * Composite action that contains 0+ actions.
   *
   * Note: while composition order is preserved for deduplication purposes(see [ActionDispatcher]),
   * execution is not guaranteed to happen in that order and can be done concurrently.
   */
  data class Multiple
  @Deprecated(
    "This is an internal constructor. Use and() to compose actions",
    level = DeprecationLevel.ERROR,
  )
  internal constructor(val actions: List<Single>) : Action() {

    override fun toString(): String = "Multiple(${actions.joinToString()}"

    override fun maybeDoCancel(reasons: List<Single>): Action? {
      val notCancelled =
        actions.flatMap {
          when (val a = it.maybeDoCancel(reasons)) {
            null -> listOf()
            is Single -> listOf(a)
            is Multiple -> a.actions
          }
        }
      @Suppress("DEPRECATION_ERROR")
      return when {
        notCancelled.isEmpty() -> null
        notCancelled.size == 1 -> notCancelled[0]
        else -> Multiple(notCancelled)
      }
    }

    override fun equals(other: Any?): Boolean = (other as? Multiple)?.actions == actions

    override fun hashCode(): Int = actions.hashCode()
  }

  /**
   * Allows composing actions.
   *
   * Note: this method "flattens" actions, i.e. there are not going to be any nested [Multiple]s.
   */
  infix fun and(other: Action): Action {
    if (this == NONE) return other
    if (other == NONE) return this
    val notCancelled = maybeCancel(other) ?: return other
    return when (notCancelled) {
      is Multiple ->
        @Suppress("DEPRECATION_ERROR")
        when (other) {
          is Multiple -> Multiple(notCancelled.actions + other.actions)
          is Single -> Multiple(notCancelled.actions + other)
        }
      is Single ->
        @Suppress("DEPRECATION_ERROR")
        when (other) {
          is Multiple -> Multiple(listOf(notCancelled) + other.actions)
          is Single -> Multiple(listOf(notCancelled, other))
        }
    }
  }

  infix fun and(others: Collection<Action>): Action =
    others.fold(this) { acc, next -> acc and next }

  val isNoop: Boolean
    get() = this is Multiple && this.actions.isEmpty()

  companion object {
    /** Action that does not do anything */
    @Suppress("DEPRECATION_ERROR") val NONE: Action = Multiple(listOf())

    private fun shouldCancelFetch(reason: Action): Boolean =
      reason is Fetch || reason is Refresh || reason is CancelFetches

    private fun Action.cancelIf(
      reasons: Iterable<Single>,
      predicate: (Action) -> Boolean,
    ): Action? = if (reasons.any(predicate)) null else this
  }
}<|MERGE_RESOLUTION|>--- conflicted
+++ resolved
@@ -21,11 +21,7 @@
 import com.android.tools.idea.insights.Note
 import com.android.tools.idea.insights.NoteId
 import com.google.wireless.android.sdk.stats.AppQualityInsightsUsageEvent
-<<<<<<< HEAD
-import com.google.wireless.android.sdk.stats.AppQualityInsightsUsageEvent.AppQualityInsightsFetchDetails.FetchSource
-=======
 import kotlin.reflect.KClass
->>>>>>> 8b7d83e8
 
 /**
  * Describes all the actions available in App Insights.
@@ -143,23 +139,14 @@
   /** Fetch AI generated insight */
   data class FetchInsight(
     override val id: IssueId,
-<<<<<<< HEAD
-    val issueFatality: FailureType,
-    val event: Event,
-    val contextSharingOverride: Boolean = false,
-    val forceFetch: Boolean = false,
-=======
     val variantId: String?,
     val issueFatality: FailureType,
     val event: Event,
->>>>>>> 8b7d83e8
   ) : IssueAction() {
     override fun maybeDoCancel(reasons: List<Single>) =
       cancelIf(reasons) { it is FetchInsight || shouldCancelFetch(it) }
   }
 
-<<<<<<< HEAD
-=======
   data class DisableAction(val action: KClass<out Action>) : Single() {
     override fun maybeDoCancel(reasons: List<Single>) = this
   }
@@ -168,7 +155,6 @@
     override fun maybeDoCancel(reasons: List<Single>) = this
   }
 
->>>>>>> 8b7d83e8
   /** Cancel all outstanding fetches. */
   object CancelFetches : Single() {
     override fun maybeDoCancel(reasons: List<Single>) = cancelIf(reasons, ::shouldCancelFetch)
