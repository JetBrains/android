--- conflicted
+++ resolved
@@ -33,13 +33,8 @@
 import com.android.tools.idea.insights.events.actions.Action
 import com.android.tools.idea.insights.persistence.TosPersistence
 import com.android.tools.idea.insights.toIssueRequest
-import com.android.tools.idea.studiobot.StudioBot
 import com.google.wireless.android.sdk.stats.AppQualityInsightsUsageEvent
 import com.google.wireless.android.sdk.stats.AppQualityInsightsUsageEvent.AppQualityInsightsFetchDetails.AiInsightsOptInStatus
-<<<<<<< HEAD
-import com.google.wireless.android.sdk.stats.AppQualityInsightsUsageEvent.AppQualityInsightsFetchDetails.FetchSource
-=======
->>>>>>> 8b7d83e8
 import java.time.Clock
 
 /** List of issues changed(fetched). */
@@ -47,7 +42,6 @@
   val issues: LoadingState.Done<IssueResponse>,
   private val clock: Clock,
   private val previousGoodState: AppInsightsState?,
-  private val source: FetchSource = FetchSource.UNKNOWN_SOURCE,
 ) : ChangeEvent {
   override fun transition(
     state: AppInsightsState,
@@ -150,18 +144,7 @@
         permission = (issues as? LoadingState.Ready)?.value?.permission ?: state.permission,
       ),
       action =
-<<<<<<< HEAD
-        if (newSelectedIssue != null)
-          actionsForSelectedIssue(
-            key,
-            newSelectedIssue.id,
-            newSelectedIssue.issueDetails.fatality,
-            newSelectedIssue.sampleEvent,
-            source == FetchSource.REFRESH,
-          )
-=======
         if (newSelectedIssue != null) actionsForSelectedIssue(provider, newSelectedIssue)
->>>>>>> 8b7d83e8
         else Action.NONE,
     )
   }
@@ -176,11 +159,7 @@
 
 private fun getOptInStatus(firebaseProject: String?): AiInsightsOptInStatus =
   when {
-<<<<<<< HEAD
-    !StudioBot.getInstance().isAvailable() -> AiInsightsOptInStatus.GEMINI_DISABLED
-=======
     !GeminiPluginApi.getInstance().isAvailable() -> AiInsightsOptInStatus.GEMINI_DISABLED
->>>>>>> 8b7d83e8
     firebaseProject == null -> AiInsightsOptInStatus.UNKNOWN_STATUS
     else ->
       if (TosPersistence.getInstance().isTosAccepted(firebaseProject))
