--- conflicted
+++ resolved
@@ -16,21 +16,11 @@
 package com.android.tools.idea.insights.client
 
 import com.android.tools.idea.insights.LoadingState
-<<<<<<< HEAD
-import com.android.tools.idea.io.grpc.Status
-import com.android.tools.idea.io.grpc.StatusRuntimeException
-import com.android.tools.idea.io.grpc.netty.GrpcSslContexts
-import com.android.tools.idea.io.grpc.netty.NettyChannelBuilder
-import com.android.tools.idea.io.grpc.protobuf.StatusProto
-=======
->>>>>>> 8b7d83e8
 import com.google.api.client.auth.oauth2.TokenResponseException
 import com.google.api.client.googleapis.json.GoogleJsonResponseException
 import com.intellij.openapi.diagnostic.Logger
 import com.intellij.util.net.ssl.CertificateManager
 import com.intellij.util.net.ssl.ConfirmingTrustManager
-<<<<<<< HEAD
-=======
 import io.grpc.Status
 import io.grpc.StatusRuntimeException
 import io.grpc.netty.shaded.io.grpc.netty.GrpcSslContexts
@@ -38,7 +28,6 @@
 import io.grpc.netty.shaded.io.netty.handler.ssl.SslContextBuilder
 import io.grpc.netty.shaded.io.netty.handler.ssl.SslProvider
 import io.grpc.protobuf.StatusProto
->>>>>>> 8b7d83e8
 import java.io.IOException
 import java.net.SocketException
 import java.net.UnknownHostException
@@ -151,12 +140,8 @@
         }
         else -> {
           val parsed = StatusProto.fromThrowable(exception)
-<<<<<<< HEAD
-          log().warn("Got StatusRuntimeException: ${exception.message} (parsed info: $parsed)")
-=======
           log()
             .warn("$name - Got StatusRuntimeException: ${exception.message} (parsed info: $parsed)")
->>>>>>> 8b7d83e8
           LoadingState.UnknownFailure(exception.message, exception, parsed)
         }
       }
@@ -179,11 +164,7 @@
 
 fun channelBuilderForAddress(address: String): NettyChannelBuilder {
   val sslContext =
-<<<<<<< HEAD
-    GrpcSslContexts.forClient()
-=======
     GrpcSslContexts.configure(SslContextBuilder.forClient(), SslProvider.JDK)
->>>>>>> 8b7d83e8
       .trustManager(
         ConfirmingTrustManager.createForStorage(
           CertificateManager.DEFAULT_PATH,
@@ -192,8 +173,6 @@
       )
       .build()
   return NettyChannelBuilder.forTarget(address).sslContext(sslContext)
-<<<<<<< HEAD
-=======
 }
 
 private fun getName(): String {
@@ -206,5 +185,4 @@
       .findFirst()
       .orElse("")
   }
->>>>>>> 8b7d83e8
 }