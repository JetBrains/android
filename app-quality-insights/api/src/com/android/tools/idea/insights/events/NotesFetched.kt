--- conflicted
+++ resolved
@@ -31,11 +31,7 @@
   override fun transition(
     state: AppInsightsState,
     tracker: AppInsightsTracker,
-<<<<<<< HEAD
-    key: InsightsProviderKey
-=======
     key: InsightsProviderKey,
->>>>>>> 0d09370c
   ): StateTransition<Action> = StateTransition(state.copy(currentNotes = notes), Action.NONE)
 
   override fun toString() = "NotesFetched(issueId=$issueId)"
