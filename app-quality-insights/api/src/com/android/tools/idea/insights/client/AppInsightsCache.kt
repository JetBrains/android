--- conflicted
+++ resolved
@@ -165,12 +165,7 @@
         .getIfPresent(issueRequest.connection)
         ?.getIfPresent(issueId)
         ?.issueDetails
-<<<<<<< HEAD
-        ?.sampleEvents
-        ?: return null
-=======
         ?.sampleEvents ?: return null
->>>>>>> 574fcae1
     return cachedEvents.firstOrNull {
       it.matchInterval(issueRequest.filters.interval) &&
         it.eventData.device in issueRequest.filters.devices &&
