--- conflicted
+++ resolved
@@ -26,10 +26,7 @@
 import com.android.tools.idea.insights.NoteId
 import com.android.tools.idea.insights.SignalType
 import com.android.tools.idea.insights.ai.AiInsight
-<<<<<<< HEAD
-=======
 import com.android.tools.idea.insights.experiments.Experiment
->>>>>>> 8b7d83e8
 import com.github.benmanes.caffeine.cache.Cache
 import com.github.benmanes.caffeine.cache.Caffeine
 import java.util.SortedSet
@@ -82,10 +79,6 @@
   /** Removes the note matching [NoteId] from the cache. */
   fun removeNote(connection: Connection, noteId: NoteId)
 
-<<<<<<< HEAD
-  /** Gets the cached [AiInsight] if one exists. */
-  fun getAiInsight(connection: Connection, issueId: IssueId): AiInsight?
-=======
   /**
    * Gets the cached [AiInsight] if one exists.
    *
@@ -97,7 +90,6 @@
     variantId: String?,
     experiment: Experiment,
   ): AiInsight?
->>>>>>> 8b7d83e8
 
   /**
    * Puts an [AiInsight] in the cache.
@@ -105,9 +97,6 @@
    * If [clearExistingCacheEntries] is specified, clears all cached insights. This is used to force
    * the client to re-fetch an insight.
    */
-<<<<<<< HEAD
-  fun putAiInsight(connection: Connection, issueId: IssueId, aiInsight: AiInsight)
-=======
   fun putAiInsight(
     connection: Connection,
     issueId: IssueId,
@@ -117,7 +106,6 @@
 
   /** Removes the cached entry of an issue. */
   fun removeIssue(connection: Connection, issueId: IssueId)
->>>>>>> 8b7d83e8
 }
 
 private const val MAXIMUM_ISSUES_CACHE_SIZE = 1000L
@@ -131,19 +119,12 @@
   fun toIssue() = AppInsightsIssue(issueDetails, sampleEvents.first(), state)
 }
 
-<<<<<<< HEAD
-private data class CacheValue(
-  val issueDetails: IssueDetailsValue?,
-  val notes: List<Note>?,
-  val aiInsight: AiInsight?,
-=======
 private data class AiInsightKey(val variantId: String?, val codeContextExperiment: Experiment)
 
 private data class CacheValue(
   val issueDetails: IssueDetailsValue?,
   val notes: List<Note>?,
   val aiInsights: Map<AiInsightKey, AiInsight>,
->>>>>>> 8b7d83e8
 )
 
 // TODO(b/249510375): persist cache
@@ -212,11 +193,7 @@
         CacheValue(
           oldValue?.issueDetails.reconcileWith(newIssue),
           oldValue?.notes,
-<<<<<<< HEAD
-          oldValue?.aiInsight,
-=======
           oldValue?.aiInsights ?: emptyMap(),
->>>>>>> 8b7d83e8
         )
       }
     }
@@ -266,24 +243,6 @@
     }
   }
 
-<<<<<<< HEAD
-  override fun getAiInsight(connection: Connection, issueId: IssueId): AiInsight? {
-    return compositeIssuesCache
-      .getIfPresent(connection)
-      ?.getIfPresent(issueId)
-      ?.aiInsight
-      ?.copy(isCached = true)
-  }
-
-  override fun putAiInsight(connection: Connection, issueId: IssueId, aiInsight: AiInsight) {
-    val issuesCache = getOrCreateIssuesCache(connection).asMap()
-    issuesCache.compute(issueId) { _, oldValue ->
-      var cacheValue = oldValue ?: CacheValue(null, null, null)
-      cacheValue.copy(aiInsight = aiInsight)
-    }
-  }
-
-=======
   override fun getAiInsight(
     connection: Connection,
     issueId: IssueId,
@@ -318,7 +277,6 @@
     compositeIssuesCache.getIfPresent(connection)?.invalidate(issueId)
   }
 
->>>>>>> 8b7d83e8
   private fun IssueDetailsValue?.reconcileWith(issue: AppInsightsIssue): IssueDetailsValue {
     if (this == null) {
       return issue.toNewIssueDetailsValue()
