--- conflicted
+++ resolved
@@ -21,10 +21,7 @@
 import com.android.tools.idea.insights.DetailedIssueStats
 import com.android.tools.idea.insights.Device
 import com.android.tools.idea.insights.EventPage
-<<<<<<< HEAD
-=======
 import com.android.tools.idea.insights.FailureType
->>>>>>> 0d09370c
 import com.android.tools.idea.insights.IssueId
 import com.android.tools.idea.insights.IssueState
 import com.android.tools.idea.insights.IssueVariant
@@ -59,33 +56,21 @@
 
   suspend fun getIssueVariants(
     request: IssueRequest,
-<<<<<<< HEAD
-    issueId: IssueId
-=======
     issueId: IssueId,
->>>>>>> 0d09370c
   ): LoadingState.Done<List<IssueVariant>>
 
   suspend fun getIssueDetails(
     issueId: IssueId,
     request: IssueRequest,
-<<<<<<< HEAD
-    variantId: String? = null
-=======
     variantId: String? = null,
->>>>>>> 0d09370c
   ): LoadingState.Done<DetailedIssueStats?>
 
   suspend fun listEvents(
     issueId: IssueId,
     variantId: String?,
     request: IssueRequest,
-<<<<<<< HEAD
-    token: String?
-=======
     failureType: FailureType,
     token: String?,
->>>>>>> 0d09370c
   ): LoadingState.Done<EventPage>
 
   suspend fun updateIssueState(
