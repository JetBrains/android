--- conflicted
+++ resolved
@@ -100,17 +100,10 @@
   suspend fun fetchInsight(
     connection: Connection,
     issueId: IssueId,
-<<<<<<< HEAD
-=======
     variantId: String?,
->>>>>>> 8b7d83e8
     failureType: FailureType,
     event: Event,
     timeInterval: TimeIntervalFilter,
     codeContextData: CodeContextData,
-<<<<<<< HEAD
-    forceFetch: Boolean = false,
-=======
->>>>>>> 8b7d83e8
   ): LoadingState.Done<AiInsight>
 }