--- conflicted
+++ resolved
@@ -111,9 +111,6 @@
   val body: String
 ) {
   companion object
-<<<<<<< HEAD
-}
-=======
 }
 
 data class IssueVariant(
@@ -127,5 +124,4 @@
   val impactedDevicesCount: Long,
   // number of unique events that occur for this issue
   val eventsCount: Long
-)
->>>>>>> 574fcae1
+)