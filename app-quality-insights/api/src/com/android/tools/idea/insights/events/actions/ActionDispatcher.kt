--- conflicted
+++ resolved
@@ -26,11 +26,7 @@
 import com.android.tools.idea.insights.LoadingState
 import com.android.tools.idea.insights.RevertibleException
 import com.android.tools.idea.insights.Selection
-<<<<<<< HEAD
-import com.android.tools.idea.insights.ai.GeminiToolkit
-=======
 import com.android.tools.idea.insights.ai.AiInsightToolkit
->>>>>>> 8b7d83e8
 import com.android.tools.idea.insights.client.AppInsightsClient
 import com.android.tools.idea.insights.events.AiInsightFetched
 import com.android.tools.idea.insights.events.ChangeEvent
@@ -91,11 +87,7 @@
   private val clock: Clock,
   private val appInsightsClient: AppInsightsClient,
   private val defaultFilters: Filters,
-<<<<<<< HEAD
-  private val geminiToolkit: GeminiToolkit,
-=======
   private val aiInsightToolkit: AiInsightToolkit,
->>>>>>> 8b7d83e8
   private val eventEmitter: suspend (ChangeEvent) -> Unit,
   private val onErrorAction: (String, HyperlinkListener?) -> Unit,
 ) {
@@ -142,11 +134,8 @@
       is Action.FetchIssueVariants -> fetchIssueVariants(currentState, action)
       is Action.ListEvents -> listEvents(currentState, action)
       is Action.FetchInsight -> fetchInsight(connection, currentState, action)
-<<<<<<< HEAD
-=======
       is Action.DisableAction -> CancellationToken.noop(action)
       is Action.EnableAction -> CancellationToken.noop(action)
->>>>>>> 8b7d83e8
     }
   }
 
@@ -301,10 +290,10 @@
             if (connectionMode == ConnectionMode.ONLINE && state.mode == ConnectionMode.OFFLINE) {
               eventEmitter(EnterOnlineMode)
             }
-            eventEmitter(IssuesChanged(fetchResult, clock, lastGoodState, reason))
+            eventEmitter(IssuesChanged(fetchResult, clock, lastGoodState))
           }
           is LoadingState.Failure -> {
-            eventEmitter(IssuesChanged(fetchResult, clock, lastGoodState, reason))
+            eventEmitter(IssuesChanged(fetchResult, clock, lastGoodState))
           }
         }
       }
@@ -368,38 +357,22 @@
       .launch {
         val insight =
           when {
-<<<<<<< HEAD
-            !geminiToolkit.isGeminiEnabled -> LoadingState.Unauthorized("Gemini is not enabled")
-=======
             aiInsightToolkit.insightDeprecationData.isDeprecated() -> LoadingState.Deprecated
             !GeminiPluginApi.getInstance().isAvailable() ->
               LoadingState.Unauthorized("Gemini is not enabled")
->>>>>>> 8b7d83e8
             state.mode == ConnectionMode.OFFLINE -> LoadingState.NetworkFailure(null)
             else -> {
               val timeFilter =
                 state.filters.timeInterval.selected ?: state.filters.timeInterval.items.last()
-<<<<<<< HEAD
-              val codeContextData =
-                geminiToolkit.getSource(action.event.stacktraceGroup, action.contextSharingOverride)
-              appInsightsClient.fetchInsight(
-                connection,
-                action.id,
-=======
               val codeContextData = aiInsightToolkit.getSource(action.event.stacktraceGroup)
               appInsightsClient.fetchInsight(
                 connection,
                 action.id,
                 action.variantId,
->>>>>>> 8b7d83e8
                 action.issueFatality,
                 action.event,
                 timeFilter,
                 codeContextData,
-<<<<<<< HEAD
-                action.contextSharingOverride || action.forceFetch,
-=======
->>>>>>> 8b7d83e8
               )
             }
           }
