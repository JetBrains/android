--- conflicted
+++ resolved
@@ -24,10 +24,6 @@
   fun transition(
     state: AppInsightsState,
     tracker: AppInsightsTracker,
-<<<<<<< HEAD
-    key: InsightsProviderKey
-=======
     key: InsightsProviderKey,
->>>>>>> 0d09370c
   ): StateTransition<Action>
 }