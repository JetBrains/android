--- conflicted
+++ resolved
@@ -65,11 +65,7 @@
  */
 fun List<WithCount<OperatingSystemInfo>>.summarizeOsesFromRawDataPoints(
   minGroupSize: Int,
-<<<<<<< HEAD
-  minPercentage: Double
-=======
   minPercentage: Double,
->>>>>>> 0d09370c
 ): IssueStats<Double> {
   if (isEmpty()) return IssueStats(null, emptyList())
 
@@ -103,15 +99,9 @@
                     listOf(
                       DataPoint(OTHER_GROUP, points.drop(minGroupSize).sumOf { it.percentage })
                     )
-<<<<<<< HEAD
-              }
-          )
-        )
-=======
               },
           )
         ),
->>>>>>> 0d09370c
   )
 }
 
@@ -122,11 +112,7 @@
  */
 fun List<WithCount<Device>>.summarizeDevicesFromRawDataPoints(
   minGroupSize: Int,
-<<<<<<< HEAD
-  minPercentage: Double
-=======
   minPercentage: Double,
->>>>>>> 0d09370c
 ): IssueStats<Double> {
   if (isEmpty()) return IssueStats(null, emptyList())
 
@@ -156,11 +142,7 @@
             else
               listOf(
                 DataPoint(OTHER_GROUP, groupEvents.percentOf(totalEvents) - topGroupSizePercentages)
-<<<<<<< HEAD
-              )
-=======
               ),
->>>>>>> 0d09370c
         )
       }
       .sortedByDescending { it.percentage }
@@ -188,14 +170,8 @@
                     listOf(
                       DataPoint(OTHER_GROUP, points.drop(minGroupSize).sumOf { it.percentage })
                     )
-<<<<<<< HEAD
-              }
-          )
-        )
-=======
               },
           )
         ),
->>>>>>> 0d09370c
   )
 }