/*
 * Copyright (C) 2024 The Android Open Source Project
 *
 * Licensed under the Apache License, Version 2.0 (the "License");
 * you may not use this file except in compliance with the License.
 * You may obtain a copy of the License at
 *
 *      http://www.apache.org/licenses/LICENSE-2.0
 *
 * Unless required by applicable law or agreed to in writing, software
 * distributed under the License is distributed on an "AS IS" BASIS,
 * WITHOUT WARRANTIES OR CONDITIONS OF ANY KIND, either express or implied.
 * See the License for the specific language governing permissions and
 * limitations under the License.
 */
package com.android.tools.idea.insights.ui.actions

import com.android.mockito.kotlin.whenever
import com.android.tools.idea.gemini.GeminiPluginApi
import com.android.tools.idea.insights.Device
import com.android.tools.idea.insights.Event
import com.android.tools.idea.insights.EventData
import com.android.tools.idea.insights.ExceptionStack
import com.android.tools.idea.insights.Frame
import com.android.tools.idea.insights.OperatingSystemInfo
import com.android.tools.idea.insights.Stacktrace
import com.android.tools.idea.insights.StacktraceGroup
import com.android.tools.idea.insights.ui.FakeGeminiPluginApi
import com.android.tools.idea.insights.ui.REQUEST_SOURCE_KEY
import com.android.tools.idea.insights.ui.SELECTED_EVENT_KEY
<<<<<<< HEAD
import com.android.tools.idea.studiobot.AiExcludeService.FakeAiExcludeService
import com.android.tools.idea.studiobot.ChatService
import com.android.tools.idea.studiobot.ModelType
import com.android.tools.idea.studiobot.StubModel
import com.android.tools.idea.studiobot.StudioBot
import com.android.tools.idea.studiobot.prompts.Prompt
=======
>>>>>>> 8b7d83e8
import com.android.tools.idea.testing.disposable
import com.android.tools.idea.testing.mockStatic
import com.google.common.truth.Truth.assertThat
import com.intellij.ide.plugins.IdeaPluginDescriptor
import com.intellij.ide.plugins.PluginManagerConfigurable
import com.intellij.ide.plugins.PluginManagerCore
import com.intellij.openapi.actionSystem.ActionUiKind
import com.intellij.openapi.actionSystem.AnActionEvent.createEvent
import com.intellij.openapi.actionSystem.CommonDataKeys
import com.intellij.openapi.extensions.PluginId
import com.intellij.testFramework.ExtensionTestUtil
import com.intellij.testFramework.ProjectRule
import java.util.concurrent.CountDownLatch
import javax.swing.JButton
import kotlin.coroutines.EmptyCoroutineContext
import kotlinx.coroutines.CoroutineScope
import kotlinx.coroutines.cancel
import org.junit.After
import org.junit.Before
import org.junit.Rule
import org.junit.Test
import org.mockito.ArgumentMatchers.anyList
import org.mockito.MockedStatic
import org.mockito.kotlin.any
import org.mockito.kotlin.mock
import org.mockito.kotlin.whenever

class InsightActionTest {

  @get:Rule val projectRule = ProjectRule()
  private val eventList = List(3) { createAppInsightEvent(it) }

  private val scope = CoroutineScope(EmptyCoroutineContext)
  private var isGeminiDisabled = false
  private val mockGeminiPlugin = mock<IdeaPluginDescriptor>()
  private lateinit var mockPluginManagerCore: MockedStatic<PluginManagerCore>
  private var eventIdx: Int = 0

<<<<<<< HEAD
  private val fakeChatService =
    object : ChatService {
      var stagedPrompt = ""

      override fun sendChatQuery(
        prompt: Prompt,
        requestSource: StudioBot.RequestSource,
        displayText: String?,
      ) = Unit

      override fun stageChatQuery(prompt: String, requestSource: StudioBot.RequestSource) {
        isGeminiToolWindowOpen = true
        stagedPrompt = prompt
      }
    }

  private val fakeStudioBot =
    object : StudioBot {
      override val MAX_QUERY_CHARS = 1000

      override fun isAvailable() = isOnboardingComplete

      override fun aiExcludeService(project: Project) = FakeAiExcludeService()

      override fun chat(project: Project) = fakeChatService

      override fun model(project: Project, modelType: ModelType) = StubModel()
    }
=======
  private lateinit var fakeGeminiPluginApi: FakeGeminiPluginApi
>>>>>>> 8b7d83e8

  @Before
  fun setup() {
    eventIdx = 0
    mockPluginManagerCore = mockStatic(projectRule.disposable)
    whenever(mockGeminiPlugin.name).thenReturn("Gemini")
    whenever(mockGeminiPlugin.pluginId).thenAnswer { PluginId.getId("") }
    mockPluginManagerCore
      .whenever<Any> { PluginManagerCore.isDisabled(any()) }
      .thenAnswer { isGeminiDisabled }
    mockPluginManagerCore
      .whenever<Any> { PluginManagerCore.plugins }
      .thenAnswer { arrayOf(mockGeminiPlugin) }

    fakeGeminiPluginApi = FakeGeminiPluginApi()
    ExtensionTestUtil.maskExtensions(
      GeminiPluginApi.EP_NAME,
      listOf(fakeGeminiPluginApi),
      projectRule.disposable,
    )
  }

  @After
  fun tearDown() {
    scope.cancel()
  }

  @Test
  fun `insight action opens Gemini toolwindow if not open`() {
    fakeGeminiPluginApi.available = false
    val insightButton = createInsightButton()
    assertThat(insightButton.text).isEqualTo("Enable insights")
    assertThat(insightButton.toolTipText).isEqualTo("Complete Gemini onboarding to enable insights")
    InsightAction.actionPerformed(createTestEvent())
    assertThat(fakeGeminiPluginApi.stagedPrompt).isNotNull()
  }

  @Test
  fun `insight action changes text when onboarding state changes`() {
    fakeGeminiPluginApi.available = false
    val insightButton = createInsightButton()
    assertThat(insightButton.text).isEqualTo("Enable insights")
    assertThat(insightButton.toolTipText).isEqualTo("Complete Gemini onboarding to enable insights")

    fakeGeminiPluginApi.available = true
    InsightAction.update(insightButton)

    assertThat(insightButton.text).isEqualTo("Show insights")
    assertThat(insightButton.toolTipText).isEqualTo("Show insights for this issue")

    fakeGeminiPluginApi.available = false
    InsightAction.update(insightButton)

    assertThat(insightButton.text).isEqualTo("Enable insights")
    assertThat(insightButton.toolTipText).isEqualTo("Complete Gemini onboarding to enable insights")
  }

  @Test
  fun `insight action stages prompt when studio bot available`() {
    val insightButton = createInsightButton()
    fakeGeminiPluginApi.available = true
    InsightAction.update(insightButton)

    assertThat(insightButton.text).isEqualTo("Show insights")
    assertThat(insightButton.toolTipText).isEqualTo("Show insights for this issue")

    InsightAction.actionPerformed(createTestEvent())

    val expectedPrompt = createExpectedPrompt(0)
    assertThat(fakeGeminiPluginApi.stagedPrompt).isEqualTo(expectedPrompt)

    // Simulate navigation of event using left/right arrow buttons
    eventIdx += 1
    InsightAction.actionPerformed(createTestEvent())

    val newExpectedPrompt = createExpectedPrompt(1)
    assertThat(fakeGeminiPluginApi.stagedPrompt).isEqualTo(newExpectedPrompt)
  }

  @Test
  fun `insight action opens plugin window when gemini plugin not enabled`() {
    fakeGeminiPluginApi.available = false
    isGeminiDisabled = true
    val countDownLatch = CountDownLatch(1)

    val mockPluginManagerConfigurable =
      mockStatic<PluginManagerConfigurable>(projectRule.disposable)
    mockPluginManagerConfigurable
      .whenever<Any> { PluginManagerConfigurable.showPluginConfigurable(any(), anyList()) }
      .thenAnswer { countDownLatch.countDown() }
    val insightAction = createInsightButton()

    assertThat(insightAction.text).isEqualTo("Enable insights")
    assertThat(insightAction.toolTipText).isEqualTo("Complete Gemini onboarding to enable insights")

    InsightAction.actionPerformed(createTestEvent())
    assertThat(countDownLatch.count).isEqualTo(0)
  }

  private fun createAppInsightEvent(idx: Int) =
    Event(
      name = "event",
      eventData = EventData(Device("manufacturer", "model"), OperatingSystemInfo("14", "")),
      stacktraceGroup = createStackTraceGroup(idx),
    )

  private fun createInsightButton() =
    (InsightAction.createCustomComponent(InsightAction.templatePresentation, "") as JButton).also {
      InsightAction.update(it)
    }

  private fun createStackTraceGroup(eventIdx: Int) =
    StacktraceGroup(List(5) { createRandomException(it, eventIdx) })

  private fun createRandomException(idx: Int, eventIdx: Int): ExceptionStack {
    return ExceptionStack(
      createStackTrace(),
      rawExceptionMessage =
        "${if(idx == 1) "Caused by " else ""}rawExceptionMessage: Some Exception Message for event $eventIdx - ${idx+1}",
    )
  }

  private fun createExpectedPrompt(eventIdx: Int) =
    "Explain this exception from my app running on manufacturer model with Android version 14:\n" +
      "Exception:\n" +
      "```\n" +
      "rawExceptionMessage: Some Exception Message for event $eventIdx - 1\n" +
      "\tframe-0\n" +
      "\tframe-1\n" +
      "\tframe-2\n" +
      "\tframe-3\n" +
      "\tframe-4\n" +
      "Caused by rawExceptionMessage: Some Exception Message for event $eventIdx - 2\n" +
      "\tframe-0\n" +
      "\tframe-1\n" +
      "\tframe-2\n" +
      "\tframe-3\n" +
      "\tframe-4\n" +
      "```"

  private fun createStackTrace() = Stacktrace(frames = List(5) { Frame(rawSymbol = "frame-$it") })

  private fun InsightAction.update(button: JButton) =
    updateCustomComponent(button, templatePresentation)

  private fun createTestEvent() =
    createEvent(
      InsightAction,
      { dataId: String ->
        when {
          REQUEST_SOURCE_KEY.`is`(dataId) -> GeminiPluginApi.RequestSource.CRASHLYTICS
          SELECTED_EVENT_KEY.`is`(dataId) -> eventList[eventIdx]
          CommonDataKeys.PROJECT.`is`(dataId) -> projectRule.project
          else -> null
        }
      },
      null,
      "",
      ActionUiKind.NONE,
      null,
    )
}<|MERGE_RESOLUTION|>--- conflicted
+++ resolved
@@ -28,15 +28,6 @@
 import com.android.tools.idea.insights.ui.FakeGeminiPluginApi
 import com.android.tools.idea.insights.ui.REQUEST_SOURCE_KEY
 import com.android.tools.idea.insights.ui.SELECTED_EVENT_KEY
-<<<<<<< HEAD
-import com.android.tools.idea.studiobot.AiExcludeService.FakeAiExcludeService
-import com.android.tools.idea.studiobot.ChatService
-import com.android.tools.idea.studiobot.ModelType
-import com.android.tools.idea.studiobot.StubModel
-import com.android.tools.idea.studiobot.StudioBot
-import com.android.tools.idea.studiobot.prompts.Prompt
-=======
->>>>>>> 8b7d83e8
 import com.android.tools.idea.testing.disposable
 import com.android.tools.idea.testing.mockStatic
 import com.google.common.truth.Truth.assertThat
@@ -75,38 +66,7 @@
   private lateinit var mockPluginManagerCore: MockedStatic<PluginManagerCore>
   private var eventIdx: Int = 0
 
-<<<<<<< HEAD
-  private val fakeChatService =
-    object : ChatService {
-      var stagedPrompt = ""
-
-      override fun sendChatQuery(
-        prompt: Prompt,
-        requestSource: StudioBot.RequestSource,
-        displayText: String?,
-      ) = Unit
-
-      override fun stageChatQuery(prompt: String, requestSource: StudioBot.RequestSource) {
-        isGeminiToolWindowOpen = true
-        stagedPrompt = prompt
-      }
-    }
-
-  private val fakeStudioBot =
-    object : StudioBot {
-      override val MAX_QUERY_CHARS = 1000
-
-      override fun isAvailable() = isOnboardingComplete
-
-      override fun aiExcludeService(project: Project) = FakeAiExcludeService()
-
-      override fun chat(project: Project) = fakeChatService
-
-      override fun model(project: Project, modelType: ModelType) = StubModel()
-    }
-=======
   private lateinit var fakeGeminiPluginApi: FakeGeminiPluginApi
->>>>>>> 8b7d83e8
 
   @Before
   fun setup() {
