--- conflicted
+++ resolved
@@ -8,13 +8,9 @@
     <orderEntry type="inheritedJdk" />
     <orderEntry type="sourceFolder" forTests="false" />
     <orderEntry type="library" name="studio-sdk" level="project" />
-<<<<<<< HEAD
-    <orderEntry type="library" name="studio-plugin-Kotlin" level="project" />
-=======
     <orderEntry type="library" name="studio-plugin-com.intellij.java" level="project" />
     <orderEntry type="library" name="studio-plugin-org.jetbrains.kotlin" level="project" />
     <orderEntry type="library" scope="TEST" name="junit4" level="project" />
->>>>>>> 8b7d83e8
     <orderEntry type="library" scope="TEST" name="truth" level="project" />
     <orderEntry type="library" scope="TEST" name="mockito" level="project" />
     <orderEntry type="library" scope="TEST" name="mockito-kotlin" level="project" />
