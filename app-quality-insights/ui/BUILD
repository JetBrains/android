--- conflicted
+++ resolved
@@ -22,10 +22,7 @@
         "//tools/adt/idea/.idea/libraries:mockito[test]",
         "//tools/adt/idea/adt-ui-model:intellij.android.adt.ui.model[module]",
         "//tools/adt/idea/project-system:intellij.android.projectSystem[module]",
-<<<<<<< HEAD
-=======
         "//tools/adt/idea/ml-api:intellij.android.ml-api[module]",
->>>>>>> 0d09370c
     ],
 )
 
@@ -58,9 +55,6 @@
         "//tools/adt/idea/.idea/libraries:jetbrains.kotlinx.coroutines.test[test]",
         "//tools/adt/idea/.idea/libraries:kotlin-test[test]",
         "//tools/adt/idea/project-system:intellij.android.projectSystem[module, test]",
-<<<<<<< HEAD
-=======
         "//tools/adt/idea/ml-api:intellij.android.ml-api[module, test]",
->>>>>>> 0d09370c
     ],
 )