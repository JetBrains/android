--- conflicted
+++ resolved
@@ -23,9 +23,5 @@
     <orderEntry type="library" name="studio-plugin-intellij.platform.vcs.dvcs.impl" level="project" />
     <orderEntry type="module" module-name="google-login-as" />
     <orderEntry type="library" name="studio-plugin-intellij.libraries.grpc" level="project" />
-<<<<<<< HEAD
-    <orderEntry type="module" module-name="intellij.android.core" />
-=======
->>>>>>> c4f2349c
   </component>
 </module>