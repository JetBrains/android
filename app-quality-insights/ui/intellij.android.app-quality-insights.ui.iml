--- conflicted
+++ resolved
@@ -8,21 +8,16 @@
     <orderEntry type="inheritedJdk" />
     <orderEntry type="sourceFolder" forTests="false" />
     <orderEntry type="library" name="studio-sdk" level="project" />
-    <orderEntry type="library" name="studio-plugin-com.intellij.java" level="project" />
     <orderEntry type="module" module-name="intellij.android.app-quality-insights.api" />
     <orderEntry type="module" module-name="intellij.android.adt.ui" />
-    <orderEntry type="module" module-name="android.sdktools.flags" />
+    <orderEntry type="library" name="studio-platform" level="project" />
     <orderEntry type="module" module-name="intellij.android.common" />
     <orderEntry type="module" module-name="intellij.android.artwork" />
     <orderEntry type="library" name="studio-analytics-proto" level="project" />
     <orderEntry type="library" scope="TEST" name="intellij-test-framework" level="project" />
-    <orderEntry type="module" module-name="android.sdktools.testutils" scope="TEST" />
+    <orderEntry type="library" name="studio-platform" level="project" />
     <orderEntry type="library" scope="TEST" name="mockito" level="project" />
     <orderEntry type="module" module-name="intellij.android.adt.ui.model" />
     <orderEntry type="module" module-name="intellij.android.projectSystem" />
-<<<<<<< HEAD
-=======
-    <orderEntry type="module" module-name="intellij.android.ml-api" />
->>>>>>> 0d09370c
   </component>
 </module>