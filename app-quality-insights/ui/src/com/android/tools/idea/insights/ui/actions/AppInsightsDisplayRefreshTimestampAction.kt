/*
 * Copyright (C) 2022 The Android Open Source Project
 *
 * Licensed under the Apache License, Version 2.0 (the "License");
 * you may not use this file except in compliance with the License.
 * You may obtain a copy of the License at
 *
 *      http://www.apache.org/licenses/LICENSE-2.0
 *
 * Unless required by applicable law or agreed to in writing, software
 * distributed under the License is distributed on an "AS IS" BASIS,
 * WITHOUT WARRANTIES OR CONDITIONS OF ANY KIND, either express or implied.
 * See the License for the specific language governing permissions and
 * limitations under the License.
 */
package com.android.tools.idea.insights.ui.actions

import com.android.tools.idea.insights.ui.Timestamp
import com.android.tools.idea.insights.ui.TimestampState
import com.android.tools.idea.insights.ui.offlineModeIcon
import com.google.common.annotations.VisibleForTesting
import com.intellij.ide.ActivityTracker
import com.intellij.openapi.actionSystem.ActionUpdateThread
import com.intellij.openapi.actionSystem.AnAction
import com.intellij.openapi.actionSystem.AnActionEvent
import java.time.Clock
import java.time.Duration
import java.util.concurrent.atomic.AtomicReference
import kotlinx.coroutines.CoroutineScope
import kotlinx.coroutines.delay
import kotlinx.coroutines.flow.Flow
import kotlinx.coroutines.launch

/** A display only action for showing timestamp for issues fetch/refresh from last. */
class AppInsightsDisplayRefreshTimestampAction(
  timestamp: Flow<Timestamp>,
  private val clock: Clock,
<<<<<<< HEAD
  scope: CoroutineScope
=======
  scope: CoroutineScope,
>>>>>>> 0d09370c
) : AnAction() {
  private val lastModifiedTimestamp: AtomicReference<Timestamp> =
    AtomicReference(Timestamp.UNINITIALIZED)

  @VisibleForTesting
  val displayText: String
    get() = lastModifiedTimestamp.get().toDisplayString(clock.millis())

  init {
    scope.launch {
      timestamp.collect { time: Timestamp ->
        lastModifiedTimestamp.getAndUpdate { prev ->
          // Carry over last timestamp.
          Timestamp(time.time ?: prev.time, time.state)
        }

        // Force updating display text after timestamp update (i.e. loading state change).
        ActivityTracker.getInstance().inc()
      }
    }

    scope.launch {
      // Force updating display text every minute.
      while (true) {
        ActivityTracker.getInstance().inc()
        delay(UPDATE_INTERVAL_IN_MILLIS)
      }
    }
  }

  override fun update(e: AnActionEvent) {
    e.presentation.apply {
      isEnabled = false
      text = displayText
      disabledIcon =
        if (lastModifiedTimestamp.get().state == TimestampState.OFFLINE) {
          offlineModeIcon
        } else {
          null
        }
    }
  }

  override fun actionPerformed(e: AnActionEvent) = Unit

  override fun displayTextInToolbar() = true

  override fun getActionUpdateThread() = ActionUpdateThread.BGT

  companion object {
    private val UPDATE_INTERVAL_IN_MILLIS = Duration.ofMinutes(1).toMillis()
  }
}<|MERGE_RESOLUTION|>--- conflicted
+++ resolved
@@ -35,11 +35,7 @@
 class AppInsightsDisplayRefreshTimestampAction(
   timestamp: Flow<Timestamp>,
   private val clock: Clock,
-<<<<<<< HEAD
-  scope: CoroutineScope
-=======
   scope: CoroutineScope,
->>>>>>> 0d09370c
 ) : AnAction() {
   private val lastModifiedTimestamp: AtomicReference<Timestamp> =
     AtomicReference(Timestamp.UNINITIALIZED)
