--- conflicted
+++ resolved
@@ -85,11 +85,7 @@
             }
           panel.add(hintText, BorderLayout.WEST)
 
-<<<<<<< HEAD
-          if (insights.groupBy { it.provider }.size == 1 && insights.size > 1) {
-=======
           if (insights.groupBy { it.providerName }.size == 1 && insights.size > 1) {
->>>>>>> 8b7d83e8
             val eventsTotal = insights.sumOf { it.issue.issueDetails.eventsCount }
             val usersTotal = insights.sumOf { it.issue.issueDetails.impactedDevicesCount }
             val eventsComponent =
