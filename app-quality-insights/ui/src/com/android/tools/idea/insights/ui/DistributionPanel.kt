--- conflicted
+++ resolved
@@ -50,11 +50,7 @@
             isOpaque = false
             border = emptyBorder
           },
-<<<<<<< HEAD
-          TabularLayout.Constraint(index, 2)
-=======
           TabularLayout.Constraint(index, 2),
->>>>>>> 0d09370c
         )
         val infoLabel = JLabel(StudioIcons.Common.INFO)
         add(infoLabel, TabularLayout.Constraint(index, 3))
@@ -69,11 +65,7 @@
       }
       add(
         JLabel("Most affected $category: ${stats.topValue}").apply { border = emptyBorder },
-<<<<<<< HEAD
-        TabularLayout.Constraint(stats.groups.size, 0, 4)
-=======
         TabularLayout.Constraint(stats.groups.size, 0, 4),
->>>>>>> 0d09370c
       )
     }
     revalidate()
