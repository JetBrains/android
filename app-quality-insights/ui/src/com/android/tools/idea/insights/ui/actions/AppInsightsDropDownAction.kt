/*
 * Copyright (C) 2022 The Android Open Source Project
 *
 * Licensed under the Apache License, Version 2.0 (the "License");
 * you may not use this file except in compliance with the License.
 * You may obtain a copy of the License at
 *
 *      http://www.apache.org/licenses/LICENSE-2.0
 *
 * Unless required by applicable law or agreed to in writing, software
 * distributed under the License is distributed on an "AS IS" BASIS,
 * WITHOUT WARRANTIES OR CONDITIONS OF ANY KIND, either express or implied.
 * See the License for the specific language governing permissions and
 * limitations under the License.
 */
package com.android.tools.idea.insights.ui.actions

import com.android.tools.adtui.actions.DropDownAction
import com.android.tools.idea.insights.Selection
import com.intellij.openapi.actionSystem.ActionUpdateThread
import com.intellij.openapi.actionSystem.AnAction
import com.intellij.openapi.actionSystem.AnActionEvent
import com.intellij.openapi.actionSystem.DataContext
import com.intellij.openapi.actionSystem.Presentation
import javax.swing.Icon
import javax.swing.JComponent
import kotlinx.coroutines.flow.StateFlow

private class SimpleAction(title: String, icon: Icon?, private val action: () -> Unit) :
  AnAction(title, null, icon) {
  override fun actionPerformed(e: AnActionEvent) = action()
}

/** A dropdown whose state depends entirely on the provided [flow]. */
open class AppInsightsDropDownAction<T>(
  text: String?,
  description: String?,
  icon: Icon?,
  private val flow: StateFlow<Selection<T>>,
  private val getIconForValue: ((T) -> Icon?)?,
  private val onSelect: (T) -> Unit,
<<<<<<< HEAD
  private val getDisplayTitle: (T?) -> String = { it.toString() }
=======
  private val getDisplayTitle: (T?) -> String = { it.toString() },
>>>>>>> 0d09370c
) : DropDownAction(text, description, icon) {
  override fun updateActions(context: DataContext): Boolean {
    removeAll()
    val selection = flow.value
    selection.items.forEach { item ->
      add(SimpleAction(item.toString(), getIconForValue?.invoke(item)) { onSelect(item) })
    }
    return true
  }

  override fun getActionUpdateThread(): ActionUpdateThread = ActionUpdateThread.BGT

  override fun update(e: AnActionEvent) {
    e.presentation.setText(getDisplayTitle(flow.value.selected), false)
  }

  override fun displayTextInToolbar() = true

  override fun updateCustomComponent(component: JComponent, presentation: Presentation) {
    component.repaint()
  }
}<|MERGE_RESOLUTION|>--- conflicted
+++ resolved
@@ -39,11 +39,7 @@
   private val flow: StateFlow<Selection<T>>,
   private val getIconForValue: ((T) -> Icon?)?,
   private val onSelect: (T) -> Unit,
-<<<<<<< HEAD
-  private val getDisplayTitle: (T?) -> String = { it.toString() }
-=======
   private val getDisplayTitle: (T?) -> String = { it.toString() },
->>>>>>> 0d09370c
 ) : DropDownAction(text, description, icon) {
   override fun updateActions(context: DataContext): Boolean {
     removeAll()
