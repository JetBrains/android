--- conflicted
+++ resolved
@@ -405,10 +405,7 @@
   )
 
   data class Leaf<T>(val item: WithCount<T>) : CheckedTreeNode(item)
-<<<<<<< HEAD
-=======
-
->>>>>>> 574fcae1
+
   data class Node(val title: String) : CheckedTreeNode(title)
 }
 
