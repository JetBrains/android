/*
 * Copyright (C) 2023 The Android Open Source Project
 *
 * Licensed under the Apache License, Version 2.0 (the "License");
 * you may not use this file except in compliance with the License.
 * You may obtain a copy of the License at
 *
 *      http://www.apache.org/licenses/LICENSE-2.0
 *
 * Unless required by applicable law or agreed to in writing, software
 * distributed under the License is distributed on an "AS IS" BASIS,
 * WITHOUT WARRANTIES OR CONDITIONS OF ANY KIND, either express or implied.
 * See the License for the specific language governing permissions and
 * limitations under the License.
 */
package com.android.tools.idea.insights.ui

import com.android.tools.adtui.common.AdtUiUtils
import com.android.tools.idea.insights.IssueDetails
import com.android.tools.idea.insights.IssueVariant
import com.intellij.openapi.ui.getUserData
import com.intellij.openapi.ui.putUserData
import com.intellij.openapi.util.Key
import com.intellij.ui.JBColor
import com.intellij.ui.components.JBLabel
import com.intellij.ui.util.preferredWidth
import com.intellij.util.ui.JBUI
import icons.StudioIcons
import java.awt.BorderLayout
import java.awt.Dimension
import java.awt.Font
import java.awt.event.ComponentAdapter
import java.awt.event.ComponentEvent
import java.awt.event.ItemEvent
import javax.swing.Box
import javax.swing.BoxLayout
import javax.swing.Icon
import javax.swing.JLabel
import javax.swing.JPanel
import javax.swing.JSeparator
import javax.swing.border.CompoundBorder
import org.jetbrains.annotations.VisibleForTesting
import com.intellij.openapi.actionSystem.toolbarLayout.ToolbarLayoutStrategy

@VisibleForTesting val KEY = Key.create<Pair<String, String>>("android.aqi.details.header")

data class DetailsPanelHeaderModel(
  val icon: Icon?,
  val className: String,
  val methodName: String,
  val eventCount: Long,
  val userCount: Long,
) {
  companion object {
    fun fromIssueVariant(issue: IssueDetails, variant: IssueVariant?): DetailsPanelHeaderModel {
      val (className, methodName) = issue.getDisplayTitle()
      return variant?.let {
        DetailsPanelHeaderModel(
          issue.fatality.getIcon(),
          className,
          methodName,
          it.eventsCount,
          it.impactedDevicesCount,
        )
      }
        ?: DetailsPanelHeaderModel(
          issue.fatality.getIcon(),
          className,
          methodName,
          issue.eventsCount,
          issue.impactedDevicesCount,
        )
    }
  }
}

class DetailsPanelHeader(
  private val variantComboBox: VariantComboBox? = null,
  onVariantSelected: (IssueVariant?) -> Unit = {},
) : JPanel(BorderLayout()) {
  @VisibleForTesting val titleLabel = JBLabel()

  // User, event counts
  @VisibleForTesting
  val eventsCountLabel =
    JLabel(StudioIcons.AppQualityInsights.ISSUE).apply { toolTipText = "Number of Events" }
  @VisibleForTesting
  val usersCountLabel =
    JLabel(StudioIcons.LayoutEditor.Palette.QUICK_CONTACT_BADGE).apply {
      toolTipText = "Number of Users"
    }
  private val countsPanel =
    transparentPanel().apply {
      layout = BoxLayout(this, BoxLayout.X_AXIS)
      add(eventsCountLabel, Box.CENTER_ALIGNMENT)
      add(Box.createHorizontalStrut(8))
      add(usersCountLabel, Box.CENTER_ALIGNMENT)
      border = JBUI.Borders.emptyRight(8)
    }

  private val titleVariantSeparatorPanel =
    JPanel(BorderLayout()).apply {
      add(
        JSeparator(JSeparator.VERTICAL).apply {
          foreground = JBUI.CurrentTheme.Toolbar.SEPARATOR_COLOR
        }
      )
      border = JBUI.Borders.empty(5, 2)
    }

  @VisibleForTesting val variantPanel: JPanel

  init {
    if (variantComboBox != null) {
      variantComboBox.addItemListener { itemEvent ->
        if (itemEvent.stateChange == ItemEvent.SELECTED) {
          (itemEvent.item as? VariantRow)?.let { onVariantSelected(it.issueVariant) }
        }
      }

      variantComboBox.model.addListener {
        val (className, methodName) = titleLabel.getUserData(KEY) ?: return@addListener
        titleLabel.text = generateTitleLabelText(className, methodName)
      }
      variantPanel =
        transparentPanel(BorderLayout()).apply {
          isVisible = false
          add(variantComboBox, BorderLayout.CENTER)
        }
      titleVariantSeparatorPanel.isVisible = true
    } else {
      variantPanel = transparentPanel().apply { isVisible = false }
      titleVariantSeparatorPanel.isVisible = false
    }

    val contentPanel =
      transparentPanel().apply {
        layout = BoxLayout(this, BoxLayout.X_AXIS)
        add(titleLabel)
        add(Box.createHorizontalStrut(5))
        add(titleVariantSeparatorPanel)
        add(variantPanel)
      }

    add(contentPanel, BorderLayout.WEST)
    add(countsPanel, BorderLayout.EAST)
    border =
      CompoundBorder(JBUI.Borders.customLineBottom(JBColor.border()), JBUI.Borders.emptyLeft(8))

    addComponentListener(
      object : ComponentAdapter() {
        override fun componentResized(e: ComponentEvent) {
          val (className, methodName) = titleLabel.getUserData(KEY) ?: return
          titleLabel.text = generateTitleLabelText(className, methodName)
        }
      }
    )
  }

  override fun updateUI() {
    super.updateUI()
<<<<<<< HEAD
    preferredSize = Dimension(0, JBUI.scale(35))
=======
    preferredSize = Dimension(0, commonToolbarHeight())
>>>>>>> 8b7d83e8
  }

  fun clear() {
    titleLabel.icon = null
    titleLabel.text = null
    titleVariantSeparatorPanel.isVisible = false
    countsPanel.isVisible = false
    variantPanel.isVisible = false
  }

  fun update(model: DetailsPanelHeaderModel) {
    titleLabel.icon = model.icon
    countsPanel.isVisible = true
    eventsCountLabel.text = model.eventCount.formatNumberToPrettyString()
    usersCountLabel.text = model.userCount.formatNumberToPrettyString()
    if (variantComboBox != null) {
      titleVariantSeparatorPanel.isVisible = true
      variantPanel.isVisible = true
    }
    titleLabel.putUserData(KEY, Pair(model.className, model.methodName))
    titleLabel.text = generateTitleLabelText(model.className, model.methodName)
  }

  private fun generateTitleLabelText(className: String, methodName: String): String {
    val contentWidth = width - countsPanel.width
    val remainingWidth = contentWidth - 5 - variantPanel.preferredWidth - 20
    return generateTitleLabelText(className, methodName, remainingWidth, titleLabel.font)
  }

  @VisibleForTesting
  fun generateTitleLabelText(
    className: String,
    methodName: String,
    contentWidth: Int,
    displayFont: Font,
  ): String {
    var remainingWidth = contentWidth
    if (remainingWidth <= 0) return "<html></html>"
    val shrunkenMethodText =
      if (methodName.isNotEmpty()) {
        val methodFontMetrics = getFontMetrics(displayFont.deriveFont(Font.BOLD))
        AdtUiUtils.shrinkToFit(
            methodName,
            methodFontMetrics,
            remainingWidth.toFloat(),
            AdtUiUtils.ShrinkDirection.TRUNCATE_START,
          )
          .also { remainingWidth -= methodFontMetrics.stringWidth(it) }
      } else {
        ""
      }

    val shrunkenClassText =
      if (remainingWidth > 0) {
        val classFontMetrics = getFontMetrics(displayFont)
        AdtUiUtils.shrinkToFit(
            "$className.",
            classFontMetrics,
            remainingWidth.toFloat(),
            AdtUiUtils.ShrinkDirection.TRUNCATE_START,
          )
          .also { remainingWidth -= classFontMetrics.stringWidth(it) }
      } else ""

    val methodString =
      if (shrunkenMethodText.isNotEmpty()) {
        "<B>$shrunkenMethodText</B>"
      } else ""
    return "<html>$shrunkenClassText$methodString</html>"
  }
}<|MERGE_RESOLUTION|>--- conflicted
+++ resolved
@@ -159,11 +159,7 @@
 
   override fun updateUI() {
     super.updateUI()
-<<<<<<< HEAD
-    preferredSize = Dimension(0, JBUI.scale(35))
-=======
     preferredSize = Dimension(0, commonToolbarHeight())
->>>>>>> 8b7d83e8
   }
 
   fun clear() {
