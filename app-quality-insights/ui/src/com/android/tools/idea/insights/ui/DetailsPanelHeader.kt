--- conflicted
+++ resolved
@@ -159,11 +159,7 @@
 
   override fun updateUI() {
     super.updateUI()
-<<<<<<< HEAD
     preferredSize = Dimension(0, commonToolbarHeight())
-=======
-    preferredSize = Dimension(0, JBUI.scale(35))
->>>>>>> 3a514de0
   }
 
   fun clear() {
