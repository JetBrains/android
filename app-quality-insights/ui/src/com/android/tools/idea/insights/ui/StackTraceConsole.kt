--- conflicted
+++ resolved
@@ -53,10 +53,7 @@
 import com.intellij.openapi.util.Disposer
 import com.intellij.psi.search.GlobalSearchScope
 import com.intellij.ui.SimpleTextAttributes
-<<<<<<< HEAD
-=======
 import com.intellij.ui.components.JBScrollPane
->>>>>>> 8b7d83e8
 import com.intellij.unscramble.AnalyzeStacktraceUtil
 import com.intellij.util.ui.JBUI
 import com.intellij.util.ui.UIUtil
@@ -79,10 +76,7 @@
 private val CONSOLE_LOCK = Any()
 private const val CONSOLE_VIEW = "ConsoleView"
 private const val EMPTY_STATE_PANEL = "EmptyStatePanel"
-<<<<<<< HEAD
-=======
 private const val NO_STACK_TRACE_PANEL = "NoStackTracePanel"
->>>>>>> 8b7d83e8
 private val LINE_0_REGEX = Regex("\\((.*):0\\)")
 
 data class StackTraceConsoleState(
@@ -121,10 +115,7 @@
 
   val stackPanel = JPanel(cardLayout)
 
-<<<<<<< HEAD
-=======
   @VisibleForTesting
->>>>>>> 8b7d83e8
   val emptyStatePane =
     object : JPanel() {
       init {
@@ -137,8 +128,6 @@
       }
     }
 
-<<<<<<< HEAD
-=======
   @VisibleForTesting
   val noStackTracePane =
     object : JPanel() {
@@ -164,7 +153,6 @@
       }
     }
 
->>>>>>> 8b7d83e8
   private val emptyStatusText: AppInsightsStatusText =
     AppInsightsStatusText(emptyStatePane) { true }
       .apply {
@@ -192,16 +180,10 @@
 
     stackPanel.add(consoleView, CONSOLE_VIEW)
     stackPanel.add(emptyStatePane, EMPTY_STATE_PANEL)
-<<<<<<< HEAD
-    cardLayout.show(stackPanel, CONSOLE_VIEW)
-
-    consoleView.editor.setBorder(JBUI.Borders.empty())
-=======
     stackPanel.add(noStackTracePane, NO_STACK_TRACE_PANEL)
     cardLayout.show(stackPanel, CONSOLE_VIEW)
 
     consoleView.editor!!.setBorder(JBUI.Borders.empty())
->>>>>>> 8b7d83e8
     updateUI()
   }
 
@@ -221,16 +203,11 @@
 
   fun clearStackTrace() =
     synchronized(CONSOLE_LOCK) {
-<<<<<<< HEAD
-      consoleView.flushDeferredText()
-      consoleView.editor.document.setText("")
-=======
       if (consoleView.text.isEmpty()) {
         return@synchronized
       }
       consoleView.flushDeferredText()
       consoleView.editor!!.document.setText("")
->>>>>>> 8b7d83e8
       currentEvent = null
     }
 
@@ -264,18 +241,12 @@
       if (event == Event.EMPTY) {
         cardLayout.show(stackPanel, EMPTY_STATE_PANEL)
         stackPanel.preferredSize = emptyStatePane.preferredSize
-<<<<<<< HEAD
-      } else {
-        cardLayout.show(stackPanel, CONSOLE_VIEW)
-        stackPanel.preferredSize = null
-=======
       } else if (event.stacktraceGroup.exceptions.isEmpty()) {
         cardLayout.show(stackPanel, NO_STACK_TRACE_PANEL)
         stackPanel.preferredSize = noStackTracePane.preferredSize
       } else {
         cardLayout.show(stackPanel, CONSOLE_VIEW)
         stackPanel.preferredSize = consoleView.preferredSize
->>>>>>> 8b7d83e8
       }
 
       fun Blames.getConsoleViewContentType() =
