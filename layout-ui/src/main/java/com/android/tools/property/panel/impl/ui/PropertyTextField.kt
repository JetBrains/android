--- conflicted
+++ resolved
@@ -84,11 +84,7 @@
       component,
       editorModel.property,
       editorModel.editingValue,
-<<<<<<< HEAD
-      text = text.orEmpty()
-=======
       text = text.orEmpty(),
->>>>>>> 0d09370c
     )
     return null
   }
