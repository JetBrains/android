/*
 * Copyright (C) 2018 The Android Open Source Project
 *
 * Licensed under the Apache License, Version 2.0 (the "License");
 * you may not use this file except in compliance with the License.
 * You may obtain a copy of the License at
 *
 *      http://www.apache.org/licenses/LICENSE-2.0
 *
 * Unless required by applicable law or agreed to in writing, software
 * distributed under the License is distributed on an "AS IS" BASIS,
 * WITHOUT WARRANTIES OR CONDITIONS OF ANY KIND, either express or implied.
 * See the License for the specific language governing permissions and
 * limitations under the License.
 */
package com.android.tools.property.panel.impl.support

import com.android.tools.property.panel.api.ControlType
import com.android.tools.property.panel.api.ControlTypeProvider
import com.android.tools.property.panel.api.EditorContext
import com.android.tools.property.panel.api.EditorProvider
import com.android.tools.property.panel.api.EnumSupport
import com.android.tools.property.panel.api.EnumSupportProvider
import com.android.tools.property.panel.api.FlagsPropertyItem
import com.android.tools.property.panel.api.LinkPropertyItem
import com.android.tools.property.panel.api.PropertyEditorModel
import com.android.tools.property.panel.api.PropertyItem
import com.android.tools.property.panel.impl.model.BasePropertyEditorModel
import com.android.tools.property.panel.impl.model.BooleanPropertyEditorModel
import com.android.tools.property.panel.impl.model.ColorFieldPropertyEditorModel
import com.android.tools.property.panel.impl.model.ComboBoxPropertyEditorModel
import com.android.tools.property.panel.impl.model.FlagPropertyEditorModel
import com.android.tools.property.panel.impl.model.LinkPropertyEditorModel
import com.android.tools.property.panel.impl.model.TextFieldPropertyEditorModel
import com.android.tools.property.panel.impl.model.ThreeStateBooleanPropertyEditorModel
import com.android.tools.property.panel.impl.ui.ActionButtonBinding
import com.android.tools.property.panel.impl.ui.FlagPropertyEditor
import com.android.tools.property.panel.impl.ui.PropertyCheckBox
import com.android.tools.property.panel.impl.ui.PropertyComboBox
import com.android.tools.property.panel.impl.ui.PropertyLabel
import com.android.tools.property.panel.impl.ui.PropertyLink
import com.android.tools.property.panel.impl.ui.PropertyTextField
import com.android.tools.property.panel.impl.ui.PropertyTextFieldWithLeftButton
import com.android.tools.property.panel.impl.ui.PropertyThreeStateCheckBox
import javax.swing.JComponent

/**
 * A standard provider for a property editor.
 *
 * For a given property this class will provide a model and a UI for an editor of that property.
 * This implementation is computing the [ControlType] using the specified providers.
 *
 * @param P a client defined property class that must implement the interface: [PropertyItem]
 * @property enumSupportProvider provides an [EnumSupport] for a property or null if there isn't any
 * @property controlTypeProvider provides the [ControlType] given a property and its [EnumSupport]
 */
open class EditorProviderImpl<in P : PropertyItem>(
  private val enumSupportProvider: EnumSupportProvider<P>,
  private val controlTypeProvider: ControlTypeProvider<P>,
) : EditorProvider<P> {

  /** Create an editor for [property]. */
  override fun createEditor(
    property: P,
<<<<<<< HEAD
    context: EditorContext
=======
    context: EditorContext,
>>>>>>> 0d09370c
  ): Pair<PropertyEditorModel, JComponent> =
    when (controlTypeProvider(property)) {
      ControlType.COMBO_BOX ->
        createComboBoxEditor(property, true, enumSupportProvider(property)!!, context)
      ControlType.DROPDOWN ->
        createComboBoxEditor(property, false, enumSupportProvider(property)!!, context)
      ControlType.TEXT_EDITOR -> {
        // For table cell renderers: use a JLabel based component instead of a JTextEdit based
        // component,
        // to avoid unwanted horizontal scrolling.
        val model = TextFieldPropertyEditorModel(property, true)
        val editor =
          if (context != EditorContext.TABLE_RENDERER) PropertyTextField(model)
          else PropertyLabel(model)
        Pair(model, addActionButtonBinding(model, editor))
      }
      ControlType.COLOR_EDITOR -> {
        val model = ColorFieldPropertyEditorModel(property)
        val editor = PropertyTextFieldWithLeftButton(model, context)
        Pair(model, addActionButtonBinding(model, editor))
      }
      ControlType.THREE_STATE_BOOLEAN -> {
        val model = ThreeStateBooleanPropertyEditorModel(property)
        val editor = PropertyThreeStateCheckBox(model, context)
        Pair(model, addActionButtonBinding(model, editor))
      }
      ControlType.FLAG_EDITOR -> {
        val model = FlagPropertyEditorModel(property as FlagsPropertyItem<*>)
        val editor = FlagPropertyEditor(model, context)
        Pair(model, addActionButtonBinding(model, editor))
      }
      ControlType.BOOLEAN -> {
        val model = BooleanPropertyEditorModel(property)
        val editor = PropertyCheckBox(model, context)
        Pair(model, addActionButtonBinding(model, editor))
      }
      ControlType.LINK_EDITOR -> {
        val model = LinkPropertyEditorModel(property as LinkPropertyItem)
        val editor = PropertyLink(model)
        Pair(model, addActionButtonBinding(model, editor))
      }
      ControlType.CUSTOM_EDITOR_1, // Placeholders for custom controls
      ControlType.CUSTOM_EDITOR_2 -> throw NotImplementedError()
    }

  protected open fun createComboBoxEditor(
    property: P,
    editable: Boolean,
    enumSupport: EnumSupport,
<<<<<<< HEAD
    context: EditorContext
=======
    context: EditorContext,
>>>>>>> 0d09370c
  ): Pair<PropertyEditorModel, JComponent> {
    val model = ComboBoxPropertyEditorModel(property, enumSupport, editable)
    val comboBox = PropertyComboBox(model, context)
    comboBox.renderer = enumSupport.renderer
    return Pair(model, addActionButtonBinding(model, comboBox))
  }

  protected open fun addActionButtonBinding(
    model: BasePropertyEditorModel,
<<<<<<< HEAD
    editor: JComponent
=======
    editor: JComponent,
>>>>>>> 0d09370c
  ): JComponent {
    return if (model.property.browseButton == null) editor else ActionButtonBinding(model, editor)
  }
}<|MERGE_RESOLUTION|>--- conflicted
+++ resolved
@@ -62,11 +62,7 @@
   /** Create an editor for [property]. */
   override fun createEditor(
     property: P,
-<<<<<<< HEAD
-    context: EditorContext
-=======
     context: EditorContext,
->>>>>>> 0d09370c
   ): Pair<PropertyEditorModel, JComponent> =
     when (controlTypeProvider(property)) {
       ControlType.COMBO_BOX ->
@@ -116,11 +112,7 @@
     property: P,
     editable: Boolean,
     enumSupport: EnumSupport,
-<<<<<<< HEAD
-    context: EditorContext
-=======
     context: EditorContext,
->>>>>>> 0d09370c
   ): Pair<PropertyEditorModel, JComponent> {
     val model = ComboBoxPropertyEditorModel(property, enumSupport, editable)
     val comboBox = PropertyComboBox(model, context)
@@ -130,11 +122,7 @@
 
   protected open fun addActionButtonBinding(
     model: BasePropertyEditorModel,
-<<<<<<< HEAD
-    editor: JComponent
-=======
     editor: JComponent,
->>>>>>> 0d09370c
   ): JComponent {
     return if (model.property.browseButton == null) editor else ActionButtonBinding(model, editor)
   }
