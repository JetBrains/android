/*
 * Copyright (C) 2018 The Android Open Source Project
 *
 * Licensed under the Apache License, Version 2.0 (the "License");
 * you may not use this file except in compliance with the License.
 * You may obtain a copy of the License at
 *
 *      http://www.apache.org/licenses/LICENSE-2.0
 *
 * Unless required by applicable law or agreed to in writing, software
 * distributed under the License is distributed on an "AS IS" BASIS,
 * WITHOUT WARRANTIES OR CONDITIONS OF ANY KIND, either express or implied.
 * See the License for the specific language governing permissions and
 * limitations under the License.
 */
package com.android.tools.property.panel.impl.support

import com.android.tools.property.panel.api.EditorContext
import com.android.tools.property.panel.api.EditorProvider
import com.android.tools.property.panel.api.NewPropertyItem
import com.android.tools.property.panel.api.PropertyEditorModel
import com.android.tools.property.panel.impl.model.PropertyNameEditorModel
import com.android.tools.property.panel.impl.ui.PropertyTextField
import javax.swing.JComponent

/**
 * A standard provider for a property name editor.
 *
 * For a given property this class will provide a model and a UI for an editor of that property
 * name. There is only one implementation at this time.
 */
class NameEditorProviderImpl<in P : NewPropertyItem> : EditorProvider<P> {

  override fun createEditor(
    property: P,
<<<<<<< HEAD
    context: EditorContext
=======
    context: EditorContext,
>>>>>>> 0d09370c
  ): Pair<PropertyEditorModel, JComponent> {
    val model = PropertyNameEditorModel(property)
    val editor = PropertyTextField(model)
    return Pair(model, editor)
  }
}<|MERGE_RESOLUTION|>--- conflicted
+++ resolved
@@ -33,11 +33,7 @@
 
   override fun createEditor(
     property: P,
-<<<<<<< HEAD
-    context: EditorContext
-=======
     context: EditorContext,
->>>>>>> 0d09370c
   ): Pair<PropertyEditorModel, JComponent> {
     val model = PropertyNameEditorModel(property)
     val editor = PropertyTextField(model)
