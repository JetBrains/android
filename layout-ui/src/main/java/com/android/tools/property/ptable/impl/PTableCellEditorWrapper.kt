/*
 * Copyright (C) 2018 The Android Open Source Project
 *
 * Licensed under the Apache License, Version 2.0 (the "License");
 * you may not use this file except in compliance with the License.
 * You may obtain a copy of the License at
 *
 *      http://www.apache.org/licenses/LICENSE-2.0
 *
 * Unless required by applicable law or agreed to in writing, software
 * distributed under the License is distributed on an "AS IS" BASIS,
 * WITHOUT WARRANTIES OR CONDITIONS OF ANY KIND, either express or implied.
 * See the License for the specific language governing permissions and
 * limitations under the License.
 */
package com.android.tools.property.ptable.impl

import com.android.tools.property.ptable.DefaultPTableCellEditor
import com.android.tools.property.ptable.PTableCellEditor
import com.intellij.util.ui.AbstractTableCellEditor
import java.awt.Component
import javax.swing.JTable

/**
 * A TableCellEditor that delegates to a [PTableCellEditor].
 *
 * A thin wrapper around a [PTableCellEditor] that can be used in a [JTable]. By default a
 * [DefaultPTableCellEditor] is used, but it can be overridden with a different implementation by
 * setting the [editor] property.
 */
class PTableCellEditorWrapper : AbstractTableCellEditor() {
  var editor: PTableCellEditor = DefaultPTableCellEditor()

  override fun getTableCellEditorComponent(
    table: JTable,
    value: Any?,
    isSelected: Boolean,
    row: Int,
<<<<<<< HEAD
    column: Int
=======
    column: Int,
>>>>>>> 0d09370c
  ): Component? {
    return editor.editorComponent
  }

  override fun getCellEditorValue(): Any? {
    return editor.value
  }

  val isBooleanEditor: Boolean
    get() = editor.isBooleanEditor

  fun requestFocus() {
    editor.requestFocus()
  }

  fun toggleValue() {
    editor.toggleValue()
  }
}<|MERGE_RESOLUTION|>--- conflicted
+++ resolved
@@ -36,11 +36,7 @@
     value: Any?,
     isSelected: Boolean,
     row: Int,
-<<<<<<< HEAD
-    column: Int
-=======
     column: Int,
->>>>>>> 0d09370c
   ): Component? {
     return editor.editorComponent
   }
