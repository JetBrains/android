/*
 * Copyright (C) 2019 The Android Open Source Project
 *
 * Licensed under the Apache License, Version 2.0 (the "License");
 * you may not use this file except in compliance with the License.
 * You may obtain a copy of the License at
 *
 *      http://www.apache.org/licenses/LICENSE-2.0
 *
 * Unless required by applicable law or agreed to in writing, software
 * distributed under the License is distributed on an "AS IS" BASIS,
 * WITHOUT WARRANTIES OR CONDITIONS OF ANY KIND, either express or implied.
 * See the License for the specific language governing permissions and
 * limitations under the License.
 */
package com.android.tools.property.panel.impl.model

import com.android.tools.adtui.model.stdui.ValueChangedListener
import com.android.tools.property.ptable.PTableItem

enum class TableEditingRequest {
  NONE,
  STOP_EDITING,
  BEST_MATCH,
  SPECIFIED_ITEM,
<<<<<<< HEAD
  SELECT
=======
  SELECT,
>>>>>>> 0d09370c
}

interface TableRowEditListener : ValueChangedListener {
  fun editRequest(type: TableEditingRequest, item: PTableItem?)
}<|MERGE_RESOLUTION|>--- conflicted
+++ resolved
@@ -23,11 +23,7 @@
   STOP_EDITING,
   BEST_MATCH,
   SPECIFIED_ITEM,
-<<<<<<< HEAD
-  SELECT
-=======
   SELECT,
->>>>>>> 0d09370c
 }
 
 interface TableRowEditListener : ValueChangedListener {
