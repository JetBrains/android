/*
 * Copyright (C) 2018 The Android Open Source Project
 *
 * Licensed under the Apache License, Version 2.0 (the "License");
 * you may not use this file except in compliance with the License.
 * You may obtain a copy of the License at
 *
 *      http://www.apache.org/licenses/LICENSE-2.0
 *
 * Unless required by applicable law or agreed to in writing, software
 * distributed under the License is distributed on an "AS IS" BASIS,
 * WITHOUT WARRANTIES OR CONDITIONS OF ANY KIND, either express or implied.
 * See the License for the specific language governing permissions and
 * limitations under the License.
 */
package com.android.tools.property.panel.impl.ui

import com.android.tools.adtui.common.AdtSecondaryPanel
import com.android.tools.adtui.stdui.CommonTextBorder
import com.android.tools.adtui.stdui.HIDE_RIGHT_BORDER
import com.android.tools.property.panel.api.EditorContext
import com.android.tools.property.panel.api.TableExpansionState
import com.android.tools.property.panel.impl.model.TextFieldWithLeftButtonEditorModel
import com.android.tools.property.panel.impl.support.HelpSupportBinding
import com.intellij.ide.ui.laf.darcula.DarculaUIUtil
import com.intellij.openapi.actionSystem.DataProvider
import com.intellij.ui.ClientProperty
import com.intellij.util.ui.JBUI
import com.intellij.util.ui.UIUtil
import java.awt.BorderLayout
import java.awt.event.MouseListener
import javax.swing.JComponent
import javax.swing.plaf.UIResource

private const val ICON_LEFT_BORDER = 2

/**
 * A text editor with a [leftButton] shown on the left.
 *
 * The [leftButton] can optionally be a custom component e.g. a checkbox.
 */
open class PropertyTextFieldWithLeftButton(
  private val editorModel: TextFieldWithLeftButtonEditorModel,
  context: EditorContext,
<<<<<<< HEAD
  component: JComponent? = null
=======
  component: JComponent? = null,
>>>>>>> 0d09370c
) : AdtSecondaryPanel(BorderLayout()), DataProvider {
  protected open val buttonAction = editorModel.buttonAction
  protected val leftComponent = component ?: IconWithFocusBorder { buttonAction }
  protected val leftButton = leftComponent as? IconWithFocusBorder

  // For table cell renderers: use a JLabel based component instead of a JTextEdit based component,
  // to avoid unwanted horizontal scrolling.
  protected val textField: JComponent =
    if (context != EditorContext.TABLE_RENDERER) PropertyTextField(editorModel)
    else PropertyLabel(editorModel)

  init {
    background = UIUtil.TRANSPARENT_COLOR
    isOpaque = false
    putClientProperty(DarculaUIUtil.COMPACT_PROPERTY, true)
    leftButton?.border = JBUI.Borders.emptyLeft(ICON_LEFT_BORDER)
    textField.border = JBUI.Borders.empty()
    textField.isOpaque = false
    super.add(leftComponent, BorderLayout.WEST)
    super.add(textField, BorderLayout.CENTER)
    if (leftButton != null) {
      HelpSupportBinding.registerHelpKeyActions(leftButton, { editorModel.property })
    }

    editorModel.addListener { updateFromModel() }
    setFromModel()
  }

  override fun updateUI() {
    super.updateUI()
    if (border == null || border is UIResource) {
      border = CommonTextBorder()
    }
  }

  override fun addMouseListener(listener: MouseListener) {
    textField.addMouseListener(listener)
  }

  override fun isFocusable(): Boolean {
    return leftComponent.isFocusable || textField.isFocusable
  }

  override fun requestFocus() {
    requestFocusInWindow()
  }

  override fun requestFocusInWindow(): Boolean {
    return leftComponent.requestFocusInWindow() || textField.requestFocusInWindow()
  }

  override fun hasFocus(): Boolean {
    return textField.hasFocus()
  }

  open fun updateFromModel() {
    setFromModel()
  }

  private fun setFromModel() {
    isVisible = editorModel.visible
    leftButton?.icon = editorModel.displayedIcon(editorModel.leftButtonIcon)
    leftButton?.readOnly = editorModel.readOnly
    background = editorModel.displayedBackground(UIUtil.TRANSPARENT_COLOR)
    isOpaque = editorModel.isUsedInRendererWithSelection
    toolTipText = editorModel.tooltip
    // Avoid painting the right vertical edge of the cell border if this is the left part of the
    // complete value:
    ClientProperty.put(
      this,
      HIDE_RIGHT_BORDER,
<<<<<<< HEAD
      editorModel.tableExpansionState == TableExpansionState.EXPANDED_CELL_FOR_POPUP
=======
      editorModel.tableExpansionState == TableExpansionState.EXPANDED_CELL_FOR_POPUP,
>>>>>>> 0d09370c
    )
  }

  override fun getData(dataId: String): Any? {
    return editorModel.getData(dataId)
  }
}<|MERGE_RESOLUTION|>--- conflicted
+++ resolved
@@ -42,11 +42,7 @@
 open class PropertyTextFieldWithLeftButton(
   private val editorModel: TextFieldWithLeftButtonEditorModel,
   context: EditorContext,
-<<<<<<< HEAD
-  component: JComponent? = null
-=======
   component: JComponent? = null,
->>>>>>> 0d09370c
 ) : AdtSecondaryPanel(BorderLayout()), DataProvider {
   protected open val buttonAction = editorModel.buttonAction
   protected val leftComponent = component ?: IconWithFocusBorder { buttonAction }
@@ -118,11 +114,7 @@
     ClientProperty.put(
       this,
       HIDE_RIGHT_BORDER,
-<<<<<<< HEAD
-      editorModel.tableExpansionState == TableExpansionState.EXPANDED_CELL_FOR_POPUP
-=======
       editorModel.tableExpansionState == TableExpansionState.EXPANDED_CELL_FOR_POPUP,
->>>>>>> 0d09370c
     )
   }
 
