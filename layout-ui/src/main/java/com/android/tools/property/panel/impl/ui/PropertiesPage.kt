/*
 * Copyright (C) 2018 The Android Open Source Project
 *
 * Licensed under the Apache License, Version 2.0 (the "License");
 * you may not use this file except in compliance with the License.
 * You may obtain a copy of the License at
 *
 *      http://www.apache.org/licenses/LICENSE-2.0
 *
 * Unless required by applicable law or agreed to in writing, software
 * distributed under the License is distributed on an "AS IS" BASIS,
 * WITHOUT WARRANTIES OR CONDITIONS OF ANY KIND, either express or implied.
 * See the License for the specific language governing permissions and
 * limitations under the License.
 */
package com.android.tools.property.panel.impl.ui

import com.android.tools.adtui.model.stdui.ValueChangedListener
import com.android.tools.property.panel.api.InspectorLineModel
import com.android.tools.property.panel.api.InspectorPanel
import com.android.tools.property.panel.api.PropertiesViewTab
import com.android.tools.property.panel.api.PropertyEditorModel
import com.android.tools.property.panel.api.TableLineModel
import com.android.tools.property.panel.api.TableUIProvider
import com.android.tools.property.panel.impl.model.CollapsibleLabelModel
import com.android.tools.property.panel.impl.model.GenericInspectorLineModel
import com.android.tools.property.panel.impl.model.InspectorPanelModel
import com.android.tools.property.panel.impl.model.SeparatorLineModel
import com.android.tools.property.panel.impl.model.TableLineModelImpl
import com.android.tools.property.panel.impl.model.TitleLineModel
import com.android.tools.property.ptable.ColumnFraction
import com.android.tools.property.ptable.PTableModel
import com.google.common.annotations.VisibleForTesting
import com.intellij.ide.util.PropertiesComponent
import com.intellij.openapi.Disposable
import com.intellij.openapi.actionSystem.AnAction
import com.intellij.openapi.util.SystemInfo
import com.intellij.ui.JBColor
import com.intellij.ui.ScrollPaneFactory
import com.intellij.ui.SideBorder
import com.intellij.ui.components.JBScrollBar
import com.intellij.util.ui.JBDimension
import com.intellij.util.ui.JBUI
import com.intellij.util.ui.UIUtil
import java.awt.Font
import java.awt.event.ComponentAdapter
import java.awt.event.ComponentEvent
import javax.swing.JComponent
import javax.swing.JPanel
import javax.swing.ScrollPaneConstants

private const val TITLE_SEPARATOR_HEIGHT = 4
private const val SUBTITLE_SEPARATOR_HEIGHT = 2

@VisibleForTesting const val LEFT_FRACTION_KEY = "android.property.left.fraction"

/** Provides a page for a tab defined by a [PropertiesViewTab]. */
class PropertiesPage(parentDisposable: Disposable) : InspectorPanel {
  @VisibleForTesting val inspectorModel = InspectorPanelModel()
  private var lastAddedLine: InspectorLineModel? = null
  private var lastTitleLine: CollapsibleLabelModel? = null
  @VisibleForTesting
  val nameColumnFraction =
    ColumnFraction(
      PropertiesComponent.getInstance().getFloat(LEFT_FRACTION_KEY, 0.4f),
<<<<<<< HEAD
      resizeSupported = true
=======
      resizeSupported = true,
>>>>>>> 0d09370c
    )
  private val inspector = InspectorPanelImpl(inspectorModel, nameColumnFraction, parentDisposable)

  init {
    nameColumnFraction.listeners.add(
      ValueChangedListener {
        inspector.invalidate()
        inspector.validate()
        inspector.repaint()
        PropertiesComponent.getInstance()
          .setValue(LEFT_FRACTION_KEY, nameColumnFraction.value, 0.4f)
      }
    )
  }

  val component = createScrollPane(inspector)

  var filter
    get() = inspectorModel.filter
    set(value) {
      inspectorModel.filter = value
    }

  val isEmpty
    get() = inspectorModel.lines.isEmpty()

  fun enterInFilter(): Boolean {
    return inspectorModel.enterInFilter()
  }

  fun clear() {
    inspectorModel.clear()
    inspector.removeAll()
    lastAddedLine = null
    lastTitleLine = null
  }

  fun propertyValuesChanged() {
    inspectorModel.propertyValuesChanged()
  }

  fun repaint() {
    inspector.revalidate()
    inspector.repaint()
  }

  fun addSeparatorBeforeTabs() {
    addSeparatorBeforeTitle()
  }

  private fun createScrollPane(component: JComponent): JComponent {
    val scrollPane =
      ScrollPaneFactory.createScrollPane(
        component,
        ScrollPaneConstants.VERTICAL_SCROLLBAR_AS_NEEDED,
<<<<<<< HEAD
        ScrollPaneConstants.HORIZONTAL_SCROLLBAR_NEVER
=======
        ScrollPaneConstants.HORIZONTAL_SCROLLBAR_NEVER,
>>>>>>> 0d09370c
      )
    scrollPane.verticalScrollBar =
      object : JBScrollBar() {
        override fun setOpaque(isOpaque: Boolean) {
          // This disables the "Show scroll bars when scrolling" option on Mac.
          // The problem is that the icons on the right of the properties panel
          // would be covered by the scroll bar when it was visible.
          super.setOpaque(isOpaque || SystemInfo.isMac)
        }
      }
    scrollPane.border = JBUI.Borders.empty()
    scrollPane.addComponentListener(
      object : ComponentAdapter() {
        override fun componentResized(event: ComponentEvent?) {
          // unitIncrement affects the scroll wheel speed
          // Each platform seem to behave differently to this value.
          // - Windows seem to scroll faster
          // - Unix about half speed of Windows
          // - Mac doesn't seem to use this value
          scrollPane.verticalScrollBar.unitIncrement =
            JBUI.scale(16) * (if (SystemInfo.isWindows) 1 else 2)

          // blockIncrement affects the page down speed, when clicking above/under the scroll thumb
          scrollPane.verticalScrollBar.blockIncrement = scrollPane.height
        }
      }
    )
    return scrollPane
  }

  override fun addTitle(title: String, actions: List<AnAction>): InspectorLineModel {
    addSeparatorBeforeTitle()
    val model = TitleLineModel(title)
    val label =
      CollapsibleLabelPanel(model, UIUtil.FontSize.NORMAL, Font.BOLD, actions, nameColumnFraction)
    label.isOpaque = true
    label.innerBorder = JBUI.Borders.empty(TITLE_SEPARATOR_HEIGHT, 0)
    label.border =
      JBUI.Borders.merge(
        JBUI.Borders.empty(0, LEFT_HORIZONTAL_CONTENT_BORDER_SIZE, 0, 0),
        SideBorder(JBColor.border(), SideBorder.BOTTOM),
<<<<<<< HEAD
        true
=======
        true,
>>>>>>> 0d09370c
      )
    addLine(model, null)
    inspector.addLineElement(label)
    label.background = UIUtil.getPanelBackground()
    lastTitleLine = model
    return model
  }

  override fun addSubTitle(
    title: String,
    initiallyExpanded: Boolean,
<<<<<<< HEAD
    parent: InspectorLineModel?
=======
    parent: InspectorLineModel?,
>>>>>>> 0d09370c
  ): InspectorLineModel {
    addSeparatorBeforeTitle()
    val model = TitleLineModel(title)
    val label = CollapsibleLabelPanel(model, UIUtil.FontSize.NORMAL, Font.BOLD)
    label.isOpaque = true
    label.innerBorder = JBUI.Borders.empty(SUBTITLE_SEPARATOR_HEIGHT, 0)
    label.border =
      JBUI.Borders.merge(
        JBUI.Borders.empty(0, LEFT_HORIZONTAL_CONTENT_BORDER_SIZE, 0, 0),
        SideBorder(JBColor.border(), SideBorder.BOTTOM),
<<<<<<< HEAD
        true
=======
        true,
>>>>>>> 0d09370c
      )
    addLine(model, parent)
    inspector.addLineElement(label)
    lastTitleLine = model
    model.makeExpandable(initiallyExpanded)
    return model
  }

  override fun addCustomEditor(
    editorModel: PropertyEditorModel,
    editor: JComponent,
<<<<<<< HEAD
    parent: InspectorLineModel?
=======
    parent: InspectorLineModel?,
>>>>>>> 0d09370c
  ): InspectorLineModel {
    addSeparatorAfterTitle(parent)
    val model = CollapsibleLabelModel(editorModel.property.name, editorModel)
    val label = CollapsibleLabelPanel(model, UIUtil.FontSize.SMALL, Font.PLAIN)
    label.border = JBUI.Borders.emptyLeft(LEFT_HORIZONTAL_CONTENT_BORDER_SIZE)
    editorModel.lineModel = model
    addLine(model, parent)
    inspector.addLineElement(label, editor)
    return model
  }

  override fun addTable(
    tableModel: PTableModel,
    searchable: Boolean,
    tableUI: TableUIProvider,
    actions: List<AnAction>,
<<<<<<< HEAD
    parent: InspectorLineModel?
=======
    parent: InspectorLineModel?,
>>>>>>> 0d09370c
  ): TableLineModel {
    // Do NOT call addSeparatorAfterTitle since tables should not be preceded with spacing after a
    // title
    val model = TableLineModelImpl(tableModel, searchable)
    val editor =
      TableEditor(
        model,
        tableUI.tableCellRendererProvider,
        tableUI.tableCellEditorProvider,
        actions,
<<<<<<< HEAD
        nameColumnFraction
=======
        nameColumnFraction,
>>>>>>> 0d09370c
      )
    addLine(model, parent)
    inspector.addLineElement(editor.component)
    return model
  }

  override fun addComponent(
    component: JComponent,
<<<<<<< HEAD
    parent: InspectorLineModel?
=======
    parent: InspectorLineModel?,
>>>>>>> 0d09370c
  ): InspectorLineModel {
    addSeparatorAfterTitle(parent)
    val model = GenericInspectorLineModel()
    val wrapper = GenericLinePanel(component, model)
    addLine(model, parent)
    inspector.addLineElement(wrapper)
    return model
  }

  private fun addLine(model: GenericInspectorLineModel, parent: InspectorLineModel?) {
    parent?.let { checkNewParent(it).addChild(model) }
    inspectorModel.add(model)
    lastAddedLine = model
  }

  private fun checkNewParent(parent: InspectorLineModel): CollapsibleLabelModel {
    val label = parent as? CollapsibleLabelModel ?: throw IllegalArgumentException()
    if (!label.expandable) {
      throw IllegalArgumentException()
    }
    return label
  }

  private fun addSeparatorBeforeTitle() {
    if (
      lastAddedLine == null || lastAddedLine == lastTitleLine || lastAddedLine is TableLineModel
    ) {
      return
    }
    addSeparator(bottomDivider = true, parent = topParent(lastAddedLine))
  }

  private fun addSeparatorAfterTitle(parent: InspectorLineModel?) {
    if (lastAddedLine == null || lastAddedLine == lastTitleLine) {
      addSeparator(bottomDivider = false, parent = parent)
    } else {
      // Special case:
      // If the previous line belongs to a SubTitle and the line being added belongs
      // to a different title, add a separator here such that there will be a separator
      // between the SubTitle and this the line being added when the SubTitle is closed.
      val lastTopParent = topParent(lastAddedLine)
      val topParent = topParent(parent)
      if (lastTopParent != topParent) {
        addSeparator(bottomDivider = false, parent = topParent)
      }
    }
  }

  private fun topParent(line: InspectorLineModel?): InspectorLineModel? {
    var topParent: InspectorLineModel? = line
    while (topParent?.parent != null && topParent !is TitleLineModel) {
      topParent = topParent.parent
    }
    return topParent as? TitleLineModel
  }

  private fun addSeparator(
    bottomDivider: Boolean,
<<<<<<< HEAD
    parent: InspectorLineModel? = null
=======
    parent: InspectorLineModel? = null,
>>>>>>> 0d09370c
  ): GenericInspectorLineModel {
    val component = JPanel()
    component.preferredSize = JBDimension(0, TITLE_SEPARATOR_HEIGHT)
    component.background = inspector.background
    component.border =
      if (bottomDivider) SideBorder(JBColor.border(), SideBorder.BOTTOM) else JBUI.Borders.empty()
    val model = SeparatorLineModel()
    val wrapper = GenericLinePanel(component, model)
    addLine(model, parent)
    inspector.addLineElement(wrapper)
    return model
  }
}<|MERGE_RESOLUTION|>--- conflicted
+++ resolved
@@ -63,11 +63,7 @@
   val nameColumnFraction =
     ColumnFraction(
       PropertiesComponent.getInstance().getFloat(LEFT_FRACTION_KEY, 0.4f),
-<<<<<<< HEAD
-      resizeSupported = true
-=======
       resizeSupported = true,
->>>>>>> 0d09370c
     )
   private val inspector = InspectorPanelImpl(inspectorModel, nameColumnFraction, parentDisposable)
 
@@ -123,11 +119,7 @@
       ScrollPaneFactory.createScrollPane(
         component,
         ScrollPaneConstants.VERTICAL_SCROLLBAR_AS_NEEDED,
-<<<<<<< HEAD
-        ScrollPaneConstants.HORIZONTAL_SCROLLBAR_NEVER
-=======
         ScrollPaneConstants.HORIZONTAL_SCROLLBAR_NEVER,
->>>>>>> 0d09370c
       )
     scrollPane.verticalScrollBar =
       object : JBScrollBar() {
@@ -169,11 +161,7 @@
       JBUI.Borders.merge(
         JBUI.Borders.empty(0, LEFT_HORIZONTAL_CONTENT_BORDER_SIZE, 0, 0),
         SideBorder(JBColor.border(), SideBorder.BOTTOM),
-<<<<<<< HEAD
-        true
-=======
         true,
->>>>>>> 0d09370c
       )
     addLine(model, null)
     inspector.addLineElement(label)
@@ -185,11 +173,7 @@
   override fun addSubTitle(
     title: String,
     initiallyExpanded: Boolean,
-<<<<<<< HEAD
-    parent: InspectorLineModel?
-=======
     parent: InspectorLineModel?,
->>>>>>> 0d09370c
   ): InspectorLineModel {
     addSeparatorBeforeTitle()
     val model = TitleLineModel(title)
@@ -200,11 +184,7 @@
       JBUI.Borders.merge(
         JBUI.Borders.empty(0, LEFT_HORIZONTAL_CONTENT_BORDER_SIZE, 0, 0),
         SideBorder(JBColor.border(), SideBorder.BOTTOM),
-<<<<<<< HEAD
-        true
-=======
         true,
->>>>>>> 0d09370c
       )
     addLine(model, parent)
     inspector.addLineElement(label)
@@ -216,11 +196,7 @@
   override fun addCustomEditor(
     editorModel: PropertyEditorModel,
     editor: JComponent,
-<<<<<<< HEAD
-    parent: InspectorLineModel?
-=======
     parent: InspectorLineModel?,
->>>>>>> 0d09370c
   ): InspectorLineModel {
     addSeparatorAfterTitle(parent)
     val model = CollapsibleLabelModel(editorModel.property.name, editorModel)
@@ -237,11 +213,7 @@
     searchable: Boolean,
     tableUI: TableUIProvider,
     actions: List<AnAction>,
-<<<<<<< HEAD
-    parent: InspectorLineModel?
-=======
     parent: InspectorLineModel?,
->>>>>>> 0d09370c
   ): TableLineModel {
     // Do NOT call addSeparatorAfterTitle since tables should not be preceded with spacing after a
     // title
@@ -252,11 +224,7 @@
         tableUI.tableCellRendererProvider,
         tableUI.tableCellEditorProvider,
         actions,
-<<<<<<< HEAD
-        nameColumnFraction
-=======
         nameColumnFraction,
->>>>>>> 0d09370c
       )
     addLine(model, parent)
     inspector.addLineElement(editor.component)
@@ -265,11 +233,7 @@
 
   override fun addComponent(
     component: JComponent,
-<<<<<<< HEAD
-    parent: InspectorLineModel?
-=======
     parent: InspectorLineModel?,
->>>>>>> 0d09370c
   ): InspectorLineModel {
     addSeparatorAfterTitle(parent)
     val model = GenericInspectorLineModel()
@@ -328,11 +292,7 @@
 
   private fun addSeparator(
     bottomDivider: Boolean,
-<<<<<<< HEAD
-    parent: InspectorLineModel? = null
-=======
     parent: InspectorLineModel? = null,
->>>>>>> 0d09370c
   ): GenericInspectorLineModel {
     val component = JPanel()
     component.preferredSize = JBDimension(0, TITLE_SEPARATOR_HEIGHT)
