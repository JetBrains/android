/*
 * Copyright (C) 2017 The Android Open Source Project
 *
 * Licensed under the Apache License, Version 2.0 (the "License");
 * you may not use this file except in compliance with the License.
 * You may obtain a copy of the License at
 *
 *      http://www.apache.org/licenses/LICENSE-2.0
 *
 * Unless required by applicable law or agreed to in writing, software
 * distributed under the License is distributed on an "AS IS" BASIS,
 * WITHOUT WARRANTIES OR CONDITIONS OF ANY KIND, either express or implied.
 * See the License for the specific language governing permissions and
 * limitations under the License.
 */
package com.android.tools.property.panel.api

import com.android.tools.adtui.model.stdui.ValueChangedListener

/**
 * The expansion state of a table cell editor.
 *
 * If the editor is in a table cell, the cell may be too small to show the complete value. The
 * [TableExpansionState] describes the state the editor should be rendered as.
 */
enum class TableExpansionState {
  /** The property editor is not expanded or not in a table. */
  NORMAL,

  /** The property editor should render the left part of an expanded value inside a table cell. */
  EXPANDED_CELL_FOR_POPUP,

  /** The property editor should render expanded, but the text fits in the table cell. */
  EXPANDED_CELL_NO_POPUP,

  /**
   * The property editor is being used to render the entire value. The right part will be shown in a
   * popup.
   */
  EXPANDED_POPUP,
}

/**
 * Model for a property editor.
 *
 * Instances of this class will be created for each property editor in the [InspectorPanel] by
 * [InspectorBuilder]s. If only builtin editors are created (preferred) then clients should never
 * need to implement this interface.
 */
interface PropertyEditorModel {
  /**
   * The property this editor is for.
   *
   * This [property] is usually readonly except for models used during table cell rendering where we
   * want to cache editors for displaying properties of the same type.
   */
  var property: PropertyItem

  /** The value shown in the editor. */
  val value: String

<<<<<<< HEAD
=======
  /** The default value shown in the editor if the value is blank */
  val defaultValue: String

>>>>>>> 0d09370c
  /** Returns the line (if known) where this editor is kept. */
  var lineModel: InspectorLineModel?

  /**
   * Controls the visibility of the editor.
   *
   * The editor should show/hide itself based on this value.
   */
  var visible: Boolean

  /**
   * Controls whether the editor is readonly.
   *
   * The editor should update itself to ignore focus requests and mouse interactions.
   */
  var readOnly: Boolean

  /** Returns true if the editor currently has the focus. */
  val hasFocus: Boolean

  /**
   * Controls the visuals of the editor.
   *
   * The editor is a table cell renderer. If true the editor should display itself as being a
   * selected state.
   */
  var isUsedInRendererWithSelection: Boolean

  /**
   * Controls the visuals of the editor.
   *
   * The editor is a table cell renderer. If true the editor is currently displaying a cell in an
   * expanded table row. The editor may decide to show different content based on this value.
   */
  var isExpandedTableItem: Boolean

  /**
   * Controls the visuals of the editor.
   *
   * An item can be expanded in a popup when the value if too large to display in a table cell.
   */
  var tableExpansionState: TableExpansionState

  /** Returns true if the editor may require a custom height. */
  var isCustomHeight: Boolean

  /**
   * Returns support for table operations if this is a table cell editor (null otherwise).
   *
   * When a property editor is created for a table cell [tableSupport] will be specified to provide
   * table access from events in the editor.
   */
  var tableSupport: TableSupport?

  /** Request focus to be placed on this editor. */
  fun requestFocus()

  /**
   * Toggle the value of this editor.
   *
   * This is a noop for most editors. Boolean editors should implement this method.
   */
  fun toggleValue()

  /** Update the value shown in the editor. */
  fun refresh()

  /**
   * Cancel editing and revert to the value of the property.
   *
   * i.e. discard changes by the editor that are not yet applied. The return value is used if this
   * is a table cell editor. Return true to stop cell editing, false to remain editing the cell.
   */
  fun cancelEditing(): Boolean

  /** Add a listener that respond to value changes. */
  fun addListener(listener: ValueChangedListener)

  /** Remove the value listener. */
  fun removeListener(listener: ValueChangedListener)
}<|MERGE_RESOLUTION|>--- conflicted
+++ resolved
@@ -59,12 +59,9 @@
   /** The value shown in the editor. */
   val value: String
 
-<<<<<<< HEAD
-=======
   /** The default value shown in the editor if the value is blank */
   val defaultValue: String
 
->>>>>>> 0d09370c
   /** Returns the line (if known) where this editor is kept. */
   var lineModel: InspectorLineModel?
 
