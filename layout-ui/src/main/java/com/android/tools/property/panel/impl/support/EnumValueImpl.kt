/*
 * Copyright (C) 2018 The Android Open Source Project
 *
 * Licensed under the Apache License, Version 2.0 (the "License");
 * you may not use this file except in compliance with the License.
 * You may obtain a copy of the License at
 *
 *      http://www.apache.org/licenses/LICENSE-2.0
 *
 * Unless required by applicable law or agreed to in writing, software
 * distributed under the License is distributed on an "AS IS" BASIS,
 * WITHOUT WARRANTIES OR CONDITIONS OF ANY KIND, either express or implied.
 * See the License for the specific language governing permissions and
 * limitations under the License.
 */
package com.android.tools.property.panel.impl.support

import com.android.tools.property.panel.api.ActionEnumValue
import com.android.tools.property.panel.api.EnumValue
import com.android.tools.property.panel.api.PropertyItem
import com.intellij.openapi.actionSystem.ActionManager
import com.intellij.openapi.actionSystem.AnAction
import com.intellij.openapi.actionSystem.AnActionEvent
import com.intellij.openapi.actionSystem.DataContext
import com.intellij.openapi.application.ApplicationManager

/**
 * Implementation of [EnumValue]
 *
 * This class and its derived classes provides implementations of [EnumValue]. The aim is to keep
 * the size of the object small. The value should always be the raw string value of the attribute,
 * but the display value may be something else.
 */
sealed class EnumValueImpl : EnumValue {
  override fun withIndentation(): EnumValue {
    return GenericEnumValue(value, display, true)
  }
}

data class ItemEnumValue(override val value: String?) : EnumValueImpl() {
  override fun toString() = value ?: ""
}

data class IndentedItemEnumValue(override val value: String) : EnumValueImpl() {
  override val indented
    get() = true

  override fun toString() = value
}

data class ItemWithDisplayEnumValue(override val value: String, override val display: String) :
  EnumValueImpl() {
  override fun toString() = value
}

data class EmptyDisplayEnumValue(override val display: String) : EnumValueImpl() {
  override fun toString() = ""
}

data class IndentedItemWithDisplayEnumValue(
  override val value: String,
<<<<<<< HEAD
  override val display: String
=======
  override val display: String,
>>>>>>> 0d09370c
) : EnumValueImpl() {
  override val indented
    get() = true

  override fun toString() = value
}

internal data class GenericEnumValue(
  override val value: String?,
  override val display: String,
  override val indented: Boolean,
) : EnumValueImpl() {
  override fun toString() = value ?: ""
}

sealed class BaseActionEnumValue(override val action: AnAction) : ActionEnumValue {
  override val value = ""

  override val display
    get() = action.templatePresentation.text ?: "action"

  override fun toString() = display

  override fun hashCode() = display.hashCode()

  // AnAction does not override hashCode and equals...
  override fun equals(other: Any?): Boolean {
    val otherActionValue = other as? BaseActionEnumValue ?: return false
    return action.javaClass == otherActionValue.action.javaClass &&
      display == otherActionValue.display &&
      indented == otherActionValue.indented
  }

  override fun select(property: PropertyItem): Boolean {
    ApplicationManager.getApplication().invokeLater {
      val propertyContext = DataContext {
        if (EnumValue.Companion.PROPERTY_ITEM_KEY.`is`(it)) property else null
      }
      val event =
        AnActionEvent(
          null,
          propertyContext,
          "",
          action.templatePresentation.clone(),
          ActionManager.getInstance(),
<<<<<<< HEAD
          0
=======
          0,
>>>>>>> 0d09370c
        )
      action.actionPerformed(event)
    }
    return false
  }

  override fun withIndentation(): EnumValue {
    return GenericActionEnumValue(action, true)
  }
}

class AnActionEnumValue(action: AnAction) : BaseActionEnumValue(action)

internal class GenericActionEnumValue(action: AnAction, override val indented: Boolean) :
  BaseActionEnumValue(action)<|MERGE_RESOLUTION|>--- conflicted
+++ resolved
@@ -59,11 +59,7 @@
 
 data class IndentedItemWithDisplayEnumValue(
   override val value: String,
-<<<<<<< HEAD
-  override val display: String
-=======
   override val display: String,
->>>>>>> 0d09370c
 ) : EnumValueImpl() {
   override val indented
     get() = true
@@ -109,11 +105,7 @@
           "",
           action.templatePresentation.clone(),
           ActionManager.getInstance(),
-<<<<<<< HEAD
-          0
-=======
           0,
->>>>>>> 0d09370c
         )
       action.actionPerformed(event)
     }
