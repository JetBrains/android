--- conflicted
+++ resolved
@@ -24,11 +24,7 @@
 import com.android.tools.property.panel.api.TableExpansionState
 import com.android.tools.property.panel.api.TableSupport
 import com.intellij.openapi.actionSystem.DataProvider
-<<<<<<< HEAD
-import com.intellij.ui.NewUiValue
-=======
-import com.intellij.ui.NewUI
->>>>>>> 574fcae1
+import com.intellij.ui.ExperimentalUI
 import com.intellij.util.ui.ColorIcon
 import com.intellij.util.ui.UIUtil
 import java.awt.Color
@@ -92,11 +88,7 @@
     Delegates.observable(false) { _, _, _ -> fireValueChanged() }
 
   fun displayedIcon(icon: Icon?): Icon? =
-<<<<<<< HEAD
-    if (icon != null && icon !is ColorIcon && isUsedInRendererWithSelection && !NewUiValue.isEnabled())
-=======
-    if (icon != null && icon !is ColorIcon && isUsedInRendererWithSelection && !NewUI.isEnabled())
->>>>>>> 574fcae1
+    if (icon != null && icon !is ColorIcon && isUsedInRendererWithSelection && !ExperimentalUI.isNewUI())
       ColoredIconGenerator.generateWhiteIcon(icon)
     else icon
 
