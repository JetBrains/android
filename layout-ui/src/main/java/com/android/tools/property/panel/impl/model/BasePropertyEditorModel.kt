/*
 * Copyright (C) 2018 The Android Open Source Project
 *
 * Licensed under the Apache License, Version 2.0 (the "License");
 * you may not use this file except in compliance with the License.
 * You may obtain a copy of the License at
 *
 *      http://www.apache.org/licenses/LICENSE-2.0
 *
 * Unless required by applicable law or agreed to in writing, software
 * distributed under the License is distributed on an "AS IS" BASIS,
 * WITHOUT WARRANTIES OR CONDITIONS OF ANY KIND, either express or implied.
 * See the License for the specific language governing permissions and
 * limitations under the License.
 */
package com.android.tools.property.panel.impl.model

import com.android.tools.adtui.common.ColoredIconGenerator
import com.android.tools.adtui.model.stdui.ValueChangedListener
import com.android.tools.property.panel.api.InspectorLineModel
import com.android.tools.property.panel.api.PropertyEditorModel
import com.android.tools.property.panel.api.PropertyItem
import com.android.tools.property.panel.api.TableExpansionState
import com.android.tools.property.panel.api.TableSupport
<<<<<<< HEAD
import com.intellij.ui.ExperimentalUI
=======
import com.intellij.ui.NewUI
>>>>>>> 8b7d83e8
import com.intellij.util.ui.ColorIcon
import com.intellij.util.ui.UIUtil
import java.awt.Color
import javax.swing.Icon
import kotlin.properties.Delegates

/**
 * A base implementation of a [PropertyEditorModel].
 *
 * Provides implementations of the following properties of an editor model.
 *
 * @property property The property being edited
 * @property value The computed value of the property
 * @property visible Controls the visibility of the editor
 * @property hasFocus Shows if an editor has focus. Setting this to true will cause focus to be
 *   requested to the editor.
 */
abstract class BasePropertyEditorModel(initialProperty: PropertyItem) : PropertyEditorModel {
  private val valueChangeListeners = mutableListOf<ValueChangedListener>()

  override var property: PropertyItem by
    Delegates.observable(initialProperty) { _, _, _ -> fireValueChanged() }

  override var value: String
    get() = property.value.orEmpty()
    set(value) {
      property.value = if (value.isEmpty()) null else value
    }

  override val defaultValue: String
    get() = property.defaultValue.orEmpty()

  override var visible = true
    get() = field && lineModel?.hidden != true
    set(value) {
      field = value
      fireValueChanged()
    }

  override var readOnly by Delegates.observable(false) { _, _, _ -> fireValueChanged() }

  final override var hasFocus = false
    private set

  /**
   * A focus request was made.
   *
   * We cannot call a method in the UI to request focus. Instead [focusRequest] is temporarily set
   * to true, and the Ui is requested to update itself. See the [requestFocus] function.
   */
  var focusRequest = false
    private set

  override fun requestFocus() {
    if (!hasFocus) {
      focusRequest = true
      fireValueChanged()
      focusRequest = false
    }
  }

  override var isUsedInRendererWithSelection: Boolean by
    Delegates.observable(false) { _, _, _ -> fireValueChanged() }

  fun displayedIcon(icon: Icon?): Icon? =
    if (icon != null && icon !is ColorIcon && isUsedInRendererWithSelection && !ExperimentalUI.isNewUI())
      ColoredIconGenerator.generateWhiteIcon(icon)
    else icon

  fun displayedForeground(foreground: Color): Color =
    if (isUsedInRendererWithSelection) UIUtil.getTableForeground(true, true) else foreground

  fun displayedBackground(background: Color): Color =
    if (isUsedInRendererWithSelection) UIUtil.getTableBackground(true, true) else background

  override var isExpandedTableItem: Boolean by
    Delegates.observable(false) { _, _, _ -> fireValueChanged() }

  override var tableExpansionState: TableExpansionState by
    Delegates.observable(TableExpansionState.NORMAL) { _, _, _ -> fireValueChanged() }

  override var isCustomHeight = false

  override var tableSupport: TableSupport? = null

  /**
   * Toggle to a known value.
   *
   * A noop for most editors. Boolean editors should override this method.
   */
  override fun toggleValue() {}

  val tooltip: String
    get() = property.tooltipForValue

  override var lineModel: InspectorLineModel? = null

  override fun cancelEditing(): Boolean {
    refresh()
    return true
  }

  override fun refresh() {
    updateValueFromProperty()
    fireValueChanged()
  }

  /**
   * The property value may have changed.
   *
   * Implementations should override this method and update their internal state after the value of
   * the property we are editing may have changed outside of the control of the editor.
   */
  open fun updateValueFromProperty() {}

  open fun focusGained() {
    hasFocus = true
  }

  open fun focusLost() {
    hasFocus = false
  }

  override fun addListener(listener: ValueChangedListener) {
    valueChangeListeners.add(listener)
  }

  override fun removeListener(listener: ValueChangedListener) {
    valueChangeListeners.remove(listener)
  }

  protected var blockUpdates = false
    set(value) {
      field = value
      fireValueChanged()
    }

  protected fun fireValueChanged() {
    if (!blockUpdates) {
      valueChangeListeners.toTypedArray().forEach { it.valueChanged() }
    }
  }
}<|MERGE_RESOLUTION|>--- conflicted
+++ resolved
@@ -22,11 +22,7 @@
 import com.android.tools.property.panel.api.PropertyItem
 import com.android.tools.property.panel.api.TableExpansionState
 import com.android.tools.property.panel.api.TableSupport
-<<<<<<< HEAD
-import com.intellij.ui.ExperimentalUI
-=======
 import com.intellij.ui.NewUI
->>>>>>> 8b7d83e8
 import com.intellij.util.ui.ColorIcon
 import com.intellij.util.ui.UIUtil
 import java.awt.Color
@@ -92,7 +88,7 @@
     Delegates.observable(false) { _, _, _ -> fireValueChanged() }
 
   fun displayedIcon(icon: Icon?): Icon? =
-    if (icon != null && icon !is ColorIcon && isUsedInRendererWithSelection && !ExperimentalUI.isNewUI())
+    if (icon != null && icon !is ColorIcon && isUsedInRendererWithSelection && !NewUI.isEnabled())
       ColoredIconGenerator.generateWhiteIcon(icon)
     else icon
 
