/*
 * Copyright (C) 2018 The Android Open Source Project
 *
 * Licensed under the Apache License, Version 2.0 (the "License");
 * you may not use this file except in compliance with the License.
 * You may obtain a copy of the License at
 *
 *      http://www.apache.org/licenses/LICENSE-2.0
 *
 * Unless required by applicable law or agreed to in writing, software
 * distributed under the License is distributed on an "AS IS" BASIS,
 * WITHOUT WARRANTIES OR CONDITIONS OF ANY KIND, either express or implied.
 * See the License for the specific language governing permissions and
 * limitations under the License.
 */
package com.android.tools.property.ptable

import com.android.tools.property.ptable.impl.PTableImpl
import java.awt.Color
import java.awt.Font
import java.awt.event.MouseEvent
import javax.swing.JComponent

/**
 * A properties table with 2 columns: name and value.
 *
 * This interface hides the implementation detail of the properties table in [PTableImpl].
 * Expandable groups are supported.
 */
interface PTable {

  /** The table component */
  val component: JComponent

  /** The table model */
  val tableModel: PTableModel

  /**
   * A context where the consumer can store a reference to a model that otherwise would be hard to
   * identify
   */
  val context: Any?

  /**
   * Returns the number of items in the table. Note this will change after a group is
   * expanded/collapsed
   */
  val itemCount: Int

  /** The font used in the table */
  val activeFont: Font

  /** The background color used in the table */
  val backgroundColor: Color?

  /** The font color used in the table */
  val foregroundColor: Color

  /** Wrap when navigating past the end of the table */
  var wrap: Boolean

  /**
   * The grid color used in the table.
   *
   * Note: The 2 columns are NOT divided by a grid line, since the implementation would always show
   * a vertical line after each column. We don't want a line after the value column. If a consumer
   * of this interface wants a vertical grid line between the 2 columns, the consumer must draw this
   * line. Here is the color used for the horizontal grid lines.
   */
  val gridLineColor: Color

  /** The filter used to limit the items shown in the table. Use the empty string for no filter. */
  var filter: String

  /** Returns the item at the specified [row] */
  fun item(row: Int): PTableItem

  /** Returns the parent depth of a specified table item */
  fun depth(item: PTableItem): Int

  /** Return true if the group is current open/expanded for showing child items. */
  fun isExpanded(item: PTableGroupItem): Boolean

  /** Returns true if the expanded item handler popup is currently showing */
  fun isExpandedRendererPopupShowing(): Boolean

  /**
   * Return true if the [column] of [item] is currently expanded to show the full value that doesn't
   * normally fit in the cell.
   */
  fun isExpandedRendererItem(item: PTableItem, column: PTableColumn): Boolean

  /** Toggles the expansion state of the specified [PTableGroupItem] */
  fun toggle(item: PTableGroupItem)

  /**
   * Set the row height to the preferred height of the [cellEditor] corresponding to the [item] and
   * optionally [scrollIntoView]
   */
  fun updateRowHeight(
    item: PTableItem,
    column: PTableColumn,
    cellEditor: JComponent,
    scrollIntoView: Boolean,
  )

  /** Start editing the specified row, and stop editing if row is -1. */
  fun startEditing(row: Int)

  /** Stops editing the current row and starts editing in the next row. */
  fun startNextEditor(): Boolean

  /** A group was updated. */
  fun updateGroupItems(group: PTableGroupItem, modification: PTableGroupModification)

  companion object {
    fun create(
      tableModel: PTableModel,
      context: Any? = null,
      rendererProvider: PTableCellRendererProvider = DefaultPTableCellRendererProvider(),
      editorProvider: PTableCellEditorProvider = DefaultPTableCellEditorProvider(),
      customToolTipHook: (MouseEvent) -> String? = { null },
      updatingUI: () -> Unit = {},
<<<<<<< HEAD
      nameColumnFraction: ColumnFraction = ColumnFraction()
=======
      nameColumnFraction: ColumnFraction = ColumnFraction(),
>>>>>>> 0d09370c
    ): PTable {
      return PTableImpl(
        tableModel,
        context,
        rendererProvider,
        editorProvider,
        customToolTipHook,
        updatingUI,
<<<<<<< HEAD
        nameColumnFraction
=======
        nameColumnFraction,
>>>>>>> 0d09370c
      )
    }
  }
}

/** A provider for [PTableCellRenderer] which should be used for a certain cell in the table */
interface PTableCellRendererProvider : (PTable, PTableItem, PTableColumn) -> PTableCellRenderer {
  /** Called when the Look and Feel has changed. */
  fun updateUI() {}
}

/** A provider for [PTableCellEditor] which should be used for a certain cell in the table */
interface PTableCellEditorProvider : (PTable, PTableItem, PTableColumn) -> PTableCellEditor {
  /** Called when the Look and Feel has changed. */
  fun updateUI() {}
}<|MERGE_RESOLUTION|>--- conflicted
+++ resolved
@@ -121,11 +121,7 @@
       editorProvider: PTableCellEditorProvider = DefaultPTableCellEditorProvider(),
       customToolTipHook: (MouseEvent) -> String? = { null },
       updatingUI: () -> Unit = {},
-<<<<<<< HEAD
-      nameColumnFraction: ColumnFraction = ColumnFraction()
-=======
       nameColumnFraction: ColumnFraction = ColumnFraction(),
->>>>>>> 0d09370c
     ): PTable {
       return PTableImpl(
         tableModel,
@@ -134,11 +130,7 @@
         editorProvider,
         customToolTipHook,
         updatingUI,
-<<<<<<< HEAD
-        nameColumnFraction
-=======
         nameColumnFraction,
->>>>>>> 0d09370c
       )
     }
   }
