--- conflicted
+++ resolved
@@ -82,11 +82,7 @@
       { label.x },
       { width },
       { 0 },
-<<<<<<< HEAD
-      ::onResizeModeChange
-=======
       ::onResizeModeChange,
->>>>>>> 0d09370c
     )
   private var initialized = false
 
