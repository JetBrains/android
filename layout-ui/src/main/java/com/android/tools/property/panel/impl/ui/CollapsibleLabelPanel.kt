/*
 * Copyright (C) 2018 The Android Open Source Project
 *
 * Licensed under the Apache License, Version 2.0 (the "License");
 * you may not use this file except in compliance with the License.
 * You may obtain a copy of the License at
 *
 *      http://www.apache.org/licenses/LICENSE-2.0
 *
 * Unless required by applicable law or agreed to in writing, software
 * distributed under the License is distributed on an "AS IS" BASIS,
 * WITHOUT WARRANTIES OR CONDITIONS OF ANY KIND, either express or implied.
 * See the License for the specific language governing permissions and
 * limitations under the License.
 */
package com.android.tools.property.panel.impl.ui

import com.android.tools.adtui.common.secondaryPanelBackground
import com.android.tools.property.panel.impl.model.CollapsibleLabelModel
import com.google.common.html.HtmlEscapers
import com.intellij.openapi.actionSystem.AnAction
import com.intellij.openapi.actionSystem.AnActionEvent
import com.intellij.openapi.actionSystem.impl.ToolbarUpdater
import com.intellij.openapi.application.ApplicationManager
import com.intellij.ui.ExpandableItemsHandler
import com.intellij.util.ui.JBUI
import com.intellij.util.ui.UIUtil
import java.awt.BorderLayout
import java.awt.FlowLayout
import java.awt.Font
import java.awt.event.MouseAdapter
import java.awt.event.MouseEvent
import javax.swing.Icon
import javax.swing.JPanel
import javax.swing.border.Border

/**
 * A panel to show text and an optional control for collapsing/expanding a section.
 *
 * When the text on this label is too wide for the allowable space, this label can can either
 * show training ellipsis or clip the text. In this way the control can be used in connection
 * with an [ExpandableItemsHandler].
 *
 * The control for collapsing/expanding a section is represented by a button with an image
 * controlled by the specified [model].
 */
class CollapsibleLabelPanel(
  val model: CollapsibleLabelModel,
  fontSize: UIUtil.FontSize,
  fontStyle: Int,
  actions: List<AnAction> = emptyList()
) : JPanel(BorderLayout()) {
  val label = ExpandableLabel()

  // The label wil automatically display ellipsis at the end of a string that is too long for the width
  private val valueWithTrailingEllipsis = model.name
  // As html the value will not have ellipsis at the end but simply cut off when the string is too long
  private val valueWithoutEllipsis = toHtml(model.name)

  private val expandAction = object : AnAction() {
    override fun actionPerformed(event: AnActionEvent) {
      toggle()
    }
  }

  private val expandButton = IconWithFocusBorder { if (model.expandable) expandAction else null }
  private val actionButtons = mutableListOf<FocusableActionButton>()
<<<<<<< HEAD
  private val updater = object : ToolbarUpdater(this) {
    override fun updateActionsImpl(forced: Boolean) {
      if (!ApplicationManager.getApplication().isDisposed) {
        actionButtons.forEach { it.update() }
      }
    }
  }
=======
>>>>>>> b5f40ffd

  val text: String?
    get() = label.text

  val icon: Icon?
    get() = expandButton.icon

  var innerBorder: Border?
    get() = label.border
    set(value) {
      label.border = value
    }

  init {
    background = secondaryPanelBackground
    label.actualText = model.name
    label.font = UIUtil.getLabelFont(fontSize)
    if (fontStyle != Font.PLAIN) {
      label.font = label.font.deriveFont(fontStyle)
    }
    expandButton.border = JBUI.Borders.emptyRight(2)
    add(expandButton, BorderLayout.WEST)
    add(label, BorderLayout.CENTER)
    model.addValueChangedListener { valueChanged() }
    if (actions.isNotEmpty()) {
      val buttonPanel = JPanel(FlowLayout(FlowLayout.CENTER, JBUI.scale(2), 0))
      actions.forEach {
        val button = FocusableActionButton(it)
        buttonPanel.add(button)
        actionButtons.add(button)
<<<<<<< HEAD
      }
      add(buttonPanel, BorderLayout.EAST)
=======
      }
      add(buttonPanel, BorderLayout.EAST)
      object : ToolbarUpdater(this) {
        override fun updateActionsImpl(forced: Boolean) {
          if (!ApplicationManager.getApplication().isDisposed) {
            actionButtons.forEach { it.update() }
          }
        }
      }
>>>>>>> b5f40ffd
    }
    label.addMouseListener(object : MouseAdapter() {
      override fun mouseClicked(event: MouseEvent) {
        if (event.clickCount > 1) {
          toggle()
        }
      }
    })
    valueChanged()
  }

  private fun toggle() {
    model.expanded = !model.expanded
  }

  private fun valueChanged() {
    val revalidateParent = if (isVisible != model.visible) parent else null
    isVisible = model.visible
    label.isVisible = isVisible
    label.text = if (model.showEllipses) valueWithTrailingEllipsis else valueWithoutEllipsis
    label.foreground = if (model.enabled) UIUtil.getLabelForeground() else UIUtil.getLabelDisabledForeground()
    expandButton.icon = model.icon
    revalidateParent?.revalidate()
    revalidateParent?.repaint()
  }

  private fun toHtml(text: String): String {
    return "<html><nobr>${HtmlEscapers.htmlEscaper().escape(text)}</nobr></html>"
  }
}<|MERGE_RESOLUTION|>--- conflicted
+++ resolved
@@ -65,16 +65,6 @@
 
   private val expandButton = IconWithFocusBorder { if (model.expandable) expandAction else null }
   private val actionButtons = mutableListOf<FocusableActionButton>()
-<<<<<<< HEAD
-  private val updater = object : ToolbarUpdater(this) {
-    override fun updateActionsImpl(forced: Boolean) {
-      if (!ApplicationManager.getApplication().isDisposed) {
-        actionButtons.forEach { it.update() }
-      }
-    }
-  }
-=======
->>>>>>> b5f40ffd
 
   val text: String?
     get() = label.text
@@ -105,10 +95,6 @@
         val button = FocusableActionButton(it)
         buttonPanel.add(button)
         actionButtons.add(button)
-<<<<<<< HEAD
-      }
-      add(buttonPanel, BorderLayout.EAST)
-=======
       }
       add(buttonPanel, BorderLayout.EAST)
       object : ToolbarUpdater(this) {
@@ -118,7 +104,6 @@
           }
         }
       }
->>>>>>> b5f40ffd
     }
     label.addMouseListener(object : MouseAdapter() {
       override fun mouseClicked(event: MouseEvent) {
