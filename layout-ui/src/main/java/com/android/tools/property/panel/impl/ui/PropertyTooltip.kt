--- conflicted
+++ resolved
@@ -21,17 +21,11 @@
 import com.intellij.util.text.nullize
 import javax.swing.JComponent
 
-<<<<<<< HEAD
-/** Implementation of custom tool tips for displaying errors and warnings. */
-object PropertyTooltip {
-
-=======
 private const val MAX_TOOLTIP_TEXT_LENGTH = 1000
 
 /** Implementation of custom tool tips for displaying errors and warnings. */
 object PropertyTooltip {
 
->>>>>>> 574fcae1
   fun setToolTip(component: JComponent, text: String?) {
     if (text == null) {
       hideTooltip(component)
@@ -65,12 +59,8 @@
       when (validation.first) {
         EditingErrorCategory.ERROR -> Pair("Error", validation.second)
         EditingErrorCategory.WARNING -> Pair("Warning", validation.second)
-<<<<<<< HEAD
-        else -> property.tooltipForValue.nullize()?.let { Pair(null, it) }
-=======
         else ->
           property.tooltipForValue.nullize()?.let { Pair(null, it) }
->>>>>>> 574fcae1
             ?: return hideTooltip(component)
       }
     createTooltipWithContent(component, text, title)
@@ -81,13 +71,9 @@
   }
 
   private fun createTooltipWithContent(component: JComponent, text: String, title: String? = null) {
-<<<<<<< HEAD
-    HelpTooltip().setTitle(title).setDescription(text).installOn(component)
-=======
     val truncatedText =
       if (text.length > MAX_TOOLTIP_TEXT_LENGTH) text.substring(0, MAX_TOOLTIP_TEXT_LENGTH) + "..."
       else text
     HelpTooltip().setTitle(title).setDescription(truncatedText).installOn(component)
->>>>>>> 574fcae1
   }
 }