/*
 * Copyright (C) 2018 The Android Open Source Project
 *
 * Licensed under the Apache License, Version 2.0 (the "License");
 * you may not use this file except in compliance with the License.
 * You may obtain a copy of the License at
 *
 *      http://www.apache.org/licenses/LICENSE-2.0
 *
 * Unless required by applicable law or agreed to in writing, software
 * distributed under the License is distributed on an "AS IS" BASIS,
 * WITHOUT WARRANTIES OR CONDITIONS OF ANY KIND, either express or implied.
 * See the License for the specific language governing permissions and
 * limitations under the License.
 */
package com.android.tools.property.panel.impl.ui

import com.android.tools.adtui.common.secondaryPanelBackground
import com.android.tools.adtui.model.stdui.ValueChangedListener
import com.android.tools.property.panel.api.HelpSupport
import com.android.tools.property.panel.api.TableExpansionState
import com.android.tools.property.panel.impl.model.BasePropertyEditorModel
import com.intellij.openapi.actionSystem.AnAction
import com.intellij.openapi.actionSystem.DataProvider
import java.awt.BorderLayout
import java.awt.event.MouseEvent
import javax.swing.JComponent
import javax.swing.JPanel

/**
 * A standard class for implementing a browse button for an editor.
 *
 * The editor component is wrapped in panel with a possible icon to the right displaying of the
 * editor.
 */
class ActionButtonBinding(
  private val model: BasePropertyEditorModel,
  private val editor: JComponent,
) : JPanel(BorderLayout()), DataProvider {

  private val actionButtonModel
    get() = model.property.browseButton

  private val actionButton = ButtonWithCustomTooltip(actionButtonModel?.action)
  private var initialized = false

  init {
    add(editor, BorderLayout.CENTER)
    add(actionButton, BorderLayout.EAST)
    updateFromModel()

    model.addListener(ValueChangedListener { updateFromModel() })
    background = secondaryPanelBackground
    initialized = true
  }

  override fun requestFocus() {
    editor.requestFocus()
  }

  private fun updateFromModel() {
    actionButton.icon = model.displayedIcon(actionButtonModel?.actionIcon)
    // Hide the action button if this is for an expanded table cell renderer.
    // Since the user cannot click on the popup, it doesn't make sense to show it.
    actionButton.isVisible = model.tableExpansionState == TableExpansionState.NORMAL
    background = model.displayedBackground(secondaryPanelBackground)
    isVisible = model.visible
  }

  override fun getData(dataId: String): Any? {
    if (HelpSupport.PROPERTY_ITEM.`is`(dataId)) {
      return model.property
    }
    return null
  }

  override fun updateUI() {
    super.updateUI()
    if (initialized) {
      // We allow the action icon to change during a LaF change:
      actionButton.icon = actionButtonModel?.actionIcon
    }
  }

  private inner class ButtonWithCustomTooltip(action: AnAction?) : IconWithFocusBorder({ action }) {

    override fun getToolTipText(event: MouseEvent): String? {
      // Trick: Use the component from the event.source for tooltip in tables. See
      // TableEditor.getToolTip().
      val component = event.source as? JComponent ?: this
      PropertyTooltip.setToolTip(
        component,
<<<<<<< HEAD
        actionButtonModel?.action?.templatePresentation?.description
=======
        actionButtonModel?.action?.templatePresentation?.description,
>>>>>>> 0d09370c
      )
      return null
    }
  }
}<|MERGE_RESOLUTION|>--- conflicted
+++ resolved
@@ -90,11 +90,7 @@
       val component = event.source as? JComponent ?: this
       PropertyTooltip.setToolTip(
         component,
-<<<<<<< HEAD
-        actionButtonModel?.action?.templatePresentation?.description
-=======
         actionButtonModel?.action?.templatePresentation?.description,
->>>>>>> 0d09370c
       )
       return null
     }
