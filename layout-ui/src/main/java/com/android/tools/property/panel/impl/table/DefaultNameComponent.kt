--- conflicted
+++ resolved
@@ -28,11 +28,7 @@
 import com.intellij.ide.ui.laf.darcula.DarculaUIUtil
 import com.intellij.ide.ui.laf.darcula.ui.DarculaTextBorder
 import com.intellij.ui.ClientProperty
-<<<<<<< HEAD
 import com.intellij.ui.ExperimentalUI
-=======
-import com.intellij.ui.NewUI
->>>>>>> 0d09370c
 import com.intellij.ui.components.JBLabel
 import com.intellij.util.ui.EmptyIcon
 import com.intellij.util.ui.JBUI
@@ -133,17 +129,10 @@
     expandedIcon = UIUtil.getTreeExpandedIcon()
     collapsedIcon = UIUtil.getTreeCollapsedIcon()
     expandedWhiteIcon =
-<<<<<<< HEAD
       if (ExperimentalUI.isNewUI()) UIUtil.getTreeExpandedIcon()
       else ColoredIconGenerator.generateWhiteIcon(UIUtil.getTreeExpandedIcon())
     collapsedWhiteIcon =
       if (ExperimentalUI.isNewUI()) UIUtil.getTreeCollapsedIcon()
-=======
-      if (NewUI.isEnabled()) UIUtil.getTreeExpandedIcon()
-      else ColoredIconGenerator.generateWhiteIcon(UIUtil.getTreeExpandedIcon())
-    collapsedWhiteIcon =
-      if (NewUI.isEnabled()) UIUtil.getTreeCollapsedIcon()
->>>>>>> 0d09370c
       else ColoredIconGenerator.generateWhiteIcon(UIUtil.getTreeCollapsedIcon())
     labelFont = UIUtil.getLabelFont(UIUtil.FontSize.SMALL)
   }
@@ -170,11 +159,7 @@
     depth: Int,
     isSelected: Boolean,
     hasFocus: Boolean,
-<<<<<<< HEAD
-    isExpanded: Boolean
-=======
     isExpanded: Boolean,
->>>>>>> 0d09370c
   ): JComponent {
     label.text = if (isExpanded) "<html><nobr>${item.name}</nobr></html>" else item.name
     label.font = labelFont
@@ -189,12 +174,7 @@
       item is PropertyItem && item.namespaceIcon != null -> {
         iconLabel.icon =
           item.namespaceIcon?.let {
-<<<<<<< HEAD
             if (isSelected && hasFocus && !ExperimentalUI.isNewUI()) ColoredIconGenerator.generateWhiteIcon(it)
-=======
-            if (isSelected && hasFocus && !NewUI.isEnabled())
-              ColoredIconGenerator.generateWhiteIcon(it)
->>>>>>> 0d09370c
             else it
           }
       }
@@ -285,11 +265,7 @@
             icon.iconWidth + 2 * indent,
             icon.iconHeight + 2 * indent,
             0f,
-<<<<<<< HEAD
-            true
-=======
             true,
->>>>>>> 0d09370c
           )
         } finally {
           g2.dispose()
