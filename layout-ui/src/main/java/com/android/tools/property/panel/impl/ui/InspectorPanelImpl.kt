/*
 * Copyright (C) 2018 The Android Open Source Project
 *
 * Licensed under the Apache License, Version 2.0 (the "License");
 * you may not use this file except in compliance with the License.
 * You may obtain a copy of the License at
 *
 *      http://www.apache.org/licenses/LICENSE-2.0
 *
 * Unless required by applicable law or agreed to in writing, software
 * distributed under the License is distributed on an "AS IS" BASIS,
 * WITHOUT WARRANTIES OR CONDITIONS OF ANY KIND, either express or implied.
 * See the License for the specific language governing permissions and
 * limitations under the License.
 */
package com.android.tools.property.panel.impl.ui

import com.android.tools.adtui.common.AdtSecondaryPanel
import com.android.tools.adtui.model.stdui.ValueChangedListener
import com.android.tools.property.panel.api.InspectorPanel
import com.android.tools.property.panel.impl.model.InspectorPanelModel
import com.android.tools.property.ptable.ColumnFraction
import com.intellij.openapi.Disposable
import com.intellij.openapi.util.Disposer
import com.intellij.util.ui.JBUI
import java.awt.Component
import java.awt.Rectangle
import java.awt.event.MouseEvent
import javax.swing.JComponent
import javax.swing.SwingUtilities

typealias ComponentBounds = com.intellij.openapi.util.Pair<Component, Rectangle>

/** Implementation of [InspectorPanel]. */
class InspectorPanelImpl(
  val model: InspectorPanelModel,
  nameColumnFraction: ColumnFraction,
<<<<<<< HEAD
  parentDisposable: Disposable
=======
  parentDisposable: Disposable,
>>>>>>> 0d09370c
) :
  AdtSecondaryPanel(InspectorLayoutManager(nameColumnFraction)), Disposable, ValueChangedListener {

  init {
    Disposer.register(parentDisposable, this)
    border = JBUI.Borders.empty()
    model.addValueChangedListener(this)
  }

  fun addLineElement(component: JComponent) {
    add(component, Placement.LINE)
  }

  fun addLineElement(label: CollapsibleLabelPanel, component: JComponent) {
    add(label, Placement.LEFT)
    add(component, Placement.RIGHT)
  }

  override fun dispose() {
    model.removeValueChangedListener(this)
  }

  override fun valueChanged() {
    revalidate()
    repaint()
  }

  override fun getToolTipText(event: MouseEvent): String? {
    val point = SwingUtilities.convertPoint(event.component, event.point, this)
    if (!contains(point)) {
      return null
    }
    val component = getComponentAt(point.x, point.y) as? CollapsibleLabelPanel ?: return null
    PropertyTooltip.setToolTip(
      this,
      component.model.editorModel?.property,
      forValue = false,
<<<<<<< HEAD
      text = ""
=======
      text = "",
>>>>>>> 0d09370c
    )
    return null
  }
}<|MERGE_RESOLUTION|>--- conflicted
+++ resolved
@@ -35,11 +35,7 @@
 class InspectorPanelImpl(
   val model: InspectorPanelModel,
   nameColumnFraction: ColumnFraction,
-<<<<<<< HEAD
-  parentDisposable: Disposable
-=======
   parentDisposable: Disposable,
->>>>>>> 0d09370c
 ) :
   AdtSecondaryPanel(InspectorLayoutManager(nameColumnFraction)), Disposable, ValueChangedListener {
 
@@ -77,11 +73,7 @@
       this,
       component.model.editorModel?.property,
       forValue = false,
-<<<<<<< HEAD
-      text = ""
-=======
       text = "",
->>>>>>> 0d09370c
     )
     return null
   }
