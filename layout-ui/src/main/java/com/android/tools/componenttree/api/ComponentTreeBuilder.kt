/*
 * Copyright (C) 2019 The Android Open Source Project
 *
 * Licensed under the Apache License, Version 2.0 (the "License");
 * you may not use this file except in compliance with the License.
 * You may obtain a copy of the License at
 *
 *      http://www.apache.org/licenses/LICENSE-2.0
 *
 * Unless required by applicable law or agreed to in writing, software
 * distributed under the License is distributed on an "AS IS" BASIS,
 * WITHOUT WARRANTIES OR CONDITIONS OF ANY KIND, either express or implied.
 * See the License for the specific language governing permissions and
 * limitations under the License.
 */
package com.android.tools.componenttree.api

import com.android.tools.componenttree.treetable.TreeTableImpl
import com.android.tools.componenttree.treetable.TreeTableModelImpl
import com.android.tools.componenttree.treetable.UpperRightCorner
import com.intellij.ide.DataManager
import com.intellij.openapi.actionSystem.DataProvider
import com.intellij.ui.ScrollPaneFactory
import com.intellij.ui.tree.ui.Control
import com.intellij.ui.treeStructure.Tree
import com.intellij.util.ui.JBUI
import java.awt.datatransfer.Transferable
import javax.swing.JComponent
import javax.swing.ScrollPaneConstants
import javax.swing.ScrollPaneConstants.HORIZONTAL_SCROLLBAR_AS_NEEDED
import javax.swing.ScrollPaneConstants.HORIZONTAL_SCROLLBAR_NEVER
import javax.swing.ScrollPaneConstants.VERTICAL_SCROLLBAR_AS_NEEDED
import javax.swing.SwingUtilities
import javax.swing.table.TableCellRenderer
import javax.swing.tree.TreeSelectionModel.DISCONTIGUOUS_TREE_SELECTION
import javax.swing.tree.TreeSelectionModel.SINGLE_TREE_SELECTION

/** A Handler which will display a context popup menu. */
typealias ContextPopupHandler = (item: Any, component: JComponent, x: Int, y: Int) -> Unit

typealias DoubleClickHandler = (Any) -> Unit

/** How to merge [Transferable]s when multiple items can be used for drag and drop. */
typealias DnDMerger = (Transferable, Transferable) -> Transferable

/**
 * A component tree builder creates a tree that can hold multiple types of nodes.
 *
 * Each [NodeType] must be specified. If a node type represent an Android View consider using
 * [ViewNodeType] which defines a standard node renderer.
 */
class ComponentTreeBuilder {
  private val nodeTypeMap = mutableMapOf<Class<*>, NodeType<*>>()
  private var headerRenderer: TableCellRenderer? = null
  private var contextPopup: ContextPopupHandler = { _, _, _, _ -> }
  private var doubleClick: DoubleClickHandler = {}
  private val columns = mutableListOf<ColumnInfo>()
  private var selectionMode = SINGLE_TREE_SELECTION
  private var invokeLater: (Runnable) -> Unit = SwingUtilities::invokeLater
  private var installTreeSearch = true
  private var isRootVisible = true
  private var showRootHandles = false
  private var horizontalScrollbar = false
  private var autoScroll = false
  private var dataProvider: DataProvider? = null
  private var dndSupport = false
  private var dndMerger: DnDMerger? = null
  private var dndDeleteOriginOfInternalMove = true
  private var componentName = "componentTree"
  private var painter: (() -> Control.Painter?)? = null
  private var installKeyboardActions: (JComponent) -> Unit = {}
  private var toggleClickCount = 2
  private var expandAllOnRootChange = false

  /** Register a [NodeType]. */
  fun <T> withNodeType(type: NodeType<T>) = apply { nodeTypeMap[type.clazz] = type }

  /** Header renderer for the tree column. */
  fun withHeaderRenderer(renderer: TableCellRenderer) = apply { headerRenderer = renderer }

  /** Allow multiple nodes to be selected in the tree (default is a single selection). */
  fun withMultipleSelection() = apply { selectionMode = DISCONTIGUOUS_TREE_SELECTION }

  /** Add a context popup menu on the tree node item. */
  fun withContextMenu(treeContextMenu: ContextPopupHandler) = apply {
    contextPopup = treeContextMenu
  }

  /** Add a double click handler on the tree node item. */
  fun withDoubleClick(doubleClickHandler: DoubleClickHandler) = apply {
    doubleClick = doubleClickHandler
  }

  /** Set the toggle click count (default is 2). */
  fun withToggleClickCount(clickCount: Int) = apply { toggleClickCount = clickCount }

  /** Specify specific invokeLater implementation to use. */
  fun withInvokeLaterOption(invokeLaterImpl: (Runnable) -> Unit) = apply {
    invokeLater = invokeLaterImpl
  }

  /** Do not install tree search. Can be omitted for tests. */
  fun withoutTreeSearch() = apply { installTreeSearch = false }

  /**
   * Add a column to the right of the tree node item.
   *
   * Note: This is only supported by the TreeTable implementation.
   */
  fun withColumn(columnInfo: ColumnInfo) = apply { columns.add(columnInfo) }

  /** Add a badge column to the right of the tree node item. */
  fun withBadgeSupport(badge: BadgeItem) = apply { columns.add(badge) }

  /** Add Copy, Cut, Paste & Delete support (works of the current selection) */
  fun withDataProvider(dataProvider: DataProvider) = apply { this.dataProvider = dataProvider }

  /**
   * Add Drag and Drop support.
   *
   * Optionally specify a merge operator for support of dragging multiple items. Without a merge
   * operator, only the 1st item will be dragged. When dragging items from the component tree itself
   * [deleteOriginOfInternalMove] controls whether the origin items should be deleted.
   */
  fun withDnD(merger: DnDMerger? = null, deleteOriginOfInternalMove: Boolean = true) = apply {
    dndSupport = true
    dndMerger = merger
    dndDeleteOriginOfInternalMove = deleteOriginOfInternalMove
  }

  /** Don't show the root node. */
  fun withHiddenRoot() = apply { isRootVisible = false }

  /** Show the expansion icon for the root. */
  fun withExpandableRoot() = apply { showRootHandles = true }

  /** Show an horizontal scrollbar if necessary. */
  fun withHorizontalScrollBar() = apply { horizontalScrollbar = true }

  /** Set the component name for UI tests. */
  fun withComponentName(name: String) = apply { componentName = name }

  /** Auto scroll to make a newly selected item scroll into view. */
  fun withAutoScroll() = apply { autoScroll = true }

  /**
   * Sets a custom tree painter (e.g. [Control.Painter.COMPACT]) for this tree to use, which may
   * change during runtime.
   */
  fun withPainter(painter: () -> Control.Painter?) = apply { this.painter = painter }

  /** Allows custom keyboard actions to be installed. */
  fun withKeyboardActions(installer: (JComponent) -> Unit) = apply {
    this.installKeyboardActions = installer
  }

  fun withExpandAllOnRootChange() = apply { expandAllOnRootChange = true }

  /** Build the tree component and return it with the tree model. */
  fun build(): ComponentTreeBuildResult {
    val model = TreeTableModelImpl(columns, nodeTypeMap, invokeLater)
    val table =
      TreeTableImpl(
        model,
        contextPopup,
        doubleClick,
        painter,
        installKeyboardActions,
        selectionMode,
        autoScroll,
        installTreeSearch,
        expandAllOnRootChange,
<<<<<<< HEAD
        headerRenderer
=======
        headerRenderer,
>>>>>>> 0d09370c
      )
    table.name = componentName // For UI tests
    if (dndSupport) {
      table.enableDnD(dndMerger, dndDeleteOriginOfInternalMove)
    }
    dataProvider?.let { DataManager.registerDataProvider(table, it) }
    val tree = table.tree
    tree.toggleClickCount = toggleClickCount
    tree.isRootVisible = isRootVisible
    tree.showsRootHandles = !isRootVisible || showRootHandles

    val horizontalPolicy =
      if (horizontalScrollbar) HORIZONTAL_SCROLLBAR_AS_NEEDED else HORIZONTAL_SCROLLBAR_NEVER
    val scrollPane =
      ScrollPaneFactory.createScrollPane(table, VERTICAL_SCROLLBAR_AS_NEEDED, horizontalPolicy)
    scrollPane.setCorner(ScrollPaneConstants.UPPER_RIGHT_CORNER, UpperRightCorner())
    scrollPane.border = JBUI.Borders.empty()
    return ComponentTreeBuildResult(
      scrollPane,
      table,
      tree,
      model,
      table.treeTableSelectionModel,
<<<<<<< HEAD
      table
=======
      table,
>>>>>>> 0d09370c
    )
  }
}

/** The resulting component tree. */
class ComponentTreeBuildResult(
  /** The top component which is JScrollPane. */
  val component: JComponent,

  /**
   * The component that has focus in the component tree.
   *
   * Note: This will be:
   * - the TreeTable component
   */
  val focusComponent: JComponent,

  /**
   * The Tree component of the component tree.
   *
   * Note: the Tree instance may be just be a renderer instance, and may not have a parent
   * component.
   */
  val tree: Tree,

  /** The component tree model. */
  val model: ComponentTreeModel,

  /** The component tree selection model. */
  val selectionModel: ComponentTreeSelectionModel,

  /**
   * An object that can be used to modify the tree.
   *
   * The visibility of the header and the columns are supported.
   */
  val interactions: TableVisibility,
)<|MERGE_RESOLUTION|>--- conflicted
+++ resolved
@@ -170,11 +170,7 @@
         autoScroll,
         installTreeSearch,
         expandAllOnRootChange,
-<<<<<<< HEAD
-        headerRenderer
-=======
         headerRenderer,
->>>>>>> 0d09370c
       )
     table.name = componentName // For UI tests
     if (dndSupport) {
@@ -198,11 +194,7 @@
       tree,
       model,
       table.treeTableSelectionModel,
-<<<<<<< HEAD
-      table
-=======
       table,
->>>>>>> 0d09370c
     )
   }
 }
