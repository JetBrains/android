--- conflicted
+++ resolved
@@ -20,12 +20,8 @@
 import com.android.tools.adtui.common.ColoredIconGenerator.deEmphasize
 import com.android.tools.componenttree.api.ViewNodeType
 import com.google.common.annotations.VisibleForTesting
-<<<<<<< HEAD
 import com.intellij.ui.ExperimentalUI
-=======
 import com.intellij.openapi.util.ThrowableComputable
-import com.intellij.ui.NewUI
->>>>>>> 0d09370c
 import com.intellij.ui.SimpleColoredRenderer
 import com.intellij.ui.SimpleTextAttributes
 import com.intellij.ui.SimpleTextAttributes.STYLE_SMALLER
@@ -192,11 +188,7 @@
       background = UIUtil.getTreeBackground(selectedValue, focusedValue)
       icon =
         treeIcon?.let {
-<<<<<<< HEAD
           if (focusedValue && !ExperimentalUI.isNewUI()) ColoredIconGenerator.generateWhiteIcon(it) else it
-=======
-          if (focusedValue && !NewUI.isEnabled()) ColoredIconGenerator.generateWhiteIcon(it) else it
->>>>>>> 0d09370c
         }
       if (!selectedValue && (deEmphasized || !enabledValue)) {
         foreground = foreground.deEmphasize()
@@ -216,11 +208,7 @@
       text: String?,
       attributes: SimpleTextAttributes,
       metrics: FontMetrics,
-<<<<<<< HEAD
-      maxWidth: Int
-=======
       maxWidth: Int,
->>>>>>> 0d09370c
     ): Boolean {
       var actual = text ?: return true
       var unchanged = true
