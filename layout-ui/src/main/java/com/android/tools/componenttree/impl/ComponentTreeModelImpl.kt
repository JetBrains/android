--- conflicted
+++ resolved
@@ -110,11 +110,7 @@
    *
    * Do not use Tree.getPathForRow(row) since it may return null on first draw.
    */
-<<<<<<< HEAD
-  fun computeDepth(node: Any?): Int {
-=======
   fun computeDepth(node: Any): Int {
->>>>>>> b5f40ffd
     return generateSequence(node) { parent(it) }.count()
   }
 
