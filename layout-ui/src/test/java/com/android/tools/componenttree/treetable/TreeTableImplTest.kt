--- conflicted
+++ resolved
@@ -1,5 +1,3 @@
-<<<<<<< HEAD
-=======
 /*
  * Copyright (C) 2021 The Android Open Source Project
  *
@@ -941,5 +939,4 @@
     )
     return badgeItem.renderer!!.icon
   }
-}
->>>>>>> 8b7d83e8
+}