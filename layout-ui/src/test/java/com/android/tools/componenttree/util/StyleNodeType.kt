/*
 * Copyright (C) 2019 The Android Open Source Project
 *
 * Licensed under the Apache License, Version 2.0 (the "License");
 * you may not use this file except in compliance with the License.
 * You may obtain a copy of the License at
 *
 *      http://www.apache.org/licenses/LICENSE-2.0
 *
 * Unless required by applicable law or agreed to in writing, software
 * distributed under the License is distributed on an "AS IS" BASIS,
 * WITHOUT WARRANTIES OR CONDITIONS OF ANY KIND, either express or implied.
 * See the License for the specific language governing permissions and
 * limitations under the License.
 */
package com.android.tools.componenttree.util

import com.android.tools.componenttree.api.NodeType
import com.intellij.util.ui.TextTransferable
import java.awt.Component
import java.awt.datatransfer.Transferable
import javax.swing.JLabel
import javax.swing.JTree
import javax.swing.tree.TreeCellRenderer

class StyleNodeType : NodeType<Style> {
  override val clazz = Style::class.java

  override fun parentOf(node: Style) = node.parent

  override fun childrenOf(node: Style) = node.children

  override fun toSearchString(node: Style) = node.name

  override fun createRenderer(): TreeCellRenderer = StyleRenderer()

  override fun createTransferable(node: Style): Transferable =
    TextTransferable(StringBuffer("style:${node.name}"))
}

class StyleRenderer : TreeCellRenderer {
  private val label = JLabel()

  override fun getTreeCellRendererComponent(
    tree: JTree?,
    value: Any?,
    selected: Boolean,
    expanded: Boolean,
    leaf: Boolean,
    row: Int,
<<<<<<< HEAD
    hasFocus: Boolean
=======
    hasFocus: Boolean,
>>>>>>> 0d09370c
  ): Component {
    label.text = (value as? Style)?.name ?: ""
    return label
  }
}<|MERGE_RESOLUTION|>--- conflicted
+++ resolved
@@ -48,11 +48,7 @@
     expanded: Boolean,
     leaf: Boolean,
     row: Int,
-<<<<<<< HEAD
-    hasFocus: Boolean
-=======
     hasFocus: Boolean,
->>>>>>> 0d09370c
   ): Component {
     label.text = (value as? Style)?.name ?: ""
     return label
