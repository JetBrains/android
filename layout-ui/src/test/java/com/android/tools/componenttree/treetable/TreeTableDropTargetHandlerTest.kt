/*
 * Copyright (C) 2021 The Android Open Source Project
 *
 * Licensed under the Apache License, Version 2.0 (the "License");
 * you may not use this file except in compliance with the License.
 * You may obtain a copy of the License at
 *
 *      http://www.apache.org/licenses/LICENSE-2.0
 *
 * Unless required by applicable law or agreed to in writing, software
 * distributed under the License is distributed on an "AS IS" BASIS,
 * WITHOUT WARRANTIES OR CONDITIONS OF ANY KIND, either express or implied.
 * See the License for the specific language governing permissions and
 * limitations under the License.
 */
package com.android.tools.componenttree.treetable

import com.android.SdkConstants
import com.android.testutils.MockitoCleanerRule
import com.android.testutils.MockitoKt.any
import com.android.testutils.MockitoKt.mock
import com.android.testutils.MockitoKt.whenever
import com.android.tools.adtui.swing.IconLoaderRule
import com.android.tools.adtui.swing.laf.HeadlessTableUI
import com.android.tools.adtui.swing.laf.HeadlessTreeUI
import com.android.tools.componenttree.api.ComponentTreeBuildResult
import com.android.tools.componenttree.api.ComponentTreeBuilder
import com.android.tools.componenttree.api.IconColumn
import com.android.tools.componenttree.util.Item
import com.android.tools.componenttree.util.ItemNodeType
import com.google.common.truth.Truth.assertThat
import com.intellij.ide.dnd.DnDAction
import com.intellij.ide.dnd.DnDEvent
import com.intellij.ide.dnd.DnDNativeTarget
import com.intellij.testFramework.ApplicationRule
import com.intellij.testFramework.EdtRule
import com.intellij.testFramework.RunsInEdt
import com.intellij.testFramework.runInEdtAndWait
import com.intellij.ui.ColorUtil
import com.intellij.util.ui.UIUtil
import com.intellij.util.ui.tree.TreeUtil
import icons.StudioIcons
import java.awt.Graphics
import java.awt.Graphics2D
import java.awt.Point
import java.awt.Rectangle
import java.awt.RenderingHints
import javax.swing.Icon
import javax.swing.JComponent
import javax.swing.JScrollPane
import org.junit.Before
import org.junit.ClassRule
import org.junit.Rule
import org.junit.Test
import org.junit.rules.RuleChain
import org.mockito.Mockito.eq
import org.mockito.Mockito.inOrder
import org.mockito.Mockito.never
import org.mockito.Mockito.spy
import org.mockito.Mockito.times
import org.mockito.Mockito.verify
import org.mockito.Mockito.verifyNoInteractions

@RunsInEdt
class TreeTableDropTargetHandlerTest {

  companion object {
    @JvmField @ClassRule val rule = ApplicationRule()
  }

  @get:Rule
  val chain = RuleChain.outerRule(MockitoCleanerRule()).around(IconLoaderRule()).around(EdtRule())!!

  private val item1 = Item(SdkConstants.FQCN_LINEAR_LAYOUT)
  private val item2 = Item(SdkConstants.FQCN_GRID_LAYOUT)
  private val item3 = Item(SdkConstants.FQCN_BUTTON)
  private val item4 = Item(SdkConstants.FQCN_TABLE_LAYOUT)
  private val item5 = Item(SdkConstants.FQCN_RELATIVE_LAYOUT)
  private val item6 = Item(SdkConstants.FQCN_CHECK_BOX)
  private val item7 = Item(SdkConstants.FQCN_TEXT_VIEW)

  private val badgeItem =
    object : IconColumn("Badge") {
      override fun getIcon(item: Any): Icon =
        when (item) {
          item1 -> StudioIcons.Common.ERROR
          item2 -> StudioIcons.Common.FILTER
          else -> StudioIcons.Common.CLOSE
        }

      override fun getTooltipText(item: Any): String = ""

      override fun performAction(item: Any, component: JComponent, bounds: Rectangle) {}

      override fun showPopup(item: Any, component: JComponent, x: Int, y: Int) {}
    }

  // row 0: item1  (layout)
  // row 1:   item2  (layout)
  // row 2:     item3
  // row 3:     item4  (layout)
  // row 4:     item5  (layout)
  // row 5:       item6
  // row 6:       item7

  @Before
  fun before() {
    item1.add(item2)
    item2.add(item3, item4, item5)
    item5.add(item6, item7)
    item4.canInsert = true
  }

  @Test
  fun testDragEnter() {
    val table = createTreeTable()
    val handler = TreeTableDropTargetHandler(table, false, mutableListOf())
    val event1 = createDnDEvent(Point(10, table.rowHeight - 2))
    handler.update(event1)
    checkPaint(table, handler, 0, 1)
    verify(table).repaint()
    verify(event1).isDropPossible = true

    // Move the cursor slightly and verify the same markings in the tree:
    val event2 = createDnDEvent(Point(11, table.rowHeight - 3))
    handler.update(event2)
    checkPaint(table, handler, 0, 1)
    verify(table).repaint()
    verify(event2).isDropPossible = true
  }

  @Test
  fun testDragExitResetsInsertionRow() {
    val table = createTreeTable()
    val handler = TreeTableDropTargetHandler(table, false, mutableListOf())
    val event = createDnDEvent(Point(10, table.rowHeight - 2))
    handler.update(event)
    checkPaint(table, handler, 0, 1)
    verify(table).repaint()
    handler.reset()
    checkNoPaint(handler)
    verify(table, times(2)).repaint()
  }

  @Test
  fun testDragOverBadgeResetsInsertionRow() {
    val table = createTreeTable()
    val handler = TreeTableDropTargetHandler(table, false, mutableListOf())
    val event1 = createDnDEvent(Point(10, table.rowHeight - 2))
    handler.update(event1)
    checkPaint(table, handler, 0, 1)
    verify(table).repaint()
    verify(event1).isDropPossible = true

    val rect = table.getCellRect(0, 1, true)
    val event2 = createDnDEvent(Point(rect.x + rect.width / 2, table.rowHeight - 2))
    handler.update(event2)
    checkNoPaint(handler)
    verify(table, times(2)).repaint()
    verify(event2).isDropPossible = false
  }

  @Test
  fun testDragOverBottomOfItem6() {
    val table = createTreeTable()
    val rowHeight = table.rowHeight
    val handler = TreeTableDropTargetHandler(table, false, mutableListOf())
    val event = createDnDEvent(Point(10, 6 * rowHeight - 3))
    handler.update(event)
    checkPaint(table, handler, 4, 6)
    verify(table).repaint()
    verify(event).isDropPossible = true
  }

  @Test
  fun testReceiverDependOnDepth() {
    val table = createTreeTable()
    val depth2 = table.computeLeftOffset(2)
    val depth3 = table.computeLeftOffset(3)
    val depth4 = table.computeLeftOffset(4)
    val rowHeight = table.rowHeight
    val handler = TreeTableDropTargetHandler(table, false, mutableListOf())
    val event1 = createDnDEvent(Point(depth4 + 3, 7 * rowHeight - 3))
    handler.update(event1)
    checkPaint(table, handler, 4, 7)
    verify(table).repaint()
    verify(event1).isDropPossible = true

    // Moving the mouse to the left will cause a receiver higher in the hierarchy to be selected as
    // the receiver
    val event2 = createDnDEvent(Point(depth3 + 3, 7 * rowHeight - 3))
    handler.update(event2)
    checkPaint(table, handler, 1, 7)
    verify(table, times(2)).repaint()
    verify(event2).isDropPossible = true

    // Moving the mouse more to the left will cause a receiver even higher in the hierarchy to be
    // selected as the receiver
    val event3 = createDnDEvent(Point(depth2 + 3, 7 * rowHeight - 3))
    handler.update(event3)
    checkPaint(table, handler, 0, 7)
    verify(table, times(3)).repaint()
    verify(event3).isDropPossible = true
  }

  @Test
  fun testNoPossibleReceivers() {
    item1.canInsert = false
    item2.canInsert = false
    item4.canInsert = false
    item5.canInsert = false
    val table = createTreeTable()
    val depth4 = table.computeLeftOffset(4)
    val rowHeight = table.rowHeight
    val handler = TreeTableDropTargetHandler(table, false, mutableListOf())
    val event = createDnDEvent(Point(depth4 + 3, 6 * rowHeight - 3))
    handler.update(event)
    checkNoPaint(handler)
    verify(table, never()).repaint()
    verify(event).isDropPossible = false
  }

  @Test
  fun testDragItemToEnd() {
    val table = createTreeTable()
    val depth4 = table.computeLeftOffset(4)
    val rowHeight = table.rowHeight
    val draggedItems = mutableListOf<Any>(item2)
    val handler =
      TreeTableDropTargetHandler(table, false, draggedItems) // We are dragging item2 to the end
    val event = createDnDEvent(Point(depth4 + 3, 7 * rowHeight - 3))

    // Even though the drag location specify item3,
    // the dragged item2 should not be accepted in item3 or item2, but can be accepted in item1.
    handler.update(event)
    checkPaint(table, handler, 0, 7)
    verify(table).repaint()
    verify(event).isDropPossible = true
  }

  @Test
  fun testCannotDragItemIntoItself() {
    val table = createTreeTable()
    val rowHeight = table.rowHeight
    val draggedItems = mutableListOf<Any>(item2)
    val handler =
      TreeTableDropTargetHandler(table, false, draggedItems) // We are dragging item2 into itself.
    val event = createDnDEvent(Point(5, 2 * rowHeight - 3))

    // Attempt to drag item2 into itself before the first existing child item3.
    // The dragged item2 should not be accepted anywhere.
    handler.update(event)
    checkNoPaint(handler)
    verify(table, never()).repaint()
    verify(event).isDropPossible = false

    // Check that an attempted drop clears the draggedItems such that the TransferHandler doesn't
    // delete the item during exportDone.
    handler.tryDrop(event)
    checkNoPaint(handler)
    verify(table, never()).repaint()
    verify(event, times(2)).isDropPossible = false
    assertThat(draggedItems).isEmpty()
  }

  @Test
  fun testPaint() {
    val table = createTreeTable()
    table.setSize(400, 800)
    val depth4 = table.computeLeftOffset(4)
    val rowHeight = table.rowHeight
    val handler = TreeTableDropTargetHandler(table, false, mutableListOf())
    val event = createDnDEvent(Point(depth4 + 3, 6 * rowHeight - 3))
    handler.update(event)
    verify(event).isDropPossible = true
  }

  @Test
  fun testDropOnMove() {
    val draggedItems = tryNormalDrop(DnDAction.MOVE, deleteOriginOfInternalMove = false)

    // The draggedItems should be reset such that the transferHandler doesn't delete them
    assertThat(draggedItems).isEmpty()
  }

  @Test
  fun testDropOnMoveWithDeleteOriginOfInternalMove() {
    val draggedItems = tryNormalDrop(DnDAction.MOVE, deleteOriginOfInternalMove = true)

    // The draggedItems should not be changed, since the transfer handler should delete the moved
    // items
    assertThat(draggedItems).hasSize(2)
  }

  @Test
  fun testDropOnCopy() {
    val draggedItems = tryNormalDrop(DnDAction.COPY)

    // The draggedItems should not be changed, since the transfer handler will not delete on a copy
    assertThat(draggedItems).hasSize(2)
  }

  private fun tryNormalDrop(
    action: DnDAction,
<<<<<<< HEAD
    deleteOriginOfInternalMove: Boolean = false
=======
    deleteOriginOfInternalMove: Boolean = false,
>>>>>>> 0d09370c
  ): List<Any> {
    val table = createTreeTable()
    val depth4 = table.computeLeftOffset(4)
    val rowHeight = table.rowHeight
    val draggedItems = mutableListOf<Any>(item4, item7)
    val handler = TreeTableDropTargetHandler(table, deleteOriginOfInternalMove, draggedItems)
    val event = createDnDEvent(Point(depth4 + 3, 7 * rowHeight - 3), action)
    handler.update(event)
    checkPaint(table, handler, 4, 7)
    verify(event).isDropPossible = true

    // Move item3 & item6 to the end of item4
    handler.tryDrop(event)

    checkNoPaint(handler)
    verify(table, times(2)).repaint()
    assertThat(item5.insertions).hasSize(1)
    checkInsertion(item5.insertions[0], null, action, listOf(item4, item7))

    return draggedItems
  }

  @Test
  fun testDropButNotAccepted() {
    item4.acceptInsert = false
    val table = createTreeTable()
    val depth4 = table.computeLeftOffset(4)
    val rowHeight = table.rowHeight
    val handler = TreeTableDropTargetHandler(table, false, mutableListOf())
    val event = createDnDEvent(Point(depth4 + 3, 7 * rowHeight - 3))
    handler.update(event)
    checkPaint(table, handler, 4, 7)
    verify(table).repaint()
    verify(event).isDropPossible = true

    handler.tryDrop(event)
    checkNoPaint(handler)
    verify(table, times(2)).repaint()
  }

  @Test
  fun testMoveItemJustBeforeItselfToAdjacentLayout() {
    val table = createTreeTable()
    val depth4 = table.computeLeftOffset(4)
    val rowHeight = table.rowHeight
    val draggedItems = mutableListOf<Any>(item5)
    val handler =
      TreeTableDropTargetHandler(
        table,
        false,
<<<<<<< HEAD
        draggedItems
=======
        draggedItems,
>>>>>>> 0d09370c
      ) // We are dragging item5 to just before itself
    val event = createDnDEvent(Point(depth4 + 3, 4 * rowHeight + 2))
    handler.update(event)
    checkPaint(table, handler, 3, 4)
    verify(table).repaint()
    verify(event).isDropPossible = true

    handler.tryDrop(event)
    // Verify the moved item (item5) was moved into item4
    assertThat(item4.insertions).hasSize(1)
    checkInsertion(item4.insertions[0], null, DnDAction.MOVE, listOf(item5))
    assertThat(draggedItems).isEmpty()
  }

  @Test
  fun testCannotMoveItemJustBeforeItselfToParentLayout() {
    val table = createTreeTable()
    val depth4 = table.computeLeftOffset(3)
    val rowHeight = table.rowHeight
    val draggedItems = mutableListOf<Any>(item5)
    val handler =
      TreeTableDropTargetHandler(
        table,
        false,
<<<<<<< HEAD
        draggedItems
=======
        draggedItems,
>>>>>>> 0d09370c
      ) // We are dragging item5 to just before itself
    val event = createDnDEvent(Point(depth4 + 3, 4 * rowHeight + 2))
    handler.update(event)
    checkNoPaint(handler)
    verify(table, never()).repaint()
    verify(event).isDropPossible = false
  }

  @Test
  fun testCopyItemJustBeforeItselfToParentLayout() {
    val table = createTreeTable()
    val depth4 = table.computeLeftOffset(3)
    val rowHeight = table.rowHeight
    val draggedItems = mutableListOf<Any>(item5)
    val handler =
      TreeTableDropTargetHandler(
        table,
        false,
<<<<<<< HEAD
        draggedItems
=======
        draggedItems,
>>>>>>> 0d09370c
      ) // We are dragging item5 to just before itself
    val event = createDnDEvent(Point(depth4 + 3, 4 * rowHeight + 2), action = DnDAction.COPY)
    handler.update(event)
    checkPaint(table, handler, 1, 4)
    verify(table).repaint()
    verify(event).isDropPossible = true

    handler.tryDrop(event)
    // Verify that (item5) was copied into item2
    assertThat(item2.insertions).hasSize(1)
    checkInsertion(item2.insertions[0], item5, DnDAction.COPY, listOf(item5))
  }

  private fun checkNoPaint(handler: TreeTableDropTargetHandler) {
    val g: Graphics = mock()
    handler.paintDropTargetPosition(g)
    verifyNoInteractions(g)
  }

  private fun checkPaint(
    table: TreeTableImpl,
    handler: TreeTableDropTargetHandler,
    expectedReceiverRow: Int,
<<<<<<< HEAD
    expectedInsertionRow: Int
=======
    expectedInsertionRow: Int,
>>>>>>> 0d09370c
  ) {
    val g: Graphics = mock()
    val g2: Graphics2D = mock()
    whenever(g.create()).thenReturn(g2)
    handler.paintDropTargetPosition(g)
    val rb = table.tree.getRowBounds(expectedReceiverRow)
    val ib = table.tree.getRowBounds(maxOf(0, expectedInsertionRow - 1))
    inOrder(g2).apply {
      verify(g2).color = eq(ColorUtil.brighter(UIUtil.getTreeSelectionBackground(true), 10))
      verify(g2)
        .setRenderingHint(
          eq(RenderingHints.KEY_ANTIALIASING),
<<<<<<< HEAD
          eq(RenderingHints.VALUE_ANTIALIAS_ON)
=======
          eq(RenderingHints.VALUE_ANTIALIAS_ON),
>>>>>>> 0d09370c
        )
      verify(g2).drawRect(maxOf(0, rb.x - 2), rb.y, rb.width + 2, rb.height)
      verify(g2).drawLine(rb.x + 6, ib.y + ib.height, ib.x + ib.width, ib.y + ib.height)
      verify(g2).drawPolygon(any())
      verify(g2).fillPolygon(any())
      verify(g2).stroke = any()
      verify(g2).drawLine(rb.x + 7, rb.y + rb.height, rb.x + 7, ib.y + ib.height)
      verify(g2).dispose()
      verifyNoMoreInteractions()
    }
  }

  private fun checkInsertion(
    insertion: Item.Insertion,
    before: Any?,
    action: DnDAction,
<<<<<<< HEAD
    dragged: List<Any>
=======
    dragged: List<Any>,
>>>>>>> 0d09370c
  ) {
    assertThat(insertion.before).isSameAs(before)
    assertThat(insertion.isMove).isEqualTo(action == DnDAction.MOVE)
    assertThat(insertion.draggedFromTree).containsExactlyElementsIn(dragged).inOrder()
  }

  private fun createTreeTable(): TreeTableImpl {
    val result = createTreeWithScrollPane()
    val table = (result.component as JScrollPane).viewport.view as TreeTableImpl
    result.model.treeRoot = item1

    table.setUI(HeadlessTableUI())
    table.tree.setUI(HeadlessTreeUI())
    TreeUtil.expandAll(table.tree)
    table.setSize(400, 800)
    table.doLayout()
    runInEdtAndWait { UIUtil.dispatchAllInvocationEvents() }
    return spy(table)
  }

  private fun createTreeWithScrollPane(): ComponentTreeBuildResult {
    return ComponentTreeBuilder()
      .withNodeType(ItemNodeType())
      .withBadgeSupport(badgeItem)
      .withoutTreeSearch()
      .withInvokeLaterOption { it.run() }
      .withDnD()
      .build()
  }

  private fun createDnDEvent(location: Point, action: DnDAction = DnDAction.MOVE): DnDEvent {
    val attachedObject: DnDNativeTarget.EventInfo = mock()
    whenever(attachedObject.transferable).thenReturn(mock())
    val event: DnDEvent = mock()
    whenever(event.action).thenReturn(action)
    whenever(event.point).thenReturn(location)
    whenever(event.attachedObject).thenReturn(attachedObject)
    return event
  }
}<|MERGE_RESOLUTION|>--- conflicted
+++ resolved
@@ -40,14 +40,6 @@
 import com.intellij.util.ui.UIUtil
 import com.intellij.util.ui.tree.TreeUtil
 import icons.StudioIcons
-import java.awt.Graphics
-import java.awt.Graphics2D
-import java.awt.Point
-import java.awt.Rectangle
-import java.awt.RenderingHints
-import javax.swing.Icon
-import javax.swing.JComponent
-import javax.swing.JScrollPane
 import org.junit.Before
 import org.junit.ClassRule
 import org.junit.Rule
@@ -60,6 +52,14 @@
 import org.mockito.Mockito.times
 import org.mockito.Mockito.verify
 import org.mockito.Mockito.verifyNoInteractions
+import java.awt.Graphics
+import java.awt.Graphics2D
+import java.awt.Point
+import java.awt.Rectangle
+import java.awt.RenderingHints
+import javax.swing.Icon
+import javax.swing.JComponent
+import javax.swing.JScrollPane
 
 @RunsInEdt
 class TreeTableDropTargetHandlerTest {
@@ -302,11 +302,7 @@
 
   private fun tryNormalDrop(
     action: DnDAction,
-<<<<<<< HEAD
-    deleteOriginOfInternalMove: Boolean = false
-=======
     deleteOriginOfInternalMove: Boolean = false,
->>>>>>> 0d09370c
   ): List<Any> {
     val table = createTreeTable()
     val depth4 = table.computeLeftOffset(4)
@@ -357,11 +353,7 @@
       TreeTableDropTargetHandler(
         table,
         false,
-<<<<<<< HEAD
-        draggedItems
-=======
         draggedItems,
->>>>>>> 0d09370c
       ) // We are dragging item5 to just before itself
     val event = createDnDEvent(Point(depth4 + 3, 4 * rowHeight + 2))
     handler.update(event)
@@ -386,11 +378,7 @@
       TreeTableDropTargetHandler(
         table,
         false,
-<<<<<<< HEAD
-        draggedItems
-=======
         draggedItems,
->>>>>>> 0d09370c
       ) // We are dragging item5 to just before itself
     val event = createDnDEvent(Point(depth4 + 3, 4 * rowHeight + 2))
     handler.update(event)
@@ -409,11 +397,7 @@
       TreeTableDropTargetHandler(
         table,
         false,
-<<<<<<< HEAD
-        draggedItems
-=======
         draggedItems,
->>>>>>> 0d09370c
       ) // We are dragging item5 to just before itself
     val event = createDnDEvent(Point(depth4 + 3, 4 * rowHeight + 2), action = DnDAction.COPY)
     handler.update(event)
@@ -437,11 +421,7 @@
     table: TreeTableImpl,
     handler: TreeTableDropTargetHandler,
     expectedReceiverRow: Int,
-<<<<<<< HEAD
-    expectedInsertionRow: Int
-=======
     expectedInsertionRow: Int,
->>>>>>> 0d09370c
   ) {
     val g: Graphics = mock()
     val g2: Graphics2D = mock()
@@ -454,11 +434,7 @@
       verify(g2)
         .setRenderingHint(
           eq(RenderingHints.KEY_ANTIALIASING),
-<<<<<<< HEAD
-          eq(RenderingHints.VALUE_ANTIALIAS_ON)
-=======
           eq(RenderingHints.VALUE_ANTIALIAS_ON),
->>>>>>> 0d09370c
         )
       verify(g2).drawRect(maxOf(0, rb.x - 2), rb.y, rb.width + 2, rb.height)
       verify(g2).drawLine(rb.x + 6, ib.y + ib.height, ib.x + ib.width, ib.y + ib.height)
@@ -475,11 +451,7 @@
     insertion: Item.Insertion,
     before: Any?,
     action: DnDAction,
-<<<<<<< HEAD
-    dragged: List<Any>
-=======
     dragged: List<Any>,
->>>>>>> 0d09370c
   ) {
     assertThat(insertion.before).isSameAs(before)
     assertThat(insertion.isMove).isEqualTo(action == DnDAction.MOVE)
