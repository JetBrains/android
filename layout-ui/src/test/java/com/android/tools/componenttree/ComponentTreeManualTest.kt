--- conflicted
+++ resolved
@@ -95,11 +95,7 @@
       AdvancedSettingBean.EP_NAME.name,
       AdvancedSettingBean::class.java.name,
       ExtensionPoint.Kind.BEAN_CLASS,
-<<<<<<< HEAD
-      false
-=======
       false,
->>>>>>> 0d09370c
     )
     app.registerExtension(AdvancedSettingBean.EP_NAME, AdvancedSettingBean(), disposable)
     val settings =
@@ -197,11 +193,7 @@
         frame,
         "Goto Declaration activated: $item from $context",
         "Tree Action",
-<<<<<<< HEAD
-        JOptionPane.INFORMATION_MESSAGE
-=======
         JOptionPane.INFORMATION_MESSAGE,
->>>>>>> 0d09370c
       )
     }
     return menuItem
@@ -215,11 +207,7 @@
         frame,
         "Help activated: $item from $context",
         "Tree Action",
-<<<<<<< HEAD
-        JOptionPane.INFORMATION_MESSAGE
-=======
         JOptionPane.INFORMATION_MESSAGE,
->>>>>>> 0d09370c
       )
     }
     return menuItem
@@ -294,11 +282,7 @@
           frame,
           "Badge: $name for $item",
           "Tree Action",
-<<<<<<< HEAD
-          JOptionPane.INFORMATION_MESSAGE
-=======
           JOptionPane.INFORMATION_MESSAGE,
->>>>>>> 0d09370c
         )
       }
     }
