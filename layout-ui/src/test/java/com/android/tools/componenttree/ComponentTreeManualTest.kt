/*
 * Copyright (C) 2019 The Android Open Source Project
 *
 * Licensed under the Apache License, Version 2.0 (the "License");
 * you may not use this file except in compliance with the License.
 * You may obtain a copy of the License at
 *
 *      http://www.apache.org/licenses/LICENSE-2.0
 *
 * Unless required by applicable law or agreed to in writing, software
 * distributed under the License is distributed on an "AS IS" BASIS,
 * WITHOUT WARRANTIES OR CONDITIONS OF ANY KIND, either express or implied.
 * See the License for the specific language governing permissions and
 * limitations under the License.
 */
package com.android.tools.componenttree

import com.android.SdkConstants.BUTTON
import com.android.SdkConstants.LINEAR_LAYOUT
import com.android.SdkConstants.TEXT_VIEW
import com.android.tools.adtui.common.secondaryPanelBackground
<<<<<<< HEAD
import com.android.tools.componenttree.api.BadgeItem
=======
import com.android.tools.adtui.workbench.PropertiesComponentMock
>>>>>>> b5f40ffd
import com.android.tools.componenttree.api.ComponentTreeBuilder
import com.android.tools.componenttree.api.ComponentTreeModel
import com.android.tools.componenttree.api.ComponentTreeSelectionModel
import com.android.tools.componenttree.api.IconColumn
import com.android.tools.componenttree.util.Item
import com.android.tools.componenttree.util.ItemNodeType
<<<<<<< HEAD
import com.intellij.ide.DataManager
import com.intellij.ide.impl.DataManagerImpl
import com.intellij.ide.ui.laf.IntelliJLaf
=======
import com.android.tools.idea.flags.StudioFlags
import com.intellij.ide.DataManager
import com.intellij.ide.impl.DataManagerImpl
import com.intellij.ide.ui.IdeUiService
import com.intellij.ide.ui.laf.IntelliJLaf
import com.intellij.ide.util.PropertiesComponent
>>>>>>> b5f40ffd
import com.intellij.mock.MockApplication
import com.intellij.openapi.Disposable
import com.intellij.openapi.application.ApplicationManager
import com.intellij.openapi.application.ModalityState
<<<<<<< HEAD
=======
import com.intellij.openapi.extensions.ExtensionPoint
import com.intellij.openapi.fileEditor.impl.IdeUiServiceImpl
import com.intellij.openapi.options.advanced.AdvancedSettingBean
import com.intellij.openapi.options.advanced.AdvancedSettingType
import com.intellij.openapi.options.advanced.AdvancedSettings
>>>>>>> b5f40ffd
import com.intellij.openapi.ui.Splitter
import com.intellij.openapi.util.Condition
import com.intellij.openapi.util.Disposer
import com.intellij.openapi.util.IconLoader
import com.intellij.openapi.wm.WindowManager
import com.intellij.openapi.wm.impl.WindowManagerImpl
<<<<<<< HEAD
=======
import com.intellij.testFramework.registerExtension
>>>>>>> b5f40ffd
import com.intellij.ui.JBColor
import com.intellij.util.ui.UIUtil
import icons.StudioIcons
import java.awt.BorderLayout
import java.awt.Dimension
import java.awt.Rectangle
import javax.swing.Icon
import javax.swing.JButton
import javax.swing.JComponent
import javax.swing.JFrame
import javax.swing.JLabel
import javax.swing.JMenuItem
import javax.swing.JOptionPane
import javax.swing.JPanel
import javax.swing.JPopupMenu
import javax.swing.LookAndFeel
import javax.swing.SwingUtilities
import javax.swing.SwingUtilities.invokeLater
import javax.swing.UIManager

/**
 * Interactive tester of a ComponentTree.
 */
object ComponentTreeManualTest {

  @JvmStatic
  fun main(args: Array<String>) {
    startTestApplication()
    IconLoader.activate()
    invokeLater {
      StudioFlags.USE_COMPONENT_TREE_TABLE.override(true)
      val test = ComponentTreeTest()
      test.start()
    }
  }

<<<<<<< HEAD
=======
  /**
   * Override as many services needed to run this test application without exceptions.
   */
>>>>>>> b5f40ffd
  private fun startTestApplication(): MockApplication {
    val disposable = Disposer.newDisposable()
    val app = TestApplication(disposable)
    ApplicationManager.setApplication(app, disposable)
    app.registerService(DataManager::class.java, DataManagerImpl())
    app.registerService(WindowManager::class.java, WindowManagerImpl())
<<<<<<< HEAD
=======
    app.registerService(PropertiesComponent::class.java, PropertiesComponentMock())
    @Suppress("UnstableApiUsage")
    app.registerService(IdeUiService::class.java, IdeUiServiceImpl())
    @Suppress("UnstableApiUsage")
    app.extensionArea.registerExtensionPoint(AdvancedSettingBean.EP_NAME.name, AdvancedSettingBean::class.java.name,
                                             ExtensionPoint.Kind.BEAN_CLASS, false)
    app.registerExtension(AdvancedSettingBean.EP_NAME, AdvancedSettingBean(), disposable)
    val settings = object : AdvancedSettings() {
      override fun getSetting(id: String) = false
      override fun setSetting(id: String, value: Any, expectType: AdvancedSettingType) {
        TODO("Not yet implemented")
      }
      override fun getDefault(id: String): Any {
        throw NotImplementedError()
      }
    }
    app.registerService(AdvancedSettings::class.java, settings)
>>>>>>> b5f40ffd
    return app
  }
}

private class ComponentTreeTest {
  private val frame: JFrame
  private val tree: JComponent
  private val model: ComponentTreeModel
  private val selectionModel: ComponentTreeSelectionModel
  private val popup: JPopupMenu

  init {
    setLAF(IntelliJLaf())
    frame = JFrame("Demo")
    popup = createPopup("tree")

    val badge1 = Badge("badge1")
    val badge2 = Badge("badge2")
    val badge3 = Badge("badge3")

    val result = ComponentTreeBuilder()
      .withNodeType(ItemNodeType())
      .withContextMenu(::showPopup)
      .withoutTreeSearch()
      .withBadgeSupport(badge1)
      .withBadgeSupport(badge2)
<<<<<<< HEAD
      .withHorizontalScrollBar()
=======
      .withBadgeSupport(badge3)
      .withHorizontalScrollBar()
      .withDnD()
>>>>>>> b5f40ffd
      .build()
    tree = result.component
    model = result.model
    selectionModel = result.selectionModel

    val rightPanel = JPanel()
    val splitter = Splitter(false, 0.8f)
    splitter.firstComponent = tree
    splitter.secondComponent = rightPanel
    rightPanel.background = secondaryPanelBackground
    rightPanel.add(JButton("OK"))
    val panel = JPanel(BorderLayout())
    panel.add(JLabel("Start of panel"), BorderLayout.NORTH)
    panel.add(splitter, BorderLayout.CENTER)
    panel.add(JLabel("End of panel"), BorderLayout.SOUTH)
    frame.contentPane.add(panel)
    frame.defaultCloseOperation = JFrame.EXIT_ON_CLOSE
    frame.preferredSize = Dimension(800, 400)
    frame.pack()
    model.treeRoot = createRoot()
  }

  fun start() {
    frame.isVisible = true
  }

  private fun getSelectedItem() = selectionModel.currentSelection.singleOrNull() as? Item

  private fun showPopup(component: JComponent, x: Int, y: Int) {
    displayPopup(popup, component, x, y)
  }

  private fun displayPopup(popup: JPopupMenu, component: JComponent, x: Int, y: Int) {
    popup.show(component, x, y)
  }

  private fun createPopup(context: String): JPopupMenu {
    val popup = JPopupMenu()
    popup.add(createGotoDeclarationMenu(context))
    popup.add(createHelpMenu(context))
    return popup
  }

  private fun createGotoDeclarationMenu(context: String): JMenuItem {
    val menuItem = JMenuItem("Goto Declaration")
    menuItem.addActionListener {
      val item = getSelectedItem() ?: "unknown"
      JOptionPane.showMessageDialog(frame, "Goto Declaration activated: $item from $context", "Tree Action",
                                    JOptionPane.INFORMATION_MESSAGE)
    }
    return menuItem
  }

  private fun createHelpMenu(context: String): JMenuItem {
    val menuItem = JMenuItem("Help")
    menuItem.addActionListener {
      val item = getSelectedItem() ?: "unknown"
      JOptionPane.showMessageDialog(frame, "Help activated: $item from $context", "Tree Action", JOptionPane.INFORMATION_MESSAGE)
    }
    return menuItem
  }

  @Suppress("UNUSED_VARIABLE")
  private fun createRoot(): Item {
    val layoutIcon = StudioIcons.LayoutEditor.Palette.LINEAR_LAYOUT_VERT
    val buttonIcon = StudioIcons.LayoutEditor.Palette.BUTTON
    val textIcon = StudioIcons.LayoutEditor.Palette.TEXT_VIEW
    val layout1 = Item(LINEAR_LAYOUT, "@+id/linear1", null, layoutIcon, null)
    val textView1 = Item(TEXT_VIEW, "@+id/textView1", "Hello World", textIcon, layout1)
    val layout2 = Item(LINEAR_LAYOUT, "@+id/linear2", null, layoutIcon, layout1)
    val button1 = Item(BUTTON, null, "Press here", buttonIcon, layout1)
    val textView2 = Item(TEXT_VIEW, "@+id/textView2", "Hello Again", textIcon, layout2)
    val layout3 = Item(LINEAR_LAYOUT, null, null, layoutIcon, layout2)
    val button2 = Item(BUTTON, "@+id/button1", "OK", buttonIcon, layout2)
    val textView3 = Item(TEXT_VIEW, "@+id/textView3", "Hello London calling we are here", textIcon, layout3)
    val layout4 = Item(LINEAR_LAYOUT, null, null, layoutIcon, layout3)
    val button3 = Item(BUTTON, "@+id/button3", "PressMe", buttonIcon, layout3)
    textView1.badge1 = StudioIcons.Common.ERROR_INLINE
    textView1.badge2 = StudioIcons.Common.CLOSE
    textView1.hover3 = StudioIcons.LayoutEditor.Properties.VISIBLE
    textView2.badge2 = StudioIcons.Common.CLEAR
    textView2.hover3 = StudioIcons.LayoutEditor.Properties.VISIBLE
    textView3.badge3 = StudioIcons.Common.FILTER
    textView3.hover3 = StudioIcons.LayoutEditor.Properties.VISIBLE
    button1.badge1 = StudioIcons.Common.WARNING_INLINE
    button1.hover3 = StudioIcons.LayoutEditor.Properties.VISIBLE
    return layout1
  }

  private fun setLAF(laf: LookAndFeel) {
    try {
      UIManager.setLookAndFeel(laf)
      JBColor.setDark(UIUtil.isUnderDarcula())
    }
    catch (ex: Exception) {
      ex.printStackTrace()
    }
  }

  private inner class Badge(context: String): IconColumn(context) {
    val popup = createPopup(context)

    override fun getIcon(item: Any): Icon? {
      val itemValue = item as? Item
      return when (name) {
        "badge1" -> itemValue?.badge1
        "badge2" -> itemValue?.badge2
        "badge3" -> itemValue?.badge3
        else -> null
      }
    }

    override fun getHoverIcon(item: Any): Icon? {
      val itemValue = item as? Item
      return when (name) {
        "badge3" -> itemValue?.hover3
        else -> null
      }
    }

    override val leftDivider: Boolean
      get() = name == "badge3"

    override fun getTooltipText(item: Any) = "Tooltip for $item"

<<<<<<< HEAD
    override fun performAction(item: Any) {
      if (getIcon(item) != null) {
        JOptionPane.showMessageDialog(frame, "Badge: $context for $item", "Tree Action", JOptionPane.INFORMATION_MESSAGE)
=======
    override fun performAction(item: Any, component: JComponent, bounds: Rectangle) {
      if (getIcon(item) != null) {
        JOptionPane.showMessageDialog(frame, "Badge: $name for $item", "Tree Action", JOptionPane.INFORMATION_MESSAGE)
>>>>>>> b5f40ffd
      }
    }

    override fun showPopup(item: Any, component: JComponent, x: Int, y: Int) {
      displayPopup(popup, component, x, y) // item will always be the selected item as well...
    }

    override fun toString(): String {
<<<<<<< HEAD
      return context
=======
      return name
>>>>>>> b5f40ffd
    }
  }
}

private class TestApplication(disposable: Disposable): MockApplication(disposable) {
  override fun invokeLater(runnable: Runnable) {
    SwingUtilities.invokeLater(runnable)
  }

  override fun invokeLater(runnable: Runnable, modalityState: ModalityState) {
    invokeLater(runnable)
  }

  override fun invokeLater(runnable: Runnable, expired: Condition<*>) {
    invokeLater(runnable, ModalityState.any(), expired)
  }

  override fun invokeLater(runnable: Runnable, state: ModalityState, expired: Condition<*>) {
    if (!expired.value(null)) {
      invokeLater(runnable)
    }
  }
}<|MERGE_RESOLUTION|>--- conflicted
+++ resolved
@@ -19,51 +19,35 @@
 import com.android.SdkConstants.LINEAR_LAYOUT
 import com.android.SdkConstants.TEXT_VIEW
 import com.android.tools.adtui.common.secondaryPanelBackground
-<<<<<<< HEAD
-import com.android.tools.componenttree.api.BadgeItem
-=======
 import com.android.tools.adtui.workbench.PropertiesComponentMock
->>>>>>> b5f40ffd
 import com.android.tools.componenttree.api.ComponentTreeBuilder
 import com.android.tools.componenttree.api.ComponentTreeModel
 import com.android.tools.componenttree.api.ComponentTreeSelectionModel
 import com.android.tools.componenttree.api.IconColumn
 import com.android.tools.componenttree.util.Item
 import com.android.tools.componenttree.util.ItemNodeType
-<<<<<<< HEAD
-import com.intellij.ide.DataManager
-import com.intellij.ide.impl.DataManagerImpl
-import com.intellij.ide.ui.laf.IntelliJLaf
-=======
 import com.android.tools.idea.flags.StudioFlags
 import com.intellij.ide.DataManager
 import com.intellij.ide.impl.DataManagerImpl
 import com.intellij.ide.ui.IdeUiService
 import com.intellij.ide.ui.laf.IntelliJLaf
 import com.intellij.ide.util.PropertiesComponent
->>>>>>> b5f40ffd
 import com.intellij.mock.MockApplication
 import com.intellij.openapi.Disposable
 import com.intellij.openapi.application.ApplicationManager
 import com.intellij.openapi.application.ModalityState
-<<<<<<< HEAD
-=======
 import com.intellij.openapi.extensions.ExtensionPoint
 import com.intellij.openapi.fileEditor.impl.IdeUiServiceImpl
 import com.intellij.openapi.options.advanced.AdvancedSettingBean
 import com.intellij.openapi.options.advanced.AdvancedSettingType
 import com.intellij.openapi.options.advanced.AdvancedSettings
->>>>>>> b5f40ffd
 import com.intellij.openapi.ui.Splitter
 import com.intellij.openapi.util.Condition
 import com.intellij.openapi.util.Disposer
 import com.intellij.openapi.util.IconLoader
 import com.intellij.openapi.wm.WindowManager
 import com.intellij.openapi.wm.impl.WindowManagerImpl
-<<<<<<< HEAD
-=======
 import com.intellij.testFramework.registerExtension
->>>>>>> b5f40ffd
 import com.intellij.ui.JBColor
 import com.intellij.util.ui.UIUtil
 import icons.StudioIcons
@@ -100,20 +84,15 @@
     }
   }
 
-<<<<<<< HEAD
-=======
   /**
    * Override as many services needed to run this test application without exceptions.
    */
->>>>>>> b5f40ffd
   private fun startTestApplication(): MockApplication {
     val disposable = Disposer.newDisposable()
     val app = TestApplication(disposable)
     ApplicationManager.setApplication(app, disposable)
     app.registerService(DataManager::class.java, DataManagerImpl())
     app.registerService(WindowManager::class.java, WindowManagerImpl())
-<<<<<<< HEAD
-=======
     app.registerService(PropertiesComponent::class.java, PropertiesComponentMock())
     @Suppress("UnstableApiUsage")
     app.registerService(IdeUiService::class.java, IdeUiServiceImpl())
@@ -131,7 +110,6 @@
       }
     }
     app.registerService(AdvancedSettings::class.java, settings)
->>>>>>> b5f40ffd
     return app
   }
 }
@@ -158,13 +136,9 @@
       .withoutTreeSearch()
       .withBadgeSupport(badge1)
       .withBadgeSupport(badge2)
-<<<<<<< HEAD
-      .withHorizontalScrollBar()
-=======
       .withBadgeSupport(badge3)
       .withHorizontalScrollBar()
       .withDnD()
->>>>>>> b5f40ffd
       .build()
     tree = result.component
     model = result.model
@@ -290,15 +264,9 @@
 
     override fun getTooltipText(item: Any) = "Tooltip for $item"
 
-<<<<<<< HEAD
-    override fun performAction(item: Any) {
-      if (getIcon(item) != null) {
-        JOptionPane.showMessageDialog(frame, "Badge: $context for $item", "Tree Action", JOptionPane.INFORMATION_MESSAGE)
-=======
     override fun performAction(item: Any, component: JComponent, bounds: Rectangle) {
       if (getIcon(item) != null) {
         JOptionPane.showMessageDialog(frame, "Badge: $name for $item", "Tree Action", JOptionPane.INFORMATION_MESSAGE)
->>>>>>> b5f40ffd
       }
     }
 
@@ -307,11 +275,7 @@
     }
 
     override fun toString(): String {
-<<<<<<< HEAD
-      return context
-=======
       return name
->>>>>>> b5f40ffd
     }
   }
 }
