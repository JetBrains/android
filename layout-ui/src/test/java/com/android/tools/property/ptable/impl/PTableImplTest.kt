--- conflicted
+++ resolved
@@ -53,14 +53,19 @@
 import com.intellij.ui.components.JBLabel
 import com.intellij.ui.hover.TableHoverListener
 import com.intellij.ui.scale.JBUIScale
-<<<<<<< HEAD
-=======
 import com.intellij.ui.util.height
 import com.intellij.ui.util.width
->>>>>>> 0d09370c
 import com.intellij.util.ui.JBUI
 import com.intellij.util.ui.UIUtil
 import icons.StudioIcons
+import org.junit.After
+import org.junit.Before
+import org.junit.ClassRule
+import org.junit.Rule
+import org.junit.Test
+import org.mockito.ArgumentCaptor
+import org.mockito.Mockito.verify
+import org.mockito.Mockito.verifyNoInteractions
 import java.awt.AWTEvent
 import java.awt.BorderLayout
 import java.awt.Color
@@ -86,14 +91,6 @@
 import javax.swing.UIManager
 import javax.swing.event.ChangeEvent
 import javax.swing.event.TableModelEvent
-import org.junit.After
-import org.junit.Before
-import org.junit.ClassRule
-import org.junit.Rule
-import org.junit.Test
-import org.mockito.ArgumentCaptor
-import org.mockito.Mockito.verify
-import org.mockito.Mockito.verifyNoInteractions
 
 private const val TEXT_CELL_EDITOR = "TextCellEditor"
 private const val ICON_CELL_EDITOR = "IconCellEditor"
@@ -135,11 +132,7 @@
         Item("readonly"),
         Item("visible", "true"),
         Group("weiss", Item("siphon"), Item("extra"), Group("flower", Item("rose"))),
-<<<<<<< HEAD
-        Item("new")
-=======
         Item("new"),
->>>>>>> 0d09370c
       )
     table =
       PTableImpl(
@@ -147,21 +140,13 @@
         null,
         rendererProvider!!,
         editorProvider!!,
-<<<<<<< HEAD
-        nameColumnFraction = nameColumnFraction!!
-=======
         nameColumnFraction = nameColumnFraction!!,
->>>>>>> 0d09370c
       )
     val app = ApplicationManager.getApplication()
     app.replaceService(
       IdeFocusManager::class.java,
       PassThroughIdeFocusManager.getInstance(),
-<<<<<<< HEAD
-      disposableRule.disposable
-=======
       disposableRule.disposable,
->>>>>>> 0d09370c
     )
   }
 
@@ -547,11 +532,7 @@
       Item("size"),
       Item("readonly"),
       Item("visible"),
-<<<<<<< HEAD
-      Group("weiss", Item("siphon"), Item("extra"))
-=======
       Group("weiss", Item("siphon"), Item("extra")),
->>>>>>> 0d09370c
     )
 
     assertThat(table!!.selectedRow).isEqualTo(-1)
@@ -855,11 +836,7 @@
           depth: Int,
           isSelected: Boolean,
           hasFocus: Boolean,
-<<<<<<< HEAD
-          isExpanded: Boolean
-=======
           isExpanded: Boolean,
->>>>>>> 0d09370c
         ): JComponent = component
       }
     val rendererProvider =
@@ -867,11 +844,7 @@
         override fun invoke(
           table: PTable,
           property: PTableItem,
-<<<<<<< HEAD
-          column: PTableColumn
-=======
           column: PTableColumn,
->>>>>>> 0d09370c
         ): PTableCellRenderer {
           return specialRenderer
         }
@@ -933,11 +906,7 @@
           depth: Int,
           isSelected: Boolean,
           hasFocus: Boolean,
-<<<<<<< HEAD
-          isExpanded: Boolean
-=======
           isExpanded: Boolean,
->>>>>>> 0d09370c
         ): JComponent {
           val row = table.tableModel.items.indexOf(item)
           val left =
@@ -1085,16 +1054,12 @@
     }
   }
 
-<<<<<<< HEAD
-  private class SimpleEditorComponent : JPanel()
-=======
   private class SimpleEditorComponent : JPanel() {
     override fun getPreferredSize(): Dimension {
       val insets = DarculaTextBorder().getBorderInsets(this)
       return Dimension(400 + insets.width, 400 + insets.height)
     }
   }
->>>>>>> 0d09370c
 
   private inner class SimplePTableCellEditorProvider : PTableCellEditorProvider {
     val editor = SimplePTableCellEditor()
@@ -1102,11 +1067,7 @@
     override fun invoke(
       table: PTable,
       property: PTableItem,
-<<<<<<< HEAD
-      column: PTableColumn
-=======
       column: PTableColumn,
->>>>>>> 0d09370c
     ): PTableCellEditor {
       editor.property = property
       editor.column = column
@@ -1120,11 +1081,7 @@
     override fun invoke(
       table: PTable,
       property: PTableItem,
-<<<<<<< HEAD
-      column: PTableColumn
-=======
       column: PTableColumn,
->>>>>>> 0d09370c
     ): PTableCellRenderer {
       return renderer
     }
