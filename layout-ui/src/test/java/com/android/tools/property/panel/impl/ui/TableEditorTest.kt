--- conflicted
+++ resolved
@@ -30,9 +30,9 @@
 import com.android.tools.property.ptable.impl.PTableModelImpl
 import com.google.common.truth.Truth.assertThat
 import com.intellij.testFramework.ApplicationRule
-import javax.swing.JPanel
 import org.junit.ClassRule
 import org.junit.Test
+import javax.swing.JPanel
 
 class TableEditorTest {
 
@@ -52,11 +52,7 @@
         override fun invoke(
           table: PTable,
           property: PTableItem,
-<<<<<<< HEAD
-          column: PTableColumn
-=======
           column: PTableColumn,
->>>>>>> 0d09370c
         ): PTableCellEditor {
           return editor
         }
@@ -68,11 +64,7 @@
       FakePTableModel(
         true,
         mapOf("color" to "blue", "topText" to "Hello", "container" to "id2"),
-<<<<<<< HEAD
-        listOf(group1, group2)
-=======
         listOf(group1, group2),
->>>>>>> 0d09370c
       )
     val model = TableLineModelImpl(tableModel, true)
     val editor = TableEditor(model, DefaultPTableCellRendererProvider(), editorProvider)
@@ -96,11 +88,7 @@
         override fun invoke(
           table: PTable,
           property: PTableItem,
-<<<<<<< HEAD
-          column: PTableColumn
-=======
           column: PTableColumn,
->>>>>>> 0d09370c
         ): PTableCellEditor {
           return editor
         }
@@ -112,11 +100,7 @@
       FakePTableModel(
         false,
         mapOf("color" to "blue", "topText" to "Hello", "container" to "id2"),
-<<<<<<< HEAD
-        listOf(group1, group2)
-=======
         listOf(group1, group2),
->>>>>>> 0d09370c
       )
     val lineModel = TableLineModelImpl(tableModel, true)
     val editor = TableEditor(lineModel, DefaultPTableCellRendererProvider(), editorProvider)
