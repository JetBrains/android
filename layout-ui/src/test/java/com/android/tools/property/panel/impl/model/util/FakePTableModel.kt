/*
 * Copyright (C) 2018 The Android Open Source Project
 *
 * Licensed under the Apache License, Version 2.0 (the "License");
 * you may not use this file except in compliance with the License.
 * You may obtain a copy of the License at
 *
 *      http://www.apache.org/licenses/LICENSE-2.0
 *
 * Unless required by applicable law or agreed to in writing, software
 * distributed under the License is distributed on an "AS IS" BASIS,
 * WITHOUT WARRANTIES OR CONDITIONS OF ANY KIND, either express or implied.
 * See the License for the specific language governing permissions and
 * limitations under the License.
 */
package com.android.tools.property.panel.impl.model.util

import com.android.tools.property.ptable.PTableColumn
import com.android.tools.property.ptable.PTableGroupItem
import com.android.tools.property.ptable.PTableItem
import com.android.tools.property.ptable.PTableModel
import java.util.Objects

class FakePTableModel(
  expanded: Boolean,
  values: Map<String, String>,
<<<<<<< HEAD
  groups: List<PTableGroupItem>
=======
  groups: List<PTableGroupItem>,
>>>>>>> 0d09370c
) : PTableModel {
  override var editedItem: PTableItem? = null
  override val items = mutableListOf<PTableItem>()
  var refreshCalled = false

  init {
    items.addAll(values.map { (name, value) -> TestTableItem(name, value) })
    if (!expanded) {
      items.addAll(groups)
    } else {
      groups.forEach {
        items.add(it)
        items.addAll(it.children)
      }
    }
  }

  override fun addItem(item: PTableItem): PTableItem {
    items.add(item)
    return item
  }

  override fun removeItem(item: PTableItem) {
    items.remove(item)
  }

  override fun isCellEditable(item: PTableItem, column: PTableColumn) = column == PTableColumn.VALUE

  override fun refresh() {
    refreshCalled = true
  }
}

class TestTableItem(override val name: String, override val value: String?) : PTableItem {
  override fun hashCode(): Int = Objects.hash(name, value)

  override fun equals(other: Any?): Boolean =
    other is TestTableItem && name == other.name && value == other.value
}

class TestGroupItem(override val name: String, items: Map<String, String>) : PTableGroupItem {
  override val value: String? = null
  override val children = items.map { (name, value) -> TestTableItem(name, value) }
}<|MERGE_RESOLUTION|>--- conflicted
+++ resolved
@@ -24,11 +24,7 @@
 class FakePTableModel(
   expanded: Boolean,
   values: Map<String, String>,
-<<<<<<< HEAD
-  groups: List<PTableGroupItem>
-=======
   groups: List<PTableGroupItem>,
->>>>>>> 0d09370c
 ) : PTableModel {
   override var editedItem: PTableItem? = null
   override val items = mutableListOf<PTableItem>()
