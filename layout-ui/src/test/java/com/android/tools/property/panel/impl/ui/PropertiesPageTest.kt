/*
 * Copyright (C) 2018 The Android Open Source Project
 *
 * Licensed under the Apache License, Version 2.0 (the "License");
 * you may not use this file except in compliance with the License.
 * You may obtain a copy of the License at
 *
 *      http://www.apache.org/licenses/LICENSE-2.0
 *
 * Unless required by applicable law or agreed to in writing, software
 * distributed under the License is distributed on an "AS IS" BASIS,
 * WITHOUT WARRANTIES OR CONDITIONS OF ANY KIND, either express or implied.
 * See the License for the specific language governing permissions and
 * limitations under the License.
 */
package com.android.tools.property.panel.impl.ui

import com.android.SdkConstants.ANDROID_URI
import com.android.SdkConstants.ATTR_TEXT
import com.android.testutils.MockitoCleanerRule
import com.android.testutils.MockitoKt.whenever
import com.android.tools.adtui.workbench.PropertiesComponentMock
import com.android.tools.property.panel.api.ControlTypeProvider
import com.android.tools.property.panel.api.EditorProvider
import com.android.tools.property.panel.api.InspectorLineModel
import com.android.tools.property.panel.api.PropertyEditorModel
import com.android.tools.property.panel.api.PropertyItem
import com.android.tools.property.panel.api.TableLineModel
import com.android.tools.property.panel.api.TableUIProvider
import com.android.tools.property.panel.impl.model.CollapsibleLabelModel
import com.android.tools.property.panel.impl.model.GenericInspectorLineModel
import com.android.tools.property.panel.impl.model.SeparatorLineModel
import com.android.tools.property.panel.impl.model.TitleLineModel
import com.android.tools.property.panel.impl.model.util.FakePropertyItem
import com.android.tools.property.ptable.PTableModel
import com.google.common.truth.Truth.assertThat
import com.intellij.ide.util.PropertiesComponent
import com.intellij.openapi.Disposable
import com.intellij.openapi.application.ApplicationManager
import com.intellij.openapi.util.Disposer
import com.intellij.testFramework.ApplicationRule
import com.intellij.testFramework.registerOrReplaceServiceInstance
import javax.swing.JComponent
import javax.swing.JLabel
import org.junit.After
import org.junit.Before
import org.junit.ClassRule
import org.junit.Rule
import org.junit.Test
import org.mockito.Mockito.mock

class PropertiesPageTest {
  companion object {
    @JvmField @ClassRule val rule = ApplicationRule()
  }

  @get:Rule val cleaner = MockitoCleanerRule()

  private var disposable: Disposable? = null
  private var page: PropertiesPage? = null
  private var tableModel: PTableModel? = null
  private var tableUI: TableUIProvider? = null

  @Before
  @Suppress("UNCHECKED_CAST")
  fun setUp() {
    val controlTypeProvider =
      mock(ControlTypeProvider::class.java) as ControlTypeProvider<PropertyItem>
    val editorProvider = mock(EditorProvider::class.java) as EditorProvider<PropertyItem>
    disposable = Disposer.newDisposable()
    ApplicationManager.getApplication()
      .registerOrReplaceServiceInstance(
        PropertiesComponent::class.java,
        PropertiesComponentMock(),
<<<<<<< HEAD
        disposable!!
=======
        disposable!!,
>>>>>>> 0d09370c
      )
    tableUI = TableUIProvider(controlTypeProvider, editorProvider)
    tableModel = mock(PTableModel::class.java)
    page = PropertiesPage(disposable!!)
    page!!.clear()
  }

  @After
  fun tearDown() {
    Disposer.dispose(disposable!!)
    tableUI = null
    tableModel = null
    disposable = null
    page = null
  }

  private val pageLines: List<InspectorLineModel>
    get() = page?.inspectorModel?.lines ?: error("No lines found")

  @Test
  fun testStartLeftFractionTakenFromProperties() {
    assertThat(page!!.nameColumnFraction.value).isEqualTo(0.4f)

    PropertiesComponent.getInstance().setValue(LEFT_FRACTION_KEY, 0.8f, 0.4f)
    val other = PropertiesPage(disposable!!)
    assertThat(other.nameColumnFraction.value).isEqualTo(0.8f)
  }

  @Test
  fun testStartLeftFractionSavedToProperties() {
    page!!.nameColumnFraction.value = 0.7f
    assertThat(PropertiesComponent.getInstance().getFloat(LEFT_FRACTION_KEY, 0.4f)).isEqualTo(0.7f)
  }

  @Test
  fun testSeparatorAddedBeforeFirstEditorComponent() {
    page!!.addEditor(makeEditor())

    checkLineModels(pageLines, SeparatorLineModel::class.java, CollapsibleLabelModel::class.java)
  }

  @Test
  fun testSeparatorAddedBeforeFirstCustomComponent() {
    page!!.addComponent(JLabel())

    checkLineModels(
      pageLines,
      SeparatorLineModel::class.java,
<<<<<<< HEAD
      GenericInspectorLineModel::class.java
=======
      GenericInspectorLineModel::class.java,
>>>>>>> 0d09370c
    )
  }

  @Test
  fun testNoSeparatorAddedBeforeFirstTableComponent() {
    page!!.addTable(tableModel!!, false, tableUI!!, emptyList())

    checkLineModels(pageLines, TableLineModel::class.java)
  }

  @Test
  fun testNoSeparatorAddedBetweenTableAndTitle() {
    page!!.addTitle("Title1")
    page!!.addTable(tableModel!!, false, tableUI!!, emptyList())
    page!!.addSubTitle("SubTitle")

    checkLineModels(
      pageLines,
      CollapsibleLabelModel::class.java,
      TableLineModel::class.java,
<<<<<<< HEAD
      CollapsibleLabelModel::class.java
=======
      CollapsibleLabelModel::class.java,
>>>>>>> 0d09370c
    )
  }

  @Test
  fun testFlatTitleHasTwoSeparators() {
    page!!.addEditor(makeEditor())
    page!!.addTitle("Title1")
    page!!.addEditor(makeEditor())

    checkLineModels(
      pageLines,
      SeparatorLineModel::class.java, // Top separator
      CollapsibleLabelModel::class.java, // Editor
      SeparatorLineModel::class.java, // Separator before title
      TitleLineModel::class.java, // Title
      SeparatorLineModel::class.java, // Separator after title
<<<<<<< HEAD
      CollapsibleLabelModel::class.java
=======
      CollapsibleLabelModel::class.java,
>>>>>>> 0d09370c
    ) // Editor
  }

  @Test
  fun testTitleGroupHasTwoSeparators() {
    page!!.addEditor(makeEditor())
    val title = page!!.addTitle("Title1") as TitleLineModel
    title.makeExpandable(true)
    page!!.addEditor(makeEditor(), title)

    checkLineModels(
      pageLines,
      SeparatorLineModel::class.java, // Top separator
      CollapsibleLabelModel::class.java, // Editor
      SeparatorLineModel::class.java, // Separator before title
      TitleLineModel::class.java, // Title
      SeparatorLineModel::class.java, // Separator after title
<<<<<<< HEAD
      CollapsibleLabelModel::class.java
=======
      CollapsibleLabelModel::class.java,
>>>>>>> 0d09370c
    ) // Editor

    checkLineModels(
      title.children,
      SeparatorLineModel::class.java, // Separator after title
<<<<<<< HEAD
      CollapsibleLabelModel::class.java
=======
      CollapsibleLabelModel::class.java,
>>>>>>> 0d09370c
    ) // Editor
  }

  @Test
  fun testTitleGroupWithTableHasOneSeparator() {
    page!!.addEditor(makeEditor())
    val title = page!!.addTitle("Title1") as TitleLineModel
    title.makeExpandable(true)
    page!!.addTable(tableModel!!, false, tableUI!!, emptyList(), title)

    checkLineModels(
      pageLines,
      SeparatorLineModel::class.java,
      CollapsibleLabelModel::class.java,
      SeparatorLineModel::class.java,
      TitleLineModel::class.java,
<<<<<<< HEAD
      TableLineModel::class.java
=======
      TableLineModel::class.java,
>>>>>>> 0d09370c
    )

    checkLineModels(title.children, TableLineModel::class.java)
  }

  @Test
  fun testTitleWithPriorTitleGroupHasSeparatorInPreviousGroup() {
    page!!.addEditor(makeEditor())
    val title1 = page!!.addTitle("Title1") as TitleLineModel
    title1.makeExpandable(true)
    page!!.addEditor(makeEditor(), title1)
    page!!.addTitle("Title2")

    checkLineModels(
      pageLines,
      SeparatorLineModel::class.java, // Separator before editor
      CollapsibleLabelModel::class.java, // Editor
      SeparatorLineModel::class.java, // Separator before first title
      TitleLineModel::class.java, // First Title
      SeparatorLineModel::class.java, // Separator after first title
      CollapsibleLabelModel::class.java, // Editor
      SeparatorLineModel::class.java, // Separator before second title
<<<<<<< HEAD
      TitleLineModel::class.java
=======
      TitleLineModel::class.java,
>>>>>>> 0d09370c
    ) // Second title

    checkLineModels(
      title1.children,
      SeparatorLineModel::class.java, // Separator after first title
      CollapsibleLabelModel::class.java, // Editor
<<<<<<< HEAD
      SeparatorLineModel::class.java
=======
      SeparatorLineModel::class.java,
>>>>>>> 0d09370c
    ) // Separator before second title, must be in previous group
  }

  @Test
  fun testTitleWithPriorEditorGroupHasFixedSeparator() {
    val editor1 = page!!.addEditor(makeEditor()) as CollapsibleLabelModel
    editor1.makeExpandable(true)
    page!!.addEditor(makeEditor(), editor1)
    page!!.addTitle("Title")

    checkLineModels(
      pageLines,
      SeparatorLineModel::class.java, // Separator before first editor
      CollapsibleLabelModel::class.java, // First editor
      CollapsibleLabelModel::class.java, // Second editor
      SeparatorLineModel::class.java, // Separator before second title
<<<<<<< HEAD
      TitleLineModel::class.java
=======
      TitleLineModel::class.java,
>>>>>>> 0d09370c
    ) // Title

    checkLineModels(editor1.children, CollapsibleLabelModel::class.java) // Second editor
    // The separator before the title should NOT be in this group !
  }

  @Test
  fun testTitleWithNestedEditorGroupsHasSeparatorOnFirstGroup() {
    val title1 = page!!.addTitle("Title1") as TitleLineModel
    title1.makeExpandable(true)
    val editor1 = page!!.addEditor(makeEditor(), title1) as CollapsibleLabelModel
    editor1.makeExpandable(true)
    val editor2 = page!!.addEditor(makeEditor(), editor1) as CollapsibleLabelModel
    editor2.makeExpandable(true)
    val editor3 = page!!.addEditor(makeEditor(), editor2) as CollapsibleLabelModel
    editor3.makeExpandable(true)
    page!!.addEditor(makeEditor(), editor3) as CollapsibleLabelModel
    page!!.addTitle("Title2")

    checkLineModels(
      pageLines,
      TitleLineModel::class.java, // First title
      SeparatorLineModel::class.java, // Separator after first editor
      CollapsibleLabelModel::class.java, // First editor
      CollapsibleLabelModel::class.java, // Second editor
      CollapsibleLabelModel::class.java, // Third editor
      CollapsibleLabelModel::class.java, // Forth editor
      SeparatorLineModel::class.java, // Separator before second title
<<<<<<< HEAD
      TitleLineModel::class.java
=======
      TitleLineModel::class.java,
>>>>>>> 0d09370c
    ) // Second title

    checkLineModels(
      title1.children,
      SeparatorLineModel::class.java, // Separator after first editor
      CollapsibleLabelModel::class.java, // First editor
<<<<<<< HEAD
      SeparatorLineModel::class.java
=======
      SeparatorLineModel::class.java,
>>>>>>> 0d09370c
    ) // Separator before second title
  }

  @Test
  fun testSubTitle() {
    val title1 = page!!.addTitle("Title1") as TitleLineModel
    title1.makeExpandable(true)
    page!!.addEditor(makeEditor(), title1)
    val subtitle1 = page!!.addSubTitle("SubTitle1", parent = title1) as TitleLineModel
    page!!.addEditor(makeEditor(), subtitle1)
    page!!.addEditor(makeEditor(), subtitle1)
    val title2 = page!!.addTitle("Title1") as TitleLineModel
    title2.makeExpandable(true)

    checkLineModels(
      pageLines,
      TitleLineModel::class.java, // First title
      SeparatorLineModel::class.java, // Separator before first editor
      CollapsibleLabelModel::class.java, // First editor
      SeparatorLineModel::class.java, // Separator after first editor
      TitleLineModel::class.java, // First subtitle
      SeparatorLineModel::class.java, // Separator before second editor
      CollapsibleLabelModel::class.java, // Second editor
      CollapsibleLabelModel::class.java, // Third editor
      SeparatorLineModel::class.java, // Separator after third editor
<<<<<<< HEAD
      TitleLineModel::class.java
=======
      TitleLineModel::class.java,
>>>>>>> 0d09370c
    ) // Second title

    checkLineModels(
      title1.children,
      SeparatorLineModel::class.java, // Separator before first editor
      CollapsibleLabelModel::class.java, // First editor
      SeparatorLineModel::class.java, // Separator after first editor
<<<<<<< HEAD
      TitleLineModel::class.java
=======
      TitleLineModel::class.java,
>>>>>>> 0d09370c
    ) // First subtitle

    checkLineModels(
      subtitle1.children,
      SeparatorLineModel::class.java, // Separator before second editor
      CollapsibleLabelModel::class.java, // Second editor
      CollapsibleLabelModel::class.java, // Third editor
<<<<<<< HEAD
      SeparatorLineModel::class.java
=======
      SeparatorLineModel::class.java,
>>>>>>> 0d09370c
    ) // Separator after third editor  (bug: missing)
  }

  @Test
  fun testSubTitleFollowedByEditor() {
    val title1 = page!!.addTitle("Title1") as TitleLineModel
    title1.makeExpandable(true)
    page!!.addEditor(makeEditor(), title1)
    val subtitle1 = page!!.addSubTitle("SubTitle1", parent = title1) as TitleLineModel
    page!!.addEditor(makeEditor(), subtitle1)
    page!!.addEditor(makeEditor(), title1) // <= Note: this editor has title1 as parent !!
    val title2 = page!!.addTitle("Title1") as TitleLineModel
    title2.makeExpandable(true)

    checkLineModels(
      pageLines,
      TitleLineModel::class.java, // First title
      SeparatorLineModel::class.java, // Separator before first editor
      CollapsibleLabelModel::class.java, // First editor
      SeparatorLineModel::class.java, // Separator after first editor
      TitleLineModel::class.java, // First subtitle
      SeparatorLineModel::class.java, // Separator before second editor
      CollapsibleLabelModel::class.java, // Second editor
      SeparatorLineModel::class.java, // Separator before third editor
      CollapsibleLabelModel::class.java, // Third editor
      SeparatorLineModel::class.java, // Separator after third editor
<<<<<<< HEAD
      TitleLineModel::class.java
=======
      TitleLineModel::class.java,
>>>>>>> 0d09370c
    ) // Second title

    checkLineModels(
      title1.children,
      SeparatorLineModel::class.java, // Separator before first editor
      CollapsibleLabelModel::class.java, // First editor
      SeparatorLineModel::class.java, // Separator after first editor
      TitleLineModel::class.java, // First subtitle
      SeparatorLineModel::class.java, // Separator before third editor
      CollapsibleLabelModel::class.java, // Third editor
<<<<<<< HEAD
      SeparatorLineModel::class.java
=======
      SeparatorLineModel::class.java,
>>>>>>> 0d09370c
    ) // Separator after third editor

    checkLineModels(
      subtitle1.children,
      SeparatorLineModel::class.java, // Separator before second editor
<<<<<<< HEAD
      CollapsibleLabelModel::class.java
=======
      CollapsibleLabelModel::class.java,
>>>>>>> 0d09370c
    ) // Second editor
  }

  private fun checkLineModels(lines: List<InspectorLineModel>?, vararg classes: Class<*>) {
    val linesToCheck = lines ?: error("Expected non null lines")
    for ((index, line) in linesToCheck.withIndex()) {
      assertThat(line).isInstanceOf(classes[index])
    }
    assertThat(lines).hasSize(classes.size)
  }

  private fun makeEditor(): Pair<PropertyEditorModel, JComponent> {
    val model = mock(PropertyEditorModel::class.java)
    val editor = JLabel()
    val property = FakePropertyItem(ANDROID_URI, ATTR_TEXT, "Hello")
    whenever(model.property).thenReturn(property)
    return Pair(model, editor)
  }
}<|MERGE_RESOLUTION|>--- conflicted
+++ resolved
@@ -40,14 +40,14 @@
 import com.intellij.openapi.util.Disposer
 import com.intellij.testFramework.ApplicationRule
 import com.intellij.testFramework.registerOrReplaceServiceInstance
-import javax.swing.JComponent
-import javax.swing.JLabel
 import org.junit.After
 import org.junit.Before
 import org.junit.ClassRule
 import org.junit.Rule
 import org.junit.Test
 import org.mockito.Mockito.mock
+import javax.swing.JComponent
+import javax.swing.JLabel
 
 class PropertiesPageTest {
   companion object {
@@ -72,11 +72,7 @@
       .registerOrReplaceServiceInstance(
         PropertiesComponent::class.java,
         PropertiesComponentMock(),
-<<<<<<< HEAD
-        disposable!!
-=======
         disposable!!,
->>>>>>> 0d09370c
       )
     tableUI = TableUIProvider(controlTypeProvider, editorProvider)
     tableModel = mock(PTableModel::class.java)
@@ -125,11 +121,7 @@
     checkLineModels(
       pageLines,
       SeparatorLineModel::class.java,
-<<<<<<< HEAD
-      GenericInspectorLineModel::class.java
-=======
       GenericInspectorLineModel::class.java,
->>>>>>> 0d09370c
     )
   }
 
@@ -150,11 +142,7 @@
       pageLines,
       CollapsibleLabelModel::class.java,
       TableLineModel::class.java,
-<<<<<<< HEAD
-      CollapsibleLabelModel::class.java
-=======
-      CollapsibleLabelModel::class.java,
->>>>>>> 0d09370c
+      CollapsibleLabelModel::class.java,
     )
   }
 
@@ -171,11 +159,7 @@
       SeparatorLineModel::class.java, // Separator before title
       TitleLineModel::class.java, // Title
       SeparatorLineModel::class.java, // Separator after title
-<<<<<<< HEAD
-      CollapsibleLabelModel::class.java
-=======
-      CollapsibleLabelModel::class.java,
->>>>>>> 0d09370c
+      CollapsibleLabelModel::class.java,
     ) // Editor
   }
 
@@ -193,21 +177,13 @@
       SeparatorLineModel::class.java, // Separator before title
       TitleLineModel::class.java, // Title
       SeparatorLineModel::class.java, // Separator after title
-<<<<<<< HEAD
-      CollapsibleLabelModel::class.java
-=======
-      CollapsibleLabelModel::class.java,
->>>>>>> 0d09370c
+      CollapsibleLabelModel::class.java,
     ) // Editor
 
     checkLineModels(
       title.children,
       SeparatorLineModel::class.java, // Separator after title
-<<<<<<< HEAD
-      CollapsibleLabelModel::class.java
-=======
-      CollapsibleLabelModel::class.java,
->>>>>>> 0d09370c
+      CollapsibleLabelModel::class.java,
     ) // Editor
   }
 
@@ -224,11 +200,7 @@
       CollapsibleLabelModel::class.java,
       SeparatorLineModel::class.java,
       TitleLineModel::class.java,
-<<<<<<< HEAD
-      TableLineModel::class.java
-=======
       TableLineModel::class.java,
->>>>>>> 0d09370c
     )
 
     checkLineModels(title.children, TableLineModel::class.java)
@@ -251,22 +223,14 @@
       SeparatorLineModel::class.java, // Separator after first title
       CollapsibleLabelModel::class.java, // Editor
       SeparatorLineModel::class.java, // Separator before second title
-<<<<<<< HEAD
-      TitleLineModel::class.java
-=======
-      TitleLineModel::class.java,
->>>>>>> 0d09370c
+      TitleLineModel::class.java,
     ) // Second title
 
     checkLineModels(
       title1.children,
       SeparatorLineModel::class.java, // Separator after first title
       CollapsibleLabelModel::class.java, // Editor
-<<<<<<< HEAD
-      SeparatorLineModel::class.java
-=======
-      SeparatorLineModel::class.java,
->>>>>>> 0d09370c
+      SeparatorLineModel::class.java,
     ) // Separator before second title, must be in previous group
   }
 
@@ -283,11 +247,7 @@
       CollapsibleLabelModel::class.java, // First editor
       CollapsibleLabelModel::class.java, // Second editor
       SeparatorLineModel::class.java, // Separator before second title
-<<<<<<< HEAD
-      TitleLineModel::class.java
-=======
-      TitleLineModel::class.java,
->>>>>>> 0d09370c
+      TitleLineModel::class.java,
     ) // Title
 
     checkLineModels(editor1.children, CollapsibleLabelModel::class.java) // Second editor
@@ -316,22 +276,14 @@
       CollapsibleLabelModel::class.java, // Third editor
       CollapsibleLabelModel::class.java, // Forth editor
       SeparatorLineModel::class.java, // Separator before second title
-<<<<<<< HEAD
-      TitleLineModel::class.java
-=======
-      TitleLineModel::class.java,
->>>>>>> 0d09370c
+      TitleLineModel::class.java,
     ) // Second title
 
     checkLineModels(
       title1.children,
       SeparatorLineModel::class.java, // Separator after first editor
       CollapsibleLabelModel::class.java, // First editor
-<<<<<<< HEAD
-      SeparatorLineModel::class.java
-=======
-      SeparatorLineModel::class.java,
->>>>>>> 0d09370c
+      SeparatorLineModel::class.java,
     ) // Separator before second title
   }
 
@@ -357,11 +309,7 @@
       CollapsibleLabelModel::class.java, // Second editor
       CollapsibleLabelModel::class.java, // Third editor
       SeparatorLineModel::class.java, // Separator after third editor
-<<<<<<< HEAD
-      TitleLineModel::class.java
-=======
-      TitleLineModel::class.java,
->>>>>>> 0d09370c
+      TitleLineModel::class.java,
     ) // Second title
 
     checkLineModels(
@@ -369,11 +317,7 @@
       SeparatorLineModel::class.java, // Separator before first editor
       CollapsibleLabelModel::class.java, // First editor
       SeparatorLineModel::class.java, // Separator after first editor
-<<<<<<< HEAD
-      TitleLineModel::class.java
-=======
-      TitleLineModel::class.java,
->>>>>>> 0d09370c
+      TitleLineModel::class.java,
     ) // First subtitle
 
     checkLineModels(
@@ -381,11 +325,7 @@
       SeparatorLineModel::class.java, // Separator before second editor
       CollapsibleLabelModel::class.java, // Second editor
       CollapsibleLabelModel::class.java, // Third editor
-<<<<<<< HEAD
-      SeparatorLineModel::class.java
-=======
-      SeparatorLineModel::class.java,
->>>>>>> 0d09370c
+      SeparatorLineModel::class.java,
     ) // Separator after third editor  (bug: missing)
   }
 
@@ -412,11 +352,7 @@
       SeparatorLineModel::class.java, // Separator before third editor
       CollapsibleLabelModel::class.java, // Third editor
       SeparatorLineModel::class.java, // Separator after third editor
-<<<<<<< HEAD
-      TitleLineModel::class.java
-=======
-      TitleLineModel::class.java,
->>>>>>> 0d09370c
+      TitleLineModel::class.java,
     ) // Second title
 
     checkLineModels(
@@ -427,21 +363,13 @@
       TitleLineModel::class.java, // First subtitle
       SeparatorLineModel::class.java, // Separator before third editor
       CollapsibleLabelModel::class.java, // Third editor
-<<<<<<< HEAD
-      SeparatorLineModel::class.java
-=======
-      SeparatorLineModel::class.java,
->>>>>>> 0d09370c
+      SeparatorLineModel::class.java,
     ) // Separator after third editor
 
     checkLineModels(
       subtitle1.children,
       SeparatorLineModel::class.java, // Separator before second editor
-<<<<<<< HEAD
-      CollapsibleLabelModel::class.java
-=======
-      CollapsibleLabelModel::class.java,
->>>>>>> 0d09370c
+      CollapsibleLabelModel::class.java,
     ) // Second editor
   }
 
