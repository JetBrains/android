/*
 * Copyright (C) 2018 The Android Open Source Project
 *
 * Licensed under the Apache License, Version 2.0 (the "License");
 * you may not use this file except in compliance with the License.
 * You may obtain a copy of the License at
 *
 *      http://www.apache.org/licenses/LICENSE-2.0
 *
 * Unless required by applicable law or agreed to in writing, software
 * distributed under the License is distributed on an "AS IS" BASIS,
 * WITHOUT WARRANTIES OR CONDITIONS OF ANY KIND, either express or implied.
 * See the License for the specific language governing permissions and
 * limitations under the License.
 */
package com.android.tools.property.testing

import com.intellij.openapi.actionSystem.DataContext
import com.intellij.openapi.application.ModalityState
import com.intellij.openapi.util.ActionCallback
import com.intellij.openapi.util.ExpirableRunnable
import com.intellij.openapi.util.SystemInfo
import com.intellij.openapi.util.SystemInfoRt
import com.intellij.openapi.wm.IdeFocusManager
import com.intellij.openapi.wm.IdeFrame
import org.junit.rules.ExternalResource
import org.junit.runner.Description
import org.junit.runners.model.Statement
import org.mockito.ArgumentMatchers
import org.mockito.Mockito
import org.mockito.stubbing.Answer
import sun.awt.AWTAccessor
import sun.awt.CausedFocusEvent
import java.awt.*
import java.awt.peer.ComponentPeer
import javax.swing.JComponent

/**
 * Rule that provides mock peers for Swing components and keeps track of focus.
 *
 * Use [setRootPeer] to initialize a Swing component tree. This rule will create
 * an invisible [Frame] and add the top component to the frame. All components
 * will be supplied with a mock peer which will enable a large portion of the
 * normal focus logic to kick in while running the test.
 *
 * Note that components created dynamically would also have to setup with a peer.
 * Do that by calling [setRootPeer] on the top component again.
 */
class SwingFocusRule(private var appRule: ApplicationRule? = null) : ExternalResource() {
  private var afterCleanUp = false
  private var focusManager: MyKeyboardFocusManager? = null
  private var oldFocusManager : KeyboardFocusManager? = null
<<<<<<< HEAD
  private val answer = Answer<Boolean> { invocation ->
=======
  private val answer = Answer { invocation ->
>>>>>>> c50c8b87
    val componentToGainFocus = invocation.getArgument<Component>(0)
    val temporary = invocation.getArgument<Boolean>(1)
    val cause = invocation.getArgument<CausedFocusEvent.Cause>(4)
    val event = CausedFocusEvent(componentToGainFocus, 0, temporary, focusOwner, cause)
    val oldFocusOwner = focusOwner
    focusOwner?.focusListeners?.forEach { it.focusLost(event) }
    focusOwner = componentToGainFocus
    focusOwner?.focusListeners?.forEach { it.focusGained(event) }
    focusManager?.focusChanged(oldFocusOwner, focusOwner)
    true
  }

  private var _window: Frame? = null
  private val window: Frame
    get() {
      if (afterCleanUp) {
        error("Frame has been cleared")
      }
      var value = _window
      if (value == null) {
        value = DummyFrame()
        setSinglePeer(value)
        _window = value
      }
      return value
    }

  var focusOwner: Component? = null
    private set

  private var ideFocusManager: IdeFocusManager? = null

  /**
   * Make [component] the top component for the test.
   *
   * This component will be added to the [Frame] that is created by this rule,
   * and a peer is assigned to this component and all its sub components.
   */
  fun setRootPeer(component: Component) {
    if (component.parent == null) {
      window.add(component)
    }
    setPeer(component)
  }

  /**
   * Assign a peer to the specified [component] and all its sub components.
   *
   * Use this method if additional components are created after [setRootPeer]
   * is called.
   */
  fun setPeer(component: Component) {
    setSinglePeer(component)
    (component as? Container)?.components?.forEach { setPeer(it) }
  }

  private fun setSinglePeer(component: Component) {
    val accessor = AWTAccessor.getComponentAccessor()
    if (accessor.getPeer(component) == null) {
      val peer = Mockito.mock(ComponentPeer::class.java)

      if (SystemInfoRt.IS_AT_LEAST_JAVA9) {
        val causeClass = Class.forName("java.awt.event.FocusEvent\$Cause")
        val methodCall = ComponentPeer::class.java.getMethod("requestFocus", Component::class.java,
                                            Boolean::class.javaPrimitiveType, Boolean::class.javaPrimitiveType,
                                            Long::class.javaPrimitiveType, causeClass)

        Mockito.`when`(methodCall.invoke(peer, ArgumentMatchers.any(), ArgumentMatchers.anyBoolean(), ArgumentMatchers.anyBoolean(),
                                         ArgumentMatchers.anyLong(), ArgumentMatchers.any())).then(answer)
      } else {
        Mockito.`when`(peer.requestFocus(ArgumentMatchers.any(), ArgumentMatchers.anyBoolean(), ArgumentMatchers.anyBoolean(),
                                         ArgumentMatchers.anyLong(), ArgumentMatchers.any())).then(answer)
      }
      accessor.setPeer(component, peer)
    }
  }

  override fun apply(base: Statement, description: Description): Statement {
    return when {
      description.getAnnotation(RunWithTestFocusManager::class.java) == null -> base
      SystemInfo.isLinux && System.getenv("DISPLAY") == null -> skipIfLinux(description)
      else -> super.apply(base, description)
    }
  }

  override fun before() {
    overrideGraphicsEnvironment(false)
    _window = DummyFrame()
    focusManager = MyKeyboardFocusManager()
    ideFocusManager = MyIdeFocusManager(focusManager!!)
    appRule!!.testApplication.registerService(IdeFocusManager::class.java, ideFocusManager!!)
    oldFocusManager = KeyboardFocusManager.getCurrentKeyboardFocusManager()
    KeyboardFocusManager.setCurrentKeyboardFocusManager(focusManager)
  }

  /**
   * Set all references to null after the test is run to minimize the memory used to run the tests.
   * Note: The memory allocated here will stay around while other tests are running.
   */
  override fun after() {
    afterCleanUp = true
    _window = null
    focusOwner = null
    focusManager = null
    ideFocusManager = null
    appRule = null
    KeyboardFocusManager.setCurrentKeyboardFocusManager(oldFocusManager)
    overrideGraphicsEnvironment(null)
    oldFocusManager = null
  }

  private fun skipIfLinux(description: Description): Statement = object : Statement() {
    override fun evaluate() {
      println("Test \"${description.displayName}\" does not run on Linux when DISPLAY is not set (HeadlessException)")
    }
  }

  private fun overrideGraphicsEnvironment(headless: Boolean?) {
    val ge = GraphicsEnvironment::class.java
    val field = ge.getDeclaredField("headless")
    field.isAccessible = true
    field.set(null, headless)
  }

  /**
   * Implementation of a [KeyboardFocusManager].
   *
   * This implementation allows us to test components that wants to
   * know what the current focus owner is. We can also emulate focus
   * the property changes that some components act on.
   *
   * The component: [com.intellij.ui.table.JBTable]
   * is an example of a component that processes focus property events.
   */
  private class MyKeyboardFocusManager : DefaultKeyboardFocusManager() {
    private var focusOwner: Component? = null

    override fun getFocusOwner(): Component? {
      return focusOwner
    }

    fun focusChanged(oldFocusOwner: Component?, newFocusOwner: Component?) {
      focusOwner = newFocusOwner
      firePropertyChange("focusOwner", oldFocusOwner, newFocusOwner)
      firePropertyChange("permanentFocusOwner", oldFocusOwner, newFocusOwner)
    }
  }

  /**
   * Implementation of [IdeFocusManager].
   *
   * Some components in uses an [IdeFocusManager] instead of [KeyboardFocusManager]
   * to find out the current focus owner.
   */
  private inner class MyIdeFocusManager(private val focusManager: MyKeyboardFocusManager) : IdeFocusManager() {

    override fun getFocusOwner(): Component? {
      return focusManager.focusOwner
    }

    override fun getFocusTargetFor(comp: JComponent): JComponent? = null

    override fun doWhenFocusSettlesDown(runnable: Runnable) = runnable.run()

    override fun doWhenFocusSettlesDown(runnable: Runnable, modality: ModalityState) = runnable.run()

    override fun doWhenFocusSettlesDown(runnable: ExpirableRunnable) = runnable.run()

    override fun getFocusedDescendantFor(comp: Component): Component? = null

    override fun requestDefaultFocus(forced: Boolean): ActionCallback = ActionCallback.DONE

    override fun isFocusTransferEnabled(): Boolean = true

    override fun setTypeaheadEnabled(enabled: Boolean) {}

    override fun runOnOwnContext(context: DataContext, runnable: Runnable) = runnable.run()

    override fun getLastFocusedFor(frame: Window?): Component? = null

    override fun getLastFocusedFrame(): IdeFrame? = null

    override fun getLastFocusedIdeWindow(): Window? = null

    override fun toFront(c: JComponent?) {}

    override fun requestFocus(c: Component, forced: Boolean): ActionCallback = ActionCallback.DONE

    override fun dispose() {}
  }

  /**
   * A Frame that is never shown.
   *
   * A [Frame] used in headless unit tests, that will never
   * be visible. Override methods such that Swing thinks it
   * is visible without displaying a window on the screen.
   */
  private class DummyFrame : Frame() {
    override fun isShowing(): Boolean {
      return true
    }

    override fun isVisible(): Boolean {
      return true
    }

    override fun setVisible(b: Boolean) {
    }
  }
}

/**
 * Use this annotation to mark the test methods where the
 * functionality in this rule should apply.
 */
@Target(AnnotationTarget.FUNCTION, AnnotationTarget.CLASS)
annotation class RunWithTestFocusManager<|MERGE_RESOLUTION|>--- conflicted
+++ resolved
@@ -50,11 +50,7 @@
   private var afterCleanUp = false
   private var focusManager: MyKeyboardFocusManager? = null
   private var oldFocusManager : KeyboardFocusManager? = null
-<<<<<<< HEAD
-  private val answer = Answer<Boolean> { invocation ->
-=======
   private val answer = Answer { invocation ->
->>>>>>> c50c8b87
     val componentToGainFocus = invocation.getArgument<Component>(0)
     val temporary = invocation.getArgument<Boolean>(1)
     val cause = invocation.getArgument<CausedFocusEvent.Cause>(4)
