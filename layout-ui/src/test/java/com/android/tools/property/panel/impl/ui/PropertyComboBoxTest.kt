/*
 * Copyright (C) 2020 The Android Open Source Project
 *
 * Licensed under the Apache License, Version 2.0 (the "License");
 * you may not use this file except in compliance with the License.
 * You may obtain a copy of the License at
 *
 *      http://www.apache.org/licenses/LICENSE-2.0
 *
 * Unless required by applicable law or agreed to in writing, software
 * distributed under the License is distributed on an "AS IS" BASIS,
 * WITHOUT WARRANTIES OR CONDITIONS OF ANY KIND, either express or implied.
 * See the License for the specific language governing permissions and
 * limitations under the License.
 */
package com.android.tools.property.panel.impl.ui

import com.android.SdkConstants.ANDROID_URI
import com.android.SdkConstants.ATTR_VISIBILITY
import com.android.tools.adtui.stdui.CommonComboBox
import com.android.tools.adtui.stdui.KeyStrokes
import com.android.tools.adtui.stdui.registerActionKey
import com.android.tools.adtui.swing.FakeUi
import com.android.tools.property.panel.api.EditorContext
import com.android.tools.property.panel.api.EnumSupport
import com.android.tools.property.panel.api.EnumValue
import com.android.tools.property.panel.api.PropertyItem
import com.android.tools.property.panel.impl.model.ComboBoxPropertyEditorModel
import com.android.tools.property.panel.impl.model.util.FakeAction
import com.android.tools.property.panel.impl.model.util.FakeComboBoxUI
import com.android.tools.property.panel.impl.model.util.FakeEnumSupport
import com.android.tools.property.panel.impl.model.util.FakePropertyItem
import com.google.common.truth.Truth.assertThat
import com.intellij.testFramework.ApplicationRule
import com.intellij.testFramework.EdtRule
import com.intellij.testFramework.PlatformTestUtil
import com.intellij.testFramework.RunsInEdt
import com.intellij.util.ui.UIUtil
<<<<<<< HEAD
import org.junit.ClassRule
import org.junit.Rule
import org.junit.Test
=======
>>>>>>> 0d09370c
import java.awt.Dimension
import java.awt.Rectangle
import java.awt.event.KeyEvent
import javax.swing.JComponent
import javax.swing.JPanel
import javax.swing.JTextField
import kotlin.test.assertEquals
import org.junit.ClassRule
import org.junit.Rule
import org.junit.Test

class PropertyComboBoxTest {

  companion object {
    @JvmField @ClassRule val rule = ApplicationRule()
  }

  @get:Rule val edtRule = EdtRule()

  @Test
  fun testInitialTextWithEmptyValue() {
    val property = FakePropertyItem(ANDROID_URI, ATTR_VISIBILITY, "")
    val enumSupport = FakeEnumSupport("visible", "invisible", "gone")
    val comboBox = createComboBox(property, enumSupport, editable = false)

    assertEquals("", comboBox.editor.text)
  }

  @Test
  fun testPreferredSizeCoversEditorControl() {
    val property = FakePropertyItem(ANDROID_URI, ATTR_VISIBILITY, "")
    val enumSupport = FakeEnumSupport("visible", "invisible", "gone")
    val comboBox = createComboBox(property, enumSupport)
    val size = comboBox.preferredSize
    val editorSize = comboBox.editor.preferredSize
    assertThat(editorSize.width).isAtMost(size.width)
    assertThat(editorSize.height).isAtMost(size.height)
  }

  @Test
  fun testEnter() {
    val property = FakePropertyItem(ANDROID_URI, ATTR_VISIBILITY, "visible")
    val enumSupport = FakeEnumSupport("visible", "invisible", "gone")
    val comboBox = createComboBox(property, enumSupport)
    comboBox.editor.text = "gone"
    val ui = createFakeUiForComboBoxEditor(comboBox)
    ui.keyboard.pressAndRelease(KeyEvent.VK_ENTER)
    assertThat(property.value).isEqualTo("gone")
    assertThat(isPopupVisible(comboBox)).isFalse()
  }

  @Test
  fun testEscape() {
    val property = FakePropertyItem(ANDROID_URI, ATTR_VISIBILITY, "visible")
    val enumSupport = FakeEnumSupport("visible", "invisible", "gone")
    val comboBox = createComboBox(property, enumSupport)
    val keyboardConsumer = wrapComboBoxInKeyboardConsumer(comboBox)
    comboBox.editor.text = "gone"
    val ui = createFakeUiForComboBoxEditor(comboBox)
    ui.keyboard.pressAndRelease(KeyEvent.VK_ESCAPE)
    assertThat(comboBox.editor.text).isEqualTo("visible")
    assertThat(property.value).isEqualTo("visible")
    assertThat(isPopupVisible(comboBox)).isFalse()
    assertThat(keyboardConsumer.keyCount).isEqualTo(0)

    // ComboBox should not be able to consume Escape key again
    ui.keyboard.pressAndRelease(KeyEvent.VK_ESCAPE)
    assertThat(keyboardConsumer.keyCount).isEqualTo(1)
  }

  @RunsInEdt
  @Test
  fun testEditorCanScroll() {
    val editor = createComboBoxEditorAndScrollRight(EditorContext.TABLE_EDITOR)
    assertThat(editor.scrollOffset).isGreaterThan(0)
  }

  @RunsInEdt
  @Test
  fun testRendererCannotScroll() {
    val editor = createComboBoxEditorAndScrollRight(EditorContext.TABLE_RENDERER)
    assertThat(editor.scrollOffset).isEqualTo(0)
  }

  private fun createComboBoxEditorAndScrollRight(context: EditorContext): JTextField {
    val property = FakePropertyItem(ANDROID_URI, ATTR_VISIBILITY, "visible")
    val enumSupport = FakeEnumSupport("visible", "invisible", "gone")
    val comboBox = createComboBox(property, enumSupport, context)
    val editor = comboBox.editor
    createFakeUiForComboBoxEditor(comboBox, Dimension(20, 20))
    PlatformTestUtil.dispatchAllInvocationEventsInIdeEventQueue()
    editor.scrollRectToVisible(Rectangle(800, 0, 50, 20))
    return editor
  }

  @Test
  fun testSpace() {
    val property = FakePropertyItem(ANDROID_URI, ATTR_VISIBILITY, "visible")
    val enumSupport = FakeEnumSupport("visible", "invisible", "gone")
    val comboBox = createComboBox(property, enumSupport)
    val ui = createFakeUiForComboBoxEditor(comboBox)
    ui.keyboard.type(KeyEvent.VK_SPACE)
    assertThat(property.value).isEqualTo("visible")
    assertThat(comboBox.editor.text).isEqualTo(" ")
  }

  @Test
  fun testEnterInPopup() {
    val property = FakePropertyItem(ANDROID_URI, ATTR_VISIBILITY, "visible")
    val enumSupport = FakeEnumSupport("visible", "invisible", "gone")
    val comboBox = createComboBox(property, enumSupport)
    val ui = createFakeUiForComboBoxEditor(comboBox)
    getWrappedComboBox(comboBox).showPopup()
    ui.keyboard.pressAndRelease(KeyEvent.VK_DOWN)
    ui.keyboard.pressAndRelease(KeyEvent.VK_ENTER)
    assertThat(property.value).isEqualTo("invisible")
    assertThat(isPopupVisible(comboBox)).isFalse()
  }

  @Test
  fun testEnterInPopupOfDropDown() {
    val property = FakePropertyItem(ANDROID_URI, ATTR_VISIBILITY, "visible")
    val enumSupport = FakeEnumSupport("visible", "invisible", "gone")
    val comboBox = createComboBox(property, enumSupport, editable = false)
    val ui = createFakeUiForComboBoxWrapper(comboBox)
    getWrappedComboBox(comboBox).showPopup()
    ui.keyboard.pressAndRelease(KeyEvent.VK_DOWN)
    ui.keyboard.pressAndRelease(KeyEvent.VK_ENTER)
    assertThat(property.value).isEqualTo("invisible")
    assertThat(isPopupVisible(comboBox)).isFalse()
  }

  @RunsInEdt
  @Test
  fun testEnterInPopupOnAction() {
    val property = FakePropertyItem(ANDROID_URI, ATTR_VISIBILITY, "visible")
    val action = FakeAction("testAction")
    val enumSupport = FakeEnumSupport("visible", "invisible", action = action)
    val comboBox = createComboBox(property, enumSupport)
    val ui = createFakeUiForComboBoxEditor(comboBox)
    getWrappedComboBox(comboBox).showPopup()
    ui.keyboard.pressAndRelease(KeyEvent.VK_PAGE_DOWN)
    ui.keyboard.pressAndRelease(KeyEvent.VK_ENTER)

    // The action is executed delayed on the UI event queue:
    UIUtil.dispatchAllInvocationEvents()
    assertThat(action.actionPerformedCount).isEqualTo(1)
    assertThat(property.value).isEqualTo("visible")
    assertThat(isPopupVisible(comboBox)).isFalse()
  }

  @Test
  fun testEscapeInPopup() {
    val property = FakePropertyItem(ANDROID_URI, ATTR_VISIBILITY, "visible")
    val enumSupport = FakeEnumSupport("visible", "invisible", "gone")
    val comboBox = createComboBox(property, enumSupport)
    val keyboardConsumer = wrapComboBoxInKeyboardConsumer(comboBox)
    comboBox.editor.text = "gone"
    val ui = createFakeUiForComboBoxEditor(comboBox)
    getWrappedComboBox(comboBox).showPopup()
    ui.keyboard.pressAndRelease(KeyEvent.VK_DOWN)
    ui.keyboard.pressAndRelease(KeyEvent.VK_ESCAPE)
    assertThat(comboBox.editor.text).isEqualTo("visible")
    assertThat(property.value).isEqualTo("visible")
    assertThat(isPopupVisible(comboBox)).isFalse()
    assertThat(keyboardConsumer.keyCount).isEqualTo(0)
    ui.keyboard.pressAndRelease(KeyEvent.VK_ESCAPE)
    assertThat(keyboardConsumer.keyCount).isEqualTo(1)
  }

  @Test
  fun testSpaceInPopupEditor() {
    val property = FakePropertyItem(ANDROID_URI, ATTR_VISIBILITY, "visible")
    val enumSupport = FakeEnumSupport("visible", "invisible", "gone")
    val comboBox = createComboBox(property, enumSupport)
    val ui = createFakeUiForComboBoxEditor(comboBox)
    getWrappedComboBox(comboBox).showPopup()
    ui.keyboard.pressAndRelease(KeyEvent.VK_DOWN)
    ui.keyboard.type(KeyEvent.VK_SPACE)
    assertThat(property.value).isEqualTo("invisible")
    assertThat(isPopupVisible(comboBox)).isFalse()
  }

  private fun createFakeUiForComboBoxEditor(
    comboBox: PropertyComboBox,
<<<<<<< HEAD
    size: Dimension = Dimension(200, 20)
=======
    size: Dimension = Dimension(200, 20),
>>>>>>> 0d09370c
  ): FakeUi {
    val editor = comboBox.editor
    editor.size = size
    val ui = FakeUi(editor)
    ui.keyboard.setFocus(editor)
    editor.selectAll()
    return ui
  }

  private fun createFakeUiForComboBoxWrapper(comboBox: PropertyComboBox): FakeUi {
    val wrapper = getWrappedComboBox(comboBox)
    val ui = FakeUi(wrapper)
    ui.keyboard.setFocus(wrapper)
    return ui
  }

  private fun getWrappedComboBox(comboBox: PropertyComboBox): CommonComboBox<EnumValue, *> {
    val editor = comboBox.editor
    @Suppress("UNCHECKED_CAST")
    return (editor.parent ?: comboBox.components.single { it.isVisible })
      as CommonComboBox<EnumValue, *>
  }

  private fun isPopupVisible(comboBox: PropertyComboBox): Boolean =
    getWrappedComboBox(comboBox).isPopupVisible()

  private fun createComboBox(
    property: PropertyItem,
    enumSupport: EnumSupport,
    context: EditorContext = EditorContext.TABLE_EDITOR,
<<<<<<< HEAD
    editable: Boolean = true
=======
    editable: Boolean = true,
>>>>>>> 0d09370c
  ): PropertyComboBox {
    val model = ComboBoxPropertyEditorModel(property, enumSupport, editable)
    val comboBox = PropertyComboBox(model, context)
    val wrapped = getWrappedComboBox(comboBox)
    wrapped.setUI(FakeComboBoxUI())
    return comboBox
  }

  private fun wrapComboBoxInKeyboardConsumer(comboBox: PropertyComboBox): MyKeyboardConsumer =
    MyKeyboardConsumer().apply { add(comboBox) }

  /** Container that may consume ESCAPE keyboard events. */
  private class MyKeyboardConsumer : JPanel() {
    private var _keyCount = 0

    val keyCount: Int
      get() = _keyCount

    init {
      registerActionKey(
        { _keyCount++ },
        KeyStrokes.ESCAPE,
        "escape",
<<<<<<< HEAD
        condition = JComponent.WHEN_ANCESTOR_OF_FOCUSED_COMPONENT
=======
        condition = JComponent.WHEN_ANCESTOR_OF_FOCUSED_COMPONENT,
>>>>>>> 0d09370c
      )
    }
  }
}<|MERGE_RESOLUTION|>--- conflicted
+++ resolved
@@ -36,12 +36,9 @@
 import com.intellij.testFramework.PlatformTestUtil
 import com.intellij.testFramework.RunsInEdt
 import com.intellij.util.ui.UIUtil
-<<<<<<< HEAD
 import org.junit.ClassRule
 import org.junit.Rule
 import org.junit.Test
-=======
->>>>>>> 0d09370c
 import java.awt.Dimension
 import java.awt.Rectangle
 import java.awt.event.KeyEvent
@@ -49,9 +46,6 @@
 import javax.swing.JPanel
 import javax.swing.JTextField
 import kotlin.test.assertEquals
-import org.junit.ClassRule
-import org.junit.Rule
-import org.junit.Test
 
 class PropertyComboBoxTest {
 
@@ -227,11 +221,7 @@
 
   private fun createFakeUiForComboBoxEditor(
     comboBox: PropertyComboBox,
-<<<<<<< HEAD
-    size: Dimension = Dimension(200, 20)
-=======
     size: Dimension = Dimension(200, 20),
->>>>>>> 0d09370c
   ): FakeUi {
     val editor = comboBox.editor
     editor.size = size
@@ -262,11 +252,7 @@
     property: PropertyItem,
     enumSupport: EnumSupport,
     context: EditorContext = EditorContext.TABLE_EDITOR,
-<<<<<<< HEAD
-    editable: Boolean = true
-=======
     editable: Boolean = true,
->>>>>>> 0d09370c
   ): PropertyComboBox {
     val model = ComboBoxPropertyEditorModel(property, enumSupport, editable)
     val comboBox = PropertyComboBox(model, context)
@@ -290,11 +276,7 @@
         { _keyCount++ },
         KeyStrokes.ESCAPE,
         "escape",
-<<<<<<< HEAD
-        condition = JComponent.WHEN_ANCESTOR_OF_FOCUSED_COMPONENT
-=======
         condition = JComponent.WHEN_ANCESTOR_OF_FOCUSED_COMPONENT,
->>>>>>> 0d09370c
       )
     }
   }
