/*
 * Copyright (C) 2018 The Android Open Source Project
 *
 * Licensed under the Apache License, Version 2.0 (the "License");
 * you may not use this file except in compliance with the License.
 * You may obtain a copy of the License at
 *
 *      http://www.apache.org/licenses/LICENSE-2.0
 *
 * Unless required by applicable law or agreed to in writing, software
 * distributed under the License is distributed on an "AS IS" BASIS,
 * WITHOUT WARRANTIES OR CONDITIONS OF ANY KIND, either express or implied.
 * See the License for the specific language governing permissions and
 * limitations under the License.
 */
package com.android.tools.property.panel.impl.model.util

import com.android.tools.property.panel.api.FlagPropertyItem
import com.android.tools.property.panel.api.FlagsPropertyGroupItem
import com.google.common.base.Joiner
import com.google.common.base.Splitter

class FakeFlagsPropertyItem(
  namespace: String,
  name: String,
  flagNames: List<String>,
  values: List<Int>,
<<<<<<< HEAD
  initialValue: String? = null
=======
  initialValue: String? = null,
>>>>>>> 0d09370c
) :
  FakePropertyItem(namespace, name, initialValue, null, null),
  FlagsPropertyGroupItem<FakeFlagPropertyItem> {
  override val children = mutableListOf<FakeFlagPropertyItem>()

  val valueAsSet: HashSet<String>
    get() {
      val value = value ?: return HashSet()
      return HashSet(Splitter.on("|").trimResults().splitToList(value))
    }

  override val maskValue: Int
    get() {
      var mask = 0
      children.filter { valueAsSet.contains(it.name) }.forEach { mask = mask or it.maskValue }
      return mask
    }

  init {
    flagNames.forEachIndexed { index, flag ->
      children.add(FakeFlagPropertyItem(namespace, flag, this, values[index]))
    }
  }

  override fun flag(itemName: String): FakeFlagPropertyItem? =
    children.firstOrNull { it.name == itemName }
}

class FakeFlagPropertyItem(
  namespace: String,
  name: String,
  override val flags: FakeFlagsPropertyItem,
  override val maskValue: Int,
) : FakePropertyItem(namespace, name, null, null, null), FlagPropertyItem {

  override var actualValue: Boolean
    get() = flags.valueAsSet.contains(name)
    set(value) {
      val set = flags.valueAsSet
      if (value) {
        set.add(name)
      } else {
        set.remove(name)
      }
      flags.value = Joiner.on("|").join(set)
    }

  override var value: String?
    get() = if (actualValue) "true" else "false"
    set(value) {
      actualValue = (value == "true")
    }

  override val effectiveValue: Boolean
    get() = (flags.maskValue and maskValue) == maskValue

  override var resolvedValue: String? = null

  override var isReference = false
}<|MERGE_RESOLUTION|>--- conflicted
+++ resolved
@@ -25,11 +25,7 @@
   name: String,
   flagNames: List<String>,
   values: List<Int>,
-<<<<<<< HEAD
-  initialValue: String? = null
-=======
   initialValue: String? = null,
->>>>>>> 0d09370c
 ) :
   FakePropertyItem(namespace, name, initialValue, null, null),
   FlagsPropertyGroupItem<FakeFlagPropertyItem> {
