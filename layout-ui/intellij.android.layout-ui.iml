--- conflicted
+++ resolved
@@ -7,11 +7,6 @@
       <sourceFolder url="file://$MODULE_DIR$/src/test/java" isTestSource="true" />
       <sourceFolder url="file://$MODULE_DIR$/testResources" type="java-test-resource" />
     </content>
-<<<<<<< HEAD
-    <orderEntry type="inheritedJdk" />
-    <orderEntry type="library" name="studio-sdk" level="project" />
-    <orderEntry type="library" name="studio-plugin-com.intellij.java" level="project" />
-=======
     <orderEntry type="library" scope="PROVIDED" name="studio-platform" level="project" />
     <orderEntry type="library" name="Guava" level="project" />
     <orderEntry type="library" name="swingx" level="project" />
@@ -22,24 +17,10 @@
     <orderEntry type="library" scope="TEST" name="mockito-kotlin" level="project" />
     <orderEntry type="library" scope="TEST" name="truth" level="project" />
     <orderEntry type="inheritedJdk" />
->>>>>>> 5f7be743
     <orderEntry type="sourceFolder" forTests="false" />
     <orderEntry type="module" module-name="intellij.android.adt.ui" />
     <orderEntry type="module" module-name="intellij.android.adt.ui.model" />
     <orderEntry type="module" module-name="intellij.android.artwork" />
-<<<<<<< HEAD
-    <orderEntry type="module" module-name="android.sdktools.android-annotations" />
-    <orderEntry type="module" module-name="android.sdktools.common" />
-    <orderEntry type="module" module-name="intellij.android.common" />
-    <orderEntry type="module" module-name="android.sdktools.flags" />
-    <orderEntry type="library" scope="TEST" name="junit4" level="project" />
-    <orderEntry type="library" scope="TEST" name="kotlin-test" level="project" />
-    <orderEntry type="library" scope="TEST" name="truth" level="project" />
-    <orderEntry type="library" scope="TEST" name="mockito" level="project" />
-    <orderEntry type="module" module-name="intellij.android.adt.testutils" scope="TEST" />
-    <orderEntry type="module" module-name="android.sdktools.testutils" scope="TEST" />
-    <orderEntry type="library" scope="TEST" name="mockito-kotlin" level="project" />
-=======
     <orderEntry type="module" module-name="intellij.android.common" />
     <orderEntry type="module" module-name="intellij.color.scheme.warmNeon" />
     <orderEntry type="module" module-name="intellij.platform.concurrency" />
@@ -64,6 +45,5 @@
     <orderEntry type="module" module-name="intellij.platform.util.jdom" scope="TEST" />
     <orderEntry type="module" module-name="intellij.platform.ide.ui" />
     <orderEntry type="library" name="fastutil-min" level="project" />
->>>>>>> 5f7be743
   </component>
 </module>