<?xml version="1.0" encoding="UTF-8"?>
<module type="JAVA_MODULE" version="4">
  <component name="NewModuleRootManager" inherit-compiler-output="true">
    <exclude-output />
    <content url="file://$MODULE_DIR$">
      <sourceFolder url="file://$MODULE_DIR$/src/main/java" isTestSource="false" />
      <sourceFolder url="file://$MODULE_DIR$/src/test/java" isTestSource="true" />
      <sourceFolder url="file://$MODULE_DIR$/testResources" type="java-test-resource" />
    </content>
<<<<<<< HEAD
    <orderEntry type="inheritedJdk" />
    <orderEntry type="library" name="studio-sdk" level="project" />
    <orderEntry type="library" name="studio-plugin-com.intellij.java" level="project" />
    <orderEntry type="library" scope="TEST" name="junit4" level="project" />
=======
    <orderEntry type="library" scope="PROVIDED" name="studio-platform" level="project" />
    <orderEntry type="library" scope="TEST" name="studio-test-platform" level="project" />
    <orderEntry type="library" name="Guava" level="project" />
    <orderEntry type="library" name="fastutil-min" level="project" />
    <orderEntry type="library" name="jetbrains-annotations" level="project" />
    <orderEntry type="library" name="kotlin-stdlib" level="project" />
    <orderEntry type="library" name="swingx" level="project" />
    <orderEntry type="library" scope="TEST" name="JUnit4" level="project" />
>>>>>>> 3a514de0
    <orderEntry type="library" scope="TEST" name="kotlin-test" level="project" />
    <orderEntry type="library" scope="TEST" name="mockito" level="project" />
    <orderEntry type="library" scope="TEST" name="mockito-kotlin" level="project" />
    <orderEntry type="library" scope="TEST" name="truth" level="project" />
    <orderEntry type="inheritedJdk" />
    <orderEntry type="sourceFolder" forTests="false" />
    <orderEntry type="module" module-name="intellij.android.adt.ui" />
    <orderEntry type="module" module-name="intellij.android.adt.ui.model" />
    <orderEntry type="module" module-name="intellij.android.artwork" />
    <orderEntry type="module" module-name="intellij.android.common" />
<<<<<<< HEAD
    <orderEntry type="module" module-name="android.sdktools.flags" />
    <orderEntry type="library" scope="TEST" name="mockito-kotlin" level="project" />
=======
    <orderEntry type="module" module-name="intellij.color.scheme.warmNeon" />
    <orderEntry type="module" module-name="intellij.platform.concurrency" />
    <orderEntry type="module" module-name="intellij.platform.core" />
    <orderEntry type="module" module-name="intellij.platform.core.ui" />
    <orderEntry type="module" module-name="intellij.platform.editor.ui" />
    <orderEntry type="module" module-name="intellij.platform.ide" />
    <orderEntry type="module" module-name="intellij.platform.ide.core" />
    <orderEntry type="module" module-name="intellij.platform.ide.impl" />
    <orderEntry type="module" module-name="intellij.platform.util" />
    <orderEntry type="module" module-name="intellij.platform.util.base" />
    <orderEntry type="module" module-name="intellij.platform.util.rt" />
    <orderEntry type="module" module-name="intellij.platform.util.text.matching" />
    <orderEntry type="module" module-name="intellij.platform.util.ui" />
    <orderEntry type="module" module-name="intellij.android.adt.testutils" scope="TEST" />
    <orderEntry type="module" module-name="intellij.platform.core.impl" scope="TEST" />
    <orderEntry type="module" module-name="intellij.platform.extensions" scope="TEST" />
    <orderEntry type="module" module-name="intellij.platform.ide.core.impl" scope="TEST" />
    <orderEntry type="module" module-name="intellij.platform.projectModel" scope="TEST" />
    <orderEntry type="module" module-name="intellij.platform.testFramework" scope="TEST" />
    <orderEntry type="module" module-name="intellij.platform.testFramework.common" scope="TEST" />
    <orderEntry type="module" module-name="intellij.platform.util.jdom" scope="TEST" />
    <orderEntry type="module" module-name="intellij.platform.ide.ui" />
>>>>>>> 3a514de0
  </component>
</module><|MERGE_RESOLUTION|>--- conflicted
+++ resolved
@@ -7,21 +7,11 @@
       <sourceFolder url="file://$MODULE_DIR$/src/test/java" isTestSource="true" />
       <sourceFolder url="file://$MODULE_DIR$/testResources" type="java-test-resource" />
     </content>
-<<<<<<< HEAD
-    <orderEntry type="inheritedJdk" />
-    <orderEntry type="library" name="studio-sdk" level="project" />
-    <orderEntry type="library" name="studio-plugin-com.intellij.java" level="project" />
-    <orderEntry type="library" scope="TEST" name="junit4" level="project" />
-=======
     <orderEntry type="library" scope="PROVIDED" name="studio-platform" level="project" />
+    <orderEntry type="library" name="Guava" level="project" />
+    <orderEntry type="library" name="swingx" level="project" />
     <orderEntry type="library" scope="TEST" name="studio-test-platform" level="project" />
-    <orderEntry type="library" name="Guava" level="project" />
-    <orderEntry type="library" name="fastutil-min" level="project" />
-    <orderEntry type="library" name="jetbrains-annotations" level="project" />
-    <orderEntry type="library" name="kotlin-stdlib" level="project" />
-    <orderEntry type="library" name="swingx" level="project" />
     <orderEntry type="library" scope="TEST" name="JUnit4" level="project" />
->>>>>>> 3a514de0
     <orderEntry type="library" scope="TEST" name="kotlin-test" level="project" />
     <orderEntry type="library" scope="TEST" name="mockito" level="project" />
     <orderEntry type="library" scope="TEST" name="mockito-kotlin" level="project" />
@@ -32,10 +22,6 @@
     <orderEntry type="module" module-name="intellij.android.adt.ui.model" />
     <orderEntry type="module" module-name="intellij.android.artwork" />
     <orderEntry type="module" module-name="intellij.android.common" />
-<<<<<<< HEAD
-    <orderEntry type="module" module-name="android.sdktools.flags" />
-    <orderEntry type="library" scope="TEST" name="mockito-kotlin" level="project" />
-=======
     <orderEntry type="module" module-name="intellij.color.scheme.warmNeon" />
     <orderEntry type="module" module-name="intellij.platform.concurrency" />
     <orderEntry type="module" module-name="intellij.platform.core" />
@@ -58,6 +44,6 @@
     <orderEntry type="module" module-name="intellij.platform.testFramework.common" scope="TEST" />
     <orderEntry type="module" module-name="intellij.platform.util.jdom" scope="TEST" />
     <orderEntry type="module" module-name="intellij.platform.ide.ui" />
->>>>>>> 3a514de0
+    <orderEntry type="library" name="fastutil-min" level="project" />
   </component>
 </module>