--- conflicted
+++ resolved
@@ -11,12 +11,6 @@
     <orderEntry type="library" scope="TEST" name="JUnit4" level="project" />
     <orderEntry type="inheritedJdk" />
     <orderEntry type="sourceFolder" forTests="false" />
-<<<<<<< HEAD
-    <orderEntry type="library" name="studio-sdk" level="project" />
-    <orderEntry type="library" name="studio-plugin-com.intellij.java" level="project" />
-=======
->>>>>>> 5f7be743
     <orderEntry type="module" module-name="intellij.android.testFramework" />
-    <orderEntry type="library" scope="TEST" name="junit4" level="project" />
   </component>
 </module>