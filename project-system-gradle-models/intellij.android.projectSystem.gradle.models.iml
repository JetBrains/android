--- conflicted
+++ resolved
@@ -23,14 +23,9 @@
     </content>
     <orderEntry type="inheritedJdk" />
     <orderEntry type="sourceFolder" forTests="false" />
-<<<<<<< HEAD
-    <orderEntry type="module" module-name="android.sdktools.sdk-common.gradle.rt" />
     <orderEntry type="library" name="Guava" level="project" />
     <orderEntry type="library" name="jetbrains-annotations" level="project" />
     <orderEntry type="library" name="kotlin-stdlib" level="project" />
-=======
-    <orderEntry type="library" name="studio-sdk" level="project" />
-    <orderEntry type="module" module-name="android.sdktools.sdk-common.gradle" />
->>>>>>> 574fcae1
+    <orderEntry type="module" module-name="android.sdktools.sdk-common.gradle.rt" />
   </component>
 </module>