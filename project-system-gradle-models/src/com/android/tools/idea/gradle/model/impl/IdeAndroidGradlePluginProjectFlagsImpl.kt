/*
 * Copyright (C) 2020 The Android Open Source Project
 *
 * Licensed under the Apache License, Version 2.0 (the "License");
 * you may not use this file except in compliance with the License.
 * You may obtain a copy of the License at
 *
 *      http://www.apache.org/licenses/LICENSE-2.0
 *
 * Unless required by applicable law or agreed to in writing, software
 * distributed under the License is distributed on an "AS IS" BASIS,
 * WITHOUT WARRANTIES OR CONDITIONS OF ANY KIND, either express or implied.
 * See the License for the specific language governing permissions and
 * limitations under the License.
 */

package com.android.tools.idea.gradle.model.impl

import com.android.tools.idea.gradle.model.IdeAndroidGradlePluginProjectFlags
import java.io.Serializable

/**
 * Represents flags that affect the semantic of the build in the Android Gradle Plugin
 * that also should affect the behavior of Android Studio.
 */
data class IdeAndroidGradlePluginProjectFlagsImpl(
  /**
   * Whether the R class in applications and dynamic features are constant.
   *
   * If they are constant they can be inlined by the java compiler and used in places that
   * require constants such as annotations and cases of switch statements.
   */
  override val applicationRClassConstantIds: Boolean,

  /**
   * Whether the R class in instrumentation tests are constant.
   *
   * If they are constant they can be inlined by the java compiler and used in places that
   * require constants such as annotations and cases of switch statements.
   */
  override val testRClassConstantIds: Boolean,

  /**
   * Whether the R class generated for this project is Transitive.
   *
   * If it is transitive it will contain all of the resources defined in its transitive
   * dependencies alongside those defined in this project.
   * If non-transitive it will only contain the resources defined in this project.
   */
  override val transitiveRClasses: Boolean,

  /** Whether the Jetpack Compose feature is enabled for this project. */
  override val usesCompose: Boolean,

  /** Whether the ML model binding feature is enabled for this project. */
  override val mlModelBindingEnabled: Boolean,

  override val androidResourcesEnabled: Boolean,

  /** Whether the Android Test Platform is enabled for this project. */
  override val unifiedTestPlatformEnabled: Boolean,

  override val useAndroidX: Boolean,

  override val dataBindingEnabled: Boolean,

<<<<<<< HEAD
=======
  override val generateManifestClass: Boolean,

>>>>>>> 8b7d83e8
) : Serializable, IdeAndroidGradlePluginProjectFlags<|MERGE_RESOLUTION|>--- conflicted
+++ resolved
@@ -64,9 +64,6 @@
 
   override val dataBindingEnabled: Boolean,
 
-<<<<<<< HEAD
-=======
   override val generateManifestClass: Boolean,
 
->>>>>>> 8b7d83e8
 ) : Serializable, IdeAndroidGradlePluginProjectFlags