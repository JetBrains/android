/*
 * Copyright (C) 2020 The Android Open Source Project
 *
 * Licensed under the Apache License, Version 2.0 (the "License");
 * you may not use this file except in compliance with the License.
 * You may obtain a copy of the License at
 *
 *      http://www.apache.org/licenses/LICENSE-2.0
 *
 * Unless required by applicable law or agreed to in writing, software
 * distributed under the License is distributed on an "AS IS" BASIS,
 * WITHOUT WARRANTIES OR CONDITIONS OF ANY KIND, either express or implied.
 * See the License for the specific language governing permissions and
 * limitations under the License.
 */
package com.android.tools.idea.gradle.model.impl

import com.android.tools.idea.gradle.model.IdeModuleLibrary
import com.android.tools.idea.gradle.model.IdeModuleSourceSet
import com.android.tools.idea.gradle.model.IdeModuleWellKnownSourceSet.MAIN
import com.android.tools.idea.gradle.model.IdePreResolvedModuleLibrary
import com.android.tools.idea.gradle.model.IdeUnresolvedKmpAndroidModuleLibrary
import com.android.tools.idea.gradle.model.IdeUnresolvedModuleLibrary
import org.jetbrains.annotations.TestOnly
import java.io.File
import java.io.Serializable

data class IdePreResolvedModuleLibraryImpl(
  override val buildId: String,
  override val projectPath: String,
  override val variant: String?,
  override val lintJar: File?,
  override val sourceSet: IdeModuleSourceSet
) : IdePreResolvedModuleLibrary, Serializable {

  // Used for serialization by the IDE.
  @Suppress("unused")
  constructor() : this(
    buildId = "",
    projectPath = "",
    variant = null,
    lintJar = null,
    sourceSet = MAIN
  )

  @get:TestOnly
  val displayName: String get() = moduleLibraryDisplayName(buildId, projectPath, variant, sourceSet)
}

<<<<<<< HEAD
class IdeUnresolvedKmpAndroidModuleLibraryImpl(
=======
data class IdeUnresolvedKmpAndroidModuleLibraryImpl(
>>>>>>> 574fcae1
  override val buildId: String,
  override val projectPath: String,
  override val lintJar: File?,
): IdeUnresolvedKmpAndroidModuleLibrary, Serializable {

  // Used for serialization by the IDE.
  @Suppress("unused")
  constructor() : this(
    buildId = "",
    projectPath = "",
    lintJar = null,
  )
}

<<<<<<< HEAD
data class IdeUnresolvedModuleLibraryImpl(
=======
data class IdeUnresolvedModuleLibraryImpl constructor(
>>>>>>> 574fcae1
  override val buildId: String,
  override val projectPath: String,
  override val variant: String?,
  override val lintJar: File?,
  override val artifact: File
) : IdeUnresolvedModuleLibrary, Serializable {

  // Used for serialization by the IDE.
  @Suppress("unused")
  constructor() : this(
    buildId = "",
    projectPath = "",
    variant = null,
    lintJar = null,
    artifact = File("")
  )

  @get:TestOnly
  val displayName: String get() = moduleLibraryDisplayName(buildId, projectPath, variant, null)
}

data class IdeModuleLibraryImpl(
  override val buildId: String,
  override val projectPath: String,
  override val variant: String?,
  override val lintJar: File?,
  override val sourceSet: IdeModuleSourceSet
) : IdeModuleLibrary, Serializable {

  @get:TestOnly
  val displayName: String get() = moduleLibraryDisplayName(buildId, projectPath, variant, sourceSet)
}

internal fun moduleLibraryDisplayName(
  buildId: String,
  projectPath: String,
  variant: String?,
  sourceSet: IdeModuleSourceSet?
): String {
  val variantPart = if (!variant.isNullOrEmpty()) "@$variant" else ""
  val sourceSetPart = sourceSet?.takeUnless { it == MAIN }?.let { "/$it" }.orEmpty()
  return "$buildId:$projectPath$variantPart$sourceSetPart"
}
<|MERGE_RESOLUTION|>--- conflicted
+++ resolved
@@ -25,7 +25,7 @@
 import java.io.File
 import java.io.Serializable
 
-data class IdePreResolvedModuleLibraryImpl(
+data class IdePreResolvedModuleLibraryImpl constructor(
   override val buildId: String,
   override val projectPath: String,
   override val variant: String?,
@@ -47,11 +47,7 @@
   val displayName: String get() = moduleLibraryDisplayName(buildId, projectPath, variant, sourceSet)
 }
 
-<<<<<<< HEAD
-class IdeUnresolvedKmpAndroidModuleLibraryImpl(
-=======
 data class IdeUnresolvedKmpAndroidModuleLibraryImpl(
->>>>>>> 574fcae1
   override val buildId: String,
   override val projectPath: String,
   override val lintJar: File?,
@@ -66,11 +62,7 @@
   )
 }
 
-<<<<<<< HEAD
-data class IdeUnresolvedModuleLibraryImpl(
-=======
 data class IdeUnresolvedModuleLibraryImpl constructor(
->>>>>>> 574fcae1
   override val buildId: String,
   override val projectPath: String,
   override val variant: String?,
@@ -92,7 +84,7 @@
   val displayName: String get() = moduleLibraryDisplayName(buildId, projectPath, variant, null)
 }
 
-data class IdeModuleLibraryImpl(
+data class IdeModuleLibraryImpl constructor(
   override val buildId: String,
   override val projectPath: String,
   override val variant: String?,
