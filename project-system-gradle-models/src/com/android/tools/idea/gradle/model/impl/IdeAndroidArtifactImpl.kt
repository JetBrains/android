/*
 * Copyright (C) 2020 The Android Open Source Project
 *
 * Licensed under the Apache License, Version 2.0 (the "License");
 * you may not use this file except in compliance with the License.
 * You may obtain a copy of the License at
 *
 *      http://www.apache.org/licenses/LICENSE-2.0
 *
 * Unless required by applicable law or agreed to in writing, software
 * distributed under the License is distributed on an "AS IS" BASIS,
 * WITHOUT WARRANTIES OR CONDITIONS OF ANY KIND, either express or implied.
 * See the License for the specific language governing permissions and
 * limitations under the License.
 */
package com.android.tools.idea.gradle.model.impl

import com.android.tools.idea.gradle.model.CodeShrinker
import com.android.tools.idea.gradle.model.IdeAndroidArtifact
import com.android.tools.idea.gradle.model.IdeAndroidArtifactCore
import com.android.tools.idea.gradle.model.IdeArtifactName
import com.android.tools.idea.gradle.model.IdeBytecodeTransformation
import com.android.tools.idea.gradle.model.IdeDependencies
import com.android.tools.idea.gradle.model.IdeLibraryModelResolver
import java.io.File

data class IdeAndroidArtifactCoreImpl(
  override val name: IdeArtifactName,
  override val compileTaskName: String,
  override val assembleTaskName: String,
  override val classesFolder: Collection<File>,
  override val variantSourceProvider: IdeSourceProviderImpl?,
  override val multiFlavorSourceProvider: IdeSourceProviderImpl?,
  override val ideSetupTaskNames: List<String>,
  override val generatedSourceFolders: Collection<File>,
  override val isTestArtifact: Boolean,
  override val compileClasspathCore: IdeDependenciesCoreImpl,
  override val runtimeClasspathCore: IdeDependenciesCoreImpl,
  override val unresolvedDependencies: List<IdeUnresolvedDependencyImpl>,
  override val applicationId: String?,
  override val signingConfigName: String?,
  override val isSigned: Boolean,
  override val generatedResourceFolders: Collection<File>,
  override val additionalRuntimeApks: List<File>,
  override val testOptions: IdeTestOptionsImpl?,
  override val abiFilters: Set<String>,
  override val buildInformation: IdeBuildTasksAndOutputInformationImpl,
  override val codeShrinker: CodeShrinker?,
  override val privacySandboxSdkInfo: IdePrivacySandboxSdkInfoImpl?,
  override val desugaredMethodsFiles: Collection<File>,
<<<<<<< HEAD
  override val generatedClassPaths: Map<String, File>
=======
  override val generatedClassPaths: Map<String, File>,
  override val bytecodeTransforms: Collection<IdeBytecodeTransformation>?,
>>>>>>> 574fcae1
) : IdeAndroidArtifactCore

data class IdeAndroidArtifactImpl(
  private val core: IdeAndroidArtifactCore,
  private val resolver: IdeLibraryModelResolver
) : IdeAndroidArtifact, IdeAndroidArtifactCore by core {
  override val compileClasspath: IdeDependencies = IdeDependenciesImpl(core.compileClasspathCore, resolver)
  override val runtimeClasspath: IdeDependencies = IdeDependenciesImpl(core.runtimeClasspathCore, resolver)
}<|MERGE_RESOLUTION|>--- conflicted
+++ resolved
@@ -48,12 +48,8 @@
   override val codeShrinker: CodeShrinker?,
   override val privacySandboxSdkInfo: IdePrivacySandboxSdkInfoImpl?,
   override val desugaredMethodsFiles: Collection<File>,
-<<<<<<< HEAD
-  override val generatedClassPaths: Map<String, File>
-=======
   override val generatedClassPaths: Map<String, File>,
   override val bytecodeTransforms: Collection<IdeBytecodeTransformation>?,
->>>>>>> 574fcae1
 ) : IdeAndroidArtifactCore
 
 data class IdeAndroidArtifactImpl(
