--- conflicted
+++ resolved
@@ -15,6 +15,7 @@
  */
 package com.android.tools.idea.avd
 
+import com.android.repository.api.RepoManager.RepoLoadedListener
 import com.android.sdklib.ISystemImage
 import com.android.sdklib.SystemImageSupplier
 import com.android.sdklib.SystemImageTags
@@ -36,20 +37,12 @@
 import kotlinx.collections.immutable.toImmutableList
 import kotlinx.collections.immutable.toPersistentList
 import kotlinx.coroutines.Dispatchers
-<<<<<<< HEAD
-import kotlinx.coroutines.async
-import kotlinx.coroutines.coroutineScope
-import kotlinx.coroutines.flow.Flow
-import kotlinx.coroutines.flow.flow
-import kotlinx.coroutines.flow.flowOn
-=======
 import kotlinx.coroutines.channels.awaitClose
 import kotlinx.coroutines.flow.Flow
 import kotlinx.coroutines.flow.callbackFlow
 import kotlinx.coroutines.flow.flowOn
 import kotlinx.coroutines.flow.transform
 import kotlinx.coroutines.launch
->>>>>>> 926dc9be
 
 internal data class SystemImageState(
   val hasLocal: Boolean,
@@ -62,8 +55,6 @@
   }
 }
 
-<<<<<<< HEAD
-=======
 private sealed class SystemImageLoadingEvent
 
 private object LocalImagesLoaded : SystemImageLoadingEvent()
@@ -72,7 +63,6 @@
 
 private object Error : SystemImageLoadingEvent()
 
->>>>>>> 926dc9be
 internal object ISystemImages {
   fun systemImageFlow(sdkHandler: AndroidSdkHandler): Flow<SystemImageState> {
     val indicator = StudioLoggerProgressIndicator(ISystemImages::class.java)
@@ -89,14 +79,6 @@
         .get()
         .toImmutableList()
     }
-<<<<<<< HEAD
-
-    // Load local and remote packages and emit the corresponding SystemImageState.
-    return flow<SystemImageState> {
-        coroutineScope {
-          val localPackages = async { repoManager.loadLocalPackages(indicator, 1.days) }
-          val remotePackages = async {
-=======
 
     var state = SystemImageState.INITIAL
 
@@ -114,32 +96,12 @@
 
         launch {
           try {
->>>>>>> 926dc9be
             repoManager.loadRemotePackages(
               indicator,
               1.days,
               StudioDownloader(),
               StudioSettingsController.getInstance(),
             )
-<<<<<<< HEAD
-          }
-
-          val state =
-            try {
-              localPackages.await()
-              SystemImageState.INITIAL.copy(hasLocal = true, images = systemImages())
-            } catch (e: Exception) {
-              thisLogger().warn("Loading local images", e)
-              SystemImageState.INITIAL.copy(error = "Error loading images.")
-            }
-          emit(state)
-          try {
-            remotePackages.await()
-            emit(state.copy(hasRemote = true, images = systemImages()))
-          } catch (e: Exception) {
-            thisLogger().warn("Loading remote images", e)
-            emit(state.copy(error = "Error loading remote images."))
-=======
             trySend(RemoteImagesLoaded)
           } catch (e: Exception) {
             thisLogger().warn("Loading remote images", e)
@@ -158,9 +120,8 @@
             is LocalImagesLoaded -> state.copy(hasLocal = true, images = systemImages())
             is RemoteImagesLoaded -> state.copy(hasRemote = true, images = systemImages())
             is Error -> state.copy(error = "Error loading system images.")
->>>>>>> 926dc9be
           }
-        }
+        emit(state)
       }
       .flowOn(Dispatchers.IO)
   }
