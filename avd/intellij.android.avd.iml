<?xml version="1.0" encoding="UTF-8"?>
<module type="JAVA_MODULE" version="4">
  <component name="FacetManager">
    <facet type="kotlin-language" name="Kotlin">
      <configuration version="5" platform="JVM 17" allPlatforms="JVM [17]" useProjectSettings="false">
        <compilerSettings>
          <option name="additionalArguments" value="-Xjvm-default=all -Xsam-conversions=class -Xcontext-receivers -Xlambdas=class" />
        </compilerSettings>
        <compilerArguments>
          <stringArguments>
            <stringArg name="jvmTarget" arg="17" />
            <stringArg name="apiVersion" arg="2.0" />
            <stringArg name="languageVersion" arg="2.0" />
          </stringArguments>
          <arrayArguments>
            <arrayArg name="pluginClasspaths">
              <args>$MAVEN_REPOSITORY$/org/jetbrains/kotlin/kotlin-compose-compiler-plugin/2.0.0/kotlin-compose-compiler-plugin-2.0.0.jar</args>
            </arrayArg>
          </arrayArguments>
        </compilerArguments>
      </configuration>
    </facet>
  </component>
  <component name="NewModuleRootManager" inherit-compiler-output="true">
    <exclude-output />
    <content url="file://$MODULE_DIR$">
      <sourceFolder url="file://$MODULE_DIR$/src" isTestSource="false" />
      <sourceFolder url="file://$MODULE_DIR$/testSrc" isTestSource="true" />
    </content>
    <orderEntry type="inheritedJdk" />
<<<<<<< HEAD
    <orderEntry type="sourceFolder" forTests="false" />
    <orderEntry type="library" scope="PROVIDED" name="studio-platform" level="project" />
    <orderEntry type="library" scope="TEST" name="studio-test-platform" level="project" />
=======
    <orderEntry type="library" name="studio-plugin-com.intellij.java" level="project" />
    <orderEntry type="library" name="studio-sdk" level="project" />
    <orderEntry type="library" scope="TEST" name="intellij-test-framework" level="project" />
    <orderEntry type="library" scope="TEST" name="mockito" level="project" />
    <orderEntry type="library" scope="TEST" name="mockito-kotlin" level="project" />
    <orderEntry type="library" scope="TEST" name="truth" level="project" />
    <orderEntry type="module" module-name="android.sdktools.adblib" />
    <orderEntry type="module" module-name="android.sdktools.device-provisioner" />
    <orderEntry type="module" module-name="android.sdktools.sdklib" />
    <orderEntry type="module" module-name="android.sdktools.testutils" scope="TEST" />
    <orderEntry type="module" module-name="intellij.android.adb" />
    <orderEntry type="module" module-name="intellij.android.adt.testutils" scope="TEST" />
>>>>>>> ad897288
    <orderEntry type="module" module-name="intellij.android.adt.ui.compose" />
    <orderEntry type="module" module-name="intellij.android.artwork" />
    <orderEntry type="module" module-name="intellij.android.artwork-compose" />
    <orderEntry type="module" module-name="intellij.android.common" />
    <orderEntry type="module" module-name="intellij.android.core" />
    <orderEntry type="module" module-name="intellij.android.device" />
<<<<<<< HEAD
    <orderEntry type="module" module-name="intellij.android.artwork" />
    <orderEntry type="module" module-name="intellij.android.artwork-compose" />
    <orderEntry type="module" module-name="intellij.android.wizard" />
    <orderEntry type="module" module-name="intellij.android.wizard.model" />
    <orderEntry type="library" scope="TEST" name="truth" level="project" />
    <orderEntry type="library" scope="TEST" name="mockito" level="project" />
    <orderEntry type="module" module-name="intellij.android.adb" />
    <orderEntry type="module" module-name="intellij.android.testFramework" scope="TEST" />
    <orderEntry type="module" module-name="intellij.android.adt.testutils" scope="TEST" />
    <orderEntry type="module" module-name="intellij.platform.util.ui" />
    <orderEntry type="module" module-name="intellij.platform.ide" />
    <orderEntry type="library" name="kotlinx-collections-immutable" level="project" />
    <orderEntry type="module" module-name="intellij.platform.icons" />
    <orderEntry type="module" module-name="intellij.platform.ide.impl" />
    <orderEntry type="library" name="kotlinx-coroutines-guava" level="project" />
    <orderEntry type="library" name="Guava" level="project" />
    <orderEntry type="library" scope="TEST" name="JUnit4" level="project" />
    <orderEntry type="module" module-name="intellij.platform.testFramework" scope="TEST" />
    <orderEntry type="library" scope="PROVIDED" name="jetbrains.kotlin.compose.compiler.plugin" level="project" />
=======
    <orderEntry type="module" module-name="intellij.android.testFramework" scope="TEST" />
    <orderEntry type="module" module-name="intellij.android.wizard" />
    <orderEntry type="module" module-name="intellij.android.wizard.model" />
    <orderEntry type="sourceFolder" forTests="false" />
>>>>>>> ad897288
  </component>
</module><|MERGE_RESOLUTION|>--- conflicted
+++ resolved
@@ -28,40 +28,23 @@
       <sourceFolder url="file://$MODULE_DIR$/testSrc" isTestSource="true" />
     </content>
     <orderEntry type="inheritedJdk" />
-<<<<<<< HEAD
     <orderEntry type="sourceFolder" forTests="false" />
     <orderEntry type="library" scope="PROVIDED" name="studio-platform" level="project" />
     <orderEntry type="library" scope="TEST" name="studio-test-platform" level="project" />
-=======
-    <orderEntry type="library" name="studio-plugin-com.intellij.java" level="project" />
-    <orderEntry type="library" name="studio-sdk" level="project" />
-    <orderEntry type="library" scope="TEST" name="intellij-test-framework" level="project" />
-    <orderEntry type="library" scope="TEST" name="mockito" level="project" />
-    <orderEntry type="library" scope="TEST" name="mockito-kotlin" level="project" />
-    <orderEntry type="library" scope="TEST" name="truth" level="project" />
-    <orderEntry type="module" module-name="android.sdktools.adblib" />
-    <orderEntry type="module" module-name="android.sdktools.device-provisioner" />
-    <orderEntry type="module" module-name="android.sdktools.sdklib" />
-    <orderEntry type="module" module-name="android.sdktools.testutils" scope="TEST" />
     <orderEntry type="module" module-name="intellij.android.adb" />
     <orderEntry type="module" module-name="intellij.android.adt.testutils" scope="TEST" />
->>>>>>> ad897288
     <orderEntry type="module" module-name="intellij.android.adt.ui.compose" />
     <orderEntry type="module" module-name="intellij.android.artwork" />
     <orderEntry type="module" module-name="intellij.android.artwork-compose" />
     <orderEntry type="module" module-name="intellij.android.common" />
     <orderEntry type="module" module-name="intellij.android.core" />
     <orderEntry type="module" module-name="intellij.android.device" />
-<<<<<<< HEAD
-    <orderEntry type="module" module-name="intellij.android.artwork" />
-    <orderEntry type="module" module-name="intellij.android.artwork-compose" />
+    <orderEntry type="module" module-name="intellij.android.testFramework" scope="TEST" />
     <orderEntry type="module" module-name="intellij.android.wizard" />
     <orderEntry type="module" module-name="intellij.android.wizard.model" />
     <orderEntry type="library" scope="TEST" name="truth" level="project" />
     <orderEntry type="library" scope="TEST" name="mockito" level="project" />
-    <orderEntry type="module" module-name="intellij.android.adb" />
-    <orderEntry type="module" module-name="intellij.android.testFramework" scope="TEST" />
-    <orderEntry type="module" module-name="intellij.android.adt.testutils" scope="TEST" />
+    <orderEntry type="library" scope="TEST" name="mockito-kotlin" level="project" />
     <orderEntry type="module" module-name="intellij.platform.util.ui" />
     <orderEntry type="module" module-name="intellij.platform.ide" />
     <orderEntry type="library" name="kotlinx-collections-immutable" level="project" />
@@ -72,11 +55,5 @@
     <orderEntry type="library" scope="TEST" name="JUnit4" level="project" />
     <orderEntry type="module" module-name="intellij.platform.testFramework" scope="TEST" />
     <orderEntry type="library" scope="PROVIDED" name="jetbrains.kotlin.compose.compiler.plugin" level="project" />
-=======
-    <orderEntry type="module" module-name="intellij.android.testFramework" scope="TEST" />
-    <orderEntry type="module" module-name="intellij.android.wizard" />
-    <orderEntry type="module" module-name="intellij.android.wizard.model" />
-    <orderEntry type="sourceFolder" forTests="false" />
->>>>>>> ad897288
   </component>
 </module>