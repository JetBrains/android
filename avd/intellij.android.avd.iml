<?xml version="1.0" encoding="UTF-8"?>
<module type="JAVA_MODULE" version="4">
  <component name="FacetManager">
    <facet type="kotlin-language" name="Kotlin">
      <configuration version="5" platform="JVM 17" allPlatforms="JVM [17]" useProjectSettings="false">
        <compilerSettings>
          <option name="additionalArguments" value="-Xjvm-default=all -Xsam-conversions=class -Xcontext-receivers" />
        </compilerSettings>
        <compilerArguments>
          <stringArguments>
            <stringArg name="jvmTarget" arg="17" />
            <stringArg name="apiVersion" arg="2.1" />
            <stringArg name="languageVersion" arg="2.1" />
          </stringArguments>
          <arrayArguments>
            <arrayArg name="pluginClasspaths">
<<<<<<< HEAD
              <args>$MODULE_DIR$/../../../../prebuilts/tools/common/m2/repository/org/jetbrains/kotlin/kotlin-compose-compiler-plugin/2.1.10/kotlin-compose-compiler-plugin-2.1.10.jar</args>
=======
              <args>$MAVEN_REPOSITORY$/org/jetbrains/kotlin/kotlin-compose-compiler-plugin/2.1.20/kotlin-compose-compiler-plugin-2.1.20.jar</args>
>>>>>>> 5f7be743
            </arrayArg>
          </arrayArguments>
        </compilerArguments>
      </configuration>
    </facet>
  </component>
  <component name="NewModuleRootManager" inherit-compiler-output="true">
    <exclude-output />
    <content url="file://$MODULE_DIR$">
      <sourceFolder url="file://$MODULE_DIR$/src" isTestSource="false" />
      <sourceFolder url="file://$MODULE_DIR$/testSrc" isTestSource="true" />
      <sourceFolder url="file://$MODULE_DIR$/resources" type="java-resource" />
    </content>
    <orderEntry type="inheritedJdk" />
<<<<<<< HEAD
    <orderEntry type="library" name="studio-analytics-proto" level="project" />
    <orderEntry type="library" name="studio-plugin-com.intellij.java" level="project" />
    <orderEntry type="library" name="studio-sdk" level="project" />
    <orderEntry type="module" module-name="analytics-tracker" />
    <orderEntry type="module" module-name="android.sdktools.adblib" />
    <orderEntry type="module" module-name="android.sdktools.device-provisioner" />
    <orderEntry type="module" module-name="android.sdktools.flags" />
    <orderEntry type="module" module-name="android.sdktools.sdklib" />
=======
    <orderEntry type="library" name="Guava" level="project" />
    <orderEntry type="library" name="kotlin-stdlib" level="project" />
    <orderEntry type="library" name="kotlinx-collections-immutable" level="project" />
    <orderEntry type="library" name="protobuf" level="project" />
    <orderEntry type="library" scope="PROVIDED" name="studio-platform" level="project" />
    <orderEntry type="library" scope="TEST" name="studio-test-platform" level="project" />
    <orderEntry type="library" scope="TEST" name="kotlin-test" level="project" />
    <orderEntry type="library" scope="TEST" name="mockito" level="project" />
    <orderEntry type="library" scope="TEST" name="mockito-kotlin" level="project" />
    <orderEntry type="library" scope="TEST" name="truth" level="project" />
>>>>>>> 5f7be743
    <orderEntry type="module" module-name="intellij.android.adb" />
    <orderEntry type="module" module-name="intellij.android.adt.ui" />
    <orderEntry type="module" module-name="intellij.android.adt.ui.compose" />
    <orderEntry type="module" module-name="intellij.android.artwork" />
    <orderEntry type="module" module-name="intellij.android.artwork-compose" />
    <orderEntry type="module" module-name="intellij.android.common" />
    <orderEntry type="module" module-name="intellij.android.core" />
    <orderEntry type="module" module-name="intellij.android.device" />
    <orderEntry type="module" module-name="intellij.android.render-resources" />
    <orderEntry type="module" module-name="intellij.android.wizard" />
    <orderEntry type="module" module-name="intellij.android.wizard.model" />
    <orderEntry type="module" module-name="intellij.platform.core" />
    <orderEntry type="module" module-name="intellij.platform.ide" />
    <orderEntry type="module" module-name="intellij.platform.ide.impl" />
    <orderEntry type="module" module-name="intellij.platform.util.ui" />
    <orderEntry type="module" module-name="intellij.platform.testFramework" scope="TEST" />
    <orderEntry type="module" module-name="intellij.platform.util.ex" scope="TEST" />
    <orderEntry type="sourceFolder" forTests="false" />
    <orderEntry type="library" scope="TEST" name="intellij-test-framework" level="project" />
    <orderEntry type="library" scope="TEST" name="junit4" level="project" />
    <orderEntry type="library" scope="TEST" name="kotlin-test" level="project" />
    <orderEntry type="library" scope="TEST" name="mockito" level="project" />
    <orderEntry type="library" scope="TEST" name="mockito-kotlin" level="project" />
    <orderEntry type="library" scope="TEST" name="truth" level="project" />
    <orderEntry type="module" module-name="android.sdktools.testutils" scope="TEST" />
    <orderEntry type="module" module-name="intellij.android.adt.testutils" scope="TEST" />
    <orderEntry type="module" module-name="intellij.android.device.tests" scope="TEST" />
    <orderEntry type="module" module-name="intellij.android.testFramework" scope="TEST" />
  </component>
</module><|MERGE_RESOLUTION|>--- conflicted
+++ resolved
@@ -14,11 +14,7 @@
           </stringArguments>
           <arrayArguments>
             <arrayArg name="pluginClasspaths">
-<<<<<<< HEAD
-              <args>$MODULE_DIR$/../../../../prebuilts/tools/common/m2/repository/org/jetbrains/kotlin/kotlin-compose-compiler-plugin/2.1.10/kotlin-compose-compiler-plugin-2.1.10.jar</args>
-=======
               <args>$MAVEN_REPOSITORY$/org/jetbrains/kotlin/kotlin-compose-compiler-plugin/2.1.20/kotlin-compose-compiler-plugin-2.1.20.jar</args>
->>>>>>> 5f7be743
             </arrayArg>
           </arrayArguments>
         </compilerArguments>
@@ -30,19 +26,8 @@
     <content url="file://$MODULE_DIR$">
       <sourceFolder url="file://$MODULE_DIR$/src" isTestSource="false" />
       <sourceFolder url="file://$MODULE_DIR$/testSrc" isTestSource="true" />
-      <sourceFolder url="file://$MODULE_DIR$/resources" type="java-resource" />
     </content>
     <orderEntry type="inheritedJdk" />
-<<<<<<< HEAD
-    <orderEntry type="library" name="studio-analytics-proto" level="project" />
-    <orderEntry type="library" name="studio-plugin-com.intellij.java" level="project" />
-    <orderEntry type="library" name="studio-sdk" level="project" />
-    <orderEntry type="module" module-name="analytics-tracker" />
-    <orderEntry type="module" module-name="android.sdktools.adblib" />
-    <orderEntry type="module" module-name="android.sdktools.device-provisioner" />
-    <orderEntry type="module" module-name="android.sdktools.flags" />
-    <orderEntry type="module" module-name="android.sdktools.sdklib" />
-=======
     <orderEntry type="library" name="Guava" level="project" />
     <orderEntry type="library" name="kotlin-stdlib" level="project" />
     <orderEntry type="library" name="kotlinx-collections-immutable" level="project" />
@@ -53,8 +38,8 @@
     <orderEntry type="library" scope="TEST" name="mockito" level="project" />
     <orderEntry type="library" scope="TEST" name="mockito-kotlin" level="project" />
     <orderEntry type="library" scope="TEST" name="truth" level="project" />
->>>>>>> 5f7be743
     <orderEntry type="module" module-name="intellij.android.adb" />
+    <orderEntry type="module" module-name="intellij.android.adt.testutils" scope="TEST" />
     <orderEntry type="module" module-name="intellij.android.adt.ui" />
     <orderEntry type="module" module-name="intellij.android.adt.ui.compose" />
     <orderEntry type="module" module-name="intellij.android.artwork" />
@@ -62,7 +47,9 @@
     <orderEntry type="module" module-name="intellij.android.common" />
     <orderEntry type="module" module-name="intellij.android.core" />
     <orderEntry type="module" module-name="intellij.android.device" />
+    <orderEntry type="module" module-name="intellij.android.device.tests" scope="TEST" />
     <orderEntry type="module" module-name="intellij.android.render-resources" />
+    <orderEntry type="module" module-name="intellij.android.testFramework" scope="TEST" />
     <orderEntry type="module" module-name="intellij.android.wizard" />
     <orderEntry type="module" module-name="intellij.android.wizard.model" />
     <orderEntry type="module" module-name="intellij.platform.core" />
@@ -72,15 +59,5 @@
     <orderEntry type="module" module-name="intellij.platform.testFramework" scope="TEST" />
     <orderEntry type="module" module-name="intellij.platform.util.ex" scope="TEST" />
     <orderEntry type="sourceFolder" forTests="false" />
-    <orderEntry type="library" scope="TEST" name="intellij-test-framework" level="project" />
-    <orderEntry type="library" scope="TEST" name="junit4" level="project" />
-    <orderEntry type="library" scope="TEST" name="kotlin-test" level="project" />
-    <orderEntry type="library" scope="TEST" name="mockito" level="project" />
-    <orderEntry type="library" scope="TEST" name="mockito-kotlin" level="project" />
-    <orderEntry type="library" scope="TEST" name="truth" level="project" />
-    <orderEntry type="module" module-name="android.sdktools.testutils" scope="TEST" />
-    <orderEntry type="module" module-name="intellij.android.adt.testutils" scope="TEST" />
-    <orderEntry type="module" module-name="intellij.android.device.tests" scope="TEST" />
-    <orderEntry type="module" module-name="intellij.android.testFramework" scope="TEST" />
   </component>
 </module>