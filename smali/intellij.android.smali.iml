<?xml version="1.0" encoding="UTF-8"?>
<module type="JAVA_MODULE" version="4">
  <component name="DevKit.ModuleBuildProperties" url="file://$MODULE_DIR$/resources/META-INF/plugin.xml" />
  <component name="NewModuleRootManager" inherit-compiler-output="true">
    <exclude-output />
    <content url="file://$MODULE_DIR$">
      <sourceFolder url="file://$MODULE_DIR$/src" isTestSource="false" />
      <sourceFolder url="file://$MODULE_DIR$/resources" type="java-resource" />
      <sourceFolder url="file://$MODULE_DIR$/gen" isTestSource="false" generated="true" />
      <sourceFolder url="file://$MODULE_DIR$/testSrc" isTestSource="true" />
    </content>
    <orderEntry type="inheritedJdk" />
<<<<<<< HEAD
=======
    <orderEntry type="library" name="studio-sdk" level="project" />
    <orderEntry type="library" name="studio-plugin-com.intellij.java" level="project" />
>>>>>>> 0d09370c
    <orderEntry type="sourceFolder" forTests="false" />
    <orderEntry type="library" name="jetbrains-annotations" level="project" />
    <orderEntry type="library" name="kotlin-stdlib" level="project" />
    <orderEntry type="library" scope="TEST" name="Guava" level="project" />
    <orderEntry type="library" scope="TEST" name="JUnit4" level="project" />
    <orderEntry type="library" scope="TEST" name="mockito" level="project" />
    <orderEntry type="library" scope="TEST" name="truth" level="project" />
    <orderEntry type="module" module-name="intellij.platform.analysis" />
    <orderEntry type="module" module-name="intellij.platform.analysis.impl" />
    <orderEntry type="module" module-name="intellij.platform.core" />
    <orderEntry type="module" module-name="intellij.platform.core.impl" />
    <orderEntry type="module" module-name="intellij.platform.diff" />
    <orderEntry type="module" module-name="intellij.platform.editor" />
    <orderEntry type="module" module-name="intellij.platform.extensions" />
    <orderEntry type="module" module-name="intellij.platform.util" />
    <orderEntry type="module" module-name="intellij.platform.util.ui" />
    <orderEntry type="module" module-name="android.sdktools.testutils" scope="TEST" />
    <orderEntry type="module" module-name="intellij.android.adt.testutils" scope="TEST" />
    <orderEntry type="module" module-name="intellij.platform.core.ui" scope="TEST" />
    <orderEntry type="module" module-name="intellij.platform.testFramework" scope="TEST" />
  </component>
</module><|MERGE_RESOLUTION|>--- conflicted
+++ resolved
@@ -9,19 +9,25 @@
       <sourceFolder url="file://$MODULE_DIR$/gen" isTestSource="false" generated="true" />
       <sourceFolder url="file://$MODULE_DIR$/testSrc" isTestSource="true" />
     </content>
-    <orderEntry type="inheritedJdk" />
-<<<<<<< HEAD
-=======
-    <orderEntry type="library" name="studio-sdk" level="project" />
-    <orderEntry type="library" name="studio-plugin-com.intellij.java" level="project" />
->>>>>>> 0d09370c
-    <orderEntry type="sourceFolder" forTests="false" />
+    <orderEntry type="library" name="studio-platform" level="project" />
+    <orderEntry type="library" scope="TEST" name="studio-test-platform" level="project" />
     <orderEntry type="library" name="jetbrains-annotations" level="project" />
     <orderEntry type="library" name="kotlin-stdlib" level="project" />
     <orderEntry type="library" scope="TEST" name="Guava" level="project" />
     <orderEntry type="library" scope="TEST" name="JUnit4" level="project" />
     <orderEntry type="library" scope="TEST" name="mockito" level="project" />
     <orderEntry type="library" scope="TEST" name="truth" level="project" />
+    <orderEntry type="module-library" scope="TEST">
+      <library>
+        <CLASSES>
+          <root url="jar://$MAVEN_REPOSITORY$/org/jetbrains/intellij/deps/android/tools/base/studio.android.sdktools.testutils_test/232.1.23.0/studio.android.sdktools.testutils_test-232.1.23.0.jar!/" />
+        </CLASSES>
+        <JAVADOC />
+        <SOURCES />
+      </library>
+    </orderEntry>
+    <orderEntry type="inheritedJdk" />
+    <orderEntry type="sourceFolder" forTests="false" />
     <orderEntry type="module" module-name="intellij.platform.analysis" />
     <orderEntry type="module" module-name="intellij.platform.analysis.impl" />
     <orderEntry type="module" module-name="intellij.platform.core" />
@@ -31,7 +37,6 @@
     <orderEntry type="module" module-name="intellij.platform.extensions" />
     <orderEntry type="module" module-name="intellij.platform.util" />
     <orderEntry type="module" module-name="intellij.platform.util.ui" />
-    <orderEntry type="module" module-name="android.sdktools.testutils" scope="TEST" />
     <orderEntry type="module" module-name="intellij.android.adt.testutils" scope="TEST" />
     <orderEntry type="module" module-name="intellij.platform.core.ui" scope="TEST" />
     <orderEntry type="module" module-name="intellij.platform.testFramework" scope="TEST" />
