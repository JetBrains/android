--- conflicted
+++ resolved
@@ -153,11 +153,7 @@
   return when {
     type.javaPrimitive != null -> type.javaPrimitive!!.psiPrimitive == typeToMatch
     type.qualifiedName != null && typeToMatch is PsiClassReferenceType -> type.qualifiedName!!.resolveToPsiClass() == typeToMatch.resolve()
-<<<<<<< HEAD
-    // "%" matches any primitive type ("boolean", "int", etc, but not "void").
-=======
     // "%" matches any primitive type ("boolean", "int", etc., but not "void").
->>>>>>> 574fcae1
     type.anyPrimitiveType != null -> typeToMatch is PsiPrimitiveType && typeToMatch != PsiTypes.voidType()
     type.anyNotPrimitiveType != null -> typeToMatch is PsiClassReferenceType
     type.anyType != null -> true
