load("//tools/base/bazel:bazel.bzl", "iml_module")

# managed by go/iml_to_build
iml_module(
    name = "intellij.android.lang",
    # do not sort: must match IML order
    srcs = [
        "src",
        "gen",
        "resources",
    ],
    iml_files = ["intellij.android.lang.iml"],
<<<<<<< HEAD
    lint_baseline = "//tools/base/lint:studio-checks/empty_baseline.xml",
=======
    lint_baseline = "lint_baseline.xml",
>>>>>>> b5f40ffd
    visibility = ["//visibility:public"],
    # do not sort: must match IML order
    deps = [
        "//prebuilts/studio/intellij-sdk:studio-sdk",
        "//prebuilts/studio/intellij-sdk:studio-sdk-plugin-Kotlin",
        "//prebuilts/studio/intellij-sdk:studio-sdk-plugin-IntelliLang",
        "//tools/base/common:studio.android.sdktools.common[module]",
        "//tools/adt/idea/artwork:intellij.android.artwork[module]",
        "//tools/adt/idea/project-system:intellij.android.projectSystem[module]",
        "//tools/adt/idea/android-common:intellij.android.common[module]",
        "//tools/base/flags:studio.android.sdktools.flags[module]",
    ],
)

# managed by go/iml_to_build
iml_module(
    name = "intellij.android.lang.tests",
    iml_files = ["intellij.android.lang.tests.iml"],
    tags = [
        "no_test_windows",  # b/135665870
    ],
    test_class = "com.android.tools.idea.lang.AndroidLangTestSuite",
    test_data = glob(["testData/**"]) + [
        "//prebuilts/studio/sdk:platforms/latest",
        "//tools/adt/idea/android/annotations",
        "//tools/adt/idea/android/testData",
    ],
    test_srcs = ["testSrc"],
    visibility = ["//visibility:public"],
    runtime_deps = ["//tools/adt/idea/android-kotlin:intellij.android.kotlin.extensions"],
    # do not sort: must match IML order
    deps = [
        "//prebuilts/studio/intellij-sdk:studio-sdk",
        "//prebuilts/studio/intellij-sdk:studio-sdk-plugin-gradle",
        "//prebuilts/studio/intellij-sdk:studio-sdk-plugin-Kotlin",
        "//tools/adt/idea/android-lang:intellij.android.lang[module, test]",
        "//tools/base/testutils:studio.android.sdktools.testutils[module, test]",
        "//tools/adt/idea/.idea/libraries:truth[test]",
        "//tools/adt/idea/adt-testutils:intellij.android.adt.testutils[module, test]",
        "//tools/adt/idea/android-test-framework:intellij.android.testFramework[module, test]",
        "//tools/adt/idea/android-common:intellij.android.common[module, test]",
        "//tools/base/flags:studio.android.sdktools.flags[module, test]",
        "//tools/adt/idea/project-system:intellij.android.projectSystem[module]",
        "//tools/adt/idea/android:intellij.android.core[module]",
    ],
)<|MERGE_RESOLUTION|>--- conflicted
+++ resolved
@@ -10,11 +10,7 @@
         "resources",
     ],
     iml_files = ["intellij.android.lang.iml"],
-<<<<<<< HEAD
-    lint_baseline = "//tools/base/lint:studio-checks/empty_baseline.xml",
-=======
     lint_baseline = "lint_baseline.xml",
->>>>>>> b5f40ffd
     visibility = ["//visibility:public"],
     # do not sort: must match IML order
     deps = [
