<?xml version="1.0" encoding="UTF-8"?>
<module type="JAVA_MODULE" version="4">
  <component name="NewModuleRootManager" inherit-compiler-output="true">
    <exclude-output />
    <content url="file://$MODULE_DIR$/testSrc">
      <sourceFolder url="file://$MODULE_DIR$/testSrc" isTestSource="true" />
    </content>
    <orderEntry type="inheritedJdk" />
<<<<<<< HEAD
=======
    <orderEntry type="library" name="studio-sdk" level="project" />
    <orderEntry type="library" name="studio-plugin-com.intellij.java" level="project" />
    <orderEntry type="library" name="studio-plugin-com.intellij.gradle" level="project" />
    <orderEntry type="library" name="studio-plugin-org.jetbrains.kotlin" level="project" />
>>>>>>> 0d09370c
    <orderEntry type="sourceFolder" forTests="false" />
    <orderEntry type="library" name="kotlin-stdlib" level="project" />
    <orderEntry type="library" scope="TEST" name="Guava" level="project" />
    <orderEntry type="library" scope="TEST" name="JUnit4" level="project" />
    <orderEntry type="library" scope="TEST" name="jetbrains-annotations" level="project" />
    <orderEntry type="library" scope="TEST" name="truth" level="project" />
    <orderEntry type="library" scope="PROVIDED" name="kotlinc.kotlin-compiler-common" level="project" />
    <orderEntry type="module" module-name="intellij.android.core" />
    <orderEntry type="module" module-name="intellij.android.projectSystem" />
    <orderEntry type="module" module-name="android.sdktools.common" scope="TEST" />
    <orderEntry type="module" module-name="android.sdktools.flags" scope="TEST" />
    <orderEntry type="module" module-name="android.sdktools.testutils" scope="TEST" />
    <orderEntry type="module" module-name="intellij.android.adt.testutils" scope="TEST" />
<<<<<<< HEAD
    <orderEntry type="module" module-name="intellij.android.common" scope="TEST" />
    <orderEntry type="module" module-name="intellij.android.lang" scope="TEST" />
    <orderEntry type="module" module-name="intellij.android.projectSystem.gradle.models" scope="TEST" />
    <orderEntry type="module" module-name="intellij.android.testFramework" scope="TEST" />
    <orderEntry type="module" module-name="intellij.android.testutils" scope="TEST" />
    <orderEntry type="module" module-name="intellij.java.frontback.psi.impl" scope="TEST" />
    <orderEntry type="module" module-name="intellij.java.impl" scope="TEST" />
    <orderEntry type="module" module-name="intellij.java.psi" scope="TEST" />
    <orderEntry type="module" module-name="intellij.java.rt" scope="TEST" />
    <orderEntry type="module" module-name="intellij.java.testFramework" scope="TEST" />
    <orderEntry type="module" module-name="intellij.platform.analysis" scope="TEST" />
    <orderEntry type="module" module-name="intellij.platform.analysis.impl" scope="TEST" />
    <orderEntry type="module" module-name="intellij.platform.core" scope="TEST" />
    <orderEntry type="module" module-name="intellij.platform.core.impl" scope="TEST" />
    <orderEntry type="module" module-name="intellij.platform.core.ui" scope="TEST" />
    <orderEntry type="module" module-name="intellij.platform.editor" scope="TEST" />
    <orderEntry type="module" module-name="intellij.platform.extensions" scope="TEST" />
    <orderEntry type="module" module-name="intellij.platform.ide" scope="TEST" />
    <orderEntry type="module" module-name="intellij.platform.ide.core" scope="TEST" />
    <orderEntry type="module" module-name="intellij.platform.ide.core.impl" scope="TEST" />
    <orderEntry type="module" module-name="intellij.platform.ide.impl" scope="TEST" />
    <orderEntry type="module" module-name="intellij.platform.lang" scope="TEST" />
    <orderEntry type="module" module-name="intellij.platform.lang.impl" scope="TEST" />
    <orderEntry type="module" module-name="intellij.platform.projectModel" scope="TEST" />
    <orderEntry type="module" module-name="intellij.platform.projectModel.impl" scope="TEST" />
    <orderEntry type="module" module-name="intellij.platform.refactoring" scope="TEST" />
    <orderEntry type="module" module-name="intellij.platform.serviceContainer" scope="TEST" />
    <orderEntry type="module" module-name="intellij.platform.testFramework" scope="TEST" />
    <orderEntry type="module" module-name="intellij.platform.testFramework.common" scope="TEST" />
    <orderEntry type="module" module-name="intellij.platform.util" scope="TEST" />
    <orderEntry type="module" module-name="intellij.platform.util.base" scope="TEST" />
    <orderEntry type="module" module-name="intellij.platform.util.rt" scope="TEST" />
    <orderEntry type="module" module-name="kotlin.base.psi" scope="TEST" />
=======
    <orderEntry type="module" module-name="intellij.android.testFramework" scope="TEST" />
    <orderEntry type="module" module-name="intellij.android.common" scope="TEST" />
    <orderEntry type="module" module-name="android.sdktools.flags" scope="TEST" />
    <orderEntry type="module" module-name="intellij.android.projectSystem" />
    <orderEntry type="module" module-name="intellij.android.projectSystem.gradle.models" scope="TEST" />
    <orderEntry type="module" module-name="intellij.android.core" />
>>>>>>> 0d09370c
  </component>
</module><|MERGE_RESOLUTION|>--- conflicted
+++ resolved
@@ -5,28 +5,19 @@
     <content url="file://$MODULE_DIR$/testSrc">
       <sourceFolder url="file://$MODULE_DIR$/testSrc" isTestSource="true" />
     </content>
-    <orderEntry type="inheritedJdk" />
-<<<<<<< HEAD
-=======
-    <orderEntry type="library" name="studio-sdk" level="project" />
-    <orderEntry type="library" name="studio-plugin-com.intellij.java" level="project" />
-    <orderEntry type="library" name="studio-plugin-com.intellij.gradle" level="project" />
-    <orderEntry type="library" name="studio-plugin-org.jetbrains.kotlin" level="project" />
->>>>>>> 0d09370c
-    <orderEntry type="sourceFolder" forTests="false" />
+    <orderEntry type="library" name="studio-platform" level="project" />
+    <orderEntry type="library" scope="TEST" name="studio-test-platform" level="project" />
     <orderEntry type="library" name="kotlin-stdlib" level="project" />
     <orderEntry type="library" scope="TEST" name="Guava" level="project" />
     <orderEntry type="library" scope="TEST" name="JUnit4" level="project" />
     <orderEntry type="library" scope="TEST" name="jetbrains-annotations" level="project" />
     <orderEntry type="library" scope="TEST" name="truth" level="project" />
     <orderEntry type="library" scope="PROVIDED" name="kotlinc.kotlin-compiler-common" level="project" />
+    <orderEntry type="inheritedJdk" />
+    <orderEntry type="sourceFolder" forTests="false" />
     <orderEntry type="module" module-name="intellij.android.core" />
     <orderEntry type="module" module-name="intellij.android.projectSystem" />
-    <orderEntry type="module" module-name="android.sdktools.common" scope="TEST" />
-    <orderEntry type="module" module-name="android.sdktools.flags" scope="TEST" />
-    <orderEntry type="module" module-name="android.sdktools.testutils" scope="TEST" />
     <orderEntry type="module" module-name="intellij.android.adt.testutils" scope="TEST" />
-<<<<<<< HEAD
     <orderEntry type="module" module-name="intellij.android.common" scope="TEST" />
     <orderEntry type="module" module-name="intellij.android.lang" scope="TEST" />
     <orderEntry type="module" module-name="intellij.android.projectSystem.gradle.models" scope="TEST" />
@@ -60,13 +51,5 @@
     <orderEntry type="module" module-name="intellij.platform.util.base" scope="TEST" />
     <orderEntry type="module" module-name="intellij.platform.util.rt" scope="TEST" />
     <orderEntry type="module" module-name="kotlin.base.psi" scope="TEST" />
-=======
-    <orderEntry type="module" module-name="intellij.android.testFramework" scope="TEST" />
-    <orderEntry type="module" module-name="intellij.android.common" scope="TEST" />
-    <orderEntry type="module" module-name="android.sdktools.flags" scope="TEST" />
-    <orderEntry type="module" module-name="intellij.android.projectSystem" />
-    <orderEntry type="module" module-name="intellij.android.projectSystem.gradle.models" scope="TEST" />
-    <orderEntry type="module" module-name="intellij.android.core" />
->>>>>>> 0d09370c
   </component>
 </module>