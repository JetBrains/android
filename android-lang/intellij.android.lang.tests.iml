<?xml version="1.0" encoding="UTF-8"?>
<module type="JAVA_MODULE" version="4">
  <component name="NewModuleRootManager" inherit-compiler-output="true">
    <exclude-output />
    <content url="file://$MODULE_DIR$/testSrc">
      <sourceFolder url="file://$MODULE_DIR$/testSrc" isTestSource="true" />
    </content>
    <orderEntry type="inheritedJdk" />
    <orderEntry type="sourceFolder" forTests="false" />
    <orderEntry type="library" scope="PROVIDED" name="studio-platform" level="project" />
    <orderEntry type="library" scope="TEST" name="studio-test-platform" level="project" />
    <orderEntry type="library" name="kotlin-stdlib" level="project" />
    <orderEntry type="library" scope="TEST" name="Guava" level="project" />
    <orderEntry type="library" scope="TEST" name="JUnit4" level="project" />
    <orderEntry type="library" scope="TEST" name="jetbrains-annotations" level="project" />
    <orderEntry type="library" scope="TEST" name="truth" level="project" />
    <orderEntry type="library" scope="PROVIDED" name="kotlinc.kotlin-compiler-common" level="project" />
    <orderEntry type="module" module-name="intellij.android.core" />
    <orderEntry type="module" module-name="intellij.android.projectSystem" />
    <orderEntry type="module" module-name="intellij.android.adt.testutils" scope="TEST" />
    <orderEntry type="module" module-name="intellij.android.common" scope="TEST" />
    <orderEntry type="module" module-name="intellij.platform.jps.model" scope="TEST" />
    <orderEntry type="module" module-name="intellij.platform.usageView" scope="TEST" />
    <orderEntry type="module" module-name="intellij.android.lang" scope="TEST" />
    <orderEntry type="module" module-name="intellij.android.projectSystem.gradle.models" scope="TEST" />
<<<<<<< HEAD
    <orderEntry type="library" name="mockito-kotlin" level="project" scope="TEST" />
    <orderEntry type="library" name="mockito" level="project" scope="TEST" />
=======
    <orderEntry type="module" module-name="intellij.android.testFramework" scope="TEST" />
    <orderEntry type="module" module-name="intellij.android.testutils" scope="TEST" />
    <orderEntry type="module" module-name="intellij.java.frontback.psi.impl" scope="TEST" />
    <orderEntry type="module" module-name="intellij.java.impl" scope="TEST" />
    <orderEntry type="module" module-name="intellij.java.psi" scope="TEST" />
    <orderEntry type="module" module-name="intellij.java.rt" scope="TEST" />
    <orderEntry type="module" module-name="intellij.java.testFramework" scope="TEST" />
    <orderEntry type="module" module-name="intellij.platform.analysis" scope="TEST" />
    <orderEntry type="module" module-name="intellij.platform.analysis.impl" scope="TEST" />
    <orderEntry type="module" module-name="intellij.platform.core" scope="TEST" />
    <orderEntry type="module" module-name="intellij.platform.core.impl" scope="TEST" />
    <orderEntry type="module" module-name="intellij.platform.core.ui" scope="TEST" />
    <orderEntry type="module" module-name="intellij.platform.editor.ui" scope="TEST" />
    <orderEntry type="module" module-name="intellij.platform.extensions" scope="TEST" />
    <orderEntry type="module" module-name="intellij.platform.ide" scope="TEST" />
    <orderEntry type="module" module-name="intellij.platform.ide.core" scope="TEST" />
    <orderEntry type="module" module-name="intellij.platform.ide.core.impl" scope="TEST" />
    <orderEntry type="module" module-name="intellij.platform.ide.impl" scope="TEST" />
    <orderEntry type="module" module-name="intellij.platform.lang" scope="TEST" />
    <orderEntry type="module" module-name="intellij.platform.lang.impl" scope="TEST" />
    <orderEntry type="module" module-name="intellij.platform.projectModel" scope="TEST" />
    <orderEntry type="module" module-name="intellij.platform.projectModel.impl" scope="TEST" />
    <orderEntry type="module" module-name="intellij.platform.refactoring" scope="TEST" />
    <orderEntry type="module" module-name="intellij.platform.serviceContainer" scope="TEST" />
    <orderEntry type="module" module-name="intellij.platform.testFramework" scope="TEST" />
    <orderEntry type="module" module-name="intellij.platform.testFramework.common" scope="TEST" />
    <orderEntry type="module" module-name="intellij.platform.usageView.impl" scope="TEST" />
    <orderEntry type="module" module-name="intellij.platform.util" scope="TEST" />
    <orderEntry type="module" module-name="intellij.platform.util.base" scope="TEST" />
    <orderEntry type="module" module-name="intellij.platform.util.rt" scope="TEST" />
    <orderEntry type="module" module-name="kotlin.base.psi" scope="TEST" />
>>>>>>> c4f2349c
  </component>
</module><|MERGE_RESOLUTION|>--- conflicted
+++ resolved
@@ -23,10 +23,6 @@
     <orderEntry type="module" module-name="intellij.platform.usageView" scope="TEST" />
     <orderEntry type="module" module-name="intellij.android.lang" scope="TEST" />
     <orderEntry type="module" module-name="intellij.android.projectSystem.gradle.models" scope="TEST" />
-<<<<<<< HEAD
-    <orderEntry type="library" name="mockito-kotlin" level="project" scope="TEST" />
-    <orderEntry type="library" name="mockito" level="project" scope="TEST" />
-=======
     <orderEntry type="module" module-name="intellij.android.testFramework" scope="TEST" />
     <orderEntry type="module" module-name="intellij.android.testutils" scope="TEST" />
     <orderEntry type="module" module-name="intellij.java.frontback.psi.impl" scope="TEST" />
@@ -58,6 +54,7 @@
     <orderEntry type="module" module-name="intellij.platform.util.base" scope="TEST" />
     <orderEntry type="module" module-name="intellij.platform.util.rt" scope="TEST" />
     <orderEntry type="module" module-name="kotlin.base.psi" scope="TEST" />
->>>>>>> c4f2349c
+    <orderEntry type="library" scope="TEST" name="mockito-kotlin" level="project" />
+    <orderEntry type="library" scope="TEST" name="mockito" level="project" />
   </component>
 </module>