<?xml version="1.0" encoding="UTF-8"?>
<module type="JAVA_MODULE" version="4">
  <component name="NewModuleRootManager" inherit-compiler-output="true">
    <exclude-output />
    <content url="file://$MODULE_DIR$">
      <sourceFolder url="file://$MODULE_DIR$/resources" type="java-resource" />
      <sourceFolder url="file://$MODULE_DIR$/src" isTestSource="false" />
      <sourceFolder url="file://$MODULE_DIR$/testSrc" isTestSource="true" />
    </content>
    <orderEntry type="inheritedJdk" />
    <orderEntry type="sourceFolder" forTests="false" />
    <orderEntry type="library" name="Guava" level="project" />
    <orderEntry type="library" name="icu4j" level="project" />
    <orderEntry type="library" name="jetbrains-annotations" level="project" />
    <orderEntry type="library" name="kotlin-stdlib" level="project" />
    <orderEntry type="library" name="kotlinx-collections-immutable" level="project" />
    <orderEntry type="library" name="kotlinx-coroutines-core" level="project" />
    <orderEntry type="library" name="protobuf" level="project" />
    <orderEntry type="library" name="studio-analytics-proto" level="project" />
    <orderEntry type="library" scope="TEST" name="JUnit4" level="project" />
    <orderEntry type="library" scope="TEST" name="kotlinx-coroutines-test" level="project" />
    <orderEntry type="library" scope="TEST" name="mockito" level="project" />
    <orderEntry type="library" scope="TEST" name="truth" level="project" />
    <orderEntry type="module" module-name="android.sdktools.adblib" />
    <orderEntry type="module" module-name="android.sdktools.analytics-tracker" />
    <orderEntry type="module" module-name="android.sdktools.android-annotations" />
    <orderEntry type="module" module-name="android.sdktools.common" />
    <orderEntry type="module" module-name="android.sdktools.ddmlib" />
    <orderEntry type="module" module-name="android.sdktools.device-provisioner" />
    <orderEntry type="module" module-name="android.sdktools.flags" />
    <orderEntry type="module" module-name="android.sdktools.repository" />
    <orderEntry type="module" module-name="android.sdktools.sdklib" />
<<<<<<< HEAD
    <orderEntry type="module" module-name="intellij.android.adb" />
=======
    <orderEntry type="library" name="studio-sdk" level="project" />
    <orderEntry type="library" name="studio-plugin-com.intellij.java" level="project" />
>>>>>>> 0d09370c
    <orderEntry type="module" module-name="intellij.android.adt.ui" />
    <orderEntry type="module" module-name="intellij.android.artwork" />
    <orderEntry type="module" module-name="intellij.android.common" />
    <orderEntry type="module" module-name="intellij.android.core" />
    <orderEntry type="module" module-name="intellij.android.device-explorer" />
    <orderEntry type="module" module-name="intellij.android.device-file-explorer-toolwindow" />
    <orderEntry type="module" module-name="intellij.android.projectSystem" />
    <orderEntry type="module" module-name="intellij.android.wear-pairing" />
    <orderEntry type="module" module-name="intellij.android.wizard" />
    <orderEntry type="module" module-name="intellij.android.wizard.model" />
<<<<<<< HEAD
    <orderEntry type="module" module-name="intellij.platform.core" />
    <orderEntry type="module" module-name="intellij.platform.core.ui" />
    <orderEntry type="module" module-name="intellij.platform.editor" />
    <orderEntry type="module" module-name="intellij.platform.extensions" />
    <orderEntry type="module" module-name="intellij.platform.ide" />
    <orderEntry type="module" module-name="intellij.platform.ide.core" />
    <orderEntry type="module" module-name="intellij.platform.ide.impl" />
    <orderEntry type="module" module-name="intellij.platform.projectModel" />
    <orderEntry type="module" module-name="intellij.platform.util" />
    <orderEntry type="module" module-name="intellij.platform.util.jdom" />
    <orderEntry type="module" module-name="intellij.platform.util.ui" />
    <orderEntry type="module" module-name="android.sdktools.analytics-testing" scope="TEST" />
    <orderEntry type="module" module-name="android.sdktools.fakeadbserver" scope="TEST" />
    <orderEntry type="module" module-name="android.sdktools.testutils" scope="TEST" />
    <orderEntry type="module" module-name="intellij.android.adt.testutils" scope="TEST" />
    <orderEntry type="module" module-name="intellij.android.testFramework" scope="TEST" />
    <orderEntry type="module" module-name="intellij.platform.testFramework" scope="TEST" />
=======
    <orderEntry type="module" module-name="intellij.android.wear-pairing" />
    <orderEntry type="module" module-name="android.sdktools.adblib" />
    <orderEntry type="module" module-name="android.sdktools.device-provisioner" />
    <orderEntry type="module" module-name="intellij.android.device-explorer" />
    <orderEntry type="library" scope="TEST" name="intellij-test-framework" level="project" />
    <orderEntry type="library" scope="TEST" name="truth" level="project" />
    <orderEntry type="module" module-name="android.sdktools.testutils" scope="TEST" />
    <orderEntry type="module" module-name="intellij.android.adt.testutils" scope="TEST" />
    <orderEntry type="library" scope="TEST" name="mockito" level="project" />
    <orderEntry type="module" module-name="intellij.android.testFramework" scope="TEST" />
    <orderEntry type="library" scope="TEST" name="jetbrains.kotlinx.coroutines.test" level="project" />
    <orderEntry type="module" module-name="android.sdktools.fakeadbserver" scope="TEST" />
    <orderEntry type="module" module-name="android.sdktools.analytics-testing" scope="TEST" />
>>>>>>> 0d09370c
  </component>
</module><|MERGE_RESOLUTION|>--- conflicted
+++ resolved
@@ -7,35 +7,21 @@
       <sourceFolder url="file://$MODULE_DIR$/src" isTestSource="false" />
       <sourceFolder url="file://$MODULE_DIR$/testSrc" isTestSource="true" />
     </content>
-    <orderEntry type="inheritedJdk" />
-    <orderEntry type="sourceFolder" forTests="false" />
-    <orderEntry type="library" name="Guava" level="project" />
-    <orderEntry type="library" name="icu4j" level="project" />
+    <orderEntry type="library" name="studio-platform" level="project" />
+    <orderEntry type="library" scope="TEST" name="studio-test-platform" level="project" />
     <orderEntry type="library" name="jetbrains-annotations" level="project" />
     <orderEntry type="library" name="kotlin-stdlib" level="project" />
     <orderEntry type="library" name="kotlinx-collections-immutable" level="project" />
     <orderEntry type="library" name="kotlinx-coroutines-core" level="project" />
     <orderEntry type="library" name="protobuf" level="project" />
-    <orderEntry type="library" name="studio-analytics-proto" level="project" />
     <orderEntry type="library" scope="TEST" name="JUnit4" level="project" />
     <orderEntry type="library" scope="TEST" name="kotlinx-coroutines-test" level="project" />
     <orderEntry type="library" scope="TEST" name="mockito" level="project" />
     <orderEntry type="library" scope="TEST" name="truth" level="project" />
-    <orderEntry type="module" module-name="android.sdktools.adblib" />
-    <orderEntry type="module" module-name="android.sdktools.analytics-tracker" />
-    <orderEntry type="module" module-name="android.sdktools.android-annotations" />
-    <orderEntry type="module" module-name="android.sdktools.common" />
-    <orderEntry type="module" module-name="android.sdktools.ddmlib" />
-    <orderEntry type="module" module-name="android.sdktools.device-provisioner" />
-    <orderEntry type="module" module-name="android.sdktools.flags" />
-    <orderEntry type="module" module-name="android.sdktools.repository" />
-    <orderEntry type="module" module-name="android.sdktools.sdklib" />
-<<<<<<< HEAD
-    <orderEntry type="module" module-name="intellij.android.adb" />
-=======
-    <orderEntry type="library" name="studio-sdk" level="project" />
-    <orderEntry type="library" name="studio-plugin-com.intellij.java" level="project" />
->>>>>>> 0d09370c
+    <orderEntry type="library" name="Guava" level="project" />
+    <orderEntry type="library" name="icu4j" level="project" />
+    <orderEntry type="inheritedJdk" />
+    <orderEntry type="sourceFolder" forTests="false" />
     <orderEntry type="module" module-name="intellij.android.adt.ui" />
     <orderEntry type="module" module-name="intellij.android.artwork" />
     <orderEntry type="module" module-name="intellij.android.common" />
@@ -46,7 +32,6 @@
     <orderEntry type="module" module-name="intellij.android.wear-pairing" />
     <orderEntry type="module" module-name="intellij.android.wizard" />
     <orderEntry type="module" module-name="intellij.android.wizard.model" />
-<<<<<<< HEAD
     <orderEntry type="module" module-name="intellij.platform.core" />
     <orderEntry type="module" module-name="intellij.platform.core.ui" />
     <orderEntry type="module" module-name="intellij.platform.editor" />
@@ -58,26 +43,9 @@
     <orderEntry type="module" module-name="intellij.platform.util" />
     <orderEntry type="module" module-name="intellij.platform.util.jdom" />
     <orderEntry type="module" module-name="intellij.platform.util.ui" />
-    <orderEntry type="module" module-name="android.sdktools.analytics-testing" scope="TEST" />
-    <orderEntry type="module" module-name="android.sdktools.fakeadbserver" scope="TEST" />
-    <orderEntry type="module" module-name="android.sdktools.testutils" scope="TEST" />
     <orderEntry type="module" module-name="intellij.android.adt.testutils" scope="TEST" />
     <orderEntry type="module" module-name="intellij.android.testFramework" scope="TEST" />
     <orderEntry type="module" module-name="intellij.platform.testFramework" scope="TEST" />
-=======
-    <orderEntry type="module" module-name="intellij.android.wear-pairing" />
-    <orderEntry type="module" module-name="android.sdktools.adblib" />
-    <orderEntry type="module" module-name="android.sdktools.device-provisioner" />
-    <orderEntry type="module" module-name="intellij.android.device-explorer" />
-    <orderEntry type="library" scope="TEST" name="intellij-test-framework" level="project" />
-    <orderEntry type="library" scope="TEST" name="truth" level="project" />
-    <orderEntry type="module" module-name="android.sdktools.testutils" scope="TEST" />
-    <orderEntry type="module" module-name="intellij.android.adt.testutils" scope="TEST" />
-    <orderEntry type="library" scope="TEST" name="mockito" level="project" />
-    <orderEntry type="module" module-name="intellij.android.testFramework" scope="TEST" />
-    <orderEntry type="library" scope="TEST" name="jetbrains.kotlinx.coroutines.test" level="project" />
-    <orderEntry type="module" module-name="android.sdktools.fakeadbserver" scope="TEST" />
-    <orderEntry type="module" module-name="android.sdktools.analytics-testing" scope="TEST" />
->>>>>>> 0d09370c
+    <orderEntry type="module" module-name="intellij.android.adb" />
   </component>
 </module>