<?xml version="1.0" encoding="UTF-8"?>
<module type="JAVA_MODULE" version="4">
  <component name="NewModuleRootManager" inherit-compiler-output="true">
    <exclude-output />
    <content url="file://$MODULE_DIR$">
      <sourceFolder url="file://$MODULE_DIR$/resources" type="java-resource" />
      <sourceFolder url="file://$MODULE_DIR$/src" isTestSource="false" />
      <sourceFolder url="file://$MODULE_DIR$/testSrc" isTestSource="true" />
    </content>
    <orderEntry type="library" scope="PROVIDED" name="studio-platform" level="project" />
    <orderEntry type="library" scope="TEST" name="studio-test-platform" level="project" />
    <orderEntry type="library" name="jetbrains-annotations" level="project" />
    <orderEntry type="library" name="kotlin-stdlib" level="project" />
    <orderEntry type="library" name="kotlinx-collections-immutable" level="project" />
    <orderEntry type="library" name="kotlinx-coroutines-core" level="project" />
    <orderEntry type="library" name="protobuf" level="project" />
    <orderEntry type="library" scope="TEST" name="JUnit4" level="project" />
    <orderEntry type="library" scope="TEST" name="kotlinx-coroutines-test" level="project" />
    <orderEntry type="library" scope="TEST" name="mockito" level="project" />
    <orderEntry type="library" scope="TEST" name="truth" level="project" />
    <orderEntry type="library" name="Guava" level="project" />
    <orderEntry type="library" name="icu4j" level="project" />
    <orderEntry type="inheritedJdk" />
    <orderEntry type="sourceFolder" forTests="false" />
    <orderEntry type="module" module-name="intellij.android.adt.ui" />
    <orderEntry type="module" module-name="intellij.android.artwork" />
    <orderEntry type="module" module-name="intellij.android.common" />
    <orderEntry type="module" module-name="intellij.android.core" />
    <orderEntry type="module" module-name="intellij.android.device-explorer" />
    <orderEntry type="module" module-name="intellij.android.projectSystem" />
    <orderEntry type="module" module-name="intellij.android.wear-pairing" />
    <orderEntry type="module" module-name="intellij.android.wizard" />
    <orderEntry type="module" module-name="intellij.android.wizard.model" />
    <orderEntry type="module" module-name="intellij.platform.core" />
    <orderEntry type="module" module-name="intellij.platform.core.ui" />
    <orderEntry type="module" module-name="intellij.platform.editor" />
    <orderEntry type="module" module-name="intellij.platform.extensions" />
    <orderEntry type="module" module-name="intellij.platform.ide" />
    <orderEntry type="module" module-name="intellij.platform.ide.core" />
    <orderEntry type="module" module-name="intellij.platform.ide.impl" />
    <orderEntry type="module" module-name="intellij.platform.projectModel" />
    <orderEntry type="module" module-name="intellij.platform.util" />
    <orderEntry type="module" module-name="intellij.platform.util.jdom" />
    <orderEntry type="module" module-name="intellij.platform.util.ui" />
    <orderEntry type="module" module-name="intellij.android.adt.testutils" scope="TEST" />
    <orderEntry type="module" module-name="intellij.android.testFramework" scope="TEST" />
<<<<<<< HEAD
    <orderEntry type="module" module-name="intellij.platform.testFramework" scope="TEST" />
    <orderEntry type="module" module-name="intellij.android.adb" />
=======
    <orderEntry type="library" scope="TEST" name="jetbrains.kotlinx.coroutines.test" level="project" />
    <orderEntry type="module" module-name="android.sdktools.fakeadbserver" scope="TEST" />
    <orderEntry type="module" module-name="android.sdktools.analytics-testing" scope="TEST" />
    <orderEntry type="module" module-name="intellij.android.avd" />
>>>>>>> 03a9668f
  </component>
</module><|MERGE_RESOLUTION|>--- conflicted
+++ resolved
@@ -44,14 +44,8 @@
     <orderEntry type="module" module-name="intellij.platform.util.ui" />
     <orderEntry type="module" module-name="intellij.android.adt.testutils" scope="TEST" />
     <orderEntry type="module" module-name="intellij.android.testFramework" scope="TEST" />
-<<<<<<< HEAD
     <orderEntry type="module" module-name="intellij.platform.testFramework" scope="TEST" />
     <orderEntry type="module" module-name="intellij.android.adb" />
-=======
-    <orderEntry type="library" scope="TEST" name="jetbrains.kotlinx.coroutines.test" level="project" />
-    <orderEntry type="module" module-name="android.sdktools.fakeadbserver" scope="TEST" />
-    <orderEntry type="module" module-name="android.sdktools.analytics-testing" scope="TEST" />
     <orderEntry type="module" module-name="intellij.android.avd" />
->>>>>>> 03a9668f
   </component>
 </module>