<?xml version="1.0" encoding="UTF-8"?>
<module type="JAVA_MODULE" version="4">
  <component name="NewModuleRootManager" inherit-compiler-output="true">
    <exclude-output />
    <content url="file://$MODULE_DIR$">
      <sourceFolder url="file://$MODULE_DIR$/resources" type="java-resource" />
      <sourceFolder url="file://$MODULE_DIR$/src" isTestSource="false" />
      <sourceFolder url="file://$MODULE_DIR$/testSrc" isTestSource="true" />
    </content>
    <orderEntry type="library" scope="PROVIDED" name="studio-platform" level="project" />
    <orderEntry type="library" scope="TEST" name="studio-test-platform" level="project" />
    <orderEntry type="library" name="jetbrains-annotations" level="project" />
    <orderEntry type="library" name="kotlin-stdlib" level="project" />
    <orderEntry type="library" name="kotlinx-collections-immutable" level="project" />
    <orderEntry type="library" name="kotlinx-coroutines-core" level="project" />
    <orderEntry type="library" name="protobuf" level="project" />
    <orderEntry type="library" scope="TEST" name="JUnit4" level="project" />
    <orderEntry type="library" scope="TEST" name="kotlinx-coroutines-test" level="project" />
    <orderEntry type="library" scope="TEST" name="mockito" level="project" />
    <orderEntry type="library" scope="TEST" name="truth" level="project" />
    <orderEntry type="library" name="Guava" level="project" />
    <orderEntry type="library" name="icu4j" level="project" />
    <orderEntry type="inheritedJdk" />
    <orderEntry type="sourceFolder" forTests="false" />
    <orderEntry type="module" module-name="intellij.android.adt.ui" />
    <orderEntry type="module" module-name="intellij.android.artwork" />
    <orderEntry type="module" module-name="intellij.android.common" />
    <orderEntry type="module" module-name="intellij.android.core" />
    <orderEntry type="module" module-name="intellij.android.device-explorer" />
    <orderEntry type="module" module-name="intellij.android.projectSystem" />
    <orderEntry type="module" module-name="intellij.android.wear-pairing" />
    <orderEntry type="module" module-name="intellij.android.wizard" />
    <orderEntry type="module" module-name="intellij.android.wizard.model" />
<<<<<<< HEAD
    <orderEntry type="module" module-name="intellij.platform.core" />
    <orderEntry type="module" module-name="intellij.platform.core.ui" />
    <orderEntry type="module" module-name="intellij.platform.editor.ui" />
    <orderEntry type="module" module-name="intellij.platform.extensions" />
    <orderEntry type="module" module-name="intellij.platform.ide" />
    <orderEntry type="module" module-name="intellij.platform.ide.core" />
    <orderEntry type="module" module-name="intellij.platform.ide.impl" />
    <orderEntry type="module" module-name="intellij.platform.projectModel" />
    <orderEntry type="module" module-name="intellij.platform.util" />
    <orderEntry type="module" module-name="intellij.platform.util.jdom" />
    <orderEntry type="module" module-name="intellij.platform.util.ui" />
=======
    <orderEntry type="module" module-name="intellij.android.wear-pairing" />
    <orderEntry type="module" module-name="android.sdktools.adblib" />
    <orderEntry type="module" module-name="android.sdktools.device-provisioner" />
    <orderEntry type="module" module-name="intellij.android.device-explorer" />
    <orderEntry type="library" scope="TEST" name="junit4" level="project" />
    <orderEntry type="library" scope="TEST" name="intellij-test-framework" level="project" />
    <orderEntry type="library" scope="TEST" name="truth" level="project" />
    <orderEntry type="module" module-name="android.sdktools.testutils" scope="TEST" />
>>>>>>> 8b7d83e8
    <orderEntry type="module" module-name="intellij.android.adt.testutils" scope="TEST" />
    <orderEntry type="module" module-name="intellij.android.testFramework" scope="TEST" />
<<<<<<< HEAD
    <orderEntry type="module" module-name="intellij.platform.testFramework" scope="TEST" />
    <orderEntry type="module" module-name="intellij.android.adb" />
    <orderEntry type="module" module-name="intellij.android.avd" />
    <orderEntry type="module" module-name="intellij.android.device" />
=======
    <orderEntry type="library" scope="TEST" name="jetbrains.kotlinx.coroutines.test" level="project" />
    <orderEntry type="module" module-name="android.sdktools.fakeadbserver" scope="TEST" />
    <orderEntry type="module" module-name="android.sdktools.analytics-testing" scope="TEST" />
    <orderEntry type="module" module-name="intellij.android.avd" />
    <orderEntry type="module" module-name="intellij.android.device" />
    <orderEntry type="library" scope="TEST" name="mockito-kotlin" level="project" />
>>>>>>> 8b7d83e8
  </component>
</module><|MERGE_RESOLUTION|>--- conflicted
+++ resolved
@@ -14,9 +14,11 @@
     <orderEntry type="library" name="kotlinx-collections-immutable" level="project" />
     <orderEntry type="library" name="kotlinx-coroutines-core" level="project" />
     <orderEntry type="library" name="protobuf" level="project" />
+    <orderEntry type="library" name="swingx" level="project" />
     <orderEntry type="library" scope="TEST" name="JUnit4" level="project" />
     <orderEntry type="library" scope="TEST" name="kotlinx-coroutines-test" level="project" />
     <orderEntry type="library" scope="TEST" name="mockito" level="project" />
+    <orderEntry type="library" scope="TEST" name="mockito-kotlin" level="project" />
     <orderEntry type="library" scope="TEST" name="truth" level="project" />
     <orderEntry type="library" name="Guava" level="project" />
     <orderEntry type="library" name="icu4j" level="project" />
@@ -31,9 +33,9 @@
     <orderEntry type="module" module-name="intellij.android.wear-pairing" />
     <orderEntry type="module" module-name="intellij.android.wizard" />
     <orderEntry type="module" module-name="intellij.android.wizard.model" />
-<<<<<<< HEAD
     <orderEntry type="module" module-name="intellij.platform.core" />
     <orderEntry type="module" module-name="intellij.platform.core.ui" />
+    <orderEntry type="module" module-name="intellij.platform.editor" />
     <orderEntry type="module" module-name="intellij.platform.editor.ui" />
     <orderEntry type="module" module-name="intellij.platform.extensions" />
     <orderEntry type="module" module-name="intellij.platform.ide" />
@@ -43,30 +45,12 @@
     <orderEntry type="module" module-name="intellij.platform.util" />
     <orderEntry type="module" module-name="intellij.platform.util.jdom" />
     <orderEntry type="module" module-name="intellij.platform.util.ui" />
-=======
-    <orderEntry type="module" module-name="intellij.android.wear-pairing" />
-    <orderEntry type="module" module-name="android.sdktools.adblib" />
-    <orderEntry type="module" module-name="android.sdktools.device-provisioner" />
-    <orderEntry type="module" module-name="intellij.android.device-explorer" />
-    <orderEntry type="library" scope="TEST" name="junit4" level="project" />
-    <orderEntry type="library" scope="TEST" name="intellij-test-framework" level="project" />
-    <orderEntry type="library" scope="TEST" name="truth" level="project" />
-    <orderEntry type="module" module-name="android.sdktools.testutils" scope="TEST" />
->>>>>>> 8b7d83e8
     <orderEntry type="module" module-name="intellij.android.adt.testutils" scope="TEST" />
     <orderEntry type="module" module-name="intellij.android.testFramework" scope="TEST" />
-<<<<<<< HEAD
     <orderEntry type="module" module-name="intellij.platform.testFramework" scope="TEST" />
     <orderEntry type="module" module-name="intellij.android.adb" />
     <orderEntry type="module" module-name="intellij.android.avd" />
     <orderEntry type="module" module-name="intellij.android.device" />
-=======
-    <orderEntry type="library" scope="TEST" name="jetbrains.kotlinx.coroutines.test" level="project" />
-    <orderEntry type="module" module-name="android.sdktools.fakeadbserver" scope="TEST" />
-    <orderEntry type="module" module-name="android.sdktools.analytics-testing" scope="TEST" />
-    <orderEntry type="module" module-name="intellij.android.avd" />
-    <orderEntry type="module" module-name="intellij.android.device" />
-    <orderEntry type="library" scope="TEST" name="mockito-kotlin" level="project" />
->>>>>>> 8b7d83e8
+    <orderEntry type="module" module-name="intellij.platform.analysis" scope="TEST" />
   </component>
 </module>