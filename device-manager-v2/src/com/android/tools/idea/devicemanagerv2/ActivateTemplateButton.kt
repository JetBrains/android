/*
 * Copyright (C) 2023 The Android Open Source Project
 *
 * Licensed under the Apache License, Version 2.0 (the "License");
 * you may not use this file except in compliance with the License.
 * You may obtain a copy of the License at
 *
 *      http://www.apache.org/licenses/LICENSE-2.0
 *
 * Unless required by applicable law or agreed to in writing, software
 * distributed under the License is distributed on an "AS IS" BASIS,
 * WITHOUT WARRANTIES OR CONDITIONS OF ANY KIND, either express or implied.
 * See the License for the specific language governing permissions and
 * limitations under the License.
 */
package com.android.tools.idea.devicemanagerv2

import com.android.sdklib.deviceprovisioner.DeviceTemplate
import com.android.tools.adtui.categorytable.IconButton
import com.android.tools.idea.concurrency.AndroidDispatchers
import com.android.tools.idea.deviceprovisioner.launchCatchingDeviceActionException
import icons.StudioIcons
import kotlinx.coroutines.CoroutineScope
import kotlinx.coroutines.launch

internal class ActivateTemplateButton(scope: CoroutineScope, private val template: DeviceTemplate) :
  IconButton(StudioIcons.Avd.RUN) {

  init {
    addActionListener {
      template.launchCatchingDeviceActionException(
        scope,
<<<<<<< HEAD
        projectFromComponentContext(this@ActivateTemplateButton)
=======
        projectFromComponentContext(this@ActivateTemplateButton),
>>>>>>> 0d09370c
      ) {
        activationAction.activate()
      }
    }

    scope.launch(AndroidDispatchers.uiThread) { trackActionPresentation(template.activationAction) }
  }
}<|MERGE_RESOLUTION|>--- conflicted
+++ resolved
@@ -30,11 +30,7 @@
     addActionListener {
       template.launchCatchingDeviceActionException(
         scope,
-<<<<<<< HEAD
-        projectFromComponentContext(this@ActivateTemplateButton)
-=======
         projectFromComponentContext(this@ActivateTemplateButton),
->>>>>>> 0d09370c
       ) {
         activationAction.activate()
       }
