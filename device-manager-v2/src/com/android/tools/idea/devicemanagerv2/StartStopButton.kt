--- conflicted
+++ resolved
@@ -50,13 +50,6 @@
     addActionListener {
       val project = projectFromComponentContext(this@StartStopButton)
       when (baseIcon) {
-<<<<<<< HEAD
-        activationPresentation.value.icon -> handle.scope.launch { activationAction.activate() }
-        deactivationPresentation.value.icon ->
-          handle.scope.launch { deactivationAction.deactivate() }
-        repairPresentation?.value?.icon -> {
-          handle.scope.launch { repairDeviceAction?.repair() }
-=======
         activationPresentation.value.icon ->
           handle.scope.launch {
             if (handle.state.properties.isVirtual == true) {
@@ -81,7 +74,6 @@
               repairDeviceAction?.repair()
             }
           }
->>>>>>> 574fcae1
         }
         else -> {}
       }
