--- conflicted
+++ resolved
@@ -25,10 +25,6 @@
 import com.intellij.ui.components.JBPanel
 import com.intellij.util.ui.JBUI
 import icons.StudioIcons
-<<<<<<< HEAD
-import org.jetbrains.annotations.VisibleForTesting
-=======
->>>>>>> 0d09370c
 import java.awt.Color
 import java.time.ZoneId
 import java.time.format.DateTimeFormatter
@@ -36,6 +32,7 @@
 import javax.swing.GroupLayout
 import javax.swing.LayoutStyle.ComponentPlacement
 import kotlin.math.min
+import org.jetbrains.annotations.VisibleForTesting
 
 /**
  * A panel that renders the name of the device, along with its wear pairing status and a second line
@@ -96,7 +93,6 @@
           else -> StudioIcons.LayoutEditor.Toolbar.INSERT_HORIZ_CHAIN
         }
     }
-<<<<<<< HEAD
 
     fun PairingStatus.pairingStatusString() =
       when (state) {
@@ -106,17 +102,6 @@
           message("wear.assistant.device.list.accessible.description.status.paired", displayName)
       }
 
-=======
-
-    fun PairingStatus.pairingStatusString() =
-      when (state) {
-        PairingState.CONNECTED ->
-          message("wear.assistant.device.list.accessible.description.status.connected", displayName)
-        else ->
-          message("wear.assistant.device.list.accessible.description.status.paired", displayName)
-      }
-
->>>>>>> 0d09370c
     pairedLabel.accessibleContext.accessibleDescription =
       when {
         pairList.isEmpty() -> null
