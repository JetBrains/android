--- conflicted
+++ resolved
@@ -40,12 +40,8 @@
       DeviceManagerEvent.EventKind.VIRTUAL_EDIT_ACTION
     )
 
-<<<<<<< HEAD
-    handle.launchCatchingDeviceActionException { handle.editAction?.edit() }
-=======
     handle.launchCatchingDeviceActionException {
       handle.editAction?.edit(e.componentToRestoreFocusTo())
     }
->>>>>>> 8b7d83e8
   }
 }