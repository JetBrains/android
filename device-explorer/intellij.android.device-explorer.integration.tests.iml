<?xml version="1.0" encoding="UTF-8"?>
<module type="JAVA_MODULE" version="4">
  <component name="NewModuleRootManager" inherit-compiler-output="true">
    <exclude-output />
    <content url="file://$MODULE_DIR$/integration">
      <sourceFolder url="file://$MODULE_DIR$/integration" isTestSource="true" />
    </content>
    <orderEntry type="library" scope="PROVIDED" name="studio-platform" level="project" />
    <orderEntry type="library" scope="TEST" name="studio-test-platform" level="project" />
    <orderEntry type="library" name="kotlin-stdlib" level="project" />
    <orderEntry type="library" scope="TEST" name="JUnit4" level="project" />
    <orderEntry type="library" scope="TEST" name="truth" level="project" />
    <orderEntry type="inheritedJdk" />
    <orderEntry type="sourceFolder" forTests="false" />
<<<<<<< HEAD
    <orderEntry type="module" module-name="intellij.android.as-driver.utils" scope="TEST" />
=======
    <orderEntry type="library" scope="TEST" name="junit4" level="project" />
>>>>>>> 8b7d83e8
    <orderEntry type="module" module-name="intellij.android.device-explorer" scope="TEST" />
  </component>
</module><|MERGE_RESOLUTION|>--- conflicted
+++ resolved
@@ -5,18 +5,15 @@
     <content url="file://$MODULE_DIR$/integration">
       <sourceFolder url="file://$MODULE_DIR$/integration" isTestSource="true" />
     </content>
+    <orderEntry type="inheritedJdk" />
+    <orderEntry type="sourceFolder" forTests="false" />
     <orderEntry type="library" scope="PROVIDED" name="studio-platform" level="project" />
     <orderEntry type="library" scope="TEST" name="studio-test-platform" level="project" />
-    <orderEntry type="library" name="kotlin-stdlib" level="project" />
+    <orderEntry type="library" scope="TEST" name="kotlin-stdlib" level="project" />
+    <orderEntry type="library" scope="TEST" name="mockito-kotlin" level="project" />
     <orderEntry type="library" scope="TEST" name="JUnit4" level="project" />
     <orderEntry type="library" scope="TEST" name="truth" level="project" />
-    <orderEntry type="inheritedJdk" />
-    <orderEntry type="sourceFolder" forTests="false" />
-<<<<<<< HEAD
     <orderEntry type="module" module-name="intellij.android.as-driver.utils" scope="TEST" />
-=======
-    <orderEntry type="library" scope="TEST" name="junit4" level="project" />
->>>>>>> 8b7d83e8
     <orderEntry type="module" module-name="intellij.android.device-explorer" scope="TEST" />
   </component>
 </module>