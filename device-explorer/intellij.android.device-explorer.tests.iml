<?xml version="1.0" encoding="UTF-8"?>
<module type="JAVA_MODULE" version="4">
  <component name="NewModuleRootManager" inherit-compiler-output="true">
    <exclude-output />
    <content url="file://$MODULE_DIR$/testSrc">
      <sourceFolder url="file://$MODULE_DIR$/testSrc" isTestSource="true" />
    </content>
    <orderEntry type="inheritedJdk" />
    <orderEntry type="sourceFolder" forTests="false" />
<<<<<<< HEAD
    <orderEntry type="module" module-name="intellij.android.device-explorer-common" scope="TEST" />
=======
    <orderEntry type="module" module-name="intellij.android.device-explorer-common" scope="TEST"/>
>>>>>>> 574fcae1
    <orderEntry type="module" module-name="intellij.android.device-explorer" scope="TEST" />
    <orderEntry type="module" module-name="android.sdktools.testutils" scope="TEST" />
    <orderEntry type="module" module-name="intellij.android.adt.testutils" scope="TEST" />
    <orderEntry type="module" module-name="intellij.android.testFramework" scope="TEST" />
    <orderEntry type="module" module-name="android.sdktools.fakeadbserver" scope="TEST" />
    <orderEntry type="module" module-name="android.sdktools.adblib" scope="TEST" />
    <orderEntry type="library" scope="TEST" name="truth" level="project" />
    <orderEntry type="module" module-name="intellij.android.common" scope="TEST" />
    <orderEntry type="module" module-name="android.sdktools.device-provisioner" scope="TEST" />
    <orderEntry type="library" name="kotlin-stdlib" level="project" />
    <orderEntry type="library" scope="TEST" name="JUnit4" level="project" />
    <orderEntry type="module" module-name="intellij.platform.ide" scope="TEST" />
    <orderEntry type="module" module-name="intellij.platform.core" scope="TEST" />
    <orderEntry type="module" module-name="intellij.platform.extensions" scope="TEST" />
    <orderEntry type="module" module-name="intellij.platform.util" scope="TEST" />
    <orderEntry type="module" module-name="intellij.platform.testFramework" scope="TEST" />
    <orderEntry type="library" scope="TEST" name="Guava" level="project" />
  </component>
</module><|MERGE_RESOLUTION|>--- conflicted
+++ resolved
@@ -7,27 +7,24 @@
     </content>
     <orderEntry type="inheritedJdk" />
     <orderEntry type="sourceFolder" forTests="false" />
-<<<<<<< HEAD
-    <orderEntry type="module" module-name="intellij.android.device-explorer-common" scope="TEST" />
-=======
-    <orderEntry type="module" module-name="intellij.android.device-explorer-common" scope="TEST"/>
->>>>>>> 574fcae1
-    <orderEntry type="module" module-name="intellij.android.device-explorer" scope="TEST" />
+    <orderEntry type="library" name="kotlin-stdlib" level="project" />
+    <orderEntry type="library" scope="TEST" name="Guava" level="project" />
+    <orderEntry type="library" scope="TEST" name="JUnit4" level="project" />
+    <orderEntry type="library" scope="TEST" name="kotlinx-coroutines-core" level="project" />
+    <orderEntry type="library" scope="TEST" name="truth" level="project" />
+    <orderEntry type="module" module-name="android.sdktools.adblib" scope="TEST" />
+    <orderEntry type="module" module-name="android.sdktools.device-provisioner" scope="TEST" />
+    <orderEntry type="module" module-name="android.sdktools.fakeadbserver" scope="TEST" />
     <orderEntry type="module" module-name="android.sdktools.testutils" scope="TEST" />
     <orderEntry type="module" module-name="intellij.android.adt.testutils" scope="TEST" />
+    <orderEntry type="module" module-name="intellij.android.common" scope="TEST" />
+    <orderEntry type="module" module-name="intellij.android.device-explorer" scope="TEST" />
+    <orderEntry type="module" module-name="intellij.android.device-explorer-common" scope="TEST" />
     <orderEntry type="module" module-name="intellij.android.testFramework" scope="TEST" />
-    <orderEntry type="module" module-name="android.sdktools.fakeadbserver" scope="TEST" />
-    <orderEntry type="module" module-name="android.sdktools.adblib" scope="TEST" />
-    <orderEntry type="library" scope="TEST" name="truth" level="project" />
-    <orderEntry type="module" module-name="intellij.android.common" scope="TEST" />
-    <orderEntry type="module" module-name="android.sdktools.device-provisioner" scope="TEST" />
-    <orderEntry type="library" name="kotlin-stdlib" level="project" />
-    <orderEntry type="library" scope="TEST" name="JUnit4" level="project" />
-    <orderEntry type="module" module-name="intellij.platform.ide" scope="TEST" />
     <orderEntry type="module" module-name="intellij.platform.core" scope="TEST" />
     <orderEntry type="module" module-name="intellij.platform.extensions" scope="TEST" />
+    <orderEntry type="module" module-name="intellij.platform.ide" scope="TEST" />
+    <orderEntry type="module" module-name="intellij.platform.testFramework" scope="TEST" />
     <orderEntry type="module" module-name="intellij.platform.util" scope="TEST" />
-    <orderEntry type="module" module-name="intellij.platform.testFramework" scope="TEST" />
-    <orderEntry type="library" scope="TEST" name="Guava" level="project" />
   </component>
 </module>