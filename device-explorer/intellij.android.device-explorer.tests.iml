<?xml version="1.0" encoding="UTF-8"?>
<module type="JAVA_MODULE" version="4">
  <component name="NewModuleRootManager" inherit-compiler-output="true">
    <exclude-output />
    <content url="file://$MODULE_DIR$/testSrc">
      <sourceFolder url="file://$MODULE_DIR$/testSrc" isTestSource="true" />
    </content>
    <orderEntry type="library" scope="PROVIDED" name="studio-platform" level="project" />
    <orderEntry type="library" scope="TEST" name="studio-test-platform" level="project" />
    <orderEntry type="library" name="kotlin-stdlib" level="project" />
    <orderEntry type="library" scope="TEST" name="Guava" level="project" />
    <orderEntry type="library" scope="TEST" name="JUnit4" level="project" />
    <orderEntry type="library" scope="TEST" name="kotlinx-coroutines-core" level="project" />
    <orderEntry type="library" scope="TEST" name="truth" level="project" />
    <orderEntry type="inheritedJdk" />
    <orderEntry type="sourceFolder" forTests="false" />
    <orderEntry type="module" module-name="intellij.android.adt.testutils" scope="TEST" />
    <orderEntry type="module" module-name="intellij.android.common" scope="TEST" />
    <orderEntry type="module" module-name="intellij.android.common.tests" scope="TEST" />
    <orderEntry type="module" module-name="intellij.android.device-explorer" scope="TEST" />
    <orderEntry type="module" module-name="intellij.android.device-explorer-common" scope="TEST" />
    <orderEntry type="module" module-name="intellij.android.testFramework" scope="TEST" />
    <orderEntry type="module" module-name="intellij.platform.core" scope="TEST" />
    <orderEntry type="module" module-name="intellij.platform.extensions" scope="TEST" />
    <orderEntry type="module" module-name="intellij.platform.ide" scope="TEST" />
    <orderEntry type="module" module-name="intellij.platform.testFramework" scope="TEST" />
    <orderEntry type="module" module-name="intellij.platform.util" scope="TEST" />
    <orderEntry type="module" module-name="intellij.android.projectSystem" scope="TEST" />
<<<<<<< HEAD
    <orderEntry type="module" module-name="android.sdktools.common" scope="TEST" />
=======
    <orderEntry type="module" module-name="intellij.java.testFramework" scope="TEST" />
>>>>>>> 06ed88e4
  </component>
</module><|MERGE_RESOLUTION|>--- conflicted
+++ resolved
@@ -26,10 +26,6 @@
     <orderEntry type="module" module-name="intellij.platform.testFramework" scope="TEST" />
     <orderEntry type="module" module-name="intellij.platform.util" scope="TEST" />
     <orderEntry type="module" module-name="intellij.android.projectSystem" scope="TEST" />
-<<<<<<< HEAD
-    <orderEntry type="module" module-name="android.sdktools.common" scope="TEST" />
-=======
     <orderEntry type="module" module-name="intellij.java.testFramework" scope="TEST" />
->>>>>>> 06ed88e4
   </component>
 </module>