--- conflicted
+++ resolved
@@ -8,24 +8,22 @@
     </content>
     <orderEntry type="inheritedJdk" />
     <orderEntry type="sourceFolder" forTests="false" />
+    <orderEntry type="library" name="jetbrains-annotations" level="project" />
+    <orderEntry type="library" name="kotlin-stdlib" level="project" />
+    <orderEntry type="library" scope="TEST" name="Guava" level="project" />
+    <orderEntry type="library" scope="TEST" name="JUnit4" level="project" />
+    <orderEntry type="library" scope="TEST" name="truth" level="project" />
     <orderEntry type="module" module-name="intellij.android.adt.ui" />
     <orderEntry type="module" module-name="intellij.android.observable" />
-    <orderEntry type="library" scope="TEST" name="truth" level="project" />
-<<<<<<< HEAD
-    <orderEntry type="library" name="jetbrains-annotations" level="project" />
-    <orderEntry type="library" name="kotlin-stdlib" level="project" />
+    <orderEntry type="module" module-name="intellij.platform.core" />
+    <orderEntry type="module" module-name="intellij.platform.core.ui" />
     <orderEntry type="module" module-name="intellij.platform.ide" />
-    <orderEntry type="module" module-name="intellij.platform.core" />
+    <orderEntry type="module" module-name="intellij.platform.ide.core" />
     <orderEntry type="module" module-name="intellij.platform.ide.impl" />
     <orderEntry type="module" module-name="intellij.platform.util" />
-    <orderEntry type="module" module-name="intellij.platform.core.ui" />
-    <orderEntry type="module" module-name="intellij.platform.ide.core" />
     <orderEntry type="module" module-name="intellij.platform.util.ui" />
-    <orderEntry type="library" scope="TEST" name="JUnit4" level="project" />
-    <orderEntry type="library" scope="TEST" name="Guava" level="project" />
-=======
+    <orderEntry type="module" module-name="android.sdktools.testutils" scope="TEST" />
     <orderEntry type="module" module-name="intellij.android.adt.testutils" scope="TEST" />
-    <orderEntry type="module" module-name="android.sdktools.testutils" scope="TEST" />
->>>>>>> 574fcae1
+    <orderEntry type="module" module-name="intellij.platform.testFramework" scope="TEST" />
   </component>
 </module>