<?xml version="1.0" encoding="UTF-8"?>
<module type="JAVA_MODULE" version="4">
  <component name="NewModuleRootManager" inherit-compiler-output="true">
    <exclude-output />
    <content url="file://$MODULE_DIR$">
      <sourceFolder url="file://$MODULE_DIR$/src" isTestSource="false" />
      <sourceFolder url="file://$MODULE_DIR$/testSrc" isTestSource="true" />
    </content>
    <orderEntry type="inheritedJdk" />
    <orderEntry type="sourceFolder" forTests="false" />
    <orderEntry type="library" name="jetbrains-annotations-java5" level="project" />
    <orderEntry type="module" module-name="intellij.android.adt.ui" />
    <orderEntry type="module" module-name="intellij.android.observable" />
    <orderEntry type="library" scope="TEST" name="truth" level="project" />
<<<<<<< HEAD
    <orderEntry type="library" scope="TEST" name="Guava" level="project" />
    <orderEntry type="module" module-name="intellij.platform.core.ui" />
=======
>>>>>>> cdc83e4e
  </component>
</module><|MERGE_RESOLUTION|>--- conflicted
+++ resolved
@@ -8,14 +8,13 @@
     </content>
     <orderEntry type="inheritedJdk" />
     <orderEntry type="sourceFolder" forTests="false" />
-    <orderEntry type="library" name="jetbrains-annotations-java5" level="project" />
     <orderEntry type="module" module-name="intellij.android.adt.ui" />
+    <orderEntry type="module" module-name="intellij.platform.ide.impl" />
     <orderEntry type="module" module-name="intellij.android.observable" />
+    <orderEntry type="module" module-name="intellij.platform.ide" />
+    <orderEntry type="library" scope="TEST" name="JUnit4" level="project" />
     <orderEntry type="library" scope="TEST" name="truth" level="project" />
-<<<<<<< HEAD
     <orderEntry type="library" scope="TEST" name="Guava" level="project" />
     <orderEntry type="module" module-name="intellij.platform.core.ui" />
-=======
->>>>>>> cdc83e4e
   </component>
 </module>