--- conflicted
+++ resolved
@@ -17,18 +17,10 @@
     <orderEntry type="sourceFolder" forTests="false" />
     <orderEntry type="module" module-name="intellij.android.adt.ui" />
     <orderEntry type="module" module-name="intellij.android.observable" />
-<<<<<<< HEAD
-    <orderEntry type="module" module-name="intellij.platform.core" />
     <orderEntry type="module" module-name="intellij.platform.core.ui" />
     <orderEntry type="module" module-name="intellij.platform.ide" />
-    <orderEntry type="module" module-name="intellij.platform.ide.core" />
     <orderEntry type="module" module-name="intellij.platform.ide.impl" />
-    <orderEntry type="module" module-name="intellij.platform.util" />
-    <orderEntry type="module" module-name="intellij.platform.util.ui" />
-=======
-    <orderEntry type="library" scope="TEST" name="junit4" level="project" />
     <orderEntry type="library" scope="TEST" name="truth" level="project" />
->>>>>>> 8b7d83e8
     <orderEntry type="module" module-name="intellij.android.adt.testutils" scope="TEST" />
     <orderEntry type="module" module-name="intellij.platform.testFramework" scope="TEST" />
   </component>
