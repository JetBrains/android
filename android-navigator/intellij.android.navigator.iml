<?xml version="1.0" encoding="UTF-8"?>
<module type="JAVA_MODULE" version="4">
  <component name="NewModuleRootManager" inherit-compiler-output="true">
    <exclude-output />
    <content url="file://$MODULE_DIR$">
      <sourceFolder url="file://$MODULE_DIR$/src" isTestSource="false" />
    </content>
    <orderEntry type="inheritedJdk" />
    <orderEntry type="sourceFolder" forTests="false" />
    <orderEntry type="module" module-name="android.sdktools.analytics-tracker" />
    <orderEntry type="module" module-name="android.sdktools.flags" />
    <orderEntry type="module" module-name="intellij.android.artwork" />
    <orderEntry type="module" module-name="intellij.android.common" />
    <orderEntry type="module" module-name="intellij.android.apkanalyzer" />
    <orderEntry type="module" module-name="intellij.android.core" />
    <orderEntry type="module" module-name="intellij.android.lang" />
    <orderEntry type="module" module-name="intellij.android.projectSystem" />
    <orderEntry type="module" module-name="intellij.android.projectSystem.gradle.models" />
    <orderEntry type="library" name="studio-analytics-proto" level="project" />
<<<<<<< HEAD
    <orderEntry type="library" name="dexlib2" level="project" />
    <orderEntry type="library" name="Guava" level="project" />
    <orderEntry type="library" name="protobuf" level="project" />
    <orderEntry type="library" name="jetbrains-annotations" level="project" />
    <orderEntry type="library" name="commons-io" level="project" />
    <orderEntry type="library" name="kotlin-stdlib" level="project" />
    <orderEntry type="library" scope="PROVIDED" name="kotlinc.kotlin-jps-common" level="project" />
    <orderEntry type="module" module-name="intellij.android.jps.model" />
    <orderEntry type="module" module-name="intellij.platform.lang.core" />
    <orderEntry type="module" module-name="intellij.platform.structureView.impl" />
    <orderEntry type="module" module-name="intellij.platform.util.base" />
    <orderEntry type="module" module-name="intellij.platform.lang.impl" />
    <orderEntry type="module" module-name="intellij.platform.util.rt" />
    <orderEntry type="module" module-name="intellij.platform.editor" />
    <orderEntry type="module" module-name="intellij.java.psi" />
    <orderEntry type="module" module-name="intellij.platform.analysis" />
    <orderEntry type="module" module-name="intellij.platform.ide" />
    <orderEntry type="module" module-name="intellij.platform.util" />
    <orderEntry type="module" module-name="intellij.platform.core.ui" />
    <orderEntry type="module" module-name="intellij.platform.jps.model" />
    <orderEntry type="module" module-name="intellij.platform.util.ui" />
    <orderEntry type="module" module-name="intellij.platform.projectModel" />
    <orderEntry type="module" module-name="intellij.gradle.common" />
    <orderEntry type="module" module-name="intellij.java.impl" />
    <orderEntry type="module" module-name="intellij.java.debugger" />
    <orderEntry type="module" module-name="intellij.platform.lang" />
    <orderEntry type="module" module-name="intellij.xml.dom" />
    <orderEntry type="module" module-name="intellij.platform.externalSystem" />
    <orderEntry type="module" module-name="intellij.platform.core" />
    <orderEntry type="module" module-name="intellij.platform.extensions" />
    <orderEntry type="module" module-name="intellij.java.debugger.impl" />
    <orderEntry type="module" module-name="intellij.platform.ide.impl" />
    <orderEntry type="module" module-name="intellij.platform.core.impl" />
    <orderEntry type="module" module-name="intellij.platform.ide.core" />
=======
    <orderEntry type="library" name="studio-plugin-Kotlin" level="project" />
    <orderEntry type="library" name="google-dexlib2" level="project" />
>>>>>>> de127946
  </component>
</module><|MERGE_RESOLUTION|>--- conflicted
+++ resolved
@@ -17,44 +17,36 @@
     <orderEntry type="module" module-name="intellij.android.projectSystem" />
     <orderEntry type="module" module-name="intellij.android.projectSystem.gradle.models" />
     <orderEntry type="library" name="studio-analytics-proto" level="project" />
-<<<<<<< HEAD
-    <orderEntry type="library" name="dexlib2" level="project" />
+    <orderEntry type="library" name="google-dexlib2" level="project" />
+    <orderEntry type="library" name="protobuf" level="project" />
     <orderEntry type="library" name="Guava" level="project" />
-    <orderEntry type="library" name="protobuf" level="project" />
     <orderEntry type="library" name="jetbrains-annotations" level="project" />
     <orderEntry type="library" name="commons-io" level="project" />
     <orderEntry type="library" name="kotlin-stdlib" level="project" />
     <orderEntry type="library" scope="PROVIDED" name="kotlinc.kotlin-jps-common" level="project" />
     <orderEntry type="module" module-name="intellij.android.jps.model" />
+    <orderEntry type="module" module-name="intellij.platform.projectModel" />
     <orderEntry type="module" module-name="intellij.platform.lang.core" />
     <orderEntry type="module" module-name="intellij.platform.structureView.impl" />
     <orderEntry type="module" module-name="intellij.platform.util.base" />
     <orderEntry type="module" module-name="intellij.platform.lang.impl" />
+    <orderEntry type="module" module-name="intellij.gradle.common" />
     <orderEntry type="module" module-name="intellij.platform.util.rt" />
+    <orderEntry type="module" module-name="intellij.java.impl" />
+    <orderEntry type="module" module-name="intellij.platform.lang" />
     <orderEntry type="module" module-name="intellij.platform.editor" />
+    <orderEntry type="module" module-name="intellij.platform.analysis" />
     <orderEntry type="module" module-name="intellij.java.psi" />
-    <orderEntry type="module" module-name="intellij.platform.analysis" />
+    <orderEntry type="module" module-name="intellij.java.debugger.impl" />
+    <orderEntry type="module" module-name="intellij.platform.core" />
     <orderEntry type="module" module-name="intellij.platform.ide" />
+    <orderEntry type="module" module-name="intellij.platform.extensions" />
+    <orderEntry type="module" module-name="intellij.platform.ide.impl" />
     <orderEntry type="module" module-name="intellij.platform.util" />
+    <orderEntry type="module" module-name="intellij.platform.core.impl" />
     <orderEntry type="module" module-name="intellij.platform.core.ui" />
+    <orderEntry type="module" module-name="intellij.platform.ide.core" />
     <orderEntry type="module" module-name="intellij.platform.jps.model" />
     <orderEntry type="module" module-name="intellij.platform.util.ui" />
-    <orderEntry type="module" module-name="intellij.platform.projectModel" />
-    <orderEntry type="module" module-name="intellij.gradle.common" />
-    <orderEntry type="module" module-name="intellij.java.impl" />
-    <orderEntry type="module" module-name="intellij.java.debugger" />
-    <orderEntry type="module" module-name="intellij.platform.lang" />
-    <orderEntry type="module" module-name="intellij.xml.dom" />
-    <orderEntry type="module" module-name="intellij.platform.externalSystem" />
-    <orderEntry type="module" module-name="intellij.platform.core" />
-    <orderEntry type="module" module-name="intellij.platform.extensions" />
-    <orderEntry type="module" module-name="intellij.java.debugger.impl" />
-    <orderEntry type="module" module-name="intellij.platform.ide.impl" />
-    <orderEntry type="module" module-name="intellij.platform.core.impl" />
-    <orderEntry type="module" module-name="intellij.platform.ide.core" />
-=======
-    <orderEntry type="library" name="studio-plugin-Kotlin" level="project" />
-    <orderEntry type="library" name="google-dexlib2" level="project" />
->>>>>>> de127946
   </component>
 </module>