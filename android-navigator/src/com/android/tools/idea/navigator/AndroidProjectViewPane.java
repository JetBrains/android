--- conflicted
+++ resolved
@@ -376,12 +376,10 @@
   }
 
   @VisibleForTesting
-<<<<<<< HEAD
-  boolean isDefaultPane(@NotNull Project project, @NotNull IdeInfo ideInfo, @NotNull AndroidProjectViewSettings settings) {
+  public boolean isDefaultPane(@NotNull Project project, @NotNull IdeInfo ideInfo, @Nullable AndroidProjectViewSettings settings) {
     if (!(ProjectSystemUtil.getProjectSystem(myProject).isAndroidProjectViewSupported() && CommonAndroidUtil.getInstance().isAndroidProject(myProject))) {
       return false;
     }
-
     if ((!ideInfo.isAndroidStudio()) && (!ideInfo.isGameTools())) {
       return super.isDefaultPane(project);
     }
@@ -390,14 +388,7 @@
       handleCustomDefaultProjectViewProperty(project, settings);
     }
 
-    return !settings.isProjectViewDefault();
-=======
-  public boolean isDefaultPane(@NotNull Project project, @NotNull IdeInfo ideInfo, @Nullable AndroidProjectViewSettings settings) {
-    if ((!ideInfo.isAndroidStudio()) && (!ideInfo.isGameTools())) {
-      return super.isDefaultPane(project);
-    }
     return settings != null && !settings.isProjectViewDefault();
->>>>>>> fedb26e2
   }
 
   /**
