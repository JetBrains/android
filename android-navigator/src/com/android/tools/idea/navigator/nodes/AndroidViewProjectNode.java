/*
 * Copyright (C) 2017 The Android Open Source Project
 *
 * Licensed under the Apache License, Version 2.0 (the "License");
 * you may not use this file except in compliance with the License.
 * You may obtain a copy of the License at
 *
 *      http://www.apache.org/licenses/LICENSE-2.0
 *
 * Unless required by applicable law or agreed to in writing, software
 * distributed under the License is distributed on an "AS IS" BASIS,
 * WITHOUT WARRANTIES OR CONDITIONS OF ANY KIND, either express or implied.
 * See the License for the specific language governing permissions and
 * limitations under the License.
 */
package com.android.tools.idea.navigator.nodes;

import static com.android.tools.idea.projectsystem.ProjectSystemUtil.getProjectSystem;
import static com.intellij.openapi.vfs.VfsUtilCore.isAncestor;

import com.android.tools.idea.flags.StudioFlags;
<<<<<<< HEAD
import com.android.tools.idea.navigator.nodes.backup.BackupGroupNode;
=======
>>>>>>> 8b7d83e8
import com.android.tools.idea.navigator.nodes.android.AndroidBuildScriptsGroupNode;
import com.android.tools.idea.navigator.nodes.backup.BackupGroupNode;
import com.android.tools.idea.projectsystem.AndroidProjectSystem;
import com.android.tools.idea.projectsystem.ProjectSystemService;
import com.android.tools.idea.projectsystem.ProjectSystemUtil;
import com.intellij.ide.projectView.PresentationData;
import com.intellij.ide.projectView.ProjectViewNode;
import com.intellij.ide.projectView.ViewSettings;
import com.intellij.ide.projectView.impl.nodes.PsiDirectoryNode;
import com.intellij.ide.util.treeView.AbstractTreeNode;
import com.intellij.openapi.project.Project;
import com.intellij.openapi.roots.ProjectFileIndex;
import com.intellij.openapi.roots.ProjectRootManager;
import com.intellij.openapi.ui.Queryable;
import com.intellij.openapi.vfs.VirtualFile;
import com.intellij.psi.PsiDirectory;
import com.intellij.psi.PsiManager;
import com.intellij.util.PlatformIcons;
import java.util.Collection;
import java.util.List;
import org.jetbrains.annotations.NotNull;
import org.jetbrains.annotations.Nullable;

public class AndroidViewProjectNode extends ProjectViewNode<Project> {
  private final ViewSettings settings = getSettings();
  private final BackupGroupNode myBackupGroupNode;

  public AndroidViewProjectNode(@NotNull Project project,
                                @NotNull ViewSettings settings) {
    super(project, project, settings);
    myBackupGroupNode = new BackupGroupNode(project, settings);
  }

  @Override
  @NotNull
  public Collection<? extends AbstractTreeNode<?>> getChildren() {
    assert myProject != null;
    AndroidProjectSystem projectSystem = ProjectSystemService.getInstance(myProject).getProjectSystem();
    // Android project view cannot build its usual structure without build models available and instead builds a special fallback
    // view when they are no available.  Doing so too soon results in re-loadig the tree view twice while opening a project and losing
    // the state of the tree persisted when closing the project last time.  Therefore we delay responding to getChildren() request
    // until models are available or an attempt to sync has failed.  Since this code run in a read action we respect any attempts to
    // begin a write action while waiting.
    AndroidViewProjectNodeUtil.maybeWaitForAnySyncOutcomeInterruptibly(projectSystem.getSyncManager());
    List<AbstractTreeNode<?>> children =
      ModuleNodeUtils.createChildModuleNodes(myProject, projectSystem.getSubmodules(), settings);

    // If this is a gradle project, and its sync failed, then we attempt to show project root as a folder so that the files
    // are still visible. See https://code.google.com/p/android/issues/detail?id=76564
    boolean lastSyncFailed = !ProjectSystemUtil.getSyncManager(myProject).getLastSyncResult().isSuccessful();

    if (children.isEmpty()) {
      PsiDirectory folder = PsiManager.getInstance(myProject).findDirectory(myProject.getBaseDir());
      if (folder != null) {
        children.add(new PsiDirectoryNode(myProject, folder, settings));
      }
    }

    if (getProjectSystem(myProject).getBuildConfigurationSourceProvider() != null) {
      children.add(new AndroidBuildScriptsGroupNode(myProject, settings));
    }

    if (StudioFlags.BACKUP_ENABLED.get()) {
<<<<<<< HEAD
      children.add(new BackupGroupNode(myProject, settings));
=======
      if (!myBackupGroupNode.getChildren().isEmpty()) {
        children.add(myBackupGroupNode);
      }
>>>>>>> 8b7d83e8
    }

    // TODO: What about files in the base project directory
    return children;
  }

  @Override
  public boolean canRepresent(Object element) {
    if (StudioFlags.BACKUP_ENABLED.get() && myBackupGroupNode.canRepresent(element)) {
      // When the first backup file is added and the last one is removed, this triggers a call to getChildren
      return true;
    }
    return super.canRepresent(element);
  }

  @Override
  @Nullable
  public String toTestString(@Nullable Queryable.PrintInfo printInfo) {
    assert myProject != null;
    return String.format("%1$s", myProject.getName());
  }

  /**
   * Copy of {@link com.intellij.ide.projectView.impl.nodes.AbstractProjectNode#update(PresentationData)}
   */
  @Override
  protected void update(@NotNull PresentationData presentation) {
    presentation.setIcon(PlatformIcons.PROJECT_ICON);
    Project project = getProject();
    assert project != null;
    presentation.setPresentableText(project.getName());
  }

  /**
   * Copy of {@link com.intellij.ide.projectView.impl.nodes.AbstractProjectNode#contains(VirtualFile)}
   */
  @Override
  public boolean contains(@NotNull VirtualFile file) {
    assert myProject != null;

    ProjectFileIndex index = ProjectRootManager.getInstance(myProject).getFileIndex();
    VirtualFile projectRootFolder = myProject.getBaseDir();

    if (index.isInContent(file) || index.isInLibrary(file) ||
        (projectRootFolder != null && isAncestor(projectRootFolder, file, false))) {
      return true;
    }

    return AndroidViewNodeProvider.getProviders().stream().anyMatch(it -> it.projectContainsExternalFile(myProject, file));
  }
}<|MERGE_RESOLUTION|>--- conflicted
+++ resolved
@@ -19,10 +19,6 @@
 import static com.intellij.openapi.vfs.VfsUtilCore.isAncestor;
 
 import com.android.tools.idea.flags.StudioFlags;
-<<<<<<< HEAD
-import com.android.tools.idea.navigator.nodes.backup.BackupGroupNode;
-=======
->>>>>>> 8b7d83e8
 import com.android.tools.idea.navigator.nodes.android.AndroidBuildScriptsGroupNode;
 import com.android.tools.idea.navigator.nodes.backup.BackupGroupNode;
 import com.android.tools.idea.projectsystem.AndroidProjectSystem;
@@ -86,13 +82,9 @@
     }
 
     if (StudioFlags.BACKUP_ENABLED.get()) {
-<<<<<<< HEAD
-      children.add(new BackupGroupNode(myProject, settings));
-=======
       if (!myBackupGroupNode.getChildren().isEmpty()) {
         children.add(myBackupGroupNode);
       }
->>>>>>> 8b7d83e8
     }
 
     // TODO: What about files in the base project directory
