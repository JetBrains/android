/*
 * Copyright (C) 2015 The Android Open Source Project
 *
 * Licensed under the Apache License, Version 2.0 (the "License");
 * you may not use this file except in compliance with the License.
 * You may obtain a copy of the License at
 *
 *      http://www.apache.org/licenses/LICENSE-2.0
 *
 * Unless required by applicable law or agreed to in writing, software
 * distributed under the License is distributed on an "AS IS" BASIS,
 * WITHOUT WARRANTIES OR CONDITIONS OF ANY KIND, either express or implied.
 * See the License for the specific language governing permissions and
 * limitations under the License.
 */
package com.android.tools.idea.run;

import com.intellij.execution.configurations.RuntimeConfigurationError;
import com.intellij.execution.configurations.RuntimeConfigurationException;
import com.intellij.openapi.options.ConfigurationQuickFix;
import org.jetbrains.annotations.NotNull;
import org.jetbrains.annotations.Nullable;

/**
 * A validation error encountered when checking a configuration.
 * Within the Android run configurations, we collect validation errors rather than using
 * {@link RuntimeConfigurationException} and subclasses, to
 * avoid the common mistake of throwing an exception with a warning before getting the chance to
 * check for some fatal error.
 * See {@link AndroidRunConfigurationBase#checkConfiguration}.
 */
public final class ValidationError implements Comparable<ValidationError> {
  /**
   * Severity levels in ascending order.
   */
  public enum Severity {
    WARNING,
    FATAL,
    INFO
  }

  /**
   * Category describing the area of validation.
   */
  public enum Category {
    PROFILER,
  }

  @NotNull private final Severity mySeverity;
  @NotNull private final String myMessage;
  @Nullable private final Category myCategory;
<<<<<<< HEAD
  private final @Nullable ConfigurationQuickFix myQuickfix;
=======
  @Nullable private final ConfigurationQuickFix myQuickfix;
>>>>>>> de127946

  private ValidationError(@NotNull Severity severity, @NotNull String message, @Nullable Category category, @Nullable ConfigurationQuickFix quickfix) {
    mySeverity = severity;
    myMessage = message;
    myCategory = category;
    myQuickfix = quickfix;
  }

  @NotNull
  public static ValidationError fatal(@NotNull String message) {
    return fatal(message, null);
  }

  @NotNull
  public static ValidationError fatal(@NotNull String message, @Nullable ConfigurationQuickFix quickfix) {
    return new ValidationError(Severity.FATAL, message, null, quickfix);
  }

  @NotNull
  public static ValidationError fatal(@NotNull String message, @Nullable Category category, @Nullable ConfigurationQuickFix quickfix) {
    return new ValidationError(Severity.FATAL, message, category, quickfix);
  }

  @NotNull
  public static ValidationError warning(@NotNull String message) {
    return warning(message, null);
  }

  @NotNull
  public static ValidationError warning(@NotNull String message, @Nullable ConfigurationQuickFix quickfix) {
    return new ValidationError(Severity.WARNING, message, null, quickfix);
  }

  @NotNull
  public static ValidationError warning(@NotNull String message, @Nullable Category category, @Nullable ConfigurationQuickFix quickfix) {
    return new ValidationError(Severity.WARNING, message, category, quickfix);
  }

  @NotNull
  public static ValidationError info(@NotNull String message) {
    return info(message, null);
  }

  @NotNull
  public static ValidationError info(@NotNull String message, @Nullable ConfigurationQuickFix quickfix) {
    return new ValidationError(Severity.INFO, message, null, quickfix);
  }

  @NotNull
  public static ValidationError info(@NotNull String message, @Nullable Category category, @Nullable ConfigurationQuickFix quickfix) {
    return new ValidationError(Severity.INFO, message, category, quickfix);
  }

  @NotNull
  public static ValidationError fromException(@NotNull RuntimeConfigurationException e) {
    if (e instanceof RuntimeConfigurationError) {
      return fatal(e.getMessage(), e.getConfigurationQuickFix());
    }
    else {
      return warning(e.getMessage(), e.getConfigurationQuickFix());
    }
  }

  @NotNull
  public Severity getSeverity() {
    return mySeverity;
  }

  @NotNull
  public String getMessage() {
    return myMessage;
  }

  @Nullable
  public Category getCategory() {
    return myCategory;
  }

<<<<<<< HEAD
  public @Nullable ConfigurationQuickFix getQuickfix() {
=======
  @Nullable
  public ConfigurationQuickFix getQuickfix() {
>>>>>>> de127946
    return myQuickfix;
  }

  public boolean isFatal() {
    return mySeverity.equals(Severity.FATAL);
  }

  @Override
  public int compareTo(ValidationError o) {
    return mySeverity.compareTo(o.getSeverity());
  }
}<|MERGE_RESOLUTION|>--- conflicted
+++ resolved
@@ -49,11 +49,7 @@
   @NotNull private final Severity mySeverity;
   @NotNull private final String myMessage;
   @Nullable private final Category myCategory;
-<<<<<<< HEAD
-  private final @Nullable ConfigurationQuickFix myQuickfix;
-=======
   @Nullable private final ConfigurationQuickFix myQuickfix;
->>>>>>> de127946
 
   private ValidationError(@NotNull Severity severity, @NotNull String message, @Nullable Category category, @Nullable ConfigurationQuickFix quickfix) {
     mySeverity = severity;
@@ -132,12 +128,8 @@
     return myCategory;
   }
 
-<<<<<<< HEAD
-  public @Nullable ConfigurationQuickFix getQuickfix() {
-=======
   @Nullable
   public ConfigurationQuickFix getQuickfix() {
->>>>>>> de127946
     return myQuickfix;
   }
 
