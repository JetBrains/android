/*
 * Copyright (C) 2017 The Android Open Source Project
 *
 * Licensed under the Apache License, Version 2.0 (the "License");
 * you may not use this file except in compliance with the License.
 * You may obtain a copy of the License at
 *
 *      http://www.apache.org/licenses/LICENSE-2.0
 *
 * Unless required by applicable law or agreed to in writing, software
 * distributed under the License is distributed on an "AS IS" BASIS,
 * WITHOUT WARRANTIES OR CONDITIONS OF ANY KIND, either express or implied.
 * See the License for the specific language governing permissions and
 * limitations under the License.
 */
package com.android.tools.idea.projectsystem

<<<<<<< HEAD
import com.intellij.ide.impl.OpenProjectTask
import com.intellij.openapi.application.ApplicationManager
import com.intellij.openapi.application.ex.ApplicationManagerEx
import com.intellij.openapi.application.runWriteAction
import com.intellij.openapi.components.PersistentStateComponent
import com.intellij.openapi.components.Service
import com.intellij.openapi.components.State
import com.intellij.openapi.components.Storage
import com.intellij.openapi.components.service
=======
import com.intellij.openapi.application.ApplicationManager
import com.intellij.openapi.application.runWriteAction
>>>>>>> 3a514de0
import com.intellij.openapi.project.Project
import com.intellij.openapi.project.RootsChangeRescanningInfo
import com.intellij.openapi.roots.ModuleRootListener
import com.intellij.openapi.roots.ex.ProjectRootManagerEx
import com.intellij.openapi.util.EmptyRunnable
import org.jetbrains.annotations.TestOnly
<<<<<<< HEAD
import java.util.concurrent.atomic.AtomicInteger

@Service(Service.Level.PROJECT)
@State(name = "AndroidProjectSystem", storages = [Storage("AndroidProjectSystem.xml")], reloadable = false)
class ProjectSystemService(val project: Project): PersistentStateComponent<ProjectSystemService.State> {
  /**
   * A state for the mini state machine around updating the view of the project system:
   *
   *    NORMAL_STATE: nothing to report;
   *   UPDATE_NEEDED: detectProjectSystem has detected a non-default project system where previously
   *                  we had initialized and cached a default project system;
   *     UPDATE_SENT: we have sent a rootsChanged event in response to having been in state 1.
   */
  private val rootsChangedState = AtomicInteger(NORMAL_STATE)

  /**
   * Uses [LazyThreadSafetyMode.PUBLICATION] intentionally: we cannot use [LazyThreadSafetyMode.SYNCHRONIZED] because of the
   * very concrete risk of introducing cycles amongst locks.  The initialized-or-not state of this delegate tells us whether
   * we need to update the world: under usual circumstances (no unusual contention when computing the project system) this
   * remains uninitialized.
   */
  private val cachedDefaultProjectSystemDelegate = lazy(LazyThreadSafetyMode.PUBLICATION) { defaultProjectSystem(project) }

  /**
   * Uses [LazyThreadSafetyMode.PUBLICATION] intentionally: we cannot use [LazyThreadSafetyMode.SYNCHRONIZED] because of the
   * very concrete risk of introducing cycles amongst locks.
   */
  private val cachedProjectSystemDelegate = lazy(LazyThreadSafetyMode.PUBLICATION) {
    detectProjectSystem(project).also {
      if (cachedDefaultProjectSystemDelegate.isInitialized()) rootsChangedState.compareAndSet(NORMAL_STATE, UPDATE_NEEDED)
    }
  }
  private val cachedDefaultProjectSystem by cachedDefaultProjectSystemDelegate
  private val cachedProjectSystem by cachedProjectSystemDelegate
  private var projectSystemForTests: AndroidProjectSystem? = null

  fun setProviderId(id: String) {
    state = State(id)
  }
  private var state: State? = null
=======

class ProjectSystemService(val project: Project) {
  private val cachedProjectSystemDelegate = lazy(LazyThreadSafetyMode.PUBLICATION) { detectProjectSystem(project) }
  private val cachedProjectSystem by cachedProjectSystemDelegate
  private var projectSystemForTests: AndroidProjectSystem? = null
>>>>>>> 3a514de0

  companion object {
    private const val NORMAL_STATE = 0
    private const val UPDATE_NEEDED = 1
    private const val UPDATE_SENT = 2
    @JvmStatic
    fun getInstance(project: Project): ProjectSystemService {
      return project.getService(ProjectSystemService::class.java)!!
    }
    @JvmStatic
    fun projectSystemOpenProjectTask(id: String, forceOpenInNewFrame: Boolean, projectToClose: Project?): OpenProjectTask =
      OpenProjectTask {
        this.forceOpenInNewFrame = forceOpenInNewFrame
        this.projectToClose = projectToClose
        beforeOpen = { project ->
          project.service<ProjectSystemService>().setProviderId(id)
          true
        }
      }
  }

<<<<<<< HEAD
  private class ReadLockUnavailable : Exception()

  val projectSystem: AndroidProjectSystem
    get() = projectSystemForTests ?: try {
      cachedProjectSystem.also {
        if (rootsChangedState.compareAndSet(UPDATE_NEEDED, UPDATE_SENT)) {
          ApplicationManager.getApplication().invokeLater {
            if (project.isDisposed) return@invokeLater
            // We get here if at a previous time in this session we returned a DefaultProjectSystem because of being unable to
            // acquire the read lock.  This happens rarely in tests, and almost never in production.
            //
            // Under those circumstances, some previously-computed answers involving the Project System will be wrong.  In general
            // it is probably not the case that sending a roots changed event is enough to force recomputation of all dependents,
            // but this at least allows other IDE systems to listen for these events and respond appropriately.
            runWriteAction { sendRootsChangedEvents(project) }
          }
        }
      }
    }
    catch (e: ReadLockUnavailable) {
      cachedDefaultProjectSystem
    }

  private fun detectProjectSystem(project: Project): AndroidProjectSystem {
    val extensions = EP_NAME.extensionList
    getState()?.providerId?.let { providerId ->
      extensions.find { it.id == providerId }?.also { return it.projectSystemFactory(project) }
    }
    val application = ApplicationManagerEx.getApplicationEx()
    var result: AndroidProjectSystem? = null
    // In principle:
    // - we could be detecting the Project System from an arbitrary IDE subsystem, holding arbitrary resources from that
    //   subsystem or the platform;
    // - our detection routines might want to acquire the read lock;
    // - other parts of the platform might be in a read action, waiting on resources that we hold;
    // - a write action might be pending
    // Under those circumstances, trying to take a read action would deadlock (see b/375355918 for one example)
    //
    // Wrapping the attempt to compute the Project System inside a readAction which only starts if there is no pending
    // write means that we can avoid the deadlock, at the cost of sometimes returning a DefaultProjectSystem when that
    // is wrong.  We maintain two separate caches in order to detect and correct for that.
    application.tryRunReadAction {
      val provider = extensions.find { it.isApplicable(project) }
      if (provider != null) {
        result = provider.projectSystemFactory(project)
        state = State(provider.id)
      }
      else {
        result = defaultProjectSystem(project, extensions)
      }
    }
    return result ?: throw ReadLockUnavailable()
  }

  private fun defaultProjectSystem(
    project: Project,
    extensions: List<AndroidProjectSystemProvider> = EP_NAME.extensionList
  ): AndroidProjectSystem {
    val provider = extensions.find { it.id == "" }
                   ?: throw IllegalStateException("Default AndroidProjectSystem not found for project " + project.name)
    return provider.projectSystemFactory(project)
  }

  private fun sendRootsChangedEvents(project: Project) {
    ProjectRootManagerEx.getInstanceEx(project).makeRootsChange(EmptyRunnable.INSTANCE, RootsChangeRescanningInfo.TOTAL_RESCAN)
=======
  val projectSystem: AndroidProjectSystem
    get() = projectSystemForTests ?: cachedProjectSystem

  private fun detectProjectSystem(project: Project): AndroidProjectSystem {
    val extensions = EP_NAME.extensionList
    val provider = extensions.find { it.isApplicable(project) }
                   ?: extensions.find { it.id == "" }
                   ?: throw IllegalStateException("Default AndroidProjectSystem not found for project " + project.name)
    return provider.projectSystemFactory(project)
>>>>>>> 3a514de0
  }

  /**
   * Replaces the project system of the current [project] and re-initializes it by sending [ModuleRootListener.TOPIC] notifications.
   */
  @TestOnly
  fun replaceProjectSystemForTests(projectSystem: AndroidProjectSystem) {
    projectSystemForTests = projectSystem
    if (cachedProjectSystemDelegate.isInitialized()) {
<<<<<<< HEAD
      runWriteAction {
        sendRootsChangedEvents(project)
=======
      // require EDT explicitly, due to issue with TransactionGuard IJPL-150392
      ApplicationManager.getApplication().invokeAndWait {
        runWriteAction {
          val publisher = project.messageBus.syncPublisher(ModuleRootListener.TOPIC)
          val rootChangedEvent = ModuleRootEventImpl(project, false)
          publisher.beforeRootsChange(rootChangedEvent)
          publisher.rootsChanged(rootChangedEvent)
        }
>>>>>>> 3a514de0
      }
    }
  }

  class State(id: String? = null) {
    var providerId: String? = id
  }

  // Do not serialize default project system provider if it somehow ends up getting to be our state: if we have fallen back
  // to the default provider, give detection another chance when re-opening the project (for example, opening a Bazel-based
  // project in Android Studio with Bazel support after once opening it in vanilla Android Studio).
  override fun getState(): State? = state?.takeIf { it.providerId.orEmpty() != "" }

  override fun loadState(state: State) {
    this.state = state
  }
}<|MERGE_RESOLUTION|>--- conflicted
+++ resolved
@@ -15,7 +15,6 @@
  */
 package com.android.tools.idea.projectsystem
 
-<<<<<<< HEAD
 import com.intellij.ide.impl.OpenProjectTask
 import com.intellij.openapi.application.ApplicationManager
 import com.intellij.openapi.application.ex.ApplicationManagerEx
@@ -25,17 +24,12 @@
 import com.intellij.openapi.components.State
 import com.intellij.openapi.components.Storage
 import com.intellij.openapi.components.service
-=======
-import com.intellij.openapi.application.ApplicationManager
-import com.intellij.openapi.application.runWriteAction
->>>>>>> 3a514de0
 import com.intellij.openapi.project.Project
 import com.intellij.openapi.project.RootsChangeRescanningInfo
 import com.intellij.openapi.roots.ModuleRootListener
 import com.intellij.openapi.roots.ex.ProjectRootManagerEx
 import com.intellij.openapi.util.EmptyRunnable
 import org.jetbrains.annotations.TestOnly
-<<<<<<< HEAD
 import java.util.concurrent.atomic.AtomicInteger
 
 @Service(Service.Level.PROJECT)
@@ -76,13 +70,6 @@
     state = State(id)
   }
   private var state: State? = null
-=======
-
-class ProjectSystemService(val project: Project) {
-  private val cachedProjectSystemDelegate = lazy(LazyThreadSafetyMode.PUBLICATION) { detectProjectSystem(project) }
-  private val cachedProjectSystem by cachedProjectSystemDelegate
-  private var projectSystemForTests: AndroidProjectSystem? = null
->>>>>>> 3a514de0
 
   companion object {
     private const val NORMAL_STATE = 0
@@ -104,7 +91,6 @@
       }
   }
 
-<<<<<<< HEAD
   private class ReadLockUnavailable : Exception()
 
   val projectSystem: AndroidProjectSystem
@@ -170,17 +156,6 @@
 
   private fun sendRootsChangedEvents(project: Project) {
     ProjectRootManagerEx.getInstanceEx(project).makeRootsChange(EmptyRunnable.INSTANCE, RootsChangeRescanningInfo.TOTAL_RESCAN)
-=======
-  val projectSystem: AndroidProjectSystem
-    get() = projectSystemForTests ?: cachedProjectSystem
-
-  private fun detectProjectSystem(project: Project): AndroidProjectSystem {
-    val extensions = EP_NAME.extensionList
-    val provider = extensions.find { it.isApplicable(project) }
-                   ?: extensions.find { it.id == "" }
-                   ?: throw IllegalStateException("Default AndroidProjectSystem not found for project " + project.name)
-    return provider.projectSystemFactory(project)
->>>>>>> 3a514de0
   }
 
   /**
@@ -190,19 +165,11 @@
   fun replaceProjectSystemForTests(projectSystem: AndroidProjectSystem) {
     projectSystemForTests = projectSystem
     if (cachedProjectSystemDelegate.isInitialized()) {
-<<<<<<< HEAD
-      runWriteAction {
-        sendRootsChangedEvents(project)
-=======
       // require EDT explicitly, due to issue with TransactionGuard IJPL-150392
       ApplicationManager.getApplication().invokeAndWait {
         runWriteAction {
-          val publisher = project.messageBus.syncPublisher(ModuleRootListener.TOPIC)
-          val rootChangedEvent = ModuleRootEventImpl(project, false)
-          publisher.beforeRootsChange(rootChangedEvent)
-          publisher.rootsChanged(rootChangedEvent)
+          sendRootsChangedEvents(project)
         }
->>>>>>> 3a514de0
       }
     }
   }
