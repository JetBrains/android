/*
 * Copyright (C) 2017 The Android Open Source Project
 *
 * Licensed under the Apache License, Version 2.0 (the "License");
 * you may not use this file except in compliance with the License.
 * You may obtain a copy of the License at
 *
 *      http://www.apache.org/licenses/LICENSE-2.0
 *
 * Unless required by applicable law or agreed to in writing, software
 * distributed under the License is distributed on an "AS IS" BASIS,
 * WITHOUT WARRANTIES OR CONDITIONS OF ANY KIND, either express or implied.
 * See the License for the specific language governing permissions and
 * limitations under the License.
 */
package com.android.tools.idea.projectsystem

import com.intellij.openapi.application.ApplicationManager
import com.intellij.openapi.application.runWriteAction
import com.intellij.openapi.project.Project
import com.intellij.openapi.roots.ModuleRootListener
import com.intellij.openapi.roots.impl.ModuleRootEventImpl
import org.jetbrains.annotations.TestOnly

class ProjectSystemService(val project: Project) {
  private val cachedProjectSystemDelegate = lazy(LazyThreadSafetyMode.PUBLICATION) { detectProjectSystem(project) }
  private val cachedProjectSystem by cachedProjectSystemDelegate
  private var projectSystemForTests: AndroidProjectSystem? = null

  companion object {
    @JvmStatic
    fun getInstance(project: Project): ProjectSystemService {
      return project.getService(ProjectSystemService::class.java)!!
    }
  }

  val projectSystem: AndroidProjectSystem
    get() = projectSystemForTests ?: cachedProjectSystem

  private fun detectProjectSystem(project: Project): AndroidProjectSystem {
    val extensions = EP_NAME.extensionList
    val provider = extensions.find { it.isApplicable(project) }
                   ?: extensions.find { it.id == "" }
                   ?: throw IllegalStateException("Default AndroidProjectSystem not found for project " + project.name)
    return provider.projectSystemFactory(project)
  }

  /**
   * Replaces the project system of the current [project] and re-initializes it by sending [ModuleRootListener.TOPIC] notifications.
   */
  @TestOnly
  fun replaceProjectSystemForTests(projectSystem: AndroidProjectSystem) {
<<<<<<< HEAD
    val old = cachedProjectSystem.getAndUpdate { projectSystem }
    if (old != null) {
      // require EDT explicitly, due to issue with TransactionGuard IJPL-150392
      ApplicationManager.getApplication().invokeAndWait {
        runWriteAction {
          val publisher = project.messageBus.syncPublisher(ModuleRootListener.TOPIC)
          val rootChangedEvent = ModuleRootEventImpl(project, false)
          publisher.beforeRootsChange(rootChangedEvent)
          publisher.rootsChanged(rootChangedEvent)
        }
=======
    projectSystemForTests = projectSystem
    if (cachedProjectSystemDelegate.isInitialized()) {
      runWriteAction {
        val publisher = project.messageBus.syncPublisher(ModuleRootListener.TOPIC)
        val rootChangedEvent = ModuleRootEventImpl(project, false)
        publisher.beforeRootsChange(rootChangedEvent)
        publisher.rootsChanged(rootChangedEvent)
>>>>>>> 50c60fc5
      }
    }
  }
}<|MERGE_RESOLUTION|>--- conflicted
+++ resolved
@@ -17,10 +17,12 @@
 
 import com.intellij.openapi.application.ApplicationManager
 import com.intellij.openapi.application.runWriteAction
+import com.intellij.openapi.diagnostic.Logger
 import com.intellij.openapi.project.Project
 import com.intellij.openapi.roots.ModuleRootListener
 import com.intellij.openapi.roots.impl.ModuleRootEventImpl
 import org.jetbrains.annotations.TestOnly
+import java.util.concurrent.atomic.AtomicReference
 
 class ProjectSystemService(val project: Project) {
   private val cachedProjectSystemDelegate = lazy(LazyThreadSafetyMode.PUBLICATION) { detectProjectSystem(project) }
@@ -50,9 +52,8 @@
    */
   @TestOnly
   fun replaceProjectSystemForTests(projectSystem: AndroidProjectSystem) {
-<<<<<<< HEAD
-    val old = cachedProjectSystem.getAndUpdate { projectSystem }
-    if (old != null) {
+    projectSystemForTests = projectSystem
+    if (cachedProjectSystemDelegate.isInitialized()) {
       // require EDT explicitly, due to issue with TransactionGuard IJPL-150392
       ApplicationManager.getApplication().invokeAndWait {
         runWriteAction {
@@ -61,15 +62,6 @@
           publisher.beforeRootsChange(rootChangedEvent)
           publisher.rootsChanged(rootChangedEvent)
         }
-=======
-    projectSystemForTests = projectSystem
-    if (cachedProjectSystemDelegate.isInitialized()) {
-      runWriteAction {
-        val publisher = project.messageBus.syncPublisher(ModuleRootListener.TOPIC)
-        val rootChangedEvent = ModuleRootEventImpl(project, false)
-        publisher.beforeRootsChange(rootChangedEvent)
-        publisher.rootsChanged(rootChangedEvent)
->>>>>>> 50c60fc5
       }
     }
   }
