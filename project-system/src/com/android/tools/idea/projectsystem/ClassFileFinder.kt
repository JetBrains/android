--- conflicted
+++ resolved
@@ -86,11 +86,7 @@
   }
 }
 
-<<<<<<< HEAD
-private class ClassContentForTests(override val content: ByteArray): ClassContent{
-=======
 class ClassContentForTests(override val content: ByteArray): ClassContent{
->>>>>>> 8b7d83e8
   override fun isUpToDate(): Boolean = true
 }
 
