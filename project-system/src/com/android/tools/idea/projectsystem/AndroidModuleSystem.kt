/*
 * Copyright (C) 2017 The Android Open Source Project
 *
 * Licensed under the Apache License, Version 2.0 (the "License");
 * you may not use this file except in compliance with the License.
 * You may obtain a copy of the License at
 *
 *      http://www.apache.org/licenses/LICENSE-2.0
 *
 * Unless required by applicable law or agreed to in writing, software
 * distributed under the License is distributed on an "AS IS" BASIS,
 * WITHOUT WARRANTIES OR CONDITIONS OF ANY KIND, either express or implied.
 * See the License for the specific language governing permissions and
 * limitations under the License.
 */
@file:JvmName("ModuleSystemUtil")

package com.android.tools.idea.projectsystem

import com.android.ide.common.repository.GradleCoordinate
import com.android.manifmerger.ManifestSystemProperty
import com.android.projectmodel.ExternalAndroidLibrary
import com.android.tools.idea.run.ApkProvisionException
import com.android.tools.idea.run.ApplicationIdProvider
import com.intellij.openapi.module.Module
import com.intellij.openapi.project.Project
import com.intellij.openapi.roots.TestSourcesFilter
import com.intellij.openapi.vfs.VirtualFile
import com.intellij.psi.PsiElement
import com.intellij.psi.search.GlobalSearchScope
import java.nio.file.Path

/**
 * Provides a build-system-agnostic interface to the build system. Instances of this interface
 * contain methods that apply to a specific [Module].
 */
interface AndroidModuleSystem: SampleDataDirectoryProvider, ModuleHierarchyProvider {

  /** [Module] that this [AndroidModuleSystem] handles. */
  val module: Module

  /** [ClassFileFinder] that uses this module as scope for the search. */
  val moduleClassFileFinder: ClassFileFinder

  /**
   * Optional method to implement by [AndroidModuleSystem] implementations that allows scoping the search to a specific
   * origin source file to allow for disambiguation.
   * If the given [sourceFile] is null, this method will return the [moduleClassFileFinder] for the [Module].
   */
  fun getClassFileFinderForSourceFile(sourceFile: VirtualFile?) = moduleClassFileFinder

  /**
   * Requests information about the folder layout for the module. This can be used to determine
   * where files of various types should be written.
   *
   * TODO: Figure out and document the rest of the contracts for this method, such as how targetDirectory is used,
   * what the source set names are used for, and why the result is a list
   *
   * @param targetDirectory to filter the relevant source providers from the android facet.
   * @return a list of templates created from each of the android facet's source providers.
   * In cases where the source provider returns multiple paths, we always take the first match.
   */
  fun getModuleTemplates(targetDirectory: VirtualFile?): List<NamedModuleTemplate>

  /**
   * Analyzes the compatibility of the [dependenciesToAdd] with the existing artifacts in the project.
   *
   * The version component of each of the coordinates in [dependenciesToAdd] are disregarded.
   * The result is a triplet consisting of:
   * <ul>
   *   <li>A list of coordinates including a valid version found in the repository</li>
   *   <li>A list of coordinates that were missing from the repository</li>
   *   <li>A warning string describing the compatibility issues that could not be resolved if any</li>
   * </ul>
   *
   * An incompatibility warning is either a compatibility with problem among the already existing artifacts,
   * or a compatibility problem with one of the [dependenciesToAdd]. In the latter case the coordinates in
   * the found coordinates are simply the latest version of the libraries, which may or may not cause build
   * errors if they are added to the project.
   * <p>
   * An empty warning value and an empty missing list of coordinates indicates a successful result.
   * <p>
   * **Note**: This function may cause the parsing of build files and as such should not be called from the UI thread.
   */
  fun analyzeDependencyCompatibility(dependenciesToAdd: List<GradleCoordinate>)
    : Triple<List<GradleCoordinate>, List<GradleCoordinate>, String>

  /**
   * Returns the dependency accessible to sources contained in this module referenced by its [GradleCoordinate] as registered with the
   * build system (e.g. build.gradle for Gradle, BUILD for bazel, etc). Build systems such as Gradle allow users to specify a dependency
   * such as x.y.+, which it will resolve to a specific version at sync time. This method returns the version registered in the build
   * script.
   * <p>
   * This method will find a dependency that matches the given query coordinate. For example:
   * Query coordinate a:b:+ will return a:b:+ if a:b:+ is registered with the build system.
   * Query coordinate a:b:+ will return a:b:123 if a:b:123 is registered with the build system.
   * Query coordinate a:b:456 will return null if a:b:456 is not registered, even if a:b:123 is.
   * Use [AndroidModuleSystem.getResolvedDependency] if you want the resolved dependency.
   * <p>
   * **Note**: This function may perform read actions and may cause the parsing of build files, as such should not be called from
   * the UI thread.
   */
  @Throws(DependencyManagementException::class)
  fun getRegisteredDependency(coordinate: GradleCoordinate): GradleCoordinate?

  /**
   * Returns the dependency accessible to sources contained in this module referenced by its [GradleCoordinate].
   * <p>
   * This method will resolve version information to what is resolved. For example:
   * Query coordinate a:b:+ will return a:b:123 if version 123 of that artifact is a resolved dependency.
   * Query coordinate a:b:123 will return a:b:123 if version 123 of that artifact is a resolved dependency.
   * Query coordinate a:b:456 will return null if version 123 is a resolved dependency but not version 456.
   * Use [AndroidModuleSystem.getRegisteredDependency] if you want the registered dependency.
   * <p>
   * **Note**: This function will not acquire any locks during it's operation.
   */
  @Throws(DependencyManagementException::class)
  @JvmDefault
  fun getResolvedDependency(coordinate: GradleCoordinate): GradleCoordinate? = getResolvedDependency(coordinate, DependencyScopeType.MAIN)

  @Throws(DependencyManagementException::class)
  fun getResolvedDependency(coordinate: GradleCoordinate, scope: DependencyScopeType): GradleCoordinate?

  /**
   * Returns the absolute path of the provided coordinate, if it is resolvable within the module.
   * <p>
   * Note the resulting path doesn't necessarily point to an archive file (ex: jar). It is determined
   * by the build system this method is implemented for.
   */
  fun getDependencyPath(coordinate: GradleCoordinate): Path?

  /** Whether this module system supports adding dependencies of the given type via [registerDependency] */
  fun canRegisterDependency(type: DependencyType = DependencyType.IMPLEMENTATION): CapabilityStatus

  /**
   * Register a requested dependency with the build system. Note that the requested dependency won't be available (a.k.a. resolved)
   * until the next sync. To ensure the dependency is resolved and available for use, sync the project after calling this function.
   * This method throws [DependencyManagementException] for any errors that occur when adding the dependency.
   * <p>
   * **Note**: This function will perform a write action.
   */
  @Throws(DependencyManagementException::class)
  fun registerDependency(coordinate: GradleCoordinate)

  /**
   * Like [registerDependency] where you can specify the type of dependency to add.
   * This method throws [DependencyManagementException] for any errors that occur when adding the dependency.
   */
  @Throws(DependencyManagementException::class)
  fun registerDependency(coordinate: GradleCoordinate, type: DependencyType)

  /**
   * Returns the resolved libraries that this module depends on.
   * <p>
   * **Note**: This function will not acquire read/write locks during it's operation.
   *
   * @param includeExportedTransitiveDeps indicates if the module dependencies should be searched recursively.
   * `false` = search only own module dependencies
   * `true` = search module direct dependencies + exported transitive dependencies
   */
<<<<<<< HEAD
  fun getResolvedLibraryDependencies(includeExportedTransitiveDeps : Boolean): Collection<ExternalLibrary>

  /**
   * Same as `getResolvedDependentLibraries(includeExportedTransitiveDeps = true)`.
   */
  fun getResolvedLibraryDependencies(): Collection<ExternalLibrary> = getResolvedLibraryDependencies(includeExportedTransitiveDeps = true)
=======
  @JvmDefault
  fun getAndroidLibraryDependencies(): Collection<ExternalAndroidLibrary> = getAndroidLibraryDependencies(DependencyScopeType.MAIN)
  fun getAndroidLibraryDependencies(scope: DependencyScopeType): Collection<ExternalAndroidLibrary>
>>>>>>> cdc83e4e

  /**
   * Returns the Android modules that this module transitively depends on for resources.
   * As Android modules, each module in the returned list will have an associated AndroidFacet.
   *
   * Where supported, the modules will be returned in overlay order to help with resource resolution,
   * but this is only to support legacy callers. New callers should avoid making such assumptions and
   * instead determine the overlay order explicitly if necessary.
   *
   * TODO(b/118317486): Remove this API once resource module dependencies can accurately
   * be determined from order entries for all supported build systems.
   */
  fun getResourceModuleDependencies(): List<Module>

  /**
   * Returns the Android modules that directly depend on this module for resources.
   * As Android modules, each module in the returned list will have an associated AndroidFacet.
   *
   * TODO(b/118317486): Remove this API once resource module dependencies can accurately
   * be determined from order entries for all supported build systems.
   */
  fun getDirectResourceModuleDependents(): List<Module>

  /**
   * Determines whether or not the underlying build system is capable of generating a PNG
   * from vector graphics.
   */
  fun canGeneratePngFromVectorGraphics(): CapabilityStatus

  /**
   * Returns the overrides that the underlying build system applies when computing the module's
   * merged manifest.
   *
   * @see ManifestOverrides
   */
  fun getManifestOverrides(): ManifestOverrides

  /**
   * Returns the manifest placeholders that the underlying build system applies when computing the module's
   * merged manifest.
   *
   * This is a light version of [getManifestOverrides] and the returned value is supposed to be equal to
   * `getManifestOverrides().placeholders`.
   */
  @JvmDefault
  fun getManifestPlaceholders(): Map<String, String> = getManifestOverrides().placeholders

  /**
   * Returns a structure describing the manifest files contributing to the module's merged manifest.
   */
  @JvmDefault
  fun getMergedManifestContributors(): MergedManifestContributors = defaultGetMergedManifestContributors()

  /**
   * Returns the module's resource package name, or null if it could not be determined.
   *
   * The resource package name is equivalent to the "package" attribute of the module's
   * merged manifest once it has been built. Depending on the build system, however,
   * this method may be optimized to avoid the costs of merged manifest computation.
   *
   * The returned package name is guaranteed to reflect the latest contents of the Android
<<<<<<< HEAD
   * manifests including changes that haven't been saved yet.
=======
   * manifests including changes that haven't been saved yet but is NOT guaranteed to reflect
   * the latest contents of the build configuration if the project hasn't been re-synced with
   * the build configuration yet.
>>>>>>> cdc83e4e
   */
  fun getPackageName(): String?

  /**
   * Returns the module's resource test package name, or null if it could not be determined.
   *
   * The returned package name is guaranteed to reflect the latest contents of the Android
   * manifests including changes that haven't been saved yet but is NOT guaranteed to reflect
   * the latest contents of the build configuration if the project hasn't been re-synced with
   * the build configuration yet.
   */
  @JvmDefault
  fun getTestPackageName(): String? = null

  /**
   * DO NOT USE!
   * Returns the best effort [ApplicationIdProvider] for the given module.
   *
   * Some project systems may be unable to retrieve the package name if no run configuration is provided or before
   * the project has been successfully built. The returned [ApplicationIdProvider] will throw [ApkProvisionException]'s
   * or return a name derived from incomplete configuration in this case.
   */
  // TODO(b/153975895): Delete when even logging usage is resolved.
  @JvmDefault
  @Deprecated("Use the version with runtimeConfiguration parameter (b/153975895)")
  fun getNotRuntimeConfigurationSpecificApplicationIdProviderForLegacyUse(): ApplicationIdProvider = object : ApplicationIdProvider {
    override fun getPackageName(): String = throw ApkProvisionException("The project system cannot obtain the package name at this moment.")
    override fun getTestPackageName(): String? = null
  }

  /**
   * Returns the [GlobalSearchScope] for a given module that should be used to resolving references.
   *
   * This is a seam for [Module.getModuleWithDependenciesAndLibrariesScope] that allows project systems that have not expressed their
   * module level dependencies accurately to IntelliJ (typically for performance reasons) to provide a different scope than what the
   * module itself would.
   */
  fun getResolveScope(scopeType: ScopeType): GlobalSearchScope

  /** Returns an [TestArtifactSearchScopes] instance for a given module, if multiple test types are supported. */
  @JvmDefault
  fun getTestArtifactSearchScopes(): TestArtifactSearchScopes? = null

  /** Whether the Jetpack Compose feature is enabled for this module. */
  @JvmDefault
  val usesCompose: Boolean get() = false

  /** Shrinker type in selected variant or null if minification is disabled or shrinker cannot be determined.**/
  @JvmDefault
  val codeShrinker: CodeShrinker? get() = null

  /**
   * Whether the R class generated for this module is transitive.
   *
   * If it is transitive it will contain all of the resources defined in its transitive dependencies alongside those defined in this
   * module. If non-transitive it will only contain the resources defined in this module.
   */
  @JvmDefault
  val isRClassTransitive: Boolean get() = true

  /**
   * Returns a list of dynamic feature modules for this module
   */
  @JvmDefault
  fun getDynamicFeatureModules(): List<Module> = emptyList()

  /** Whether the ML model binding feature is enabled for this module. */
  @JvmDefault
  val isMlModelBindingEnabled: Boolean get() = false

  /** Whether the view binding feature is enabled for this module. */
  @JvmDefault
  val isViewBindingEnabled: Boolean get() = false

  /**
   * Whether the R class in applications and dynamic features are constant.
   *
   * If they are constant they can be inlined by the java compiler and used in places that
   * require constants such as annotations and cases of switch statements.
   */
  @JvmDefault
  val applicationRClassConstantIds: Boolean get() = true

  /**
   * Whether the R class in instrumentation tests are constant.
   *
   * If they are constant they can be inlined by the java compiler and used in places that
   * require constants such as annotations and cases of switch statements.
   */
  @JvmDefault
  val testRClassConstantIds: Boolean get() = true
}

/**
 * Overrides to be applied when computing the merged manifest, as determined by the build system.
 *
 * These overrides are divided into two categories: [directOverrides], known properties of the merged manifest
 * that are directly overridden (e.g. the application ID), and [placeholders], identifiers in the contributing
 * manifest which the build system replaces with arbitrary plain text during merged manifest computation.
 */
data class ManifestOverrides(
  val directOverrides: Map<ManifestSystemProperty, String> = mapOf(),
  val placeholders: Map<String, String> = mapOf()
) {
  companion object {
    private val PLACEHOLDER_REGEX = Regex("\\$\\{([^}]*)}") // e.g. matches "${placeholder}" and extracts "placeholder"
  }
  fun resolvePlaceholders(string: String) = string.replace(PLACEHOLDER_REGEX) { placeholders[it.groupValues[1]].orEmpty() }
}

/** Types of dependencies that [AndroidModuleSystem.registerDependency] can add */
enum class DependencyType {
  IMPLEMENTATION,
  // TODO: Add "API," & support in build systems
  ANNOTATION_PROCESSOR
}

enum class DependencyScopeType {
  MAIN,
  UNIT_TEST,
  ANDROID_TEST
}

/**
 * Describes the scope that should be used for resolving references in a given file or other context. Can be determined by calling
 * [getScopeType].
 *
 * In project systems that don't have the concept of separate test scopes, [ScopeType.ANDROID_TEST] is the only value used for test sources.
 */
enum class ScopeType {
  MAIN,
  ANDROID_TEST,
  UNIT_TEST,
  SHARED_TEST,
  ;

  /** Converts this [ScopeType] to a [Boolean], so it can be used with APIs that don't distinguish between test types. */
  val isForTest
    get() = when (this) {
      MAIN -> false
      ANDROID_TEST, UNIT_TEST, SHARED_TEST -> true
    }
}

fun AndroidModuleSystem.getResolveScope(file: VirtualFile): GlobalSearchScope {
  val scopeType = getScopeType(file, module.project)
  return getResolveScope(scopeType)
}

fun AndroidModuleSystem.getResolveScope(element: PsiElement): GlobalSearchScope {
  val scopeType = element.containingFile?.virtualFile?.let { getScopeType(it, module.project) } ?: ScopeType.MAIN
  return getResolveScope(scopeType)
}

fun AndroidModuleSystem.getScopeType(file: VirtualFile, project: Project): ScopeType {
  if (!TestSourcesFilter.isTestSources(file, project)) return ScopeType.MAIN
  val testScopes = getTestArtifactSearchScopes() ?: return ScopeType.ANDROID_TEST

  val inAndroidTest = testScopes.isAndroidTestSource(file)
  val inUnitTest = testScopes.isUnitTestSource(file)

  return when {
    inUnitTest && inAndroidTest -> ScopeType.SHARED_TEST
    inUnitTest && !inAndroidTest -> ScopeType.UNIT_TEST
    else -> ScopeType.ANDROID_TEST
  }
}<|MERGE_RESOLUTION|>--- conflicted
+++ resolved
@@ -153,23 +153,10 @@
    * Returns the resolved libraries that this module depends on.
    * <p>
    * **Note**: This function will not acquire read/write locks during it's operation.
-   *
-   * @param includeExportedTransitiveDeps indicates if the module dependencies should be searched recursively.
-   * `false` = search only own module dependencies
-   * `true` = search module direct dependencies + exported transitive dependencies
-   */
-<<<<<<< HEAD
-  fun getResolvedLibraryDependencies(includeExportedTransitiveDeps : Boolean): Collection<ExternalLibrary>
-
-  /**
-   * Same as `getResolvedDependentLibraries(includeExportedTransitiveDeps = true)`.
-   */
-  fun getResolvedLibraryDependencies(): Collection<ExternalLibrary> = getResolvedLibraryDependencies(includeExportedTransitiveDeps = true)
-=======
+   */
   @JvmDefault
   fun getAndroidLibraryDependencies(): Collection<ExternalAndroidLibrary> = getAndroidLibraryDependencies(DependencyScopeType.MAIN)
   fun getAndroidLibraryDependencies(scope: DependencyScopeType): Collection<ExternalAndroidLibrary>
->>>>>>> cdc83e4e
 
   /**
    * Returns the Android modules that this module transitively depends on for resources.
@@ -231,13 +218,9 @@
    * this method may be optimized to avoid the costs of merged manifest computation.
    *
    * The returned package name is guaranteed to reflect the latest contents of the Android
-<<<<<<< HEAD
-   * manifests including changes that haven't been saved yet.
-=======
    * manifests including changes that haven't been saved yet but is NOT guaranteed to reflect
    * the latest contents of the build configuration if the project hasn't been re-synced with
    * the build configuration yet.
->>>>>>> cdc83e4e
    */
   fun getPackageName(): String?
 
