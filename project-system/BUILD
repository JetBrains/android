--- conflicted
+++ resolved
@@ -5,11 +5,7 @@
     name = "intellij.android.projectSystem",
     srcs = ["src"],
     iml_files = ["intellij.android.projectSystem.iml"],
-<<<<<<< HEAD
-    lint_baseline = "//tools/base/lint:studio-checks/empty_baseline.xml",
-=======
     lint_baseline = "lint_baseline.xml",
->>>>>>> b5f40ffd
     test_srcs = ["testSrc"],
     test_tags = ["manual"],  # testSrc here is for related test infrastructure, not tests
     visibility = ["//visibility:public"],
@@ -21,10 +17,7 @@
         "//tools/base/build-system:studio.android.sdktools.manifest-merger[module]",
         "//tools/base/lint:studio.android.sdktools.lint-api[module]",
         "//tools/adt/idea/android-common:intellij.android.common[module]",
-<<<<<<< HEAD
-=======
         "//tools/adt/idea/jps-model:intellij.android.jps.model[module]",
->>>>>>> b5f40ffd
         "//tools/adt/idea/.idea/libraries:truth[test]",
         "//tools/base/ddmlib:studio.android.sdktools.ddmlib[module]",
         "//tools/adt/idea/deploy:intellij.android.deploy[module]",
