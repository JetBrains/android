--- conflicted
+++ resolved
@@ -7,13 +7,6 @@
     </content>
     <orderEntry type="inheritedJdk" />
     <orderEntry type="sourceFolder" forTests="false" />
-<<<<<<< HEAD
-    <orderEntry type="library" name="truth" level="project" />
-    <orderEntry type="library" scope="Test" name="mockito" level="project" />
-    <orderEntry type="module" module-name="intellij.android.testFramework" />
-    <orderEntry type="library" scope="TEST" name="junit4" level="project" />
-    <orderEntry type="module" module-name="android.sdktools.testutils" scope="TEST" />
-=======
     <orderEntry type="library" scope="PROVIDED" name="studio-platform" level="project" />
     <orderEntry type="library" scope="TEST" name="studio-test-platform" level="project" />
     <orderEntry type="library" scope="TEST" name="kotlin-stdlib" level="project" />
@@ -22,7 +15,6 @@
     <orderEntry type="library" scope="TEST" name="JUnit4" level="project" />
     <orderEntry type="library" scope="TEST" name="mockito" level="project" />
     <orderEntry type="module" module-name="intellij.android.testFramework" />
->>>>>>> 5f7be743
     <orderEntry type="module" module-name="intellij.android.adt.testutils" scope="TEST" />
     <orderEntry type="module" module-name="intellij.android.common" scope="TEST" />
     <orderEntry type="module" module-name="intellij.android.jps.model" scope="TEST" />
