<!--
  ~ Copyright (C) 2016 The Android Open Source Project
  ~
  ~ Licensed under the Apache License, Version 2.0 (the "License");
  ~ you may not use this file except in compliance with the License.
  ~ You may obtain a copy of the License at
  ~
  ~      http://www.apache.org/licenses/LICENSE-2.0
  ~
  ~ Unless required by applicable law or agreed to in writing, software
  ~ distributed under the License is distributed on an "AS IS" BASIS,
  ~ WITHOUT WARRANTIES OR CONDITIONS OF ANY KIND, either express or implied.
  ~ See the License for the specific language governing permissions and
  ~ limitations under the License.
  -->
<idea-plugin>
  <extensions defaultExtensionNs="com.intellij">
    <fileEditorProvider implementation="com.android.tools.idea.uibuilder.layeredimage.LayeredImageEditorProvider" />
  </extensions>

  <project-components>
    <component>
      <implementation-class>com.android.tools.idea.uibuilder.layeredimage.LayersManager</implementation-class>
    </component>
  </project-components>

  <!-- New layout editor -->

  <extensions defaultExtensionNs="com.intellij">
    <fileEditorProvider implementation="com.android.tools.idea.common.editor.NlEditorProvider"/>
    <dom.fileDescription implementation="org.jetbrains.android.dom.navigation.NavigationDomFileDescription"/>
  </extensions>

  <extensions defaultExtensionNs="com.intellij">
    <fileEditorProvider implementation="com.android.tools.idea.sampledata.CsvEditorProvider"/>
  </extensions>

  <application-components>
    <component>
      <implementation-class>com.android.tools.idea.uibuilder.util.JavaDocViewer</implementation-class>
    </component>
  </application-components>

  <project-components>
    <component>
      <implementation-class>com.android.tools.idea.uibuilder.handlers.ViewHandlerManager</implementation-class>
    </component>
    <component>
      <implementation-class>com.android.tools.idea.uibuilder.editor.NlPreviewManager</implementation-class>
      <headless-implementation-class/>
    </component>
    <component>
      <implementation-class>com.android.tools.idea.uibuilder.property.editors.NlPropertyEditors</implementation-class>
    </component>
    <component>
<<<<<<< HEAD
      <implementation-class>com.android.tools.idea.uibuilder.editor.LayoutNavigationManager</implementation-class>
    </component>
    <component>
      <implementation-class>com.android.tools.idea.uibuilder.property.editors.NlXmlEditors</implementation-class>
    </component>
    <component>
      <implementation-class>com.android.tools.idea.naveditor.scene.layout.ManualLayoutAlgorithm$Storage</implementation-class>
=======
      <implementation-class>com.android.tools.idea.naveditor.property.editors.NavPropertyEditors</implementation-class>
      <skipForDefaultProject/>
    </component>
    <component>
      <implementation-class>com.android.tools.idea.uibuilder.editor.LayoutNavigationManager</implementation-class>
      <skipForDefaultProject/>
    </component>
    <component>
      <implementation-class>com.android.tools.idea.uibuilder.property.editors.NlXmlEditors</implementation-class>
      <skipForDefaultProject/>
    </component>
    <component>
      <implementation-class>com.android.tools.idea.naveditor.scene.layout.ManualLayoutAlgorithm$Storage</implementation-class>
      <skipForDefaultProject/>
>>>>>>> abbea60e
    </component>
  </project-components>

  <module-components>
    <component>
      <implementation-class>com.android.tools.idea.uibuilder.palette.NlPaletteModel</implementation-class>
    </component>
  </module-components>

</idea-plugin><|MERGE_RESOLUTION|>--- conflicted
+++ resolved
@@ -53,7 +53,9 @@
       <implementation-class>com.android.tools.idea.uibuilder.property.editors.NlPropertyEditors</implementation-class>
     </component>
     <component>
-<<<<<<< HEAD
+      <implementation-class>com.android.tools.idea.naveditor.property.editors.NavPropertyEditors</implementation-class>
+    </component>
+    <component>
       <implementation-class>com.android.tools.idea.uibuilder.editor.LayoutNavigationManager</implementation-class>
     </component>
     <component>
@@ -61,22 +63,6 @@
     </component>
     <component>
       <implementation-class>com.android.tools.idea.naveditor.scene.layout.ManualLayoutAlgorithm$Storage</implementation-class>
-=======
-      <implementation-class>com.android.tools.idea.naveditor.property.editors.NavPropertyEditors</implementation-class>
-      <skipForDefaultProject/>
-    </component>
-    <component>
-      <implementation-class>com.android.tools.idea.uibuilder.editor.LayoutNavigationManager</implementation-class>
-      <skipForDefaultProject/>
-    </component>
-    <component>
-      <implementation-class>com.android.tools.idea.uibuilder.property.editors.NlXmlEditors</implementation-class>
-      <skipForDefaultProject/>
-    </component>
-    <component>
-      <implementation-class>com.android.tools.idea.naveditor.scene.layout.ManualLayoutAlgorithm$Storage</implementation-class>
-      <skipForDefaultProject/>
->>>>>>> abbea60e
     </component>
   </project-components>
 
