/*
 * Copyright (C) 2020 The Android Open Source Project
 *
 * Licensed under the Apache License, Version 2.0 (the "License");
 * you may not use this file except in compliance with the License.
 * You may obtain a copy of the License at
 *
 *      http://www.apache.org/licenses/LICENSE-2.0
 *
 * Unless required by applicable law or agreed to in writing, software
 * distributed under the License is distributed on an "AS IS" BASIS,
 * WITHOUT WARRANTIES OR CONDITIONS OF ANY KIND, either express or implied.
 * See the License for the specific language governing permissions and
 * limitations under the License.
 */
package com.android.tools.idea.actions

import com.android.tools.idea.uibuilder.surface.NlDesignSurface
import com.android.tools.idea.uibuilder.surface.ScreenViewProvider
import com.intellij.openapi.actionSystem.AnActionEvent
import com.intellij.openapi.actionSystem.ToggleAction
import org.jetbrains.android.util.AndroidBundle.message

/** [ToggleAction] to that sets an specific [ScreenViewProvider] to the [NlDesignSurface]. */
<<<<<<< HEAD
class SetScreenViewProviderAction(
  private val sceneModeProvider: ScreenViewProvider,
  private val designSurface: NlDesignSurface
) :
=======
class SetScreenViewProviderAction(private val sceneModeProvider: ScreenViewProvider) :
>>>>>>> 574fcae1
  ToggleAction(
    sceneModeProvider.displayName,
    message("android.layout.screenview.action.description", sceneModeProvider.displayName),
    null
  ) {
<<<<<<< HEAD
  override fun isSelected(e: AnActionEvent) = designSurface.screenViewProvider == sceneModeProvider

  override fun setSelected(e: AnActionEvent, state: Boolean) =
    designSurface.setScreenViewProvider(sceneModeProvider, true)
=======
  override fun isSelected(e: AnActionEvent): Boolean {
    val surface = e.getData(DESIGN_SURFACE) as? NlDesignSurface ?: return false
    return surface.screenViewProvider == sceneModeProvider
  }

  override fun setSelected(e: AnActionEvent, state: Boolean) {
    (e.getData(DESIGN_SURFACE) as? NlDesignSurface)?.setScreenViewProvider(sceneModeProvider, true)
  }
>>>>>>> 574fcae1
}<|MERGE_RESOLUTION|>--- conflicted
+++ resolved
@@ -22,25 +22,12 @@
 import org.jetbrains.android.util.AndroidBundle.message
 
 /** [ToggleAction] to that sets an specific [ScreenViewProvider] to the [NlDesignSurface]. */
-<<<<<<< HEAD
-class SetScreenViewProviderAction(
-  private val sceneModeProvider: ScreenViewProvider,
-  private val designSurface: NlDesignSurface
-) :
-=======
 class SetScreenViewProviderAction(private val sceneModeProvider: ScreenViewProvider) :
->>>>>>> 574fcae1
   ToggleAction(
     sceneModeProvider.displayName,
     message("android.layout.screenview.action.description", sceneModeProvider.displayName),
     null
   ) {
-<<<<<<< HEAD
-  override fun isSelected(e: AnActionEvent) = designSurface.screenViewProvider == sceneModeProvider
-
-  override fun setSelected(e: AnActionEvent, state: Boolean) =
-    designSurface.setScreenViewProvider(sceneModeProvider, true)
-=======
   override fun isSelected(e: AnActionEvent): Boolean {
     val surface = e.getData(DESIGN_SURFACE) as? NlDesignSurface ?: return false
     return surface.screenViewProvider == sceneModeProvider
@@ -49,5 +36,4 @@
   override fun setSelected(e: AnActionEvent, state: Boolean) {
     (e.getData(DESIGN_SURFACE) as? NlDesignSurface)?.setScreenViewProvider(sceneModeProvider, true)
   }
->>>>>>> 574fcae1
 }