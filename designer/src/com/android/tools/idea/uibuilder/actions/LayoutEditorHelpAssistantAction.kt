/*
 * Copyright (C) 2019 The Android Open Source Project
 *
 * Licensed under the Apache License, Version 2.0 (the "License");
 * you may not use this file except in compliance with the License.
 * You may obtain a copy of the License at
 *
 *      http://www.apache.org/licenses/LICENSE-2.0
 *
 * Unless required by applicable law or agreed to in writing, software
 * distributed under the License is distributed on an "AS IS" BASIS,
 * WITHOUT WARRANTIES OR CONDITIONS OF ANY KIND, either express or implied.
 * See the License for the specific language governing permissions and
 * limitations under the License.
 */
package com.android.tools.idea.uibuilder.actions

import com.android.SdkConstants
import com.android.tools.idea.assistant.OpenAssistSidePanelAction
import com.android.tools.idea.common.assistant.HelpPanelBundle
import com.android.tools.idea.common.assistant.HelpPanelToolWindowListener
import com.android.tools.idea.common.assistant.LayoutEditorHelpPanelAssistantBundleCreatorBase
import com.android.tools.idea.flags.StudioFlags
import com.google.common.annotations.VisibleForTesting
import com.google.wireless.android.sdk.stats.DesignEditorHelpPanelEvent.HelpPanelType
import com.intellij.openapi.actionSystem.AnActionEvent
import com.intellij.openapi.actionSystem.PlatformDataKeys
import com.intellij.openapi.application.ApplicationManager

import com.intellij.psi.xml.XmlFile
import com.intellij.psi.xml.XmlTag
import org.jetbrains.kotlin.idea.debugger.readAction

const val MOTION_EDITOR_BUNDLE_ID = "LayoutEditor.HelpAssistant.MotionLayout"
const val CONSTRAINT_LAYOUT_BUNDLE_ID = "LayoutEditor.HelpAssistant.ConstraintLayout"
const val FULL_HELP_BUNDLE_ID = "LayoutEditor.HelpAssistant.Full"

/**
 * Action that :
 * 1) Determines if the "?" icon should be displayed or not
 * 2) Performs opening Assistant Panel based on the file type that's opened.
 */
class LayoutEditorHelpAssistantAction : OpenAssistSidePanelAction() {

  companion object {
    const val BUNDLE_ID = "LayoutEditor.HelpAssistant"
  }

  enum class Type {
    NONE,
    CONSTRAINT_LAYOUT,
    MOTION_LAYOUT,
    FULL
<<<<<<< HEAD
  }

  private val ONLY_FULL: Boolean = true // for now redirect to a single help content
  private var tagName: String = ""
  private var type = Type.NONE
=======
  }

  private val ONLY_FULL: Boolean = true // for now redirect to a single help content
  @VisibleForTesting var type = Type.NONE

  init {
    HelpPanelToolWindowListener.map[MOTION_EDITOR_BUNDLE_ID] = HelpPanelType.MOTION_LAYOUT
    HelpPanelToolWindowListener.map[CONSTRAINT_LAYOUT_BUNDLE_ID] = HelpPanelType.CONSTRAINT_LAYOUT
    HelpPanelToolWindowListener.map[FULL_HELP_BUNDLE_ID] = HelpPanelType.FULL_ALL
  }
>>>>>>> 640ce73c

  override fun update(e: AnActionEvent) {
    updateInternalVariables(e)
    e.presentation.isEnabledAndVisible = type != Type.NONE
  }

  override fun actionPerformed(event: AnActionEvent) {
    val project = event.project ?: return
    HelpPanelToolWindowListener.registerListener(project)

    when (type) {
<<<<<<< HEAD
      Type.CONSTRAINT_LAYOUT -> openWindow(constraintLayoutHelpPanelBundle.bundleId, event.project!!)
      Type.MOTION_LAYOUT -> openWindow(motionLayoutHelpPanelBundle.bundleId, event.project!!)
      Type.FULL -> openWindow(fullHelpPanelBundle.bundleId, event.project!!)
=======
      Type.CONSTRAINT_LAYOUT -> {
        openWindow(constraintLayoutHelpPanelBundle.bundleId, event.project!!)
      }
      Type.MOTION_LAYOUT -> {
        openWindow(motionLayoutHelpPanelBundle.bundleId, event.project!!)
      }
      Type.FULL -> {
        openWindow(fullHelpPanelBundle.bundleId, event.project!!)
      }
>>>>>>> 640ce73c
      Type.NONE -> Unit
    }
  }

  private fun updateInternalVariables(e: AnActionEvent) {
<<<<<<< HEAD
    tagName = tagName(e)
    if (ONLY_FULL) {
      type = Type.FULL
    } else {
=======
    if (ONLY_FULL) {
      type = Type.FULL
    } else {
      val tagName = tagName(e)
>>>>>>> 640ce73c
      type = getType(tagName, e)
    }
  }

  private fun tagName(e: AnActionEvent): String {
    // Copy the string here rather than holding onto a field within XmlTag so it can be freely released.
    return "" + getTag(e)?.name
  }

  private fun getType(tagName: String, e: AnActionEvent): Type {
    if (tagName.isEmpty()) {
      return Type.NONE
    }

    return getDirectType(tagName).let{ type ->
      if (type != Type.NONE) {
        return@let type
      }
      /**
       * For Data Binding. It has the format like:
       * <layout>
       *   <data>  </data>
       *   <androidx...ConstraintLayout>
       */
      if (SdkConstants.TAG_LAYOUT == tagName) {
          val tag = getTag(e) ?: return@let Type.NONE
          return@let getChildrenType(tag)
        }
      return@let type
    }
  }

  private fun getTag(e: AnActionEvent): XmlTag? {
    if (!ApplicationManager.getApplication().isReadAccessAllowed) {
      return ApplicationManager.getApplication().readAction { getTag(e) }
    }
    val psiFile = e.getData(PlatformDataKeys.PSI_FILE)
    if (psiFile !is XmlFile) {
      return null
    }

    return psiFile.rootTag
  }

  private fun getChildrenType(tag: XmlTag): Type {
    if (!ApplicationManager.getApplication().isReadAccessAllowed) {
      return ApplicationManager.getApplication().readAction { getChildrenType(tag) }
    }

    tag.children.forEach {
      if (it !is XmlTag) {
        return@forEach
      }
      val childType = getDirectType(it.name)
      if (childType != Type.NONE) {
        return childType
      }
    }

    return Type.NONE
  }

  private fun getDirectType(tagName: String): Type {
    if (SdkConstants.MOTION_LAYOUT.isEquals(tagName) &&
        StudioFlags.NELE_MOTION_LAYOUT_EDITOR.get() &&
        StudioFlags.NELE_MOTION_LAYOUT_ASSISTANT.get()) {
      return Type.MOTION_LAYOUT
    } else if (SdkConstants.CONSTRAINT_LAYOUT.isEquals(tagName) &&
               StudioFlags.NELE_CONSTRAINT_LAYOUT_ASSISTANT.get()) {
      return Type.CONSTRAINT_LAYOUT
    }

    return Type.NONE
  }
}


private val motionLayoutHelpPanelBundle =
  HelpPanelBundle(MOTION_EDITOR_BUNDLE_ID, "/motionlayout_help_assistance_bundle.xml")

private val constraintLayoutHelpPanelBundle =
  HelpPanelBundle(CONSTRAINT_LAYOUT_BUNDLE_ID, "/constraintlayout_help_assistance_bundle.xml")

private val fullHelpPanelBundle =
  HelpPanelBundle(FULL_HELP_BUNDLE_ID, "/layout_editor_help_assistance_bundle.xml")

private val fullHelpPanelBundle =
  HelpPanelBundle("LayoutEditor.HelpAssistant.Full", "/layout_editor_help_assistance_bundle.xml")

class MotionLayoutPanelAssistantBundleCreator :
  LayoutEditorHelpPanelAssistantBundleCreatorBase(motionLayoutHelpPanelBundle)

class ConstraintLayoutPanelAssistantBundleCreator :
  LayoutEditorHelpPanelAssistantBundleCreatorBase(constraintLayoutHelpPanelBundle)

class LayoutEditorPanelAssistantBundleCreator :
  LayoutEditorHelpPanelAssistantBundleCreatorBase(fullHelpPanelBundle)
<<<<<<< HEAD

/**
 * Base tutorial bundle xml creator.
 */
open class LayoutEditorHelpPanelAssistantBundleCreatorBase(val type: HelpPanelBundle) : AssistantBundleCreator {
  override fun getBundleId(): String {
    return type.bundleId
  }

  override fun getBundle(project: Project): TutorialBundleData? {
    return null
  }

  override fun getConfig(): URL? {
    return javaClass.getResource(type.bundleXml)
  }
}
=======
>>>>>>> 640ce73c
<|MERGE_RESOLUTION|>--- conflicted
+++ resolved
@@ -51,13 +51,6 @@
     CONSTRAINT_LAYOUT,
     MOTION_LAYOUT,
     FULL
-<<<<<<< HEAD
-  }
-
-  private val ONLY_FULL: Boolean = true // for now redirect to a single help content
-  private var tagName: String = ""
-  private var type = Type.NONE
-=======
   }
 
   private val ONLY_FULL: Boolean = true // for now redirect to a single help content
@@ -68,7 +61,6 @@
     HelpPanelToolWindowListener.map[CONSTRAINT_LAYOUT_BUNDLE_ID] = HelpPanelType.CONSTRAINT_LAYOUT
     HelpPanelToolWindowListener.map[FULL_HELP_BUNDLE_ID] = HelpPanelType.FULL_ALL
   }
->>>>>>> 640ce73c
 
   override fun update(e: AnActionEvent) {
     updateInternalVariables(e)
@@ -80,11 +72,6 @@
     HelpPanelToolWindowListener.registerListener(project)
 
     when (type) {
-<<<<<<< HEAD
-      Type.CONSTRAINT_LAYOUT -> openWindow(constraintLayoutHelpPanelBundle.bundleId, event.project!!)
-      Type.MOTION_LAYOUT -> openWindow(motionLayoutHelpPanelBundle.bundleId, event.project!!)
-      Type.FULL -> openWindow(fullHelpPanelBundle.bundleId, event.project!!)
-=======
       Type.CONSTRAINT_LAYOUT -> {
         openWindow(constraintLayoutHelpPanelBundle.bundleId, event.project!!)
       }
@@ -94,23 +81,15 @@
       Type.FULL -> {
         openWindow(fullHelpPanelBundle.bundleId, event.project!!)
       }
->>>>>>> 640ce73c
       Type.NONE -> Unit
     }
   }
 
   private fun updateInternalVariables(e: AnActionEvent) {
-<<<<<<< HEAD
-    tagName = tagName(e)
-    if (ONLY_FULL) {
-      type = Type.FULL
-    } else {
-=======
     if (ONLY_FULL) {
       type = Type.FULL
     } else {
       val tagName = tagName(e)
->>>>>>> 640ce73c
       type = getType(tagName, e)
     }
   }
@@ -197,9 +176,6 @@
 private val fullHelpPanelBundle =
   HelpPanelBundle(FULL_HELP_BUNDLE_ID, "/layout_editor_help_assistance_bundle.xml")
 
-private val fullHelpPanelBundle =
-  HelpPanelBundle("LayoutEditor.HelpAssistant.Full", "/layout_editor_help_assistance_bundle.xml")
-
 class MotionLayoutPanelAssistantBundleCreator :
   LayoutEditorHelpPanelAssistantBundleCreatorBase(motionLayoutHelpPanelBundle)
 
@@ -208,23 +184,3 @@
 
 class LayoutEditorPanelAssistantBundleCreator :
   LayoutEditorHelpPanelAssistantBundleCreatorBase(fullHelpPanelBundle)
-<<<<<<< HEAD
-
-/**
- * Base tutorial bundle xml creator.
- */
-open class LayoutEditorHelpPanelAssistantBundleCreatorBase(val type: HelpPanelBundle) : AssistantBundleCreator {
-  override fun getBundleId(): String {
-    return type.bundleId
-  }
-
-  override fun getBundle(project: Project): TutorialBundleData? {
-    return null
-  }
-
-  override fun getConfig(): URL? {
-    return javaClass.getResource(type.bundleXml)
-  }
-}
-=======
->>>>>>> 640ce73c
