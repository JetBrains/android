--- conflicted
+++ resolved
@@ -33,11 +33,7 @@
 @JvmOverloads
 constructor(
   component: NlComponent,
-<<<<<<< HEAD
-  private val getMorphSuggestions: (NlComponent) -> List<String> = MorphManager::getMorphSuggestion
-=======
   private val getMorphSuggestions: (NlComponent) -> List<String> = MorphManager::getMorphSuggestion,
->>>>>>> 0d09370c
 ) : AnAction("Convert view...") {
 
   private val myNlComponent = component
@@ -52,11 +48,7 @@
     val component =
       NlComponent(
         myNlComponent.model,
-<<<<<<< HEAD
-        XmlTagUtil.createTag(myNlComponent.model.project, "<$newTagName/>")
-=======
         XmlTagUtil.createTag(myNlComponent.model.project, "<$newTagName/>"),
->>>>>>> 0d09370c
       )
     NlComponentRegistrar.accept(component)
     dependencyManager.addDependencies(listOf(component), facet, true) {
@@ -70,11 +62,7 @@
     DumbService.getInstance(project).runWhenSmart {
       NlWriteCommandActionUtil.run(
         myNlComponent,
-<<<<<<< HEAD
-        "Convert " + myNlComponent.tagName + " to ${newTagName.split(".").last()}"
-=======
         "Convert " + myNlComponent.tagName + " to ${newTagName.split(".").last()}",
->>>>>>> 0d09370c
       ) {
         myNlComponent.tagDeprecated.name = newTagName
         myNlComponent.removeObsoleteAttributes()
