/*
 * Copyright (C) 2021 The Android Open Source Project
 *
 * Licensed under the Apache License, Version 2.0 (the "License");
 * you may not use this file except in compliance with the License.
 * You may obtain a copy of the License at
 *
 *      http://www.apache.org/licenses/LICENSE-2.0
 *
 * Unless required by applicable law or agreed to in writing, software
 * distributed under the License is distributed on an "AS IS" BASIS,
 * WITHOUT WARRANTIES OR CONDITIONS OF ANY KIND, either express or implied.
 * See the License for the specific language governing permissions and
 * limitations under the License.
 */
package com.android.tools.idea.uibuilder.actions

import com.android.annotations.TestOnly
import com.android.tools.adtui.actions.DropDownAction
import com.android.tools.idea.actions.DESIGN_SURFACE
import com.android.tools.idea.common.surface.DesignSurfaceSettings
import com.android.tools.idea.common.surface.Layer
import com.android.tools.idea.uibuilder.scene.LayoutlibSceneManager
import com.android.tools.idea.uibuilder.surface.NlDesignSurface
import com.android.tools.idea.uibuilder.surface.ScreenView
import com.android.tools.idea.uibuilder.surface.ScreenViewLayer
import com.android.tools.idea.uibuilder.surface.ScreenViewProvider
import com.android.tools.idea.uibuilder.surface.layer.BorderLayer
import com.google.common.collect.ImmutableList
import com.google.wireless.android.sdk.stats.LayoutEditorState
import com.intellij.openapi.actionSystem.ActionUpdateThread
import com.intellij.openapi.actionSystem.AnActionEvent
import com.intellij.openapi.actionSystem.PlatformDataKeys
import com.intellij.openapi.actionSystem.ToggleAction
import icons.StudioIcons
import java.awt.Color
import java.awt.Dimension
import java.awt.Graphics2D
import org.jetbrains.annotations.VisibleForTesting

/** A dropdown menu used in drawable resource to change the background. */
class DrawableBackgroundMenuAction :
  DropDownAction("", "Drawable Background", StudioIcons.LayoutEditor.Toolbar.VIEW_MODE) {
  init {
    addAction(SetScreenViewProviderAction("None", "None", DrawableBackgroundType.NONE))
    addAction(SetScreenViewProviderAction("White", "White", DrawableBackgroundType.WHITE))
    addAction(SetScreenViewProviderAction("Black", "Black", DrawableBackgroundType.BLACK))
    addAction(
      SetScreenViewProviderAction("Checkered", "Checkered", DrawableBackgroundType.CHECKERED)
    )
  }
}

enum class DrawableBackgroundType {
  NONE,
  WHITE,
  BLACK,
  CHECKERED,
}

/**
 * [ToggleAction] to that sets a specific [DrawableBackgroundType] to the [DrawableBackgroundLayer].
 */
private class SetScreenViewProviderAction(
  name: String,
  description: String,
  private val backgroundType: DrawableBackgroundType,
) : ToggleAction(name, description, null) {

  override fun isSelected(e: AnActionEvent): Boolean {
    val project = e.getRequiredData(PlatformDataKeys.PROJECT)
    val file = e.getRequiredData(PlatformDataKeys.VIRTUAL_FILE)

    val currentType =
      DesignSurfaceSettings.getInstance(project)
        .surfaceState
        .loadDrawableBackgroundType(project, file)
    return currentType == backgroundType
  }

  override fun setSelected(e: AnActionEvent, state: Boolean) {
    val project = e.getRequiredData(PlatformDataKeys.PROJECT)
    val file = e.getRequiredData(PlatformDataKeys.VIRTUAL_FILE)

    DesignSurfaceSettings.getInstance(project)
      .surfaceState
      .saveDrawableBackgroundType(project, file, backgroundType)

    val surface = e.getData(DESIGN_SURFACE) as? NlDesignSurface ?: return
    val resourceViewProvider = surface.screenViewProvider as? DrawableScreenViewProvider ?: return
    resourceViewProvider.setDrawableBackgroundType(backgroundType)
    surface.repaint()
  }

  override fun getActionUpdateThread() = ActionUpdateThread.BGT
}

/** Provide the custom [ScreenView] to the current [NlDesignSurface] for the drawable files. */
class DrawableScreenViewProvider(private val defaultType: DrawableBackgroundType) :
  ScreenViewProvider {
  override val displayName: String = "Drawable Mode"
  private var myDrawableBackgroundLayer: DrawableBackgroundLayer? = null

  @TestOnly
  fun getDrawableBackgroudType(): DrawableBackgroundType =
    myDrawableBackgroundLayer?.backgroundType ?: defaultType

  fun setDrawableBackgroundType(type: DrawableBackgroundType) {
    myDrawableBackgroundLayer?.backgroundType = type
  }

  override fun createPrimarySceneView(
    surface: NlDesignSurface,
    manager: LayoutlibSceneManager,
  ): ScreenView {
    return ScreenView.newBuilder(surface, manager)
      .withLayersProvider { screenView -> createScreenLayer(surface, screenView) }
      .build()
  }

  override val surfaceType: LayoutEditorState.Surfaces = LayoutEditorState.Surfaces.SCREEN_SURFACE

  private fun createScreenLayer(
    surface: NlDesignSurface,
    screenView: ScreenView,
  ): ImmutableList<Layer> {
    val backgroundLayer = DrawableBackgroundLayer(screenView, defaultType)
    myDrawableBackgroundLayer = backgroundLayer
    val borderLayer = BorderLayer(screenView, isRotating = { surface.isRotating })
<<<<<<< HEAD
    val screenViewLayer =
      ScreenViewLayer(screenView, colorBlindFilter, surface, surface::rotateSurfaceDegree)
=======
    val screenViewLayer = ScreenViewLayer(screenView, surface, surface::rotateSurfaceDegree)
>>>>>>> 8b7d83e8
    return ImmutableList.of(backgroundLayer, borderLayer, screenViewLayer)
  }
}

private const val GRID_WIDTH = 12
private val CHECKERED_GRID_GRAY = Color(236, 236, 236)

/** The background layer of the custom [ScreenView] provided by [DrawableScreenViewProvider]. */
@VisibleForTesting
class DrawableBackgroundLayer(
  private val screenView: ScreenView,
  var backgroundType: DrawableBackgroundType,
) : Layer() {
  private val dim = Dimension()

  override fun paint(gc: Graphics2D) {
    val currentType = backgroundType
    if (currentType == DrawableBackgroundType.NONE) {
      return
    }

    val startX = screenView.x
    val startY = screenView.y
    screenView.getScaledContentSize(dim)
    val width = dim.width
    val height = dim.height

    gc.clipRect(startX, startY, width, height)
    if (currentType == DrawableBackgroundType.WHITE) {
      gc.color = Color.WHITE
      gc.fillRect(startX, startY, width, height)
      return
    }

    if (currentType == DrawableBackgroundType.BLACK) {
      gc.color = Color.BLACK
      gc.fillRect(startX, startY, width, height)
      return
    }

    gc.color = Color.WHITE
    gc.fillRect(startX, startY, width, height)

    var isOddRow = false
    gc.color = CHECKERED_GRID_GRAY
    for (y in startY until (startY + height) step GRID_WIDTH) {
      val shift = if (isOddRow) 0 else GRID_WIDTH
      for (x in (startX + shift) until (startX + width) step (2 * GRID_WIDTH)) {
        gc.fillRect(x, y, GRID_WIDTH, GRID_WIDTH)
      }
      isOddRow = !isOddRow
    }
  }
}<|MERGE_RESOLUTION|>--- conflicted
+++ resolved
@@ -127,12 +127,7 @@
     val backgroundLayer = DrawableBackgroundLayer(screenView, defaultType)
     myDrawableBackgroundLayer = backgroundLayer
     val borderLayer = BorderLayer(screenView, isRotating = { surface.isRotating })
-<<<<<<< HEAD
-    val screenViewLayer =
-      ScreenViewLayer(screenView, colorBlindFilter, surface, surface::rotateSurfaceDegree)
-=======
     val screenViewLayer = ScreenViewLayer(screenView, surface, surface::rotateSurfaceDegree)
->>>>>>> 8b7d83e8
     return ImmutableList.of(backgroundLayer, borderLayer, screenViewLayer)
   }
 }
