--- conflicted
+++ resolved
@@ -84,11 +84,7 @@
   }
 
   @Nullable
-<<<<<<< HEAD
-  private String findClassName(@NotNull String tagName) {
-=======
   private String findClassName(@NotNull Project project, @NotNull String tagName) {
->>>>>>> 0d09370c
     switch (tagName) {
       case TAG_ITEM, ANDROID_CAST_ITEM, ANDROIDX_CAST_ITEM -> {
         return ANDROID_VIEW_PKG + "MenuItem";
