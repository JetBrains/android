--- conflicted
+++ resolved
@@ -38,12 +38,7 @@
       surface.models
         .firstOrNull()
         ?.let { surface.getSceneManager(it) as? LayoutlibSceneManager }
-<<<<<<< HEAD
-        ?.isShowingDecorations
-        ?: false
-=======
         ?.isShowingDecorations ?: false
->>>>>>> 574fcae1
     // A selected state could need to change to unselected due to changing to a wear device.
     // Make sure to update the selection here in such scenario
     if (isSelected && editor.configuration.device.isWear()) {
