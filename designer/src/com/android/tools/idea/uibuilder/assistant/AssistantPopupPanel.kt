/*
 * Copyright (C) 2018 The Android Open Source Project
 *
 * Licensed under the Apache License, Version 2.0 (the "License");
 * you may not use this file except in compliance with the License.
 * You may obtain a copy of the License at
 *
 *      http://www.apache.org/licenses/LICENSE-2.0
 *
 * Unless required by applicable law or agreed to in writing, software
 * distributed under the License is distributed on an "AS IS" BASIS,
 * WITHOUT WARRANTIES OR CONDITIONS OF ANY KIND, either express or implied.
 * See the License for the specific language governing permissions and
 * limitations under the License.
 */
package com.android.tools.idea.uibuilder.assistant

import com.android.tools.adtui.common.AdtSecondaryPanel
import com.intellij.util.ui.JBUI
import java.awt.BorderLayout
import java.awt.Component
import javax.swing.BoxLayout
import javax.swing.JComponent
import javax.swing.JLabel
import javax.swing.JPanel
import javax.swing.SwingConstants

private const val SIDE_PADDING = 12
private val CONTENT_BORDER = JBUI.Borders.empty(6, SIDE_PADDING, 12, SIDE_PADDING)

/**
 * Base panel for Assistant that applies the correct margin the the provided [content] and displays
 * a title label.
 */
open class AssistantPopupPanel
@JvmOverloads
constructor(title: String = "Design-time View Attributes", val content: JComponent? = null) :
<<<<<<< HEAD
  AdtSecondaryPanel(VerticalFlowLayout(0, 0)) {
=======
  AdtSecondaryPanel() {
>>>>>>> 0d09370c

  private val titleLabel =
    JLabel(title, SwingConstants.LEADING).apply {
      border =
        JBUI.Borders.merge(
          JBUI.Borders.empty(8, SIDE_PADDING, 8, SIDE_PADDING),
          JBUI.Borders.customLine(com.android.tools.adtui.common.border, 0, 0, 1, 0),
<<<<<<< HEAD
          true
=======
          true,
>>>>>>> 0d09370c
        )
      font = font.deriveFont(JBUI.scaleFontSize(10f))
      isOpaque = false
    }

  private val contentWrapper =
    JPanel(BorderLayout()).apply {
      border = CONTENT_BORDER
      isOpaque = false
      if (content != null) {
        add(content)
      }
    }

  init {
    layout = BoxLayout(this, BoxLayout.Y_AXIS)
    isOpaque = false
    titleLabel.alignmentX = Component.LEFT_ALIGNMENT
    contentWrapper.alignmentX = Component.LEFT_ALIGNMENT
    add(titleLabel)
    add(contentWrapper)
    minimumSize = JBUI.size(250, 10)
  }

  fun addContent(content: JComponent) {
    contentWrapper.removeAll()
    contentWrapper.add(content)
  }

  final override fun add(comp: Component?): Component {
    return super.add(comp)
  }
}<|MERGE_RESOLUTION|>--- conflicted
+++ resolved
@@ -35,11 +35,7 @@
 open class AssistantPopupPanel
 @JvmOverloads
 constructor(title: String = "Design-time View Attributes", val content: JComponent? = null) :
-<<<<<<< HEAD
-  AdtSecondaryPanel(VerticalFlowLayout(0, 0)) {
-=======
   AdtSecondaryPanel() {
->>>>>>> 0d09370c
 
   private val titleLabel =
     JLabel(title, SwingConstants.LEADING).apply {
@@ -47,11 +43,7 @@
         JBUI.Borders.merge(
           JBUI.Borders.empty(8, SIDE_PADDING, 8, SIDE_PADDING),
           JBUI.Borders.customLine(com.android.tools.adtui.common.border, 0, 0, 1, 0),
-<<<<<<< HEAD
-          true
-=======
           true,
->>>>>>> 0d09370c
         )
       font = font.deriveFont(JBUI.scaleFontSize(10f))
       isOpaque = false
