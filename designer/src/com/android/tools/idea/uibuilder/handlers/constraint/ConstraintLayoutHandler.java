/*
 * Copyright (C) 2016 The Android Open Source Project
 *
 * Licensed under the Apache License, Version 2.0 (the "License");
 * you may not use this file except in compliance with the License.
 * You may obtain a copy of the License at
 *
 *      http://www.apache.org/licenses/LICENSE-2.0
 *
 * Unless required by applicable law or agreed to in writing, software
 * distributed under the License is distributed on an "AS IS" BASIS,
 * WITHOUT WARRANTIES OR CONDITIONS OF ANY KIND, either express or implied.
 * See the License for the specific language governing permissions and
 * limitations under the License.
 */

package com.android.tools.idea.uibuilder.handlers.constraint;

import com.android.ide.common.rendering.api.ViewInfo;
import com.android.tools.idea.common.analytics.NlUsageTracker;
import com.android.tools.idea.common.analytics.NlUsageTrackerManager;
import com.android.tools.idea.common.model.AttributesTransaction;
import com.android.tools.idea.common.model.NlComponent;
import com.android.tools.idea.common.scene.ComponentProvider;
import com.android.tools.idea.common.scene.Scene;
import com.android.tools.idea.common.scene.SceneComponent;
import com.android.tools.idea.common.scene.target.ActionTarget;
import com.android.tools.idea.common.scene.target.LassoTarget;
import com.android.tools.idea.common.scene.target.Target;
import com.android.tools.idea.common.surface.DesignSurface;
import com.android.tools.idea.common.surface.Interaction;
import com.android.tools.idea.uibuilder.api.*;
import com.android.tools.idea.uibuilder.api.actions.*;
import com.android.tools.idea.uibuilder.graphics.NlIcon;
import com.android.tools.idea.uibuilder.handlers.ViewEditorImpl;
import com.android.tools.idea.uibuilder.handlers.constraint.draw.ConstraintLayoutComponentNotchProvider;
import com.android.tools.idea.uibuilder.handlers.constraint.draw.ConstraintLayoutNotchProvider;
<<<<<<< HEAD
=======
import com.android.tools.idea.uibuilder.handlers.constraint.drawing.WidgetDraw;
import com.android.tools.idea.uibuilder.handlers.constraint.drawing.decorator.WidgetDecorator;
>>>>>>> abbea60e
import com.android.tools.idea.uibuilder.handlers.constraint.targets.*;
import com.android.tools.idea.uibuilder.model.NlComponentHelperKt;
import com.android.tools.idea.uibuilder.scene.target.ResizeBaseTarget;
import com.android.tools.idea.uibuilder.scout.Scout;
import com.android.tools.idea.uibuilder.surface.NlDesignSurface;
import com.android.tools.idea.uibuilder.surface.ScreenView;
<<<<<<< HEAD
import com.android.tools.sherpa.drawing.WidgetDraw;
import com.android.tools.sherpa.drawing.decorator.WidgetDecorator;
=======
>>>>>>> abbea60e
import com.google.common.collect.ImmutableList;
import com.google.common.collect.ImmutableMap;
import com.google.common.collect.Lists;
import com.google.wireless.android.sdk.stats.LayoutEditorEvent;
import com.intellij.icons.AllIcons;
import com.intellij.ide.util.PropertiesComponent;
import com.intellij.openapi.diagnostic.Logger;
import com.intellij.openapi.ui.popup.JBPopupFactory;
import com.intellij.ui.JBColor;
import com.intellij.ui.awt.RelativePoint;
import icons.AndroidIcons;
import icons.StudioIcons;
import org.intellij.lang.annotations.JdkConstants.InputEventMask;
import org.jetbrains.annotations.NonNls;
import org.jetbrains.annotations.NotNull;
import org.jetbrains.annotations.Nullable;

import javax.swing.*;
import javax.swing.Timer;
import java.awt.*;
import java.awt.event.InputEvent;
<<<<<<< HEAD
import java.awt.image.BufferedImage;
=======
>>>>>>> abbea60e
import java.util.*;
import java.util.List;
import java.util.stream.Collectors;
import java.util.stream.Stream;

import static com.android.SdkConstants.*;
<<<<<<< HEAD
=======
import static com.android.tools.idea.common.util.ImageUtilKt.iconToImage;
import static icons.StudioIcons.LayoutEditor.Toolbar.*;
>>>>>>> abbea60e

/**
 * Handles interactions for the ConstraintLayout
 */
public class ConstraintLayoutHandler extends ViewGroupHandler implements ComponentProvider {

  private static final String PREFERENCE_KEY_PREFIX = "ConstraintLayoutPreference";
  /**
   * Preference key (used with {@link PropertiesComponent}) for auto connect mode
   */
  public static final String AUTO_CONNECT_PREF_KEY = PREFERENCE_KEY_PREFIX + "AutoConnect";
  /**
   * Preference key (used with {@link PropertiesComponent}) for show all constraints mode
   */
  public static final String SHOW_CONSTRAINTS_PREF_KEY = PREFERENCE_KEY_PREFIX + "ShowAllConstraints";
  public static final String SHOW_MARGINS_PREF_KEY = PREFERENCE_KEY_PREFIX + "ShowMargins";
  public static final String FADE_UNSELECTED_VIEWS = PREFERENCE_KEY_PREFIX + "FadeUnselected";
<<<<<<< HEAD

  private static final NlIcon BASELINE_ICON =
    new NlIcon(AndroidIcons.SherpaIcons.BaselineColor, AndroidIcons.SherpaIcons.BaselineBlue);

  private static boolean ourAutoConnect;
  private final static String ADD_VERTICAL_BARRIER = "Add Vertical barrier";
  private final static String ADD_HORIZONTAL_BARRIER = "Add Horizontal Barrier";
  private final static String ADD_TO_BARRIER = "Add to Barrier";
  private final static String ADD_LAYER = "Add Layer";
  private final static String ADD_GROUP = "Add Group";
  private final static String ADD_CONSTRAINTS_SET = "Add set of Constraints";
  public static final String EDIT_BASELINE_ACTION_TOOLTIP = "Edit Baseline";

  private static HashMap<String, Boolean> ourVisibilityFlags = new HashMap<>();

  static {
    ourAutoConnect = PropertiesComponent.getInstance().getBoolean(AUTO_CONNECT_PREF_KEY, false);
  }

  // This is used to efficiently test if they are horizontal or vertical.
  static HashSet<String> ourHorizontalBarriers = new HashSet<>(Arrays.asList(GRAVITY_VALUE_TOP, GRAVITY_VALUE_BOTTOM));
  private ArrayList<ViewAction> myActions = new ArrayList<>();
=======

  private static final NlIcon BASELINE_ICON =
    new NlIcon(StudioIcons.LayoutEditor.Toolbar.BASELINE_ALIGNED, StudioIcons.LayoutEditor.Toolbar.BASELINE_ALIGNED_CONSTRAINT);

  private static boolean ourAutoConnect;
  private final static String ADD_VERTICAL_BARRIER = "Add Vertical barrier";
  private final static String ADD_HORIZONTAL_BARRIER = "Add Horizontal Barrier";
  private final static String ADD_TO_BARRIER = "Add to Barrier";
  private final static String ADD_LAYER = "Add Layer";
  private final static String ADD_GROUP = "Add Group";
  private final static String ADD_CONSTRAINTS_SET = "Add set of Constraints";
  private static final String EDIT_BASELINE_ACTION_TOOLTIP = "Edit Baseline";
>>>>>>> abbea60e

  private static HashMap<String, Boolean> ourVisibilityFlags = new HashMap<>();

  static {
    ourAutoConnect = PropertiesComponent.getInstance().getBoolean(AUTO_CONNECT_PREF_KEY, false);
  }

  // This is used to efficiently test if they are horizontal or vertical.
  private static HashSet<String> ourHorizontalBarriers = new HashSet<>(Arrays.asList(GRAVITY_VALUE_TOP, GRAVITY_VALUE_BOTTOM));
  private ArrayList<ViewAction> myActions = new ArrayList<>();

  /**
   * Base constructor
   */
  public ConstraintLayoutHandler() {
    loadWidgetDecoratorImages();
  }

  private static void loadWidgetDecoratorImages() {
    if (WidgetDecorator.sLockImageIcon == null) {
      WidgetDecorator.sLockImageIcon = iconToImage(StudioIcons.LayoutEditor.Toolbar.LOCK);
    }
    if (WidgetDecorator.sUnlockImageIcon == null) {
      WidgetDecorator.sUnlockImageIcon = iconToImage(StudioIcons.LayoutEditor.Toolbar.UNLOCK);
    }
    if (WidgetDecorator.sDeleteConnectionsImageIcon == null) {
      WidgetDecorator.sDeleteConnectionsImageIcon = iconToImage(StudioIcons.LayoutEditor.Toolbar.CLEAR_CONSTRAINTS);
    }
    if (WidgetDecorator.sPackChainImageIcon == null) {
      WidgetDecorator.sPackChainImageIcon = iconToImage(StudioIcons.LayoutEditor.Toolbar.CYCLE_CHAIN_PACKED);
    }
    if (WidgetDraw.sGuidelineArrowLeft == null) {
      WidgetDraw.sGuidelineArrowLeft = iconToImage(StudioIcons.LayoutEditor.Toolbar.ARROW_LEFT);
    }
    if (WidgetDraw.sGuidelineArrowRight == null) {
      WidgetDraw.sGuidelineArrowRight = iconToImage(StudioIcons.LayoutEditor.Toolbar.ARROW_RIGHT);
    }
    if (WidgetDraw.sGuidelineArrowUp == null) {
      WidgetDraw.sGuidelineArrowUp = iconToImage(StudioIcons.LayoutEditor.Toolbar.ARROW_UP);
    }
    if (WidgetDraw.sGuidelineArrowDown == null) {
      WidgetDraw.sGuidelineArrowDown = iconToImage(StudioIcons.LayoutEditor.Toolbar.ARROW_DOWN);
    }
    if (WidgetDraw.sGuidelinePercent == null) {
      WidgetDraw.sGuidelinePercent = iconToImage(StudioIcons.LayoutEditor.Toolbar.PERCENT);
    }
  }

  @Override
  @NotNull
  public String getGradleCoordinateId(@NotNull String tagName) {
    return CONSTRAINT_LAYOUT_LIB_ARTIFACT;
  }

  @Override
  @NotNull
  public Map<String, Map<String, String>> getEnumPropertyValues(@SuppressWarnings("unused") @NotNull NlComponent component) {
    Map<String, String> values = ImmutableMap.of("0dp", "match_constraint", VALUE_WRAP_CONTENT, VALUE_WRAP_CONTENT);
    return ImmutableMap.of(ATTR_LAYOUT_WIDTH, values,
                           ATTR_LAYOUT_HEIGHT, values);
  }

  @Override
  public void addToolbarActions(@NotNull List<ViewAction> actions) {
    myActions.clear();

<<<<<<< HEAD
    actions.add(new NestedViewActionMenu("Show", StudioIcons.Common.VISIBILITY_INLINE, Lists.<List<ViewAction>>newArrayList(
=======
    // noinspection unchecked
    actions.add(new NestedViewActionMenu("View Options", StudioIcons.Common.VISIBILITY_INLINE, Lists.<List<ViewAction>>newArrayList(
>>>>>>> abbea60e
      Lists.newArrayList(
        new ToggleVisibilityAction(SHOW_CONSTRAINTS_PREF_KEY, "Show Constraints", true),
        new ToggleVisibilityAction(SHOW_MARGINS_PREF_KEY, "Show Margins", true),
        new ToggleVisibilityAction(FADE_UNSELECTED_VIEWS, "Fade Unselected views ", false)
      )
    )));
<<<<<<< HEAD
    actions.add((new ToggleAutoConnectAction()));
    actions.add((new ViewActionSeparator()));
=======
    actions.add(new ToggleAutoConnectAction());
    actions.add(new MarginSelector());
    actions.add(new ViewActionSeparator());
>>>>>>> abbea60e
    actions.add(new ClearConstraintsAction());
    actions.add(new InferAction());
    actions.add(new ViewActionSeparator());

    // TODO Decide if we want lock actions.add(new LockConstraints());
<<<<<<< HEAD
    actions.add(new NestedViewActionMenu("Pack", StudioIcons.LayoutEditor.Toolbar.PACK_VERTICAL, Lists.newArrayList(

      Lists.newArrayList(
        new AlignAction(Scout.Arrange.HorizontalPack,
                        StudioIcons.LayoutEditor.Toolbar.PACK_HORIZONTAL,
=======
    // noinspection unchecked
    actions.add(new NestedViewActionMenu("Pack", StudioIcons.LayoutEditor.Toolbar.PACK_VERTICAL, Lists.<List<ViewAction>>newArrayList(
      Lists.newArrayList(
        new AlignAction(Scout.Arrange.HorizontalPack,
                        PACK_HORIZONTAL,
>>>>>>> abbea60e
                        "Pack Horizontally"),
        new AlignAction(Scout.Arrange.VerticalPack,
                        StudioIcons.LayoutEditor.Toolbar.PACK_VERTICAL,
                        "Pack Vertically"),
        new AlignAction(Scout.Arrange.ExpandHorizontally,
                        StudioIcons.LayoutEditor.Toolbar.EXPAND_HORIZONTAL,
                        "Expand Horizontally"),
        new AlignAction(Scout.Arrange.ExpandVertically,
                        StudioIcons.LayoutEditor.Toolbar.EXPAND_VERTICAL,
<<<<<<< HEAD
                        "Expand Vertically")),
      Lists.newArrayList(new ViewActionSeparator()),

      Lists.newArrayList(
=======
                        "Expand Vertically"),
        new ViewActionSeparator(),
>>>>>>> abbea60e
        new AlignAction(Scout.Arrange.DistributeHorizontally,
                        StudioIcons.LayoutEditor.Toolbar.DISTRIBUTE_HORIZONTAL,
                        StudioIcons.LayoutEditor.Toolbar.DISTRIBUTE_HORIZONTAL_CONSTRAINT,
                        "Distribute Horizontally"),
        new AlignAction(Scout.Arrange.DistributeVertically,
                        StudioIcons.LayoutEditor.Toolbar.DISTRIBUTE_VERTICAL,
                        StudioIcons.LayoutEditor.Toolbar.DISTRIBUTE_VERTICAL_CONSTRAINT,
                        "Distribute Vertically")
      )
    )) {
      @Override
      public void updatePresentation(@NotNull ViewActionPresentation presentation,
                                     @NotNull ViewEditor editor,
                                     @NotNull ViewHandler handler,
                                     @NotNull NlComponent component,
                                     @NotNull List<NlComponent> selectedChildren,
                                     @InputEventMask int modifiers) {
        super.updatePresentation(presentation, editor, handler, component, selectedChildren, modifiers);
        presentation.setVisible(isConstraintLayoutChild(selectedChildren));
      }
    });

    // noinspection unchecked
    actions.add(new NestedViewActionMenu("Align", StudioIcons.LayoutEditor.Toolbar.LEFT_ALIGNED_CONSTRAINT, Lists.<List<ViewAction>>newArrayList(
      Stream.of(ConstraintViewActions.ALIGN_HORIZONTALLY_ACTIONS,
                ConstraintViewActions.ALIGN_VERTICALLY_ACTIONS,
                ImmutableList.of(new ViewActionSeparator()),
                ConstraintViewActions.CENTER_ACTIONS)
        .flatMap(list -> list.stream())
        .collect(Collectors.toList()))) {
      @Override
      public void updatePresentation(@NotNull ViewActionPresentation presentation,
                                     @NotNull ViewEditor editor,
                                     @NotNull ViewHandler handler,
                                     @NotNull NlComponent component,
                                     @NotNull List<NlComponent> selectedChildren,
                                     @InputEventMask int modifiers) {
        super.updatePresentation(presentation, editor, handler, component, selectedChildren, modifiers);
        presentation.setVisible(isConstraintLayoutChild(selectedChildren));
      }
    });

<<<<<<< HEAD
    actions.add(new NestedViewActionMenu("Align", AndroidIcons.SherpaIcons.LeftAlignedB, Lists.newArrayList(
      ConstraintViewActions.ALIGN_HORIZONTALLY_ACTIONS,
      ConstraintViewActions.ALIGN_VERTICALLY_ACTIONS,
      Lists.newArrayList(new ViewActionSeparator()),
      ConstraintViewActions.CENTER_ACTIONS)));

    actions.add(new NestedViewActionMenu("Guidelines", StudioIcons.LayoutEditor.Toolbar.VERTICAL_GUIDE, Lists.<List<ViewAction>>newArrayList(
      ConstraintViewActions.HELPER_ACTIONS)));
=======
    // noinspection unchecked
    actions
      .add(new NestedViewActionMenu("Guidelines", VERTICAL_GUIDE, Lists.<List<ViewAction>>newArrayList(
        ConstraintViewActions.HELPER_ACTIONS)));

    ViewActionSeparator.setupFollowingActions(actions);
  }

  private static boolean isConstraintLayoutChild(List<NlComponent> children) {
    for (NlComponent child : children) {
      NlComponent parent = child.getParent();
      if (parent == null) { // can be null when an element has just been deleted
        continue;
      }

      if (NlComponentHelperKt.isOrHasSuperclass(parent, CONSTRAINT_LAYOUT)) {
        return true;
      }
    }
    return false;
  }

  /**
   * Class to support sub-menus that vanish if all items are disabled
   */
  static class DisappearingActionMenu extends ViewActionMenu {

    public DisappearingActionMenu(@NotNull String menuName,
                                  @Nullable Icon icon,
                                  @NotNull List<ViewAction> actions) {
      super(menuName, icon, actions);
    }

    @Override
    public void updatePresentation(@NotNull ViewActionPresentation presentation,
                                   @NotNull ViewEditor editor,
                                   @NotNull ViewHandler handler,
                                   @NotNull NlComponent component,
                                   @NotNull List<NlComponent> selectedChildren,
                                   @InputEventMask int modifiers) {
      presentation.setLabel(myLabel);
      boolean enable = false;
      for (ViewAction action : myActions) {
        if (action instanceof AlignAction) {
          AlignAction aa = (AlignAction)action;
          if (aa.isEnabled(selectedChildren)) {
            enable = true;
          }
        }
        else {
          enable = true;
        }
      }
      presentation.setVisible(enable);
    }
>>>>>>> abbea60e
  }

  @Override
  public void addPopupMenuActions(@NotNull List<ViewAction> actions) {
<<<<<<< HEAD
    actions.add(new ViewActionMenu("Organize", StudioIcons.LayoutEditor.Toolbar.PACK_HORIZONTAL, ConstraintViewActions.ORGANIZE_ACTIONS));
    actions.add(new ViewActionMenu("Align", StudioIcons.LayoutEditor.Toolbar.LEFT_ALIGNED, ConstraintViewActions.ALIGN_ACTIONS));
    actions.add(new ViewActionMenu("Chain", AndroidIcons.SherpaIcons.CreateHorizontalChain, ConstraintViewActions.CHAIN_ACTIONS));
    actions.add(new ViewActionMenu("Center", StudioIcons.LayoutEditor.Toolbar.CENTER_HORIZONTAL, ConstraintViewActions.CENTER_ACTIONS));
    actions.add(new ViewActionMenu("Helpers", StudioIcons.LayoutEditor.Toolbar.VERTICAL_GUIDE, ConstraintViewActions.HELPER_ACTIONS));
=======
    actions.add(new DisappearingActionMenu("Organize", PACK_HORIZONTAL, ConstraintViewActions.ORGANIZE_ACTIONS));
    actions.add(new DisappearingActionMenu("Align", LEFT_ALIGNED, ConstraintViewActions.ALIGN_ACTIONS));
    actions.add(new DisappearingActionMenu("Chains", CREATE_HORIZ_CHAIN, ConstraintViewActions.CHAIN_ACTIONS));
    actions.add(new DisappearingActionMenu("Center", CENTER_HORIZONTAL, ConstraintViewActions.CENTER_ACTIONS));
    actions.add(new DisappearingActionMenu("Helpers", VERTICAL_GUIDE, ConstraintViewActions.HELPER_ACTIONS));
>>>>>>> abbea60e
  }

  interface Enableable {
    void enable(List<NlComponent> selection);
  }

  /**
   * This updates what is grayed out
   *
   * @param selection
   */
<<<<<<< HEAD
  public void updateActions(List<NlComponent> selection) {
=======
  private void updateActions(List<NlComponent> selection) {
>>>>>>> abbea60e
    if (myActions == null) {
      return;
    }
    for (ViewAction action : myActions) {
      if (action instanceof Enableable) {
        Enableable e = (Enableable)action;
        e.enable(selection);
      }
    }

    for (ViewAction action : ConstraintViewActions.ALL_POPUP_ACTIONS) {
      if (action instanceof Enableable) {
        Enableable e = (Enableable)action;
        e.enable(selection);
      }
    }
  }

  /**
   * Return a new ConstraintInteraction instance to handle a mouse interaction
   *
   * @param screenView the associated screen view
   * @param component  the component we belong to
   * @return a new instance of ConstraintInteraction
   */
  @Override
  public Interaction createInteraction(@NotNull ScreenView screenView, @NotNull NlComponent component) {
    return new ConstraintSceneInteraction(screenView, component);
  }

<<<<<<< HEAD
  /**
   * Create resize and anchor targets for the given component
   */
  @Override
  @NotNull
  public List<Target> createTargets(@NotNull SceneComponent component, boolean isParent) {
    List<Target> result = new ArrayList<>();
    boolean showAnchors = !isParent;
    NlComponent nlComponent = component.getAuthoritativeNlComponent();
    ViewInfo vi = NlComponentHelperKt.getViewInfo(nlComponent);
    if (vi != null) {

=======
  @NotNull
  @Override
  public List<Target> createTargets(@NotNull SceneComponent sceneComponent) {
    sceneComponent.setNotchProvider(new ConstraintLayoutNotchProvider());

    return ImmutableList.of(
      new LassoTarget(),
      new AnchorTarget(AnchorTarget.Type.LEFT, false),
      new AnchorTarget(AnchorTarget.Type.TOP, false),
      new AnchorTarget(AnchorTarget.Type.RIGHT, false),
      new AnchorTarget(AnchorTarget.Type.BOTTOM, false)
    );
  }

  @NotNull
  @Override
  public List<Target> createChildTargets(@NotNull SceneComponent parentComponent, @NotNull SceneComponent childComponent) {
    ImmutableList.Builder<Target> listBuilder = new ImmutableList.Builder<>();

    NlComponent nlComponent = childComponent.getAuthoritativeNlComponent();
    ViewInfo vi = NlComponentHelperKt.getViewInfo(nlComponent);
    if (vi != null) {
>>>>>>> abbea60e
      if (NlComponentHelperKt.isOrHasSuperclass(nlComponent, CONSTRAINT_LAYOUT_GUIDELINE)) {
        String orientation = nlComponent.getAttribute(ANDROID_URI, ATTR_ORIENTATION);

        boolean isHorizontal = true;
        if (orientation != null && orientation.equalsIgnoreCase(ATTR_GUIDELINE_ORIENTATION_VERTICAL)) {
          isHorizontal = false;
        }
<<<<<<< HEAD
        result.add(new GuidelineTarget(isHorizontal));
        if (isHorizontal) {
          result.add(new GuidelineAnchorTarget(AnchorTarget.Type.TOP, true));
        }
        else {
          result.add(new GuidelineAnchorTarget(AnchorTarget.Type.LEFT, false));
        }
        result.add(new GuidelineCycleTarget(isHorizontal));
        return result;
=======

        listBuilder
          .add(new GuidelineTarget(isHorizontal))
          .add(isHorizontal ? new GuidelineAnchorTarget(AnchorTarget.Type.TOP, true)
                            : new GuidelineAnchorTarget(AnchorTarget.Type.LEFT, false))
          .add(new GuidelineCycleTarget(isHorizontal));
        return listBuilder.build();
>>>>>>> abbea60e
      }

      if (NlComponentHelperKt.isOrHasSuperclass(nlComponent, CONSTRAINT_LAYOUT_BARRIER)) {
        @NonNls String side = nlComponent.getAttribute(SHERPA_URI, ATTR_BARRIER_DIRECTION);
        boolean isHorizontal = (side == null || ourHorizontalBarriers.contains(side.toLowerCase()));
<<<<<<< HEAD
        result.add(new BarrierAnchorTarget(isHorizontal ? AnchorTarget.Type.TOP : AnchorTarget.Type.RIGHT,
                                           BarrierTarget.parseDirection(side)));
        result.add(new BarrierTarget(BarrierTarget.parseDirection(side)));
        return result;
      }
    }

    if (!isParent) {
      component.setComponentProvider(this);
    }
    if (showAnchors) {
      ConstraintDragTarget dragTarget = new ConstraintDragTarget();
      result.add(dragTarget);
      result.add(new ConstraintResizeTarget(ResizeBaseTarget.Type.LEFT));
      result.add(new ConstraintResizeTarget(ResizeBaseTarget.Type.RIGHT));
      result.add(new ConstraintResizeTarget(ResizeBaseTarget.Type.TOP));
      result.add(new ConstraintResizeTarget(ResizeBaseTarget.Type.BOTTOM));
      result.add(new ConstraintResizeTarget(ResizeBaseTarget.Type.LEFT_TOP));
      result.add(new ConstraintResizeTarget(ResizeBaseTarget.Type.LEFT_BOTTOM));
      result.add(new ConstraintResizeTarget(ResizeBaseTarget.Type.RIGHT_TOP));
      result.add(new ConstraintResizeTarget(ResizeBaseTarget.Type.RIGHT_BOTTOM));
      component.setNotchProvider(new ConstraintLayoutComponentNotchProvider());
    }
    else {
      result.add(new LassoTarget());
      component.setNotchProvider(new ConstraintLayoutNotchProvider());
    }

    result.add(new AnchorTarget(AnchorTarget.Type.LEFT, showAnchors));
    result.add(new AnchorTarget(AnchorTarget.Type.TOP, showAnchors));
    result.add(new AnchorTarget(AnchorTarget.Type.RIGHT, showAnchors));
    result.add(new AnchorTarget(AnchorTarget.Type.BOTTOM, showAnchors));

    if (showAnchors) {
      ActionTarget previousAction = new ClearConstraintsTarget(null);
      result.add(previousAction);

      int baseline = NlComponentHelperKt.getBaseline(component.getNlComponent());
      ViewInfo info = NlComponentHelperKt.getViewInfo(component.getNlComponent());
      if (baseline <= 0 && info != null) {
        baseline = info.getBaseLine();
      }
      if (baseline > 0) {
        result.add(new AnchorTarget(AnchorTarget.Type.BASELINE, true));
        ActionTarget baselineActionTarget =
          new ActionTarget(previousAction, BASELINE_ICON, (SceneComponent c) -> c.setShowBaseline(!c.canShowBaseline())) {
            @NotNull
            @Override
            public String getToolTipText() {
              return EDIT_BASELINE_ACTION_TOOLTIP;
            }
          };
        result.add(baselineActionTarget);
        previousAction = baselineActionTarget;
      }
      ActionTarget chainCycleTarget = new ChainCycleTarget(previousAction, null);
      result.add(chainCycleTarget);
    }
    return result;
  }

  @Override
  public void cleanUpAttributes(@NotNull ViewEditor editor, @NotNull NlComponent child) {
    SceneComponent childSceneComponent = ((ViewEditorImpl)editor).getSceneView().getScene().getSceneComponent(child);

    if (childSceneComponent == null) {
      return;
    }

    AttributesTransaction transaction = child.startAttributeTransaction();
    ConstraintComponentUtilities.cleanup(transaction, childSceneComponent);
=======
        listBuilder
          .add(new BarrierAnchorTarget(isHorizontal ? AnchorTarget.Type.TOP : AnchorTarget.Type.RIGHT, BarrierTarget.parseDirection(side)))
          .add(new BarrierTarget(BarrierTarget.parseDirection(side)));
        return listBuilder.build();
      }
    }

    childComponent.setComponentProvider(this);
    childComponent.setNotchProvider(new ConstraintLayoutComponentNotchProvider());

    listBuilder.add(
      new ConstraintDragTarget(),
      new ConstraintResizeTarget(ResizeBaseTarget.Type.LEFT),
      new ConstraintResizeTarget(ResizeBaseTarget.Type.RIGHT),
      new ConstraintResizeTarget(ResizeBaseTarget.Type.TOP),
      new ConstraintResizeTarget(ResizeBaseTarget.Type.BOTTOM),
      new ConstraintResizeTarget(ResizeBaseTarget.Type.LEFT_TOP),
      new ConstraintResizeTarget(ResizeBaseTarget.Type.LEFT_BOTTOM),
      new ConstraintResizeTarget(ResizeBaseTarget.Type.RIGHT_TOP),
      new ConstraintResizeTarget(ResizeBaseTarget.Type.RIGHT_BOTTOM),
      new AnchorTarget(AnchorTarget.Type.LEFT, true),
      new AnchorTarget(AnchorTarget.Type.TOP, true),
      new AnchorTarget(AnchorTarget.Type.RIGHT, true),
      new AnchorTarget(AnchorTarget.Type.BOTTOM, true)
    );

    ActionTarget previousAction = new ClearConstraintsTarget(null);
    listBuilder.add(previousAction);

    int baseline = NlComponentHelperKt.getBaseline(childComponent.getNlComponent());
    ViewInfo info = NlComponentHelperKt.getViewInfo(childComponent.getNlComponent());
    if (baseline <= 0 && info != null) {
      baseline = info.getBaseLine();
    }
    if (baseline > 0) {
      listBuilder.add(new AnchorTarget(AnchorTarget.Type.BASELINE, true));
      ActionTarget baselineActionTarget =
        new ActionTarget(previousAction, BASELINE_ICON, (SceneComponent c) -> c.setShowBaseline(!c.canShowBaseline())) {
          @NotNull
          @Override
          public String getToolTipText() {
            return EDIT_BASELINE_ACTION_TOOLTIP;
          }
        };
      listBuilder.add(baselineActionTarget);
      previousAction = baselineActionTarget;
    }
    listBuilder.add(new ChainCycleTarget(previousAction, null));

    return listBuilder.build();
  }

  @Override
  public void cleanUpAttributes(@NotNull NlComponent child) {
    AttributesTransaction transaction = child.startAttributeTransaction();
    ConstraintComponentUtilities.cleanup(transaction, child);
>>>>>>> abbea60e
    transaction.commit();
  }

  /**
   * Let the ViewGroupHandler handle clearing attributes on a given component
   *
   * @param component
   */
  @Override
  public void clearAttributes(@NotNull NlComponent component) {
    ConstraintComponentUtilities.clearAttributes(component);
  }

  /**
   * Return a drag handle to handle drag and drop interaction
   *
   * @param editor     the associated IDE editor
   * @param layout     the layout being dragged over/into
   * @param components the components being dragged
   * @param type       the <b>initial</b> type of drag, which can change along the way
   * @return instance of a ConstraintDragHandler
   */
  @Override
  public DragHandler createDragHandler(@NotNull ViewEditor editor,
                                       @NotNull SceneComponent layout,
                                       @NotNull List<NlComponent> components,
                                       @NotNull DragType type) {
    return new ConstraintDragHandler(editor, this, layout, components, type);
  }

  /**
   * Return true to be in charge of the painting
   *
   * @return true
   */
  @Override
  public boolean handlesPainting() {
    return true;
  }

  /**
   * Paint the component and its children on the given context
   *
   * @param gc         graphics context
   * @param screenView the current screenview
   * @param component  the component to draw
   * @return true to indicate that we will need to be repainted
   */
  @Override
  public boolean drawGroup(@NotNull Graphics2D gc, @NotNull ScreenView screenView,
                           @NotNull NlComponent component) {
<<<<<<< HEAD
    updateActions(component.getModel().getSelectionModel().getSelection());
=======
    updateActions(screenView.getSelectionModel().getSelection());
>>>>>>> abbea60e
    return false;
  }

  private static class ToggleAutoConnectAction extends ToggleViewAction implements Enableable {
    public ToggleAutoConnectAction() {
<<<<<<< HEAD
      super(StudioIcons.LayoutEditor.Toolbar.AUTO_CORRECT_OFF, StudioIcons.LayoutEditor.Toolbar.AUTO_CONNECT, "Turn On Autoconnect", "Turn Off Autoconnect");
=======
      super(StudioIcons.LayoutEditor.Toolbar.AUTO_CORRECT_OFF, StudioIcons.LayoutEditor.Toolbar.AUTO_CONNECT, "Turn On Autoconnect",
            "Turn Off Autoconnect");
>>>>>>> abbea60e
    }

    @Override
    public void enable(List<NlComponent> selection) {
      // FIXME Why is this empty ? Can we remove the Enableable interface and all related code?
    }

    @Override
    public boolean isSelected(@NotNull ViewEditor editor,
                              @NotNull ViewHandler handler,
                              @NotNull NlComponent parent,
                              @NotNull List<NlComponent> selectedChildren) {
      return PropertiesComponent.getInstance().getBoolean(AUTO_CONNECT_PREF_KEY, false);
    }

    @Override
    public void setSelected(@NotNull ViewEditor editor,
                            @NotNull ViewHandler handler,
                            @NotNull NlComponent parent,
                            @NotNull List<NlComponent> selectedChildren,
                            boolean selected) {
<<<<<<< HEAD
      NlUsageTrackerManager.getInstance(((ViewEditorImpl)editor).getSceneView().getSurface())
=======
      NlUsageTrackerManager.getInstance(editor.getScene().getDesignSurface())
>>>>>>> abbea60e
        .logAction(selected
                   ? LayoutEditorEvent.LayoutEditorEventType.TURN_ON_AUTOCONNECT
                   : LayoutEditorEvent.LayoutEditorEventType.TURN_OFF_AUTOCONNECT);
      PropertiesComponent.getInstance().setValue(AUTO_CONNECT_PREF_KEY, selected, false);
    }

    @Override
    public boolean affectsUndo() {
      return false;
    }
  }

  private static class ClearConstraintsAction extends DirectViewAction {
    @Override
    public void perform(@NotNull ViewEditor editor,
                        @NotNull ViewHandler handler,
                        @NotNull NlComponent component,
                        @NotNull List<NlComponent> selectedChildren,
                        @InputEventMask int modifiers) {
<<<<<<< HEAD
      NlUsageTrackerManager.getInstance(((ViewEditorImpl)editor).getSceneView().getSurface())
        .logAction(LayoutEditorEvent.LayoutEditorEventType.CLEAR_ALL_CONSTRAINTS);
      ViewEditorImpl viewEditor = (ViewEditorImpl)editor;
      Scene scene = viewEditor.getSceneView().getScene();
=======
      NlUsageTrackerManager.getInstance(editor.getScene().getDesignSurface())
        .logAction(LayoutEditorEvent.LayoutEditorEventType.CLEAR_ALL_CONSTRAINTS);
      ViewEditorImpl viewEditor = (ViewEditorImpl)editor;
      Scene scene = viewEditor.getScene();
>>>>>>> abbea60e
      scene.clearAttributes();
      ensureLayersAreShown(editor, 1000);
    }

    @Override
    public void updatePresentation(@NotNull ViewActionPresentation presentation,
                                   @NotNull ViewEditor editor,
                                   @NotNull ViewHandler handler,
                                   @NotNull NlComponent component,
                                   @NotNull List<NlComponent> selectedChildren,
                                   @InputEventMask int modifiers) {
      presentation.setIcon(StudioIcons.LayoutEditor.Toolbar.CLEAR_CONSTRAINTS);
      presentation.setLabel("Clear All Constraints");
    }
  }

  /**
   * Make sure to have the SceneLayer on the DesignSurface
   * are fully painted for the given duration
   *
   * @param editor   the ViewEditor holding the DesignSurface
   * @param duration how long to paint the SceneLayers, in ms
   */
  @SuppressWarnings("SameParameterValue") // For duration being always == 1000
  private static void ensureLayersAreShown(@NotNull ViewEditor editor, int duration) {
<<<<<<< HEAD
    NlDesignSurface designSurface = (NlDesignSurface)((ViewEditorImpl)editor).getSceneView().getSurface();
=======
    NlDesignSurface designSurface = (NlDesignSurface)editor.getScene().getDesignSurface();
>>>>>>> abbea60e
    designSurface.forceLayersPaint(true);
    designSurface.repaint();
    Timer timer = new Timer(duration, actionEvent -> designSurface.forceLayersPaint(false));
    timer.setRepeats(false);
    timer.start();
  }

  private static class InferAction extends DirectViewAction {
    @Override
    public void perform(@NotNull ViewEditor editor,
                        @NotNull ViewHandler handler,
                        @NotNull NlComponent component,
                        @NotNull List<NlComponent> selectedChildren,
                        @InputEventMask int modifiers) {
<<<<<<< HEAD
      NlUsageTrackerManager.getInstance(((ViewEditorImpl)editor).getSceneView().getSurface())
=======
      NlUsageTrackerManager.getInstance(editor.getScene().getDesignSurface())
>>>>>>> abbea60e
        .logAction(LayoutEditorEvent.LayoutEditorEventType.INFER_CONSTRAINS);
      try {
        Scout.inferConstraintsAndCommit(component);
        ensureLayersAreShown(editor, 1000);
      }
      catch (Exception e) {
        // TODO show dialog the inference failed
        Logger.getInstance(ConstraintLayoutHandler.class).warn("Error in inferring constraints", e);
      }
    }

    @Override
    public void updatePresentation(@NotNull ViewActionPresentation presentation,
                                   @NotNull ViewEditor editor,
                                   @NotNull ViewHandler handler,
                                   @NotNull NlComponent component,
                                   @NotNull List<NlComponent> selectedChildren,
                                   @InputEventMask int modifiers) {
      presentation.setIcon(StudioIcons.LayoutEditor.Toolbar.INFER_CONSTRAINTS);
      presentation.setLabel("Infer Constraints");
    }
  }

  private static class ToggleVisibilityAction extends ToggleViewAction {
    String mType;

    public ToggleVisibilityAction(String type, String text, boolean defaultValue) {
<<<<<<< HEAD
      super(AndroidIcons.SherpaIcons.Unchecked, AndroidIcons.SherpaIcons.Checked, text, text);
=======
      super(null, AllIcons.Actions.Checked, text, text);
>>>>>>> abbea60e
      mType = type;
      ourVisibilityFlags.put(mType, PropertiesComponent.getInstance().getBoolean(type, defaultValue));
    }

    @Override
    public boolean isSelected(@NotNull ViewEditor editor,
                              @NotNull ViewHandler handler,
                              @NotNull NlComponent parent,
                              @NotNull List<NlComponent> selectedChildren) {
      return ourVisibilityFlags.get(mType);
    }

    @Override
    public void setSelected(@NotNull ViewEditor editor,
                            @NotNull ViewHandler handler,
                            @NotNull NlComponent parent,
                            @NotNull List<NlComponent> selectedChildren,
                            boolean selected) {
      ourVisibilityFlags.put(mType, selected);

      PropertiesComponent.getInstance().setValue(mType, selected);
      ensureLayersAreShown(editor, 1000);
    }
  }

  public static boolean getVisualProperty(String prop) {
    if (ourVisibilityFlags.containsKey(prop)) {
      return ourVisibilityFlags.get(prop);
    }
    boolean selected = PropertiesComponent.getInstance().getBoolean(prop);
    ourVisibilityFlags.put(prop, selected);
    return selected;
  }

  /**
   * Used in testing
   */
  public static void forceDefaultVisualProperties() {
    ourVisibilityFlags.put(SHOW_CONSTRAINTS_PREF_KEY, true);
    ourVisibilityFlags.put(SHOW_MARGINS_PREF_KEY, true);
    ourVisibilityFlags.put(FADE_UNSELECTED_VIEWS, false);
  }

  static class ControlIcon implements Icon {
    @SuppressWarnings("UseJBColor")
    public static final Color HIGHLIGHT_COLOR = new Color(0x03a9f4);
    Icon myIcon;
    boolean myHighlight;

    ControlIcon(Icon icon) {
      myIcon = icon;
    }

    public void setHighlight(boolean mHighlight) {
      this.myHighlight = mHighlight;
    }

    @Override
    public void paintIcon(Component c, Graphics g, int x, int y) {

      myIcon.paintIcon(c, g, x, y);
      if (myHighlight) {
        g.setColor(HIGHLIGHT_COLOR);
        g.fillRect(x, y + getIconHeight() - 2, getIconWidth(), 2);
      }
    }

    @Override
    public int getIconWidth() {
      return myIcon.getIconWidth();
    }

    @Override
    public int getIconHeight() {
      return myIcon.getIconHeight();
    }
  }

  private static class AddElementAction extends DirectViewAction {
    public static final int HORIZONTAL_GUIDELINE = 0;
    public static final int VERTICAL_GUIDELINE = 1;
    public static final int HORIZONTAL_BARRIER = 2;
    public static final int VERTICAL_BARRIER = 3;
    public static final int GROUP = 4;
    public static final int CONSTRAINT_SET = 5;
    public static final int LAYER = 6;

    final int myType;

    public AddElementAction(int type, Icon icon, String text) {
      super(icon, text);
      myType = type;
    }

    @Override
    public void perform(@NotNull ViewEditor editor,
                        @NotNull ViewHandler handler,
                        @NotNull NlComponent component,
                        @NotNull List<NlComponent> selectedChildren,
                        @InputEventMask int modifiers) {
      NlComponent parent = component;
      while (parent != null && !NlComponentHelperKt.isOrHasSuperclass(parent, CONSTRAINT_LAYOUT)) {
        parent = parent.getParent();
      }
      if (parent != null) {
        ensureLayersAreShown(editor, 1000);
        switch (myType) {
          case HORIZONTAL_GUIDELINE: {
            NlComponent guideline = NlComponentHelperKt.createChild(parent, editor, CONSTRAINT_LAYOUT_GUIDELINE, null, InsertType.CREATE);
            assert guideline != null;
<<<<<<< HEAD
            NlComponentHelperKt.ensureId(guideline);
            guideline.setAttribute(SHERPA_URI, LAYOUT_CONSTRAINT_GUIDE_BEGIN, "20dp");
            NlUsageTracker tracker = NlUsageTrackerManager.getInstance(((ViewEditorImpl)editor).getSceneView().getSurface());
=======
            guideline.ensureId();
            guideline.setAttribute(SHERPA_URI, LAYOUT_CONSTRAINT_GUIDE_BEGIN, "20dp");
            NlUsageTracker tracker = NlUsageTrackerManager.getInstance(editor.getScene().getDesignSurface());
>>>>>>> abbea60e
            tracker.logAction(LayoutEditorEvent.LayoutEditorEventType.ADD_HORIZONTAL_GUIDELINE);
            guideline.setAttribute(NS_RESOURCES, ATTR_ORIENTATION,
                                   ATTR_GUIDELINE_ORIENTATION_HORIZONTAL);
          }
          break;
          case VERTICAL_GUIDELINE: {
            NlComponent guideline = NlComponentHelperKt.createChild(parent, editor, CONSTRAINT_LAYOUT_GUIDELINE, null, InsertType.CREATE);
            assert guideline != null;
<<<<<<< HEAD
            NlComponentHelperKt.ensureId(guideline);
            guideline.setAttribute(SHERPA_URI, LAYOUT_CONSTRAINT_GUIDE_BEGIN, "20dp");
            NlUsageTracker tracker = NlUsageTrackerManager.getInstance(((ViewEditorImpl)editor).getSceneView().getSurface());
=======
            guideline.ensureId();
            guideline.setAttribute(SHERPA_URI, LAYOUT_CONSTRAINT_GUIDE_BEGIN, "20dp");
            NlUsageTracker tracker = NlUsageTrackerManager.getInstance(editor.getScene().getDesignSurface());
>>>>>>> abbea60e

            tracker.logAction(LayoutEditorEvent.LayoutEditorEventType.ADD_VERTICAL_GUIDELINE);
            guideline.setAttribute(NS_RESOURCES, ATTR_ORIENTATION,
                                   ATTR_GUIDELINE_ORIENTATION_VERTICAL);
          }
          break;
          case GROUP: {
            NlComponent group = NlComponentHelperKt.createChild(parent, editor, CLASS_CONSTRAINT_LAYOUT_GROUP, null, InsertType.CREATE);
            assert group != null;
<<<<<<< HEAD
            NlComponentHelperKt.ensureId(group);
=======
            group.ensureId();
>>>>>>> abbea60e
          }
          break;
          case CONSTRAINT_SET: {
            NlComponent constraints =
              NlComponentHelperKt.createChild(parent, editor, CLASS_CONSTRAINT_LAYOUT_CONSTRAINTS, null, InsertType.CREATE);
            assert constraints != null;
<<<<<<< HEAD
            NlComponentHelperKt.ensureId(constraints);
=======
            constraints.ensureId();
>>>>>>> abbea60e
            ConstraintReferenceManagement.populateConstraints(constraints);
          }
          break;
          case LAYER: {
            NlComponent layer = NlComponentHelperKt.createChild(parent, editor, CLASS_CONSTRAINT_LAYOUT_LAYER, null, InsertType.CREATE);
            assert layer != null;
<<<<<<< HEAD
            NlComponentHelperKt.ensureId(layer);
=======
            layer.ensureId();
>>>>>>> abbea60e
          }
          break;
          case HORIZONTAL_BARRIER: {
            int barriers = 0;
            int other = 0;
            for (NlComponent child : selectedChildren) {
              if (NlComponentHelperKt.isOrHasSuperclass(child, CONSTRAINT_LAYOUT_BARRIER)) {
                barriers++;
              }
              if (!ConstraintComponentUtilities.isLine(child)) {
                other++;
              }
            }
            if (barriers == 1 && other > 0) {
              NlComponent barrier = null;
              for (NlComponent child : selectedChildren) {
                if (NlComponentHelperKt.isOrHasSuperclass(child, CONSTRAINT_LAYOUT_BARRIER)) {
                  break;
                }
              }
              if (ConstraintHelperHandler.USE_HELPER_TAGS) {
                if (barrier != null) {
                  for (NlComponent child : selectedChildren) {
                    if (ConstraintComponentUtilities.isLine(child)) {
                      continue;
                    }
                    NlComponent tag = NlComponentHelperKt.createChild(barrier, editor, TAG, null, InsertType.CREATE);
                    tag.removeAndroidAttribute(ATTR_LAYOUT_WIDTH);
                    tag.removeAndroidAttribute(ATTR_LAYOUT_HEIGHT);
                    tag.setAttribute(ANDROID_URI, ATTR_ID, ID_PREFIX + child.getId());
                    tag.setAttribute(ANDROID_URI, ATTR_VALUE, VALUE_TRUE);
                  }
                }
              } // TODO: add views to the barrier when not using the tags approach
              return;
            }

            NlComponent barrier = NlComponentHelperKt.createChild(parent, editor, CONSTRAINT_LAYOUT_BARRIER, null, InsertType.CREATE);
            assert barrier != null;
<<<<<<< HEAD
            NlComponentHelperKt.ensureId(barrier);
            barrier.setAttribute(SHERPA_URI, ATTR_BARRIER_DIRECTION, "top");

            // NlUsageTracker tracker = NlUsageTrackerManager.getInstance(((ViewEditorImpl)editor).getSceneView().getSurface());
=======
            barrier.ensureId();
            barrier.setAttribute(SHERPA_URI, ATTR_BARRIER_DIRECTION, "top");

            // NlUsageTracker tracker = NlUsageTrackerManager.getInstance(editor.getScene().getDesignSurface());
>>>>>>> abbea60e
            // TODO add tracker.logAction(LayoutEditorEvent.LayoutEditorEventType.ADD_HORIZONTAL_BARRIER);

            if (ConstraintHelperHandler.USE_HELPER_TAGS) {
              if (!selectedChildren.isEmpty()) {
                NlComponent tag = NlComponentHelperKt.createChild(barrier, editor, TAG, null, InsertType.CREATE);
                tag.removeAndroidAttribute(ATTR_LAYOUT_WIDTH);
                tag.removeAndroidAttribute(ATTR_LAYOUT_HEIGHT);
                for (NlComponent child : selectedChildren) {
                  if (ConstraintComponentUtilities.isLine(child)) {
                    continue;
                  }
                  tag.setAttribute(ANDROID_URI, ATTR_ID, ID_PREFIX + child.getId());
                  tag.setAttribute(ANDROID_URI, ATTR_VALUE, VALUE_TRUE);
                }
              }
            }
          }
          break;
          case VERTICAL_BARRIER: {
            int barriers = 0;
            int other = 0;
            for (NlComponent child : selectedChildren) {
              if (NlComponentHelperKt.isOrHasSuperclass(child, CONSTRAINT_LAYOUT_BARRIER)) {
                barriers++;
              }
              if (!ConstraintComponentUtilities.isLine(child)) {
                other++;
              }
            }
            if (barriers == 1 && other > 0) {
              NlComponent barrier = null;
              for (NlComponent child : selectedChildren) {
                if (NlComponentHelperKt.isOrHasSuperclass(child, CONSTRAINT_LAYOUT_BARRIER)) {
                  break;
                }
              }
              if (ConstraintHelperHandler.USE_HELPER_TAGS) {
                if (barrier != null) {
                  for (NlComponent child : selectedChildren) {
                    if (ConstraintComponentUtilities.isLine(child)) {
                      continue;
                    }
                    NlComponent tag = NlComponentHelperKt.createChild(barrier, editor, TAG, null, InsertType.CREATE);
                    tag.removeAndroidAttribute(ATTR_LAYOUT_WIDTH);
                    tag.removeAndroidAttribute(ATTR_LAYOUT_HEIGHT);
                    tag.setAttribute(ANDROID_URI, ATTR_ID, ID_PREFIX + child.getId());
                    tag.setAttribute(ANDROID_URI, ATTR_VALUE, VALUE_TRUE);
                  }
                }
              } // TODO: add views to the barrier when not using the tags approach
              return;
            }
            NlComponent barrier = NlComponentHelperKt.createChild(parent, editor, CONSTRAINT_LAYOUT_BARRIER, null, InsertType.CREATE);
            assert barrier != null;
<<<<<<< HEAD
            NlComponentHelperKt.ensureId(barrier);
            barrier.setAttribute(SHERPA_URI, ATTR_BARRIER_DIRECTION, "left");

            // NlUsageTracker tracker = NlUsageTrackerManager.getInstance(((ViewEditorImpl)editor).getSceneView().getSurface());
=======
            barrier.ensureId();
            barrier.setAttribute(SHERPA_URI, ATTR_BARRIER_DIRECTION, "left");

            // NlUsageTracker tracker = NlUsageTrackerManager.getInstance(editor.getScene().getDesignSurface());
>>>>>>> abbea60e
            // TODO add tracker.logAction(LayoutEditorEvent.LayoutEditorEventType.ADD_VERTICAL_BARRIER);

            if (ConstraintHelperHandler.USE_HELPER_TAGS) {
              if (!selectedChildren.isEmpty()) {

                for (NlComponent child : selectedChildren) {
                  if (ConstraintComponentUtilities.isLine(child)) {
                    continue;
                  }
                  NlComponent tag = NlComponentHelperKt.createChild(barrier, editor, TAG, null, InsertType.CREATE);
                  tag.removeAndroidAttribute(ATTR_LAYOUT_WIDTH);
                  tag.removeAndroidAttribute(ATTR_LAYOUT_HEIGHT);
                  tag.setAttribute(ANDROID_URI, ATTR_ID, ID_PREFIX + child.getId());
                  tag.setAttribute(ANDROID_URI, ATTR_VALUE, VALUE_TRUE);
                }
              }
            }
          }
        }
      }
    }

    @Override
    public void updatePresentation(@NotNull ViewActionPresentation presentation,
                                   @NotNull ViewEditor editor,
                                   @NotNull ViewHandler handler,
                                   @NotNull NlComponent component,
                                   @NotNull List<NlComponent> selectedChildren,
                                   @InputEventMask int modifiers) {
      boolean show = true;
      if (myType == VERTICAL_BARRIER || myType == HORIZONTAL_BARRIER) {
<<<<<<< HEAD
        show = ConstraintComponentUtilities.isConstraintModelGreaterThan(component.getModel(), 1, 0);
=======
        show = ConstraintComponentUtilities.isConstraintModelGreaterThan(editor, 1, 0);
>>>>>>> abbea60e
        if (show) {
          int barriers = 0;
          int other = 0;
          for (NlComponent child : selectedChildren) {
            if (NlComponentHelperKt.isOrHasSuperclass(child, CONSTRAINT_LAYOUT_BARRIER)) {
              barriers++;
            }
            if (!ConstraintComponentUtilities.isLine(child)) {
              other++;
            }
          }
          if (barriers == 1 && other > 0) {
            presentation.setLabel(ADD_TO_BARRIER);
          }
          else {
            presentation.setLabel(myType == VERTICAL_BARRIER ? ADD_VERTICAL_BARRIER : ADD_HORIZONTAL_BARRIER);
          }
        }
      }
      if (myType == GROUP) {
<<<<<<< HEAD
        show = ConstraintComponentUtilities.isConstraintModelGreaterThan(component.getModel(), 1, 0);
      }
      if (myType == CONSTRAINT_SET) {
        show = ConstraintComponentUtilities.isConstraintModelGreaterThan(component.getModel(), 1, 9);
      }
      if (myType == LAYER) {
        show = ConstraintComponentUtilities.isConstraintModelGreaterThan(component.getModel(), 1, 9);
=======
        show = ConstraintComponentUtilities.isConstraintModelGreaterThan(editor, 1, 0);
      }
      if (myType == CONSTRAINT_SET) {
        show = ConstraintComponentUtilities.isConstraintModelGreaterThan(editor, 1, 9);
      }
      if (myType == LAYER) {
        show = ConstraintComponentUtilities.isConstraintModelGreaterThan(editor, 1, 9);
>>>>>>> abbea60e
      }

      presentation.setVisible(show);
      presentation.setEnabled(true);
    }
  }

  private static class AlignAction extends DirectViewAction {
    private final Scout.Arrange myActionType;
    private final Icon myAlignIcon;
    private final Icon myConstrainIcon;
    private final String myToolTip;

    AlignAction(Scout.Arrange actionType, Icon alignIcon, String toolTip) {
      myActionType = actionType;
      myAlignIcon = alignIcon;
      myConstrainIcon = null;
      myToolTip = toolTip;
    }

    AlignAction(Scout.Arrange actionType, Icon alignIcon, Icon constrainIcon, String toolTip) {
      myActionType = actionType;
      myAlignIcon = alignIcon;
      myConstrainIcon = constrainIcon;
      myToolTip = toolTip;
    }

    /**
     * Function is called on right click
     * It is moderatly compute intensive. (<10ms)
     *
     * @param selected
     * @return
     */
<<<<<<< HEAD
    private boolean isEnabled(List<NlComponent> selected) {
=======
    boolean isEnabled(List<NlComponent> selected) {
>>>>>>> abbea60e
      int count = selected.size();
      switch (myActionType) {
        case AlignVerticallyTop:
        case AlignVerticallyMiddle:
        case AlignVerticallyBottom:
        case AlignHorizontallyLeft:
        case AlignHorizontallyCenter:
        case AlignHorizontallyRight:
        case DistributeVertically:
        case DistributeHorizontally:
        case VerticalPack:
        case HorizontalPack:
        case AlignBaseline:
          return count > 1;
        case CreateHorizontalChain:
<<<<<<< HEAD
          return count > 1 &&  !Scout.chainCheck(selected, Scout.ChainTest.InHorizontalChain);
        case CreateVerticalChain:
          return count > 1 &&  !Scout.chainCheck(selected, Scout.ChainTest.InVerticalChain);
=======
          return count > 1 && !Scout.chainCheck(selected, Scout.ChainTest.InHorizontalChain);
        case CreateVerticalChain:
          return count > 1 && !Scout.chainCheck(selected, Scout.ChainTest.InVerticalChain);
>>>>>>> abbea60e
        case ExpandVertically:
        case ExpandHorizontally:
        case CenterHorizontallyInParent:
        case CenterVerticallyInParent:
        case CenterVertically:
        case CenterHorizontally:
          return count >= 1;
        case ChainHorizontalMoveLeft:
          return count == 1 && Scout.chainCheck(selected, Scout.ChainTest.InHorizontalChain) &&
                 !Scout.chainCheck(selected, Scout.ChainTest.IsTopOfChain);
        case ChainVerticalMoveDown:
          return count == 1 && Scout.chainCheck(selected, Scout.ChainTest.InVerticalChain) &&
                 !Scout.chainCheck(selected, Scout.ChainTest.IsBottomOfChain);
        case ChainVerticalMoveUp:
          return count == 1 && Scout.chainCheck(selected, Scout.ChainTest.InVerticalChain) &&
                 !Scout.chainCheck(selected, Scout.ChainTest.IsTopOfChain);
        case ChainHorizontalMoveRight:
          return count == 1 && Scout.chainCheck(selected, Scout.ChainTest.InHorizontalChain) &&
                 !Scout.chainCheck(selected, Scout.ChainTest.IsBottomOfChain);
        case ChainHorizontalRemove:
          return count == 1 && Scout.chainCheck(selected, Scout.ChainTest.InHorizontalChain);
        case ChainVerticalRemove:
          return count == 1 && Scout.chainCheck(selected, Scout.ChainTest.InVerticalChain);
        case ChainInsertHorizontal:
          return count == 1 && Scout.chainCheck(selected, Scout.ChainTest.IsNearHorizontalChain);
<<<<<<< HEAD
        case  ChainInsertVertical:
=======
        case ChainInsertVertical:
>>>>>>> abbea60e
          return count == 1 && Scout.chainCheck(selected, Scout.ChainTest.IsNearVerticalChain);
        default:
          return false;
      }
    }

    @Override
    public void perform(@NotNull ViewEditor editor,
                        @NotNull ViewHandler handler,
                        @NotNull NlComponent component,
                        @NotNull List<NlComponent> selectedChildren,
                        @InputEventMask int modifiers) {
<<<<<<< HEAD
      NlUsageTrackerManager.getInstance(((ViewEditorImpl)editor).getSceneView().getSurface())
=======
      NlUsageTrackerManager.getInstance(editor.getScene().getDesignSurface())
>>>>>>> abbea60e
        .logAction(LayoutEditorEvent.LayoutEditorEventType.ALIGN);
      // noinspection AssignmentToMethodParameter
      modifiers &= InputEvent.CTRL_MASK;
<<<<<<< HEAD
      Scout.arrangeWidgets(myActionType, selectedChildren, modifiers == 0 || ourAutoConnect);
=======
      Scout.arrangeWidgetsAndCommit(myActionType, selectedChildren, modifiers == 0 || ourAutoConnect);
>>>>>>> abbea60e
      ensureLayersAreShown(editor, 1000);
    }

    @Override
    public void updatePresentation(@NotNull ViewActionPresentation presentation,
                                   @NotNull ViewEditor editor,
                                   @NotNull ViewHandler handler,
                                   @NotNull NlComponent component,
                                   @NotNull List<NlComponent> selectedChildren,
                                   @InputEventMask int modifiers) {

      Icon icon = myAlignIcon;
      if (myConstrainIcon != null) {
        if (ourAutoConnect || (InputEvent.CTRL_MASK & modifiers) == 0) {
          icon = myConstrainIcon;
        }
      }
      presentation.setVisible(isEnabled(selectedChildren));
      presentation.setEnabled(isEnabled(selectedChildren));
      presentation.setIcon(icon);
      presentation.setLabel(myToolTip);
    }
  }

  private static class MarginSelector extends DirectViewAction {
    MarginPopup myMarginPopup = new MarginPopup();
    private int myMarginIconValue;
    private Icon myMarginIcon;

    public MarginSelector() {
      setLabel("Default Margins"); // tooltip
      myMarginPopup.setActionListener((e) -> setMargin());
    }

    public void setMargin() {
      Scout.setMargin(myMarginPopup.getValue());
    }

    private void updateIcon() {
      final int margin = myMarginPopup.getValue();
      if (myMarginIconValue != margin) {
        myMarginIconValue = margin;
        myMarginIcon = new Icon() {
          @Override
          public void paintIcon(Component c, Graphics g, int x, int y) {
            g.setColor(JBColor.foreground());
<<<<<<< HEAD
            g.setFont(g.getFont().deriveFont(Font.BOLD, 12));
            String m = Integer.toString(margin);
=======
            g.setFont(g.getFont().deriveFont(Font.PLAIN, 12));
            String m = Integer.toString(margin) + "dp";
>>>>>>> abbea60e
            FontMetrics metrics = g.getFontMetrics();
            int strWidth = metrics.stringWidth(m);
            ((Graphics2D)g).setRenderingHint(RenderingHints.KEY_TEXT_ANTIALIASING, RenderingHints.VALUE_TEXT_ANTIALIAS_ON);
            int stringY = (getIconHeight() - metrics.getHeight()) / 2 + metrics.getAscent();
            g.drawString(m, x + (getIconWidth() - strWidth) / 2, y + stringY - 1);
            g.setColor(JBColor.foreground().darker());
            int marginRight = 6;
            g.drawLine(x + 1, y + getIconHeight() - 1, x + getIconWidth() - 1, y + getIconHeight() - 1);
            g.drawLine(x + 1, y + getIconHeight(), x + 1, y + getIconHeight() - marginRight);
            g.drawLine(x + getIconWidth() - 1, y + getIconHeight(), x + getIconWidth() - 1, y + getIconHeight() - marginRight);
          }

          @Override
          public int getIconWidth() {
            return 36;
          }

          @Override
          public int getIconHeight() {
            return 16;
          }
        };
      }
    }

    @Override
    public void perform(@NotNull ViewEditor editor,
                        @NotNull ViewHandler handler,
                        @NotNull NlComponent component,
                        @NotNull List<NlComponent> selectedChildren,
                        @InputEventMask int modifiers) {
<<<<<<< HEAD
      DesignSurface surface = ((ViewEditorImpl)editor).getSceneView().getSurface();
=======
      DesignSurface surface = editor.getScene().getDesignSurface();
>>>>>>> abbea60e
      NlUsageTrackerManager.getInstance(surface).logAction(LayoutEditorEvent.LayoutEditorEventType.DEFAULT_MARGINS);
      RelativePoint relativePoint = new RelativePoint(surface, new Point(0, 0));
      JBPopupFactory.getInstance().createComponentPopupBuilder(myMarginPopup, myMarginPopup.getTextField())
        .setRequestFocus(true)
        .createPopup().show(relativePoint);
    }

    @Override
    public void updatePresentation(@NotNull ViewActionPresentation presentation,
                                   @NotNull ViewEditor editor,
                                   @NotNull ViewHandler handler,
                                   @NotNull NlComponent component,
                                   @NotNull List<NlComponent> selectedChildren,
                                   @InputEventMask int modifiers) {
      // TODO: Use AndroidIcons.SherpaIcons.Margin instead?
      updateIcon();
      if (myMarginIcon instanceof ControlIcon) {
        ((ControlIcon)myMarginIcon).setHighlight(ourAutoConnect || (InputEvent.CTRL_MASK & modifiers) == 0);
      }
      presentation.setIcon(myMarginIcon);
    }
  }

  /**
   * Called when one or more children are about to be deleted by the user.
   *
   * @param parent  the parent of the deleted children (which still contains
   *                the children since this method is called before the deletion
   *                is performed)
   * @param deleted a nonempty list of children about to be deleted
   * @return true if the children have been fully deleted by this participant; false if normal deletion should resume. Note that even though
   * an implementation may return false from this method, that does not mean it did not perform any work. For example, a RelativeLayout
   * handler could remove constraints pointing to now deleted components, but leave the overall deletion of the elements to the core
   * designer.
   */
  @Override
  public boolean deleteChildren(@NotNull NlComponent parent, @NotNull Collection<NlComponent> deleted) {
    final int count = parent.getChildCount();
    for (int i = 0; i < count; i++) {
      NlComponent component = parent.getChild(i);
      if (deleted.contains(component)) {
        continue;
      }
      willDelete(component, deleted);
    }
    return false;
  }

  /**
   * Update the given component if one of its constraint points to one of the component deleted
   *
   * @param component the component we want to check
   * @param deleted   the list of components that are deleted
   */
  private static void willDelete(NlComponent component, @NotNull Collection<NlComponent> deleted) {
    for (NlComponent deletedComponent : deleted) {
      String id = deletedComponent.getId();
      ConstraintComponentUtilities.updateOnDelete(component, id);
      NlComponent parent = deletedComponent.getParent();
      if (parent != null && id != null) {
        ConstraintHelperHandler.willDelete(parent, id);
      }
    }
  }

  @Override
  @NotNull
  public List<String> getInspectorProperties() {
    return ImmutableList.of(ATTR_MIN_WIDTH, ATTR_MAX_WIDTH, ATTR_MIN_HEIGHT, ATTR_MAX_HEIGHT);
  }

  /**
   * Returns a component provider instance
   *
   * @return the component provider
   */
  @Override
  public ComponentProvider getComponentProvider(@NotNull SceneComponent component) {
    SceneComponent parent = component.getParent();
    if (parent == null) {
      return null;
    }
    NlComponent nlComponent = parent.getNlComponent();
    if (NlComponentHelperKt.isOrHasSuperclass(nlComponent, CLASS_CONSTRAINT_LAYOUT)) {
      String attribute = nlComponent.getLiveAttribute(SHERPA_URI, "constraints");
      if (attribute != null) {
        return this;
      }
    }
    return null;
  }

  /**
   * Returns the NlComponent associated with the given SceneComponent.
   *
   * @param component a given SceneComponent
   * @return the associated NlComponent
   */
  @Override
  public NlComponent getComponent(@NotNull SceneComponent component) {
    SceneComponent parent = component.getParent();
    if (parent == null) {
      return component.getNlComponent();
    }

    NlComponent nlComponent = parent.getNlComponent();
    String attribute = nlComponent.getLiveAttribute(SHERPA_URI, ATTR_LAYOUT_CONSTRAINTSET);
    attribute = NlComponent.extractId(attribute);
    if (attribute == null) {
      return component.getNlComponent();
    }
    // else, let's get the component indicated
    NlComponent constraints = null;
    for (SceneComponent child : parent.getChildren()) {
      String childId = child.getNlComponent().getId();
      if (Objects.equals(attribute, childId)) {
        constraints = child.getNlComponent();
        break;
      }
    }
    if (constraints == null) {
      return component.getNlComponent();
    }
    for (NlComponent child : constraints.getChildren()) {
      String reference = child.getLiveAttribute(ANDROID_URI, ATTR_ID);
      reference = NlComponent.extractId(reference);
      if (reference != null && reference.equals(component.getNlComponent().getId())) {
        return child;
      }
    }
    return component.getNlComponent();
  }

  private static class ConstraintViewActions {
    private static final ImmutableList<ViewAction> ALIGN_HORIZONTALLY_ACTIONS = ImmutableList.of(
      new AlignAction(Scout.Arrange.AlignHorizontallyLeft,
<<<<<<< HEAD
                      StudioIcons.LayoutEditor.Toolbar.LEFT_ALIGNED,
                      AndroidIcons.SherpaIcons.LeftAlignedB,
                      "Align Left Edges"),
      new AlignAction(Scout.Arrange.AlignHorizontallyCenter,
                      StudioIcons.LayoutEditor.Toolbar.HORIZONTAL_CENTER_ALIGNED,
                      AndroidIcons.SherpaIcons.CenterAlignedB,
                      "Align Horizontal Centers"),
      new AlignAction(Scout.Arrange.AlignHorizontallyRight,
                      StudioIcons.LayoutEditor.Toolbar.RIGHT_ALIGNED,
                      AndroidIcons.SherpaIcons.RightAlignedB,
                      "Align Right Edges"));
=======
                      LEFT_ALIGNED,
                      StudioIcons.LayoutEditor.Toolbar.LEFT_ALIGNED_CONSTRAINT,
                      "Left Edges"),
      new AlignAction(Scout.Arrange.AlignHorizontallyCenter,
                      StudioIcons.LayoutEditor.Toolbar.HORIZONTAL_CENTER_ALIGNED,
                      StudioIcons.LayoutEditor.Toolbar.HORIZONTAL_CENTER_ALIGNED_CONSTRAINT,
                      "Horizontal Centers"),
      new AlignAction(Scout.Arrange.AlignHorizontallyRight,
                      StudioIcons.LayoutEditor.Toolbar.RIGHT_ALIGNED,
                      StudioIcons.LayoutEditor.Toolbar.RIGHT_ALIGNED_CONSTRAINT,
                      "Right Edges"));
>>>>>>> abbea60e

    private static final ImmutableList<ViewAction> ALIGN_VERTICALLY_ACTIONS = ImmutableList.of(
      new AlignAction(Scout.Arrange.AlignVerticallyTop,
                      StudioIcons.LayoutEditor.Toolbar.TOP_ALIGNED,
<<<<<<< HEAD
                      AndroidIcons.SherpaIcons.TopAlignB,
                      "Align Top Edges"),
      new AlignAction(Scout.Arrange.AlignVerticallyMiddle,
                      StudioIcons.LayoutEditor.Toolbar.VERTICAL_CENTER_ALIGNED,
                      AndroidIcons.SherpaIcons.MiddleAlignB,
                      "Align Vertical Centers"),
      new AlignAction(Scout.Arrange.AlignVerticallyBottom,
                      StudioIcons.LayoutEditor.Toolbar.BOTTOM_ALIGNED,
                      AndroidIcons.SherpaIcons.BottomAlignB,
                      "Align Bottom Edges"),
      new AlignAction(Scout.Arrange.AlignBaseline,
                      StudioIcons.LayoutEditor.Toolbar.BASELINE_ALIGNED,
                      AndroidIcons.SherpaIcons.BaselineAlignB, "Align Baselines"));
=======
                      StudioIcons.LayoutEditor.Toolbar.TOP_ALIGNED_CONSTRAINT,
                      "Top Edges"),
      new AlignAction(Scout.Arrange.AlignVerticallyMiddle,
                      StudioIcons.LayoutEditor.Toolbar.VERTICAL_CENTER_ALIGNED,
                      StudioIcons.LayoutEditor.Toolbar.VERTICAL_CENTER_ALIGNED_CONSTRAINT,
                      "Vertical Centers"),
      new AlignAction(Scout.Arrange.AlignVerticallyBottom,
                      StudioIcons.LayoutEditor.Toolbar.BOTTOM_ALIGNED,
                      StudioIcons.LayoutEditor.Toolbar.BOTTOM_ALIGNED_CONSTRAINT,
                      "Bottom Edges"),
      new AlignAction(Scout.Arrange.AlignBaseline,
                      StudioIcons.LayoutEditor.Toolbar.BASELINE_ALIGNED,
                      StudioIcons.LayoutEditor.Toolbar.BASELINE_ALIGNED_CONSTRAINT,
                      "Baselines"));
>>>>>>> abbea60e


    private static final ImmutableList<ViewAction> ALIGN_ACTIONS = ImmutableList.<ViewAction>builder()
      .addAll(ALIGN_HORIZONTALLY_ACTIONS)
      .addAll(ALIGN_VERTICALLY_ACTIONS)
      .build();

    private static final ImmutableList<ViewAction> CHAIN_ACTIONS = ImmutableList.of(
<<<<<<< HEAD

      new AlignAction(Scout.Arrange.CreateHorizontalChain,
                      AndroidIcons.SherpaIcons.CreateHorizontalChain,
                      AndroidIcons.SherpaIcons.CreateHorizontalChain,
                      "Create Horizontal Chain"),
      new AlignAction(Scout.Arrange.CreateVerticalChain,
                      AndroidIcons.SherpaIcons.CreateVerticalChain,
                      AndroidIcons.SherpaIcons.CreateVerticalChain,
                      "Create Vertical Chain"),
      new AlignAction(Scout.Arrange.ChainInsertHorizontal,
                      AndroidIcons.SherpaIcons.CreateHorizontalChain,
                      AndroidIcons.SherpaIcons.CreateHorizontalChain,
                      "Insert in Horizontal Chain"),
      new AlignAction(Scout.Arrange.ChainInsertVertical,
                      AndroidIcons.SherpaIcons.CreateVerticalChain,
                      AndroidIcons.SherpaIcons.CreateVerticalChain,
                      "Insert in  Vertical Chain"),
      new AlignAction(Scout.Arrange.ChainVerticalRemove,
                      AndroidIcons.SherpaIcons.CreateVerticalChain,
                      AndroidIcons.SherpaIcons.CreateVerticalChain,
                      "remove from Vertical Chain"),
      new AlignAction(Scout.Arrange.ChainHorizontalRemove,
                      AndroidIcons.SherpaIcons.CreateVerticalChain,
                      AndroidIcons.SherpaIcons.CreateVerticalChain,
                      "remove from Horizontal Chain"),
      new AlignAction(Scout.Arrange.ChainVerticalMoveUp,
                      AndroidIcons.SherpaIcons.CreateVerticalChain,
                      AndroidIcons.SherpaIcons.CreateVerticalChain,
                      "move up Vertical Chain"),
      new AlignAction(Scout.Arrange.ChainVerticalMoveDown,
                      AndroidIcons.SherpaIcons.CreateVerticalChain,
                      AndroidIcons.SherpaIcons.CreateVerticalChain,
                      "move down Vertical Chain"),
      new AlignAction(Scout.Arrange.ChainHorizontalMoveLeft,
                      AndroidIcons.SherpaIcons.CreateVerticalChain,
                      AndroidIcons.SherpaIcons.CreateVerticalChain,
                      "move left Horizontal Chain"),
      new AlignAction(Scout.Arrange.ChainHorizontalMoveRight,
                      AndroidIcons.SherpaIcons.CreateVerticalChain,
                      AndroidIcons.SherpaIcons.CreateVerticalChain,
                      "move right Horizontal Chain")
=======
      new AlignAction(Scout.Arrange.CreateHorizontalChain,
                      CREATE_HORIZ_CHAIN,
                      CREATE_HORIZ_CHAIN,
                      "Create Horizontal Chain"),
      new AlignAction(Scout.Arrange.CreateVerticalChain,
                      StudioIcons.LayoutEditor.Toolbar.CREATE_VERT_CHAIN,
                      StudioIcons.LayoutEditor.Toolbar.CREATE_VERT_CHAIN,
                      "Create Vertical Chain"),
      new AlignAction(Scout.Arrange.ChainInsertHorizontal,
                      StudioIcons.LayoutEditor.Toolbar.INSERT_HORIZ_CHAIN,
                      StudioIcons.LayoutEditor.Toolbar.INSERT_HORIZ_CHAIN,
                      "Insert in Horizontal Chain"),
      new AlignAction(Scout.Arrange.ChainInsertVertical,
                      StudioIcons.LayoutEditor.Toolbar.INSERT_VERT_CHAIN,
                      StudioIcons.LayoutEditor.Toolbar.INSERT_VERT_CHAIN,
                      "Insert in Vertical Chain"),
      new AlignAction(Scout.Arrange.ChainVerticalRemove,
                      StudioIcons.LayoutEditor.Toolbar.REMOVE_FROM_VERT_CHAIN,
                      StudioIcons.LayoutEditor.Toolbar.REMOVE_FROM_VERT_CHAIN,
                      "Remove from Vertical Chain"),
      new AlignAction(Scout.Arrange.ChainHorizontalRemove,
                      StudioIcons.LayoutEditor.Toolbar.REMOVE_FROM_HORIZ_CHAIN,
                      StudioIcons.LayoutEditor.Toolbar.REMOVE_FROM_HORIZ_CHAIN,
                      "Remove from Horizontal Chain"),
      new AlignAction(Scout.Arrange.ChainVerticalMoveUp,
                      StudioIcons.LayoutEditor.Toolbar.MOVE_UP_VERT_CHAIN,
                      StudioIcons.LayoutEditor.Toolbar.MOVE_UP_VERT_CHAIN,
                      "Move Up Vertical Chain"),
      new AlignAction(Scout.Arrange.ChainVerticalMoveDown,
                      StudioIcons.LayoutEditor.Toolbar.MOVE_DOWN_VERT_CHAIN,
                      StudioIcons.LayoutEditor.Toolbar.MOVE_DOWN_VERT_CHAIN,
                      "Move Down Vertical Chain"),
      new AlignAction(Scout.Arrange.ChainHorizontalMoveLeft,
                      StudioIcons.LayoutEditor.Toolbar.MOVE_LEFT_HORIZ_CHAIN,
                      StudioIcons.LayoutEditor.Toolbar.MOVE_LEFT_HORIZ_CHAIN,
                      "Move Left Horizontal Chain"),
      new AlignAction(Scout.Arrange.ChainHorizontalMoveRight,
                      StudioIcons.LayoutEditor.Toolbar.MOVE_RIGHT_HORIZ_CHAIN,
                      StudioIcons.LayoutEditor.Toolbar.MOVE_RIGHT_HORIZ_CHAIN,
                      "Move Right Horizontal Chain")
>>>>>>> abbea60e
    );


    private static final ImmutableList<ViewAction> CENTER_ACTIONS = ImmutableList.of(
      new AlignAction(Scout.Arrange.CenterHorizontally,
<<<<<<< HEAD
                      StudioIcons.LayoutEditor.Toolbar.CENTER_HORIZONTAL,
                      AndroidIcons.SherpaIcons.HorizontalCenterB,
                      "Center Horizontally"),
      new AlignAction(Scout.Arrange.CenterVertically,
                      StudioIcons.LayoutEditor.Toolbar.CENTER_VERTICAL,
                      AndroidIcons.SherpaIcons.VerticalCenterB,
                      "Center Vertically"),
      new AlignAction(Scout.Arrange.CenterHorizontallyInParent,
                      StudioIcons.LayoutEditor.Toolbar.CENTER_HORIZONTAL_PARENT,
                      AndroidIcons.SherpaIcons.HorizontalCenterParentB,
                      "Center Horizontally in Parent"),
      new AlignAction(Scout.Arrange.CenterVerticallyInParent,
                      StudioIcons.LayoutEditor.Toolbar.CENTER_VERTICAL_PARENT,
                      AndroidIcons.SherpaIcons.VerticalCenterParentB,
                      "Center Vertically in Parent"));

    private static final ImmutableList<ViewAction> ORGANIZE_ACTIONS = ImmutableList.of(
      new AlignAction(Scout.Arrange.HorizontalPack,
                      StudioIcons.LayoutEditor.Toolbar.PACK_HORIZONTAL,
=======
                      CENTER_HORIZONTAL,
                      StudioIcons.LayoutEditor.Toolbar.CENTER_HORIZONTAL_CONSTRAINT,
                      "Horizontally"),
      new AlignAction(Scout.Arrange.CenterVertically,
                      StudioIcons.LayoutEditor.Toolbar.CENTER_VERTICAL,
                      StudioIcons.LayoutEditor.Toolbar.CENTER_VERTICAL_CONSTRAINT,
                      "Vertically"),
      new AlignAction(Scout.Arrange.CenterHorizontallyInParent,
                      StudioIcons.LayoutEditor.Toolbar.CENTER_HORIZONTAL_PARENT,
                      StudioIcons.LayoutEditor.Toolbar.CENTER_HORIZONTAL_PARENT_CONSTRAINT,
                      "Horizontally in Parent"),
      new AlignAction(Scout.Arrange.CenterVerticallyInParent,
                      StudioIcons.LayoutEditor.Toolbar.CENTER_VERTICAL_PARENT,
                      StudioIcons.LayoutEditor.Toolbar.CENTER_VERTICAL_PARENT_CONSTRAINT,
                      "Vertically in Parent"));

    private static final ImmutableList<ViewAction> ORGANIZE_ACTIONS = ImmutableList.of(
      new AlignAction(Scout.Arrange.HorizontalPack,
                      PACK_HORIZONTAL,
>>>>>>> abbea60e
                      "Pack Horizontally"),
      new AlignAction(Scout.Arrange.VerticalPack,
                      StudioIcons.LayoutEditor.Toolbar.PACK_VERTICAL,
                      "Pack Vertically"),
      new AlignAction(Scout.Arrange.ExpandHorizontally,
                      StudioIcons.LayoutEditor.Toolbar.EXPAND_HORIZONTAL,
                      "Expand Horizontally"),
      new AlignAction(Scout.Arrange.ExpandVertically,
                      StudioIcons.LayoutEditor.Toolbar.EXPAND_VERTICAL,
                      "Expand Vertically"));

    private static final ImmutableList<ViewAction> HELPER_ACTIONS = ImmutableList.of(
      new AddElementAction(AddElementAction.VERTICAL_GUIDELINE,
<<<<<<< HEAD
                           StudioIcons.LayoutEditor.Toolbar.VERTICAL_GUIDE,
=======
                           VERTICAL_GUIDE,
>>>>>>> abbea60e
                           "Add Vertical Guideline"),
      new AddElementAction(AddElementAction.HORIZONTAL_GUIDELINE,
                           StudioIcons.LayoutEditor.Toolbar.HORIZONTAL_GUIDE,
                           "Add Horizontal Guideline"),
      new AddElementAction(AddElementAction.VERTICAL_BARRIER,
<<<<<<< HEAD
                           AndroidIcons.SherpaIcons.BarrierVertical,
                           ADD_VERTICAL_BARRIER),
      new AddElementAction(AddElementAction.HORIZONTAL_BARRIER,
                           AndroidIcons.SherpaIcons.BarrierHorizontal,
                           ADD_HORIZONTAL_BARRIER),
      new AddElementAction(AddElementAction.GROUP,
                           AndroidIcons.SherpaIcons.Layer,
                           ADD_GROUP),
      new AddElementAction(AddElementAction.CONSTRAINT_SET,
                           AndroidIcons.SherpaIcons.Layer,
                           ADD_CONSTRAINTS_SET),
      new AddElementAction(AddElementAction.LAYER,
=======
                           StudioIcons.LayoutEditor.Toolbar.BARRIER_VERTICAL,
                           ADD_VERTICAL_BARRIER),
      new AddElementAction(AddElementAction.HORIZONTAL_BARRIER,
                           StudioIcons.LayoutEditor.Toolbar.BARRIER_HORIZONTAL,
                           ADD_HORIZONTAL_BARRIER),
      new AddElementAction(AddElementAction.GROUP,
                           // TODO: add new icon to StudioIcons and replace this icon
                           AndroidIcons.SherpaIcons.Layer,
                           ADD_GROUP),
      new AddElementAction(AddElementAction.CONSTRAINT_SET,
                           // TODO: add new icon to StudioIcons and replace this icon
                           AndroidIcons.SherpaIcons.Layer,
                           ADD_CONSTRAINTS_SET),
      new AddElementAction(AddElementAction.LAYER,
                           // TODO: add new icon to StudioIcons and replace this icon
>>>>>>> abbea60e
                           AndroidIcons.SherpaIcons.Layer,
                           ADD_LAYER));

    private static final ImmutableList<ViewAction> ALL_POPUP_ACTIONS = ImmutableList.<ViewAction>builder()
      .addAll(ALIGN_HORIZONTALLY_ACTIONS)
      .addAll(ALIGN_VERTICALLY_ACTIONS)
      .addAll(ORGANIZE_ACTIONS)
      .addAll(CENTER_ACTIONS)
      .addAll(HELPER_ACTIONS)
      .build();
  }
}<|MERGE_RESOLUTION|>--- conflicted
+++ resolved
@@ -35,22 +35,14 @@
 import com.android.tools.idea.uibuilder.handlers.ViewEditorImpl;
 import com.android.tools.idea.uibuilder.handlers.constraint.draw.ConstraintLayoutComponentNotchProvider;
 import com.android.tools.idea.uibuilder.handlers.constraint.draw.ConstraintLayoutNotchProvider;
-<<<<<<< HEAD
-=======
 import com.android.tools.idea.uibuilder.handlers.constraint.drawing.WidgetDraw;
 import com.android.tools.idea.uibuilder.handlers.constraint.drawing.decorator.WidgetDecorator;
->>>>>>> abbea60e
 import com.android.tools.idea.uibuilder.handlers.constraint.targets.*;
 import com.android.tools.idea.uibuilder.model.NlComponentHelperKt;
 import com.android.tools.idea.uibuilder.scene.target.ResizeBaseTarget;
 import com.android.tools.idea.uibuilder.scout.Scout;
 import com.android.tools.idea.uibuilder.surface.NlDesignSurface;
 import com.android.tools.idea.uibuilder.surface.ScreenView;
-<<<<<<< HEAD
-import com.android.tools.sherpa.drawing.WidgetDraw;
-import com.android.tools.sherpa.drawing.decorator.WidgetDecorator;
-=======
->>>>>>> abbea60e
 import com.google.common.collect.ImmutableList;
 import com.google.common.collect.ImmutableMap;
 import com.google.common.collect.Lists;
@@ -72,21 +64,14 @@
 import javax.swing.Timer;
 import java.awt.*;
 import java.awt.event.InputEvent;
-<<<<<<< HEAD
-import java.awt.image.BufferedImage;
-=======
->>>>>>> abbea60e
 import java.util.*;
 import java.util.List;
 import java.util.stream.Collectors;
 import java.util.stream.Stream;
 
 import static com.android.SdkConstants.*;
-<<<<<<< HEAD
-=======
 import static com.android.tools.idea.common.util.ImageUtilKt.iconToImage;
 import static icons.StudioIcons.LayoutEditor.Toolbar.*;
->>>>>>> abbea60e
 
 /**
  * Handles interactions for the ConstraintLayout
@@ -104,30 +89,6 @@
   public static final String SHOW_CONSTRAINTS_PREF_KEY = PREFERENCE_KEY_PREFIX + "ShowAllConstraints";
   public static final String SHOW_MARGINS_PREF_KEY = PREFERENCE_KEY_PREFIX + "ShowMargins";
   public static final String FADE_UNSELECTED_VIEWS = PREFERENCE_KEY_PREFIX + "FadeUnselected";
-<<<<<<< HEAD
-
-  private static final NlIcon BASELINE_ICON =
-    new NlIcon(AndroidIcons.SherpaIcons.BaselineColor, AndroidIcons.SherpaIcons.BaselineBlue);
-
-  private static boolean ourAutoConnect;
-  private final static String ADD_VERTICAL_BARRIER = "Add Vertical barrier";
-  private final static String ADD_HORIZONTAL_BARRIER = "Add Horizontal Barrier";
-  private final static String ADD_TO_BARRIER = "Add to Barrier";
-  private final static String ADD_LAYER = "Add Layer";
-  private final static String ADD_GROUP = "Add Group";
-  private final static String ADD_CONSTRAINTS_SET = "Add set of Constraints";
-  public static final String EDIT_BASELINE_ACTION_TOOLTIP = "Edit Baseline";
-
-  private static HashMap<String, Boolean> ourVisibilityFlags = new HashMap<>();
-
-  static {
-    ourAutoConnect = PropertiesComponent.getInstance().getBoolean(AUTO_CONNECT_PREF_KEY, false);
-  }
-
-  // This is used to efficiently test if they are horizontal or vertical.
-  static HashSet<String> ourHorizontalBarriers = new HashSet<>(Arrays.asList(GRAVITY_VALUE_TOP, GRAVITY_VALUE_BOTTOM));
-  private ArrayList<ViewAction> myActions = new ArrayList<>();
-=======
 
   private static final NlIcon BASELINE_ICON =
     new NlIcon(StudioIcons.LayoutEditor.Toolbar.BASELINE_ALIGNED, StudioIcons.LayoutEditor.Toolbar.BASELINE_ALIGNED_CONSTRAINT);
@@ -140,7 +101,6 @@
   private final static String ADD_GROUP = "Add Group";
   private final static String ADD_CONSTRAINTS_SET = "Add set of Constraints";
   private static final String EDIT_BASELINE_ACTION_TOOLTIP = "Edit Baseline";
->>>>>>> abbea60e
 
   private static HashMap<String, Boolean> ourVisibilityFlags = new HashMap<>();
 
@@ -207,44 +167,27 @@
   public void addToolbarActions(@NotNull List<ViewAction> actions) {
     myActions.clear();
 
-<<<<<<< HEAD
-    actions.add(new NestedViewActionMenu("Show", StudioIcons.Common.VISIBILITY_INLINE, Lists.<List<ViewAction>>newArrayList(
-=======
     // noinspection unchecked
     actions.add(new NestedViewActionMenu("View Options", StudioIcons.Common.VISIBILITY_INLINE, Lists.<List<ViewAction>>newArrayList(
->>>>>>> abbea60e
       Lists.newArrayList(
         new ToggleVisibilityAction(SHOW_CONSTRAINTS_PREF_KEY, "Show Constraints", true),
         new ToggleVisibilityAction(SHOW_MARGINS_PREF_KEY, "Show Margins", true),
         new ToggleVisibilityAction(FADE_UNSELECTED_VIEWS, "Fade Unselected views ", false)
       )
     )));
-<<<<<<< HEAD
-    actions.add((new ToggleAutoConnectAction()));
-    actions.add((new ViewActionSeparator()));
-=======
     actions.add(new ToggleAutoConnectAction());
     actions.add(new MarginSelector());
     actions.add(new ViewActionSeparator());
->>>>>>> abbea60e
     actions.add(new ClearConstraintsAction());
     actions.add(new InferAction());
     actions.add(new ViewActionSeparator());
 
     // TODO Decide if we want lock actions.add(new LockConstraints());
-<<<<<<< HEAD
-    actions.add(new NestedViewActionMenu("Pack", StudioIcons.LayoutEditor.Toolbar.PACK_VERTICAL, Lists.newArrayList(
-
-      Lists.newArrayList(
-        new AlignAction(Scout.Arrange.HorizontalPack,
-                        StudioIcons.LayoutEditor.Toolbar.PACK_HORIZONTAL,
-=======
     // noinspection unchecked
     actions.add(new NestedViewActionMenu("Pack", StudioIcons.LayoutEditor.Toolbar.PACK_VERTICAL, Lists.<List<ViewAction>>newArrayList(
       Lists.newArrayList(
         new AlignAction(Scout.Arrange.HorizontalPack,
                         PACK_HORIZONTAL,
->>>>>>> abbea60e
                         "Pack Horizontally"),
         new AlignAction(Scout.Arrange.VerticalPack,
                         StudioIcons.LayoutEditor.Toolbar.PACK_VERTICAL,
@@ -254,15 +197,8 @@
                         "Expand Horizontally"),
         new AlignAction(Scout.Arrange.ExpandVertically,
                         StudioIcons.LayoutEditor.Toolbar.EXPAND_VERTICAL,
-<<<<<<< HEAD
-                        "Expand Vertically")),
-      Lists.newArrayList(new ViewActionSeparator()),
-
-      Lists.newArrayList(
-=======
                         "Expand Vertically"),
         new ViewActionSeparator(),
->>>>>>> abbea60e
         new AlignAction(Scout.Arrange.DistributeHorizontally,
                         StudioIcons.LayoutEditor.Toolbar.DISTRIBUTE_HORIZONTAL,
                         StudioIcons.LayoutEditor.Toolbar.DISTRIBUTE_HORIZONTAL_CONSTRAINT,
@@ -305,16 +241,6 @@
       }
     });
 
-<<<<<<< HEAD
-    actions.add(new NestedViewActionMenu("Align", AndroidIcons.SherpaIcons.LeftAlignedB, Lists.newArrayList(
-      ConstraintViewActions.ALIGN_HORIZONTALLY_ACTIONS,
-      ConstraintViewActions.ALIGN_VERTICALLY_ACTIONS,
-      Lists.newArrayList(new ViewActionSeparator()),
-      ConstraintViewActions.CENTER_ACTIONS)));
-
-    actions.add(new NestedViewActionMenu("Guidelines", StudioIcons.LayoutEditor.Toolbar.VERTICAL_GUIDE, Lists.<List<ViewAction>>newArrayList(
-      ConstraintViewActions.HELPER_ACTIONS)));
-=======
     // noinspection unchecked
     actions
       .add(new NestedViewActionMenu("Guidelines", VERTICAL_GUIDE, Lists.<List<ViewAction>>newArrayList(
@@ -370,24 +296,15 @@
       }
       presentation.setVisible(enable);
     }
->>>>>>> abbea60e
   }
 
   @Override
   public void addPopupMenuActions(@NotNull List<ViewAction> actions) {
-<<<<<<< HEAD
-    actions.add(new ViewActionMenu("Organize", StudioIcons.LayoutEditor.Toolbar.PACK_HORIZONTAL, ConstraintViewActions.ORGANIZE_ACTIONS));
-    actions.add(new ViewActionMenu("Align", StudioIcons.LayoutEditor.Toolbar.LEFT_ALIGNED, ConstraintViewActions.ALIGN_ACTIONS));
-    actions.add(new ViewActionMenu("Chain", AndroidIcons.SherpaIcons.CreateHorizontalChain, ConstraintViewActions.CHAIN_ACTIONS));
-    actions.add(new ViewActionMenu("Center", StudioIcons.LayoutEditor.Toolbar.CENTER_HORIZONTAL, ConstraintViewActions.CENTER_ACTIONS));
-    actions.add(new ViewActionMenu("Helpers", StudioIcons.LayoutEditor.Toolbar.VERTICAL_GUIDE, ConstraintViewActions.HELPER_ACTIONS));
-=======
     actions.add(new DisappearingActionMenu("Organize", PACK_HORIZONTAL, ConstraintViewActions.ORGANIZE_ACTIONS));
     actions.add(new DisappearingActionMenu("Align", LEFT_ALIGNED, ConstraintViewActions.ALIGN_ACTIONS));
     actions.add(new DisappearingActionMenu("Chains", CREATE_HORIZ_CHAIN, ConstraintViewActions.CHAIN_ACTIONS));
     actions.add(new DisappearingActionMenu("Center", CENTER_HORIZONTAL, ConstraintViewActions.CENTER_ACTIONS));
     actions.add(new DisappearingActionMenu("Helpers", VERTICAL_GUIDE, ConstraintViewActions.HELPER_ACTIONS));
->>>>>>> abbea60e
   }
 
   interface Enableable {
@@ -399,11 +316,7 @@
    *
    * @param selection
    */
-<<<<<<< HEAD
-  public void updateActions(List<NlComponent> selection) {
-=======
   private void updateActions(List<NlComponent> selection) {
->>>>>>> abbea60e
     if (myActions == null) {
       return;
     }
@@ -434,20 +347,6 @@
     return new ConstraintSceneInteraction(screenView, component);
   }
 
-<<<<<<< HEAD
-  /**
-   * Create resize and anchor targets for the given component
-   */
-  @Override
-  @NotNull
-  public List<Target> createTargets(@NotNull SceneComponent component, boolean isParent) {
-    List<Target> result = new ArrayList<>();
-    boolean showAnchors = !isParent;
-    NlComponent nlComponent = component.getAuthoritativeNlComponent();
-    ViewInfo vi = NlComponentHelperKt.getViewInfo(nlComponent);
-    if (vi != null) {
-
-=======
   @NotNull
   @Override
   public List<Target> createTargets(@NotNull SceneComponent sceneComponent) {
@@ -470,7 +369,6 @@
     NlComponent nlComponent = childComponent.getAuthoritativeNlComponent();
     ViewInfo vi = NlComponentHelperKt.getViewInfo(nlComponent);
     if (vi != null) {
->>>>>>> abbea60e
       if (NlComponentHelperKt.isOrHasSuperclass(nlComponent, CONSTRAINT_LAYOUT_GUIDELINE)) {
         String orientation = nlComponent.getAttribute(ANDROID_URI, ATTR_ORIENTATION);
 
@@ -478,17 +376,6 @@
         if (orientation != null && orientation.equalsIgnoreCase(ATTR_GUIDELINE_ORIENTATION_VERTICAL)) {
           isHorizontal = false;
         }
-<<<<<<< HEAD
-        result.add(new GuidelineTarget(isHorizontal));
-        if (isHorizontal) {
-          result.add(new GuidelineAnchorTarget(AnchorTarget.Type.TOP, true));
-        }
-        else {
-          result.add(new GuidelineAnchorTarget(AnchorTarget.Type.LEFT, false));
-        }
-        result.add(new GuidelineCycleTarget(isHorizontal));
-        return result;
-=======
 
         listBuilder
           .add(new GuidelineTarget(isHorizontal))
@@ -496,85 +383,11 @@
                             : new GuidelineAnchorTarget(AnchorTarget.Type.LEFT, false))
           .add(new GuidelineCycleTarget(isHorizontal));
         return listBuilder.build();
->>>>>>> abbea60e
       }
 
       if (NlComponentHelperKt.isOrHasSuperclass(nlComponent, CONSTRAINT_LAYOUT_BARRIER)) {
         @NonNls String side = nlComponent.getAttribute(SHERPA_URI, ATTR_BARRIER_DIRECTION);
         boolean isHorizontal = (side == null || ourHorizontalBarriers.contains(side.toLowerCase()));
-<<<<<<< HEAD
-        result.add(new BarrierAnchorTarget(isHorizontal ? AnchorTarget.Type.TOP : AnchorTarget.Type.RIGHT,
-                                           BarrierTarget.parseDirection(side)));
-        result.add(new BarrierTarget(BarrierTarget.parseDirection(side)));
-        return result;
-      }
-    }
-
-    if (!isParent) {
-      component.setComponentProvider(this);
-    }
-    if (showAnchors) {
-      ConstraintDragTarget dragTarget = new ConstraintDragTarget();
-      result.add(dragTarget);
-      result.add(new ConstraintResizeTarget(ResizeBaseTarget.Type.LEFT));
-      result.add(new ConstraintResizeTarget(ResizeBaseTarget.Type.RIGHT));
-      result.add(new ConstraintResizeTarget(ResizeBaseTarget.Type.TOP));
-      result.add(new ConstraintResizeTarget(ResizeBaseTarget.Type.BOTTOM));
-      result.add(new ConstraintResizeTarget(ResizeBaseTarget.Type.LEFT_TOP));
-      result.add(new ConstraintResizeTarget(ResizeBaseTarget.Type.LEFT_BOTTOM));
-      result.add(new ConstraintResizeTarget(ResizeBaseTarget.Type.RIGHT_TOP));
-      result.add(new ConstraintResizeTarget(ResizeBaseTarget.Type.RIGHT_BOTTOM));
-      component.setNotchProvider(new ConstraintLayoutComponentNotchProvider());
-    }
-    else {
-      result.add(new LassoTarget());
-      component.setNotchProvider(new ConstraintLayoutNotchProvider());
-    }
-
-    result.add(new AnchorTarget(AnchorTarget.Type.LEFT, showAnchors));
-    result.add(new AnchorTarget(AnchorTarget.Type.TOP, showAnchors));
-    result.add(new AnchorTarget(AnchorTarget.Type.RIGHT, showAnchors));
-    result.add(new AnchorTarget(AnchorTarget.Type.BOTTOM, showAnchors));
-
-    if (showAnchors) {
-      ActionTarget previousAction = new ClearConstraintsTarget(null);
-      result.add(previousAction);
-
-      int baseline = NlComponentHelperKt.getBaseline(component.getNlComponent());
-      ViewInfo info = NlComponentHelperKt.getViewInfo(component.getNlComponent());
-      if (baseline <= 0 && info != null) {
-        baseline = info.getBaseLine();
-      }
-      if (baseline > 0) {
-        result.add(new AnchorTarget(AnchorTarget.Type.BASELINE, true));
-        ActionTarget baselineActionTarget =
-          new ActionTarget(previousAction, BASELINE_ICON, (SceneComponent c) -> c.setShowBaseline(!c.canShowBaseline())) {
-            @NotNull
-            @Override
-            public String getToolTipText() {
-              return EDIT_BASELINE_ACTION_TOOLTIP;
-            }
-          };
-        result.add(baselineActionTarget);
-        previousAction = baselineActionTarget;
-      }
-      ActionTarget chainCycleTarget = new ChainCycleTarget(previousAction, null);
-      result.add(chainCycleTarget);
-    }
-    return result;
-  }
-
-  @Override
-  public void cleanUpAttributes(@NotNull ViewEditor editor, @NotNull NlComponent child) {
-    SceneComponent childSceneComponent = ((ViewEditorImpl)editor).getSceneView().getScene().getSceneComponent(child);
-
-    if (childSceneComponent == null) {
-      return;
-    }
-
-    AttributesTransaction transaction = child.startAttributeTransaction();
-    ConstraintComponentUtilities.cleanup(transaction, childSceneComponent);
-=======
         listBuilder
           .add(new BarrierAnchorTarget(isHorizontal ? AnchorTarget.Type.TOP : AnchorTarget.Type.RIGHT, BarrierTarget.parseDirection(side)))
           .add(new BarrierTarget(BarrierTarget.parseDirection(side)));
@@ -631,7 +444,6 @@
   public void cleanUpAttributes(@NotNull NlComponent child) {
     AttributesTransaction transaction = child.startAttributeTransaction();
     ConstraintComponentUtilities.cleanup(transaction, child);
->>>>>>> abbea60e
     transaction.commit();
   }
 
@@ -683,22 +495,14 @@
   @Override
   public boolean drawGroup(@NotNull Graphics2D gc, @NotNull ScreenView screenView,
                            @NotNull NlComponent component) {
-<<<<<<< HEAD
-    updateActions(component.getModel().getSelectionModel().getSelection());
-=======
     updateActions(screenView.getSelectionModel().getSelection());
->>>>>>> abbea60e
     return false;
   }
 
   private static class ToggleAutoConnectAction extends ToggleViewAction implements Enableable {
     public ToggleAutoConnectAction() {
-<<<<<<< HEAD
-      super(StudioIcons.LayoutEditor.Toolbar.AUTO_CORRECT_OFF, StudioIcons.LayoutEditor.Toolbar.AUTO_CONNECT, "Turn On Autoconnect", "Turn Off Autoconnect");
-=======
       super(StudioIcons.LayoutEditor.Toolbar.AUTO_CORRECT_OFF, StudioIcons.LayoutEditor.Toolbar.AUTO_CONNECT, "Turn On Autoconnect",
             "Turn Off Autoconnect");
->>>>>>> abbea60e
     }
 
     @Override
@@ -720,11 +524,7 @@
                             @NotNull NlComponent parent,
                             @NotNull List<NlComponent> selectedChildren,
                             boolean selected) {
-<<<<<<< HEAD
-      NlUsageTrackerManager.getInstance(((ViewEditorImpl)editor).getSceneView().getSurface())
-=======
       NlUsageTrackerManager.getInstance(editor.getScene().getDesignSurface())
->>>>>>> abbea60e
         .logAction(selected
                    ? LayoutEditorEvent.LayoutEditorEventType.TURN_ON_AUTOCONNECT
                    : LayoutEditorEvent.LayoutEditorEventType.TURN_OFF_AUTOCONNECT);
@@ -744,17 +544,10 @@
                         @NotNull NlComponent component,
                         @NotNull List<NlComponent> selectedChildren,
                         @InputEventMask int modifiers) {
-<<<<<<< HEAD
-      NlUsageTrackerManager.getInstance(((ViewEditorImpl)editor).getSceneView().getSurface())
-        .logAction(LayoutEditorEvent.LayoutEditorEventType.CLEAR_ALL_CONSTRAINTS);
-      ViewEditorImpl viewEditor = (ViewEditorImpl)editor;
-      Scene scene = viewEditor.getSceneView().getScene();
-=======
       NlUsageTrackerManager.getInstance(editor.getScene().getDesignSurface())
         .logAction(LayoutEditorEvent.LayoutEditorEventType.CLEAR_ALL_CONSTRAINTS);
       ViewEditorImpl viewEditor = (ViewEditorImpl)editor;
       Scene scene = viewEditor.getScene();
->>>>>>> abbea60e
       scene.clearAttributes();
       ensureLayersAreShown(editor, 1000);
     }
@@ -780,11 +573,7 @@
    */
   @SuppressWarnings("SameParameterValue") // For duration being always == 1000
   private static void ensureLayersAreShown(@NotNull ViewEditor editor, int duration) {
-<<<<<<< HEAD
-    NlDesignSurface designSurface = (NlDesignSurface)((ViewEditorImpl)editor).getSceneView().getSurface();
-=======
     NlDesignSurface designSurface = (NlDesignSurface)editor.getScene().getDesignSurface();
->>>>>>> abbea60e
     designSurface.forceLayersPaint(true);
     designSurface.repaint();
     Timer timer = new Timer(duration, actionEvent -> designSurface.forceLayersPaint(false));
@@ -799,11 +588,7 @@
                         @NotNull NlComponent component,
                         @NotNull List<NlComponent> selectedChildren,
                         @InputEventMask int modifiers) {
-<<<<<<< HEAD
-      NlUsageTrackerManager.getInstance(((ViewEditorImpl)editor).getSceneView().getSurface())
-=======
       NlUsageTrackerManager.getInstance(editor.getScene().getDesignSurface())
->>>>>>> abbea60e
         .logAction(LayoutEditorEvent.LayoutEditorEventType.INFER_CONSTRAINS);
       try {
         Scout.inferConstraintsAndCommit(component);
@@ -831,11 +616,7 @@
     String mType;
 
     public ToggleVisibilityAction(String type, String text, boolean defaultValue) {
-<<<<<<< HEAD
-      super(AndroidIcons.SherpaIcons.Unchecked, AndroidIcons.SherpaIcons.Checked, text, text);
-=======
       super(null, AllIcons.Actions.Checked, text, text);
->>>>>>> abbea60e
       mType = type;
       ourVisibilityFlags.put(mType, PropertiesComponent.getInstance().getBoolean(type, defaultValue));
     }
@@ -946,15 +727,9 @@
           case HORIZONTAL_GUIDELINE: {
             NlComponent guideline = NlComponentHelperKt.createChild(parent, editor, CONSTRAINT_LAYOUT_GUIDELINE, null, InsertType.CREATE);
             assert guideline != null;
-<<<<<<< HEAD
-            NlComponentHelperKt.ensureId(guideline);
-            guideline.setAttribute(SHERPA_URI, LAYOUT_CONSTRAINT_GUIDE_BEGIN, "20dp");
-            NlUsageTracker tracker = NlUsageTrackerManager.getInstance(((ViewEditorImpl)editor).getSceneView().getSurface());
-=======
             guideline.ensureId();
             guideline.setAttribute(SHERPA_URI, LAYOUT_CONSTRAINT_GUIDE_BEGIN, "20dp");
             NlUsageTracker tracker = NlUsageTrackerManager.getInstance(editor.getScene().getDesignSurface());
->>>>>>> abbea60e
             tracker.logAction(LayoutEditorEvent.LayoutEditorEventType.ADD_HORIZONTAL_GUIDELINE);
             guideline.setAttribute(NS_RESOURCES, ATTR_ORIENTATION,
                                    ATTR_GUIDELINE_ORIENTATION_HORIZONTAL);
@@ -963,15 +738,9 @@
           case VERTICAL_GUIDELINE: {
             NlComponent guideline = NlComponentHelperKt.createChild(parent, editor, CONSTRAINT_LAYOUT_GUIDELINE, null, InsertType.CREATE);
             assert guideline != null;
-<<<<<<< HEAD
-            NlComponentHelperKt.ensureId(guideline);
-            guideline.setAttribute(SHERPA_URI, LAYOUT_CONSTRAINT_GUIDE_BEGIN, "20dp");
-            NlUsageTracker tracker = NlUsageTrackerManager.getInstance(((ViewEditorImpl)editor).getSceneView().getSurface());
-=======
             guideline.ensureId();
             guideline.setAttribute(SHERPA_URI, LAYOUT_CONSTRAINT_GUIDE_BEGIN, "20dp");
             NlUsageTracker tracker = NlUsageTrackerManager.getInstance(editor.getScene().getDesignSurface());
->>>>>>> abbea60e
 
             tracker.logAction(LayoutEditorEvent.LayoutEditorEventType.ADD_VERTICAL_GUIDELINE);
             guideline.setAttribute(NS_RESOURCES, ATTR_ORIENTATION,
@@ -981,33 +750,21 @@
           case GROUP: {
             NlComponent group = NlComponentHelperKt.createChild(parent, editor, CLASS_CONSTRAINT_LAYOUT_GROUP, null, InsertType.CREATE);
             assert group != null;
-<<<<<<< HEAD
-            NlComponentHelperKt.ensureId(group);
-=======
             group.ensureId();
->>>>>>> abbea60e
           }
           break;
           case CONSTRAINT_SET: {
             NlComponent constraints =
               NlComponentHelperKt.createChild(parent, editor, CLASS_CONSTRAINT_LAYOUT_CONSTRAINTS, null, InsertType.CREATE);
             assert constraints != null;
-<<<<<<< HEAD
-            NlComponentHelperKt.ensureId(constraints);
-=======
             constraints.ensureId();
->>>>>>> abbea60e
             ConstraintReferenceManagement.populateConstraints(constraints);
           }
           break;
           case LAYER: {
             NlComponent layer = NlComponentHelperKt.createChild(parent, editor, CLASS_CONSTRAINT_LAYOUT_LAYER, null, InsertType.CREATE);
             assert layer != null;
-<<<<<<< HEAD
-            NlComponentHelperKt.ensureId(layer);
-=======
             layer.ensureId();
->>>>>>> abbea60e
           }
           break;
           case HORIZONTAL_BARRIER: {
@@ -1047,17 +804,10 @@
 
             NlComponent barrier = NlComponentHelperKt.createChild(parent, editor, CONSTRAINT_LAYOUT_BARRIER, null, InsertType.CREATE);
             assert barrier != null;
-<<<<<<< HEAD
-            NlComponentHelperKt.ensureId(barrier);
-            barrier.setAttribute(SHERPA_URI, ATTR_BARRIER_DIRECTION, "top");
-
-            // NlUsageTracker tracker = NlUsageTrackerManager.getInstance(((ViewEditorImpl)editor).getSceneView().getSurface());
-=======
             barrier.ensureId();
             barrier.setAttribute(SHERPA_URI, ATTR_BARRIER_DIRECTION, "top");
 
             // NlUsageTracker tracker = NlUsageTrackerManager.getInstance(editor.getScene().getDesignSurface());
->>>>>>> abbea60e
             // TODO add tracker.logAction(LayoutEditorEvent.LayoutEditorEventType.ADD_HORIZONTAL_BARRIER);
 
             if (ConstraintHelperHandler.USE_HELPER_TAGS) {
@@ -1112,17 +862,10 @@
             }
             NlComponent barrier = NlComponentHelperKt.createChild(parent, editor, CONSTRAINT_LAYOUT_BARRIER, null, InsertType.CREATE);
             assert barrier != null;
-<<<<<<< HEAD
-            NlComponentHelperKt.ensureId(barrier);
-            barrier.setAttribute(SHERPA_URI, ATTR_BARRIER_DIRECTION, "left");
-
-            // NlUsageTracker tracker = NlUsageTrackerManager.getInstance(((ViewEditorImpl)editor).getSceneView().getSurface());
-=======
             barrier.ensureId();
             barrier.setAttribute(SHERPA_URI, ATTR_BARRIER_DIRECTION, "left");
 
             // NlUsageTracker tracker = NlUsageTrackerManager.getInstance(editor.getScene().getDesignSurface());
->>>>>>> abbea60e
             // TODO add tracker.logAction(LayoutEditorEvent.LayoutEditorEventType.ADD_VERTICAL_BARRIER);
 
             if (ConstraintHelperHandler.USE_HELPER_TAGS) {
@@ -1154,11 +897,7 @@
                                    @InputEventMask int modifiers) {
       boolean show = true;
       if (myType == VERTICAL_BARRIER || myType == HORIZONTAL_BARRIER) {
-<<<<<<< HEAD
-        show = ConstraintComponentUtilities.isConstraintModelGreaterThan(component.getModel(), 1, 0);
-=======
         show = ConstraintComponentUtilities.isConstraintModelGreaterThan(editor, 1, 0);
->>>>>>> abbea60e
         if (show) {
           int barriers = 0;
           int other = 0;
@@ -1179,15 +918,6 @@
         }
       }
       if (myType == GROUP) {
-<<<<<<< HEAD
-        show = ConstraintComponentUtilities.isConstraintModelGreaterThan(component.getModel(), 1, 0);
-      }
-      if (myType == CONSTRAINT_SET) {
-        show = ConstraintComponentUtilities.isConstraintModelGreaterThan(component.getModel(), 1, 9);
-      }
-      if (myType == LAYER) {
-        show = ConstraintComponentUtilities.isConstraintModelGreaterThan(component.getModel(), 1, 9);
-=======
         show = ConstraintComponentUtilities.isConstraintModelGreaterThan(editor, 1, 0);
       }
       if (myType == CONSTRAINT_SET) {
@@ -1195,7 +925,6 @@
       }
       if (myType == LAYER) {
         show = ConstraintComponentUtilities.isConstraintModelGreaterThan(editor, 1, 9);
->>>>>>> abbea60e
       }
 
       presentation.setVisible(show);
@@ -1230,11 +959,7 @@
      * @param selected
      * @return
      */
-<<<<<<< HEAD
-    private boolean isEnabled(List<NlComponent> selected) {
-=======
     boolean isEnabled(List<NlComponent> selected) {
->>>>>>> abbea60e
       int count = selected.size();
       switch (myActionType) {
         case AlignVerticallyTop:
@@ -1250,15 +975,9 @@
         case AlignBaseline:
           return count > 1;
         case CreateHorizontalChain:
-<<<<<<< HEAD
-          return count > 1 &&  !Scout.chainCheck(selected, Scout.ChainTest.InHorizontalChain);
-        case CreateVerticalChain:
-          return count > 1 &&  !Scout.chainCheck(selected, Scout.ChainTest.InVerticalChain);
-=======
           return count > 1 && !Scout.chainCheck(selected, Scout.ChainTest.InHorizontalChain);
         case CreateVerticalChain:
           return count > 1 && !Scout.chainCheck(selected, Scout.ChainTest.InVerticalChain);
->>>>>>> abbea60e
         case ExpandVertically:
         case ExpandHorizontally:
         case CenterHorizontallyInParent:
@@ -1284,11 +1003,7 @@
           return count == 1 && Scout.chainCheck(selected, Scout.ChainTest.InVerticalChain);
         case ChainInsertHorizontal:
           return count == 1 && Scout.chainCheck(selected, Scout.ChainTest.IsNearHorizontalChain);
-<<<<<<< HEAD
-        case  ChainInsertVertical:
-=======
         case ChainInsertVertical:
->>>>>>> abbea60e
           return count == 1 && Scout.chainCheck(selected, Scout.ChainTest.IsNearVerticalChain);
         default:
           return false;
@@ -1301,19 +1016,11 @@
                         @NotNull NlComponent component,
                         @NotNull List<NlComponent> selectedChildren,
                         @InputEventMask int modifiers) {
-<<<<<<< HEAD
-      NlUsageTrackerManager.getInstance(((ViewEditorImpl)editor).getSceneView().getSurface())
-=======
       NlUsageTrackerManager.getInstance(editor.getScene().getDesignSurface())
->>>>>>> abbea60e
         .logAction(LayoutEditorEvent.LayoutEditorEventType.ALIGN);
       // noinspection AssignmentToMethodParameter
       modifiers &= InputEvent.CTRL_MASK;
-<<<<<<< HEAD
-      Scout.arrangeWidgets(myActionType, selectedChildren, modifiers == 0 || ourAutoConnect);
-=======
       Scout.arrangeWidgetsAndCommit(myActionType, selectedChildren, modifiers == 0 || ourAutoConnect);
->>>>>>> abbea60e
       ensureLayersAreShown(editor, 1000);
     }
 
@@ -1360,13 +1067,8 @@
           @Override
           public void paintIcon(Component c, Graphics g, int x, int y) {
             g.setColor(JBColor.foreground());
-<<<<<<< HEAD
-            g.setFont(g.getFont().deriveFont(Font.BOLD, 12));
-            String m = Integer.toString(margin);
-=======
             g.setFont(g.getFont().deriveFont(Font.PLAIN, 12));
             String m = Integer.toString(margin) + "dp";
->>>>>>> abbea60e
             FontMetrics metrics = g.getFontMetrics();
             int strWidth = metrics.stringWidth(m);
             ((Graphics2D)g).setRenderingHint(RenderingHints.KEY_TEXT_ANTIALIASING, RenderingHints.VALUE_TEXT_ANTIALIAS_ON);
@@ -1398,11 +1100,7 @@
                         @NotNull NlComponent component,
                         @NotNull List<NlComponent> selectedChildren,
                         @InputEventMask int modifiers) {
-<<<<<<< HEAD
-      DesignSurface surface = ((ViewEditorImpl)editor).getSceneView().getSurface();
-=======
       DesignSurface surface = editor.getScene().getDesignSurface();
->>>>>>> abbea60e
       NlUsageTrackerManager.getInstance(surface).logAction(LayoutEditorEvent.LayoutEditorEventType.DEFAULT_MARGINS);
       RelativePoint relativePoint = new RelativePoint(surface, new Point(0, 0));
       JBPopupFactory.getInstance().createComponentPopupBuilder(myMarginPopup, myMarginPopup.getTextField())
@@ -1539,19 +1237,6 @@
   private static class ConstraintViewActions {
     private static final ImmutableList<ViewAction> ALIGN_HORIZONTALLY_ACTIONS = ImmutableList.of(
       new AlignAction(Scout.Arrange.AlignHorizontallyLeft,
-<<<<<<< HEAD
-                      StudioIcons.LayoutEditor.Toolbar.LEFT_ALIGNED,
-                      AndroidIcons.SherpaIcons.LeftAlignedB,
-                      "Align Left Edges"),
-      new AlignAction(Scout.Arrange.AlignHorizontallyCenter,
-                      StudioIcons.LayoutEditor.Toolbar.HORIZONTAL_CENTER_ALIGNED,
-                      AndroidIcons.SherpaIcons.CenterAlignedB,
-                      "Align Horizontal Centers"),
-      new AlignAction(Scout.Arrange.AlignHorizontallyRight,
-                      StudioIcons.LayoutEditor.Toolbar.RIGHT_ALIGNED,
-                      AndroidIcons.SherpaIcons.RightAlignedB,
-                      "Align Right Edges"));
-=======
                       LEFT_ALIGNED,
                       StudioIcons.LayoutEditor.Toolbar.LEFT_ALIGNED_CONSTRAINT,
                       "Left Edges"),
@@ -1563,26 +1248,10 @@
                       StudioIcons.LayoutEditor.Toolbar.RIGHT_ALIGNED,
                       StudioIcons.LayoutEditor.Toolbar.RIGHT_ALIGNED_CONSTRAINT,
                       "Right Edges"));
->>>>>>> abbea60e
 
     private static final ImmutableList<ViewAction> ALIGN_VERTICALLY_ACTIONS = ImmutableList.of(
       new AlignAction(Scout.Arrange.AlignVerticallyTop,
                       StudioIcons.LayoutEditor.Toolbar.TOP_ALIGNED,
-<<<<<<< HEAD
-                      AndroidIcons.SherpaIcons.TopAlignB,
-                      "Align Top Edges"),
-      new AlignAction(Scout.Arrange.AlignVerticallyMiddle,
-                      StudioIcons.LayoutEditor.Toolbar.VERTICAL_CENTER_ALIGNED,
-                      AndroidIcons.SherpaIcons.MiddleAlignB,
-                      "Align Vertical Centers"),
-      new AlignAction(Scout.Arrange.AlignVerticallyBottom,
-                      StudioIcons.LayoutEditor.Toolbar.BOTTOM_ALIGNED,
-                      AndroidIcons.SherpaIcons.BottomAlignB,
-                      "Align Bottom Edges"),
-      new AlignAction(Scout.Arrange.AlignBaseline,
-                      StudioIcons.LayoutEditor.Toolbar.BASELINE_ALIGNED,
-                      AndroidIcons.SherpaIcons.BaselineAlignB, "Align Baselines"));
-=======
                       StudioIcons.LayoutEditor.Toolbar.TOP_ALIGNED_CONSTRAINT,
                       "Top Edges"),
       new AlignAction(Scout.Arrange.AlignVerticallyMiddle,
@@ -1597,7 +1266,6 @@
                       StudioIcons.LayoutEditor.Toolbar.BASELINE_ALIGNED,
                       StudioIcons.LayoutEditor.Toolbar.BASELINE_ALIGNED_CONSTRAINT,
                       "Baselines"));
->>>>>>> abbea60e
 
 
     private static final ImmutableList<ViewAction> ALIGN_ACTIONS = ImmutableList.<ViewAction>builder()
@@ -1606,49 +1274,6 @@
       .build();
 
     private static final ImmutableList<ViewAction> CHAIN_ACTIONS = ImmutableList.of(
-<<<<<<< HEAD
-
-      new AlignAction(Scout.Arrange.CreateHorizontalChain,
-                      AndroidIcons.SherpaIcons.CreateHorizontalChain,
-                      AndroidIcons.SherpaIcons.CreateHorizontalChain,
-                      "Create Horizontal Chain"),
-      new AlignAction(Scout.Arrange.CreateVerticalChain,
-                      AndroidIcons.SherpaIcons.CreateVerticalChain,
-                      AndroidIcons.SherpaIcons.CreateVerticalChain,
-                      "Create Vertical Chain"),
-      new AlignAction(Scout.Arrange.ChainInsertHorizontal,
-                      AndroidIcons.SherpaIcons.CreateHorizontalChain,
-                      AndroidIcons.SherpaIcons.CreateHorizontalChain,
-                      "Insert in Horizontal Chain"),
-      new AlignAction(Scout.Arrange.ChainInsertVertical,
-                      AndroidIcons.SherpaIcons.CreateVerticalChain,
-                      AndroidIcons.SherpaIcons.CreateVerticalChain,
-                      "Insert in  Vertical Chain"),
-      new AlignAction(Scout.Arrange.ChainVerticalRemove,
-                      AndroidIcons.SherpaIcons.CreateVerticalChain,
-                      AndroidIcons.SherpaIcons.CreateVerticalChain,
-                      "remove from Vertical Chain"),
-      new AlignAction(Scout.Arrange.ChainHorizontalRemove,
-                      AndroidIcons.SherpaIcons.CreateVerticalChain,
-                      AndroidIcons.SherpaIcons.CreateVerticalChain,
-                      "remove from Horizontal Chain"),
-      new AlignAction(Scout.Arrange.ChainVerticalMoveUp,
-                      AndroidIcons.SherpaIcons.CreateVerticalChain,
-                      AndroidIcons.SherpaIcons.CreateVerticalChain,
-                      "move up Vertical Chain"),
-      new AlignAction(Scout.Arrange.ChainVerticalMoveDown,
-                      AndroidIcons.SherpaIcons.CreateVerticalChain,
-                      AndroidIcons.SherpaIcons.CreateVerticalChain,
-                      "move down Vertical Chain"),
-      new AlignAction(Scout.Arrange.ChainHorizontalMoveLeft,
-                      AndroidIcons.SherpaIcons.CreateVerticalChain,
-                      AndroidIcons.SherpaIcons.CreateVerticalChain,
-                      "move left Horizontal Chain"),
-      new AlignAction(Scout.Arrange.ChainHorizontalMoveRight,
-                      AndroidIcons.SherpaIcons.CreateVerticalChain,
-                      AndroidIcons.SherpaIcons.CreateVerticalChain,
-                      "move right Horizontal Chain")
-=======
       new AlignAction(Scout.Arrange.CreateHorizontalChain,
                       CREATE_HORIZ_CHAIN,
                       CREATE_HORIZ_CHAIN,
@@ -1689,33 +1314,11 @@
                       StudioIcons.LayoutEditor.Toolbar.MOVE_RIGHT_HORIZ_CHAIN,
                       StudioIcons.LayoutEditor.Toolbar.MOVE_RIGHT_HORIZ_CHAIN,
                       "Move Right Horizontal Chain")
->>>>>>> abbea60e
     );
 
 
     private static final ImmutableList<ViewAction> CENTER_ACTIONS = ImmutableList.of(
       new AlignAction(Scout.Arrange.CenterHorizontally,
-<<<<<<< HEAD
-                      StudioIcons.LayoutEditor.Toolbar.CENTER_HORIZONTAL,
-                      AndroidIcons.SherpaIcons.HorizontalCenterB,
-                      "Center Horizontally"),
-      new AlignAction(Scout.Arrange.CenterVertically,
-                      StudioIcons.LayoutEditor.Toolbar.CENTER_VERTICAL,
-                      AndroidIcons.SherpaIcons.VerticalCenterB,
-                      "Center Vertically"),
-      new AlignAction(Scout.Arrange.CenterHorizontallyInParent,
-                      StudioIcons.LayoutEditor.Toolbar.CENTER_HORIZONTAL_PARENT,
-                      AndroidIcons.SherpaIcons.HorizontalCenterParentB,
-                      "Center Horizontally in Parent"),
-      new AlignAction(Scout.Arrange.CenterVerticallyInParent,
-                      StudioIcons.LayoutEditor.Toolbar.CENTER_VERTICAL_PARENT,
-                      AndroidIcons.SherpaIcons.VerticalCenterParentB,
-                      "Center Vertically in Parent"));
-
-    private static final ImmutableList<ViewAction> ORGANIZE_ACTIONS = ImmutableList.of(
-      new AlignAction(Scout.Arrange.HorizontalPack,
-                      StudioIcons.LayoutEditor.Toolbar.PACK_HORIZONTAL,
-=======
                       CENTER_HORIZONTAL,
                       StudioIcons.LayoutEditor.Toolbar.CENTER_HORIZONTAL_CONSTRAINT,
                       "Horizontally"),
@@ -1735,7 +1338,6 @@
     private static final ImmutableList<ViewAction> ORGANIZE_ACTIONS = ImmutableList.of(
       new AlignAction(Scout.Arrange.HorizontalPack,
                       PACK_HORIZONTAL,
->>>>>>> abbea60e
                       "Pack Horizontally"),
       new AlignAction(Scout.Arrange.VerticalPack,
                       StudioIcons.LayoutEditor.Toolbar.PACK_VERTICAL,
@@ -1749,30 +1351,12 @@
 
     private static final ImmutableList<ViewAction> HELPER_ACTIONS = ImmutableList.of(
       new AddElementAction(AddElementAction.VERTICAL_GUIDELINE,
-<<<<<<< HEAD
-                           StudioIcons.LayoutEditor.Toolbar.VERTICAL_GUIDE,
-=======
                            VERTICAL_GUIDE,
->>>>>>> abbea60e
                            "Add Vertical Guideline"),
       new AddElementAction(AddElementAction.HORIZONTAL_GUIDELINE,
                            StudioIcons.LayoutEditor.Toolbar.HORIZONTAL_GUIDE,
                            "Add Horizontal Guideline"),
       new AddElementAction(AddElementAction.VERTICAL_BARRIER,
-<<<<<<< HEAD
-                           AndroidIcons.SherpaIcons.BarrierVertical,
-                           ADD_VERTICAL_BARRIER),
-      new AddElementAction(AddElementAction.HORIZONTAL_BARRIER,
-                           AndroidIcons.SherpaIcons.BarrierHorizontal,
-                           ADD_HORIZONTAL_BARRIER),
-      new AddElementAction(AddElementAction.GROUP,
-                           AndroidIcons.SherpaIcons.Layer,
-                           ADD_GROUP),
-      new AddElementAction(AddElementAction.CONSTRAINT_SET,
-                           AndroidIcons.SherpaIcons.Layer,
-                           ADD_CONSTRAINTS_SET),
-      new AddElementAction(AddElementAction.LAYER,
-=======
                            StudioIcons.LayoutEditor.Toolbar.BARRIER_VERTICAL,
                            ADD_VERTICAL_BARRIER),
       new AddElementAction(AddElementAction.HORIZONTAL_BARRIER,
@@ -1788,7 +1372,6 @@
                            ADD_CONSTRAINTS_SET),
       new AddElementAction(AddElementAction.LAYER,
                            // TODO: add new icon to StudioIcons and replace this icon
->>>>>>> abbea60e
                            AndroidIcons.SherpaIcons.Layer,
                            ADD_LAYER));
 
