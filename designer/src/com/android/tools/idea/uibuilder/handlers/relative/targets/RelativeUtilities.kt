/*
 * Copyright (C) 2018 The Android Open Source Project
 *
 * Licensed under the Apache License, Version 2.0 (the "License");
 * you may not use this file except in compliance with the License.
 * You may obtain a copy of the License at
 *
 *      http://www.apache.org/licenses/LICENSE-2.0
 *
 * Unless required by applicable law or agreed to in writing, software
 * distributed under the License is distributed on an "AS IS" BASIS,
 * WITHOUT WARRANTIES OR CONDITIONS OF ANY KIND, either express or implied.
 * See the License for the specific language governing permissions and
 * limitations under the License.
 */
package com.android.tools.idea.uibuilder.handlers.relative.targets

import com.android.SdkConstants
import com.android.tools.idea.common.model.NlAttributesHolder
import com.android.tools.idea.common.model.NlComponent
import com.android.tools.idea.common.scene.SceneComponent
import com.android.tools.idea.refactoring.rtl.RtlSupportProcessor
import com.android.tools.idea.uibuilder.model.TextDirection
import com.android.tools.idea.uibuilder.scene.LayoutlibSceneManager
import com.google.common.collect.ImmutableList
import java.util.Locale

/** Get the proper attributes for real layout file, which consider minimal SDK and target SDK. */
internal fun getProperAttributesForLayout(
  component: SceneComponent,
<<<<<<< HEAD
  attribute: String?
=======
  attribute: String?,
>>>>>>> 0d09370c
): List<String> {
  val rtlDirection =
    if (component.scene.isInRTL) TextDirection.RIGHT_TO_LEFT else TextDirection.LEFT_TO_RIGHT

  if (attribute == null) {
    return emptyList()
  }
  val builder = ImmutableList.Builder<String>()

  val viewEditor = (component.scene.sceneManager as LayoutlibSceneManager).viewEditor
  if (viewEditor.minSdkVersion.apiLevel < RtlSupportProcessor.RTL_TARGET_SDK_START) {
    builder.add(attribute)
  }

  if (viewEditor.targetSdkVersion.apiLevel >= RtlSupportProcessor.RTL_TARGET_SDK_START) {
    val rtlAttribute =
      when (attribute) {
        SdkConstants.ATTR_LAYOUT_ALIGN_PARENT_LEFT -> rtlDirection.attrAlignParentLeft
        SdkConstants.ATTR_LAYOUT_ALIGN_PARENT_RIGHT -> rtlDirection.attrAlignParentRight
        SdkConstants.ATTR_LAYOUT_ALIGN_LEFT -> rtlDirection.attrLeft
        SdkConstants.ATTR_LAYOUT_ALIGN_RIGHT -> rtlDirection.attrRight
        SdkConstants.ATTR_LAYOUT_TO_LEFT_OF -> rtlDirection.attrLeftOf
        SdkConstants.ATTR_LAYOUT_TO_RIGHT_OF -> rtlDirection.attrRightOf
        SdkConstants.ATTR_LAYOUT_MARGIN_LEFT -> rtlDirection.attrMarginLeft
        SdkConstants.ATTR_LAYOUT_MARGIN_RIGHT -> rtlDirection.attrMarginRight
        else -> attribute
      }
    builder.add(rtlAttribute)
  }

  return builder.build()
}

// Helper extension functions to increase readability
internal val SceneComponent.drawLeft: Int
  get() = drawX
internal val SceneComponent.drawTop: Int
  get() = drawY
internal val SceneComponent.drawRight: Int
  get() = drawX + drawWidth
internal val SceneComponent.drawBottom: Int
  get() = drawY + drawHeight
internal val SceneComponent.drawCenterX: Int
  get() = drawX + drawWidth / 2
internal val SceneComponent.drawCenterY: Int
  get() = drawY + drawHeight / 2

internal fun Int.toDpString(): String = String.format(Locale.US, SdkConstants.VALUE_N_DP, this)

internal fun updateAlignAttribute(
  component: SceneComponent,
  attributes: NlAttributesHolder,
  value: Int,
<<<<<<< HEAD
  rules: AlignAttributeRules
=======
  rules: AlignAttributeRules,
>>>>>>> 0d09370c
) {
  val parent = component.parent!!
  if (attributes.getAndroidAttribute(rules.alignParentAttribute) == SdkConstants.VALUE_TRUE) {
    attributes.setAndroidAttribute(
      rules.marginAttribute,
<<<<<<< HEAD
      String.format(Locale.US, SdkConstants.VALUE_N_DP, rules.alignParentRule(parent, value))
=======
      String.format(Locale.US, SdkConstants.VALUE_N_DP, rules.alignParentRule(parent, value)),
>>>>>>> 0d09370c
    )
    return
  }

  for ((id, rule) in rules.alignWidgetRules) {
    val alignWidget = NlComponent.extractId(attributes.getAndroidAttribute(id))
    if (alignWidget != null) {
      val alignedComponent = parent.getSceneComponent(alignWidget) ?: return
      attributes.setAndroidAttribute(
        rules.marginAttribute,
<<<<<<< HEAD
        String.format(Locale.US, SdkConstants.VALUE_N_DP, rule(alignedComponent, value))
=======
        String.format(Locale.US, SdkConstants.VALUE_N_DP, rule(alignedComponent, value)),
>>>>>>> 0d09370c
      )
      return
    }
  }
}

/**
 * Used to defined the rules for margin with constraints.
 *
 * @param marginAttribute The margin this rule applies for
 * @param alignParentAttribute The constraint of this rule if the applies component is parent
 * @param alignParentRule The function to calculate the value of margin if the applies component is
 *   parent
 * @param alignWidgetRules The list of aligning attributes and their associated function to
 *   calculate the margin value
 */
internal class AlignAttributeRules(
  val marginAttribute: String,
  val alignParentAttribute: String,
  val alignParentRule: (SceneComponent, Int) -> Int,
<<<<<<< HEAD
  vararg val alignWidgetRules: Pair<String, (SceneComponent, Int) -> Int>
=======
  vararg val alignWidgetRules: Pair<String, (SceneComponent, Int) -> Int>,
>>>>>>> 0d09370c
)

internal val TOP_ATTRIBUTE_RULES =
  AlignAttributeRules(
    SdkConstants.ATTR_LAYOUT_MARGIN_TOP,
    SdkConstants.ATTR_LAYOUT_ALIGN_PARENT_TOP,
    { parent, coordinateY -> coordinateY - parent.drawTop },
    SdkConstants.ATTR_LAYOUT_ALIGN_TOP to { aligned, coordinateY -> coordinateY - aligned.drawTop },
<<<<<<< HEAD
    SdkConstants.ATTR_LAYOUT_BELOW to { aligned, coordinateY -> coordinateY - aligned.drawBottom }
=======
    SdkConstants.ATTR_LAYOUT_BELOW to { aligned, coordinateY -> coordinateY - aligned.drawBottom },
>>>>>>> 0d09370c
  )

internal val BOTTOM_ATTRIBUTE_RULES =
  AlignAttributeRules(
    SdkConstants.ATTR_LAYOUT_MARGIN_BOTTOM,
    SdkConstants.ATTR_LAYOUT_ALIGN_PARENT_BOTTOM,
    { parent, coordinateY -> parent.drawBottom - coordinateY },
    SdkConstants.ATTR_LAYOUT_ALIGN_BOTTOM to
      { aligned, coordinateY ->
        aligned.drawBottom - coordinateY
      },
<<<<<<< HEAD
    SdkConstants.ATTR_LAYOUT_ABOVE to { aligned, coordinateY -> aligned.drawTop - coordinateY }
=======
    SdkConstants.ATTR_LAYOUT_ABOVE to { aligned, coordinateY -> aligned.drawTop - coordinateY },
>>>>>>> 0d09370c
  )

internal val START_ATTRIBUTE_RULES =
  AlignAttributeRules(
    SdkConstants.ATTR_LAYOUT_MARGIN_START,
    SdkConstants.ATTR_LAYOUT_ALIGN_PARENT_START,
    { parent, coordinateX -> coordinateX - parent.drawLeft },
    SdkConstants.ATTR_LAYOUT_ALIGN_START to
      { aligned, coordinateX ->
        coordinateX - aligned.drawLeft
      },
    SdkConstants.ATTR_LAYOUT_TO_END_OF to
      { aligned, coordinateX ->
        coordinateX - aligned.drawRight
<<<<<<< HEAD
      }
=======
      },
>>>>>>> 0d09370c
  )

internal val RTL_START_ATTRIBUTE_RULES =
  AlignAttributeRules(
    SdkConstants.ATTR_LAYOUT_MARGIN_START,
    SdkConstants.ATTR_LAYOUT_ALIGN_PARENT_START,
    { parent, coordinateX -> parent.drawRight - coordinateX },
    SdkConstants.ATTR_LAYOUT_ALIGN_START to
      { aligned, coordinateX ->
        aligned.drawRight - coordinateX
      },
<<<<<<< HEAD
    SdkConstants.ATTR_LAYOUT_TO_END_OF to { aligned, coordinateX -> aligned.drawLeft - coordinateX }
=======
    SdkConstants.ATTR_LAYOUT_TO_END_OF to { aligned, coordinateX -> aligned.drawLeft - coordinateX },
>>>>>>> 0d09370c
  )

internal val LEFT_ATTRIBUTE_RULES =
  AlignAttributeRules(
    SdkConstants.ATTR_LAYOUT_MARGIN_LEFT,
    SdkConstants.ATTR_LAYOUT_ALIGN_PARENT_LEFT,
    { parent, coordinateX -> coordinateX - parent.drawLeft },
    SdkConstants.ATTR_LAYOUT_ALIGN_LEFT to
      { aligned, coordinateX ->
        coordinateX - aligned.drawLeft
      },
    SdkConstants.ATTR_LAYOUT_TO_RIGHT_OF to
      { aligned, coordinateX ->
        coordinateX - aligned.drawRight
<<<<<<< HEAD
      }
=======
      },
>>>>>>> 0d09370c
  )

internal val END_ATTRIBUTE_RULES =
  AlignAttributeRules(
    SdkConstants.ATTR_LAYOUT_MARGIN_END,
    SdkConstants.ATTR_LAYOUT_ALIGN_PARENT_END,
    { parent, coordinateX -> parent.drawRight - coordinateX },
    SdkConstants.ATTR_LAYOUT_ALIGN_END to
      { aligned, coordinateX ->
        aligned.drawRight - coordinateX
      },
    SdkConstants.ATTR_LAYOUT_TO_START_OF to
      { aligned, coordinateX ->
        aligned.drawLeft - coordinateX
<<<<<<< HEAD
      }
=======
      },
>>>>>>> 0d09370c
  )

internal val RTL_END_ATTRIBUTE_RULES =
  AlignAttributeRules(
    SdkConstants.ATTR_LAYOUT_MARGIN_END,
    SdkConstants.ATTR_LAYOUT_ALIGN_PARENT_END,
    { parent, coordinateX -> coordinateX - parent.drawLeft },
    SdkConstants.ATTR_LAYOUT_ALIGN_END to
      { aligned, coordinateX ->
        coordinateX - aligned.drawLeft
      },
    SdkConstants.ATTR_LAYOUT_TO_START_OF to
      { aligned, coordinateX ->
        coordinateX - aligned.drawRight
<<<<<<< HEAD
      }
=======
      },
>>>>>>> 0d09370c
  )

internal val RIGHT_ATTRIBUTE_RULES =
  AlignAttributeRules(
    SdkConstants.ATTR_LAYOUT_MARGIN_RIGHT,
    SdkConstants.ATTR_LAYOUT_ALIGN_PARENT_RIGHT,
    { parent, coordinateX -> parent.drawRight - coordinateX },
    SdkConstants.ATTR_LAYOUT_ALIGN_RIGHT to
      { aligned, coordinateX ->
        aligned.drawRight - coordinateX
      },
    SdkConstants.ATTR_LAYOUT_TO_LEFT_OF to
      { aligned, coordinateX ->
        aligned.drawLeft - coordinateX
<<<<<<< HEAD
      }
=======
      },
>>>>>>> 0d09370c
  )

internal val TOP_ALIGN_ATTRIBUTES =
  arrayOf(
    SdkConstants.ATTR_LAYOUT_ALIGN_PARENT_TOP,
    SdkConstants.ATTR_LAYOUT_ALIGN_TOP,
<<<<<<< HEAD
    SdkConstants.ATTR_LAYOUT_BELOW
=======
    SdkConstants.ATTR_LAYOUT_BELOW,
>>>>>>> 0d09370c
  )

internal val BOTTOM_ALIGN_ATTRIBUTES =
  arrayOf(
    SdkConstants.ATTR_LAYOUT_ALIGN_PARENT_BOTTOM,
    SdkConstants.ATTR_LAYOUT_ALIGN_BOTTOM,
<<<<<<< HEAD
    SdkConstants.ATTR_LAYOUT_ABOVE
=======
    SdkConstants.ATTR_LAYOUT_ABOVE,
>>>>>>> 0d09370c
  )

internal val START_ALIGN_ATTRIBUTES =
  arrayOf(
    SdkConstants.ATTR_LAYOUT_ALIGN_PARENT_START,
    SdkConstants.ATTR_LAYOUT_ALIGN_START,
<<<<<<< HEAD
    SdkConstants.ATTR_LAYOUT_TO_END_OF
=======
    SdkConstants.ATTR_LAYOUT_TO_END_OF,
>>>>>>> 0d09370c
  )

internal val LEFT_ALIGN_ATTRIBUTES =
  arrayOf(
    SdkConstants.ATTR_LAYOUT_ALIGN_PARENT_LEFT,
    SdkConstants.ATTR_LAYOUT_ALIGN_LEFT,
<<<<<<< HEAD
    SdkConstants.ATTR_LAYOUT_TO_RIGHT_OF
=======
    SdkConstants.ATTR_LAYOUT_TO_RIGHT_OF,
>>>>>>> 0d09370c
  )

internal val END_ALIGN_ATTRIBUTES =
  arrayOf(
    SdkConstants.ATTR_LAYOUT_ALIGN_PARENT_END,
    SdkConstants.ATTR_LAYOUT_ALIGN_END,
<<<<<<< HEAD
    SdkConstants.ATTR_LAYOUT_TO_START_OF
=======
    SdkConstants.ATTR_LAYOUT_TO_START_OF,
>>>>>>> 0d09370c
  )

internal val RIGHT_ALIGN_ATTRIBUTES =
  arrayOf(
    SdkConstants.ATTR_LAYOUT_ALIGN_PARENT_RIGHT,
    SdkConstants.ATTR_LAYOUT_ALIGN_RIGHT,
<<<<<<< HEAD
    SdkConstants.ATTR_LAYOUT_TO_LEFT_OF
=======
    SdkConstants.ATTR_LAYOUT_TO_LEFT_OF,
>>>>>>> 0d09370c
  )

internal val RELATIVE_LAYOUT_ATTRIBUTES =
  TOP_ALIGN_ATTRIBUTES +
    BOTTOM_ALIGN_ATTRIBUTES +
    START_ALIGN_ATTRIBUTES +
    LEFT_ALIGN_ATTRIBUTES +
    END_ALIGN_ATTRIBUTES +
    RIGHT_ALIGN_ATTRIBUTES +
    SdkConstants.ATTR_LAYOUT_CENTER_HORIZONTAL +
    SdkConstants.ATTR_LAYOUT_CENTER_VERTICAL +
    SdkConstants.ATTR_LAYOUT_CENTER_IN_PARENT<|MERGE_RESOLUTION|>--- conflicted
+++ resolved
@@ -28,11 +28,7 @@
 /** Get the proper attributes for real layout file, which consider minimal SDK and target SDK. */
 internal fun getProperAttributesForLayout(
   component: SceneComponent,
-<<<<<<< HEAD
-  attribute: String?
-=======
   attribute: String?,
->>>>>>> 0d09370c
 ): List<String> {
   val rtlDirection =
     if (component.scene.isInRTL) TextDirection.RIGHT_TO_LEFT else TextDirection.LEFT_TO_RIGHT
@@ -86,21 +82,13 @@
   component: SceneComponent,
   attributes: NlAttributesHolder,
   value: Int,
-<<<<<<< HEAD
-  rules: AlignAttributeRules
-=======
   rules: AlignAttributeRules,
->>>>>>> 0d09370c
 ) {
   val parent = component.parent!!
   if (attributes.getAndroidAttribute(rules.alignParentAttribute) == SdkConstants.VALUE_TRUE) {
     attributes.setAndroidAttribute(
       rules.marginAttribute,
-<<<<<<< HEAD
-      String.format(Locale.US, SdkConstants.VALUE_N_DP, rules.alignParentRule(parent, value))
-=======
       String.format(Locale.US, SdkConstants.VALUE_N_DP, rules.alignParentRule(parent, value)),
->>>>>>> 0d09370c
     )
     return
   }
@@ -111,11 +99,7 @@
       val alignedComponent = parent.getSceneComponent(alignWidget) ?: return
       attributes.setAndroidAttribute(
         rules.marginAttribute,
-<<<<<<< HEAD
-        String.format(Locale.US, SdkConstants.VALUE_N_DP, rule(alignedComponent, value))
-=======
         String.format(Locale.US, SdkConstants.VALUE_N_DP, rule(alignedComponent, value)),
->>>>>>> 0d09370c
       )
       return
     }
@@ -136,11 +120,7 @@
   val marginAttribute: String,
   val alignParentAttribute: String,
   val alignParentRule: (SceneComponent, Int) -> Int,
-<<<<<<< HEAD
-  vararg val alignWidgetRules: Pair<String, (SceneComponent, Int) -> Int>
-=======
   vararg val alignWidgetRules: Pair<String, (SceneComponent, Int) -> Int>,
->>>>>>> 0d09370c
 )
 
 internal val TOP_ATTRIBUTE_RULES =
@@ -149,11 +129,7 @@
     SdkConstants.ATTR_LAYOUT_ALIGN_PARENT_TOP,
     { parent, coordinateY -> coordinateY - parent.drawTop },
     SdkConstants.ATTR_LAYOUT_ALIGN_TOP to { aligned, coordinateY -> coordinateY - aligned.drawTop },
-<<<<<<< HEAD
-    SdkConstants.ATTR_LAYOUT_BELOW to { aligned, coordinateY -> coordinateY - aligned.drawBottom }
-=======
     SdkConstants.ATTR_LAYOUT_BELOW to { aligned, coordinateY -> coordinateY - aligned.drawBottom },
->>>>>>> 0d09370c
   )
 
 internal val BOTTOM_ATTRIBUTE_RULES =
@@ -165,11 +141,7 @@
       { aligned, coordinateY ->
         aligned.drawBottom - coordinateY
       },
-<<<<<<< HEAD
-    SdkConstants.ATTR_LAYOUT_ABOVE to { aligned, coordinateY -> aligned.drawTop - coordinateY }
-=======
     SdkConstants.ATTR_LAYOUT_ABOVE to { aligned, coordinateY -> aligned.drawTop - coordinateY },
->>>>>>> 0d09370c
   )
 
 internal val START_ATTRIBUTE_RULES =
@@ -184,11 +156,7 @@
     SdkConstants.ATTR_LAYOUT_TO_END_OF to
       { aligned, coordinateX ->
         coordinateX - aligned.drawRight
-<<<<<<< HEAD
-      }
-=======
-      },
->>>>>>> 0d09370c
+      },
   )
 
 internal val RTL_START_ATTRIBUTE_RULES =
@@ -200,11 +168,7 @@
       { aligned, coordinateX ->
         aligned.drawRight - coordinateX
       },
-<<<<<<< HEAD
-    SdkConstants.ATTR_LAYOUT_TO_END_OF to { aligned, coordinateX -> aligned.drawLeft - coordinateX }
-=======
     SdkConstants.ATTR_LAYOUT_TO_END_OF to { aligned, coordinateX -> aligned.drawLeft - coordinateX },
->>>>>>> 0d09370c
   )
 
 internal val LEFT_ATTRIBUTE_RULES =
@@ -219,11 +183,7 @@
     SdkConstants.ATTR_LAYOUT_TO_RIGHT_OF to
       { aligned, coordinateX ->
         coordinateX - aligned.drawRight
-<<<<<<< HEAD
-      }
-=======
-      },
->>>>>>> 0d09370c
+      },
   )
 
 internal val END_ATTRIBUTE_RULES =
@@ -238,11 +198,7 @@
     SdkConstants.ATTR_LAYOUT_TO_START_OF to
       { aligned, coordinateX ->
         aligned.drawLeft - coordinateX
-<<<<<<< HEAD
-      }
-=======
-      },
->>>>>>> 0d09370c
+      },
   )
 
 internal val RTL_END_ATTRIBUTE_RULES =
@@ -257,11 +213,7 @@
     SdkConstants.ATTR_LAYOUT_TO_START_OF to
       { aligned, coordinateX ->
         coordinateX - aligned.drawRight
-<<<<<<< HEAD
-      }
-=======
-      },
->>>>>>> 0d09370c
+      },
   )
 
 internal val RIGHT_ATTRIBUTE_RULES =
@@ -276,77 +228,49 @@
     SdkConstants.ATTR_LAYOUT_TO_LEFT_OF to
       { aligned, coordinateX ->
         aligned.drawLeft - coordinateX
-<<<<<<< HEAD
-      }
-=======
-      },
->>>>>>> 0d09370c
+      },
   )
 
 internal val TOP_ALIGN_ATTRIBUTES =
   arrayOf(
     SdkConstants.ATTR_LAYOUT_ALIGN_PARENT_TOP,
     SdkConstants.ATTR_LAYOUT_ALIGN_TOP,
-<<<<<<< HEAD
-    SdkConstants.ATTR_LAYOUT_BELOW
-=======
     SdkConstants.ATTR_LAYOUT_BELOW,
->>>>>>> 0d09370c
   )
 
 internal val BOTTOM_ALIGN_ATTRIBUTES =
   arrayOf(
     SdkConstants.ATTR_LAYOUT_ALIGN_PARENT_BOTTOM,
     SdkConstants.ATTR_LAYOUT_ALIGN_BOTTOM,
-<<<<<<< HEAD
-    SdkConstants.ATTR_LAYOUT_ABOVE
-=======
     SdkConstants.ATTR_LAYOUT_ABOVE,
->>>>>>> 0d09370c
   )
 
 internal val START_ALIGN_ATTRIBUTES =
   arrayOf(
     SdkConstants.ATTR_LAYOUT_ALIGN_PARENT_START,
     SdkConstants.ATTR_LAYOUT_ALIGN_START,
-<<<<<<< HEAD
-    SdkConstants.ATTR_LAYOUT_TO_END_OF
-=======
     SdkConstants.ATTR_LAYOUT_TO_END_OF,
->>>>>>> 0d09370c
   )
 
 internal val LEFT_ALIGN_ATTRIBUTES =
   arrayOf(
     SdkConstants.ATTR_LAYOUT_ALIGN_PARENT_LEFT,
     SdkConstants.ATTR_LAYOUT_ALIGN_LEFT,
-<<<<<<< HEAD
-    SdkConstants.ATTR_LAYOUT_TO_RIGHT_OF
-=======
     SdkConstants.ATTR_LAYOUT_TO_RIGHT_OF,
->>>>>>> 0d09370c
   )
 
 internal val END_ALIGN_ATTRIBUTES =
   arrayOf(
     SdkConstants.ATTR_LAYOUT_ALIGN_PARENT_END,
     SdkConstants.ATTR_LAYOUT_ALIGN_END,
-<<<<<<< HEAD
-    SdkConstants.ATTR_LAYOUT_TO_START_OF
-=======
     SdkConstants.ATTR_LAYOUT_TO_START_OF,
->>>>>>> 0d09370c
   )
 
 internal val RIGHT_ALIGN_ATTRIBUTES =
   arrayOf(
     SdkConstants.ATTR_LAYOUT_ALIGN_PARENT_RIGHT,
     SdkConstants.ATTR_LAYOUT_ALIGN_RIGHT,
-<<<<<<< HEAD
-    SdkConstants.ATTR_LAYOUT_TO_LEFT_OF
-=======
     SdkConstants.ATTR_LAYOUT_TO_LEFT_OF,
->>>>>>> 0d09370c
   )
 
 internal val RELATIVE_LAYOUT_ATTRIBUTES =
