--- conflicted
+++ resolved
@@ -22,18 +22,10 @@
 import com.intellij.openapi.actionSystem.ActionUpdateThread
 
 /** Click or Swipe Handler action. */
-<<<<<<< HEAD
-open class ClickOrSwipeAction(val motionEditor: MotionEditor) :
-  OpenPopUpAction(
-    "Create Click or Swipe Handler",
-    MEIcons.CREATE_ON_STAR,
-  ) {
-=======
 open class ClickOrSwipeAction(motionEditor: MotionEditor) :
   OpenPopUpAction("Create Click or Swipe Handler", MEIcons.CREATE_ON_STAR) {
 
   override fun getActionUpdateThread(): ActionUpdateThread = ActionUpdateThread.BGT
->>>>>>> 0d09370c
 
   override val actions =
     listOf(PanelAction(CreateOnClick(), motionEditor), PanelAction(CreateOnSwipe(), motionEditor))
