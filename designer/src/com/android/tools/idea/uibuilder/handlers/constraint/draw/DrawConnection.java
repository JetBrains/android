--- conflicted
+++ resolved
@@ -15,19 +15,17 @@
  */
 package com.android.tools.idea.uibuilder.handlers.constraint.draw;
 
+
 import com.android.tools.adtui.common.SwingCoordinate;
 import com.android.tools.idea.common.scene.SceneContext;
-<<<<<<< HEAD
 import com.android.tools.idea.common.scene.ScenePicker;
-=======
->>>>>>> e549e917
 import com.android.tools.idea.common.scene.draw.DisplayList;
 import com.android.tools.idea.common.scene.draw.DrawCommand;
 import com.android.tools.idea.common.scene.draw.FancyStroke;
 import com.android.tools.idea.uibuilder.handlers.constraint.SecondarySelector;
 import com.android.tools.idea.uibuilder.handlers.constraint.drawing.ColorSet;
 import com.android.tools.idea.uibuilder.scene.decorator.DecoratorUtilities;
-<<<<<<< HEAD
+import com.intellij.ui.scale.JBUIScale;
 import java.awt.BasicStroke;
 import java.awt.Color;
 import java.awt.Graphics2D;
@@ -35,12 +33,9 @@
 import java.awt.RenderingHints;
 import java.awt.Shape;
 import java.awt.Stroke;
-=======
-import com.intellij.ui.scale.JBUIScale;
-
-import java.awt.*;
->>>>>>> e549e917
 import java.awt.geom.GeneralPath;
+
+import static com.intellij.ui.scale.JBUIScale.scale;
 
 /**
  * This class is the display list entry for drawing a connection
@@ -81,7 +76,7 @@
   final static int[] dirDeltaX = {-1, +1, 0, 0};
   final static int[] dirDeltaY = {0, 0, -1, 1};
   final static int[] ourOppositeDirection = {1, 0, 3, 2};
-  public static final int GAP = JBUIScale.scale(10);
+  public static final int GAP = scale(10);
   int myConnectionType;
   SecondarySelector mySecondarySelector;
   @SwingCoordinate Rectangle mySource = new Rectangle();
@@ -100,7 +95,6 @@
   int myModeFrom; // use to describe various display modes 0=default 1 = Source selected
   int myModeTo;
   long myStateChangeTime;
-<<<<<<< HEAD
   static Stroke myBackgroundStroke = new BasicStroke(scale(8));
   static Stroke myDashStroke = new BasicStroke(1, BasicStroke.CAP_BUTT, BasicStroke.JOIN_ROUND, 10f, new float[]{scale(4), scale(6)}, 0f);
   static Stroke mySpringStroke = new BasicStroke(1, BasicStroke.CAP_BUTT, BasicStroke.JOIN_ROUND, 10f, new float[]{scale(4), scale(4)}, 0f);
@@ -116,15 +110,6 @@
   static Stroke myThickChainStroke1 = new FancyStroke(FancyStroke.Type.HALF_CHAIN1, scale(2.5f), scale(9), 2);
   static Stroke myThickChainStroke2 = new FancyStroke(FancyStroke.Type.HALF_CHAIN2, scale(2.5f), scale(9), 2);
   static Stroke myThickNormalStroke = new BasicStroke(scale(2));
-=======
-  static Stroke myBackgroundStroke = new BasicStroke(JBUIScale.scale(8));
-  static Stroke myDashStroke =
-    new BasicStroke(1, BasicStroke.CAP_BUTT, BasicStroke.JOIN_ROUND, 10f, new float[]{JBUIScale.scale(4), JBUIScale.scale(6)}, 0f);
-  static Stroke mySpringStroke =
-    new BasicStroke(1, BasicStroke.CAP_BUTT, BasicStroke.JOIN_ROUND, 10f, new float[]{JBUIScale.scale(4), JBUIScale.scale(4)}, 0f);
-  static Stroke myChainStroke1 = new FancyStroke(FancyStroke.Type.HALF_CHAIN1, JBUIScale.scale(2.5f), JBUIScale.scale(9), 1);
-  static Stroke myChainStroke2 = new FancyStroke(FancyStroke.Type.HALF_CHAIN2, JBUIScale.scale(2.5f), JBUIScale.scale(9), 1);
->>>>>>> e549e917
 
   @Override
   public int getLevel() {
@@ -539,8 +524,8 @@
         int springEndX = endx;
         int springEndY = endy;
         if (myDestType != DEST_NORMAL) {
-          int rectGap = JBUIScale.scale(4);
-          int rectDim = JBUIScale.scale(9);
+          int rectGap = scale(4);
+          int rectDim = scale(9);
           if (margin != 0) {
             String marginString = Integer.toString(margin);
             if (destDirection == DIR_LEFT || destDirection == DIR_RIGHT) {
@@ -629,8 +614,8 @@
         }
         else {
           g.setColor(constraintColor);
-          int rectGap = JBUIScale.scale(2);
-          int rectDim = JBUIScale.scale(5);
+          int rectGap = scale(2);
+          int rectDim = scale(5);
           if (destDirection == DIR_LEFT || destDirection == DIR_RIGHT) {
             if (hover) {
               g.setColor(modeGetConstraintsColor(MODE_WILL_HOVER, color));
