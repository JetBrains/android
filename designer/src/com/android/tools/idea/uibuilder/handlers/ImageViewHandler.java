--- conflicted
+++ resolved
@@ -21,26 +21,14 @@
 import com.android.tools.idea.common.model.NlModel;
 import com.android.tools.idea.common.surface.DesignSurface;
 import com.android.tools.idea.common.surface.SceneView;
-<<<<<<< HEAD
-import com.android.tools.idea.configurations.Configuration;
-import com.android.tools.idea.gradle.dependencies.GradleDependencyManager;
-import com.android.tools.idea.model.MergedManifest;
-=======
->>>>>>> abbea60e
 import com.android.tools.idea.uibuilder.api.InsertType;
 import com.android.tools.idea.uibuilder.api.ViewEditor;
 import com.android.tools.idea.uibuilder.api.ViewHandler;
 import com.android.tools.idea.uibuilder.api.XmlType;
-<<<<<<< HEAD
-=======
 import com.android.tools.idea.uibuilder.model.NlModelHelperKt;
->>>>>>> abbea60e
 import com.android.tools.idea.uibuilder.property.assistant.ComponentAssistant;
 import com.android.xml.XmlBuilder;
 import com.google.common.collect.ImmutableList;
-import com.intellij.openapi.util.text.StringUtil;
-import com.intellij.psi.JavaPsiFacade;
-import com.intellij.psi.PsiClass;
 import org.intellij.lang.annotations.Language;
 import org.jetbrains.annotations.NotNull;
 import org.jetbrains.annotations.Nullable;
@@ -151,67 +139,25 @@
     return srcAttribute != null ? srcAttribute : component.getAttribute(ANDROID_URI, ATTR_SRC);
   }
 
-<<<<<<< HEAD
-  public boolean shouldUseSrcCompat(@NotNull NlModel model) {
-    return moduleDependsOnAppCompat(model) &&
-           currentActivityIsDerivedFromAppCompatActivity(model);
-  }
-
-  private static boolean moduleDependsOnAppCompat(@NotNull NlModel model) {
-    GradleDependencyManager manager = GradleDependencyManager.getInstance(model.getProject());
-    return manager.dependsOn(model.getModule(), APPCOMPAT_LIB_ARTIFACT);
-  }
-
-  private static boolean currentActivityIsDerivedFromAppCompatActivity(@NotNull NlModel model) {
-    Configuration configuration = model.getConfiguration();
-    String activityClassName = configuration.getActivity();
-    if (activityClassName == null) {
-      // The activity is not specified in the XML file.
-      // We cannot know if the activity is derived from AppCompatActivity.
-      // Assume we are since this is how the default activities are created.
-      return true;
-    }
-    if (activityClassName.startsWith(".")) {
-      MergedManifest manifest = MergedManifest.get(model.getModule());
-      String pkg = StringUtil.notNullize(manifest.getPackage());
-      activityClassName = pkg + activityClassName;
-    }
-    JavaPsiFacade facade = JavaPsiFacade.getInstance(model.getProject());
-    PsiClass activityClass = facade.findClass(activityClassName, model.getModule().getModuleScope());
-    while (activityClass != null && !CLASS_APP_COMPAT_ACTIVITY.equals(activityClass.getQualifiedName())) {
-      activityClass = activityClass.getSuperClass();
-    }
-    return activityClass != null;
-=======
   public static boolean shouldUseSrcCompat(@NotNull NlModel model) {
     return NlModelHelperKt.moduleDependsOnAppCompat(model) &&
            NlModelHelperKt.currentActivityIsDerivedFromAppCompatActivity(model);
->>>>>>> abbea60e
   }
 
   @Nullable
   @Override
   public ComponentAssistant.PanelFactory getComponentAssistant(@NotNull DesignSurface surface, @NotNull NlComponent component) {
-<<<<<<< HEAD
-=======
     if (!NELE_WIDGET_ASSISTANT.get()) {
       return null;
     }
 
->>>>>>> abbea60e
     SceneView sceneView = surface.getCurrentSceneView();
     if (sceneView == null || getSrcAttribute(component) != null) {
       return null;
     }
 
     JButton button = new JButton("Set image");
-<<<<<<< HEAD
-    button.addActionListener(e -> {
-      showImageChooser(new ViewEditorImpl(surface.getCurrentSceneView()), component);
-    });
-=======
     button.addActionListener(e -> showImageChooser(new ViewEditorImpl(surface.getCurrentSceneView()), component));
->>>>>>> abbea60e
 
     return (comp, close) -> button;
   }
