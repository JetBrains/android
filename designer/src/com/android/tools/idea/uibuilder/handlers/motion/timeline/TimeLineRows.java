/*
 * Copyright (C) 2018 The Android Open Source Project
 *
 * Licensed under the Apache License, Version 2.0 (the "License");
 * you may not use this file except in compliance with the License.
 * You may obtain a copy of the License at
 *
 *      http://www.apache.org/licenses/LICENSE-2.0
 *
 * Unless required by applicable law or agreed to in writing, software
 * distributed under the License is distributed on an "AS IS" BASIS,
 * WITHOUT WARRANTIES OR CONDITIONS OF ANY KIND, either express or implied.
 * See the License for the specific language governing permissions and
 * limitations under the License.
 */
package com.android.tools.idea.uibuilder.handlers.motion.timeline;

import static com.android.tools.idea.uibuilder.handlers.motion.MotionSceneString.KeyTypeAttribute;
import static com.android.tools.idea.uibuilder.handlers.motion.MotionSceneString.KeyTypeCycle;
import static com.android.tools.idea.uibuilder.handlers.motion.MotionSceneString.KeyTypePosition;
import static com.intellij.openapi.ui.VerticalFlowLayout.TOP;

import com.android.tools.idea.uibuilder.handlers.motion.Debug;
import com.intellij.openapi.ui.VerticalFlowLayout;
import com.intellij.openapi.ui.popup.JBPopup;
import com.intellij.openapi.ui.popup.JBPopupFactory;
import com.intellij.openapi.ui.popup.JBPopupListener;
import com.intellij.openapi.ui.popup.LightweightWindowEvent;
import com.intellij.psi.SmartPsiElementPointer;
import com.intellij.psi.xml.XmlTag;
import com.intellij.ui.awt.RelativePoint;
import com.intellij.ui.components.JBList;
<<<<<<< HEAD
import com.intellij.util.ui.JBUI;
=======
import com.intellij.ui.scale.JBUIScale;
>>>>>>> 12e77d2e
import java.awt.BasicStroke;
import java.awt.Color;
import java.awt.Dimension;
import java.awt.Graphics;
import java.awt.Graphics2D;
import java.awt.Point;
import java.awt.RenderingHints;
import java.awt.Stroke;
import java.awt.event.MouseAdapter;
import java.awt.event.MouseEvent;
import java.awt.geom.Rectangle2D;
import java.util.ArrayList;
import java.util.Arrays;
import java.util.List;
import javax.swing.JComponent;
import javax.swing.JList;
import javax.swing.JPanel;

/**
 * The make chart that displays the Keyframes in time
 */
public class TimeLineRows extends JPanel implements Gantt.ChartElement {
  private static final boolean DEBUG = false;
  private static final boolean SIMPLE = false;
  Color myBackground = Chart.ourAvgBackground;
  Chart myChart;
  int[] myXPoints = new int[10]; // so that the memory is not allocated on paint
  int[] myYPoints = new int[10]; // so that the memory is not allocated on paint
  ArrayList<ViewRow> myViewRows = new ArrayList<>();
  public static int ourDiamondSize = JBUIScale.scale(10);
  private boolean myInStateChange;
  private boolean myDisplayInstructions = true;
  static int ourBaseSelected = (Chart.ourMySelectedLineColor.getRGB() & 0xFFFFFF) | 0x77000000;
  static Color ourTransparent = new Color(ourBaseSelected & 0xFFFFFF, true);
  static Color ourLightColor = new Color(ourBaseSelected, true);
  ;

  // a super light spacer to fill the bottom of the table
  JComponent mySpacer = new JComponent() {
  };

  TimeLineRows(Chart chart) {
    VerticalFlowLayout layout = new VerticalFlowLayout(TOP, 0, 0, true, false);
    setLayout(layout);

    layout.setHorizontalFill(true);
    layout.setVerticalFill(false);

    myChart = chart;
    update(Reason.CONSTRUCTION);
    myChart.add(this);
  }

  @Override
  public void update(Reason reason) {
    if (DEBUG) {
      StackTraceElement[] st = new Throwable().getStackTrace();
      System.out.println("update ..... " + reason.name() + "   " + st[2].getFileName() + ":" + st[2].getLineNumber());
      for (int i = 3; i < 10; i++) {
        StackTraceElement element = st[i];
        System.out.println(" " + reason.name() + "   " + st[i].toString());
      }
      System.out.println(" " + reason.name() + "   " + st[5].getFileName() + ":" + st[5].getLineNumber());
    }
    if (reason == Reason.SELECTION_CHANGED) {
      repaint();
      return;
    }
    if (reason == Reason.CURSOR_POSITION_CHANGED) {
      repaint();
      return;
    }
    if (reason == Reason.RESIZE || reason == Reason.ZOOM || reason == Reason.ADDVIEW) {
      Dimension d = getPreferredSize();
      d.width = myChart.getGraphWidth();
      if (myChart.getmNumberOfViews() > 0) {
        Gantt.ViewElement v = myChart.myViewElements.get(myChart.getmNumberOfViews() - 1);
        d.height = v.myYStart + v.myHeight + 1;
      }

      if (reason != Reason.ADDVIEW && myViewRows.size() == myChart.myViewElements.size()) {
        int chartWidth = myChart.getGraphWidth();
        for (ViewRow row : myViewRows) {
          int pos = row.myRow;
          Gantt.ViewElement v = myChart.myViewElements.get(pos);
          Dimension dimension = row.getPreferredSize();
          if (dimension.width == chartWidth && dimension.height == v.myHeight) {
          }
          else {
            row.setPreferredSize(new Dimension(chartWidth, v.myHeight));
          }
        }
        revalidate();
        repaint();
      }
      else {
        // remove old rows
        for (ViewRow row : myViewRows) {
          remove(row);
        }
        myViewRows.clear();
        remove(mySpacer);

        int chartWidth = myChart.getGraphWidth();
        for (int i = 0; i < myChart.myViewElements.size(); i++) {
          Gantt.ViewElement v = myChart.myViewElements.get(i);
          ViewRow vr = new ViewRow(v, i);
          myViewRows.add(vr);
          vr.setPreferredSize(new Dimension(chartWidth, v.myHeight));
          add(vr);
        }
        myDisplayInstructions = false;
        if (myChart != null
            && myChart.myModel != null
            && (myChart.myModel.getStartConstraintSet() == null ||
                myChart.myModel.getEndConstraintSet() == null ||
                myChart.myModel.getStartConstraintSet().myConstraintViews.isEmpty() ||
                myChart.myModel.getEndConstraintSet().myConstraintViews.isEmpty())) {
          myDisplayInstructions = true;
        }
        revalidate();
        repaint();
      }
    }
  }

  @Override
  public void paint(Graphics g) {
    super.paint(g);
    if (!Float.isNaN(myChart.getTimeCursorMs())) {
      int x = myChart.getCursorPosition();
      g.setColor(myChart.getColorForPosition(myChart.getFramePosition()));
      g.fillRect(x, 0, 1, getHeight());
    }
    if (myDisplayInstructions) {
      g.setColor(Chart.myGridColor);
      int w = getWidth();
      int h = getHeight();
      String str = "Please add Constraints at 0% and 100%";
      Rectangle2D b = g.getFontMetrics().getStringBounds(str, g);
      g.drawString(str, (w - (int)b.getWidth()) / 2, (h - (int)b.getHeight()) / 2);
    }
  }

  private void paintBorder(Graphics g, int width, int height) {
    g.setColor(myBackground);
    g.fillRect(0, 0, width, height);
  }

  @Override
  protected void paintComponent(Graphics g) {
    int width = getWidth();
    int height = getHeight();
    paintBorder(g, width, height);
  }

  // ==============================KeyFrameTable======================================= //
  static class BaseTable<T extends MotionSceneModel.TagAccess> {
    int max = 5;
    int maxSq = max * max;

    int[] location = new int[max * 2];
    ArrayList<T> keyFrames = new ArrayList<>(max);
    int addPoint = 0;

    public void clear() {
      addPoint = 0;
      keyFrames.clear();
    }

    void add(int x, int y, T keyFrame) {
      if (max == addPoint) {
        max *= 2;
        location = Arrays.copyOf(location, max * 2);
      }
      location[addPoint * 2] = x;
      location[addPoint * 2 + 1] = y;
      keyFrames.add(addPoint, keyFrame);
      addPoint++;
    }

    T find(int x, int y, int max, SmartPsiElementPointer<XmlTag> previousKeyFrameTag) {
      int closeSq = Integer.MAX_VALUE;
      List<T> possibleFrames = new ArrayList<>();

      for (int i = 0; i < keyFrames.size(); i++) {
        int kf_x = location[i * 2];
        int kf_y = location[i * 2 + 1];
        int dx = Math.abs(kf_x - x);
        dx *= dx;
        if (dx > maxSq) continue;
        int dy = Math.abs(kf_y - y);
        dy *= dy;
        if (dy > maxSq) continue;
        if (closeSq >= dy + dx && !possibleFrames.contains(keyFrames.get(i))) {
          possibleFrames.add(keyFrames.get(i));
          closeSq = dy + dx;
        }
      }
      if (possibleFrames.isEmpty()) {
        return null;
      }
      int foundIndex = -1;
      for (int i = 0; i < possibleFrames.size(); i++) {
        if (possibleFrames.get(i).getTag() == previousKeyFrameTag) {
          foundIndex = i;
          break;
        }
      }
      int nextIndex = (foundIndex + 1) % possibleFrames.size();
      return possibleFrames.get(nextIndex);
    }
  }

  // ==============================KeyFrameTable======================================= //
  static class KeyFrameTable extends BaseTable<MotionSceneModel.KeyFrame> {
  }

  // ==============================KeyFrameTable======================================= //
  static class ConstraintTable extends BaseTable<MotionSceneModel.ConstraintView> {
  }

  static class CreateConstraint implements MotionSceneModel.TagAccess {
    String myName;
    boolean myStart;

    static CreateConstraint get(String name, boolean start) {
      return new CreateConstraint(name, start);
    }

    private CreateConstraint(String name, boolean start) {
      myName = name;
      myStart = start;
    }

    String getName() { return myName;}

    boolean isStart() {return myStart; }

    @Override
    public SmartPsiElementPointer<XmlTag> getTag() {
      return null;
    }
  }

  static class LayoutsSelectionTable extends BaseTable<CreateConstraint> {
    ArrayList<CreateConstraint> pool = new ArrayList<>();
    ArrayList<CreateConstraint> inUse = new ArrayList<>();

    @Override
    public void clear() {
      super.clear();
      pool.addAll(inUse);
      inUse.clear();
    }

    public CreateConstraint get(String name, boolean isStart) {
      CreateConstraint ret = pool.remove(0);
      ret.myName = name;
      ret.myStart = isStart;
      return ret;
    }

    void add(int x, int y, String name) {
      CreateConstraint create = (pool.isEmpty()) ? new CreateConstraint(name, false) : get(name, false);
      inUse.add(create);
      super.add(x, y, create);
    }
  }

  static class CreateConstraintTable extends BaseTable<CreateConstraint> {
    ArrayList<CreateConstraint> pool = new ArrayList<>();
    ArrayList<CreateConstraint> inUse = new ArrayList<>();

    @Override
    public void clear() {
      super.clear();
      pool.addAll(inUse);
      inUse.clear();
    }

    public CreateConstraint get(String name, boolean isStart) {
      CreateConstraint ret = pool.remove(0);
      ret.myName = name;
      ret.myStart = isStart;
      return ret;
    }

    void add(int x, int y, String name, boolean isStart) {
      CreateConstraint create = (pool.isEmpty()) ? new CreateConstraint(name, isStart) : get(name, isStart);
      inUse.add(create);
      super.add(x, y, create);
    }
  }

  /* =============================ViewRow===================================== */
  class ViewRow extends JPanel {
    final Gantt.ViewElement myViewElement;
    KeyFrameTable myKeyFrameTable = new KeyFrameTable();
    ConstraintTable myConstraintTable = new ConstraintTable();
    CreateConstraintTable myCreateConstraintTable = new CreateConstraintTable();
    LayoutsSelectionTable myLayoutsSelectionTable = new LayoutsSelectionTable();

    int myRow;
    boolean myRowHasMarks = false;

    public ViewRow(Gantt.ViewElement v, int row) {
      myViewElement = v;
      myRow = row;
      MouseAdapter ml = new MouseAdapter() {
        @Override
        public void mousePressed(MouseEvent e) {
          if (e.isPopupTrigger()) {
            pop(e);
          }
        }

        @Override
        public void mouseClicked(MouseEvent e) {
          mouseClick(e);
        }
      };
      addMouseMotionListener(ml);
      addMouseListener(ml);
    }

    public void pop(MouseEvent e) {
      ArrayList<String> list = new ArrayList<>();
      final MotionSceneModel.KeyFrame keyFrame = myKeyFrameTable.find(e.getX(), e.getY(), 20, myChart.mySelectedKeyFrameTag);
      final int location = e.getX();
      int tmpPos = -1;
      int tmpAtt = -1;
      int tmpCyc = -1;
      if (keyFrame == null) {
        tmpPos = list.size();
        list.add("Create KeyPosition");
        tmpAtt = list.size();
        list.add("Create KeyAttribute");
        tmpCyc = list.size();
        list.add("Create KeyCycle");
      }
      else {
        switch (keyFrame.mType) {
          case KeyTypePosition:
            tmpPos = list.size();
            list.add("Create KeyAttribute");
            tmpCyc = list.size();
            list.add("Create KeyCycle");
            break;
          case KeyTypeAttribute:
            tmpPos = list.size();
            list.add("Create KeyPosition");
            tmpCyc = list.size();
            list.add("Create Cycle");
            break;
          case KeyTypeCycle:
            tmpPos = list.size();
            list.add("Create KeyPosition");
            tmpAtt = list.size();
            list.add("Create KeyAttribute");
            break;
        }
      }

      final int keyPositionIndex = tmpPos;
      final int keyCycleIndex = tmpCyc;
      final int keyAttributeIndex = tmpAtt;

      final int copyIndex = (keyFrame != null) ? list.size() : -1;
      final int cutIndex = (keyFrame != null) ? list.size() + 1 : -1;
      if (keyFrame != null) {
        list.add("copy");
        list.add("cut");
      }
      final int pasteIndex = (myChart.myCopyBuffer != null) ? list.size() : -1;
      if (myChart.myCopyBuffer != null) {
        list.add("paste");
      }
      final int deleteIndex = (keyFrame != null) ? list.size() : -1;
      if (keyFrame != null) {
        list.add("delete");
      }

      boolean noStartConstraints =
        myChart.myModel.getStartConstraintSet() == null || myChart.myModel.getStartConstraintSet().myConstraintViews.isEmpty();
      boolean noEndConstraints =
        myChart.myModel.getEndConstraintSet() == null || myChart.myModel.getEndConstraintSet().myConstraintViews.isEmpty();

      final JList<String> displayedList = new JBList<String>(list);
      JBPopupListener listener = new JBPopupListener.Adapter() {

        @Override
        public void onClosed(LightweightWindowEvent event) {
          JBPopup popup = event.asPopup();
          System.out.println(">>>>>>>>>>>>>>>>>>>>>>>>>>>>>>>>>>>>>>.. " + event.isOk());
          if (!event.isOk()) {
            return;
          }
          int index = displayedList.getSelectedIndex();
          System.out.println("displayedList.getSelectedIndex() " + index);

          if (index == pasteIndex) {
            paste(location);
          }
          else if (index == deleteIndex) {
            delete(keyFrame);
          }
          else if (index == cutIndex) {
            copy(keyFrame);
            delete(keyFrame);
          }
          else if (index == copyIndex) {
            copy(keyFrame);
          }
          else if (index == keyPositionIndex) {
            createKeyFrame(KeyTypePosition, location);
          }
          else if (index == keyAttributeIndex) {
            createKeyFrame(KeyTypeAttribute, location);
          }
          else if (index == keyCycleIndex) {
            createKeyFrame(KeyTypeCycle, location);
          }
        }
      };
      JBPopup popup =
        JBPopupFactory.getInstance()
          .createListPopupBuilder(displayedList)
          .setTitle("KeyFrame")
          .addListener(listener).createPopup();
      JComponent component = ((JComponent)e.getSource());

      popup.show(new RelativePoint(component, new Point(0, 0)));
    }

    /**
     * @param key
     */
    public void copy(MotionSceneModel.KeyFrame key) {
      myChart.myCopyBuffer = key.cloneKeyFrame();
    }

    /**
     * @param key
     */
    public void delete(MotionSceneModel.KeyFrame key) {
      key.deleteTag("delete tag");
    }

    /**
     * @param location
     */
    public void paste(int location) {
      MotionSceneModel.KeyFrame key = myChart.myCopyBuffer.cloneKeyFrame();
      int width = getWidth() - myChart.myChartLeftInset - myChart.myChartRightInset;
      int framePosition = ((location - myChart.myChartLeftInset) * 100) / width;
      myViewElement.mKeyFrames.myModel.createKeyFrame(key.mType, framePosition, myViewElement.myName, key);
    }

    /**
     * @param frameType
     */
    void createKeyFrame(String frameType, int location) {

      String name = myViewElement.myName;
      MotionSceneModel model = myViewElement.mKeyFrames.myModel;
      int width = getWidth() - myChart.myChartLeftInset - myChart.myChartRightInset;
      int fpos = ((location - myChart.myChartLeftInset) * 100) / width;
      if (fpos == 0) {
        fpos = 1;
      }
      else if (fpos == 100) {
        fpos = 99;
      }

      myChart.mySelectedKeyFrameTag = myViewElement.mKeyFrames.myModel.createKeyFrame(frameType, fpos, name);
      myChart.mySelectedKeyView = name;
    }

    private void mouseClick(MouseEvent e) {

      select(e.getX(), e.getY());
    }

    private void select(int x, int y) {
      MotionSceneModel.KeyFrame keyFrame = myKeyFrameTable.find(x, y, 20, myChart.mySelectedKeyFrameTag);
      MotionSceneModel.ConstraintView constraint = myConstraintTable.find(x, y, 20, myChart.mySelectedConstraintTag);
      CreateConstraint create = myCreateConstraintTable.find(x, y, 20, myChart.mySelectedConstraintTag);
      CreateConstraint layout = myLayoutsSelectionTable.find(x, y, 20, myChart.mySelectedConstraintTag);
      int width = getWidth() - myChart.myChartLeftInset - myChart.myChartRightInset;
      int framePosition = ((x - myChart.myChartLeftInset) * 100) / width;
      framePosition = Math.max(0, Math.min(100, framePosition));

      if (constraint != myChart.mySelectedConstraint) { // selected a constraint
        myChart.select(constraint);
        if (constraint != null) {
          if (DEBUG) {
            Debug.println(" Constraint hit " + framePosition + "    " + constraint.getTag().getElement().getText() + " " + constraint.mId);
          }
          myChart.update(Reason.SELECTION_CHANGED);
          myChart.setCursorPosition(framePosition / 100f);
          return;
        }
      }
      if (keyFrame != myChart.mySelectedKeyFrame) { // selected a keyframe
        myChart.select(keyFrame);

        if (keyFrame != null) {
          if (DEBUG) {
            Debug.println(" keyFrame hit " + framePosition);
          }

          myChart.update(Reason.SELECTION_CHANGED);
          myChart.setCursorPosition(keyFrame.framePosition / 100f);
          return;
        }
      }
      else {
        if (keyFrame != null) {
          myChart.setCursorPosition(keyFrame.framePosition / 100f);
        }
      }
      if (create != null) { // selected to create a
        if (DEBUG) {
          Debug.println(" Create hit ");
        }
        myChart.myModel.createConstraint(create.getName(), create.isStart());
        myChart.setCursorPosition(framePosition / 100f);
        return;
      }

      if (layout != null) { // selected to create a
        if (DEBUG) {
          Debug.println(" layout show ");
        }

        myChart.selectView(layout.getName());
        myChart.update(Reason.SELECTION_CHANGED);
        myChart.update(Reason.CURSOR_POSITION_CHANGED);// Todo fix update system
        return;
      }
    }

    public void drawBowtie(Graphics g, boolean selected, int x, int pos) {
      int half = ourDiamondSize / 2;
      myXPoints[0] = x;
      myYPoints[0] = pos + half - 1;
      myXPoints[1] = x + half;
      myYPoints[1] = pos;
      myXPoints[2] = x + half;
      myYPoints[2] = pos + ourDiamondSize;
      myXPoints[3] = x;
      myYPoints[3] = pos + half + 1;
      myXPoints[4] = x - half;
      myYPoints[4] = pos + ourDiamondSize;
      myXPoints[5] = x - half;
      myYPoints[5] = pos;
      g.drawPolygon(myXPoints, myYPoints, 6);
    }

    public void drawDiamond(Graphics g, boolean selected, int x, int pos) {
      int half = ourDiamondSize / 2;
      myXPoints[0] = x;
      myYPoints[0] = pos;
      myXPoints[1] = x + half;
      myYPoints[1] = pos + half;
      myXPoints[2] = x;
      myYPoints[2] = pos + ourDiamondSize;
      myXPoints[3] = x - half;
      myYPoints[3] = pos + half;
      if (selected) {
        g.drawPolygon(myXPoints, myYPoints, 4);
      }
      else {
        g.fillPolygon(myXPoints, myYPoints, 4);
      }
    }

    public void drawCircle(Graphics g, boolean selected, int x, int pos) {
      int half = ourDiamondSize / 2;
      if (selected) {
        g.drawRoundRect(x - half, pos, ourDiamondSize, ourDiamondSize, ourDiamondSize, ourDiamondSize);
      }
      else {
        g.fillRoundRect(x - half, pos, ourDiamondSize, ourDiamondSize, ourDiamondSize, ourDiamondSize);
      }
    }

    public void drawTriangle(Graphics g, boolean selected, int x, int pos) {
      int half = ourDiamondSize / 2;
      myXPoints[0] = x;
      myYPoints[0] = pos;
      myXPoints[1] = x + half;
      myYPoints[1] = pos + ourDiamondSize;
      myXPoints[2] = x - half;
      myYPoints[2] = pos + ourDiamondSize;
      if (selected) {
        g.drawPolygon(myXPoints, myYPoints, 3);
      }
      else {
        g.fillPolygon(myXPoints, myYPoints, 3);
      }
    }

    public void drawBase(Graphics g, boolean selected, int x, int pos) {
      int half = ourDiamondSize / 2;
      Color orig = g.getColor();
      if (selected) {
        g.setColor(Chart.ourMySelectedLineColor);
        g.drawRoundRect(x - half, pos - half, ourDiamondSize, ourDiamondSize, ourDiamondSize, ourDiamondSize);
      }
      else {
        g.drawRoundRect(x - half, pos - half, ourDiamondSize, ourDiamondSize, ourDiamondSize, ourDiamondSize);
      }
      g.setColor(orig);
    }

    public void drawGroup(Graphics g, boolean selected, int x, int pos) {
      int half = ourDiamondSize / 2;
      myXPoints[0] = x;
      myYPoints[0] = pos;
      myXPoints[1] = x + half;
      myYPoints[1] = pos + ourDiamondSize;
      myXPoints[2] = x - half;
      myYPoints[2] = pos + ourDiamondSize;
      if (selected) {
        g.drawPolygon(myXPoints, myYPoints, 3);
      }
      else {
        g.fillPolygon(myXPoints, myYPoints, 3);
      }
    }

    public void drawPentagon(Graphics g, boolean selected, int x, int pos, int lines) {
      int half = ourDiamondSize / 2;
      int sixth = ourDiamondSize / 5;
      int quarter = ourDiamondSize / 4;

      myXPoints[0] = x;
      myYPoints[0] = pos - half;

      myXPoints[1] = x + half;
      myYPoints[1] = pos;

      myXPoints[2] = x + sixth;
      myYPoints[2] = pos + half;

      myXPoints[3] = x - sixth;
      myYPoints[3] = pos + half;

      myXPoints[4] = x - half;
      myYPoints[4] = pos;

      if (selected) {
        g.fillPolygon(myXPoints, myYPoints, 5);
      }
      else {
        g.fillPolygon(myXPoints, myYPoints, 5);
      }
      Color c = g.getColor();
      g.setColor(Color.GRAY);
      if ((lines & 1) != 0) {
        g.drawLine(x - quarter + 2, pos - half + quarter + 1, x + quarter - 3, pos - half + quarter + 1);
      }
      if ((lines & 2) != 0) {
        g.drawLine(x - half + 2, pos, x + half - 3, pos);
      }
      if ((lines & 4) != 0) {
        g.drawLine(x - quarter + 2, pos + half - quarter - 1, x + quarter - 3, pos + half - quarter - 1);
      }
      g.setColor(c);
    }

    public void drawStartConstraint(Graphics g, Color selected, int x, int pos) {
      int half = ourDiamondSize / 2;
      int inset = ourDiamondSize / 3;
      myXPoints[0] = x - half;
      myYPoints[0] = pos - half;
      myXPoints[1] = x;
      myYPoints[1] = pos - half;
      myXPoints[2] = x + half;
      myYPoints[2] = pos;
      myXPoints[3] = x + half;
      myYPoints[3] = pos + half;
      myXPoints[4] = x - half;
      myYPoints[4] = pos + half;

      g.fillPolygon(myXPoints, myYPoints, 5);

      Color c = g.getColor();

      if (selected != null) {
        g.setColor(selected);
        g.fillPolygon(myXPoints, myYPoints, 5);
      }
      myXPoints[0] = x - half + inset;
      myYPoints[0] = pos - half + inset;
      myXPoints[1] = x + half - inset;
      myYPoints[1] = pos;
      myXPoints[2] = x - half + inset;
      myYPoints[2] = pos + half - inset;
      g.setColor(Color.WHITE);
      g.fillPolygon(myXPoints, myYPoints, 3);
      g.setColor(c);
    }

    public void drawAddConstraint(Graphics g, int x, int pos) {
      Color c = g.getColor();
      int half = ourDiamondSize / 2;
      int inset = ourDiamondSize / 8;
      g.setColor(Chart.ourAddConstraintColor);
      g.fillRoundRect(x - half, pos - half, ourDiamondSize, ourDiamondSize, ourDiamondSize, ourDiamondSize);
      g.setColor(Chart.ourAddConstraintPlus);
      g.fillRect(x - inset, pos - half + inset, inset * 2, ourDiamondSize - inset * 2); // vertical
      g.fillRect(x - half + inset, pos - inset, ourDiamondSize - inset * 2, inset * 2); // horizontal
      g.setColor(c);
    }

    public void drawEndConstraint(Graphics g, Color selected, int x, int pos) {
      int half = ourDiamondSize / 2;
      int inset = ourDiamondSize / 3;

      myXPoints[0] = x - half;
      myYPoints[0] = pos;

      myXPoints[1] = x;
      myYPoints[1] = pos - half;

      myXPoints[2] = x + half;
      myYPoints[2] = pos - half;

      myXPoints[3] = x + half;
      myYPoints[3] = pos + half;
      myXPoints[4] = x - half;
      myYPoints[4] = pos + half;

      g.fillPolygon(myXPoints, myYPoints, 5);

      Color c = g.getColor();

      if (selected != null) {
        g.setColor(selected);
        g.fillPolygon(myXPoints, myYPoints, 5);
      }

      myXPoints[0] = x - half + inset;
      myYPoints[0] = pos - half + inset;
      myXPoints[1] = x + half - inset;
      myYPoints[1] = myYPoints[0];
      myXPoints[2] = myXPoints[1];
      myYPoints[2] = pos + half - inset;
      myXPoints[3] = myXPoints[0];
      myYPoints[3] = myYPoints[2];
      if (selected != null) {

        g.setColor(selected);
        g.drawRoundRect(x - half, pos - half, ourDiamondSize, ourDiamondSize, ourDiamondSize, ourDiamondSize);
      }
      g.setColor(Color.WHITE);
      g.fillPolygon(myXPoints, myYPoints, 4);
      g.setColor(c);
    }

    public void drawSquare(Graphics g, boolean selected, int x, int pos) {
      int half = ourDiamondSize / 2;
      myXPoints[0] = x;
      myYPoints[0] = pos;
      myXPoints[1] = x + half;
      myYPoints[1] = pos + half;
      myXPoints[2] = x;
      myYPoints[2] = pos + ourDiamondSize;
      myXPoints[3] = x - half;
      myYPoints[3] = pos + half;
      if (selected) {
        g.drawRoundRect(x - half, pos - half, ourDiamondSize, ourDiamondSize, 2, 2);
      }
      else {
        g.fillRoundRect(x - half, pos - half, ourDiamondSize, ourDiamondSize, 2, 2);
      }
    }

    /**
     * Provides the bulk of the gantt chart graphics
     *
     * @param g
     */
    @Override
    protected void paintComponent(Graphics g) {

      g.setColor((myRow % 2 == 0) ? Chart.ourPrimaryPanelBackground : Chart.ourSecondaryPanelBackground);
      myKeyFrameTable.clear();
      myConstraintTable.clear();
      myCreateConstraintTable.clear();
      myLayoutsSelectionTable.clear();

      int panelWidth = getWidth();
      int panelHeight = getHeight();

      g.fillRect(0, 0, getWidth(), getHeight());

      g.setColor((myRow % 2 == 1) ? Chart.ourPrimaryPanelBackground : Chart.ourSecondaryPanelBackground);

      // Draw vertical lines
      g.setColor(Chart.ourBorder);
      for (int i = 0; i < myChart.myXTickCount; i++) {
        int xLines = myChart.myXTicksPixels[i];
        g.fillRect(xLines, 0, 1, panelHeight);
      }
      final boolean DRAW_RECTS = false;
      // Draw bounding rectangles
      g.setColor(Color.GRAY);
      int y = 0;
      myRowHasMarks = false;
      if (DRAW_RECTS) {
        g.drawRect(0, y, panelWidth, myViewElement.myHeightView);
      }
      y += myViewElement.myHeightView;
      if (myViewElement.myHeightPosition > 0) {
        if (DRAW_RECTS) {
          g.drawRect(0, y, panelWidth, myViewElement.myHeightPosition);
        }
        y += myViewElement.myHeightPosition;
      }
      if (myViewElement.myHeightAttribute > 0) {
        if (DRAW_RECTS) {
          g.drawRect(0, y, panelWidth, myViewElement.myHeightAttribute);
        }
        y += myViewElement.myHeightAttribute;
      }
      if (myViewElement.myHeightCycle > 0) {
        if (DRAW_RECTS) {
          g.drawRect(0, y, panelWidth, myViewElement.myHeightCycle);
        }
        y += myViewElement.myHeightCycle;
      }
      Graphics2D g2d = (Graphics2D)g;
      Stroke stroke = g2d.getStroke();
      g2d.setStroke(new BasicStroke(2, BasicStroke.CAP_ROUND, BasicStroke.JOIN_ROUND));
      int half = ourDiamondSize / 2;
      int pos = 2;
      if (myChart != null) {
        int width = getWidth() - myChart.myChartLeftInset - myChart.myChartRightInset;
        g2d.setRenderingHint(RenderingHints.KEY_ANTIALIASING, RenderingHints.VALUE_ANTIALIAS_ON);
<<<<<<< HEAD
        int xp = JBUI.scale(10);
=======
        int xp = JBUIScale.scale(10);
>>>>>>> 12e77d2e
        int yp = pos + ourDiamondSize;
        myLayoutsSelectionTable.add(xp, yp, myViewElement.myName);
        boolean viewSelected = (myChart.mySelection == Chart.Selection.VIEW && myViewElement.myName.equals(myChart.mySelectedKeyView));
        drawBase(g, viewSelected, xp, yp);
        g.setColor(Chart.myUnSelectedLineColor);

        // draw constraint at the start
        if (myChart.myModel != null
            && myChart.myModel.getStartConstraintSet() != null
            && myChart.myModel.getStartConstraintSet().myConstraintViews != null) {
          MotionSceneModel.ConstraintView constraint = myChart.myModel.getStartConstraintSet().myConstraintViews.get(myViewElement.myName);
          int xpos = myChart.myChartLeftInset + (int)((0 * width) / 100);
          if (constraint != null) {
            boolean selected = myChart.mySelectedConstraint == constraint;
            myConstraintTable.add(xpos - ourDiamondSize, pos + ourDiamondSize, constraint);
            drawStartConstraint(g, selected ? Chart.ourMySelectedLineColor : null, xpos - ourDiamondSize, pos + ourDiamondSize);
            myRowHasMarks = true;
          }
          else {
            drawAddConstraint(g, xpos - ourDiamondSize, pos + ourDiamondSize);
            myCreateConstraintTable.add(xpos - ourDiamondSize, pos + ourDiamondSize, myViewElement.myName, true);
          }
        }

        // draw constraint at the end
        if (myChart.myModel != null
            && myChart.myModel.getEndConstraintSet() != null &&
            myChart.myModel.getEndConstraintSet().myConstraintViews != null) {
          MotionSceneModel.ConstraintView constraint = myChart.myModel.getEndConstraintSet().myConstraintViews.get(myViewElement.myName);
          int xpos = myChart.myChartLeftInset + (int)((100 * width) / 100);
          if (constraint != null) {
            myConstraintTable.add(xpos + ourDiamondSize, pos + ourDiamondSize, constraint);
            boolean selected = myChart.mySelectedConstraint == constraint;
            drawEndConstraint(g, selected ? Chart.ourMySelectedLineColor : null, xpos + ourDiamondSize, pos + ourDiamondSize);
            myRowHasMarks = true;
          }
          else {
            drawAddConstraint(g, xpos + ourDiamondSize, pos + ourDiamondSize);
            myCreateConstraintTable.add(xpos + ourDiamondSize, pos + ourDiamondSize, myViewElement.myName, false);
          }
        }
        myRowHasMarks |= !myViewElement.mKeyFrames.myKeyAttributes.isEmpty();
        myRowHasMarks |= !myViewElement.mKeyFrames.myKeyCycles.isEmpty();
        myRowHasMarks |= !myViewElement.mKeyFrames.myKeyPositions.isEmpty();
        if (myViewElement.myHeightPosition == 0 && myViewElement.myHeightCycle == 0 && myViewElement.myHeightAttribute == 0) {
          int[] marked = new int[101];
          for (MotionSceneModel.KeyPos key : myViewElement.mKeyFrames.myKeyPositions) {
            marked[key.framePosition] = 1;
          }
          for (MotionSceneModel.KeyAttributes key : myViewElement.mKeyFrames.myKeyAttributes) {
            marked[key.framePosition] |= 2;
          }
          for (MotionSceneModel.KeyCycle key : myViewElement.mKeyFrames.myKeyCycles) {
            marked[key.framePosition] |= 4;
          }
          pos = (myViewElement.myHeightView - ourDiamondSize) / 2 + 3;
          for (int i = 0; i < marked.length; i++) {
            int mark = marked[i];
            if (mark == 0) continue;
            int x = myChart.myChartLeftInset + (int)((i * width) / 100);
            drawPentagon(g, true, x, pos, mark);
          }
          return;
        }
        if (myViewElement.myHeightPosition > 0) {
          pos = myViewElement.myHeightView + (myViewElement.myHeightPosition - ourDiamondSize) / 2;
        }
        else {
          pos = (myViewElement.myHeightView - ourDiamondSize) / 2;
        }
        // put diamonds for positions
        for (MotionSceneModel.KeyPos key : myViewElement.mKeyFrames.myKeyPositions) {
          int x = myChart.myChartLeftInset + (int)((key.framePosition * width) / 100);
          if (key == myChart.mySelectedKeyFrame) {
            g.setColor(Chart.ourMySelectedLineColor);
            drawDiamond(g, true, x, pos);
            g.setColor(Chart.myUnSelectedLineColor);
          }
          else {
            drawDiamond(g, false, x, pos);
          }

          myKeyFrameTable.add(x, pos + half, key);
        }
        int delta_y = (getHeight() - ourDiamondSize) / 4;

        if (myViewElement.myHeightAttribute > 0) {
          pos = myViewElement.myHeightView + myViewElement.myHeightPosition;
          pos += (myViewElement.myHeightAttribute - ourDiamondSize) / 2;
        }
        else {
          pos += delta_y;
        }
        // put circles for attributes
        for (MotionSceneModel.KeyAttributes key : myViewElement.mKeyFrames.myKeyAttributes) {
          int x = myChart.myChartLeftInset + (int)((key.framePosition * width) / 100);

          if (key == myChart.mySelectedKeyFrame) {

            g.setColor(Chart.ourMySelectedLineColor);
            if (SIMPLE) {
              drawDiamond(g, true, x, pos);
            }
            else {
              drawTriangle(g, true, x, pos);
            }
            g.setColor(Chart.myUnSelectedLineColor);
          }
          else {

            if (SIMPLE) {
              drawDiamond(g, false, x, pos);
            }
            else {
              drawTriangle(g, false, x, pos);
            }
          }
          myKeyFrameTable.add(x, pos + half, key);
        }
        if (myViewElement.myHeightCycle > 0) {
          pos = myViewElement.myHeightView + myViewElement.myHeightPosition + myViewElement.myHeightAttribute;
          pos += (myViewElement.myHeightCycle - ourDiamondSize) / 2;
        }
        else {
          pos += delta_y;
        }
        // put diamonds for cycles
        for (MotionSceneModel.KeyCycle key : myViewElement.mKeyFrames.myKeyCycles) {
          int x = myChart.myChartLeftInset + (int)((key.framePosition * width) / 100);
          if (key == myChart.mySelectedKeyFrame) {
            g.setColor(Chart.ourMySelectedLineColor);
            if (SIMPLE) {
              drawDiamond(g, true, x, pos);
            }
            else {
              drawBowtie(g, true, x, pos);
            }
            g.setColor(Chart.myUnSelectedLineColor);
          }
          else {
            if (SIMPLE) {
              drawDiamond(g, false, x, pos);
            }
            else {
              drawBowtie(g, false, x, pos);
            }
          }
          myKeyFrameTable.add(x, pos + half, key);
        }
      }
    }
  }
}<|MERGE_RESOLUTION|>--- conflicted
+++ resolved
@@ -30,11 +30,7 @@
 import com.intellij.psi.xml.XmlTag;
 import com.intellij.ui.awt.RelativePoint;
 import com.intellij.ui.components.JBList;
-<<<<<<< HEAD
-import com.intellij.util.ui.JBUI;
-=======
 import com.intellij.ui.scale.JBUIScale;
->>>>>>> 12e77d2e
 import java.awt.BasicStroke;
 import java.awt.Color;
 import java.awt.Dimension;
@@ -878,11 +874,7 @@
       if (myChart != null) {
         int width = getWidth() - myChart.myChartLeftInset - myChart.myChartRightInset;
         g2d.setRenderingHint(RenderingHints.KEY_ANTIALIASING, RenderingHints.VALUE_ANTIALIAS_ON);
-<<<<<<< HEAD
-        int xp = JBUI.scale(10);
-=======
         int xp = JBUIScale.scale(10);
->>>>>>> 12e77d2e
         int yp = pos + ourDiamondSize;
         myLayoutsSelectionTable.add(xp, yp, myViewElement.myName);
         boolean viewSelected = (myChart.mySelection == Chart.Selection.VIEW && myViewElement.myName.equals(myChart.mySelectedKeyView));
