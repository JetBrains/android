--- conflicted
+++ resolved
@@ -55,11 +55,7 @@
     sceneComponent: SceneComponent,
     attributes: NlAttributesHolder,
     x: Int,
-<<<<<<< HEAD
-    y: Int
-=======
     y: Int,
->>>>>>> 0d09370c
   ) {
     if (ConstraintComponentUtilities.isGuideLine(sceneComponent.authoritativeNlComponent)) {
       val horizontal =
