/*
 * Copyright (C) 2017 The Android Open Source Project
 *
 * Licensed under the Apache License, Version 2.0 (the "License");
 * you may not use this file except in compliance with the License.
 * You may obtain a copy of the License at
 *
 *      http://www.apache.org/licenses/LICENSE-2.0
 *
 * Unless required by applicable law or agreed to in writing, software
 * distributed under the License is distributed on an "AS IS" BASIS,
 * WITHOUT WARRANTIES OR CONDITIONS OF ANY KIND, either express or implied.
 * See the License for the specific language governing permissions and
 * limitations under the License.
 */
package com.android.tools.idea.uibuilder.handlers.grid

import com.android.SdkConstants
import com.android.tools.idea.common.model.NlComponent
import com.android.tools.idea.common.scene.SceneComponent
import com.android.tools.idea.common.scene.SceneInteraction
import com.android.tools.idea.common.scene.target.Target
import com.android.tools.idea.uibuilder.api.DragHandler
import com.android.tools.idea.common.api.DragType
import com.android.tools.idea.common.api.InsertType
import com.android.tools.idea.common.scene.Placeholder
import com.android.tools.idea.common.scene.Region
import com.android.tools.idea.uibuilder.api.ViewEditor
import com.android.tools.idea.uibuilder.api.ViewGroupHandler
import com.android.tools.idea.uibuilder.handlers.grid.targets.GridDragTarget
import com.android.tools.idea.uibuilder.handlers.grid.targets.GridResizeTarget
import com.android.tools.idea.uibuilder.scene.target.ResizeBaseTarget
import com.android.tools.idea.uibuilder.surface.ScreenView
import com.google.common.collect.ImmutableList

open class GridLayoutHandler : ViewGroupHandler() {

  protected open val namespace = SdkConstants.ANDROID_URI

  override fun createDragHandler(editor: ViewEditor, layout: SceneComponent, components: List<NlComponent>, type: DragType): DragHandler =
      GridDragHandler(editor, this, layout, components, type)

  override fun onChildRemoved(editor: ViewEditor, layout: NlComponent, newChild: NlComponent, insertType: InsertType) {
    newChild.removeAttribute(namespace, SdkConstants.ATTR_LAYOUT_ROW)
    newChild.removeAttribute(namespace, SdkConstants.ATTR_LAYOUT_COLUMN)
    newChild.removeAttribute(namespace, SdkConstants.ATTR_LAYOUT_ROW_SPAN)
    newChild.removeAttribute(namespace, SdkConstants.ATTR_LAYOUT_COLUMN_SPAN)
  }

  override fun createInteraction(screenView: ScreenView, layout: NlComponent) = SceneInteraction(screenView)

  override fun handlesPainting() = true

  override fun createChildTargets(parentComponent: SceneComponent, childComponent: SceneComponent): List<Target> {
    val listBuilder = ImmutableList.builder<Target>()
    createDragTarget(listBuilder)
    createResizeTarget(listBuilder)
    return listBuilder.build()
  }

<<<<<<< HEAD
  internal open fun createDragTarget(listBuilder: ImmutableList.Builder<Target>) = listBuilder.add(GridDragTarget(isSupportLibrary = false))
=======
  protected open fun createDragTarget(listBuilder: ImmutableList.Builder<Target>) {
    listBuilder.add(GridDragTarget(isSupportLibrary = false))
  }

  private fun createResizeTarget(listBuilder: ImmutableList.Builder<Target>) {
    ResizeBaseTarget.Type.values().map { listBuilder.add(GridResizeTarget(it)) }
  }
>>>>>>> 2cd46877

  override fun getPlaceholders(component: SceneComponent): List<Placeholder> {
    val listBuilder = ImmutableList.builder<Placeholder>()
    val barrier = getGridBarriers(component)
    for (row in 0 until barrier.rows.lastIndex) {
      for (column in 0 until barrier.columns.lastIndex) {
        val left = barrier.columns[column]
        val top = barrier.rows[row]
        val right = barrier.columns[column + 1]
        val bottom = barrier.rows[row + 1]
        val r = Region(left, top, right, bottom, component.depth)
        listBuilder.add(GridPlaceholder(r, row, column, namespace, component))
      }
    }
    return listBuilder.build()
  }
}<|MERGE_RESOLUTION|>--- conflicted
+++ resolved
@@ -58,9 +58,6 @@
     return listBuilder.build()
   }
 
-<<<<<<< HEAD
-  internal open fun createDragTarget(listBuilder: ImmutableList.Builder<Target>) = listBuilder.add(GridDragTarget(isSupportLibrary = false))
-=======
   protected open fun createDragTarget(listBuilder: ImmutableList.Builder<Target>) {
     listBuilder.add(GridDragTarget(isSupportLibrary = false))
   }
@@ -68,7 +65,6 @@
   private fun createResizeTarget(listBuilder: ImmutableList.Builder<Target>) {
     ResizeBaseTarget.Type.values().map { listBuilder.add(GridResizeTarget(it)) }
   }
->>>>>>> 2cd46877
 
   override fun getPlaceholders(component: SceneComponent): List<Placeholder> {
     val listBuilder = ImmutableList.builder<Placeholder>()
