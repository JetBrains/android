/*
 * Copyright (C) 2019 The Android Open Source Project
 *
 * Licensed under the Apache License, Version 2.0 (the "License");
 * you may not use this file except in compliance with the License.
 * You may obtain a copy of the License at
 *
 *      http://www.apache.org/licenses/LICENSE-2.0
 *
 * Unless required by applicable law or agreed to in writing, software
 * distributed under the License is distributed on an "AS IS" BASIS,
 * WITHOUT WARRANTIES OR CONDITIONS OF ANY KIND, either express or implied.
 * See the License for the specific language governing permissions and
 * limitations under the License.
 */
package com.android.tools.idea.uibuilder.handlers.actions

import com.android.tools.idea.common.command.NlWriteCommandActionUtil
import com.android.tools.idea.common.model.NlComponent
import com.android.tools.idea.uibuilder.api.ViewEditor
import com.android.tools.idea.uibuilder.api.ViewHandler
import com.android.tools.idea.uibuilder.api.actions.DirectViewAction
import com.android.tools.idea.uibuilder.api.actions.ViewActionMenu
import icons.StudioIcons
import javax.swing.Icon

enum class ScaleType(val icon: Icon?, val displayName: String, val attributeValue: String) {
  CENTER(null, "Center", "center"),
  CENTER_CROP(null, "Center Crop", "centerCrop"),
  CENTER_INSIDE(null, "Center Inside", "centerInside"),
  FIT_CENTER(null, "Fit Center", "fitCenter"),
  FIT_END(null, "Fit End", "fitEnd"),
  FIT_START(null, "Fit Start", "fitStart"),
  FIT_XY(null, "Fit XY", "fitXY"),
  MATRIX(null, "Matrix", "matrix"),
}

class ScaleTypeViewAction(
  private val namespace: String?,
  private val attribute: String,
<<<<<<< HEAD
  private val type: ScaleType
=======
  private val type: ScaleType,
>>>>>>> 0d09370c
) : DirectViewAction(type.icon, type.displayName) {
  override fun perform(
    editor: ViewEditor,
    handler: ViewHandler,
    component: NlComponent,
    selectedChildren: MutableList<NlComponent>,
<<<<<<< HEAD
    modifiers: Int
=======
    modifiers: Int,
>>>>>>> 0d09370c
  ) {
    val attr = component.startAttributeTransaction()
    attr.setAttribute(namespace, attribute, type.attributeValue)
    NlWriteCommandActionUtil.run(component, "Change Scale Type") { attr.commit() }
  }
}

class ScaleTypesViewActionMenu(namespace: String?, attribute: String) :
  ViewActionMenu(
    "",
    StudioIcons.LayoutEditor.Motion.MAX_SCALE,
<<<<<<< HEAD
    ScaleType.values().map { ScaleTypeViewAction(namespace, attribute, it) }
=======
    ScaleType.values().map { ScaleTypeViewAction(namespace, attribute, it) },
>>>>>>> 0d09370c
  )<|MERGE_RESOLUTION|>--- conflicted
+++ resolved
@@ -38,22 +38,14 @@
 class ScaleTypeViewAction(
   private val namespace: String?,
   private val attribute: String,
-<<<<<<< HEAD
-  private val type: ScaleType
-=======
   private val type: ScaleType,
->>>>>>> 0d09370c
 ) : DirectViewAction(type.icon, type.displayName) {
   override fun perform(
     editor: ViewEditor,
     handler: ViewHandler,
     component: NlComponent,
     selectedChildren: MutableList<NlComponent>,
-<<<<<<< HEAD
-    modifiers: Int
-=======
     modifiers: Int,
->>>>>>> 0d09370c
   ) {
     val attr = component.startAttributeTransaction()
     attr.setAttribute(namespace, attribute, type.attributeValue)
@@ -65,9 +57,5 @@
   ViewActionMenu(
     "",
     StudioIcons.LayoutEditor.Motion.MAX_SCALE,
-<<<<<<< HEAD
-    ScaleType.values().map { ScaleTypeViewAction(namespace, attribute, it) }
-=======
     ScaleType.values().map { ScaleTypeViewAction(namespace, attribute, it) },
->>>>>>> 0d09370c
   )