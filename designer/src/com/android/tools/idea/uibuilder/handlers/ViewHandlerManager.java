/*
 * Copyright (C) 2015 The Android Open Source Project
 *
 * Licensed under the Apache License, Version 2.0 (the "License");
 * you may not use this file except in compliance with the License.
 * You may obtain a copy of the License at
 *
 *      http://www.apache.org/licenses/LICENSE-2.0
 *
 * Unless required by applicable law or agreed to in writing, software
 * distributed under the License is distributed on an "AS IS" BASIS,
 * WITHOUT WARRANTIES OR CONDITIONS OF ANY KIND, either express or implied.
 * See the License for the specific language governing permissions and
 * limitations under the License.
 */
package com.android.tools.idea.uibuilder.handlers;

<<<<<<< HEAD
import com.android.SdkConstants;
=======
import com.android.tools.idea.flags.StudioFlags;
>>>>>>> 1e5b25b8
import com.android.tools.idea.uibuilder.api.ViewGroupHandler;
import com.android.tools.idea.uibuilder.api.ViewHandler;
import com.android.tools.idea.uibuilder.api.actions.ViewAction;
import com.android.tools.idea.uibuilder.handlers.absolute.AbsoluteLayoutHandler;
import com.android.tools.idea.uibuilder.handlers.constraint.*;
import com.android.tools.idea.uibuilder.handlers.coordinator.CoordinatorLayoutHandler;
import com.android.tools.idea.uibuilder.handlers.flexbox.FlexboxLayoutHandler;
import com.android.tools.idea.uibuilder.handlers.google.AdViewHandler;
import com.android.tools.idea.uibuilder.handlers.google.MapViewHandler;
import com.android.tools.idea.uibuilder.handlers.grid.GridLayoutHandler;
import com.android.tools.idea.uibuilder.handlers.grid.GridLayoutV7Handler;
import com.android.tools.idea.uibuilder.handlers.leanback.BrowseFragmentHandler;
import com.android.tools.idea.uibuilder.handlers.leanback.DetailsFragmentHandler;
import com.android.tools.idea.uibuilder.handlers.leanback.PlaybackOverlayFragmentHandler;
import com.android.tools.idea.uibuilder.handlers.leanback.SearchFragmentHandler;
import com.android.tools.idea.uibuilder.handlers.linear.LinearLayoutHandler;
import com.android.tools.idea.uibuilder.handlers.preference.*;
import com.android.tools.idea.uibuilder.handlers.relative.RelativeLayoutHandler;
import com.android.tools.idea.uibuilder.handlers.relative.RelativeLayoutHandlerKt;
import com.android.tools.idea.uibuilder.menu.GroupHandler;
import com.android.tools.idea.uibuilder.menu.MenuHandler;
import com.android.tools.idea.uibuilder.menu.MenuViewHandlerManager;
import com.android.tools.idea.common.model.NlComponent;
import com.android.tools.idea.uibuilder.model.NlComponentHelper;
import com.android.tools.idea.uibuilder.statelist.ItemHandler;
import com.android.tools.idea.uibuilder.statelist.SelectorHandler;
import com.google.common.collect.ImmutableSet;
import com.google.common.collect.Lists;
import com.google.common.collect.Maps;
import com.intellij.openapi.application.ApplicationManager;
import com.intellij.openapi.components.ProjectComponent;
import com.intellij.openapi.project.IndexNotReadyException;
import com.intellij.openapi.project.Project;
import com.intellij.openapi.util.Computable;
import com.intellij.psi.JavaPsiFacade;
import com.intellij.psi.PsiClass;
import com.intellij.psi.search.GlobalSearchScope;
import org.jetbrains.android.facet.AndroidFacet;
import org.jetbrains.annotations.NotNull;
import org.jetbrains.annotations.Nullable;

import java.util.List;
import java.util.Map;
import java.util.Set;

import static com.android.SdkConstants.*;

/**
 * Tracks and provides {@link ViewHandler} instances in this project
 */
public class ViewHandlerManager implements ProjectComponent {
  /**
   * View handlers are named the same as the class for the view they represent, plus this suffix
   */
  private static final String HANDLER_CLASS_SUFFIX = "Handler";
  private static final Set<String> NO_PREFIX_PACKAGES = ImmutableSet
    .of(ANDROID_WIDGET_PREFIX, ANDROID_VIEW_PKG, ANDROID_WEBKIT_PKG, ANDROID_APP_PKG);

  private final Project myProject;
  private final Map<String, ViewHandler> myHandlers = Maps.newHashMap();
  public static final ViewHandler NONE = new ViewHandler();
  private static final ViewHandler STANDARD_HANDLER = new ViewHandler();
  private static final ViewHandler TEXT_HANDLER = new TextViewHandler();
  private static final ViewHandler NO_PREVIEW_HANDLER = new NoPreviewHandler();
  private final Map<ViewHandler, List<ViewAction>> myToolbarActions = Maps.newHashMap();
  private final Map<ViewHandler, List<ViewAction>> myMenuActions = Maps.newHashMap();

  @NotNull
  public static ViewHandlerManager get(@NotNull Project project) {
    ViewHandlerManager manager = project.getComponent(ViewHandlerManager.class);
    assert manager != null;

    return manager;
  }

  /**
   * Returns the ViewHandlerManager for the current project
   */
  @NotNull
  public static ViewHandlerManager get(@NotNull AndroidFacet facet) {
    return get(facet.getModule().getProject());
  }

  public ViewHandlerManager(@NotNull Project project) {
    myProject = project;
  }

  /**
   * Gets the {@link ViewHandler} associated with the given component, if any
   *
   * @param component the component to find a handler for
   * @return the corresponding view handler, if any
   */
  @Nullable
  public ViewHandler getHandler(@NotNull NlComponent component) {
<<<<<<< HEAD
    if (component.getTagName().equalsIgnoreCase(VIEW_MERGE)) {
      String parentTag = component.getAttribute(TOOLS_URI, ATTR_PARENT_TAG);
      if (parentTag != null) {
        return getHandler(parentTag);
      }
    }
    return getHandler(component.getTagName());
=======
    String tag = component.getTagName();

    switch (tag) {
      case TAG_ITEM:
        ViewHandler handler = MenuViewHandlerManager.getHandler(component);

        if (handler != null) {
          return handler;
        }

        return new ItemHandler();
      case VIEW_MERGE:
        String parentTag = component.getAttribute(TOOLS_URI, ATTR_PARENT_TAG);
        return getHandler(parentTag == null ? tag : parentTag);
      default:
        return getHandler(tag);
    }
>>>>>>> 1e5b25b8
  }

  /**
   * Gets the {@link ViewHandler} associated with a given component.
   * If there is no custom handler found returns an instance of {@link TextViewHandler}.
   */
  @NotNull
  public ViewHandler getHandlerOrDefault(@NotNull NlComponent component) {
    ViewHandler handler = getHandler(component);
    return handler != null ? handler : NONE;
  }

  /**
   * Gets the {@link ViewHandler} associated with the given XML tag.
   * If there is no custom handler found returns an instance of {@link TextViewHandler}.
   */
  @NotNull
  public ViewHandler getHandlerOrDefault(@NotNull String viewTag) {
    ViewHandler handler = getHandler(viewTag);
    return handler != null ? handler : NONE;
  }

  /**
   * Gets the {@link ViewHandler} associated with the given XML tag, if any
   *
   * @param viewTag the tag to look up
   * @return the corresponding view handler, if any
   */
  @Nullable
  public ViewHandler getHandler(@NotNull String viewTag) {
    ViewHandler handler = myHandlers.get(viewTag);
    if (handler == null) {
      if (viewTag.indexOf('.') != -1) {
        String tag = NlComponentHelper.INSTANCE.viewClassToTag(viewTag);
        if (!tag.equals(viewTag)) {
          handler = getHandler(tag);
          if (handler != null) {
            // Alias fully qualified widget name to tag
            myHandlers.put(viewTag, handler);
            return handler;
          }
        }
      }

      handler = createHandler(viewTag);
      myHandlers.put(viewTag, handler);
    }

    return handler != NONE ? handler : null;
  }

  /**
   * Registers a {@link ViewHandler}
   *
   * @param viewTag the tag of the view
   * @param handler corresponding view handler
   */
  public void registerHandler(@NotNull String viewTag, @NotNull ViewHandler handler) {
    myHandlers.put(viewTag, handler);
  }

  /**
   * Finds the nearest layout/view group handler for the given component.
   *
   * @param component the component to search from
   * @param strict    if true, only consider parents of the component, not the component itself
   */
  @Nullable
  public ViewGroupHandler findLayoutHandler(@NotNull NlComponent component, boolean strict) {
    NlComponent curr = component;
    if (strict) {
      curr = curr.getParent();
    }
    while (curr != null) {
      ViewHandler handler = getHandler(curr);
      if (handler instanceof ViewGroupHandler) {
        return (ViewGroupHandler)handler;
      }

      curr = curr.getParent();
    }

    return null;
  }

  private ViewHandler createHandler(@NotNull String viewTag) {
    // Builtin view. Don't bother with reflection for the common cases.
    switch (viewTag) {
      case ABSOLUTE_LAYOUT:
      case WEB_VIEW:
        return new AbsoluteLayoutHandler();
      case ABS_LIST_VIEW:
      case ADAPTER_VIEW_ANIMATOR:
      case ADAPTER_VIEW_FLIPPER:
      case GRID_VIEW:
      case VIEW_GROUP:
        return new ViewGroupHandler();
      case ACTION_MENU_VIEW:
        return new ActionMenuViewHandler();
      case ADAPTER_VIEW:
      case STACK_VIEW:
        return new AdapterViewHandler();
      case AD_VIEW:
        return new AdViewHandler();
      case APP_BAR_LAYOUT:
        return new AppBarLayoutHandler();
      case AUTO_COMPLETE_TEXT_VIEW:
        return new AutoCompleteTextViewHandler();
      case BROWSE_FRAGMENT:
        return new BrowseFragmentHandler();
      case BUTTON:
        return new ButtonHandler();
      case CARD_VIEW:
        return new CardViewHandler();
      case CHECKED_TEXT_VIEW:
        return new CheckedTextViewHandler();
      case CHECK_BOX:
      case RADIO_BUTTON:
        return new CheckBoxHandler();
      case CHRONOMETER:
        return new ChronometerHandler();
      case CLASS_CONSTRAINT_LAYOUT_BARRIER:
        return new ConstraintLayoutBarrierHandler();
      case CLASS_CONSTRAINT_LAYOUT_CHAIN:
        return new ConstraintLayoutChainHandler();
      case CLASS_CONSTRAINT_LAYOUT_HELPER:
        return new ConstraintHelperHandler();
      case CLASS_CONSTRAINT_LAYOUT_LAYER:
        return new ConstraintLayoutLayerHandler();
      case COLLAPSING_TOOLBAR_LAYOUT:
        return new CollapsingToolbarLayoutHandler();
      case CONSTRAINT_LAYOUT:
        return new ConstraintLayoutHandler();
      case COORDINATOR_LAYOUT:
        return new CoordinatorLayoutHandler();
      case DETAILS_FRAGMENT:
        return new DetailsFragmentHandler();
      case DIALER_FILTER:
      case FQCN_RELATIVE_LAYOUT:
      case RELATIVE_LAYOUT:
        return StudioFlags.NELE_TARGET_RELATIVE.get() ? new RelativeLayoutHandlerKt() : new RelativeLayoutHandler();
      case DRAWER_LAYOUT:
        return new DrawerLayoutHandler();
      case EDIT_TEXT:
        return new EditTextHandler();
      case EXPANDABLE_LIST_VIEW:
        // TODO: Find out why this fails to load by class name
        return new ListViewHandler();
      case FLEXBOX_LAYOUT:
        if (FlexboxLayoutHandler.FLEXBOX_ENABLE_FLAG) {
          return new FlexboxLayoutHandler();
        }
        else {
          return NONE;
        }
      case FLOATING_ACTION_BUTTON:
        return new FloatingActionButtonHandler();
      case FQCN_LINEAR_LAYOUT:
      case LINEAR_LAYOUT:
      case SEARCH_VIEW:
        return new LinearLayoutHandler();
      case FRAME_LAYOUT:
      case GESTURE_OVERLAY_VIEW:
      case TEXT_SWITCHER:
      case VIEW_ANIMATOR:
      case VIEW_FLIPPER:
      case VIEW_SWITCHER:
        return new FrameLayoutHandler();
      case GRID_LAYOUT:
        return new GridLayoutHandler();
      case GRID_LAYOUT_V7:
        return new GridLayoutV7Handler();
      case HORIZONTAL_SCROLL_VIEW:
        return new HorizontalScrollViewHandler();
      case IMAGE_BUTTON:
        return new ImageButtonHandler();
      case IMAGE_SWITCHER:
        return new ImageSwitcherHandler();
      case IMAGE_VIEW:
      case QUICK_CONTACT_BADGE:
        return new ImageViewHandler();
<<<<<<< HEAD
      case IMAGE_SWITCHER:
        return new ImageSwitcherHandler();
=======
>>>>>>> 1e5b25b8
      case MAP_VIEW:
        return new MapViewHandler();
      case MULTI_AUTO_COMPLETE_TEXT_VIEW:
      case TEXT_VIEW:
        return TEXT_HANDLER;
      case NAVIGATION_VIEW:
        return new NavigationViewHandler();
      case NESTED_SCROLL_VIEW:
        return new NestedScrollViewHandler();
      case PLAYBACK_OVERLAY_FRAGMENT:
        return new PlaybackOverlayFragmentHandler();
      case PROGRESS_BAR:
        return new ProgressBarHandler();
      case PreferenceTags.CHECK_BOX_PREFERENCE:
        return new CheckBoxPreferenceHandler();
      case PreferenceTags.EDIT_TEXT_PREFERENCE:
        return new EditTextPreferenceHandler();
      case PreferenceTags.LIST_PREFERENCE:
        return new ListPreferenceHandler();
      case PreferenceTags.MULTI_SELECT_LIST_PREFERENCE:
        return new MultiSelectListPreferenceHandler();
      case PreferenceTags.PREFERENCE_CATEGORY:
        return new PreferenceCategoryHandler();
      case PreferenceTags.PREFERENCE_SCREEN:
        return new PreferenceScreenHandler();
      case PreferenceTags.RINGTONE_PREFERENCE:
        return new RingtonePreferenceHandler();
      case PreferenceTags.SWITCH_PREFERENCE:
        return new SwitchPreferenceHandler();
      case RATING_BAR:
        return new RatingBarHandler();
      case RECYCLER_VIEW:
        return new RecyclerViewHandler();
      case REQUEST_FOCUS:
        return new RequestFocusHandler();
      case SCROLL_VIEW:
        return new ScrollViewHandler();
      case SEARCH_FRAGMENT:
        return new SearchFragmentHandler();
      case SEEK_BAR:
        return new SeekBarHandler();
      case SNACKBAR:
        return STANDARD_HANDLER;
      case SPACE:
        return new SpaceHandler();
      case SPINNER:
        return new SpinnerHandler();
      case SURFACE_VIEW:
      case TEXTURE_VIEW:
      case VIDEO_VIEW:
        return NO_PREVIEW_HANDLER;
      case SWITCH:
        return new SwitchHandler();
      case TABLE_CONSTRAINT_LAYOUT:
        return new ConstraintLayoutHandler();
      case TABLE_LAYOUT:
        return new TableLayoutHandler();
      case TABLE_ROW:
        return new TableRowHandler();
      case TAB_HOST:
        return new TabHostHandler();
      case TAB_ITEM:
        return new TabItemHandler();
      case TAB_LAYOUT:
        return new TabLayoutHandler();
      case TAG_GROUP:
        return new GroupHandler();
      case TAG_MENU:
        return new MenuHandler();
      case TAG_SELECTOR:
        return new SelectorHandler();
      case TEXT_CLOCK:
        return STANDARD_HANDLER;
      case TEXT_INPUT_LAYOUT:
        return new TextInputLayoutHandler();
      case TOGGLE_BUTTON:
        return new ToggleButtonHandler();
      case TOOLBAR_V7:
        return new ToolbarHandler();
      case VIEW:
        return STANDARD_HANDLER;
      case VIEW_FRAGMENT:
        return new FragmentHandler();
      case VIEW_INCLUDE:
        return new IncludeHandler();
      case VIEW_MERGE:
        return new MergeHandler();
      case VIEW_PAGER:
        return new ViewPagerHandler();
      case VIEW_STUB:
        return new ViewStubHandler();
      case VIEW_TAG:
        return new ViewTagHandler();
      case ZOOM_BUTTON:
        return new ZoomButtonHandler();
    }

    // Look for other handlers via reflection; first built into the IDE:
    try {
      String defaultHandlerPkgPrefix = "com.android.tools.idea.uibuilder.handlers.";
      String handlerClass = defaultHandlerPkgPrefix + viewTag + HANDLER_CLASS_SUFFIX;
      @SuppressWarnings("unchecked") Class<? extends ViewHandler> cls = (Class<? extends ViewHandler>)Class.forName(handlerClass);
      return cls.newInstance();
    }
    catch (Exception ignore) {
    }

    return ApplicationManager.getApplication().runReadAction((Computable<ViewHandler>)() -> {
      try {
        String qualifiedClassName = getFullyQualifiedClassName(viewTag);
        if (qualifiedClassName != null) {
          String handlerName = viewTag + HANDLER_CLASS_SUFFIX;
          JavaPsiFacade facade = JavaPsiFacade.getInstance(myProject);
          PsiClass[] classes = facade.findClasses(handlerName, GlobalSearchScope.allScope(myProject));

          if (classes.length == 0) {
            // No view handler found for this class; look up the custom view and get the handler for its
            // parent view instead. For example, if you've customized a LinearLayout by subclassing it, then
            // if you don't provide a ViewHandler for the subclass, we dall back to the LinearLayout's
            // ViewHandler instead.
            classes = facade.findClasses(qualifiedClassName, GlobalSearchScope.allScope(myProject));
            for (PsiClass cls : classes) {
              PsiClass superClass = cls.getSuperClass();
              if (superClass != null) {
                String fqn = superClass.getQualifiedName();
                if (fqn != null) {
                  return getHandler(NlComponentHelper.INSTANCE.viewClassToTag(fqn));
                }
              }
            }
          }
          else {
            for (PsiClass cls : classes) {
              // Look for bytecode and instantiate if possible, then return
              // TODO: Instantiate
              // noinspection UseOfSystemOutOrSystemErr
              System.out.println("Find view handler " + cls.getQualifiedName() + " of type " + cls.getClass().getName());
            }
          }
        }
      }
      catch (IndexNotReadyException ignore) {
        // TODO: Fix the bug: b.android.com/210064
        return NONE;
      }
      return NONE;
    });
  }

  @Nullable
  private String getFullyQualifiedClassName(@NotNull String viewTag) {
    if (viewTag.indexOf('.') > 0) {
      return viewTag;
    }
    JavaPsiFacade facade = JavaPsiFacade.getInstance(myProject);
    for (String packageName : NO_PREFIX_PACKAGES) {
      PsiClass[] classes = facade.findClasses(packageName + viewTag, GlobalSearchScope.allScope(myProject));
      if (classes.length > 0) {
        return packageName + viewTag;
      }
    }
    return null;
  }

  /**
   * Get the toolbar view actions for the given handler.
   * <p>
   * This method will call {@link ViewHandler#addToolbarActionsToMenu(String, List)}
   * but will cache results across invocations.
   *
   * @param handler the handler to look up actions for
   * @return the associated view actions.
   */
  public List<ViewAction> getToolbarActions(@NotNull ViewHandler handler) {
    List<ViewAction> actions = myToolbarActions.get(handler);
    if (actions == null) {
      actions = Lists.newArrayList();
      handler.addToolbarActions(actions);
      myToolbarActions.put(handler, actions);
    }
    return actions;
  }

  /**
   * Get the popup menu view actions for the given handler.
   * <p>
   * This method will call {@link ViewHandler#addPopupMenuActions(List)} (String, List)}
   * but will cache results across invocations.
   *
   * @param handler the handler to look up actions for
   * @return the associated view actions.
   */
  public List<ViewAction> getPopupMenuActions(@NotNull ViewHandler handler) {
    List<ViewAction> actions = myMenuActions.get(handler);
    if (actions == null) {
      actions = Lists.newArrayList();
      handler.addPopupMenuActions(actions);
      myMenuActions.put(handler, actions);
    }
    return actions;
  }

  @Override
  public void projectClosed() {
    myHandlers.clear();
  }

  @Override
  public void disposeComponent() {
    myHandlers.clear();
  }

  @NotNull
  @Override
  public String getComponentName() {
    return "ViewHandlerManager";
  }
}<|MERGE_RESOLUTION|>--- conflicted
+++ resolved
@@ -15,11 +15,7 @@
  */
 package com.android.tools.idea.uibuilder.handlers;
 
-<<<<<<< HEAD
-import com.android.SdkConstants;
-=======
 import com.android.tools.idea.flags.StudioFlags;
->>>>>>> 1e5b25b8
 import com.android.tools.idea.uibuilder.api.ViewGroupHandler;
 import com.android.tools.idea.uibuilder.api.ViewHandler;
 import com.android.tools.idea.uibuilder.api.actions.ViewAction;
@@ -115,15 +111,6 @@
    */
   @Nullable
   public ViewHandler getHandler(@NotNull NlComponent component) {
-<<<<<<< HEAD
-    if (component.getTagName().equalsIgnoreCase(VIEW_MERGE)) {
-      String parentTag = component.getAttribute(TOOLS_URI, ATTR_PARENT_TAG);
-      if (parentTag != null) {
-        return getHandler(parentTag);
-      }
-    }
-    return getHandler(component.getTagName());
-=======
     String tag = component.getTagName();
 
     switch (tag) {
@@ -141,7 +128,6 @@
       default:
         return getHandler(tag);
     }
->>>>>>> 1e5b25b8
   }
 
   /**
@@ -323,11 +309,6 @@
       case IMAGE_VIEW:
       case QUICK_CONTACT_BADGE:
         return new ImageViewHandler();
-<<<<<<< HEAD
-      case IMAGE_SWITCHER:
-        return new ImageSwitcherHandler();
-=======
->>>>>>> 1e5b25b8
       case MAP_VIEW:
         return new MapViewHandler();
       case MULTI_AUTO_COMPLETE_TEXT_VIEW:
@@ -531,8 +512,16 @@
   }
 
   @Override
+  public void projectOpened() {
+  }
+
+  @Override
   public void projectClosed() {
     myHandlers.clear();
+  }
+
+  @Override
+  public void initComponent() {
   }
 
   @Override
