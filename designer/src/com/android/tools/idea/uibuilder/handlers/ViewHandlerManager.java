/*
 * Copyright (C) 2015 The Android Open Source Project
 *
 * Licensed under the Apache License, Version 2.0 (the "License");
 * you may not use this file except in compliance with the License.
 * You may obtain a copy of the License at
 *
 *      http://www.apache.org/licenses/LICENSE-2.0
 *
 * Unless required by applicable law or agreed to in writing, software
 * distributed under the License is distributed on an "AS IS" BASIS,
 * WITHOUT WARRANTIES OR CONDITIONS OF ANY KIND, either express or implied.
 * See the License for the specific language governing permissions and
 * limitations under the License.
 */
package com.android.tools.idea.uibuilder.handlers;

import com.android.tools.idea.flags.StudioFlags;
import com.android.tools.idea.uibuilder.api.ViewGroupHandler;
import com.android.tools.idea.uibuilder.api.ViewHandler;
import com.android.tools.idea.uibuilder.api.actions.ViewAction;
import com.android.tools.idea.uibuilder.handlers.absolute.AbsoluteLayoutHandler;
import com.android.tools.idea.uibuilder.handlers.constraint.*;
import com.android.tools.idea.uibuilder.handlers.coordinator.CoordinatorLayoutHandler;
import com.android.tools.idea.uibuilder.handlers.flexbox.FlexboxLayoutHandler;
<<<<<<< HEAD
=======
import com.android.tools.idea.uibuilder.handlers.frame.FrameLayoutHandler;
>>>>>>> 9e819fa1
import com.android.tools.idea.uibuilder.handlers.google.AdViewHandler;
import com.android.tools.idea.uibuilder.handlers.google.MapViewHandler;
import com.android.tools.idea.uibuilder.handlers.grid.GridLayoutHandler;
import com.android.tools.idea.uibuilder.handlers.grid.GridLayoutV7Handler;
import com.android.tools.idea.uibuilder.handlers.leanback.BrowseFragmentHandler;
import com.android.tools.idea.uibuilder.handlers.leanback.DetailsFragmentHandler;
import com.android.tools.idea.uibuilder.handlers.leanback.PlaybackOverlayFragmentHandler;
import com.android.tools.idea.uibuilder.handlers.leanback.SearchFragmentHandler;
import com.android.tools.idea.uibuilder.handlers.linear.LinearLayoutHandler;
import com.android.tools.idea.uibuilder.handlers.preference.*;
import com.android.tools.idea.uibuilder.handlers.relative.RelativeLayoutHandler;
import com.android.tools.idea.uibuilder.handlers.relative.RelativeLayoutHandlerKt;
<<<<<<< HEAD
=======
import com.android.tools.idea.uibuilder.handlers.transition.TransitionLayoutHandler;
>>>>>>> 9e819fa1
import com.android.tools.idea.uibuilder.menu.GroupHandler;
import com.android.tools.idea.uibuilder.menu.MenuHandler;
import com.android.tools.idea.uibuilder.menu.MenuViewHandlerManager;
import com.android.tools.idea.common.model.NlComponent;
import com.android.tools.idea.uibuilder.model.NlComponentHelper;
import com.android.tools.idea.uibuilder.statelist.ItemHandler;
import com.android.tools.idea.uibuilder.statelist.SelectorHandler;
import com.google.common.collect.ImmutableSet;
import com.google.common.collect.Lists;
import com.google.common.collect.Maps;
import com.intellij.openapi.application.ApplicationManager;
import com.intellij.openapi.components.ProjectComponent;
import com.intellij.openapi.project.IndexNotReadyException;
import com.intellij.openapi.project.Project;
import com.intellij.openapi.util.Computable;
import com.intellij.psi.JavaPsiFacade;
import com.intellij.psi.PsiClass;
import com.intellij.psi.search.GlobalSearchScope;
import org.jetbrains.android.facet.AndroidFacet;
import org.jetbrains.annotations.NotNull;
import org.jetbrains.annotations.Nullable;

import java.util.List;
import java.util.Map;
import java.util.Set;

import static com.android.SdkConstants.*;

/**
 * Tracks and provides {@link ViewHandler} instances in this project
 */
public class ViewHandlerManager implements ProjectComponent {
  /**
   * View handlers are named the same as the class for the view they represent, plus this suffix
   */
  private static final String HANDLER_CLASS_SUFFIX = "Handler";
  private static final Set<String> NO_PREFIX_PACKAGES = ImmutableSet
    .of(ANDROID_WIDGET_PREFIX, ANDROID_VIEW_PKG, ANDROID_WEBKIT_PKG, ANDROID_APP_PKG);

  private final Project myProject;
  private final Map<String, ViewHandler> myHandlers = Maps.newHashMap();
  public static final ViewHandler NONE = new ViewHandler();
  private static final ViewHandler STANDARD_HANDLER = new ViewHandler();
  private static final ViewHandler TEXT_HANDLER = new TextViewHandler();
  private static final ViewHandler NO_PREVIEW_HANDLER = new NoPreviewHandler();
  private final Map<ViewHandler, List<ViewAction>> myToolbarActions = Maps.newHashMap();
  private final Map<ViewHandler, List<ViewAction>> myMenuActions = Maps.newHashMap();

  @NotNull
  public static ViewHandlerManager get(@NotNull Project project) {
    ViewHandlerManager manager = project.getComponent(ViewHandlerManager.class);
    assert manager != null;

    return manager;
  }

  /**
   * Returns the ViewHandlerManager for the current project
   */
  @NotNull
  public static ViewHandlerManager get(@NotNull AndroidFacet facet) {
    return get(facet.getModule().getProject());
  }

  public ViewHandlerManager(@NotNull Project project) {
    myProject = project;
  }

  /**
   * Gets the {@link ViewHandler} associated with the given component, if any
   *
   * @param component the component to find a handler for
   * @return the corresponding view handler, if any
   */
  @Nullable
  public ViewHandler getHandler(@NotNull NlComponent component) {
    String tag = component.getTagName();

    switch (tag) {
      case TAG_ITEM:
        ViewHandler handler = MenuViewHandlerManager.getHandler(component);

        if (handler != null) {
          return handler;
        }

        return new ItemHandler();
      case VIEW_MERGE:
        String parentTag = component.getAttribute(TOOLS_URI, ATTR_PARENT_TAG);
        return getHandler(parentTag == null ? tag : parentTag);
      default:
        return getHandler(tag);
    }
  }

  /**
   * Gets the {@link ViewHandler} associated with a given component.
   * If there is no custom handler found returns an instance of {@link TextViewHandler}.
   */
  @NotNull
  public ViewHandler getHandlerOrDefault(@NotNull NlComponent component) {
    ViewHandler handler = getHandler(component);
    return handler != null ? handler : NONE;
  }

  /**
   * Gets the {@link ViewHandler} associated with the given XML tag.
   * If there is no custom handler found returns an instance of {@link TextViewHandler}.
   */
  @NotNull
  public ViewHandler getHandlerOrDefault(@NotNull String viewTag) {
    ViewHandler handler = getHandler(viewTag);
    return handler != null ? handler : NONE;
  }

  /**
   * Gets the {@link ViewHandler} associated with the given XML tag, if any
   *
   * @param viewTag the tag to look up
   * @return the corresponding view handler, if any
   */
  @Nullable
  public ViewHandler getHandler(@NotNull String viewTag) {
    ViewHandler handler = myHandlers.get(viewTag);
    if (handler == null) {
      if (viewTag.indexOf('.') != -1) {
        String tag = NlComponentHelper.INSTANCE.viewClassToTag(viewTag);
        if (!tag.equals(viewTag)) {
          handler = getHandler(tag);
          if (handler != null) {
            // Alias fully qualified widget name to tag
            myHandlers.put(viewTag, handler);
            return handler;
          }
        }
      }

      handler = createHandler(viewTag);
      myHandlers.put(viewTag, handler);
    }

    return handler != NONE ? handler : null;
  }

  /**
   * Registers a {@link ViewHandler}
   *
   * @param viewTag the tag of the view
   * @param handler corresponding view handler
   */
  public void registerHandler(@NotNull String viewTag, @NotNull ViewHandler handler) {
    myHandlers.put(viewTag, handler);
  }

  /**
   * Finds the nearest layout/view group handler for the given component.
   *
   * @param component the component to search from
   * @param strict    if true, only consider parents of the component, not the component itself
   */
  @Nullable
  public ViewGroupHandler findLayoutHandler(@NotNull NlComponent component, boolean strict) {
    NlComponent curr = component;
    if (strict) {
      curr = curr.getParent();
    }
    while (curr != null) {
      ViewHandler handler = getHandler(curr);
      if (handler instanceof ViewGroupHandler) {
        return (ViewGroupHandler)handler;
      }

      curr = curr.getParent();
    }

    return null;
  }

  public ViewHandler createBuiltInHandler(@NotNull String viewTag) {
    // Builtin view. Don't bother with reflection for the common cases.
    switch (viewTag) {
      case ABSOLUTE_LAYOUT:
      case WEB_VIEW:
        return new AbsoluteLayoutHandler();
      case ABS_LIST_VIEW:
      case ADAPTER_VIEW_ANIMATOR:
      case ADAPTER_VIEW_FLIPPER:
      case GRID_VIEW:
      case VIEW_GROUP:
        return new ViewGroupHandler();
      case ACTION_MENU_VIEW:
        return new ActionMenuViewHandler();
      case ADAPTER_VIEW:
      case STACK_VIEW:
        return new AdapterViewHandler();
      case AD_VIEW:
        return new AdViewHandler();
      case APP_BAR_LAYOUT:
        return new AppBarLayoutHandler();
      case AUTO_COMPLETE_TEXT_VIEW:
        return new AutoCompleteTextViewHandler();
<<<<<<< HEAD
=======
      case BOTTOM_NAVIGATION_VIEW:
        return new BottomNavigationViewHandler();
>>>>>>> 9e819fa1
      case BROWSE_FRAGMENT:
        return new BrowseFragmentHandler();
      case BUTTON:
        return new ButtonHandler();
      case CARD_VIEW:
        return new CardViewHandler();
      case CHECKED_TEXT_VIEW:
        return new CheckedTextViewHandler();
      case CHECK_BOX:
      case RADIO_BUTTON:
        return new CheckBoxHandler();
      case CHRONOMETER:
        return new ChronometerHandler();
      case CLASS_CONSTRAINT_LAYOUT_BARRIER:
        return new ConstraintLayoutBarrierHandler();
      case CLASS_CONSTRAINT_LAYOUT_CHAIN:
        return new ConstraintLayoutChainHandler();
      case CLASS_CONSTRAINT_LAYOUT_HELPER:
        return new ConstraintHelperHandler();
      case CLASS_CONSTRAINT_LAYOUT_LAYER:
        return new ConstraintLayoutLayerHandler();
<<<<<<< HEAD
=======
      case CONSTRAINT_LAYOUT_GUIDELINE:
        return new ConstraintLayoutGuidelineHandler();
>>>>>>> 9e819fa1
      case COLLAPSING_TOOLBAR_LAYOUT:
        return new CollapsingToolbarLayoutHandler();
      case CONSTRAINT_LAYOUT:
        return new ConstraintLayoutHandler();
      case TRANSITION_LAYOUT:
        return new TransitionLayoutHandler();
      case COORDINATOR_LAYOUT:
        return new CoordinatorLayoutHandler();
      case DETAILS_FRAGMENT:
        return new DetailsFragmentHandler();
      case DIALER_FILTER:
      case FQCN_RELATIVE_LAYOUT:
      case RELATIVE_LAYOUT:
        return StudioFlags.NELE_TARGET_RELATIVE.get() ? new RelativeLayoutHandlerKt() : new RelativeLayoutHandler();
      case DRAWER_LAYOUT:
        return new DrawerLayoutHandler();
      case EDIT_TEXT:
        return new EditTextHandler();
      case EXPANDABLE_LIST_VIEW:
        // TODO: Find out why this fails to load by class name
        return new ListViewHandler();
      case FLEXBOX_LAYOUT:
        if (FlexboxLayoutHandler.FLEXBOX_ENABLE_FLAG) {
          return new FlexboxLayoutHandler();
        }
        else {
          return NONE;
        }
      case FLOATING_ACTION_BUTTON:
        return new FloatingActionButtonHandler();
      case FQCN_LINEAR_LAYOUT:
      case LINEAR_LAYOUT:
      case SEARCH_VIEW:
        return new LinearLayoutHandler();
      case FRAME_LAYOUT:
      case GESTURE_OVERLAY_VIEW:
      case TEXT_SWITCHER:
      case VIEW_ANIMATOR:
      case VIEW_FLIPPER:
      case VIEW_SWITCHER:
        return new FrameLayoutHandler();
      case GRID_LAYOUT:
        return new GridLayoutHandler();
      case GRID_LAYOUT_V7:
        return new GridLayoutV7Handler();
      case HORIZONTAL_SCROLL_VIEW:
        return new HorizontalScrollViewHandler();
      case IMAGE_BUTTON:
        return new ImageButtonHandler();
      case IMAGE_SWITCHER:
        return new ImageSwitcherHandler();
      case IMAGE_VIEW:
      case QUICK_CONTACT_BADGE:
        return new ImageViewHandler();
      case MAP_VIEW:
        return new MapViewHandler();
      case MULTI_AUTO_COMPLETE_TEXT_VIEW:
      case TEXT_VIEW:
        return TEXT_HANDLER;
      case NAVIGATION_VIEW:
        return new NavigationViewHandler();
      case NESTED_SCROLL_VIEW:
        return new NestedScrollViewHandler();
      case PLAYBACK_OVERLAY_FRAGMENT:
        return new PlaybackOverlayFragmentHandler();
      case PROGRESS_BAR:
        return new ProgressBarHandler();
      case PreferenceTags.CHECK_BOX_PREFERENCE:
        return new CheckBoxPreferenceHandler();
      case PreferenceTags.EDIT_TEXT_PREFERENCE:
        return new EditTextPreferenceHandler();
      case PreferenceTags.LIST_PREFERENCE:
        return new ListPreferenceHandler();
      case PreferenceTags.MULTI_SELECT_LIST_PREFERENCE:
        return new MultiSelectListPreferenceHandler();
      case PreferenceTags.PREFERENCE_CATEGORY:
        return new PreferenceCategoryHandler();
      case PreferenceTags.PREFERENCE_SCREEN:
        return new PreferenceScreenHandler();
      case PreferenceTags.RINGTONE_PREFERENCE:
        return new RingtonePreferenceHandler();
      case PreferenceTags.SWITCH_PREFERENCE:
        return new SwitchPreferenceHandler();
      case RATING_BAR:
        return new RatingBarHandler();
      case RECYCLER_VIEW:
        return new RecyclerViewHandler();
      case REQUEST_FOCUS:
        return new RequestFocusHandler();
      case SCROLL_VIEW:
        return new ScrollViewHandler();
      case SEARCH_FRAGMENT:
        return new SearchFragmentHandler();
      case SEEK_BAR:
        return new SeekBarHandler();
      case SNACKBAR:
        return STANDARD_HANDLER;
      case SPACE:
        return new SpaceHandler();
      case SPINNER:
        return new SpinnerHandler();
      case SURFACE_VIEW:
      case TEXTURE_VIEW:
      case VIDEO_VIEW:
        return NO_PREVIEW_HANDLER;
      case SWITCH:
        return new SwitchHandler();
      case TABLE_CONSTRAINT_LAYOUT:
        return new ConstraintLayoutHandler();
      case TABLE_LAYOUT:
        return new TableLayoutHandler();
      case TABLE_ROW:
        return new TableRowHandler();
      case TAB_HOST:
        return new TabHostHandler();
      case TAB_ITEM:
        return new TabItemHandler();
      case TAB_LAYOUT:
        return new TabLayoutHandler();
      case TAG_GROUP:
        return new GroupHandler();
      case TAG_MENU:
        return new MenuHandler();
      case TAG_SELECTOR:
        return new SelectorHandler();
      case TEXT_CLOCK:
        return STANDARD_HANDLER;
      case TEXT_INPUT_LAYOUT:
        return new TextInputLayoutHandler();
      case TOGGLE_BUTTON:
        return new ToggleButtonHandler();
      case TOOLBAR_V7:
        return new ToolbarHandler();
      case VIEW:
        return STANDARD_HANDLER;
      case VIEW_FRAGMENT:
        return new FragmentHandler();
      case VIEW_INCLUDE:
        return new IncludeHandler();
      case VIEW_MERGE:
        return new MergeHandler();
      case VIEW_PAGER:
        return new ViewPagerHandler();
      case VIEW_STUB:
        return new ViewStubHandler();
      case VIEW_TAG:
        return new ViewTagHandler();
      case ZOOM_BUTTON:
        return new ZoomButtonHandler();
    }
    return null;
  }

  private ViewHandler createHandler(@NotNull String viewTag) {

    ViewHandler builtInHandler = createBuiltInHandler(viewTag);
    if (builtInHandler != null) {
      return builtInHandler;
    }

    // Look for other handlers via reflection; first built into the IDE:
    try {
      String defaultHandlerPkgPrefix = "com.android.tools.idea.uibuilder.handlers.";
      String handlerClass = defaultHandlerPkgPrefix + viewTag + HANDLER_CLASS_SUFFIX;
      @SuppressWarnings("unchecked") Class<? extends ViewHandler> cls = (Class<? extends ViewHandler>)Class.forName(handlerClass);
      return cls.newInstance();
    }
    catch (Exception ignore) {
    }

    return ApplicationManager.getApplication().runReadAction((Computable<ViewHandler>)() -> {
      try {
        String qualifiedClassName = getFullyQualifiedClassName(viewTag);
        if (qualifiedClassName != null) {
          String handlerName = viewTag + HANDLER_CLASS_SUFFIX;
          JavaPsiFacade facade = JavaPsiFacade.getInstance(myProject);
          PsiClass[] classes = facade.findClasses(handlerName, GlobalSearchScope.allScope(myProject));

          if (classes.length == 0) {
            // No view handler found for this class; look up the custom view and get the handler for its
            // parent view instead. For example, if you've customized a LinearLayout by subclassing it, then
            // if you don't provide a ViewHandler for the subclass, we dall back to the LinearLayout's
            // ViewHandler instead.
            classes = facade.findClasses(qualifiedClassName, GlobalSearchScope.allScope(myProject));
            for (PsiClass cls : classes) {
              PsiClass superClass = cls.getSuperClass();
              if (superClass != null) {
                String fqn = superClass.getQualifiedName();
                if (fqn != null) {
                  return getHandler(NlComponentHelper.INSTANCE.viewClassToTag(fqn));
                }
              }
            }
          }
          else {
            for (PsiClass cls : classes) {
              // Look for bytecode and instantiate if possible, then return
              // TODO: Instantiate
              // noinspection UseOfSystemOutOrSystemErr
              System.out.println("Find view handler " + cls.getQualifiedName() + " of type " + cls.getClass().getName());
            }
          }
        }
      }
      catch (IndexNotReadyException ignore) {
        // TODO: Fix the bug: b.android.com/210064
        return NONE;
      }
      return NONE;
    });
  }

  @Nullable
  private String getFullyQualifiedClassName(@NotNull String viewTag) {
    if (viewTag.indexOf('.') > 0) {
      return viewTag;
    }
    JavaPsiFacade facade = JavaPsiFacade.getInstance(myProject);
    for (String packageName : NO_PREFIX_PACKAGES) {
      PsiClass[] classes = facade.findClasses(packageName + viewTag, GlobalSearchScope.allScope(myProject));
      if (classes.length > 0) {
        return packageName + viewTag;
      }
    }
    return null;
  }

  /**
   * Get the toolbar view actions for the given handler.
   * <p>
   * This method will call {@link ViewHandler#addToolbarActionsToMenu(String, List)}
   * but will cache results across invocations.
   *
   * @param handler the handler to look up actions for
   * @return the associated view actions.
   */
  public List<ViewAction> getToolbarActions(@NotNull ViewHandler handler) {
    List<ViewAction> actions = myToolbarActions.get(handler);
    if (actions == null) {
      actions = Lists.newArrayList();
      handler.addToolbarActions(actions);
      myToolbarActions.put(handler, actions);
    }
    return actions;
  }

  /**
   * Get the popup menu view actions for the given handler.
   * <p>
   * This method will call {@link ViewHandler#addPopupMenuActions(List)} (String, List)}
   * but will cache results across invocations.
   *
   * @param handler the handler to look up actions for
   * @return the associated view actions.
   */
  public List<ViewAction> getPopupMenuActions(@NotNull ViewHandler handler) {
    List<ViewAction> actions = myMenuActions.get(handler);
    if (actions == null) {
      actions = Lists.newArrayList();
      handler.addPopupMenuActions(actions);
      myMenuActions.put(handler, actions);
    }
    return actions;
  }

  @Override
  public void projectOpened() {
  }

  @Override
  public void projectClosed() {
    myHandlers.clear();
  }

  @Override
  public void initComponent() {
  }

  @Override
  public void disposeComponent() {
    myHandlers.clear();
  }

  @NotNull
  @Override
  public String getComponentName() {
    return "ViewHandlerManager";
  }
}<|MERGE_RESOLUTION|>--- conflicted
+++ resolved
@@ -23,10 +23,7 @@
 import com.android.tools.idea.uibuilder.handlers.constraint.*;
 import com.android.tools.idea.uibuilder.handlers.coordinator.CoordinatorLayoutHandler;
 import com.android.tools.idea.uibuilder.handlers.flexbox.FlexboxLayoutHandler;
-<<<<<<< HEAD
-=======
 import com.android.tools.idea.uibuilder.handlers.frame.FrameLayoutHandler;
->>>>>>> 9e819fa1
 import com.android.tools.idea.uibuilder.handlers.google.AdViewHandler;
 import com.android.tools.idea.uibuilder.handlers.google.MapViewHandler;
 import com.android.tools.idea.uibuilder.handlers.grid.GridLayoutHandler;
@@ -39,10 +36,7 @@
 import com.android.tools.idea.uibuilder.handlers.preference.*;
 import com.android.tools.idea.uibuilder.handlers.relative.RelativeLayoutHandler;
 import com.android.tools.idea.uibuilder.handlers.relative.RelativeLayoutHandlerKt;
-<<<<<<< HEAD
-=======
 import com.android.tools.idea.uibuilder.handlers.transition.TransitionLayoutHandler;
->>>>>>> 9e819fa1
 import com.android.tools.idea.uibuilder.menu.GroupHandler;
 import com.android.tools.idea.uibuilder.menu.MenuHandler;
 import com.android.tools.idea.uibuilder.menu.MenuViewHandlerManager;
@@ -244,11 +238,8 @@
         return new AppBarLayoutHandler();
       case AUTO_COMPLETE_TEXT_VIEW:
         return new AutoCompleteTextViewHandler();
-<<<<<<< HEAD
-=======
       case BOTTOM_NAVIGATION_VIEW:
         return new BottomNavigationViewHandler();
->>>>>>> 9e819fa1
       case BROWSE_FRAGMENT:
         return new BrowseFragmentHandler();
       case BUTTON:
@@ -270,11 +261,8 @@
         return new ConstraintHelperHandler();
       case CLASS_CONSTRAINT_LAYOUT_LAYER:
         return new ConstraintLayoutLayerHandler();
-<<<<<<< HEAD
-=======
       case CONSTRAINT_LAYOUT_GUIDELINE:
         return new ConstraintLayoutGuidelineHandler();
->>>>>>> 9e819fa1
       case COLLAPSING_TOOLBAR_LAYOUT:
         return new CollapsingToolbarLayoutHandler();
       case CONSTRAINT_LAYOUT:
