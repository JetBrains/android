--- conflicted
+++ resolved
@@ -88,16 +88,6 @@
   private Dimension getSize() {
     Dimension size = new Dimension();
 
-<<<<<<< HEAD
-    if (layout.children != null) {
-      Insets padding = NlComponentHelperKt.getPadding(layout);
-
-      for (NlComponent child : layout.children) {
-        size.width = Math.max(
-          NlComponentHelperKt.getX(child) - NlComponentHelperKt.getX(layout) - padding.left + NlComponentHelperKt.getW(child),
-          size.width);
-
-=======
     List<NlComponent> children = layout.getChildren();
     if (!children.isEmpty()) {
       Insets padding = NlComponentHelperKt.getPadding(layout);
@@ -107,7 +97,6 @@
           NlComponentHelperKt.getX(child) - NlComponentHelperKt.getX(layout) - padding.left + NlComponentHelperKt.getW(child),
           size.width);
 
->>>>>>> abbea60e
         size.height = Math.max(
           NlComponentHelperKt.getY(child) - NlComponentHelperKt.getY(layout) - padding.top + NlComponentHelperKt.getH(child),
           size.height);
@@ -137,15 +126,9 @@
   private int[] getAxisLocations(String name1, String name2) throws NoSuchFieldException, IllegalAccessException {
     ViewInfo viewInfo = NlComponentHelperKt.getViewInfo(layout);
     assert viewInfo != null;
-<<<<<<< HEAD
 
     Object viewObject = viewInfo.getViewObject();
 
-=======
-
-    Object viewObject = viewInfo.getViewObject();
-
->>>>>>> abbea60e
     Field axisField = getDeclaredField(viewObject.getClass(), name1, name2);
     axisField.setAccessible(true);
 
@@ -202,13 +185,6 @@
 
   private void initChildren() throws NoSuchFieldException, IllegalAccessException {
     children = new NlComponent[rowCount][columnCount];
-<<<<<<< HEAD
-
-    if (layout.children == null) {
-      return;
-    }
-=======
->>>>>>> abbea60e
 
     List<NlComponent> children = layout.getChildren();
 
