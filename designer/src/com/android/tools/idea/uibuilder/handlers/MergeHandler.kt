--- conflicted
+++ resolved
@@ -24,17 +24,6 @@
 
 /** Handler for the <merge> tag */
 class MergeHandler : FrameLayoutHandler() {
-<<<<<<< HEAD
-  override fun createDragHandler(
-    editor: ViewEditor,
-    layout: SceneComponent,
-    components: List<NlComponent>,
-    type: DragType
-  ): DragHandler {
-    return FrameDragHandler(editor, this, layout, components, type)
-  }
-=======
->>>>>>> 574fcae1
 
   override fun getInspectorProperties(): List<String> {
     return ImmutableList.of(
