/*
 * Copyright (C) 2018 The Android Open Source Project
 *
 * Licensed under the Apache License, Version 2.0 (the "License");
 * you may not use this file except in compliance with the License.
 * You may obtain a copy of the License at
 *
 *      http://www.apache.org/licenses/LICENSE-2.0
 *
 * Unless required by applicable law or agreed to in writing, software
 * distributed under the License is distributed on an "AS IS" BASIS,
 * WITHOUT WARRANTIES OR CONDITIONS OF ANY KIND, either express or implied.
 * See the License for the specific language governing permissions and
 * limitations under the License.
 */
package com.android.tools.idea.uibuilder.handlers.common

import com.android.sdklib.AndroidCoordinate
import com.android.sdklib.AndroidDpCoordinate
import com.android.tools.idea.common.api.DragType
import com.android.tools.idea.common.api.InsertType
import com.android.tools.idea.common.model.NlComponent
import com.android.tools.idea.common.scene.SceneComponent
import com.android.tools.idea.common.scene.SceneContext
import com.android.tools.idea.common.scene.TemporarySceneComponent
import com.android.tools.idea.common.scene.target.CommonDragTarget
import com.android.tools.idea.common.scene.target.Target
import com.android.tools.idea.uibuilder.api.DragHandler
import com.android.tools.idea.uibuilder.api.ViewEditor
import com.android.tools.idea.uibuilder.api.ViewGroupHandler
import com.android.tools.idea.uibuilder.model.h
import com.android.tools.idea.uibuilder.model.w

/** [DragHandler] handles the dragging from Palette and ComponentTree for all Layouts. */
internal class CommonDragHandler(
  editor: ViewEditor,
  handler: ViewGroupHandler,
  layout: SceneComponent,
  components: List<NlComponent>,
<<<<<<< HEAD
  type: DragType
=======
  type: DragType,
>>>>>>> 0d09370c
) : DragHandler(editor, handler, layout, components, type) {

  private val dragTarget: CommonDragTarget

  init {
    val dragged = components[0]
    val component =
      layout.scene.getSceneComponent(dragged)
        ?: TemporarySceneComponent(layout.scene, dragged).apply {
          setSize(editor.pxToDp(dragged.w), editor.pxToDp(dragged.h))
        }

    dragTarget = CommonDragTarget(component, fromToolWindow = true)

    component.setTargetProvider { _ -> mutableListOf<Target>(dragTarget) }
    component.updateTargets()
    // Note: Don't use [dragged] in this lambda function since the content of components may be
    // replaced within interaction.
    // This weird implementation may be fixed in the future, but we just work around here.
    component.setComponentProvider { _ -> components[0] }
    layout.addChild(component)
    component.drawState = SceneComponent.DrawState.DRAG
  }

  override fun start(@AndroidDpCoordinate x: Int, @AndroidDpCoordinate y: Int, modifiers: Int) {
    super.start(x, y, modifiers)
    dragTarget.mouseDown(x, y)
  }

  override fun update(
    @AndroidDpCoordinate x: Int,
    @AndroidDpCoordinate y: Int,
    modifiers: Int,
<<<<<<< HEAD
    sceneContext: SceneContext
=======
    sceneContext: SceneContext,
>>>>>>> 0d09370c
  ): String? {
    val result = super.update(x, y, modifiers, sceneContext)
    dragTarget.mouseDrag(x, y, emptyList(), sceneContext)
    dragTarget.component.scene.requestLayoutIfNeeded()
    return result
  }

  // Note that coordinate is AndroidCoordinate, not AndroidDpCoordinate.
  override fun commit(
    @AndroidCoordinate x: Int,
    @AndroidCoordinate y: Int,
    modifiers: Int,
<<<<<<< HEAD
    insertType: InsertType
=======
    insertType: InsertType,
>>>>>>> 0d09370c
  ) {
    dragTarget.insertType = insertType
    @AndroidDpCoordinate val dx = editor.pxToDp(x)
    @AndroidDpCoordinate val dy = editor.pxToDp(y)
    dragTarget.mouseRelease(dx, dy, emptyList())

    // Remove Temporary SceneComponent
    val component = dragTarget.component
    if (component is TemporarySceneComponent) {
      layout.scene.removeComponent(component)
    }
    component.drawState = SceneComponent.DrawState.NORMAL
    layout.scene.requestLayoutIfNeeded()
  }

  override fun cancel() {
    if (dragTarget.component is TemporarySceneComponent) {
      layout.scene.removeComponent(dragTarget.component)
    }
    dragTarget.component.drawState = SceneComponent.DrawState.NORMAL
    dragTarget.mouseCancel()
  }
}<|MERGE_RESOLUTION|>--- conflicted
+++ resolved
@@ -37,11 +37,7 @@
   handler: ViewGroupHandler,
   layout: SceneComponent,
   components: List<NlComponent>,
-<<<<<<< HEAD
-  type: DragType
-=======
   type: DragType,
->>>>>>> 0d09370c
 ) : DragHandler(editor, handler, layout, components, type) {
 
   private val dragTarget: CommonDragTarget
@@ -75,11 +71,7 @@
     @AndroidDpCoordinate x: Int,
     @AndroidDpCoordinate y: Int,
     modifiers: Int,
-<<<<<<< HEAD
-    sceneContext: SceneContext
-=======
     sceneContext: SceneContext,
->>>>>>> 0d09370c
   ): String? {
     val result = super.update(x, y, modifiers, sceneContext)
     dragTarget.mouseDrag(x, y, emptyList(), sceneContext)
@@ -92,11 +84,7 @@
     @AndroidCoordinate x: Int,
     @AndroidCoordinate y: Int,
     modifiers: Int,
-<<<<<<< HEAD
-    insertType: InsertType
-=======
     insertType: InsertType,
->>>>>>> 0d09370c
   ) {
     dragTarget.insertType = insertType
     @AndroidDpCoordinate val dx = editor.pxToDp(x)
