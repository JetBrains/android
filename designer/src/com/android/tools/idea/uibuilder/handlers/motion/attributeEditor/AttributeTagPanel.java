--- conflicted
+++ resolved
@@ -318,11 +318,7 @@
       if (keyframe != null) {
         HashMap<AttrName, Object> tmp = new HashMap<>();
         keyframe.fill(tmp);
-<<<<<<< HEAD
         ArrayList<AttrName> attributesNames = new ArrayList<>(tmp.keySet());
-=======
-        ArrayList<String> attributesNames = new ArrayList<>(tmp.keySet());
->>>>>>> 5e1369d6
         attributesNames.sort(EditorUtils.compareAttributes);
 
         for (AttrName s : attributesNames) {
