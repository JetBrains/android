/*
 * Copyright (C) 2017 The Android Open Source Project
 *
 * Licensed under the Apache License, Version 2.0 (the "License");
 * you may not use this file except in compliance with the License.
 * You may obtain a copy of the License at
 *
 *      http://www.apache.org/licenses/LICENSE-2.0
 *
 * Unless required by applicable law or agreed to in writing, software
 * distributed under the License is distributed on an "AS IS" BASIS,
 * WITHOUT WARRANTIES OR CONDITIONS OF ANY KIND, either express or implied.
 * See the License for the specific language governing permissions and
 * limitations under the License.
 */
package com.android.tools.idea.uibuilder.handlers.constraint;

import com.android.tools.idea.common.model.NlComponent;
import com.android.tools.idea.common.scene.SceneInteraction;
import com.android.tools.idea.common.surface.InteractionEvent;
import com.android.tools.idea.common.surface.SceneView;
import org.jetbrains.annotations.NotNull;

/**
 * Implements constraintlayout-specific behaviour on an interaction
 */
public class ConstraintSceneInteraction extends SceneInteraction {

  @NotNull final private NlComponent myPrimary;

  /**
   * Base constructor
   *
   * @param sceneView the ScreenView we belong to
   */
  public ConstraintSceneInteraction(@NotNull SceneView sceneView, @NotNull NlComponent primary) {
    super(sceneView);
    myPrimary = primary;
  }

  @Override
  public void commit(@NotNull InteractionEvent event) {
    super.commit(event);
    ConstraintReferenceManagement.updateConstraints(myPrimary, mySceneView.getScene());
  }
<<<<<<< HEAD
=======

>>>>>>> 0d09370c
}<|MERGE_RESOLUTION|>--- conflicted
+++ resolved
@@ -43,8 +43,4 @@
     super.commit(event);
     ConstraintReferenceManagement.updateConstraints(myPrimary, mySceneView.getScene());
   }
-<<<<<<< HEAD
-=======
-
->>>>>>> 0d09370c
 }