--- conflicted
+++ resolved
@@ -84,14 +84,9 @@
       g.fillRect(0, 0, w, titley);
       if (mSelected) {
         g.setColor(MEUI.ourMySelectedLineColor);
-<<<<<<< HEAD
-        g.fillRect(0, titley, w, myRowHeight);
-        g.setColor(MEUI.ourSecondaryPanelBackground);
-=======
         g.fillRect(0, titley, MEUI.ourLeftColumnWidth, myRowHeight);
         g.setColor(MEUI.ourSecondaryPanelBackground);
         g.fillRect(MEUI.ourLeftColumnWidth, titley, w - MEUI.ourLeftColumnWidth, myRowHeight);
->>>>>>> 640ce73c
         g.fillRect(0, titley + myRowHeight, w, h - (titley + myRowHeight));
       } else {
         g.setColor(MEUI.ourSecondaryPanelBackground);
@@ -102,14 +97,9 @@
     } else {
       if (mSelected) {
         g.setColor(MEUI.ourMySelectedLineColor);
-<<<<<<< HEAD
-        g.fillRect(0, 0, w, myRowHeight);
-        g.setColor(MEUI.ourSecondaryPanelBackground);
-=======
         g.fillRect(0, 0, MEUI.ourLeftColumnWidth, myRowHeight);
         g.setColor(MEUI.ourSecondaryPanelBackground);
         g.fillRect(MEUI.ourLeftColumnWidth, 0, w - MEUI.ourLeftColumnWidth, myRowHeight);
->>>>>>> 640ce73c
         g.fillRect(0, myRowHeight, w, h - myRowHeight);
       } else {
         g.setColor(MEUI.ourSecondaryPanelBackground);
@@ -132,10 +122,7 @@
       g.setColor(MEUI.ourTextColor);
       g.setClip(0,0, MEUI.ourLeftColumnWidth, getHeight());
       g.drawString(mRow.mRef + ":" + mRow.mName, sx, fontAscent);
-<<<<<<< HEAD
-=======
       g.setClip(null);
->>>>>>> 640ce73c
       sy += myTitleHeight;
     }
     ((Graphics2D) g)
@@ -150,10 +137,7 @@
     if (mRow.mType != null) {
       g.setClip(0,0, MEUI.ourLeftColumnWidth, getHeight());
       g.drawString(mRow.mType, sx, sy);
-<<<<<<< HEAD
-=======
       g.setClip(null);
->>>>>>> 640ce73c
       rowTypeEnd  =  sx + metrics.stringWidth(mRow.mType);
     }
     if (mRow.mKeyProp != null) {
