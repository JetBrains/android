/*
 * Copyright (C) 2016 The Android Open Source Project
 *
 * Licensed under the Apache License, Version 2.0 (the "License");
 * you may not use this file except in compliance with the License.
 * You may obtain a copy of the License at
 *
 *      http://www.apache.org/licenses/LICENSE-2.0
 *
 * Unless required by applicable law or agreed to in writing, software
 * distributed under the License is distributed on an "AS IS" BASIS,
 * WITHOUT WARRANTIES OR CONDITIONS OF ANY KIND, either express or implied.
 * See the License for the specific language governing permissions and
 * limitations under the License.
 */
package com.android.tools.idea.uibuilder.handlers.constraint;

import com.android.resources.ResourceType;
import com.android.tools.adtui.common.StudioColorsKt;
import com.android.tools.idea.common.model.NlComponent;
<<<<<<< HEAD
import com.android.tools.idea.ui.resourcechooser.util.ResourceChooserHelperKt;
import com.android.tools.idea.ui.resourcecommon.ResourcePickerDialog;
import com.intellij.openapi.module.Module;
import com.intellij.psi.xml.XmlTag;
import com.intellij.ui.CollectionComboBoxModel;
import com.intellij.util.ui.JBUI;
import java.awt.Font;
import java.awt.event.ActionListener;
import java.util.Arrays;
import java.util.EnumSet;
=======
import com.android.tools.idea.ui.resourcechooser.ChooseResourceDialog;
import com.intellij.openapi.module.Module;
import com.intellij.psi.xml.XmlTag;
import com.intellij.ui.CollectionComboBoxModel;
import com.intellij.ui.scale.JBUIScale;
import java.awt.Font;
import java.awt.event.ActionListener;
import java.util.Arrays;
import java.util.HashSet;
import java.util.Set;
>>>>>>> f305d7b8
import javax.swing.JComboBox;
import javax.swing.JTextField;
import org.jetbrains.android.facet.AndroidFacet;
import org.jetbrains.annotations.NotNull;
import org.jetbrains.annotations.Nullable;

/**
 * Widget to support margin editing on the ui
 */
public class MarginWidget extends JComboBox<String> {
  private static final String POPUP_MENU = "@ ...";
  private static final String DEFAULT = "0";
  private static final String PICK_A_DIMENSION = "Pick a Dimension";
  private static final String[] MENU_LIST = new String[]{DEFAULT, "8", "16", "24", "32", POPUP_MENU};
  private final String myBaseToolTipText;

  private final JTextField myTextField;
  public enum Show {
    IN_WIDGET,
    OUT_WIDGET,
    OUT_PANEL
  }

  public MarginWidget(@NotNull String name, String tooltip) {
    super(new CollectionComboBoxModel<>(Arrays.asList(MENU_LIST)));
    setBackground(StudioColorsKt.getSecondaryPanelBackground());
    setEditable(true);
    myTextField = (JTextField)getEditor().getEditorComponent();
<<<<<<< HEAD
    myTextField.setFont(myTextField.getFont().deriveFont((float)JBUI.scaleFontSize(12f)));
=======
    myTextField.setFont(myTextField.getFont().deriveFont((float) JBUIScale.scaleFontSize(12f)));
>>>>>>> f305d7b8
    myTextField.addFocusListener(new ScrollToViewFocusListener(this));
    initComboBox(name);
    setName(name);
    setToolTipText(tooltip);
    myBaseToolTipText = tooltip;
  }

  private void italicFont() {
    Font font = myTextField.getFont();
    int style = font.getStyle();
    style |= Font.ITALIC;
    font = font.deriveFont(style);
    myTextField.setFont(font);
  }

  private void normalFont() {
    Font font = myTextField.getFont();
    int style = font.getStyle();
    style &= ~Font.ITALIC;
    font = font.deriveFont(style);
    myTextField.setFont(font);
  }

  private void updateToolTip(@Nullable String resourceName) {
    if (resourceName == null) {
      setToolTipText(myBaseToolTipText);
      return;
    }

    setToolTipText(myBaseToolTipText + " (" + resourceName + ")");
  }

  private void initComboBox(@NotNull String name) {
    setAlignmentX(RIGHT_ALIGNMENT);
    setEditable(true);
    setName(name + "ComboBox");
  }

  public void setMargin(int margin) {
    String marginText = String.valueOf(margin);
    if(getSelectedItem().equals(marginText)) return;
    setSelectedItem(marginText);
  }

  /**
   * @return margin either in DP (e.g. "0") or resource (e.g. "@dimen/left_margin")
   */
  public String getMargin(@Nullable NlComponent component) {
    String item = (String)getSelectedItem();
    String toReturn = item != null ? item : DEFAULT;

    if (POPUP_MENU.equals(toReturn)) {
      toReturn = selectFromResourceDialog(component);
    }

    if (toReturn.startsWith("@")) {
      italicFont();
      updateToolTip(toReturn);
    } else {
      normalFont();
      updateToolTip(null);
    }

    return toReturn;
  }

  /**
   * @return Launch resource dialog, and return the chosen value (e.g. "@dimen/left_margin". {@link DEFAULT} if cancelled or tag invalid.
   */
  private String selectFromResourceDialog(@Nullable NlComponent component) {
    if (component == null) {
      return DEFAULT;
    }

    Module module = component.getModel().getModule();
    XmlTag tag = component.getBackend().getTag();
    if (tag == null) {
      return DEFAULT;
    }

<<<<<<< HEAD
    AndroidFacet facet = AndroidFacet.getInstance(module);
    assert facet != null;

    ResourcePickerDialog dialog = ResourceChooserHelperKt.createResourcePickerDialog(
      PICK_A_DIMENSION,
      null,
      facet,
      EnumSet.of(ResourceType.DIMEN),
      null,
      true,
      false,
      tag.getContainingFile().getVirtualFile(),
      null,
      tag);

=======
    Set<ResourceType> types = new HashSet<>();
    types.add(ResourceType.DIMEN);

    ChooseResourceDialog dialog = ChooseResourceDialog.builder()
      .setModule(module)
      .setTypes(types)
      .setCurrentValue(DEFAULT)
      .setTag(tag)
      .setDefaultType(ResourceType.DIMEN)
      .build();

    dialog.setTitle(PICK_A_DIMENSION);
>>>>>>> f305d7b8
    if (dialog.showAndGet()) {
      return dialog.getResourceName();
    }

    return DEFAULT;
  }

  @Override
  public void setSelectedItem(Object anObject) {
    if(anObject != null && anObject.equals(getSelectedItem())) {
      return;
    }
    super.setSelectedItem(anObject);
    if(hasFocus()) requestFocusInWindow();
  }

  @Override
  public void addActionListener(ActionListener actionListener) {
    super.addActionListener(actionListener);
  }
}<|MERGE_RESOLUTION|>--- conflicted
+++ resolved
@@ -18,29 +18,17 @@
 import com.android.resources.ResourceType;
 import com.android.tools.adtui.common.StudioColorsKt;
 import com.android.tools.idea.common.model.NlComponent;
-<<<<<<< HEAD
 import com.android.tools.idea.ui.resourcechooser.util.ResourceChooserHelperKt;
 import com.android.tools.idea.ui.resourcecommon.ResourcePickerDialog;
 import com.intellij.openapi.module.Module;
 import com.intellij.psi.xml.XmlTag;
 import com.intellij.ui.CollectionComboBoxModel;
 import com.intellij.util.ui.JBUI;
+import com.intellij.ui.scale.JBUIScale;
 import java.awt.Font;
 import java.awt.event.ActionListener;
 import java.util.Arrays;
 import java.util.EnumSet;
-=======
-import com.android.tools.idea.ui.resourcechooser.ChooseResourceDialog;
-import com.intellij.openapi.module.Module;
-import com.intellij.psi.xml.XmlTag;
-import com.intellij.ui.CollectionComboBoxModel;
-import com.intellij.ui.scale.JBUIScale;
-import java.awt.Font;
-import java.awt.event.ActionListener;
-import java.util.Arrays;
-import java.util.HashSet;
-import java.util.Set;
->>>>>>> f305d7b8
 import javax.swing.JComboBox;
 import javax.swing.JTextField;
 import org.jetbrains.android.facet.AndroidFacet;
@@ -69,11 +57,7 @@
     setBackground(StudioColorsKt.getSecondaryPanelBackground());
     setEditable(true);
     myTextField = (JTextField)getEditor().getEditorComponent();
-<<<<<<< HEAD
-    myTextField.setFont(myTextField.getFont().deriveFont((float)JBUI.scaleFontSize(12f)));
-=======
     myTextField.setFont(myTextField.getFont().deriveFont((float) JBUIScale.scaleFontSize(12f)));
->>>>>>> f305d7b8
     myTextField.addFocusListener(new ScrollToViewFocusListener(this));
     initComboBox(name);
     setName(name);
@@ -154,7 +138,6 @@
       return DEFAULT;
     }
 
-<<<<<<< HEAD
     AndroidFacet facet = AndroidFacet.getInstance(module);
     assert facet != null;
 
@@ -170,20 +153,6 @@
       null,
       tag);
 
-=======
-    Set<ResourceType> types = new HashSet<>();
-    types.add(ResourceType.DIMEN);
-
-    ChooseResourceDialog dialog = ChooseResourceDialog.builder()
-      .setModule(module)
-      .setTypes(types)
-      .setCurrentValue(DEFAULT)
-      .setTag(tag)
-      .setDefaultType(ResourceType.DIMEN)
-      .build();
-
-    dialog.setTitle(PICK_A_DIMENSION);
->>>>>>> f305d7b8
     if (dialog.showAndGet()) {
       return dialog.getResourceName();
     }
