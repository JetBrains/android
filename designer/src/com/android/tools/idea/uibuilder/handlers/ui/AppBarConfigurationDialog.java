--- conflicted
+++ resolved
@@ -15,32 +15,20 @@
  */
 package com.android.tools.idea.uibuilder.handlers.ui;
 
-import static com.android.SdkConstants.ANDROID_NS_NAME;
-import static com.android.SdkConstants.ANDROID_URI;
-<<<<<<< HEAD
-import static com.android.SdkConstants.APP_BAR_LAYOUT;
-import static com.android.SdkConstants.APP_PREFIX;
-import static com.android.SdkConstants.AUTO_URI;
-import static com.android.SdkConstants.CLASS_NESTED_SCROLL_VIEW;
-import static com.android.SdkConstants.COORDINATOR_LAYOUT;
-import static com.android.SdkConstants.FLOATING_ACTION_BUTTON;
-=======
 import static com.android.AndroidXConstants.APP_BAR_LAYOUT;
-import static com.android.SdkConstants.APP_PREFIX;
-import static com.android.SdkConstants.AUTO_URI;
 import static com.android.AndroidXConstants.CLASS_NESTED_SCROLL_VIEW;
 import static com.android.AndroidXConstants.COORDINATOR_LAYOUT;
 import static com.android.AndroidXConstants.FLOATING_ACTION_BUTTON;
->>>>>>> b5f40ffd
+import static com.android.SdkConstants.ANDROID_NS_NAME;
+import static com.android.SdkConstants.ANDROID_URI;
+import static com.android.SdkConstants.APP_PREFIX;
+import static com.android.SdkConstants.AUTO_URI;
 import static com.android.SdkConstants.TOOLS_PREFIX;
 import static com.android.SdkConstants.TOOLS_URI;
 import static com.android.SdkConstants.XMLNS_PREFIX;
 import static com.android.tools.idea.uibuilder.handlers.ui.AppBarConfigurationUtilKt.formatNamespaces;
 
-<<<<<<< HEAD
-=======
 import com.android.annotations.concurrency.WorkerThread;
->>>>>>> b5f40ffd
 import com.android.ide.common.rendering.api.SessionParams;
 import com.android.resources.ResourceFolderType;
 import com.android.resources.ResourceType;
@@ -51,10 +39,6 @@
 import com.android.tools.idea.projectsystem.ProjectSystemSyncManager.SyncResult;
 import com.android.tools.idea.projectsystem.ProjectSystemUtil;
 import com.android.tools.idea.rendering.RenderLogger;
-<<<<<<< HEAD
-import com.android.tools.idea.rendering.RenderResult;
-=======
->>>>>>> b5f40ffd
 import com.android.tools.idea.rendering.RenderService;
 import com.android.tools.idea.rendering.RenderTask;
 import com.android.tools.idea.rendering.imagepool.ImagePool;
@@ -68,10 +52,7 @@
 import com.intellij.ide.highlighter.XmlFileType;
 import com.intellij.openapi.Disposable;
 import com.intellij.openapi.application.ApplicationManager;
-<<<<<<< HEAD
-=======
 import com.intellij.openapi.application.ReadAction;
->>>>>>> b5f40ffd
 import com.intellij.openapi.command.WriteCommandAction;
 import com.intellij.openapi.diagnostic.Logger;
 import com.intellij.openapi.module.Module;
@@ -87,11 +68,8 @@
 import com.intellij.ui.components.JBLabel;
 import com.intellij.ui.components.JBLoadingPanel;
 import com.intellij.uiDesigner.core.GridLayoutManager;
-<<<<<<< HEAD
-=======
 import com.intellij.util.concurrency.AppExecutorUtil;
 import com.intellij.util.concurrency.EdtExecutorService;
->>>>>>> b5f40ffd
 import java.awt.BorderLayout;
 import java.awt.Dimension;
 import java.awt.Rectangle;
@@ -106,10 +84,7 @@
 import java.util.EnumSet;
 import java.util.HashMap;
 import java.util.Map;
-<<<<<<< HEAD
-=======
 import java.util.concurrent.CompletableFuture;
->>>>>>> b5f40ffd
 import java.util.concurrent.Future;
 import javax.swing.ImageIcon;
 import javax.swing.JButton;
@@ -276,11 +251,7 @@
 
     setVisible(true);
     if (myWasAccepted) {
-<<<<<<< HEAD
-      XmlFile file = model.getFile();
-=======
       XmlFile file = myModel.getFile();
->>>>>>> b5f40ffd
       WriteCommandAction.writeCommandAction(project, file).withName("Configure App Bar").run(() -> applyChanges(file));
     }
     return myWasAccepted;
@@ -305,7 +276,7 @@
     ListenableFuture<SyncResult> syncResult = ProjectSystemUtil.getSyncManager(module.getProject())
       .syncProject(SyncReason.PROJECT_MODIFIED);
 
-    Futures.addCallback(syncResult, new FutureCallback<>() {
+    Futures.addCallback(syncResult, new FutureCallback<SyncResult>() {
       @Override
       public void onSuccess(@Nullable SyncResult result) {
         if (result != null && result.isSuccessful()) {
@@ -388,25 +359,14 @@
 
   @WorkerThread
   private PsiFile generateXml(boolean collapsed) {
-<<<<<<< HEAD
+    DumbService.getInstance(getProject()).waitForSmartMode();
     StringBuilder text = new StringBuilder(SAMPLE_REPETITION * SAMPLE_TEXT.length());
     text.append(SAMPLE_TEXT.repeat(SAMPLE_REPETITION));
-=======
-    DumbService.getInstance(getProject()).waitForSmartMode();
-    StringBuilder text = new StringBuilder(SAMPLE_REPETITION * SAMPLE_TEXT.length());
-    for (int i = 0; i < SAMPLE_REPETITION; i++) {
-      text.append(SAMPLE_TEXT);
-    }
->>>>>>> b5f40ffd
     Map<String, String> namespaces = getNameSpaces(null, collapsed);
     String content = Templates.getTextView(namespaces.get(ANDROID_URI), text.toString());
     String xml = getXml(content, collapsed, namespaces);
     Project project = getProject();
-<<<<<<< HEAD
-    return PsiFileFactory.getInstance(project).createFileFromText(PREVIEW_PLACEHOLDER_FILE, XmlFileType.INSTANCE, xml);
-=======
     return ReadAction.compute(() -> PsiFileFactory.getInstance(project).createFileFromText(PREVIEW_PLACEHOLDER_FILE, XmlFileType.INSTANCE, xml));
->>>>>>> b5f40ffd
   }
 
   private void updatePreviewImages() {
@@ -627,27 +587,9 @@
       }, EdtExecutorService.getInstance());
   }
 
-<<<<<<< HEAD
-  @Nullable
-  private BufferedImage updateImage(@NotNull PsiFile xmlFile, @NotNull JBLabel preview) {
-    BufferedImage image = null;
-    try {
-      image = renderImage(xmlFile);
-      if (image == null) {
-        return null;
-      }
-    }
-    catch (RuntimeException ex) {
-      getLogger().error(ex);
-    }
-    BufferedImage finalImage = image;
-    ApplicationManager.getApplication().invokeLater(() -> updatePreviewImage(finalImage, preview));
-    return image;
-=======
   @NotNull
   private CompletableFuture<BufferedImage> updateImage(@NotNull PsiFile xmlFile, @NotNull JBLabel preview) {
     return renderImage(xmlFile).whenCompleteAsync((image, ex) -> updatePreviewImage(image, preview), EdtExecutorService.getInstance());
->>>>>>> b5f40ffd
   }
 
   private CompletableFuture<BufferedImage> renderImage(@NotNull PsiFile xmlFile) {
