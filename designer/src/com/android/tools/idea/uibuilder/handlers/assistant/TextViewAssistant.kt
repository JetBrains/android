/*
 * Copyright (C) 2018 The Android Open Source Project
 *
 * Licensed under the Apache License, Version 2.0 (the "License");
 * you may not use this file except in compliance with the License.
 * You may obtain a copy of the License at
 *
 *      http://www.apache.org/licenses/LICENSE-2.0
 *
 * Unless required by applicable law or agreed to in writing, software
 * distributed under the License is distributed on an "AS IS" BASIS,
 * WITHOUT WARRANTIES OR CONDITIONS OF ANY KIND, either express or implied.
 * See the License for the specific language governing permissions and
 * limitations under the License.
 */
package com.android.tools.idea.uibuilder.handlers.assistant

import com.android.SdkConstants.ATTR_TEXT
import com.android.SdkConstants.TOOLS_PREFIX
import com.android.SdkConstants.TOOLS_SAMPLE_PREFIX
import com.android.SdkConstants.TOOLS_URI
import com.android.ide.common.rendering.api.ResourceNamespace
import com.android.resources.ResourceType
import com.android.resources.ResourceUrl
import com.android.tools.adtui.model.stdui.CommonComboBoxModel
import com.android.tools.adtui.model.stdui.DefaultCommonComboBoxModel
import com.android.tools.adtui.stdui.CommonComboBox
import com.android.tools.adtui.stdui.CommonComboBoxRenderer
import com.android.tools.idea.common.model.NlComponent
import com.android.tools.idea.res.SampleDataResourceItem
import com.android.tools.idea.res.StudioResourceRepositoryManager
import com.android.tools.idea.uibuilder.assistant.AssistantPopupPanel
import com.android.tools.idea.uibuilder.assistant.ComponentAssistantFactory.Context
import com.intellij.openapi.command.CommandProcessor
import com.intellij.openapi.command.WriteCommandAction
import com.intellij.openapi.project.Project
import java.awt.Component
import java.awt.GridLayout
import javax.swing.JComponent
import javax.swing.JList
import javax.swing.JPanel

private const val NONE_VALUE = "None"

class TextViewAssistant(private val context: Context) : AssistantPopupPanel() {
  private val myComponent: NlComponent = context.component
  private val myOriginalTextValue: String?
  private val myAppResources =
    StudioResourceRepositoryManager.getAppResources(context.component.model.facet)

  private var myProject: Project = context.component.model.facet.module.project

  init {
    val mainPanel =
      JPanel(GridLayout(0, 1)).apply {
        isOpaque = true
        background = this@TextViewAssistant.background
        add(assistantLabel("Text"))

        val elements =
          listOf(null) +
            myAppResources
              .getResources(ResourceNamespace.TOOLS, ResourceType.SAMPLE_DATA)
              .values()
              .filterIsInstance<SampleDataResourceItem>()
              .filter { it.contentType == SampleDataResourceItem.ContentType.TEXT }
              .map {
                val reference = it.referenceToSelf
                // TODO: referenceToSelf.getResourceUrl does not return the correct prefix for the
                // TOOLS namespace
                ResourceUrl.create(TOOLS_PREFIX, reference.resourceType, reference.name)
              }
              .sortedBy { it.toString() }
              .toList()

        // Retrieve the existing reference to populate the selected item. Remove the index operators
        // if present.
        val existingToolsText =
          context.component.getAttribute(TOOLS_URI, ATTR_TEXT).orEmpty().substringBefore('[')

        val model = DefaultCommonComboBoxModel("", elements)
        val combo =
          CommonComboBox<ResourceUrl?, CommonComboBoxModel<ResourceUrl?>>(model).apply {
            isEditable = false
            selectedIndex = model.findIndexForExistingUrl(existingToolsText)
            renderer = TextViewAssistantListRenderer()
            background = this@TextViewAssistant.background
            isOpaque = true
          }

        combo.addActionListener { onElementSelected(combo.selectedItem?.toString()) }
        add(combo)
      }

    addContent(mainPanel)

    myOriginalTextValue = myComponent.getAttribute(TOOLS_URI, ATTR_TEXT)
  }

  private fun DefaultCommonComboBoxModel<ResourceUrl?>.findIndexForExistingUrl(
    existingUrl: String
  ): Int {

    if (existingUrl.startsWith(TOOLS_SAMPLE_PREFIX)) {
      for (i in 0 until size) {
        val resourceUrl = getElementAt(i)
        if (existingUrl == resourceUrl.toString()) {
          return i
        }
      }
    }
    return if (size > 0) 0 else -1
  }

  private fun onElementSelected(selectedItem: String?) {
    val attributeValue = if (selectedItem.isNullOrEmpty()) null else selectedItem
    CommandProcessor.getInstance().runUndoTransparentAction {
      WriteCommandAction.runWriteCommandAction(myProject) {
        myComponent.setAttribute(TOOLS_URI, ATTR_TEXT, attributeValue)
      }
    }
  }

  companion object {
    @JvmStatic
    fun createComponent(context: Context): JComponent {
      return TextViewAssistant(context)
    }
  }
}

private class TextViewAssistantListRenderer : CommonComboBoxRenderer() {
  override fun getListCellRendererComponent(
    list: JList<*>,
    value: Any?,
    index: Int,
    isSelected: Boolean,
<<<<<<< HEAD
    cellHasFocus: Boolean
=======
    cellHasFocus: Boolean,
>>>>>>> 0d09370c
  ): Component {
    val displayValue = (value as? ResourceUrl)?.name ?: NONE_VALUE
    return super.getListCellRendererComponent(list, displayValue, index, isSelected, cellHasFocus)
  }
}<|MERGE_RESOLUTION|>--- conflicted
+++ resolved
@@ -135,11 +135,7 @@
     value: Any?,
     index: Int,
     isSelected: Boolean,
-<<<<<<< HEAD
-    cellHasFocus: Boolean
-=======
     cellHasFocus: Boolean,
->>>>>>> 0d09370c
   ): Component {
     val displayValue = (value as? ResourceUrl)?.name ?: NONE_VALUE
     return super.getListCellRendererComponent(list, displayValue, index, isSelected, cellHasFocus)
