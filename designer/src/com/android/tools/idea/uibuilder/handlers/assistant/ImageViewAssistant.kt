/*
 * Copyright (C) 2018 The Android Open Source Project
 *
 * Licensed under the Apache License, Version 2.0 (the "License");
 * you may not use this file except in compliance with the License.
 * You may obtain a copy of the License at
 *
 *      http://www.apache.org/licenses/LICENSE-2.0
 *
 * Unless required by applicable law or agreed to in writing, software
 * distributed under the License is distributed on an "AS IS" BASIS,
 * WITHOUT WARRANTIES OR CONDITIONS OF ANY KIND, either express or implied.
 * See the License for the specific language governing permissions and
 * limitations under the License.
 */
package com.android.tools.idea.uibuilder.handlers.assistant

import com.android.ide.common.rendering.api.ResourceValue
import com.android.resources.ResourceType
import com.android.tools.adtui.model.stdui.DefaultCommonComboBoxModel
import com.android.tools.adtui.stdui.CommonComboBox
import com.android.tools.adtui.ui.ClickableLabel
import com.android.tools.idea.res.SampleDataResourceItem
import com.android.tools.idea.res.SampleDataResourceItem.ContentType.IMAGE
import com.android.tools.idea.res.StudioResourceRepositoryManager
import com.android.tools.idea.res.getDrawableResources
import com.android.tools.idea.res.getSampleDataOfType
import com.android.tools.idea.ui.resourcechooser.DrawableGrid
import com.android.tools.idea.ui.resourcechooser.util.createResourcePickerDialog
import com.android.tools.idea.uibuilder.assistant.AssistantPopupPanel
import com.android.tools.idea.uibuilder.assistant.ComponentAssistantFactory
import com.android.tools.idea.uibuilder.handlers.ImageViewHandler
import com.intellij.openapi.util.text.StringUtil
import com.intellij.ui.components.JBCheckBox
import com.intellij.util.concurrency.AppExecutorUtil
import com.intellij.util.concurrency.EdtExecutorService
import com.intellij.util.ui.JBUI
import com.intellij.util.ui.JBUI.Borders
import com.intellij.util.ui.JBUI.scale
import java.awt.BorderLayout
import java.util.EnumSet
import java.util.concurrent.CompletableFuture
import javax.swing.Box
import javax.swing.DefaultListModel
import javax.swing.JComboBox
import javax.swing.JPanel
import org.jetbrains.annotations.TestOnly

private const val ITEM_COUNT = 12
private val IMAGE_SIZE = scale(48)
private const val NONE_VALUE = "None"

/**
 * Assistant for the image view that display a grid of sample image that which the user can select
 * and will be applied to the provided [ComponentAssistantFactory.Context.component]
 */
class ImageViewAssistant(
  private val context: ComponentAssistantFactory.Context,
  private val imageHandler: ImageViewHandler
) {
  private val nlComponent = context.component

  private var selectedSampleItem: SampleDataResourceItem? = null

  private val originalValue = imageHandler.getToolsSrc(nlComponent)

  private val itemNameLabel = assistantLabel(getSampleItemDisplayName(originalValue))

  /** [CompletableFuture] used to verify that the load of the sample data resources is complete. */
  @TestOnly val sampleDataLoaded: CompletableFuture<List<SampleDataResourceItem>>

  private var itemDisplayName: String?
    get() = itemNameLabel.text
    set(itemName) {
      itemNameLabel.text = StringUtil.shortenTextWithEllipsis(itemName.orEmpty(), 20, 15, true)
    }

  private val drawableGrid = createDrawableGrid()

  private var useAll = originalValue == null || isSampleValueAll(originalValue)
    set(value) {
      field = value
      drawableGrid.isEnabled = !value
      if (value) drawableGrid.clearSelection() else drawableGrid.selectedIndex = 0
    }

  private val useAllCheckBox = createUseAllCheckBox()

  private val bottomBar = createBottomBar()

  private val comboBoxModel = DefaultCommonComboBoxModel<SampleDataSetItem>(NONE_VALUE)

  private val sampleDataSetComboBox =
    CommonComboBox(comboBoxModel).apply {
      isOpaque = false
      isEnabled = false
      isEditable = false
      addActionListener { event ->
        val selectedItem = (event.source as JComboBox<*>).selectedItem as? SampleDataSetItem
        setSelectedSampleItem(selectedItem?.resource)
      }
    }

  private val content =
    JPanel(BorderLayout()).apply {
      isOpaque = false
      add(createHeader(), BorderLayout.NORTH)
      add(drawableGrid)
      add(bottomBar, BorderLayout.SOUTH)
    }

  val component = AssistantPopupPanel(content = content)

  init {
    displayResourceValues(null, -1)
    updateUIState()

    // Get SampleData drawables in background thread, then, update the widget on the EDT
    sampleDataLoaded =
      CompletableFuture.supplyAsync(
          {
            StudioResourceRepositoryManager.getAppResources(nlComponent.model.facet)
              .getSampleDataOfType(IMAGE)
              .toList()
          },
          AppExecutorUtil.getAppExecutorService()
        )
        .whenCompleteAsync(
          { sampleDataItems, _ -> populateWidget(sampleDataItems) },
          EdtExecutorService.getScheduledExecutorInstance()
        )
  }

  private fun isSampleValueAll(value: String?) = value?.endsWith(']')?.not() ?: false

  private fun populateWidget(sampleDataItems: List<SampleDataResourceItem>) {
    updateComboBox(sampleDataItems)
    updateUIState()
  }

  private fun createHeader(): JPanel {
    return JPanel(BorderLayout()).apply {
      isOpaque = false
      add(assistantLabel("srcCompat"), BorderLayout.NORTH)
      add(sampleDataSetComboBox)
      add(useAllCheckBox, BorderLayout.EAST)
      border = Borders.emptyBottom(2)
    }
  }

  private fun createBottomBar() =
    Box.createHorizontalBox().apply {
      border = Borders.emptyTop(4)
      add(itemNameLabel)
      add(Box.createHorizontalGlue())
      add(
        ClickableLabel("Browse").apply {
          border = null
          isOpaque = false
          foreground = JBUI.CurrentTheme.Link.Foreground.ENABLED
          addActionListener { pickFromResourceDialog() }
        }
      )
    }

  private fun createDrawableGrid() =
    DrawableGrid(
        nlComponent.model.facet.module,
<<<<<<< HEAD
        DefaultListModel(),
=======
        DefaultListModel<ResourceValue>(),
>>>>>>> 574fcae1
        IMAGE_SIZE,
        ITEM_COUNT.toLong()
      )
      .apply {
        isOpaque = false
        isEnabled = originalValue != null && !isSampleValueAll(originalValue)
        visibleRowCount = 3
        addListSelectionListener { _ ->
          applySampleItem(selectedSampleItem, if (useAll) -1 else selectedIndex)
        }
      }

  private fun createUseAllCheckBox() =
    JBCheckBox("Use as set").apply {
      setAssistantFont(this@apply)
      isSelected = useAll
      isOpaque = false
      addItemListener { event -> useAll = (event.source as JBCheckBox).isSelected }
    }

  private fun updateComboBox(sampleItems: List<SampleDataResourceItem>) {
    val sampleItemsWithNull = listOf(null) + sampleItems
    val elements = sampleItemsWithNull.map { it?.name ?: NONE_VALUE }
    val selectedIndex =
      elements.indexOfFirst { originalValue?.contains(it) ?: false }.coerceAtLeast(0)

    comboBoxModel.removeAllElements()
    sampleItemsWithNull.forEach { comboBoxModel.addElement(SampleDataSetItem(it)) }
    sampleDataSetComboBox.selectedIndex = selectedIndex
    selectedSampleItem = sampleItemsWithNull[selectedIndex]

    sampleDataSetComboBox.isEnabled = true
  }

  private fun updateUIState() {
    if (selectedSampleItem == null) {
      drawableGrid.isEnabled = false
      useAllCheckBox.isEnabled = false
    } else {
      drawableGrid.isEnabled = true && !useAll
      useAllCheckBox.isEnabled = true
    }
  }

  private fun getSampleItemDisplayName(attributeValue: String?) =
    attributeValue?.substringAfterLast("/").orEmpty()

  private fun setSelectedSampleItem(item: SampleDataResourceItem?) {
    if (item == selectedSampleItem) {
      return
    }
    selectedSampleItem = item
    val selectedIndex = drawableGrid.selectedIndex
    displayResourceValues(item, selectedIndex)
    if (drawableGrid.selectedIndex == -1) { // -1 to account for the None value
      applySampleItem(selectedSampleItem, -1)
    }
  }

  private fun displayResourceValues(item: SampleDataResourceItem?, selectedIndex: Int) {
    val listModel = drawableGrid.model as DefaultListModel<ResourceValue>
    listModel.removeAllElements()
    drawableGrid.resetCache()
    item?.getDrawableResources()?.take(ITEM_COUNT)?.forEach { listModel.addElement(it) }
    while (listModel.size() < ITEM_COUNT) {
      listModel.addElement(null)
    }
    drawableGrid.selectedIndex = Math.min(selectedIndex, drawableGrid.model.size - 1)
  }

  private fun applySampleItem(item: SampleDataResourceItem?, resourceValueIndex: Int) {
    val useAll = resourceValueIndex < 0 || item == null
    val itemName =
      if (item != null) item.name + if (useAll) "" else "[${resourceValueIndex}]" else ""
    itemDisplayName = itemName
    updateUIState()
    imageHandler.setToolsSrc(nlComponent, item, resourceValueIndex)
  }

  private fun pickFromResourceDialog() {
    val model = nlComponent.model
    val tag = nlComponent.backend.tag
    val virtualFile = tag?.containingFile?.virtualFile
    val dialog =
      createResourcePickerDialog(
        dialogTitle = "Pick a Drawable",
        currentValue = null,
        facet = model.facet,
        resourceTypes = EnumSet.of(ResourceType.DRAWABLE, ResourceType.MIPMAP),
        defaultResourceType = null,
        showColorStateLists = true,
        showSampleData = true,
        showThemeAttributes = true,
        file = virtualFile
      )

    if (dialog.showAndGet()) {
      imageHandler.setToolsSrc(nlComponent, dialog.resourceName)
      context.doClose(false)
    }
  }
}

/**
 * Class for the SampleData ComboBox model, which uses [Any.toString] to display data in the
 * ComboBox, this makes sure that it displays the SampleData resource name.
 */
private data class SampleDataSetItem(val resource: SampleDataResourceItem?) {
  override fun toString(): String {
    return resource?.name ?: NONE_VALUE
  }
}<|MERGE_RESOLUTION|>--- conflicted
+++ resolved
@@ -166,11 +166,7 @@
   private fun createDrawableGrid() =
     DrawableGrid(
         nlComponent.model.facet.module,
-<<<<<<< HEAD
-        DefaultListModel(),
-=======
         DefaultListModel<ResourceValue>(),
->>>>>>> 574fcae1
         IMAGE_SIZE,
         ITEM_COUNT.toLong()
       )
