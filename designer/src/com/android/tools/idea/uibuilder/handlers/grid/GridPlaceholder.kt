--- conflicted
+++ resolved
@@ -28,11 +28,7 @@
   private val row: Int,
   private val column: Int,
   private val namespace: String,
-<<<<<<< HEAD
-  host: SceneComponent
-=======
   host: SceneComponent,
->>>>>>> 0d09370c
 ) : Placeholder(host) {
 
   override fun snap(info: SnappingInfo, retPoint: Point): Boolean {
