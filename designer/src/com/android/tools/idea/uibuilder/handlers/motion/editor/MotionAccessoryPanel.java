--- conflicted
+++ resolved
@@ -102,15 +102,12 @@
   // For screen rotation when draging in timeline panel
   private float myStartDegree = Float.NaN;
   private float myEndDegree = Float.NaN;
-<<<<<<< HEAD
-=======
 
   // For saving a selected transition as a GIF file.
   private static final int NUM_SAVED_IMAGES = 60;
   private static final int WAIF_FOR_TIME = 100;
   private static final int GIF_PLAY_DELAY = 80;
   private MESaveGif mySaveGif;
->>>>>>> b5f40ffd
 
   private void applyMotionSceneValue(boolean apply) {
     if (TEMP_HACK_FORCE_APPLY) {
@@ -272,8 +269,6 @@
             LayoutlibSceneManager manager = surface.getSceneManager();
             manager.requestLayoutAndRenderAsync(false);
             stopScreenRotating();
-<<<<<<< HEAD
-=======
           } break;
           case MOTION_CAPTURE: {
             int playMode = mMotionEditor.getPlayMode();
@@ -297,7 +292,6 @@
               mySaveGif.saveGif(myDesignSurface, numImages, playMode, myMotionHelper,
                                 myProject, WAIF_FOR_TIME);
             }
->>>>>>> b5f40ffd
           } break;
         }
       }
