--- conflicted
+++ resolved
@@ -21,13 +21,9 @@
 import com.android.ide.common.rendering.api.ResourceReference;
 import com.android.ide.common.rendering.api.ViewInfo;
 import com.android.resources.ResourceType;
-import com.android.tools.configurations.Configuration;
 import com.android.tools.idea.common.model.NlComponent;
 import com.android.tools.idea.common.model.NlModel;
-<<<<<<< HEAD
-=======
 import com.android.tools.configurations.Configuration;
->>>>>>> 574fcae1
 import com.android.tools.idea.uibuilder.handlers.constraint.ComponentModification;
 import com.android.tools.idea.uibuilder.model.NlComponentHelperKt;
 import com.android.tools.rendering.RenderService;
@@ -166,13 +162,6 @@
       return;
     }
 
-<<<<<<< HEAD
-    if (myFuture == null) {
-      return;
-    }
-
-=======
->>>>>>> 574fcae1
     myFuture.thenRunAsync(() -> {
       if (myDesignTool == null) {
         runnable.run();
@@ -180,11 +169,7 @@
     }, EdtExecutorService.getInstance());
   }
 
-<<<<<<< HEAD
-  private boolean isMyDesignToolAvailable() {
-=======
   private boolean isMyDesignToolNotAvailable() {
->>>>>>> 574fcae1
     if (myDesignTool == null) {
       try {
         myFuture.get(250, TimeUnit.MILLISECONDS);
@@ -471,36 +456,6 @@
       if (myCallSetState == null) {
         try {
           myCallSetState = myDesignTool.getClass().getMethod("setState", String.class);
-<<<<<<< HEAD
-        }
-        catch (NoSuchMethodException e) {
-          if (DEBUG) {
-            e.printStackTrace();
-          }
-          myCallSetState = null;
-          return;
-        }
-      }
-      if (myCallSetState != null) {
-        try {
-          RenderService.getRenderAsyncActionExecutor().runAsyncAction(() -> {
-            try {
-              myCallSetState.invoke(myDesignTool, state);
-            }
-            catch (ClassCastException | IllegalAccessException | InvocationTargetException e) {
-              myCallSetState = null;
-              if (DEBUG) {
-                e.printStackTrace();
-              }
-            }
-          });
-        }
-        catch (Exception e) {
-          if (DEBUG) {
-            e.printStackTrace();
-          }
-        }
-=======
         }
         catch (NoSuchMethodException e) {
           Logger.getInstance(MotionLayoutComponentHelper.class).debug(e);
@@ -521,7 +476,6 @@
       }
       catch (Exception e) {
         Logger.getInstance(MotionLayoutComponentHelper.class).debug(e);
->>>>>>> 574fcae1
       }
       if (myCallSetState == null) {
         return;
