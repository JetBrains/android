/*
 * Copyright (C) 2018 The Android Open Source Project
 *
 * Licensed under the Apache License, Version 2.0 (the "License");
 * you may not use this file except in compliance with the License.
 * You may obtain a copy of the License at
 *
 *      http://www.apache.org/licenses/LICENSE-2.0
 *
 * Unless required by applicable law or agreed to in writing, software
 * distributed under the License is distributed on an "AS IS" BASIS,
 * WITHOUT WARRANTIES OR CONDITIONS OF ANY KIND, either express or implied.
 * See the License for the specific language governing permissions and
 * limitations under the License.
 */
package com.android.tools.idea.uibuilder.handlers.motion;

import android.view.View;
import com.android.AndroidXConstants;
import com.android.ide.common.rendering.api.ResourceNamespace;
import com.android.ide.common.rendering.api.ResourceReference;
import com.android.ide.common.rendering.api.ViewInfo;
import com.android.resources.ResourceType;
import com.android.tools.idea.common.model.NlComponent;
import com.android.tools.idea.common.model.NlModel;
import com.android.tools.configurations.Configuration;
<<<<<<< HEAD
=======
import com.android.tools.idea.res.StudioResourceIdManager;
>>>>>>> 0d09370c
import com.android.tools.idea.uibuilder.handlers.constraint.ComponentModification;
import com.android.tools.idea.uibuilder.model.NlComponentHelperKt;
import com.android.tools.rendering.RenderService;
import com.android.tools.res.ids.ResourceIdManager;
import com.android.utils.Pair;
import com.google.common.cache.Cache;
import com.google.common.cache.CacheBuilder;
<<<<<<< HEAD
=======
import com.google.common.util.concurrent.RateLimiter;
>>>>>>> 0d09370c
import com.intellij.openapi.diagnostic.Logger;
import com.intellij.util.ArrayUtil;
import com.intellij.util.concurrency.EdtExecutorService;
import java.lang.reflect.InvocationTargetException;
import java.lang.reflect.Method;
import java.util.Arrays;
import java.util.HashMap;
import java.util.concurrent.CompletableFuture;
import java.util.concurrent.ExecutionException;
import java.util.concurrent.TimeUnit;
import java.util.concurrent.TimeoutException;
import org.jetbrains.annotations.NotNull;

public class MotionLayoutComponentHelper {

  private final InvokeMethod<Object> myGetKeyframeAtLocation = new InvokeMethod<>("getKeyframeAtLocation", Object.class, float.class, float.class);
  private final InvokeMethod<Object> myGetKeyframe = new InvokeMethod<>("getKeyframe", Object.class, int.class, int.class);

  private Method myCallSetTransitionPosition;
  private Method myCallSetState;
  private Method myCallGetState;
  private Method myCallGetStartState;
  private Method myCallGetEndState;
  private Method myCallDisableAutoTransition;
  private Method myCallGetProgress;
  private Method myCallSetTransition;
  private Method myGetMaxTimeMethod;
  private Method mySetAttributesMethod;
  private Method myGetKeyFramePositionsMethod;
  private Method myGetKeyFrameInfoMethod;
  private Method mySetKeyframeMethod;
  private Method myGetPositionKeyframeMethod;
  private Method myCallIsInTransition;
  private Method myGetAnimationPathMethod;

  private Object myDesignTool;
  private final NlComponent myMotionLayoutComponent;
  private static boolean mShowPaths = true;
  @NotNull
  private final CompletableFuture<Void> myFuture;
  private final HashMap<String, float[]> myCachedPath = new HashMap<>();
  private boolean myCachedPositionKeyframe = false;
  private String myCachedState = null;
  private String myCachedStartState = null;
  private String myCachedEndState = null;
  private float myCachedProgress = 0;
  private boolean myCachedIsInTransition = false;
  /**
   * Limiter to to avoid calling isInTransition too many times.
   */
  @SuppressWarnings("UnstableApiUsage")
  private final RateLimiter myCachedIsInTransitionRateLimiter = RateLimiter.create(20);
  private long myCachedMaxTimeMs = 0L;
  private final HashMap<String, KeyframePos> myCachedKeyframePos = new HashMap<>();
  private final HashMap<String, KeyframeInfo> myCachedKeyframeInfo = new HashMap<>();

  private static final Cache<NlComponent, MotionLayoutComponentHelper> sCache = CacheBuilder.newBuilder()
    .weakValues()
    .weakKeys()
    .build();


  public static void clearCache() {
    sCache.invalidateAll();
  }

  public static MotionLayoutComponentHelper create(@NotNull NlComponent component) {
    try {
      return sCache.get(component, () -> new MotionLayoutComponentHelper(component));
    }
    catch (ExecutionException e) {
      return new MotionLayoutComponentHelper(component);
    }
  }

  private MotionLayoutComponentHelper(@NotNull NlComponent component) {
    component = MotionUtils.getMotionLayoutAncestor(component);
    ViewInfo info = component != null ? NlComponentHelperKt.getViewInfo(component) : null;
    if (info == null) {
      myFuture = CompletableFuture.completedFuture(null);
      myDesignTool = null;
      myMotionLayoutComponent = null;
      return;
    }
    Object instance = info.getViewObject();
    if (instance == null) {
      myFuture = CompletableFuture.completedFuture(null);
      myDesignTool = null;
      myMotionLayoutComponent = null;
      return;
    }
    CompletableFuture<Void> getDesignToolFuture = null;
    try {
      Method accessor = instance.getClass().getMethod("getDesignTool");
      try {
        getDesignToolFuture =
          RenderService.getRenderAsyncActionExecutor().runAsyncAction(() -> getDesignInstance(accessor, instance));
      }
      catch (Exception e) {
        Logger.getInstance(MotionLayoutComponentHelper.class).debug(e);
      }
    }
    catch (NoSuchMethodException e) {
      Logger.getInstance(MotionLayoutComponentHelper.class).debug(e);
    }
    myFuture = getDesignToolFuture != null ? getDesignToolFuture : CompletableFuture.completedFuture(null);
    myMotionLayoutComponent = component;
  }

  private void getDesignInstance(Method accessor, Object instance) {
    try {
      myDesignTool = accessor.invoke(instance);
      myGetKeyframeAtLocation.update(myDesignTool);
      myGetKeyframe.update(myDesignTool);
    }
    catch (IllegalAccessException | InvocationTargetException e) {
      Logger.getInstance(MotionLayoutComponentHelper.class).debug(e);
    }
  }

  public int getPath(NlComponent nlComponent, final float[] path, int size) {
    float[] tmpPath = myCachedPath.get(nlComponent.getId());
    cachedGetPath(nlComponent, path, size);
    if (tmpPath != null) {
      System.arraycopy(tmpPath, 0, path, 0, tmpPath.length);
      return tmpPath.length;
    }
    return -1;
  }

  private void whenDesignToolAvailable(@NotNull Runnable runnable) {
    if (myDesignTool != null) {
      runnable.run();
      return;
    }

    myFuture.thenRunAsync(() -> {
      if (myDesignTool == null) {
        runnable.run();
      }
    }, EdtExecutorService.getInstance());
  }

  private boolean isMyDesignToolNotAvailable() {
    if (myDesignTool == null) {
      try {
        myFuture.get(250, TimeUnit.MILLISECONDS);
      }
      catch (InterruptedException | ExecutionException | TimeoutException e) {
        Logger.getInstance(MotionLayoutComponentHelper.class).debug(e);
      }
      return myDesignTool == null;
    }
    return false;
  }

  private void cachedGetPath(NlComponent nlComponent, final float[] path, int size) {
    if (isMyDesignToolNotAvailable()) {
      return;
    }
    if (myGetAnimationPathMethod == null) {
      try {
        myGetAnimationPathMethod = myDesignTool.getClass().getMethod("getAnimationPath",
                                                                     Object.class, float[].class, int.class);
      }
      catch (NoSuchMethodException e) {
        Logger.getInstance(MotionLayoutComponentHelper.class).debug(e);
      }
    }

    if (myGetAnimationPathMethod != null) {
      try {
        RenderService.getRenderAsyncActionExecutor().runAsyncAction(() -> {
          try {
            ViewInfo info = NlComponentHelperKt.getViewInfo(nlComponent);
            if (info == null) {
              return;
            }
            myGetAnimationPathMethod.invoke(myDesignTool, info.getViewObject(), path, size);
            myCachedPath.put(nlComponent.getId(), path);
            return;
          }
          catch (Exception e) {
            myGetAnimationPathMethod = null;
            Logger.getInstance(MotionLayoutComponentHelper.class).debug(e);
          }
        });
      }
      catch (Exception e) {
        Logger.getInstance(MotionLayoutComponentHelper.class).debug(e);
      }
    }
  }

  public Object getKeyframe(Object view, int type, int position) {
    return myGetKeyframe.invoke(view, type, position);
  }

  /**
   * Utility class for invoking methods
   * @param <T>
   */
  private static class InvokeMethod<T> {
    String myMethodName;
    Method myMethod = null;
    Object myDesignTool = null;
    Class<?>[] myParameters = null;

    public InvokeMethod(String methodName, Class<?>... parameters) {
      myMethodName = methodName;
      myParameters = ArrayUtil.copyOf(parameters);
    }

    public void update(Object designTool) {
      if (designTool == null) {
        return;
      }
      myDesignTool = designTool;
      try {
        myMethod = designTool.getClass().getMethod(myMethodName, myParameters);
      }
      catch (NoSuchMethodException e) {
        Logger.getInstance(MotionLayoutComponentHelper.class).debug(e);
      }
    }

    public T invoke(Object... parameters) {
      if (myMethod != null) {
        try {
          return RenderService.getRenderAsyncActionExecutor().runAsyncAction(() -> {
            try {
              //noinspection unchecked
              return (T) myMethod.invoke(myDesignTool, parameters);
            } catch (Exception e) {
              Logger.getInstance(MotionLayoutComponentHelper.class).debug(e);
            }
            return null;
          }).get(250, TimeUnit.MILLISECONDS);
        }
        catch (Exception e) {
          Logger.getInstance(MotionLayoutComponentHelper.class).debug(e);
        }
      }
      return null;
    }
  }

  public boolean getPositionKeyframe(Object keyframe, Object view, float x, float y, String[] attributes, float[] values) {
    cachedGetPositionKeyframe(keyframe, view, x, y, attributes, values);
    return myCachedPositionKeyframe;
  }

  private void cachedGetPositionKeyframe(Object keyframe, Object view, float x, float y, String[] attributes, float[] values) {
    if (isMyDesignToolNotAvailable()) {
      return;
    }
    if (myGetPositionKeyframeMethod == null) {
      try {
        myGetPositionKeyframeMethod = myDesignTool.getClass().getMethod("getPositionKeyframe",
                                                                        Object.class, Object.class, float.class, float.class,
                                                                        String[].class, float[].class);
      }
      catch (NoSuchMethodException e) {
        Logger.getInstance(MotionLayoutComponentHelper.class).debug(e);
      }
    }

    if (myGetPositionKeyframeMethod != null) {
      try {
        RenderService.getRenderAsyncActionExecutor().runAsyncAction(() -> {
          try {
            myCachedPositionKeyframe = myGetPositionKeyframeMethod.invoke(myDesignTool, keyframe, view, x, y, attributes, values) == Boolean.TRUE;
          }
          catch (Exception e) {
            myGetPositionKeyframeMethod = null;
            Logger.getInstance(MotionLayoutComponentHelper.class).debug(e);
          }
        });
      }
      catch (Exception e) {
        Logger.getInstance(MotionLayoutComponentHelper.class).debug(e);
      }
    }
  }

  public void setKeyframe(Object keyframe, String tag, Object value) {
    if (isMyDesignToolNotAvailable()) {
      return;
    }
    if (mySetKeyframeMethod == null) {
      try {
        mySetKeyframeMethod = myDesignTool.getClass().getMethod("setKeyframe",
                                                                Object.class, String.class, Object.class);
      }
      catch (NoSuchMethodException e) {
        Logger.getInstance(MotionLayoutComponentHelper.class).debug(e);
      }
    }

    if (mySetKeyframeMethod != null) {
      try {
        RenderService.getRenderAsyncActionExecutor().runAsyncAction(() -> {
          try {
            mySetKeyframeMethod.invoke(myDesignTool, keyframe, tag, value);
          }
          catch (Exception e) {
            mySetKeyframeMethod = null;
            Logger.getInstance(MotionLayoutComponentHelper.class).debug(e);
          }
        });
      }
      catch (Exception e) {
        Logger.getInstance(MotionLayoutComponentHelper.class).debug(e);
      }
    }
  }

  public void setAttributes(int dpiValue, String constraintSetId, Object view, Object attributes) {
    if (isMyDesignToolNotAvailable()) {
      return;
    }
    if (mySetAttributesMethod == null) {
      try {
        mySetAttributesMethod = myDesignTool.getClass().getMethod("setAttributes",
                                                                  int.class, String.class, Object.class, Object.class);
      }
      catch (NoSuchMethodException e) {
        Logger.getInstance(MotionLayoutComponentHelper.class).debug(e);
      }
    }
    if (mySetAttributesMethod != null) {
      try {
        RenderService.getRenderAsyncActionExecutor().runAsyncAction(() -> {
          try {
            mySetAttributesMethod.invoke(myDesignTool, dpiValue, constraintSetId, view, attributes);
          }
          catch (Exception e) {
            mySetAttributesMethod = null;
            Logger.getInstance(MotionLayoutComponentHelper.class).debug(e);
          }
        });
      }
      catch (Exception e) {
        Logger.getInstance(MotionLayoutComponentHelper.class).debug(e);
      }
    }
  }

  private boolean setTransitionPosition(float position) {
    if (myCallSetTransitionPosition == null) {
      try {
        myCallSetTransitionPosition = myDesignTool.getClass().getMethod("setToolPosition", float.class);
      }
      catch (NoSuchMethodException e) {
        Logger.getInstance(MotionLayoutComponentHelper.class).debug(e);
        myCallSetTransitionPosition = null;
        return false;
      }
    }
    try {
      RenderService.getRenderAsyncActionExecutor().runAsyncAction(() -> {
        try {
          myCallSetTransitionPosition.invoke(myDesignTool, position);
        }
        catch (ClassCastException | IllegalAccessException | InvocationTargetException e) {
          myCallSetTransitionPosition = null;
          Logger.getInstance(MotionLayoutComponentHelper.class).debug(e);
        }
      });
    }
    catch (Exception e) {
      Logger.getInstance(MotionLayoutComponentHelper.class).debug(e);
    }
    return myCallSetTransitionPosition != null;
  }

  public void setProgress(float value) {
    whenDesignToolAvailable(() -> {
      NlModel model = myMotionLayoutComponent.getModel();

      if (!setTransitionPosition(value)) {
        return;
      }

      model.notifyLiveUpdate(false);
      refresh(myMotionLayoutComponent);
    });
  }

  public void setTransition(String start, String end) {
    if (isMyDesignToolNotAvailable()) {
      return;
    }
    if (myCallSetTransition == null) {
      disableAutoTransition(true);
      try {
        myCallSetTransition = myDesignTool.getClass().getMethod("setTransition", String.class, String.class);
      }
      catch (NoSuchMethodException e) {
        Logger.getInstance(MotionLayoutComponentHelper.class).debug(e);
        myCallSetTransition = null;
        return;
      }
    }
    try {
      RenderService.getRenderAsyncActionExecutor().runAsyncAction(() -> {
        try {
          myCallSetTransition.invoke(myDesignTool, start, end);
        }
        catch (ClassCastException | IllegalAccessException | InvocationTargetException e) {
          myCallSetTransition = null;
          Logger.getInstance(MotionLayoutComponentHelper.class).debug(e);
        }
      });
    }
    catch (Exception e) {
      Logger.getInstance(MotionLayoutComponentHelper.class).debug(e);
    }
    if (myCallSetTransition == null) {
      return;
    }
    NlModel model = myMotionLayoutComponent.getModel();
    model.notifyLiveUpdate(false);
  }

  public void setState(String state) {
    whenDesignToolAvailable(() -> {
      if (myCallSetState == null) {
        try {
          myCallSetState = myDesignTool.getClass().getMethod("setState", String.class);
        }
        catch (NoSuchMethodException e) {
          Logger.getInstance(MotionLayoutComponentHelper.class).debug(e);
          myCallSetState = null;
          return;
        }
      }
      try {
        RenderService.getRenderAsyncActionExecutor().runAsyncAction(() -> {
          try {
            myCallSetState.invoke(myDesignTool, state);
          }
          catch (ClassCastException | IllegalAccessException | InvocationTargetException e) {
            myCallSetState = null;
            Logger.getInstance(MotionLayoutComponentHelper.class).debug(e);
          }
        });
      }
      catch (Exception e) {
        Logger.getInstance(MotionLayoutComponentHelper.class).debug(e);
      }
      if (myCallSetState == null) {
        return;
      }
      NlModel model = myMotionLayoutComponent.getModel();
      model.notifyLiveUpdate(false);
    });
  }

  public void disableAutoTransition(boolean disable) {
    if (isMyDesignToolNotAvailable()) {
      return;
    }
    if (myCallDisableAutoTransition == null) {
      try {

        myCallDisableAutoTransition = myDesignTool.getClass().getMethod("disableAutoTransition", boolean.class);
      }
      catch (NoSuchMethodException e) {
        Logger.getInstance(MotionLayoutComponentHelper.class).debug(e);
        myCallDisableAutoTransition = null;
        return;
      }
    }
    try {
      RenderService.getRenderAsyncActionExecutor().runAsyncAction(() -> {
        try {
          myCallDisableAutoTransition.invoke(myDesignTool, disable);
        }
        catch (ClassCastException | IllegalAccessException | InvocationTargetException e) {
          myCallDisableAutoTransition = null;
          Logger.getInstance(MotionLayoutComponentHelper.class).debug(e);
        }
      });
    }
    catch (Exception e) {
      Logger.getInstance(MotionLayoutComponentHelper.class).debug(e);
    }
  }

  public String getState() {
    cachedGetState();
    return myCachedState;
  }

  private void cachedGetState() {
    if (isMyDesignToolNotAvailable()) {
      return;
    }
    if (myCallGetState == null) {
      try {
        myCallGetState = myDesignTool.getClass().getMethod("getState");
      }
      catch (NoSuchMethodException e) {
        Logger.getInstance(MotionLayoutComponentHelper.class).debug(e);
        myCallGetState = null;
        return;
      }
    }
    try {
      RenderService.getRenderAsyncActionExecutor().runAsyncAction(() -> {
        try {
          myCachedState = (String)myCallGetState.invoke(myDesignTool);
        }
        catch (ClassCastException | IllegalAccessException | InvocationTargetException e) {
          myCallSetState = null;
          Logger.getInstance(MotionLayoutComponentHelper.class).debug(e);
        }
      });
    }
    catch (Exception e) {
      Logger.getInstance(MotionLayoutComponentHelper.class).debug(e);
    }
  }

  public String getStartState() {
    cachedGetStartState();
    return myCachedStartState;
  }

  private void cachedGetStartState() {
    if (isMyDesignToolNotAvailable()) {
      return;
    }
    if (myCallGetStartState == null) {
      try {
        myCallGetStartState = myDesignTool.getClass().getMethod("getStartState");
      }
      catch (NoSuchMethodException e) {
        Logger.getInstance(MotionLayoutComponentHelper.class).debug(e);
        myCallGetStartState = null;
        return;
      }
    }
    try {
      RenderService.getRenderAsyncActionExecutor().runAsyncAction(() -> {
        try {
          myCachedStartState = (String)myCallGetStartState.invoke(myDesignTool);
        }
        catch (ClassCastException | IllegalAccessException | InvocationTargetException e) {
          myCallGetStartState = null;
          Logger.getInstance(MotionLayoutComponentHelper.class).debug(e);
        }
      });
    }
    catch (Exception e) {
      Logger.getInstance(MotionLayoutComponentHelper.class).debug(e);
    }
  }

  public String getEndState() {
    cachedGetEndState();
    return myCachedEndState;
  }

  private void cachedGetEndState() {
    if (isMyDesignToolNotAvailable()) {
      return;
    }
    if (myCallGetEndState == null) {
      try {
        myCallGetEndState = myDesignTool.getClass().getMethod("getEndState");
      }
      catch (NoSuchMethodException e) {
        Logger.getInstance(MotionLayoutComponentHelper.class).debug(e);
        myCallGetEndState = null;
        return;
      }
    }
    try {
      RenderService.getRenderAsyncActionExecutor().runAsyncAction(() -> {
        try {
          myCachedEndState = (String)myCallGetEndState.invoke(myDesignTool);
        }
        catch (ClassCastException | IllegalAccessException | InvocationTargetException e) {
          myCallGetEndState = null;
          Logger.getInstance(MotionLayoutComponentHelper.class).debug(e);
        }
        return;
      });
    }
    catch (Exception e) {
      Logger.getInstance(MotionLayoutComponentHelper.class).debug(e);
    }
  }

  public float getProgress() {
    cachedGetProgress();
    return myCachedProgress;
  }

  private void cachedGetProgress() {
    if (isMyDesignToolNotAvailable()) {
      return;
    }
    if (myCallGetProgress == null) {
      try {
        myCallGetProgress = myDesignTool.getClass().getMethod("getProgress");
      }
      catch (NoSuchMethodException e) {
        Logger.getInstance(MotionLayoutComponentHelper.class).debug(e);
        myCallGetProgress = null;
        return;
      }
    }
    try {
      RenderService.getRenderAsyncActionExecutor().runAsyncAction(() -> {
        try {
          myCachedProgress = (Float)myCallGetProgress.invoke(myDesignTool);
        }
        catch (ClassCastException | IllegalAccessException | InvocationTargetException e) {
          myCallGetProgress = null;
          Logger.getInstance(MotionLayoutComponentHelper.class).debug(e);
        }
      });
    }
    catch (Exception e) {
      Logger.getInstance(MotionLayoutComponentHelper.class).debug(e);
    }
  }

  public boolean isInTransition() {
    cachedIsInTransition();
    return myCachedIsInTransition;
  }

  private void cachedIsInTransition() {
    if (isMyDesignToolNotAvailable()) {
      return;
    }

    if (myCallIsInTransition == null) {
      try {
        myCallIsInTransition = myDesignTool.getClass().getMethod("isInTransition");
      }
      catch (NoSuchMethodException e) {
        Logger.getInstance(MotionLayoutComponentHelper.class).debug(e);
        myCallIsInTransition = null;
        return;
      }
    }
<<<<<<< HEAD
    try {
      RenderService.getRenderAsyncActionExecutor().runAsyncAction(() -> {
        try {
          myCachedIsInTransition = (Boolean)myCallIsInTransition.invoke(myDesignTool);
        }
        catch (ClassCastException | IllegalAccessException | InvocationTargetException e) {
          myCallIsInTransition = null;
          Logger.getInstance(MotionLayoutComponentHelper.class).debug(e);
        }
      });
    }
    catch (Exception e) {
      Logger.getInstance(MotionLayoutComponentHelper.class).debug(e);
    }
  }
=======
>>>>>>> 0d09370c

    //noinspection UnstableApiUsage
    if (!myCachedIsInTransitionRateLimiter.tryAcquire()) return;

<<<<<<< HEAD
  private void cachedGetMaxTimeMs() {
    if (isMyDesignToolNotAvailable()) {
      return;
    }
    if (myGetMaxTimeMethod == null) {
      try {
        myGetMaxTimeMethod = myDesignTool.getClass().getMethod("getTransitionTimeMs");
      }
      catch (NoSuchMethodException e) {
        Logger.getInstance(MotionLayoutComponentHelper.class).debug(e);
      }
    }

    if (myGetMaxTimeMethod != null) {
      try {
        RenderService.getRenderAsyncActionExecutor().runAsyncAction(() -> {
          try {
            myCachedMaxTimeMs = (long)myGetMaxTimeMethod.invoke(myDesignTool);
          }
          catch (IllegalAccessException | InvocationTargetException e) {
            myGetMaxTimeMethod = null;
            Logger.getInstance(MotionLayoutComponentHelper.class).debug(e);
          }
        });
      }
      catch (Exception e) {
        Logger.getInstance(MotionLayoutComponentHelper.class).debug(e);
      }
=======
    try {
      RenderService.getRenderAsyncActionExecutor().runAsyncAction(() -> {
        try {
          myCachedIsInTransition = (Boolean)myCallIsInTransition.invoke(myDesignTool);
        }
        catch (ClassCastException | IllegalAccessException | InvocationTargetException e) {
          myCallIsInTransition = null;
          Logger.getInstance(MotionLayoutComponentHelper.class).debug(e);
        }
      });
    }
    catch (Exception e) {
      Logger.getInstance(MotionLayoutComponentHelper.class).debug(e);
>>>>>>> 0d09370c
    }
  }

  /**
   * Make sure we have usable Ids, even if only temporary
   */
  private void updateIds(@NotNull NlComponent component) {
    ResourceIdManager manager = StudioResourceIdManager.get(component.getModel().getModule());
    updateId(manager, component);
    if (NlComponentHelperKt.isOrHasSuperclass(component, AndroidXConstants.CLASS_MOTION_LAYOUT)) {
      for (NlComponent child : component.getChildren()) {
        updateId(manager, child);
      }
    }
    component = component.getParent();
    if (component != null && NlComponentHelperKt.isOrHasSuperclass(component, AndroidXConstants.CLASS_MOTION_LAYOUT)) {
      for (NlComponent child : component.getChildren()) {
        updateId(manager, child);
      }
    }
  }

  private void updateId(@NotNull ResourceIdManager manager, @NotNull NlComponent component) {
    String id = component.getId();
    if (id == null) return;
    ResourceReference reference = new ResourceReference(ResourceNamespace.RES_AUTO, ResourceType.ID, id);
    Integer resolved = manager.getCompiledId(reference);
    if (resolved == null) {
      resolved = manager.getOrGenerateId(reference);
      ViewInfo view = NlComponentHelperKt.getViewInfo(component);
      if (view != null && view.getViewObject() != null) {
        View androidView = (View)view.getViewObject();
        androidView.setId(resolved);
      }
    }
  }

  public void updateLiveAttributes(ComponentModification modification, String state) {
    final Configuration configuration = modification.getComponent().getModel().getConfiguration();
    final int dpiValue = configuration.getDensity().getDpiValue();
    ResourceIdManager manager = StudioResourceIdManager.get(modification.getComponent().getModel().getModule());
    ViewInfo info = NlComponentHelperKt.getViewInfo(modification.getComponent());

    if (info == null || info.getViewObject() == null) {
      return;
    }

    HashMap<String, String> attributes = new HashMap<>();
    for (Pair<String, String> key : modification.getAttributes().keySet()) {
      String value = modification.getAttributes().get(key);
      if (value != null) {
        if (value.startsWith("@id/") || value.startsWith("@+id/")) {
          value = value.substring(value.indexOf('/') + 1);
          Integer resolved = manager.getCompiledId(new ResourceReference(ResourceNamespace.RES_AUTO, ResourceType.ID, value));
          if (resolved == null) {
            updateIds(modification.getComponent());
            resolved = manager.getOrGenerateId(new ResourceReference(ResourceNamespace.RES_AUTO, ResourceType.ID, value));
          }
          value = resolved.toString();
        }
        else if (value.equalsIgnoreCase("parent")) {
          value = "0";
        }
      }
      attributes.put(key.getSecond(), value);
    }

    setAttributes(dpiValue, state, info.getViewObject(), attributes);
  }

  /**
   * Get the KeyFrames for the view controlled by this MotionController.
   * The call is designed to be efficient because it will be called 30x Number of views a second
   *
   * @param component the view to return keyframe positions
   * @param type is position(0-100) + 1000*mType(1=Attributes, 2=Position, 3=TimeCycle 4=Cycle 5=Trigger
   * @param pos the x&y position of the keyFrame along the path
   * @return Number of keyFrames found
   */

  public int getKeyframePos(NlComponent component, int[] type, float[] pos) {
    cachedGetKeyframePos(component, type, pos);
    if (myCachedKeyframePos.containsKey(component.getId())) {
      KeyframePos tmpPos = myCachedKeyframePos.get(component.getId());
      for (int i = 0; i < tmpPos.myLength; i++) {
        type[i] = tmpPos.myType[i];
        pos[i * 2] = tmpPos.myPos[i * 2];
        pos[i * 2 + 1] = tmpPos.myPos[i * 2 + 1];
      }
      return tmpPos.myLength;
    }
    return -1;
  }

  private static class KeyframePos {
    int[] myType;
    float[] myPos;
    int myLength;

    KeyframePos(int[] type, float[] pos, int length) {
      myType = Arrays.copyOf(type, type.length);
      myPos = Arrays.copyOf(pos, pos.length);
      myLength = length;
    }
  }

  private void cachedGetKeyframePos(NlComponent component, int[] type, float[] pos) {
    if (isMyDesignToolNotAvailable()) {
      return;
    }
    ViewInfo info = NlComponentHelperKt.getViewInfo(component);

    if (info == null || info.getViewObject() == null) {
      return;
    }

    if (myGetKeyFramePositionsMethod == null) {
      try {
        myGetKeyFramePositionsMethod = myDesignTool.getClass().getMethod("getKeyFramePositions",
                                                                         Object.class, int[].class, float[].class);
      }
      catch (NoSuchMethodException e) {
        Logger.getInstance(MotionLayoutComponentHelper.class).debug(e);
      }
    }

    if (myGetKeyFramePositionsMethod != null) {
      try {
        RenderService.getRenderAsyncActionExecutor().runAsyncAction(() -> {
          try {
            int[] tmpType = Arrays.copyOf(type, type.length);
            float[] tmpPos = Arrays.copyOf(pos, pos.length);
            int framePosition = (Integer)myGetKeyFramePositionsMethod.invoke(myDesignTool, info.getViewObject(), tmpType, tmpPos);
            myCachedKeyframePos.put(component.getId(), new KeyframePos(tmpType, tmpPos, framePosition));
          }
          catch (Exception e) {
            myGetKeyFramePositionsMethod = null;
            Logger.getInstance(MotionLayoutComponentHelper.class).debug(e);
          }
        }).get(250, TimeUnit.MILLISECONDS);
      }
      catch (Exception e) {
        Logger.getInstance(MotionLayoutComponentHelper.class).debug(e);
      }
    }
  }

  /**
   * A utility class to read MotionLayout KeyFrame info structure
   */
  public static class KeyInfo {
    int[] myInfo;
    int myKeyInfoCount;
    int myOffsetCursor = 0;
    int myCursor = 0;
    @SuppressWarnings("unused")
    public static final int KEY_TYPE_ATTRIBUTES = 1;
    public static final int KEY_TYPE_POSITION = 2;
    @SuppressWarnings("unused")
    public static final int KEY_TYPE_TIME_CYCLE = 3;
    @SuppressWarnings("unused")
    public static final int KEY_TYPE_CYCLE = 4;
    @SuppressWarnings("unused")
    public static final int KEY_TYPE_TRIGGER = 5;
    private final static int OFF_TYPE = 1;
    private final static int OFF_FRAME_POS = 2;
    private final static int OFF_LOC_X = 3;
    private final static int OFF_LOC_Y = 4;
    private final static int OFF_KEY_POS_TYPE = 5;
    private final static int OFF_KEY_POS_PERCENT_X = 6;
    private final static int OFF_KEY_POS_PERCENT_Y = 7;

    public int getIndex() {
      return myCursor;
    }

    /**
     * Set the info int array on this object so that it can be parsed
     */
    public void setInfo(int[] info, int count) {
      myOffsetCursor = 0;
      myKeyInfoCount = count;
      myInfo = info;
      reset();
    }

    /**
     * reset the counters so that they can be used with next()
     * in a while(next()) {... } reset();
     */
    public void reset() {
      myCursor = -1;
      myOffsetCursor = 0;
    }

    public boolean next() {
      myCursor++;
      if (myCursor > 0) {
        int len = myInfo[myOffsetCursor];
        myOffsetCursor += len ;
      }
      return myCursor < myKeyInfoCount;
    }

    public int getType() {
      return myInfo[myOffsetCursor + OFF_TYPE];
    }

    public int getFramePosition() {
      return myInfo[myOffsetCursor + OFF_FRAME_POS];
    }

    public float getLocationX() {
      return Float.intBitsToFloat(myInfo[myOffsetCursor + OFF_LOC_X]);
    }

    public float getLocationY() {
      return Float.intBitsToFloat(myInfo[myOffsetCursor + OFF_LOC_Y]);
    }

    public int getKeyPosType() {
      return myInfo[myOffsetCursor + OFF_KEY_POS_TYPE];
    }

    public float getKeyPosPercentX() {
      return Float.intBitsToFloat(myInfo[myOffsetCursor + OFF_KEY_POS_PERCENT_X]);
    }

    public float getKeyPosPercentY() {
      return Float.intBitsToFloat(myInfo[myOffsetCursor + OFF_KEY_POS_PERCENT_Y]);
    }
  }

  /**
   * Get the KeyFrames for the view controlled by this MotionController.
   * The call is designed to be efficient because it will be called 30x Number of views a second
   *
   * @param component the view to return keyframe positions
   * @param type      type of keyframes your are interested in  1=Attributes, 2=Position, 3=TimeCycle 4=Cycle 5=Trigger, -1 == all
   * @param keyInfo   the x&y position of the keyFrame along the path
   * @return Number of keyFrames found
   */

  public int getKeyframeInfo(NlComponent component, int type, int[] keyInfo) {
    cachedGetKeyframeInfo(component, type, keyInfo);
    if (myCachedKeyframeInfo.containsKey(component.getId())) {
      KeyframeInfo tmpInfo = myCachedKeyframeInfo.get(component.getId());
      System.arraycopy(tmpInfo.myKeyInfo, 0, keyInfo, 0, tmpInfo.myKeyInfo.length);
      return tmpInfo.myNoOfKeyPosition;
    }
    return -1;
  }

  private static class KeyframeInfo {
    int[] myKeyInfo;
    int myNoOfKeyPosition;

    KeyframeInfo(int[] keyInfo, int noOfKeyPosition) {
      myKeyInfo = keyInfo;
      myNoOfKeyPosition = noOfKeyPosition;
    }
  }

  private void cachedGetKeyframeInfo(NlComponent component, int type, int[] keyInfo) {
    if (isMyDesignToolNotAvailable()) {
      return;
    }
    ViewInfo info = NlComponentHelperKt.getViewInfo(component);

    if (info == null || info.getViewObject() == null) {
      return;
    }

    if (myGetKeyFrameInfoMethod == null) {
      try {
        myGetKeyFrameInfoMethod = myDesignTool.getClass().getMethod("getKeyFrameInfo",
                                                                    Object.class, int.class, int[].class);
      }
      catch (NoSuchMethodException e) {
        Logger.getInstance(MotionLayoutComponentHelper.class).debug(e);
      }
    }

    if (myGetKeyFrameInfoMethod != null) {
      try {
        RenderService.getRenderAsyncActionExecutor().runAsyncAction(() -> {
          try {
            int[] tmpKeyInfo = Arrays.copyOf(keyInfo, keyInfo.length);
            int noOfKeyPosition = (Integer)myGetKeyFrameInfoMethod.invoke(myDesignTool, info.getViewObject(), type, tmpKeyInfo);
            myCachedKeyframeInfo.put(component.getId(), new KeyframeInfo(tmpKeyInfo, noOfKeyPosition));
          }
          catch (Exception e) {
            myGetKeyFrameInfoMethod = null;
            Logger.getInstance(MotionLayoutComponentHelper.class).debug(e);
          }
        });
      }
      catch (Exception e) {
        Logger.getInstance(MotionLayoutComponentHelper.class).debug(e);
      }
    }
  }

  public void setShowPaths(boolean show) {
    mShowPaths = show;
  }

  public boolean getShowPaths() {
    return mShowPaths;
  }

  public static void refresh(NlComponent component) {
    ViewInfo viewInfo = NlComponentHelperKt.getViewInfo(component);
    if (viewInfo != null) {
      ((View)viewInfo.getViewObject()).forceLayout();
    }
  }
}<|MERGE_RESOLUTION|>--- conflicted
+++ resolved
@@ -24,10 +24,7 @@
 import com.android.tools.idea.common.model.NlComponent;
 import com.android.tools.idea.common.model.NlModel;
 import com.android.tools.configurations.Configuration;
-<<<<<<< HEAD
-=======
 import com.android.tools.idea.res.StudioResourceIdManager;
->>>>>>> 0d09370c
 import com.android.tools.idea.uibuilder.handlers.constraint.ComponentModification;
 import com.android.tools.idea.uibuilder.model.NlComponentHelperKt;
 import com.android.tools.rendering.RenderService;
@@ -35,10 +32,7 @@
 import com.android.utils.Pair;
 import com.google.common.cache.Cache;
 import com.google.common.cache.CacheBuilder;
-<<<<<<< HEAD
-=======
 import com.google.common.util.concurrent.RateLimiter;
->>>>>>> 0d09370c
 import com.intellij.openapi.diagnostic.Logger;
 import com.intellij.util.ArrayUtil;
 import com.intellij.util.concurrency.EdtExecutorService;
@@ -690,7 +684,10 @@
         return;
       }
     }
-<<<<<<< HEAD
+
+    //noinspection UnstableApiUsage
+    if (!myCachedIsInTransitionRateLimiter.tryAcquire()) return;
+
     try {
       RenderService.getRenderAsyncActionExecutor().runAsyncAction(() -> {
         try {
@@ -704,58 +701,6 @@
     }
     catch (Exception e) {
       Logger.getInstance(MotionLayoutComponentHelper.class).debug(e);
-    }
-  }
-=======
->>>>>>> 0d09370c
-
-    //noinspection UnstableApiUsage
-    if (!myCachedIsInTransitionRateLimiter.tryAcquire()) return;
-
-<<<<<<< HEAD
-  private void cachedGetMaxTimeMs() {
-    if (isMyDesignToolNotAvailable()) {
-      return;
-    }
-    if (myGetMaxTimeMethod == null) {
-      try {
-        myGetMaxTimeMethod = myDesignTool.getClass().getMethod("getTransitionTimeMs");
-      }
-      catch (NoSuchMethodException e) {
-        Logger.getInstance(MotionLayoutComponentHelper.class).debug(e);
-      }
-    }
-
-    if (myGetMaxTimeMethod != null) {
-      try {
-        RenderService.getRenderAsyncActionExecutor().runAsyncAction(() -> {
-          try {
-            myCachedMaxTimeMs = (long)myGetMaxTimeMethod.invoke(myDesignTool);
-          }
-          catch (IllegalAccessException | InvocationTargetException e) {
-            myGetMaxTimeMethod = null;
-            Logger.getInstance(MotionLayoutComponentHelper.class).debug(e);
-          }
-        });
-      }
-      catch (Exception e) {
-        Logger.getInstance(MotionLayoutComponentHelper.class).debug(e);
-      }
-=======
-    try {
-      RenderService.getRenderAsyncActionExecutor().runAsyncAction(() -> {
-        try {
-          myCachedIsInTransition = (Boolean)myCallIsInTransition.invoke(myDesignTool);
-        }
-        catch (ClassCastException | IllegalAccessException | InvocationTargetException e) {
-          myCallIsInTransition = null;
-          Logger.getInstance(MotionLayoutComponentHelper.class).debug(e);
-        }
-      });
-    }
-    catch (Exception e) {
-      Logger.getInstance(MotionLayoutComponentHelper.class).debug(e);
->>>>>>> 0d09370c
     }
   }
 
