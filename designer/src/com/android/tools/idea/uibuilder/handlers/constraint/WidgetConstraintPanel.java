/*
 * Copyright (C) 2016 The Android Open Source Project
 *
 * Licensed under the Apache License, Version 2.0 (the "License");
 * you may not use this file except in compliance with the License.
 * You may obtain a copy of the License at
 *
 *      http://www.apache.org/licenses/LICENSE-2.0
 *
 * Unless required by applicable law or agreed to in writing, software
 * distributed under the License is distributed on an "AS IS" BASIS,
 * WITHOUT WARRANTIES OR CONDITIONS OF ANY KIND, either express or implied.
 * See the License for the specific language governing permissions and
 * limitations under the License.
 */
package com.android.tools.idea.uibuilder.handlers.constraint;

import android.support.constraint.solver.widgets.ConstraintAnchor;
import com.android.SdkConstants;
<<<<<<< HEAD
import com.android.tools.idea.uibuilder.model.AttributesTransaction;
import com.android.tools.idea.uibuilder.model.NlComponent;
import com.android.tools.idea.uibuilder.model.NlModel;
=======
import com.android.tools.idea.common.command.NlWriteCommandAction;
import com.android.tools.idea.common.model.AttributesTransaction;
import com.android.tools.idea.common.model.NlComponent;
import com.android.tools.idea.common.model.NlModel;
import com.android.tools.idea.uibuilder.model.NlComponentHelperKt;
>>>>>>> 1e5b25b8
import com.android.tools.idea.uibuilder.property.NlProperty;
import com.android.tools.idea.uibuilder.scene.ConstraintComponentUtilities;
import com.android.tools.sherpa.drawing.BlueprintColorSet;
import com.android.tools.sherpa.drawing.ColorSet;
<<<<<<< HEAD
import com.android.tools.sherpa.structure.WidgetsScene;
import com.intellij.openapi.application.Result;
import com.intellij.openapi.command.WriteCommandAction;
import com.intellij.openapi.editor.event.MockDocumentEvent;
import com.intellij.openapi.project.Project;
import com.intellij.psi.xml.XmlFile;
=======
import com.intellij.openapi.application.ApplicationManager;
>>>>>>> 1e5b25b8
import com.intellij.ui.JBColor;
import org.jetbrains.annotations.NotNull;

import javax.swing.*;
import javax.swing.border.EmptyBorder;
<<<<<<< HEAD
import javax.swing.event.ChangeEvent;
=======
>>>>>>> 1e5b25b8
import javax.swing.event.ChangeListener;
import javax.swing.plaf.basic.BasicSliderUI;
import java.awt.*;
import java.awt.event.MouseAdapter;
import java.awt.event.MouseEvent;
import java.awt.event.MouseListener;
import java.awt.geom.Rectangle2D;
import java.util.Collections;
import java.util.List;

import static com.android.SdkConstants.CONSTRAINT_LAYOUT;

/**
 * UI component for Constraint Inspector
 */
public class WidgetConstraintPanel extends JPanel {
  private static final String HORIZONTAL_TOOL_TIP_TEXT = "Horizontal Bias";
  private static final String VERTICAL_TOOL_TIP_TEXT = "Vertical Bias";
<<<<<<< HEAD
  public static final String SIZE_ANY = "0dp";
  final SingleWidgetView mMain;
  final JSlider mVerticalSlider = new JSlider(SwingConstants.VERTICAL);
  final JSlider mHorizontalSlider = new JSlider(SwingConstants.HORIZONTAL);
  private WidgetsScene mScene;
  private boolean mConfiguringUI = false;
  ConstraintModel mConstraintModel;
  NlComponent mComponent;
  public static final int UNCONNECTED = -1;
  WriteCommandAction myWriteAction;
  private final static int DELAY_BEFORE_COMMIT = 400; // ms
  ColorSet mColorSet = new InspectorColorSet();
  Timer myTimer = new Timer(DELAY_BEFORE_COMMIT, (c) -> {
    if (myWriteAction != null) {
      myWriteAction.execute();
=======
  private final SingleWidgetView mMain;
  private final JSlider mVerticalSlider = new JSlider(SwingConstants.VERTICAL);
  private final JSlider mHorizontalSlider = new JSlider(SwingConstants.HORIZONTAL);
  private boolean mConfiguringUI = false;
  NlComponent mComponent;
  private static final int UNCONNECTED = -1;
  private Runnable myWriteAction;
  private final static int SLIDER_DEFAULT = 50;
  public final static String VERTICAL_BIAS_SLIDER = "verticalBiasSlider";
  public final static String HORIZONTAL_BIAS_SLIDER = "horizontalBiasSlider";
  private final static int DELAY_BEFORE_COMMIT = 400; // ms
  private Timer myTimer = new Timer(DELAY_BEFORE_COMMIT, (c) -> {
    if (myWriteAction != null) {
      ApplicationManager.getApplication().invokeLater(myWriteAction);
>>>>>>> 1e5b25b8
    }
  });

  /**
   * When true, updates to the panel are ignored and won't update the widget.
   * This is usually set when the panel is being updated from the widget so there is no need to
   * feed the changes back to the widget.
   */
<<<<<<< HEAD
  private boolean mDisableWidgetUpdates = false;
  private ChangeListener myChangeLiveListener = new ChangeListener() {
    @Override
    public void stateChanged(ChangeEvent e) {
      configureUI();
    }
  };
=======
  private ChangeListener myChangeLiveListener = e -> configureUI();
>>>>>>> 1e5b25b8

  public void setProperty(NlProperty property) {
    updateComponents(property.getComponents());
  }

  public void setAspect(String aspect) {
    setSherpaAttribute(SdkConstants.ATTR_LAYOUT_DIMENSION_RATIO, aspect);
  }

  static class InspectorColorSet extends BlueprintColorSet {
    InspectorColorSet() {
      mDrawBackground = false;
      mDrawWidgetInfos = true;
      mInspectorBackgroundColor = new JBColor(0xe8e8e8, 0x3c3f41);
      mInspectorFillColor = new JBColor(0xdcdcdc, 0x45494a);
      mInspectorHighlightsStrokeColor = JBColor.border();
      mInspectorStrokeColor = JBColor.foreground();
      mInspectorConstraintColor = new JBColor(0x4481d8, 0x4880c8);
    }
  }

  public WidgetConstraintPanel(@NotNull List<NlComponent> components) {
    super(new GridBagLayout());
    super.setBorder(new EmptyBorder(4, 0, 0, 0));
    ColorSet colorSet = new InspectorColorSet();
    setBackground(colorSet.getInspectorBackgroundColor());
    mMain = new SingleWidgetView(this, colorSet);
    setPreferredSize(new Dimension(200, 216));
    mVerticalSlider.setMajorTickSpacing(50);
    mHorizontalSlider.setMajorTickSpacing(50);
    mVerticalSlider.setBackground(colorSet.getInspectorBackgroundColor());
    mHorizontalSlider.setBackground(colorSet.getInspectorBackgroundColor());
    mHorizontalSlider.setToolTipText(HORIZONTAL_TOOL_TIP_TEXT);
    mVerticalSlider.setToolTipText(VERTICAL_TOOL_TIP_TEXT);
    mVerticalSlider.setName(VERTICAL_BIAS_SLIDER);
    mHorizontalSlider.setName(HORIZONTAL_BIAS_SLIDER);
    updateComponents(components);

    GridBagConstraints gbc = new GridBagConstraints();
    gbc.gridy = 0;
    gbc.gridx = 0;
    gbc.fill = GridBagConstraints.BOTH;
    add(mVerticalSlider, gbc);
    gbc.weightx = 1;
    gbc.weighty = 1;
    gbc.gridx = 1;

    add(mMain, gbc);
    gbc.weightx = 0;
    gbc.weighty = 0;
    gbc.gridy = 1;

    add(mHorizontalSlider, gbc);
    mVerticalSlider.setUI(new WidgetSliderUI(mVerticalSlider, colorSet));
    mHorizontalSlider.setUI(new WidgetSliderUI(mHorizontalSlider, colorSet));
    mHorizontalSlider.addChangeListener(e -> setHorizontalBias());
    mVerticalSlider.addChangeListener(e -> setVerticalBias());
    mHorizontalSlider.addMouseListener(mDoubleClickListener);
    mVerticalSlider.addMouseListener(mDoubleClickListener);
  }

  // Reset mouse on double click
  MouseListener mDoubleClickListener = new MouseAdapter() {
    @Override
    public void mouseClicked(MouseEvent e) {
      if (e.getClickCount() == 2) {
        ((JSlider)e.getSource()).setValue(SLIDER_DEFAULT);
      }
    }
  };

  /*-----------------------------------------------------------------------*/
  // code for getting values from ConstraintWidget to UI
  /*-----------------------------------------------------------------------*/

<<<<<<< HEAD
  /**
   * Called when mWidget is being changed
   */
  private void widgetChanged() {
    // Ignore the the updates to the UI components since we are just going to read them from the widget
    mDisableWidgetUpdates = true;
    configureUI();
    mDisableWidgetUpdates = false;
    repaint();
=======
  private static final int CONNECTION_LEFT = 0;
  private static final int CONNECTION_RIGHT = 1;
  private static final int CONNECTION_TOP = 2;
  private static final int CONNECTION_BOTTOM = 3;
  private static final int CONNECTION_BASELINE = 4;

  private static String[][] ourConstraintString_ltr = {{
    SdkConstants.ATTR_LAYOUT_START_TO_START_OF,
    SdkConstants.ATTR_LAYOUT_START_TO_END_OF,
    SdkConstants.ATTR_LAYOUT_LEFT_TO_LEFT_OF,
    SdkConstants.ATTR_LAYOUT_LEFT_TO_RIGHT_OF
  }, {
    SdkConstants.ATTR_LAYOUT_END_TO_START_OF,
    SdkConstants.ATTR_LAYOUT_END_TO_END_OF,
    SdkConstants.ATTR_LAYOUT_RIGHT_TO_LEFT_OF,
    SdkConstants.ATTR_LAYOUT_RIGHT_TO_RIGHT_OF
  }, {
    SdkConstants.ATTR_LAYOUT_TOP_TO_TOP_OF,
    SdkConstants.ATTR_LAYOUT_TOP_TO_BOTTOM_OF
  }, {
    SdkConstants.ATTR_LAYOUT_BOTTOM_TO_TOP_OF,
    SdkConstants.ATTR_LAYOUT_BOTTOM_TO_BOTTOM_OF
  }, {
    SdkConstants.ATTR_LAYOUT_BASELINE_TO_BASELINE_OF
  }};
  private static String[][] ourConstraintString_rtl = {{
    SdkConstants.ATTR_LAYOUT_END_TO_START_OF,
    SdkConstants.ATTR_LAYOUT_END_TO_END_OF,
    SdkConstants.ATTR_LAYOUT_LEFT_TO_LEFT_OF,
    SdkConstants.ATTR_LAYOUT_LEFT_TO_RIGHT_OF
  }, {
    SdkConstants.ATTR_LAYOUT_START_TO_START_OF,
    SdkConstants.ATTR_LAYOUT_START_TO_END_OF,
    SdkConstants.ATTR_LAYOUT_RIGHT_TO_LEFT_OF,
    SdkConstants.ATTR_LAYOUT_RIGHT_TO_RIGHT_OF,
  }, {SdkConstants.ATTR_LAYOUT_TOP_TO_TOP_OF,
    SdkConstants.ATTR_LAYOUT_TOP_TO_BOTTOM_OF
  }, {
    SdkConstants.ATTR_LAYOUT_BOTTOM_TO_TOP_OF,
    SdkConstants.ATTR_LAYOUT_BOTTOM_TO_BOTTOM_OF
  }, {
    SdkConstants.ATTR_LAYOUT_BASELINE_TO_BASELINE_OF
  }};

  private static String[][] ourMarginString_ltr = {
    {SdkConstants.ATTR_LAYOUT_MARGIN_LEFT, SdkConstants.ATTR_LAYOUT_MARGIN_START},
    {SdkConstants.ATTR_LAYOUT_MARGIN_RIGHT, SdkConstants.ATTR_LAYOUT_MARGIN_END},
    {SdkConstants.ATTR_LAYOUT_MARGIN_TOP},
    {SdkConstants.ATTR_LAYOUT_MARGIN_BOTTOM},
  };
  private static String[][] ourMarginString_rtl = {
    {SdkConstants.ATTR_LAYOUT_MARGIN_LEFT, SdkConstants.ATTR_LAYOUT_MARGIN_END},
    {SdkConstants.ATTR_LAYOUT_MARGIN_RIGHT, SdkConstants.ATTR_LAYOUT_MARGIN_START},
    {SdkConstants.ATTR_LAYOUT_MARGIN_TOP},
    {SdkConstants.ATTR_LAYOUT_MARGIN_BOTTOM},
  };
  private static String[][] ourDeleteAttributes = {
    {
      SdkConstants.ATTR_LAYOUT_START_TO_START_OF,
      SdkConstants.ATTR_LAYOUT_START_TO_END_OF,
      SdkConstants.ATTR_LAYOUT_LEFT_TO_LEFT_OF,
      SdkConstants.ATTR_LAYOUT_LEFT_TO_RIGHT_OF,
      SdkConstants.ATTR_LAYOUT_MARGIN_LEFT,
      SdkConstants.ATTR_LAYOUT_MARGIN_START,
      SdkConstants.ATTR_LAYOUT_HORIZONTAL_BIAS},
    {
      SdkConstants.ATTR_LAYOUT_END_TO_END_OF,
      SdkConstants.ATTR_LAYOUT_END_TO_START_OF,
      SdkConstants.ATTR_LAYOUT_RIGHT_TO_LEFT_OF,
      SdkConstants.ATTR_LAYOUT_RIGHT_TO_RIGHT_OF,
      SdkConstants.ATTR_LAYOUT_MARGIN_RIGHT,
      SdkConstants.ATTR_LAYOUT_MARGIN_END,
      SdkConstants.ATTR_LAYOUT_HORIZONTAL_BIAS},
    {SdkConstants.ATTR_LAYOUT_TOP_TO_TOP_OF,
      SdkConstants.ATTR_LAYOUT_TOP_TO_BOTTOM_OF,
      SdkConstants.ATTR_LAYOUT_MARGIN_TOP,
      SdkConstants.ATTR_LAYOUT_VERTICAL_BIAS},
    {SdkConstants.ATTR_LAYOUT_BOTTOM_TO_TOP_OF,
      SdkConstants.ATTR_LAYOUT_BOTTOM_TO_BOTTOM_OF,
      SdkConstants.ATTR_LAYOUT_MARGIN_BOTTOM,
      SdkConstants.ATTR_LAYOUT_VERTICAL_BIAS},
    {SdkConstants.ATTR_LAYOUT_BASELINE_TO_BASELINE_OF}
  };

  private static String[][] ourDeleteNamespace = {
    {SdkConstants.SHERPA_URI,
      SdkConstants.SHERPA_URI,
      SdkConstants.SHERPA_URI,
      SdkConstants.SHERPA_URI,
      SdkConstants.ANDROID_URI,
      SdkConstants.ANDROID_URI,
      SdkConstants.SHERPA_URI},
    {SdkConstants.SHERPA_URI,
      SdkConstants.SHERPA_URI,
      SdkConstants.SHERPA_URI,
      SdkConstants.SHERPA_URI,
      SdkConstants.ANDROID_URI,
      SdkConstants.ANDROID_URI,
      SdkConstants.SHERPA_URI},
    {SdkConstants.SHERPA_URI,
      SdkConstants.SHERPA_URI,
      SdkConstants.ANDROID_URI,
      SdkConstants.SHERPA_URI},
    {SdkConstants.SHERPA_URI,
      SdkConstants.SHERPA_URI,
      SdkConstants.ANDROID_URI,
      SdkConstants.SHERPA_URI},
    {SdkConstants.SHERPA_URI}
  };

  private int getMargin(int type) {
    boolean rtl = ConstraintUtilities.isInRTL(mComponent);

    String[][] marginsAttr = rtl ? ourMarginString_rtl : ourMarginString_ltr;
    String marginString = mComponent.getLiveAttribute(SdkConstants.NS_RESOURCES, marginsAttr[type][0]);
    for (int i = 1; marginString == null && marginsAttr[type].length > i; i++) {
      marginString = mComponent.getLiveAttribute(SdkConstants.NS_RESOURCES, marginsAttr[type][i]);
    }

    int margin = 0;
    if (marginString != null) {
      margin = ConstraintUtilities.getDpValue(mComponent, marginString);
    }
    String[][] ourConstraintString = rtl ? ourConstraintString_rtl : ourConstraintString_ltr;
    String connection = mComponent.getLiveAttribute(SdkConstants.SHERPA_URI, ourConstraintString[type][0]);
    for (int i = 1; connection == null && i < ourConstraintString[type].length; i++) {
      connection = mComponent.getLiveAttribute(SdkConstants.SHERPA_URI, ourConstraintString[type][i]);
    }
    if (connection == null) {
      margin = -1;
    }
    return margin;
>>>>>>> 1e5b25b8
  }

  static final int CONNECTION_LEFT = 0;
  static final int CONNECTION_RIGHT = 1;
  static final int CONNECTION_TOP = 2;
  static final int CONNECTION_BOTTOM = 3;
  static final int CONNECTION_BASELINE = 4;

  static String[][] ourConstraintString = {
    {SdkConstants.ATTR_LAYOUT_LEFT_TO_LEFT_OF, SdkConstants.ATTR_LAYOUT_LEFT_TO_RIGHT_OF},
    {SdkConstants.ATTR_LAYOUT_RIGHT_TO_LEFT_OF, SdkConstants.ATTR_LAYOUT_RIGHT_TO_RIGHT_OF},
    {SdkConstants.ATTR_LAYOUT_TOP_TO_TOP_OF, SdkConstants.ATTR_LAYOUT_TOP_TO_BOTTOM_OF},
    {SdkConstants.ATTR_LAYOUT_BOTTOM_TO_TOP_OF, SdkConstants.ATTR_LAYOUT_BOTTOM_TO_BOTTOM_OF},
    {SdkConstants.ATTR_LAYOUT_BASELINE_TO_BASELINE_OF}
  };
  static String[] ourMarginString = {
    SdkConstants.ATTR_LAYOUT_MARGIN_LEFT,
    SdkConstants.ATTR_LAYOUT_MARGIN_RIGHT,
    SdkConstants.ATTR_LAYOUT_MARGIN_TOP,
    SdkConstants.ATTR_LAYOUT_MARGIN_BOTTOM,
  };
  static String[][] ourDeleteAttributes = {
    {SdkConstants.ATTR_LAYOUT_LEFT_TO_LEFT_OF,
      SdkConstants.ATTR_LAYOUT_LEFT_TO_RIGHT_OF,
      SdkConstants.ATTR_LAYOUT_MARGIN_LEFT,
      SdkConstants.ATTR_LAYOUT_MARGIN_START,
      SdkConstants.ATTR_LAYOUT_HORIZONTAL_BIAS},
    {SdkConstants.ATTR_LAYOUT_RIGHT_TO_LEFT_OF,
      SdkConstants.ATTR_LAYOUT_RIGHT_TO_RIGHT_OF,
      SdkConstants.ATTR_LAYOUT_MARGIN_RIGHT,
      SdkConstants.ATTR_LAYOUT_MARGIN_END,
      SdkConstants.ATTR_LAYOUT_HORIZONTAL_BIAS},
    {SdkConstants.ATTR_LAYOUT_TOP_TO_TOP_OF,
      SdkConstants.ATTR_LAYOUT_TOP_TO_BOTTOM_OF,
      SdkConstants.ATTR_LAYOUT_MARGIN_TOP,
      SdkConstants.ATTR_LAYOUT_VERTICAL_BIAS},
    {SdkConstants.ATTR_LAYOUT_BOTTOM_TO_TOP_OF,
      SdkConstants.ATTR_LAYOUT_BOTTOM_TO_BOTTOM_OF,
      SdkConstants.ATTR_LAYOUT_MARGIN_BOTTOM,
      SdkConstants.ATTR_LAYOUT_VERTICAL_BIAS},
    {SdkConstants.ATTR_LAYOUT_BASELINE_TO_BASELINE_OF}
  };

  static String[][] ourDeleteNamespace = {
    {SdkConstants.SHERPA_URI,
      SdkConstants.SHERPA_URI,
      SdkConstants.ANDROID_URI,
      SdkConstants.ANDROID_URI,
      SdkConstants.SHERPA_URI},
    {SdkConstants.SHERPA_URI,
      SdkConstants.SHERPA_URI,
      SdkConstants.ANDROID_URI,
      SdkConstants.ANDROID_URI,
      SdkConstants.SHERPA_URI},
    {SdkConstants.SHERPA_URI,
      SdkConstants.SHERPA_URI,
      SdkConstants.ANDROID_URI,
      SdkConstants.SHERPA_URI},
    {SdkConstants.SHERPA_URI,
      SdkConstants.SHERPA_URI,
      SdkConstants.ANDROID_URI,
      SdkConstants.SHERPA_URI},
    {SdkConstants.SHERPA_URI}
  };

  private int getMargin(int type) {
    int margin = ConstraintUtilities.getMargin(mComponent, ourMarginString[type]);
    String connection = mComponent.getLiveAttribute(SdkConstants.SHERPA_URI, ourConstraintString[type][0]);
    if (connection == null && ourConstraintString[type].length > 1) {
      connection = mComponent.getLiveAttribute(SdkConstants.SHERPA_URI, ourConstraintString[type][1]);
      if (connection == null) {
        margin = -1;
      }
    }
    return margin;
  }

  /**
   * This loads the parameters form component the ConstraintWidget
   */
  private void configureUI() {
    if (mComponent == null) {
      return;
    }
    mConfiguringUI = true;

    final String sherpaNamespace = SdkConstants.SHERPA_URI;
    int top = getMargin(CONNECTION_TOP);
    int left = getMargin(CONNECTION_LEFT);
    int right = getMargin(CONNECTION_RIGHT);
    int bottom = getMargin(CONNECTION_BOTTOM);

    String ratioString = mComponent.getLiveAttribute(sherpaNamespace, SdkConstants.ATTR_LAYOUT_DIMENSION_RATIO);
<<<<<<< HEAD
    String horizontalBias = mComponent.getLiveAttribute(sherpaNamespace, SdkConstants.ATTR_LAYOUT_HORIZONTAL_BIAS);
    String verticalBias = mComponent.getLiveAttribute(sherpaNamespace, SdkConstants.ATTR_LAYOUT_VERTICAL_BIAS);
=======
    String horizontalBias;
    String verticalBias;
>>>>>>> 1e5b25b8

    boolean baseline = hasBaseline();

    boolean showVerticalSlider = bottom != UNCONNECTED && top != UNCONNECTED;
    boolean showHorizontalSlider = left != UNCONNECTED && right != UNCONNECTED;

    if (showHorizontalSlider) {
<<<<<<< HEAD
      if (NlComponentUtils.isHorizontalChain(mComponent)) {
        NlComponent ctl = NlComponentUtils.getLeftMostInChain(mComponent);
        horizontalBias = ctl.getLiveAttribute(sherpaNamespace, SdkConstants.ATTR_LAYOUT_HORIZONTAL_BIAS);
      }
=======
      NlComponent source = findInHorizontalChain(mComponent);
      if (source == null) {
        source = mComponent;
      }
      horizontalBias = source.getLiveAttribute(sherpaNamespace, SdkConstants.ATTR_LAYOUT_HORIZONTAL_BIAS);

>>>>>>> 1e5b25b8
      float bias = parseFloat(horizontalBias, 0.5f);
      mHorizontalSlider.setValue((int)(bias * 100));
    }

    if (showVerticalSlider) {
<<<<<<< HEAD

      if (NlComponentUtils.isVerticalChain(mComponent)) {
        NlComponent ctl = NlComponentUtils.getTopMostInChain(mComponent);
        verticalBias = ctl.getLiveAttribute(sherpaNamespace, SdkConstants.ATTR_LAYOUT_VERTICAL_BIAS);
      }
=======
      NlComponent source = findInVerticalChain(mComponent);
      if (source == null) {
        source = mComponent;
      }
      verticalBias = source.getLiveAttribute(sherpaNamespace, SdkConstants.ATTR_LAYOUT_VERTICAL_BIAS);

>>>>>>> 1e5b25b8
      float bias = parseFloat(verticalBias, 0.5f);
      mVerticalSlider.setValue(100 - (int)(bias * 100));
    }

    mVerticalSlider.setEnabled(showVerticalSlider);
    mHorizontalSlider.setEnabled(showHorizontalSlider);
    mHorizontalSlider.invalidate();
    mVerticalSlider.invalidate();
    mVerticalSlider.setToolTipText(showVerticalSlider ? VERTICAL_TOOL_TIP_TEXT : null);
    mHorizontalSlider.setToolTipText(showHorizontalSlider ? HORIZONTAL_TOOL_TIP_TEXT : null);

    int widthValue = convertFromNL(SdkConstants.ATTR_LAYOUT_WIDTH);
    int heightValue = convertFromNL(SdkConstants.ATTR_LAYOUT_HEIGHT);
    mMain.configureUi(bottom, top, left, right, baseline, widthValue, heightValue, ratioString);
    mConfiguringUI = false;
  }

  private static float parseFloat(String string, float defaultValue) {
<<<<<<< HEAD
    if (string != null && string.length() > 0) {
=======
    if (string != null && !string.isEmpty()) {
>>>>>>> 1e5b25b8
      try {
        return Float.parseFloat(string);
      }
      catch (NumberFormatException e) {
        return defaultValue;
      }
    }
    return defaultValue;
  }


<<<<<<< HEAD
  int getDimension(NlComponent component, String nameSpace, String attribute) {
=======
  private static int getDimension(NlComponent component, String nameSpace, String attribute) {
>>>>>>> 1e5b25b8
    String v = component.getLiveAttribute(nameSpace, attribute);
    if ("wrap_content".equalsIgnoreCase(v)) {
      return -1;
    }
    return ConstraintUtilities.getDpValue(component, v);
  }

<<<<<<< HEAD
  void setDimension(NlComponent component, String nameSpace, String attribute, int currentValue) {
    String v = component.getLiveAttribute(nameSpace, attribute);
=======
  private void setDimension(NlComponent component, String attribute, int currentValue) {
>>>>>>> 1e5b25b8
    String marginString = component.getLiveAttribute(SdkConstants.ANDROID_URI, attribute);
    int marginValue = -1;
    if (marginString != null) {
      marginValue = ConstraintComponentUtilities.getDpValue(component, component.getLiveAttribute(SdkConstants.ANDROID_URI, attribute));
    }
    if (marginValue != -1 && marginValue == currentValue) {
      setAttribute(SdkConstants.ANDROID_URI, attribute, marginString);
    }
    else {
      String marginY = String.format(SdkConstants.VALUE_N_DP, currentValue);
      setAttribute(SdkConstants.ANDROID_URI, attribute, marginY);
    }
  }

<<<<<<< HEAD

  private void setAndroidAttribute(String attribute, String value) {
    setAttribute(SdkConstants.ANDROID_URI, attribute, value);
  }

  private void setSherpaAttribute(String attribute, String value) {
    setAttribute(SdkConstants.SHERPA_URI, attribute, value);
  }

  private void setAttribute(String nameSpace, String attribute, String value) {
    if (mConfiguringUI) {
      return;
    }
    NlModel model = mComponent.getModel();

    AttributesTransaction transaction = mComponent.startAttributeTransaction();
    transaction.setAttribute(nameSpace, attribute, value);
    transaction.apply();
    model.requestLayout(false);

    myTimer.setRepeats(false);

    Project project = model.getProject();
    XmlFile file = model.getFile();

    String label = "Change Widget";
    myWriteAction = new WriteCommandAction(project, label, file) {
      @Override
      protected void run(@NotNull Result result) throws Throwable {
        AttributesTransaction transaction = mComponent.startAttributeTransaction();
        transaction.setAttribute(nameSpace, attribute, value);
        transaction.commit();
      }
    };

    myTimer.restart();
  }

  private void removeAttribute(int type) {
    String label = "Constraint Disconnected";
    String[] attribute = ourDeleteAttributes[type];
    String[] namespace = ourDeleteNamespace[type];
    NlModel nlModel = mComponent.getModel();
    Project project = nlModel.getProject();
    XmlFile file = nlModel.getFile();

    AttributesTransaction transaction = mComponent.startAttributeTransaction();
    for (int i = 0; i < attribute.length; i++) {
      transaction.setAttribute(namespace[i], attribute[i], null);
    }

    ConstraintComponentUtilities.ensureHorizontalPosition(mComponent, transaction);
    ConstraintComponentUtilities.ensureVerticalPosition(mComponent, transaction);

    transaction.apply();
    WriteCommandAction action = new WriteCommandAction(project, label, file) {
      @Override
      protected void run(@NotNull Result result) throws Throwable {
        transaction.commit();
      }
    };
    action.execute();
  }

  public static final int UNKNOWN = -1;
  public static final int HORIZONTAL = 0;
  public static final int VERTICAL = 1;

  /**
   * Set the ratio of the widget from a given string of format [H|V],[float|x:y] or [float|x:y]
   *
   * @param ratio
   */
  public static float getDimensionRatio(String ratio) {
    if (ratio == null || ratio.length() == 0) {
      return Float.NaN;
    }
    int dimensionRatioSide = UNKNOWN;
    float dimensionRatio = 0;
    int len = ratio.length();
    int commaIndex = ratio.indexOf(',');
    if (commaIndex > 0 && commaIndex < len - 1) {
      String dimension = ratio.substring(0, commaIndex);
      if (dimension.equalsIgnoreCase("W")) {
        dimensionRatioSide = HORIZONTAL;
      }
      else if (dimension.equalsIgnoreCase("H")) {
        dimensionRatioSide = VERTICAL;
      }
      commaIndex++;
    }
    else {
      commaIndex = 0;
    }
    int colonIndex = ratio.indexOf(':');

    if (colonIndex >= 0 && colonIndex < len - 1) {
      String nominator = ratio.substring(commaIndex, colonIndex);
      String denominator = ratio.substring(colonIndex + 1);
      if (nominator.length() > 0 && denominator.length() > 0) {
        try {
          float nominatorValue = Float.parseFloat(nominator);
          float denominatorValue = Float.parseFloat(denominator);
          if (nominatorValue > 0 && denominatorValue > 0) {
            if (dimensionRatioSide == VERTICAL) {
              dimensionRatio = Math.abs(denominatorValue / nominatorValue);
            }
            else {
              dimensionRatio = Math.abs(nominatorValue / denominatorValue);
            }
          }
        }
        catch (NumberFormatException e) {
          // Ignore
        }
      }
    }
    else {
      String r = ratio.substring(commaIndex);
      if (r.length() > 0) {
        try {
          dimensionRatio = Float.parseFloat(r);
        }
        catch (NumberFormatException e) {
          // Ignore
        }
      }
    }

    if (dimensionRatio > 0) {
      return dimensionRatio;
    }
    return Float.NaN;
  }

  /**
   * Set the ratio of the widget from a given string of format [H|V],[float|x:y] or [float|x:y]
   *
   * @param ratio
   */
  public static int getDimensionRatioSide(String ratio) {
    if (ratio.toUpperCase().startsWith("W")) {
      return HORIZONTAL;
    }
    if (ratio.toUpperCase().startsWith("H")) {
      return VERTICAL;
    }

    return UNKNOWN;
=======
  private void setAndroidAttribute(String attribute, String value) {
    setAttribute(SdkConstants.ANDROID_URI, attribute, value);
>>>>>>> 1e5b25b8
  }

  private void setSherpaAttribute(String attribute, String value) {
    setAttribute(SdkConstants.SHERPA_URI, attribute, value);
  }

  private void setAttribute(String nameSpace, String attribute, String value) {
    setAttribute(mComponent, nameSpace, attribute, value);
  }

  private void setAttribute(NlComponent component, String nameSpace, String attribute, String value) {
    if (mConfiguringUI) {
      return;
    }
    NlModel model = component.getModel();
    AttributesTransaction transaction = component.startAttributeTransaction();
    transaction.setAttribute(nameSpace, attribute, value);
    transaction.apply();
    model.notifyLiveUpdate(false);
    myTimer.setRepeats(false);

    myWriteAction = new NlWriteCommandAction(Collections.singletonList(component), "Change Widget", () -> {
      AttributesTransaction transaction2 = component.startAttributeTransaction();

      transaction2.setAttribute(nameSpace, attribute, value);
      transaction2.commit();
    });

    myTimer.restart();
  }

  private void removeAttribute(int type) {
    String label = "Constraint Disconnected";
    String[] attribute = ourDeleteAttributes[type];
    String[] namespace = ourDeleteNamespace[type];

    AttributesTransaction transaction = mComponent.startAttributeTransaction();
    for (int i = 0; i < attribute.length; i++) {
      transaction.setAttribute(namespace[i], attribute[i], null);
    }

    ConstraintComponentUtilities.ensureHorizontalPosition(mComponent, transaction);
    ConstraintComponentUtilities.ensureVerticalPosition(mComponent, transaction);

    transaction.apply();
    NlWriteCommandAction.run(mComponent, label, transaction::commit);
  }

  public static final int UNKNOWN = -1;
  public static final int HORIZONTAL = 0;
  public static final int VERTICAL = 1;

  /**
   * Convert Any to SingleWidgetView flags
   *
   * @return
   */
  private int convertFromNL(String attribute) {
    int dimen = getDimension(mComponent, SdkConstants.ANDROID_URI, attribute);
    switch (dimen) {
      default:
        return SingleWidgetView.FIXED;
      case -1:
        return SingleWidgetView.WRAP_CONTENT;
      case 0:
        return SingleWidgetView.MATCH_CONSTRAINT;
<<<<<<< HEAD
    }
  }

  /**
   * This loads the parameters form mWidget the ConstraintWidget
   */
  private void configureUI_constraint_widget() {
    int top = getMargin(ConstraintAnchor.Type.TOP);
    int left = getMargin(ConstraintAnchor.Type.LEFT);
    int right = getMargin(ConstraintAnchor.Type.RIGHT);
    int bottom = getMargin(ConstraintAnchor.Type.BOTTOM);

    String ratioString = getSherpaAttribute(SdkConstants.ATTR_LAYOUT_DIMENSION_RATIO);
    boolean baseline = hasBaseline();

    boolean showVerticalSlider = bottom != UNCONNECTED && top != UNCONNECTED;
    boolean showHorizontalSlider = left != UNCONNECTED && right != UNCONNECTED;

    if (showHorizontalSlider) {
      String biasString = getSherpaAttribute(SdkConstants.ATTR_LAYOUT_HORIZONTAL_BIAS);

      float bias = .5f;
      if (biasString != null && biasString.length() != 0) {
        bias = Float.parseFloat(biasString);
      }
      mHorizontalSlider.setValue((int)(bias * 100));
    }

    if (showVerticalSlider) {
      String biasString = getSherpaAttribute(SdkConstants.ATTR_LAYOUT_VERTICAL_BIAS);
      float bias = 0.5f;
      if (biasString != null && biasString.length() != 0) {
        bias = Float.parseFloat(biasString);
      }

      mVerticalSlider.setValue(100 - (int)(bias * 100));
    }

    mVerticalSlider.setEnabled(showVerticalSlider);
    mHorizontalSlider.setEnabled(showHorizontalSlider);
    mHorizontalSlider.invalidate();
    mVerticalSlider.invalidate();
    mVerticalSlider.setToolTipText(showVerticalSlider ? VERTICAL_TOOL_TIP_TEXT : null);
    mHorizontalSlider.setToolTipText(showHorizontalSlider ? HORIZONTAL_TOOL_TIP_TEXT : null);

    getSherpaAttribute(SdkConstants.ATTR_LAYOUT_WIDTH);
    int widthVal = getLayoutDimensionDpValue(SdkConstants.ATTR_LAYOUT_WIDTH);
    int heightValue = getLayoutDimensionDpValue(SdkConstants.ATTR_LAYOUT_HEIGHT);
    mMain.configureUi(bottom, top, left, right, baseline, widthVal, heightValue, ratioString);
  }

  private int getLayoutDimensionDpValue(String attribute) {
    String value = getSherpaAttribute(attribute);
    if (SdkConstants.VALUE_WRAP_CONTENT.equalsIgnoreCase(value)) return -2;
    if (SdkConstants.VALUE_MATCH_PARENT.equalsIgnoreCase(value)) return -1;
    return ConstraintUtilities.getDpValue(mComponent, value);
=======
    }
>>>>>>> 1e5b25b8
  }


  /**
   * Returns true if mWidget has a baseline
   *
   * @return
   */
  private boolean hasBaseline() {
    return null != getSherpaAttribute(SdkConstants.ATTR_LAYOUT_BASELINE_TO_BASELINE_OF);
  }

  private String getSherpaAttribute(String attr) {
    return mComponent.getLiveAttribute(SdkConstants.SHERPA_URI, attr);
  }

  public void updateComponents(@NotNull List<NlComponent> components) {
    mComponent = components.isEmpty() ? null : components.get(0);
    if (mComponent != null) {
      mComponent.addLiveChangeListener(myChangeLiveListener);
<<<<<<< HEAD
      mConstraintModel = ConstraintModel.getConstraintModel(mComponent.getModel());
      mScene = mConstraintModel.getScene();
      mConstraintModel.getSelection().setContinuousListener(e -> widgetChanged());
      //TODO: improve the tear-down mechanism
      ConstraintWidget widget = mScene.getWidget(mComponent);
      if (widget == null) return;
=======
      //mComponent.getModel().getSelectionModel().addListener(new SelectionListener() {
      //  @Override
      //  public void selectionChanged(@NotNull SelectionModel model, @NotNull List<NlComponent> selection) {
      //    widgetChanged();
      //  }
      //});
>>>>>>> 1e5b25b8
      configureUI();
    }
  }

  public boolean isApplicable() {
    if (mComponent == null) {
      return false;
    }
    NlComponent parent = mComponent.getParent();
<<<<<<< HEAD
    return parent != null && parent.isOrHasSuperclass(CONSTRAINT_LAYOUT);
  }

  /**
   * Get the margin from connection return -1 if no connection
   *
   * @param type
   * @return
   */
  private int getMargin(ConstraintAnchor.Type type) {
    switch (type) {

      case LEFT:
        return getDimension(mComponent, SdkConstants.NS_RESOURCES, SdkConstants.ATTR_LAYOUT_MARGIN_LEFT);
      case TOP:
        return getDimension(mComponent, SdkConstants.NS_RESOURCES, SdkConstants.ATTR_LAYOUT_MARGIN_TOP);
      case RIGHT:
        return getDimension(mComponent, SdkConstants.NS_RESOURCES, SdkConstants.ATTR_LAYOUT_MARGIN_RIGHT);
      case BOTTOM:
        return getDimension(mComponent, SdkConstants.NS_RESOURCES, SdkConstants.ATTR_LAYOUT_MARGIN_BOTTOM);
    }
    return UNCONNECTED;
  }

  /*-----------------------------------------------------------------------*/
  // values from ui to widget & NL component
  /*-----------------------------------------------------------------------*/

  /**
   * Method is called when ever we modify the widget
   */
  private void widgetModified() {
    if (mDisableWidgetUpdates) {
      return;
    }

    mConstraintModel.getDrawConstraintModels().forEach(DrawConstraintModel::repaint);
    saveWidget();
  }

  private void saveWidget() {
    mConstraintModel.requestSaveToXML();
  }

  private void setMargin(ConstraintAnchor.Type type, int margin) {
    switch (type) {
      case LEFT:
        setDimension(mComponent, SdkConstants.ANDROID_URI, SdkConstants.ATTR_LAYOUT_MARGIN_LEFT, margin);
        break;
      case TOP:
        setDimension(mComponent, SdkConstants.ANDROID_URI, SdkConstants.ATTR_LAYOUT_MARGIN_TOP, margin);
        break;
      case RIGHT:
        setDimension(mComponent, SdkConstants.ANDROID_URI, SdkConstants.ATTR_LAYOUT_MARGIN_RIGHT, margin);
        break;
      case BOTTOM:
        setDimension(mComponent, SdkConstants.ANDROID_URI, SdkConstants.ATTR_LAYOUT_MARGIN_BOTTOM, margin);
        break;
    }

    widgetModified();
  }

  private void killConstraint(ConstraintAnchor.Type type) {
    switch (type) {
      case LEFT:
        removeAttribute(CONNECTION_LEFT);
        break;
      case TOP:
        removeAttribute(CONNECTION_TOP);
        break;
      case RIGHT:
        removeAttribute(CONNECTION_RIGHT);
        break;
      case BOTTOM:
        removeAttribute(CONNECTION_BOTTOM);
        break;
      case BASELINE:
        removeAttribute(CONNECTION_BASELINE);
        break;
    }
  }

  public void setHorizontalBias() {
    float bias = (mHorizontalSlider.getValue() / 100f);

    NlComponent component = mComponent;
    if (NlComponentUtils.isHorizontalChain(mComponent)) {
      component = NlComponentUtils.getLeftMostInChain(mComponent);
    }
    setSherpaAttribute(SdkConstants.ATTR_LAYOUT_HORIZONTAL_BIAS, Float.toString(bias));
  }

  public void setVerticalBias() {
    float bias = 1f - (mVerticalSlider.getValue() / 100f);
    NlComponent component = mComponent;
    if (NlComponentUtils.isVerticalChain(mComponent)) {
      component = NlComponentUtils.getTopMostInChain(mComponent);
    }
    setSherpaAttribute(SdkConstants.ATTR_LAYOUT_VERTICAL_BIAS, Float.toString(bias));
  }

  public void setTopMargin(int margin) {
    setDimension(mComponent, SdkConstants.NS_RESOURCES, SdkConstants.ATTR_LAYOUT_MARGIN_TOP, margin);
  }

  public void setLeftMargin(int margin) {
    setDimension(mComponent, SdkConstants.NS_RESOURCES, SdkConstants.ATTR_LAYOUT_MARGIN_LEFT, margin);
  }

  public void setRightMargin(int margin) {
    setDimension(mComponent, SdkConstants.NS_RESOURCES, SdkConstants.ATTR_LAYOUT_MARGIN_RIGHT, margin);
  }

  public void setBottomMargin(int margin) {
    setDimension(mComponent, SdkConstants.NS_RESOURCES, SdkConstants.ATTR_LAYOUT_MARGIN_BOTTOM, margin);
=======
    return parent != null && NlComponentHelperKt.isOrHasSuperclass(parent, CONSTRAINT_LAYOUT);
  }

  /*-----------------------------------------------------------------------*/
  // values from ui to widget & NL component
  /*-----------------------------------------------------------------------*/

  private void killConstraint(ConstraintAnchor.Type type) {
    switch (type) {
      case LEFT:
        removeAttribute(CONNECTION_LEFT);
        break;
      case TOP:
        removeAttribute(CONNECTION_TOP);
        break;
      case RIGHT:
        removeAttribute(CONNECTION_RIGHT);
        break;
      case BOTTOM:
        removeAttribute(CONNECTION_BOTTOM);
        break;
      case BASELINE:
        removeAttribute(CONNECTION_BASELINE);
        break;
      default:
    }
  }

  private void setHorizontalBias() {
    int biasVal = mHorizontalSlider.getValue();
    float bias = (biasVal / 100f);
    String biasString = (biasVal == 50) ? null : Float.toString(bias);
    NlComponent chain = findInHorizontalChain(mComponent);
    if (chain != null && chain != mComponent) {
      setAttribute(chain, SdkConstants.SHERPA_URI, SdkConstants.ATTR_LAYOUT_HORIZONTAL_BIAS, biasString);
    }
    else {
      setSherpaAttribute(SdkConstants.ATTR_LAYOUT_HORIZONTAL_BIAS, biasString);
    }
  }

  private static NlComponent findInHorizontalChain(NlComponent component) {
    if (ConstraintComponentUtilities
          .isInChain(ConstraintComponentUtilities.ourRightAttributes, ConstraintComponentUtilities.ourLeftAttributes, component)
        ||
        ConstraintComponentUtilities
          .isInChain(ConstraintComponentUtilities.ourLeftAttributes, ConstraintComponentUtilities.ourRightAttributes, component)) {
      return ConstraintComponentUtilities
        .findChainHead(component, ConstraintComponentUtilities.ourLeftAttributes, ConstraintComponentUtilities.ourRightAttributes);
    }
    if (ConstraintComponentUtilities
          .isInChain(ConstraintComponentUtilities.ourStartAttributes, ConstraintComponentUtilities.ourEndAttributes, component)
        ||
        ConstraintComponentUtilities
          .isInChain(ConstraintComponentUtilities.ourEndAttributes, ConstraintComponentUtilities.ourStartAttributes, component)) {

      return ConstraintComponentUtilities
        .findChainHead(component, ConstraintComponentUtilities.ourStartAttributes, ConstraintComponentUtilities.ourEndAttributes);
    }
    return null;
  }

  private static NlComponent findInVerticalChain(NlComponent component) {
    if (ConstraintComponentUtilities
          .isInChain(ConstraintComponentUtilities.ourBottomAttributes, ConstraintComponentUtilities.ourTopAttributes, component)
        ||
        ConstraintComponentUtilities
          .isInChain(ConstraintComponentUtilities.ourTopAttributes, ConstraintComponentUtilities.ourBottomAttributes, component)) {
      return ConstraintComponentUtilities
        .findChainHead(component, ConstraintComponentUtilities.ourTopAttributes, ConstraintComponentUtilities.ourBottomAttributes);
    }
    return null;
  }

  private void setVerticalBias() {
    int biasVal = mVerticalSlider.getValue();
    float bias = 1f - (biasVal / 100f);
    String biasString = (biasVal == 50) ? null : Float.toString(bias);
    NlComponent chain = findInVerticalChain(mComponent);
    if (chain != null && chain != mComponent) {
      setAttribute(chain, SdkConstants.SHERPA_URI, SdkConstants.ATTR_LAYOUT_VERTICAL_BIAS, biasString);
    }
    else {
      setSherpaAttribute(SdkConstants.ATTR_LAYOUT_VERTICAL_BIAS, biasString);
    }
  }

  public void setTopMargin(int margin) {
    setDimension(mComponent, SdkConstants.ATTR_LAYOUT_MARGIN_TOP, margin);
  }

  public void setLeftMargin(int margin) {
    setDimension(mComponent, SdkConstants.ATTR_LAYOUT_MARGIN_START, margin);
  }

  public void setRightMargin(int margin) {
    setDimension(mComponent, SdkConstants.ATTR_LAYOUT_MARGIN_END, margin);
  }

  public void setBottomMargin(int margin) {
    setDimension(mComponent, SdkConstants.ATTR_LAYOUT_MARGIN_BOTTOM, margin);
>>>>>>> 1e5b25b8
  }

  public void killTopConstraint() {
    killConstraint(ConstraintAnchor.Type.TOP);
  }

  public void killLeftConstraint() {

    killConstraint(ConstraintAnchor.Type.LEFT);
  }

  public void killRightConstraint() {
    killConstraint(ConstraintAnchor.Type.RIGHT);
  }

  public void killBottomConstraint() {
    killConstraint(ConstraintAnchor.Type.BOTTOM);
  }

  public void killBaselineConstraint() {
    killConstraint(ConstraintAnchor.Type.BASELINE);
  }

  public void setHorizontalConstraint(int horizontalConstraint) {
    String width = mComponent.getLiveAttribute(SdkConstants.ANDROID_URI, SdkConstants.ATTR_LAYOUT_WIDTH);
<<<<<<< HEAD
=======
    assert width != null;

>>>>>>> 1e5b25b8
    if (width.endsWith("dp") && !width.equals("0dp")) {
      mComponent.putClientProperty(SdkConstants.ATTR_LAYOUT_WIDTH, width);
    }
    switch (horizontalConstraint) {
      case SingleWidgetView.MATCH_CONSTRAINT:
        setAndroidAttribute(SdkConstants.ATTR_LAYOUT_WIDTH, SdkConstants.VALUE_ZERO_DP);
        break;
      case SingleWidgetView.FIXED:
        String oldValue = (String)mComponent.getClientProperty(SdkConstants.ATTR_LAYOUT_WIDTH);
        if (oldValue == null) {
          float dipValue = mComponent.getModel().getConfiguration().getDensity().getDpiValue() / 160f;
<<<<<<< HEAD
          oldValue = ((int)(0.5f + mComponent.w / dipValue)) + "dp";
=======
          oldValue = ((int)(0.5f + NlComponentHelperKt.getW(mComponent) / dipValue)) + "dp";
>>>>>>> 1e5b25b8
        }
        setAndroidAttribute(SdkConstants.ATTR_LAYOUT_WIDTH, oldValue);
        break;
      case SingleWidgetView.WRAP_CONTENT:
        setAndroidAttribute(SdkConstants.ATTR_LAYOUT_WIDTH, SdkConstants.VALUE_WRAP_CONTENT);
        break;
    }
  }

  public void setVerticalConstraint(int verticalConstraint) {
    String height = mComponent.getLiveAttribute(SdkConstants.ANDROID_URI, SdkConstants.ATTR_LAYOUT_HEIGHT);
<<<<<<< HEAD
=======
    assert height != null;

>>>>>>> 1e5b25b8
    if (height.endsWith("dp") && !height.equals("0dp")) {
      mComponent.putClientProperty(SdkConstants.ATTR_LAYOUT_HEIGHT, height);
    }
    switch (verticalConstraint) {
      case SingleWidgetView.MATCH_CONSTRAINT:
        setAndroidAttribute(SdkConstants.ATTR_LAYOUT_HEIGHT, SdkConstants.VALUE_ZERO_DP);
        break;
      case SingleWidgetView.FIXED:
        String oldValue = (String)mComponent.getClientProperty(SdkConstants.ATTR_LAYOUT_HEIGHT);
        if (oldValue == null) {
          float dipValue = mComponent.getModel().getConfiguration().getDensity().getDpiValue() / 160f;
<<<<<<< HEAD
          oldValue = ((int)(0.5f + mComponent.h / dipValue)) + "dp";
=======
          oldValue = ((int)(0.5f + NlComponentHelperKt.getH(mComponent) / dipValue)) + "dp";
>>>>>>> 1e5b25b8
        }
        setAndroidAttribute(SdkConstants.ATTR_LAYOUT_HEIGHT, oldValue);
        break;
      case SingleWidgetView.WRAP_CONTENT:
        setAndroidAttribute(SdkConstants.ATTR_LAYOUT_HEIGHT, SdkConstants.VALUE_WRAP_CONTENT);
        break;
    }
  }

  /*-----------------------------------------------------------------------*/
  //Look and Feel for the sliders
  /*-----------------------------------------------------------------------*/

  static class WidgetSliderUI extends BasicSliderUI {
    static final int thumbSize = 22;
    private static Font sSmallFont = new Font("Helvetica", Font.PLAIN, 10);
    ColorSet mColorSet;

    WidgetSliderUI(JSlider s, ColorSet colorSet) {
      super(s);
      mColorSet = colorSet;
    }

    @Override
    protected Dimension getThumbSize() {
      return new Dimension(thumbSize, thumbSize);
    }

    @Override
    public void paintTrack(Graphics g) {
      if (slider.isEnabled()) {
        super.paintTrack(g);
      }
    }

    @Override
    protected Color getShadowColor() {
      return mColorSet.getInspectorStrokeColor();
    }

    @Override
    protected Color getHighlightColor() {
      return mColorSet.getInspectorStrokeColor();
    }

    @Override
    protected Color getFocusColor() {
      return new Color(0, 0, 0, 0);
    }

    @Override
    public void paintThumb(Graphics g) {
      String percentText;
      if (slider.getOrientation() == SwingConstants.VERTICAL) {
        percentText = Integer.toString(100 - slider.getValue());
      }
      else {
        percentText = Integer.toString(slider.getValue());
      }
      if (!slider.isEnabled()) {
        return;
      }
      g.setColor(mColorSet.getInspectorFillColor());
      ((Graphics2D)g).setRenderingHint(RenderingHints.KEY_ANTIALIASING, RenderingHints.VALUE_ANTIALIAS_ON);
      g.fillRoundRect(thumbRect.x + 1, thumbRect.y + 1, thumbRect.width - 2, thumbRect.height - 2, thumbRect.width - 2,
                      thumbRect.height - 2);
      g.setColor(mColorSet.getInspectorStrokeColor());
      g.drawRoundRect(thumbRect.x + 1, thumbRect.y + 1, thumbRect.width - 2, thumbRect.height - 2, thumbRect.width - 2,
                      thumbRect.height - 2);
      int x = thumbRect.x + thumbRect.width / 2;
      int y = thumbRect.y + thumbRect.height / 2 - 1;
      g.setFont(sSmallFont);
      FontMetrics fm = g.getFontMetrics();
      Rectangle2D bounds = fm.getStringBounds(percentText, g);
      double tw = bounds.getWidth();

      g.setColor(mColorSet.getInspectorStrokeColor());
      g.drawString(percentText, (int)(x - tw / 2), (y + fm.getAscent() / 2));
    }
  }
}<|MERGE_RESOLUTION|>--- conflicted
+++ resolved
@@ -17,40 +17,20 @@
 
 import android.support.constraint.solver.widgets.ConstraintAnchor;
 import com.android.SdkConstants;
-<<<<<<< HEAD
-import com.android.tools.idea.uibuilder.model.AttributesTransaction;
-import com.android.tools.idea.uibuilder.model.NlComponent;
-import com.android.tools.idea.uibuilder.model.NlModel;
-=======
 import com.android.tools.idea.common.command.NlWriteCommandAction;
 import com.android.tools.idea.common.model.AttributesTransaction;
 import com.android.tools.idea.common.model.NlComponent;
 import com.android.tools.idea.common.model.NlModel;
 import com.android.tools.idea.uibuilder.model.NlComponentHelperKt;
->>>>>>> 1e5b25b8
 import com.android.tools.idea.uibuilder.property.NlProperty;
-import com.android.tools.idea.uibuilder.scene.ConstraintComponentUtilities;
 import com.android.tools.sherpa.drawing.BlueprintColorSet;
 import com.android.tools.sherpa.drawing.ColorSet;
-<<<<<<< HEAD
-import com.android.tools.sherpa.structure.WidgetsScene;
-import com.intellij.openapi.application.Result;
-import com.intellij.openapi.command.WriteCommandAction;
-import com.intellij.openapi.editor.event.MockDocumentEvent;
-import com.intellij.openapi.project.Project;
-import com.intellij.psi.xml.XmlFile;
-=======
 import com.intellij.openapi.application.ApplicationManager;
->>>>>>> 1e5b25b8
 import com.intellij.ui.JBColor;
 import org.jetbrains.annotations.NotNull;
 
 import javax.swing.*;
 import javax.swing.border.EmptyBorder;
-<<<<<<< HEAD
-import javax.swing.event.ChangeEvent;
-=======
->>>>>>> 1e5b25b8
 import javax.swing.event.ChangeListener;
 import javax.swing.plaf.basic.BasicSliderUI;
 import java.awt.*;
@@ -69,23 +49,6 @@
 public class WidgetConstraintPanel extends JPanel {
   private static final String HORIZONTAL_TOOL_TIP_TEXT = "Horizontal Bias";
   private static final String VERTICAL_TOOL_TIP_TEXT = "Vertical Bias";
-<<<<<<< HEAD
-  public static final String SIZE_ANY = "0dp";
-  final SingleWidgetView mMain;
-  final JSlider mVerticalSlider = new JSlider(SwingConstants.VERTICAL);
-  final JSlider mHorizontalSlider = new JSlider(SwingConstants.HORIZONTAL);
-  private WidgetsScene mScene;
-  private boolean mConfiguringUI = false;
-  ConstraintModel mConstraintModel;
-  NlComponent mComponent;
-  public static final int UNCONNECTED = -1;
-  WriteCommandAction myWriteAction;
-  private final static int DELAY_BEFORE_COMMIT = 400; // ms
-  ColorSet mColorSet = new InspectorColorSet();
-  Timer myTimer = new Timer(DELAY_BEFORE_COMMIT, (c) -> {
-    if (myWriteAction != null) {
-      myWriteAction.execute();
-=======
   private final SingleWidgetView mMain;
   private final JSlider mVerticalSlider = new JSlider(SwingConstants.VERTICAL);
   private final JSlider mHorizontalSlider = new JSlider(SwingConstants.HORIZONTAL);
@@ -100,7 +63,6 @@
   private Timer myTimer = new Timer(DELAY_BEFORE_COMMIT, (c) -> {
     if (myWriteAction != null) {
       ApplicationManager.getApplication().invokeLater(myWriteAction);
->>>>>>> 1e5b25b8
     }
   });
 
@@ -109,17 +71,7 @@
    * This is usually set when the panel is being updated from the widget so there is no need to
    * feed the changes back to the widget.
    */
-<<<<<<< HEAD
-  private boolean mDisableWidgetUpdates = false;
-  private ChangeListener myChangeLiveListener = new ChangeListener() {
-    @Override
-    public void stateChanged(ChangeEvent e) {
-      configureUI();
-    }
-  };
-=======
   private ChangeListener myChangeLiveListener = e -> configureUI();
->>>>>>> 1e5b25b8
 
   public void setProperty(NlProperty property) {
     updateComponents(property.getComponents());
@@ -195,17 +147,6 @@
   // code for getting values from ConstraintWidget to UI
   /*-----------------------------------------------------------------------*/
 
-<<<<<<< HEAD
-  /**
-   * Called when mWidget is being changed
-   */
-  private void widgetChanged() {
-    // Ignore the the updates to the UI components since we are just going to read them from the widget
-    mDisableWidgetUpdates = true;
-    configureUI();
-    mDisableWidgetUpdates = false;
-    repaint();
-=======
   private static final int CONNECTION_LEFT = 0;
   private static final int CONNECTION_RIGHT = 1;
   private static final int CONNECTION_TOP = 2;
@@ -338,82 +279,6 @@
       margin = -1;
     }
     return margin;
->>>>>>> 1e5b25b8
-  }
-
-  static final int CONNECTION_LEFT = 0;
-  static final int CONNECTION_RIGHT = 1;
-  static final int CONNECTION_TOP = 2;
-  static final int CONNECTION_BOTTOM = 3;
-  static final int CONNECTION_BASELINE = 4;
-
-  static String[][] ourConstraintString = {
-    {SdkConstants.ATTR_LAYOUT_LEFT_TO_LEFT_OF, SdkConstants.ATTR_LAYOUT_LEFT_TO_RIGHT_OF},
-    {SdkConstants.ATTR_LAYOUT_RIGHT_TO_LEFT_OF, SdkConstants.ATTR_LAYOUT_RIGHT_TO_RIGHT_OF},
-    {SdkConstants.ATTR_LAYOUT_TOP_TO_TOP_OF, SdkConstants.ATTR_LAYOUT_TOP_TO_BOTTOM_OF},
-    {SdkConstants.ATTR_LAYOUT_BOTTOM_TO_TOP_OF, SdkConstants.ATTR_LAYOUT_BOTTOM_TO_BOTTOM_OF},
-    {SdkConstants.ATTR_LAYOUT_BASELINE_TO_BASELINE_OF}
-  };
-  static String[] ourMarginString = {
-    SdkConstants.ATTR_LAYOUT_MARGIN_LEFT,
-    SdkConstants.ATTR_LAYOUT_MARGIN_RIGHT,
-    SdkConstants.ATTR_LAYOUT_MARGIN_TOP,
-    SdkConstants.ATTR_LAYOUT_MARGIN_BOTTOM,
-  };
-  static String[][] ourDeleteAttributes = {
-    {SdkConstants.ATTR_LAYOUT_LEFT_TO_LEFT_OF,
-      SdkConstants.ATTR_LAYOUT_LEFT_TO_RIGHT_OF,
-      SdkConstants.ATTR_LAYOUT_MARGIN_LEFT,
-      SdkConstants.ATTR_LAYOUT_MARGIN_START,
-      SdkConstants.ATTR_LAYOUT_HORIZONTAL_BIAS},
-    {SdkConstants.ATTR_LAYOUT_RIGHT_TO_LEFT_OF,
-      SdkConstants.ATTR_LAYOUT_RIGHT_TO_RIGHT_OF,
-      SdkConstants.ATTR_LAYOUT_MARGIN_RIGHT,
-      SdkConstants.ATTR_LAYOUT_MARGIN_END,
-      SdkConstants.ATTR_LAYOUT_HORIZONTAL_BIAS},
-    {SdkConstants.ATTR_LAYOUT_TOP_TO_TOP_OF,
-      SdkConstants.ATTR_LAYOUT_TOP_TO_BOTTOM_OF,
-      SdkConstants.ATTR_LAYOUT_MARGIN_TOP,
-      SdkConstants.ATTR_LAYOUT_VERTICAL_BIAS},
-    {SdkConstants.ATTR_LAYOUT_BOTTOM_TO_TOP_OF,
-      SdkConstants.ATTR_LAYOUT_BOTTOM_TO_BOTTOM_OF,
-      SdkConstants.ATTR_LAYOUT_MARGIN_BOTTOM,
-      SdkConstants.ATTR_LAYOUT_VERTICAL_BIAS},
-    {SdkConstants.ATTR_LAYOUT_BASELINE_TO_BASELINE_OF}
-  };
-
-  static String[][] ourDeleteNamespace = {
-    {SdkConstants.SHERPA_URI,
-      SdkConstants.SHERPA_URI,
-      SdkConstants.ANDROID_URI,
-      SdkConstants.ANDROID_URI,
-      SdkConstants.SHERPA_URI},
-    {SdkConstants.SHERPA_URI,
-      SdkConstants.SHERPA_URI,
-      SdkConstants.ANDROID_URI,
-      SdkConstants.ANDROID_URI,
-      SdkConstants.SHERPA_URI},
-    {SdkConstants.SHERPA_URI,
-      SdkConstants.SHERPA_URI,
-      SdkConstants.ANDROID_URI,
-      SdkConstants.SHERPA_URI},
-    {SdkConstants.SHERPA_URI,
-      SdkConstants.SHERPA_URI,
-      SdkConstants.ANDROID_URI,
-      SdkConstants.SHERPA_URI},
-    {SdkConstants.SHERPA_URI}
-  };
-
-  private int getMargin(int type) {
-    int margin = ConstraintUtilities.getMargin(mComponent, ourMarginString[type]);
-    String connection = mComponent.getLiveAttribute(SdkConstants.SHERPA_URI, ourConstraintString[type][0]);
-    if (connection == null && ourConstraintString[type].length > 1) {
-      connection = mComponent.getLiveAttribute(SdkConstants.SHERPA_URI, ourConstraintString[type][1]);
-      if (connection == null) {
-        margin = -1;
-      }
-    }
-    return margin;
   }
 
   /**
@@ -432,13 +297,8 @@
     int bottom = getMargin(CONNECTION_BOTTOM);
 
     String ratioString = mComponent.getLiveAttribute(sherpaNamespace, SdkConstants.ATTR_LAYOUT_DIMENSION_RATIO);
-<<<<<<< HEAD
-    String horizontalBias = mComponent.getLiveAttribute(sherpaNamespace, SdkConstants.ATTR_LAYOUT_HORIZONTAL_BIAS);
-    String verticalBias = mComponent.getLiveAttribute(sherpaNamespace, SdkConstants.ATTR_LAYOUT_VERTICAL_BIAS);
-=======
     String horizontalBias;
     String verticalBias;
->>>>>>> 1e5b25b8
 
     boolean baseline = hasBaseline();
 
@@ -446,38 +306,23 @@
     boolean showHorizontalSlider = left != UNCONNECTED && right != UNCONNECTED;
 
     if (showHorizontalSlider) {
-<<<<<<< HEAD
-      if (NlComponentUtils.isHorizontalChain(mComponent)) {
-        NlComponent ctl = NlComponentUtils.getLeftMostInChain(mComponent);
-        horizontalBias = ctl.getLiveAttribute(sherpaNamespace, SdkConstants.ATTR_LAYOUT_HORIZONTAL_BIAS);
-      }
-=======
       NlComponent source = findInHorizontalChain(mComponent);
       if (source == null) {
         source = mComponent;
       }
       horizontalBias = source.getLiveAttribute(sherpaNamespace, SdkConstants.ATTR_LAYOUT_HORIZONTAL_BIAS);
 
->>>>>>> 1e5b25b8
       float bias = parseFloat(horizontalBias, 0.5f);
       mHorizontalSlider.setValue((int)(bias * 100));
     }
 
     if (showVerticalSlider) {
-<<<<<<< HEAD
-
-      if (NlComponentUtils.isVerticalChain(mComponent)) {
-        NlComponent ctl = NlComponentUtils.getTopMostInChain(mComponent);
-        verticalBias = ctl.getLiveAttribute(sherpaNamespace, SdkConstants.ATTR_LAYOUT_VERTICAL_BIAS);
-      }
-=======
       NlComponent source = findInVerticalChain(mComponent);
       if (source == null) {
         source = mComponent;
       }
       verticalBias = source.getLiveAttribute(sherpaNamespace, SdkConstants.ATTR_LAYOUT_VERTICAL_BIAS);
 
->>>>>>> 1e5b25b8
       float bias = parseFloat(verticalBias, 0.5f);
       mVerticalSlider.setValue(100 - (int)(bias * 100));
     }
@@ -496,11 +341,7 @@
   }
 
   private static float parseFloat(String string, float defaultValue) {
-<<<<<<< HEAD
-    if (string != null && string.length() > 0) {
-=======
     if (string != null && !string.isEmpty()) {
->>>>>>> 1e5b25b8
       try {
         return Float.parseFloat(string);
       }
@@ -512,11 +353,7 @@
   }
 
 
-<<<<<<< HEAD
-  int getDimension(NlComponent component, String nameSpace, String attribute) {
-=======
   private static int getDimension(NlComponent component, String nameSpace, String attribute) {
->>>>>>> 1e5b25b8
     String v = component.getLiveAttribute(nameSpace, attribute);
     if ("wrap_content".equalsIgnoreCase(v)) {
       return -1;
@@ -524,12 +361,7 @@
     return ConstraintUtilities.getDpValue(component, v);
   }
 
-<<<<<<< HEAD
-  void setDimension(NlComponent component, String nameSpace, String attribute, int currentValue) {
-    String v = component.getLiveAttribute(nameSpace, attribute);
-=======
   private void setDimension(NlComponent component, String attribute, int currentValue) {
->>>>>>> 1e5b25b8
     String marginString = component.getLiveAttribute(SdkConstants.ANDROID_URI, attribute);
     int marginValue = -1;
     if (marginString != null) {
@@ -544,160 +376,8 @@
     }
   }
 
-<<<<<<< HEAD
-
   private void setAndroidAttribute(String attribute, String value) {
     setAttribute(SdkConstants.ANDROID_URI, attribute, value);
-  }
-
-  private void setSherpaAttribute(String attribute, String value) {
-    setAttribute(SdkConstants.SHERPA_URI, attribute, value);
-  }
-
-  private void setAttribute(String nameSpace, String attribute, String value) {
-    if (mConfiguringUI) {
-      return;
-    }
-    NlModel model = mComponent.getModel();
-
-    AttributesTransaction transaction = mComponent.startAttributeTransaction();
-    transaction.setAttribute(nameSpace, attribute, value);
-    transaction.apply();
-    model.requestLayout(false);
-
-    myTimer.setRepeats(false);
-
-    Project project = model.getProject();
-    XmlFile file = model.getFile();
-
-    String label = "Change Widget";
-    myWriteAction = new WriteCommandAction(project, label, file) {
-      @Override
-      protected void run(@NotNull Result result) throws Throwable {
-        AttributesTransaction transaction = mComponent.startAttributeTransaction();
-        transaction.setAttribute(nameSpace, attribute, value);
-        transaction.commit();
-      }
-    };
-
-    myTimer.restart();
-  }
-
-  private void removeAttribute(int type) {
-    String label = "Constraint Disconnected";
-    String[] attribute = ourDeleteAttributes[type];
-    String[] namespace = ourDeleteNamespace[type];
-    NlModel nlModel = mComponent.getModel();
-    Project project = nlModel.getProject();
-    XmlFile file = nlModel.getFile();
-
-    AttributesTransaction transaction = mComponent.startAttributeTransaction();
-    for (int i = 0; i < attribute.length; i++) {
-      transaction.setAttribute(namespace[i], attribute[i], null);
-    }
-
-    ConstraintComponentUtilities.ensureHorizontalPosition(mComponent, transaction);
-    ConstraintComponentUtilities.ensureVerticalPosition(mComponent, transaction);
-
-    transaction.apply();
-    WriteCommandAction action = new WriteCommandAction(project, label, file) {
-      @Override
-      protected void run(@NotNull Result result) throws Throwable {
-        transaction.commit();
-      }
-    };
-    action.execute();
-  }
-
-  public static final int UNKNOWN = -1;
-  public static final int HORIZONTAL = 0;
-  public static final int VERTICAL = 1;
-
-  /**
-   * Set the ratio of the widget from a given string of format [H|V],[float|x:y] or [float|x:y]
-   *
-   * @param ratio
-   */
-  public static float getDimensionRatio(String ratio) {
-    if (ratio == null || ratio.length() == 0) {
-      return Float.NaN;
-    }
-    int dimensionRatioSide = UNKNOWN;
-    float dimensionRatio = 0;
-    int len = ratio.length();
-    int commaIndex = ratio.indexOf(',');
-    if (commaIndex > 0 && commaIndex < len - 1) {
-      String dimension = ratio.substring(0, commaIndex);
-      if (dimension.equalsIgnoreCase("W")) {
-        dimensionRatioSide = HORIZONTAL;
-      }
-      else if (dimension.equalsIgnoreCase("H")) {
-        dimensionRatioSide = VERTICAL;
-      }
-      commaIndex++;
-    }
-    else {
-      commaIndex = 0;
-    }
-    int colonIndex = ratio.indexOf(':');
-
-    if (colonIndex >= 0 && colonIndex < len - 1) {
-      String nominator = ratio.substring(commaIndex, colonIndex);
-      String denominator = ratio.substring(colonIndex + 1);
-      if (nominator.length() > 0 && denominator.length() > 0) {
-        try {
-          float nominatorValue = Float.parseFloat(nominator);
-          float denominatorValue = Float.parseFloat(denominator);
-          if (nominatorValue > 0 && denominatorValue > 0) {
-            if (dimensionRatioSide == VERTICAL) {
-              dimensionRatio = Math.abs(denominatorValue / nominatorValue);
-            }
-            else {
-              dimensionRatio = Math.abs(nominatorValue / denominatorValue);
-            }
-          }
-        }
-        catch (NumberFormatException e) {
-          // Ignore
-        }
-      }
-    }
-    else {
-      String r = ratio.substring(commaIndex);
-      if (r.length() > 0) {
-        try {
-          dimensionRatio = Float.parseFloat(r);
-        }
-        catch (NumberFormatException e) {
-          // Ignore
-        }
-      }
-    }
-
-    if (dimensionRatio > 0) {
-      return dimensionRatio;
-    }
-    return Float.NaN;
-  }
-
-  /**
-   * Set the ratio of the widget from a given string of format [H|V],[float|x:y] or [float|x:y]
-   *
-   * @param ratio
-   */
-  public static int getDimensionRatioSide(String ratio) {
-    if (ratio.toUpperCase().startsWith("W")) {
-      return HORIZONTAL;
-    }
-    if (ratio.toUpperCase().startsWith("H")) {
-      return VERTICAL;
-    }
-
-    return UNKNOWN;
-=======
-  private void setAndroidAttribute(String attribute, String value) {
-    setAttribute(SdkConstants.ANDROID_URI, attribute, value);
->>>>>>> 1e5b25b8
   }
 
   private void setSherpaAttribute(String attribute, String value) {
@@ -764,68 +444,8 @@
         return SingleWidgetView.WRAP_CONTENT;
       case 0:
         return SingleWidgetView.MATCH_CONSTRAINT;
-<<<<<<< HEAD
-    }
-  }
-
-  /**
-   * This loads the parameters form mWidget the ConstraintWidget
-   */
-  private void configureUI_constraint_widget() {
-    int top = getMargin(ConstraintAnchor.Type.TOP);
-    int left = getMargin(ConstraintAnchor.Type.LEFT);
-    int right = getMargin(ConstraintAnchor.Type.RIGHT);
-    int bottom = getMargin(ConstraintAnchor.Type.BOTTOM);
-
-    String ratioString = getSherpaAttribute(SdkConstants.ATTR_LAYOUT_DIMENSION_RATIO);
-    boolean baseline = hasBaseline();
-
-    boolean showVerticalSlider = bottom != UNCONNECTED && top != UNCONNECTED;
-    boolean showHorizontalSlider = left != UNCONNECTED && right != UNCONNECTED;
-
-    if (showHorizontalSlider) {
-      String biasString = getSherpaAttribute(SdkConstants.ATTR_LAYOUT_HORIZONTAL_BIAS);
-
-      float bias = .5f;
-      if (biasString != null && biasString.length() != 0) {
-        bias = Float.parseFloat(biasString);
-      }
-      mHorizontalSlider.setValue((int)(bias * 100));
-    }
-
-    if (showVerticalSlider) {
-      String biasString = getSherpaAttribute(SdkConstants.ATTR_LAYOUT_VERTICAL_BIAS);
-      float bias = 0.5f;
-      if (biasString != null && biasString.length() != 0) {
-        bias = Float.parseFloat(biasString);
-      }
-
-      mVerticalSlider.setValue(100 - (int)(bias * 100));
-    }
-
-    mVerticalSlider.setEnabled(showVerticalSlider);
-    mHorizontalSlider.setEnabled(showHorizontalSlider);
-    mHorizontalSlider.invalidate();
-    mVerticalSlider.invalidate();
-    mVerticalSlider.setToolTipText(showVerticalSlider ? VERTICAL_TOOL_TIP_TEXT : null);
-    mHorizontalSlider.setToolTipText(showHorizontalSlider ? HORIZONTAL_TOOL_TIP_TEXT : null);
-
-    getSherpaAttribute(SdkConstants.ATTR_LAYOUT_WIDTH);
-    int widthVal = getLayoutDimensionDpValue(SdkConstants.ATTR_LAYOUT_WIDTH);
-    int heightValue = getLayoutDimensionDpValue(SdkConstants.ATTR_LAYOUT_HEIGHT);
-    mMain.configureUi(bottom, top, left, right, baseline, widthVal, heightValue, ratioString);
-  }
-
-  private int getLayoutDimensionDpValue(String attribute) {
-    String value = getSherpaAttribute(attribute);
-    if (SdkConstants.VALUE_WRAP_CONTENT.equalsIgnoreCase(value)) return -2;
-    if (SdkConstants.VALUE_MATCH_PARENT.equalsIgnoreCase(value)) return -1;
-    return ConstraintUtilities.getDpValue(mComponent, value);
-=======
-    }
->>>>>>> 1e5b25b8
-  }
-
+    }
+  }
 
   /**
    * Returns true if mWidget has a baseline
@@ -844,21 +464,12 @@
     mComponent = components.isEmpty() ? null : components.get(0);
     if (mComponent != null) {
       mComponent.addLiveChangeListener(myChangeLiveListener);
-<<<<<<< HEAD
-      mConstraintModel = ConstraintModel.getConstraintModel(mComponent.getModel());
-      mScene = mConstraintModel.getScene();
-      mConstraintModel.getSelection().setContinuousListener(e -> widgetChanged());
-      //TODO: improve the tear-down mechanism
-      ConstraintWidget widget = mScene.getWidget(mComponent);
-      if (widget == null) return;
-=======
       //mComponent.getModel().getSelectionModel().addListener(new SelectionListener() {
       //  @Override
       //  public void selectionChanged(@NotNull SelectionModel model, @NotNull List<NlComponent> selection) {
       //    widgetChanged();
       //  }
       //});
->>>>>>> 1e5b25b8
       configureUI();
     }
   }
@@ -868,124 +479,6 @@
       return false;
     }
     NlComponent parent = mComponent.getParent();
-<<<<<<< HEAD
-    return parent != null && parent.isOrHasSuperclass(CONSTRAINT_LAYOUT);
-  }
-
-  /**
-   * Get the margin from connection return -1 if no connection
-   *
-   * @param type
-   * @return
-   */
-  private int getMargin(ConstraintAnchor.Type type) {
-    switch (type) {
-
-      case LEFT:
-        return getDimension(mComponent, SdkConstants.NS_RESOURCES, SdkConstants.ATTR_LAYOUT_MARGIN_LEFT);
-      case TOP:
-        return getDimension(mComponent, SdkConstants.NS_RESOURCES, SdkConstants.ATTR_LAYOUT_MARGIN_TOP);
-      case RIGHT:
-        return getDimension(mComponent, SdkConstants.NS_RESOURCES, SdkConstants.ATTR_LAYOUT_MARGIN_RIGHT);
-      case BOTTOM:
-        return getDimension(mComponent, SdkConstants.NS_RESOURCES, SdkConstants.ATTR_LAYOUT_MARGIN_BOTTOM);
-    }
-    return UNCONNECTED;
-  }
-
-  /*-----------------------------------------------------------------------*/
-  // values from ui to widget & NL component
-  /*-----------------------------------------------------------------------*/
-
-  /**
-   * Method is called when ever we modify the widget
-   */
-  private void widgetModified() {
-    if (mDisableWidgetUpdates) {
-      return;
-    }
-
-    mConstraintModel.getDrawConstraintModels().forEach(DrawConstraintModel::repaint);
-    saveWidget();
-  }
-
-  private void saveWidget() {
-    mConstraintModel.requestSaveToXML();
-  }
-
-  private void setMargin(ConstraintAnchor.Type type, int margin) {
-    switch (type) {
-      case LEFT:
-        setDimension(mComponent, SdkConstants.ANDROID_URI, SdkConstants.ATTR_LAYOUT_MARGIN_LEFT, margin);
-        break;
-      case TOP:
-        setDimension(mComponent, SdkConstants.ANDROID_URI, SdkConstants.ATTR_LAYOUT_MARGIN_TOP, margin);
-        break;
-      case RIGHT:
-        setDimension(mComponent, SdkConstants.ANDROID_URI, SdkConstants.ATTR_LAYOUT_MARGIN_RIGHT, margin);
-        break;
-      case BOTTOM:
-        setDimension(mComponent, SdkConstants.ANDROID_URI, SdkConstants.ATTR_LAYOUT_MARGIN_BOTTOM, margin);
-        break;
-    }
-
-    widgetModified();
-  }
-
-  private void killConstraint(ConstraintAnchor.Type type) {
-    switch (type) {
-      case LEFT:
-        removeAttribute(CONNECTION_LEFT);
-        break;
-      case TOP:
-        removeAttribute(CONNECTION_TOP);
-        break;
-      case RIGHT:
-        removeAttribute(CONNECTION_RIGHT);
-        break;
-      case BOTTOM:
-        removeAttribute(CONNECTION_BOTTOM);
-        break;
-      case BASELINE:
-        removeAttribute(CONNECTION_BASELINE);
-        break;
-    }
-  }
-
-  public void setHorizontalBias() {
-    float bias = (mHorizontalSlider.getValue() / 100f);
-
-    NlComponent component = mComponent;
-    if (NlComponentUtils.isHorizontalChain(mComponent)) {
-      component = NlComponentUtils.getLeftMostInChain(mComponent);
-    }
-    setSherpaAttribute(SdkConstants.ATTR_LAYOUT_HORIZONTAL_BIAS, Float.toString(bias));
-  }
-
-  public void setVerticalBias() {
-    float bias = 1f - (mVerticalSlider.getValue() / 100f);
-    NlComponent component = mComponent;
-    if (NlComponentUtils.isVerticalChain(mComponent)) {
-      component = NlComponentUtils.getTopMostInChain(mComponent);
-    }
-    setSherpaAttribute(SdkConstants.ATTR_LAYOUT_VERTICAL_BIAS, Float.toString(bias));
-  }
-
-  public void setTopMargin(int margin) {
-    setDimension(mComponent, SdkConstants.NS_RESOURCES, SdkConstants.ATTR_LAYOUT_MARGIN_TOP, margin);
-  }
-
-  public void setLeftMargin(int margin) {
-    setDimension(mComponent, SdkConstants.NS_RESOURCES, SdkConstants.ATTR_LAYOUT_MARGIN_LEFT, margin);
-  }
-
-  public void setRightMargin(int margin) {
-    setDimension(mComponent, SdkConstants.NS_RESOURCES, SdkConstants.ATTR_LAYOUT_MARGIN_RIGHT, margin);
-  }
-
-  public void setBottomMargin(int margin) {
-    setDimension(mComponent, SdkConstants.NS_RESOURCES, SdkConstants.ATTR_LAYOUT_MARGIN_BOTTOM, margin);
-=======
     return parent != null && NlComponentHelperKt.isOrHasSuperclass(parent, CONSTRAINT_LAYOUT);
   }
 
@@ -1087,7 +580,6 @@
 
   public void setBottomMargin(int margin) {
     setDimension(mComponent, SdkConstants.ATTR_LAYOUT_MARGIN_BOTTOM, margin);
->>>>>>> 1e5b25b8
   }
 
   public void killTopConstraint() {
@@ -1113,11 +605,8 @@
 
   public void setHorizontalConstraint(int horizontalConstraint) {
     String width = mComponent.getLiveAttribute(SdkConstants.ANDROID_URI, SdkConstants.ATTR_LAYOUT_WIDTH);
-<<<<<<< HEAD
-=======
     assert width != null;
 
->>>>>>> 1e5b25b8
     if (width.endsWith("dp") && !width.equals("0dp")) {
       mComponent.putClientProperty(SdkConstants.ATTR_LAYOUT_WIDTH, width);
     }
@@ -1129,11 +618,7 @@
         String oldValue = (String)mComponent.getClientProperty(SdkConstants.ATTR_LAYOUT_WIDTH);
         if (oldValue == null) {
           float dipValue = mComponent.getModel().getConfiguration().getDensity().getDpiValue() / 160f;
-<<<<<<< HEAD
-          oldValue = ((int)(0.5f + mComponent.w / dipValue)) + "dp";
-=======
           oldValue = ((int)(0.5f + NlComponentHelperKt.getW(mComponent) / dipValue)) + "dp";
->>>>>>> 1e5b25b8
         }
         setAndroidAttribute(SdkConstants.ATTR_LAYOUT_WIDTH, oldValue);
         break;
@@ -1145,11 +630,8 @@
 
   public void setVerticalConstraint(int verticalConstraint) {
     String height = mComponent.getLiveAttribute(SdkConstants.ANDROID_URI, SdkConstants.ATTR_LAYOUT_HEIGHT);
-<<<<<<< HEAD
-=======
     assert height != null;
 
->>>>>>> 1e5b25b8
     if (height.endsWith("dp") && !height.equals("0dp")) {
       mComponent.putClientProperty(SdkConstants.ATTR_LAYOUT_HEIGHT, height);
     }
@@ -1161,11 +643,7 @@
         String oldValue = (String)mComponent.getClientProperty(SdkConstants.ATTR_LAYOUT_HEIGHT);
         if (oldValue == null) {
           float dipValue = mComponent.getModel().getConfiguration().getDensity().getDpiValue() / 160f;
-<<<<<<< HEAD
-          oldValue = ((int)(0.5f + mComponent.h / dipValue)) + "dp";
-=======
           oldValue = ((int)(0.5f + NlComponentHelperKt.getH(mComponent) / dipValue)) + "dp";
->>>>>>> 1e5b25b8
         }
         setAndroidAttribute(SdkConstants.ATTR_LAYOUT_HEIGHT, oldValue);
         break;
