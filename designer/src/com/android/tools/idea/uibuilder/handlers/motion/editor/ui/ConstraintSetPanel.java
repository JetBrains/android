--- conflicted
+++ resolved
@@ -522,22 +522,6 @@
     return "???";
   }
 
-<<<<<<< HEAD
-  private String getMask(ArrayList<MTag> children, HashMap<String, Attribute> attrs, String id) {
-    if (children.size() == 0 || attrs.size() > 1 && id != null) {
-      return "all";
-    }
-    else {
-      String mask = "";
-      for (MTag child : children) {
-        mask += (mask.isEmpty() ? "" : "|") + child.getTagName();
-      }
-      return mask;
-    }
-  }
-
-=======
->>>>>>> de127946
   public void setMTag(@Nullable MTag constraintSet, @NotNull MeModel meModel) {
     if (DEBUG) {
       if (constraintSet == null) {
