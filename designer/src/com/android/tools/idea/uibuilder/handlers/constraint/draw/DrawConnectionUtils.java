/*
 * Copyright (C) 2017 The Android Open Source Project
 *
 * Licensed under the Apache License, Version 2.0 (the "License");
 * you may not use this file except in compliance with the License.
 * You may obtain a copy of the License at
 *
 *      http://www.apache.org/licenses/LICENSE-2.0
 *
 * Unless required by applicable law or agreed to in writing, software
 * distributed under the License is distributed on an "AS IS" BASIS,
 * WITHOUT WARRANTIES OR CONDITIONS OF ANY KIND, either express or implied.
 * See the License for the specific language governing permissions and
 * limitations under the License.
 */
package com.android.tools.idea.uibuilder.handlers.constraint.draw;

import com.android.tools.adtui.common.SwingCoordinate;
<<<<<<< HEAD
=======
import com.intellij.ui.scale.JBUIScale;

>>>>>>> f305d7b8
import com.android.tools.idea.common.scene.ScenePicker;
import java.awt.BasicStroke;
import java.awt.Canvas;
import java.awt.Color;
import java.awt.Font;
import java.awt.FontMetrics;
import java.awt.Graphics2D;
import java.awt.Polygon;
import java.awt.Stroke;
import java.awt.geom.Ellipse2D;
import java.awt.geom.GeneralPath;
import java.awt.geom.Path2D;
import java.awt.geom.Rectangle2D;
import org.jetbrains.annotations.NotNull;
import org.jetbrains.annotations.Nullable;

/**
 * Utilities for creating various graphics
 */
public class DrawConnectionUtils {
  static final int ZIGZAG = JBUIScale.scale(2);
  static final int CENTER_ZIGZAG = JBUIScale.scale(3);
  public static final int MARGIN_SPACING = JBUIScale.scale(3);

  private static final boolean DEBUG = false;
  private static final boolean DRAW_ARROW = false;

  private static Polygon sLeftArrow;
  private static Polygon sTopArrow;
  private static Polygon sRightArrow;
  private static Polygon sBottomArrow;

  static Font sFont = new Font("Helvetica", Font.PLAIN, JBUIScale.scale(12));
  static Font sFontReference = new Font("Helvetica", Font.ITALIC | Font.BOLD, JBUIScale.scale(12));

  private static Font sSmallFont = new Font("Helvetica", Font.PLAIN, JBUIScale.scale(8));

  public static Stroke
    sSpreadDashedStroke = new BasicStroke(1, BasicStroke.CAP_BUTT,
                                          BasicStroke.JOIN_BEVEL, 0, new float[]{1, JBUIScale.scale(4)}, 0);

  public static Stroke
    sDashedStroke = new BasicStroke(1, BasicStroke.CAP_BUTT,
                                    BasicStroke.JOIN_BEVEL, 0, new float[]{JBUIScale.scale(2)}, 0);

  public static final int ARROW_SIDE = JBUIScale.scale(6);
  public static final int CONNECTION_ARROW_SIZE = JBUIScale.scale(5);
  public static final int SMALL_ARROW_SIDE = JBUIScale.scale(4);
  public static final int SMALL_ARROW_SIZE = JBUIScale.scale(3);

  /**
   * Utility function to draw a circle text centered at coordinates (x, y)
   *
   * @param g    graphics context
   * @param font the font we use to draw the text
   * @param text the text to display
   * @param x    x coordinate
   * @param y    y coordinate
   */
  public static void drawCircledText(Graphics2D g, Font font, String text, @SwingCoordinate int x, @SwingCoordinate int y) {
    Graphics2D g2 = (Graphics2D)g.create();
    g2.setFont(font);
    FontMetrics fm = g2.getFontMetrics();
    int padding = 4;
    Rectangle2D bounds = fm.getStringBounds(text, g2);
    double th = bounds.getHeight();
    double tw = bounds.getWidth();
    float radius = (float)(Math.max(th, tw) / 2f + padding);
    Ellipse2D.Float circle =
      new Ellipse2D.Float(x - radius, y - radius, 2 * radius + 1, 2 * radius + 1);
    g2.fill(circle);
    g2.setColor(Color.BLACK);
    g2.drawString(text, (int)(x - tw / 2), (y + fm.getAscent() / 2));
    if (DEBUG) {
      g2.setColor(Color.RED);
      g2.drawLine(x - 50, y, x + 50, y);
      g2.drawLine(x, y - 50, x, y + 50);
    }
    g2.dispose();
  }

  /**
   * Utility function to draw a circle text centered at coordinates (x, y)
   *
   * @param g         graphics context
   * @param font      the font we use to draw the text
   * @param textColor
   * @param text      the text to display
   * @param x         x coordinate
   * @param y         y coordinate
   */
  public static void drawRoundRectText(Graphics2D g,
                                       Font font,
                                       Color textColor,
                                       String text,
                                       @SwingCoordinate int x,
                                       @SwingCoordinate int y) {
    Graphics2D g2 = (Graphics2D)g.create();
    g2.setFont(font);
    FontMetrics fm = g2.getFontMetrics();
    int padding = JBUIScale.scale(4);
    Rectangle2D bounds = fm.getStringBounds(text, g2);
    double th = bounds.getHeight() + padding * 2;
    double tw = bounds.getWidth() + padding * 2;
    int radius = (int)(Math.min(th, tw) / 3);

    g2.fillRoundRect((int)(x - tw / 2), (int)(y - th / 2), (int)tw, (int)th, radius, radius);
    g2.setColor(textColor);
    g2.drawString(text, (int)(x - tw / 2 + padding), (int)(y - th / 2 + fm.getAscent() + padding));
    if (DEBUG) {
      g2.setColor(Color.RED);
      g2.drawLine(x - 50, y, x + 50, y);
      g2.drawLine(x, y - 50, x, y + 50);
    }
    g2.dispose();
  }

  /**
   * Utility function to draw a circle text centered at coordinates (x, y)
   *
   * @param g    graphics context
   * @param text the text to display
   * @param x    x coordinate
   * @param y    y coordinate
   */
  public static void drawCircledText(Graphics2D g, String text, @SwingCoordinate int x, @SwingCoordinate int y) {
    drawCircledText(g, sSmallFont, text, x, y);
  }

  /**
   * Utility function to draw an horizontal margin indicator
   *
   * @param g    graphics context
   * @param text the text to display
   * @param x1   x1 coordinate
   * @param x2   x2 coordinate
   * @param y    y coordinate
   */
  public static void drawHorizontalMarginIndicator(Graphics2D g,
                                                   String text,
                                                   boolean isMarginReference,
                                                   @SwingCoordinate int x1,
                                                   @SwingCoordinate int x2,
                                                   @SwingCoordinate int y) {
    if (x1 > x2) {
      int temp = x1;
      x1 = x2;
      x2 = temp;
    }

    if (text == null) {
      g.drawLine(x1, y, x2, y);
      g.drawLine(x1, y, x1 + CONNECTION_ARROW_SIZE, y - CONNECTION_ARROW_SIZE);
      g.drawLine(x1, y, x1 + CONNECTION_ARROW_SIZE, y + CONNECTION_ARROW_SIZE);
      g.drawLine(x2, y, x2 - CONNECTION_ARROW_SIZE, y - CONNECTION_ARROW_SIZE);
      g.drawLine(x2, y, x2 - CONNECTION_ARROW_SIZE, y + CONNECTION_ARROW_SIZE);
      return;
    }

    Canvas c = new Canvas();
    Font previousFont = g.getFont();
    Font font = isMarginReference ? sFontReference : sFont;
    FontMetrics fm = c.getFontMetrics(font);
    g.setFont(font);
    int padding = JBUIScale.scale(4);
    Rectangle2D bounds = fm.getStringBounds(text, g);
    int th = (int)bounds.getHeight();
    int tw = (int)bounds.getWidth();

    int offset = 3 * CONNECTION_ARROW_SIZE;

    int w = ((x2 - x1) - (tw + 2 * padding)) / 2;
    if (w <= padding) {
      g.drawLine(x1, y, x2, y);
      g.drawString(text, x1 + w + padding, y + offset);
      g.drawLine(x1, y, x1, y);
      g.drawLine(x2, y, x2, y);
    }
    else {
      g.drawLine(x1, y, x1 + w, y);
      g.drawLine(x2 - w, y, x2, y);
      g.drawString(text, x1 + w + padding, (int)(y + (bounds.getHeight() / 2)));
      if (DRAW_ARROW) {
        g.drawLine(x1, y, x1 + CONNECTION_ARROW_SIZE, y - CONNECTION_ARROW_SIZE);
        g.drawLine(x1, y, x1 + CONNECTION_ARROW_SIZE, y + CONNECTION_ARROW_SIZE);
        g.drawLine(x2, y, x2 - CONNECTION_ARROW_SIZE, y - CONNECTION_ARROW_SIZE);
        g.drawLine(x2, y, x2 - CONNECTION_ARROW_SIZE, y + CONNECTION_ARROW_SIZE);
      }
      else {
        g.drawLine(x1 + 1, y, x1 + 1, y - CONNECTION_ARROW_SIZE);
        g.drawLine(x1 + 1, y, x1 + 1, y + CONNECTION_ARROW_SIZE);
        g.drawLine(x2 - 1, y, x2 - 1, y - CONNECTION_ARROW_SIZE);
        g.drawLine(x2 - 1, y, x2 - 1, y + CONNECTION_ARROW_SIZE);
      }
    }
    g.setFont(previousFont);
  }

  /**
   * Utility function to draw a vertical margin indicator
   *
   * @param g    graphics context
   * @param text the text to display
   * @param x    x coordinate
   * @param y1   y1 coordinate
   * @param y2   y2 coordinate
   */
  public static void drawVerticalMarginIndicator(Graphics2D g,
                                                 String text,
                                                 boolean isMarginReference,
                                                 @SwingCoordinate int x,
                                                 @SwingCoordinate int y1,
                                                 @SwingCoordinate int y2) {
    if (y1 > y2) {
      int temp = y1;
      y1 = y2;
      y2 = temp;
    }
    if (text == null) {
      g.drawLine(x, y1, x, y2);
      if (DRAW_ARROW) {
        g.drawLine(x, y1, x - CONNECTION_ARROW_SIZE, y1 + CONNECTION_ARROW_SIZE);
        g.drawLine(x, y1, x + CONNECTION_ARROW_SIZE, y1 + CONNECTION_ARROW_SIZE);
        g.drawLine(x, y2, x - CONNECTION_ARROW_SIZE, y2 - CONNECTION_ARROW_SIZE);
        g.drawLine(x, y2, x + CONNECTION_ARROW_SIZE, y2 - CONNECTION_ARROW_SIZE);
      }
      else {
        g.drawLine(x, y1, x - CONNECTION_ARROW_SIZE, y1);
        g.drawLine(x, y1, x + CONNECTION_ARROW_SIZE, y1);
        g.drawLine(x, y2, x - CONNECTION_ARROW_SIZE, y2);
        g.drawLine(x, y2, x + CONNECTION_ARROW_SIZE, y2);
      }
      return;
    }
    Canvas c = new Canvas();
    Font previousFont = g.getFont();
    Font font = isMarginReference ? sFontReference : sFont;
    FontMetrics fm = c.getFontMetrics(font);
    g.setFont(font);
    int padding = JBUIScale.scale(4);
    Rectangle2D bounds = fm.getStringBounds(text, g);
    int th = (int)bounds.getHeight();

    int offset = 3 * CONNECTION_ARROW_SIZE;

    int h = ((y2 - y1) - (th + 2 * padding)) / 2;
    if (h <= padding) {
      g.drawLine(x, y1, x, y2);
      g.drawString(text, (int)(x - bounds.getWidth() / 2) + offset, y2 - h - padding);
      g.drawLine(x - CONNECTION_ARROW_SIZE, y1, x + CONNECTION_ARROW_SIZE, y1);
      g.drawLine(x - CONNECTION_ARROW_SIZE, y2, x + CONNECTION_ARROW_SIZE, y2);
    }
    else {
      g.drawLine(x, y1, x, y1 + h);
      g.drawLine(x, y2 - h, x, y2);
      g.drawString(text, (int)(x - bounds.getWidth() / 2), y2 - h - padding);
      if (DRAW_ARROW) {
        g.drawLine(x, y1, x - CONNECTION_ARROW_SIZE, y1 + CONNECTION_ARROW_SIZE);
        g.drawLine(x, y1, x + CONNECTION_ARROW_SIZE, y1 + CONNECTION_ARROW_SIZE);
        g.drawLine(x, y2, x - CONNECTION_ARROW_SIZE, y2 - CONNECTION_ARROW_SIZE);
        g.drawLine(x, y2, x + CONNECTION_ARROW_SIZE, y2 - CONNECTION_ARROW_SIZE);
      }
      else {
        g.drawLine(x, y1 + 1, x - CONNECTION_ARROW_SIZE, y1 + 1);
        g.drawLine(x, y1 + 1, x + CONNECTION_ARROW_SIZE, y1 + 1);
        g.drawLine(x, y2 - 1, x - CONNECTION_ARROW_SIZE, y2 - 1);
        g.drawLine(x, y2 - 1, x + CONNECTION_ARROW_SIZE, y2 - 1);
      }
    }
    g.setFont(previousFont);
  }

  /**
   * Utility function to draw in (x, y) one of the Polygon used for the arrows
   *
   * @param g     Graphics context
   * @param arrow the polygon representing the arrow we want to draw
   * @param x     x coordinate
   * @param y     y coordinate
   */
  public static void drawArrow(Graphics2D g, Polygon arrow, @SwingCoordinate int x, @SwingCoordinate int y) {
    arrow.translate(x, y);
    g.draw(arrow);
    g.fill(arrow);
    arrow.translate(-x, -y);
  }

  public static void getArrow(int direction,
                              @SwingCoordinate int x,
                              @SwingCoordinate int y,
                              @SwingCoordinate int[] xPoints,
                              @SwingCoordinate int[] yPoints) {
    xPoints[0] = x;
    yPoints[0] = y;
    switch (direction) {
      case DrawConnection.DIR_BOTTOM:
        xPoints[1] = x - CONNECTION_ARROW_SIZE;
        xPoints[2] = x + CONNECTION_ARROW_SIZE;
        yPoints[1] = y + ARROW_SIDE;
        yPoints[2] = y + ARROW_SIDE;
        break;
      case DrawConnection.DIR_TOP:
        xPoints[1] = x - CONNECTION_ARROW_SIZE;
        xPoints[2] = x + CONNECTION_ARROW_SIZE;
        yPoints[1] = y - ARROW_SIDE;
        yPoints[2] = y - ARROW_SIDE;
        break;
      case DrawConnection.DIR_LEFT:
        xPoints[1] = x - ARROW_SIDE;
        xPoints[2] = x - ARROW_SIDE;
        yPoints[1] = y - CONNECTION_ARROW_SIZE;
        yPoints[2] = y + CONNECTION_ARROW_SIZE;
        break;
      case DrawConnection.DIR_RIGHT:
        xPoints[1] = x + ARROW_SIDE;
        xPoints[2] = x + ARROW_SIDE;
        yPoints[1] = y - CONNECTION_ARROW_SIZE;
        yPoints[2] = y + CONNECTION_ARROW_SIZE;
        break;
    }
  }

  public static void getSmallArrow(int direction,
                                   @SwingCoordinate int x,
                                   @SwingCoordinate int y,
                                   @SwingCoordinate int[] xPoints,
                                   @SwingCoordinate int[] yPoints) {
    xPoints[0] = x;
    yPoints[0] = y;
    switch (direction) {
      case DrawConnection.DIR_BOTTOM:
        xPoints[1] = x - SMALL_ARROW_SIZE;
        xPoints[2] = x + SMALL_ARROW_SIZE;
        yPoints[1] = y + SMALL_ARROW_SIDE;
        yPoints[2] = y + SMALL_ARROW_SIDE;
        break;
      case DrawConnection.DIR_TOP:
        xPoints[1] = x - SMALL_ARROW_SIZE;
        xPoints[2] = x + SMALL_ARROW_SIZE;
        yPoints[1] = y - SMALL_ARROW_SIDE;
        yPoints[2] = y - SMALL_ARROW_SIDE;
        break;
      case DrawConnection.DIR_LEFT:
        xPoints[1] = x - SMALL_ARROW_SIDE;
        xPoints[2] = x - SMALL_ARROW_SIDE;
        yPoints[1] = y - SMALL_ARROW_SIZE;
        yPoints[2] = y + SMALL_ARROW_SIZE;
        break;
      case DrawConnection.DIR_RIGHT:
        xPoints[1] = x + SMALL_ARROW_SIDE;
        xPoints[2] = x + SMALL_ARROW_SIDE;
        yPoints[1] = y - SMALL_ARROW_SIZE;
        yPoints[2] = y + SMALL_ARROW_SIZE;
        break;
    }
  }

  /**
   * This is used to draw ageneral path
   *
   * @param path
   * @param xPoints
   * @param yPoints
   * @param length
   * @param archLen
   */
  static void drawLines(GeneralPath path, @SwingCoordinate int[] xPoints, @SwingCoordinate int[] yPoints, int length, int archLen) {
    for (int i = 1; i < length; i++) {
      path.lineTo(xPoints[i], yPoints[i]);
    }
  }

  /**
   * removes a zigzag (veering to right and left alternately.) from the list of points.
   * the point are modified and the shortened length is returned
   *
   * @param xPoints  the x coordinates
   * @param yPoints  the y coordinates
   * @param length   the number of element in xPoints and yPoints
   * @param distance maximum distance to be considered a zigzag
   * @return the new length
   */
  static int removeZigZag(@SwingCoordinate int[] xPoints, @SwingCoordinate int[] yPoints, int length, @SwingCoordinate int distance) {
    int dir1 = -1;
    int dir2 = -1;
    int dir3 = -1;
    int dir4 = -1;
    int len2 = distance;
    int len3 = distance;
    int remove = -1;
    for (int i = 0; i < length - 1; i++) {
      int dx = xPoints[i + 1] - xPoints[i];
      int dy = yPoints[i + 1] - yPoints[i];
      if (dx == 0) {
        dir4 = (dy > 0) ? 0 : 2;
      }
      else {
        dir4 = (dx > 0) ? 1 : 3;
      }
      int len4 = Math.abs((dx == 0) ? dy : dx);
      if (dir1 >= 0) {
        if (dir1 == dir3 && dir2 == dir4 && distance > len2) { // if we move in the same direction
          remove = i - 2;
          if (dir1 == 0 || dir1 == 2) {
            yPoints[i - 2] = yPoints[i];
          }
          else {
            xPoints[i - 2] = xPoints[i];
          }
          for (int j = i + 1; j < length; j++) {
            xPoints[j - 2] = xPoints[j];
            yPoints[j - 2] = yPoints[j];
          }
          return length - 2;
        }
      }

      dir1 = dir2;
      dir2 = dir3;
      dir3 = dir4;
      len2 = len3;
      len3 = len4;
    }
    return length;
  }

  /**
   * This will generate a rounded path for a path described by xPoints and yPoints.
   * This will only work if the path consist of only vertical or horizontal lines.
   * it assumes the path has already been moved to the start point
   *
   * @param path    path that will be filled
   * @param xPoints
   * @param yPoints
   * @param length
   * @param archLen
   */
  public static void drawRound(GeneralPath path, @SwingCoordinate int[] xPoints, @SwingCoordinate int[] yPoints, int length, int archLen) {
    int[] arches = new int[xPoints.length - 1];
    for (int i = 0; i < arches.length; i++) {
      arches[i] = archLen;
    }

    drawRound(path, xPoints, yPoints, length, arches);
  }

  /**
   * This will generate a rounded path for a path described by xPoints and yPoints.
   * This will only work if the path consist of only vertical or horizontal lines.
   * it assumes the path has already been moved to the start point
   *
   * @param path              path that will be filled
   * @param secondarySelector
   * @param startx
   * @param xPoints
   * @param yPoints
   * @param length
   * @param archLen
   */
  public static void drawPick(ScenePicker pick,
                              Object obj,
                              @SwingCoordinate int[] xPoints,
                              @SwingCoordinate int[] yPoints,
                              int length,
                              int archLen) {
    int[] arches = new int[xPoints.length - 1];
    for (int i = 0; i < arches.length; i++) {
      arches[i] = archLen;
    }

    pickRound(pick, obj, xPoints, yPoints, length, arches);
  }

  /**
   * This will generate a rounded path for a path described by xPoints and yPoints.
   * This will only work if the path consist of only vertical or horizontal lines.
   * it assumes the path has already been moved to the start point
   * arches should contain length - 1 elements
   * The ith element in arches represents the radius of the curve between
   * the ith and ith + 1 points in xPoints and yPoints
   *
   * @param path    path that will be filled
   * @param o
   * @param startx
   * @param xPoints
   * @param yPoints
   * @param length
   * @param arches
   */
  public static void pickRound(ScenePicker pick,
                               Object obj,
                               @SwingCoordinate int[] xPoints,
                               @SwingCoordinate int[] yPoints,
                               int length,
                               int[] arches) {
    int lastx = xPoints[0];
    int lasty = yPoints[0];
    int p = 1;
    while (p < length - 1) {
      int d0x = xPoints[p] - lastx;
      int d0y = yPoints[p] - lasty;
      int d1x = xPoints[p + 1] - xPoints[p];
      int d1y = yPoints[p + 1] - yPoints[p];
      int len0 = Math.abs(d0x) + Math.abs(d0y);
      int len1 = Math.abs(d1x) + Math.abs(d1y);

      int d0xs = Integer.signum(d0x);
      int d0ys = Integer.signum(d0y);
      int d1xs = Integer.signum(d1x);
      int d1ys = Integer.signum(d1y);
      int useArch = Math.min(len0 - 2, Math.min(len1 / 2 - 2, arches[p - 1]));
      if (useArch < 2) {
        pick.addLine(obj, 4, lastx, lasty, xPoints[p], yPoints[p], 4);
        lastx = xPoints[p];
        lasty = yPoints[p];
      }
      else {
        pick.addLine(obj, 4, lastx, lasty, xPoints[p] - useArch * d0xs, yPoints[p] - useArch * d0ys, 4);

        lastx = xPoints[p] + useArch * d1xs;
        lasty = yPoints[p] + useArch * d1ys;

        // map direction to degrees / 90
        int dir0 = (d0xs == 0) ? ((d0ys < 1) ? 0 : 2) : (d0xs > 0) ? 1 : 3;
        int dir1 = (d1xs == 0) ? ((d1ys < 1) ? 0 : 2) : (d1xs > 0) ? 1 : 3;
        int rot = (4 + dir1 - dir0) % 4;
        boolean dir = rot == 1;

        pickArc(pick, obj, xPoints[p] - useArch * d0xs, yPoints[p] - useArch * d0ys, lastx, lasty,
                useArch, useArch, 0, false, dir);
        pick.addLine(obj, 4, lastx, lasty, xPoints[p] - useArch * d0xs, yPoints[p] - useArch * d0ys, 4);
      }
      p++;
    }
    pick.addLine(obj, 4, lastx, lasty, xPoints[p], yPoints[p], 4);
  }

  private static void pickArc(ScenePicker pick,
                              Object obj, float x0, float y0, float x1, float y1, float a, float b,
                              float theta, boolean isMoreThanHalf, boolean isPositiveArc) {

    /* Convert rotation angle from degrees to radians */
    double thetaD = theta * Math.PI / 180.0f;
    /* Pre-compute rotation matrix entries */
    double cosTheta = Math.cos(thetaD);
    double sinTheta = Math.sin(thetaD);
    /* Transform (x0, y0) and (x1, y1) into unit space */
    /* using (inverse) rotation, followed by (inverse) scale */
    double x0p = (x0 * cosTheta + y0 * sinTheta) / a;
    double y0p = (-x0 * sinTheta + y0 * cosTheta) / b;
    double x1p = (x1 * cosTheta + y1 * sinTheta) / a;
    double y1p = (-x1 * sinTheta + y1 * cosTheta) / b;

    /* Compute differences and averages */
    double dx = x0p - x1p;
    double dy = y0p - y1p;
    double xm = (x0p + x1p) / 2;
    double ym = (y0p + y1p) / 2;
    /* Solve for intersecting unit circles */
    double dsq = dx * dx + dy * dy;
    if (dsq == 0.0) {

      return; /* Points are coincident */
    }
    double disc = 1.0 / dsq - 1.0 / 4.0;
    if (disc < 0.0) {

      float adjust = (float)(Math.sqrt(dsq) / 1.99999);
      pickArc(pick, obj, x0, y0, x1, y1, a * adjust, b * adjust, theta, isMoreThanHalf, isPositiveArc);
      return; /* Points are too far apart */
    }
    double s = Math.sqrt(disc);
    double sdx = s * dx;
    double sdy = s * dy;
    double cx;
    double cy;
    if (isMoreThanHalf == isPositiveArc) {
      cx = xm - sdy;
      cy = ym + sdx;
    }
    else {
      cx = xm + sdy;
      cy = ym - sdx;
    }

    double eta0 = Math.atan2((y0p - cy), (x0p - cx));
    double eta1 = Math.atan2((y1p - cy), (x1p - cx));
    double sweep = (eta1 - eta0);
    if (isPositiveArc != (sweep >= 0)) {
      if (sweep > 0) {
        sweep -= 2 * Math.PI;
      }
      else {
        sweep += 2 * Math.PI;
      }
    }

    cx *= a;
    cy *= b;
    double tcx = cx;
    cx = cx * cosTheta - cy * sinTheta;
    cy = tcx * sinTheta + cy * cosTheta;

    pickArcToBezier(pick, obj, cx, cy, a, b, x0, y0, thetaD, eta0, sweep);
  }

  /**
   * Converts an arc to cubic Bezier segments and records them in p.
   *
   * @param pick  The target for the cubic Bezier segments
   * @param cx    The x coordinate center of the ellipse
   * @param cy    The y coordinate center of the ellipse
   * @param a     The radius of the ellipse in the horizontal direction
   * @param b     The radius of the ellipse in the vertical direction
   * @param e1x   E(eta1) x coordinate of the starting point of the arc
   * @param e1y   E(eta2) y coordinate of the starting point of the arc
   * @param theta The angle that the ellipse bounding rectangle makes with the horizontal plane
   * @param start The start angle of the arc on the ellipse
   * @param sweep The angle (positive or negative) of the sweep of the arc on the ellipse
   */
  private static void pickArcToBezier(ScenePicker pick,
                                      Object obj, double cx, double cy, double a, double b, double e1x,
                                      double e1y, double theta, double start, double sweep) {
    // Taken from equations at:
    // http://spaceroots.org/documents/ellipse/node8.html
    // and http://www.spaceroots.org/documents/ellipse/node22.html

    // Maximum of 45 degrees per cubic Bezier segment
    int numSegments = Math.abs((int)Math.ceil(sweep * 4 / Math.PI));

    double eta1 = start;
    double cosTheta = Math.cos(theta);
    double sinTheta = Math.sin(theta);
    double cosEta1 = Math.cos(eta1);
    double sinEta1 = Math.sin(eta1);
    double ep1x = (-a * cosTheta * sinEta1) - (b * sinTheta * cosEta1);
    double ep1y = (-a * sinTheta * sinEta1) + (b * cosTheta * cosEta1);

    double anglePerSegment = sweep / numSegments;
    for (int i = 0; i < numSegments; i++) {
      double eta2 = eta1 + anglePerSegment;
      double sinEta2 = Math.sin(eta2);
      double cosEta2 = Math.cos(eta2);
      double e2x = cx + (a * cosTheta * cosEta2) - (b * sinTheta * sinEta2);
      double e2y = cy + (a * sinTheta * cosEta2) + (b * cosTheta * sinEta2);
      double ep2x = -a * cosTheta * sinEta2 - b * sinTheta * cosEta2;
      double ep2y = -a * sinTheta * sinEta2 + b * cosTheta * cosEta2;
      double tanDiff2 = Math.tan((eta2 - eta1) / 2);
      double alpha = Math.sin(eta2 - eta1) * (Math.sqrt(4 + (3 * tanDiff2 * tanDiff2)) - 1) / 3;
      double q1x = e1x + alpha * ep1x;
      double q1y = e1y + alpha * ep1y;
      double q2x = e2x - alpha * ep2x;
      double q2y = e2y - alpha * ep2y;
      pick.addCurveTo(obj, 4, (int)e1x, (int)e1y, (int)q1x, (int)q1y, (int)q2x, (int)q2y, (int)e2x, (int)e2y, 4);
      eta1 = eta2;
      e1x = e2x;
      e1y = e2y;
      ep1x = ep2x;
      ep1y = ep2y;
    }
  }

  /**
   * This will generate a rounded path for a path described by xPoints and yPoints.
   * This will only work if the path consist of only vertical or horizontal lines.
   * it assumes the path has already been moved to the start point
   * arches should contain length - 1 elements
   * The ith element in arches represents the radius of the curve between
   * the ith and ith + 1 points in xPoints and yPoints
   *
   * @param path    path that will be filled
   * @param xPoints
   * @param yPoints
   * @param length
   * @param arches
   */
  public static void drawRound(GeneralPath path, @SwingCoordinate int[] xPoints, @SwingCoordinate int[] yPoints, int length, int[] arches) {
    int lastx = xPoints[0];
    int lasty = yPoints[0];
    int p = 1;
    while (p < length - 1) {
      int d0x = xPoints[p] - lastx;
      int d0y = yPoints[p] - lasty;
      int d1x = xPoints[p + 1] - xPoints[p];
      int d1y = yPoints[p + 1] - yPoints[p];
      int len0 = Math.abs(d0x) + Math.abs(d0y);
      int len1 = Math.abs(d1x) + Math.abs(d1y);

      int d0xs = Integer.signum(d0x);
      int d0ys = Integer.signum(d0y);
      int d1xs = Integer.signum(d1x);
      int d1ys = Integer.signum(d1y);
      int useArch = Math.min(len0 - 2, Math.min(len1 / 2 - 2, arches[p - 1]));
      if (useArch < 2) {
        path.lineTo(xPoints[p], yPoints[p]);
        lastx = xPoints[p];
        lasty = yPoints[p];
      }
      else {
        path.lineTo(xPoints[p] - useArch * d0xs, yPoints[p] - useArch * d0ys);
        lastx = xPoints[p] + useArch * d1xs;
        lasty = yPoints[p] + useArch * d1ys;

        // map direction to degrees / 90
        int dir0 = (d0xs == 0) ? ((d0ys < 1) ? 0 : 2) : (d0xs > 0) ? 1 : 3;
        int dir1 = (d1xs == 0) ? ((d1ys < 1) ? 0 : 2) : (d1xs > 0) ? 1 : 3;
        int rot = (4 + dir1 - dir0) % 4;
        boolean dir = rot == 1;

        drawArc(path, xPoints[p] - useArch * d0xs, yPoints[p] - useArch * d0ys, lastx, lasty,
                useArch, useArch, 0, false, dir);
        path.lineTo(lastx, lasty);
      }
      p++;
    }
    path.lineTo(xPoints[p], yPoints[p]);
  }

  private static void drawArc(Path2D p, float x0, float y0, float x1, float y1, float a, float b,
                              float theta, boolean isMoreThanHalf, boolean isPositiveArc) {

    /* Convert rotation angle from degrees to radians */
    double thetaD = theta * Math.PI / 180.0f;
    /* Pre-compute rotation matrix entries */
    double cosTheta = Math.cos(thetaD);
    double sinTheta = Math.sin(thetaD);
    /* Transform (x0, y0) and (x1, y1) into unit space */
    /* using (inverse) rotation, followed by (inverse) scale */
    double x0p = (x0 * cosTheta + y0 * sinTheta) / a;
    double y0p = (-x0 * sinTheta + y0 * cosTheta) / b;
    double x1p = (x1 * cosTheta + y1 * sinTheta) / a;
    double y1p = (-x1 * sinTheta + y1 * cosTheta) / b;

    /* Compute differences and averages */
    double dx = x0p - x1p;
    double dy = y0p - y1p;
    double xm = (x0p + x1p) / 2;
    double ym = (y0p + y1p) / 2;
    /* Solve for intersecting unit circles */
    double dsq = dx * dx + dy * dy;
    if (dsq == 0.0) {

      return; /* Points are coincident */
    }
    double disc = 1.0 / dsq - 1.0 / 4.0;
    if (disc < 0.0) {

      float adjust = (float)(Math.sqrt(dsq) / 1.99999);
      drawArc(p, x0, y0, x1, y1, a * adjust, b * adjust, theta, isMoreThanHalf, isPositiveArc);
      return; /* Points are too far apart */
    }
    double s = Math.sqrt(disc);
    double sdx = s * dx;
    double sdy = s * dy;
    double cx;
    double cy;
    if (isMoreThanHalf == isPositiveArc) {
      cx = xm - sdy;
      cy = ym + sdx;
    }
    else {
      cx = xm + sdy;
      cy = ym - sdx;
    }

    double eta0 = Math.atan2((y0p - cy), (x0p - cx));
    double eta1 = Math.atan2((y1p - cy), (x1p - cx));
    double sweep = (eta1 - eta0);
    if (isPositiveArc != (sweep >= 0)) {
      if (sweep > 0) {
        sweep -= 2 * Math.PI;
      }
      else {
        sweep += 2 * Math.PI;
      }
    }

    cx *= a;
    cy *= b;
    double tcx = cx;
    cx = cx * cosTheta - cy * sinTheta;
    cy = tcx * sinTheta + cy * cosTheta;

    arcToBezier(p, cx, cy, a, b, x0, y0, thetaD, eta0, sweep);
  }

  /**
   * Converts an arc to cubic Bezier segments and records them in p.
   *
   * @param p     The target for the cubic Bezier segments
   * @param cx    The x coordinate center of the ellipse
   * @param cy    The y coordinate center of the ellipse
   * @param a     The radius of the ellipse in the horizontal direction
   * @param b     The radius of the ellipse in the vertical direction
   * @param e1x   E(eta1) x coordinate of the starting point of the arc
   * @param e1y   E(eta2) y coordinate of the starting point of the arc
   * @param theta The angle that the ellipse bounding rectangle makes with the horizontal plane
   * @param start The start angle of the arc on the ellipse
   * @param sweep The angle (positive or negative) of the sweep of the arc on the ellipse
   */
  private static void arcToBezier(Path2D p, double cx, double cy, double a, double b, double e1x,
                                  double e1y, double theta, double start, double sweep) {
    // Taken from equations at:
    // http://spaceroots.org/documents/ellipse/node8.html
    // and http://www.spaceroots.org/documents/ellipse/node22.html

    // Maximum of 45 degrees per cubic Bezier segment
    int numSegments = Math.abs((int)Math.ceil(sweep * 4 / Math.PI));

    double eta1 = start;
    double cosTheta = Math.cos(theta);
    double sinTheta = Math.sin(theta);
    double cosEta1 = Math.cos(eta1);
    double sinEta1 = Math.sin(eta1);
    double ep1x = (-a * cosTheta * sinEta1) - (b * sinTheta * cosEta1);
    double ep1y = (-a * sinTheta * sinEta1) + (b * cosTheta * cosEta1);

    double anglePerSegment = sweep / numSegments;
    for (int i = 0; i < numSegments; i++) {
      double eta2 = eta1 + anglePerSegment;
      double sinEta2 = Math.sin(eta2);
      double cosEta2 = Math.cos(eta2);
      double e2x = cx + (a * cosTheta * cosEta2) - (b * sinTheta * sinEta2);
      double e2y = cy + (a * sinTheta * cosEta2) + (b * cosTheta * sinEta2);
      double ep2x = -a * cosTheta * sinEta2 - b * sinTheta * cosEta2;
      double ep2y = -a * sinTheta * sinEta2 + b * cosTheta * cosEta2;
      double tanDiff2 = Math.tan((eta2 - eta1) / 2);
      double alpha = Math.sin(eta2 - eta1) * (Math.sqrt(4 + (3 * tanDiff2 * tanDiff2)) - 1) / 3;
      double q1x = e1x + alpha * ep1x;
      double q1y = e1y + alpha * ep1y;
      double q2x = e2x - alpha * ep2x;
      double q2y = e2y - alpha * ep2y;

      p.curveTo((float)q1x, (float)q1y, (float)q2x, (float)q2y, (float)e2x, (float)e2y);
      eta1 = eta2;
      e1x = e2x;
      e1y = e2y;
      ep1x = ep2x;
      ep1y = ep2y;
    }
  }

  /**
   * Add an vertical spring between (x0, y1) and (x0, y1) to the given path object
   *
   * @param path the path object we'll add the spring to
   * @param x0   the x coordinate of the spring
   * @param y1   the y start coordinate
   * @param y2   the y end coordiante
   */
  public static void addVerticalSmallSpring(Path2D.Float path, @SwingCoordinate int x0, @SwingCoordinate int y1, @SwingCoordinate int y2) {
    int springHeight = JBUIScale.scale(2);
    int springWidth = JBUIScale.scale(2);
    int distance = Math.abs(y2 - y1);
    int numSprings = (distance / (springHeight));
    int leftOver = (distance - (numSprings * springHeight)) / 2;
    path.lineTo(x0, y1);
    path.lineTo(x0, y1 - leftOver);
    int count = 0;
    if (y1 > y2) {
      for (int y = y1 - leftOver; y > y2 + leftOver; y -= springHeight) {
        int x = (count % 2 == 0) ? x0 - springWidth : x0 + springWidth;
        path.lineTo(x, y);
        count++;
      }
    }
    else {
      for (int y = y1 + leftOver; y < y2 - leftOver; y += springHeight) {
        int x = (count % 2 == 0) ? x0 - springWidth : x0 + springWidth;
        path.lineTo(x, y);
        count++;
      }
    }
    path.lineTo(x0, y2 + leftOver);
    path.lineTo(x0, y2);
  }

  /**
   * Add an horizontal spring between (x1, y0) and (x2, y0) to the given path object
   *
   * @param path the path object we'll add the spring to
   * @param y0   the y coordinate of the spring
   * @param x1   the x start coordinate
   * @param x2   the x end coordiante
   */
  public static void addHorizontalSmallSpring(Path2D.Float path,
                                              @SwingCoordinate int y0,
                                              @SwingCoordinate int x1,
                                              @SwingCoordinate int x2) {
    int springHeight = JBUIScale.scale(2);
    int springWidth = JBUIScale.scale(2);
    int distance = Math.abs(x2 - x1);
    int numSprings = (distance / (springHeight));
    int leftOver = (distance - (numSprings * springHeight)) / 2;
    path.lineTo(x1, y0);
    path.lineTo(x1 - leftOver, y0 - leftOver);
    int count = 0;
    if (x1 > x2) {
      for (int x = x1 - leftOver; x > x2 + leftOver; x -= springHeight) {
        int y = (count % 2 == 0) ? y0 - springWidth : y0 + springWidth;
        path.lineTo(x, y);
        count++;
      }
    }
    else {
      for (int x = x1 + leftOver; x < x2 - leftOver; x += springHeight) {
        int y = (count % 2 == 0) ? y0 - springWidth : y0 + springWidth;
        path.lineTo(x, y);
        count++;
      }
    }
    path.lineTo(x2 + leftOver, y0);
    path.lineTo(x2, y0);
  }

  /**
   * Draw an horizontal, centered zig-zag line.
   * The color and style used for the drawing will be the current ones in the graphics context.
   *
   * @param path path that will be added to
   * @param x1   start x point
   * @param x2   end x point
   * @param y    y point
   */
  public static void drawHorizontalZigZagLine(Path2D.Float path, @SwingCoordinate int x1, @SwingCoordinate int x2, @SwingCoordinate int y) {
    drawHorizontalZigZagLine(path, x1, x2, y, CENTER_ZIGZAG, CENTER_ZIGZAG);
  }

  /**
   * Draw an horizontal zig-zag line.
   * The color and style used for the drawing will be the current ones in the graphics context.
   *
   * @param path path that will be added to
   * @param x1   start x point
   * @param x2   end x point
   * @param y    y point
   * @param dY1  positive height of the zig-zag
   * @param dY2  negative height of the zig-zag
   */
  static void drawHorizontalZigZagLine(Path2D.Float path,
                                       @SwingCoordinate int x1,
                                       @SwingCoordinate int x2,
                                       @SwingCoordinate int y,
                                       @SwingCoordinate int dY1,
                                       @SwingCoordinate int dY2) {
    if (x2 < x1) {
      int temp = x1;
      x1 = x2;
      x2 = temp;
    }
    int distance = x2 - x1;
    int step = ZIGZAG * 2 + (dY2 > 0 ? ZIGZAG : 0);
    int count = (distance / step) - 2;
    int remainings = distance - (count * step);
    int x = x1 + remainings / 2;
    path.moveTo(x1, y);
    path.lineTo(x, y);
    for (int i = 0; i < count; i++) {
      path.lineTo(x + ZIGZAG, y + dY1);
      path.lineTo(x + 2 * ZIGZAG, y - dY2);
      if (dY2 != 0) {
        path.lineTo(x + 3 * ZIGZAG, y);
      }
      x += step;
    }
    path.lineTo(x2, y);
  }

  /**
   * Draw a vertical, centered zig-zag line.
   * The color and style used for the drawing will be the current ones in the graphics context.
   *
   * @param path path that will be added to
   * @param x    x point
   * @param y1   start y point
   * @param y2   end y point
   */
  public static void drawVerticalZigZagLine(Path2D.Float path, @SwingCoordinate int x, @SwingCoordinate int y1, @SwingCoordinate int y2) {
    drawVerticalZigZagLine(path, x, y1, y2, CENTER_ZIGZAG, CENTER_ZIGZAG);
  }

  /**
   * Draw a vertical zig-zag line.
   * The color and style used for the drawing will be the current ones in the graphics context.
   *
   * @param path path that will be added to
   * @param x    x point
   * @param y1   start y point
   * @param y2   end y point
   * @param dX1  positive width of the zig-zag
   * @param dX2  negative width of the zig-zag
   */
  static void drawVerticalZigZagLine(Path2D.Float path,
                                     @SwingCoordinate int x,
                                     @SwingCoordinate int y1,
                                     @SwingCoordinate int y2,
                                     @SwingCoordinate int dX1,
                                     @SwingCoordinate int dX2) {
    if (y2 < y1) {
      int temp = y1;
      y1 = y2;
      y2 = temp;
    }
    int distance = y2 - y1;
    int step = ZIGZAG * 2 + (dX2 > 0 ? ZIGZAG : 0);
    int count = (distance / step) - 2;
    int remainings = distance - (count * step);
    int y = y1 + remainings / 2;
    path.moveTo(x, y1);
    path.lineTo(x, y);
    for (int i = 0; i < count; i++) {
      path.lineTo(x + dX1, y + ZIGZAG);
      path.lineTo(x - dX2, y + 2 * ZIGZAG);
      if (dX2 != 0) {
        path.lineTo(x, y + 3 * ZIGZAG);
      }
      y += step;
    }
    path.lineTo(x, y2);
  }

  public static int getVerticalMarginGap(Graphics2D g) {
    g.setFont(sFont);
    return g.getFontMetrics().getHeight() + 2 * MARGIN_SPACING;
  }

  /**
   * Get horizontal gap needed to draw the margin
   *
   * @param g
   * @param string
   * @return
   */
  public static int getHorizontalMarginGap(Graphics2D g, String string) {
    g.setFont(sFont);
    return (int)(g.getFontMetrics().getStringBounds(string, g).getWidth() + 2 * MARGIN_SPACING);
  }

  /**
   * draw the horizontal margin text and line.
   *
   * @param string The margin value to display. May be null.
   */
  public static void drawHorizontalMargin(@NotNull Graphics2D g,
                                          @Nullable String string,
                                          boolean isReference,
                                          @SwingCoordinate int x1,
                                          @SwingCoordinate int x2,
                                          @SwingCoordinate int y) {
    g.drawLine(x1, y, x2, y);

    drawHorizontalMarginString(g, /* stringColor= */ null, string, isReference, x1, x2, y);
  }

  /**
   * Draw the text of an horizontal margin line.
   *
   * @param stringColor The color of the text, may be null and use current color.
   * @param string      The margin value to display. May be null.
   */
  public static void drawHorizontalMarginString(@NotNull Graphics2D g,
                                                @Nullable Color stringColor,
                                                @Nullable String string,
                                                boolean isReference,
                                                @SwingCoordinate int x1,
                                                @SwingCoordinate int x2,
                                                @SwingCoordinate int y) {
    if (stringColor != null) {
      g.setColor(stringColor);
    }

    if (string != null) {
      Font previousFont = g.getFont();
      g.setFont(sFont);
      FontMetrics metrics = g.getFontMetrics();
      Rectangle2D rect = metrics.getStringBounds(string, g);
      float sx = (float)((x1 + x2) / 2 - rect.getWidth() / 2);
      float sy = (float)(y - MARGIN_SPACING - metrics.getDescent());
      if (isReference) {
        g.setFont(sFontReference);
      }
      g.drawString(string, sx, sy);
      g.setFont(previousFont);
    }
  }

  /**
   * draw the vertical margin text and line.
   *
   * @param string The margin value to display. May be null.
   */
  public static void drawVerticalMargin(@NotNull Graphics2D g,
                                        @Nullable String string,
                                        boolean isReference,
                                        @SwingCoordinate int x,
                                        @SwingCoordinate int y1,
                                        @SwingCoordinate int y2) {
    g.drawLine(x, y1, x, y2);

    drawVerticalMarginString(g, /* stringColor= */ null, string, isReference, x, y1, y2);
  }

  /**
   * Draw the text of a vertical margin line.
   *
   * @param stringColor The color of the text, may be null and use current color.
   * @param string      The margin value to display. May be null.
   */
  public static void drawVerticalMarginString(@NotNull Graphics2D g,
                                                @Nullable Color stringColor,
                                                @Nullable String string,
                                                boolean isReference,
                                                @SwingCoordinate int x,
                                                @SwingCoordinate int y1,
                                                @SwingCoordinate int y2) {
    if (stringColor != null) {
      g.setColor(stringColor);
    }

    if (string != null) {
      Font previousFont = g.getFont();
      g.setFont(sFont);
      FontMetrics metrics = g.getFontMetrics();
      Rectangle2D rect = metrics.getStringBounds(string, g);
      float sx = (float)(x + MARGIN_SPACING);
      float sy = (float)((y2 + y1) / 2 + rect.getHeight() / 2 - metrics.getDescent());
      if (isReference) {
        g.setFont(sFontReference);
      }
      g.drawString(string, sx, sy);
      g.setFont(previousFont);
    }
  }
}<|MERGE_RESOLUTION|>--- conflicted
+++ resolved
@@ -15,12 +15,12 @@
  */
 package com.android.tools.idea.uibuilder.handlers.constraint.draw;
 
+import static com.intellij.util.ui.JBUI.scale;
+
 import com.android.tools.adtui.common.SwingCoordinate;
-<<<<<<< HEAD
-=======
+import com.android.tools.adtui.common.SwingCoordinate;
 import com.intellij.ui.scale.JBUIScale;
 
->>>>>>> f305d7b8
 import com.android.tools.idea.common.scene.ScenePicker;
 import java.awt.BasicStroke;
 import java.awt.Canvas;
@@ -41,9 +41,9 @@
  * Utilities for creating various graphics
  */
 public class DrawConnectionUtils {
-  static final int ZIGZAG = JBUIScale.scale(2);
-  static final int CENTER_ZIGZAG = JBUIScale.scale(3);
-  public static final int MARGIN_SPACING = JBUIScale.scale(3);
+  static final int ZIGZAG = scale(2);
+  static final int CENTER_ZIGZAG = scale(3);
+  public static final int MARGIN_SPACING = scale(3);
 
   private static final boolean DEBUG = false;
   private static final boolean DRAW_ARROW = false;
@@ -53,23 +53,23 @@
   private static Polygon sRightArrow;
   private static Polygon sBottomArrow;
 
-  static Font sFont = new Font("Helvetica", Font.PLAIN, JBUIScale.scale(12));
-  static Font sFontReference = new Font("Helvetica", Font.ITALIC | Font.BOLD, JBUIScale.scale(12));
-
-  private static Font sSmallFont = new Font("Helvetica", Font.PLAIN, JBUIScale.scale(8));
+  static Font sFont = new Font("Helvetica", Font.PLAIN, scale(12));
+  static Font sFontReference = new Font("Helvetica", Font.ITALIC | Font.BOLD, scale(12));
+
+  private static Font sSmallFont = new Font("Helvetica", Font.PLAIN, scale(8));
 
   public static Stroke
     sSpreadDashedStroke = new BasicStroke(1, BasicStroke.CAP_BUTT,
-                                          BasicStroke.JOIN_BEVEL, 0, new float[]{1, JBUIScale.scale(4)}, 0);
+                                          BasicStroke.JOIN_BEVEL, 0, new float[]{1, scale(4)}, 0);
 
   public static Stroke
     sDashedStroke = new BasicStroke(1, BasicStroke.CAP_BUTT,
-                                    BasicStroke.JOIN_BEVEL, 0, new float[]{JBUIScale.scale(2)}, 0);
-
-  public static final int ARROW_SIDE = JBUIScale.scale(6);
-  public static final int CONNECTION_ARROW_SIZE = JBUIScale.scale(5);
-  public static final int SMALL_ARROW_SIDE = JBUIScale.scale(4);
-  public static final int SMALL_ARROW_SIZE = JBUIScale.scale(3);
+                                    BasicStroke.JOIN_BEVEL, 0, new float[]{scale(2)}, 0);
+
+  public static final int ARROW_SIDE = scale(6);
+  public static final int CONNECTION_ARROW_SIZE = scale(5);
+  public static final int SMALL_ARROW_SIDE = scale(4);
+  public static final int SMALL_ARROW_SIZE = scale(3);
 
   /**
    * Utility function to draw a circle text centered at coordinates (x, y)
@@ -121,7 +121,7 @@
     Graphics2D g2 = (Graphics2D)g.create();
     g2.setFont(font);
     FontMetrics fm = g2.getFontMetrics();
-    int padding = JBUIScale.scale(4);
+    int padding = scale(4);
     Rectangle2D bounds = fm.getStringBounds(text, g2);
     double th = bounds.getHeight() + padding * 2;
     double tw = bounds.getWidth() + padding * 2;
@@ -185,7 +185,7 @@
     Font font = isMarginReference ? sFontReference : sFont;
     FontMetrics fm = c.getFontMetrics(font);
     g.setFont(font);
-    int padding = JBUIScale.scale(4);
+    int padding = scale(4);
     Rectangle2D bounds = fm.getStringBounds(text, g);
     int th = (int)bounds.getHeight();
     int tw = (int)bounds.getWidth();
@@ -260,7 +260,7 @@
     Font font = isMarginReference ? sFontReference : sFont;
     FontMetrics fm = c.getFontMetrics(font);
     g.setFont(font);
-    int padding = JBUIScale.scale(4);
+    int padding = scale(4);
     Rectangle2D bounds = fm.getStringBounds(text, g);
     int th = (int)bounds.getHeight();
 
@@ -872,8 +872,8 @@
    * @param y2   the y end coordiante
    */
   public static void addVerticalSmallSpring(Path2D.Float path, @SwingCoordinate int x0, @SwingCoordinate int y1, @SwingCoordinate int y2) {
-    int springHeight = JBUIScale.scale(2);
-    int springWidth = JBUIScale.scale(2);
+    int springHeight = scale(2);
+    int springWidth = scale(2);
     int distance = Math.abs(y2 - y1);
     int numSprings = (distance / (springHeight));
     int leftOver = (distance - (numSprings * springHeight)) / 2;
@@ -910,8 +910,8 @@
                                               @SwingCoordinate int y0,
                                               @SwingCoordinate int x1,
                                               @SwingCoordinate int x2) {
-    int springHeight = JBUIScale.scale(2);
-    int springWidth = JBUIScale.scale(2);
+    int springHeight = scale(2);
+    int springWidth = scale(2);
     int distance = Math.abs(x2 - x1);
     int numSprings = (distance / (springHeight));
     int leftOver = (distance - (numSprings * springHeight)) / 2;
