/*
 * Copyright (C) 2022 The Android Open Source Project
 *
 * Licensed under the Apache License, Version 2.0 (the "License");
 * you may not use this file except in compliance with the License.
 * You may obtain a copy of the License at
 *
 *      http://www.apache.org/licenses/LICENSE-2.0
 *
 * Unless required by applicable law or agreed to in writing, software
 * distributed under the License is distributed on an "AS IS" BASIS,
 * WITHOUT WARRANTIES OR CONDITIONS OF ANY KIND, either express or implied.
 * See the License for the specific language governing permissions and
 * limitations under the License.
 */
package com.android.tools.idea.uibuilder.handlers

import com.android.tools.adtui.common.SwingCoordinate
import com.android.tools.idea.common.model.NlAttributesHolder
import com.android.tools.idea.common.scene.Placeholder
import com.android.tools.idea.common.scene.Region
import com.android.tools.idea.common.scene.SceneComponent
import com.android.tools.idea.common.scene.SnappingInfo
import java.awt.Point

@SwingCoordinate private const val SIZE = 8

class TabLayoutPlaceholder(
  tabLayoutComponent: SceneComponent,
<<<<<<< HEAD
  private val tabItemAnchor: SceneComponent?
=======
  private val tabItemAnchor: SceneComponent?,
>>>>>>> 0d09370c
) : Placeholder(tabLayoutComponent) {

  private val snappedX =
    tabItemAnchor?.drawX ?: (tabLayoutComponent.drawX + tabLayoutComponent.drawWidth)

  override val region: Region
    get() {
      val top = host.drawY
      val bottom = top + host.drawHeight
      return Region(snappedX - SIZE, top, snappedX + SIZE, bottom, host.depth)
    }

  override fun findNextSibling(appliedComponent: SceneComponent, newParent: SceneComponent) =
    tabItemAnchor

  // Dragging in TabLayout just change the order. No attribute is changed.
  override fun updateAttribute(sceneComponent: SceneComponent, attributes: NlAttributesHolder) =
    Unit

  override fun snap(info: SnappingInfo, retPoint: Point): Boolean {
    val r = region
    if (r.contains(info.centerX, info.centerY)) {
      retPoint.x = snappedX - (info.centerX - info.left)
      retPoint.y = info.top
      return true
    }
    return false
  }
}<|MERGE_RESOLUTION|>--- conflicted
+++ resolved
@@ -27,11 +27,7 @@
 
 class TabLayoutPlaceholder(
   tabLayoutComponent: SceneComponent,
-<<<<<<< HEAD
-  private val tabItemAnchor: SceneComponent?
-=======
   private val tabItemAnchor: SceneComponent?,
->>>>>>> 0d09370c
 ) : Placeholder(tabLayoutComponent) {
 
   private val snappedX =
