/*
 * Copyright (C) 2017 The Android Open Source Project
 *
 * Licensed under the Apache License, Version 2.0 (the "License");
 * you may not use this file except in compliance with the License.
 * You may obtain a copy of the License at
 *
 *      http://www.apache.org/licenses/LICENSE-2.0
 *
 * Unless required by applicable law or agreed to in writing, software
 * distributed under the License is distributed on an "AS IS" BASIS,
 * WITHOUT WARRANTIES OR CONDITIONS OF ANY KIND, either express or implied.
 * See the License for the specific language governing permissions and
 * limitations under the License.
 */
package com.android.tools.idea.uibuilder.handlers.frame

import com.android.tools.idea.common.api.DragType
import com.android.tools.idea.common.model.NlComponent
import com.android.tools.idea.common.scene.SceneComponent
import com.android.tools.idea.common.scene.SceneInteraction
import com.android.tools.idea.common.scene.target.Target
import com.android.tools.idea.uibuilder.api.DragHandler
import com.android.tools.idea.uibuilder.api.ViewEditor
import com.android.tools.idea.uibuilder.api.ViewGroupHandler
<<<<<<< HEAD
=======
import com.android.tools.idea.uibuilder.handlers.common.CommonDragHandler
>>>>>>> 574fcae1
import com.android.tools.idea.uibuilder.scene.target.ResizeBaseTarget
import com.android.tools.idea.uibuilder.surface.ScreenView

/** Handler for <FrameLayout> */
open class FrameLayoutHandler : ViewGroupHandler() {

  override fun createDragHandler(
    editor: ViewEditor,
    layout: SceneComponent,
    components: List<NlComponent>,
    type: DragType
<<<<<<< HEAD
  ): DragHandler? {
    if (layout.drawWidth == 0 || layout.drawHeight == 0) {
      return null
    }
    return FrameDragHandler(editor, this, layout, components, type)
  }
=======
  ): DragHandler = CommonDragHandler(editor, this, layout, components, type)
>>>>>>> 574fcae1

  override fun handlesPainting() = true

  override fun createInteraction(screenView: ScreenView, x: Int, y: Int, component: NlComponent) =
    SceneInteraction(screenView)

  override fun createChildTargets(
    parentComponent: SceneComponent,
    childComponent: SceneComponent
  ): List<Target> {
    val list = mutableListOf<Target>()
    ResizeBaseTarget.Type.values().forEach { list.add(FrameResizeTarget(it)) }
    return list
  }

  override fun shouldAddCommonDragTarget(component: SceneComponent) = true
}<|MERGE_RESOLUTION|>--- conflicted
+++ resolved
@@ -23,10 +23,7 @@
 import com.android.tools.idea.uibuilder.api.DragHandler
 import com.android.tools.idea.uibuilder.api.ViewEditor
 import com.android.tools.idea.uibuilder.api.ViewGroupHandler
-<<<<<<< HEAD
-=======
 import com.android.tools.idea.uibuilder.handlers.common.CommonDragHandler
->>>>>>> 574fcae1
 import com.android.tools.idea.uibuilder.scene.target.ResizeBaseTarget
 import com.android.tools.idea.uibuilder.surface.ScreenView
 
@@ -38,16 +35,7 @@
     layout: SceneComponent,
     components: List<NlComponent>,
     type: DragType
-<<<<<<< HEAD
-  ): DragHandler? {
-    if (layout.drawWidth == 0 || layout.drawHeight == 0) {
-      return null
-    }
-    return FrameDragHandler(editor, this, layout, components, type)
-  }
-=======
   ): DragHandler = CommonDragHandler(editor, this, layout, components, type)
->>>>>>> 574fcae1
 
   override fun handlesPainting() = true
 
