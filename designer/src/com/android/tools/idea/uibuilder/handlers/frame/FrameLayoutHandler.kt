/*
 * Copyright (C) 2017 The Android Open Source Project
 *
 * Licensed under the Apache License, Version 2.0 (the "License");
 * you may not use this file except in compliance with the License.
 * You may obtain a copy of the License at
 *
 *      http://www.apache.org/licenses/LICENSE-2.0
 *
 * Unless required by applicable law or agreed to in writing, software
 * distributed under the License is distributed on an "AS IS" BASIS,
 * WITHOUT WARRANTIES OR CONDITIONS OF ANY KIND, either express or implied.
 * See the License for the specific language governing permissions and
 * limitations under the License.
 */
package com.android.tools.idea.uibuilder.handlers.frame

import com.android.tools.idea.common.api.DragType
import com.android.tools.idea.common.model.NlComponent
import com.android.tools.idea.common.scene.SceneComponent
import com.android.tools.idea.common.scene.SceneInteraction
import com.android.tools.idea.common.scene.target.Target
import com.android.tools.idea.uibuilder.api.DragHandler
import com.android.tools.idea.uibuilder.api.ViewEditor
import com.android.tools.idea.uibuilder.api.ViewGroupHandler
import com.android.tools.idea.uibuilder.handlers.common.CommonDragHandler
import com.android.tools.idea.uibuilder.scene.target.ResizeBaseTarget
import com.android.tools.idea.uibuilder.surface.ScreenView

/** Handler for <FrameLayout> */
open class FrameLayoutHandler : ViewGroupHandler() {

  override fun createDragHandler(
    editor: ViewEditor,
    layout: SceneComponent,
    components: List<NlComponent>,
<<<<<<< HEAD
    type: DragType
=======
    type: DragType,
>>>>>>> 0d09370c
  ): DragHandler = CommonDragHandler(editor, this, layout, components, type)

  override fun handlesPainting() = true

  override fun createInteraction(screenView: ScreenView, x: Int, y: Int, component: NlComponent) =
    SceneInteraction(screenView)

  override fun createChildTargets(
    parentComponent: SceneComponent,
<<<<<<< HEAD
    childComponent: SceneComponent
=======
    childComponent: SceneComponent,
>>>>>>> 0d09370c
  ): List<Target> {
    val list = mutableListOf<Target>()
    ResizeBaseTarget.Type.values().forEach { list.add(FrameResizeTarget(it)) }
    return list
  }

  override fun shouldAddCommonDragTarget(component: SceneComponent) = true
}<|MERGE_RESOLUTION|>--- conflicted
+++ resolved
@@ -34,11 +34,7 @@
     editor: ViewEditor,
     layout: SceneComponent,
     components: List<NlComponent>,
-<<<<<<< HEAD
-    type: DragType
-=======
     type: DragType,
->>>>>>> 0d09370c
   ): DragHandler = CommonDragHandler(editor, this, layout, components, type)
 
   override fun handlesPainting() = true
@@ -48,11 +44,7 @@
 
   override fun createChildTargets(
     parentComponent: SceneComponent,
-<<<<<<< HEAD
-    childComponent: SceneComponent
-=======
     childComponent: SceneComponent,
->>>>>>> 0d09370c
   ): List<Target> {
     val list = mutableListOf<Target>()
     ResizeBaseTarget.Type.values().forEach { list.add(FrameResizeTarget(it)) }
