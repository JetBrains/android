--- conflicted
+++ resolved
@@ -50,7 +50,7 @@
 /**
  * The access to platform independent UI features allow us to run using the JB components as well as the stand alone.
  */
-public final class MEUI {
+public class MEUI {
 
   public static final Color ourMySelectedTextColor = new JBColor(0xEAEAEA, 0xCCCCCC);
 
@@ -92,16 +92,8 @@
     return JBColor.namedColor(name, new JBColor(rgb, darkRGB));
   }
 
-<<<<<<< HEAD
-  static boolean dark = false;
-
   public static final int ourLeftColumnWidth = JBUIScale.scale(150);
   public static final int ourHeaderHeight = JBUIScale.scale(30);
-  public static final int ourGraphHeight = scale(60);
-=======
-  public static final int ourLeftColumnWidth = JBUI.scale(150);
-  public static final int ourHeaderHeight = JBUI.scale(30);
->>>>>>> de127946
 
   public static final Color ourErrorColor = makeColor("UIDesigner.motion.Error.foreground", 0x8f831b, 0xffa31b);
   public static final Color ourBannerColor = makeColor("UIDesigner.motion.Notification.background", 0xfff8d1, 0x1d3857);
@@ -164,20 +156,14 @@
   }
 
   //0c283e
-  public static final class CSPanel {
+  public static class CSPanel {
     public static final Color our_SelectedFocusBackground =
       UIUtil.getTableSelectionBackground(true);
     public static final Color our_SelectedBackground =
       UIUtil.getTableSelectionBackground(false);
   }
 
-<<<<<<< HEAD
-  public static final class Overview {
-    public static final Color ourCS = makeColor("UIDesigner.motion.ConstraintSet.background", 0xFFFFFF, 0x515658);
-    public static final Color ourCSText = makeColor("UIDesigner.motion.ConstraintSetText.foreground", 0x000000, 0xC7C7C7);
-=======
   public static class Overview {
->>>>>>> de127946
     public static final Color ourCS_Background = makeColor("UIDesigner.motion.ourCS.background", 0xFFFFFF, 0x515658);
     public static final Color ourCS_SelectedBackground =
       makeColor("UIDesigner.motion.ourCS_SelectedBackground.selectionInactiveBackground", 0xD3D3D3, 0x797B7C);
@@ -198,7 +184,7 @@
     public static final Color ourPositionColor = makeColor("UIDesigner.motion.PositionMarkColor", 0XF0A732, 0XF0A732);
   }
 
-  public static final class Graph {
+  public static class Graph {
     public static final Color ourG_Background = makeColor("UIDesigner.motion.motionGraph.background", 0xfcfcfc, 0x313334);
     public static final Color ourG_line = makeColor("UIDesigner.motion.graphLine.lineSeparatorColor", 0xE66F9A, 0xA04E6C);
     public static final Color ourCursorTextColor = makeColor("UIDesigner.motion.CursorTextColor.foreground", 0xFFFFFF, 0x000000);
