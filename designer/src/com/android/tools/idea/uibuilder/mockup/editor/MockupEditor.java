/*
 * Copyright (C) 2016 The Android Open Source Project
 *
 * Licensed under the Apache License, Version 2.0 (the "License");
 * you may not use this file except in compliance with the License.
 * You may obtain a copy of the License at
 *
 *      http://www.apache.org/licenses/LICENSE-2.0
 *
 * Unless required by applicable law or agreed to in writing, software
 * distributed under the License is distributed on an "AS IS" BASIS,
 * WITHOUT WARRANTIES OR CONDITIONS OF ANY KIND, either express or implied.
 * See the License for the specific language governing permissions and
 * limitations under the License.
 */
package com.android.tools.idea.uibuilder.mockup.editor;

import com.android.tools.adtui.workbench.ToolContent;
import com.android.tools.idea.actions.MockupEditAction;
import com.android.tools.idea.common.model.ModelListener;
import com.android.tools.idea.common.model.NlComponent;
import com.android.tools.idea.common.model.NlModel;
import com.android.tools.idea.common.scene.SceneManager;
import com.android.tools.idea.common.surface.DesignSurface;
import com.android.tools.idea.common.surface.DesignSurfaceListener;
import com.android.tools.idea.common.surface.SceneView;
import com.android.tools.idea.uibuilder.mockup.Mockup;
import com.android.tools.idea.uibuilder.mockup.editor.tools.CropTool;
import com.android.tools.idea.uibuilder.mockup.editor.tools.ExtractWidgetTool;
import com.android.tools.idea.uibuilder.mockup.editor.tools.SelectionEditors;
<<<<<<< HEAD
import com.android.tools.idea.common.model.ModelListener;
import com.android.tools.idea.common.model.NlComponent;
import com.android.tools.idea.common.model.NlModel;
import com.android.tools.idea.common.surface.DesignSurface;
import com.android.tools.idea.common.surface.DesignSurfaceListener;
import com.android.tools.idea.uibuilder.surface.NlDesignSurface;
import com.android.tools.idea.common.surface.SceneView;
=======
import com.android.tools.idea.uibuilder.scene.RenderListener;
import com.android.tools.idea.uibuilder.surface.NlDesignSurface;
>>>>>>> 9e819fa1
import com.intellij.openapi.actionSystem.ActionManager;
import com.intellij.openapi.actionSystem.AnActionEvent;
import com.intellij.openapi.actionSystem.DataContext;
import com.intellij.ui.JBColor;
import com.intellij.ui.components.JBLabel;
import com.intellij.util.ui.JBUI;
import com.intellij.util.ui.UIUtil;
import icons.AndroidIcons;
import org.jetbrains.annotations.NotNull;
import org.jetbrains.annotations.Nullable;

import javax.swing.*;
import javax.swing.Timer;
import java.awt.*;
import java.awt.event.MouseAdapter;
import java.awt.event.MouseEvent;
import java.awt.event.MouseListener;
import java.util.*;
import java.util.List;

/**
 * <p>
 * The mockup editor is the core of the user interaction with the mockup.
 * </p>
 *
 * <p>
 * By default, it allows to do a selection on the image contained in the current Mockup set with {@link #setMockup(Mockup)}.
 * The behavior of the the editor can be changed by implementing {@link Tool}.
 * </p>
 */
public class MockupEditor extends JPanel implements ToolContent<DesignSurface>, RenderListener {

  private static final String TITLE = "Mockup Editor";
  private static final String NO_MOCKUP_TEXT = "<html>No mockup available for this View.<br/>Click to add mockup</html>";
  private static final Dimension MINIMUM_SIZE = new Dimension(100, 100);

  private static final String CARD_MOCKUP_VIEW_PANEL = "mockupViewPanel";
  private static final String CARD_NO_MOCKUP = "noMockup";

  private final MyModelListener myModelListener;
  private final SelectionEditors mySelectionEditors;
  private final List<MockupEditorListener> myEditorListeners = new ArrayList<>();
  private final Set<Tool> myActiveTools = new HashSet<>();
  private final ExtractWidgetTool myExtractWidgetTool;
  private final Mockup.MockupModelListener myMockupListener;
  private final DesignSurfaceListener myDesignSurfaceListener;
  private final JPanel myCenterPanel;
  private final CardLayout myCenterCardLayout;

  @Nullable private NlDesignSurface mySurface;
  @Nullable private NlModel myModel;
  @Nullable private Mockup myMockup;
  // UI
  private final MockupViewPanel myMockupViewPanel;
  private final MyTopBar myTopBar;
  private final JPanel myBottomPanel;

  /**
   * Create a new mockup editor associated with the provided NlDesignSurface.
   * If a model is available at creation time, it can be provided as a parameter, otherwise
   * the design surface will notify the {@link MockupEditor} when the model is changed. ({@link DesignSurfaceListener}).
   */
  public MockupEditor() {
    super(new BorderLayout());
    JLabel addMockupIcon = createNoMockupIcon(createAddMockupMouseAdapter());
    myMockupListener = (mockup, changedFlags) -> notifyListeners(mockup);
    myBottomPanel = new JPanel(new FlowLayout(FlowLayout.RIGHT));
    myModelListener = new MyModelListener(this);
    myMockupViewPanel = new MockupViewPanel(this);
    myExtractWidgetTool = new ExtractWidgetTool(this);
    mySelectionEditors = new SelectionEditors(myMockupViewPanel);
    myTopBar = new MyTopBar(new CropTool(this), mySelectionEditors);

    myCenterCardLayout = new CardLayout();
    myCenterPanel = new JPanel(myCenterCardLayout);
    myCenterPanel.add(myMockupViewPanel, CARD_MOCKUP_VIEW_PANEL);
    myCenterPanel.add(addMockupIcon, CARD_NO_MOCKUP);
    add(myTopBar, BorderLayout.NORTH);
    add(myCenterPanel, BorderLayout.CENTER);

    add(myBottomPanel, BorderLayout.SOUTH);

    myDesignSurfaceListener = new MyDesignSurfaceListener(this);

    myExtractWidgetTool.enable(this);
    setMinimumSize(MINIMUM_SIZE);
    initSelection();
  }

  /**
   * Get the first selected component if there is one, else the root component of the model
   */
  private void initSelection() {
    if (mySurface != null && myModel != null) {
      List<NlComponent> selection = mySurface.getSelectionModel().getSelection();
      if (selection.isEmpty()) {
        selection = myModel.getComponents();
      }
      selectionUpdated(myModel, selection);
    }
  }

  /**
   * Create a text and Icon wo display when no mockup is available
   *
   * @param listener
   */
  private static JLabel createNoMockupIcon(MouseListener listener) {
    // TODO: add new Icons to StudioIcons and replace this.
    JLabel addMockupIcon = new JBLabel(NO_MOCKUP_TEXT, AndroidIcons.Mockup.NoMockup, SwingConstants.CENTER);
    addMockupIcon.setHorizontalTextPosition(SwingConstants.CENTER);
    addMockupIcon.setVerticalTextPosition(SwingConstants.BOTTOM);
    addMockupIcon.setIconTextGap(15);
    addMockupIcon.addMouseListener(listener);
    return addMockupIcon;
  }

  /**
   * Update the currently displayed mockup with the new selection
   *
   * @param model     The model where the selection has been made
   * @param selection The selected component
   */
  private void selectionUpdated(@Nullable NlModel model, @NotNull List<NlComponent> selection) {
    NlComponent selectedComponent = null;
    if (!selection.isEmpty()) {
      selectedComponent = selection.get(0);
    }
    else if (model != null) {
      selection = model.getComponents();
      if (!selection.isEmpty()) {
        selectedComponent = selection.get(0);
      }
    }
    if (myMockup == null || selectedComponent != myMockup.getComponent()) {
      showMockupInEditor(selectedComponent != null
                         ? Mockup.create(selectedComponent, false)
                         : null);
    }
    else if (!Mockup.hasMockupAttribute(myMockup.getComponent())) {
      showNoMockup(true);
    }
    else {
      showNoMockup(false);
    }
  }

  /**
   * Reset the editor as it was just opened, but with a new mockup
   *
   * @param mockup the new mockup to display in the editor
   */
  private void showMockupInEditor(@Nullable Mockup mockup) {
    showNoMockup(mockup == null);
    if (mockup != myMockup) {
      setMockup(mockup);
    }
    resetTools();
    notifyListeners(mockup);
  }

  /**
   * Set the mockup and attach a listener to it.
   *
   * @param mockup The new mockup
   */
  private void setMockup(@Nullable Mockup mockup) {
    if (myMockup != null) {
      myMockup.removeMockupListener(myMockupListener);
    }
    myMockup = mockup;
    if (myMockup != null) {
      myMockup.addMockupListener(myMockupListener);
    }
  }

  private void showNoMockup(boolean show) {
    myCenterCardLayout.show(myCenterPanel, show ? CARD_NO_MOCKUP : CARD_MOCKUP_VIEW_PANEL);
  }

  /**
   * Notify every {@link MockupEditorListener} attached to this instance that there has been
   * an update regarding the mockup.
   *
   * @param mockup The new or updated mockup.
   */
  private void notifyListeners(Mockup mockup) {
    myEditorListeners.forEach(listener -> listener.editorUpdated(mockup));
  }

  /**
   * Add a {@link MockupEditorListener} to get notification about any change regarding the mockup.
   *
   * @param listener The listener to attach to the mockup.
   */
  public void addListener(@NotNull MockupEditorListener listener) {
    if (!myEditorListeners.contains(listener)) {
      myEditorListeners.add(listener);
    }
  }

  /**
   * Remove a previously added listener
   *
   * @param listener the listener to remove
   */
  public void removeListener(@NotNull MockupEditorListener listener) {
    myEditorListeners.remove(listener);
  }

  @NotNull
  private MouseAdapter createAddMockupMouseAdapter() {
    return new MouseAdapter() {
      @Override
      public void mouseClicked(MouseEvent e) {
        if (myModel != null && mySurface != null) {
          List<NlComponent> selection = mySurface.getSelectionModel().getSelection();
          if (selection.isEmpty()) {
            mySurface.getSelectionModel().setSelection(myModel.getComponents());
          }
          if (!selection.isEmpty()) {
            MockupEditAction action = new MockupEditAction(mySurface);
            AnActionEvent event = new AnActionEvent(
              null, DataContext.EMPTY_CONTEXT, "", action.getTemplatePresentation().clone(), ActionManager.getInstance(), 0);
            action.update(event);
            action.actionPerformed(event);
          }
        }
      }
    };
  }

  /**
   * Get the {@link MockupViewPanel} displayed in the editor.
   *
   * @return the {@link MockupViewPanel} displayed in the editor.
   */
  @NotNull
  public MockupViewPanel getMockupViewPanel() {
    return myMockupViewPanel;
  }

  /**
   * Disable every currently active tools and
   * enable only the default one ({@link ExtractWidgetTool})
   */
  private void resetTools() {
    for (Tool activeTool : myActiveTools) {
      activeTool.disable(this);
    }
    myActiveTools.clear();
    if (myMockup != null) {
      myExtractWidgetTool.enable(this);
    }
    myMockupViewPanel.getSelectionLayer().clearSelection();
    mySelectionEditors.setVisible(false);
  }

  /**
   * Disable tool and enable default tool if no other tool is enabled
   *
   * @param tool the tool to disable
   */
  public void disableTool(@NotNull Tool tool) {
    tool.disable(this);
    myActiveTools.remove(tool);
    if (myActiveTools.isEmpty()) {
      myActiveTools.add(myExtractWidgetTool);
      myExtractWidgetTool.enable(this);
    }
    myBottomPanel.removeAll();
    validate();
  }

  /**
   * Disable default tool and enable tool
   *
   * @param tool the tool to enable
   */
  public void enableTool(@NotNull Tool tool) {
    myActiveTools.remove(myExtractWidgetTool);
    myExtractWidgetTool.disable(this);
    tool.enable(this);
    myActiveTools.add(tool);
  }

  /**
   * Get the current mockup displayed in the editor if any.
   *
   * @return the current mockup displayed in the editor if any.
   */
  @Nullable
  public Mockup getMockup() {
    return myMockup;
  }

  /**
   * Set the current model associated with the editor. Typically, this is the model
   * retrieve from the Design surface screen view{@link NlDesignSurface#getCurrentSceneView()}
   * or from the {@link NlComponent} of the {@link Mockup#getComponent()}
   *
   * @param model The model to set on this instance
   */
  private void setModel(@Nullable NlModel model) {
    if (model == myModel) {
      return;
    }
    if (myModel != null) {
      myModel.removeListener(myModelListener);
    }
    myModel = model;
    if (myModel != null) {
      myModel.addListener(myModelListener);
    }
  }

  /**
   * Displays an error in the mockup editor for {@value MyTopBar#ERROR_MESSAGE_DISPLAY_DURATION}ms
   *
   * @param message The message to display
   */
  public void showError(String message) {
    if (myTopBar != null) {
      myTopBar.showError(message);
    }
  }

  public void setSelectionText(Rectangle selection) {
    mySelectionEditors.setSelection(selection);
  }

  public void addBottomControls(JComponent component) {
    myBottomPanel.add(component);
    validate();
  }

  @Override
  public void dispose() {
  }

  @Override
  public void setToolContext(@Nullable DesignSurface newDesignSurface) {
    assert newDesignSurface == null || newDesignSurface instanceof NlDesignSurface;
    if (mySurface != null) {
      SceneManager manager = mySurface.getSceneManager();
      if (manager != null) {
        manager.removeRenderListener(this);
      }
      mySurface.removeListener(myDesignSurfaceListener);
      mySurface = null;
      myExtractWidgetTool.setDesignSurface(null);
    }
    SceneView sceneView = newDesignSurface != null ? newDesignSurface.getCurrentSceneView() : null;
    if (sceneView != null) {
      mySurface = (NlDesignSurface)newDesignSurface;
<<<<<<< HEAD
=======
      SceneManager manager = mySurface.getSceneManager();
      if (manager != null) {
        manager.addRenderListener(this);
      }
>>>>>>> 9e819fa1
      mySurface.addListener(myDesignSurfaceListener);
      setModel(sceneView.getModel());
      myExtractWidgetTool.setDesignSurface(mySurface);
    }
  }

  @NotNull
  @Override
  public JComponent getComponent() {
    return this;
  }

<<<<<<< HEAD
=======
  @Override
  public void onRenderCompleted() {
    UIUtil.invokeLaterIfNeeded(
      () -> {
        if (mySurface != null) {
          selectionUpdated(myModel, mySurface.getSelectionModel().getSelection());
        }
      });
  }

>>>>>>> 9e819fa1
  /**
   * A tool is an extension to the {@link MockupEditor}. Each tool is responsible to set
   * the desired state of the MockupEditor when enabled and reset it when disabled.
   *
   * A tool can disabled itself using {@link MockupEditor#disableTool(Tool)}.
   *
   * If needed, a tool can add a {@link MockupViewLayer} to display information in the editor
   */
  public interface Tool {

    /**
     * The implementing class should set mockupViewPanel to the
     * needed state for itself
     *
     * @param mockupEditor The {@link MockupEditor} on which the {@link Tool} behave
     */
    void enable(@NotNull MockupEditor mockupEditor);

    /**
     * The implementing class should reset mockupViewPanel to the state it was before {@link #enable(MockupEditor)}.
     * Can use {@link MockupViewPanel#resetState()}.
     * needed state for itself
     *
     * @param mockupEditor The {@link MockupEditor} on which the {@link Tool} behave
     */
    void disable(@NotNull MockupEditor mockupEditor);
  }

  /**
   * Listener to update the editor when the selection or model has changed
   */
  private static class MyDesignSurfaceListener implements DesignSurfaceListener {
    MockupEditor myEditor;

    public MyDesignSurfaceListener(@NotNull MockupEditor editor) {
      myEditor = editor;
    }

    @Override
    public void componentSelectionChanged(@NotNull DesignSurface surface, @NotNull List<NlComponent> newSelection) {
      myEditor.selectionUpdated(myEditor.myModel, newSelection);
    }

    @Override
<<<<<<< HEAD
    public void sceneChanged(@NotNull DesignSurface surface, @Nullable SceneView sceneView) {
    }

    @Override
=======
>>>>>>> 9e819fa1
    public void modelChanged(@NotNull DesignSurface surface, @Nullable NlModel model) {
      myEditor.setModel(model);
    }

    @Override
    public boolean activatePreferredEditor(@NotNull DesignSurface surface, @NotNull NlComponent component) {
      return false;
    }
  }

  /**
   * Bar on top showing the title and actions
   */
  private static class MyTopBar extends JPanel {
    public static final int ERROR_MESSAGE_DISPLAY_DURATION = 2000;
    private JLabel myErrorLabel;
    private Timer myErrorTimer;

    MyTopBar(@NotNull CropTool cropTool, @NotNull SelectionEditors selectionEditors) {
      super(new BorderLayout());
      add(createTitleBar(cropTool), BorderLayout.NORTH);
      add(createActionBar(selectionEditors), BorderLayout.SOUTH);
      myErrorTimer = new Timer(ERROR_MESSAGE_DISPLAY_DURATION, e -> showError(""));
      myErrorTimer.setRepeats(false);
      setPreferredSize(new Dimension(100, 70));
      setMinimumSize(getPreferredSize());
    }

    @NotNull
    private JPanel createActionBar(SelectionEditors selectionEditors) {
      JPanel actionBar = new JPanel(new FlowLayout(FlowLayout.RIGHT));
      actionBar.add(selectionEditors);
      myErrorLabel = new JLabel();
      myErrorLabel.setForeground(JBColor.RED);
      actionBar.add(myErrorLabel, BorderLayout.WEST);
      actionBar.setBorder(JBUI.Borders.empty(0, 10, 0, 5));
      return actionBar;
    }

    @NotNull
    private static JPanel createTitleBar(CropTool cropTool) {
      JPanel titleBar = new JPanel(new BorderLayout());
      titleBar.add(new JBLabel(TITLE), BorderLayout.WEST);
      titleBar.add(cropTool, BorderLayout.EAST);
      titleBar.setBorder(JBUI.Borders.empty(0, 5, 0, 10));
      return titleBar;
    }

    private void showError(String message) {
      UIUtil.invokeLaterIfNeeded(() -> myErrorLabel.setText(message));
      if (!message.isEmpty()) {
        myErrorTimer.restart();
      }
      else {
        myErrorTimer.stop();
      }
    }
  }

  /**
   * Notify when the currently displayed mockup has been changed
   */
  public interface MockupEditorListener {
    void editorUpdated(@Nullable Mockup mockup);
  }

  private static class MyModelListener implements ModelListener {
    private final MockupEditor myMockupEditor;

    public MyModelListener(MockupEditor mockupEditor) {
      myMockupEditor = mockupEditor;
    }

    @Override
    public void modelDerivedDataChanged(@NotNull NlModel model) {
<<<<<<< HEAD
      processModelChange(model);
    }

    @Override
    public void modelRendered(@NotNull NlModel model) {
=======
>>>>>>> 9e819fa1
      processModelChange(model);
    }

    @Override
    public void modelChangedOnLayout(@NotNull NlModel model, boolean animate) {
      // Do nothing
    }

    private void processModelChange(@NotNull NlModel model) {
    }
  }
}<|MERGE_RESOLUTION|>--- conflicted
+++ resolved
@@ -28,18 +28,8 @@
 import com.android.tools.idea.uibuilder.mockup.editor.tools.CropTool;
 import com.android.tools.idea.uibuilder.mockup.editor.tools.ExtractWidgetTool;
 import com.android.tools.idea.uibuilder.mockup.editor.tools.SelectionEditors;
-<<<<<<< HEAD
-import com.android.tools.idea.common.model.ModelListener;
-import com.android.tools.idea.common.model.NlComponent;
-import com.android.tools.idea.common.model.NlModel;
-import com.android.tools.idea.common.surface.DesignSurface;
-import com.android.tools.idea.common.surface.DesignSurfaceListener;
-import com.android.tools.idea.uibuilder.surface.NlDesignSurface;
-import com.android.tools.idea.common.surface.SceneView;
-=======
 import com.android.tools.idea.uibuilder.scene.RenderListener;
 import com.android.tools.idea.uibuilder.surface.NlDesignSurface;
->>>>>>> 9e819fa1
 import com.intellij.openapi.actionSystem.ActionManager;
 import com.intellij.openapi.actionSystem.AnActionEvent;
 import com.intellij.openapi.actionSystem.DataContext;
@@ -395,13 +385,10 @@
     SceneView sceneView = newDesignSurface != null ? newDesignSurface.getCurrentSceneView() : null;
     if (sceneView != null) {
       mySurface = (NlDesignSurface)newDesignSurface;
-<<<<<<< HEAD
-=======
       SceneManager manager = mySurface.getSceneManager();
       if (manager != null) {
         manager.addRenderListener(this);
       }
->>>>>>> 9e819fa1
       mySurface.addListener(myDesignSurfaceListener);
       setModel(sceneView.getModel());
       myExtractWidgetTool.setDesignSurface(mySurface);
@@ -414,8 +401,6 @@
     return this;
   }
 
-<<<<<<< HEAD
-=======
   @Override
   public void onRenderCompleted() {
     UIUtil.invokeLaterIfNeeded(
@@ -426,7 +411,6 @@
       });
   }
 
->>>>>>> 9e819fa1
   /**
    * A tool is an extension to the {@link MockupEditor}. Each tool is responsible to set
    * the desired state of the MockupEditor when enabled and reset it when disabled.
@@ -471,13 +455,6 @@
     }
 
     @Override
-<<<<<<< HEAD
-    public void sceneChanged(@NotNull DesignSurface surface, @Nullable SceneView sceneView) {
-    }
-
-    @Override
-=======
->>>>>>> 9e819fa1
     public void modelChanged(@NotNull DesignSurface surface, @Nullable NlModel model) {
       myEditor.setModel(model);
     }
@@ -553,14 +530,6 @@
 
     @Override
     public void modelDerivedDataChanged(@NotNull NlModel model) {
-<<<<<<< HEAD
-      processModelChange(model);
-    }
-
-    @Override
-    public void modelRendered(@NotNull NlModel model) {
-=======
->>>>>>> 9e819fa1
       processModelChange(model);
     }
 
