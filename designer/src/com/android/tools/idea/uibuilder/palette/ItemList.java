/*
 * Copyright (C) 2019 The Android Open Source Project
 *
 * Licensed under the Apache License, Version 2.0 (the "License");
 * you may not use this file except in compliance with the License.
 * You may obtain a copy of the License at
 *
 *      http://www.apache.org/licenses/LICENSE-2.0
 *
 * Unless required by applicable law or agreed to in writing, software
 * distributed under the License is distributed on an "AS IS" BASIS,
 * WITHOUT WARRANTIES OR CONDITIONS OF ANY KIND, either express or implied.
 * See the License for the specific language governing permissions and
 * limitations under the License.
 */
package com.android.tools.idea.uibuilder.palette;

import com.android.tools.adtui.common.AdtUiUtils;
import com.android.tools.adtui.common.ColoredIconGenerator;
import com.intellij.openapi.util.Pair;
import com.intellij.ui.ClientProperty;
import com.intellij.ui.ColoredListCellRenderer;
import com.intellij.ui.ExpandableItemsHandler;
<<<<<<< HEAD
import com.intellij.ui.NewUiValue;
=======
import com.intellij.ui.NewUI;
>>>>>>> 574fcae1
import com.intellij.ui.components.JBLabel;
import com.intellij.util.ui.JBUI;
import com.intellij.util.ui.StatusText;
import com.intellij.util.ui.UIUtil;
import icons.StudioIcons;
<<<<<<< HEAD
import org.jetbrains.annotations.NotNull;

import javax.swing.*;
import java.awt.*;
import java.awt.event.MouseEvent;

=======
import java.awt.BorderLayout;
import java.awt.Component;
import java.awt.Rectangle;
import java.awt.event.MouseEvent;
import javax.swing.Icon;
import javax.swing.JComponent;
import javax.swing.JList;
import javax.swing.JPanel;
import javax.swing.ListCellRenderer;
import org.jetbrains.annotations.NotNull;

>>>>>>> 574fcae1
/**
 * A list control for displaying palette items.
 * <p>
 * +------------------------+
 * | ⌸ Button               |
 * | ⍄ ToggleButton         |
 * | ⍓ FloatingActionB... ↓ |
 * |   ...                  |
 * +------------------------+
 * Example of an item list.
 * <p>
 * The item names each have an icon to the left that represent the item.
 * An item may also have a download icon to the right of the name indicating
 * that this item requires a project dependency to be added.
 * If an item name is wider than the allotted width, it will be truncated and
 * shown with ellipsis.
 */
public class ItemList extends ListWithMargin<Palette.Item> {
  private final DependencyManager myDependencyManager;

  public ItemList(@NotNull DependencyManager dependencyManager) {
    myDependencyManager = dependencyManager;
    setCellRenderer(new ItemCellRenderer());
  }

  public void setEmptyText(@NotNull Pair<String, String> text) {
    StatusText status = getEmptyText();
    status.clear();
    status.appendText(text.first);
    status.appendSecondaryText(text.second, StatusText.DEFAULT_ATTRIBUTES, null);
  }

  @Override
  protected int getRightMarginWidth() {
    return StudioIcons.LayoutEditor.Extras.PALETTE_DOWNLOAD.getIconWidth();
  }

  private boolean displayFittedTextIfNecessary(int index) {
    return !ClientProperty.isTrue(this, ExpandableItemsHandler.EXPANDED_RENDERER) &&
           !getExpandableItemsHandler().getExpandedItems().contains(index);
  }

  private boolean displayDownloadIcon(@NotNull Palette.Item item, int index) {
    return myDependencyManager.needsLibraryLoad(item) &&
           displayFittedTextIfNecessary(index);
  }

  private static class ItemCellRenderer implements ListCellRenderer<Palette.Item> {
    private final ItemPanelRenderer myPanel;
    private final JBLabel myDownloadIcon;
    private final TextCellRenderer myTextRenderer;

    private ItemCellRenderer() {
      myPanel = new ItemPanelRenderer();
      myDownloadIcon = new JBLabel();
      myTextRenderer = new TextCellRenderer();
      myPanel.add(myTextRenderer, BorderLayout.CENTER);
      myPanel.add(myDownloadIcon, BorderLayout.EAST);
    }

    @NotNull
    @Override
    public Component getListCellRendererComponent(@NotNull JList<? extends Palette.Item> list,
                                                  @NotNull Palette.Item item,
                                                  int index,
                                                  boolean selected,
                                                  boolean hasFocus) {
      myTextRenderer.getListCellRendererComponent(list, item, index, selected, hasFocus);
      myPanel.setBackground(selected ? UIUtil.getTreeSelectionBackground(hasFocus) : null);
      myPanel.setForeground(UIUtil.getTreeForeground(selected, hasFocus));
      myPanel.setBorder(JBUI.Borders.empty(0, 3));
      myPanel.setListSize(list.getWidth(), list.getHeight());

      ItemList itemList = (ItemList)list;
      myDownloadIcon.setVisible(itemList.displayDownloadIcon(item, index));
      myDownloadIcon.setIcon(selected && hasFocus ? StudioIcons.LayoutEditor.Extras.PALETTE_DOWNLOAD_SELECTED
                                                  : StudioIcons.LayoutEditor.Extras.PALETTE_DOWNLOAD);
      myDownloadIcon.setToolTipText("Add Project Dependency");
      myPanel.setToolTipText(item.getTitle());
      return myPanel;
    }
  }

  private static class TextCellRenderer extends ColoredListCellRenderer<Palette.Item> {

    @Override
    protected void customizeCellRenderer(@NotNull JList<? extends Palette.Item> list,
                                         @NotNull Palette.Item item,
                                         int index,
                                         boolean selected,
                                         boolean hasFocus) {
      ItemList itemList = (ItemList)list;
      Icon icon = item.getIcon();
      String text = item.getTitle();

      if (itemList.displayFittedTextIfNecessary(index)) {
        int leftMargin = icon.getIconWidth() + myIconTextGap + getIpad().right + getIpad().left;
        int rightMargin = StudioIcons.LayoutEditor.Extras.PALETTE_DOWNLOAD.getIconWidth();
        text = AdtUiUtils
          .shrinkToFit(text, s -> list.getFontMetrics(list.getFont()).stringWidth(s) <= list.getWidth() - leftMargin - rightMargin);
      }

      setBackground(selected ? UIUtil.getTreeSelectionBackground(hasFocus) : null);
      mySelectionForeground = UIUtil.getTreeForeground(selected, hasFocus);
<<<<<<< HEAD
      setIcon(selected && hasFocus && !NewUiValue.isEnabled() ? ColoredIconGenerator.generateWhiteIcon(icon) : icon);
=======
      setIcon(selected && hasFocus && !NewUI.isEnabled() ? ColoredIconGenerator.generateWhiteIcon(icon) : icon);
>>>>>>> 574fcae1
      append(text);
    }
  }

  private static class ItemPanelRenderer extends JPanel {
    private int myWidth;
    private int myHeight;

    private ItemPanelRenderer() {
      super(new BorderLayout());
    }

    private void setListSize(int width, int height) {
      myWidth = width;
      myHeight = height;
    }

    @Override
    public String getToolTipText(MouseEvent event) {
      setSize(myWidth, myHeight);
      doLayout();
      Rectangle bounds = new Rectangle();
      for (int index=0; index < getComponentCount(); index++) {
        JComponent component = (JComponent)getComponent(index);
        component.getBounds(bounds);
        if (bounds.contains(event.getX(), event.getY())) {
          return component.getToolTipText();
        }
      }
      return getToolTipText();
    }
  }
}<|MERGE_RESOLUTION|>--- conflicted
+++ resolved
@@ -21,24 +21,12 @@
 import com.intellij.ui.ClientProperty;
 import com.intellij.ui.ColoredListCellRenderer;
 import com.intellij.ui.ExpandableItemsHandler;
-<<<<<<< HEAD
-import com.intellij.ui.NewUiValue;
-=======
-import com.intellij.ui.NewUI;
->>>>>>> 574fcae1
+import com.intellij.ui.ExperimentalUI;
 import com.intellij.ui.components.JBLabel;
 import com.intellij.util.ui.JBUI;
 import com.intellij.util.ui.StatusText;
 import com.intellij.util.ui.UIUtil;
 import icons.StudioIcons;
-<<<<<<< HEAD
-import org.jetbrains.annotations.NotNull;
-
-import javax.swing.*;
-import java.awt.*;
-import java.awt.event.MouseEvent;
-
-=======
 import java.awt.BorderLayout;
 import java.awt.Component;
 import java.awt.Rectangle;
@@ -50,7 +38,6 @@
 import javax.swing.ListCellRenderer;
 import org.jetbrains.annotations.NotNull;
 
->>>>>>> 574fcae1
 /**
  * A list control for displaying palette items.
  * <p>
@@ -155,11 +142,7 @@
 
       setBackground(selected ? UIUtil.getTreeSelectionBackground(hasFocus) : null);
       mySelectionForeground = UIUtil.getTreeForeground(selected, hasFocus);
-<<<<<<< HEAD
-      setIcon(selected && hasFocus && !NewUiValue.isEnabled() ? ColoredIconGenerator.generateWhiteIcon(icon) : icon);
-=======
-      setIcon(selected && hasFocus && !NewUI.isEnabled() ? ColoredIconGenerator.generateWhiteIcon(icon) : icon);
->>>>>>> 574fcae1
+      setIcon(selected && hasFocus && !ExperimentalUI.isNewUI() ? ColoredIconGenerator.generateWhiteIcon(icon) : icon);
       append(text);
     }
   }
