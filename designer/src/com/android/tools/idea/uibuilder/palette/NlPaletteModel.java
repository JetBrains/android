--- conflicted
+++ resolved
@@ -111,11 +111,7 @@
     static Collection<CustomViewInfo> fromPsiClasses(Query<PsiClass> psiClasses) {
       ArrayList<CustomViewInfo> componentInfos = new ArrayList<>();
 
-<<<<<<< HEAD
       psiClasses.findAll().forEach(psiClass -> {
-=======
-      psiClasses.asIterable().forEach(psiClass -> {
->>>>>>> 06ed88e4
         String description = psiClass.getName(); // We use the "simple" name as description on the preview.
         String tagName = psiClass.getQualifiedName();
         String className = PackageClassConverter.getQualifiedName(psiClass);
