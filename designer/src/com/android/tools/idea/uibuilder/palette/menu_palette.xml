<!--
  ~ Copyright (C) 2016 The Android Open Source Project
  ~
  ~ Licensed under the Apache License, Version 2.0 (the "License");
  ~ you may not use this file except in compliance with the License.
  ~ You may obtain a copy of the License at
  ~
  ~      http://www.apache.org/licenses/LICENSE-2.0
  ~
  ~ Unless required by applicable law or agreed to in writing, software
  ~ distributed under the License is distributed on an "AS IS" BASIS,
  ~ WITHOUT WARRANTIES OR CONDITIONS OF ANY KIND, either express or implied.
  ~ See the License for the specific language governing permissions and
  ~ limitations under the License.
  -->
<palette>
  <item tag="item" title="Cast Button" handler-class="com.android.tools.idea.uibuilder.menu.CastButtonHandler"
<<<<<<< HEAD
        coordinate="com.android.support:mediarouter-v7">
=======
        id="cast" coordinate="com.android.support:mediarouter-v7">
>>>>>>> abbea60e
    <xml>
      <![CDATA[
        <item xmlns:tools="http://schemas.android.com/tools"
            android:id="@+id/media_route_menu_item"
            android:title="Cast"
            app:actionProviderClass="android.support.v7.app.MediaRouteActionProvider"
            tools:icon="@drawable/mr_button_light" />
      ]]>
    </xml>
  </item>

  <item tag="item" title="Menu Item" handler-class="com.android.tools.idea.uibuilder.menu.ItemHandler">
    <xml><![CDATA[<item android:title="Item" />]]></xml>
  </item>

<<<<<<< HEAD
  <item tag="item" title="Search Item" handler-class="com.android.tools.idea.uibuilder.menu.SearchItemHandler">
=======
  <item tag="item" id="search" title="Search Item" handler-class="com.android.tools.idea.uibuilder.menu.SearchItemHandler">
>>>>>>> abbea60e
    <xml>
      <![CDATA[
        <item
            android:id="@+id/app_bar_search"
            android:icon="@drawable/ic_search_black_24dp"
            android:title="Search" />
      ]]>
    </xml>
  </item>

<<<<<<< HEAD
  <item tag="item" title="Switch Item" handler-class="com.android.tools.idea.uibuilder.menu.SwitchItemHandler">
=======
  <item tag="item" id="switch" title="Switch Item" handler-class="com.android.tools.idea.uibuilder.menu.SwitchItemHandler">
>>>>>>> abbea60e
    <xml>
      <![CDATA[
        <item
            android:id="@+id/app_bar_switch"
            android:title="Switch"
            app:showAsAction="always"
            app:actionLayout="@layout/switch_item" />
      ]]>
    </xml>
  </item>

  <item tag="menu" title="Menu"/>
  <item tag="group" title="Group"/>
</palette><|MERGE_RESOLUTION|>--- conflicted
+++ resolved
@@ -15,11 +15,7 @@
   -->
 <palette>
   <item tag="item" title="Cast Button" handler-class="com.android.tools.idea.uibuilder.menu.CastButtonHandler"
-<<<<<<< HEAD
-        coordinate="com.android.support:mediarouter-v7">
-=======
         id="cast" coordinate="com.android.support:mediarouter-v7">
->>>>>>> abbea60e
     <xml>
       <![CDATA[
         <item xmlns:tools="http://schemas.android.com/tools"
@@ -35,11 +31,7 @@
     <xml><![CDATA[<item android:title="Item" />]]></xml>
   </item>
 
-<<<<<<< HEAD
-  <item tag="item" title="Search Item" handler-class="com.android.tools.idea.uibuilder.menu.SearchItemHandler">
-=======
   <item tag="item" id="search" title="Search Item" handler-class="com.android.tools.idea.uibuilder.menu.SearchItemHandler">
->>>>>>> abbea60e
     <xml>
       <![CDATA[
         <item
@@ -50,11 +42,7 @@
     </xml>
   </item>
 
-<<<<<<< HEAD
-  <item tag="item" title="Switch Item" handler-class="com.android.tools.idea.uibuilder.menu.SwitchItemHandler">
-=======
   <item tag="item" id="switch" title="Switch Item" handler-class="com.android.tools.idea.uibuilder.menu.SwitchItemHandler">
->>>>>>> abbea60e
     <xml>
       <![CDATA[
         <item
