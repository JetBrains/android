--- conflicted
+++ resolved
@@ -24,10 +24,7 @@
 import com.android.tools.idea.common.model.Coordinates
 import com.android.tools.idea.common.surface.DesignSurface
 import com.android.tools.idea.common.surface.SceneView
-<<<<<<< HEAD
-=======
 import com.android.tools.idea.configurations.ConfigurationManager
->>>>>>> 0d09370c
 import com.android.tools.idea.rendering.StudioRenderService
 import com.android.tools.idea.rendering.parsers.PsiXmlFile
 import com.android.tools.idea.rendering.taskBuilderWithHtmlLogger
@@ -87,11 +84,7 @@
     val image: BufferedImage,
     val dimension: Dimension,
     val rendering: Future<*>?,
-<<<<<<< HEAD
-    val disposal: Future<*>?
-=======
     val disposal: Future<*>?,
->>>>>>> 0d09370c
   )
 
   @VisibleForTesting var renderTimeoutMillis = 600L
@@ -208,11 +201,7 @@
     get() =
       myDesignSurfaceSupplier.get()?.let {
         val sceneScale = it.focusedSceneView?.sceneManager?.sceneScalingFactor ?: 1.0f
-<<<<<<< HEAD
-        return it.scale * it.screenScalingFactor / sceneScale
-=======
         return it.zoomController.scale * it.zoomController.screenScalingFactor / sceneScale
->>>>>>> 0d09370c
       }
 
   private val sceneView: SceneView?
@@ -220,11 +209,7 @@
 
   private fun renderImage(
     renderTask: RenderTask?,
-<<<<<<< HEAD
-    xml: String
-=======
     xml: String,
->>>>>>> 0d09370c
   ): CompletableFuture<Pair<RenderTask?, RenderResult?>> {
     if (renderTask == null) {
       return CompletableFuture.completedFuture(Pair(null, null))
