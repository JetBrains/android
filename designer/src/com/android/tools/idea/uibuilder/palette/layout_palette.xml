--- conflicted
+++ resolved
@@ -72,10 +72,7 @@
   </group>
 
   <group name="Text">
-<<<<<<< HEAD
-=======
     <item tag="TextView"/>
->>>>>>> b13afab4
     <item tag="EditText" title="Plain Text">
       <xml reuse="drag-preview">
         <![CDATA[
