--- conflicted
+++ resolved
@@ -30,11 +30,7 @@
 import java.util.List;
 import java.util.Map;
 import java.util.Set;
-<<<<<<< HEAD
-import javax.swing.Icon;
-=======
 import javax.swing.*;
->>>>>>> bd07c1f4
 import javax.xml.bind.JAXBContext;
 import javax.xml.bind.JAXBException;
 import javax.xml.bind.Unmarshaller;
@@ -172,11 +168,7 @@
       @XmlElement(name = "item", type = Item.class)
     })
     private List<BaseItem> myItems = new ArrayList<>();
-<<<<<<< HEAD
-// @formatter:on
-=======
     // @formatter:on
->>>>>>> bd07c1f4
 
     @Nullable
     private Group myParent;
