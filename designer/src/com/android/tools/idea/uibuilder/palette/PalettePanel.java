--- conflicted
+++ resolved
@@ -23,7 +23,6 @@
 import com.android.tools.adtui.common.AdtSecondaryPanel;
 import com.android.tools.adtui.workbench.ToolContent;
 import com.android.tools.adtui.workbench.ToolWindowCallback;
-import com.android.tools.configurations.Configuration;
 import com.android.tools.idea.common.api.DragType;
 import com.android.tools.idea.common.api.InsertType;
 import com.android.tools.idea.common.model.DnDTransferComponent;
@@ -34,10 +33,7 @@
 import com.android.tools.idea.common.model.UtilsKt;
 import com.android.tools.idea.common.surface.DesignSurface;
 import com.android.tools.idea.common.surface.SceneView;
-<<<<<<< HEAD
-=======
 import com.android.tools.configurations.Configuration;
->>>>>>> 574fcae1
 import com.android.tools.idea.uibuilder.actions.ComponentHelpAction;
 import com.android.tools.idea.uibuilder.analytics.NlUsageTracker;
 import com.android.tools.idea.uibuilder.surface.NlDesignSurface;
@@ -72,7 +68,6 @@
 import com.intellij.ui.JBColor;
 import com.intellij.ui.ScrollPaneFactory;
 import com.intellij.ui.awt.RelativePoint;
-import com.intellij.ui.scale.JBUIScale;
 import com.intellij.util.concurrency.EdtExecutorService;
 import com.intellij.util.ui.JBUI;
 import java.awt.BorderLayout;
@@ -242,7 +237,7 @@
         // Use getCellBounds() instead if possible.
         Rectangle rect = myItemList.getCellBounds(0, 0);
         int width = rect != null ? rect.width : myItemList.getWidth();
-        if (event.getX() < width - JBUIScale.scale(DOWNLOAD_WIDTH) || event.getX() >= myItemList.getWidth()) {
+        if (event.getX() < width - JBUI.scale(DOWNLOAD_WIDTH) || event.getX() >= myItemList.getWidth()) {
           // Ignore mouse clicks that are outside the download button
           return;
         }
