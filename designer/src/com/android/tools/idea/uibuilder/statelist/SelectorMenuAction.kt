--- conflicted
+++ resolved
@@ -83,13 +83,8 @@
     val button = e.inputEvent?.component ?: return
 
     // Setup callback to reset the animated selector toolbar when state is changed.
-<<<<<<< HEAD
-    val dataContext = DataManager.getInstance().customizeDataContext(
-      DataContext.EMPTY_CONTEXT, surface)
-=======
     val dataContext =
       DataManager.getInstance().customizeDataContext(DataContext.EMPTY_CONTEXT, surface)
->>>>>>> 176f09ad
     val toolbar = ANIMATION_TOOLBAR.getData(dataContext) as? AnimatedSelectorToolbar
     val callback: () -> Unit = { toolbar?.setNoTransition() }
 
