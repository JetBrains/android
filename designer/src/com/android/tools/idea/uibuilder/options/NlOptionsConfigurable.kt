package com.android.tools.idea.uibuilder.options

import com.android.tools.idea.IdeInfo
import com.android.tools.idea.editors.fast.FastPreviewConfiguration
import com.android.tools.idea.flags.StudioFlags
<<<<<<< HEAD
import com.android.tools.idea.modes.essentials.EssentialsMode
import com.android.tools.idea.modes.essentials.EssentialsModeMessenger
import com.intellij.ide.ui.search.SearchableOptionContributor
import com.intellij.ide.ui.search.SearchableOptionProcessor
import com.intellij.openapi.application.ApplicationManager
import com.intellij.openapi.components.service
import com.intellij.openapi.observable.properties.AtomicBooleanProperty
import com.intellij.openapi.observable.util.not
=======
import com.android.tools.idea.uibuilder.options.AndroidDesignerBundle.message
import com.intellij.ide.ui.search.SearchableOptionContributor
import com.intellij.ide.ui.search.SearchableOptionProcessor
import com.intellij.openapi.application.ApplicationManager
>>>>>>> 0d09370c
import com.intellij.openapi.options.BoundConfigurable
import com.intellij.openapi.options.ConfigurationException
import com.intellij.openapi.options.SearchableConfigurable
import com.intellij.openapi.ui.ComboBox
import com.intellij.openapi.ui.DialogPanel
import com.intellij.openapi.util.SystemInfo
import com.intellij.openapi.util.registry.Registry
import com.intellij.ui.SimpleListCellRenderer
import com.intellij.ui.components.JBRadioButton
import com.intellij.ui.dsl.builder.Cell
import com.intellij.ui.dsl.builder.Row
import com.intellij.ui.dsl.builder.bindItem
import com.intellij.ui.dsl.builder.bindSelected
import com.intellij.ui.dsl.builder.labelTable
import com.intellij.ui.dsl.builder.panel
import com.intellij.ui.dsl.builder.selected
import com.intellij.util.messages.Topic
import java.awt.GraphicsEnvironment
import javax.swing.JLabel
import javax.swing.JList
import javax.swing.JSlider
import org.jetbrains.android.uipreview.AndroidEditorSettings
import org.jetbrains.annotations.VisibleForTesting

private const val CONFIGURABLE_ID = "nele.options"
private val DISPLAY_NAME =
<<<<<<< HEAD
  if (IdeInfo.getInstance().isAndroidStudio) "Design Tools"
  else AndroidDesignerBundle.message("android.uibuilder.nloptionsconfigurable.displayName")
=======
  if (IdeInfo.getInstance().isAndroidStudio) "UI Tools"
  else message("android.uibuilder.nloptionsconfigurable.displayName")
>>>>>>> 0d09370c

@VisibleForTesting const val LABEL_TRACK_PAD = "Track Pad"
@VisibleForTesting
const val LABEL_MAGNIFY_ZOOMING_SENSITIVITY = "Magnify zooming (pinch) sensitivity"

private val MAGNIFY_SUPPORTED =
  SystemInfo.isMac && Registry.`is`("actionSystem.mouseGesturesEnabled", true)

class NlOptionsConfigurable : BoundConfigurable(DISPLAY_NAME), SearchableConfigurable {

  fun interface Listener {

    companion object {
      val TOPIC: Topic<Listener> = Topic(Listener::class.java, Topic.BroadcastDirection.TO_CHILDREN)
    }

    fun onOptionsChanged()
  }

  private fun fireOptionsChanged() =
    ApplicationManager.getApplication().messageBus.syncPublisher(Listener.TOPIC).onOptionsChanged()

  private class EditorModeCellRenderer :
    SimpleListCellRenderer<AndroidEditorSettings.EditorMode>() {
    override fun customize(
      list: JList<out AndroidEditorSettings.EditorMode>,
      value: AndroidEditorSettings.EditorMode?,
      index: Int,
      selected: Boolean,
      hasFocus: Boolean,
    ) {
      value?.let {
        text = it.displayName
        icon = it.icon
      }
    }
  }

  private lateinit var preferredDrawablesEditorMode: ComboBox<AndroidEditorSettings.EditorMode>
  private lateinit var preferredEditorMode: ComboBox<AndroidEditorSettings.EditorMode>

  private var magnifySensitivity: JSlider? = null

  private val state = AndroidEditorSettings.getInstance().globalState
  private val fastPreviewState = FastPreviewConfiguration.getInstance()

  override fun getId() = CONFIGURABLE_ID

  private fun Row.editorModeComboBox(): Cell<ComboBox<AndroidEditorSettings.EditorMode>> {
    return comboBox(AndroidEditorSettings.EditorMode.values().asList(), EditorModeCellRenderer())
  }

  override fun createPanel(): DialogPanel {
    // The bazel test //tools/adt/idea/searchable-options:searchable_options_test compares the
    // created option list with a static xml file, which doesn't include the options added at
    // runtime. We disable magnify support in headless environment to make this bazel test passes
    // on all platforms. Meanwhile, we use the NlOptionConfigurableSearchableOptionContributorTest
    // unit tests to cover the magnify options created at runtime.
    val showMagnify = MAGNIFY_SUPPORTED && !GraphicsEnvironment.isHeadless()

    return panel {
      group("Default Editor Mode") {
        row("Drawables:") { preferredDrawablesEditorMode = editorModeComboBox().component }
        row("Other Resources (e.g. Layout, Menu, Navigation):") {
          preferredEditorMode = editorModeComboBox().component
        }
        row("Compose files with previews:") {
<<<<<<< HEAD
          editorModeComboBox()
            .bindItem(
              { state.preferredPreviewableEditorMode ?: AndroidEditorSettings.EditorMode.SPLIT },
              state::setPreferredPreviewableEditorMode
            )
        }
        row("Compose files without previews:") {
          editorModeComboBox()
            .bindItem(
              { state.preferredComposableEditorMode ?: AndroidEditorSettings.EditorMode.CODE },
              state::setPreferredComposableEditorMode
=======
          editorModeComboBox()
            .bindItem(
              { state.preferredPreviewableEditorMode ?: AndroidEditorSettings.EditorMode.SPLIT },
              state::setPreferredPreviewableEditorMode,
            )
        }
        row("Compose files without previews:") {
          editorModeComboBox()
            .bindItem(
              { state.preferredComposableEditorMode ?: AndroidEditorSettings.EditorMode.CODE },
              state::setPreferredComposableEditorMode,
>>>>>>> 0d09370c
            )
        }
        row("Other Kotlin files:") {
          editorModeComboBox()
            .bindItem(
              { state.preferredKotlinEditorMode ?: AndroidEditorSettings.EditorMode.CODE },
<<<<<<< HEAD
              state::setPreferredKotlinEditorMode
=======
              state::setPreferredKotlinEditorMode,
>>>>>>> 0d09370c
            )
        }
      }
      if (showMagnify) {
        val percentageValue = doubleToPercentageValue(state.magnifySensitivity)
        group(LABEL_TRACK_PAD) {
          row(LABEL_MAGNIFY_ZOOMING_SENSITIVITY) {
            val minSensitivityPercentage =
              doubleToPercentageValue(AndroidEditorSettings.MIN_MAGNIFY_SENSITIVITY)
            val defaultSensitivityPercentage =
              doubleToPercentageValue(AndroidEditorSettings.DEFAULT_MAGNIFY_SENSITIVITY)
            val maxSensitivityPercentage =
              doubleToPercentageValue(AndroidEditorSettings.MAX_MAGNIFY_SENSITIVITY)
            magnifySensitivity =
              slider(
                  minSensitivityPercentage,
                  maxSensitivityPercentage,
                  0,
<<<<<<< HEAD
                  (maxSensitivityPercentage - minSensitivityPercentage) / 4
=======
                  (maxSensitivityPercentage - minSensitivityPercentage) / 4,
>>>>>>> 0d09370c
                )
                .labelTable(
                  mapOf(
                    minSensitivityPercentage to JLabel("Slow"),
                    defaultSensitivityPercentage to JLabel("Default"),
<<<<<<< HEAD
                    maxSensitivityPercentage to JLabel("Fast")
=======
                    maxSensitivityPercentage to JLabel("Fast"),
>>>>>>> 0d09370c
                  )
                )
                .applyToComponent { value = percentageValue }
                .component
          }
        }
      }

<<<<<<< HEAD
      val essentialsModeObservable = createEssentialsModeObservable()
      group("Compose Preview") {
        if (StudioFlags.COMPOSE_PREVIEW_ESSENTIALS_MODE.get()) {
          buttonsGroup("Resource Usage:") {
            row {
                comment(
                  "Note: Resource usage cannot be changed when Android Studio Essentials Mode is enabled. In this case, Compose Preview " +
                    "resource usage will be overridden to Essentials."
                )
              }
              .visibleIf(essentialsModeObservable)

            lateinit var defaultModeRadioButton: Cell<JBRadioButton>
            row {
                defaultModeRadioButton =
                  radioButton("Default").bindSelected({
                    !state.isComposePreviewEssentialsModeEnabled && !EssentialsMode.isEnabled()
                  }) {
                    state.isComposePreviewEssentialsModeEnabled = !it
                  }
              }
              .enabledIf(essentialsModeObservable.not())
            indent {
                row {
                  checkBox("Enable live updates")
                    .bindSelected(fastPreviewState::isEnabled) { fastPreviewState.isEnabled = it }
                    .enabledIf(defaultModeRadioButton.selected)
                }
              }
              .enabledIf(essentialsModeObservable.not())
            row {
                val essentialsModeHint =
                  "Preview will preserve resources by inflating previews on demand, and disabling live updates and preview modes. " +
                    "<a href=\"https://developer.android.com/jetpack/compose/tooling/previews#essentials\">Learn more</a>"

                radioButton("Essentials").comment(essentialsModeHint).bindSelected({
                  state.isComposePreviewEssentialsModeEnabled || EssentialsMode.isEnabled()
                }) {
                  state.isComposePreviewEssentialsModeEnabled = it
                }
              }
              .enabledIf(essentialsModeObservable.not())
=======
      group("Preview Settings") {
        if (StudioFlags.PREVIEW_ESSENTIALS_MODE.get()) {
          buttonsGroup(message("android.uibuilder.nloptionsconfigurable.resource.usage")) {
            lateinit var defaultModeRadioButton: Cell<JBRadioButton>
            row {
              defaultModeRadioButton =
                radioButton(
                    message("android.uibuilder.nloptionsconfigurable.resource.usage.default")
                  )
                  .bindSelected({ !state.isPreviewEssentialsModeEnabled }) {
                    state.isPreviewEssentialsModeEnabled = !it
                  }
            }
            indent {
              row {
                checkBox("Enable live updates")
                  .bindSelected(fastPreviewState::isEnabled) { fastPreviewState.isEnabled = it }
                  .enabledIf(defaultModeRadioButton.selected)
              }
            }
            row {
              radioButton(
                  message("android.uibuilder.nloptionsconfigurable.resource.usage.essentials")
                )
                // TODO(b/327343295) add "Learn More" link when the DAC page is live
                .comment(message("essentials.mode.hint"))
                .bindSelected({ state.isPreviewEssentialsModeEnabled }) {
                  state.isPreviewEssentialsModeEnabled = it
                }
            }
>>>>>>> 0d09370c
          }
        } else {
          row {
            checkBox("Enable live updates").bindSelected(fastPreviewState::isEnabled) {
              fastPreviewState.isEnabled = it
            }
          }
        }
      }
    }
  }

  private fun createEssentialsModeObservable(): AtomicBooleanProperty {
    val essentialsModeEnabled = AtomicBooleanProperty(EssentialsMode.isEnabled())
    val essentialsModeMessagingService = service<EssentialsModeMessenger>()
    ApplicationManager.getApplication()
      .messageBus
      .connect(disposable!!)
      .subscribe(
        essentialsModeMessagingService.TOPIC,
        EssentialsModeMessenger.Listener { essentialsModeEnabled.set(EssentialsMode.isEnabled()) }
      )
    return essentialsModeEnabled
  }

  override fun isModified(): Boolean {
    val magnifySensitivityValue = magnifySensitivity?.value
    return super<BoundConfigurable>.isModified() ||
      preferredDrawablesEditorMode.selectedItem != state.preferredDrawableEditorMode ||
      preferredEditorMode.selectedItem != state.preferredEditorMode ||
      (magnifySensitivityValue != null &&
        magnifySensitivityValue != doubleToPercentageValue(state.magnifySensitivity))
  }

  @Throws(ConfigurationException::class)
  override fun apply() {
    super.apply()
    state.preferredDrawableEditorMode =
      preferredDrawablesEditorMode.selectedItem as AndroidEditorSettings.EditorMode
    state.preferredEditorMode = preferredEditorMode.selectedItem as AndroidEditorSettings.EditorMode
    magnifySensitivity?.let { state.magnifySensitivity = percentageValueToDouble(it.value) }
    fireOptionsChanged()
  }

  override fun reset() {
    super<BoundConfigurable>.reset()

    // Handle the case where preferredDrawableEditorMode and preferredEditorMode were not set for
    // the first time yet.
    if (state.preferredDrawableEditorMode == null && state.preferredEditorMode == null) {
      // Default drawables to SPLIT and other resource types to DESIGN
      preferredDrawablesEditorMode.selectedItem = AndroidEditorSettings.EditorMode.SPLIT
      preferredEditorMode.selectedItem = AndroidEditorSettings.EditorMode.DESIGN
    } else {
      preferredDrawablesEditorMode.selectedItem = state.preferredDrawableEditorMode
      preferredEditorMode.selectedItem = state.preferredEditorMode
    }

    magnifySensitivity?.value = doubleToPercentageValue(state.magnifySensitivity)
  }
}

/**
 * Helper function to convert percentage value to double. For example, when [percentage] is 22, the
 * return value is 0.22
 */
private fun percentageValueToDouble(percentage: Int): Double = percentage * 0.01

/**
 * Helper function to convert a double value to percentage value. For example, when [double] is
 * 0.44, the return value is 44.
 */
private fun doubleToPercentageValue(double: Double): Int = (double * 100).toInt()

/**
 * The magnify configurations is added conditionally, we cannot use the static xml files to define
 * the options. Thus, we add the corresponding options at runtime here.
 */
class NlOptionConfigurableSearchableOptionContributor : SearchableOptionContributor() {

  override fun processOptions(processor: SearchableOptionProcessor) {
    if (MAGNIFY_SUPPORTED) {
      processor.addOptions("track pad", null, LABEL_TRACK_PAD, CONFIGURABLE_ID, DISPLAY_NAME, false)
      processor.addOptions(
        "magnify pinch zooming sensitivity",
        null,
        LABEL_MAGNIFY_ZOOMING_SENSITIVITY,
        CONFIGURABLE_ID,
        DISPLAY_NAME,
<<<<<<< HEAD
        false
=======
        false,
>>>>>>> 0d09370c
      )
    }
  }
}<|MERGE_RESOLUTION|>--- conflicted
+++ resolved
@@ -3,21 +3,10 @@
 import com.android.tools.idea.IdeInfo
 import com.android.tools.idea.editors.fast.FastPreviewConfiguration
 import com.android.tools.idea.flags.StudioFlags
-<<<<<<< HEAD
-import com.android.tools.idea.modes.essentials.EssentialsMode
-import com.android.tools.idea.modes.essentials.EssentialsModeMessenger
-import com.intellij.ide.ui.search.SearchableOptionContributor
-import com.intellij.ide.ui.search.SearchableOptionProcessor
-import com.intellij.openapi.application.ApplicationManager
-import com.intellij.openapi.components.service
-import com.intellij.openapi.observable.properties.AtomicBooleanProperty
-import com.intellij.openapi.observable.util.not
-=======
 import com.android.tools.idea.uibuilder.options.AndroidDesignerBundle.message
 import com.intellij.ide.ui.search.SearchableOptionContributor
 import com.intellij.ide.ui.search.SearchableOptionProcessor
 import com.intellij.openapi.application.ApplicationManager
->>>>>>> 0d09370c
 import com.intellij.openapi.options.BoundConfigurable
 import com.intellij.openapi.options.ConfigurationException
 import com.intellij.openapi.options.SearchableConfigurable
@@ -44,13 +33,8 @@
 
 private const val CONFIGURABLE_ID = "nele.options"
 private val DISPLAY_NAME =
-<<<<<<< HEAD
-  if (IdeInfo.getInstance().isAndroidStudio) "Design Tools"
-  else AndroidDesignerBundle.message("android.uibuilder.nloptionsconfigurable.displayName")
-=======
   if (IdeInfo.getInstance().isAndroidStudio) "UI Tools"
   else message("android.uibuilder.nloptionsconfigurable.displayName")
->>>>>>> 0d09370c
 
 @VisibleForTesting const val LABEL_TRACK_PAD = "Track Pad"
 @VisibleForTesting
@@ -118,19 +102,6 @@
           preferredEditorMode = editorModeComboBox().component
         }
         row("Compose files with previews:") {
-<<<<<<< HEAD
-          editorModeComboBox()
-            .bindItem(
-              { state.preferredPreviewableEditorMode ?: AndroidEditorSettings.EditorMode.SPLIT },
-              state::setPreferredPreviewableEditorMode
-            )
-        }
-        row("Compose files without previews:") {
-          editorModeComboBox()
-            .bindItem(
-              { state.preferredComposableEditorMode ?: AndroidEditorSettings.EditorMode.CODE },
-              state::setPreferredComposableEditorMode
-=======
           editorModeComboBox()
             .bindItem(
               { state.preferredPreviewableEditorMode ?: AndroidEditorSettings.EditorMode.SPLIT },
@@ -142,18 +113,13 @@
             .bindItem(
               { state.preferredComposableEditorMode ?: AndroidEditorSettings.EditorMode.CODE },
               state::setPreferredComposableEditorMode,
->>>>>>> 0d09370c
             )
         }
         row("Other Kotlin files:") {
           editorModeComboBox()
             .bindItem(
               { state.preferredKotlinEditorMode ?: AndroidEditorSettings.EditorMode.CODE },
-<<<<<<< HEAD
-              state::setPreferredKotlinEditorMode
-=======
               state::setPreferredKotlinEditorMode,
->>>>>>> 0d09370c
             )
         }
       }
@@ -172,21 +138,13 @@
                   minSensitivityPercentage,
                   maxSensitivityPercentage,
                   0,
-<<<<<<< HEAD
-                  (maxSensitivityPercentage - minSensitivityPercentage) / 4
-=======
                   (maxSensitivityPercentage - minSensitivityPercentage) / 4,
->>>>>>> 0d09370c
                 )
                 .labelTable(
                   mapOf(
                     minSensitivityPercentage to JLabel("Slow"),
                     defaultSensitivityPercentage to JLabel("Default"),
-<<<<<<< HEAD
-                    maxSensitivityPercentage to JLabel("Fast")
-=======
                     maxSensitivityPercentage to JLabel("Fast"),
->>>>>>> 0d09370c
                   )
                 )
                 .applyToComponent { value = percentageValue }
@@ -195,50 +153,6 @@
         }
       }
 
-<<<<<<< HEAD
-      val essentialsModeObservable = createEssentialsModeObservable()
-      group("Compose Preview") {
-        if (StudioFlags.COMPOSE_PREVIEW_ESSENTIALS_MODE.get()) {
-          buttonsGroup("Resource Usage:") {
-            row {
-                comment(
-                  "Note: Resource usage cannot be changed when Android Studio Essentials Mode is enabled. In this case, Compose Preview " +
-                    "resource usage will be overridden to Essentials."
-                )
-              }
-              .visibleIf(essentialsModeObservable)
-
-            lateinit var defaultModeRadioButton: Cell<JBRadioButton>
-            row {
-                defaultModeRadioButton =
-                  radioButton("Default").bindSelected({
-                    !state.isComposePreviewEssentialsModeEnabled && !EssentialsMode.isEnabled()
-                  }) {
-                    state.isComposePreviewEssentialsModeEnabled = !it
-                  }
-              }
-              .enabledIf(essentialsModeObservable.not())
-            indent {
-                row {
-                  checkBox("Enable live updates")
-                    .bindSelected(fastPreviewState::isEnabled) { fastPreviewState.isEnabled = it }
-                    .enabledIf(defaultModeRadioButton.selected)
-                }
-              }
-              .enabledIf(essentialsModeObservable.not())
-            row {
-                val essentialsModeHint =
-                  "Preview will preserve resources by inflating previews on demand, and disabling live updates and preview modes. " +
-                    "<a href=\"https://developer.android.com/jetpack/compose/tooling/previews#essentials\">Learn more</a>"
-
-                radioButton("Essentials").comment(essentialsModeHint).bindSelected({
-                  state.isComposePreviewEssentialsModeEnabled || EssentialsMode.isEnabled()
-                }) {
-                  state.isComposePreviewEssentialsModeEnabled = it
-                }
-              }
-              .enabledIf(essentialsModeObservable.not())
-=======
       group("Preview Settings") {
         if (StudioFlags.PREVIEW_ESSENTIALS_MODE.get()) {
           buttonsGroup(message("android.uibuilder.nloptionsconfigurable.resource.usage")) {
@@ -269,7 +183,6 @@
                   state.isPreviewEssentialsModeEnabled = it
                 }
             }
->>>>>>> 0d09370c
           }
         } else {
           row {
@@ -280,19 +193,6 @@
         }
       }
     }
-  }
-
-  private fun createEssentialsModeObservable(): AtomicBooleanProperty {
-    val essentialsModeEnabled = AtomicBooleanProperty(EssentialsMode.isEnabled())
-    val essentialsModeMessagingService = service<EssentialsModeMessenger>()
-    ApplicationManager.getApplication()
-      .messageBus
-      .connect(disposable!!)
-      .subscribe(
-        essentialsModeMessagingService.TOPIC,
-        EssentialsModeMessenger.Listener { essentialsModeEnabled.set(EssentialsMode.isEnabled()) }
-      )
-    return essentialsModeEnabled
   }
 
   override fun isModified(): Boolean {
@@ -359,11 +259,7 @@
         LABEL_MAGNIFY_ZOOMING_SENSITIVITY,
         CONFIGURABLE_ID,
         DISPLAY_NAME,
-<<<<<<< HEAD
-        false
-=======
         false,
->>>>>>> 0d09370c
       )
     }
   }
