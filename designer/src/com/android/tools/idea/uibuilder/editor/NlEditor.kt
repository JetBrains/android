/*
 * Copyright (C) 2018 The Android Open Source Project
 *
 * Licensed under the Apache License, Version 2.0 (the "License");
 * you may not use this file except in compliance with the License.
 * You may obtain a copy of the License at
 *
 *      http://www.apache.org/licenses/LICENSE-2.0
 *
 * Unless required by applicable law or agreed to in writing, software
 * distributed under the License is distributed on an "AS IS" BASIS,
 * WITHOUT WARRANTIES OR CONDITIONS OF ANY KIND, either express or implied.
 * See the License for the specific language governing permissions and
 * limitations under the License.
 */
package com.android.tools.idea.uibuilder.editor

import com.android.tools.adtui.workbench.AutoHide
import com.android.tools.adtui.workbench.Side
import com.android.tools.adtui.workbench.Split
import com.android.tools.adtui.workbench.ToolWindowDefinition
import com.android.tools.adtui.workbench.WorkBench
import com.android.tools.idea.common.editor.DesignerEditor
import com.android.tools.idea.common.editor.DesignerEditorPanel
import com.android.tools.idea.common.surface.DesignSurface
import com.android.tools.idea.flags.StudioFlags
import com.android.tools.idea.uibuilder.componenttree.NlComponentTreeDefinition
import com.android.tools.idea.uibuilder.model.NlComponentRegistrar
import com.android.tools.idea.uibuilder.palette.PaletteDefinition
import com.android.tools.idea.uibuilder.property.NlPropertiesPanelDefinition
import com.android.tools.idea.uibuilder.structure.NlLegacyComponentTreeDefinition
import com.android.tools.idea.uibuilder.surface.NlDesignSurface
import com.android.tools.idea.uibuilder.surface.NlSupportedActions
import com.android.tools.idea.uibuilder.visual.visuallint.VisualLintMode
import com.google.common.collect.ImmutableList
import com.intellij.openapi.project.Project
import com.intellij.openapi.vfs.VirtualFile
import org.jetbrains.android.facet.AndroidFacet
import org.jetbrains.android.uipreview.AndroidEditorSettings

private const val WORKBENCH_NAME = "NELE_EDITOR"

const val NL_EDITOR_ID = "android-designer2"

private val LAYOUT_EDITOR_SUPPORTED_ACTIONS =
  setOf(
    NlSupportedActions.SWITCH_DEVICE,
    NlSupportedActions.SWITCH_DEVICE_ORIENTATION,
    NlSupportedActions.SWITCH_DESIGN_MODE,
    NlSupportedActions.SWITCH_NIGHT_MODE,
<<<<<<< HEAD
    NlSupportedActions.TOGGLE_ISSUE_PANEL
=======
    NlSupportedActions.TOGGLE_ISSUE_PANEL,
    NlSupportedActions.REFRESH,
>>>>>>> 0d09370c
  )

class NlEditor(file: VirtualFile, project: Project) : DesignerEditor(file, project) {

  override fun getEditorId() = NL_EDITOR_ID

  override fun createEditorPanel() =
    DesignerEditorPanel(
      this,
      myProject,
      myFile,
      WorkBench(myProject, WORKBENCH_NAME, this, this),
      {
        NlDesignSurface.builder(myProject, this)
          .setSupportedActions(LAYOUT_EDITOR_SUPPORTED_ACTIONS)
          .setSceneManagerProvider { surface, model ->
            NlDesignSurface.defaultSceneManagerProvider(surface, model).apply {
              visualLintMode = VisualLintMode.RUN_IN_BACKGROUND
            }
          }
          .build()
      },
      NlComponentRegistrar,
      { toolWindowDefinitions(it) },
<<<<<<< HEAD
      AndroidEditorSettings.getInstance().globalState.preferredSurfaceState()
=======
      AndroidEditorSettings.getInstance().globalState.preferredSurfaceState(),
>>>>>>> 0d09370c
    )

  private fun toolWindowDefinitions(
    facet: AndroidFacet
  ): List<ToolWindowDefinition<DesignSurface<*>>> {
    val definitions = ImmutableList.builder<ToolWindowDefinition<DesignSurface<*>>>()

    definitions.add(PaletteDefinition(myProject, Side.LEFT, Split.TOP, AutoHide.DOCKED))
    definitions.add(NlPropertiesPanelDefinition(facet, Side.RIGHT, Split.TOP, AutoHide.DOCKED))
    if (StudioFlags.NELE_NEW_COMPONENT_TREE.get()) {
      definitions.add(
        NlComponentTreeDefinition(myProject, Side.LEFT, Split.BOTTOM, AutoHide.DOCKED)
      )
    } else {
      definitions.add(
        NlLegacyComponentTreeDefinition(myProject, Side.LEFT, Split.BOTTOM, AutoHide.DOCKED)
      )
    }
    return definitions.build()
  }

  override fun getName() = "Design"
}

fun AndroidEditorSettings.GlobalState.preferredSurfaceState() =
  when (preferredEditorMode) {
    AndroidEditorSettings.EditorMode.CODE -> DesignerEditorPanel.State.DEACTIVATED
    AndroidEditorSettings.EditorMode.SPLIT -> DesignerEditorPanel.State.SPLIT
    AndroidEditorSettings.EditorMode.DESIGN -> DesignerEditorPanel.State.FULL
    else -> DesignerEditorPanel.State.FULL // default
  }<|MERGE_RESOLUTION|>--- conflicted
+++ resolved
@@ -48,12 +48,8 @@
     NlSupportedActions.SWITCH_DEVICE_ORIENTATION,
     NlSupportedActions.SWITCH_DESIGN_MODE,
     NlSupportedActions.SWITCH_NIGHT_MODE,
-<<<<<<< HEAD
-    NlSupportedActions.TOGGLE_ISSUE_PANEL
-=======
     NlSupportedActions.TOGGLE_ISSUE_PANEL,
     NlSupportedActions.REFRESH,
->>>>>>> 0d09370c
   )
 
 class NlEditor(file: VirtualFile, project: Project) : DesignerEditor(file, project) {
@@ -78,11 +74,7 @@
       },
       NlComponentRegistrar,
       { toolWindowDefinitions(it) },
-<<<<<<< HEAD
-      AndroidEditorSettings.getInstance().globalState.preferredSurfaceState()
-=======
       AndroidEditorSettings.getInstance().globalState.preferredSurfaceState(),
->>>>>>> 0d09370c
     )
 
   private fun toolWindowDefinitions(
