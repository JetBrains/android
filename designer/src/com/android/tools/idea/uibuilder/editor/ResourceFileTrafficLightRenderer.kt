/*
 * Copyright (C) 2021 The Android Open Source Project
 *
 * Licensed under the Apache License, Version 2.0 (the "License");
 * you may not use this file except in compliance with the License.
 * You may obtain a copy of the License at
 *
 *      http://www.apache.org/licenses/LICENSE-2.0
 *
 * Unless required by applicable law or agreed to in writing, software
 * distributed under the License is distributed on an "AS IS" BASIS,
 * WITHOUT WARRANTIES OR CONDITIONS OF ANY KIND, either express or implied.
 * See the License for the specific language governing permissions and
 * limitations under the License.
 */
package com.android.tools.idea.uibuilder.editor

import com.android.tools.idea.common.error.IssuePanelService
import com.android.tools.idea.common.error.IssueProviderListener
import com.android.tools.idea.res.isInResourceSubdirectory
import com.intellij.analysis.problemsView.toolWindow.ProblemsView
import com.intellij.codeInsight.daemon.impl.ErrorStripeUpdateManager
import com.intellij.codeInsight.daemon.impl.SeverityRegistrar
import com.intellij.codeInsight.daemon.impl.TrafficLightRenderer
import com.intellij.codeInsight.daemon.impl.TrafficLightRendererContributor
import com.intellij.lang.annotation.HighlightSeverity
import com.intellij.openapi.application.ReadAction
import com.intellij.openapi.editor.Editor
import com.intellij.openapi.editor.ex.EditorMarkupModel
import com.intellij.openapi.editor.markup.AnalyzerStatus
import com.intellij.openapi.editor.markup.StatusItem
import com.intellij.openapi.editor.markup.UIController
import com.intellij.psi.PsiFile
import com.intellij.spellchecker.SpellCheckerSeveritiesProvider
import icons.StudioIcons

private val SEVERITY_TO_ICON =
  mapOf(
    Pair(SpellCheckerSeveritiesProvider.TYPO, StudioIcons.Common.TYPO_STACK),
    Pair(HighlightSeverity.WEAK_WARNING, StudioIcons.Common.WEAK_WARNING_STACK),
    Pair(HighlightSeverity.WARNING, StudioIcons.Common.WARNING_STACK),
    Pair(HighlightSeverity.ERROR, StudioIcons.Common.ERROR_STACK),
  )

/**
 * Custom [TrafficLightRenderer] to be used by resource files. It shows the number of errors,
 * warnings... displayed in the Design Tools tab of the error panel if there are Visual Lint issues.
 */
<<<<<<< HEAD
internal class ResourceFileTrafficLightRender(file: PsiFile, editor: Editor) :
  TrafficLightRenderer(file.project, editor) {
  private val severities = SeverityRegistrar.getSeverityRegistrar(project).allSeverities
  private val errorCountArray = IntArray(severities.size)
=======
class ResourceFileTrafficLightRender(file: PsiFile, editor: Editor) :
  TrafficLightRenderer(file.project, editor.document) {
  private val severities = severityRegistrar.allSeverities
  override val errorCounts = IntArray(severities.size)
>>>>>>> 8b7d83e8

  init {
    val messageBusConnection = project.messageBus.connect(this)
    messageBusConnection.subscribe(
      IssueProviderListener.TOPIC,
      IssueProviderListener { _, _ ->
        if (!project.isDisposed) {
          ErrorStripeUpdateManager.getInstance(project).launchRepaintErrorStripePanel(editor, file)
        }
      },
    )
  }

<<<<<<< HEAD
  override fun refresh(editorMarkupModel: EditorMarkupModel) {
    super.refresh(editorMarkupModel)
    errorCountArray.fill(0)
=======
  override fun refresh(editorMarkupModel: EditorMarkupModel?) {
    super.refresh(editorMarkupModel)
    if (editorMarkupModel == null) {
      return
    }
    errorCounts.fill(0)
>>>>>>> 8b7d83e8
    val issues = IssuePanelService.getInstance(project).getSharedPanelIssues()
    issues.forEach {
      val index = severities.indexOf(it.severity)
      if (index > -1) {
        errorCounts[index]++
      }
    }
  }

<<<<<<< HEAD
  override val errorCounts: IntArray
    get() = errorCountArray
=======
>>>>>>> 8b7d83e8

  override fun getStatus(): AnalyzerStatus {
    val status = super.getStatus()
    val nonZeroSeverities =
      errorCounts.indices
        .reversed()
<<<<<<< HEAD
        .filterNot { errorCountArray[it] == 0 }
        .map { SeverityRegistrar.getSeverityRegistrar(project).getSeverityByIndex(it) }
=======
        .filterNot { errorCounts[it] == 0 }
        .map { severityRegistrar.getSeverityByIndex(it) }
>>>>>>> 8b7d83e8
    val items = mutableListOf<StatusItem>()
    val currentItems = status.expandedStatus
    if (currentItems.size != nonZeroSeverities.size) {
      return status
    }
    for (index in currentItems.indices) {
      val item = currentItems[index]
      val icon = SEVERITY_TO_ICON[nonZeroSeverities[index]] ?: item.icon
      items.add(StatusItem(item.text, icon, item.detailsText))
    }
    status.withExpandedStatus(items)
    return status
  }

  override fun createUIController(): UIController {
    return ResourceFileUIController()
  }

  private inner class ResourceFileUIController : DefaultUIController() {
    override fun toggleProblemsView() {
      val issuePanelService = IssuePanelService.getInstance(project)
      if (issuePanelService.isIssuePanelVisible()) {
        ProblemsView.getToolWindow(project)?.hide()
      } else {
        issuePanelService.showSharedIssuePanel()
      }
    }
  }
}

class ResourceFileTrafficLightRendererContributor : TrafficLightRendererContributor {
  override fun createRenderer(editor: Editor, file: PsiFile?): TrafficLightRenderer? {
    // Use this customized renderer only for resource files, returning null means that the default
    // renderer will be used.
    return ReadAction.compute<TrafficLightRenderer?, RuntimeException> {
      file?.let {
        if (isInResourceSubdirectory(it)) {
          ResourceFileTrafficLightRender(it, editor)
        } else {
          null
        }
      }
    }
  }
}<|MERGE_RESOLUTION|>--- conflicted
+++ resolved
@@ -20,10 +20,10 @@
 import com.android.tools.idea.res.isInResourceSubdirectory
 import com.intellij.analysis.problemsView.toolWindow.ProblemsView
 import com.intellij.codeInsight.daemon.impl.ErrorStripeUpdateManager
-import com.intellij.codeInsight.daemon.impl.SeverityRegistrar
 import com.intellij.codeInsight.daemon.impl.TrafficLightRenderer
 import com.intellij.codeInsight.daemon.impl.TrafficLightRendererContributor
 import com.intellij.lang.annotation.HighlightSeverity
+import com.intellij.openapi.application.ApplicationManager
 import com.intellij.openapi.application.ReadAction
 import com.intellij.openapi.editor.Editor
 import com.intellij.openapi.editor.ex.EditorMarkupModel
@@ -46,42 +46,28 @@
  * Custom [TrafficLightRenderer] to be used by resource files. It shows the number of errors,
  * warnings... displayed in the Design Tools tab of the error panel if there are Visual Lint issues.
  */
-<<<<<<< HEAD
-internal class ResourceFileTrafficLightRender(file: PsiFile, editor: Editor) :
-  TrafficLightRenderer(file.project, editor) {
-  private val severities = SeverityRegistrar.getSeverityRegistrar(project).allSeverities
-  private val errorCountArray = IntArray(severities.size)
-=======
 class ResourceFileTrafficLightRender(file: PsiFile, editor: Editor) :
   TrafficLightRenderer(file.project, editor.document) {
   private val severities = severityRegistrar.allSeverities
   override val errorCounts = IntArray(severities.size)
->>>>>>> 8b7d83e8
 
   init {
     val messageBusConnection = project.messageBus.connect(this)
     messageBusConnection.subscribe(
       IssueProviderListener.TOPIC,
       IssueProviderListener { _, _ ->
-        if (!project.isDisposed) {
-          ErrorStripeUpdateManager.getInstance(project).launchRepaintErrorStripePanel(editor, file)
+        ApplicationManager.getApplication().invokeLater {
+          if (!project.isDisposed) {
+            ErrorStripeUpdateManager.getInstance(project).repaintErrorStripePanel(editor, file)
+          }
         }
       },
     )
   }
 
-<<<<<<< HEAD
   override fun refresh(editorMarkupModel: EditorMarkupModel) {
     super.refresh(editorMarkupModel)
-    errorCountArray.fill(0)
-=======
-  override fun refresh(editorMarkupModel: EditorMarkupModel?) {
-    super.refresh(editorMarkupModel)
-    if (editorMarkupModel == null) {
-      return
-    }
     errorCounts.fill(0)
->>>>>>> 8b7d83e8
     val issues = IssuePanelService.getInstance(project).getSharedPanelIssues()
     issues.forEach {
       val index = severities.indexOf(it.severity)
@@ -91,24 +77,14 @@
     }
   }
 
-<<<<<<< HEAD
-  override val errorCounts: IntArray
-    get() = errorCountArray
-=======
->>>>>>> 8b7d83e8
 
   override fun getStatus(): AnalyzerStatus {
     val status = super.getStatus()
     val nonZeroSeverities =
       errorCounts.indices
         .reversed()
-<<<<<<< HEAD
-        .filterNot { errorCountArray[it] == 0 }
-        .map { SeverityRegistrar.getSeverityRegistrar(project).getSeverityByIndex(it) }
-=======
         .filterNot { errorCounts[it] == 0 }
         .map { severityRegistrar.getSeverityByIndex(it) }
->>>>>>> 8b7d83e8
     val items = mutableListOf<StatusItem>()
     val currentItems = status.expandedStatus
     if (currentItems.size != nonZeroSeverities.size) {
