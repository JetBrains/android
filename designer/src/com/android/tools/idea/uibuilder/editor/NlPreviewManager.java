/*
 * Copyright (C) 2015 The Android Open Source Project
 *
 * Licensed under the Apache License, Version 2.0 (the "License");
 * you may not use this file except in compliance with the License.
 * You may obtain a copy of the License at
 *
 *      http://www.apache.org/licenses/LICENSE-2.0
 *
 * Unless required by applicable law or agreed to in writing, software
 * distributed under the License is distributed on an "AS IS" BASIS,
 * WITHOUT WARRANTIES OR CONDITIONS OF ANY KIND, either express or implied.
 * See the License for the specific language governing permissions and
 * limitations under the License.
 */
package com.android.tools.idea.uibuilder.editor;

import com.android.annotations.VisibleForTesting;
<<<<<<< HEAD
import com.android.tools.idea.project.FeatureEnableService;
import com.android.tools.idea.rendering.RenderResult;
=======
>>>>>>> 9e819fa1
import com.android.tools.idea.rendering.RenderService;
import com.android.tools.idea.res.ResourceNotificationManager;
import com.android.tools.idea.uibuilder.surface.NlDesignSurface;
import com.intellij.openapi.application.ApplicationManager;
import com.intellij.openapi.components.ProjectComponent;
import com.intellij.openapi.editor.Document;
import com.intellij.openapi.editor.Editor;
import com.intellij.openapi.fileEditor.*;
import com.intellij.openapi.project.Project;
import com.intellij.openapi.startup.StartupManager;
import com.intellij.openapi.util.Computable;
import com.intellij.openapi.util.Condition;
import com.intellij.openapi.util.Disposer;
import com.intellij.openapi.vfs.VirtualFile;
<<<<<<< HEAD
import com.intellij.openapi.wm.ToolWindow;
import com.intellij.openapi.wm.ToolWindowAnchor;
import com.intellij.openapi.wm.ToolWindowManager;
=======
import com.intellij.openapi.wm.*;
>>>>>>> 9e819fa1
import com.intellij.openapi.wm.ex.ToolWindowEx;
import com.intellij.openapi.wm.ex.ToolWindowManagerAdapter;
import com.intellij.openapi.wm.ex.ToolWindowManagerEx;
import com.intellij.psi.PsiDocumentManager;
import com.intellij.psi.PsiFile;
import com.intellij.psi.PsiManager;
import com.intellij.psi.xml.XmlFile;
import com.intellij.ui.content.Content;
import com.intellij.ui.content.ContentManager;
import com.intellij.util.messages.MessageBusConnection;
import com.intellij.util.ui.update.MergingUpdateQueue;
import com.intellij.util.ui.update.Update;
import icons.StudioIcons;
import org.jetbrains.android.uipreview.AndroidEditorSettings;
import org.jetbrains.android.util.AndroidBundle;
import org.jetbrains.annotations.NonNls;
import org.jetbrains.annotations.NotNull;
import org.jetbrains.annotations.Nullable;

import javax.swing.*;
import java.awt.*;
import java.awt.event.HierarchyEvent;
import java.awt.event.HierarchyListener;
import java.util.Arrays;

/**
 * Manages a shared UI Preview window on the right side of the source editor which shows a preview
 * of the corresponding Android resource content on the left.
 * <p>
 * Based on the earlier {@link AndroidLayoutPreviewToolWindowManager} but updated to use
 * (a) the {@link ResourceNotificationManager} for update tracking, and (b) the
 * {@link NlDesignSurface} for layout rendering and direct manipulation editing.
 */
public class NlPreviewManager implements ProjectComponent {
  private final MergingUpdateQueue myToolWindowUpdateQueue;

  private final Project myProject;
  private final FileEditorManager myFileEditorManager;

  private NlPreviewForm myToolWindowForm;
  private ToolWindow myToolWindow;
  private boolean myToolWindowReady = false;
  private boolean myToolWindowDisposed = false;

  @VisibleForTesting
  private int myUpdateCount;

  public NlPreviewManager(final Project project, final FileEditorManager fileEditorManager) {
    myProject = project;
    myFileEditorManager = fileEditorManager;

    myToolWindowUpdateQueue = new MergingUpdateQueue("android.layout.preview", 100, true, null, project);

    final MessageBusConnection connection = project.getMessageBus().connect(project);
    connection.subscribe(FileEditorManagerListener.FILE_EDITOR_MANAGER, new MyFileEditorManagerListener());
  }

  @Override
  public void projectOpened() {
    StartupManager.getInstance(myProject).registerPostStartupActivity(() -> {
      myToolWindowReady = true;
      processFileEditorChange(getActiveLayoutXmlEditor(null));
    });
  }

  public boolean isWindowVisible() {
    return myToolWindow != null && myToolWindow.isVisible();
  }

  protected boolean isUseInteractiveSelector() {
    return true;
  }

  protected String getToolWindowId() {
    return AndroidBundle.message("android.layout.preview.tool.window.title");
  }

  @NotNull
  protected NlPreviewForm createPreviewForm() {
    return new NlPreviewForm(this);
  }

  protected void initToolWindow() {
    myToolWindowForm = createPreviewForm();
    final String toolWindowId = getToolWindowId();
    myToolWindow =
      ToolWindowManager.getInstance(myProject).registerToolWindow(toolWindowId, false, ToolWindowAnchor.RIGHT, myProject, true);
    myToolWindow.setIcon(StudioIcons.Shell.ToolWindows.ANDROID_PREVIEW);

    // The NlPreviewForm contains collapsible components like the palette. If one of those has the focus when the tool window is deactivated
    // it won't be able to regain it at the next activation. So we make sure the tool window does not try to give the focus on activation to
    // the last component that had it, but gives it instead to the default focusable component.
    ((ToolWindowEx)myToolWindow).setUseLastFocusedOnActivation(false);

    // The NlPreviewForm contains collapsible components like the palette. If one of those has the focus when the tool window is deactivated
    // it won't be able to regain it at the next activation. So we make sure the tool window does not try to give the focus on activation to
    // the last component that had it, but gives it instead to the default focusable component.
    ((ToolWindowEx)myToolWindow).setUseLastFocusedOnActivation(false);

    ((ToolWindowManagerEx)ToolWindowManager.getInstance(myProject)).addToolWindowManagerListener(new ToolWindowManagerAdapter() {
      @Override
      public void stateChanged() {
        if (myProject.isDisposed()) {
          return;
        }

        final ToolWindow window = ToolWindowManager.getInstance(myProject).getToolWindow(toolWindowId);
        if (window != null && window.isAvailable()) {
          final boolean visible = window.isVisible();
          AndroidEditorSettings.getInstance().getGlobalState().setVisible(visible);

          if (myToolWindowForm != null) {
            if (visible) {
              myToolWindowForm.activate();
            }
            else {
              myToolWindowForm.deactivate();
            }
          }
        }
      }
    });

    final JComponent contentPanel = myToolWindowForm.getComponent();
    final ContentManager contentManager = myToolWindow.getContentManager();
    @SuppressWarnings("ConstantConditions") final Content content = contentManager.getFactory().createContent(contentPanel, null, false);
    content.setDisposer(myToolWindowForm);
    content.setCloseable(false);
    content.setPreferredFocusableComponent(contentPanel);
    contentManager.addContent(content);
    contentManager.setSelectedContent(content, true);
    myToolWindowForm.setUseInteractiveSelector(isUseInteractiveSelector());
    if (isWindowVisible()) {
      myToolWindowForm.activate();
    }
  }

  @Override
  public void projectClosed() {
    if (myToolWindowForm != null) {
      Disposer.dispose(myToolWindowForm);
      myToolWindowForm = null;
      myToolWindow = null;
      myToolWindowDisposed = true;
    }
  }

  @Override
  @NotNull
  @NonNls
  public String getComponentName() {
    return "NlPreviewManager";
  }

  @VisibleForTesting
  public int getUpdateCount() {
    return myUpdateCount;
  }

<<<<<<< HEAD
  @Override
  public void initComponent() {
  }

  @Override
  public void disposeComponent() {
  }

=======
>>>>>>> 9e819fa1
  /**
   * Whether we've seen an open file editor yet
   */
  private boolean mySeenEditor;

  /**
   * The most recently opened file editor that was not showing (while {@link #mySeenEditor} was false)
   */
  private JComponent myPendingShowComponent;

  /**
   * A listener on {@link #myPendingShowComponent} which listens for the most recently opened file editor to start showing
   */
  private HierarchyListener myHierarchyListener;

  private boolean myRenderImmediately;

  private void processFileEditorChange(@Nullable final TextEditor newEditor) {
    if (myPendingShowComponent != null) {
      myPendingShowComponent.removeHierarchyListener(myHierarchyListener);
      myPendingShowComponent = null;
    }

    myToolWindowUpdateQueue.cancelAllUpdates();
    myToolWindowUpdateQueue.queue(new Update("update") {
      @Override
      public void run() {
        myUpdateCount++;
        if (!myToolWindowReady || myToolWindowDisposed) {
          return;
        }
        myRenderImmediately = false;

        final Editor activeEditor = newEditor != null ? newEditor.getEditor() : null;

        if (myToolWindow == null) {
          if (activeEditor == null) {
            return;
          }
          else if (!activeEditor.getComponent().isShowing()) {
            // When the IDE starts, it opens all the previously open editors, one
            // after the other. This means that this method gets called, and for
            // each layout editor that is on top, it opens up the preview window
            // and starts a render, even if the topmost editor is not a layout
            // editor file. However, unlike a normal tab switch performed by the
            // user, we can detect the startup scenario by ignoring editors that
            // are not actually showing, so if editor tabs aren't showing, we ignore
            // them.
            //
            // However, it's possible for the last editor to come up and not be
            // marked showing yet. That means that the XML editor comes up and
            // you have to give it focus before the layout preview kicks in.
            // The reason this happens is that the last event we receive is when
            // the file is opened (but the editor is not yet showing).
            // To deal with this, the following code adds a hierarchy listener,
            // which is notified when the component associated with this editor
            // is actually shown. We need to remove those listeners as soon
            // as we switch to a different editor (which at startup happens rapidly
            // for each successive restored editor tab). And we only do this
            // at startup (recorded by the mySeenEditor field; this is startup
            // per project frame.)
            if (!mySeenEditor) {
              myPendingShowComponent = activeEditor.getComponent();
              if (myHierarchyListener == null) {
                myHierarchyListener = hierarchyEvent -> {
                  if ((hierarchyEvent.getChangeFlags() & HierarchyEvent.SHOWING_CHANGED) != 0) {
                    if (hierarchyEvent.getComponent() == myPendingShowComponent && myPendingShowComponent.isShowing()) {
                      myPendingShowComponent.removeHierarchyListener(myHierarchyListener);
                      mySeenEditor = true;
                      myPendingShowComponent = null;
                      processFileEditorChange(getActiveLayoutXmlEditor(null));
                    }
                  }
                };
              }
              myPendingShowComponent.addHierarchyListener(myHierarchyListener);
            }

            return;
          }
          mySeenEditor = true;
          initToolWindow();
        }

        final AndroidEditorSettings settings = AndroidEditorSettings.getInstance();
        final boolean hideForNonLayoutFiles = settings.getGlobalState().isHideForNonLayoutFiles();

        if (activeEditor == null) {
          myToolWindow.setAvailable(!hideForNonLayoutFiles, null);
          return;
        }

        if (!myToolWindowForm.setNextEditor(newEditor)) {
          myToolWindow.setAvailable(!hideForNonLayoutFiles, null);
          return;
        }

        myToolWindow.setAvailable(true, null);
        final boolean visible = AndroidEditorSettings.getInstance().getGlobalState().isVisible();
        if (visible && !myToolWindow.isVisible()) {
          Runnable restoreFocus = null;
          if (myToolWindow.getType() == ToolWindowType.WINDOWED) {
            // Ugly hack: Fix for b/68148499
            // We never want the preview to take focus when the content of the preview changes because of a file change.
            // Even when the preview is restored after being closed (move from Java file to an XML file).
            // There is no way to show the tool window without also taking the focus.
            // This hack is a workaround that sets the focus back to editor.
            // Note, that this may be wrong in certain circumstances, but should be OK for most scenarios.
            restoreFocus = () -> IdeFocusManager.getInstance(myProject).doWhenFocusSettlesDown(() -> restoreFocusToEditor(newEditor));
          }
          // Clear out the render result for the previous file, such that it doesn't briefly show between the time the
          // tool window is shown and the time the render has completed
          myToolWindowForm.clearRenderResult();
          myToolWindow.activate(restoreFocus, false, false);
        }
      }
    });
  }

<<<<<<< HEAD
=======
  private static void restoreFocusToEditor(@NotNull TextEditor newEditor) {
    ApplicationManager.getApplication().invokeLater(() -> newEditor.getEditor().getContentComponent().requestFocus());
  }

>>>>>>> 9e819fa1
  /**
   * Find an active editor for the specified file, or just the first active editor if file is null.
   */
  @Nullable
<<<<<<< HEAD
  TextEditor getActiveLayoutXmlEditor(@Nullable PsiFile file) {
=======
  private TextEditor getActiveLayoutXmlEditor(@Nullable PsiFile file) {
>>>>>>> 9e819fa1
    if (!ApplicationManager.getApplication().isReadAccessAllowed()) {
      return ApplicationManager.getApplication().runReadAction((Computable<TextEditor>)() -> getActiveLayoutXmlEditor(file));
    }
    ApplicationManager.getApplication().assertReadAccessAllowed();
    return (TextEditor)Arrays.stream(myFileEditorManager.getSelectedEditors())
      .filter(editor -> editor instanceof TextEditor && isApplicableEditor((TextEditor)editor, file))
      .findFirst()
      .orElse(null);
  }

<<<<<<< HEAD
  protected boolean isApplicableEditor(@NotNull TextEditor textEditor, @Nullable PsiFile file) {
=======
  @SuppressWarnings("WeakerAccess") // This method needs to be public as it's used by the Anko DSL preview
  public boolean isApplicableEditor(@NotNull TextEditor textEditor, @Nullable PsiFile file) {
>>>>>>> 9e819fa1
    final Document document = textEditor.getEditor().getDocument();
    final PsiFile psiFile = PsiDocumentManager.getInstance(myProject).getPsiFile(document);

    if (file != null && !file.equals(psiFile)) {
<<<<<<< HEAD
      return false;
    }

    FeatureEnableService featureEnableService = FeatureEnableService.getInstance(myProject);
    if (featureEnableService == null || !featureEnableService.isLayoutEditorEnabled(myProject)) {
=======
>>>>>>> 9e819fa1
      return false;
    }

    // In theory, we should just check
    //   LayoutDomFileDescription.isLayoutFile((XmlFile)psiFile);
    // here, but there are problems where files don't show up with layout preview
    // at startup, presumably because the resource directories haven't been properly
    // initialized yet.
    return isInResourceFolder(psiFile);
  }

  @Nullable
  protected XmlFile getBoundXmlFile(@Nullable PsiFile file) {
    return (XmlFile) file;
  }

  @Nullable
  protected ToolWindow getToolWindow() {
    return myToolWindow;
  }

  @NotNull
  public NlPreviewForm getPreviewForm() {
    if (myToolWindow == null) {
      initToolWindow();
    }
    return myToolWindowForm;
  }

  private static boolean isInResourceFolder(@Nullable PsiFile psiFile) {
    if (psiFile instanceof XmlFile) {
      return RenderService.canRender(psiFile);
    }
    return false;
  }

  public static NlPreviewManager getInstance(Project project) {
    return project.getComponent(NlPreviewManager.class);
  }

  /**
   * Manually notify the manager that an editor is about to be shown; typically done right after
   * switching to a file to show an update as soon as possible. This is used when we know
   * the editor is about to be shown (because we've requested it). We don't have a way to
   * add a listener which is called after the requested file has been opened, so instead we
   * simply anticipate the change by calling this method first; the subsequent file open will
   * then become a no-op since the file doesn't change.
   */
  public void notifyFileShown(@NotNull TextEditor editor, boolean renderImmediately) {
    // Don't delete: should be invoked from ConfigurationAction#pickedBetterMatch when we can access designer code from there
    // (or when ConfigurationAction moves here)
    if (renderImmediately) {
      myRenderImmediately = true;
    }
    processFileEditorChange(editor);
    if (renderImmediately) {
      myToolWindowUpdateQueue.sendFlush();
    }
  }

  @NotNull
  public Project getProject() {
    return myProject;
  }

  private class MyFileEditorManagerListener implements FileEditorManagerListener {
    @Override
    public void fileOpened(@NotNull FileEditorManager source, @NotNull VirtualFile file) {
      if (!file.isValid()) {
        return;
      }
<<<<<<< HEAD

      PsiFile psiFile = PsiManager.getInstance(myProject).findFile(file);
      processFileEditorChange(getActiveLayoutXmlEditor(psiFile));
    }

    @Override
    public void fileClosed(@NotNull FileEditorManager source, @NotNull VirtualFile file) {
      ApplicationManager.getApplication().invokeLater(
        () -> processFileEditorChange(getActiveLayoutXmlEditor(null)), myProject.getDisposed());
=======

      PsiFile psiFile = PsiManager.getInstance(myProject).findFile(file);
      processFileEditorChange(getActiveLayoutXmlEditor(psiFile));
>>>>>>> 9e819fa1
    }

    // Do not respond to fileClosed events since this has led to problems with the preview
    // window in the past. See b/64199946 and b/64288544
    // @Override
    // public void fileClosed(@NotNull FileEditorManager source, @NotNull VirtualFile file);

    @Override
    public void selectionChanged(@NotNull FileEditorManagerEvent event) {
      final FileEditor newEditor = event.getNewEditor();
      TextEditor layoutXmlEditor = null;
      if (newEditor instanceof TextEditor) {
        TextEditor textEditor = (TextEditor)newEditor;
        if (isApplicableEditor(textEditor, null)) {
          layoutXmlEditor = textEditor;
        }
      }
      processFileEditorChange(layoutXmlEditor);
    }
  }
}<|MERGE_RESOLUTION|>--- conflicted
+++ resolved
@@ -16,11 +16,6 @@
 package com.android.tools.idea.uibuilder.editor;
 
 import com.android.annotations.VisibleForTesting;
-<<<<<<< HEAD
-import com.android.tools.idea.project.FeatureEnableService;
-import com.android.tools.idea.rendering.RenderResult;
-=======
->>>>>>> 9e819fa1
 import com.android.tools.idea.rendering.RenderService;
 import com.android.tools.idea.res.ResourceNotificationManager;
 import com.android.tools.idea.uibuilder.surface.NlDesignSurface;
@@ -32,16 +27,9 @@
 import com.intellij.openapi.project.Project;
 import com.intellij.openapi.startup.StartupManager;
 import com.intellij.openapi.util.Computable;
-import com.intellij.openapi.util.Condition;
 import com.intellij.openapi.util.Disposer;
 import com.intellij.openapi.vfs.VirtualFile;
-<<<<<<< HEAD
-import com.intellij.openapi.wm.ToolWindow;
-import com.intellij.openapi.wm.ToolWindowAnchor;
-import com.intellij.openapi.wm.ToolWindowManager;
-=======
 import com.intellij.openapi.wm.*;
->>>>>>> 9e819fa1
 import com.intellij.openapi.wm.ex.ToolWindowEx;
 import com.intellij.openapi.wm.ex.ToolWindowManagerAdapter;
 import com.intellij.openapi.wm.ex.ToolWindowManagerEx;
@@ -136,11 +124,6 @@
     // the last component that had it, but gives it instead to the default focusable component.
     ((ToolWindowEx)myToolWindow).setUseLastFocusedOnActivation(false);
 
-    // The NlPreviewForm contains collapsible components like the palette. If one of those has the focus when the tool window is deactivated
-    // it won't be able to regain it at the next activation. So we make sure the tool window does not try to give the focus on activation to
-    // the last component that had it, but gives it instead to the default focusable component.
-    ((ToolWindowEx)myToolWindow).setUseLastFocusedOnActivation(false);
-
     ((ToolWindowManagerEx)ToolWindowManager.getInstance(myProject)).addToolWindowManagerListener(new ToolWindowManagerAdapter() {
       @Override
       public void stateChanged() {
@@ -201,17 +184,6 @@
     return myUpdateCount;
   }
 
-<<<<<<< HEAD
-  @Override
-  public void initComponent() {
-  }
-
-  @Override
-  public void disposeComponent() {
-  }
-
-=======
->>>>>>> 9e819fa1
   /**
    * Whether we've seen an open file editor yet
    */
@@ -331,22 +303,15 @@
     });
   }
 
-<<<<<<< HEAD
-=======
   private static void restoreFocusToEditor(@NotNull TextEditor newEditor) {
     ApplicationManager.getApplication().invokeLater(() -> newEditor.getEditor().getContentComponent().requestFocus());
   }
 
->>>>>>> 9e819fa1
   /**
    * Find an active editor for the specified file, or just the first active editor if file is null.
    */
   @Nullable
-<<<<<<< HEAD
-  TextEditor getActiveLayoutXmlEditor(@Nullable PsiFile file) {
-=======
   private TextEditor getActiveLayoutXmlEditor(@Nullable PsiFile file) {
->>>>>>> 9e819fa1
     if (!ApplicationManager.getApplication().isReadAccessAllowed()) {
       return ApplicationManager.getApplication().runReadAction((Computable<TextEditor>)() -> getActiveLayoutXmlEditor(file));
     }
@@ -357,24 +322,12 @@
       .orElse(null);
   }
 
-<<<<<<< HEAD
-  protected boolean isApplicableEditor(@NotNull TextEditor textEditor, @Nullable PsiFile file) {
-=======
   @SuppressWarnings("WeakerAccess") // This method needs to be public as it's used by the Anko DSL preview
   public boolean isApplicableEditor(@NotNull TextEditor textEditor, @Nullable PsiFile file) {
->>>>>>> 9e819fa1
     final Document document = textEditor.getEditor().getDocument();
     final PsiFile psiFile = PsiDocumentManager.getInstance(myProject).getPsiFile(document);
 
     if (file != null && !file.equals(psiFile)) {
-<<<<<<< HEAD
-      return false;
-    }
-
-    FeatureEnableService featureEnableService = FeatureEnableService.getInstance(myProject);
-    if (featureEnableService == null || !featureEnableService.isLayoutEditorEnabled(myProject)) {
-=======
->>>>>>> 9e819fa1
       return false;
     }
 
@@ -446,21 +399,9 @@
       if (!file.isValid()) {
         return;
       }
-<<<<<<< HEAD
 
       PsiFile psiFile = PsiManager.getInstance(myProject).findFile(file);
       processFileEditorChange(getActiveLayoutXmlEditor(psiFile));
-    }
-
-    @Override
-    public void fileClosed(@NotNull FileEditorManager source, @NotNull VirtualFile file) {
-      ApplicationManager.getApplication().invokeLater(
-        () -> processFileEditorChange(getActiveLayoutXmlEditor(null)), myProject.getDisposed());
-=======
-
-      PsiFile psiFile = PsiManager.getInstance(myProject).findFile(file);
-      processFileEditorChange(getActiveLayoutXmlEditor(psiFile));
->>>>>>> 9e819fa1
     }
 
     // Do not respond to fileClosed events since this has led to problems with the preview
