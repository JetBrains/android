--- conflicted
+++ resolved
@@ -125,15 +125,8 @@
   private val instanceId = psiFile.virtualFile.presentableName
 
   private val project = psiFile.project
-<<<<<<< HEAD
   private val psiFilePointer: SmartPsiElementPointer<PsiFile> by lazy {
     SmartPointerManager.createPointer(psiFile)
-=======
-  private val psiFilePointer = runReadAction {
-    SlowOperations.allowSlowOperations(
-      ThrowableComputable { SmartPointerManager.createPointer(psiFile) }
-    )
->>>>>>> 3a514de0
   }
   private var shortcutsApplicableComponent: JComponent? = null
 
