--- conflicted
+++ resolved
@@ -45,11 +45,8 @@
       PlaySpeed.values()
         .map {
           object : AnAction(it.displayName), Toggleable {
-<<<<<<< HEAD
-=======
             override fun getActionUpdateThread(): ActionUpdateThread = ActionUpdateThread.BGT
 
->>>>>>> 0d09370c
             override fun update(e: AnActionEvent) {
               val selected = it == currentSpeed
               Toggleable.setSelected(e.presentation, selected)
@@ -82,11 +79,7 @@
 
     (g as Graphics2D).setRenderingHint(
       RenderingHints.KEY_TEXT_ANTIALIASING,
-<<<<<<< HEAD
-      RenderingHints.VALUE_TEXT_ANTIALIAS_ON
-=======
       RenderingHints.VALUE_TEXT_ANTIALIAS_ON,
->>>>>>> 0d09370c
     )
 
     val metrics = g.fontMetrics
