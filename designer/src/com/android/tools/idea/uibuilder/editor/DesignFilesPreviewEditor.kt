/*
 * Copyright (C) 2019 The Android Open Source Project
 *
 * Licensed under the Apache License, Version 2.0 (the "License");
 * you may not use this file except in compliance with the License.
 * You may obtain a copy of the License at
 *
 *      http://www.apache.org/licenses/LICENSE-2.0
 *
 * Unless required by applicable law or agreed to in writing, software
 * distributed under the License is distributed on an "AS IS" BASIS,
 * WITHOUT WARRANTIES OR CONDITIONS OF ANY KIND, either express or implied.
 * See the License for the specific language governing permissions and
 * limitations under the License.
 */
package com.android.tools.idea.uibuilder.editor

import android.graphics.drawable.AnimationDrawable
import android.widget.ImageView
import com.android.SdkConstants
import com.android.tools.adtui.workbench.WorkBench
import com.android.tools.idea.actions.ANIMATION_TOOLBAR
import com.android.tools.idea.common.editor.DesignToolsSplitEditor
import com.android.tools.idea.common.editor.DesignerEditor
import com.android.tools.idea.common.editor.DesignerEditorPanel
import com.android.tools.idea.common.model.NlComponent
import com.android.tools.idea.common.model.NlModel
import com.android.tools.idea.common.surface.DesignSurface
import com.android.tools.idea.common.surface.DesignSurfaceSettings
import com.android.tools.idea.common.type.DesignerEditorFileType
import com.android.tools.idea.common.type.typeOf
import com.android.tools.idea.configurations.ConfigurationManager
import com.android.tools.idea.uibuilder.actions.DrawableScreenViewProvider
import com.android.tools.idea.uibuilder.model.NlComponentRegistrar
import com.android.tools.idea.uibuilder.scene.LayoutlibSceneManager
import com.android.tools.idea.uibuilder.surface.NlDesignSurface
import com.android.tools.idea.uibuilder.surface.NlScreenViewProvider
import com.android.tools.idea.uibuilder.type.AdaptiveIconFileType
import com.android.tools.idea.uibuilder.type.AnimatedStateListFileType
import com.android.tools.idea.uibuilder.type.AnimatedStateListTempFileType
import com.android.tools.idea.uibuilder.type.AnimatedVectorFileType
import com.android.tools.idea.uibuilder.type.AnimationListFileType
import com.android.tools.idea.uibuilder.type.DrawableFileType
import com.android.tools.idea.uibuilder.type.getPreviewConfig
import com.intellij.ide.DataManager
import com.intellij.openapi.Disposable
import com.intellij.openapi.actionSystem.AnAction
import com.intellij.openapi.command.WriteCommandAction
import com.intellij.openapi.fileEditor.FileEditorManagerEvent
import com.intellij.openapi.fileEditor.FileEditorManagerListener
import com.intellij.openapi.project.Project
import com.intellij.openapi.util.Computable
import com.intellij.openapi.vfs.VirtualFile
import java.awt.event.MouseAdapter
import java.awt.event.MouseEvent
import java.util.function.Consumer
import javax.swing.JPanel
import org.jetbrains.android.facet.AndroidFacet
import org.jetbrains.android.uipreview.AndroidEditorSettings
import org.jetbrains.kotlin.idea.core.util.toPsiFile

private const val WORKBENCH_NAME = "DESIGN_FILES_PREVIEW_EDITOR"

const val DESIGN_FILES_PREVIEW_EDITOR_ID = "android-preview-designer"

/**
 * [DesignerEditor] containing a [NlDesignSurface] without a border layer and a [WorkBench] without
 * any tool windows. It should be used as the preview portion of [DesignToolsSplitEditor] and to
 * open non-editable [DesignerEditorFileType] files, such as fonts and drawables.
 */
class DesignFilesPreviewEditor(file: VirtualFile, project: Project) :
  DesignerEditor(file, project) {

  // Used when previewing animated selector file, to provide the required data for
  // AnimatedSelectorToolbar.
  private var animatedSelectorModel: AnimatedSelectorModel? = null

  override fun getEditorId() = DESIGN_FILES_PREVIEW_EDITOR_ID

  override fun createEditorPanel(): DesignerEditorPanel {
    val workBench = WorkBench<DesignSurface<*>>(myProject, WORKBENCH_NAME, this, this)
    val surface: (panel: DesignerEditorPanel) -> DesignSurface<*> = {
      NlDesignSurface.builder(myProject, this)
        .setActionManagerProvider { surface ->
          PreviewEditorActionManagerProvider(
            surface as NlDesignSurface,
<<<<<<< HEAD
            file?.toPsiFile(myProject)?.typeOf()
=======
            file?.toPsiFile(myProject)?.typeOf(),
>>>>>>> 0d09370c
          )
        }
        .build()
        .apply {
          val screenViewProvider =
            when (file?.toPsiFile(project)?.typeOf()) {
              is AdaptiveIconFileType,
              is DrawableFileType -> {
                val lastBackgroundType =
                  DesignSurfaceSettings.getInstance(project)
                    .surfaceState
                    .loadDrawableBackgroundType(project, file!!)
                DrawableScreenViewProvider(lastBackgroundType)
              }
              else -> NlScreenViewProvider.RENDER
            }
          setScreenViewProvider(screenViewProvider, false)
          // Make DesignSurface be focused when mouse clicked. This make the DataContext is provided
          // from it while user clicks it.
          interactionPane.addMouseListener(
            object : MouseAdapter() {
              override fun mousePressed(e: MouseEvent) {
                interactionPane.requestFocus()
              }
            }
          )
        }
    }

    val modelProvider =
      if ((myFile.toPsiFile(myProject)?.typeOf() is AnimatedStateListFileType))
        MyAnimatedSelectorModelProvider()
      else DesignerEditorPanel.ModelProvider.defaultModelProvider

    return DesignerEditorPanel(
      this,
      myProject,
      myFile,
      workBench,
      surface,
      NlComponentRegistrar,
      modelProvider,
      { emptyList() },
      { panel, model -> addAnimationToolbar(panel, model) },
<<<<<<< HEAD
      AndroidEditorSettings.getInstance().globalState.preferredDrawableSurfaceState()
=======
      AndroidEditorSettings.getInstance().globalState.preferredDrawableSurfaceState(),
>>>>>>> 0d09370c
    )
  }

  private inner class MyAnimatedSelectorModelProvider : DesignerEditorPanel.ModelProvider {
    override fun createModel(
      parentDisposable: Disposable,
      project: Project,
      facet: AndroidFacet,
      componentRegistrar: Consumer<NlComponent>,
<<<<<<< HEAD
      file: VirtualFile
=======
      file: VirtualFile,
>>>>>>> 0d09370c
    ): NlModel {
      val config = ConfigurationManager.getOrCreateInstance(facet.module).getPreviewConfig()
      animatedSelectorModel =
        WriteCommandAction.runWriteCommandAction(
          project,
          Computable {
            AnimatedSelectorModel(
              file,
              parentDisposable,
              project,
              facet,
              componentRegistrar,
<<<<<<< HEAD
              config
            )
          }
=======
              config,
            )
          },
>>>>>>> 0d09370c
        )
      return animatedSelectorModel!!.getNlModel()
    }
  }

  private fun addAnimationToolbar(panel: DesignerEditorPanel, model: NlModel?): JPanel? {
    val surface = panel.surface
    val toolbar =
      if (model?.type is AnimatedStateListTempFileType) {
        AnimatedSelectorToolbar.createToolbar(
          this,
          animatedSelectorModel!!,
          AnimatedSelectorListener(surface),
          16,
<<<<<<< HEAD
          0L
=======
          0L,
>>>>>>> 0d09370c
        )
      } else if (model?.type is AnimatedVectorFileType) {
        // If opening an animated vector, add an unlimited animation bar
        AnimationToolbar.createUnlimitedAnimationToolbar(
          this,
          AnimatedVectorListener(surface),
          16,
<<<<<<< HEAD
          0L
=======
          0L,
>>>>>>> 0d09370c
        )
      } else if (model?.type is AnimationListFileType) {
        // If opening an animation list, add an animation bar with progress
        val animationDrawable =
          (surface.getSceneManager(model) as? LayoutlibSceneManager)?.let {
            findAnimationDrawable(it)
          }
        val maxTimeMs: Long =
          animationDrawable?.let { drawable ->
            (0 until drawable.numberOfFrames).sumOf { index ->
              drawable.getDuration(index).toLong()
            }
          } ?: 0L
        val oneShotString = animationDrawable?.isOneShot ?: false
        AnimationToolbar.createAnimationToolbar(
            this,
            AnimationListListener(surface),
            16,
            0,
<<<<<<< HEAD
            maxTimeMs
=======
            maxTimeMs,
>>>>>>> 0d09370c
          )
          .apply { setLooping(!oneShotString) }
      } else {
        null
      }
    // Clear the existing provider first, which happens when another toolbar is created.
    DataManager.removeDataProvider(panel)
    DataManager.registerDataProvider(panel) { if (ANIMATION_TOOLBAR.`is`(it)) toolbar else null }
    if (toolbar != null) {
      myProject.messageBus
        .connect(toolbar)
        .subscribe(
          FileEditorManagerListener.FILE_EDITOR_MANAGER,
          object : FileEditorManagerListener {
            override fun selectionChanged(event: FileEditorManagerEvent) {
              if (
                (event.oldEditor as? DesignToolsSplitEditor)?.designerEditor ==
                  this@DesignFilesPreviewEditor
              ) {
                // pause the animation when this editor loses the focus.
                if (toolbar.getPlayStatus() == PlayStatus.PLAY) {
                  toolbar.pause()
                }
              } else if (
                (event.newEditor as? DesignToolsSplitEditor)?.designerEditor ==
                  this@DesignFilesPreviewEditor
              ) {
                // Needs to reinflate when grabbing the focus back. This makes sure the elapsed
                // frame time is correct when animation resuming.
                toolbar.forceElapsedReset = true
              }
            }
<<<<<<< HEAD
          }
=======
          },
>>>>>>> 0d09370c
        )
    }
    return toolbar
  }

  override fun getName() = "Design"
}

/**
 * The [com.android.tools.idea.common.editor.ActionManager] for [DesignFilesPreviewEditor]. This
 * gives the chance to have different actions depends on the give [fileType].
 */
class PreviewEditorActionManagerProvider(
  surface: NlDesignSurface,
<<<<<<< HEAD
  private val fileType: DesignerEditorFileType?
=======
  private val fileType: DesignerEditorFileType?,
>>>>>>> 0d09370c
) : NlActionManager(surface) {
  override fun getSceneViewContextToolbarActions(): List<AnAction> {
    return when (fileType) {
      is AnimatedStateListFileType,
      is AnimatedStateListTempFileType,
      is AnimatedVectorFileType,
      is AnimationListFileType -> emptyList()
      else -> super.getSceneViewContextToolbarActions()
    }
  }
}

/** Animation listener for <animated-vector>. */
private class AnimatedVectorListener(val surface: DesignSurface<*>) : AnimationListener {
  override fun animateTo(controller: AnimationController, framePositionMs: Long) {
    (surface.sceneManager as? LayoutlibSceneManager)?.let {
      if (framePositionMs <= 0L) {
        // This condition happens when animation is reset (stop and set elapsed frame to 0) or the
        // elapsed frame is backed to negative.

        // For performance reason, if there is a rendering task, the new render request will be
        // ignored and the callback of new request
        // will be triggered after the current rendering task is completed.
        // But the current rendering task may work on different elapsed frame time. We need to
        // request a new render with correct elapsed
        // frame time after the current rendering task is completed.
        // For now we don't have a good way to get the completion of current rendering task. Thus we
        // request a render first then request
        // another after the first one is completed. This makes sure the second request is not
        // ignored and have correct elapsed frame
        // time. Even the first request is not ignored, it is still fine because we just have an
        // additional render request. Having an
        // additional rendering doesn't cause the performance issue, because this condition only
        // happens when animation is not playing.
        it.setElapsedFrameTimeMs(0L)
        it.requestRenderAsync().whenComplete { _, _ ->
          // The shape may be changed if it is a vector drawable. Reinflate it.
          it.forceReinflate()
          // This rendering guarantees the elapsed frame time is 0 and it must re-inflates the
          // drawable to have the correct shape.
          it.requestRenderAsync()
        }
      } else {
        // In practise, this else branch happens when the animation is playing.
        // The new render request is ignored when the previous request is not completed yet. Some
        // frames are dropped when it happens.
        // We don't handle that case because dropping some frames for the playing animation is
        // acceptable.
        it.setElapsedFrameTimeMs(framePositionMs)
        if (controller.forceElapsedReset) {
          it.forceReinflate()
          controller.forceElapsedReset = false
        }
        it.requestRenderAsync()
      }
    }
  }
}

/** Animation listener for <animation-list>. */
private class AnimationListListener(val surface: DesignSurface<*>) : AnimationListener {
  private var currentAnimationDrawable: AnimationDrawable? = null
  private var modelTimeMap = listOf<Long>()

  override fun animateTo(controller: AnimationController, framePositionMs: Long) {
    (surface.sceneManager as? LayoutlibSceneManager)?.let { sceneManager ->
      val imageView =
        sceneManager.renderResult?.rootViews?.firstOrNull()?.viewObject as ImageView? ?: return
      val animationDrawable = imageView.drawable as? AnimationDrawable ?: return
      if (currentAnimationDrawable != animationDrawable) {
        updateAnimationDrawableInformation(controller, sceneManager)
        currentAnimationDrawable = animationDrawable
      }

      val targetImageIndex = findTargetDuration(animationDrawable, framePositionMs)
      animationDrawable.currentIndex = targetImageIndex
      sceneManager.requestRenderAsync()
    }
  }

  /**
   * Update the maximum time and repeating to toolbar. Pre-process a time map to find the target
   * Drawable Frame when playing animation.
   */
  private fun updateAnimationDrawableInformation(
    controller: AnimationController,
<<<<<<< HEAD
    manager: LayoutlibSceneManager
=======
    manager: LayoutlibSceneManager,
>>>>>>> 0d09370c
  ) {
    val animationDrawable = findAnimationDrawable(manager)
    modelTimeMap =
      if (animationDrawable != null) {
        val timeMap = mutableListOf<Long>()
        var durationSum = 0L
        repeat(animationDrawable.numberOfFrames) { index ->
          durationSum += animationDrawable.getDuration(index)
          timeMap.add(durationSum)
        }
        controller.setLooping(!animationDrawable.isOneShot)
        controller.setMaxTimeMs(durationSum)
        timeMap
      } else {
        emptyList()
      }
  }

  private fun findTargetDuration(animationDrawable: AnimationDrawable, framePositionMs: Long): Int {
    return binarySearch(modelTimeMap, framePositionMs, 0, animationDrawable.numberOfFrames - 1)
  }

  /**
   * Binary search to find an index which [modelTimeMap].get(index - 1) <= [target] <
   * [modelTimeMap].get(index)`. If [target] is larger than [modelTimeMap].get([modelTimeMap].size -
   * 1), then we return [modelTimeMap].size - 1, because AnimationDrawable stays at last image when
   * animation ends.
   */
  private fun binarySearch(map: List<Long>, target: Long, start: Int, end: Int): Int {
    if (end <= start) {
      return end
    }
    val mid = (start + end) / 2
    return when {
      map[mid] < target -> binarySearch(map, target, mid + 1, end)
      target < map[mid] -> binarySearch(map, target, start, mid)
      else -> mid + 1 // map[mid] == target
    }
  }
}

/**
 * Animation listener for <animated-selector> file. <animated-selector> may have embedded
 * <animated-vector> and/or <animation-list>.
 */
private class AnimatedSelectorListener(val surface: DesignSurface<*>) : AnimationListener {
  private val animatedVectorDelegate = AnimatedVectorListener(surface)
  private val animationListDelegate = AnimationListListener(surface)

  override fun animateTo(controller: AnimationController, framePositionMs: Long) {
    (surface.sceneManager as? LayoutlibSceneManager)?.let {
      when (it.model.file.rootTag?.name) {
        SdkConstants.TAG_ANIMATED_VECTOR -> {
          animatedVectorDelegate.animateTo(controller, framePositionMs)
        }
        SdkConstants.TAG_ANIMATION_LIST ->
          animationListDelegate.animateTo(controller, framePositionMs)
        else -> {
          it.setElapsedFrameTimeMs(framePositionMs)
          it.requestRenderAsync()
        }
      }
    }
  }
}

private fun findAnimationDrawable(sceneManager: LayoutlibSceneManager): AnimationDrawable? {
  return (sceneManager.renderResult?.rootViews?.firstOrNull()?.viewObject as ImageView?)?.drawable
    as? AnimationDrawable
}

fun AndroidEditorSettings.GlobalState.preferredDrawableSurfaceState() =
  when (preferredDrawableEditorMode) {
    AndroidEditorSettings.EditorMode.CODE -> DesignerEditorPanel.State.DEACTIVATED
    AndroidEditorSettings.EditorMode.SPLIT -> DesignerEditorPanel.State.SPLIT
    AndroidEditorSettings.EditorMode.DESIGN -> DesignerEditorPanel.State.FULL
    else -> DesignerEditorPanel.State.SPLIT // default
  }<|MERGE_RESOLUTION|>--- conflicted
+++ resolved
@@ -84,11 +84,7 @@
         .setActionManagerProvider { surface ->
           PreviewEditorActionManagerProvider(
             surface as NlDesignSurface,
-<<<<<<< HEAD
-            file?.toPsiFile(myProject)?.typeOf()
-=======
             file?.toPsiFile(myProject)?.typeOf(),
->>>>>>> 0d09370c
           )
         }
         .build()
@@ -133,11 +129,7 @@
       modelProvider,
       { emptyList() },
       { panel, model -> addAnimationToolbar(panel, model) },
-<<<<<<< HEAD
-      AndroidEditorSettings.getInstance().globalState.preferredDrawableSurfaceState()
-=======
       AndroidEditorSettings.getInstance().globalState.preferredDrawableSurfaceState(),
->>>>>>> 0d09370c
     )
   }
 
@@ -147,11 +139,7 @@
       project: Project,
       facet: AndroidFacet,
       componentRegistrar: Consumer<NlComponent>,
-<<<<<<< HEAD
-      file: VirtualFile
-=======
       file: VirtualFile,
->>>>>>> 0d09370c
     ): NlModel {
       val config = ConfigurationManager.getOrCreateInstance(facet.module).getPreviewConfig()
       animatedSelectorModel =
@@ -164,15 +152,9 @@
               project,
               facet,
               componentRegistrar,
-<<<<<<< HEAD
-              config
-            )
-          }
-=======
               config,
             )
           },
->>>>>>> 0d09370c
         )
       return animatedSelectorModel!!.getNlModel()
     }
@@ -187,11 +169,7 @@
           animatedSelectorModel!!,
           AnimatedSelectorListener(surface),
           16,
-<<<<<<< HEAD
-          0L
-=======
           0L,
->>>>>>> 0d09370c
         )
       } else if (model?.type is AnimatedVectorFileType) {
         // If opening an animated vector, add an unlimited animation bar
@@ -199,11 +177,7 @@
           this,
           AnimatedVectorListener(surface),
           16,
-<<<<<<< HEAD
-          0L
-=======
           0L,
->>>>>>> 0d09370c
         )
       } else if (model?.type is AnimationListFileType) {
         // If opening an animation list, add an animation bar with progress
@@ -223,11 +197,7 @@
             AnimationListListener(surface),
             16,
             0,
-<<<<<<< HEAD
-            maxTimeMs
-=======
             maxTimeMs,
->>>>>>> 0d09370c
           )
           .apply { setLooping(!oneShotString) }
       } else {
@@ -260,11 +230,7 @@
                 toolbar.forceElapsedReset = true
               }
             }
-<<<<<<< HEAD
-          }
-=======
           },
->>>>>>> 0d09370c
         )
     }
     return toolbar
@@ -279,11 +245,7 @@
  */
 class PreviewEditorActionManagerProvider(
   surface: NlDesignSurface,
-<<<<<<< HEAD
-  private val fileType: DesignerEditorFileType?
-=======
   private val fileType: DesignerEditorFileType?,
->>>>>>> 0d09370c
 ) : NlActionManager(surface) {
   override fun getSceneViewContextToolbarActions(): List<AnAction> {
     return when (fileType) {
@@ -370,11 +332,7 @@
    */
   private fun updateAnimationDrawableInformation(
     controller: AnimationController,
-<<<<<<< HEAD
-    manager: LayoutlibSceneManager
-=======
     manager: LayoutlibSceneManager,
->>>>>>> 0d09370c
   ) {
     val animationDrawable = findAnimationDrawable(manager)
     modelTimeMap =
