/*
 * Copyright (C) 2019 The Android Open Source Project
 *
 * Licensed under the Apache License, Version 2.0 (the "License");
 * you may not use this file except in compliance with the License.
 * You may obtain a copy of the License at
 *
 *      http://www.apache.org/licenses/LICENSE-2.0
 *
 * Unless required by applicable law or agreed to in writing, software
 * distributed under the License is distributed on an "AS IS" BASIS,
 * WITHOUT WARRANTIES OR CONDITIONS OF ANY KIND, either express or implied.
 * See the License for the specific language governing permissions and
 * limitations under the License.
 */
package com.android.tools.idea.uibuilder.editor

import android.graphics.drawable.AnimationDrawable
import android.widget.ImageView
import com.android.SdkConstants
import com.android.tools.adtui.workbench.WorkBench
import com.android.tools.idea.actions.ANIMATION_TOOLBAR
import com.android.tools.idea.common.editor.DesignToolsSplitEditor
import com.android.tools.idea.common.editor.DesignerEditor
import com.android.tools.idea.common.editor.DesignerEditorPanel
import com.android.tools.idea.common.model.NlComponent
import com.android.tools.idea.common.model.NlModel
import com.android.tools.idea.common.surface.DesignSurface
import com.android.tools.idea.common.surface.DesignSurfaceSettings
import com.android.tools.idea.common.type.DesignerEditorFileType
import com.android.tools.idea.common.type.typeOf
import com.android.tools.idea.configurations.ConfigurationManager
import com.android.tools.idea.rendering.AndroidBuildTargetReference
import com.android.tools.idea.uibuilder.actions.DrawableScreenViewProvider
import com.android.tools.idea.uibuilder.model.NlComponentRegistrar
import com.android.tools.idea.uibuilder.scene.LayoutlibSceneManager
import com.android.tools.idea.uibuilder.surface.NlDesignSurface
import com.android.tools.idea.uibuilder.surface.NlScreenViewProvider
import com.android.tools.idea.uibuilder.surface.NlSurfaceBuilder
import com.android.tools.idea.uibuilder.type.AdaptiveIconFileType
import com.android.tools.idea.uibuilder.type.AnimatedImageFileType
import com.android.tools.idea.uibuilder.type.AnimatedStateListFileType
import com.android.tools.idea.uibuilder.type.AnimatedStateListTempFileType
import com.android.tools.idea.uibuilder.type.AnimatedVectorFileType
import com.android.tools.idea.uibuilder.type.AnimationListFileType
import com.android.tools.idea.uibuilder.type.DrawableFileType
import com.android.tools.idea.uibuilder.type.getPreviewConfig
import com.intellij.ide.DataManager
import com.intellij.openapi.Disposable
import com.intellij.openapi.actionSystem.AnAction
import com.intellij.openapi.command.WriteCommandAction
import com.intellij.openapi.fileEditor.FileEditorManagerEvent
import com.intellij.openapi.fileEditor.FileEditorManagerListener
import com.intellij.openapi.project.Project
import com.intellij.openapi.util.Computable
import com.intellij.openapi.vfs.VirtualFile
import java.awt.event.MouseAdapter
import java.awt.event.MouseEvent
import java.util.function.Consumer
import javax.swing.JPanel
import org.jetbrains.android.uipreview.AndroidEditorSettings
import org.jetbrains.kotlin.idea.core.util.toPsiFile

private const val WORKBENCH_NAME = "DESIGN_FILES_PREVIEW_EDITOR"

const val DESIGN_FILES_PREVIEW_EDITOR_ID = "android-preview-designer"

/**
 * [DesignerEditor] containing a [NlDesignSurface] without a border layer and a [WorkBench] without
 * any tool windows. It should be used as the preview portion of [DesignToolsSplitEditor] and to
 * open non-editable [DesignerEditorFileType] files, such as fonts and drawables.
 */
class DesignFilesPreviewEditor(file: VirtualFile, project: Project) :
  DesignerEditor(file, project) {

  // Used when previewing animated selector file, to provide the required data for
  // AnimatedSelectorToolbar.
  private var animatedSelectorModel: AnimatedSelectorModel? = null

  override fun getEditorId() = DESIGN_FILES_PREVIEW_EDITOR_ID

  override fun createEditorPanel(): DesignerEditorPanel {
    val workBench = WorkBench<DesignSurface<*>>(myProject, WORKBENCH_NAME, this, this)
    val surface: (panel: DesignerEditorPanel) -> DesignSurface<*> = {
      NlSurfaceBuilder.builder(myProject, this)
        .setActionManagerProvider { surface ->
          PreviewEditorActionManagerProvider(
            surface as NlDesignSurface,
            file?.toPsiFile(myProject)?.typeOf(),
          )
        }
        .build()
        .apply {
          val screenViewProvider =
            when (file?.toPsiFile(project)?.typeOf()) {
              is AdaptiveIconFileType,
              is DrawableFileType -> {
                val lastBackgroundType =
                  DesignSurfaceSettings.getInstance(project)
                    .surfaceState
                    .loadDrawableBackgroundType(project, file!!)
                DrawableScreenViewProvider(lastBackgroundType)
              }
              else -> NlScreenViewProvider.RENDER
            }
          setScreenViewProvider(screenViewProvider, false)
          // Make DesignSurface be focused when mouse clicked. This make the DataContext is provided
          // from it while user clicks it.
          interactionPane.addMouseListener(
            object : MouseAdapter() {
              override fun mousePressed(e: MouseEvent) {
                interactionPane.requestFocus()
              }
            }
          )
        }
    }

    val modelProvider =
      if ((myFile.toPsiFile(myProject)?.typeOf() is AnimatedStateListFileType))
        MyAnimatedSelectorModelProvider()
      else DesignerEditorPanel.ModelProvider.defaultModelProvider

    return DesignerEditorPanel(
      this,
      myProject,
      myFile,
      workBench,
      surface,
      NlComponentRegistrar,
      modelProvider,
      { emptyList() },
      { panel, model -> addAnimationToolbar(panel, model) },
      AndroidEditorSettings.getInstance().globalState.preferredDrawableSurfaceState(),
    )
  }

  private inner class MyAnimatedSelectorModelProvider : DesignerEditorPanel.ModelProvider {
    override fun createModel(
      parentDisposable: Disposable,
      project: Project,
      buildTarget: AndroidBuildTargetReference,
      componentRegistrar: Consumer<NlComponent>,
      file: VirtualFile,
    ): NlModel {
      val config =
        ConfigurationManager.getOrCreateInstance(buildTarget.module).getPreviewConfig(file)
      animatedSelectorModel =
        WriteCommandAction.runWriteCommandAction(
          project,
          Computable {
            AnimatedSelectorModel(
              file,
              parentDisposable,
              project,
              buildTarget,
              componentRegistrar,
              config,
            )
          },
        )
      return animatedSelectorModel!!.getNlModel()
    }
  }

  private fun addAnimationToolbar(panel: DesignerEditorPanel, model: NlModel?): JPanel? {
    val surface = panel.surface
    val toolbar =
      if (model?.type is AnimatedStateListTempFileType) {
        AnimatedSelectorToolbar.createToolbar(
          this,
          animatedSelectorModel!!,
          AnimatedSelectorListener(surface),
          16,
          0L,
        )
      } else if (model?.type is AnimatedVectorFileType || model?.type is AnimatedImageFileType) {
        // If opening an animated vector or image, add an unlimited animation bar
        AnimationToolbar.createUnlimitedAnimationToolbar(
          this,
          AnimatedDrawableListener(surface),
          16,
          0L,
        )
      } else if (model?.type is AnimationListFileType) {
        // If opening an animation list, add an animation bar with progress
        val animationDrawable =
          (surface.getSceneManager(model) as? LayoutlibSceneManager)?.let {
            findAnimationDrawable(it)
          }
        val maxTimeMs: Long =
          animationDrawable?.let { drawable ->
            (0 until drawable.numberOfFrames).sumOf { index ->
              drawable.getDuration(index).toLong()
            }
          } ?: 0L
        val oneShotString = animationDrawable?.isOneShot ?: false
        AnimationToolbar.createAnimationToolbar(
            this,
            AnimationListListener(surface),
            16,
            0,
            maxTimeMs,
          )
          .apply { setLooping(!oneShotString) }
      } else {
        null
      }
    // Clear the existing provider first, which happens when another toolbar is created.
    DataManager.removeDataProvider(panel)
    DataManager.registerDataProvider(panel) { if (ANIMATION_TOOLBAR.`is`(it)) toolbar else null }
    if (toolbar != null) {
      myProject.messageBus
        .connect(toolbar)
        .subscribe(
          FileEditorManagerListener.FILE_EDITOR_MANAGER,
          object : FileEditorManagerListener {
            override fun selectionChanged(event: FileEditorManagerEvent) {
              if (
                (event.oldEditor as? DesignToolsSplitEditor)?.designerEditor ==
                  this@DesignFilesPreviewEditor
              ) {
                // pause the animation when this editor loses the focus.
                if (toolbar.getPlayStatus() == PlayStatus.PLAY) {
                  toolbar.pause()
                }
              } else if (
                (event.newEditor as? DesignToolsSplitEditor)?.designerEditor ==
                  this@DesignFilesPreviewEditor
              ) {
                // Needs to reinflate when grabbing the focus back. This makes sure the elapsed
                // frame time is correct when animation resuming.
                toolbar.forceElapsedReset = true
              }
            }
          },
        )
    }
    return toolbar
  }

  override fun getName() = "Design"
}

/**
 * The [com.android.tools.idea.common.editor.ActionManager] for [DesignFilesPreviewEditor]. This
 * gives the chance to have different actions depends on the give [fileType].
 */
class PreviewEditorActionManagerProvider(
  surface: NlDesignSurface,
  private val fileType: DesignerEditorFileType?,
) : NlActionManager(surface) {
  override fun getSceneViewContextToolbarActions(): List<AnAction> {
    return when (fileType) {
      is AnimatedImageFileType,
      is AnimatedStateListFileType,
      is AnimatedStateListTempFileType,
      is AnimatedVectorFileType,
      is AnimationListFileType -> emptyList()
      else -> super.getSceneViewContextToolbarActions()
    }
  }
}

/** Animation listener for <animated-vector> or <animated-image>. */
private class AnimatedDrawableListener(val surface: DesignSurface<*>) : AnimationListener {
  override fun animateTo(controller: AnimationController, framePositionMs: Long) {
    (surface.model?.let { surface.getSceneManager(it) } as? LayoutlibSceneManager)?.let {
      // Some frames may be dropped as consequence of the queueing/scheduling logic in the render
      // pipeline, but this is acceptable when playing the animation.
      it.sceneRenderConfiguration.elapsedFrameTimeMs = framePositionMs.coerceAtLeast(0L)
      if (framePositionMs <= 0L || controller.forceElapsedReset) {
        it.sceneRenderConfiguration.needsInflation.set(true)
        if (framePositionMs > 0L) controller.forceElapsedReset = false
      }
<<<<<<< HEAD
      it.requestRenderAsync()
=======
      it.requestRender()
>>>>>>> 8b7d83e8
    }
  }
}

/** Animation listener for <animation-list>. */
private class AnimationListListener(val surface: DesignSurface<*>) : AnimationListener {
  private var currentAnimationDrawable: AnimationDrawable? = null
  private var modelTimeMap = listOf<Long>()

  override fun animateTo(controller: AnimationController, framePositionMs: Long) {
    (surface.model?.let { surface.getSceneManager(it) } as? LayoutlibSceneManager)?.let {
      sceneManager ->
      val imageView =
        sceneManager.renderResult?.rootViews?.firstOrNull()?.viewObject as ImageView? ?: return
      val animationDrawable = imageView.drawable as? AnimationDrawable ?: return
      if (currentAnimationDrawable != animationDrawable) {
        updateAnimationDrawableInformation(controller, sceneManager)
        currentAnimationDrawable = animationDrawable
      }

      val targetImageIndex = findTargetDuration(animationDrawable, framePositionMs)
      animationDrawable.currentIndex = targetImageIndex
      sceneManager.requestRender()
    }
  }

  /**
   * Update the maximum time and repeating to toolbar. Pre-process a time map to find the target
   * Drawable Frame when playing animation.
   */
  private fun updateAnimationDrawableInformation(
    controller: AnimationController,
    manager: LayoutlibSceneManager,
  ) {
    val animationDrawable = findAnimationDrawable(manager)
    modelTimeMap =
      if (animationDrawable != null) {
        val timeMap = mutableListOf<Long>()
        var durationSum = 0L
        repeat(animationDrawable.numberOfFrames) { index ->
          durationSum += animationDrawable.getDuration(index)
          timeMap.add(durationSum)
        }
        controller.setLooping(!animationDrawable.isOneShot)
        controller.setMaxTimeMs(durationSum)
        timeMap
      } else {
        emptyList()
      }
  }

  private fun findTargetDuration(animationDrawable: AnimationDrawable, framePositionMs: Long): Int {
    return binarySearch(modelTimeMap, framePositionMs, 0, animationDrawable.numberOfFrames - 1)
  }

  /**
   * Binary search to find an index which [modelTimeMap].get(index - 1) <= [target] <
   * [modelTimeMap].get(index)`. If [target] is larger than [modelTimeMap].get([modelTimeMap].size -
   * 1), then we return [modelTimeMap].size - 1, because AnimationDrawable stays at last image when
   * animation ends.
   */
  private fun binarySearch(map: List<Long>, target: Long, start: Int, end: Int): Int {
    if (end <= start) {
      return end
    }
    val mid = (start + end) / 2
    return when {
      map[mid] < target -> binarySearch(map, target, mid + 1, end)
      target < map[mid] -> binarySearch(map, target, start, mid)
      else -> mid + 1 // map[mid] == target
    }
  }
}

/**
 * Animation listener for <animated-selector> file. <animated-selector> may have embedded
 * <animated-vector> and/or <animation-list>.
 */
private class AnimatedSelectorListener(val surface: DesignSurface<*>) : AnimationListener {
  private val animatedVectorDelegate = AnimatedDrawableListener(surface)
  private val animationListDelegate = AnimationListListener(surface)

  override fun animateTo(controller: AnimationController, framePositionMs: Long) {
    (surface.model?.let { surface.getSceneManager(it) } as? LayoutlibSceneManager)?.let {
      when (it.model.file.rootTag?.name) {
        SdkConstants.TAG_ANIMATED_VECTOR -> {
          animatedVectorDelegate.animateTo(controller, framePositionMs)
        }
        SdkConstants.TAG_ANIMATION_LIST ->
          animationListDelegate.animateTo(controller, framePositionMs)
        else -> {
          it.sceneRenderConfiguration.elapsedFrameTimeMs = framePositionMs
<<<<<<< HEAD
          it.requestRenderAsync()
=======
          it.requestRender()
>>>>>>> 8b7d83e8
        }
      }
    }
  }
}

private fun findAnimationDrawable(sceneManager: LayoutlibSceneManager): AnimationDrawable? {
  return (sceneManager.renderResult?.rootViews?.firstOrNull()?.viewObject as ImageView?)?.drawable
    as? AnimationDrawable
}

fun AndroidEditorSettings.GlobalState.preferredDrawableSurfaceState() =
  when (preferredResourcesEditorMode) {
    AndroidEditorSettings.EditorMode.CODE -> DesignerEditorPanel.State.DEACTIVATED
    AndroidEditorSettings.EditorMode.SPLIT -> DesignerEditorPanel.State.SPLIT
    AndroidEditorSettings.EditorMode.DESIGN -> DesignerEditorPanel.State.FULL
    null -> throw IllegalStateException("preferredResourcesEditorMode should not be null")
  }<|MERGE_RESOLUTION|>--- conflicted
+++ resolved
@@ -273,11 +273,7 @@
         it.sceneRenderConfiguration.needsInflation.set(true)
         if (framePositionMs > 0L) controller.forceElapsedReset = false
       }
-<<<<<<< HEAD
-      it.requestRenderAsync()
-=======
       it.requestRender()
->>>>>>> 8b7d83e8
     }
   }
 }
@@ -370,11 +366,7 @@
           animationListDelegate.animateTo(controller, framePositionMs)
         else -> {
           it.sceneRenderConfiguration.elapsedFrameTimeMs = framePositionMs
-<<<<<<< HEAD
-          it.requestRenderAsync()
-=======
           it.requestRender()
->>>>>>> 8b7d83e8
         }
       }
     }
