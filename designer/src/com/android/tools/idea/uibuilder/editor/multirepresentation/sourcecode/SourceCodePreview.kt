--- conflicted
+++ resolved
@@ -46,64 +46,25 @@
   private val afterSyncUpdateScheduled = AtomicBoolean(false)
 
   init {
-<<<<<<< HEAD
-=======
     // Update the representation in case we are at the project startup.
     // Because we couldn't get into non-Smart Mode, we need to update
     // the representations when this object is initialised.
     scheduleRepresentationsUpdates()
->>>>>>> 574fcae1
     project.messageBus
       .connect(this as Disposable)
       .subscribe(
         DUMB_MODE,
         object : DumbService.DumbModeListener {
           /**
-<<<<<<< HEAD
-           * In case we are at the project startup we do not want to get
-           * [updateRepresentationsAsync] executed simply on the [exitDumbMode] for the project is
-           * not started yet and AndroidModel is not initialized. Instead, we want to schedule
-           * [runWhenSmartAndSynced] during the Dumb Mode so that it gets scheduled with
-           * [DumbService.runWhenSmart] that waits for the project to finish initialization.
-=======
            * Update representations in case we are at the project startup and we get into non-Smart
            * Mode. We do not want to get [updateRepresentationsAsync] executed simply on the
            * [exitDumbMode] as the project is not started yet and AndroidModel is not initialized.
            * Instead, we want to schedule the representation updates during the non-Smart Mode.
->>>>>>> 574fcae1
            */
           override fun enteredDumbMode() {
             if (afterSyncUpdateScheduled.getAndSet(true)) {
               return
             }
-<<<<<<< HEAD
-            // invokeLater required due to IDEA-321276: calling runWhenSmart() inside
-            // DumbModeListener does not work properly.
-            invokeLater {
-              project.runWhenSmartAndSynced(
-                parentDisposable = this@SourceCodePreview,
-                callback = {
-                  afterSyncUpdateScheduled.set(false)
-                  updateRepresentationsAsync()
-                }
-              )
-            }
-          }
-        }
-      )
-
-    setupChangeListener(
-      project,
-      psiFile,
-      {
-        if (project.getSyncManager().isSyncInProgress()) {
-          return@setupChangeListener
-        }
-        updateRepresentationsAsync()
-      },
-      this
-    )
-=======
             scheduleRepresentationsUpdates()
           }
         }
@@ -138,6 +99,5 @@
         }
       )
     }
->>>>>>> 574fcae1
   }
 }