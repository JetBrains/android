--- conflicted
+++ resolved
@@ -15,26 +15,12 @@
  */
 package com.android.tools.idea.uibuilder.editor;
 
-<<<<<<< HEAD
-=======
 import com.android.resources.Density;
 import com.android.sdklib.devices.Device;
->>>>>>> 1e5b25b8
 import com.android.tools.adtui.workbench.AutoHide;
 import com.android.tools.adtui.workbench.Side;
 import com.android.tools.adtui.workbench.Split;
 import com.android.tools.adtui.workbench.WorkBench;
-<<<<<<< HEAD
-import com.android.tools.idea.rendering.RenderResult;
-import com.android.tools.idea.uibuilder.model.ModelListener;
-import com.android.tools.idea.uibuilder.model.NlComponent;
-import com.android.tools.idea.uibuilder.model.NlModel;
-import com.android.tools.idea.uibuilder.model.SelectionModel;
-import com.android.tools.idea.uibuilder.palette.NlPaletteDefinition;
-import com.android.tools.idea.uibuilder.surface.DesignSurface;
-import com.android.tools.idea.uibuilder.surface.DesignSurfaceListener;
-import com.android.tools.idea.uibuilder.surface.ScreenView;
-=======
 import com.android.tools.idea.common.editor.ActionsToolbar;
 import com.android.tools.idea.common.model.*;
 import com.android.tools.idea.flags.StudioFlags;
@@ -47,7 +33,6 @@
 import com.android.tools.idea.uibuilder.surface.NlDesignSurface;
 import com.android.tools.idea.uibuilder.surface.ScreenView;
 import com.google.common.collect.ImmutableList;
->>>>>>> 1e5b25b8
 import com.intellij.openapi.Disposable;
 import com.intellij.openapi.application.ApplicationManager;
 import com.intellij.openapi.editor.CaretModel;
@@ -71,17 +56,12 @@
 import java.util.Collections;
 
 public class NlPreviewForm implements Disposable, CaretListener {
-<<<<<<< HEAD
-  private final NlPreviewManager myManager;
-  private final DesignSurface mySurface;
-=======
 
   public static final String PREVIEW_DESIGN_SURFACE = "NlPreviewFormDesignSurface";
 
   private final NlPreviewManager myManager;
   private final Project myProject;
   private final NlDesignSurface mySurface;
->>>>>>> 1e5b25b8
   private final WorkBench<DesignSurface> myWorkBench;
   private final MergingUpdateQueue myRenderingQueue =
     new MergingUpdateQueue("android.layout.preview.caret", 250/*ms*/, true, null, this, null, Alarm.ThreadToUse.SWING_THREAD);
@@ -90,15 +70,11 @@
   private RenderResult myRenderResult;
   private XmlFile myFile;
   private boolean isActive = true;
-<<<<<<< HEAD
-  private final NlActionsToolbar myActionsToolbar;
-=======
   private ActionsToolbar myActionsToolbar;
   private JComponent myContentPanel;
   private final AnimationToolbar myAnimationToolbar;
 
   private NlModel myModel;
->>>>>>> 1e5b25b8
 
   /**
    * Contains the file that is currently being loaded (it might take a while to get a preview rendered).
@@ -107,21 +83,12 @@
   private Pending myPendingFile;
   private TextEditor myEditor;
   private CaretModel myCaretModel;
-<<<<<<< HEAD
-  private DesignSurface.ScreenMode myScreenMode;
-
-  public NlPreviewForm(NlPreviewManager manager) {
-    myManager = manager;
-    Project project = myManager.getProject();
-    mySurface = new DesignSurface(project, true);
-=======
   private NlDesignSurface.ScreenMode myScreenMode;
 
   public NlPreviewForm(NlPreviewManager manager) {
     myManager = manager;
     myProject = myManager.getProject();
     mySurface = new NlDesignSurface(myProject, true, this);
->>>>>>> 1e5b25b8
     Disposer.register(this, mySurface);
     mySurface.setCentered(true);
     mySurface.setScreenMode(NlDesignSurface.ScreenMode.SCREEN_ONLY, false);
@@ -129,17 +96,6 @@
 
     myRenderingQueue.setRestartTimerOnAdd(true);
 
-<<<<<<< HEAD
-
-    myActionsToolbar = new NlActionsToolbar(mySurface);
-    JPanel contentPanel = new JPanel(new BorderLayout());
-    contentPanel.add(myActionsToolbar.getToolbarComponent(), BorderLayout.NORTH);
-    contentPanel.add(mySurface, BorderLayout.CENTER);
-
-    myWorkBench = new WorkBench<>(project, "Preview", null);
-    myWorkBench.init(contentPanel, mySurface, Collections.singletonList(
-      new NlPaletteDefinition(project, Side.LEFT, Split.TOP, AutoHide.AUTO_HIDE)));
-=======
     if (StudioFlags.NELE_ANIMATIONS_PREVIEW.get()) {
       myAnimationToolbar = new AnimationToolbar(this, (timeMs) -> {
         ScreenView screenView = mySurface.getCurrentSceneView();
@@ -167,7 +123,6 @@
     if (myAnimationToolbar != null) {
       myContentPanel.add(myAnimationToolbar, BorderLayout.SOUTH);
     }
->>>>>>> 1e5b25b8
   }
 
   private void setEditor(@Nullable TextEditor editor) {
@@ -187,32 +142,6 @@
     }
   }
 
-<<<<<<< HEAD
-  private void selectComponent(@Nullable NlComponent component) {
-    ScreenView screenView = mySurface.getCurrentScreenView();
-    if (screenView == null) {
-      return;
-    }
-
-    if (myEditor != null && component != null && component.getTag().isValid() && myUseInteractiveSelector && !myIgnoreListener) {
-      int offset = component.getTag().getTextOffset();
-      if (offset != -1) {
-        Editor editor = myEditor.getEditor();
-        myIgnoreListener = true;
-        try {
-          screenView.getSelectionModel().setSelection(Collections.singletonList(component));
-          editor.getCaretModel().moveToOffset(offset);
-          editor.getScrollingModel().scrollToCaret(ScrollType.MAKE_VISIBLE);
-        }
-        finally {
-          myIgnoreListener = false;
-        }
-      }
-    }
-  }
-
-=======
->>>>>>> 1e5b25b8
   private void updateCaret() {
     if (myCaretModel != null && !myIgnoreListener && myUseInteractiveSelector) {
       ScreenView screenView = mySurface.getCurrentSceneView();
@@ -255,10 +184,6 @@
 
   @Nullable
   public XmlFile getFile() {
-    if (myFile == null && myPendingFile != null) {
-      return myPendingFile.file;
-    }
-
     return myFile;
   }
 
@@ -270,16 +195,12 @@
   @Override
   public void dispose() {
     deactivate();
-<<<<<<< HEAD
-    myInactiveFile = null;
-=======
     disposeActionsToolbar();
 
     if (myModel != null) {
       Disposer.dispose(myModel);
       myModel = null;
     }
->>>>>>> 1e5b25b8
   }
 
   public void setUseInteractiveSelector(boolean useInteractiveSelector) {
@@ -295,19 +216,10 @@
       this.file = file;
       this.model = model;
       model.addListener(this);
-<<<<<<< HEAD
-      model.requestRender(); // on file switches, render as soon as possible; the delay is for edits
-=======
       ScreenView view = mySurface.getCurrentSceneView();
       if (view != null) {
         view.getSceneManager().requestRender();
       }
->>>>>>> 1e5b25b8
-    }
-
-    @Override
-    public void modelChangedOnLayout(@NotNull NlModel model, boolean animate) {
-      // do nothing
     }
 
     @Override
@@ -350,15 +262,8 @@
     if (myPendingFile != null) {
       myPendingFile.invalidate();
       // Set the model to null so the progressbar is displayed
-<<<<<<< HEAD
-      mySurface.setModel(null);
-    }
-    else if (file == myFile) {
-      return false;
-=======
       // TODO: find another way to decide that the progress indicator should be shown, so that the design surface model can be non-null
       // mySurface.setModel(null);
->>>>>>> 1e5b25b8
     }
 
     if (myContentPanel == null && Projects.isBuildWithGradle(myProject)) {  // First time: Make sure we have compiled the project at least once...
@@ -396,14 +301,6 @@
     if (!isActive || facet == null || xmlFile.getVirtualFile() == null) {
       myPendingFile = null;
       setActiveModel(null);
-<<<<<<< HEAD
-    }
-    else {
-      XmlFile xmlFile = (XmlFile)file;
-      NlModel model = NlModel.create(mySurface, null, facet, xmlFile.getVirtualFile());
-      myPendingFile = new Pending(xmlFile, model);
-=======
->>>>>>> 1e5b25b8
     }
     else {
       if (myModel != null) {
@@ -437,11 +334,8 @@
 
     if (model == null) {
       setEditor(null);
-<<<<<<< HEAD
-=======
       disposeActionsToolbar();
 
->>>>>>> 1e5b25b8
       myWorkBench.setToolContext(null);
     }
     else {
@@ -454,19 +348,6 @@
       else {
         mySurface.updateScrolledAreaSize();
       }
-<<<<<<< HEAD
-      setEditor(myManager.getActiveLayoutXmlEditor());
-      model.activate();
-      myWorkBench.setToolContext(mySurface);
-      myWorkBench.setFileEditor(myEditor);
-      myActionsToolbar.setModel(model);
-      if (!model.getType().isSupportedByDesigner()) {
-        myScreenMode = mySurface.getScreenMode();
-        mySurface.setScreenMode(DesignSurface.ScreenMode.SCREEN_ONLY, false);
-        myWorkBench.setMinimizePanelsVisible(false);
-      }
-      else if (myScreenMode != null && mySurface.getScreenMode() == DesignSurface.ScreenMode.SCREEN_ONLY) {
-=======
       setEditor(myManager.getActiveLayoutXmlEditor(myFile));
       model.activate(this);
       myWorkBench.setToolContext(mySurface);
@@ -485,13 +366,10 @@
         myWorkBench.setMinimizePanelsVisible(false);
       }
       else if (myScreenMode != null && mySurface.getScreenMode() == NlDesignSurface.ScreenMode.SCREEN_ONLY) {
->>>>>>> 1e5b25b8
         mySurface.setScreenMode(myScreenMode, false);
         myWorkBench.setMinimizePanelsVisible(true);
       }
     }
-<<<<<<< HEAD
-=======
   }
 
   private void disposeActionsToolbar() {
@@ -503,7 +381,6 @@
 
     Disposer.dispose(myActionsToolbar);
     myActionsToolbar = null;
->>>>>>> 1e5b25b8
   }
 
   @Nullable
@@ -531,8 +408,6 @@
     }
   }
 
-<<<<<<< HEAD
-=======
   @Override
   public void caretAdded(CaretEvent e) {
 
@@ -543,7 +418,6 @@
 
   }
 
->>>>>>> 1e5b25b8
   /**
    * Re-enables updates for this preview form. See {@link #deactivate()}
    */
@@ -568,22 +442,10 @@
       return;
     }
 
-<<<<<<< HEAD
-    if (myFile != null) {
-      myInactiveFile = myFile;
-    }
-    else {
-      // The file might still be rendering
-      myInactiveFile = myPendingFile != null ? myPendingFile.file : null;
-    }
-    setFile(null);
-    isActive = false;
-=======
     mySurface.deactivate();
     isActive = false;
     if (myContentPanel != null) {
       initNeleModel();
     }
->>>>>>> 1e5b25b8
   }
 }