/*
 * Copyright (C) 2015 The Android Open Source Project
 *
 * Licensed under the Apache License, Version 2.0 (the "License");
 * you may not use this file except in compliance with the License.
 * You may obtain a copy of the License at
 *
 *      http://www.apache.org/licenses/LICENSE-2.0
 *
 * Unless required by applicable law or agreed to in writing, software
 * distributed under the License is distributed on an "AS IS" BASIS,
 * WITHOUT WARRANTIES OR CONDITIONS OF ANY KIND, either express or implied.
 * See the License for the specific language governing permissions and
 * limitations under the License.
 */
package com.android.tools.idea.uibuilder.editor;

<<<<<<< HEAD
import com.android.resources.Density;
import com.android.sdklib.devices.Device;
import com.android.tools.adtui.workbench.AutoHide;
import com.android.tools.adtui.workbench.Side;
import com.android.tools.adtui.workbench.Split;
import com.android.tools.adtui.workbench.WorkBench;
import com.android.tools.idea.common.editor.ActionsToolbar;
import com.android.tools.idea.common.model.*;
import com.android.tools.idea.flags.StudioFlags;
import com.android.tools.idea.gradle.util.Projects;
import com.android.tools.idea.rendering.RenderResult;
import com.android.tools.idea.startup.DelayedInitialization;
import com.android.tools.idea.uibuilder.model.*;
import com.android.tools.idea.uibuilder.palette.NlPaletteDefinition;
import com.android.tools.idea.common.surface.DesignSurface;
import com.android.tools.idea.uibuilder.surface.NlDesignSurface;
import com.android.tools.idea.uibuilder.surface.ScreenView;
=======
import com.android.SdkConstants;
import com.android.resources.Density;
import com.android.sdklib.devices.Device;
import com.android.tools.adtui.workbench.*;
import com.android.tools.idea.common.editor.ActionsToolbar;
import com.android.tools.idea.common.model.NlComponent;
import com.android.tools.idea.common.model.NlLayoutType;
import com.android.tools.idea.common.model.NlModel;
import com.android.tools.idea.common.model.SelectionModel;
import com.android.tools.idea.common.surface.DesignSurface;
import com.android.tools.idea.common.surface.SceneView;
import com.android.tools.idea.flags.StudioFlags;
import com.android.tools.idea.projectsystem.ProjectSystemSyncManager;
import com.android.tools.idea.projectsystem.ProjectSystemUtil;
import com.android.tools.idea.rendering.RenderResult;
import com.android.tools.idea.uibuilder.error.IssuePanelSplitter;
import com.android.tools.idea.startup.ClearResourceCacheAfterFirstBuild;
import com.android.tools.idea.uibuilder.handlers.transition.TransitionLayoutHandler;
import com.android.tools.idea.uibuilder.model.NlComponentHelperKt;
import com.android.tools.idea.uibuilder.model.NlModelHelperKt;
import com.android.tools.idea.uibuilder.palette2.PaletteDefinition;
import com.android.tools.idea.uibuilder.scene.LayoutlibSceneManager;
import com.android.tools.idea.uibuilder.scene.RenderListener;
import com.android.tools.idea.uibuilder.surface.NlDesignSurface;
import com.android.tools.idea.uibuilder.surface.SceneMode;
import com.android.tools.idea.util.SyncUtil;
>>>>>>> abbea60e
import com.google.common.collect.ImmutableList;
import com.intellij.openapi.Disposable;
import com.intellij.openapi.application.ApplicationManager;
import com.intellij.openapi.editor.CaretModel;
import com.intellij.openapi.editor.event.CaretEvent;
import com.intellij.openapi.editor.event.CaretListener;
import com.intellij.openapi.fileEditor.TextEditor;
import com.intellij.openapi.project.Project;
import com.intellij.openapi.util.Disposer;
import com.intellij.psi.PsiDocumentManager;
import com.intellij.psi.PsiFile;
import com.intellij.psi.xml.XmlFile;
import com.intellij.util.Alarm;
import com.intellij.util.ui.UIUtil;
import com.intellij.util.ui.update.MergingUpdateQueue;
import com.intellij.util.ui.update.Update;
import org.jetbrains.android.facet.AndroidFacet;
import org.jetbrains.annotations.NotNull;
import org.jetbrains.annotations.Nullable;

import javax.swing.*;
import java.awt.*;
<<<<<<< HEAD
import java.util.Collections;
=======
import java.util.ArrayList;
import java.util.List;
>>>>>>> abbea60e

public class NlPreviewForm implements Disposable, CaretListener {

  public static final String PREVIEW_DESIGN_SURFACE = "NlPreviewFormDesignSurface";

  private final NlPreviewManager myManager;
  private final Project myProject;
  private final NlDesignSurface mySurface;
  private final WorkBench<DesignSurface> myWorkBench;
  private final JPanel myRoot = new JPanel(new BorderLayout());
  private final MergingUpdateQueue myRenderingQueue =
    new MergingUpdateQueue("android.layout.preview.caret", 250/*ms*/, true, null, this, null, Alarm.ThreadToUse.SWING_THREAD);
  private boolean myUseInteractiveSelector = true;
  private boolean myIgnoreListener;
  private RenderResult myRenderResult;
  private XmlFile myFile;
<<<<<<< HEAD
  private boolean isActive = true;
  private ActionsToolbar myActionsToolbar;
  private JComponent myContentPanel;
  private final AnimationToolbar myAnimationToolbar;
=======
  private boolean isActive = false;
  private ActionsToolbar myActionsToolbar;
  private JComponent myContentPanel;
  @Nullable private AnimationToolbar myAnimationToolbar;
>>>>>>> abbea60e

  private NlModel myModel;

  /**
   * Contains the file that is currently being loaded (it might take a while to get a preview rendered).
   * Once the file is loaded, myPendingFile will be null.
   */
  private Pending myPendingFile;
  /**
   * Contains the editor that is currently being loaded.
   * Once the file is loaded, myPendingEditor will be null.
   */
  private TextEditor myPendingEditor;
  private TextEditor myEditor;
  private CaretModel myCaretModel;
<<<<<<< HEAD
  private NlDesignSurface.ScreenMode myScreenMode;
=======
  private SceneMode mySceneMode;
>>>>>>> abbea60e

  public NlPreviewForm(NlPreviewManager manager) {
    myManager = manager;
    myProject = myManager.getProject();
    mySurface = new NlDesignSurface(myProject, true, this);
    Disposer.register(this, mySurface);
    mySurface.setCentered(true);
<<<<<<< HEAD
    mySurface.setScreenMode(NlDesignSurface.ScreenMode.SCREEN_ONLY, false);
    mySurface.setName(PREVIEW_DESIGN_SURFACE);

    myRenderingQueue.setRestartTimerOnAdd(true);

    if (StudioFlags.NELE_ANIMATIONS_PREVIEW.get()) {
      myAnimationToolbar = new AnimationToolbar(this, (timeMs) -> {
        ScreenView screenView = mySurface.getCurrentSceneView();
        NlModel model = screenView != null ? screenView.getModel() : null;
        if (model != null) {
          screenView.getSceneManager().setElapsedFrameTimeMs(timeMs);
          screenView.getSceneManager().requestRender();
        }
      }, 16);
    }
    else {
      myAnimationToolbar = null;
    }
=======
    mySurface.setScreenMode(SceneMode.SCREEN_ONLY, false);
    mySurface.setName(PREVIEW_DESIGN_SURFACE);
>>>>>>> abbea60e

    myWorkBench = new WorkBench<>(myProject, "Preview", null);
    myWorkBench.setLoadingText("Waiting for build to finish...");

<<<<<<< HEAD
    Disposer.register(this, myWorkBench);
  }

  private void createContentPanel() {
    myContentPanel = new JPanel(new BorderLayout());
    myContentPanel.add(mySurface, BorderLayout.CENTER);

    if (myAnimationToolbar != null) {
      myContentPanel.add(myAnimationToolbar, BorderLayout.SOUTH);
    }
=======
    myWorkBench = new WorkBench<>(myProject, "Preview", null);
    myWorkBench.setLoadingText("Waiting for build to finish...");
    myRoot.add(new IssuePanelSplitter(mySurface, myWorkBench));

    Disposer.register(this, myWorkBench);
  }

  private void createContentPanel() {
    myContentPanel = new JPanel(new BorderLayout());
    myContentPanel.add(mySurface, BorderLayout.CENTER);
>>>>>>> abbea60e
  }

  private void setEditor(@Nullable TextEditor editor) {
    if (editor != myEditor) {
      myEditor = editor;
      mySurface.setFileEditorDelegate(editor);

      if (myCaretModel != null) {
        myCaretModel.removeCaretListener(this);
        myCaretModel = null;
      }

      if (editor != null) {
        myCaretModel = myEditor.getEditor().getCaretModel();
        myCaretModel.addCaretListener(this);
      }
    }
  }

  private void updateCaret() {
    if (myCaretModel != null && !myIgnoreListener && myUseInteractiveSelector) {
<<<<<<< HEAD
      ScreenView screenView = mySurface.getCurrentSceneView();
=======
      SceneView screenView = mySurface.getCurrentSceneView();
>>>>>>> abbea60e
      if (screenView != null) {
        int offset = myCaretModel.getOffset();
        if (offset != -1) {
          ImmutableList<NlComponent> views = screenView.getModel().findByOffset(offset);
          if (views.isEmpty()) {
            views = screenView.getModel().getComponents();
          }

          // When previewing PreferenceScreen and the caret is on intent tag, change selection to its parent
          if (mySurface.isPreviewSurface() && views.size() == 1) {
            NlComponent selectedComponent = views.get(0);
            if (SdkConstants.PreferenceTags.INTENT.equals(selectedComponent.getTagName()) &&
                SdkConstants.PreferenceTags.PREFERENCE_SCREEN.equals(selectedComponent.getRoot().getTagName())) {
              NlComponent parent = selectedComponent.getParent();
              if (parent != null) {
                views = ImmutableList.of(parent);
              }
            }
          }

          try {
            myIgnoreListener = true;
            SelectionModel selectionModel = screenView.getSelectionModel();
            selectionModel.setSelection(views);
            myRenderingQueue.queue(new Update("Preview update") {
              @Override
              public void run() {
                mySurface.repaint();
              }

              @Override
              public boolean canEat(Update update) {
                return true;
              }
            });
          }
          finally {
            myIgnoreListener = false;
          }
        }
      }
    }
  }

  @SuppressWarnings("unused") // Used by Kotlin plugin
  @Nullable
  public JComponent getToolbarComponent() {
    return myActionsToolbar.getToolbarComponent();
  }

  @Nullable
  public XmlFile getFile() {
    return myFile;
  }

  @NotNull
  public JComponent getComponent() {
    return myRoot;
  }

  @Override
  public void dispose() {
    deactivate();
    disposeActionsToolbar();

    if (myModel != null) {
      Disposer.dispose(myModel);
      myModel = null;
    }
  }

  public void setUseInteractiveSelector(boolean useInteractiveSelector) {
    this.myUseInteractiveSelector = useInteractiveSelector;
  }

  private class Pending implements RenderListener, Runnable {
    public final XmlFile file;
    public final NlModel model;
    public final SceneView screenView;
    public boolean valid = true;

    public Pending(XmlFile file, NlModel model) {
      this.file = file;
      this.model = model;
<<<<<<< HEAD
      model.addListener(this);
      ScreenView view = mySurface.getCurrentSceneView();
      if (view != null) {
        view.getSceneManager().requestRender();
      }
    }

    @Override
    public void modelChangedOnLayout(@NotNull NlModel model, boolean animate) {
      // do nothing
=======
      screenView = mySurface.getCurrentSceneView();
      if (screenView != null) {
        screenView.getSceneManager().addRenderListener(this);
        screenView.getSceneManager().requestRender();
      }
>>>>>>> abbea60e
    }

    @Override
    public void onRenderCompleted() {
      if (screenView != null) {
        screenView.getSceneManager().removeRenderListener(this);
      }
      if (valid) {
        valid = false;
        ApplicationManager.getApplication().invokeLater(this, model.getProject().getDisposed());
      }
    }

    public void invalidate() {
      valid = false;
    }

    @Override
    public void run() {
      // This method applies the given pending update to the UI thread; this must be done from a read thread
      ApplicationManager.getApplication().assertIsDispatchThread();
      setActiveModel(model);
    }
  }

<<<<<<< HEAD
  public void setFile(@Nullable PsiFile file) {
=======
  /**
   * Specifies the next editor the preview should be shown for.
   * The update of the preview may be delayed.
   *
   * @return true on success. False if the preview update is not possible (e.g. the file for the editor cannot be found).
   */
  public boolean setNextEditor(@NotNull TextEditor editor) {
>>>>>>> abbea60e
    if (myAnimationToolbar != null) {
      myAnimationToolbar.stop();
    }

<<<<<<< HEAD
    XmlFile xmlFile = myManager.getBoundXmlFile(file);
    if (xmlFile == myFile) {
      return;
=======
    PsiFile psiFile = PsiDocumentManager.getInstance(myProject).getPsiFile(editor.getEditor().getDocument());
    if (psiFile == null) {
      return false;
>>>>>>> abbea60e
    }
    myFile = xmlFile;

    myPendingEditor = editor;
    myFile = myManager.getBoundXmlFile(psiFile);

    if (myPendingFile != null) {
      myPendingFile.invalidate();
      // Set the model to null so the progressbar is displayed
      // TODO: find another way to decide that the progress indicator should be shown, so that the design surface model can be non-null
      // mySurface.setModel(null);
    }

<<<<<<< HEAD
    if (myContentPanel == null && Projects.isBuildWithGradle(myProject)) {  // First time: Make sure we have compiled the project at least once...
      DelayedInitialization.getInstance(myProject).runAfterBuild(this::initPreviewForm, this::buildError);
    }
    else {
      initNeleModel();
=======
    if (isActive) {
      initPreviewForm();
    }

    return true;
  }

  public void clearRenderResult() {
    if (myRenderResult != null && myRenderResult.getFile() != myFile) {
      myRenderResult = RenderResult.createBlank(myFile);
    }
  }

  private void initPreviewForm() {
    if (myContentPanel == null) {
      // First time: Make sure we have compiled the project at least once...
      ClearResourceCacheAfterFirstBuild.getInstance(myProject)
        .runWhenResourceCacheClean(this::initPreviewFormAfterInitialBuild, this::buildError);
    }
    else {
      // Subsequent times: Setup a Nele model in preparation for creating a preview image
      initNeleModel();
    }
  }

  private void initPreviewFormAfterInitialBuild() {
    ProjectSystemSyncManager syncManager = ProjectSystemUtil.getSyncManager(myProject);

    if (!syncManager.isSyncInProgress()) {
      if (syncManager.getLastSyncResult().isSuccessful()) {
        UIUtil.invokeLaterIfNeeded(this::initPreviewFormAfterBuildOnEventDispatchThread);
        return;
      }
      else {
        buildError();
      }
    }

    // Wait for a successful sync in case the module containing myFile was
    // just added and the Android facet isn't available yet.
    SyncUtil.listenUntilNextSuccessfulSync(myProject, this, result -> {
      if (result.isSuccessful()) {
        UIUtil.invokeLaterIfNeeded(this::initPreviewFormAfterBuildOnEventDispatchThread);
      }
      else {
        buildError();
      }
    });
  }

  // Build was either cancelled or there was an error
  private void buildError() {
    myWorkBench.loadingStopped("Preview is unavailable until a successful build");
  }

  private void initPreviewFormAfterBuildOnEventDispatchThread() {
    if (Disposer.isDisposed(this)) {
      return;
    }
    if (myContentPanel == null) {
      createContentPanel();
      List<ToolWindowDefinition<DesignSurface>> tools = new ArrayList<>(4);
      tools.add(new PaletteDefinition(myProject, Side.LEFT, Split.TOP, AutoHide.AUTO_HIDE));
      myWorkBench.init(myContentPanel, mySurface, tools);
    }
    initNeleModel();
  }

  private void initAnimationsToolbar() {
    if (myAnimationToolbar != null) {
      myContentPanel.remove(myAnimationToolbar);
    }

    boolean animationsBarEnabled = StudioFlags.NELE_ANIMATIONS_PREVIEW.get() ||
                                   StudioFlags.NELE_TRANSITION_LAYOUT_ANIMATIONS.get();

    if (!animationsBarEnabled || myModel == null) {
      myAnimationToolbar = null;
      return;
    }

    if (StudioFlags.NELE_TRANSITION_LAYOUT_ANIMATIONS.get()) {
      // Find if there is a transtion layout
      NlComponent transitionLayout = myModel.flattenComponents()
        .filter(component -> NlComponentHelperKt.isOrHasSuperclass(component, SdkConstants.TRANSITION_LAYOUT))
        .findAny()
        .orElse(null);
      TransitionLayoutHandler.TransitionLayoutComponentHelper helper = transitionLayout != null ?
                                                                       new TransitionLayoutHandler.TransitionLayoutComponentHelper(transitionLayout) :
                                                                       null;
      long maxTimeMs = helper != null ? helper.getMaxTimeMs() : -1;


      // All animations are offset to start at 500ms. The reason is that some animated drawables like the progress bars are not
      // really visible at 0 since their animation starts in an empty state. 500ms works well for progress bars.
      if (helper != null) {
        myAnimationToolbar = AnimationToolbar.createAnimationToolbar(this, (timeMs) -> {
          LayoutlibSceneManager sceneManager = mySurface.getSceneManager();
          if (myModel != null && sceneManager != null) {
            sceneManager.setElapsedFrameTimeMs(timeMs);
            helper.setValue((timeMs - 500L) / (float)maxTimeMs);
          }
        }, 16, 500L, maxTimeMs + 500L);
      }
    }

    if (myAnimationToolbar == null) {
      myAnimationToolbar = AnimationToolbar.createUnlimitedAnimationToolbar(this, (timeMs) -> {
        LayoutlibSceneManager sceneManager = mySurface.getSceneManager();
        if (myModel != null && sceneManager != null) {
          sceneManager.setElapsedFrameTimeMs(timeMs);
          sceneManager.requestRender();
        }
      }, 16, 500L);
>>>>>>> abbea60e
    }
  }

  private void initPreviewForm() {
    UIUtil.invokeLaterIfNeeded(this::initPreviewFormOnEventDispatchThread);
  }

<<<<<<< HEAD
  // Build was either cancelled or there was an error
  private void buildError() {
    myWorkBench.loadingStopped("Preview is unavailable until a successful build");
  }

  private void initPreviewFormOnEventDispatchThread() {
    if (Disposer.isDisposed(this)) {
      return;
    }
    if (myContentPanel == null) {
      createContentPanel();
      myWorkBench.init(myContentPanel, mySurface,
                       Collections.singletonList(new NlPaletteDefinition(myProject, Side.LEFT, Split.TOP, AutoHide.AUTO_HIDE)));
    }
    initNeleModel();
=======
    myContentPanel.add(myAnimationToolbar, BorderLayout.SOUTH);
>>>>>>> abbea60e
  }

  private void initNeleModel() {
    XmlFile xmlFile = myFile;
    AndroidFacet facet = xmlFile != null ? AndroidFacet.getInstance(xmlFile) : null;
    if (!isActive || facet == null || xmlFile.getVirtualFile() == null) {
      myPendingFile = null;
      setActiveModel(null);
    }
    else {
      if (myModel != null) {
        Disposer.dispose(myModel);
      }
<<<<<<< HEAD
      myModel = NlModel.create(mySurface, null, facet, xmlFile);
=======
      myModel = NlModel.create(null, facet, xmlFile.getVirtualFile());
>>>>>>> abbea60e

      mySurface.setModel(myModel);
      myPendingFile = new Pending(xmlFile, myModel);

      // Set the default density to XXXHDPI for adaptive icon preview
      if (myModel.getType() == NlLayoutType.ADAPTIVE_ICON) {
        Device device = myModel.getConfiguration().getDevice();
        if (device != null && !NlModelHelperKt.CUSTOM_DENSITY_ID.equals(device.getId())) {
          NlModelHelperKt.overrideConfigurationDensity(myModel, Density.XXXHIGH);
        }
      }
    }
  }

  @SuppressWarnings("WeakerAccess") // This method needs to be public as it's used by the Anko DSL preview
  public void setActiveModel(@Nullable NlModel model) {
    myPendingFile = null;
<<<<<<< HEAD
    ScreenView currentScreenView = mySurface.getCurrentSceneView();
=======
    SceneView currentScreenView = mySurface.getCurrentSceneView();
>>>>>>> abbea60e
    if (currentScreenView != null) {
      NlModel oldModel = currentScreenView.getModel();
      if (model != oldModel) {
        oldModel.deactivate(this);
        Disposer.dispose(oldModel);
      }
    }

    if (model == null) {
      setEditor(null);
      disposeActionsToolbar();

      myWorkBench.setToolContext(null);
    }
    else {
      myFile = model.getFile();
      if (!mySurface.isCanvasResizing()) {
        // If we are resizing, keep the zoom level constant
        // only if the zoom was previously set to FIT
        mySurface.zoomToFit();
      }
      else {
        mySurface.updateScrolledAreaSize();
      }
<<<<<<< HEAD
      setEditor(myManager.getActiveLayoutXmlEditor(myFile));
=======
      setEditor(myPendingEditor);
      myPendingEditor = null;

>>>>>>> abbea60e
      model.activate(this);
      myWorkBench.setToolContext(mySurface);
      myWorkBench.setFileEditor(myEditor);

      disposeActionsToolbar();

<<<<<<< HEAD
      myActionsToolbar = new ActionsToolbar(mySurface);
=======
      myActionsToolbar = new ActionsToolbar(null, mySurface);
>>>>>>> abbea60e
      myActionsToolbar.setModel(model);

      myContentPanel.add(myActionsToolbar.getToolbarComponent(), BorderLayout.NORTH);

      if (!model.getType().isSupportedByDesigner()) {
<<<<<<< HEAD
        myScreenMode = mySurface.getScreenMode();
        mySurface.setScreenMode(NlDesignSurface.ScreenMode.SCREEN_ONLY, false);
        myWorkBench.setMinimizePanelsVisible(false);
      }
      else if (myScreenMode != null && mySurface.getScreenMode() == NlDesignSurface.ScreenMode.SCREEN_ONLY) {
        mySurface.setScreenMode(myScreenMode, false);
=======
        mySceneMode = mySurface.getSceneMode();
        mySurface.setScreenMode(SceneMode.SCREEN_ONLY, false);
        myWorkBench.setMinimizePanelsVisible(false);
      }
      else if (mySceneMode != null && mySurface.getSceneMode() == SceneMode.SCREEN_ONLY) {
        mySurface.setScreenMode(mySceneMode, false);
>>>>>>> abbea60e
        myWorkBench.setMinimizePanelsVisible(true);
      }
    }

<<<<<<< HEAD
  private void disposeActionsToolbar() {
    if (myActionsToolbar == null) {
      return;
    }

    myContentPanel.remove(myActionsToolbar.getToolbarComponent());

    Disposer.dispose(myActionsToolbar);
    myActionsToolbar = null;
  }

  @Nullable
  public RenderResult getRenderResult() {
    return myRenderResult;
=======
    initAnimationsToolbar();
>>>>>>> abbea60e
  }

  private void disposeActionsToolbar() {
    if (myActionsToolbar == null) {
      return;
    }

    myContentPanel.remove(myActionsToolbar.getToolbarComponent());

    Disposer.dispose(myActionsToolbar);
    myActionsToolbar = null;
  }

  @NotNull
  public NlDesignSurface getSurface() {
    return mySurface;
  }

  // ---- Implements CaretListener ----

  @Override
  public void caretPositionChanged(CaretEvent e) {
    if (!myIgnoreListener) {
      updateCaret();
      // TODO: implement
      //ActionBarHandler.showMenu(false, myContext, true);
    }
  }

  @Override
  public void caretAdded(CaretEvent e) {

  }

  @Override
  public void caretRemoved(CaretEvent e) {

  }

  /**
   * Re-enables updates for this preview form. See {@link #deactivate()}
   */
  public void activate() {
    if (isActive) {
      return;
    }

    isActive = true;
<<<<<<< HEAD
    if (myContentPanel != null) {
      initNeleModel();
    }
=======
    initPreviewForm();
>>>>>>> abbea60e
    mySurface.activate();
  }

  /**
   * Disables the updates for this preview form. Any changes to resources or the layout won't update
   * this preview until {@link #activate()} is called.
   */
  public void deactivate() {
    if (!isActive) {
      return;
    }

    mySurface.deactivate();
    isActive = false;
    if (myContentPanel != null) {
<<<<<<< HEAD
      initNeleModel();
=======
      myPendingFile = null;
      setActiveModel(null);
>>>>>>> abbea60e
    }
  }
}<|MERGE_RESOLUTION|>--- conflicted
+++ resolved
@@ -15,25 +15,6 @@
  */
 package com.android.tools.idea.uibuilder.editor;
 
-<<<<<<< HEAD
-import com.android.resources.Density;
-import com.android.sdklib.devices.Device;
-import com.android.tools.adtui.workbench.AutoHide;
-import com.android.tools.adtui.workbench.Side;
-import com.android.tools.adtui.workbench.Split;
-import com.android.tools.adtui.workbench.WorkBench;
-import com.android.tools.idea.common.editor.ActionsToolbar;
-import com.android.tools.idea.common.model.*;
-import com.android.tools.idea.flags.StudioFlags;
-import com.android.tools.idea.gradle.util.Projects;
-import com.android.tools.idea.rendering.RenderResult;
-import com.android.tools.idea.startup.DelayedInitialization;
-import com.android.tools.idea.uibuilder.model.*;
-import com.android.tools.idea.uibuilder.palette.NlPaletteDefinition;
-import com.android.tools.idea.common.surface.DesignSurface;
-import com.android.tools.idea.uibuilder.surface.NlDesignSurface;
-import com.android.tools.idea.uibuilder.surface.ScreenView;
-=======
 import com.android.SdkConstants;
 import com.android.resources.Density;
 import com.android.sdklib.devices.Device;
@@ -60,7 +41,6 @@
 import com.android.tools.idea.uibuilder.surface.NlDesignSurface;
 import com.android.tools.idea.uibuilder.surface.SceneMode;
 import com.android.tools.idea.util.SyncUtil;
->>>>>>> abbea60e
 import com.google.common.collect.ImmutableList;
 import com.intellij.openapi.Disposable;
 import com.intellij.openapi.application.ApplicationManager;
@@ -83,12 +63,8 @@
 
 import javax.swing.*;
 import java.awt.*;
-<<<<<<< HEAD
-import java.util.Collections;
-=======
 import java.util.ArrayList;
 import java.util.List;
->>>>>>> abbea60e
 
 public class NlPreviewForm implements Disposable, CaretListener {
 
@@ -105,17 +81,10 @@
   private boolean myIgnoreListener;
   private RenderResult myRenderResult;
   private XmlFile myFile;
-<<<<<<< HEAD
-  private boolean isActive = true;
-  private ActionsToolbar myActionsToolbar;
-  private JComponent myContentPanel;
-  private final AnimationToolbar myAnimationToolbar;
-=======
   private boolean isActive = false;
   private ActionsToolbar myActionsToolbar;
   private JComponent myContentPanel;
   @Nullable private AnimationToolbar myAnimationToolbar;
->>>>>>> abbea60e
 
   private NlModel myModel;
 
@@ -131,11 +100,7 @@
   private TextEditor myPendingEditor;
   private TextEditor myEditor;
   private CaretModel myCaretModel;
-<<<<<<< HEAD
-  private NlDesignSurface.ScreenMode myScreenMode;
-=======
   private SceneMode mySceneMode;
->>>>>>> abbea60e
 
   public NlPreviewForm(NlPreviewManager manager) {
     myManager = manager;
@@ -143,56 +108,21 @@
     mySurface = new NlDesignSurface(myProject, true, this);
     Disposer.register(this, mySurface);
     mySurface.setCentered(true);
-<<<<<<< HEAD
-    mySurface.setScreenMode(NlDesignSurface.ScreenMode.SCREEN_ONLY, false);
-    mySurface.setName(PREVIEW_DESIGN_SURFACE);
-
-    myRenderingQueue.setRestartTimerOnAdd(true);
-
-    if (StudioFlags.NELE_ANIMATIONS_PREVIEW.get()) {
-      myAnimationToolbar = new AnimationToolbar(this, (timeMs) -> {
-        ScreenView screenView = mySurface.getCurrentSceneView();
-        NlModel model = screenView != null ? screenView.getModel() : null;
-        if (model != null) {
-          screenView.getSceneManager().setElapsedFrameTimeMs(timeMs);
-          screenView.getSceneManager().requestRender();
-        }
-      }, 16);
-    }
-    else {
-      myAnimationToolbar = null;
-    }
-=======
     mySurface.setScreenMode(SceneMode.SCREEN_ONLY, false);
     mySurface.setName(PREVIEW_DESIGN_SURFACE);
->>>>>>> abbea60e
+
+    myRenderingQueue.setRestartTimerOnAdd(true);
 
     myWorkBench = new WorkBench<>(myProject, "Preview", null);
     myWorkBench.setLoadingText("Waiting for build to finish...");
-
-<<<<<<< HEAD
+    myRoot.add(new IssuePanelSplitter(mySurface, myWorkBench));
+
     Disposer.register(this, myWorkBench);
   }
 
   private void createContentPanel() {
     myContentPanel = new JPanel(new BorderLayout());
     myContentPanel.add(mySurface, BorderLayout.CENTER);
-
-    if (myAnimationToolbar != null) {
-      myContentPanel.add(myAnimationToolbar, BorderLayout.SOUTH);
-    }
-=======
-    myWorkBench = new WorkBench<>(myProject, "Preview", null);
-    myWorkBench.setLoadingText("Waiting for build to finish...");
-    myRoot.add(new IssuePanelSplitter(mySurface, myWorkBench));
-
-    Disposer.register(this, myWorkBench);
-  }
-
-  private void createContentPanel() {
-    myContentPanel = new JPanel(new BorderLayout());
-    myContentPanel.add(mySurface, BorderLayout.CENTER);
->>>>>>> abbea60e
   }
 
   private void setEditor(@Nullable TextEditor editor) {
@@ -214,11 +144,7 @@
 
   private void updateCaret() {
     if (myCaretModel != null && !myIgnoreListener && myUseInteractiveSelector) {
-<<<<<<< HEAD
-      ScreenView screenView = mySurface.getCurrentSceneView();
-=======
       SceneView screenView = mySurface.getCurrentSceneView();
->>>>>>> abbea60e
       if (screenView != null) {
         int offset = myCaretModel.getOffset();
         if (offset != -1) {
@@ -303,24 +229,11 @@
     public Pending(XmlFile file, NlModel model) {
       this.file = file;
       this.model = model;
-<<<<<<< HEAD
-      model.addListener(this);
-      ScreenView view = mySurface.getCurrentSceneView();
-      if (view != null) {
-        view.getSceneManager().requestRender();
-      }
-    }
-
-    @Override
-    public void modelChangedOnLayout(@NotNull NlModel model, boolean animate) {
-      // do nothing
-=======
       screenView = mySurface.getCurrentSceneView();
       if (screenView != null) {
         screenView.getSceneManager().addRenderListener(this);
         screenView.getSceneManager().requestRender();
       }
->>>>>>> abbea60e
     }
 
     @Override
@@ -346,9 +259,6 @@
     }
   }
 
-<<<<<<< HEAD
-  public void setFile(@Nullable PsiFile file) {
-=======
   /**
    * Specifies the next editor the preview should be shown for.
    * The update of the preview may be delayed.
@@ -356,22 +266,14 @@
    * @return true on success. False if the preview update is not possible (e.g. the file for the editor cannot be found).
    */
   public boolean setNextEditor(@NotNull TextEditor editor) {
->>>>>>> abbea60e
     if (myAnimationToolbar != null) {
       myAnimationToolbar.stop();
     }
 
-<<<<<<< HEAD
-    XmlFile xmlFile = myManager.getBoundXmlFile(file);
-    if (xmlFile == myFile) {
-      return;
-=======
     PsiFile psiFile = PsiDocumentManager.getInstance(myProject).getPsiFile(editor.getEditor().getDocument());
     if (psiFile == null) {
       return false;
->>>>>>> abbea60e
-    }
-    myFile = xmlFile;
+    }
 
     myPendingEditor = editor;
     myFile = myManager.getBoundXmlFile(psiFile);
@@ -383,13 +285,6 @@
       // mySurface.setModel(null);
     }
 
-<<<<<<< HEAD
-    if (myContentPanel == null && Projects.isBuildWithGradle(myProject)) {  // First time: Make sure we have compiled the project at least once...
-      DelayedInitialization.getInstance(myProject).runAfterBuild(this::initPreviewForm, this::buildError);
-    }
-    else {
-      initNeleModel();
-=======
     if (isActive) {
       initPreviewForm();
     }
@@ -504,33 +399,9 @@
           sceneManager.requestRender();
         }
       }, 16, 500L);
->>>>>>> abbea60e
-    }
-  }
-
-  private void initPreviewForm() {
-    UIUtil.invokeLaterIfNeeded(this::initPreviewFormOnEventDispatchThread);
-  }
-
-<<<<<<< HEAD
-  // Build was either cancelled or there was an error
-  private void buildError() {
-    myWorkBench.loadingStopped("Preview is unavailable until a successful build");
-  }
-
-  private void initPreviewFormOnEventDispatchThread() {
-    if (Disposer.isDisposed(this)) {
-      return;
-    }
-    if (myContentPanel == null) {
-      createContentPanel();
-      myWorkBench.init(myContentPanel, mySurface,
-                       Collections.singletonList(new NlPaletteDefinition(myProject, Side.LEFT, Split.TOP, AutoHide.AUTO_HIDE)));
-    }
-    initNeleModel();
-=======
+    }
+
     myContentPanel.add(myAnimationToolbar, BorderLayout.SOUTH);
->>>>>>> abbea60e
   }
 
   private void initNeleModel() {
@@ -544,11 +415,7 @@
       if (myModel != null) {
         Disposer.dispose(myModel);
       }
-<<<<<<< HEAD
-      myModel = NlModel.create(mySurface, null, facet, xmlFile);
-=======
       myModel = NlModel.create(null, facet, xmlFile.getVirtualFile());
->>>>>>> abbea60e
 
       mySurface.setModel(myModel);
       myPendingFile = new Pending(xmlFile, myModel);
@@ -566,11 +433,7 @@
   @SuppressWarnings("WeakerAccess") // This method needs to be public as it's used by the Anko DSL preview
   public void setActiveModel(@Nullable NlModel model) {
     myPendingFile = null;
-<<<<<<< HEAD
-    ScreenView currentScreenView = mySurface.getCurrentSceneView();
-=======
     SceneView currentScreenView = mySurface.getCurrentSceneView();
->>>>>>> abbea60e
     if (currentScreenView != null) {
       NlModel oldModel = currentScreenView.getModel();
       if (model != oldModel) {
@@ -595,66 +458,32 @@
       else {
         mySurface.updateScrolledAreaSize();
       }
-<<<<<<< HEAD
-      setEditor(myManager.getActiveLayoutXmlEditor(myFile));
-=======
       setEditor(myPendingEditor);
       myPendingEditor = null;
 
->>>>>>> abbea60e
       model.activate(this);
       myWorkBench.setToolContext(mySurface);
       myWorkBench.setFileEditor(myEditor);
 
       disposeActionsToolbar();
 
-<<<<<<< HEAD
-      myActionsToolbar = new ActionsToolbar(mySurface);
-=======
       myActionsToolbar = new ActionsToolbar(null, mySurface);
->>>>>>> abbea60e
       myActionsToolbar.setModel(model);
 
       myContentPanel.add(myActionsToolbar.getToolbarComponent(), BorderLayout.NORTH);
 
       if (!model.getType().isSupportedByDesigner()) {
-<<<<<<< HEAD
-        myScreenMode = mySurface.getScreenMode();
-        mySurface.setScreenMode(NlDesignSurface.ScreenMode.SCREEN_ONLY, false);
-        myWorkBench.setMinimizePanelsVisible(false);
-      }
-      else if (myScreenMode != null && mySurface.getScreenMode() == NlDesignSurface.ScreenMode.SCREEN_ONLY) {
-        mySurface.setScreenMode(myScreenMode, false);
-=======
         mySceneMode = mySurface.getSceneMode();
         mySurface.setScreenMode(SceneMode.SCREEN_ONLY, false);
         myWorkBench.setMinimizePanelsVisible(false);
       }
       else if (mySceneMode != null && mySurface.getSceneMode() == SceneMode.SCREEN_ONLY) {
         mySurface.setScreenMode(mySceneMode, false);
->>>>>>> abbea60e
         myWorkBench.setMinimizePanelsVisible(true);
       }
     }
 
-<<<<<<< HEAD
-  private void disposeActionsToolbar() {
-    if (myActionsToolbar == null) {
-      return;
-    }
-
-    myContentPanel.remove(myActionsToolbar.getToolbarComponent());
-
-    Disposer.dispose(myActionsToolbar);
-    myActionsToolbar = null;
-  }
-
-  @Nullable
-  public RenderResult getRenderResult() {
-    return myRenderResult;
-=======
     initAnimationsToolbar();
->>>>>>> abbea60e
   }
 
   private void disposeActionsToolbar() {
@@ -684,16 +513,6 @@
     }
   }
 
-  @Override
-  public void caretAdded(CaretEvent e) {
-
-  }
-
-  @Override
-  public void caretRemoved(CaretEvent e) {
-
-  }
-
   /**
    * Re-enables updates for this preview form. See {@link #deactivate()}
    */
@@ -703,13 +522,7 @@
     }
 
     isActive = true;
-<<<<<<< HEAD
-    if (myContentPanel != null) {
-      initNeleModel();
-    }
-=======
     initPreviewForm();
->>>>>>> abbea60e
     mySurface.activate();
   }
 
@@ -725,12 +538,8 @@
     mySurface.deactivate();
     isActive = false;
     if (myContentPanel != null) {
-<<<<<<< HEAD
-      initNeleModel();
-=======
       myPendingFile = null;
       setActiveModel(null);
->>>>>>> abbea60e
     }
   }
 }