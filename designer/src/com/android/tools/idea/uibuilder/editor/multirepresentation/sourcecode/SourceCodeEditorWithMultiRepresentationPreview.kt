--- conflicted
+++ resolved
@@ -57,12 +57,4 @@
       super.setState(state)
     }
   }
-<<<<<<< HEAD
-
-  override fun createRightToolbarActionGroup(): ActionGroup? =
-    textEditor.editor.project?.let { project ->
-      LiveLiteralsStatusAction.getAction(project)?.let { DefaultActionGroup(listOfNotNull(it)) }
-    }
-=======
->>>>>>> 574fcae1
 }