--- conflicted
+++ resolved
@@ -57,11 +57,7 @@
   val editorState: FileEditorState = FileEditorState.INSTANCE,
   val previewState: MultiRepresentationPreviewFileEditorState =
     MultiRepresentationPreviewFileEditorState.INSTANCE,
-<<<<<<< HEAD
-  val selectedLayout: TextEditorWithPreview.Layout? = null
-=======
   val selectedLayout: TextEditorWithPreview.Layout? = null,
->>>>>>> 0d09370c
 ) : FileEditorState {
   override fun canBeMergedWith(otherState: FileEditorState, level: FileEditorStateLevel): Boolean =
     otherState is SourceCodeEditorWithMultiRepresentationPreviewState &&
@@ -109,11 +105,7 @@
     return SourceCodeEditorWithMultiRepresentationPreview(
       project,
       textEditor,
-<<<<<<< HEAD
-      multiRepresentationPreview
-=======
       multiRepresentationPreview,
->>>>>>> 0d09370c
     )
   }
 
@@ -131,13 +123,7 @@
       }
 
       // Persist the multi-preview state
-<<<<<<< HEAD
-      serialize(state.previewState)?.let {
-        targetElement.addContent(it)
-      }
-=======
       serialize(state.previewState)?.let { targetElement.addContent(it) }
->>>>>>> 0d09370c
 
       // Persist the current selected layout
       state.selectedLayout?.let {
@@ -149,11 +135,7 @@
   override fun readState(
     sourceElement: Element,
     project: Project,
-<<<<<<< HEAD
-    file: VirtualFile
-=======
     file: VirtualFile,
->>>>>>> 0d09370c
   ): FileEditorState {
     if (accept(project, file)) {
       var editorState: TextEditorState? = null
@@ -184,11 +166,7 @@
         return SourceCodeEditorWithMultiRepresentationPreviewState(
           editorState = editorState ?: FileEditorState.INSTANCE,
           previewState = multiPreviewState ?: MultiRepresentationPreviewFileEditorState.INSTANCE,
-<<<<<<< HEAD
-          selectedLayout = selectedLayout
-=======
           selectedLayout = selectedLayout,
->>>>>>> 0d09370c
         )
       }
     }
