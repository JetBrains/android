/*
 * Copyright (C) 2021 The Android Open Source Project
 *
 * Licensed under the Apache License, Version 2.0 (the "License");
 * you may not use this file except in compliance with the License.
 * You may obtain a copy of the License at
 *
 *      http://www.apache.org/licenses/LICENSE-2.0
 *
 * Unless required by applicable law or agreed to in writing, software
 * distributed under the License is distributed on an "AS IS" BASIS,
 * WITHOUT WARRANTIES OR CONDITIONS OF ANY KIND, either express or implied.
 * See the License for the specific language governing permissions and
 * limitations under the License.
 */
package com.android.tools.idea.uibuilder.editor

/** Interface to control how to preview the animation. */
interface AnimationController {
  /** Indicates that the elapsed frame of animation needs to be setup again. */
  var forceElapsedReset: Boolean

  fun play()

  fun pause()

  fun stop()

  /** Get the current [PlayStatus] of the controlled animation. */
  fun getPlayStatus(): PlayStatus

  /**
   * Sets a new frame position. If newPositionMs is outside of the min and max values, the value
   * will be truncated to be within the range.
   */
  fun setFrameMs(frameMs: Long)

  fun getFrameMs(): Long

  /** Note: Set max time as -1 means it is an unlimited animation. */
  fun setMaxTimeMs(maxTimeMs: Long)

  fun getMaxTimeMs(): Long

  fun setLooping(enabled: Boolean)

  fun isLooping(): Boolean

  fun registerAnimationControllerListener(listener: AnimationControllerListener)
}

enum class PlayStatus {
  /** The animation is playing. */
  PLAY,
  /** The animation is paused. The animation frame is same as the last shown frame. */
  PAUSE,
  /** The animation is reset. The animation frame is same as its initial value. */
  STOP,
  /** The played animation reaches the end itself. The animation frame is same as its max time. */
<<<<<<< HEAD
  COMPLETE
=======
  COMPLETE,
>>>>>>> 0d09370c
}

interface AnimationControllerListener {
  fun onPlayStatusChanged(newStatus: PlayStatus) = Unit

  fun onCurrentFrameMsChanged(newFrameMs: Long) = Unit

  fun onMaxTimeMsChanged(newMaxTimeMs: Long) = Unit

  fun onLoopingChanged(enabled: Boolean) = Unit
}<|MERGE_RESOLUTION|>--- conflicted
+++ resolved
@@ -57,11 +57,7 @@
   /** The animation is reset. The animation frame is same as its initial value. */
   STOP,
   /** The played animation reaches the end itself. The animation frame is same as its max time. */
-<<<<<<< HEAD
-  COMPLETE
-=======
   COMPLETE,
->>>>>>> 0d09370c
 }
 
 interface AnimationControllerListener {
