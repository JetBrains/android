/*
 * Copyright (C) 2016 The Android Open Source Project
 *
 * Licensed under the Apache License, Version 2.0 (the "License");
 * you may not use this file except in compliance with the License.
 * You may obtain a copy of the License at
 *
 *      http://www.apache.org/licenses/LICENSE-2.0
 *
 * Unless required by applicable law or agreed to in writing, software
 * distributed under the License is distributed on an "AS IS" BASIS,
 * WITHOUT WARRANTIES OR CONDITIONS OF ANY KIND, either express or implied.
 * See the License for the specific language governing permissions and
 * limitations under the License.
 */
package com.android.tools.idea.uibuilder.editor;

import com.android.annotations.VisibleForTesting;
import com.android.tools.adtui.actions.DropDownAction;
import com.android.tools.idea.actions.MockupDeleteAction;
import com.android.tools.idea.actions.MockupEditAction;
import com.android.tools.idea.common.actions.GotoComponentAction;
import com.android.tools.idea.common.command.NlWriteCommandAction;
import com.android.tools.idea.common.editor.ActionManager;
import com.android.tools.idea.common.model.NlComponent;
import com.android.tools.idea.common.surface.InteractionManager;
import com.android.tools.idea.common.surface.SceneView;
import com.android.tools.idea.flags.StudioFlags;
import com.android.tools.idea.uibuilder.actions.ConvertToConstraintLayoutAction;
import com.android.tools.idea.uibuilder.actions.MorphComponentAction;
import com.android.tools.idea.uibuilder.actions.SelectAllAction;
import com.android.tools.idea.uibuilder.actions.SelectParentAction;
import com.android.tools.idea.uibuilder.api.ViewEditor;
import com.android.tools.idea.uibuilder.api.ViewHandler;
import com.android.tools.idea.uibuilder.api.actions.DirectViewAction;
import com.android.tools.idea.uibuilder.api.actions.NestedViewActionMenu;
import com.android.tools.idea.uibuilder.api.actions.ToggleViewAction;
import com.android.tools.idea.uibuilder.api.actions.ToggleViewActionGroup;
import com.android.tools.idea.uibuilder.api.actions.ViewAction;
import com.android.tools.idea.uibuilder.api.actions.ViewActionMenu;
import com.android.tools.idea.uibuilder.api.actions.ViewActionPresentation;
import com.android.tools.idea.uibuilder.api.actions.ViewActionSeparator;
import com.android.tools.idea.uibuilder.handlers.ViewEditorImpl;
import com.android.tools.idea.uibuilder.handlers.ViewHandlerManager;
import com.android.tools.idea.uibuilder.mockup.Mockup;
import com.android.tools.idea.uibuilder.surface.NlDesignSurface;
import com.google.common.base.Strings;
import com.google.common.collect.Lists;
import com.intellij.openapi.Disposable;
import com.intellij.openapi.actionSystem.ActionGroup;
import com.intellij.openapi.actionSystem.ActionToolbar;
import com.intellij.openapi.actionSystem.AnAction;
import com.intellij.openapi.actionSystem.AnActionEvent;
import com.intellij.openapi.actionSystem.CustomShortcutSet;
import com.intellij.openapi.actionSystem.DefaultActionGroup;
import com.intellij.openapi.actionSystem.IdeActions;
import com.intellij.openapi.actionSystem.Presentation;
import com.intellij.openapi.actionSystem.Separator;
import com.intellij.ui.components.panels.VerticalLayout;
import com.intellij.util.IncorrectOperationException;
import java.awt.event.KeyEvent;
import java.util.ArrayList;
import java.util.Collections;
import java.util.List;
import javax.swing.Icon;
import javax.swing.JComponent;
import javax.swing.JPanel;
import javax.swing.JSeparator;
import javax.swing.KeyStroke;
import org.jetbrains.android.refactoring.AndroidExtractAsIncludeAction;
import org.jetbrains.android.refactoring.AndroidExtractStyleAction;
import org.jetbrains.android.refactoring.AndroidInlineIncludeAction;
import org.jetbrains.android.refactoring.AndroidInlineStyleReferenceAction;
import org.jetbrains.annotations.NotNull;
import org.jetbrains.annotations.Nullable;

/**
 * Provides and handles actions in the layout editor
 */
public class NlActionManager extends ActionManager<NlDesignSurface> {
  private AnAction mySelectAllAction;
  private AnAction mySelectParent;
  private GotoComponentAction myGotoComponentAction;

  public NlActionManager(@NotNull NlDesignSurface surface) {
    super(surface);
  }

  /**
   * Create actions if needed and register the shortcuts on the provided component.
   * <p>
   * The registered actions are:
   * <ul>
   * <li> {@link SelectAllAction}
   * <li> {@link GotoComponentAction}
   * <li> {@link SelectParentAction}
   * </ul>
   */
  @Override
  public void registerActionsShortcuts(@NotNull JComponent component,
                                       @Nullable Disposable parentDisposable) {
    if (mySelectAllAction == null) {
      mySelectAllAction = new SelectAllAction(mySurface);
      myGotoComponentAction = new GotoComponentAction(mySurface);
      mySelectParent = new SelectParentAction(mySurface);
    }
    registerAction(mySelectAllAction, "$SelectAll", component, parentDisposable);
    registerAction(myGotoComponentAction, IdeActions.ACTION_GOTO_DECLARATION, component, parentDisposable);
    registerAction(mySelectParent, KeyStroke.getKeyStroke(KeyEvent.VK_ESCAPE, 0), component, parentDisposable);
  }

  @NotNull
  private static ActionGroup createRefactoringMenu() {
    DefaultActionGroup group = new DefaultActionGroup("_Refactor", true);
    com.intellij.openapi.actionSystem.ActionManager manager =
      com.intellij.openapi.actionSystem.ActionManager.getInstance();

    AnAction action = manager.getAction(AndroidExtractStyleAction.ACTION_ID);
    group.add(new AndroidRefactoringActionWrapper("_Extract Style...", action));

    action = manager.getAction(AndroidInlineStyleReferenceAction.ACTION_ID);
    group.add(new AndroidRefactoringActionWrapper("_Inline Style...", action));

    action = manager.getAction(AndroidExtractAsIncludeAction.ACTION_ID);
    group.add(new AndroidRefactoringActionWrapper("E_xtract Layout...", action));

    action = manager.getAction(AndroidInlineIncludeAction.ACTION_ID);
    group.add(new AndroidRefactoringActionWrapper("I_nline Layout...", action));

    return group;
  }

  /**
   * Exposes android refactoring actions in layout editor context menu: customizes
   * label for menu usage (e.g. with mnemonics) and makes hidden action visible but
   * disabled instead
   */
  private static class AndroidRefactoringActionWrapper extends AnAction {
    private final AnAction myRefactoringAction;

    AndroidRefactoringActionWrapper(@NotNull String text, @NotNull AnAction refactoringAction) {
      super(text, null, null);
      myRefactoringAction = refactoringAction;
      getTemplatePresentation().setDescription(refactoringAction.getTemplatePresentation().getDescription());
    }

    @Override
    public void actionPerformed(@NotNull AnActionEvent e) {
      myRefactoringAction.actionPerformed(e);
    }

    @Override
    public void update(@NotNull AnActionEvent e) {
      myRefactoringAction.update(e);
      Presentation p = e.getPresentation();
      if (!p.isVisible()) {
        p.setEnabled(false);
        p.setVisible(true);
      }
    }
  }

  @Override
  @NotNull
  @VisibleForTesting
  public DefaultActionGroup createPopupMenu(@NotNull com.intellij.openapi.actionSystem.ActionManager actionManager,
                                               @Nullable NlComponent leafComponent) {
    DefaultActionGroup group = new DefaultActionGroup();

    SceneView screenView = mySurface.getCurrentSceneView();
    if (screenView != null) {
      if (leafComponent != null) {
        addViewHandlerActions(group, leafComponent, screenView.getSelectionModel().getSelection());
      }

      group.addSeparator();
    }

    if (mySurface.getLayoutType().isLayout()) {
      createLayoutOnlyActions(leafComponent, group);
    }

    group.add(actionManager.getAction(IdeActions.ACTION_CUT));
    group.add(actionManager.getAction(IdeActions.ACTION_COPY));
    group.add(actionManager.getAction(IdeActions.ACTION_PASTE));
    group.addSeparator();
    group.add(actionManager.getAction(IdeActions.ACTION_DELETE));
    group.addSeparator();
    group.add(myGotoComponentAction);

    return group;
  }

  private void createLayoutOnlyActions(@Nullable NlComponent leafComponent, @NotNull DefaultActionGroup group) {
    if (leafComponent != null && StudioFlags.NELE_CONVERT_VIEW.get()) {
      group.add(new MorphComponentAction(leafComponent));
    }
    if (ConvertToConstraintLayoutAction.ENABLED) {
      group.add(new ConvertToConstraintLayoutAction(mySurface));
    }
    group.add(createRefactoringMenu());

    group.add(new MockupEditAction(mySurface));
    if (leafComponent != null && StudioFlags.NELE_MOCKUP_EDITOR.get() && Mockup.hasMockupAttribute(leafComponent)) {
      group.add(new MockupDeleteAction(leafComponent));
    }
    group.addSeparator();
  }

  private void addViewHandlerActions(@NotNull DefaultActionGroup group,
                                     @NotNull NlComponent component,
                                     @NotNull List<NlComponent> selection) {
    // Look up view handlers
    int prevCount = group.getChildrenCount();
    addActions(group, component, selection, false);
    if (group.getChildrenCount() > prevCount) {
      group.addSeparator();
    }
  }

  @Nullable
  private static NlComponent findSharedParent(@NotNull List<NlComponent> newSelection) {
    NlComponent parent = null;
    for (NlComponent selected : newSelection) {
      if (parent == null) {
        parent = selected.getParent();
        if (newSelection.size() == 1 && selected.isRoot() && (parent == null || parent.isRoot())) {
          // If you select a root layout, offer selection actions on it as well
          return selected;
        }
      }
      else if (parent != selected.getParent()) {
        parent = null;
        break;
      }
    }
    return parent;
  }

  @Override
  public void addActions(@NotNull DefaultActionGroup group, @Nullable NlComponent component,
                         @NotNull List<NlComponent> newSelection, boolean toolbar) {
    NlComponent parent;
    if (component == null) {
      parent = findSharedParent(newSelection);
      if (parent == null) {
        return;
      }
    }
    else {
      parent = component.getParent();
    }

    SceneView screenView = mySurface.getCurrentSceneView();
    if (screenView == null) {
      return;
    }

    ViewEditor editor = new ViewEditorImpl(screenView);

    // TODO: Perform caching
    if (component != null) {
      ViewHandler handler = ViewHandlerManager.get(mySurface.getProject()).getHandler(component);
      addViewActionsForHandler(group, component, newSelection, editor, handler, toolbar);
    }
    if (parent != null) {
      ViewHandler handler = ViewHandlerManager.get(mySurface.getProject()).getHandler(parent);
      List<NlComponent> selectedChildren = Lists.newArrayListWithCapacity(newSelection.size());
      for (NlComponent selected : newSelection) {
        if (selected.getParent() == parent) {
          selectedChildren.add(selected);
        }
      }
      addViewActionsForHandler(group, parent, selectedChildren, editor, handler, toolbar);
    }
  }

  private void addViewActionsForHandler(@NotNull DefaultActionGroup group,
                                        @NotNull NlComponent component,
                                        @NotNull List<NlComponent> newSelection,
                                        @NotNull ViewEditor editor,
                                        @Nullable ViewHandler handler,
                                        boolean toolbar) {
    if (handler == null) {
      return;
    }

    List<ViewAction> viewActions = createViewActionList();
    if (toolbar) {
      viewActions.addAll(ViewHandlerManager.get(mySurface.getProject()).getToolbarActions(handler));
    }
    else {
      viewActions.addAll(ViewHandlerManager.get(mySurface.getProject()).getPopupMenuActions(component, handler));
    }
    Collections.sort(viewActions);

    group.removeAll();
    List<AnAction> target = Lists.newArrayList();
    for (ViewAction viewAction : viewActions) {
      addActions(target, toolbar, viewAction, editor, handler, component, newSelection);
    }
    boolean lastWasSeparator = false;
    for (AnAction action : target) {
      // Merge repeated separators
      boolean isSeparator = action instanceof Separator;
      if (isSeparator && lastWasSeparator) {
        continue;
      }

      group.add(action);
      lastWasSeparator = isSeparator;
    }
  }

  @NotNull
  private static List<ViewAction> createViewActionList() {
    return new ArrayList<ViewAction>() {
      @Override
      public boolean add(ViewAction viewAction) {
        // Ensure that if no rank is specified, we just sort in the insert order
        if (!isEmpty()) {
          ViewAction prev = get(size() - 1);
          if (viewAction.getRank() == prev.getRank() || viewAction.getRank() == -1) {
            viewAction.setRank(prev.getRank() + 5);
          }
        }
        else if (viewAction.getRank() == -1) {
          viewAction.setRank(0);
        }

        return super.add(viewAction);
      }
    };
  }

  /**
   * Adds one or more {@link AnAction} to the target list from a given {@link ViewAction}. This
   * is typically just one action, but in the case of a {@link ToggleViewActionGroup} it can add
   * a series of related actions.
   */
  void addActions(@NotNull List<AnAction> target,
                  boolean toolbar,
                  @NotNull ViewAction viewAction,
                  @NotNull ViewEditor editor,
                  @NotNull ViewHandler handler,
                  @NotNull NlComponent parent,
                  @NotNull List<NlComponent> newSelection) {
    if (viewAction instanceof DirectViewAction) {
      target.add(new DirectViewActionWrapper((DirectViewAction)viewAction, editor, handler, parent, newSelection));
    }
    else if (viewAction instanceof ViewActionSeparator) {
      if (((ViewActionSeparator)viewAction).isVisible(editor, handler, parent, newSelection)) {
        target.add(Separator.getInstance());
      }
    }
    else if (viewAction instanceof ToggleViewAction) {
      target.add(new ToggleViewActionWrapper((ToggleViewAction)viewAction, editor, handler, parent, newSelection));
    }
    else if (viewAction instanceof ToggleViewActionGroup) {
      List<ToggleViewActionWrapper> actions = Lists.newArrayList();
      for (ToggleViewAction action : ((ToggleViewActionGroup)viewAction).getActions()) {
        actions.add(new ToggleViewActionWrapper(action, editor, handler, parent, newSelection));
      }
      if (!actions.isEmpty()) {
        ToggleViewActionWrapper prev = null;
        for (ToggleViewActionWrapper action : actions) {
          target.add(action);

          if (prev != null) {
            prev.myGroupSibling = action;
          }
          prev = action;
        }
        if (prev != null) { // last link back to first
          prev.myGroupSibling = actions.get(0);
        }
      }
    }
    else if (viewAction instanceof ViewActionMenu) {
      target.add(new ViewActionMenuWrapper((ViewActionMenu)viewAction, editor, handler, parent, newSelection));
    }
    else if (viewAction instanceof NestedViewActionMenu) {
      // Can't place toolbar popups in menus
      if (toolbar) {
        target.add(new ViewActionToolbarMenuWrapper((NestedViewActionMenu)viewAction, editor, handler, parent, newSelection));
      }
    }
    else {
      throw new UnsupportedOperationException(viewAction.getClass().getName());
    }
  }

  /**
   * Wrapper around a {@link DirectViewAction} which uses an IDE {@link AnAction} in the toolbar
   */
  private class DirectViewActionWrapper extends AnAction implements ViewActionPresentation {
    private final DirectViewAction myAction;
    private final ViewHandler myHandler;
    private final ViewEditor myEditor;
    private final NlComponent myComponent;
    private final List<NlComponent> mySelectedChildren;
    private Presentation myCurrentPresentation;

<<<<<<< HEAD
    DirectViewActionWrapper(@NotNull Project project,
                                   @NotNull DirectViewAction action,
=======
    public DirectViewActionWrapper(@NotNull DirectViewAction action,
>>>>>>> 2cd46877
                                   @NotNull ViewEditor editor,
                                   @NotNull ViewHandler handler,
                                   @NotNull NlComponent component,
                                   @NotNull List<NlComponent> selectedChildren) {
      myAction = action;
      myEditor = editor;
      myHandler = handler;
      myComponent = component;
      mySelectedChildren = selectedChildren;
      Presentation presentation = getTemplatePresentation();
      presentation.setIcon(action.getDefaultIcon());
      presentation.setText(action.getLabel());
    }

    @Override
    public void actionPerformed(@NotNull AnActionEvent e) {
      if (myAction.affectsUndo()) {
        NlWriteCommandAction.run(myComponent, Strings.nullToEmpty(e.getPresentation().getText()), () ->
          myAction.perform(myEditor, myHandler, myComponent, mySelectedChildren, e.getModifiers()));
      }
      else {
        // Catch missing write lock and diagnose as missing affectsRedo
        try {
          myAction.perform(myEditor, myHandler, myComponent, mySelectedChildren, e.getModifiers());
        }
        catch (Throwable t) {
          throw new IncorrectOperationException("View Action required write lock: should not specify affectsUndo=false");
        }
      }

      mySurface.repaint();
    }

    @Override
    public void update(@NotNull AnActionEvent e) {
      // Unfortunately, the action event we're fed here does *not* have the correct
      // current modifier state; there are code paths which just feed in a value of 0
      // when manufacturing their own ActionEvents; for example, Utils#expandActionGroup
      // which is usually how the toolbar code is updated.
      //
      // So, instead we'll need to feed it the most recently known mask from the
      // InteractionManager which observes mouse and keyboard events in the design surface.
      // This misses pure keyboard events when the design surface does not have focus
      // (but moving the mouse over the design surface updates it immediately.)
      //
      // (Longer term we consider having a singleton Toolkit listener which listens
      // for AWT events globally and tracks the most recent global modifier key state.)
      int modifiers = InteractionManager.getLastModifiers();

      myCurrentPresentation = e.getPresentation();
      try {
        myAction.updatePresentation(this, myEditor, myHandler, myComponent, mySelectedChildren, modifiers);
      }
      finally {
        myCurrentPresentation = null;
      }
    }

    // ---- Implements ViewActionPresentation ----

    @Override
    public void setLabel(@NotNull String label) {
      myCurrentPresentation.setText(label);
    }

    @Override
    public void setEnabled(boolean enabled) {
      myCurrentPresentation.setEnabled(enabled);
    }

    @Override
    public void setVisible(boolean visible) {
      myCurrentPresentation.setVisible(visible);
    }

    @Override
    public void setIcon(@Nullable Icon icon) {
      myCurrentPresentation.setIcon(icon);
    }
  }

  /**
   * Wrapper around a {@link ToggleViewAction} which uses an IDE {@link AnAction} in the toolbar
   */
  private class ToggleViewActionWrapper extends AnAction implements ViewActionPresentation {
    private final ToggleViewAction myAction;
    private final ViewEditor myEditor;
    private final ViewHandler myHandler;
    private final NlComponent myComponent;
    private final List<NlComponent> mySelectedChildren;
    private Presentation myCurrentPresentation;
    private ToggleViewActionWrapper myGroupSibling;

<<<<<<< HEAD
    ToggleViewActionWrapper(@NotNull Project project,
                                   @NotNull ToggleViewAction action,
=======
    public ToggleViewActionWrapper(@NotNull ToggleViewAction action,
>>>>>>> 2cd46877
                                   @NotNull ViewEditor editor,
                                   @NotNull ViewHandler handler,
                                   @NotNull NlComponent component,
                                   @NotNull List<NlComponent> selectedChildren) {
      myAction = action;
      myEditor = editor;
      myHandler = handler;
      myComponent = component;
      mySelectedChildren = selectedChildren;
      Presentation presentation = getTemplatePresentation();
      presentation.setText(action.getUnselectedLabel());
      presentation.setIcon(action.getUnselectedIcon());
    }

    @Override
    public void actionPerformed(@NotNull AnActionEvent e) {
      boolean newState = !myAction.isSelected(myEditor, myHandler, myComponent, mySelectedChildren);
      if (myAction.affectsUndo()) {
        NlWriteCommandAction.run(myComponent, Strings.nullToEmpty(e.getPresentation().getText()), () -> applySelection(newState));
      }
      else {
        try {
          applySelection(newState);
        }
        catch (Throwable t) {
          throw new IncorrectOperationException("View Action required write lock: should not specify affectsUndo=false");
        }
      }
    }

    private void applySelection(boolean state) {
      myAction.setSelected(myEditor, myHandler, myComponent, mySelectedChildren, state);

      // Also clear any in the group (if any)
      if (state) {
        ToggleViewActionWrapper groupSibling = myGroupSibling;
        while (groupSibling != null && groupSibling != this) { // This is a circular list.
          groupSibling.myAction.setSelected(myEditor, myHandler, myComponent, mySelectedChildren, false);
          groupSibling = groupSibling.myGroupSibling;
        }
      }

      mySurface.repaint();
    }

    @Override
    public void update(@NotNull AnActionEvent e) {
      myCurrentPresentation = e.getPresentation();
      try {
        boolean selected = myAction.isSelected(myEditor, myHandler, myComponent, mySelectedChildren);
        if (myAction.getSelectedLabel() != null) {
          myCurrentPresentation.setText(selected ? myAction.getSelectedLabel() : myAction.getUnselectedLabel());
        }
        myAction.updatePresentation(this, myEditor, myHandler, myComponent, mySelectedChildren, e.getModifiers(), selected);
      }
      finally {
        myCurrentPresentation = null;
      }
    }

    // ---- Implements ViewActionPresentation ----

    @Override
    public void setLabel(@NotNull String label) {
      myCurrentPresentation.setText(label);
    }

    @Override
    public void setEnabled(boolean enabled) {
      myCurrentPresentation.setEnabled(enabled);
    }

    @Override
    public void setVisible(boolean visible) {
      myCurrentPresentation.setVisible(visible);
    }

    @Override
    public void setIcon(@Nullable Icon icon) {
      myCurrentPresentation.setIcon(icon);
    }
  }

  /**
   * Wrapper around a {@link ViewActionMenu} which uses an IDE {@link AnAction} in the toolbar
   */
  private class ViewActionMenuWrapper extends ActionGroup implements ViewActionPresentation {
    private final ViewActionMenu myAction;
    private final ViewEditor myEditor;
    private final ViewHandler myHandler;
    private final NlComponent myComponent;
    private final List<NlComponent> mySelectedChildren;
    private Presentation myCurrentPresentation;

    ViewActionMenuWrapper(@NotNull ViewActionMenu action,
                                 @NotNull ViewEditor editor,
                                 @NotNull ViewHandler handler,
                                 @NotNull NlComponent component,
                                 @NotNull List<NlComponent> selectedChildren) {
      super(action.getLabel(), true);
      myAction = action;
      myEditor = editor;
      myHandler = handler;
      myComponent = component;
      mySelectedChildren = selectedChildren;
      Presentation presentation = getTemplatePresentation();
      presentation.setIcon(action.getDefaultIcon());
      presentation.setText(action.getLabel());
    }

    @Override
    public void update(@NotNull AnActionEvent e) {
      myCurrentPresentation = e.getPresentation();
      try {
        myAction.updatePresentation(this, myEditor, myHandler, myComponent, mySelectedChildren, e.getModifiers());
      }
      finally {
        myCurrentPresentation = null;
      }
    }

    // ---- Implements ViewActionPresentation ----

    @Override
    public void setLabel(@NotNull String label) {
      myCurrentPresentation.setText(label);
    }

    @Override
    public void setEnabled(boolean enabled) {
      myCurrentPresentation.setEnabled(enabled);
    }

    @Override
    public void setVisible(boolean visible) {
      myCurrentPresentation.setVisible(visible);
    }

    @Override
    public void setIcon(@Nullable Icon icon) {
      myCurrentPresentation.setIcon(icon);
    }

    @NotNull
    @Override
    public AnAction[] getChildren(@Nullable AnActionEvent e) {
      List<AnAction> actions = Lists.newArrayList();
      for (ViewAction viewAction : myAction.getActions()) {
        addActions(actions, false, viewAction, myEditor, myHandler, myComponent, mySelectedChildren);
      }
      return actions.toArray(AnAction.EMPTY_ARRAY);
    }
  }

  private class ViewActionToolbarMenuWrapper extends DropDownAction implements ViewActionPresentation {
    private final NestedViewActionMenu myAction;
    private final ViewEditor myEditor;
    private final ViewHandler myHandler;
    private final NlComponent myComponent;
    private final List<NlComponent> mySelectedChildren;
    private Presentation myCurrentPresentation;

    ViewActionToolbarMenuWrapper(@NotNull NestedViewActionMenu action,
                                        @NotNull ViewEditor editor,
                                        @NotNull ViewHandler handler,
                                        @NotNull NlComponent component,
                                        @NotNull List<NlComponent> selectedChildren) {
      super("", action.getLabel(), action.getDefaultIcon());
      myAction = action;
      myEditor = editor;
      myHandler = handler;
      myComponent = component;
      mySelectedChildren = selectedChildren;
      Presentation presentation = getTemplatePresentation();
      presentation.setIcon(action.getDefaultIcon());
      presentation.setDescription(action.getLabel());
    }

    @Override
    public void update(@NotNull AnActionEvent e) {
      myCurrentPresentation = e.getPresentation();
      try {
        myAction.updatePresentation(this, myEditor, myHandler, myComponent, mySelectedChildren, e.getModifiers());
      }
      finally {
        myCurrentPresentation = null;
      }
    }

    @Override
    protected boolean updateActions() {
      removeAll();
      List<List<ViewAction>> rows = myAction.getActions();
      if (rows.size() == 1) {
        List<AnAction> actions = Lists.newArrayList();
        for (ViewAction viewAction : rows.get(0)) {
          addActions(actions, false, viewAction, myEditor, myHandler, myComponent, mySelectedChildren);
        }
        addAll(actions);
      }
      return true;
    }

    @Override
    protected JPanel createCustomComponentPopup() {
      List<List<ViewAction>> rows = myAction.getActions();
      if (rows.size() == 1) {
        return null;
      }

      com.intellij.openapi.actionSystem.ActionManager actionManager = com.intellij.openapi.actionSystem.ActionManager.getInstance();
      JPanel panel = new JPanel(new VerticalLayout(0));
      for (List<ViewAction> row : rows) {
        if (row.size() == 1 && row.get(0) instanceof ViewActionSeparator) {
          if (((ViewActionSeparator)row.get(0)).isVisible(myEditor, myHandler, myComponent, mySelectedChildren)) {
            panel.add(new JSeparator());
          }
          continue;
        }
        List<AnAction> actions = Lists.newArrayList();
        for (ViewAction viewAction : row) {
          addActions(actions, false, viewAction, myEditor, myHandler, myComponent, mySelectedChildren);
        }
        ActionGroup group = new DefaultActionGroup(actions);
        ActionToolbar toolbar = actionManager.createActionToolbar("DynamicToolbar", group, true);
        panel.add(toolbar.getComponent());
      }
      return panel;
    }

    // ---- Implements ViewActionPresentation ----

    @Override
    public void setLabel(@NotNull String label) {
      myCurrentPresentation.setText(label);
    }

    @Override
    public void setEnabled(boolean enabled) {
      myCurrentPresentation.setEnabled(enabled);
    }

    @Override
    public void setVisible(boolean visible) {
      myCurrentPresentation.setVisible(visible);
    }

    @Override
    public void setIcon(@Nullable Icon icon) {
      myCurrentPresentation.setIcon(icon);
    }
  }
}<|MERGE_RESOLUTION|>--- conflicted
+++ resolved
@@ -138,19 +138,19 @@
   private static class AndroidRefactoringActionWrapper extends AnAction {
     private final AnAction myRefactoringAction;
 
-    AndroidRefactoringActionWrapper(@NotNull String text, @NotNull AnAction refactoringAction) {
+    public AndroidRefactoringActionWrapper(@NotNull String text, @NotNull AnAction refactoringAction) {
       super(text, null, null);
       myRefactoringAction = refactoringAction;
       getTemplatePresentation().setDescription(refactoringAction.getTemplatePresentation().getDescription());
     }
 
     @Override
-    public void actionPerformed(@NotNull AnActionEvent e) {
+    public void actionPerformed(AnActionEvent e) {
       myRefactoringAction.actionPerformed(e);
     }
 
     @Override
-    public void update(@NotNull AnActionEvent e) {
+    public void update(AnActionEvent e) {
       myRefactoringAction.update(e);
       Presentation p = e.getPresentation();
       if (!p.isVisible()) {
@@ -401,12 +401,7 @@
     private final List<NlComponent> mySelectedChildren;
     private Presentation myCurrentPresentation;
 
-<<<<<<< HEAD
-    DirectViewActionWrapper(@NotNull Project project,
-                                   @NotNull DirectViewAction action,
-=======
     public DirectViewActionWrapper(@NotNull DirectViewAction action,
->>>>>>> 2cd46877
                                    @NotNull ViewEditor editor,
                                    @NotNull ViewHandler handler,
                                    @NotNull NlComponent component,
@@ -422,7 +417,7 @@
     }
 
     @Override
-    public void actionPerformed(@NotNull AnActionEvent e) {
+    public void actionPerformed(AnActionEvent e) {
       if (myAction.affectsUndo()) {
         NlWriteCommandAction.run(myComponent, Strings.nullToEmpty(e.getPresentation().getText()), () ->
           myAction.perform(myEditor, myHandler, myComponent, mySelectedChildren, e.getModifiers()));
@@ -441,7 +436,7 @@
     }
 
     @Override
-    public void update(@NotNull AnActionEvent e) {
+    public void update(AnActionEvent e) {
       // Unfortunately, the action event we're fed here does *not* have the correct
       // current modifier state; there are code paths which just feed in a value of 0
       // when manufacturing their own ActionEvents; for example, Utils#expandActionGroup
@@ -500,12 +495,7 @@
     private Presentation myCurrentPresentation;
     private ToggleViewActionWrapper myGroupSibling;
 
-<<<<<<< HEAD
-    ToggleViewActionWrapper(@NotNull Project project,
-                                   @NotNull ToggleViewAction action,
-=======
     public ToggleViewActionWrapper(@NotNull ToggleViewAction action,
->>>>>>> 2cd46877
                                    @NotNull ViewEditor editor,
                                    @NotNull ViewHandler handler,
                                    @NotNull NlComponent component,
@@ -521,7 +511,7 @@
     }
 
     @Override
-    public void actionPerformed(@NotNull AnActionEvent e) {
+    public void actionPerformed(AnActionEvent e) {
       boolean newState = !myAction.isSelected(myEditor, myHandler, myComponent, mySelectedChildren);
       if (myAction.affectsUndo()) {
         NlWriteCommandAction.run(myComponent, Strings.nullToEmpty(e.getPresentation().getText()), () -> applySelection(newState));
@@ -600,7 +590,7 @@
     private final List<NlComponent> mySelectedChildren;
     private Presentation myCurrentPresentation;
 
-    ViewActionMenuWrapper(@NotNull ViewActionMenu action,
+    public ViewActionMenuWrapper(@NotNull ViewActionMenu action,
                                  @NotNull ViewEditor editor,
                                  @NotNull ViewHandler handler,
                                  @NotNull NlComponent component,
@@ -617,7 +607,7 @@
     }
 
     @Override
-    public void update(@NotNull AnActionEvent e) {
+    public void update(AnActionEvent e) {
       myCurrentPresentation = e.getPresentation();
       try {
         myAction.updatePresentation(this, myEditor, myHandler, myComponent, mySelectedChildren, e.getModifiers());
@@ -668,7 +658,7 @@
     private final List<NlComponent> mySelectedChildren;
     private Presentation myCurrentPresentation;
 
-    ViewActionToolbarMenuWrapper(@NotNull NestedViewActionMenu action,
+    public ViewActionToolbarMenuWrapper(@NotNull NestedViewActionMenu action,
                                         @NotNull ViewEditor editor,
                                         @NotNull ViewHandler handler,
                                         @NotNull NlComponent component,
@@ -685,7 +675,7 @@
     }
 
     @Override
-    public void update(@NotNull AnActionEvent e) {
+    public void update(AnActionEvent e) {
       myCurrentPresentation = e.getPresentation();
       try {
         myAction.updatePresentation(this, myEditor, myHandler, myComponent, mySelectedChildren, e.getModifiers());
