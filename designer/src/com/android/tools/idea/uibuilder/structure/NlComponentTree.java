/*
 * Copyright (C) 2015 The Android Open Source Project
 *
 * Licensed under the Apache License, Version 2.0 (the "License");
 * you may not use this file except in compliance with the License.
 * You may obtain a copy of the License at
 *
 *      http://www.apache.org/licenses/LICENSE-2.0
 *
 * Unless required by applicable law or agreed to in writing, software
 * distributed under the License is distributed on an "AS IS" BASIS,
 * WITHOUT WARRANTIES OR CONDITIONS OF ANY KIND, either express or implied.
 * See the License for the specific language governing permissions and
 * limitations under the License.
 */
package com.android.tools.idea.uibuilder.structure;

<<<<<<< HEAD
import com.android.annotations.VisibleForTesting;
import com.android.tools.idea.common.model.*;
import com.android.tools.idea.common.surface.DesignSurface;
import com.android.tools.idea.common.surface.DesignSurfaceListener;
import com.android.tools.idea.common.surface.SceneView;
import com.android.tools.idea.uibuilder.actions.ComponentHelpAction;
import com.android.tools.idea.uibuilder.api.InsertType;
import com.android.tools.idea.uibuilder.api.ViewGroupHandler;
import com.android.tools.idea.uibuilder.graphics.NlConstants;
import com.android.tools.idea.uibuilder.model.*;
import com.android.tools.idea.uibuilder.surface.*;
=======
import com.android.tools.idea.common.model.*;
import com.android.tools.idea.common.scene.Scene;
import com.android.tools.idea.common.surface.DesignSurface;
import com.android.tools.idea.common.surface.DesignSurfaceActionHandler;
import com.android.tools.idea.common.surface.DesignSurfaceListener;
import com.android.tools.idea.uibuilder.actions.ComponentHelpAction;
import com.android.tools.idea.uibuilder.api.ViewHandler;
import com.android.tools.idea.uibuilder.graphics.NlConstants;
import com.android.tools.idea.uibuilder.model.NlComponentHelperKt;
import com.android.tools.idea.uibuilder.surface.NlDesignSurface;
>>>>>>> 9e819fa1
import com.google.common.collect.Sets;
import com.intellij.openapi.Disposable;
import com.intellij.openapi.actionSystem.DataProvider;
import com.intellij.openapi.actionSystem.PlatformDataKeys;
import com.intellij.openapi.application.ApplicationManager;
<<<<<<< HEAD
import com.intellij.openapi.ide.CopyPasteManager;
import com.intellij.openapi.project.Project;
import com.intellij.openapi.util.Computable;
=======
import com.intellij.openapi.project.Project;
>>>>>>> 9e819fa1
import com.intellij.openapi.util.Disposer;
import com.intellij.ui.ColorUtil;
import com.intellij.ui.ColoredTreeCellRenderer;
import com.intellij.ui.TreeSpeedSearch;
import com.intellij.ui.treeStructure.Tree;
import com.intellij.util.IJSwingUtilities;
import com.intellij.util.ui.JBInsets;
import com.intellij.util.ui.JBUI;
import com.intellij.util.ui.UIUtil;
import com.intellij.util.ui.tree.TreeUtil;
import com.intellij.util.ui.update.MergingUpdateQueue;
import com.intellij.util.ui.update.Update;
import org.jetbrains.annotations.NonNls;
import org.jetbrains.annotations.NotNull;
import org.jetbrains.annotations.Nullable;

import javax.swing.*;
import javax.swing.border.EmptyBorder;
import javax.swing.event.TreeSelectionEvent;
import javax.swing.event.TreeSelectionListener;
import javax.swing.tree.TreePath;
import javax.swing.tree.TreeSelectionModel;
import java.awt.*;
import java.awt.dnd.DropTarget;
import java.awt.event.InputEvent;
import java.awt.event.KeyEvent;
import java.awt.event.MouseAdapter;
import java.awt.event.MouseEvent;
import java.util.ArrayList;
import java.util.Collection;
import java.util.Collections;
import java.util.List;
import java.util.concurrent.atomic.AtomicBoolean;

<<<<<<< HEAD
import static com.android.tools.idea.uibuilder.property.NlPropertiesManager.UPDATE_DELAY_MSECS;
=======
import static com.android.tools.idea.common.property.PropertiesManager.UPDATE_DELAY_MSECS;
>>>>>>> 9e819fa1
import static com.intellij.util.Alarm.ThreadToUse.SWING_THREAD;

public class NlComponentTree extends Tree implements DesignSurfaceListener, ModelListener, SelectionListener, Disposable,
                                                     DataProvider {
  private static final Insets INSETS = new JBInsets(0, 6, 0, 6);
  private static final Color LINE_COLOR = ColorUtil.brighter(UIUtil.getTreeSelectionBackground(), 10);

  private final AtomicBoolean mySelectionIsUpdating;
  private final MergingUpdateQueue myUpdateQueue;
<<<<<<< HEAD
  private final CopyPasteManager myCopyPasteManager;
  private final NlTreeBadgeHandler myBadgeHandler;

  private ScreenView myScreenView;
=======
  private final NlTreeBadgeHandler myBadgeHandler;

>>>>>>> 9e819fa1
  @Nullable private NlModel myModel;
  private boolean mySkipWait;
  private int myInsertAfterRow = -1;
  private int myRelativeDepthToInsertionRow = 0;
  @Nullable private Rectangle myInsertionRowBounds;
  @Nullable private Rectangle myInsertionReceiverBounds;
<<<<<<< HEAD

  public NlComponentTree(@NotNull Project project, @Nullable NlDesignSurface designSurface) {
    this(project, designSurface, CopyPasteManager.getInstance());
  }

  @VisibleForTesting
  NlComponentTree(@NotNull Project project,
                  @Nullable NlDesignSurface designSurface,
                  @NotNull CopyPasteManager copyPasteManager) {
=======
  @Nullable private NlDesignSurface mySurface;

  public NlComponentTree(@NotNull Project project, @Nullable NlDesignSurface designSurface) {
>>>>>>> 9e819fa1
    mySelectionIsUpdating = new AtomicBoolean(false);
    myUpdateQueue = new MergingUpdateQueue(
      "android.layout.structure-pane", UPDATE_DELAY_MSECS, true, null, null, null, SWING_THREAD);
    myBadgeHandler = new NlTreeBadgeHandler();

    setModel(new NlComponentTreeModel());

    setBorder(new EmptyBorder(INSETS));
    setDesignSurface(designSurface);
    setName("componentTree");
    setRootVisible(true);
    setShowsRootHandles(false);
    setToggleClickCount(2);
    setCellRenderer(createCellRenderer());

    getSelectionModel().setSelectionMode(TreeSelectionModel.DISCONTIGUOUS_TREE_SELECTION);
    ToolTipManager.sharedInstance().registerComponent(this);
    TreeUtil.installActions(this);
    addTreeSelectionListener(new StructurePaneSelectionListener());
    new StructureSpeedSearch(this);


    enableDnD();

    addMouseListener(new StructurePaneMouseListener());
    addMouseListener(myBadgeHandler.getBadgeMouseAdapter());
    addMouseMotionListener(myBadgeHandler.getBadgeMouseAdapter());

    ComponentHelpAction help = new ComponentHelpAction(project, () -> {
      List<NlComponent> components = getSelectedComponents();
      return !components.isEmpty() ? components.get(0).getTagName() : null;
    });
    help.registerCustomShortcutSet(KeyEvent.VK_F1, InputEvent.SHIFT_MASK, this);
  }

  private void enableDnD() {
    if (!ApplicationManager.getApplication().isHeadlessEnvironment()) {
      setDragEnabled(true);
      setTransferHandler(new TreeTransferHandler());
      setDropTarget(new DropTarget(this, new NlDropListener(this)));
    }
  }

  public void setDesignSurface(@Nullable NlDesignSurface designSurface) {
<<<<<<< HEAD
    setScreenView(designSurface != null ? designSurface.getCurrentSceneView() : null);
    myBadgeHandler.setIssuePanel(designSurface != null ? designSurface.getIssuePanel() : null);
  }

  private void setScreenView(@Nullable ScreenView screenView) {
    myScreenView = screenView;
    setModel(screenView != null ? screenView.getModel() : null);
=======
    if (mySurface != null) {
      mySurface.getSelectionModel().removeListener(this);
    }
    mySurface = designSurface;
    if (mySurface != null) {
      mySurface.getSelectionModel().addListener(this);
      mySurface.getActionManager().registerActionsShortcuts(this);
      mySurface.getActionManager().registerActionsShortcuts(this);
    }
    setModel(designSurface != null ? designSurface.getModel() : null);
    myBadgeHandler.setIssuePanel(designSurface != null ? designSurface.getIssuePanel() : null);
>>>>>>> 9e819fa1
  }

  @Nullable
  public Scene getScene() {
    return mySurface != null ? mySurface.getScene() : null;
  }

  private void setModel(@Nullable NlModel model) {
    if (myModel != null) {
      myModel.removeListener(this);
    }
    myModel = model;
    myBadgeHandler.setNlModel(myModel);
    if (myModel != null) {
      myModel.addListener(this);
    }

    updateHierarchy();
  }

  @Nullable
  public NlModel getDesignerModel() {
    return myModel;
  }

  @Override
  public void dispose() {
    if (mySurface != null) {
      mySurface.getSelectionModel().removeListener(this);
    }
    if (myModel != null) {
      myModel.removeListener(this);
      myModel = null;
    }
    Disposer.dispose(myUpdateQueue);
  }

  private ColoredTreeCellRenderer createCellRenderer() {
    return new ColoredTreeCellRenderer() {
      @Override
      public void customizeCellRenderer(@NotNull JTree tree,
                                        Object value,
                                        boolean selected,
                                        boolean expanded,
                                        boolean leaf,
                                        int row,
                                        boolean hasFocus) {
        setBorder(BorderFactory.createEmptyBorder(1, 1, 1, 10));

        if (value instanceof NlComponent) {
          StructureTreeDecorator.decorate(this, (NlComponent)value, tree.hasFocus() && selected);
        }
        else if (value instanceof String) {
          StructureTreeDecorator.decorate(this, (String)value);
        }
        else if (value instanceof String) {
          StructureTreeDecorator.decorate(this, (String)value);
        }
      }
    };
  }

  private void invalidateUI() {
    IJSwingUtilities.updateComponentTreeUI(this);
  }

  // ---- Methods for updating hierarchy while attempting to keep expanded nodes expanded ----

  private void updateHierarchy() {
    clearInsertionPoint();
    ApplicationManager.getApplication().assertIsDispatchThread();
    myUpdateQueue.queue(new Update("updateComponentStructure") {
      @Override
      public void run() {
        try {
          if (myModel == null) {
            return;
          }
          mySelectionIsUpdating.set(true);

          Collection<NlComponent> components = getCollapsedComponents();
          setModel(new NlComponentTreeModel(myModel));
          collapseComponents(components);

          invalidateUI();
        }
        finally {
          mySelectionIsUpdating.set(false);
        }

        updateSelection();
      }
    });
    if (mySkipWait) {
      mySkipWait = false;
      myUpdateQueue.flush();
    }
  }

  @NotNull
  private Collection<NlComponent> getCollapsedComponents() {
    int rowCount = getRowCount();
    Collection<NlComponent> components = Sets.newHashSetWithExpectedSize(rowCount);

    for (int row = 0; row < rowCount; row++) {
      if (isCollapsed(row)) {
        Object last = getPathForRow(row).getLastPathComponent();
        if (!(last instanceof NlComponent)) {
          continue;
        }
        NlComponent component = (NlComponent)last;

        if (component.getChildCount() != 0) {
          components.add(component);
        }
      }
    }

    return components;
  }

  private void collapseComponents(@NotNull Collection<NlComponent> components) {
    NlComponent root = (NlComponent)getModel().getRoot();

    if (root == null) {
      return;
    }

    expandAll(root);
    components.forEach(component -> collapsePath(newTreePath(component)));
  }

  private void expandAll(@NotNull NlComponent parent) {
    // If all the children are leaves
    if (parent.getChildren().stream().allMatch(child -> child.getChildCount() == 0)) {
      expandPath(newTreePath(parent));
    }
    else {
      // Recurse
      parent.getChildren().forEach(this::expandAll);
    }
  }

  /**
   * Normally the outline pauses for a certain delay after a model change before updating itself
   * to reflect the new hierarchy. This method can be called to skip (just) the next update delay.
   * This is used to make operations performed <b>in</b> the outline feel more immediate.
   */
  void skipNextUpdateDelay() {
    mySkipWait = true;
  }

  private void updateSelection() {
    if (!mySelectionIsUpdating.compareAndSet(false, true)) {
      return;
    }
    try {
      clearSelection();
      if (mySurface != null) {
        for (NlComponent component : mySurface.getSelectionModel().getSelection()) {
          addSelectionPath(newTreePath(component));
        }
      }
    }
    finally {
      mySelectionIsUpdating.set(false);
    }
  }

  @NotNull
  private static TreePath newTreePath(@NotNull NlComponent component) {
    List<NlComponent> components = new ArrayList<>();
    components.add(component);

    for (NlComponent parent = component.getParent(); parent != null; parent = parent.getParent()) {
      components.add(parent);
    }

    Collections.reverse(components);
    return new TreePath(components.toArray());
  }

  @Override
  public void paintComponent(Graphics g) {
    super.paintComponent(g);
    if (myInsertAfterRow >= 0) {
      paintInsertionPoint((Graphics2D)g);
    }
    myBadgeHandler.paintBadges((Graphics2D)g, this);
  }

  private void paintInsertionPoint(@NotNull Graphics2D g2D) {
    if (myInsertionReceiverBounds == null || myInsertionRowBounds == null) {
      return;
    }
    RenderingHints savedHints = g2D.getRenderingHints();
    Color savedColor = g2D.getColor();
    try {
      g2D.setColor(LINE_COLOR);
      g2D.setRenderingHint(RenderingHints.KEY_ANTIALIASING, RenderingHints.VALUE_ANTIALIAS_ON);

      paintInsertionRectangle(g2D,
                              getX(), myInsertionReceiverBounds.y,
                              getWidth(), myInsertionReceiverBounds.height);
      paintColumnLine(g2D,
                      myInsertionReceiverBounds.x, myInsertionReceiverBounds.y + myInsertionReceiverBounds.height,
                      myInsertionRowBounds.y + myInsertionRowBounds.height);
      paintInsertionLine(g2D,
                         myInsertionReceiverBounds.x, myInsertionRowBounds.y + myInsertionRowBounds.height,
                         getWidth());
    }
    finally {
      g2D.setRenderingHints(savedHints);
      g2D.setColor(savedColor);
    }
  }

  private static void paintInsertionLine(@NotNull Graphics2D g, int x, int y, int width) {
    Polygon triangle = new Polygon();
    int indicatorSize = JBUI.scale(6);
    triangle.addPoint(x + indicatorSize, y);
    triangle.addPoint(x, y + indicatorSize / 2);
    triangle.addPoint(x, y - indicatorSize / 2);
    Stroke stroke = g.getStroke();
    g.drawLine(x, y, x + width, y);
    g.setStroke(stroke);
    g.drawPolygon(triangle);
    g.fillPolygon(triangle);
  }

  private static void paintColumnLine(@NotNull Graphics2D g, int x, int y1, int y2) {
    int columnMargin = JBUI.scale(13);
    x -= columnMargin;
    Stroke stroke = g.getStroke();
    g.setStroke(NlConstants.DASHED_STROKE);
    g.drawLine(x, y1, x, y2);
    g.drawLine(x, y2, x + columnMargin, y2);
    g.setStroke(stroke);
  }

  private static void paintInsertionRectangle(@NotNull Graphics2D g, int x, int y, int width, int height) {
    x += JBUI.scale(1);
    y += JBUI.scale(1);
    width -= JBUI.scale(3);
    height -= JBUI.scale(4);
    g.drawRect(x, y, width, height);
  }

  /**
   * @param row           The row after which the insertion line will be displayed
   * @param relativeDepth The depth of the parent relative the row
   * @see NlDropInsertionPicker#findInsertionPointAt(Point, List)
   */
  public void markInsertionPoint(int row, int relativeDepth) {
    if (row == myInsertAfterRow && relativeDepth == myRelativeDepthToInsertionRow) {
      return;
    }

    if (row < 0) {
      clearInsertionPoint();
      return;
    }

    myInsertAfterRow = row;
    myRelativeDepthToInsertionRow = relativeDepth;
    myInsertionRowBounds = getRowBounds(myInsertAfterRow);

    // Find the bounds of the parent if the insertion row is not the receiver row
    myInsertionReceiverBounds = myInsertionRowBounds;
    if (myRelativeDepthToInsertionRow < 1) {
      TreePath receiverPath = getPathForRow(myInsertAfterRow);
      for (int i = myRelativeDepthToInsertionRow; i < 1 && receiverPath != null; i++) {
        receiverPath = receiverPath.getParentPath();
      }
      if (receiverPath != null) {
        myInsertionReceiverBounds = getPathBounds(receiverPath);
      }
    }
    repaint();
  }

  public void clearInsertionPoint() {
    myInsertionReceiverBounds = null;
    myInsertionRowBounds = null;
    myInsertAfterRow = -1;
    myRelativeDepthToInsertionRow = 0;
    repaint();
  }

  @Override
  @SuppressWarnings("EmptyMethod")
  protected void clearToggledPaths() {
    super.clearToggledPaths();
  }

  @NotNull
  public List<NlComponent> getSelectedComponents() {
    List<NlComponent> selected = new ArrayList<>();
    TreePath[] paths = getSelectionPaths();
    if (paths != null) {
      for (TreePath path : paths) {
        Object last = path.getLastPathComponent();
        if (last instanceof NlComponent) {
          selected.add((NlComponent)last);
        }
      }
    }
    return selected;
  }

  // ---- Implemented SelectionListener ----
  @Override
  public void selectionChanged(@NotNull SelectionModel model, @NotNull List<NlComponent> selection) {
    UIUtil.invokeLaterIfNeeded(this::updateSelection);
  }

  // ---- Implemented ModelListener ----
  @Override
  public void modelDerivedDataChanged(@NotNull NlModel model) {
    UIUtil.invokeLaterIfNeeded(this::updateHierarchy);
  }

  @Override
  public void modelChangedOnLayout(@NotNull NlModel model, boolean animate) {
    // Do nothing
  }

  // ---- Implemented DesignSurfaceListener ----

  @Override
<<<<<<< HEAD
  public void componentSelectionChanged(@NotNull DesignSurface surface, @NotNull List<NlComponent> newSelection) {
  }

  @Override
  public void sceneChanged(@NotNull DesignSurface surface, @Nullable SceneView sceneView) {
    setScreenView((ScreenView)sceneView);
  }

  @Override
=======
>>>>>>> 9e819fa1
  public void modelChanged(@NotNull DesignSurface surface, @Nullable NlModel model) {
    setModel(model);
  }

  @Override
  public boolean activatePreferredEditor(@NotNull DesignSurface surface, @NotNull NlComponent component) {
    return false;
  }

  private class StructurePaneMouseListener extends MouseAdapter {
    @Override
    public void mouseClicked(MouseEvent e) {
      if (e.getClickCount() == 2) {
        handleDoubleClick(e);
      }
      else {
        handlePopup(e);
      }
    }

    @Override
    public void mousePressed(MouseEvent e) {
      handlePopup(e);
    }

    @Override
    public void mouseReleased(MouseEvent e) {
      handlePopup(e);
    }

    private void handlePopup(MouseEvent e) {
      if (e.isPopupTrigger()) {
        TreePath path = getPathForLocation(e.getX(), e.getY());
        if (path != null && mySurface != null) {
          Object component = path.getLastPathComponent();

          if (component instanceof NlComponent) {
            // TODO: Ensure the node is selected first
<<<<<<< HEAD
            myScreenView.getSurface().getActionManager().showPopup(e, (NlComponent)component);
=======
            mySurface.getActionManager().showPopup(e, (NlComponent)component);
>>>>>>> 9e819fa1
          }
        }
      }
    }

    private void handleDoubleClick(@NotNull MouseEvent event) {
      int x = event.getX();
      int y = event.getY();
      TreePath path = getPathForLocation(x, y);

<<<<<<< HEAD
      if (path == null) {
=======
      if (path == null || mySurface == null) {
>>>>>>> 9e819fa1
        return;
      }

      Object component = path.getLastPathComponent();

      if (!(component instanceof NlComponent)) {
        return;
      }
<<<<<<< HEAD
      myScreenView.getSurface().notifyComponentActivate((NlComponent)component);
=======

      ViewHandler handler = NlComponentHelperKt.getViewHandler((NlComponent)component);
      if (handler != null) {
        handler.onActivateInComponentTree((NlComponent)component);
      }
>>>>>>> 9e819fa1
    }
  }

  private class StructurePaneSelectionListener implements TreeSelectionListener {
    @Override
    public void valueChanged(TreeSelectionEvent treeSelectionEvent) {
      if (!mySelectionIsUpdating.compareAndSet(false, true)) {
        return;
      }
      try {
<<<<<<< HEAD
        if (myModel != null) {
          myModel.getSelectionModel().setSelection(getSelectedComponents());
=======
        if (mySurface != null) {
          mySurface.getSelectionModel().setSelection(getSelectedComponents());
>>>>>>> 9e819fa1
        }
      }
      finally {
        mySelectionIsUpdating.set(false);
      }
    }
  }

  private static final class StructureSpeedSearch extends TreeSpeedSearch {
    StructureSpeedSearch(@NotNull NlComponentTree tree) {
      super(tree);
    }

    @Override
    protected boolean isMatchingElement(Object element, String pattern) {
      if (pattern == null) {
        return false;
      }

      Object component = ((TreePath)element).getLastPathComponent();
      return compare(component instanceof NlComponent ? StructureTreeDecorator.toString((NlComponent)component) : "", pattern);
    }
  }

  // ---- Implements DataProvider ----
  @Override
  public Object getData(@NonNls String dataId) {
<<<<<<< HEAD
    if (PlatformDataKeys.DELETE_ELEMENT_PROVIDER.is(dataId) ||
        PlatformDataKeys.CUT_PROVIDER.is(dataId) ||
        PlatformDataKeys.COPY_PROVIDER.is(dataId) ||
        PlatformDataKeys.PASTE_PROVIDER.is(dataId)) {
      return this;
    }
    return null;
  }

  // ---- Implements CopyProvider ----

  @Override
  public boolean isCopyEnabled(@NotNull DataContext dataContext) {
    return myModel != null && !myModel.getSelectionModel().isEmpty();
  }

  @Override
  public boolean isCopyVisible(@NotNull DataContext dataContext) {
    return true;
  }

  @Override
  public void performCopy(@NotNull DataContext dataContext) {
    if (myModel == null || myModel.getSelectionModel().isEmpty()) {
      return;
    }
    myCopyPasteManager.setContents(myModel.getSelectionAsTransferable());
  }

  // ---- Implements CutProvider ----

  @Override
  public boolean isCutEnabled(@NotNull DataContext dataContext) {
    return myModel == null || !myModel.getSelectionModel().isEmpty();
  }

  @Override
  public boolean isCutVisible(@NotNull DataContext dataContext) {
    return true;
  }

  @Override
  public void performCut(@NotNull DataContext dataContext) {
    performCopy(dataContext);
    deleteElement(dataContext);
  }

  // ---- Implements DeleteProvider ----

  @Override
  public boolean canDeleteElement(@NotNull DataContext dataContext) {
    return true;
  }

  @Override
  public void deleteElement(@NotNull DataContext dataContext) {
    SelectionModel selectionModel = myScreenView.getSelectionModel();
    if (selectionModel.isEmpty()) {
      TreePath[] selectedPath = getSelectionModel().getSelectionPaths();
      if (selectedPath.length != 0) {
        deleteNonNlComponent(selectedPath);
      }
    }
    else {
      NlModel model = myScreenView.getModel();
      skipNextUpdateDelay();
      model.delete(selectionModel.getSelection());
    }
  }

=======
    return mySurface == null ? null : mySurface.getData(dataId);
  }

>>>>>>> 9e819fa1
  /**
   * Handle a selection of non-NlComponent (like barrier/group)
   *
   * @param selectedPath
   */
  private void deleteNonNlComponent(TreePath[] selectedPath) {
    TreePath parent = NlTreeUtil.getUniqueParent(selectedPath);
    if (parent != null) {
      Object component = parent.getLastPathComponent();
      if (component instanceof NlComponent) {
        NlTreeUtil.delegateEvent(DelegatedTreeEvent.Type.DELETE, this, ((NlComponent)component), -1);
<<<<<<< HEAD
      }
    }
  }

  // ---- Implements PasteProvider ----

  @Override
  public boolean isPastePossible(@NotNull DataContext dataContext) {
    return getInsertSpecification() != null;
  }

  @Override
  public boolean isPasteEnabled(@NotNull DataContext dataContext) {
    return true;
  }

  @Override
  public void performPaste(@NotNull DataContext dataContext) {
    InsertSpecification spec = getInsertSpecification();
    if (spec == null || myModel == null) {
      return;
    }
    Transferable transferable = myCopyPasteManager.getContents();
    if (transferable == null) {
      return;
    }
    DnDTransferItem item = DnDTransferItem.getTransferItem(transferable, true /* allow placeholders */);
    if (item == null) {
      return;
    }
    List<NlComponent> components = ApplicationManager.getApplication().runWriteAction(
      (Computable<List<NlComponent>>)() -> NlModelHelperKt.createComponents(myModel, myScreenView, item, InsertType.PASTE));
    myModel.addComponents(components, spec.layout, spec.before, InsertType.PASTE);
  }

  private static class InsertSpecification {
    private final NlComponent layout;
    private final NlComponent before;

    private InsertSpecification(@NotNull NlComponent layout, @Nullable NlComponent before) {
      this.layout = layout;
      this.before = before;
    }
  }

  @Nullable
  private InsertSpecification getInsertSpecification() {
    if (myModel == null) {
      return null;
    }
    int selectionCount = myModel.getSelectionModel().getSelection().size();
    if (selectionCount > 1) {
      return null;
    }
    else if (selectionCount == 1) {
      NlComponent component = myModel.getSelectionModel().getSelection().get(0);
      if (NlComponentHelperKt.getViewHandler(component) instanceof ViewGroupHandler) {
        return new InsertSpecification(component, component.getChild(0));
      }
      else {
        NlComponent parent = component.getParent();
        return parent != null ? new InsertSpecification(parent, component.getNextSibling()) : null;
      }
    }
    else {
      if (myModel.getComponents().size() != 1) {
        return null;
      }
      NlComponent component = myModel.getComponents().get(0);
      return NlComponentHelperKt.getViewHandler(component) instanceof ViewGroupHandler
             ? new InsertSpecification(component, component.getChild(0))
             : null;
=======
      }
>>>>>>> 9e819fa1
    }
  }
}<|MERGE_RESOLUTION|>--- conflicted
+++ resolved
@@ -15,19 +15,6 @@
  */
 package com.android.tools.idea.uibuilder.structure;
 
-<<<<<<< HEAD
-import com.android.annotations.VisibleForTesting;
-import com.android.tools.idea.common.model.*;
-import com.android.tools.idea.common.surface.DesignSurface;
-import com.android.tools.idea.common.surface.DesignSurfaceListener;
-import com.android.tools.idea.common.surface.SceneView;
-import com.android.tools.idea.uibuilder.actions.ComponentHelpAction;
-import com.android.tools.idea.uibuilder.api.InsertType;
-import com.android.tools.idea.uibuilder.api.ViewGroupHandler;
-import com.android.tools.idea.uibuilder.graphics.NlConstants;
-import com.android.tools.idea.uibuilder.model.*;
-import com.android.tools.idea.uibuilder.surface.*;
-=======
 import com.android.tools.idea.common.model.*;
 import com.android.tools.idea.common.scene.Scene;
 import com.android.tools.idea.common.surface.DesignSurface;
@@ -38,19 +25,12 @@
 import com.android.tools.idea.uibuilder.graphics.NlConstants;
 import com.android.tools.idea.uibuilder.model.NlComponentHelperKt;
 import com.android.tools.idea.uibuilder.surface.NlDesignSurface;
->>>>>>> 9e819fa1
 import com.google.common.collect.Sets;
 import com.intellij.openapi.Disposable;
 import com.intellij.openapi.actionSystem.DataProvider;
 import com.intellij.openapi.actionSystem.PlatformDataKeys;
 import com.intellij.openapi.application.ApplicationManager;
-<<<<<<< HEAD
-import com.intellij.openapi.ide.CopyPasteManager;
 import com.intellij.openapi.project.Project;
-import com.intellij.openapi.util.Computable;
-=======
-import com.intellij.openapi.project.Project;
->>>>>>> 9e819fa1
 import com.intellij.openapi.util.Disposer;
 import com.intellij.ui.ColorUtil;
 import com.intellij.ui.ColoredTreeCellRenderer;
@@ -85,11 +65,7 @@
 import java.util.List;
 import java.util.concurrent.atomic.AtomicBoolean;
 
-<<<<<<< HEAD
-import static com.android.tools.idea.uibuilder.property.NlPropertiesManager.UPDATE_DELAY_MSECS;
-=======
 import static com.android.tools.idea.common.property.PropertiesManager.UPDATE_DELAY_MSECS;
->>>>>>> 9e819fa1
 import static com.intellij.util.Alarm.ThreadToUse.SWING_THREAD;
 
 public class NlComponentTree extends Tree implements DesignSurfaceListener, ModelListener, SelectionListener, Disposable,
@@ -99,36 +75,17 @@
 
   private final AtomicBoolean mySelectionIsUpdating;
   private final MergingUpdateQueue myUpdateQueue;
-<<<<<<< HEAD
-  private final CopyPasteManager myCopyPasteManager;
   private final NlTreeBadgeHandler myBadgeHandler;
 
-  private ScreenView myScreenView;
-=======
-  private final NlTreeBadgeHandler myBadgeHandler;
-
->>>>>>> 9e819fa1
   @Nullable private NlModel myModel;
   private boolean mySkipWait;
   private int myInsertAfterRow = -1;
   private int myRelativeDepthToInsertionRow = 0;
   @Nullable private Rectangle myInsertionRowBounds;
   @Nullable private Rectangle myInsertionReceiverBounds;
-<<<<<<< HEAD
+  @Nullable private NlDesignSurface mySurface;
 
   public NlComponentTree(@NotNull Project project, @Nullable NlDesignSurface designSurface) {
-    this(project, designSurface, CopyPasteManager.getInstance());
-  }
-
-  @VisibleForTesting
-  NlComponentTree(@NotNull Project project,
-                  @Nullable NlDesignSurface designSurface,
-                  @NotNull CopyPasteManager copyPasteManager) {
-=======
-  @Nullable private NlDesignSurface mySurface;
-
-  public NlComponentTree(@NotNull Project project, @Nullable NlDesignSurface designSurface) {
->>>>>>> 9e819fa1
     mySelectionIsUpdating = new AtomicBoolean(false);
     myUpdateQueue = new MergingUpdateQueue(
       "android.layout.structure-pane", UPDATE_DELAY_MSECS, true, null, null, null, SWING_THREAD);
@@ -173,15 +130,6 @@
   }
 
   public void setDesignSurface(@Nullable NlDesignSurface designSurface) {
-<<<<<<< HEAD
-    setScreenView(designSurface != null ? designSurface.getCurrentSceneView() : null);
-    myBadgeHandler.setIssuePanel(designSurface != null ? designSurface.getIssuePanel() : null);
-  }
-
-  private void setScreenView(@Nullable ScreenView screenView) {
-    myScreenView = screenView;
-    setModel(screenView != null ? screenView.getModel() : null);
-=======
     if (mySurface != null) {
       mySurface.getSelectionModel().removeListener(this);
     }
@@ -193,7 +141,6 @@
     }
     setModel(designSurface != null ? designSurface.getModel() : null);
     myBadgeHandler.setIssuePanel(designSurface != null ? designSurface.getIssuePanel() : null);
->>>>>>> 9e819fa1
   }
 
   @Nullable
@@ -249,9 +196,6 @@
         else if (value instanceof String) {
           StructureTreeDecorator.decorate(this, (String)value);
         }
-        else if (value instanceof String) {
-          StructureTreeDecorator.decorate(this, (String)value);
-        }
       }
     };
   }
@@ -524,18 +468,6 @@
   // ---- Implemented DesignSurfaceListener ----
 
   @Override
-<<<<<<< HEAD
-  public void componentSelectionChanged(@NotNull DesignSurface surface, @NotNull List<NlComponent> newSelection) {
-  }
-
-  @Override
-  public void sceneChanged(@NotNull DesignSurface surface, @Nullable SceneView sceneView) {
-    setScreenView((ScreenView)sceneView);
-  }
-
-  @Override
-=======
->>>>>>> 9e819fa1
   public void modelChanged(@NotNull DesignSurface surface, @Nullable NlModel model) {
     setModel(model);
   }
@@ -574,11 +506,7 @@
 
           if (component instanceof NlComponent) {
             // TODO: Ensure the node is selected first
-<<<<<<< HEAD
-            myScreenView.getSurface().getActionManager().showPopup(e, (NlComponent)component);
-=======
             mySurface.getActionManager().showPopup(e, (NlComponent)component);
->>>>>>> 9e819fa1
           }
         }
       }
@@ -589,11 +517,7 @@
       int y = event.getY();
       TreePath path = getPathForLocation(x, y);
 
-<<<<<<< HEAD
-      if (path == null) {
-=======
       if (path == null || mySurface == null) {
->>>>>>> 9e819fa1
         return;
       }
 
@@ -602,15 +526,11 @@
       if (!(component instanceof NlComponent)) {
         return;
       }
-<<<<<<< HEAD
-      myScreenView.getSurface().notifyComponentActivate((NlComponent)component);
-=======
 
       ViewHandler handler = NlComponentHelperKt.getViewHandler((NlComponent)component);
       if (handler != null) {
         handler.onActivateInComponentTree((NlComponent)component);
       }
->>>>>>> 9e819fa1
     }
   }
 
@@ -621,13 +541,8 @@
         return;
       }
       try {
-<<<<<<< HEAD
-        if (myModel != null) {
-          myModel.getSelectionModel().setSelection(getSelectedComponents());
-=======
         if (mySurface != null) {
           mySurface.getSelectionModel().setSelection(getSelectedComponents());
->>>>>>> 9e819fa1
         }
       }
       finally {
@@ -655,82 +570,9 @@
   // ---- Implements DataProvider ----
   @Override
   public Object getData(@NonNls String dataId) {
-<<<<<<< HEAD
-    if (PlatformDataKeys.DELETE_ELEMENT_PROVIDER.is(dataId) ||
-        PlatformDataKeys.CUT_PROVIDER.is(dataId) ||
-        PlatformDataKeys.COPY_PROVIDER.is(dataId) ||
-        PlatformDataKeys.PASTE_PROVIDER.is(dataId)) {
-      return this;
-    }
-    return null;
-  }
-
-  // ---- Implements CopyProvider ----
-
-  @Override
-  public boolean isCopyEnabled(@NotNull DataContext dataContext) {
-    return myModel != null && !myModel.getSelectionModel().isEmpty();
-  }
-
-  @Override
-  public boolean isCopyVisible(@NotNull DataContext dataContext) {
-    return true;
-  }
-
-  @Override
-  public void performCopy(@NotNull DataContext dataContext) {
-    if (myModel == null || myModel.getSelectionModel().isEmpty()) {
-      return;
-    }
-    myCopyPasteManager.setContents(myModel.getSelectionAsTransferable());
-  }
-
-  // ---- Implements CutProvider ----
-
-  @Override
-  public boolean isCutEnabled(@NotNull DataContext dataContext) {
-    return myModel == null || !myModel.getSelectionModel().isEmpty();
-  }
-
-  @Override
-  public boolean isCutVisible(@NotNull DataContext dataContext) {
-    return true;
-  }
-
-  @Override
-  public void performCut(@NotNull DataContext dataContext) {
-    performCopy(dataContext);
-    deleteElement(dataContext);
-  }
-
-  // ---- Implements DeleteProvider ----
-
-  @Override
-  public boolean canDeleteElement(@NotNull DataContext dataContext) {
-    return true;
-  }
-
-  @Override
-  public void deleteElement(@NotNull DataContext dataContext) {
-    SelectionModel selectionModel = myScreenView.getSelectionModel();
-    if (selectionModel.isEmpty()) {
-      TreePath[] selectedPath = getSelectionModel().getSelectionPaths();
-      if (selectedPath.length != 0) {
-        deleteNonNlComponent(selectedPath);
-      }
-    }
-    else {
-      NlModel model = myScreenView.getModel();
-      skipNextUpdateDelay();
-      model.delete(selectionModel.getSelection());
-    }
-  }
-
-=======
     return mySurface == null ? null : mySurface.getData(dataId);
   }
 
->>>>>>> 9e819fa1
   /**
    * Handle a selection of non-NlComponent (like barrier/group)
    *
@@ -742,82 +584,7 @@
       Object component = parent.getLastPathComponent();
       if (component instanceof NlComponent) {
         NlTreeUtil.delegateEvent(DelegatedTreeEvent.Type.DELETE, this, ((NlComponent)component), -1);
-<<<<<<< HEAD
-      }
-    }
-  }
-
-  // ---- Implements PasteProvider ----
-
-  @Override
-  public boolean isPastePossible(@NotNull DataContext dataContext) {
-    return getInsertSpecification() != null;
-  }
-
-  @Override
-  public boolean isPasteEnabled(@NotNull DataContext dataContext) {
-    return true;
-  }
-
-  @Override
-  public void performPaste(@NotNull DataContext dataContext) {
-    InsertSpecification spec = getInsertSpecification();
-    if (spec == null || myModel == null) {
-      return;
-    }
-    Transferable transferable = myCopyPasteManager.getContents();
-    if (transferable == null) {
-      return;
-    }
-    DnDTransferItem item = DnDTransferItem.getTransferItem(transferable, true /* allow placeholders */);
-    if (item == null) {
-      return;
-    }
-    List<NlComponent> components = ApplicationManager.getApplication().runWriteAction(
-      (Computable<List<NlComponent>>)() -> NlModelHelperKt.createComponents(myModel, myScreenView, item, InsertType.PASTE));
-    myModel.addComponents(components, spec.layout, spec.before, InsertType.PASTE);
-  }
-
-  private static class InsertSpecification {
-    private final NlComponent layout;
-    private final NlComponent before;
-
-    private InsertSpecification(@NotNull NlComponent layout, @Nullable NlComponent before) {
-      this.layout = layout;
-      this.before = before;
-    }
-  }
-
-  @Nullable
-  private InsertSpecification getInsertSpecification() {
-    if (myModel == null) {
-      return null;
-    }
-    int selectionCount = myModel.getSelectionModel().getSelection().size();
-    if (selectionCount > 1) {
-      return null;
-    }
-    else if (selectionCount == 1) {
-      NlComponent component = myModel.getSelectionModel().getSelection().get(0);
-      if (NlComponentHelperKt.getViewHandler(component) instanceof ViewGroupHandler) {
-        return new InsertSpecification(component, component.getChild(0));
-      }
-      else {
-        NlComponent parent = component.getParent();
-        return parent != null ? new InsertSpecification(parent, component.getNextSibling()) : null;
-      }
-    }
-    else {
-      if (myModel.getComponents().size() != 1) {
-        return null;
-      }
-      NlComponent component = myModel.getComponents().get(0);
-      return NlComponentHelperKt.getViewHandler(component) instanceof ViewGroupHandler
-             ? new InsertSpecification(component, component.getChild(0))
-             : null;
-=======
-      }
->>>>>>> 9e819fa1
+      }
     }
   }
 }