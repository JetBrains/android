/*
 * Copyright (C) 2015 The Android Open Source Project
 *
 * Licensed under the Apache License, Version 2.0 (the "License");
 * you may not use this file except in compliance with the License.
 * You may obtain a copy of the License at
 *
 *      http://www.apache.org/licenses/LICENSE-2.0
 *
 * Unless required by applicable law or agreed to in writing, software
 * distributed under the License is distributed on an "AS IS" BASIS,
 * WITHOUT WARRANTIES OR CONDITIONS OF ANY KIND, either express or implied.
 * See the License for the specific language governing permissions and
 * limitations under the License.
 */
package com.android.tools.idea.uibuilder.structure;

import static com.intellij.util.Alarm.ThreadToUse.SWING_THREAD;

import com.android.AndroidXConstants;
import com.android.annotations.concurrency.UiThread;
import com.android.tools.idea.common.editor.ActionUtils;
import com.android.tools.idea.common.model.ModelListener;
import com.android.tools.idea.common.model.NlComponent;
import com.android.tools.idea.common.model.NlModel;
import com.android.tools.idea.common.model.SelectionListener;
import com.android.tools.idea.common.model.SelectionModel;
import com.android.tools.idea.common.scene.Scene;
import com.android.tools.idea.common.surface.DesignSurface;
import com.android.tools.idea.common.surface.DesignSurfaceListener;
import com.android.tools.idea.uibuilder.actions.ComponentHelpAction;
import com.android.tools.idea.uibuilder.api.ViewHandler;
import com.android.tools.idea.uibuilder.graphics.NlConstants;
import com.android.tools.idea.uibuilder.model.NlComponentHelperKt;
import com.android.tools.idea.uibuilder.surface.NlDesignSurface;
import com.google.common.annotations.VisibleForTesting;
import com.google.common.collect.ImmutableList;
import com.intellij.ide.DeleteProvider;
import com.intellij.ide.ui.laf.darcula.ui.DarculaTreeUI;
import com.intellij.openapi.Disposable;
import com.intellij.openapi.actionSystem.ActionManager;
import com.intellij.openapi.actionSystem.ActionPlaces;
import com.intellij.openapi.actionSystem.ActionUpdateThread;
import com.intellij.openapi.actionSystem.AnAction;
import com.intellij.openapi.actionSystem.CustomShortcutSet;
import com.intellij.openapi.actionSystem.DataContext;
import com.intellij.openapi.actionSystem.DataSink;
import com.intellij.openapi.actionSystem.DefaultActionGroup;
import com.intellij.openapi.actionSystem.IdeActions;
import com.intellij.openapi.actionSystem.MouseShortcut;
import com.intellij.openapi.actionSystem.PlatformDataKeys;
import com.intellij.openapi.actionSystem.Shortcut;
import com.intellij.openapi.actionSystem.UiDataProvider;
import com.intellij.openapi.actionSystem.ex.ActionUtil;
import com.intellij.openapi.application.ApplicationManager;
import com.intellij.openapi.client.ClientSystemInfo;
import com.intellij.openapi.util.Disposer;
import com.intellij.ui.ClientProperty;
import com.intellij.ui.ColorUtil;
import com.intellij.ui.ExpandableItemsHandler;
import com.intellij.ui.TreeSpeedSearch;
import com.intellij.ui.treeStructure.Tree;
import com.intellij.util.concurrency.ThreadingAssertions;
import com.intellij.util.ui.JBInsets;
import com.intellij.util.ui.JBUI;
import com.intellij.util.ui.UIUtil;
import com.intellij.util.ui.tree.TreeUtil;
import com.intellij.util.ui.update.MergingUpdateQueue;
import com.intellij.util.ui.update.Update;
import java.awt.Color;
import java.awt.Graphics;
import java.awt.Graphics2D;
import java.awt.Point;
import java.awt.Polygon;
import java.awt.Rectangle;
import java.awt.RenderingHints;
import java.awt.Stroke;
import java.awt.dnd.DropTarget;
import java.awt.event.ComponentAdapter;
import java.awt.event.ComponentEvent;
import java.awt.event.InputEvent;
import java.awt.event.KeyEvent;
import java.awt.event.MouseAdapter;
import java.awt.event.MouseEvent;
import java.util.ArrayList;
import java.util.Arrays;
import java.util.Collections;
import java.util.List;
import java.util.concurrent.atomic.AtomicBoolean;
import javax.swing.ToolTipManager;
import javax.swing.border.EmptyBorder;
import javax.swing.event.TreeSelectionEvent;
import javax.swing.event.TreeSelectionListener;
import javax.swing.tree.TreePath;
import javax.swing.tree.TreeSelectionModel;
import org.jetbrains.annotations.NotNull;
import org.jetbrains.annotations.Nullable;
import org.jetbrains.annotations.TestOnly;

<<<<<<< HEAD
public class NlComponentTree extends Tree
  implements DesignSurfaceListener, ModelListener, SelectionListener, Disposable, UiDataProvider {
=======
public class NlComponentTree extends Tree implements DesignSurfaceListener, ModelListener, SelectionListener, Disposable,
                                                     UiDataProvider {
>>>>>>> 176f09ad
  private  final static int UPDATE_DELAY_MSECS = 250;

  private final AtomicBoolean mySelectionIsUpdating;
  private final MergingUpdateQueue myUpdateQueue;
  private final NlTreeBadgeHandler myBadgeHandler;
  private final NlVisibilityGutterPanel myVisibilityGutterPanel;

  @Nullable private NlModel myModel;
  private boolean mySkipWait;
  private int myInsertAfterRow = -1;
  private int myRelativeDepthToInsertionRow = 0;
  private Color lineColor = ColorUtil.brighter(UIUtil.getTreeSelectionBackground(true), 10);
  @Nullable private Rectangle myInsertionRowBounds;
  @Nullable private Rectangle myInsertionReceiverBounds;
  @Nullable private NlDesignSurface mySurface;

  public NlComponentTree(@Nullable NlDesignSurface designSurface,
                         NlVisibilityGutterPanel visibilityGutter) {
    mySelectionIsUpdating = new AtomicBoolean(false);
    myUpdateQueue = new MergingUpdateQueue(
      "android.layout.structure-pane", UPDATE_DELAY_MSECS, true, null, null, null, SWING_THREAD);
    myBadgeHandler = new NlTreeBadgeHandler();
    setUI(new MyUI());
    setModel(new NlComponentTreeModel());
    setDesignSurface(designSurface);
    setName("componentTree");
    setRootVisible(true);
    setToggleClickCount(2);
    setCellRenderer(new NlTreeCellRenderer(myBadgeHandler));
    addComponentListener(new ComponentAdapter() {
      @Override
      public void componentResized(ComponentEvent e) {
        invalidateUI();
      }
    });

    getSelectionModel().setSelectionMode(TreeSelectionModel.DISCONTIGUOUS_TREE_SELECTION);
    ToolTipManager.sharedInstance().registerComponent(this);
    TreeUtil.installActions(this);
    addTreeSelectionListener(new StructurePaneSelectionListener());
    StructureSpeedSearch.installOn(this);

    enableDnD();

    addMouseListener(new StructurePaneMouseListener());
    addMouseListener(myBadgeHandler.getBadgeMouseAdapter());
    addMouseMotionListener(myBadgeHandler.getBadgeMouseAdapter());

    ComponentHelpAction help = new ComponentHelpAction(() -> {
      List<NlComponent> components = getSelectedComponents();
      return !components.isEmpty() ? components.get(0).getTagName() : null;
    });
    help.registerCustomShortcutSet(KeyEvent.VK_F1, InputEvent.SHIFT_MASK, this);
    myVisibilityGutterPanel = visibilityGutter;
    addTreeExpansionListener(myVisibilityGutterPanel);
  }

  private void enableDnD() {
    if (!ApplicationManager.getApplication().isHeadlessEnvironment()) {
      setDragEnabled(true);
      setTransferHandler(new TreeTransferHandler());
      setDropTarget(new DropTarget(this, new NlDropListener(this)));
    }
  }

  @Nullable
  @TestOnly
  public NlDesignSurface getDesignSurface() {
    return mySurface;
  }

  public void setDesignSurface(@Nullable NlDesignSurface designSurface) {
    if (mySurface != null) {
      mySurface.getSelectionModel().removeListener(this);
      mySurface.removeListener(this);
    }
    mySurface = designSurface;
    if (mySurface != null) {
      mySurface.getSelectionModel().addListener(this);
      mySurface.getActionManager().registerActionsShortcuts(this);
      mySurface.addListener(this);
      overrideCtrlClick();
    }
    setModel(designSurface != null ? designSurface.getModel() : null);
    myBadgeHandler.setSurface(designSurface);
  }

  /**
   * Hack to ensure that no IDEA shortcuts is called when using Ctrl+Click.
   * <p>
   * Ctrl+click has a broadly adopted meaning of multi-selecting elements.
   * In IntelliJ, it is also used to jump to the declaration of the component by default.
   * In the case of the component tree, we prefer to just add the component to the selection without jumping to
   * the XML declaration.
   */
  private void overrideCtrlClick() {
    int modifier = ClientSystemInfo.isMac() ? InputEvent.META_MASK : InputEvent.CTRL_MASK;
    MouseShortcut ctrlClickShortcut = new MouseShortcut(MouseEvent.BUTTON1, modifier, 1);

    // Get all the action registered for this component
    List<AnAction> actions = ImmutableList.copyOf(ActionUtil.getActions(this));
    for (AnAction action : actions) {

      // Get all the shortcuts registered for this action and create
      // a copy them into a new list filtering Ctrl+click if it is
      // present.
      Shortcut[] shortcuts = action.getShortcutSet().getShortcuts();
      Shortcut existingShortcut = null;

      for (Shortcut shortcut : shortcuts) {
        if (shortcut.equals(ctrlClickShortcut)) {
          existingShortcut = shortcut;
          action.unregisterCustomShortcutSet(this);
          break;
        }
      }

      if (existingShortcut != null) {
        List<Shortcut> newShortcuts = new ArrayList<>(shortcuts.length - 1);
        for (Shortcut shortcut : shortcuts) {
          if (shortcut != existingShortcut) {
            newShortcuts.add(shortcut);
          }
        }
        action.registerCustomShortcutSet(new CustomShortcutSet(newShortcuts.toArray(Shortcut.EMPTY_ARRAY)), this);
      }
    }
  }

  @NotNull
  @VisibleForTesting
  public MergingUpdateQueue getUpdateQueue() {
    return myUpdateQueue;
  }

  @Nullable
  public Scene getScene() {
    return mySurface != null ? mySurface.getScene() : null;
  }

  private void setModel(@Nullable NlModel model, boolean forceUpdate) {
    if (!forceUpdate && model == myModel) {
      return;
    }
    if (myModel != null) {
      myModel.removeListener(this);
    }
    myModel = model;
    myBadgeHandler.setNlModel(myModel);
    if (myModel != null) {
      myModel.addListener(this);
    }

    updateHierarchy();
  }

  private void setModel(@Nullable NlModel model) {
    setModel(model, false);
  }

  @Nullable
  public NlModel getDesignerModel() {
    return myModel;
  }

  @Override
  public void dispose() {
    setDesignSurface(null);
    if (myModel != null) {
      myModel.removeListener(this);
      myModel = null;
    }
    ToolTipManager.sharedInstance().unregisterComponent(this);
    Disposer.dispose(myUpdateQueue);
  }

  @Override
  public void updateUI() {
    setUI(new MyUI());
    setBorder(new EmptyBorder(new JBInsets(0, 6, 0, 6)));
    lineColor = ColorUtil.brighter(UIUtil.getTreeSelectionBackground(true), 10);
    if (myBadgeHandler != null) {
      setCellRenderer(new NlTreeCellRenderer(myBadgeHandler));
    }
  }

  private void invalidateUI() {
    ((MyUI)ui).invalidateNodeSize();
    repaint();
  }

  // ---- Methods for updating hierarchy while attempting to keep expanded nodes expanded ----

  private void updateHierarchy() {
    clearInsertionPoint();
    ThreadingAssertions.assertEventDispatchThread();
    myUpdateQueue.queue(new Update("updateComponentStructure") {
      @Override
      public void run() {
        try {
          if (myModel == null) {
            return;
          }
          mySelectionIsUpdating.set(true);

          // TODO b/157095734 resolve multi-selection in motion layout
          int selectionModel = myModel.getTreeReader().getComponents().isEmpty() ||
                               !NlComponentHelperKt.isOrHasSuperclass(myModel.getTreeReader().getComponents().get(0), AndroidXConstants.MOTION_LAYOUT)
                               ? TreeSelectionModel.DISCONTIGUOUS_TREE_SELECTION
                               : TreeSelectionModel.SINGLE_TREE_SELECTION;
          getSelectionModel().setSelectionMode(selectionModel);

          List<TreePath> expandedPaths = TreeUtil.collectExpandedPaths(NlComponentTree.this);
          Object oldRoot = treeModel.getRoot();
          setModel(new NlComponentTreeModel(myModel));
          if (oldRoot == treeModel.getRoot()) {
            TreeUtil.restoreExpandedPaths(NlComponentTree.this, expandedPaths);
          }
          else {
            TreeUtil.expandAll(NlComponentTree.this);
          }
          invalidateUI();
        }
        finally {
          mySelectionIsUpdating.set(false);
        }

        updateSelection();
      }
    });
    if (mySkipWait) {
      mySkipWait = false;
      myUpdateQueue.flush();
    }
  }

  /**
   * Normally the outline pauses for a certain delay after a model change before updating itself
   * to reflect the new hierarchy. This method can be called to skip (just) the next update delay.
   * This is used to make operations performed <b>in</b> the outline feel more immediate.
   */
  void skipNextUpdateDelay() {
    mySkipWait = true;
  }

  private void updateSelection() {
    // When updating selection it can expand collapsed paths.
    myVisibilityGutterPanel.update(NlComponentTree.this);
    if (!mySelectionIsUpdating.compareAndSet(false, true)) {
      return;
    }
    try {
      clearSelection();
      if (mySurface != null) {
        for (NlComponent component : mySurface.getSelectionModel().getSelection()) {
          addSelectionPath(newTreePath(component));
        }
      }
    }
    finally {
      mySelectionIsUpdating.set(false);
    }
  }

  @NotNull
  private static TreePath newTreePath(@NotNull NlComponent component) {
    List<NlComponent> components = new ArrayList<>();
    components.add(component);

    for (NlComponent parent = component.getParent(); parent != null; parent = parent.getParent()) {
      components.add(parent);
    }

    Collections.reverse(components);
    return new TreePath(components.toArray());
  }

  @Override
  public void paintComponent(Graphics g) {
    super.paintComponent(g);
    if (myInsertAfterRow >= 0) {
      paintInsertionPoint((Graphics2D)g);
    }
    myBadgeHandler.paintBadges((Graphics2D)g, this);
  }

  private void paintInsertionPoint(@NotNull Graphics2D g2D) {
    if (myInsertionReceiverBounds == null || myInsertionRowBounds == null) {
      return;
    }
    RenderingHints savedHints = g2D.getRenderingHints();
    Color savedColor = g2D.getColor();
    try {
      g2D.setColor(lineColor);
      g2D.setRenderingHint(RenderingHints.KEY_ANTIALIASING, RenderingHints.VALUE_ANTIALIAS_ON);

      paintInsertionRectangle(g2D,
                              getX(), myInsertionReceiverBounds.y,
                              getWidth(), myInsertionReceiverBounds.height);
      paintColumnLine(g2D,
                      myInsertionReceiverBounds.x, myInsertionReceiverBounds.y + myInsertionReceiverBounds.height,
                      myInsertionRowBounds.y + myInsertionRowBounds.height);
      paintInsertionLine(g2D,
                         myInsertionReceiverBounds.x, myInsertionRowBounds.y + myInsertionRowBounds.height,
                         getWidth());
    }
    finally {
      g2D.setRenderingHints(savedHints);
      g2D.setColor(savedColor);
    }
  }

  private static void paintInsertionLine(@NotNull Graphics2D g, int x, int y, int width) {
    Polygon triangle = new Polygon();
    int indicatorSize = JBUI.scale(6);
    x += JBUI.scale(6);
    triangle.addPoint(x + indicatorSize, y);
    triangle.addPoint(x, y + indicatorSize / 2);
    triangle.addPoint(x, y - indicatorSize / 2);
    Stroke stroke = g.getStroke();
    g.drawLine(x, y, x + width, y);
    g.setStroke(stroke);
    g.drawPolygon(triangle);
    g.fillPolygon(triangle);
  }

  private static void paintColumnLine(@NotNull Graphics2D g, int x, int y1, int y2) {
    Stroke stroke = g.getStroke();
    g.setStroke(NlConstants.DASHED_STROKE);
    g.drawLine(x, y1, x, y2);
    g.drawLine(x, y2, x, y2);
    g.setStroke(stroke);
  }

  private static void paintInsertionRectangle(@NotNull Graphics2D g, int x, int y, int width, int height) {
    x += JBUI.scale(1);
    y += JBUI.scale(1);
    width -= JBUI.scale(3);
    height -= JBUI.scale(4);
    g.drawRect(x, y, width, height);
  }

  /**
   * @param row           The row after which the insertion line will be displayed
   * @param relativeDepth The depth of the parent relative the row
   * @see NlDropInsertionPicker#findInsertionPointAt(Point, List)
   */
  public void markInsertionPoint(int row, int relativeDepth) {
    if (row == myInsertAfterRow && relativeDepth == myRelativeDepthToInsertionRow) {
      return;
    }

    if (row < 0) {
      clearInsertionPoint();
      return;
    }

    myInsertAfterRow = row;
    myRelativeDepthToInsertionRow = relativeDepth;
    myInsertionRowBounds = getRowBounds(myInsertAfterRow);

    // Find the bounds of the parent if the insertion row is not the receiver row
    myInsertionReceiverBounds = myInsertionRowBounds;
    if (myRelativeDepthToInsertionRow < 1) {
      TreePath receiverPath = getPathForRow(myInsertAfterRow);
      for (int i = myRelativeDepthToInsertionRow; i < 1 && receiverPath != null; i++) {
        receiverPath = receiverPath.getParentPath();
      }
      if (receiverPath != null) {
        myInsertionReceiverBounds = getPathBounds(receiverPath);
      }
    }
    repaint();
  }

  public void clearInsertionPoint() {
    myInsertionReceiverBounds = null;
    myInsertionRowBounds = null;
    myInsertAfterRow = -1;
    myRelativeDepthToInsertionRow = 0;
    repaint();
  }

  @NotNull
  public List<NlComponent> getSelectedComponents() {
    List<NlComponent> selected = new ArrayList<>();
    TreePath[] paths = getSelectionPaths();
    if (paths != null) {
      for (TreePath path : paths) {
        Object last = path.getLastPathComponent();
        if (last instanceof NlComponent) {
          selected.add((NlComponent)last);
        }
      }
    }
    return selected;
  }

  // ---- Implemented SelectionListener ----
  @Override
  public void selectionChanged(@NotNull SelectionModel model, @NotNull List<NlComponent> selection) {
    UIUtil.invokeLaterIfNeeded(() -> {
      updateSelection();
      scrollPathToVisible(getSelectionPath());
    });
  }

  // ---- Implemented ModelListener ----
  @Override
  public void modelDerivedDataChanged(@NotNull NlModel model) {
    UIUtil.invokeLaterIfNeeded(this::updateHierarchy);
  }

  @Override
  public void modelChangedOnLayout(@NotNull NlModel model, boolean animate) {
    // Do nothing
  }

  // ---- Implemented DesignSurfaceListener ----

  @Override
  @UiThread
  public void modelChanged(@NotNull DesignSurface<?> surface, @Nullable NlModel model) {
    setModel(model, true);
  }

  private class StructurePaneMouseListener extends MouseAdapter {
    @Override
    public void mouseClicked(MouseEvent e) {
      if (e.getClickCount() == 2) {
        handleDoubleClick(e);
      }
      else {
        handlePopup(e);
      }
    }

    @Override
    public void mousePressed(MouseEvent e) {
      if (mySurface != null) {
        // Clear the secondary selection whenever the component tree is pressed.
        mySurface.getSelectionModel().clearSecondary();
      }
      handlePopup(e);
    }

    @Override
    public void mouseReleased(MouseEvent e) {
      handlePopup(e);
    }

    private void handlePopup(MouseEvent e) {
      if (e.isPopupTrigger()) {
        // Check if clicking on the tree node or the empty space of the same row.
        int selectedRow = -1;
        int mouseY = e.getY();
        for (int row = 0; row < getRowCount(); row++) {
          Rectangle bounds = getRowBounds(row);
          if (bounds.y < mouseY && mouseY <= bounds.y + bounds.height) {
            selectedRow = row;
            break;
          }
        }
        if (selectedRow == -1) {
          return;
        }
        int badgeWidth = myBadgeHandler.getTotalBadgeWidth(selectedRow);
        if (e.getX() >= getWidth() - badgeWidth) {
          // clicking on the badge, do not show popup.
          return;
        }
        TreePath path = getPathForRow(selectedRow);
        if (path != null && mySurface != null) {
          Object component = path.getLastPathComponent();

          if (component instanceof NlComponent) {
            // TODO: Ensure the node is selected first
            // TODO (b/151315668): extract the hardcoded value "LayoutEditor"
            ActionUtils.showPopup(mySurface, e, mySurface.getActionManager().getPopupMenuActions((NlComponent) component), "LayoutEditor");
          }
          else {
            ActionManager actionManager = ActionManager.getInstance();
            actionManager.createActionPopupMenu(
              ActionPlaces.EDITOR_POPUP,
              new DefaultActionGroup(actionManager.getAction(IdeActions.ACTION_DELETE)))
                         .getComponent().show(e.getComponent(), e.getX(), e.getY());
          }
        }
      }
    }

    private void handleDoubleClick(@NotNull MouseEvent event) {
      int x = event.getX();
      int y = event.getY();
      TreePath path = getPathForLocation(x, y);

      if (path == null || mySurface == null) {
        return;
      }

      Object component = path.getLastPathComponent();

      if (component instanceof String) {
        NlComponent clicked = NlTreeReferencedItemHelperKt.findComponent((String) component, myModel);
        mySurface.getSelectionModel().setSelection(Arrays.asList(clicked));
        return;
      }

      if (!(component instanceof NlComponent)) {
        return;
      }

      ViewHandler handler = NlComponentHelperKt.getViewHandler((NlComponent)component, () -> {});
      if (handler != null) {
        handler.onActivateInComponentTree((NlComponent)component);
      }
    }
  }

  private class StructurePaneSelectionListener implements TreeSelectionListener {
    @Override
    public void valueChanged(TreeSelectionEvent treeSelectionEvent) {
      if (!mySelectionIsUpdating.compareAndSet(false, true)) {
        return;
      }
      try {
        if (mySurface != null) {
          SelectedComponent selected = NlTreeReferencedItemHelperKt.getSelectedComponents(
            NlComponentTree.this, myModel);
          mySurface.getSelectionModel().setHighlightSelection(
            selected.getReferenced(), selected.getComponents());
          mySurface.repaint();
        }
      }
      finally {
        mySelectionIsUpdating.set(false);
      }
    }
  }

  private static final class StructureSpeedSearch extends TreeSpeedSearch {
    private StructureSpeedSearch(@NotNull NlComponentTree tree) {
      super(tree, (Void)null);
    }

    static @NotNull StructureSpeedSearch installOn(@NotNull NlComponentTree tree) {
      StructureSpeedSearch search = new StructureSpeedSearch(tree);
      search.setupListeners();
      return search;
    }

    @Override
    protected boolean isMatchingElement(Object element, String pattern) {
      if (pattern == null) {
        return false;
      }

      Object component = ((TreePath)element).getLastPathComponent();
      return compare(component instanceof NlComponent ? TreeSearchUtil.toString((NlComponent)component) : "", pattern);
    }
  }

<<<<<<< HEAD
  @Override
  public void uiDataSnapshot(@NotNull DataSink sink) {
    TreePath[] paths = getSelectionPaths();
    if (paths == null || paths.length == 0) return;
    if (paths[0].getLastPathComponent() instanceof NlComponent) return;
    sink.set(PlatformDataKeys.DELETE_ELEMENT_PROVIDER, createNonNlComponentDeleteProvider(paths));
    DataSink.uiDataSnapshot(sink, mySurface);
=======
  // ---- Implements UiDataProvider ----
  @Override
  public void uiDataSnapshot(@NotNull DataSink sink) {
    DataSink.uiDataSnapshot(sink, mySurface);
    TreePath path = getSelectionPath();
    if (path != null && !(path.getLastPathComponent() instanceof NlComponent)) {
      sink.set(PlatformDataKeys.DELETE_ELEMENT_PROVIDER, createNonNlComponentDeleteProvider());
    }
>>>>>>> 176f09ad
  }

  @NotNull
  private DeleteProvider createNonNlComponentDeleteProvider(TreePath[] paths) {
    return new DeleteProvider() {
      @NotNull
      @Override
      public ActionUpdateThread getActionUpdateThread() {
        return ActionUpdateThread.BGT;
      }

      @Override
      public void deleteElement(@NotNull DataContext dataContext) {
        deleteNonNlComponent(paths);
      }

      @Override
      public boolean canDeleteElement(@NotNull DataContext dataContext) {
        return true;
      }
    };
  }

  /**
   * Handle a selection of non-NlComponent (like barrier/group)
   *
   * @param selectedPath
   */
  private void deleteNonNlComponent(TreePath[] selectedPath) {
    TreePath parent = NlTreeUtil.getUniqueParent(selectedPath);
    if (parent != null) {
      Object component = parent.getLastPathComponent();
      if (component instanceof NlComponent) {
        NlTreeUtil.delegateEvent(DelegatedTreeEvent.Type.DELETE, this, ((NlComponent)component), -1);
      }
    }
  }

  boolean shouldDisplayFittedText(int index) {
    return !ClientProperty.isTrue(this, ExpandableItemsHandler.EXPANDED_RENDERER) &&
           !getExpandableItemsHandler().getExpandedItems().contains(index);
  }

  @Override
  public boolean getShowsRootHandles() {
    // This is needed because the intelliJ Tree class ignore
    // setShowsRootHandles();
    return false;
  }

  @Override
  protected void setExpandedState(TreePath path, boolean state) {
    // We never want to collapse the root
    boolean isRoot = getRowForPath(path) == 0;
    super.setExpandedState(path, isRoot || state);
  }

  private static class MyUI extends DarculaTreeUI {
    public void invalidateNodeSize() {
      treeState.invalidateSizes();
    }
  }
}<|MERGE_RESOLUTION|>--- conflicted
+++ resolved
@@ -93,17 +93,13 @@
 import javax.swing.event.TreeSelectionListener;
 import javax.swing.tree.TreePath;
 import javax.swing.tree.TreeSelectionModel;
+import org.jetbrains.annotations.NonNls;
 import org.jetbrains.annotations.NotNull;
 import org.jetbrains.annotations.Nullable;
 import org.jetbrains.annotations.TestOnly;
 
-<<<<<<< HEAD
-public class NlComponentTree extends Tree
-  implements DesignSurfaceListener, ModelListener, SelectionListener, Disposable, UiDataProvider {
-=======
 public class NlComponentTree extends Tree implements DesignSurfaceListener, ModelListener, SelectionListener, Disposable,
                                                      UiDataProvider {
->>>>>>> 176f09ad
   private  final static int UPDATE_DELAY_MSECS = 250;
 
   private final AtomicBoolean mySelectionIsUpdating;
@@ -666,24 +662,14 @@
     }
   }
 
-<<<<<<< HEAD
-  @Override
-  public void uiDataSnapshot(@NotNull DataSink sink) {
-    TreePath[] paths = getSelectionPaths();
-    if (paths == null || paths.length == 0) return;
-    if (paths[0].getLastPathComponent() instanceof NlComponent) return;
-    sink.set(PlatformDataKeys.DELETE_ELEMENT_PROVIDER, createNonNlComponentDeleteProvider(paths));
-    DataSink.uiDataSnapshot(sink, mySurface);
-=======
   // ---- Implements UiDataProvider ----
   @Override
   public void uiDataSnapshot(@NotNull DataSink sink) {
     DataSink.uiDataSnapshot(sink, mySurface);
     TreePath path = getSelectionPath();
     if (path != null && !(path.getLastPathComponent() instanceof NlComponent)) {
-      sink.set(PlatformDataKeys.DELETE_ELEMENT_PROVIDER, createNonNlComponentDeleteProvider());
-    }
->>>>>>> 176f09ad
+      sink.set(PlatformDataKeys.DELETE_ELEMENT_PROVIDER, createNonNlComponentDeleteProvider(getSelectionPaths()));
+    }
   }
 
   @NotNull
