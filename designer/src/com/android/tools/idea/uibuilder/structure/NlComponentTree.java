--- conflicted
+++ resolved
@@ -594,9 +594,6 @@
 
   // ---- Implements DataProvider ----
   @Override
-<<<<<<< HEAD
-  public Object getData(@NotNull @NonNls String dataId) {
-=======
   public Object getData(@NonNls String dataId) {
     TreePath path = getSelectionPath();
     if (path != null && !(path.getLastPathComponent() instanceof NlComponent)) {
@@ -604,7 +601,6 @@
         return createNonNlComponentDeleteProvider();
       }
     }
->>>>>>> 2cd46877
     return mySurface == null ? null : mySurface.getData(dataId);
   }
 
