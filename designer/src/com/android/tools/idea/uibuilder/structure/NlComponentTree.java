/*
 * Copyright (C) 2015 The Android Open Source Project
 *
 * Licensed under the Apache License, Version 2.0 (the "License");
 * you may not use this file except in compliance with the License.
 * You may obtain a copy of the License at
 *
 *      http://www.apache.org/licenses/LICENSE-2.0
 *
 * Unless required by applicable law or agreed to in writing, software
 * distributed under the License is distributed on an "AS IS" BASIS,
 * WITHOUT WARRANTIES OR CONDITIONS OF ANY KIND, either express or implied.
 * See the License for the specific language governing permissions and
 * limitations under the License.
 */
package com.android.tools.idea.uibuilder.structure;

import static com.intellij.util.Alarm.ThreadToUse.SWING_THREAD;

import com.android.annotations.concurrency.UiThread;
import com.android.tools.idea.common.editor.ActionUtils;
import com.android.tools.idea.common.model.ModelListener;
import com.android.tools.idea.common.model.NlComponent;
import com.android.tools.idea.common.model.NlModel;
import com.android.tools.idea.common.model.SelectionListener;
import com.android.tools.idea.common.model.SelectionModel;
import com.android.tools.idea.common.scene.Scene;
import com.android.tools.idea.common.surface.DesignSurface;
import com.android.tools.idea.common.surface.DesignSurfaceListener;
import com.android.tools.idea.uibuilder.actions.ComponentHelpAction;
import com.android.tools.idea.uibuilder.api.ViewHandler;
import com.android.tools.idea.uibuilder.graphics.NlConstants;
import com.android.tools.idea.uibuilder.handlers.motion.MotionUtils;
import com.android.tools.idea.uibuilder.model.NlComponentHelperKt;
import com.android.tools.idea.uibuilder.surface.NlDesignSurface;
import com.google.common.annotations.VisibleForTesting;
import com.google.common.collect.ImmutableList;
import com.intellij.ide.DeleteProvider;
import com.intellij.ide.ui.laf.darcula.ui.DarculaTreeUI;
import com.intellij.openapi.Disposable;
import com.intellij.openapi.actionSystem.ActionManager;
import com.intellij.openapi.actionSystem.ActionPlaces;
import com.intellij.openapi.actionSystem.ActionUpdateThread;
import com.intellij.openapi.actionSystem.AnAction;
import com.intellij.openapi.actionSystem.CustomShortcutSet;
import com.intellij.openapi.actionSystem.DataContext;
import com.intellij.openapi.actionSystem.DataProvider;
import com.intellij.openapi.actionSystem.DefaultActionGroup;
import com.intellij.openapi.actionSystem.IdeActions;
import com.intellij.openapi.actionSystem.MouseShortcut;
import com.intellij.openapi.actionSystem.PlatformDataKeys;
import com.intellij.openapi.actionSystem.Shortcut;
import com.intellij.openapi.actionSystem.ex.ActionUtil;
import com.intellij.openapi.application.ApplicationManager;
import com.intellij.openapi.project.Project;
import com.intellij.openapi.util.Disposer;
import com.intellij.openapi.util.SystemInfo;
import com.intellij.ui.ClientProperty;
import com.intellij.ui.ColorUtil;
import com.intellij.ui.ExpandableItemsHandler;
import com.intellij.ui.TreeSpeedSearch;
import com.intellij.ui.scale.JBUIScale;
import com.intellij.ui.treeStructure.Tree;
import com.intellij.util.concurrency.ThreadingAssertions;
import com.intellij.util.ui.JBInsets;
import com.intellij.util.ui.UIUtil;
import com.intellij.util.ui.tree.TreeUtil;
import com.intellij.util.ui.update.MergingUpdateQueue;
import com.intellij.util.ui.update.Update;
import java.awt.Color;
import java.awt.Component;
import java.awt.Graphics;
import java.awt.Graphics2D;
import java.awt.Point;
import java.awt.Polygon;
import java.awt.Rectangle;
import java.awt.RenderingHints;
import java.awt.Stroke;
import java.awt.dnd.DropTarget;
import java.awt.event.ComponentAdapter;
import java.awt.event.ComponentEvent;
import java.awt.event.InputEvent;
import java.awt.event.KeyEvent;
import java.awt.event.MouseAdapter;
import java.awt.event.MouseEvent;
import java.util.ArrayList;
import java.util.Arrays;
import java.util.Collections;
import java.util.List;
import java.util.concurrent.atomic.AtomicBoolean;
import javax.swing.ToolTipManager;
import javax.swing.border.EmptyBorder;
import javax.swing.event.TreeSelectionEvent;
import javax.swing.event.TreeSelectionListener;
import javax.swing.tree.TreePath;
import javax.swing.tree.TreeSelectionModel;
import org.jetbrains.annotations.NonNls;
import org.jetbrains.annotations.NotNull;
import org.jetbrains.annotations.Nullable;
import org.jetbrains.annotations.TestOnly;

public class NlComponentTree extends Tree implements DesignSurfaceListener, ModelListener, SelectionListener, Disposable,
                                                     DataProvider {
  private  final static int UPDATE_DELAY_MSECS = 250;

  private final AtomicBoolean mySelectionIsUpdating;
  private final MergingUpdateQueue myUpdateQueue;
  private final NlTreeBadgeHandler myBadgeHandler;
  private final NlVisibilityGutterPanel myVisibilityGutterPanel;

  @Nullable private NlModel myModel;
  private boolean mySkipWait;
  private int myInsertAfterRow = -1;
  private int myRelativeDepthToInsertionRow = 0;
  private Color lineColor = ColorUtil.brighter(UIUtil.getTreeSelectionBackground(true), 10);
  @Nullable private Rectangle myInsertionRowBounds;
  @Nullable private Rectangle myInsertionReceiverBounds;
  @Nullable private NlDesignSurface mySurface;

  public NlComponentTree(@NotNull Project project,
                         @Nullable NlDesignSurface designSurface,
                         NlVisibilityGutterPanel visibilityGutter) {
    mySelectionIsUpdating = new AtomicBoolean(false);
    myUpdateQueue = new MergingUpdateQueue(
      "android.layout.structure-pane", UPDATE_DELAY_MSECS, true, null, null, null, SWING_THREAD);
    myBadgeHandler = new NlTreeBadgeHandler();
    setUI(new MyUI());
    setModel(new NlComponentTreeModel());
    setDesignSurface(designSurface);
    setName("componentTree");
    setRootVisible(true);
    setToggleClickCount(2);
    setCellRenderer(new NlTreeCellRenderer(myBadgeHandler));
    addComponentListener(new ComponentAdapter() {
      @Override
      public void componentResized(ComponentEvent e) {
        invalidateUI();
      }
    });

    getSelectionModel().setSelectionMode(TreeSelectionModel.DISCONTIGUOUS_TREE_SELECTION);
    ToolTipManager.sharedInstance().registerComponent(this);
    TreeUtil.installActions(this);
    addTreeSelectionListener(new StructurePaneSelectionListener());
    StructureSpeedSearch.installOn(this);

    enableDnD();

    addMouseListener(new StructurePaneMouseListener());
    addMouseListener(myBadgeHandler.getBadgeMouseAdapter());
    addMouseMotionListener(myBadgeHandler.getBadgeMouseAdapter());

    ComponentHelpAction help = new ComponentHelpAction(project, () -> {
      List<NlComponent> components = getSelectedComponents();
      return !components.isEmpty() ? components.get(0).getTagName() : null;
    });
    help.registerCustomShortcutSet(KeyEvent.VK_F1, InputEvent.SHIFT_MASK, this);
    myVisibilityGutterPanel = visibilityGutter;
    addTreeExpansionListener(myVisibilityGutterPanel);
  }

  private void enableDnD() {
    if (!ApplicationManager.getApplication().isHeadlessEnvironment()) {
      setDragEnabled(true);
      setTransferHandler(new TreeTransferHandler());
      setDropTarget(new DropTarget(this, new NlDropListener(this)));
    }
  }

  @Nullable
  @TestOnly
  public NlDesignSurface getDesignSurface() {
    return mySurface;
  }

  public void setDesignSurface(@Nullable NlDesignSurface designSurface) {
    if (mySurface != null) {
      mySurface.getSelectionModel().removeListener(this);
      mySurface.removeListener(this);
    }
    mySurface = designSurface;
    if (mySurface != null) {
      mySurface.getSelectionModel().addListener(this);
      mySurface.getActionManager().registerActionsShortcuts(this);
      mySurface.addListener(this);
      overrideCtrlClick();
    }
    setModel(designSurface != null ? designSurface.getModel() : null);
    myBadgeHandler.setSurface(designSurface);
  }

  /**
   * Hack to ensure that no IDEA shortcuts is called when using Ctrl+Click.
   * <p>
   * Ctrl+click has a broadly adopted meaning of multi-selecting elements.
   * In IntelliJ, it is also used to jump to the declaration of the component by default.
   * In the case of the component tree, we prefer to just add the component to the selection without jumping to
   * the XML declaration.
   */
  private void overrideCtrlClick() {
    int modifier = SystemInfo.isMac ? InputEvent.META_MASK : InputEvent.CTRL_MASK;
    MouseShortcut ctrlClickShortcut = new MouseShortcut(MouseEvent.BUTTON1, modifier, 1);

    // Get all the action registered for this component
    List<AnAction> actions = ImmutableList.copyOf(ActionUtil.getActions(this));
    for (AnAction action : actions) {

      // Get all the shortcuts registered for this action and create
      // a copy them into a new list filtering Ctrl+click if it is
      // present.
      Shortcut[] shortcuts = action.getShortcutSet().getShortcuts();
      Shortcut existingShortcut = null;

      for (Shortcut shortcut : shortcuts) {
        if (shortcut.equals(ctrlClickShortcut)) {
          existingShortcut = shortcut;
          action.unregisterCustomShortcutSet(this);
          break;
        }
      }

      if (existingShortcut != null) {
        List<Shortcut> newShortcuts = new ArrayList<>(shortcuts.length - 1);
        for (Shortcut shortcut : shortcuts) {
          if (shortcut != existingShortcut) {
            newShortcuts.add(shortcut);
          }
        }
        action.registerCustomShortcutSet(new CustomShortcutSet(newShortcuts.toArray(Shortcut.EMPTY_ARRAY)), this);
      }
    }
  }

  @NotNull
  @VisibleForTesting
  public MergingUpdateQueue getUpdateQueue() {
    return myUpdateQueue;
  }

  @Nullable
  public Scene getScene() {
    return mySurface != null ? mySurface.getScene() : null;
  }

  private void setModel(@Nullable NlModel model, boolean forceUpdate) {
    if (!forceUpdate && model == myModel) {
      return;
    }
    if (myModel != null) {
      myModel.removeListener(this);
    }
    myModel = model;
    myBadgeHandler.setNlModel(myModel);
    if (myModel != null) {
      myModel.addListener(this);
    }

    updateHierarchy();
  }

  private void setModel(@Nullable NlModel model) {
    setModel(model, false);
  }

  @Nullable
  public NlModel getDesignerModel() {
    return myModel;
  }

  @Override
  public void dispose() {
    setDesignSurface(null);
    if (myModel != null) {
      myModel.removeListener(this);
      myModel = null;
    }
    ToolTipManager.sharedInstance().unregisterComponent(this);
    Disposer.dispose(myUpdateQueue);
  }

  @Override
  public void updateUI() {
    setUI(new MyUI());
    setBorder(new EmptyBorder(new JBInsets(0, 6, 0, 6)));
    lineColor = ColorUtil.brighter(UIUtil.getTreeSelectionBackground(true), 10);
    if (myBadgeHandler != null) {
      setCellRenderer(new NlTreeCellRenderer(myBadgeHandler));
    }
  }

  private void invalidateUI() {
    ((MyUI)ui).invalidateNodeSize();
    repaint();
  }

  // ---- Methods for updating hierarchy while attempting to keep expanded nodes expanded ----

  private void updateHierarchy() {
    clearInsertionPoint();
    ThreadingAssertions.assertEventDispatchThread();
    myUpdateQueue.queue(new Update("updateComponentStructure") {
      @Override
      public void run() {
        try {
          if (myModel == null) {
            return;
          }
          mySelectionIsUpdating.set(true);

          // TODO b/157095734 resolve multi-selection in motion layout
          getSelectionModel().setSelectionMode(MotionUtils.getTreeSelectionModel(myModel));

          List<TreePath> expandedPaths = TreeUtil.collectExpandedPaths(NlComponentTree.this);
          Object oldRoot = treeModel.getRoot();
          setModel(new NlComponentTreeModel(myModel));
          if (oldRoot == treeModel.getRoot()) {
            TreeUtil.restoreExpandedPaths(NlComponentTree.this, expandedPaths);
          }
          else {
            TreeUtil.expandAll(NlComponentTree.this);
          }
          invalidateUI();
        }
        finally {
          mySelectionIsUpdating.set(false);
        }

        updateSelection();
      }
    });
    if (mySkipWait) {
      mySkipWait = false;
      myUpdateQueue.flush();
    }
  }

  /**
   * Normally the outline pauses for a certain delay after a model change before updating itself
   * to reflect the new hierarchy. This method can be called to skip (just) the next update delay.
   * This is used to make operations performed <b>in</b> the outline feel more immediate.
   */
  void skipNextUpdateDelay() {
    mySkipWait = true;
  }

  private void updateSelection() {
    // When updating selection it can expand collapsed paths.
    myVisibilityGutterPanel.update(NlComponentTree.this);
    if (!mySelectionIsUpdating.compareAndSet(false, true)) {
      return;
    }
    try {
      clearSelection();
      if (mySurface != null) {
        for (NlComponent component : mySurface.getSelectionModel().getSelection()) {
          addSelectionPath(newTreePath(component));
        }
      }
    }
    finally {
      mySelectionIsUpdating.set(false);
    }
  }

  @NotNull
  private static TreePath newTreePath(@NotNull NlComponent component) {
    List<NlComponent> components = new ArrayList<>();
    components.add(component);

    for (NlComponent parent = component.getParent(); parent != null; parent = parent.getParent()) {
      components.add(parent);
    }

    Collections.reverse(components);
    return new TreePath(components.toArray());
  }

  @Override
  public void paintComponent(Graphics g) {
    super.paintComponent(g);
    if (myInsertAfterRow >= 0) {
      paintInsertionPoint((Graphics2D)g);
    }
    myBadgeHandler.paintBadges((Graphics2D)g, this);
  }

  private void paintInsertionPoint(@NotNull Graphics2D g2D) {
    if (myInsertionReceiverBounds == null || myInsertionRowBounds == null) {
      return;
    }
    RenderingHints savedHints = g2D.getRenderingHints();
    Color savedColor = g2D.getColor();
    try {
      g2D.setColor(lineColor);
      g2D.setRenderingHint(RenderingHints.KEY_ANTIALIASING, RenderingHints.VALUE_ANTIALIAS_ON);

      paintInsertionRectangle(g2D,
                              getX(), myInsertionReceiverBounds.y,
                              getWidth(), myInsertionReceiverBounds.height);
      paintColumnLine(g2D,
                      myInsertionReceiverBounds.x, myInsertionReceiverBounds.y + myInsertionReceiverBounds.height,
                      myInsertionRowBounds.y + myInsertionRowBounds.height);
      paintInsertionLine(g2D,
                         myInsertionReceiverBounds.x, myInsertionRowBounds.y + myInsertionRowBounds.height,
                         getWidth());
    }
    finally {
      g2D.setRenderingHints(savedHints);
      g2D.setColor(savedColor);
    }
  }

  private static void paintInsertionLine(@NotNull Graphics2D g, int x, int y, int width) {
    Polygon triangle = new Polygon();
    int indicatorSize = JBUIScale.scale(6);
    x += JBUIScale.scale(6);
    triangle.addPoint(x + indicatorSize, y);
    triangle.addPoint(x, y + indicatorSize / 2);
    triangle.addPoint(x, y - indicatorSize / 2);
    Stroke stroke = g.getStroke();
    g.drawLine(x, y, x + width, y);
    g.setStroke(stroke);
    g.drawPolygon(triangle);
    g.fillPolygon(triangle);
  }

  private static void paintColumnLine(@NotNull Graphics2D g, int x, int y1, int y2) {
    Stroke stroke = g.getStroke();
    g.setStroke(NlConstants.DASHED_STROKE);
    g.drawLine(x, y1, x, y2);
    g.drawLine(x, y2, x, y2);
    g.setStroke(stroke);
  }

  private static void paintInsertionRectangle(@NotNull Graphics2D g, int x, int y, int width, int height) {
    x += JBUIScale.scale(1);
    y += JBUIScale.scale(1);
    width -= JBUIScale.scale(3);
    height -= JBUIScale.scale(4);
    g.drawRect(x, y, width, height);
  }

  /**
   * @param row           The row after which the insertion line will be displayed
   * @param relativeDepth The depth of the parent relative the row
   * @see NlDropInsertionPicker#findInsertionPointAt(Point, List)
   */
  public void markInsertionPoint(int row, int relativeDepth) {
    if (row == myInsertAfterRow && relativeDepth == myRelativeDepthToInsertionRow) {
      return;
    }

    if (row < 0) {
      clearInsertionPoint();
      return;
    }

    myInsertAfterRow = row;
    myRelativeDepthToInsertionRow = relativeDepth;
    myInsertionRowBounds = getRowBounds(myInsertAfterRow);

    // Find the bounds of the parent if the insertion row is not the receiver row
    myInsertionReceiverBounds = myInsertionRowBounds;
    if (myRelativeDepthToInsertionRow < 1) {
      TreePath receiverPath = getPathForRow(myInsertAfterRow);
      for (int i = myRelativeDepthToInsertionRow; i < 1 && receiverPath != null; i++) {
        receiverPath = receiverPath.getParentPath();
      }
      if (receiverPath != null) {
        myInsertionReceiverBounds = getPathBounds(receiverPath);
      }
    }
    repaint();
  }

  public void clearInsertionPoint() {
    myInsertionReceiverBounds = null;
    myInsertionRowBounds = null;
    myInsertAfterRow = -1;
    myRelativeDepthToInsertionRow = 0;
    repaint();
  }

  @NotNull
  public List<NlComponent> getSelectedComponents() {
    List<NlComponent> selected = new ArrayList<>();
    TreePath[] paths = getSelectionPaths();
    if (paths != null) {
      for (TreePath path : paths) {
        Object last = path.getLastPathComponent();
        if (last instanceof NlComponent) {
          selected.add((NlComponent)last);
        }
      }
    }
    return selected;
  }

  // ---- Implemented SelectionListener ----
  @Override
  public void selectionChanged(@NotNull SelectionModel model, @NotNull List<NlComponent> selection) {
    UIUtil.invokeLaterIfNeeded(() -> {
      updateSelection();
      scrollPathToVisible(getSelectionPath());
    });
  }

  // ---- Implemented ModelListener ----
  @Override
  public void modelDerivedDataChanged(@NotNull NlModel model) {
    UIUtil.invokeLaterIfNeeded(this::updateHierarchy);
  }

  @Override
  public void modelChangedOnLayout(@NotNull NlModel model, boolean animate) {
    // Do nothing
  }

  // ---- Implemented DesignSurfaceListener ----

  @Override
  @UiThread
  public void modelChanged(@NotNull DesignSurface<?> surface, @Nullable NlModel model) {
    setModel(model, true);
  }

  private class StructurePaneMouseListener extends MouseAdapter {
    @Override
    public void mouseClicked(MouseEvent e) {
      if (e.getClickCount() == 2) {
        handleDoubleClick(e);
      }
      else {
        handlePopup(e);
      }
    }

    @Override
    public void mousePressed(MouseEvent e) {
      if (mySurface != null) {
        // Clear the secondary selection whenever the component tree is pressed.
        mySurface.getSelectionModel().clearSecondary();
      }
      handlePopup(e);
    }

    @Override
    public void mouseReleased(MouseEvent e) {
      handlePopup(e);
    }

    private void handlePopup(MouseEvent e) {
      if (e.isPopupTrigger()) {
        // Check if clicking on the tree node or the empty space of the same row.
        int selectedRow = -1;
        int mouseY = e.getY();
        for (int row = 0; row < getRowCount(); row++) {
          Rectangle bounds = getRowBounds(row);
          if (bounds.y < mouseY && mouseY <= bounds.y + bounds.height) {
            selectedRow = row;
            break;
          }
        }
        if (selectedRow == -1) {
          return;
        }
        int badgeWidth = myBadgeHandler.getTotalBadgeWidth(selectedRow);
        if (e.getX() >= getWidth() - badgeWidth) {
          // clicking on the badge, do not show popup.
          return;
        }
        TreePath path = getPathForRow(selectedRow);
        if (path != null && mySurface != null) {
          Object component = path.getLastPathComponent();

          if (component instanceof NlComponent) {
            // TODO: Ensure the node is selected first
            // TODO (b/151315668): extract the hardcoded value "LayoutEditor"
            ActionUtils.showPopup(mySurface, e, mySurface.getActionManager().getPopupMenuActions((NlComponent) component), "LayoutEditor");
          }
          else {
            ActionManager actionManager = ActionManager.getInstance();
            actionManager.createActionPopupMenu(
              ActionPlaces.EDITOR_POPUP,
              new DefaultActionGroup(actionManager.getAction(IdeActions.ACTION_DELETE)))
                         .getComponent().show(e.getComponent(), e.getX(), e.getY());
          }
        }
      }
    }

    private void handleDoubleClick(@NotNull MouseEvent event) {
      int x = event.getX();
      int y = event.getY();
      TreePath path = getPathForLocation(x, y);

      if (path == null || mySurface == null) {
        return;
      }

      Object component = path.getLastPathComponent();

      if (component instanceof String) {
        NlComponent clicked = NlTreeReferencedItemHelperKt.findComponent((String) component, myModel);
        mySurface.getSelectionModel().setSelection(Arrays.asList(clicked));
        return;
      }

      if (!(component instanceof NlComponent)) {
        return;
      }

      ViewHandler handler = NlComponentHelperKt.getViewHandler((NlComponent)component, () -> {});
      if (handler != null) {
        handler.onActivateInComponentTree((NlComponent)component);
      }
    }
  }

  private class StructurePaneSelectionListener implements TreeSelectionListener {
    @Override
    public void valueChanged(TreeSelectionEvent treeSelectionEvent) {
      if (!mySelectionIsUpdating.compareAndSet(false, true)) {
        return;
      }
      try {
        if (mySurface != null) {
          SelectedComponent selected = NlTreeReferencedItemHelperKt.getSelectedComponents(
            NlComponentTree.this, myModel);
          mySurface.getSelectionModel().setHighlightSelection(
            selected.getReferenced(), selected.getComponents());
          mySurface.repaint();
        }
      }
      finally {
        mySelectionIsUpdating.set(false);
      }
    }
  }

  private static final class StructureSpeedSearch extends TreeSpeedSearch {
    private StructureSpeedSearch(@NotNull NlComponentTree tree) {
      super(tree, (Void)null);
    }

    static @NotNull StructureSpeedSearch installOn(@NotNull NlComponentTree tree) {
      StructureSpeedSearch search = new StructureSpeedSearch(tree);
      search.setupListeners();
      return search;
    }

    static @NotNull StructureSpeedSearch installOn(@NotNull NlComponentTree tree) {
      StructureSpeedSearch search = new StructureSpeedSearch(tree);
      search.setupListeners();
      return search;
    }

    @Override
    protected boolean isMatchingElement(Object element, String pattern) {
      if (pattern == null) {
        return false;
      }

      Object component = ((TreePath)element).getLastPathComponent();
      return compare(component instanceof NlComponent ? TreeSearchUtil.toString((NlComponent)component) : "", pattern);
    }
  }

  // ---- Implements DataProvider ----
  @Override
  public Object getData(@NotNull @NonNls String dataId) {
    TreePath path = getSelectionPath();
    if (path != null && !(path.getLastPathComponent() instanceof NlComponent)) {
      if (PlatformDataKeys.DELETE_ELEMENT_PROVIDER.is(dataId)) {
        return createNonNlComponentDeleteProvider();
      }
    }
    return mySurface == null ? null : mySurface.getData(dataId);
  }

  @NotNull
  private DeleteProvider createNonNlComponentDeleteProvider() {
    return new DeleteProvider() {
      @NotNull
      @Override
      public ActionUpdateThread getActionUpdateThread() {
        return ActionUpdateThread.BGT;
      }

      @Override
      public void deleteElement(@NotNull DataContext dataContext) {
        deleteNonNlComponent(getSelectionPaths());
      }

      @Override
      public boolean canDeleteElement(@NotNull DataContext dataContext) {
        return true;
      }
    };
  }

  /**
   * Handle a selection of non-NlComponent (like barrier/group)
   *
   * @param selectedPath
   */
  private void deleteNonNlComponent(TreePath[] selectedPath) {
    TreePath parent = NlTreeUtil.getUniqueParent(selectedPath);
    if (parent != null) {
      Object component = parent.getLastPathComponent();
      if (component instanceof NlComponent) {
        NlTreeUtil.delegateEvent(DelegatedTreeEvent.Type.DELETE, this, ((NlComponent)component), -1);
      }
    }
  }

  boolean shouldDisplayFittedText(int index) {
<<<<<<< HEAD
    return !ClientProperty.isTrue((Component)this, ExpandableItemsHandler.EXPANDED_RENDERER) &&
=======
    return !ClientProperty.isTrue(this, ExpandableItemsHandler.EXPANDED_RENDERER) &&
>>>>>>> 574fcae1
           !getExpandableItemsHandler().getExpandedItems().contains(index);
  }

  @Override
  public boolean getShowsRootHandles() {
    // This is needed because the intelliJ Tree class ignore
    // setShowsRootHandles();
    return false;
  }

  @Override
  protected void setExpandedState(TreePath path, boolean state) {
    // We never want to collapse the root
    boolean isRoot = getRowForPath(path) == 0;
    super.setExpandedState(path, isRoot || state);
  }

  private static class MyUI extends DarculaTreeUI {
    public void invalidateNodeSize() {
      treeState.invalidateSizes();
    }
  }
}<|MERGE_RESOLUTION|>--- conflicted
+++ resolved
@@ -59,10 +59,10 @@
 import com.intellij.ui.ColorUtil;
 import com.intellij.ui.ExpandableItemsHandler;
 import com.intellij.ui.TreeSpeedSearch;
-import com.intellij.ui.scale.JBUIScale;
 import com.intellij.ui.treeStructure.Tree;
 import com.intellij.util.concurrency.ThreadingAssertions;
 import com.intellij.util.ui.JBInsets;
+import com.intellij.util.ui.JBUI;
 import com.intellij.util.ui.UIUtil;
 import com.intellij.util.ui.tree.TreeUtil;
 import com.intellij.util.ui.update.MergingUpdateQueue;
@@ -412,8 +412,8 @@
 
   private static void paintInsertionLine(@NotNull Graphics2D g, int x, int y, int width) {
     Polygon triangle = new Polygon();
-    int indicatorSize = JBUIScale.scale(6);
-    x += JBUIScale.scale(6);
+    int indicatorSize = JBUI.scale(6);
+    x += JBUI.scale(6);
     triangle.addPoint(x + indicatorSize, y);
     triangle.addPoint(x, y + indicatorSize / 2);
     triangle.addPoint(x, y - indicatorSize / 2);
@@ -433,10 +433,10 @@
   }
 
   private static void paintInsertionRectangle(@NotNull Graphics2D g, int x, int y, int width, int height) {
-    x += JBUIScale.scale(1);
-    y += JBUIScale.scale(1);
-    width -= JBUIScale.scale(3);
-    height -= JBUIScale.scale(4);
+    x += JBUI.scale(1);
+    y += JBUI.scale(1);
+    width -= JBUI.scale(3);
+    height -= JBUI.scale(4);
     g.drawRect(x, y, width, height);
   }
 
@@ -649,12 +649,6 @@
       return search;
     }
 
-    static @NotNull StructureSpeedSearch installOn(@NotNull NlComponentTree tree) {
-      StructureSpeedSearch search = new StructureSpeedSearch(tree);
-      search.setupListeners();
-      return search;
-    }
-
     @Override
     protected boolean isMatchingElement(Object element, String pattern) {
       if (pattern == null) {
@@ -715,11 +709,7 @@
   }
 
   boolean shouldDisplayFittedText(int index) {
-<<<<<<< HEAD
-    return !ClientProperty.isTrue((Component)this, ExpandableItemsHandler.EXPANDED_RENDERER) &&
-=======
     return !ClientProperty.isTrue(this, ExpandableItemsHandler.EXPANDED_RENDERER) &&
->>>>>>> 574fcae1
            !getExpandableItemsHandler().getExpandedItems().contains(index);
   }
 
