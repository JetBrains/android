/*
 * Copyright (C) 2015 The Android Open Source Project
 *
 * Licensed under the Apache License, Version 2.0 (the "License");
 * you may not use this file except in compliance with the License.
 * You may obtain a copy of the License at
 *
 *      http://www.apache.org/licenses/LICENSE-2.0
 *
 * Unless required by applicable law or agreed to in writing, software
 * distributed under the License is distributed on an "AS IS" BASIS,
 * WITHOUT WARRANTIES OR CONDITIONS OF ANY KIND, either express or implied.
 * See the License for the specific language governing permissions and
 * limitations under the License.
 */
package com.android.tools.idea.uibuilder.api;

import com.android.SdkConstants;
import com.android.tools.idea.common.model.AndroidCoordinate;
import com.android.tools.idea.common.model.NlComponent;
import com.android.tools.idea.common.model.NlModel;
import com.android.tools.idea.common.scene.ComponentProvider;
import com.android.tools.idea.common.scene.SceneComponent;
import com.android.tools.idea.common.scene.TargetProvider;
import com.android.tools.idea.common.scene.target.Target;
import com.android.tools.idea.common.surface.Interaction;
import com.android.tools.idea.uibuilder.model.FillPolicy;
import com.android.tools.idea.uibuilder.model.SegmentType;
import com.android.tools.idea.uibuilder.surface.ScreenView;
import com.android.xml.XmlBuilder;
import org.intellij.lang.annotations.Language;
import org.jetbrains.annotations.NotNull;
import org.jetbrains.annotations.Nullable;

import java.awt.*;
import java.awt.dnd.DropTargetDropEvent;
import java.util.ArrayList;
import java.util.Collection;
import java.util.List;

/**
 * Handler for views that are layout managers.
 */
@SuppressWarnings("UnusedParameters")
public class ViewGroupHandler extends ViewHandler implements TargetProvider {
  @Override
  @NotNull
  @Language("XML")
  public String getXml(@NotNull String tagName, @NotNull XmlType xmlType) {
    switch (xmlType) {
      case COMPONENT_CREATION:
        return new XmlBuilder()
          .startTag(tagName)
          .androidAttribute(SdkConstants.ATTR_LAYOUT_WIDTH, SdkConstants.VALUE_MATCH_PARENT)
          .androidAttribute(SdkConstants.ATTR_LAYOUT_HEIGHT, SdkConstants.VALUE_MATCH_PARENT)
          .endTag(tagName)
          .toString();
      case PREVIEW_ON_PALETTE:
      case DRAG_PREVIEW:
        // Most layout managers will use their palette icon for previewing.
        // Make that the default here.
        return NO_PREVIEW;
      default:
        throw new AssertionError(xmlType);
    }
  }

  /**
   * Returns whether the given layout accepts the given proposed child.
   *
   * @param layout   the layout being inserted into (which does not yet contain the
   *                 newly created node in its child list)
   * @param newChild the newly created component
   * @return true if the proposed child is accepted
   */
  public boolean acceptsChild(@NotNull NlComponent layout,
                              @NotNull NlComponent newChild) {
    return true;
  }

  /**
   * Returns true if the parent accepts the new child. Called by the editor when a user drags a component into the design surface.
   *
   * @param x the x coordinate of the drag in the Android coordinate system
   * @param y the y coordinate of the drag in the Android coordinate system
   */
  public boolean acceptsChild(@NotNull SceneComponent parent,
                              @NotNull NlComponent newChild,
                              @AndroidCoordinate int x,
                              @AndroidCoordinate int y) {
    return acceptsChild(parent.getNlComponent(), newChild);
  }

  /**
   * Called when one or more children are about to be deleted by the user.
   *
   * @param parent  the parent of the deleted children (which still contains
   *                the children since this method is called before the deletion
   *                is performed)
   * @param deleted a nonempty list of children about to be deleted
   * @return true if the children have been fully deleted by this participant; false if normal deletion should resume. Note that even though
   * an implementation may return false from this method, that does not mean it did not perform any work. For example, a RelativeLayout
   * handler could remove constraints pointing to now deleted components, but leave the overall deletion of the elements to the core
   * designer.
   */
  public boolean deleteChildren(@NotNull NlComponent parent, @NotNull Collection<NlComponent> deleted) {
    return false;
  }

  /**
   * Creates a new complete interaction for this view
   *
   * @param screenView the associated screen view
   * @param layout     the layout creating the interaction
   * @return a new interaction, or null if this view does not handle full interactions and use other Handlers
   */
  @Nullable
  public Interaction createInteraction(@NotNull ScreenView screenView, @NotNull NlComponent layout) {
    return null;
  }

  /**
   * Creates a new drag handler for this view, if the view accepts children or allows them to be reconfigured.
   *
   * @param editor     the associated IDE editor
   * @param layout     the layout being dragged over/into
   * @param components the components being dragged
   * @param type       the <b>initial</b> type of drag, which can change along the way
   * @return a new drag handler, or null if this view does not accept children or does not allow them to be reconfigured
   */
  @Nullable
  public DragHandler createDragHandler(@NotNull ViewEditor editor,
                                       @NotNull SceneComponent layout,
                                       @NotNull List<NlComponent> components,
                                       @NotNull DragType type) {
    return null;
  }

  /**
   * Creates a new resize handler for the given resizable component child of the given layout
   *
   * @param editor             the associated IDE editor
   * @param component          the component being resized
   * @param horizontalEdgeType the horizontal (top or bottom) edge being resized, if any
   * @param verticalEdgeType   the vertical (left or right) edge being resized, if any
   * @return a new resize handler, or null if the layout does not allow the child to be resized or if the child is not resizable
   */
  @Nullable
  public ResizeHandler createResizeHandler(@NotNull ViewEditor editor,
                                           @NotNull NlComponent component,
                                           @Nullable SegmentType horizontalEdgeType,
                                           @Nullable SegmentType verticalEdgeType) {
    return null;
  }

  @Nullable
  public ScrollHandler createScrollHandler(@NotNull ViewEditor editor, @NotNull NlComponent component) {
    return null;
  }

  /**
   * Called when a child for this view has been created and is being inserted into the
   * view parent for which this {@linkplain ViewHandler} applies. Allows the parent to perform
   * customizations of the object. As with {@link ViewHandler#onCreate}, the {@link InsertType}
   * parameter can be used to handle new creation versus moves versus copy/paste
   * operations differently.
   *
   * @param editor     the associated IDE editor
   * @param layout     the layout being inserted into (which may not yet contain the
   *                   newly created node in its child list)
   * @param newChild   the newly created component
   * @param insertType whether this node was created as part of a newly created view, or
   *                   as a copy, or as a move, etc.
   */
  public void onChildInserted(@NotNull ViewEditor editor,
                              @NotNull NlComponent layout,
                              @NotNull NlComponent newChild,
                              @NotNull InsertType insertType) {
  }

  @Override
  public FillPolicy getFillPolicy() {
    return FillPolicy.BOTH;
  }

  /**
   * Returns true to handles painting the component
   *
   * @return true if the ViewGroupHandler want to be in charge of painting
   */
  public boolean handlesPainting() {
    return false;
  }

  /**
   * Paint the component and its children on the given context
   *
   * @param gc         graphics context
   * @param screenView the current screen view
   * @param component  the component to draw
   * @return true to indicate that we will need to be repainted
   */
  public boolean drawGroup(@NotNull Graphics2D gc, @NotNull ScreenView screenView,
                           @NotNull NlComponent component) {
    // do nothing here, subclasses need to override this and handlesPainting() to be called
    return false;
  }

  /**
   * Give a chance to the ViewGroup to add targets to the {@linkplain SceneComponent}
   *
   * @param sceneComponent The component we'll add the targets on
<<<<<<< HEAD
   * @param isParent       is it the parent view group component
=======
>>>>>>> abbea60e
   * @return The list of created target to add the the component. This list can be empty.
   */
  @Override
  @NotNull
<<<<<<< HEAD
  public List<Target> createTargets(@NotNull SceneComponent sceneComponent, boolean isParent) {
    return new ArrayList<>();
  }

  public void cleanUpAttributes(@NotNull ViewEditor editor, @NotNull NlComponent child) {
=======
  public List<Target> createTargets(@NotNull SceneComponent sceneComponent) {
    return new ArrayList<>();
  }

  public void cleanUpAttributes(@NotNull NlComponent child) {
>>>>>>> abbea60e
  }

  /**
   * Let the ViewGroupHandler handle clearing attributes on a given component
   *
   * @param component
   */
  public void clearAttributes(@NotNull NlComponent component) {
    // do nothing
  }

  /**
   * Returns a component provider instance
   *
   * @return the component provider
   */
  public ComponentProvider getComponentProvider(@NotNull SceneComponent component) {
    return null;
  }

  /**
   * Gives a chance to the ViewGroupHandler to handle drop on elements that are not ViewGroup.
   */
  public void performDrop(@NotNull NlModel model,
                          @NotNull DropTargetDropEvent event,
                          @NotNull NlComponent receiver,
                          @NotNull List<NlComponent> dragged,
                          @Nullable NlComponent before,
                          @NotNull InsertType type) {
    // do nothing
  }

  /**
   * Returns the number of children displayed in the component tree for this component
<<<<<<< HEAD
=======
   *
>>>>>>> abbea60e
   * @param component the component tree element we are checking
   * @return number of children displayed in the component tree
   */
  public int getComponentTreeChildCount(@NotNull Object component) {
<<<<<<< HEAD
    return ((NlComponent) component).getChildCount();
=======
    return ((NlComponent)component).getChildCount();
>>>>>>> abbea60e
  }

  /**
   * Returns the child at position i in the given component
<<<<<<< HEAD
=======
   *
>>>>>>> abbea60e
   * @param component
   * @param i
   * @return
   */
  public Object getComponentTreeChild(@NotNull Object component, int i) {
    return ((NlComponent)component).getChild(i);
  }
}<|MERGE_RESOLUTION|>--- conflicted
+++ resolved
@@ -210,27 +210,15 @@
    * Give a chance to the ViewGroup to add targets to the {@linkplain SceneComponent}
    *
    * @param sceneComponent The component we'll add the targets on
-<<<<<<< HEAD
-   * @param isParent       is it the parent view group component
-=======
->>>>>>> abbea60e
    * @return The list of created target to add the the component. This list can be empty.
    */
   @Override
   @NotNull
-<<<<<<< HEAD
-  public List<Target> createTargets(@NotNull SceneComponent sceneComponent, boolean isParent) {
-    return new ArrayList<>();
-  }
-
-  public void cleanUpAttributes(@NotNull ViewEditor editor, @NotNull NlComponent child) {
-=======
   public List<Target> createTargets(@NotNull SceneComponent sceneComponent) {
     return new ArrayList<>();
   }
 
   public void cleanUpAttributes(@NotNull NlComponent child) {
->>>>>>> abbea60e
   }
 
   /**
@@ -265,27 +253,17 @@
 
   /**
    * Returns the number of children displayed in the component tree for this component
-<<<<<<< HEAD
-=======
-   *
->>>>>>> abbea60e
+   *
    * @param component the component tree element we are checking
    * @return number of children displayed in the component tree
    */
   public int getComponentTreeChildCount(@NotNull Object component) {
-<<<<<<< HEAD
-    return ((NlComponent) component).getChildCount();
-=======
     return ((NlComponent)component).getChildCount();
->>>>>>> abbea60e
   }
 
   /**
    * Returns the child at position i in the given component
-<<<<<<< HEAD
-=======
-   *
->>>>>>> abbea60e
+   *
    * @param component
    * @param i
    * @return
