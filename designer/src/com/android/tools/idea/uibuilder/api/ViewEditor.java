/*
 * Copyright (C) 2015 The Android Open Source Project
 *
 * Licensed under the Apache License, Version 2.0 (the "License");
 * you may not use this file except in compliance with the License.
 * You may obtain a copy of the License at
 *
 *      http://www.apache.org/licenses/LICENSE-2.0
 *
 * Unless required by applicable law or agreed to in writing, software
 * distributed under the License is distributed on an "AS IS" BASIS,
 * WITHOUT WARRANTIES OR CONDITIONS OF ANY KIND, either express or implied.
 * See the License for the specific language governing permissions and
 * limitations under the License.
 */
package com.android.tools.idea.uibuilder.api;

import static com.android.tools.idea.res.FloatResources.parseFloatAttribute;
import static com.android.tools.idea.res.IdeResourcesUtil.resolveStringValue;

import com.android.ide.common.rendering.api.RenderResources;
import com.android.ide.common.rendering.api.ResourceValue;
import com.android.ide.common.rendering.api.ViewInfo;
import com.android.ide.common.resources.ResourceResolver;
import com.android.resources.ResourceType;
import com.android.sdklib.AndroidCoordinate;
import com.android.sdklib.AndroidDpCoordinate;
import com.android.sdklib.AndroidVersion;
import com.android.tools.configurations.Configuration;
import com.android.tools.idea.common.api.InsertType;
import com.android.tools.idea.common.model.AndroidCoordinate;
import com.android.tools.idea.common.model.AndroidDpCoordinate;
import com.android.tools.idea.common.model.Coordinates;
import com.android.tools.idea.common.model.NlComponent;
import com.android.tools.idea.common.model.NlModel;
import com.android.tools.idea.common.scene.Scene;
<<<<<<< HEAD
=======
import com.android.tools.configurations.Configuration;
import com.android.tools.rendering.RenderTask;
>>>>>>> 574fcae1
import com.android.tools.idea.res.FloatResources;
import com.android.tools.idea.res.IdeResourcesUtil;
import com.android.tools.idea.ui.resourcechooser.util.ResourceChooserHelperKt;
import com.android.tools.idea.ui.resourcemanager.ResourcePickerDialog;
import com.android.tools.idea.uibuilder.editor.LayoutNavigationManager;
import com.android.tools.idea.uibuilder.scene.LayoutlibSceneManager;
import com.android.tools.rendering.RenderTask;
import com.intellij.openapi.module.Module;
import com.intellij.openapi.vfs.VirtualFile;
import com.intellij.psi.PsiClass;
import com.intellij.util.ArrayUtilRt;
import java.awt.Dimension;
import java.util.Collection;
import java.util.EnumSet;
import java.util.List;
import java.util.Map;
import java.util.Set;
import java.util.concurrent.CompletableFuture;
import java.util.function.Predicate;
import org.jetbrains.android.uipreview.ChooseClassDialog;
import org.jetbrains.annotations.NotNull;
import org.jetbrains.annotations.Nullable;

/**
 * The UI builder / layout editor as exposed to {@link ViewHandler} instances.
 * This allows the view handlers to query the surrounding editor for more information.
 */
public abstract class ViewEditor {

  /**
   * Tries to resolve the given resource value to a dimension in pixels. The returned value is
   * function of the configuration's device's density.
   *
   * @param resources     the resource resolver to use to follow references
   * @param value         the dimension to resolve
   * @param configuration the device configuration
   * @return a dimension in pixels, or null
   */
  @Nullable
  @AndroidCoordinate
  public static Integer resolveDimensionPixelSize(@NotNull RenderResources resources, @NotNull String value,
                                                  @NotNull Configuration configuration) {
    String resValue = resolveStringValue(resources, value);
    FloatResources.TypedValue out = new FloatResources.TypedValue();
    if (parseFloatAttribute(resValue, out, true)) {
      return FloatResources.TypedValue.complexToDimensionPixelSize(out.data, configuration);
    }
    return null;
  }

  /**
   * Converts a device independent pixel to a screen pixel for the current screen density
   *
   * @param dp the device independent pixel dimension
   * @return the corresponding pixel dimension
   */
  @AndroidCoordinate
  public int dpToPx(@AndroidDpCoordinate int dp) {
    return Coordinates.dpToPx(getScene().getSceneManager(), dp);
  }

  /**
   * Converts a pixel to a dp (device independent pixel) for the current screen density
   *
   * @param px the pixel dimension (in Android screen pixels)
   * @return the corresponding dp dimension
   */
  @AndroidDpCoordinate
  public int pxToDp(@AndroidCoordinate int px) {
    return Coordinates.pxToDp(getScene().getSceneManager(), px);
  }

  /**
   * Returns the version used to compile the module containing this editor with
   */
  @Nullable
  public abstract AndroidVersion getCompileSdkVersion();

  /**
   * Returns the minSdkVersion for the module containing this editor
   */
  @NotNull
  public abstract AndroidVersion getMinSdkVersion();

  /**
   * Returns the targetSdkVersion for the module containing this editor
   */
  @NotNull
  public abstract AndroidVersion getTargetSdkVersion();

  /**
   * Returns the configuration for the editor
   */
  @NotNull
  public abstract Configuration getConfiguration();

  /**
   * Returns the model for the editor
   */
  @NotNull
  public abstract NlModel getModel();

  /**
   * Returns the SceneManager used to generate a Scene from our model.
   */
  @NotNull
  public abstract LayoutlibSceneManager getSceneBuilder();

  @NotNull
  public abstract Collection<ViewInfo> getRootViews();

  /**
   * Measures the children of the given parent and returns them as a map to view info instances.
   *
   * @param parent the parent component whose children we want to measure
   * @param filter an optional filter we'll apply to the attributes of each of the children
   * @return a map from child to bounds information, if possible
   */
  @Nullable
  public abstract CompletableFuture<Map<NlComponent, Dimension>> measureChildren(@NotNull NlComponent parent, @Nullable RenderTask.AttributeFilter filter);

  @Nullable
  public static String displayResourceInput(@NotNull NlModel model, @NotNull EnumSet<ResourceType> types) {
    return displayResourceInput(model, "", types);
  }

  @Nullable
  public static String displayResourceInput(@NotNull NlModel model, @NotNull EnumSet<ResourceType> types, boolean includeSampleData) {
    return displayResourceInput(model, "", types, includeSampleData);
  }

  @Nullable
  public static String displayResourceInput(@NotNull NlModel model, @NotNull String title, @NotNull EnumSet<ResourceType> types) {
    return displayResourceInput(model, title, types, false);
  }

  @Nullable
  public static String displayResourceInput(@NotNull NlModel model, @NotNull String title, @NotNull EnumSet<ResourceType> types, boolean includeSampleData) {
    ResourcePickerDialog dialog = ResourceChooserHelperKt.createResourcePickerDialog(
      title.isEmpty() ? "Pick a Resource" : title,
      null,
      model.getFacet(),
      types,
      null,
      false,
      includeSampleData,
      true, model.getVirtualFile()
    );

    dialog.show();

    if (dialog.isOK()) {
      String resource = dialog.getResourceName();

      if (resource != null && !resource.isEmpty()) {
        return resource;
      }
    }

    return null;
  }

  /**
   * Open a dialog to pick a class among classes derived from a specified set of super classes.
   *
   * @param title        the title representing the class being picked ex: "Fragments", "Views"
   * @param superTypes   the possible super classes that the user is picking a class from
   * @param filter       a filter for the qualified name of the class, or null to specify user defined classes only
   * @param currentValue the current value which may be initially selected in the class selector
   * @return class name if user has selected one, or null if either the user cancelled, no classes were found, or we are in dumb mode.
   */
  @Nullable
  public static String displayClassInput(@NotNull NlModel model,
                                         @NotNull String title,
                                         @NotNull Set<String> superTypes,
                                         @Nullable Predicate<String> filter,
                                         @Nullable String currentValue) {
    Module module = model.getModule();
    String[] superTypesArray = ArrayUtilRt.toStringArray(superTypes);

    Predicate<PsiClass> psiFilter = ChooseClassDialog.getIsPublicAndUnrestrictedFilter();
    if (filter == null) {
      filter = ChooseClassDialog.getIsUserDefinedFilter();
    }
    psiFilter = psiFilter.and(ChooseClassDialog.qualifiedNameFilter(filter));
    return ChooseClassDialog.openDialog(module, title, currentValue, psiFilter, superTypesArray);
  }

  @NotNull
  public abstract Scene getScene();

  /**
   * If the children have dependencies that are not met by the project, this method will add them after asking the developer.
   * This method should NOT be called from within a write transaction.
   *
   * @return true if the children can be inserted into the parent
   */
  public abstract boolean canInsertChildren(@NotNull NlComponent parent, @NotNull List<NlComponent> children, int index);

  /**
   * Inserts the children into the parent. This method will also add missing dependencies after prompting the developer.
   * If no user interaction is wanted you can call canInsertChildren first and then addDependencies if neccessary.
   * This method can optionally be called from within a write transaction.
   *
   * @param index the index at which to insert the children or -1 to insert them at the end. If existing children are being moved to a new
   *              position, the index is based on the state before the move.
   */
  public abstract void insertChildren(@NotNull NlComponent parent,
                                      @NotNull List<NlComponent> children,
                                      int index,
                                      @NotNull InsertType insertType);

  public static void openResourceFile(@NotNull NlModel model, @NotNull String resourceId) {
    Configuration config = model.getConfiguration();
    ResourceResolver resourceResolver = config.getResourceResolver();
    ResourceValue resValue = resourceResolver.findResValue(resourceId, false);

    VirtualFile file = IdeResourcesUtil.resolveLayout(resourceResolver, resValue);
    if (file == null) {
      return;
    }
    LayoutNavigationManager.getInstance(config.getConfigModule().getProject()).pushFile(model.getVirtualFile(), file);
  }

  /**
   * Returns true if the current module depends on AppCompat.
   */
  public abstract boolean moduleDependsOnAppCompat();
}<|MERGE_RESOLUTION|>--- conflicted
+++ resolved
@@ -28,17 +28,10 @@
 import com.android.sdklib.AndroidVersion;
 import com.android.tools.configurations.Configuration;
 import com.android.tools.idea.common.api.InsertType;
-import com.android.tools.idea.common.model.AndroidCoordinate;
-import com.android.tools.idea.common.model.AndroidDpCoordinate;
 import com.android.tools.idea.common.model.Coordinates;
 import com.android.tools.idea.common.model.NlComponent;
 import com.android.tools.idea.common.model.NlModel;
 import com.android.tools.idea.common.scene.Scene;
-<<<<<<< HEAD
-=======
-import com.android.tools.configurations.Configuration;
-import com.android.tools.rendering.RenderTask;
->>>>>>> 574fcae1
 import com.android.tools.idea.res.FloatResources;
 import com.android.tools.idea.res.IdeResourcesUtil;
 import com.android.tools.idea.ui.resourcechooser.util.ResourceChooserHelperKt;
@@ -49,7 +42,7 @@
 import com.intellij.openapi.module.Module;
 import com.intellij.openapi.vfs.VirtualFile;
 import com.intellij.psi.PsiClass;
-import com.intellij.util.ArrayUtilRt;
+import com.intellij.util.ArrayUtil;
 import java.awt.Dimension;
 import java.util.Collection;
 import java.util.EnumSet;
@@ -217,7 +210,7 @@
                                          @Nullable Predicate<String> filter,
                                          @Nullable String currentValue) {
     Module module = model.getModule();
-    String[] superTypesArray = ArrayUtilRt.toStringArray(superTypes);
+    String[] superTypesArray = ArrayUtil.toStringArray(superTypes);
 
     Predicate<PsiClass> psiFilter = ChooseClassDialog.getIsPublicAndUnrestrictedFilter();
     if (filter == null) {
