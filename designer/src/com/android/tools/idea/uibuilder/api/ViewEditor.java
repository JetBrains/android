--- conflicted
+++ resolved
@@ -30,14 +30,7 @@
 import org.jetbrains.annotations.Nullable;
 
 import java.awt.*;
-<<<<<<< HEAD
-import java.util.EnumSet;
-import java.util.Locale;
-import java.util.Map;
-import java.util.Set;
-=======
 import java.util.*;
->>>>>>> 02229574
 import java.util.function.Predicate;
 
 import static com.android.SdkConstants.VALUE_N_DP;
@@ -138,11 +131,6 @@
   @NotNull
   public abstract NlModel getModel();
 
-<<<<<<< HEAD
-  public abstract boolean moduleContainsResource(@NotNull ResourceType type, @NotNull String name);
-
-  public abstract void copyVectorAssetToMainModuleSourceSet(@NotNull String asset);
-=======
   @NotNull
   public abstract Collection<ViewInfo> getRootViews();
 
@@ -151,7 +139,6 @@
   public abstract void copyVectorAssetToMainModuleSourceSet(@NotNull String asset);
 
   public abstract void copyLayoutToMainModuleSourceSet(@NotNull String layout, @Language("XML") @NotNull String xml);
->>>>>>> 02229574
 
   /**
    * Measures the children of the given parent and returns them as a map to view info instances.
