--- conflicted
+++ resolved
@@ -27,10 +27,7 @@
 import com.intellij.openapi.Disposable
 import com.intellij.openapi.util.Disposer
 import com.intellij.psi.PsiFile
-<<<<<<< HEAD
-=======
 import java.util.ArrayList
->>>>>>> 574fcae1
 import org.jetbrains.android.facet.AndroidFacet
 
 /** Recommended wear device configs. */
@@ -91,12 +88,7 @@
         if (device.chinSize == 0) ScreenOrientation.PORTRAIT else ScreenOrientation.LANDSCAPE
       config.deviceState = device.getState(screenOrientation.shortDisplayValue)
       val model =
-<<<<<<< HEAD
-        NlModel.builder(facet, virtualFile, config)
-          .withParentDisposable(parentDisposable)
-=======
         NlModel.builder(parentDisposable, facet, virtualFile, config)
->>>>>>> 574fcae1
           .withModelTooltip(config.toHtmlTooltip())
           .withComponentRegistrar(NlComponentRegistrar)
           .build()
