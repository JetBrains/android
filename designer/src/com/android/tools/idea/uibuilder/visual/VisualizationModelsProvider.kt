--- conflicted
+++ resolved
@@ -33,10 +33,6 @@
   fun createNlModels(
     parentDisposable: Disposable,
     file: PsiFile,
-<<<<<<< HEAD
-    facet: AndroidFacet
-=======
     facet: AndroidFacet,
->>>>>>> 0d09370c
   ): List<NlModel>
 }