--- conflicted
+++ resolved
@@ -37,11 +37,7 @@
 
   override fun findIssues(
     renderResult: RenderResult,
-<<<<<<< HEAD
-    model: NlModel
-=======
     model: NlModel,
->>>>>>> 0d09370c
   ): List<VisualLintIssueContent> {
     val issues = mutableListOf<VisualLintIssueContent>()
     val viewsToAnalyze = ArrayDeque<ViewWithParentBounds>()
@@ -88,10 +84,6 @@
           "It is recommended that, for Wear OS layouts, margins should be at least ${MIN_RECT_MARGIN_RATIO * 100}% for square devices," +
             " and ${MIN_ROUND_MARGIN_RATIO * 100}% for round devices."
         )
-<<<<<<< HEAD
-    }
-    return VisualLintIssueContent(view = view, message = summary, descriptionProvider = provider)
-=======
     }
     return VisualLintIssueContent(view = view, message = summary, descriptionProvider = provider)
   }
@@ -106,18 +98,13 @@
     } else {
       viewObject !is ViewGroup
     }
->>>>>>> 0d09370c
   }
 }
 
 data class ViewWithParentBounds(
   val view: ViewInfo,
   val absoluteParentLeft: Int,
-<<<<<<< HEAD
-  val absoluteParentRight: Int
-=======
   val absoluteParentRight: Int,
->>>>>>> 0d09370c
 )
 
 class WearMarginAnalyzerInspection :
