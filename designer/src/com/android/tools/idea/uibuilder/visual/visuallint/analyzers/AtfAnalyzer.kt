/*
 * Copyright (C) 2022 The Android Open Source Project
 *
 * Licensed under the Apache License, Version 2.0 (the "License");
 * you may not use this file except in compliance with the License.
 * You may obtain a copy of the License at
 *
 *      http://www.apache.org/licenses/LICENSE-2.0
 *
 * Unless required by applicable law or agreed to in writing, software
 * distributed under the License is distributed on an "AS IS" BASIS,
 * WITHOUT WARRANTIES OR CONDITIONS OF ANY KIND, either express or implied.
 * See the License for the specific language governing permissions and
 * limitations under the License.
 */
package com.android.tools.idea.uibuilder.visual.visuallint.analyzers

import com.android.tools.idea.common.model.NlModel
import com.android.tools.idea.uibuilder.model.viewInfo
import com.android.tools.idea.uibuilder.visual.colorblindmode.ColorBlindMode
import com.android.tools.idea.uibuilder.visual.visuallint.VisualLintAnalyzer
import com.android.tools.idea.uibuilder.visual.visuallint.VisualLintAtfAnalysis
import com.android.tools.idea.uibuilder.visual.visuallint.VisualLintAtfIssue
import com.android.tools.idea.uibuilder.visual.visuallint.VisualLintErrorType
import com.android.tools.idea.uibuilder.visual.visuallint.VisualLintInspection
<<<<<<< HEAD
=======
import com.android.tools.idea.uibuilder.visual.visuallint.VisualLintIssueProvider
>>>>>>> 0d09370c
import com.android.tools.rendering.RenderResult
import com.android.utils.HtmlBuilder

/** [VisualLintAnalyzer] for issues coming from the Accessibility Testing Framework. */
object AtfAnalyzer : VisualLintAnalyzer() {
  override val type: VisualLintErrorType
    get() = VisualLintErrorType.ATF

  override val backgroundEnabled: Boolean
    get() = AtfAnalyzerInspection.atfBackground

  /** Analyze the given [RenderResult] for issues related to ATF that overlaps with visual lint. */
  override fun findIssues(
    renderResult: RenderResult,
<<<<<<< HEAD
    model: NlModel
=======
    model: NlModel,
>>>>>>> 0d09370c
  ): List<VisualLintIssueContent> {
    val atfAnalyzer = VisualLintAtfAnalysis(model)
    val atfIssues = atfAnalyzer.validateAndUpdateLint(renderResult)
    return atfIssues.map { createVisualLintIssueContent(it) }.toList()
  }

<<<<<<< HEAD
  private fun createVisualLintIssueContent(issue: VisualLintAtfIssue) =
    if (issue.appliedColorBlindFilter() != ColorBlindMode.NONE && issue.isLowContrast()) {
      VisualLintIssueContent(
        issue.component.viewInfo,
        COLOR_BLIND_ISSUE_SUMMARY,
        VisualLintErrorType.ATF_COLORBLIND
=======
  private fun createVisualLintIssueContent(issue: VisualLintAtfIssue): VisualLintIssueContent {
    val viewInfo =
      (issue.source as VisualLintIssueProvider.VisualLintIssueSource)
        .components
        .firstOrNull()
        ?.viewInfo
    return if (issue.appliedColorBlindFilter() != ColorBlindMode.NONE && issue.isLowContrast()) {
      VisualLintIssueContent(
        viewInfo,
        COLOR_BLIND_ISSUE_SUMMARY,
        VisualLintErrorType.ATF_COLORBLIND,
>>>>>>> 0d09370c
      ) { count: Int ->
        colorBLindModeDescriptionProvider(issue, count)
      }
    } else {
<<<<<<< HEAD
      VisualLintIssueContent(issue.component.viewInfo, issue.summary) { _: Int ->
        HtmlBuilder().addHtml(issue.description)
      }
    }
}

class AtfAnalyzerInspection : VisualLintInspection(VisualLintErrorType.ATF, "atfBackground") {
  companion object {
    var atfBackground = true
  }
}

=======
      VisualLintIssueContent(viewInfo, issue.summary) { _: Int ->
        HtmlBuilder().addHtml(issue.description)
      }
    }
  }
}

class AtfAnalyzerInspection : VisualLintInspection(VisualLintErrorType.ATF, "atfBackground") {
  companion object {
    var atfBackground = true
  }
}

>>>>>>> 0d09370c
private const val COLOR_BLIND_ISSUE_SUMMARY = "Insufficient color contrast for color blind users"

private val colorBLindModeDescriptionProvider: (VisualLintAtfIssue, Int) -> HtmlBuilder =
  { issue, count ->
    val colorBlindFilter = issue.appliedColorBlindFilter().displayName
    val description = issue.description
    val contentDescription =
      StringBuilder()
        .append("Color contrast check fails for $colorBlindFilter ")
        .append(
          when (count) {
            0,
            1 -> "colorblind configuration"
            2 -> "and 1 other colorblind configuration"
            else -> "and ${count - 1} other colorblind configurations"
<<<<<<< HEAD
          },
=======
          }
>>>>>>> 0d09370c
        )
        .append(".<br>")
        .append(description)
        .toString()
    HtmlBuilder().addHtml(contentDescription)
  }<|MERGE_RESOLUTION|>--- conflicted
+++ resolved
@@ -23,10 +23,7 @@
 import com.android.tools.idea.uibuilder.visual.visuallint.VisualLintAtfIssue
 import com.android.tools.idea.uibuilder.visual.visuallint.VisualLintErrorType
 import com.android.tools.idea.uibuilder.visual.visuallint.VisualLintInspection
-<<<<<<< HEAD
-=======
 import com.android.tools.idea.uibuilder.visual.visuallint.VisualLintIssueProvider
->>>>>>> 0d09370c
 import com.android.tools.rendering.RenderResult
 import com.android.utils.HtmlBuilder
 
@@ -41,25 +38,13 @@
   /** Analyze the given [RenderResult] for issues related to ATF that overlaps with visual lint. */
   override fun findIssues(
     renderResult: RenderResult,
-<<<<<<< HEAD
-    model: NlModel
-=======
     model: NlModel,
->>>>>>> 0d09370c
   ): List<VisualLintIssueContent> {
     val atfAnalyzer = VisualLintAtfAnalysis(model)
     val atfIssues = atfAnalyzer.validateAndUpdateLint(renderResult)
     return atfIssues.map { createVisualLintIssueContent(it) }.toList()
   }
 
-<<<<<<< HEAD
-  private fun createVisualLintIssueContent(issue: VisualLintAtfIssue) =
-    if (issue.appliedColorBlindFilter() != ColorBlindMode.NONE && issue.isLowContrast()) {
-      VisualLintIssueContent(
-        issue.component.viewInfo,
-        COLOR_BLIND_ISSUE_SUMMARY,
-        VisualLintErrorType.ATF_COLORBLIND
-=======
   private fun createVisualLintIssueContent(issue: VisualLintAtfIssue): VisualLintIssueContent {
     val viewInfo =
       (issue.source as VisualLintIssueProvider.VisualLintIssueSource)
@@ -71,25 +56,10 @@
         viewInfo,
         COLOR_BLIND_ISSUE_SUMMARY,
         VisualLintErrorType.ATF_COLORBLIND,
->>>>>>> 0d09370c
       ) { count: Int ->
         colorBLindModeDescriptionProvider(issue, count)
       }
     } else {
-<<<<<<< HEAD
-      VisualLintIssueContent(issue.component.viewInfo, issue.summary) { _: Int ->
-        HtmlBuilder().addHtml(issue.description)
-      }
-    }
-}
-
-class AtfAnalyzerInspection : VisualLintInspection(VisualLintErrorType.ATF, "atfBackground") {
-  companion object {
-    var atfBackground = true
-  }
-}
-
-=======
       VisualLintIssueContent(viewInfo, issue.summary) { _: Int ->
         HtmlBuilder().addHtml(issue.description)
       }
@@ -103,7 +73,6 @@
   }
 }
 
->>>>>>> 0d09370c
 private const val COLOR_BLIND_ISSUE_SUMMARY = "Insufficient color contrast for color blind users"
 
 private val colorBLindModeDescriptionProvider: (VisualLintAtfIssue, Int) -> HtmlBuilder =
@@ -119,11 +88,7 @@
             1 -> "colorblind configuration"
             2 -> "and 1 other colorblind configuration"
             else -> "and ${count - 1} other colorblind configurations"
-<<<<<<< HEAD
-          },
-=======
           }
->>>>>>> 0d09370c
         )
         .append(".<br>")
         .append(description)
