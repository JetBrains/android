--- conflicted
+++ resolved
@@ -51,11 +51,7 @@
   override fun createNlModels(
     parentDisposable: Disposable,
     file: PsiFile,
-<<<<<<< HEAD
-    facet: AndroidFacet
-=======
     facet: AndroidFacet,
->>>>>>> 0d09370c
   ): List<NlModel> {
     if (file.typeOf() != LayoutFileType) {
       return emptyList()
@@ -99,11 +95,7 @@
         firstModel,
         currentFileConfig,
         defaultLocaleConfig,
-<<<<<<< HEAD
-        EFFECTIVE_FLAGS
-=======
         EFFECTIVE_FLAGS,
->>>>>>> 0d09370c
       )
     }
 
