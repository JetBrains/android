/*
 * Copyright (C) 2019 The Android Open Source Project
 *
 * Licensed under the Apache License, Version 2.0 (the "License");
 * you may not use this file except in compliance with the License.
 * You may obtain a copy of the License at
 *
 *      http://www.apache.org/licenses/LICENSE-2.0
 *
 * Unless required by applicable law or agreed to in writing, software
 * distributed under the License is distributed on an "AS IS" BASIS,
 * WITHOUT WARRANTIES OR CONDITIONS OF ANY KIND, either express or implied.
 * See the License for the specific language governing permissions and
 * limitations under the License.
 */
package com.android.tools.idea.uibuilder.visual

import com.android.tools.configurations.ConfigurationListener
import com.android.tools.idea.common.model.NlModel
import com.android.tools.idea.common.type.typeOf
import com.android.tools.idea.configurations.ConfigurationForFile
import com.android.tools.idea.configurations.ConfigurationManager
import com.android.tools.idea.uibuilder.model.NlComponentRegistrar
import com.android.tools.idea.uibuilder.type.LayoutFileType
import com.google.common.annotations.VisibleForTesting
import com.intellij.openapi.Disposable
import com.intellij.psi.PsiFile
import org.jetbrains.android.facet.AndroidFacet

private const val EFFECTIVE_FLAGS =
  ConfigurationListener.CFG_ADAPTIVE_SHAPE or
    ConfigurationListener.CFG_DEVICE or
    ConfigurationListener.CFG_DEVICE_STATE or
    ConfigurationListener.CFG_UI_MODE or
    ConfigurationListener.CFG_NIGHT_MODE or
    ConfigurationListener.CFG_THEME or
    ConfigurationListener.CFG_TARGET or
    ConfigurationListener.CFG_LOCALE

object LargeFontModelsProvider : VisualizationModelsProvider {

  // scale factors here matches the framework.
  @VisibleForTesting
  val SCALE_TO_DISPLAY_NAME_PAIRS =
    mutableListOf(
      (1f to "Default (100%)"),
      (0.85f to "Small (85%)"),
      (1.15f to "Large (115%)"),
      (1.3f to "Largest (130%)"),
    )

  override fun createNlModels(
    parentDisposable: Disposable,
    file: PsiFile,
    facet: AndroidFacet
  ): List<NlModel> {

    if (file.typeOf() != LayoutFileType) {
      return emptyList()
    }

    val virtualFile = file.virtualFile ?: return emptyList()
    val configurationManager = ConfigurationManager.getOrCreateInstance(facet.module)

    val defaultConfig = configurationManager.getConfiguration(virtualFile)

    val models = mutableListOf<NlModel>()

    for ((scale, displayName) in SCALE_TO_DISPLAY_NAME_PAIRS) {
      val fontConfig = ConfigurationForFile.create(defaultConfig, virtualFile)
      fontConfig.fontScale = scale
      val fontModel =
<<<<<<< HEAD
        NlModel.builder(facet, virtualFile, fontConfig)
          .withParentDisposable(parentDisposable)
=======
        NlModel.builder(parentDisposable, facet, virtualFile, fontConfig)
>>>>>>> 574fcae1
          .withModelTooltip(fontConfig.toHtmlTooltip())
          .withComponentRegistrar(NlComponentRegistrar)
          .build()
      fontModel.modelDisplayName = displayName
      models.add(fontModel)

      registerModelsProviderConfigurationListener(
        fontModel,
        defaultConfig,
        fontConfig,
        EFFECTIVE_FLAGS
      )
    }

    return models
  }
}<|MERGE_RESOLUTION|>--- conflicted
+++ resolved
@@ -70,12 +70,7 @@
       val fontConfig = ConfigurationForFile.create(defaultConfig, virtualFile)
       fontConfig.fontScale = scale
       val fontModel =
-<<<<<<< HEAD
-        NlModel.builder(facet, virtualFile, fontConfig)
-          .withParentDisposable(parentDisposable)
-=======
         NlModel.builder(parentDisposable, facet, virtualFile, fontConfig)
->>>>>>> 574fcae1
           .withModelTooltip(fontConfig.toHtmlTooltip())
           .withComponentRegistrar(NlComponentRegistrar)
           .build()
