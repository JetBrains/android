--- conflicted
+++ resolved
@@ -52,11 +52,7 @@
   override fun createNlModels(
     parentDisposable: Disposable,
     file: PsiFile,
-<<<<<<< HEAD
-    facet: AndroidFacet
-=======
     facet: AndroidFacet,
->>>>>>> 0d09370c
   ): List<NlModel> {
 
     if (file.typeOf() != LayoutFileType) {
@@ -85,11 +81,7 @@
         fontModel,
         defaultConfig,
         fontConfig,
-<<<<<<< HEAD
-        EFFECTIVE_FLAGS
-=======
         EFFECTIVE_FLAGS,
->>>>>>> 0d09370c
       )
     }
 
