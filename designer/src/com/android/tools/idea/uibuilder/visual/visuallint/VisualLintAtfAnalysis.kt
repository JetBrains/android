--- conflicted
+++ resolved
@@ -152,12 +152,9 @@
   override fun shouldHighlight(model: NlModel): Boolean {
     return sourceModel == model
   }
-<<<<<<< HEAD
-=======
 
   fun appliedColorBlindFilter(): ColorBlindMode {
     return ColorBlindMode.values().firstOrNull { it.displayName == sourceModel.modelDisplayName }
       ?: ColorBlindMode.NONE
   }
->>>>>>> 574fcae1
 }