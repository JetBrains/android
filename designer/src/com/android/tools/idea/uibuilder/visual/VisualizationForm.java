/*
 * Copyright (C) 2019 The Android Open Source Project
 *
 * Licensed under the Apache License, Version 2.0 (the "License");
 * you may not use this file except in compliance with the License.
 * You may obtain a copy of the License at
 *
 *      http://www.apache.org/licenses/LICENSE-2.0
 *
 * Unless required by applicable law or agreed to in writing, software
 * distributed under the License is distributed on an "AS IS" BASIS,
 * WITHOUT WARRANTIES OR CONDITIONS OF ANY KIND, either express or implied.
 * See the License for the specific language governing permissions and
 * limitations under the License.
 */
package com.android.tools.idea.uibuilder.visual;

import static com.android.tools.idea.uibuilder.graphics.NlConstants.DEFAULT_SCREEN_OFFSET_X;
import static com.android.tools.idea.uibuilder.graphics.NlConstants.DEFAULT_SCREEN_OFFSET_Y;

import com.android.annotations.concurrency.UiThread;
import com.android.resources.ResourceFolderType;
import com.android.tools.adtui.actions.DropDownAction;
import com.android.tools.adtui.common.AdtPrimaryPanel;
import com.android.tools.adtui.common.StudioColorsKt;
import com.android.tools.adtui.common.SwingCoordinate;
import com.android.tools.adtui.workbench.WorkBench;
import com.android.tools.editor.ActionToolbarUtil;
import com.android.tools.editor.PanZoomListener;
import com.android.tools.idea.common.model.NlModel;
import com.android.tools.idea.common.surface.DesignSurface;
import com.android.tools.idea.res.IdeResourcesUtil;
import com.android.tools.idea.startup.ClearResourceCacheAfterFirstBuild;
import com.android.tools.idea.uibuilder.analytics.NlAnalyticsManager;
import com.android.tools.idea.uibuilder.scene.LayoutlibSceneManager;
import com.android.tools.idea.uibuilder.surface.layout.GridSurfaceLayoutManager;
import com.android.tools.idea.uibuilder.surface.NlDesignSurface;
import com.android.tools.idea.uibuilder.surface.SceneMode;
import com.android.tools.idea.uibuilder.visual.analytics.MultiViewMetricTrackerKt;
import com.android.tools.idea.util.SyncUtil;
import com.google.common.collect.ImmutableList;
import com.intellij.CommonBundle;
import com.intellij.openapi.Disposable;
import com.intellij.openapi.actionSystem.ActionGroup;
import com.intellij.openapi.actionSystem.ActionManager;
import com.intellij.openapi.actionSystem.ActionPlaces;
import com.intellij.openapi.actionSystem.ActionToolbar;
import com.intellij.openapi.actionSystem.AnAction;
import com.intellij.openapi.actionSystem.AnActionEvent;
import com.intellij.openapi.actionSystem.DefaultActionGroup;
import com.intellij.openapi.actionSystem.ToggleAction;
import com.intellij.openapi.fileEditor.FileEditor;
import com.intellij.openapi.fileEditor.FileEditorManager;
import com.intellij.openapi.project.DumbService;
import com.intellij.openapi.project.Project;
import com.intellij.openapi.util.Disposer;
import com.intellij.openapi.vfs.VirtualFile;
import com.intellij.psi.PsiFile;
import com.intellij.psi.PsiManager;
import com.intellij.util.ArrayUtil;
import com.intellij.util.concurrency.AppExecutorUtil;
import com.intellij.util.concurrency.EdtExecutorService;
import icons.StudioIcons;
import java.awt.BorderLayout;
import java.awt.Component;
import java.awt.Container;
import java.awt.DefaultFocusTraversalPolicy;
import java.awt.event.AdjustmentEvent;
import java.util.List;
import java.util.concurrent.CompletableFuture;
import java.util.concurrent.atomic.AtomicBoolean;
import javax.swing.BorderFactory;
import javax.swing.JComponent;
import javax.swing.JPanel;
import org.jetbrains.android.facet.AndroidFacet;
import org.jetbrains.annotations.NotNull;
import org.jetbrains.annotations.Nullable;

/**
 * Form of layout visualization which offers multiple previews for different devices in the same time. It provides a
 * convenient way to user to preview the layout in different devices.
 */
public class VisualizationForm implements Disposable, ConfigurationSetListener, PanZoomListener {

  public static final String VISUALIZATION_DESIGN_SURFACE = "VisualizationFormDesignSurface";

  private static final String RENDERING_MESSAGE = "Rendering Previews...";

  /**
   * horizontal gap between different previews
   */
  @SwingCoordinate private static final int HORIZONTAL_SCREEN_DELTA = 100;

  /**
   * vertical gap between different previews
   */
  @SwingCoordinate private static final int VERTICAL_SCREEN_DELTA = 48;

  private final Project myProject;
  private final NlDesignSurface mySurface;
  private final WorkBench<DesignSurface> myWorkBench;
  private final JPanel myRoot = new JPanel(new BorderLayout());
  private VirtualFile myFile;
  private boolean isActive = false;
  private JComponent myContentPanel;
  private JComponent myActionToolbarPanel;

  @Nullable private Runnable myCancelPreviousAddModelsRequestTask = null;

  /**
   * Contains the editor that is currently being loaded.
   * Once the file is loaded, myPendingEditor will be null.
   */
  private FileEditor myPendingEditor;

  private FileEditor myEditor;

  @NotNull private ConfigurationSet myCurrentConfigurationSet;
  @NotNull private VisualizationModelsProvider myCurrentModelsProvider;

  /**
   * {@link CompletableFuture} of the next model load. This is kept so the load can be cancelled.
   */
  private AtomicBoolean myCancelPendingModelLoad = new AtomicBoolean(false);

  public VisualizationForm(@NotNull Project project) {
    myProject = project;
    myCurrentConfigurationSet = VisualizationToolSettings.getInstance().getGlobalState().getConfigurationSet();
    myCurrentModelsProvider = myCurrentConfigurationSet.getModelsProviderCreator().invoke(this);

    mySurface = NlDesignSurface.builder(myProject, myProject)
      .showModelNames()
      .setIsPreview(false)
      .setEditable(true)
      .setSceneManagerProvider((surface, model) -> {
<<<<<<< HEAD
        Supplier<RenderSettings> renderSettingsProvider = () -> {
          RenderSettings settings = RenderSettings.getProjectSettings(model.getProject());
          boolean showDecoration = VisualizationToolSettings.getInstance().getGlobalState().getShowDecoration();
          // 0.0f makes it spend 50% memory. See document in RenderTask#MIN_DOWNSCALING_FACTOR.
          return settings.copy(0.0f, false, showDecoration);
        };
        return new LayoutlibSceneManager(model, surface, renderSettingsProvider);
=======
        LayoutlibSceneManager sceneManager = new LayoutlibSceneManager(model, surface);
        sceneManager.setShowDecorations(VisualizationToolSettings.getInstance().getGlobalState().getShowDecoration());
        sceneManager.setUseImagePool(false);
        // 0.0f makes it spend 50% memory. See document in RenderTask#MIN_DOWNSCALING_FACTOR.
        sceneManager.setQuality(0.0f);
        return sceneManager;
>>>>>>> 640ce73c
      })
      .setActionManagerProvider((surface) -> new VisualizationActionManager((NlDesignSurface) surface, () -> myCurrentModelsProvider))
      .setInteractionHandlerProvider((surface) -> new VisualizationInteractionHandler(surface, () -> myCurrentModelsProvider ))
      .setLayoutManager(new GridSurfaceLayoutManager(DEFAULT_SCREEN_OFFSET_X,
                                                     DEFAULT_SCREEN_OFFSET_Y,
                                                     HORIZONTAL_SCREEN_DELTA,
                                                     VERTICAL_SCREEN_DELTA))
      .setMinScale(0.10)
      .setMaxScale(4)
      .build();
    mySurface.addPanZoomListener(this);

    updateScreenMode();
    Disposer.register(this, mySurface);
    mySurface.setName(VISUALIZATION_DESIGN_SURFACE);

    myWorkBench = new WorkBench<>(myProject, "Visualization", null, this);
    myWorkBench.setLoadingText(CommonBundle.getLoadingTreeNodeText());
    myWorkBench.setToolContext(mySurface);

    myRoot.add(createToolbarPanel(), BorderLayout.NORTH);
    myRoot.add(myWorkBench, BorderLayout.CENTER);
    myRoot.setFocusCycleRoot(true);
    myRoot.setFocusTraversalPolicy(new VisualizationTraversalPolicy(mySurface));
  }

  private void updateScreenMode() {
    switch (myCurrentConfigurationSet) {
      case COLOR_BLIND_MODE:
        mySurface.setScreenMode(SceneMode.COLOR_BLIND, false);
        break;
      default:
        mySurface.setScreenMode(SceneMode.VISUALIZATION, false);
        break;
    }
  }

  @NotNull
  private JComponent createToolbarPanel() {
    myActionToolbarPanel = new AdtPrimaryPanel(new BorderLayout());
    myActionToolbarPanel.setBorder(BorderFactory.createCompoundBorder(
      BorderFactory.createMatteBorder(0, 0, 1, 0, StudioColorsKt.getBorder()),
      BorderFactory.createEmptyBorder(0, 6, 0, 0))
    );
    updateActionToolbar();
    return myActionToolbarPanel;
  }

  private void updateActionToolbar() {
    myActionToolbarPanel.removeAll();
    DefaultActionGroup group = new DefaultActionGroup();
    String fileName = myFile != null ? myFile.getName() : "";
    // Add an empty action and disable it permanently for displaying file name.
    group.add(new TextLabelAction(fileName));
    group.addSeparator();
    group.add(new DefaultActionGroup(new ConfigurationSetMenuAction(this, myCurrentConfigurationSet)));
    if (myFile != null) {
      PsiFile file = PsiManager.getInstance(myProject).findFile(myFile);
      AndroidFacet facet = file != null ? AndroidFacet.getInstance(file) : null;
      if (facet != null) {
        ActionGroup configurationActions = myCurrentModelsProvider.createActions(file, facet);
        group.addAll(configurationActions);
      }
    }
    DropDownAction viewOptions = new DropDownAction(null, "View Options", StudioIcons.Common.VISIBILITY_INLINE);
    viewOptions.add(new ToggleShowDecorationAction());
    viewOptions.setPopup(true);
    group.add(viewOptions);
    // Use ActionPlaces.EDITOR_TOOLBAR as place to update the ui when appearance is changed.
    // In IJ's implementation, only the actions in ActionPlaces.EDITOR_TOOLBAR toolbar will be tweaked when ui is changed.
    // See com.intellij.openapi.actionSystem.impl.ActionToolbarImpl.tweakActionComponentUI()
    ActionToolbar actionToolbar = ActionManager.getInstance().createActionToolbar(ActionPlaces.EDITOR_TOOLBAR, group, true);
    actionToolbar.updateActionsImmediately();
    ActionToolbarUtil.makeToolbarNavigable(actionToolbar);
    myActionToolbarPanel.add(actionToolbar.getComponent(), BorderLayout.CENTER);
  }

  private void createContentPanel() {
    myContentPanel = new JPanel(new BorderLayout());
    myContentPanel.add(mySurface, BorderLayout.CENTER);
  }

  private void setEditor(@Nullable FileEditor editor) {
    if (editor != myEditor) {
      myEditor = editor;
      mySurface.setFileEditorDelegate(editor);
      updateActionToolbar();
    }
  }

  @SuppressWarnings("unused") // Used by Kotlin plugin
  @Nullable
  public JComponent getToolbarComponent() {
     return null;
  }

  @NotNull
  public JComponent getComponent() {
    return myRoot;
  }

  @Override
  public void dispose() {
    deactivate();
    removeAndDisposeModels(mySurface.getModels());
  }

  private void removeAndDisposeModels(@NotNull List<NlModel> models) {
    for (NlModel model : models) {
      model.deactivate(this);
      mySurface.removeModel(model);
      Disposer.dispose(model);
    }
  }

  /**
   * Specifies the next editor the preview should be shown for.
   * The update of the preview may be delayed.
   *
   * @return true on success. False if the preview update is not possible (e.g. the file for the editor cannot be found).
   */
  public boolean setNextEditor(@NotNull FileEditor editor) {
    if (IdeResourcesUtil.getFolderType(editor.getFile()) != ResourceFolderType.LAYOUT) {
      return false;
    }
    myPendingEditor = editor;
    myFile = editor.getFile();

    myCancelPendingModelLoad.set(true);

    if (isActive) {
      initPreviewForm();
    }

    return true;
  }

  private void initPreviewForm() {
    if (myContentPanel == null) {
      // First time: Make sure we have compiled the project at least once...
      ClearResourceCacheAfterFirstBuild.getInstance(myProject)
        .runWhenResourceCacheClean(this::initPreviewFormAfterInitialBuild, this::buildError);
    }
    else {
      // Subsequent times: Setup a Nele model in preparation for creating a preview image
      initNeleModel();
    }
  }

  private void initPreviewFormAfterInitialBuild() {
    myWorkBench.setLoadingText("Waiting for build to finish...");
    SyncUtil.runWhenSmartAndSyncedOnEdt(myProject, this, result -> {
      if (result.isSuccessful()) {
        initPreviewFormAfterBuildOnEventDispatchThread();
      }
      else {
        buildError();
        SyncUtil.listenUntilNextSync(myProject, this, ignore -> initPreviewFormAfterBuildOnEventDispatchThread());
      }
    });
  }

  // Build was either cancelled or there was an error
  private void buildError() {
    myWorkBench.loadingStopped("Previews are unavailable until after a successful project sync");
  }

  private void initPreviewFormAfterBuildOnEventDispatchThread() {
    if (Disposer.isDisposed(this)) {
      return;
    }
    if (myContentPanel == null) {
      createContentPanel();
      myWorkBench.init(myContentPanel, mySurface, ImmutableList.of(), false);
      // The toolbar is in the root panel which contains myWorkBench. To traverse to toolbar we need to traverse out from myWorkBench.
      myWorkBench.setFocusCycleRoot(false);
    }
    initNeleModel();
  }

  private void initNeleModel() {
    myWorkBench.showLoading(RENDERING_MESSAGE);
    DumbService.getInstance(myProject).smartInvokeLater(() -> initNeleModelWhenSmart());
  }

  @UiThread
  private void initNeleModelWhenSmart() {
    setNoActiveModel();

    if (myCancelPreviousAddModelsRequestTask != null) {
      myCancelPreviousAddModelsRequestTask.run();
      myCancelPreviousAddModelsRequestTask = null;
    }

    if (myFile == null) {
      return;
    }
    PsiFile file = PsiManager.getInstance(myProject).findFile(myFile);
    AndroidFacet facet = file != null ? AndroidFacet.getInstance(file) : null;
    if (facet == null) {
      return;
    }

    updateActionToolbar();

    // isRequestCancelled allows us to cancel the ongoing computation if it is not needed anymore. There is no need to hold
    // to the Future since Future.cancel does not really interrupt the work.
    AtomicBoolean isRequestCancelled = new AtomicBoolean(false);
    myCancelPendingModelLoad = isRequestCancelled;
    // Asynchronously load the model and refresh the preview once it's ready
    CompletableFuture
      .supplyAsync(() -> {
        // Hide the content while adding the models.
        myWorkBench.hideContent();
        List<NlModel> models = myCurrentModelsProvider.createNlModels(this, file, facet);
        if (models.isEmpty()) {
          myWorkBench.showLoading("No Device Found");
          return null;
        }
        return models;
      }, AppExecutorUtil.getAppExecutorService()).thenAcceptAsync(models -> {
        if (models == null || isRequestCancelled.get()) {
          return;
        }

        if (myCancelPreviousAddModelsRequestTask != null) {
          myCancelPreviousAddModelsRequestTask.run();
        }

        AtomicBoolean isAddingModelCanceled = new AtomicBoolean(false);
        // We want to add model sequentially so we can interrupt them if needed.
        // When adding a model the render request is triggered. Stop adding remaining models avoids unnecessary render requests.
        CompletableFuture<Void> addModelFuture = CompletableFuture.completedFuture(null);
        for (NlModel model : models) {
          addModelFuture = addModelFuture.thenCompose(it -> {
            if (isAddingModelCanceled.get()) {
              return CompletableFuture.completedFuture(null);
            }
            else {
              return mySurface.addAndRenderModel(model);
            }
          });
        }

        myCancelPreviousAddModelsRequestTask = () -> isAddingModelCanceled.set(true);

        addModelFuture.thenRunAsync(() -> {
          if (!isRequestCancelled.get() && !facet.isDisposed() && !isAddingModelCanceled.get()) {
            activeModels(models);
            double lastScaling = VisualizationToolSettings.getInstance().getGlobalState().getScale();
            if (!mySurface.setScale(lastScaling)) {
              // Update scroll area because the scaling doesn't change, which keeps the old scroll area and may not suitable to new
              // configuration set.
              mySurface.revalidateScrollArea();
            }
            myWorkBench.showContent();
          }
          else {
            removeAndDisposeModels(models);
          }
        }, EdtExecutorService.getInstance());
      }, EdtExecutorService.getInstance());
  }

  // A file editor was closed. If our editor no longer exists, cleanup our state.
  public void fileClosed(@NotNull FileEditorManager editorManager, @NotNull VirtualFile file) {
    if (myEditor == null) {
      setNoActiveModel();
    }
    else if (file.equals(myFile)) {
      if (ArrayUtil.find(editorManager.getAllEditors(file), myEditor) < 0) {
        setNoActiveModel();
      }
    }
    if (myPendingEditor != null && file.equals(myPendingEditor.getFile())) {
      if (ArrayUtil.find(editorManager.getAllEditors(file), myPendingEditor) < 0) {
        myPendingEditor = null;
      }
    }
  }

  private void setNoActiveModel() {
    myCancelPendingModelLoad.set(true);
    setEditor(null);

    myWorkBench.setFileEditor(null);

    removeAndDisposeModels(mySurface.getModels());
  }

  private void activeModels(@NotNull List<NlModel> models) {
    myCancelPendingModelLoad.set(true);
    if (models.isEmpty()) {
      setEditor(null);
      myWorkBench.setFileEditor(null);
    }
    else {
      myFile = models.get(0).getVirtualFile();
      setEditor(myPendingEditor);
      myPendingEditor = null;

      for (NlModel model : models) {
        model.activate(this);
      }
      myWorkBench.setFileEditor(myEditor);
    }
  }

  @NotNull
  public NlDesignSurface getSurface() {
    return mySurface;
  }

  /**
   * Re-enables updates for this preview form. See {@link #deactivate()}
   */
  public void activate() {
    if (isActive) {
      return;
    }

    isActive = true;
    initPreviewForm();
    mySurface.activate();
    getAnalyticsManager().trackVisualizationToolWindow(true);
  }

  /**
   * Disables the updates for this preview form. Any changes to resources or the layout won't update
   * this preview until {@link #activate()} is called.
   */
  public void deactivate() {
    if (!isActive) {
      return;
    }

    myCancelPendingModelLoad.set(true);
    mySurface.deactivate();
    isActive = false;
    if (myContentPanel != null) {
      setNoActiveModel();
    }
    getAnalyticsManager().trackVisualizationToolWindow(false);
  }

  @Override
  public void onSelectedConfigurationSetChanged(@NotNull ConfigurationSet newConfigurationSet) {
    if (myCurrentConfigurationSet != newConfigurationSet) {
      myCurrentConfigurationSet = newConfigurationSet;

      MultiViewMetricTrackerKt.trackOpenConfigSet(mySurface, myCurrentConfigurationSet);
      VisualizationToolSettings.getInstance().getGlobalState().setConfigurationSet(newConfigurationSet);
      myCurrentModelsProvider = newConfigurationSet.getModelsProviderCreator().invoke(this);
      refresh();
    }
  }

  @Override
  public void onCurrentConfigurationSetUpdated() {
    refresh();
  }

  /**
   * Refresh the previews. This recreates the {@link NlModel}s from the current {@link ConfigurationSet}.
   */
  private void refresh() {
    updateScreenMode();
    updateActionToolbar();
    // Dispose old models and create new models with new configuration set.
    initNeleModel();
  }

  private NlAnalyticsManager getAnalyticsManager() {
    return mySurface.getAnalyticsManager();
  }

  @Nullable
  public final FileEditor getEditor() {
    return myEditor;
  }

  @Override
  public void zoomChanged() {
    VisualizationToolSettings.getInstance().getGlobalState().setScale(mySurface.getScale());
  }

  @Override
  public void panningChanged(AdjustmentEvent adjustmentEvent) {
    // Do nothing.
  }

  /**
   * An disabled action for displaying text in action toolbar.
   */
  private static final class TextLabelAction extends AnAction {

    TextLabelAction(@NotNull String text) {
      super((String)null);
      getTemplatePresentation().setText(text, false);
      getTemplatePresentation().setEnabled(false);
    }

    @Override
    public void actionPerformed(@NotNull AnActionEvent e) {
      // Do nothing
    }

    @Override
    public void update(@NotNull AnActionEvent e) {
      e.getPresentation().setEnabled(false);
    }

    @Override
    public boolean displayTextInToolbar() {
      return true;
    }
  }

  private final class ToggleShowDecorationAction extends ToggleAction {
    private ToggleShowDecorationAction() {
      super("Show System UI");
    }

    @Override
    public boolean isSelected(@NotNull AnActionEvent e) {
      return VisualizationToolSettings.getInstance().getGlobalState().getShowDecoration();
    }

    @Override
    public void setSelected(@NotNull AnActionEvent e, boolean state) {
      VisualizationToolSettings.getInstance().getGlobalState().setShowDecoration(state);
      myWorkBench.hideContent();
      myWorkBench.showLoading(RENDERING_MESSAGE);

      mySurface.getModels().stream()
        .map(model -> mySurface.getSceneManager(model))
        .filter(manager -> manager instanceof LayoutlibSceneManager)
        .forEach(manager -> ((LayoutlibSceneManager)manager).setShowDecorations(state));

      mySurface.requestRender().thenRun(() -> {
        if (!Disposer.isDisposed(myWorkBench)) {
          myWorkBench.showContent();
        }
      });
    }
  }

  private static final class VisualizationTraversalPolicy extends DefaultFocusTraversalPolicy {
    @NotNull private DesignSurface mySurface;

    private VisualizationTraversalPolicy(@NotNull DesignSurface surface) {
      mySurface = surface;
    }

    @Override
    public Component getDefaultComponent(Container aContainer) {
      return mySurface.getLayeredPane();
    }
  }
}<|MERGE_RESOLUTION|>--- conflicted
+++ resolved
@@ -133,22 +133,12 @@
       .setIsPreview(false)
       .setEditable(true)
       .setSceneManagerProvider((surface, model) -> {
-<<<<<<< HEAD
-        Supplier<RenderSettings> renderSettingsProvider = () -> {
-          RenderSettings settings = RenderSettings.getProjectSettings(model.getProject());
-          boolean showDecoration = VisualizationToolSettings.getInstance().getGlobalState().getShowDecoration();
-          // 0.0f makes it spend 50% memory. See document in RenderTask#MIN_DOWNSCALING_FACTOR.
-          return settings.copy(0.0f, false, showDecoration);
-        };
-        return new LayoutlibSceneManager(model, surface, renderSettingsProvider);
-=======
         LayoutlibSceneManager sceneManager = new LayoutlibSceneManager(model, surface);
         sceneManager.setShowDecorations(VisualizationToolSettings.getInstance().getGlobalState().getShowDecoration());
         sceneManager.setUseImagePool(false);
         // 0.0f makes it spend 50% memory. See document in RenderTask#MIN_DOWNSCALING_FACTOR.
         sceneManager.setQuality(0.0f);
         return sceneManager;
->>>>>>> 640ce73c
       })
       .setActionManagerProvider((surface) -> new VisualizationActionManager((NlDesignSurface) surface, () -> myCurrentModelsProvider))
       .setInteractionHandlerProvider((surface) -> new VisualizationInteractionHandler(surface, () -> myCurrentModelsProvider ))
@@ -596,7 +586,7 @@
     }
   }
 
-  private static final class VisualizationTraversalPolicy extends DefaultFocusTraversalPolicy {
+  private static class VisualizationTraversalPolicy extends DefaultFocusTraversalPolicy {
     @NotNull private DesignSurface mySurface;
 
     private VisualizationTraversalPolicy(@NotNull DesignSurface surface) {
