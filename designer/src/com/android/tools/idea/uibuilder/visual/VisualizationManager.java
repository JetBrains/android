--- conflicted
+++ resolved
@@ -19,19 +19,11 @@
 import com.android.tools.idea.flags.StudioFlags;
 import com.android.tools.idea.res.IdeResourcesUtil;
 import com.android.tools.idea.uibuilder.surface.NlDesignSurface;
-<<<<<<< HEAD
-=======
-import com.intellij.ide.DataManager;
->>>>>>> 799703f0
 import com.intellij.openapi.Disposable;
 import com.intellij.openapi.actionSystem.CommonDataKeys;
 import com.intellij.openapi.actionSystem.DataProvider;
 import com.intellij.openapi.actionSystem.LangDataKeys;
 import com.intellij.openapi.application.ApplicationManager;
-<<<<<<< HEAD
-import com.intellij.openapi.components.Service;
-=======
->>>>>>> 799703f0
 import com.intellij.openapi.fileEditor.FileEditor;
 import com.intellij.openapi.fileEditor.FileEditorManager;
 import com.intellij.openapi.fileEditor.FileEditorManagerEvent;
@@ -73,12 +65,7 @@
  * <p>
  * The visualization tool use {@link NlDesignSurface} for rendering previews.
  */
-<<<<<<< HEAD
-@Service
-public final class VisualizationManager implements Disposable {
-=======
 public class VisualizationManager implements Disposable {
->>>>>>> 799703f0
   /**
    * The default width for first time open.
    */
@@ -100,11 +87,7 @@
     }
   }
 
-<<<<<<< HEAD
   public VisualizationManager(@NotNull Project project) {
-=======
-  public VisualizationManager(final Project project) {
->>>>>>> 799703f0
     myProject = project;
 
     if (!StudioFlags.NELE_VISUALIZATION.get()) {
@@ -116,11 +99,7 @@
     connection.subscribe(FileEditorManagerListener.FILE_EDITOR_MANAGER, new MyFileEditorManagerListener());
   }
 
-<<<<<<< HEAD
   private void onToolWindowReady(){
-=======
-  private void onToolWindowReady() {
->>>>>>> 799703f0
     myToolWindowReady = true;
     processFileEditorChange(FileEditorManager.getInstance(myProject).getSelectedEditor());
   }
@@ -324,10 +303,7 @@
   @Override
   public void dispose() {
     if (myToolWindowForm != null) {
-<<<<<<< HEAD
-=======
       Disposer.dispose(myToolWindowForm);
->>>>>>> 799703f0
       myToolWindowForm = null;
       myToolWindow = null;
       myToolWindowDisposed = true;
@@ -380,12 +356,7 @@
     return myToolWindow;
   }
 
-<<<<<<< HEAD
-  @NotNull
-  public static VisualizationManager getInstance(@NotNull Project project) {
-=======
   public static VisualizationManager getInstance(Project project) {
->>>>>>> 799703f0
     return project.getService(VisualizationManager.class);
   }
 
