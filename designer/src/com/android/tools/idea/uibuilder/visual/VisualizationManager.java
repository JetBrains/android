/*
 * Copyright (C) 2019 The Android Open Source Project
 *
 * Licensed under the Apache License, Version 2.0 (the "License");
 * you may not use this file except in compliance with the License.
 * You may obtain a copy of the License at
 *
 *      http://www.apache.org/licenses/LICENSE-2.0
 *
 * Unless required by applicable law or agreed to in writing, software
 * distributed under the License is distributed on an "AS IS" BASIS,
 * WITHOUT WARRANTIES OR CONDITIONS OF ANY KIND, either express or implied.
 * See the License for the specific language governing permissions and
 * limitations under the License.
 */
package com.android.tools.idea.uibuilder.visual;

import com.android.resources.ResourceFolderType;
import com.android.tools.idea.flags.StudioFlags;
import com.android.tools.idea.res.IdeResourcesUtil;
import com.android.tools.idea.uibuilder.surface.NlDesignSurface;
import com.intellij.ide.DataManager;
import com.intellij.openapi.Disposable;
import com.intellij.openapi.actionSystem.CommonDataKeys;
import com.intellij.openapi.actionSystem.DataContext;
import com.intellij.openapi.actionSystem.LangDataKeys;
import com.intellij.openapi.application.ApplicationManager;
import com.intellij.openapi.components.Service;
import com.intellij.openapi.fileEditor.FileEditor;
import com.intellij.openapi.fileEditor.FileEditorManager;
import com.intellij.openapi.fileEditor.FileEditorManagerEvent;
import com.intellij.openapi.fileEditor.FileEditorManagerListener;
import com.intellij.openapi.project.Project;
import com.intellij.openapi.startup.StartupActivity;
import com.intellij.openapi.util.Computable;
import com.intellij.openapi.util.Disposer;
import com.intellij.openapi.vfs.VirtualFile;
import com.intellij.openapi.wm.IdeFocusManager;
import com.intellij.openapi.wm.RegisterToolWindowTask;
import com.intellij.openapi.wm.ToolWindow;
import com.intellij.openapi.wm.ToolWindowAnchor;
import com.intellij.openapi.wm.ToolWindowManager;
import com.intellij.openapi.wm.ToolWindowType;
import com.intellij.openapi.wm.ex.ToolWindowEx;
import com.intellij.openapi.wm.ex.ToolWindowManagerListener;
import com.intellij.psi.PsiFile;
import com.intellij.psi.PsiManager;
import com.intellij.ui.content.Content;
import com.intellij.ui.content.ContentManager;
import com.intellij.util.messages.MessageBusConnection;
import com.intellij.util.ui.update.MergingUpdateQueue;
import com.intellij.util.ui.update.Update;
import icons.StudioIcons;
import java.awt.event.HierarchyEvent;
import java.awt.event.HierarchyListener;
import java.util.Arrays;
import javax.swing.*;
import org.jetbrains.android.util.AndroidBundle;
import org.jetbrains.annotations.NotNull;
import org.jetbrains.annotations.Nullable;

/**
 * Manages a shared visualization window on the right side of the source editor which shows a preview
 * of the focused Android layout file. When user is not interacting with Android layout file then
 * the window is gone.
 * <p>
 * The visualization tool use {@link NlDesignSurface} for rendering previews.
 */
<<<<<<< HEAD
@Service
public final class VisualizationManager implements Disposable {
  private final MergingUpdateQueue myToolWindowUpdateQueue;
=======
public class VisualizationManager implements ProjectComponent {
  /**
   * The default width for first time open.
   */
  private static final int DEFAULT_WINDOW_WIDTH = 500;

  @Nullable private final MergingUpdateQueue myToolWindowUpdateQueue;
>>>>>>> e624679c

  private final Project myProject;

  @Nullable private VisualizationForm myToolWindowForm;
  @Nullable private ToolWindow myToolWindow;
  private boolean myToolWindowReady = false;
  private boolean myToolWindowDisposed = false;

<<<<<<< HEAD
  public static class VisualizationManagerPostStartupActivity implements StartupActivity {
    @Override
    public void runActivity(@NotNull Project project) {
      getInstance(project).onToolWindowReady();
    }
  }

  public VisualizationManager(@NotNull Project project) {
    myProject = project;
    myToolWindowUpdateQueue = new MergingUpdateQueue("android.layout.visual", 100, true, null, project);
    MessageBusConnection connection = project.getMessageBus().connect();
    connection.subscribe(FileEditorManagerListener.FILE_EDITOR_MANAGER, new MyFileEditorManagerListener());
  }

  private void onToolWindowReady(){
    myToolWindowReady = true;
    processFileEditorChange(FileEditorManager.getInstance(myProject).getSelectedEditor());
=======
  public VisualizationManager(final Project project) {
    myProject = project;

    if (!StudioFlags.NELE_VISUALIZATION.get()) {
      myToolWindowUpdateQueue = null;
      return;
    }
    myToolWindowUpdateQueue = new MergingUpdateQueue("android.layout.visual", 100, true, null, project);
    final MessageBusConnection connection = project.getMessageBus().connect(project);
    connection.subscribe(FileEditorManagerListener.FILE_EDITOR_MANAGER, new MyFileEditorManagerListener());
  }

  @Override
  public void projectOpened() {
    StartupManager.getInstance(myProject).registerPostStartupActivity(() -> {
      myToolWindowReady = true;
      processFileEditorChange(FileEditorManager.getInstance(myProject).getSelectedEditor());
    });
>>>>>>> e624679c
  }

  public boolean isWindowVisible() {
    return myToolWindow != null && myToolWindow.isVisible();
  }

<<<<<<< HEAD
  private String getToolWindowId() {
=======
  @NotNull
  public String getToolWindowId() {
>>>>>>> e624679c
      return AndroidBundle.message("android.layout.visual.tool.window.title");
  }

  @NotNull
  private VisualizationForm createPreviewForm() {
    return new VisualizationForm(myProject);
  }

<<<<<<< HEAD
  private void initToolWindow() {
=======
  protected void initToolWindow() {
    if (!StudioFlags.NELE_VISUALIZATION.get()) {
      return;
    }
>>>>>>> e624679c
    myToolWindowForm = createPreviewForm();
    Disposer.register(this, myToolWindowForm);

    final String toolWindowId = getToolWindowId();
    myToolWindow = ToolWindowManager.getInstance(myProject).registerToolWindow(RegisterToolWindowTask.notClosable(toolWindowId, ToolWindowAnchor.RIGHT));
    myToolWindow.setIcon(StudioIcons.Shell.ToolWindows.MULTI_PREVIEW);

    myProject.getMessageBus().connect().subscribe(ToolWindowManagerListener.TOPIC, new ToolWindowManagerListener() {
      @Override
      public void stateChanged() {
        if (myProject.isDisposed()) {
          return;
        }

        final ToolWindow window = ToolWindowManager.getInstance(myProject).getToolWindow(toolWindowId);
        if (VisualizationToolSettings.getInstance().getGlobalState().isFirstTimeOpen() && window instanceof ToolWindowEx) {
          ToolWindowEx windowEx = (ToolWindowEx)window;
          int width = window.getComponent().getWidth();
          windowEx.stretchWidth(DEFAULT_WINDOW_WIDTH - width);
        }
        VisualizationToolSettings.getInstance().getGlobalState().setFirstTimeOpen(false);
        if (window != null && window.isAvailable()) {
          final boolean visible = window.isVisible();
          VisualizationToolSettings.getInstance().getGlobalState().setVisible(visible);

          if (myToolWindowForm != null) {
            if (visible) {
              myToolWindowForm.activate();
            }
            else {
              myToolWindowForm.deactivate();
            }
          }
        }
      }
    });

    final JComponent contentPanel = myToolWindowForm.getComponent();
    final ContentManager contentManager = myToolWindow.getContentManager();
    contentManager.addDataProvider(dataId -> {
      if (LangDataKeys.MODULE.is(dataId) || LangDataKeys.IDE_VIEW.is(dataId) || CommonDataKeys.VIRTUAL_FILE.is(dataId)) {
        FileEditor fileEditor = myToolWindowForm.getEditor();
        if (fileEditor != null) {
          JComponent component = fileEditor.getComponent();
          DataContext context = DataManager.getInstance().getDataContext(component);
          return context.getData(dataId);
        }
      }
      return null;
    });

    final Content content = contentManager.getFactory().createContent(contentPanel, null, false);
    content.setDisposer(myToolWindowForm);
    content.setCloseable(false);
    content.setPreferredFocusableComponent(contentPanel);
    contentManager.addContent(content);
    contentManager.setSelectedContent(content, true);
    if (isWindowVisible()) {
      myToolWindowForm.activate();
    }
  }

  /**
   * Whether we've seen an open file editor yet
   */
  private boolean mySeenEditor;

  /**
   * The most recently opened file editor that was not showing (while {@link #mySeenEditor} was false)
   */
  private JComponent myPendingShowComponent;

  /**
   * A listener on {@link #myPendingShowComponent} which listens for the most recently opened file editor to start showing
   */
  private HierarchyListener myHierarchyListener;

  private void processFileEditorChange(@Nullable final FileEditor newEditor) {
    if (myToolWindowUpdateQueue == null) {
      return;
    }
    if (myPendingShowComponent != null) {
      myPendingShowComponent.removeHierarchyListener(myHierarchyListener);
      myPendingShowComponent = null;
    }

    myToolWindowUpdateQueue.cancelAllUpdates();
    myToolWindowUpdateQueue.queue(new Update("update") {
      @Override
      public void run() {
        if (!myToolWindowReady || myToolWindowDisposed) {
          return;
        }
        if (myToolWindow == null) {
          if (newEditor == null) {
            return;
          }
          else if (!newEditor.getComponent().isShowing()) {
            // When the IDE starts, it opens all the previously open editors, one
            // after the other. This means that this method gets called, and for
            // each layout editor that is on top, it opens up the preview window
            // and starts a render, even if the topmost editor is not a layout
            // editor file. However, unlike a normal tab switch performed by the
            // user, we can detect the startup scenario by ignoring editors that
            // are not actually showing, so if editor tabs aren't showing, we ignore
            // them.
            //
            // However, it's possible for the last editor to come up and not be
            // marked showing yet. That means that the XML editor comes up and
            // you have to give it focus before the layout preview kicks in.
            // The reason this happens is that the last event we receive is when
            // the file is opened (but the editor is not yet showing).
            // To deal with this, the following code adds a hierarchy listener,
            // which is notified when the component associated with this editor
            // is actually shown. We need to remove those listeners as soon
            // as we switch to a different editor (which at startup happens rapidly
            // for each successive restored editor tab). And we only do this
            // at startup (recorded by the mySeenEditor field; this is startup
            // per project frame.)
            if (!mySeenEditor) {
              myPendingShowComponent = newEditor.getComponent();
              if (myHierarchyListener == null) {
                myHierarchyListener = hierarchyEvent -> {
                  if ((hierarchyEvent.getChangeFlags() & HierarchyEvent.SHOWING_CHANGED) != 0) {
                    if (hierarchyEvent.getComponent() == myPendingShowComponent && myPendingShowComponent.isShowing()) {
                      myPendingShowComponent.removeHierarchyListener(myHierarchyListener);
                      mySeenEditor = true;
                      myPendingShowComponent = null;
                      processFileEditorChange(getFirstActiveLayoutEditor());
                    }
                  }
                };
              }
              myPendingShowComponent.addHierarchyListener(myHierarchyListener);
            }

            return;
          }
          mySeenEditor = true;
          initToolWindow();
        }

        if (myToolWindow == null || myToolWindowForm == null) {
          return;
        }

        if (newEditor == null) {
          myToolWindow.setAvailable(false);
          return;
        }

        if (!myToolWindowForm.setNextEditor(newEditor)) {
          myToolWindow.setAvailable(false);
          return;
        }

        myToolWindow.setAvailable(true);
<<<<<<< HEAD
        // If user is using Preview Form, don't force switch to Visualization Tool.
        final boolean visible = VisualizationToolSettings.getInstance().getGlobalState().isVisible()
                                && !NlPreviewManager.getInstance(myProject).isWindowVisible();
        if (visible && !myToolWindow.isVisible()) {
=======
        if (VisualizationToolSettings.getInstance().getGlobalState().isVisible() && !myToolWindow.isVisible()) {
>>>>>>> e624679c
          Runnable restoreFocus = null;
          if (myToolWindow.getType() == ToolWindowType.WINDOWED) {
            // Ugly hack: Fix for b/68148499
            // We never want the preview to take focus when the content of the preview changes because of a file change.
            // Even when the preview is restored after being closed (move from Java file to an XML file).
            // There is no way to show the tool window without also taking the focus.
            // This hack is a workaround that sets the focus back to editor.
            // Note, that this may be wrong in certain circumstances, but should be OK for most scenarios.
            restoreFocus = () -> IdeFocusManager.getInstance(myProject).doWhenFocusSettlesDown(() -> restoreFocusToEditor(newEditor));
          }
          myToolWindow.activate(restoreFocus, false, false);
        }
      }
    });
  }

  @Override
  public void dispose() {
    if (myToolWindowForm != null) {
      myToolWindowForm = null;
      myToolWindow = null;
      myToolWindowDisposed = true;
    }
  }

  private static void restoreFocusToEditor(@NotNull FileEditor newEditor) {
    ApplicationManager.getApplication().invokeLater(() -> newEditor.getComponent().requestFocus());
  }

  /**
   * Find an active editor for the specified file, or just the first active editor if file is null.
   */
  @Nullable
  private FileEditor getActiveLayoutEditor(@Nullable PsiFile file) {
    if (!ApplicationManager.getApplication().isReadAccessAllowed()) {
      return ApplicationManager.getApplication().runReadAction((Computable<FileEditor>)() -> getActiveLayoutEditor(file));
    }
    ApplicationManager.getApplication().assertReadAccessAllowed();
    return Arrays.stream(FileEditorManager.getInstance(myProject).getSelectedEditors())
      .filter(editor -> {
        VirtualFile editorFile = editor.getFile();
        return editorFile != null && editorFile.equals(file);
      })
      .findFirst()
      .orElse(null);
  }

  /**
   * Find an active editor for the specified file, or just the first active editor if file is null.
   */
  @Nullable
  private FileEditor getFirstActiveLayoutEditor() {
    if (!ApplicationManager.getApplication().isReadAccessAllowed()) {
      return ApplicationManager.getApplication().runReadAction((Computable<FileEditor>)() -> getFirstActiveLayoutEditor());
    }
    ApplicationManager.getApplication().assertReadAccessAllowed();
    return Arrays.stream(FileEditorManager.getInstance(myProject).getSelectedEditors())
      .filter(editor -> {
        VirtualFile editorFile = editor.getFile();
        ResourceFolderType type = IdeResourcesUtil.getFolderType(editorFile);
        return type == ResourceFolderType.LAYOUT;
      })
      .findFirst()
      .orElse(null);
  }

  @Nullable
  private ToolWindow getToolWindow() {
    return myToolWindow;
  }

  @NotNull
  public static VisualizationManager getInstance(@NotNull Project project) {
    return project.getService(VisualizationManager.class);
  }

  @NotNull
  public Project getProject() {
    return myProject;
  }

  private class MyFileEditorManagerListener implements FileEditorManagerListener {
    @Override
    public void fileOpened(@NotNull FileEditorManager source, @NotNull VirtualFile file) {
      if (!file.isValid()) {
        return;
      }

      PsiFile psiFile = PsiManager.getInstance(myProject).findFile(file);
      FileEditor fileEditor = getActiveLayoutEditor(psiFile);
      if (fileEditor != null) {
        processFileEditorChange(fileEditor);
      }
    }

    @Override
    public void fileClosed(@NotNull FileEditorManager source, @NotNull VirtualFile file) {
      if (myToolWindowForm != null) {
        // Remove stale references from the preview form. See b/80084773
        myToolWindowForm.fileClosed(source, file);
      }
      // When using "Close All" action, the selectionChanged event is not triggered.
      // Thus we have to handle this case here.
      // In other cases, do not respond to fileClosed events since this has led to problems
      // with the preview window in the past. See b/64199946 and b/64288544
      if (source.getOpenFiles().length == 0) {
        processFileEditorChange(null);
      }
    }

    @Override
    public void selectionChanged(@NotNull FileEditorManagerEvent event) {
      FileEditor editorForLayout = null;
      FileEditor newEditor = event.getNewEditor();
      if (newEditor != null) {
        VirtualFile newVirtualFile = newEditor.getFile();
        if (newVirtualFile != null) {
          PsiFile psiFile = PsiManager.getInstance(myProject).findFile(newVirtualFile);
          if (IdeResourcesUtil.getFolderType(psiFile) == ResourceFolderType.LAYOUT) {
            // Visualization tool only works for layout files.
            editorForLayout = newEditor;
          }
        }
      }
      processFileEditorChange(editorForLayout);
    }
  }
}<|MERGE_RESOLUTION|>--- conflicted
+++ resolved
@@ -66,19 +66,14 @@
  * <p>
  * The visualization tool use {@link NlDesignSurface} for rendering previews.
  */
-<<<<<<< HEAD
 @Service
 public final class VisualizationManager implements Disposable {
-  private final MergingUpdateQueue myToolWindowUpdateQueue;
-=======
-public class VisualizationManager implements ProjectComponent {
   /**
    * The default width for first time open.
    */
   private static final int DEFAULT_WINDOW_WIDTH = 500;
 
   @Nullable private final MergingUpdateQueue myToolWindowUpdateQueue;
->>>>>>> e624679c
 
   private final Project myProject;
 
@@ -87,7 +82,6 @@
   private boolean myToolWindowReady = false;
   private boolean myToolWindowDisposed = false;
 
-<<<<<<< HEAD
   public static class VisualizationManagerPostStartupActivity implements StartupActivity {
     @Override
     public void runActivity(@NotNull Project project) {
@@ -97,6 +91,11 @@
 
   public VisualizationManager(@NotNull Project project) {
     myProject = project;
+
+    if (!StudioFlags.NELE_VISUALIZATION.get()) {
+      myToolWindowUpdateQueue = null;
+      return;
+    }
     myToolWindowUpdateQueue = new MergingUpdateQueue("android.layout.visual", 100, true, null, project);
     MessageBusConnection connection = project.getMessageBus().connect();
     connection.subscribe(FileEditorManagerListener.FILE_EDITOR_MANAGER, new MyFileEditorManagerListener());
@@ -105,38 +104,14 @@
   private void onToolWindowReady(){
     myToolWindowReady = true;
     processFileEditorChange(FileEditorManager.getInstance(myProject).getSelectedEditor());
-=======
-  public VisualizationManager(final Project project) {
-    myProject = project;
-
-    if (!StudioFlags.NELE_VISUALIZATION.get()) {
-      myToolWindowUpdateQueue = null;
-      return;
-    }
-    myToolWindowUpdateQueue = new MergingUpdateQueue("android.layout.visual", 100, true, null, project);
-    final MessageBusConnection connection = project.getMessageBus().connect(project);
-    connection.subscribe(FileEditorManagerListener.FILE_EDITOR_MANAGER, new MyFileEditorManagerListener());
-  }
-
-  @Override
-  public void projectOpened() {
-    StartupManager.getInstance(myProject).registerPostStartupActivity(() -> {
-      myToolWindowReady = true;
-      processFileEditorChange(FileEditorManager.getInstance(myProject).getSelectedEditor());
-    });
->>>>>>> e624679c
   }
 
   public boolean isWindowVisible() {
     return myToolWindow != null && myToolWindow.isVisible();
   }
 
-<<<<<<< HEAD
-  private String getToolWindowId() {
-=======
   @NotNull
   public String getToolWindowId() {
->>>>>>> e624679c
       return AndroidBundle.message("android.layout.visual.tool.window.title");
   }
 
@@ -145,14 +120,10 @@
     return new VisualizationForm(myProject);
   }
 
-<<<<<<< HEAD
-  private void initToolWindow() {
-=======
   protected void initToolWindow() {
     if (!StudioFlags.NELE_VISUALIZATION.get()) {
       return;
     }
->>>>>>> e624679c
     myToolWindowForm = createPreviewForm();
     Disposer.register(this, myToolWindowForm);
 
@@ -310,14 +281,7 @@
         }
 
         myToolWindow.setAvailable(true);
-<<<<<<< HEAD
-        // If user is using Preview Form, don't force switch to Visualization Tool.
-        final boolean visible = VisualizationToolSettings.getInstance().getGlobalState().isVisible()
-                                && !NlPreviewManager.getInstance(myProject).isWindowVisible();
-        if (visible && !myToolWindow.isVisible()) {
-=======
         if (VisualizationToolSettings.getInstance().getGlobalState().isVisible() && !myToolWindow.isVisible()) {
->>>>>>> e624679c
           Runnable restoreFocus = null;
           if (myToolWindow.getType() == ToolWindowType.WINDOWED) {
             // Ugly hack: Fix for b/68148499
