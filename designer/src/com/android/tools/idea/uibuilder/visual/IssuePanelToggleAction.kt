/*
 * Copyright (C) 2021 The Android Open Source Project
 *
 * Licensed under the Apache License, Version 2.0 (the "License");
 * you may not use this file except in compliance with the License.
 * You may obtain a copy of the License at
 *
 *      http://www.apache.org/licenses/LICENSE-2.0
 *
 * Unless required by applicable law or agreed to in writing, software
 * distributed under the License is distributed on an "AS IS" BASIS,
 * WITHOUT WARRANTIES OR CONDITIONS OF ANY KIND, either express or implied.
 * See the License for the specific language governing permissions and
 * limitations under the License.
 */
package com.android.tools.idea.uibuilder.visual

import com.android.tools.idea.actions.DESIGN_SURFACE
import com.android.tools.idea.common.error.IssuePanelService
import com.android.tools.idea.uibuilder.visual.analytics.trackLayoutValidationToggleIssuePanel
import com.intellij.openapi.actionSystem.ActionUpdateThread
import com.intellij.openapi.actionSystem.AnActionEvent
import com.intellij.openapi.actionSystem.PlatformDataKeys
import com.intellij.openapi.actionSystem.ToggleAction
import icons.StudioIcons

private const val BUTTON_TEXT = "Toggle visibility of issue panel"

<<<<<<< HEAD
class IssuePanelToggleAction(val surface: NlDesignSurface) :
=======
class IssuePanelToggleAction :
>>>>>>> 574fcae1
  ToggleAction(BUTTON_TEXT, BUTTON_TEXT, StudioIcons.Common.WARNING_INLINE) {

  override fun isSelected(e: AnActionEvent): Boolean {
    val project = e.project ?: return false
    return IssuePanelService.getInstance(project).isIssuePanelVisible()
  }

  override fun setSelected(e: AnActionEvent, state: Boolean) {
    val issuePanelService = e.project?.let { IssuePanelService.getInstance(it) } ?: return
    issuePanelService.setSharedIssuePanelVisibility(state) {
      issuePanelService.focusIssuePanelIfVisible()
      // Track as Layout Validation Too event.
      e.getData(DESIGN_SURFACE)?.let { trackLayoutValidationToggleIssuePanel(it, state) }
    }
  }

  override fun update(e: AnActionEvent) {
    super.update(e)
    e.getData(PlatformDataKeys.PROJECT)?.let { project ->
      e.presentation.isVisible =
        IssuePanelService.getInstance(project).getSharedPanelIssues()?.size != 0
    }
  }

  override fun getActionUpdateThread() = ActionUpdateThread.BGT
}<|MERGE_RESOLUTION|>--- conflicted
+++ resolved
@@ -26,11 +26,7 @@
 
 private const val BUTTON_TEXT = "Toggle visibility of issue panel"
 
-<<<<<<< HEAD
-class IssuePanelToggleAction(val surface: NlDesignSurface) :
-=======
 class IssuePanelToggleAction :
->>>>>>> 574fcae1
   ToggleAction(BUTTON_TEXT, BUTTON_TEXT, StudioIcons.Common.WARNING_INLINE) {
 
   override fun isSelected(e: AnActionEvent): Boolean {
