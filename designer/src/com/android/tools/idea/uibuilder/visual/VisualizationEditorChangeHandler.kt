--- conflicted
+++ resolved
@@ -53,11 +53,7 @@
   override fun onFileEditorChange(
     newEditor: FileEditor?,
     project: Project,
-<<<<<<< HEAD
-    toolWindow: ToolWindow
-=======
     toolWindow: ToolWindow,
->>>>>>> 0d09370c
   ) {
     if (toolWindow.isDisposed) {
       return
@@ -98,11 +94,7 @@
                 }
               }
             }
-<<<<<<< HEAD
-          }
-=======
           },
->>>>>>> 0d09370c
         )
     }
     if (Disposer.isDisposed(toolWindowContent!!)) {
