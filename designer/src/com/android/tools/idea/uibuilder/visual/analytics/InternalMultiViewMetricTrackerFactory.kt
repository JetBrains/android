--- conflicted
+++ resolved
@@ -47,11 +47,7 @@
         { executor, surface, eventLogger ->
           MultiViewMetricTrackerImpl(executor, surface, eventLogger)
         },
-<<<<<<< HEAD
-        MultiViewNopTracker
-=======
         MultiViewNopTracker,
->>>>>>> 0d09370c
       )
 
     /**
@@ -75,11 +71,7 @@
 internal constructor(
   private val myExecutor: Executor,
   private val surface: DesignSurface<*>?,
-<<<<<<< HEAD
-  private val myConsumer: Consumer<AndroidStudioEvent.Builder>
-=======
   private val myConsumer: Consumer<AndroidStudioEvent.Builder>,
->>>>>>> 0d09370c
 ) : InternalMultiViewMetricTracker {
 
   /**
