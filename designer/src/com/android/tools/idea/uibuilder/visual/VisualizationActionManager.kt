--- conflicted
+++ resolved
@@ -45,11 +45,7 @@
 
 class VisualizationActionManager(
   surface: NlDesignSurface,
-<<<<<<< HEAD
-  private val visualizationModelsProvider: () -> VisualizationModelsProvider
-=======
   private val visualizationModelsProvider: () -> VisualizationModelsProvider,
->>>>>>> 0d09370c
 ) : NlActionManager(surface) {
   private val zoomInAction: AnAction = ZoomInAction.getInstance()
   private val zoomOutAction: AnAction = ZoomOutAction.getInstance()
@@ -78,22 +74,14 @@
           ColoredIconGenerator.generateColoredIcon(
             StudioIcons.Common.WARNING_INLINE,
             JBColor.background(),
-<<<<<<< HEAD
-          ),
-=======
           )
->>>>>>> 0d09370c
         ) {
         private val issueListener =
           object : IssueListener {
             override fun onIssueSelected(issue: Issue?) {
               isVisible =
                 (issue as? VisualLintHighlightingIssue)?.shouldHighlight(
-<<<<<<< HEAD
-                  sceneView.sceneManager.model,
-=======
                   sceneView.sceneManager.model
->>>>>>> 0d09370c
                 ) ?: false
             }
           }
@@ -122,21 +110,6 @@
   private class RemoveCustomAction(
     private val visualizationModelsProvider: () -> VisualizationModelsProvider
   ) : AnAction(StudioIcons.Common.CLOSE) {
-<<<<<<< HEAD
-    override fun actionPerformed(e: AnActionEvent) {
-      val visualizationModel = visualizationModelsProvider() as? CustomModelsProvider ?: return
-      val model =
-        (e.dataContext.getData(CONTEXT_COMPONENT) as? SceneViewPeerPanel)
-          ?.sceneView
-          ?.sceneManager
-          ?.model ?: return
-      visualizationModel.removeCustomConfigurationAttributes(model)
-    }
-
-    override fun update(e: AnActionEvent) {
-      e.presentation.isVisible = e.dataContext.getData(IS_CUSTOM_MODEL) == true
-    }
-=======
     override fun getActionUpdateThread(): ActionUpdateThread = ActionUpdateThread.BGT
 
     override fun actionPerformed(e: AnActionEvent) {
@@ -152,6 +125,5 @@
     override fun update(e: AnActionEvent) {
       e.presentation.isVisible = e.dataContext.getData(IS_CUSTOM_MODEL) == true
     }
->>>>>>> 0d09370c
   }
 }