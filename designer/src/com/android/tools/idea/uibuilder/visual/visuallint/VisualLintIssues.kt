/*
 * Copyright (C) 2021 The Android Open Source Project
 *
 * Licensed under the Apache License, Version 2.0 (the "License");
 * you may not use this file except in compliance with the License.
 * You may obtain a copy of the License at
 *
 *      http://www.apache.org/licenses/LICENSE-2.0
 *
 * Unless required by applicable law or agreed to in writing, software
 * distributed under the License is distributed on an "AS IS" BASIS,
 * WITHOUT WARRANTIES OR CONDITIONS OF ANY KIND, either express or implied.
 * See the License for the specific language governing permissions and
 * limitations under the License.
 */
package com.android.tools.idea.uibuilder.visual.visuallint

import java.util.concurrent.ConcurrentHashMap

/** List of visual lint issues. */
class VisualLintIssues {

  /** Range based hashed map - used for detecting different config same issues. Source of truth. */
<<<<<<< HEAD
  private val _map = ConcurrentHashMap<Int, Issue>()
=======
  private val _map = ConcurrentHashMap<Int, VisualLintRenderIssue>()
>>>>>>> 574fcae1

  /** For accessing by type. To be used later for categorization. */
  private val _mapByType = ConcurrentHashMap<VisualLintErrorType, VisualLintRenderIssue>()

  val list: Collection<VisualLintRenderIssue>
    get() = _map.values

  fun clear() {
    _map.clear()
    _mapByType.clear()
  }

  fun add(issue: VisualLintRenderIssue) {
    val original = _map[issue.rangeBasedHashCode()]

    when {
      original == null -> {
        // new issue. Add to map
        _map[issue.rangeBasedHashCode()] = issue
        _mapByType[issue.type] = issue
      }
      original != issue -> {
        // original.rangeBasedHashCode() == issue.rangeBasedHashCode()
        // original and issue are same issue, diff config.
        // TODO: Check if components already exist (set instead of list)
        original.combineWithIssue(issue)
      }
      else -> {
        // Same issue, same config. ignore.
      }
    }
  }
}<|MERGE_RESOLUTION|>--- conflicted
+++ resolved
@@ -21,11 +21,7 @@
 class VisualLintIssues {
 
   /** Range based hashed map - used for detecting different config same issues. Source of truth. */
-<<<<<<< HEAD
-  private val _map = ConcurrentHashMap<Int, Issue>()
-=======
   private val _map = ConcurrentHashMap<Int, VisualLintRenderIssue>()
->>>>>>> 574fcae1
 
   /** For accessing by type. To be used later for categorization. */
   private val _mapByType = ConcurrentHashMap<VisualLintErrorType, VisualLintRenderIssue>()
