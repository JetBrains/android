/*
 * Copyright (C) 2019 The Android Open Source Project
 *
 * Licensed under the Apache License, Version 2.0 (the "License");
 * you may not use this file except in compliance with the License.
 * You may obtain a copy of the License at
 *
 *      http://www.apache.org/licenses/LICENSE-2.0
 *
 * Unless required by applicable law or agreed to in writing, software
 * distributed under the License is distributed on an "AS IS" BASIS,
 * WITHOUT WARRANTIES OR CONDITIONS OF ANY KIND, either express or implied.
 * See the License for the specific language governing permissions and
 * limitations under the License.
 */
package com.android.tools.idea.uibuilder.visual

import com.android.tools.adtui.actions.ZoomType
import com.android.tools.adtui.common.SwingCoordinate
import com.android.tools.configurations.Configuration
import com.android.tools.idea.common.editor.DesignToolsSplitEditor
import com.android.tools.idea.common.model.Coordinates
import com.android.tools.idea.common.model.NlModel
import com.android.tools.idea.common.surface.DesignSurface
import com.android.tools.idea.common.surface.DesignSurfaceShortcut
import com.android.tools.idea.common.surface.Interaction
import com.android.tools.idea.common.surface.InteractionHandler
import com.android.tools.idea.common.surface.navigateToComponent
import com.android.tools.idea.uibuilder.editor.LayoutNavigationManager
import com.android.tools.idea.uibuilder.surface.interaction.PanInteraction
import com.google.common.annotations.VisibleForTesting
import com.intellij.openapi.actionSystem.ActionManager
import com.intellij.openapi.actionSystem.ActionPlaces
import com.intellij.openapi.actionSystem.ActionUpdateThread
import com.intellij.openapi.actionSystem.AnAction
import com.intellij.openapi.actionSystem.AnActionEvent
import com.intellij.openapi.actionSystem.DefaultActionGroup
import com.intellij.openapi.fileEditor.FileEditorManager
import java.awt.Component
import java.awt.Cursor
import java.awt.dnd.DropTargetDragEvent
import java.awt.event.KeyEvent
import java.awt.event.MouseEvent
import java.awt.event.MouseWheelEvent
import org.intellij.lang.annotations.JdkConstants

class VisualizationInteractionHandler(
  private val surface: DesignSurface<*>,
  private val getModelsProviderFunc: () -> VisualizationModelsProvider,
) : InteractionHandler {
  override fun createInteractionOnPressed(
    @SwingCoordinate mouseX: Int,
    @SwingCoordinate mouseY: Int,
    @JdkConstants.InputEventMask modifiersEx: Int,
  ): Interaction? = null

  override fun createInteractionOnDrag(
    @SwingCoordinate mouseX: Int,
    @SwingCoordinate mouseY: Int,
    @JdkConstants.InputEventMask modifiersEx: Int,
  ): Interaction? = null

  override fun createInteractionOnDragEnter(dragEvent: DropTargetDragEvent): Interaction? = null

  override fun createInteractionOnMouseWheelMoved(mouseWheelEvent: MouseWheelEvent): Interaction? =
    null

  override fun mouseReleaseWhenNoInteraction(
    @SwingCoordinate x: Int,
    @SwingCoordinate y: Int,
    @JdkConstants.InputEventMask modifiersEx: Int,
  ) = Unit

  override fun singleClick(mouseEvent: MouseEvent, @JdkConstants.InputEventMask modifiersEx: Int) {
    val view = surface.getSceneViewAt(mouseEvent.x, mouseEvent.y) ?: return
    val xDp = Coordinates.getAndroidXDip(view, mouseEvent.x)
    val yDp = Coordinates.getAndroidYDip(view, mouseEvent.y)
    val clickedComponent = view.scene.findComponent(view.context, xDp, yDp) ?: return
    navigateToComponent(clickedComponent.nlComponent, false)
  }

  override fun doubleClick(mouseEvent: MouseEvent, @JdkConstants.InputEventMask modifiersEx: Int) {
    val view = surface.getSceneViewAt(mouseEvent.x, mouseEvent.y) ?: return

    val currentEditor = FileEditorManager.getInstance(surface.project).selectedEditor ?: return
    val sourceFile = currentEditor.file ?: return
    val targetFile = view.sceneManager.model.virtualFile

    if (sourceFile == targetFile) {
      // Same file, just apply the config to it.
      val surfaceInLayoutEditor =
        (currentEditor as? DesignToolsSplitEditor)?.designerEditor?.component?.surface
      val configInLayoutEditor = surfaceInLayoutEditor?.models?.firstOrNull()?.configuration
      if (configInLayoutEditor != null) {
        applyConfiguration(configInLayoutEditor, view.configuration)
        surfaceInLayoutEditor.zoomController.zoomToFit()
      }
    } else {
      // Open another file, or switch to it if it has been open. Then, apply the config to it.
      LayoutNavigationManager.getInstance(surface.project).pushFile(sourceFile, targetFile) {
        newEditor ->
        val surfaceInDestinationEditor =
          (newEditor as? DesignToolsSplitEditor)?.designerEditor?.component?.surface
        val configInDestinationEditor =
          surfaceInDestinationEditor?.models?.firstOrNull()?.configuration
        if (configInDestinationEditor != null) {
          applyConfiguration(configInDestinationEditor, view.configuration)
          surfaceInDestinationEditor.zoomController.zoomToFit()
        }
      }
    }
  }

  private fun applyConfiguration(destination: Configuration, source: Configuration) {
    with(destination) {
      startBulkEditing()
      setDevice(source.device, true)
      deviceState = source.deviceState
      nightMode = source.nightMode
      uiMode = source.uiMode
      locale = source.locale
      finishBulkEditing()
    }
  }

  override fun zoom(type: ZoomType, mouseX: Int, mouseY: Int) {
    surface.zoomController.zoom(type, mouseX, mouseY)
  }

  override fun hoverWhenNoInteraction(
    @SwingCoordinate mouseX: Int,
    @SwingCoordinate mouseY: Int,
    @JdkConstants.InputEventMask modifiersEx: Int,
  ) {
    val sceneView = surface.getSceneViewAt(mouseX, mouseY)
    if (sceneView != null) {
      val context = sceneView.context
      context.setMouseLocation(mouseX, mouseY)
      sceneView.scene.mouseHover(
        context,
        Coordinates.getAndroidXDip(sceneView, mouseX),
        Coordinates.getAndroidYDip(sceneView, mouseY),
        modifiersEx,
      )
    }
    surface.onHover(mouseX, mouseY)
  }

  override fun stayHovering(mouseX: Int, mouseY: Int) {
    surface.onHover(mouseX, mouseY)
  }

  override fun popupMenuTrigger(mouseEvent: MouseEvent) {
    // For now only custom models mode has popup menu.
    val customModelsProvider = getModelsProviderFunc.invoke() as? CustomModelsProvider ?: return

    val mouseX = mouseEvent.x
    val mouseY = mouseEvent.y
    val sceneView = surface.getSceneViewAt(mouseX, mouseY) ?: return

<<<<<<< HEAD
    val hoveredManager = sceneView.sceneManager
    val primarySceneManager = surface.model?.let { surface.getSceneManager(it) }

=======
>>>>>>> 8b7d83e8
    val group =
      DefaultActionGroup().apply {
        // Do not allow to delete the default NlModel (which is the primary one)
        add(RemoveCustomModelAction(customModelsProvider, sceneView.sceneManager.model))
        // TODO: add edit and copy options.
      }

    val actionManager = ActionManager.getInstance()
    val invoker = mouseEvent.source as? Component ?: surface

    if (group.childrenCount != 0) {
      val popupMenu = actionManager.createActionPopupMenu(ActionPlaces.POPUP, group)
      popupMenu.component.show(invoker, mouseEvent.x, mouseEvent.y)
    }
  }

  override fun getCursorWhenNoInteraction(
    @SwingCoordinate mouseX: Int,
    @SwingCoordinate mouseY: Int,
    @JdkConstants.InputEventMask modifiersEx: Int,
  ): Cursor? = null

  override fun keyPressedWithoutInteraction(keyEvent: KeyEvent): Interaction? {
    return if (keyEvent.keyCode == DesignSurfaceShortcut.PAN.keyCode)
      PanInteraction(surface.pannable)
    else null
  }

  override fun keyReleasedWithoutInteraction(keyEvent: KeyEvent) = Unit

  override fun mouseExited() {
    // Call onHover on each SceneView, with coordinates that are sure to be outside.
    surface.sceneManagers
      .flatMap { it.sceneViews }
      .forEach {
        it.scene.mouseHover(it.context, Int.MIN_VALUE, Int.MIN_VALUE, 0)
        it.onHover(Int.MIN_VALUE, Int.MIN_VALUE)
      }
  }
}

@VisibleForTesting
class RemoveCustomModelAction(val provider: CustomModelsProvider, val model: NlModel) :
  AnAction("Remove Configuration", "Remove a custom configuration", null) {

  override fun actionPerformed(e: AnActionEvent) =
    provider.removeCustomConfigurationAttributes(model)

  override fun getActionUpdateThread(): ActionUpdateThread = ActionUpdateThread.BGT

  override fun update(e: AnActionEvent) {
    val enabled = model.dataProvider?.getData(IS_CUSTOM_MODEL) == true
    e.presentation.isEnabled = enabled
    e.presentation.isVisible = true
    e.presentation.description = if (enabled) "" else "Cannot remove default preview"
  }
}<|MERGE_RESOLUTION|>--- conflicted
+++ resolved
@@ -158,12 +158,6 @@
     val mouseY = mouseEvent.y
     val sceneView = surface.getSceneViewAt(mouseX, mouseY) ?: return
 
-<<<<<<< HEAD
-    val hoveredManager = sceneView.sceneManager
-    val primarySceneManager = surface.model?.let { surface.getSceneManager(it) }
-
-=======
->>>>>>> 8b7d83e8
     val group =
       DefaultActionGroup().apply {
         // Do not allow to delete the default NlModel (which is the primary one)
