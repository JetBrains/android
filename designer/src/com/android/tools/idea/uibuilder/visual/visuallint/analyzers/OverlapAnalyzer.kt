/*
 * Copyright (C) 2022 The Android Open Source Project
 *
 * Licensed under the Apache License, Version 2.0 (the "License");
 * you may not use this file except in compliance with the License.
 * You may obtain a copy of the License at
 *
 *      http://www.apache.org/licenses/LICENSE-2.0
 *
 * Unless required by applicable law or agreed to in writing, software
 * distributed under the License is distributed on an "AS IS" BASIS,
 * WITHOUT WARRANTIES OR CONDITIONS OF ANY KIND, either express or implied.
 * See the License for the specific language governing permissions and
 * limitations under the License.
 */
package com.android.tools.idea.uibuilder.visual.visuallint.analyzers

import android.graphics.RectF
import android.view.View
import android.view.accessibility.AccessibilityNodeInfo
import android.widget.Button
import android.widget.TextView
import com.android.SdkConstants
import com.android.ide.common.rendering.api.ViewInfo
import com.android.tools.idea.common.model.NlModel
import com.android.tools.idea.uibuilder.handlers.constraint.ConstraintComponentUtilities
import com.android.tools.idea.uibuilder.visual.visuallint.VisualLintAnalyzer
import com.android.tools.idea.uibuilder.visual.visuallint.VisualLintErrorType
import com.android.tools.idea.uibuilder.visual.visuallint.VisualLintInspection
import com.android.tools.rendering.RenderResult
import com.android.utils.HtmlBuilder
import java.awt.Rectangle
import kotlin.math.ceil
import kotlin.math.max
import kotlin.math.min

/** Proportion of a view area allowed to be covered before emitting an issue. */
private const val OVERLAP_RATIO_THRESHOLD = 0.5

/**
 * [VisualLintAnalyzer] for issues where a view is covered by another sibling view. Limit to covered
 * [TextView] as they are the most likely to be wrongly covered by another view.
 */
object OverlapAnalyzer : VisualLintAnalyzer() {
  override val type: VisualLintErrorType
    get() = VisualLintErrorType.OVERLAP

  override val backgroundEnabled: Boolean
    get() = OverlapAnalyzerInspection.overlapBackground

  override fun findIssues(
    renderResult: RenderResult,
<<<<<<< HEAD
    model: NlModel
=======
    model: NlModel,
>>>>>>> 0d09370c
  ): List<VisualLintIssueContent> {
    val issues = mutableListOf<VisualLintIssueContent>()
    val viewsToAnalyze = ArrayDeque(renderResult.rootViews)
    val backgroundBounds = Rectangle(0, 0, 0, 0)
    val foregroundBounds = Rectangle(0, 0, 0, 0)
    while (viewsToAnalyze.isNotEmpty()) {
      val view = viewsToAnalyze.removeLast()
      view.children.forEach { viewsToAnalyze.addLast(it) }
      findOverlapOfTextViewIssues(view, backgroundBounds, foregroundBounds, model, issues)
    }
    return issues
  }

  private fun findOverlapOfTextViewIssues(
    view: ViewInfo,
    backgroundBounds: Rectangle,
    foregroundBounds: Rectangle,
    model: NlModel,
<<<<<<< HEAD
    issueList: MutableList<VisualLintIssueContent>
=======
    issueList: MutableList<VisualLintIssueContent>,
>>>>>>> 0d09370c
  ) {
    val children =
      view.children.filter {
        it.accessibilityObject != null ||
          (it.cookie != null && (it.viewObject as? View)?.visibility == View.VISIBLE)
      }
    for (i in children.indices) {
      val firstView = children[i]
      if (!checkIsClass(firstView, TextView::class.java)) {
        continue
      }
      for (j in children.indices) {
        val secondView = children[j]
        if (firstView == secondView) {
          continue
        }
        if (
          isPartiallyHidden(
            firstView,
            i,
            backgroundBounds,
            secondView,
            j,
            foregroundBounds,
            model,
<<<<<<< HEAD
            view
=======
            view,
>>>>>>> 0d09370c
          )
        ) {
          issueList.add(createIssueContent(firstView, secondView))
        }
      }
    }
  }

  private fun createIssueContent(
    firstView: ViewInfo,
<<<<<<< HEAD
    secondView: ViewInfo
=======
    secondView: ViewInfo,
>>>>>>> 0d09370c
  ): VisualLintIssueContent {
    val summary = "${nameWithId(firstView)} is covered by ${nameWithId(secondView)}"
    val content = { count: Int ->
      HtmlBuilder()
        .add(
          "Content of ${nameWithId(firstView)} is partially covered by ${nameWithId(secondView)} in ${previewConfigurations(count)}."
        )
        .newline()
        .add("This may affect text readability. Fix this issue by adjusting widget positioning.")
    }
    return VisualLintIssueContent(
      view = firstView,
      message = summary,
<<<<<<< HEAD
      descriptionProvider = content
=======
      descriptionProvider = content,
>>>>>>> 0d09370c
    )
  }

  /**
   * Given two view infos, and their respective indices in layout, figure out of [firstViewInfo] is
   * being overlapped by [secondViewInfo] and if the ratio of the area of the overlap region to the
   * area of the [firstViewInfo] is bigger than [OVERLAP_RATIO_THRESHOLD].
   */
  private fun isPartiallyHidden(
    firstViewInfo: ViewInfo,
    i: Int,
    firstBounds: Rectangle,
    secondViewInfo: ViewInfo,
    j: Int,
    secondBounds: Rectangle,
    model: NlModel,
<<<<<<< HEAD
    parentViewInfo: ViewInfo
=======
    parentViewInfo: ViewInfo,
>>>>>>> 0d09370c
  ): Boolean {
    if (!isFirstViewUnderneath(firstViewInfo, i, secondViewInfo, j, model)) {
      return false
    }
    getTextBounds(firstViewInfo, firstBounds, parentViewInfo)
    if (firstBounds.width == 0 || firstBounds.height == 0) {
      return false
    }
    secondBounds.setBounds(
      secondViewInfo.left,
      secondViewInfo.top,
      secondViewInfo.right - secondViewInfo.left,
<<<<<<< HEAD
      secondViewInfo.bottom - secondViewInfo.top
=======
      secondViewInfo.bottom - secondViewInfo.top,
>>>>>>> 0d09370c
    )
    val intersection = firstBounds.intersection(secondBounds)
    if (intersection.isEmpty) {
      return false
    }
    val coveredRatio =
      1.0 * intersection.width * intersection.height / (firstBounds.width * firstBounds.height)
    return coveredRatio >= OVERLAP_RATIO_THRESHOLD
  }

  /**
   * Given two view infos, and their respective indices in layout, figure out if [firstViewInfo] is
   * being drawn below [secondViewInfo].
   */
  private fun isFirstViewUnderneath(
    firstViewInfo: ViewInfo,
    firstViewIndex: Int,
    secondViewInfo: ViewInfo,
    secondViewIndex: Int,
<<<<<<< HEAD
    model: NlModel
=======
    model: NlModel,
>>>>>>> 0d09370c
  ): Boolean {
    val comp1 = componentFromViewInfo(firstViewInfo, model)
    val comp2 = componentFromViewInfo(secondViewInfo, model)

    // Try to see if we can compare elevation attribute if it exists.
    if (comp1 != null && comp2 != null) {
      val elev1 =
        ConstraintComponentUtilities.getDpValue(
          comp1,
<<<<<<< HEAD
          comp1.getAttribute(SdkConstants.ANDROID_URI, SdkConstants.ATTR_ELEVATION)
=======
          comp1.getAttribute(SdkConstants.ANDROID_URI, SdkConstants.ATTR_ELEVATION),
>>>>>>> 0d09370c
        )
      val elev2 =
        ConstraintComponentUtilities.getDpValue(
          comp2,
<<<<<<< HEAD
          comp2.getAttribute(SdkConstants.ANDROID_URI, SdkConstants.ATTR_ELEVATION)
=======
          comp2.getAttribute(SdkConstants.ANDROID_URI, SdkConstants.ATTR_ELEVATION),
>>>>>>> 0d09370c
        )

      if (elev1 < elev2) {
        return true
      } else if (elev1 > elev2) {
        return false
      }
      // If they're the same, leave it to the index to resolve overlapping logic.
    }

    if (
      secondViewInfo.accessibilityObject != null && checkIsClass(secondViewInfo, Button::class.java)
    ) {
      // In compose, Buttons and the text inside them are two siblings components.
      // We ignore this case as it is not a case of hidden text
      return false
    }
    // else rely on index.
    return firstViewIndex < secondViewIndex
  }

  private fun getTextBounds(view: ViewInfo, textBounds: Rectangle, parent: ViewInfo) {
    val width = view.right - view.left
    val height = view.bottom - view.top
    textBounds.setBounds(view.left, view.top, width, height)
    val data =
      (view.accessibilityObject as? AccessibilityNodeInfo)
        ?.extras
        ?.getParcelableArray(
          AccessibilityNodeInfo.EXTRA_DATA_TEXT_CHARACTER_LOCATION_KEY,
<<<<<<< HEAD
          RectF::class.java
=======
          RectF::class.java,
>>>>>>> 0d09370c
        )
    if (data.isNullOrEmpty()) {
      return
    }
    var left = Integer.MAX_VALUE
    var right = Integer.MIN_VALUE
    var top = Integer.MAX_VALUE
    var bottom = Integer.MIN_VALUE
    data.filterNotNull().forEach {
      left = min(left, it.left.toInt())
      right = max(right, ceil(it.right).toInt())
      top = min(top, it.top.toInt())
      bottom = max(bottom, ceil(it.bottom).toInt())
    }
    if (right >= left && bottom >= top) {
      val parentBounds =
        (parent.accessibilityObject as? AccessibilityNodeInfo)?.boundsInScreen ?: return
      textBounds.setBounds(
        left - parentBounds.left,
        top - parentBounds.top,
        right - left,
<<<<<<< HEAD
        bottom - top
=======
        bottom - top,
>>>>>>> 0d09370c
      )
    }
  }
}

class OverlapAnalyzerInspection :
  VisualLintInspection(VisualLintErrorType.OVERLAP, "overlapBackground") {
  companion object {
    var overlapBackground = true
  }
}<|MERGE_RESOLUTION|>--- conflicted
+++ resolved
@@ -50,11 +50,7 @@
 
   override fun findIssues(
     renderResult: RenderResult,
-<<<<<<< HEAD
-    model: NlModel
-=======
-    model: NlModel,
->>>>>>> 0d09370c
+    model: NlModel,
   ): List<VisualLintIssueContent> {
     val issues = mutableListOf<VisualLintIssueContent>()
     val viewsToAnalyze = ArrayDeque(renderResult.rootViews)
@@ -73,11 +69,7 @@
     backgroundBounds: Rectangle,
     foregroundBounds: Rectangle,
     model: NlModel,
-<<<<<<< HEAD
-    issueList: MutableList<VisualLintIssueContent>
-=======
     issueList: MutableList<VisualLintIssueContent>,
->>>>>>> 0d09370c
   ) {
     val children =
       view.children.filter {
@@ -103,11 +95,7 @@
             j,
             foregroundBounds,
             model,
-<<<<<<< HEAD
-            view
-=======
             view,
->>>>>>> 0d09370c
           )
         ) {
           issueList.add(createIssueContent(firstView, secondView))
@@ -118,11 +106,7 @@
 
   private fun createIssueContent(
     firstView: ViewInfo,
-<<<<<<< HEAD
-    secondView: ViewInfo
-=======
     secondView: ViewInfo,
->>>>>>> 0d09370c
   ): VisualLintIssueContent {
     val summary = "${nameWithId(firstView)} is covered by ${nameWithId(secondView)}"
     val content = { count: Int ->
@@ -136,11 +120,7 @@
     return VisualLintIssueContent(
       view = firstView,
       message = summary,
-<<<<<<< HEAD
-      descriptionProvider = content
-=======
       descriptionProvider = content,
->>>>>>> 0d09370c
     )
   }
 
@@ -157,11 +137,7 @@
     j: Int,
     secondBounds: Rectangle,
     model: NlModel,
-<<<<<<< HEAD
-    parentViewInfo: ViewInfo
-=======
     parentViewInfo: ViewInfo,
->>>>>>> 0d09370c
   ): Boolean {
     if (!isFirstViewUnderneath(firstViewInfo, i, secondViewInfo, j, model)) {
       return false
@@ -174,11 +150,7 @@
       secondViewInfo.left,
       secondViewInfo.top,
       secondViewInfo.right - secondViewInfo.left,
-<<<<<<< HEAD
-      secondViewInfo.bottom - secondViewInfo.top
-=======
       secondViewInfo.bottom - secondViewInfo.top,
->>>>>>> 0d09370c
     )
     val intersection = firstBounds.intersection(secondBounds)
     if (intersection.isEmpty) {
@@ -198,11 +170,7 @@
     firstViewIndex: Int,
     secondViewInfo: ViewInfo,
     secondViewIndex: Int,
-<<<<<<< HEAD
-    model: NlModel
-=======
-    model: NlModel,
->>>>>>> 0d09370c
+    model: NlModel,
   ): Boolean {
     val comp1 = componentFromViewInfo(firstViewInfo, model)
     val comp2 = componentFromViewInfo(secondViewInfo, model)
@@ -212,20 +180,12 @@
       val elev1 =
         ConstraintComponentUtilities.getDpValue(
           comp1,
-<<<<<<< HEAD
-          comp1.getAttribute(SdkConstants.ANDROID_URI, SdkConstants.ATTR_ELEVATION)
-=======
           comp1.getAttribute(SdkConstants.ANDROID_URI, SdkConstants.ATTR_ELEVATION),
->>>>>>> 0d09370c
         )
       val elev2 =
         ConstraintComponentUtilities.getDpValue(
           comp2,
-<<<<<<< HEAD
-          comp2.getAttribute(SdkConstants.ANDROID_URI, SdkConstants.ATTR_ELEVATION)
-=======
           comp2.getAttribute(SdkConstants.ANDROID_URI, SdkConstants.ATTR_ELEVATION),
->>>>>>> 0d09370c
         )
 
       if (elev1 < elev2) {
@@ -256,11 +216,7 @@
         ?.extras
         ?.getParcelableArray(
           AccessibilityNodeInfo.EXTRA_DATA_TEXT_CHARACTER_LOCATION_KEY,
-<<<<<<< HEAD
-          RectF::class.java
-=======
           RectF::class.java,
->>>>>>> 0d09370c
         )
     if (data.isNullOrEmpty()) {
       return
@@ -282,11 +238,7 @@
         left - parentBounds.left,
         top - parentBounds.top,
         right - left,
-<<<<<<< HEAD
-        bottom - top
-=======
         bottom - top,
->>>>>>> 0d09370c
       )
     }
   }
