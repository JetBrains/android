/*
 * Copyright (C) 2021 The Android Open Source Project
 *
 * Licensed under the Apache License, Version 2.0 (the "License");
 * you may not use this file except in compliance with the License.
 * You may obtain a copy of the License at
 *
 *      http://www.apache.org/licenses/LICENSE-2.0
 *
 * Unless required by applicable law or agreed to in writing, software
 * distributed under the License is distributed on an "AS IS" BASIS,
 * WITHOUT WARRANTIES OR CONDITIONS OF ANY KIND, either express or implied.
 * See the License for the specific language governing permissions and
 * limitations under the License.
 */
package com.android.tools.idea.uibuilder.visual

interface ConfigurationSet {
  /** The unique id of this models provider. */
  val id: String

  /**
   * The name of this models provider. The name can be duplicated, and it shows on the dropdown menu
   * of configuration set action.
   */
  val name: String
  val visible: Boolean
    get() = true

  fun createModelsProvider(listener: ConfigurationSetListener): VisualizationModelsProvider

  object PixelDevices : ConfigurationSet {
    override val id = "pixelDevices"
    override val name = "Pixel Devices"

    override fun createModelsProvider(listener: ConfigurationSetListener) =
      PixelDeviceModelsProvider

    override val visible = false
  }

  object WearDevices : ConfigurationSet {
    override val id = "wearOsDevices"
    override val name = "Wear OS Devices"

    override fun createModelsProvider(listener: ConfigurationSetListener) = WearDeviceModelsProvider
  }

  object ProjectLocal : ConfigurationSet {
    override val id = "projectLocales"
    override val name = "Project Locales"

    override fun createModelsProvider(listener: ConfigurationSetListener) = LocaleModelsProvider

    override val visible = true
  }

  object ColorBlindMode : ConfigurationSet {
    override val id = "colorBlind"
    override val name = "Color Blind"

    override fun createModelsProvider(listener: ConfigurationSetListener) =
      ColorBlindModeModelsProvider
  }

  object LargeFont : ConfigurationSet {
    override val id = "fontSizes"
    override val name = "Font Sizes"

    override fun createModelsProvider(listener: ConfigurationSetListener) = LargeFontModelsProvider
  }

  /** This is also known as "Reference Device". */
  object WindowSizeDevices : ConfigurationSet {
    override val id = "windowSizeDevices"
    override val name = "Reference Devices"

    override fun createModelsProvider(listener: ConfigurationSetListener) = WindowSizeModelsProvider

    override val visible = true
  }
}

/**
 * The custom category which is created by user. The user-made custom category is removable, which
 * means user can delete the custom category if they choose.
 */
class UserDefinedCustom(
  override val id: String,
<<<<<<< HEAD
  val customConfigurationSet: CustomConfigurationSet
=======
  val customConfigurationSet: CustomConfigurationSet,
>>>>>>> 0d09370c
) : ConfigurationSet {
  override val name: String = customConfigurationSet.title

  override fun createModelsProvider(listener: ConfigurationSetListener) =
    CustomModelsProvider(id, customConfigurationSet, listener)

  fun setCustomName(customName: String) {
    this.customConfigurationSet.title = customName
    VisualizationUtil.setCustomConfigurationSet(id, this.customConfigurationSet)
  }
}

object ConfigurationSetProvider {
  @JvmField val defaultSet = ConfigurationSet.WindowSizeDevices

  @JvmStatic
  fun getConfigurationSets(): List<ConfigurationSet> = getGroupedConfigurationSets().flatten()

  @JvmStatic
  fun getGroupedConfigurationSets(): List<List<ConfigurationSet>> {
    val predefinedGroup1 =
      listOf(
        ConfigurationSet.WindowSizeDevices,
        ConfigurationSet.WearDevices,
<<<<<<< HEAD
        ConfigurationSet.ProjectLocal
=======
        ConfigurationSet.ProjectLocal,
>>>>>>> 0d09370c
      )
    val customGroup = VisualizationUtil.getUserMadeConfigurationSets()
    val predefinedGroup2 = listOf(ConfigurationSet.ColorBlindMode, ConfigurationSet.LargeFont)

    return listOf(predefinedGroup1, customGroup, predefinedGroup2)
  }

  @JvmStatic
  fun getConfigurationById(id: String): ConfigurationSet? =
    getConfigurationSets().firstOrNull { it.id == id }
}

interface ConfigurationSetListener {
  /**
   * Callback when selected [ConfigurationSet] is changed. For example, the selected
   * [ConfigurationSet] is changed from [ConfigurationSet.PixelDevices] to
   * [ConfigurationSet.ProjectLocal].
   */
  fun onSelectedConfigurationSetChanged(newConfigurationSet: ConfigurationSet)

  /**
   * Callback when the current [ConfigurationSet] changes the provided
   * [com.android.tools.idea.common.model.NlModel]s. For example, when user add one more
   * configuration in a [UserDefinedCustom]. In such case this callback is triggered because the
   * [UserDefinedCustom] now provides one more [com.android.tools.idea.common.model.NlModel].
   */
  fun onCurrentConfigurationSetUpdated()
}<|MERGE_RESOLUTION|>--- conflicted
+++ resolved
@@ -87,11 +87,7 @@
  */
 class UserDefinedCustom(
   override val id: String,
-<<<<<<< HEAD
-  val customConfigurationSet: CustomConfigurationSet
-=======
   val customConfigurationSet: CustomConfigurationSet,
->>>>>>> 0d09370c
 ) : ConfigurationSet {
   override val name: String = customConfigurationSet.title
 
@@ -116,11 +112,7 @@
       listOf(
         ConfigurationSet.WindowSizeDevices,
         ConfigurationSet.WearDevices,
-<<<<<<< HEAD
-        ConfigurationSet.ProjectLocal
-=======
         ConfigurationSet.ProjectLocal,
->>>>>>> 0d09370c
       )
     val customGroup = VisualizationUtil.getUserMadeConfigurationSets()
     val predefinedGroup2 = listOf(ConfigurationSet.ColorBlindMode, ConfigurationSet.LargeFont)
