--- conflicted
+++ resolved
@@ -72,16 +72,12 @@
       var charCount = 1
       var index = 1
       while (index < data.size) {
-<<<<<<< HEAD
-        val currentBottom = data[index]?.bottom ?: break
-=======
         val currentCharPosition = data[index]
         index++
         if (currentCharPosition == null) {
           continue
         }
         val currentBottom = currentCharPosition.bottom
->>>>>>> 574fcae1
         if (currentBottom == lineBottom) {
           charCount++
           if (charCount > MAX_LENGTH) {
@@ -91,10 +87,6 @@
           lineBottom = currentBottom
           charCount = 1
         }
-<<<<<<< HEAD
-        index++
-=======
->>>>>>> 574fcae1
       }
     }
     return false
