/*
 * Copyright (C) 2021 The Android Open Source Project
 *
 * Licensed under the Apache License, Version 2.0 (the "License");
 * you may not use this file except in compliance with the License.
 * You may obtain a copy of the License at
 *
 *      http://www.apache.org/licenses/LICENSE-2.0
 *
 * Unless required by applicable law or agreed to in writing, software
 * distributed under the License is distributed on an "AS IS" BASIS,
 * WITHOUT WARRANTIES OR CONDITIONS OF ANY KIND, either express or implied.
 * See the License for the specific language governing permissions and
 * limitations under the License.
 */
package com.android.tools.idea.uibuilder.visual

import com.android.tools.idea.projectsystem.ProjectSystemSyncManager
import com.android.tools.idea.startup.ClearResourceCacheAfterFirstBuild
import com.android.tools.idea.util.listenUntilNextSync
import com.android.tools.idea.util.runWhenSmartAndSyncedOnEdt
import com.intellij.openapi.Disposable
import com.intellij.openapi.actionSystem.DataKey
import com.intellij.openapi.actionSystem.DataSink
import com.intellij.openapi.actionSystem.EdtNoGetDataProvider
import com.intellij.openapi.fileEditor.FileEditor
import com.intellij.openapi.fileEditor.FileEditorManager
import com.intellij.openapi.project.Project
import com.intellij.openapi.vfs.VirtualFile
import com.intellij.openapi.wm.ToolWindow

/** The content which is added into ToolWindow of Visualization. */
interface VisualizationContent : Disposable {

  companion object {
    @JvmField
    val VISUALIZATION_CONTENT =
      DataKey.create<VisualizationContent>(VisualizationContent::class.java.name)
  }

  /**
   * Specifies the next editor the preview should be shown for. The update of the preview may be
   * delayed. Return True on success, or False if the preview update is not possible (e.g. the file
   * for the editor cannot be found).
   */
  fun setNextEditor(editor: FileEditor): Boolean

  /** Called when a file editor was closed. */
  fun fileClosed(editorManager: FileEditorManager, file: VirtualFile)

  /** Get the current selected [ConfigurationSet] */
  fun getConfigurationSet(): ConfigurationSet

  /** Change the displayed [ConfigurationSet] */
  fun setConfigurationSet(configurationSet: ConfigurationSet)

  /** Enables updates for this content. */
  fun activate()

  /**
   * Disables the updates for this content. Any changes to resources or the layout won't update this
   * content until [activate] is called.
   */
  fun deactivate()
}

interface VisualizationContentProvider {
  fun createVisualizationForm(project: Project, toolWindow: ToolWindow): VisualizationContent
}

object VisualizationFormProvider : VisualizationContentProvider {
  override fun createVisualizationForm(
    project: Project,
    toolWindow: ToolWindow,
  ): VisualizationForm {
    val visualizationForm =
      VisualizationForm(project, toolWindow.disposable, AsyncContentInitializer)
    val contentPanel = visualizationForm.component
    val contentManager = toolWindow.contentManager
<<<<<<< HEAD
    contentManager.addDataProvider(EdtNoGetDataProvider { sink ->
      val fileEditor = visualizationForm.editor
      if (fileEditor != null) {
        DataSink.uiDataSnapshot(sink, fileEditor.component)
      }
      sink[VisualizationContent.VISUALIZATION_CONTENT] = visualizationForm
    })
=======
    contentManager.addDataProvider(
      EdtNoGetDataProvider { sink ->
        val fileEditor = visualizationForm.editor
        if (fileEditor != null) {
          DataSink.uiDataSnapshot(sink, fileEditor.component)
        }
        sink[VisualizationContent.VISUALIZATION_CONTENT] = visualizationForm
      }
    )
>>>>>>> 8b7d83e8
    val content = contentManager.factory.createContent(contentPanel, null, false)
    content.setDisposer(visualizationForm)
    content.isCloseable = false
    content.preferredFocusableComponent = contentPanel
    contentManager.addContent(content)
    contentManager.setSelectedContent(content, true)
    if (toolWindow.isVisible) {
      visualizationForm.activate()
    }
    return visualizationForm
  }
}

private object AsyncContentInitializer : VisualizationForm.ContentInitializer {

  override fun initContent(project: Project, form: VisualizationForm, onComplete: () -> Unit) {
    val task = Runnable {
      form.showLoadingMessage()
      initPreviewFormAfterInitialBuild(project, form, onComplete)
    }
    val onError = Runnable { form.showErrorMessage() }
    ClearResourceCacheAfterFirstBuild.getInstance(project)
      .runWhenResourceCacheClean(task, onError, form)
  }

  private fun initPreviewFormAfterInitialBuild(
    project: Project,
    form: VisualizationForm,
    onComplete: () -> Unit,
  ) {
    project.runWhenSmartAndSyncedOnEdt(
      form,
      { result: ProjectSystemSyncManager.SyncResult ->
        if (result.isSuccessful) {
          form.createContentPanel()
          onComplete()
        } else {
          form.showErrorMessage()
          project.listenUntilNextSync(
            form,
            object : ProjectSystemSyncManager.SyncResultListener {
              override fun syncEnded(result: ProjectSystemSyncManager.SyncResult) {
                form.createContentPanel()
                onComplete()
              }
            },
          )
        }
      },
    )
  }
}<|MERGE_RESOLUTION|>--- conflicted
+++ resolved
@@ -77,15 +77,6 @@
       VisualizationForm(project, toolWindow.disposable, AsyncContentInitializer)
     val contentPanel = visualizationForm.component
     val contentManager = toolWindow.contentManager
-<<<<<<< HEAD
-    contentManager.addDataProvider(EdtNoGetDataProvider { sink ->
-      val fileEditor = visualizationForm.editor
-      if (fileEditor != null) {
-        DataSink.uiDataSnapshot(sink, fileEditor.component)
-      }
-      sink[VisualizationContent.VISUALIZATION_CONTENT] = visualizationForm
-    })
-=======
     contentManager.addDataProvider(
       EdtNoGetDataProvider { sink ->
         val fileEditor = visualizationForm.editor
@@ -95,7 +86,6 @@
         sink[VisualizationContent.VISUALIZATION_CONTENT] = visualizationForm
       }
     )
->>>>>>> 8b7d83e8
     val content = contentManager.factory.createContent(contentPanel, null, false)
     content.setDisposer(visualizationForm)
     content.isCloseable = false
