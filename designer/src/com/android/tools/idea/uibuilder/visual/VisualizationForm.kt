--- conflicted
+++ resolved
@@ -35,21 +35,13 @@
 import com.android.tools.idea.common.surface.LayoutScannerEnabled
 import com.android.tools.idea.concurrency.AndroidCoroutineScope
 import com.android.tools.idea.concurrency.AndroidDispatchers.uiThread
-<<<<<<< HEAD
-=======
 import com.android.tools.idea.concurrency.AndroidDispatchers.workerThread
->>>>>>> 8b7d83e8
 import com.android.tools.idea.rendering.AndroidBuildTargetReference
 import com.android.tools.idea.res.ResourceNotificationManager
 import com.android.tools.idea.res.ResourceNotificationManager.ResourceChangeListener
 import com.android.tools.idea.res.getFolderType
 import com.android.tools.idea.uibuilder.analytics.NlAnalyticsManager
-<<<<<<< HEAD
-import com.android.tools.idea.uibuilder.graphics.NlConstants
-import com.android.tools.idea.uibuilder.layout.option.GridSurfaceLayoutManager
-=======
 import com.android.tools.idea.uibuilder.layout.option.GridLayoutManager
->>>>>>> 8b7d83e8
 import com.android.tools.idea.uibuilder.scene.LayoutlibSceneManager
 import com.android.tools.idea.uibuilder.surface.NlDesignSurface
 import com.android.tools.idea.uibuilder.surface.NlScreenViewProvider
@@ -81,10 +73,6 @@
 import com.intellij.psi.PsiManager
 import com.intellij.util.Alarm
 import com.intellij.util.ArrayUtil
-<<<<<<< HEAD
-import com.intellij.util.SlowOperations
-=======
->>>>>>> 8b7d83e8
 import com.intellij.util.ui.update.MergingUpdateQueue
 import com.intellij.util.ui.update.Update
 import icons.StudioIcons
@@ -112,11 +100,7 @@
   private val project: Project,
   parentDisposable: Disposable,
   private val initializer: ContentInitializer,
-<<<<<<< HEAD
-) : VisualizationContent, ConfigurationSetListener, ResourceChangeListener, PanZoomListener {
-=======
 ) : VisualizationContent, ConfigurationSetListener, ResourceChangeListener {
->>>>>>> 8b7d83e8
   private val scope = AndroidCoroutineScope(this)
   private val surface: NlDesignSurface
   private val myWorkBench: WorkBench<DesignSurface<*>>
@@ -397,11 +381,7 @@
         } ?: emptyList()
       if (models.isEmpty()) myWorkBench.showLoading("No Device Found")
       if (models.isEmpty() || isRequestCancelled.get()) {
-<<<<<<< HEAD
-        unregisterResourceNotification(myFile)
-=======
         withContext(workerThread) { unregisterResourceNotification(myFile) }
->>>>>>> 8b7d83e8
       } else {
         myWorkBench.showContent()
         interruptRendering()
@@ -413,7 +393,6 @@
             *models.map { model -> surface.addModelWithoutRender(model) }.toTypedArray()
           )
           .await()
-<<<<<<< HEAD
       }
       // Re-layout and set scale before rendering. This may be processed delayed but we have
       // known the preview number and sizes because the
@@ -434,28 +413,6 @@
       ApplicationManager.getApplication().invokeLater {
         surface.unregisterIndicator(myProgressIndicator)
       }
-=======
-      }
-      // Re-layout and set scale before rendering. This may be processed delayed but we have
-      // known the preview number and sizes because the
-      // models are added, so it would layout correctly.
-      withContext(uiThread) {
-        surface.invalidate()
-        val lastScaling = VisualizationToolProjectSettings.getInstance(project).projectState.scale
-        if (!surface.zoomController.setScale(lastScaling)) {
-          // Update scroll area because the scaling doesn't change, which keeps the old scroll
-          // area and may not suitable to new
-          // configuration set.
-          surface.revalidateScrollArea()
-        }
-      }
-
-      renderCurrentModels()
-
-      ApplicationManager.getApplication().invokeLater {
-        surface.unregisterIndicator(myProgressIndicator)
-      }
->>>>>>> 8b7d83e8
       if (!isRequestCancelled.get() && facet?.isDisposed == false) {
         withContext(uiThread) { activateEditor(models.isNotEmpty()) }
       } else {
@@ -606,12 +563,7 @@
     for (manager in surface.sceneManagers) {
       if (!isRenderingCanceled.get()) {
         manager.sceneRenderConfiguration.needsInflation.set(true)
-<<<<<<< HEAD
-        // TODO(b/335424569): replace by requestRenderAndWait when available
-        manager.requestRenderAsync().await()
-=======
         manager.requestRenderAndWait()
->>>>>>> 8b7d83e8
         scope.launch {
           visualLintHandler.afterRenderCompleted(manager) { !isActive || isRenderingCanceled.get() }
         }
@@ -704,16 +656,6 @@
     initModel()
   }
 
-<<<<<<< HEAD
-  override fun zoomChanged(previousScale: Double, newScale: Double) {
-    VisualizationToolProjectSettings.getInstance(project).projectState.scale =
-      surface.zoomController.scale
-  }
-
-  override fun panningChanged() = Unit
-
-=======
->>>>>>> 8b7d83e8
   /** A disabled action for displaying text in action toolbar. It does nothing. */
   private class TextLabelAction(private val text: String) : AnAction(null as String?) {
 
@@ -740,12 +682,7 @@
         .mapNotNull { model: NlModel -> surface.getSceneManager(model) }
         .forEach { manager -> manager.sceneRenderConfiguration.showDecorations = state }
       scope.launch {
-<<<<<<< HEAD
-        // TODO(b/335424569): replace by requestRenderAndWait when available
-        surface.sceneManagers.forEach { it.requestRenderAsync().await() }
-=======
         surface.sceneManagers.forEach { it.requestRenderAndWait() }
->>>>>>> 8b7d83e8
         if (!Disposer.isDisposed(visualizationForm.myWorkBench)) {
           visualizationForm.myWorkBench.showContent()
         }
