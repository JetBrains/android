/*
 * Copyright (C) 2015 The Android Open Source Project
 *
 * Licensed under the Apache License, Version 2.0 (the "License");
 * you may not use this file except in compliance with the License.
 * You may obtain a copy of the License at
 *
 *      http://www.apache.org/licenses/LICENSE-2.0
 *
 * Unless required by applicable law or agreed to in writing, software
 * distributed under the License is distributed on an "AS IS" BASIS,
 * WITHOUT WARRANTIES OR CONDITIONS OF ANY KIND, either express or implied.
 * See the License for the specific language governing permissions and
 * limitations under the License.
 */
package com.android.tools.idea.uibuilder.property;

import com.android.SdkConstants;
import com.android.annotations.VisibleForTesting;
<<<<<<< HEAD
import com.android.tools.idea.uibuilder.model.NlComponent;
import com.android.tools.idea.uibuilder.property.editors.NlPropertyEditors;
import com.android.tools.idea.uibuilder.property.inspector.InspectorPanel;
import com.android.tools.idea.uibuilder.property.ptable.PTable;
import com.android.tools.idea.uibuilder.property.ptable.PTableGroupItem;
import com.android.tools.idea.uibuilder.property.ptable.PTableItem;
import com.android.tools.idea.uibuilder.property.ptable.PTableModel;
=======
import com.android.tools.adtui.ptable.PTable;
import com.android.tools.adtui.ptable.PTableGroupItem;
import com.android.tools.adtui.ptable.PTableItem;
import com.android.tools.adtui.ptable.PTableModel;
import com.android.tools.idea.common.model.NlComponent;
import com.android.tools.idea.uibuilder.property.inspector.InspectorPanel;
>>>>>>> 1e5b25b8
import com.android.util.PropertiesMap;
import com.google.common.collect.Table;
import com.intellij.ide.CopyProvider;
import com.intellij.ide.CutProvider;
import com.intellij.ide.DeleteProvider;
import com.intellij.ide.PasteProvider;
<<<<<<< HEAD
=======
import com.intellij.ide.util.PropertiesComponent;
>>>>>>> 1e5b25b8
import com.intellij.openapi.Disposable;
import com.intellij.openapi.actionSystem.DataContext;
import com.intellij.openapi.actionSystem.DataProvider;
import com.intellij.openapi.actionSystem.PlatformDataKeys;
<<<<<<< HEAD
=======
import com.intellij.openapi.diagnostic.Logger;
import com.intellij.openapi.project.Project;
import com.intellij.openapi.util.Disposer;
>>>>>>> 1e5b25b8
import com.intellij.ui.HyperlinkLabel;
import com.intellij.ui.JBCardLayout;
import com.intellij.ui.ScrollPaneFactory;
import com.intellij.ui.SpeedSearchComparator;
import com.intellij.util.ui.UIUtil;
<<<<<<< HEAD
import icons.AndroidIcons;
=======
import icons.StudioIcons;
>>>>>>> 1e5b25b8
import org.jetbrains.annotations.NonNls;
import org.jetbrains.annotations.NotNull;
import org.jetbrains.annotations.Nullable;
import org.jetbrains.annotations.TestOnly;
<<<<<<< HEAD
=======
import sun.awt.CausedFocusEvent;
>>>>>>> 1e5b25b8

import javax.swing.*;
import javax.swing.event.ChangeEvent;
import javax.swing.event.HyperlinkEvent;
import javax.swing.table.TableRowSorter;
import java.awt.*;
<<<<<<< HEAD
import java.beans.PropertyChangeEvent;
=======
import java.awt.event.*;
import java.beans.PropertyChangeEvent;
import java.beans.PropertyChangeListener;
>>>>>>> 1e5b25b8
import java.util.ArrayList;
import java.util.Collections;
import java.util.List;
import java.util.Map;

import static com.android.SdkConstants.TOOLS_URI;
import static com.android.tools.idea.uibuilder.property.ToggleXmlPropertyEditor.NL_XML_PROPERTY_EDITOR;

<<<<<<< HEAD
public class NlPropertiesPanel extends JPanel implements ViewAllPropertiesAction.Model,
                                                         DataProvider, DeleteProvider, CutProvider, CopyProvider, PasteProvider {
  private static final String CARD_ADVANCED = "table";
  private static final String CARD_DEFAULT = "default";
=======
public class NlPropertiesPanel extends JPanel implements ViewAllPropertiesAction.Model, Disposable,
                                                         DataProvider, DeleteProvider, CutProvider, CopyProvider, PasteProvider {
  static final String PROPERTY_MODE = "properties.mode";
>>>>>>> 1e5b25b8
  private static final int VERTICAL_SCROLLING_UNIT_INCREMENT = 50;
  private static final int VERTICAL_SCROLLING_BLOCK_INCREMENT = 25;

  private final TableRowSorter<PTableModel> myRowSorter;
  private final MyFilter myFilter;
<<<<<<< HEAD
=======
  private final MyFilterKeyListener myFilterKeyListener;
>>>>>>> 1e5b25b8
  private final PTable myTable;
  private final JPanel myTablePanel;
  private final PTableModel myModel;
  private final InspectorPanel myInspectorPanel;
<<<<<<< HEAD
  private final MyFocusTraversalPolicy myFocusTraversalPolicy;

=======
  private final JBCardLayout myCardLayout;
>>>>>>> 1e5b25b8
  private final JPanel myCardPanel;
  private final PropertyChangeListener myPropertyChangeListener = this::scrollIntoView;

  private List<NlComponent> myComponents;
  private List<NlPropertyItem> myProperties;
  @NotNull
  private PropertiesViewMode myPropertiesViewMode;
  private Runnable myRestoreToolWindowCallback;

  public NlPropertiesPanel(@NotNull NlPropertiesManager propertiesManager, @NotNull Disposable parentDisposable) {
<<<<<<< HEAD
=======
    this(propertiesManager, parentDisposable, new NlPTable(new PTableModel()), null);
  }

  @VisibleForTesting
  NlPropertiesPanel(@NotNull NlPropertiesManager propertiesManager,
                    @NotNull Disposable parentDisposable,
                    @NotNull PTable table,
                    @Nullable InspectorPanel inspectorPanel) {
>>>>>>> 1e5b25b8
    super(new BorderLayout());
    setOpaque(true);
    setBackground(UIUtil.TRANSPARENT_COLOR);

    myRowSorter = new TableRowSorter<>();
    myFilter = new MyFilter();
<<<<<<< HEAD
    myModel = new PTableModel();
    myTable = new PTable(myModel);
    myTable.setEditorProvider(NlPropertyEditors.getInstance(propertiesManager.getProject()));
=======
    myFilterKeyListener = new MyFilterKeyListener();
    myModel = table.getModel();
    myTable = table;
>>>>>>> 1e5b25b8
    myTable.getEmptyText().setText("No selected component");
    JComponent fewerPropertiesLink = createViewAllPropertiesLinkPanel(false);
    fewerPropertiesLink.setBorder(BorderFactory.createEmptyBorder(8, 4, 2, 0));
    myTablePanel = new JPanel(new BorderLayout());
    myTablePanel.setVisible(false);
    myTablePanel.setBackground(myTable.getBackground());
    myTablePanel.add(myTable, BorderLayout.NORTH);
    myTablePanel.add(fewerPropertiesLink, BorderLayout.SOUTH);
    myTablePanel.addMouseListener(new MouseAdapter() {
      @Override
      public void mouseClicked(MouseEvent e) {
        super.mouseClicked(e);
        myTable.editingStopped(new ChangeEvent(myTablePanel));
      }
    });

<<<<<<< HEAD
    myInspectorPanel = new InspectorPanel(propertiesManager, parentDisposable, createViewAllPropertiesLinkPanel(true));

    myCardPanel = new JPanel(new JBCardLayout());
=======
    myInspectorPanel = inspectorPanel != null
                       ? inspectorPanel
                       : new InspectorPanel(propertiesManager, parentDisposable, createViewAllPropertiesLinkPanel(true));
>>>>>>> 1e5b25b8

    Disposer.register(parentDisposable, this);

    myCardLayout = new JBCardLayout();
    myCardPanel = new JPanel(myCardLayout);
    JScrollPane scrollPane = ScrollPaneFactory.createScrollPane(myInspectorPanel,
                                                                ScrollPaneConstants.VERTICAL_SCROLLBAR_AS_NEEDED,
                                                                ScrollPaneConstants.HORIZONTAL_SCROLLBAR_NEVER);
    scrollPane.setBorder(null);
    myCardPanel.add(PropertiesViewMode.INSPECTOR.name(), scrollPane);
    JScrollPane tableScrollPane = ScrollPaneFactory.createScrollPane(myTablePanel);
    tableScrollPane.getVerticalScrollBar().setUnitIncrement(VERTICAL_SCROLLING_UNIT_INCREMENT);
    tableScrollPane.getVerticalScrollBar().setBlockIncrement(VERTICAL_SCROLLING_BLOCK_INCREMENT);
    tableScrollPane.setBorder(BorderFactory.createEmptyBorder());
<<<<<<< HEAD
    myFocusTraversalPolicy = new MyFocusTraversalPolicy();
    myCardPanel.add(CARD_ADVANCED, tableScrollPane);
    myCardPanel.setFocusCycleRoot(true);
    myCardPanel.setFocusTraversalPolicy(myFocusTraversalPolicy);
=======
    myCardPanel.add(PropertiesViewMode.TABLE.name(), tableScrollPane);
    myPropertiesViewMode = getPropertiesViewModeInitially();
    myCardLayout.show(myCardPanel, myPropertiesViewMode.name());
>>>>>>> 1e5b25b8
    myComponents = Collections.emptyList();
    myProperties = Collections.emptyList();
    add(myCardPanel, BorderLayout.CENTER);
  }

  @Override
  public void dispose() {
    JBCardLayout layout = (JBCardLayout)myCardPanel.getLayout();
    // This will stop the timer started in JBCardLayout:
    layout.first(myCardPanel);
  }

  @Override
  public void addNotify() {
    super.addNotify();
    KeyboardFocusManager.getCurrentKeyboardFocusManager().addPropertyChangeListener(myPropertyChangeListener);
  }

  @Override
  public void removeNotify() {
    super.removeNotify();
    KeyboardFocusManager.getCurrentKeyboardFocusManager().removePropertyChangeListener(myPropertyChangeListener);
  }

  public void setRestoreToolWindow(@NotNull Runnable restoreToolWindowCallback) {
    myRestoreToolWindowCallback = restoreToolWindowCallback;
  }

  public int getFilterMatchCount() {
    if (myTable.getRowSorter() == null) {
      return -1;
    }
    return myTable.getRowCount();
  }

  public void setFilter(@NotNull String filter) {
    int selectedRow = myTable.getSelectedRow();
    PTableItem selectedItem = myTable.getSelectedItem();
    if (filter.isEmpty()) {
      myTable.setRowSorter(null);
    }
    else {
      myFilter.setPattern(filter);
      myRowSorter.setModel(myModel);
      myRowSorter.setRowFilter(myFilter);
      myRowSorter.setSortKeys(null);
      myTable.setRowSorter(myRowSorter);
    }
    myTable.restoreSelection(selectedRow, selectedItem);

    myInspectorPanel.setFilter(filter);
  }

  @NotNull
  public KeyListener getFilterKeyListener() {
    return myFilterKeyListener;
  }

  private void enterInFilter(@NotNull KeyEvent event) {
    if (myTable.getRowCount() != 1) {
      PTableItem item = (PTableItem)myTable.getValueAt(0, 1);
      if (!(item.isExpanded() && myTable.getRowCount() == item.getChildren().size() + 1)) {
        return;
      }
    }
    if (myTable.isCellEditable(0, 1)) {
      myTable.editCellAt(0, 1);
      myTable.transferFocus();
      event.consume();
    }
    else {
      myModel.expand(myTable.convertRowIndexToModel(0));
      myTable.requestFocus();
      myTable.setRowSelectionInterval(0, 0);
      event.consume();
    }
  }

  public void activatePropertySheet() {
    setAllPropertiesPanelVisible(true);
  }

  public void activateInspector() {
    setAllPropertiesPanelVisible(false);
  }

  @Override
  public void addNotify() {
    super.addNotify();
    KeyboardFocusManager.getCurrentKeyboardFocusManager().addPropertyChangeListener(this::scrollIntoView);
  }

  @Override
  public void removeNotify() {
    super.removeNotify();
    KeyboardFocusManager.getCurrentKeyboardFocusManager().removePropertyChangeListener(this::scrollIntoView);
  }

  public void setFilter(@NotNull String filter) {
    int selectedRow = myTable.getSelectedRow();
    PTableItem selectedItem = myTable.getSelectedItem();
    if (filter.isEmpty()) {
      myTable.setRowSorter(null);
    }
    else {
      myFilter.setPattern(filter);
      myRowSorter.setModel(myModel);
      myRowSorter.setRowFilter(myFilter);
      myRowSorter.setSortKeys(null);
      myTable.setRowSorter(myRowSorter);
    }
    myTable.restoreSelection(selectedRow, selectedItem);

    myInspectorPanel.setFilter(filter);
  }

  public void activatePropertySheet() {
    setAllPropertiesPanelVisible(true);
  }

  public void activateInspector() {
    setAllPropertiesPanelVisible(false);
  }

  public void setItems(@NotNull List<NlComponent> components,
                       @NotNull Table<String, String, NlPropertyItem> properties,
                       @NotNull NlPropertiesManager propertiesManager) {
    myComponents = components;
    myProperties = extractPropertiesForTable(properties);
    Project project = propertiesManager.getProject();

    if (PropertiesComponent.getInstance().getBoolean(NL_XML_PROPERTY_EDITOR)) {
      myTablePanel.setVisible(new NlXmlPropertyBuilder(propertiesManager, myTable, components, properties).build());
    }
    else {
      myTablePanel.setVisible(new NlPropertyTableBuilder(project, myTable, components, myProperties).build());
    }
<<<<<<< HEAD

    int selectedRow = myTable.getSelectedRow();
    PTableItem selectedItem = myTable.getSelectedItem();

    myModel.setItems(groupedProperties);
    if (myTable.getRowCount() > 0) {
      myTable.restoreSelection(selectedRow, selectedItem);
    }
=======
>>>>>>> 1e5b25b8

    updateDefaultProperties(propertiesManager);
    myInspectorPanel.setComponent(components, properties, propertiesManager);
  }

  @NotNull
  private static List<NlPropertyItem> extractPropertiesForTable(@NotNull Table<String, String, NlPropertyItem> properties) {
    Map<String, NlPropertyItem> androidProperties = properties.row(SdkConstants.ANDROID_URI);
    Map<String, NlPropertyItem> autoProperties = properties.row(SdkConstants.AUTO_URI);
    Map<String, NlPropertyItem> designProperties = properties.row(TOOLS_URI);
    Map<String, NlPropertyItem> bareProperties = properties.row("");

    // Include all auto (app) properties and all android properties that are not also auto properties.
    List<NlPropertyItem> result = new ArrayList<>(properties.size());
    result.addAll(autoProperties.values());
    for (Map.Entry<String, NlPropertyItem> entry : androidProperties.entrySet()) {
      if (!autoProperties.containsKey(entry.getKey())) {
        result.add(entry.getValue());
      }
    }
    result.addAll(designProperties.values());
    result.addAll(bareProperties.values());
    return result;
  }

  public void modelRendered(@NotNull NlPropertiesManager propertiesManager) {
    UIUtil.invokeLaterIfNeeded(() -> {
      // Bug:219552 : Make sure updateDefaultProperties is always called from the same thread (the UI thread)
      if (PropertiesComponent.getInstance().getBoolean(NL_XML_PROPERTY_EDITOR)) {
        propertiesManager.updateSelection();
      }
      else {
        updateDefaultProperties(propertiesManager);
      }
      myInspectorPanel.refresh();
    });
  }

  private void updateDefaultProperties(@NotNull NlPropertiesManager propertiesManager) {
    if (myComponents.isEmpty() || myProperties.isEmpty()) {
      return;
    }
    PropertiesMap defaultValues = propertiesManager.getDefaultProperties(myComponents);
    if (defaultValues.isEmpty()) {
      return;
    }
    for (NlPropertyItem property : myProperties) {
      property.setDefaultValue(getDefaultProperty(defaultValues, property));
    }
  }

  @Nullable
  private static PropertiesMap.Property getDefaultProperty(@NotNull PropertiesMap defaultValues, @NotNull NlProperty property) {
    if (SdkConstants.ANDROID_URI.equals(property.getNamespace())) {
      PropertiesMap.Property defaultValue = defaultValues.get(SdkConstants.PREFIX_ANDROID + property.getName());
      if (defaultValue != null) {
        return defaultValue;
      }
      return defaultValues.get(SdkConstants.ANDROID_PREFIX + property.getName());
    }
    return defaultValues.get(property.getName());
  }

  @NotNull
  private JComponent createViewAllPropertiesLinkPanel(boolean viewAllProperties) {
    HyperlinkLabel textLink = new HyperlinkLabel();
    textLink.setHyperlinkText(
      viewAllProperties ? ViewAllPropertiesAction.VIEW_ALL_ATTRIBUTES : ViewAllPropertiesAction.VIEW_FEWER_ATTRIBUTES);
    textLink.addHyperlinkListener(event -> setAllPropertiesPanelVisible(event, viewAllProperties));
    textLink.setFocusable(false);
    HyperlinkLabel iconLink = new HyperlinkLabel();
<<<<<<< HEAD
    iconLink.setIcon(AndroidIcons.NeleIcons.ToggleProperties);
=======
    iconLink.setIcon(StudioIcons.LayoutEditor.Properties.TOGGLE_PROPERTIES);
>>>>>>> 1e5b25b8
    iconLink.setFocusable(false);
    iconLink.setUseIconAsLink(true);
    iconLink.addHyperlinkListener(event -> setAllPropertiesPanelVisible(event, viewAllProperties));
    JPanel linkPanel = new JPanel(new FlowLayout(FlowLayout.LEFT, 0, 0));
    linkPanel.setOpaque(false);
    linkPanel.add(textLink);
    linkPanel.add(iconLink);
    return linkPanel;
  }

  private void setAllPropertiesPanelVisible(@NotNull HyperlinkEvent event, boolean viewAllProperties) {
    if (event.getEventType() == HyperlinkEvent.EventType.ACTIVATED) {
      setAllPropertiesPanelVisible(viewAllProperties);
    }
  }

  @Override
  public boolean isAllPropertiesPanelVisible() {
    return myPropertiesViewMode == PropertiesViewMode.TABLE;
  }

  @Override
  public void setAllPropertiesPanelVisible(boolean viewAllProperties) {
<<<<<<< HEAD
    myAllPropertiesPanelVisible = viewAllProperties;
    JBCardLayout cardLayout = (JBCardLayout)myCardPanel.getLayout();
    String name = viewAllProperties ? CARD_ADVANCED : CARD_DEFAULT;
    Component next = viewAllProperties ? myTable : myInspectorPanel;
    cardLayout.swipe(myCardPanel, name, JBCardLayout.SwipeDirection.AUTO, next::requestFocus);
  }

  public boolean activatePreferredEditor(@NotNull String propertyName, boolean afterload) {
    if (isAllPropertiesPanelVisible()) {
      setAllPropertiesPanelVisible(false);
    }
    return myInspectorPanel.activatePreferredEditor(propertyName, afterload);
  }

  private void scrollIntoView(@NotNull PropertyChangeEvent event) {
    if (event.getNewValue() instanceof Component && "focusOwner".equals(event.getPropertyName())) {
      Component newFocusedComponent = (Component)event.getNewValue();
      if (isAncestorOf(newFocusedComponent) &&
          newFocusedComponent.getParent() instanceof JComponent &&
          myFocusTraversalPolicy.isLastFocusRecipient(newFocusedComponent)) {
        JComponent parent1 = (JComponent)newFocusedComponent.getParent();
        Rectangle bounds = newFocusedComponent.getBounds();
        if (newFocusedComponent == myTable) {
          bounds = myTable.getCellRect(myTable.getSelectedRow(), 1, true);
          bounds.x = 0;
        }
        parent1.scrollRectToVisible(bounds);
      }
    }
  }

  // ---- Implements DataProvider ----

  @Override
  public Object getData(@NonNls String dataId) {
    if (PlatformDataKeys.DELETE_ELEMENT_PROVIDER.is(dataId) ||
        PlatformDataKeys.CUT_PROVIDER.is(dataId) ||
        PlatformDataKeys.COPY_PROVIDER.is(dataId) ||
        PlatformDataKeys.PASTE_PROVIDER.is(dataId)) {
      return this;
    }
    return null;
  }

  // ---- Implements CopyProvider ----
  // Avoid the copying of components while editing the properties.

  @Override
  public boolean isCopyEnabled(@NotNull DataContext dataContext) {
    return false;
  }

  @Override
  public boolean isCopyVisible(@NotNull DataContext dataContext) {
    return false;
  }

  @Override
  public void performCopy(@NotNull DataContext dataContext) {
  }

  // ---- Implements CutProvider ----
  // Avoid the deletion of components while editing the properties.

  @Override
  public boolean isCutEnabled(@NotNull DataContext dataContext) {
    return false;
  }

  @Override
  public boolean isCutVisible(@NotNull DataContext dataContext) {
    return false;
  }

  @Override
  public void performCut(@NotNull DataContext dataContext) {
  }

  // ---- Implements DeleteProvider ----
  // Avoid the deletion of components while editing the properties.

  @Override
  public boolean canDeleteElement(@NotNull DataContext dataContext) {
    return false;
  }

  @Override
  public void deleteElement(@NotNull DataContext dataContext) {
  }

  // ---- Implements PasteProvider ----
  // Avoid the paste of components while editing the properties.

  @Override
  public boolean isPastePossible(@NotNull DataContext dataContext) {
    return false;
  }

  @Override
  public boolean isPasteEnabled(@NotNull DataContext dataContext) {
    return false;
  }

  @Override
  public void performPaste(@NotNull DataContext dataContext) {
  }

  @TestOnly
  public PTable getTable() {
    return myTable;
  }

  @VisibleForTesting
  static class MyFilter extends RowFilter<PTableModel, Integer> {
    private final SpeedSearchComparator myComparator = new SpeedSearchComparator(false);
    private String myPattern;

    @VisibleForTesting
    void setPattern(@NotNull String pattern) {
      myPattern = pattern;
    }

    @Override
    public boolean include(Entry<? extends PTableModel, ? extends Integer> entry) {
      PTableItem item = (PTableItem)entry.getValue(0);
      if (isMatch(item.getName())) {
        return true;
      }
      if (item.getParent() != null && isMatch(item.getParent().getName())) {
        return true;
      }
      if (!(item instanceof PTableGroupItem)) {
        return false;
      }
      PTableGroupItem group = (PTableGroupItem)item;
      for (PTableItem child : group.getChildren()) {
        if (isMatch(child.getName())) {
          return true;
        }
      }
      return false;
    }

    private boolean isMatch(@NotNull String text) {
      return myComparator.matchingFragments(myPattern, text) != null;
    }
  }

  private static class MyFocusTraversalPolicy extends LayoutFocusTraversalPolicy {

    private Component myLastFocusRecipient;

    private boolean isLastFocusRecipient(@NotNull Component component) {
      boolean isLastRecipient = component == myLastFocusRecipient;
      myLastFocusRecipient = null;
      return isLastRecipient;
    }

    @Override
    protected boolean accept(@NotNull Component component) {
      if (!super.accept(component)) {
        return false;
      }
      myLastFocusRecipient = component;
      return true;
    }
=======
    Component next = viewAllProperties ? myTable : myInspectorPanel;
    setAllPropertiesPanelVisibleInternal(viewAllProperties, next::requestFocus);
  }

  private void setAllPropertiesPanelVisibleInternal(boolean viewAllProperties, @Nullable Runnable onDone) {
    myPropertiesViewMode = viewAllProperties ? PropertiesViewMode.TABLE : PropertiesViewMode.INSPECTOR;
    myCardLayout.swipe(myCardPanel, myPropertiesViewMode.name(), JBCardLayout.SwipeDirection.AUTO, onDone);
    PropertiesComponent.getInstance().setValue(PROPERTY_MODE, myPropertiesViewMode.name());
  }

  @NotNull
  public PropertiesViewMode getPropertiesViewMode() {
    return myPropertiesViewMode;
  }

  @NotNull
  private static PropertiesViewMode getPropertiesViewModeInitially() {
    String name = PropertiesComponent.getInstance().getValue(PROPERTY_MODE, PropertiesViewMode.INSPECTOR.name());

    PropertiesViewMode mode;
    try {
      mode = PropertiesViewMode.valueOf(name);
    }
    catch (IllegalArgumentException e) {
      mode = PropertiesViewMode.INSPECTOR;
      Logger.getInstance(NlPropertiesPanel.class)
        .warn("There is no PropertiesViewMode called " + name + ", uses " + mode.name() + " instead", e);
      // store the new property mode as preference
      PropertiesComponent.getInstance().setValue(PROPERTY_MODE, mode.name());
    }
    return mode;
  }

  public void activatePreferredEditor(@NotNull String propertyName, boolean afterload) {
    Runnable selectEditor = () -> {
      // Restore a possibly minimized tool window
      if (myRestoreToolWindowCallback != null) {
        myRestoreToolWindowCallback.run();
      }
      // Set focus on the editor of preferred property
      myInspectorPanel.activatePreferredEditor(propertyName, afterload);
    };
    if (!isAllPropertiesPanelVisible()) {
      selectEditor.run();
    }
    else {
      // Switch to the inspector. The switch is animated, so we need to delay the editor selection.
      setAllPropertiesPanelVisibleInternal(false, selectEditor);
    }
  }

  private void scrollIntoView(@NotNull PropertyChangeEvent event) {
    if (needToScrollInView(event)) {
      Component newFocusedComponent = (Component)event.getNewValue();
      JComponent parent = (JComponent)newFocusedComponent.getParent();
      Rectangle bounds = newFocusedComponent.getBounds();
      if (newFocusedComponent == myTable) {
        bounds = myTable.getCellRect(myTable.getSelectedRow(), 1, true);
        bounds.x = 0;
      }
      parent.scrollRectToVisible(bounds);
    }
  }

  private boolean needToScrollInView(@NotNull PropertyChangeEvent event) {
    AWTEvent awtEvent = EventQueue.getCurrentEvent();
    if (!"focusOwner".equals(event.getPropertyName()) ||
        !(event.getNewValue() instanceof Component)) {
      return false;
    }
    Component newFocusedComponent = (Component)event.getNewValue();
    if (!isAncestorOf(newFocusedComponent) ||
        !(newFocusedComponent.getParent() instanceof JComponent) ||
        !(awtEvent instanceof CausedFocusEvent)) {
      return false;
    }
    CausedFocusEvent focusEvent = (CausedFocusEvent)awtEvent;
    switch (focusEvent.getCause()) {
      case TRAVERSAL:
      case TRAVERSAL_UP:
      case TRAVERSAL_DOWN:
      case TRAVERSAL_FORWARD:
      case TRAVERSAL_BACKWARD:
        break;
      default:
        return false;
    }
    return true;
  }

  @NotNull
  public InspectorPanel getInspector() {
    return myInspectorPanel;
  }

  // ---- Implements DataProvider ----

  @Override
  public Object getData(@NonNls String dataId) {
    if (PlatformDataKeys.DELETE_ELEMENT_PROVIDER.is(dataId) ||
        PlatformDataKeys.CUT_PROVIDER.is(dataId) ||
        PlatformDataKeys.COPY_PROVIDER.is(dataId) ||
        PlatformDataKeys.PASTE_PROVIDER.is(dataId)) {
      return this;
    }
    return null;
  }

  // ---- Implements CopyProvider ----
  // Avoid the copying of components while editing the properties.

  @Override
  public boolean isCopyEnabled(@NotNull DataContext dataContext) {
    return false;
  }

  @Override
  public boolean isCopyVisible(@NotNull DataContext dataContext) {
    return false;
  }

  @Override
  public void performCopy(@NotNull DataContext dataContext) {
  }

  // ---- Implements CutProvider ----
  // Avoid the deletion of components while editing the properties.

  @Override
  public boolean isCutEnabled(@NotNull DataContext dataContext) {
    return false;
  }

  @Override
  public boolean isCutVisible(@NotNull DataContext dataContext) {
    return false;
  }

  @Override
  public void performCut(@NotNull DataContext dataContext) {
  }

  // ---- Implements DeleteProvider ----
  // Avoid the deletion of components while editing the properties.

  @Override
  public boolean canDeleteElement(@NotNull DataContext dataContext) {
    return false;
  }

  @Override
  public void deleteElement(@NotNull DataContext dataContext) {
  }

  // ---- Implements PasteProvider ----
  // Avoid the paste of components while editing the properties.

  @Override
  public boolean isPastePossible(@NotNull DataContext dataContext) {
    return false;
  }

  @Override
  public boolean isPasteEnabled(@NotNull DataContext dataContext) {
    return false;
  }

  @Override
  public void performPaste(@NotNull DataContext dataContext) {
  }

  @TestOnly
  public PTable getTable() {
    return myTable;
  }

  public enum PropertiesViewMode {
    TABLE,
    INSPECTOR
  }

  @VisibleForTesting
  static class MyFilter extends RowFilter<PTableModel, Integer> {
    private final SpeedSearchComparator myComparator = new SpeedSearchComparator(false);
    private String myPattern = "";

    @VisibleForTesting
    void setPattern(@NotNull String pattern) {
      myPattern = pattern;
    }

    @Override
    public boolean include(Entry<? extends PTableModel, ? extends Integer> entry) {
      PTableItem item = (PTableItem)entry.getValue(0);
      if (isMatch(item.getName())) {
        return true;
      }
      if (item.getParent() != null && isMatch(item.getParent().getName())) {
        return true;
      }
      if (!(item instanceof PTableGroupItem)) {
        return false;
      }
      PTableGroupItem group = (PTableGroupItem)item;
      for (PTableItem child : group.getChildren()) {
        if (isMatch(child.getName())) {
          return true;
        }
      }
      return false;
    }

    private boolean isMatch(@NotNull String text) {
      return myComparator.matchingFragments(myPattern, text) != null;
    }
  }

  private class MyFilterKeyListener extends KeyAdapter {

    @Override
    public void keyPressed(@NotNull KeyEvent event) {
      if (!myFilter.myPattern.isEmpty() && event.getKeyCode() == KeyEvent.VK_ENTER && event.getModifiers() == 0) {
        if (myPropertiesViewMode == PropertiesViewMode.TABLE) {
          enterInFilter(event);
        }
        else {
          myInspectorPanel.enterInFilter(event);
        }
      }
    }
>>>>>>> 1e5b25b8
  }
}<|MERGE_RESOLUTION|>--- conflicted
+++ resolved
@@ -17,73 +17,46 @@
 
 import com.android.SdkConstants;
 import com.android.annotations.VisibleForTesting;
-<<<<<<< HEAD
-import com.android.tools.idea.uibuilder.model.NlComponent;
-import com.android.tools.idea.uibuilder.property.editors.NlPropertyEditors;
-import com.android.tools.idea.uibuilder.property.inspector.InspectorPanel;
-import com.android.tools.idea.uibuilder.property.ptable.PTable;
-import com.android.tools.idea.uibuilder.property.ptable.PTableGroupItem;
-import com.android.tools.idea.uibuilder.property.ptable.PTableItem;
-import com.android.tools.idea.uibuilder.property.ptable.PTableModel;
-=======
 import com.android.tools.adtui.ptable.PTable;
 import com.android.tools.adtui.ptable.PTableGroupItem;
 import com.android.tools.adtui.ptable.PTableItem;
 import com.android.tools.adtui.ptable.PTableModel;
 import com.android.tools.idea.common.model.NlComponent;
 import com.android.tools.idea.uibuilder.property.inspector.InspectorPanel;
->>>>>>> 1e5b25b8
 import com.android.util.PropertiesMap;
 import com.google.common.collect.Table;
 import com.intellij.ide.CopyProvider;
 import com.intellij.ide.CutProvider;
 import com.intellij.ide.DeleteProvider;
 import com.intellij.ide.PasteProvider;
-<<<<<<< HEAD
-=======
 import com.intellij.ide.util.PropertiesComponent;
->>>>>>> 1e5b25b8
 import com.intellij.openapi.Disposable;
 import com.intellij.openapi.actionSystem.DataContext;
 import com.intellij.openapi.actionSystem.DataProvider;
 import com.intellij.openapi.actionSystem.PlatformDataKeys;
-<<<<<<< HEAD
-=======
 import com.intellij.openapi.diagnostic.Logger;
 import com.intellij.openapi.project.Project;
 import com.intellij.openapi.util.Disposer;
->>>>>>> 1e5b25b8
 import com.intellij.ui.HyperlinkLabel;
 import com.intellij.ui.JBCardLayout;
 import com.intellij.ui.ScrollPaneFactory;
 import com.intellij.ui.SpeedSearchComparator;
 import com.intellij.util.ui.UIUtil;
-<<<<<<< HEAD
-import icons.AndroidIcons;
-=======
 import icons.StudioIcons;
->>>>>>> 1e5b25b8
 import org.jetbrains.annotations.NonNls;
 import org.jetbrains.annotations.NotNull;
 import org.jetbrains.annotations.Nullable;
 import org.jetbrains.annotations.TestOnly;
-<<<<<<< HEAD
-=======
 import sun.awt.CausedFocusEvent;
->>>>>>> 1e5b25b8
 
 import javax.swing.*;
 import javax.swing.event.ChangeEvent;
 import javax.swing.event.HyperlinkEvent;
 import javax.swing.table.TableRowSorter;
 import java.awt.*;
-<<<<<<< HEAD
-import java.beans.PropertyChangeEvent;
-=======
 import java.awt.event.*;
 import java.beans.PropertyChangeEvent;
 import java.beans.PropertyChangeListener;
->>>>>>> 1e5b25b8
 import java.util.ArrayList;
 import java.util.Collections;
 import java.util.List;
@@ -92,35 +65,20 @@
 import static com.android.SdkConstants.TOOLS_URI;
 import static com.android.tools.idea.uibuilder.property.ToggleXmlPropertyEditor.NL_XML_PROPERTY_EDITOR;
 
-<<<<<<< HEAD
-public class NlPropertiesPanel extends JPanel implements ViewAllPropertiesAction.Model,
-                                                         DataProvider, DeleteProvider, CutProvider, CopyProvider, PasteProvider {
-  private static final String CARD_ADVANCED = "table";
-  private static final String CARD_DEFAULT = "default";
-=======
 public class NlPropertiesPanel extends JPanel implements ViewAllPropertiesAction.Model, Disposable,
                                                          DataProvider, DeleteProvider, CutProvider, CopyProvider, PasteProvider {
   static final String PROPERTY_MODE = "properties.mode";
->>>>>>> 1e5b25b8
   private static final int VERTICAL_SCROLLING_UNIT_INCREMENT = 50;
   private static final int VERTICAL_SCROLLING_BLOCK_INCREMENT = 25;
 
   private final TableRowSorter<PTableModel> myRowSorter;
   private final MyFilter myFilter;
-<<<<<<< HEAD
-=======
   private final MyFilterKeyListener myFilterKeyListener;
->>>>>>> 1e5b25b8
   private final PTable myTable;
   private final JPanel myTablePanel;
   private final PTableModel myModel;
   private final InspectorPanel myInspectorPanel;
-<<<<<<< HEAD
-  private final MyFocusTraversalPolicy myFocusTraversalPolicy;
-
-=======
   private final JBCardLayout myCardLayout;
->>>>>>> 1e5b25b8
   private final JPanel myCardPanel;
   private final PropertyChangeListener myPropertyChangeListener = this::scrollIntoView;
 
@@ -131,8 +89,6 @@
   private Runnable myRestoreToolWindowCallback;
 
   public NlPropertiesPanel(@NotNull NlPropertiesManager propertiesManager, @NotNull Disposable parentDisposable) {
-<<<<<<< HEAD
-=======
     this(propertiesManager, parentDisposable, new NlPTable(new PTableModel()), null);
   }
 
@@ -141,22 +97,15 @@
                     @NotNull Disposable parentDisposable,
                     @NotNull PTable table,
                     @Nullable InspectorPanel inspectorPanel) {
->>>>>>> 1e5b25b8
     super(new BorderLayout());
     setOpaque(true);
     setBackground(UIUtil.TRANSPARENT_COLOR);
 
     myRowSorter = new TableRowSorter<>();
     myFilter = new MyFilter();
-<<<<<<< HEAD
-    myModel = new PTableModel();
-    myTable = new PTable(myModel);
-    myTable.setEditorProvider(NlPropertyEditors.getInstance(propertiesManager.getProject()));
-=======
     myFilterKeyListener = new MyFilterKeyListener();
     myModel = table.getModel();
     myTable = table;
->>>>>>> 1e5b25b8
     myTable.getEmptyText().setText("No selected component");
     JComponent fewerPropertiesLink = createViewAllPropertiesLinkPanel(false);
     fewerPropertiesLink.setBorder(BorderFactory.createEmptyBorder(8, 4, 2, 0));
@@ -173,15 +122,9 @@
       }
     });
 
-<<<<<<< HEAD
-    myInspectorPanel = new InspectorPanel(propertiesManager, parentDisposable, createViewAllPropertiesLinkPanel(true));
-
-    myCardPanel = new JPanel(new JBCardLayout());
-=======
     myInspectorPanel = inspectorPanel != null
                        ? inspectorPanel
                        : new InspectorPanel(propertiesManager, parentDisposable, createViewAllPropertiesLinkPanel(true));
->>>>>>> 1e5b25b8
 
     Disposer.register(parentDisposable, this);
 
@@ -196,16 +139,9 @@
     tableScrollPane.getVerticalScrollBar().setUnitIncrement(VERTICAL_SCROLLING_UNIT_INCREMENT);
     tableScrollPane.getVerticalScrollBar().setBlockIncrement(VERTICAL_SCROLLING_BLOCK_INCREMENT);
     tableScrollPane.setBorder(BorderFactory.createEmptyBorder());
-<<<<<<< HEAD
-    myFocusTraversalPolicy = new MyFocusTraversalPolicy();
-    myCardPanel.add(CARD_ADVANCED, tableScrollPane);
-    myCardPanel.setFocusCycleRoot(true);
-    myCardPanel.setFocusTraversalPolicy(myFocusTraversalPolicy);
-=======
     myCardPanel.add(PropertiesViewMode.TABLE.name(), tableScrollPane);
     myPropertiesViewMode = getPropertiesViewModeInitially();
     myCardLayout.show(myCardPanel, myPropertiesViewMode.name());
->>>>>>> 1e5b25b8
     myComponents = Collections.emptyList();
     myProperties = Collections.emptyList();
     add(myCardPanel, BorderLayout.CENTER);
@@ -292,44 +228,6 @@
     setAllPropertiesPanelVisible(false);
   }
 
-  @Override
-  public void addNotify() {
-    super.addNotify();
-    KeyboardFocusManager.getCurrentKeyboardFocusManager().addPropertyChangeListener(this::scrollIntoView);
-  }
-
-  @Override
-  public void removeNotify() {
-    super.removeNotify();
-    KeyboardFocusManager.getCurrentKeyboardFocusManager().removePropertyChangeListener(this::scrollIntoView);
-  }
-
-  public void setFilter(@NotNull String filter) {
-    int selectedRow = myTable.getSelectedRow();
-    PTableItem selectedItem = myTable.getSelectedItem();
-    if (filter.isEmpty()) {
-      myTable.setRowSorter(null);
-    }
-    else {
-      myFilter.setPattern(filter);
-      myRowSorter.setModel(myModel);
-      myRowSorter.setRowFilter(myFilter);
-      myRowSorter.setSortKeys(null);
-      myTable.setRowSorter(myRowSorter);
-    }
-    myTable.restoreSelection(selectedRow, selectedItem);
-
-    myInspectorPanel.setFilter(filter);
-  }
-
-  public void activatePropertySheet() {
-    setAllPropertiesPanelVisible(true);
-  }
-
-  public void activateInspector() {
-    setAllPropertiesPanelVisible(false);
-  }
-
   public void setItems(@NotNull List<NlComponent> components,
                        @NotNull Table<String, String, NlPropertyItem> properties,
                        @NotNull NlPropertiesManager propertiesManager) {
@@ -343,17 +241,6 @@
     else {
       myTablePanel.setVisible(new NlPropertyTableBuilder(project, myTable, components, myProperties).build());
     }
-<<<<<<< HEAD
-
-    int selectedRow = myTable.getSelectedRow();
-    PTableItem selectedItem = myTable.getSelectedItem();
-
-    myModel.setItems(groupedProperties);
-    if (myTable.getRowCount() > 0) {
-      myTable.restoreSelection(selectedRow, selectedItem);
-    }
-=======
->>>>>>> 1e5b25b8
 
     updateDefaultProperties(propertiesManager);
     myInspectorPanel.setComponent(components, properties, propertiesManager);
@@ -425,11 +312,7 @@
     textLink.addHyperlinkListener(event -> setAllPropertiesPanelVisible(event, viewAllProperties));
     textLink.setFocusable(false);
     HyperlinkLabel iconLink = new HyperlinkLabel();
-<<<<<<< HEAD
-    iconLink.setIcon(AndroidIcons.NeleIcons.ToggleProperties);
-=======
     iconLink.setIcon(StudioIcons.LayoutEditor.Properties.TOGGLE_PROPERTIES);
->>>>>>> 1e5b25b8
     iconLink.setFocusable(false);
     iconLink.setUseIconAsLink(true);
     iconLink.addHyperlinkListener(event -> setAllPropertiesPanelVisible(event, viewAllProperties));
@@ -453,174 +336,6 @@
 
   @Override
   public void setAllPropertiesPanelVisible(boolean viewAllProperties) {
-<<<<<<< HEAD
-    myAllPropertiesPanelVisible = viewAllProperties;
-    JBCardLayout cardLayout = (JBCardLayout)myCardPanel.getLayout();
-    String name = viewAllProperties ? CARD_ADVANCED : CARD_DEFAULT;
-    Component next = viewAllProperties ? myTable : myInspectorPanel;
-    cardLayout.swipe(myCardPanel, name, JBCardLayout.SwipeDirection.AUTO, next::requestFocus);
-  }
-
-  public boolean activatePreferredEditor(@NotNull String propertyName, boolean afterload) {
-    if (isAllPropertiesPanelVisible()) {
-      setAllPropertiesPanelVisible(false);
-    }
-    return myInspectorPanel.activatePreferredEditor(propertyName, afterload);
-  }
-
-  private void scrollIntoView(@NotNull PropertyChangeEvent event) {
-    if (event.getNewValue() instanceof Component && "focusOwner".equals(event.getPropertyName())) {
-      Component newFocusedComponent = (Component)event.getNewValue();
-      if (isAncestorOf(newFocusedComponent) &&
-          newFocusedComponent.getParent() instanceof JComponent &&
-          myFocusTraversalPolicy.isLastFocusRecipient(newFocusedComponent)) {
-        JComponent parent1 = (JComponent)newFocusedComponent.getParent();
-        Rectangle bounds = newFocusedComponent.getBounds();
-        if (newFocusedComponent == myTable) {
-          bounds = myTable.getCellRect(myTable.getSelectedRow(), 1, true);
-          bounds.x = 0;
-        }
-        parent1.scrollRectToVisible(bounds);
-      }
-    }
-  }
-
-  // ---- Implements DataProvider ----
-
-  @Override
-  public Object getData(@NonNls String dataId) {
-    if (PlatformDataKeys.DELETE_ELEMENT_PROVIDER.is(dataId) ||
-        PlatformDataKeys.CUT_PROVIDER.is(dataId) ||
-        PlatformDataKeys.COPY_PROVIDER.is(dataId) ||
-        PlatformDataKeys.PASTE_PROVIDER.is(dataId)) {
-      return this;
-    }
-    return null;
-  }
-
-  // ---- Implements CopyProvider ----
-  // Avoid the copying of components while editing the properties.
-
-  @Override
-  public boolean isCopyEnabled(@NotNull DataContext dataContext) {
-    return false;
-  }
-
-  @Override
-  public boolean isCopyVisible(@NotNull DataContext dataContext) {
-    return false;
-  }
-
-  @Override
-  public void performCopy(@NotNull DataContext dataContext) {
-  }
-
-  // ---- Implements CutProvider ----
-  // Avoid the deletion of components while editing the properties.
-
-  @Override
-  public boolean isCutEnabled(@NotNull DataContext dataContext) {
-    return false;
-  }
-
-  @Override
-  public boolean isCutVisible(@NotNull DataContext dataContext) {
-    return false;
-  }
-
-  @Override
-  public void performCut(@NotNull DataContext dataContext) {
-  }
-
-  // ---- Implements DeleteProvider ----
-  // Avoid the deletion of components while editing the properties.
-
-  @Override
-  public boolean canDeleteElement(@NotNull DataContext dataContext) {
-    return false;
-  }
-
-  @Override
-  public void deleteElement(@NotNull DataContext dataContext) {
-  }
-
-  // ---- Implements PasteProvider ----
-  // Avoid the paste of components while editing the properties.
-
-  @Override
-  public boolean isPastePossible(@NotNull DataContext dataContext) {
-    return false;
-  }
-
-  @Override
-  public boolean isPasteEnabled(@NotNull DataContext dataContext) {
-    return false;
-  }
-
-  @Override
-  public void performPaste(@NotNull DataContext dataContext) {
-  }
-
-  @TestOnly
-  public PTable getTable() {
-    return myTable;
-  }
-
-  @VisibleForTesting
-  static class MyFilter extends RowFilter<PTableModel, Integer> {
-    private final SpeedSearchComparator myComparator = new SpeedSearchComparator(false);
-    private String myPattern;
-
-    @VisibleForTesting
-    void setPattern(@NotNull String pattern) {
-      myPattern = pattern;
-    }
-
-    @Override
-    public boolean include(Entry<? extends PTableModel, ? extends Integer> entry) {
-      PTableItem item = (PTableItem)entry.getValue(0);
-      if (isMatch(item.getName())) {
-        return true;
-      }
-      if (item.getParent() != null && isMatch(item.getParent().getName())) {
-        return true;
-      }
-      if (!(item instanceof PTableGroupItem)) {
-        return false;
-      }
-      PTableGroupItem group = (PTableGroupItem)item;
-      for (PTableItem child : group.getChildren()) {
-        if (isMatch(child.getName())) {
-          return true;
-        }
-      }
-      return false;
-    }
-
-    private boolean isMatch(@NotNull String text) {
-      return myComparator.matchingFragments(myPattern, text) != null;
-    }
-  }
-
-  private static class MyFocusTraversalPolicy extends LayoutFocusTraversalPolicy {
-
-    private Component myLastFocusRecipient;
-
-    private boolean isLastFocusRecipient(@NotNull Component component) {
-      boolean isLastRecipient = component == myLastFocusRecipient;
-      myLastFocusRecipient = null;
-      return isLastRecipient;
-    }
-
-    @Override
-    protected boolean accept(@NotNull Component component) {
-      if (!super.accept(component)) {
-        return false;
-      }
-      myLastFocusRecipient = component;
-      return true;
-    }
-=======
     Component next = viewAllProperties ? myTable : myInspectorPanel;
     setAllPropertiesPanelVisibleInternal(viewAllProperties, next::requestFocus);
   }
@@ -851,6 +566,5 @@
         }
       }
     }
->>>>>>> 1e5b25b8
   }
 }