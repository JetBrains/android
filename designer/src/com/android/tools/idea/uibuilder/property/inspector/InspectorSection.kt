--- conflicted
+++ resolved
@@ -30,11 +30,7 @@
     InspectorSection.COMMON,
     InspectorSection.TRANSFORMS,
     InspectorSection.REFERENCES,
-<<<<<<< HEAD
-    InspectorSection.ALL
-=======
     InspectorSection.ALL,
->>>>>>> 0d09370c
   )
 
 enum class InspectorSection(val title: String) {
@@ -63,12 +59,9 @@
     object : ToggleAction(title) {
       override fun isSelected(event: AnActionEvent) = visible
 
-<<<<<<< HEAD
-=======
       // Running on edt because of the tool content access
       override fun getActionUpdateThread(): ActionUpdateThread = ActionUpdateThread.EDT
 
->>>>>>> 0d09370c
       override fun setSelected(event: AnActionEvent, state: Boolean) {
         visible = !visible
         getPropertiesToolContent(event.getData(PlatformCoreDataKeys.CONTEXT_COMPONENT))
