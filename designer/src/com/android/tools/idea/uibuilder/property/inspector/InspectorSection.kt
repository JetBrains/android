--- conflicted
+++ resolved
@@ -68,12 +68,7 @@
         super.update(event)
         event.presentation.isVisible =
           getPropertiesToolContent(event.getData(PlatformCoreDataKeys.CONTEXT_COMPONENT))
-<<<<<<< HEAD
-            ?.isInspectorSectionsActive
-            ?: false
-=======
             ?.isInspectorSectionsActive ?: false
->>>>>>> 574fcae1
       }
     }
 }