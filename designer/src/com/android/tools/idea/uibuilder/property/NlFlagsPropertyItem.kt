--- conflicted
+++ resolved
@@ -48,11 +48,7 @@
   model: NlPropertiesModel,
   components: List<NlComponent>,
   optionalValue1: Any? = null,
-<<<<<<< HEAD
-  optionalValue2: Any? = null
-=======
   optionalValue2: Any? = null,
->>>>>>> 0d09370c
 ) :
   NlPropertyItem(
     namespace,
@@ -64,11 +60,7 @@
     model,
     components,
     optionalValue1,
-<<<<<<< HEAD
-    optionalValue2
-=======
     optionalValue2,
->>>>>>> 0d09370c
   ),
   FlagsPropertyItem<NlFlagPropertyItem> {
   private val _flags = mutableListOf<NlFlagPropertyItem>()
@@ -229,11 +221,7 @@
   model: NlPropertiesModel,
   components: List<NlComponent>,
   optionalValue1: Any? = null,
-<<<<<<< HEAD
-  optionalValue2: Any? = null
-=======
   optionalValue2: Any? = null,
->>>>>>> 0d09370c
 ) :
   NlFlagsPropertyItem(
     namespace,
@@ -245,11 +233,7 @@
     model,
     components,
     optionalValue1,
-<<<<<<< HEAD
-    optionalValue2
-=======
     optionalValue2,
->>>>>>> 0d09370c
   ),
   FlagsPropertyGroupItem<NlFlagPropertyItem>
 
@@ -261,11 +245,7 @@
 class NlFlagPropertyItem(
   override val flags: NlFlagsPropertyItem,
   name: String,
-<<<<<<< HEAD
-  override val maskValue: Int
-=======
   override val maskValue: Int,
->>>>>>> 0d09370c
 ) :
   NlPropertyItem(
     flags.namespace,
@@ -277,11 +257,7 @@
     flags.model,
     flags.components,
     flags.optionalValue1,
-<<<<<<< HEAD
-    flags.optionalValue2
-=======
     flags.optionalValue2,
->>>>>>> 0d09370c
   ),
   FlagPropertyItem {
 
