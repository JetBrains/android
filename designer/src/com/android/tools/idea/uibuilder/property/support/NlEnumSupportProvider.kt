// Copyright (C) 2017 The Android Open Source Project
//
// Licensed under the Apache License, Version 2.0 (the "License");
// you may not use this file except in compliance with the License.
// You may obtain a copy of the License at
//
//      http://www.apache.org/licenses/LICENSE-2.0
//
// Unless required by applicable law or agreed to in writing, software
// distributed under the License is distributed on an "AS IS" BASIS,
// WITHOUT WARRANTIES OR CONDITIONS OF ANY KIND, either express or implied.
// See the License for the specific language governing permissions and
// limitations under the License.
package com.android.tools.idea.uibuilder.property.support

import com.android.SdkConstants.ATTR_ACTION_BAR_NAV_MODE
import com.android.SdkConstants.ATTR_DROPDOWN_HEIGHT
import com.android.SdkConstants.ATTR_DROPDOWN_WIDTH
import com.android.SdkConstants.ATTR_FONT_FAMILY
import com.android.SdkConstants.ATTR_ID
import com.android.SdkConstants.ATTR_LAYOUT_HEIGHT
import com.android.SdkConstants.ATTR_LAYOUT_RESOURCE_PREFIX
import com.android.SdkConstants.ATTR_LAYOUT_WIDTH
import com.android.SdkConstants.ATTR_LINE_SPACING_EXTRA
import com.android.SdkConstants.ATTR_ON_CLICK
import com.android.SdkConstants.ATTR_STYLE
import com.android.SdkConstants.ATTR_TEXT_APPEARANCE
import com.android.SdkConstants.ATTR_TEXT_SIZE
import com.android.SdkConstants.ATTR_TYPEFACE
import com.android.resources.ResourceType
import com.android.tools.dom.attrs.AttributeDefinition
import com.android.tools.idea.common.model.NlComponent
import com.android.tools.idea.common.model.NlModel
import com.android.tools.idea.uibuilder.model.getViewHandler
import com.android.tools.idea.uibuilder.property.NlPropertiesModel
import com.android.tools.idea.uibuilder.property.NlPropertyItem
import com.android.tools.property.panel.api.EnumSupport
import com.android.tools.property.panel.api.EnumSupportProvider
import com.android.tools.property.panel.api.EnumValue
import com.android.tools.property.panel.api.PropertiesModel
import com.android.tools.property.panel.api.PropertiesModelListener
import com.google.common.collect.HashBasedTable
import com.google.common.collect.Table
import java.util.IdentityHashMap
import org.jetbrains.android.dom.AndroidDomUtil
import org.jetbrains.android.dom.navigation.NavigationSchema

private const val TEXT_APPEARANCE_SUFFIX = "TextAppearance"

/** Given a [NlPropertyItem] compute the [EnumSupport] of the attribute if applicable. */
class NlEnumSupportProvider(model: NlPropertiesModel) : EnumSupportProvider<NlPropertyItem> {
  private val cachedEnumSupport: Table<String, String, CachedEnumSupport> = HashBasedTable.create()

  init {
    model.addListener(
      object : PropertiesModelListener<NlPropertyItem> {
        override fun propertiesGenerated(model: PropertiesModel<NlPropertyItem>) {
          cachedEnumSupport.clear()
        }

        override fun propertyValuesChanged(model: PropertiesModel<NlPropertyItem>) {
          cachedEnumSupport.clear()
        }
      }
    )
  }

  /** Return the [EnumSupport] for the given [actual] property or null if not applicable. */
  override fun invoke(actual: NlPropertyItem): EnumSupport? {
    val property = actual.delegate ?: actual
    val support =
      cachedEnumSupport.get(property.namespace, property.name)
        ?: provideEnumSupportFromViewHandler(property.name, property.components)
<<<<<<< HEAD
          ?: getDropDownValuesFromSpecialCases(property)
          ?: property.definition?.let { provideEnumSupportFromAttributeDefinition(it) }
=======
        ?: getDropDownValuesFromSpecialCases(property)
        ?: property.definition?.let { provideEnumSupportFromAttributeDefinition(it) }
>>>>>>> 574fcae1
    if (support is CachedEnumSupport) {
      cachedEnumSupport.put(property.namespace, property.name, support)
    }
    return support
  }

  private val textSizeEnumSupport: EnumSupport by lazy {
    EnumSupport.simple(
      "8sp",
      "10sp",
      "12sp",
      "14sp",
      "16sp",
      "20sp",
      "24sp",
      "34sp",
      "48sp",
      "60sp",
      "96sp"
    )
  }

  private val typefaceEnumSupport: EnumSupport by lazy {
    EnumSupport.simple("normal", "sans", "serif", "monospace")
  }

  private val sizesSupport: EnumSupport by lazy {
    EnumSupport.simple("match_parent", "wrap_content")
  }

  private val actionBarNavModeEnumSupport: EnumSupport by lazy {
    EnumSupport.simple("standard", "list", "tabs")
  }

  private fun provideEnumSupportFromViewHandler(
    name: String,
    components: List<NlComponent>
  ): EnumSupport? {
    val isLayoutProperty = name.startsWith(ATTR_LAYOUT_RESOURCE_PREFIX)
    val attrComponents = if (isLayoutProperty) getParentComponents(components) else components
    if (attrComponents.isEmpty()) {
      return null
    }
    var values: Map<String, String>? = null
    for (component in attrComponents) {
      val handler = component.getViewHandler {} ?: return null
      val overrides =
        handler.getEnumPropertyValues(component).getOrDefault(name, null) ?: return null
      if (values == null) {
        values = overrides
      } else if (overrides != values) {
        return null
      }
    }
    if (values.isNullOrEmpty()) {
      return null
    }

    val enumValues = mutableListOf<EnumValue>()
    for ((value, display) in values.entries) {
      enumValues.add(EnumValue.item(value, display))
    }
    return EnumSupport.simple(enumValues)
  }

  private fun getParentComponents(components: Collection<NlComponent>): Collection<NlComponent> {
    val parents = IdentityHashMap<NlComponent, NlComponent>()
    components.stream().map { it.parent }.forEach { if (it != null) parents[it] = it }
    return parents.keys
  }

  private fun findNlModel(components: List<NlComponent>): NlModel {
    return components[0].model
  }

  private fun getDropDownValuesFromSpecialCases(property: NlPropertyItem): EnumSupport? {
    val name = property.name
    return when {
      name.endsWith(TEXT_APPEARANCE_SUFFIX) -> TextAppearanceEnumSupport(property)
      name == ATTR_STYLE && property.namespace.isEmpty() -> return StyleEnumSupport(property)
      isIdType(property) -> IdEnumSupport(property)
      else ->
        when (name) {
          ATTR_ACTION_BAR_NAV_MODE -> actionBarNavModeEnumSupport
          ATTR_FONT_FAMILY -> getFontEnumSupport(property)
          ATTR_TYPEFACE -> typefaceEnumSupport
          ATTR_TEXT_SIZE -> textSizeEnumSupport
          ATTR_LINE_SPACING_EXTRA -> textSizeEnumSupport
          ATTR_TEXT_APPEARANCE -> TextAppearanceEnumSupport(property)
          ATTR_LAYOUT_HEIGHT,
          ATTR_LAYOUT_WIDTH,
          ATTR_DROPDOWN_HEIGHT,
          ATTR_DROPDOWN_WIDTH -> sizesSupport
          ATTR_ON_CLICK -> OnClickEnumSupport(findNlModel(property.components))
          else -> null
        }
    }
  }

  private fun isIdType(property: NlPropertyItem): Boolean {
    return property.name != ATTR_ID &&
      property.name != NavigationSchema.ATTR_DESTINATION &&
      AndroidDomUtil.getSpecialResourceTypes(property.name).contains(ResourceType.ID)
  }

  private fun getFontEnumSupport(property: NlPropertyItem): EnumSupport {
    val nlModel = findNlModel(property.components)
    val facet = nlModel.facet
    val resolver = nlModel.configuration.resourceResolver
    return FontEnumSupport(facet, resolver)
  }

  private fun provideEnumSupportFromAttributeDefinition(
    definition: AttributeDefinition
  ): EnumSupport? {
    if (definition.values.isEmpty()) return null
    val valuesAsList = definition.values.map { EnumValue.item(it) }
    return EnumSupport.simple(valuesAsList)
  }
}<|MERGE_RESOLUTION|>--- conflicted
+++ resolved
@@ -71,13 +71,8 @@
     val support =
       cachedEnumSupport.get(property.namespace, property.name)
         ?: provideEnumSupportFromViewHandler(property.name, property.components)
-<<<<<<< HEAD
-          ?: getDropDownValuesFromSpecialCases(property)
-          ?: property.definition?.let { provideEnumSupportFromAttributeDefinition(it) }
-=======
         ?: getDropDownValuesFromSpecialCases(property)
         ?: property.definition?.let { provideEnumSupportFromAttributeDefinition(it) }
->>>>>>> 574fcae1
     if (support is CachedEnumSupport) {
       cachedEnumSupport.put(property.namespace, property.name, support)
     }
