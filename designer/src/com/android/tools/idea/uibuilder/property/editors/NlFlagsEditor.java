--- conflicted
+++ resolved
@@ -18,31 +18,19 @@
 import com.android.tools.idea.uibuilder.property.NlFlagPropertyItem;
 import com.android.tools.idea.uibuilder.property.NlProperty;
 import com.intellij.icons.AllIcons;
-<<<<<<< HEAD
-=======
 import com.intellij.ide.ui.laf.darcula.ui.DarculaTextBorder;
->>>>>>> 02229574
 import com.intellij.ide.ui.laf.darcula.ui.DarculaTextFieldUI;
 import com.intellij.openapi.actionSystem.*;
 import com.intellij.openapi.actionSystem.impl.ActionButton;
 import com.intellij.openapi.ui.DialogWrapper;
-<<<<<<< HEAD
-import com.intellij.ui.Gray;
-import com.intellij.ui.JBColor;
-=======
->>>>>>> 02229574
 import org.jetbrains.android.dom.attrs.AttributeDefinition;
 import org.jetbrains.annotations.NotNull;
 import org.jetbrains.annotations.Nullable;
 
 import javax.swing.*;
-<<<<<<< HEAD
-import javax.swing.plaf.TextUI;
-=======
 import javax.swing.border.Border;
 import javax.swing.plaf.TextUI;
 import javax.swing.text.JTextComponent;
->>>>>>> 02229574
 import java.awt.*;
 import java.awt.event.*;
 
@@ -70,14 +58,9 @@
                                            ActionToolbar.NAVBAR_MINIMUM_BUTTON_SIZE);
     myValue = new CustomTextField();
     myValue.setEditable(false);
-<<<<<<< HEAD
-    myPanel = new JPanel(new BorderLayout(HORIZONTAL_COMPONENT_GAP, 0));
-    myPanel.setBorder(BorderFactory.createEmptyBorder(VERTICAL_SPACING, 1, VERTICAL_SPACING, 0));
-=======
     myValue.setFocusable(true);
     myPanel = new JPanel(new BorderLayout(HORIZONTAL_COMPONENT_GAP, 0));
     myPanel.setBorder(BorderFactory.createEmptyBorder(VERTICAL_SPACING, 0, VERTICAL_SPACING, 0));
->>>>>>> 02229574
     myPanel.add(myValue, BorderLayout.CENTER);
     myPanel.add(button, BorderLayout.LINE_END);
     myValue.addActionListener(event -> displayFlagEditor());
@@ -193,15 +176,6 @@
     }
   }
 
-<<<<<<< HEAD
-  private static class CustomTextField extends JTextField {
-    private static final JBColor BORDER_COLOR = new JBColor(Gray._150, Gray._100);
-
-    public CustomTextField() {
-      setBorder(BorderFactory.createCompoundBorder(
-        BorderFactory.createLineBorder(BORDER_COLOR, 1),
-        BorderFactory.createEmptyBorder(VERTICAL_PADDING, HORIZONTAL_PADDING - 2, VERTICAL_PADDING, 0)));
-=======
   /**
    * {@link CustomTextField} gives us a consistent UI between all the editors.
    * We achieve this by always using a Darcula UI.
@@ -213,18 +187,10 @@
 
     public CustomTextField() {
       setBorder(new DarculaTextBorder());
->>>>>>> 02229574
     }
 
     @Override
     public void setUI(TextUI ui) {
-<<<<<<< HEAD
-      // We always want the Darcula UI.
-      // This allows us to show a consistent UI between all the editors.
-      // In this case we get consistent spacing with ComboBox and the text editor.
-      // Note: forcing the Darcula UI does not imply dark colors.
-      super.setUI(new DarculaTextFieldUI(this));
-=======
       super.setUI(new CustomTextFieldUI(this));
     }
   }
@@ -240,7 +206,6 @@
       // Override the background color of this non editable JTextField
       graphics2D.setColor(component.getBackground());
       super.paintDarculaBackground(graphics2D, component, border);
->>>>>>> 02229574
     }
   }
 }