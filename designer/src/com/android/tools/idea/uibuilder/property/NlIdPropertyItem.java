/*
 * Copyright (C) 2017 The Android Open Source Project
 *
 * Licensed under the Apache License, Version 2.0 (the "License");
 * you may not use this file except in compliance with the License.
 * You may obtain a copy of the License at
 *
 *      http://www.apache.org/licenses/LICENSE-2.0
 *
 * Unless required by applicable law or agreed to in writing, software
 * distributed under the License is distributed on an "AS IS" BASIS,
 * WITHOUT WARRANTIES OR CONDITIONS OF ANY KIND, either express or implied.
 * See the License for the specific language governing permissions and
 * limitations under the License.
 */
package com.android.tools.idea.uibuilder.property;

import com.android.SdkConstants;
import com.android.tools.idea.common.model.NlComponent;
import com.android.tools.idea.uibuilder.property.NlPropertiesManager;
import com.android.tools.idea.uibuilder.property.NlPropertyItem;
import com.android.tools.lint.detector.api.LintUtils;
import com.intellij.openapi.module.Module;
import com.intellij.openapi.project.Project;
import com.intellij.openapi.ui.DialogBuilder;
import com.intellij.openapi.ui.DialogWrapper;
import com.intellij.openapi.ui.Messages;
import com.intellij.openapi.util.text.StringUtil;
import com.intellij.psi.xml.XmlAttribute;
import com.intellij.psi.xml.XmlAttributeValue;
import com.intellij.psi.xml.XmlTag;
import com.intellij.refactoring.rename.RenameProcessor;
import com.intellij.ui.components.JBCheckBox;
import com.intellij.usageView.UsageInfo;
import com.intellij.util.xml.XmlName;
import org.jetbrains.android.dom.attrs.AttributeDefinition;
import org.jetbrains.android.dom.wrappers.ValueResourceElementWrapper;
import org.jetbrains.annotations.NotNull;
import org.jetbrains.annotations.Nullable;
import org.jetbrains.annotations.TestOnly;

import javax.swing.*;
import java.awt.*;
import java.awt.event.ActionEvent;
import java.util.List;
import java.util.function.Supplier;

import static com.android.SdkConstants.ANDROID_ID_PREFIX;
import static com.android.SdkConstants.ID_PREFIX;
import static com.android.SdkConstants.NEW_ID_PREFIX;

public class NlIdPropertyItem extends NlPropertyItem {
  private static final int REFACTOR_ASK = 0;
  private static final int REFACTOR_NO = 1;
  private static final int REFACTOR_YES = 2;

  // TODO move this static field to a PropertiesComponent setting (need a UI to reset)
  private static int ourRefactoringChoice = REFACTOR_ASK;

  private Supplier<DialogBuilder> myDialogSupplier;

<<<<<<< HEAD
  protected NlIdPropertyItem(@NotNull List<NlComponent> components,
                             @NotNull XmlAttributeDescriptor descriptor,
                             @Nullable AttributeDefinition attributeDefinition) {
    super(components, descriptor, SdkConstants.ANDROID_URI, attributeDefinition);
=======
  protected NlIdPropertyItem(@NotNull XmlName name,
                             @Nullable AttributeDefinition attributeDefinition,
                             @NotNull List<NlComponent> components,
                             @NotNull NlPropertiesManager propertiesManager) {
    super(name, attributeDefinition, components, propertiesManager);
>>>>>>> b13afab4
  }

  @Nullable
  @Override
  public String getValue() {
    return stripIdPrefix(super.getValue());
  }

  /** Like {@link LintUtils#stripIdPrefix(String)} but doesn't return "" for a null id */
  private static String stripIdPrefix(@Nullable String id) {
    if (id != null) {
      if (id.startsWith(NEW_ID_PREFIX)) {
        return id.substring(NEW_ID_PREFIX.length());
      }
      else if (id.startsWith(ID_PREFIX)) {
        return id.substring(ID_PREFIX.length());
      }
    }
    return id;
  }

  @Nullable
  @Override
  public String resolveValue(@Nullable String value) {
    return value;
  }

  @Override
  public void setValue(Object value) {
    String newId = value != null ? stripIdPrefix(value.toString()) : "";
    String oldId = getValue();
    XmlTag tag = getTag();
    String newValue = !StringUtil.isEmpty(newId) && !newId.startsWith(ANDROID_ID_PREFIX) ? NEW_ID_PREFIX + newId : newId;

    if (ourRefactoringChoice != REFACTOR_NO
        && oldId != null
        && !oldId.isEmpty()
        && !newId.isEmpty()
        && newValue != null
        && !oldId.equals(newId)
        && tag != null
        && tag.isValid()) {
      // Offer rename refactoring?
      XmlAttribute attribute = tag.getAttribute(SdkConstants.ATTR_ID, SdkConstants.ANDROID_URI);
      if (attribute != null) {
        Module module = getModel().getModule();
        Project project = module.getProject();
        XmlAttributeValue valueElement = attribute.getValueElement();
        if (valueElement != null && valueElement.isValid()) {
          // Exact replace only, no comment/text occurrence changes since it is non-interactive
          ValueResourceElementWrapper wrapper = new ValueResourceElementWrapper(valueElement);
          RenameProcessor processor = new RenameProcessor(project, wrapper, newValue, false /*comments*/, false /*text*/);
          processor.setPreviewUsages(false);
          // Do a quick usage search to see if we need to ask about renaming
          UsageInfo[] usages = processor.findUsages();
          if (usages.length > 0) {
            int choice = ourRefactoringChoice;
            if (choice == REFACTOR_ASK) {
              DialogBuilder builder = createDialogBuilder(project);
              builder.setTitle("Update Usages?");
              JPanel panel = new JPanel(new BorderLayout()); // UGH!
              JLabel label = new JLabel("<html>" +
                                        "Update usages as well?<br>" +
                                        "This will update all XML references and Java R field references.<br>" +
                                        "<br>" +
                                        "</html>");
              panel.add(label, BorderLayout.CENTER);
              JBCheckBox checkBox = new JBCheckBox("Don't ask again during this session");
              panel.add(checkBox, BorderLayout.SOUTH);
              builder.setCenterPanel(panel);
              builder.setDimensionServiceKey("idPropertyDimension");
              builder.removeAllActions();

              DialogBuilder.CustomizableAction yesAction = builder.addOkAction();
              yesAction.setText(Messages.YES_BUTTON);

              builder.addActionDescriptor(dialogWrapper -> new AbstractAction(Messages.NO_BUTTON) {
                @Override
                public void actionPerformed(ActionEvent actionEvent) {
                  dialogWrapper.close(DialogWrapper.NEXT_USER_EXIT_CODE);
                }
              });
              builder.addCancelAction();
              int exitCode = builder.show();

              choice = exitCode == DialogWrapper.OK_EXIT_CODE ? REFACTOR_YES :
                       exitCode == DialogWrapper.NEXT_USER_EXIT_CODE ? REFACTOR_NO : ourRefactoringChoice;

              //noinspection AssignmentToStaticFieldFromInstanceMethod
              ourRefactoringChoice = checkBox.isSelected() ? choice : REFACTOR_ASK;

              if (exitCode == DialogWrapper.CANCEL_EXIT_CODE) {
                return;
              }
            }

            if (choice == REFACTOR_YES) {
              processor.run();
              return;
            }
          }
        }
      }
    }

    super.setValue(newValue);
  }

  @TestOnly
  void setDialogSupplier(@NotNull Supplier<DialogBuilder> dialogSupplier) {
    myDialogSupplier = dialogSupplier;
  }

  @TestOnly
  static void clearRefactoringChoice() {
    ourRefactoringChoice = REFACTOR_ASK;
  }

  private DialogBuilder createDialogBuilder(@NotNull Project project) {
    return myDialogSupplier != null ? myDialogSupplier.get() : new DialogBuilder(project);
  }

}<|MERGE_RESOLUTION|>--- conflicted
+++ resolved
@@ -59,18 +59,11 @@
 
   private Supplier<DialogBuilder> myDialogSupplier;
 
-<<<<<<< HEAD
-  protected NlIdPropertyItem(@NotNull List<NlComponent> components,
-                             @NotNull XmlAttributeDescriptor descriptor,
-                             @Nullable AttributeDefinition attributeDefinition) {
-    super(components, descriptor, SdkConstants.ANDROID_URI, attributeDefinition);
-=======
   protected NlIdPropertyItem(@NotNull XmlName name,
                              @Nullable AttributeDefinition attributeDefinition,
                              @NotNull List<NlComponent> components,
                              @NotNull NlPropertiesManager propertiesManager) {
     super(name, attributeDefinition, components, propertiesManager);
->>>>>>> b13afab4
   }
 
   @Nullable
