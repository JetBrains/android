/*
 * Copyright (C) 2018 The Android Open Source Project
 *
 * Licensed under the Apache License, Version 2.0 (the "License");
 * you may not use this file except in compliance with the License.
 * You may obtain a copy of the License at
 *
 *      http://www.apache.org/licenses/LICENSE-2.0
 *
 * Unless required by applicable law or agreed to in writing, software
 * distributed under the License is distributed on an "AS IS" BASIS,
 * WITHOUT WARRANTIES OR CONDITIONS OF ANY KIND, either express or implied.
 * See the License for the specific language governing permissions and
 * limitations under the License.
 */
package com.android.tools.idea.uibuilder.property.support

import com.android.ide.common.rendering.api.ResourceNamespace
import com.android.ide.common.rendering.api.StyleResourceValue
import com.android.resources.ResourceUrl
import com.android.tools.idea.res.StudioResourceRepositoryManager
import com.android.tools.idea.uibuilder.handlers.ViewHandlerManager
import com.android.tools.idea.uibuilder.property.NlPropertyItem
import com.android.tools.property.panel.api.EnumSupport
import com.android.tools.property.panel.api.EnumValue
import com.intellij.openapi.util.text.StringUtil

const val PROJECT_HEADER = "Project"
const val LIBRARY_HEADER = "Library"
const val APPCOMPAT_HEADER = "AppCompat"
const val ANDROID_HEADER = "Android"
const val OTHER_HEADER = "Other"

/**
 * [EnumSupport] for the "style" attribute.
 *
 * We will find a base style for the current XML tag, and from that find all transitive derived
 * styles. The styles are organized in a tree with the following headings: "Project", "Library",
 * "AppCompat", "Android" where "Project" are the user defined styles.
 */
open class StyleEnumSupport(val property: NlPropertyItem) : CachedEnumSupport {
  protected val facet = property.model.facet
  protected val resolver = property.resolver
  protected val derivedStyles = DerivedStyleFinder(facet, resolver)
  private var lastResult: List<EnumValue>? = null

  override val values: List<EnumValue>
    get() {
      return lastResult ?: cache(generate())
    }

  private fun cache(values: List<EnumValue>): List<EnumValue> {
    lastResult = values
    return values
  }

  protected open fun generate(): List<EnumValue> {
    val tagName = property.tagName
    if (tagName.isEmpty()) return emptyList()
    val baseStyles = getWidgetBaseStyles(tagName)
    val styles = derivedStyles.find(baseStyles, { true }, { style -> style.name })
    return convertStyles(styles)
  }

  protected open fun displayName(style: StyleResourceValue) = style.name

  /** Convert the sorted list of styles into a sorted list of [EnumValue]s with group headers. */
  protected fun convertStyles(styles: List<StyleResourceValue>): List<EnumValue> {
    val resourceManager = StudioResourceRepositoryManager.getInstance(facet)
    val currentNamespace = resourceManager.namespace
    val namespaceResolver = property.namespaceResolver
    var prev: StyleResourceValue? = null
    val result = mutableListOf<EnumValue>()
    for (style in styles) {
      val xmlValue =
        style.asReference().getRelativeResourceUrl(currentNamespace, namespaceResolver).toString()
      val value = EnumValue.indented(xmlValue, displayName(style))
      if (
        prev != null && style.namespace == prev.namespace && style.libraryName == prev.libraryName
      ) {
        result.add(value)
      } else {
        val header =
          when (style.namespace) {
            ResourceNamespace.ANDROID -> ANDROID_HEADER
            ResourceNamespace.TODO() -> determineHeaderFromLibraryName(style.libraryName)
            else -> StringUtil.getShortName(style.namespace.packageName ?: OTHER_HEADER, '.')
          }
        result.add(EnumValue.header(header))
        result.add(value)
      }
      prev = style
    }
    return result
  }

  private fun determineHeaderFromLibraryName(libraryName: String?) =
    when {
      libraryName.isNullOrEmpty() -> PROJECT_HEADER
      libraryName.contains("appcompat") -> APPCOMPAT_HEADER
      else -> LIBRARY_HEADER
    }

  private fun getWidgetBaseStyles(tagName: String): List<StyleResourceValue> {
    val manager = ViewHandlerManager.get(facet)
    val handler = manager.getHandler(tagName) {} ?: return emptyList()
    val possibleNames = handler.getBaseStyles(tagName)
    val prefixMap = handler.prefixToNamespaceMap
    return possibleNames.mapNotNull { resolve(it, prefixMap) }
  }

  private fun resolve(
    qualifiedStyleName: String,
<<<<<<< HEAD
    prefixMap: Map<String, String>
=======
    prefixMap: Map<String, String>,
>>>>>>> 0d09370c
  ): StyleResourceValue? {
    if (resolver == null) {
      return null
    }
    val url = ResourceUrl.parseStyleParentReference(qualifiedStyleName) ?: return null
    val reference = url.resolve(ResourceNamespace.ANDROID) { prefixMap[it] } ?: return null
    return resolver.getStyle(reference)
  }
}<|MERGE_RESOLUTION|>--- conflicted
+++ resolved
@@ -111,11 +111,7 @@
 
   private fun resolve(
     qualifiedStyleName: String,
-<<<<<<< HEAD
-    prefixMap: Map<String, String>
-=======
     prefixMap: Map<String, String>,
->>>>>>> 0d09370c
   ): StyleResourceValue? {
     if (resolver == null) {
       return null
