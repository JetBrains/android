--- conflicted
+++ resolved
@@ -74,11 +74,7 @@
   val provider: PropertiesProvider,
   val facet: AndroidFacet,
   @get:VisibleForTesting val updateQueue: MergingUpdateQueue,
-<<<<<<< HEAD
-  private val updateOnComponentSelectionChanges: Boolean
-=======
   private val updateOnComponentSelectionChanges: Boolean,
->>>>>>> 0d09370c
 ) : PropertiesModel<NlPropertyItem>, Disposable {
   val project: Project = facet.module.project
 
@@ -109,20 +105,12 @@
   constructor(
     parentDisposable: Disposable,
     facet: AndroidFacet,
-<<<<<<< HEAD
-    updateQueue: MergingUpdateQueue
-=======
     updateQueue: MergingUpdateQueue,
->>>>>>> 0d09370c
   ) : this(parentDisposable, NlPropertiesProvider(facet), facet, updateQueue, true)
 
   constructor(
     parentDisposable: Disposable,
-<<<<<<< HEAD
-    facet: AndroidFacet
-=======
     facet: AndroidFacet,
->>>>>>> 0d09370c
   ) : this(
     parentDisposable,
     facet,
@@ -133,13 +121,8 @@
       null,
       parentDisposable,
       null,
-<<<<<<< HEAD
-      Alarm.ThreadToUse.SWING_THREAD
-    )
-=======
       Alarm.ThreadToUse.SWING_THREAD,
     ),
->>>>>>> 0d09370c
   )
 
   var surface: DesignSurface<*>?
@@ -235,11 +218,7 @@
         {
           NlWriteCommandActionUtil.run(
             property.components,
-<<<<<<< HEAD
-            "Set $componentName.${property.name} to $newValue"
-=======
             "Set $componentName.${property.name} to $newValue",
->>>>>>> 0d09370c
           ) {
             property.components.forEach {
               it.setAttribute(property.namespace, property.name, newValue)
@@ -270,11 +249,7 @@
             }
           }
         },
-<<<<<<< HEAD
-        { Disposer.isDisposed(this) }
-=======
         { Disposer.isDisposed(this) },
->>>>>>> 0d09370c
       )
   }
 
@@ -340,11 +315,7 @@
 
   private fun setAccessorySelectionListener(
     old: AccessoryPanelInterface?,
-<<<<<<< HEAD
-    new: AccessoryPanelInterface?
-=======
     new: AccessoryPanelInterface?,
->>>>>>> 0d09370c
   ) {
     old?.removeListener(accessorySelectionListener)
     new?.addListener(accessorySelectionListener)
@@ -431,11 +402,7 @@
         panel,
         activePanel,
         selectedAccessoryType,
-<<<<<<< HEAD
-        selectedAccessory
-=======
         selectedAccessory,
->>>>>>> 0d09370c
       )
     ) {
       scheduleSelectionUpdate(
@@ -443,11 +410,7 @@
         panel,
         selectedAccessoryType,
         selectedAccessory,
-<<<<<<< HEAD
-        components
-=======
         components,
->>>>>>> 0d09370c
       )
     }
   }
@@ -456,11 +419,7 @@
     type: Any?,
     accessory: Any?,
     components: List<NlComponent>,
-<<<<<<< HEAD
-    wantUpdate: () -> Boolean
-=======
     wantUpdate: () -> Boolean,
->>>>>>> 0d09370c
   ) {
     if (!wantUpdate()) {
       return
@@ -531,11 +490,7 @@
       ResourceRepositoryToPsiResolver.getBestGotoDeclarationTarget(
         resourceReference,
         tag,
-<<<<<<< HEAD
-        folderConfiguration
-=======
         folderConfiguration,
->>>>>>> 0d09370c
       ) ?: return
     if (targetElement is Navigatable) {
       targetElement.navigate(true)
@@ -545,11 +500,7 @@
   private inner class PropertiesDesignSurfaceListener : DesignSurfaceListener {
     override fun componentSelectionChanged(
       surface: DesignSurface<*>,
-<<<<<<< HEAD
-      newSelection: List<NlComponent>
-=======
       newSelection: List<NlComponent>,
->>>>>>> 0d09370c
     ) {
       val displayedComponents =
         if (newSelection.isNotEmpty()) newSelection else getRootComponent(surface)
