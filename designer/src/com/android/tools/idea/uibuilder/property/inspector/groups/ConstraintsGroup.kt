--- conflicted
+++ resolved
@@ -58,11 +58,7 @@
       SdkConstants.ATTR_FLOW_VERTICAL_ALIGN,
       SdkConstants.ATTR_FLOW_VERTICAL_GAP,
       SdkConstants.ATTR_FLOW_LAST_VERTICAL_BIAS,
-<<<<<<< HEAD
-      SdkConstants.ATTR_FLOW_LAST_VERTICAL_STYLE
-=======
       SdkConstants.ATTR_FLOW_LAST_VERTICAL_STYLE,
->>>>>>> 0d09370c
     )
 
   override val name: String
