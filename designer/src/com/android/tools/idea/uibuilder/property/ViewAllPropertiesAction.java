--- conflicted
+++ resolved
@@ -64,25 +64,15 @@
   }
 
   @Override
-<<<<<<< HEAD
-  public boolean isSelected(AnActionEvent e) {
+  public boolean isSelected(@NotNull AnActionEvent e) {
     return myModel.isAllPropertiesPanelMode();
   }
 
   @Override
-  public void setSelected(AnActionEvent e, boolean state) {
+  public void setSelected(@NotNull AnActionEvent e, boolean state) {
     if (!myModel.isAccessoryPanelVisible()) {
       myModel.setAllPropertiesPanelVisible(state);
     }
-=======
-  public boolean isSelected(@NotNull AnActionEvent e) {
-    return myModel.isAllPropertiesPanelVisible();
-  }
-
-  @Override
-  public void setSelected(@NotNull AnActionEvent e, boolean state) {
-    myModel.setAllPropertiesPanelVisible(state);
->>>>>>> ae31a6be
   }
 
   @Override
