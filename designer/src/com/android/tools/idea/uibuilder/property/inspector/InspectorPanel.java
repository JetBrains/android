--- conflicted
+++ resolved
@@ -28,16 +28,12 @@
 import com.intellij.ide.util.PropertiesComponent;
 import com.intellij.openapi.Disposable;
 import com.intellij.openapi.application.ApplicationManager;
-<<<<<<< HEAD
-import com.intellij.openapi.util.text.StringUtil;
-=======
 import com.intellij.openapi.util.Disposer;
 import com.intellij.openapi.util.Pair;
 import com.intellij.openapi.util.text.StringUtil;
 import com.intellij.openapi.wm.IdeGlassPane;
 import com.intellij.openapi.wm.IdeGlassPaneUtil;
 import com.intellij.ui.AbstractExpandableItemsHandler;
->>>>>>> 1e5b25b8
 import com.intellij.ui.SpeedSearchComparator;
 import com.intellij.ui.components.JBLabel;
 import com.intellij.uiDesigner.core.GridConstraints;
@@ -53,15 +49,10 @@
 import java.awt.event.KeyEvent;
 import java.awt.event.MouseAdapter;
 import java.awt.event.MouseEvent;
-<<<<<<< HEAD
-import java.util.*;
-import java.util.List;
-=======
 import java.awt.event.MouseMotionAdapter;
 import java.util.*;
 import java.util.List;
 import java.util.stream.Collectors;
->>>>>>> 1e5b25b8
 
 import static com.android.SdkConstants.*;
 import static com.intellij.uiDesigner.core.GridConstraints.*;
@@ -71,29 +62,19 @@
   private static final int COLUMN_COUNT = 2;
 
   private final JComponent myAllPropertiesLink;
-<<<<<<< HEAD
-  private final NlInspectorProviders myProviders;
-  private final NlDesignProperties myDesignProperties;
-  private final Font myBoldLabelFont = UIUtil.getLabelFont().deriveFont(Font.BOLD);
-  private final JPanel myInspector;
-=======
   private final NlPropertiesManager myPropertiesManager;
   private final NlDesignProperties myDesignProperties;
   private final Font myBoldLabelFont = UIUtil.getLabelFont().deriveFont(Font.BOLD);
   private final GridInspectorPanel myInspector;
->>>>>>> 1e5b25b8
   private final SpeedSearchComparator myComparator;
   private final Map<Component, ExpandableGroup> mySource2GroupMap = new IdentityHashMap<>(4);
   private final Map<JLabel, ExpandableGroup> myLabel2GroupMap = new IdentityHashMap<>(4);
   private final Multimap<JLabel, Component> myLabel2ComponentMap = HashMultimap.create();
   private final JLabel myDefaultLabel = new JLabel();
-<<<<<<< HEAD
-=======
   private final InspectorExpandableItemsHandler myExpandableItemsHandler;
   private final Disposable myParentDisposable;
 
   private InspectorProviders myInspectorProviders;
->>>>>>> 1e5b25b8
   private List<InspectorComponent> myInspectors = Collections.emptyList();
   private ExpandableGroup myGroup;
   private GridConstraints myConstraints = new GridConstraints();
@@ -108,20 +89,13 @@
     super(new BorderLayout());
     myAllPropertiesLink = allPropertiesLink;
     myAllPropertiesLink.setBorder(BorderFactory.createEmptyBorder(5, 0, 10, 0));
-<<<<<<< HEAD
-    myProviders = new NlInspectorProviders(propertiesManager, parentDisposable);
-=======
     myPropertiesManager = propertiesManager;
     myParentDisposable = parentDisposable;
->>>>>>> 1e5b25b8
     myDesignProperties = new NlDesignProperties();
     myInspector = new GridInspectorPanel();
     myInspector.setBorder(BorderFactory.createEmptyBorder(0, HORIZONTAL_SPACING, 0, HORIZONTAL_SPACING));
     myComparator = new SpeedSearchComparator(false);
-<<<<<<< HEAD
-=======
     myExpandableItemsHandler = new InspectorExpandableItemsHandler(this);
->>>>>>> 1e5b25b8
     myFilter = "";
     add(myInspector, BorderLayout.CENTER);
   }
@@ -140,20 +114,14 @@
   public void addNotify() {
     super.addNotify();
     KeyboardFocusManager.getCurrentKeyboardFocusManager().addKeyEventDispatcher(this);
-<<<<<<< HEAD
-=======
     myExpandableItemsHandler.install(myParentDisposable);
->>>>>>> 1e5b25b8
   }
 
   @Override
   public void removeNotify() {
     super.removeNotify();
     KeyboardFocusManager.getCurrentKeyboardFocusManager().removeKeyEventDispatcher(this);
-<<<<<<< HEAD
-=======
     myExpandableItemsHandler.remove();
->>>>>>> 1e5b25b8
   }
 
   @Override
@@ -181,7 +149,28 @@
     ApplicationManager.getApplication().invokeLater(this::updateAfterFilterChange);
   }
 
-<<<<<<< HEAD
+  @NotNull
+  public String getFilter() {
+    return myFilter;
+  }
+
+  public void enterInFilter(@NotNull KeyEvent event) {
+    if (myFilter.isEmpty()) {
+      return;
+    }
+    Set<JLabel> visibleLabels = myLabel2ComponentMap.keySet().stream().filter(Component::isVisible).collect(Collectors.toSet());
+    if (visibleLabels.size() != 1) {
+      return;
+    }
+    Collection<Component> components = myLabel2ComponentMap.get(visibleLabels.iterator().next());
+    if (components.size() != 1) {
+      return;
+    }
+    Component editor = components.iterator().next();
+    editor.transferFocus();
+    event.consume();
+  }
+
   private void updateAfterFilterChange() {
     if (myFilter.isEmpty()) {
       restoreGroups();
@@ -212,79 +201,13 @@
       group.setExpanded(group.isExpanded(), false);
     }
     toShow.forEach(component -> component.setVisible(true));
+    myInspectors.forEach(InspectorComponent::updateVisibility);
   }
 
   private boolean isMatch(@NotNull JLabel label) {
     if (myFilter.isEmpty()) {
       return true;
     }
-    if (StringUtil.isEmpty(label.getText()) || label.getFont() == myBoldLabelFont) {
-      return false;
-    }
-    return myComparator.matchingFragments(myFilter, label.getText()) != null;
-  }
-
-  private static GridLayoutManager createLayoutManager(int rows, int columns) {
-=======
-  @NotNull
-  public String getFilter() {
-    return myFilter;
-  }
-
-  public void enterInFilter(@NotNull KeyEvent event) {
-    if (myFilter.isEmpty()) {
-      return;
-    }
-    Set<JLabel> visibleLabels = myLabel2ComponentMap.keySet().stream().filter(Component::isVisible).collect(Collectors.toSet());
-    if (visibleLabels.size() != 1) {
-      return;
-    }
-    Collection<Component> components = myLabel2ComponentMap.get(visibleLabels.iterator().next());
-    if (components.size() != 1) {
-      return;
-    }
-    Component editor = components.iterator().next();
-    editor.transferFocus();
-    event.consume();
-  }
-
-  private void updateAfterFilterChange() {
-    if (myFilter.isEmpty()) {
-      restoreGroups();
-    }
-    else {
-      applyFilter();
-    }
-    myInspector.invalidate();
-    myInspector.repaint();
-  }
-
-  private void applyFilter() {
-    for (JLabel label : myLabel2ComponentMap.keySet()) {
-      boolean display = isMatch(label);
-      label.setVisible(display);
-      myLabel2ComponentMap.get(label).forEach(component -> component.setVisible(display));
-      ExpandableGroup group = myLabel2GroupMap.get(label);
-      if (group != null) {
-        label.setIcon(null);
-      }
-    }
-  }
-
-  private void restoreGroups() {
-    Set<Component> toShow = new HashSet<>(Arrays.asList(myInspector.getComponents()));
-    for (ExpandableGroup group : myLabel2GroupMap.values()) {
-      toShow.removeAll(group.myComponents);
-      group.setExpanded(group.isExpanded(), false);
-    }
-    toShow.forEach(component -> component.setVisible(true));
-    myInspectors.forEach(InspectorComponent::updateVisibility);
-  }
-
-  private boolean isMatch(@NotNull JLabel label) {
-    if (myFilter.isEmpty()) {
-      return true;
-    }
     String text = StringUtil.removeHtmlTags(label.getText());
     if (StringUtil.isEmpty(text) || label.getFont() == myBoldLabelFont) {
       return false;
@@ -294,7 +217,6 @@
 
   @NotNull
   private static GridLayoutManager createLayoutManager(int rows) {
->>>>>>> 1e5b25b8
     Insets margin = new JBInsets(0, 0, 0, 0);
     // Hack: Use this constructor to get myMinCellSize = 0 which is not possible in the recommended constructor.
     return new GridLayoutManager(rows, COLUMN_COUNT, margin, 0, 0);
@@ -326,15 +248,11 @@
         propertiesByName.putIfAbsent(property.getName(), property);
       }
 
-<<<<<<< HEAD
-      myInspectors = myProviders.createInspectorComponents(components, propertiesByName, propertiesManager);
-=======
       if (myInspectorProviders != null) {
         Disposer.dispose(myInspectorProviders);
       }
       myInspectorProviders = myPropertiesManager.getDesignSurface().getInspectorProviders(myPropertiesManager, myParentDisposable);
       myInspectors = myInspectorProviders.createInspectorComponents(components, propertiesByName, propertiesManager);
->>>>>>> 1e5b25b8
 
       int rows = 0;
       for (InspectorComponent inspector : myInspectors) {
@@ -343,11 +261,7 @@
       rows += myInspectors.size(); // 1 row for each divider (including 1 after the last property)
       rows += 2; // 1 Line with a link to all properties + 1 row with a spacer on the bottom
 
-<<<<<<< HEAD
-      myInspector.setLayout(createLayoutManager(rows, 2));
-=======
       myInspector.setLayout(createLayoutManager(rows));
->>>>>>> 1e5b25b8
       for (InspectorComponent inspector : myInspectors) {
         addSeparator();
         inspector.attachToInspector(this);
@@ -369,13 +283,9 @@
     myInspector.updateGridConstraints();
 
     ApplicationManager.getApplication().invokeLater(() -> {
-<<<<<<< HEAD
-      updateAfterFilterChange();
-=======
       if (!myFilter.isEmpty()) {
         applyFilter();
       }
->>>>>>> 1e5b25b8
       if (myActivateEditorAfterLoad) {
         activatePreferredEditor(myPropertyNameForActivation);
       }
@@ -387,11 +297,7 @@
     ApplicationManager.getApplication().invokeLater(() -> myInspectors.forEach(InspectorComponent::refresh));
   }
 
-<<<<<<< HEAD
-  public boolean activatePreferredEditor(@NotNull String propertyName, boolean activateAfterLoading) {
-=======
   public void activatePreferredEditor(@NotNull String propertyName, boolean activateAfterLoading) {
->>>>>>> 1e5b25b8
     if (activateAfterLoading) {
       myActivateEditorAfterLoad = true;
       myPropertyNameForActivation = propertyName;
@@ -409,12 +315,7 @@
     for (InspectorComponent component : myInspectors) {
       for (NlComponentEditor editor : component.getEditors()) {
         NlProperty property = editor.getProperty();
-<<<<<<< HEAD
-        if (property != null &&
-            propertyName.equals(property.getName()) &&
-=======
         if (propertyName.equals(property.getName()) &&
->>>>>>> 1e5b25b8
             !(designPropertyRequired && !TOOLS_URI.equals(property.getNamespace()))) {
           editor.requestFocus();
           return;
@@ -539,11 +440,7 @@
     public ExpandableGroup(@NotNull JLabel label) {
       myLabel = label;
       myComponents = new ArrayList<>(4);
-<<<<<<< HEAD
-      myExpanded = PropertiesComponent.getInstance().getBoolean(KEY_PREFIX + label.getText());
-=======
       myExpanded = PropertiesComponent.getInstance().getBoolean(KEY_PREFIX + StringUtil.removeHtmlTags(label.getText()));
->>>>>>> 1e5b25b8
       label.setIcon(myExpanded ? EXPANDED_ICON : COLLAPSED_ICON);
       label.addMouseListener(new MouseAdapter() {
         @Override
@@ -569,11 +466,7 @@
       myLabel.setIcon(expanded ? EXPANDED_ICON : COLLAPSED_ICON);
       myComponents.forEach(component -> component.setVisible(expanded));
       if (updateProperties) {
-<<<<<<< HEAD
-        PropertiesComponent.getInstance().setValue(KEY_PREFIX + myLabel.getText(), expanded);
-=======
         PropertiesComponent.getInstance().setValue(KEY_PREFIX + StringUtil.removeHtmlTags(myLabel.getText()), expanded);
->>>>>>> 1e5b25b8
       }
     }
   }
