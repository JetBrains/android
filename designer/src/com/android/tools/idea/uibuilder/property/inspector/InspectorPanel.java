/*
 * Copyright (C) 2016 The Android Open Source Project
 *
 * Licensed under the Apache License, Version 2.0 (the "License");
 * you may not use this file except in compliance with the License.
 * You may obtain a copy of the License at
 *
 *      http://www.apache.org/licenses/LICENSE-2.0
 *
 * Unless required by applicable law or agreed to in writing, software
 * distributed under the License is distributed on an "AS IS" BASIS,
 * WITHOUT WARRANTIES OR CONDITIONS OF ANY KIND, either express or implied.
 * See the License for the specific language governing permissions and
 * limitations under the License.
 */
package com.android.tools.idea.uibuilder.property.inspector;

import com.android.tools.idea.uibuilder.model.NlComponent;
import com.android.tools.idea.uibuilder.property.NlDesignProperties;
import com.android.tools.idea.uibuilder.property.NlPropertiesManager;
import com.android.tools.idea.uibuilder.property.NlProperty;
import com.android.tools.idea.uibuilder.property.editors.NlComponentEditor;
import com.google.common.collect.HashMultimap;
import com.google.common.collect.Maps;
import com.google.common.collect.Multimap;
import com.google.common.collect.Table;
import com.intellij.ide.util.PropertiesComponent;
import com.intellij.openapi.Disposable;
import com.intellij.openapi.application.ApplicationManager;
import com.intellij.openapi.util.text.StringUtil;
import com.intellij.ui.SpeedSearchComparator;
import com.intellij.ui.components.JBLabel;
import com.intellij.uiDesigner.core.GridConstraints;
import com.intellij.uiDesigner.core.GridLayoutManager;
import com.intellij.uiDesigner.core.Spacer;
import com.intellij.util.ui.JBInsets;
import com.intellij.util.ui.UIUtil;
import org.jetbrains.annotations.NotNull;
import org.jetbrains.annotations.Nullable;

import javax.swing.*;
import java.awt.*;
import java.awt.event.KeyEvent;
import java.awt.event.MouseAdapter;
import java.awt.event.MouseEvent;
import java.util.*;
import java.util.List;

import static com.android.SdkConstants.*;
import static com.intellij.uiDesigner.core.GridConstraints.*;

<<<<<<< HEAD
public class InspectorPanel extends JPanel {
  private static final List<String> PREFERRED_PROPERTY_NAMES = ImmutableList.of(ATTR_TEXT, ATTR_SRC, ATTR_ID);
  private static final int HORIZONTAL_SPACING = 6;

  private final JComponent myAllPropertiesLink;
  private final List<InspectorProvider> myProviders;
=======
public class InspectorPanel extends JPanel implements KeyEventDispatcher {
  private static final int HORIZONTAL_SPACING = 6;

  private final JComponent myAllPropertiesLink;
  private final NlInspectorProviders myProviders;
>>>>>>> 02229574
  private final NlDesignProperties myDesignProperties;
  private final Font myBoldLabelFont = UIUtil.getLabelFont().deriveFont(Font.BOLD);
  private final JPanel myInspector;
  private final SpeedSearchComparator myComparator;
  private final Map<Component, ExpandableGroup> mySource2GroupMap = new IdentityHashMap<>(4);
  private final Map<JLabel, ExpandableGroup> myLabel2GroupMap = new IdentityHashMap<>(4);
  private final Multimap<JLabel, Component> myLabel2ComponentMap = HashMultimap.create();
  private final JLabel myDefaultLabel = new JLabel();
  private List<InspectorComponent> myInspectors = Collections.emptyList();
  private ExpandableGroup myGroup;
  private GridConstraints myConstraints = new GridConstraints();
  private int myRow;
  private boolean myActivateEditorAfterLoad;
  private String myPropertyNameForActivation;
  private String myFilter;

<<<<<<< HEAD
  public InspectorPanel(@NotNull Project project, @NotNull JComponent allPropertiesLink) {
    super(new BorderLayout());
    myAllPropertiesLink = allPropertiesLink;
    myAllPropertiesLink.setBorder(BorderFactory.createEmptyBorder(5, 0, 10, 0));
    myProviders = createProviders(project);
=======
  public InspectorPanel(@NotNull NlPropertiesManager propertiesManager,
                        @NotNull Disposable parentDisposable,
                        @NotNull JComponent allPropertiesLink) {
    super(new BorderLayout());
    myAllPropertiesLink = allPropertiesLink;
    myAllPropertiesLink.setBorder(BorderFactory.createEmptyBorder(5, 0, 10, 0));
    myProviders = new NlInspectorProviders(propertiesManager, parentDisposable);
>>>>>>> 02229574
    myDesignProperties = new NlDesignProperties();
    myInspector = new GridInspectorPanel();
    myInspector.setBorder(BorderFactory.createEmptyBorder(0, HORIZONTAL_SPACING, 0, HORIZONTAL_SPACING));
    myComparator = new SpeedSearchComparator(false);
    myFilter = "";
    add(myInspector, BorderLayout.CENTER);
  }

<<<<<<< HEAD
  private static List<InspectorProvider> createProviders(@NotNull Project project) {
    return ImmutableList.of(new IdInspectorProvider(),
                            ViewInspectorProvider.getInstance(project),
                            new ProgressBarInspectorProvider(),
                            new TextInspectorProvider()
    );
=======
  @Override
  public void requestFocus() {
    if (!myInspectors.isEmpty()) {
      List<NlComponentEditor> editors = myInspectors.get(0).getEditors();
      if (!editors.isEmpty()) {
        editors.get(0).requestFocus();
      }
    }
  }

  @Override
  public void addNotify() {
    super.addNotify();
    KeyboardFocusManager.getCurrentKeyboardFocusManager().addKeyEventDispatcher(this);
  }

  @Override
  public void removeNotify() {
    super.removeNotify();
    KeyboardFocusManager.getCurrentKeyboardFocusManager().removeKeyEventDispatcher(this);
  }

  @Override
  public boolean dispatchKeyEvent(KeyEvent event) {
    // Intercept TAB keys here and expand any group that is currently collapsed if the TAB key is pressed from that group.
    // In that way the user can get to all fields from the keyboard.
    // Note that the arrow keys and '+' and '-' are usually used for something else (so they cannot be used to open/close the group).
    if (event.getKeyCode() == '\t' &&
        event.getModifiers() == 0 &&
        event.getID() == KeyEvent.KEY_PRESSED &&
        event.getSource() instanceof Component) {
      Component source = (Component)event.getSource();
      ExpandableGroup group = mySource2GroupMap.get(source);
      if (group != null && !group.isExpanded()) {
        group.setExpanded(true, true);
        ApplicationManager.getApplication().invokeLater(source::transferFocus);
        return true;
      }
    }
    return false;
  }

  public void setFilter(@NotNull String filter) {
    myFilter = filter;
    ApplicationManager.getApplication().invokeLater(this::updateAfterFilterChange);
  }

  private void updateAfterFilterChange() {
    if (myFilter.isEmpty()) {
      restoreGroups();
    }
    else {
      applyFilter();
    }
    myInspector.invalidate();
    myInspector.repaint();
  }

  private void applyFilter() {
    for (JLabel label : myLabel2ComponentMap.keySet()) {
      boolean display = isMatch(label);
      label.setVisible(display);
      myLabel2ComponentMap.get(label).forEach(component -> component.setVisible(display));
      ExpandableGroup group = myLabel2GroupMap.get(label);
      if (group != null) {
        label.setIcon(null);
      }
    }
  }

  private void restoreGroups() {
    Set<Component> toShow = new HashSet<>(Arrays.asList(myInspector.getComponents()));
    for (ExpandableGroup group : myLabel2GroupMap.values()) {
      toShow.removeAll(group.myComponents);
      group.setExpanded(group.isExpanded(), false);
    }
    toShow.forEach(component -> component.setVisible(true));
  }

  private boolean isMatch(@NotNull JLabel label) {
    if (myFilter.isEmpty()) {
      return true;
    }
    if (StringUtil.isEmpty(label.getText()) || label.getFont() == myBoldLabelFont) {
      return false;
    }
    return myComparator.matchingFragments(myFilter, label.getText()) != null;
>>>>>>> 02229574
  }

  private static GridLayoutManager createLayoutManager(int rows, int columns) {
    Insets margin = new JBInsets(0, 0, 0, 0);
    // Hack: Use this constructor to get myMinCellSize = 0 which is not possible in the recommended constructor.
    return new GridLayoutManager(rows, columns, margin, 0, 0);
  }

  public void setComponent(@NotNull List<NlComponent> components,
                           @NotNull Table<String, String, ? extends NlProperty> properties,
                           @NotNull NlPropertiesManager propertiesManager) {
    myInspector.setLayout(null);
    myInspector.removeAll();
    mySource2GroupMap.clear();
    myLabel2GroupMap.clear();
    myLabel2ComponentMap.clear();
    myRow = 0;

    if (!components.isEmpty()) {
      Map<String, NlProperty> propertiesByName = Maps.newHashMapWithExpectedSize(properties.size());
      for (NlProperty property : properties.row(ANDROID_URI).values()) {
        propertiesByName.put(property.getName(), property);
      }
      for (NlProperty property : properties.row(AUTO_URI).values()) {
        propertiesByName.put(property.getName(), property);
      }
      for (NlProperty property : properties.row("").values()) {
        propertiesByName.put(property.getName(), property);
      }
      // Add access to known design properties
      for (NlProperty property : myDesignProperties.getKnownProperties(components)) {
        propertiesByName.putIfAbsent(property.getName(), property);
      }

<<<<<<< HEAD
      List<InspectorComponent> inspectors = createInspectorComponents(components, propertiesManager, propertiesByName, myProviders);
      myInspectors = inspectors;

      int rows = 0;
      for (InspectorComponent inspector : inspectors) {
        rows += inspector.getMaxNumberOfRows();
      }
      rows += inspectors.size(); // 1 row for each divider (including 1 after the last property)
=======
      myInspectors = myProviders.createInspectorComponents(components, propertiesByName, propertiesManager);

      int rows = 0;
      for (InspectorComponent inspector : myInspectors) {
        rows += inspector.getMaxNumberOfRows();
      }
      rows += myInspectors.size(); // 1 row for each divider (including 1 after the last property)
>>>>>>> 02229574
      rows += 2; // 1 Line with a link to all properties + 1 row with a spacer on the bottom

      myInspector.setLayout(createLayoutManager(rows, 2));
      for (InspectorComponent inspector : myInspectors) {
        addSeparator();
        inspector.attachToInspector(this);
      }

      endGroup();
      addSeparator();

      // Add a vertical spacer
      myInspector.add(new Spacer(), new GridConstraints(myRow++, 0, 1, 2, ANCHOR_CENTER, FILL_HORIZONTAL, SIZEPOLICY_CAN_GROW,
                                                        SIZEPOLICY_CAN_GROW | SIZEPOLICY_WANT_GROW, null, null, null, 0, false));
      // Add link to all properties table
      addLineComponent(myAllPropertiesLink, myRow++);
    }

    // These are both important to render the controls correctly the first time:
    ApplicationManager.getApplication().invokeLater(() -> {
      updateAfterFilterChange();
      if (myActivateEditorAfterLoad) {
        activatePreferredEditor(myPropertyNameForActivation);
      }
    });
  }

  public void refresh() {
    ApplicationManager.getApplication().invokeLater(() -> myInspectors.forEach(InspectorComponent::refresh));
  }

<<<<<<< HEAD
  public boolean activatePreferredEditor(boolean activateAfterLoading) {
=======
  public boolean activatePreferredEditor(@NotNull String propertyName, boolean activateAfterLoading) {
>>>>>>> 02229574
    if (activateAfterLoading) {
      myActivateEditorAfterLoad = true;
      myPropertyNameForActivation = propertyName;
    }
    else {
      activatePreferredEditor(propertyName);
    }
    return true;
  }

  private void activatePreferredEditor(@NotNull String propertyName) {
    myActivateEditorAfterLoad = false;
    myPropertyNameForActivation = null;
    boolean designPropertyRequired = propertyName.startsWith(TOOLS_NS_NAME_PREFIX);
    propertyName = StringUtil.trimStart(propertyName, TOOLS_NS_NAME_PREFIX);
    for (InspectorComponent component : myInspectors) {
      for (NlComponentEditor editor : component.getEditors()) {
        NlProperty property = editor.getProperty();
        if (property != null &&
            propertyName.equals(property.getName()) &&
            !(designPropertyRequired && !TOOLS_URI.equals(property.getNamespace()))) {
          editor.requestFocus();
          return;
        }
      }
    }
  }

  public JLabel addTitle(@NotNull String title) {
    JLabel label = createLabel(title, null, null);
    label.setFont(myBoldLabelFont);
    addLineComponent(label, myRow++);
    myLabel2ComponentMap.put(myDefaultLabel, label);
    return label;
  }

  public void addSeparator() {
    endGroup();
    if (myRow > 0) {
      // Never add a separator as the first element.
      JComponent component = new JSeparator();
      addLineComponent(component, myRow++);
      myLabel2ComponentMap.put(myDefaultLabel, component);
    }
  }

  /**
   * Add a component that also serves as a group node in the inspector.
   * @param labelText the label for the component
   * @param tooltip the tooltip for the attribute being edited by the component
   * @param component the editor component
   * @param keySource the component that will have focus for this component
   * @return a JLabel for the label of the component
   */
  public JLabel addExpandableComponent(@NotNull String labelText,
                                       @Nullable String tooltip,
                                       @NotNull Component component,
                                       @NotNull Component keySource) {
    JLabel label = createLabel(labelText, tooltip, component);
    addLabelComponent(label, myRow);
    addValueComponent(component, myRow++);
    startGroup(label, keySource);
    myLabel2GroupMap.put(label, myGroup);
    myLabel2ComponentMap.put(label, component);
    return label;
  }

  public JLabel addComponent(@NotNull String labelText,
                             @Nullable String tooltip,
                             @NotNull Component component) {
    JLabel label = createLabel(labelText, tooltip, component);
    addLabelComponent(label, myRow);
    addValueComponent(component, myRow++);
    myLabel2ComponentMap.put(label, component);
    return label;
  }

  /**
   * Adds a custom panel that spans the entire width, just set the preferred height on the panel
   */
  public void addPanel(@NotNull JComponent panel) {
    addLineComponent(panel, myRow++);
    myLabel2ComponentMap.put(myDefaultLabel, panel);
  }

  private static JLabel createLabel(@NotNull String labelText, @Nullable String tooltip, @Nullable Component component) {
    JBLabel label = new JBLabel(labelText);
    label.setLabelFor(component);
    label.setToolTipText(tooltip);
    return label;
  }

  private void addLineComponent(@NotNull Component component, int row) {
    addComponent(component, row, 0, 2, ANCHOR_WEST, FILL_HORIZONTAL);
  }

  private void addLabelComponent(@NotNull Component component, int row) {
    addComponent(component, row, 0, 1, ANCHOR_WEST, FILL_HORIZONTAL);
  }

  private void addValueComponent(@NotNull Component component, int row) {
    addComponent(component, row, 1, 1, ANCHOR_EAST, FILL_HORIZONTAL);
  }

  private void addComponent(@NotNull Component component, int row, int column, int columnSpan, int anchor, int fill) {
    addToGridPanel(myInspector, component, row, column, columnSpan, anchor, fill);
    if (myGroup != null) {
      myGroup.addComponent(component);
    }
  }

  private void addToGridPanel(@NotNull JPanel panel, @NotNull Component component,
                              int row, int column, int columnSpan, int anchor, int fill) {
    myConstraints.setRow(row);
    myConstraints.setColumn(column);
    myConstraints.setColSpan(columnSpan);
    myConstraints.setAnchor(anchor);
    myConstraints.setFill(fill);
    panel.add(component, myConstraints);
  }

  private void startGroup(@NotNull JLabel label, @NotNull Component keySource) {
    assert myGroup == null;
    myGroup = new ExpandableGroup(label);
    mySource2GroupMap.put(keySource, myGroup);
  }

  private void endGroup() {
    myGroup = null;
  }

  private static class ExpandableGroup {
    private static final String KEY_PREFIX = "inspector.open.";
    private static final Icon EXPANDED_ICON = (Icon)UIManager.get("Tree.expandedIcon");
    private static final Icon COLLAPSED_ICON = (Icon)UIManager.get("Tree.collapsedIcon");
    private final JLabel myLabel;
    private final List<Component> myComponents;
    private boolean myExpanded;

    public ExpandableGroup(@NotNull JLabel label) {
      myLabel = label;
      myComponents = new ArrayList<>(4);
      myExpanded = PropertiesComponent.getInstance().getBoolean(KEY_PREFIX + label.getText());
      label.setIcon(myExpanded ? EXPANDED_ICON : COLLAPSED_ICON);
      label.addMouseListener(new MouseAdapter() {
        @Override
        public void mouseClicked(MouseEvent event) {
          if (label.getIcon() != null) {
            setExpanded(!isExpanded(), true);
          }
        }
      });
    }

    public void addComponent(@NotNull Component component) {
      myComponents.add(component);
      component.setVisible(myExpanded);
    }

    public boolean isExpanded() {
      return myExpanded;
    }

    public void setExpanded(boolean expanded, boolean updateProperties) {
      myExpanded = expanded;
      myLabel.setIcon(expanded ? EXPANDED_ICON : COLLAPSED_ICON);
      myComponents.forEach(component -> component.setVisible(expanded));
      if (updateProperties) {
        PropertiesComponent.getInstance().setValue(KEY_PREFIX + myLabel.getText(), expanded);
      }
    }
  }

  /**
   * This is a hack to attempt to keep the column size fo the grid to 40% for the label and 60% for the editor.
   * We want to update the constraints before <code>doLayout</code> is called on the panel.
   */
  private static class GridInspectorPanel extends JPanel {
    private int myWidth;

    @Override
    public void setLayout(LayoutManager layoutManager) {
      myWidth = -1;
      super.setLayout(layoutManager);
    }

    @Override
    public void doLayout() {
      updateGridConstraints();
      super.doLayout();
    }

    private void updateGridConstraints() {
      LayoutManager layoutManager = getLayout();
      if (layoutManager instanceof GridLayoutManager) {
        GridLayoutManager gridLayoutManager = (GridLayoutManager)layoutManager;
        if (getWidth() != myWidth) {
          myWidth = getWidth();
          for (Component component : getComponents()) {
            GridConstraints constraints = gridLayoutManager.getConstraintsForComponent(component);
            if (constraints != null) {
              updateMinimumSize(constraints);
            }
          }
        }
      }
    }

    private void updateMinimumSize(@NotNull GridConstraints constraints) {
      if (constraints.getColSpan() == 1) {
        if (constraints.getColumn() == 0) {
          constraints.myMinimumSize.setSize((myWidth - 2 * HORIZONTAL_SPACING) * .4, -1);
        }
        else if (constraints.getColumn() == 1) {
          constraints.myMinimumSize.setSize((myWidth - 2 * HORIZONTAL_SPACING) * .6, -1);
        }
      }
    }
  }
}<|MERGE_RESOLUTION|>--- conflicted
+++ resolved
@@ -49,20 +49,11 @@
 import static com.android.SdkConstants.*;
 import static com.intellij.uiDesigner.core.GridConstraints.*;
 
-<<<<<<< HEAD
-public class InspectorPanel extends JPanel {
-  private static final List<String> PREFERRED_PROPERTY_NAMES = ImmutableList.of(ATTR_TEXT, ATTR_SRC, ATTR_ID);
-  private static final int HORIZONTAL_SPACING = 6;
-
-  private final JComponent myAllPropertiesLink;
-  private final List<InspectorProvider> myProviders;
-=======
 public class InspectorPanel extends JPanel implements KeyEventDispatcher {
   private static final int HORIZONTAL_SPACING = 6;
 
   private final JComponent myAllPropertiesLink;
   private final NlInspectorProviders myProviders;
->>>>>>> 02229574
   private final NlDesignProperties myDesignProperties;
   private final Font myBoldLabelFont = UIUtil.getLabelFont().deriveFont(Font.BOLD);
   private final JPanel myInspector;
@@ -79,13 +70,6 @@
   private String myPropertyNameForActivation;
   private String myFilter;
 
-<<<<<<< HEAD
-  public InspectorPanel(@NotNull Project project, @NotNull JComponent allPropertiesLink) {
-    super(new BorderLayout());
-    myAllPropertiesLink = allPropertiesLink;
-    myAllPropertiesLink.setBorder(BorderFactory.createEmptyBorder(5, 0, 10, 0));
-    myProviders = createProviders(project);
-=======
   public InspectorPanel(@NotNull NlPropertiesManager propertiesManager,
                         @NotNull Disposable parentDisposable,
                         @NotNull JComponent allPropertiesLink) {
@@ -93,7 +77,6 @@
     myAllPropertiesLink = allPropertiesLink;
     myAllPropertiesLink.setBorder(BorderFactory.createEmptyBorder(5, 0, 10, 0));
     myProviders = new NlInspectorProviders(propertiesManager, parentDisposable);
->>>>>>> 02229574
     myDesignProperties = new NlDesignProperties();
     myInspector = new GridInspectorPanel();
     myInspector.setBorder(BorderFactory.createEmptyBorder(0, HORIZONTAL_SPACING, 0, HORIZONTAL_SPACING));
@@ -102,14 +85,6 @@
     add(myInspector, BorderLayout.CENTER);
   }
 
-<<<<<<< HEAD
-  private static List<InspectorProvider> createProviders(@NotNull Project project) {
-    return ImmutableList.of(new IdInspectorProvider(),
-                            ViewInspectorProvider.getInstance(project),
-                            new ProgressBarInspectorProvider(),
-                            new TextInspectorProvider()
-    );
-=======
   @Override
   public void requestFocus() {
     if (!myInspectors.isEmpty()) {
@@ -197,7 +172,6 @@
       return false;
     }
     return myComparator.matchingFragments(myFilter, label.getText()) != null;
->>>>>>> 02229574
   }
 
   private static GridLayoutManager createLayoutManager(int rows, int columns) {
@@ -232,16 +206,6 @@
         propertiesByName.putIfAbsent(property.getName(), property);
       }
 
-<<<<<<< HEAD
-      List<InspectorComponent> inspectors = createInspectorComponents(components, propertiesManager, propertiesByName, myProviders);
-      myInspectors = inspectors;
-
-      int rows = 0;
-      for (InspectorComponent inspector : inspectors) {
-        rows += inspector.getMaxNumberOfRows();
-      }
-      rows += inspectors.size(); // 1 row for each divider (including 1 after the last property)
-=======
       myInspectors = myProviders.createInspectorComponents(components, propertiesByName, propertiesManager);
 
       int rows = 0;
@@ -249,7 +213,6 @@
         rows += inspector.getMaxNumberOfRows();
       }
       rows += myInspectors.size(); // 1 row for each divider (including 1 after the last property)
->>>>>>> 02229574
       rows += 2; // 1 Line with a link to all properties + 1 row with a spacer on the bottom
 
       myInspector.setLayout(createLayoutManager(rows, 2));
@@ -281,11 +244,7 @@
     ApplicationManager.getApplication().invokeLater(() -> myInspectors.forEach(InspectorComponent::refresh));
   }
 
-<<<<<<< HEAD
-  public boolean activatePreferredEditor(boolean activateAfterLoading) {
-=======
   public boolean activatePreferredEditor(@NotNull String propertyName, boolean activateAfterLoading) {
->>>>>>> 02229574
     if (activateAfterLoading) {
       myActivateEditorAfterLoad = true;
       myPropertyNameForActivation = propertyName;
