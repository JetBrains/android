--- conflicted
+++ resolved
@@ -81,11 +81,7 @@
   override fun getProperties(
     model: NlPropertiesModel,
     optionalValue: Any?,
-<<<<<<< HEAD
-    components: List<NlComponent>
-=======
     components: List<NlComponent>,
->>>>>>> 0d09370c
   ): PropertiesTable<NlPropertyItem> {
     assert(!EventQueue.isDispatchThread() || ApplicationManager.getApplication().isUnitTestMode)
 
@@ -109,15 +105,9 @@
       return PropertiesTable.emptyTable()
     }
 
-<<<<<<< HEAD
-    return DumbService.getInstance(project).runReadActionInSmartMode<
-      PropertiesTable<NlPropertyItem>
-    > {
-=======
     val dumbService = DumbService.getInstance(project)
     return dumbService.runReadActionInSmartMode<PropertiesTable<NlPropertyItem>> {
       val generator = PropertiesGenerator(facet, model, components, localAttrDefs, systemAttrDefs)
->>>>>>> 0d09370c
       PropertiesTable.create(generator.generate())
     }
   }
@@ -130,11 +120,7 @@
     private val model: NlPropertiesModel,
     private val components: List<NlComponent>,
     private val localAttrDefs: AttributeDefinitions,
-<<<<<<< HEAD
-    private val systemAttrDefs: AttributeDefinitions
-=======
     private val systemAttrDefs: AttributeDefinitions,
->>>>>>> 0d09370c
   ) {
     private val project = facet.module.project
     private val apiLookup = LintIdeClient.getApiLookup(project)
@@ -181,11 +167,7 @@
               null,
               FQCN_AUTO_COMPLETE_TEXT_VIEW,
               model,
-<<<<<<< HEAD
-              components
-=======
               components,
->>>>>>> 0d09370c
             )
           property?.let { properties.put(ANDROID_URI, ATTR_POPUP_BACKGROUND, it) }
         }
@@ -222,11 +204,7 @@
     private fun removeEmptyProperty(
       properties: Table<String, String, NlPropertyItem>,
       namespace: String,
-<<<<<<< HEAD
-      name: String
-=======
       name: String,
->>>>>>> 0d09370c
     ) {
       val property = properties.get(namespace, name) ?: return
       if (property.value == null) {
@@ -237,11 +215,7 @@
     private fun loadPropertiesFromDescriptors(
       tag: XmlTag,
       descriptors: Array<XmlAttributeDescriptor>,
-<<<<<<< HEAD
-      componentClass: PsiClass?
-=======
       componentClass: PsiClass?,
->>>>>>> 0d09370c
     ) {
       for (desc in descriptors) {
         val name = desc.name
@@ -281,20 +255,12 @@
         loadFromStyleableName(
           psiClass,
           AttributeProcessingUtil.getLayoutStyleablePrimary(psiClass),
-<<<<<<< HEAD
-          psiClass
-=======
           psiClass,
->>>>>>> 0d09370c
         )
         loadFromStyleableName(
           psiClass,
           AttributeProcessingUtil.getLayoutStyleableSecondary(psiClass),
-<<<<<<< HEAD
-          psiClass
-=======
           psiClass,
->>>>>>> 0d09370c
         )
         psiClass = psiClass.superClass
       }
@@ -311,11 +277,7 @@
     private fun loadFromStyleableName(
       psiClass: PsiClass,
       styleableName: String?,
-<<<<<<< HEAD
-      componentClass: PsiClass?
-=======
       componentClass: PsiClass?,
->>>>>>> 0d09370c
     ) {
       if (styleableName == null) {
         return
@@ -366,11 +328,7 @@
     private fun addPropertyFromAttribute(
       attribute: AttributeDefinition,
       psiClass: PsiClass,
-<<<<<<< HEAD
-      componentClass: PsiClass?
-=======
       componentClass: PsiClass?,
->>>>>>> 0d09370c
     ) {
       val namespace = attribute.resourceReference.namespace.xmlNamespaceUri
       val property =
@@ -381,11 +339,7 @@
           componentClass,
           psiClass.qualifiedName ?: "",
           model,
-<<<<<<< HEAD
-          components
-=======
           components,
->>>>>>> 0d09370c
         ) ?: return
       if (
         ANDROID_URI == namespace &&
@@ -431,11 +385,7 @@
             componentName,
             libraryName,
             model,
-<<<<<<< HEAD
-            components
-=======
             components,
->>>>>>> 0d09370c
           )
         } else {
           NlFlagsPropertyGroupItem(
@@ -446,11 +396,7 @@
             componentName,
             libraryName,
             model,
-<<<<<<< HEAD
-            components
-=======
             components,
->>>>>>> 0d09370c
           )
         }
       }
@@ -462,11 +408,7 @@
         componentName,
         libraryName,
         model,
-<<<<<<< HEAD
-        components
-=======
         components,
->>>>>>> 0d09370c
       )
     }
 
@@ -479,11 +421,7 @@
     // we just show the attributes those components have in common.
     private fun combine(
       properties: Table<String, String, NlPropertyItem>,
-<<<<<<< HEAD
-      combinedProperties: Table<String, String, NlPropertyItem>?
-=======
       combinedProperties: Table<String, String, NlPropertyItem>?,
->>>>>>> 0d09370c
     ): Table<String, String, NlPropertyItem> {
       if (combinedProperties == null) {
         return properties
