/*
 * Copyright (C) 2016 The Android Open Source Project
 *
 * Licensed under the Apache License, Version 2.0 (the "License");
 * you may not use this file except in compliance with the License.
 * You may obtain a copy of the License at
 *
 *      http://www.apache.org/licenses/LICENSE-2.0
 *
 * Unless required by applicable law or agreed to in writing, software
 * distributed under the License is distributed on an "AS IS" BASIS,
 * WITHOUT WARRANTIES OR CONDITIONS OF ANY KIND, either express or implied.
 * See the License for the specific language governing permissions and
 * limitations under the License.
 */
package com.android.tools.idea.uibuilder.property;

<<<<<<< HEAD
import com.android.tools.idea.uibuilder.editor.NlPropertiesWindowManager;
=======
import com.android.tools.adtui.workbench.ToolContent;
import com.android.tools.idea.uibuilder.api.ViewHandler;
>>>>>>> bda17b23
import com.android.tools.idea.uibuilder.model.ModelListener;
import com.android.tools.idea.uibuilder.model.NlComponent;
import com.android.tools.idea.uibuilder.model.NlModel;
import com.android.tools.idea.uibuilder.property.editors.NlPropertyEditors;
import com.android.tools.idea.uibuilder.surface.DesignSurface;
import com.android.tools.idea.uibuilder.surface.DesignSurfaceListener;
import com.android.tools.idea.uibuilder.surface.ScreenView;
import com.android.util.PropertiesMap;
import com.google.common.collect.ImmutableTable;
import com.google.common.collect.Table;
<<<<<<< HEAD
import com.intellij.designer.LightToolWindowContent;
=======
>>>>>>> bda17b23
import com.intellij.openapi.actionSystem.AnAction;
import com.intellij.openapi.application.ApplicationManager;
import com.intellij.openapi.project.Project;
import com.intellij.ui.components.JBLoadingPanel;
import com.intellij.util.Alarm;
import com.intellij.util.ui.UIUtil;
import com.intellij.util.ui.update.MergingUpdateQueue;
import com.intellij.util.ui.update.Update;
import org.jetbrains.annotations.NotNull;
import org.jetbrains.annotations.Nullable;

import javax.swing.*;
import java.awt.*;
import java.util.ArrayList;
import java.util.Collections;
import java.util.List;
import java.util.Map;

public class NlPropertiesManager implements ToolContent<DesignSurface>, DesignSurfaceListener, ModelListener {
  public final static int UPDATE_DELAY_MSECS = 250;

  private final Project myProject;
  private final JBLoadingPanel myLoadingPanel;
  private final NlPropertiesPanel myPropertiesPanel;
  private final NlPropertyEditors myEditors;

  @Nullable private DesignSurface mySurface;
  @Nullable private ScreenView myScreenView;

  private MergingUpdateQueue myUpdateQueue;
  private boolean myFirstLoad = true;
  private boolean myLoading;

  public NlPropertiesManager(@NotNull Project project, @Nullable DesignSurface designSurface) {
    myProject = project;
    myLoadingPanel = new JBLoadingPanel(new BorderLayout(), project, 20);
    myEditors = NlPropertyEditors.getInstance(project);
<<<<<<< HEAD
    myPropertiesPanel = new NlPropertiesPanel(project);
=======
    myPropertiesPanel = new NlPropertiesPanel(this, this);
>>>>>>> bda17b23
    myLoadingPanel.add(myPropertiesPanel);
    setToolContext(designSurface);
  }

<<<<<<< HEAD
  @NotNull
  public AnAction[] getActions() {
    return new AnAction[]{
      new ViewAllPropertiesAction(myPropertiesPanel)
    };
  }

  public void setDesignSurface(@Nullable DesignSurface designSurface) {
=======
  // TODO:
  public void activatePropertySheet() {
    myPropertiesPanel.activatePropertySheet();
  }

  // TODO:
  public void activateInspector() {
    myPropertiesPanel.activateInspector();
  }

  @Override
  public void setToolContext(@Nullable DesignSurface designSurface) {
>>>>>>> bda17b23
    if (designSurface == mySurface) {
      return;
    }

    if (mySurface != null) {
      mySurface.removeListener(this);
    }

    mySurface = designSurface;
    if (mySurface == null) {
      setScreenView(null);
    }
    else {
      mySurface.addListener(this);
      ScreenView screenView = mySurface.getCurrentScreenView();
      setScreenView(screenView);
      List<NlComponent> selection = screenView != null ?
                                    screenView.getSelectionModel().getSelection() : Collections.emptyList();
      componentSelectionChanged(mySurface, selection);
    }
  }

<<<<<<< HEAD
  private void notifyDesignSurfaceChanged(@Nullable DesignSurface surface) {
    if (mySurfaceChangedListeners == null || mySurfaceChangedListeners.isEmpty()) return;
    for (DesignSurfaceChangedListener mySurfaceChangedListener : mySurfaceChangedListeners) {
      mySurfaceChangedListener.surfaceChanged(surface);
    }
=======
  @NotNull
  @Override
  public JComponent getComponent() {
    return myLoadingPanel;
>>>>>>> bda17b23
  }

  @NotNull
  @Override
  public JComponent getFocusedComponent() {
    return myPropertiesPanel;
  }

  @NotNull
  @Override
  public List<AnAction> getGearActions() {
    return Collections.emptyList();
  }

  @NotNull
  @Override
  public List<AnAction> getAdditionalActions() {
    return Collections.singletonList(new ViewAllPropertiesAction(myPropertiesPanel));
  }

  @Override
  public void registerCloseAutoHideWindow(@NotNull Runnable runnable) {
  }

  @Override
  public boolean supportsFiltering() {
    return true;
  }

  @Override
  public void setFilter(@NotNull String filter) {
    myPropertiesPanel.setFilter(filter);
  }

  @Nullable
  public DesignSurface getDesignSurface() {
    return mySurface;
  }

  private void setScreenView(@Nullable ScreenView screenView) {
    if (screenView == myScreenView) {
      return;
    }

    if (myScreenView != null) {
      myScreenView.getModel().removeListener(this);
    }

    myScreenView = screenView;
    if (myScreenView != null) {
      myScreenView.getModel().addListener(this);
    }
  }

  @NotNull
  public Project getProject() {
    return myProject;
  }

  @NotNull
  public NlPropertyEditors getPropertyEditors() {
    return myEditors;
  }

  @Nullable
  private MergingUpdateQueue getUpdateQueue() {
    ApplicationManager.getApplication().assertIsDispatchThread();

    if (myUpdateQueue == null) {
      myUpdateQueue = new MergingUpdateQueue("android.layout.propertysheet", UPDATE_DELAY_MSECS, true, null, mySurface, null,
                                             Alarm.ThreadToUse.SWING_THREAD);
    }
    return myUpdateQueue;
  }

  private void setSelectedComponents(@NotNull List<NlComponent> components, @Nullable Runnable postUpdateRunnable) {
    // Obtaining the properties, especially the first time around on a big project
    // can take close to a second, so we do it on a separate thread..
    ApplicationManager.getApplication().executeOnPooledThread(() -> {
      Table<String, String, NlPropertyItem> properties = !components.isEmpty() ? NlProperties.getInstance().getProperties(components) :
                                                         ImmutableTable.of();

      UIUtil.invokeLaterIfNeeded(() -> {
        if (myProject.isDisposed()) {
          return;
        }
        myPropertiesPanel.setItems(components, properties, this);
        if (postUpdateRunnable != null) {
          myLoading = false;
          postUpdateRunnable.run();
        }
      });
    });
  }

  @NotNull
  public PropertiesMap getDefaultProperties(@NotNull List<NlComponent> components) {
    if (components.isEmpty()) {
      return PropertiesMap.EMPTY_MAP;
    }
    if (mySurface == null) {
      return PropertiesMap.EMPTY_MAP;
    }
    ScreenView view = mySurface.getCurrentScreenView();
    if (view == null) {
      return PropertiesMap.EMPTY_MAP;
    }
    Map<Object, PropertiesMap> map = view.getModel().getDefaultProperties();
    List<PropertiesMap> propertiesMaps = new ArrayList<>(components.size());
    for (NlComponent component : components) {
      PropertiesMap propertiesMap = map.get(component.getSnapshot());
      if (propertiesMap == null) {
        return PropertiesMap.EMPTY_MAP;
      }
      propertiesMaps.add(propertiesMap);
    }
    PropertiesMap first = propertiesMaps.get(0);
    if (propertiesMaps.size() == 1) {
      return first;
    }
    PropertiesMap commonProperties = new PropertiesMap();
    for (Map.Entry<String, PropertiesMap.Property> property : first.entrySet()) {
      boolean include = true;
      for (int index = 1; index < propertiesMaps.size(); index++) {
        PropertiesMap other = propertiesMaps.get(index);
        if (!property.getValue().equals(other.get(property.getKey()))) {
          include = false;
          break;
        }
      }
      if (include) {
        commonProperties.put(property.getKey(), property.getValue());
      }
    }
    return commonProperties;
  }

  public void setValue(@NotNull NlProperty property, @Nullable String value) {
    property.setValue(value);

    // TODO: refresh all custom inspectors
  }

<<<<<<< HEAD
=======
  public void updateSelection() {
    if (mySurface == null || myScreenView == null) {
      return;
    }
    List<NlComponent> selection = myScreenView.getModel().getSelectionModel().getSelection();
    componentSelectionChanged(mySurface, selection);
  }

>>>>>>> bda17b23
  // ---- Implements DesignSurfaceListener ----

  @Override
  public void componentSelectionChanged(@NotNull DesignSurface surface, @NotNull final List<NlComponent> newSelection) {
    if (surface != mySurface) {
      return;
    }

    MergingUpdateQueue queue = getUpdateQueue();
    if (queue == null) {
      return;
    }

    if (!newSelection.isEmpty() && myFirstLoad) {
      myFirstLoad = false;
      myLoadingPanel.startLoading();
    }
    myLoading = true;
    queue.queue(new Update("updateProperties") {
      @Override
      public void run() {
        setSelectedComponents(newSelection, myLoadingPanel::stopLoading);
      }

      @Override
      public boolean canEat(Update update) {
        return true;
      }
    });
  }

  @Override
  public void screenChanged(@NotNull DesignSurface surface, @Nullable ScreenView screenView) {
  }

  @Override
  public void modelChanged(@NotNull DesignSurface surface, @Nullable NlModel model) {
  }

  @Override
<<<<<<< HEAD
  public boolean activatePreferredEditor(@NotNull DesignSurface surface, @NotNull NlComponent component) {
    if (!NlPropertiesWindowManager.get(myProject).isActivePropertiesManager(this)) {
      return false;
    }
    return myPropertiesPanel.activatePreferredEditor(myLoading);
=======
  public void modelChangedOnLayout(@NotNull NlModel model, boolean animate) {
    // Do nothing
  }

  @Override
  public boolean activatePreferredEditor(@NotNull DesignSurface surface, @NotNull NlComponent component) {
    ViewHandler handler = component.getViewHandler();
    String propertyName = handler != null ? handler.getPreferredProperty() : null;
    if (propertyName == null) {
      return false;
    }
    return myPropertiesPanel.activatePreferredEditor(propertyName, myLoading);
>>>>>>> bda17b23
  }

  @Override
  public void modelChanged(@NotNull NlModel model) {
  }

  @Override
  public void modelRendered(@NotNull NlModel model) {
    myPropertiesPanel.modelRendered(this);
  }

  @Override
  public void dispose() {
<<<<<<< HEAD
    setDesignSurface(null);
  }

  public interface DesignSurfaceChangedListener {

    /**
     * Notify when the current instance of the DesignSurface used in the editor is changed.
     *
     * @param surface The new instance of the DesignSurface
     */
    void surfaceChanged(@Nullable DesignSurface surface);
=======
    setToolContext(null);
>>>>>>> bda17b23
  }
}<|MERGE_RESOLUTION|>--- conflicted
+++ resolved
@@ -15,12 +15,8 @@
  */
 package com.android.tools.idea.uibuilder.property;
 
-<<<<<<< HEAD
-import com.android.tools.idea.uibuilder.editor.NlPropertiesWindowManager;
-=======
 import com.android.tools.adtui.workbench.ToolContent;
 import com.android.tools.idea.uibuilder.api.ViewHandler;
->>>>>>> bda17b23
 import com.android.tools.idea.uibuilder.model.ModelListener;
 import com.android.tools.idea.uibuilder.model.NlComponent;
 import com.android.tools.idea.uibuilder.model.NlModel;
@@ -31,10 +27,6 @@
 import com.android.util.PropertiesMap;
 import com.google.common.collect.ImmutableTable;
 import com.google.common.collect.Table;
-<<<<<<< HEAD
-import com.intellij.designer.LightToolWindowContent;
-=======
->>>>>>> bda17b23
 import com.intellij.openapi.actionSystem.AnAction;
 import com.intellij.openapi.application.ApplicationManager;
 import com.intellij.openapi.project.Project;
@@ -72,25 +64,11 @@
     myProject = project;
     myLoadingPanel = new JBLoadingPanel(new BorderLayout(), project, 20);
     myEditors = NlPropertyEditors.getInstance(project);
-<<<<<<< HEAD
-    myPropertiesPanel = new NlPropertiesPanel(project);
-=======
     myPropertiesPanel = new NlPropertiesPanel(this, this);
->>>>>>> bda17b23
     myLoadingPanel.add(myPropertiesPanel);
     setToolContext(designSurface);
   }
 
-<<<<<<< HEAD
-  @NotNull
-  public AnAction[] getActions() {
-    return new AnAction[]{
-      new ViewAllPropertiesAction(myPropertiesPanel)
-    };
-  }
-
-  public void setDesignSurface(@Nullable DesignSurface designSurface) {
-=======
   // TODO:
   public void activatePropertySheet() {
     myPropertiesPanel.activatePropertySheet();
@@ -103,7 +81,6 @@
 
   @Override
   public void setToolContext(@Nullable DesignSurface designSurface) {
->>>>>>> bda17b23
     if (designSurface == mySurface) {
       return;
     }
@@ -126,18 +103,10 @@
     }
   }
 
-<<<<<<< HEAD
-  private void notifyDesignSurfaceChanged(@Nullable DesignSurface surface) {
-    if (mySurfaceChangedListeners == null || mySurfaceChangedListeners.isEmpty()) return;
-    for (DesignSurfaceChangedListener mySurfaceChangedListener : mySurfaceChangedListeners) {
-      mySurfaceChangedListener.surfaceChanged(surface);
-    }
-=======
   @NotNull
   @Override
   public JComponent getComponent() {
     return myLoadingPanel;
->>>>>>> bda17b23
   }
 
   @NotNull
@@ -281,8 +250,6 @@
     // TODO: refresh all custom inspectors
   }
 
-<<<<<<< HEAD
-=======
   public void updateSelection() {
     if (mySurface == null || myScreenView == null) {
       return;
@@ -291,7 +258,6 @@
     componentSelectionChanged(mySurface, selection);
   }
 
->>>>>>> bda17b23
   // ---- Implements DesignSurfaceListener ----
 
   @Override
@@ -332,13 +298,6 @@
   }
 
   @Override
-<<<<<<< HEAD
-  public boolean activatePreferredEditor(@NotNull DesignSurface surface, @NotNull NlComponent component) {
-    if (!NlPropertiesWindowManager.get(myProject).isActivePropertiesManager(this)) {
-      return false;
-    }
-    return myPropertiesPanel.activatePreferredEditor(myLoading);
-=======
   public void modelChangedOnLayout(@NotNull NlModel model, boolean animate) {
     // Do nothing
   }
@@ -351,7 +310,6 @@
       return false;
     }
     return myPropertiesPanel.activatePreferredEditor(propertyName, myLoading);
->>>>>>> bda17b23
   }
 
   @Override
@@ -365,20 +323,6 @@
 
   @Override
   public void dispose() {
-<<<<<<< HEAD
-    setDesignSurface(null);
-  }
-
-  public interface DesignSurfaceChangedListener {
-
-    /**
-     * Notify when the current instance of the DesignSurface used in the editor is changed.
-     *
-     * @param surface The new instance of the DesignSurface
-     */
-    void surfaceChanged(@Nullable DesignSurface surface);
-=======
     setToolContext(null);
->>>>>>> bda17b23
   }
 }