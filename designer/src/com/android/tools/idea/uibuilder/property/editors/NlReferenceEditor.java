--- conflicted
+++ resolved
@@ -17,10 +17,6 @@
 
 import com.android.SdkConstants;
 import com.android.ide.common.resources.ResourceResolver;
-<<<<<<< HEAD
-import com.android.resources.Density;
-=======
->>>>>>> abbea60e
 import com.android.resources.ResourceType;
 import com.android.tools.adtui.common.AdtSecondaryPanel;
 import com.android.tools.idea.common.model.AndroidDpCoordinate;
@@ -29,10 +25,6 @@
 import com.android.tools.idea.common.property.editors.BaseComponentEditor;
 import com.android.tools.idea.configurations.Configuration;
 import com.android.tools.idea.uibuilder.property.EmptyProperty;
-<<<<<<< HEAD
-import com.android.tools.idea.uibuilder.property.NlProperty;
-=======
->>>>>>> abbea60e
 import com.android.tools.idea.uibuilder.property.editors.support.Quantity;
 import com.android.tools.idea.uibuilder.property.editors.support.TextEditorWithAutoCompletion;
 import com.android.tools.idea.uibuilder.property.renderer.NlDefaultRenderer;
@@ -41,10 +33,7 @@
 import com.intellij.codeInsight.lookup.LookupAdapter;
 import com.intellij.codeInsight.lookup.LookupEvent;
 import com.intellij.openapi.application.ApplicationManager;
-<<<<<<< HEAD
-=======
 import com.intellij.openapi.components.ComponentManager;
->>>>>>> abbea60e
 import com.intellij.openapi.project.Project;
 import com.intellij.openapi.util.text.StringUtil;
 import com.intellij.ui.components.JBLabel;
@@ -71,19 +60,13 @@
 
 public class NlReferenceEditor extends BaseComponentEditor {
   private static final int MIN_TEXT_WIDTH = 50;
-<<<<<<< HEAD
-=======
   private static final int ICON_SIZE = 16;
->>>>>>> abbea60e
   private static final int HORIZONTAL_SPACE_AFTER_LABEL = 4;
 
   private final JPanel myPanel;
   private final JLabel myIconLabel;
   private final JSlider mySlider;
-<<<<<<< HEAD
-=======
   private final ComponentManager myProject;
->>>>>>> abbea60e
   private final TextEditorWithAutoCompletion myTextEditorWithAutoCompletion;
   private final BrowsePanel myBrowsePanel;
   private final boolean myHasSliderSupport;
@@ -130,11 +113,7 @@
                               boolean isInspector,
                               int verticalSpacing) {
     super(listener);
-<<<<<<< HEAD
-    myPanel = new JPanel(new BorderLayout());
-=======
     myPanel = new AdtSecondaryPanel(new BorderLayout());
->>>>>>> abbea60e
 
     myIconLabel = new JBLabel();
     myPanel.add(myIconLabel, BorderLayout.LINE_START);
@@ -147,12 +126,9 @@
     });
     myIconLabel.setBorder(JBUI.Borders.emptyRight(HORIZONTAL_SPACE_AFTER_LABEL));
 
-<<<<<<< HEAD
-=======
     Font font = UIUtil.getLabelFont();
     FontMetrics metrics = myPanel.getFontMetrics(font);
     int sliderHeight = metrics.getHeight() + 2 * verticalSpacing;
->>>>>>> abbea60e
     mySlider = new SliderWithTimeDelay();
     myPanel.add(mySlider, BorderLayout.LINE_START);
     mySlider.addChangeListener(event -> sliderChange());
@@ -161,14 +137,9 @@
     mySlider.setMinimumSize(size);
     mySlider.setPreferredSize(size);
     mySlider.setVisible(includeSliderSupport);
-<<<<<<< HEAD
-
-    //noinspection UseDPIAwareInsets
-=======
 
     myProject = project;
 
->>>>>>> abbea60e
     myTextEditorWithAutoCompletion = TextEditorWithAutoCompletion.create(project, JBUI.insets(verticalSpacing,
                                                                                               HORIZONTAL_PADDING,
                                                                                               verticalSpacing,
@@ -284,13 +255,10 @@
 
   @Override
   public void setEnabled(boolean enabled) {
-<<<<<<< HEAD
-=======
     if (myProject.isDisposed()) {
       return;
     }
 
->>>>>>> abbea60e
     myTextEditorWithAutoCompletion.setEnabled(enabled);
     if (myBrowsePanel != null) {
       myBrowsePanel.setVisible(enabled);
@@ -325,19 +293,10 @@
       if (myPropertyHasSlider) {
         myPanel.remove(myIconLabel);
         myPanel.add(mySlider, BorderLayout.LINE_START);
-        updateSliderVisibility();
       }
       else {
         myPanel.remove(mySlider);
         myPanel.add(myIconLabel, BorderLayout.LINE_START);
-<<<<<<< HEAD
-        int iconSize = myTextEditorWithAutoCompletion.getHeight() - 4 * JBUI.scale(VERTICAL_SPACING);
-        Icon icon = NlDefaultRenderer.getIcon(myProperty, iconSize);
-        myIconLabel.setIcon(icon);
-        myIconLabel.setVisible(icon != null);
-        myIconLabel.setToolTipText("Pick a Resource");
-=======
->>>>>>> abbea60e
       }
 
       String propValue = StringUtil.notNullize(myProperty.getValue());
@@ -348,11 +307,8 @@
       }
       Color color = myProperty.isDefaultValue(myLastReadValue) ? DEFAULT_VALUE_TEXT_COLOR : CHANGED_VALUE_TEXT_COLOR;
       myTextEditorWithAutoCompletion.setTextColor(color);
-<<<<<<< HEAD
-=======
 
       updateSliderAndIconVisibility();
->>>>>>> abbea60e
     }
     finally {
       myUpdatingProperty = false;
@@ -364,8 +320,6 @@
       int widthBrowsePanel = myBrowsePanel != null ? myBrowsePanel.getPreferredSize().width : 0;
       int widthForEditor = myPanel.getWidth() - mySlider.getPreferredSize().width - widthBrowsePanel;
       mySlider.setVisible(widthForEditor >= JBUI.scale(MIN_TEXT_WIDTH));
-<<<<<<< HEAD
-=======
     }
     else {
       int iconSize = JBUI.scale(ICON_SIZE);
@@ -373,7 +327,6 @@
       myIconLabel.setIcon(icon);
       myIconLabel.setVisible(icon != null);
       myIconLabel.setToolTipText("Pick a Resource");
->>>>>>> abbea60e
     }
   }
 
@@ -479,15 +432,11 @@
 
   @Override
   public void requestFocus() {
-<<<<<<< HEAD
-    myTextEditorWithAutoCompletion.requestFocus();
-=======
     if (myTextEditorWithAutoCompletion.getEditor() != null) {
       // When running in unit test, the Editor is not created and requesting the focus will result in an
       // endless loop
       myTextEditorWithAutoCompletion.requestFocus();
     }
->>>>>>> abbea60e
     myTextEditorWithAutoCompletion.selectAll();
     myTextEditorWithAutoCompletion.scrollRectToVisible(myTextEditorWithAutoCompletion.getBounds());
   }
@@ -526,7 +475,6 @@
     myTextEditorWithAutoCompletion.selectAll();
     cancelEditing();
   }
-<<<<<<< HEAD
 
   // This is a workaround to avoid the problem where a click on an activate editor
   // in a table also causes the slider to change value. The workaround is simply
@@ -536,17 +484,6 @@
     private Clock myClock;
     private long myLastAddNotifyMillis;
 
-=======
-
-  // This is a workaround to avoid the problem where a click on an activate editor
-  // in a table also causes the slider to change value. The workaround is simply
-  // to delay all mouse events until a short time after the editor is created.
-  public static class SliderWithTimeDelay extends JSlider {
-    private static final long SHORT_WAIT_MILLIS = 300;
-    private Clock myClock;
-    private long myLastAddNotifyMillis;
-
->>>>>>> abbea60e
     private SliderWithTimeDelay() {
       myClock = Clock.systemUTC();
     }
