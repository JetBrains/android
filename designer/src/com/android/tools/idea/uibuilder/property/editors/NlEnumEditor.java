--- conflicted
+++ resolved
@@ -15,17 +15,8 @@
  */
 package com.android.tools.idea.uibuilder.property.editors;
 
-<<<<<<< HEAD
-import com.android.ide.common.rendering.api.StyleResourceValue;
-import com.android.resources.ResourceType;
 import com.android.sdklib.IAndroidTarget;
 import com.android.sdklib.SdkVersionInfo;
-import com.android.tools.idea.configurations.Configuration;
-import com.android.tools.idea.model.MergedManifest;
-=======
-import com.android.sdklib.IAndroidTarget;
-import com.android.sdklib.SdkVersionInfo;
->>>>>>> 02229574
 import com.android.tools.idea.uibuilder.property.NlProperty;
 import com.android.tools.idea.uibuilder.property.editors.support.EnumSupport;
 import com.android.tools.idea.uibuilder.property.editors.support.EnumSupportFactory;
@@ -35,24 +26,10 @@
 import com.intellij.openapi.application.ApplicationManager;
 import com.intellij.openapi.ui.ComboBox;
 import com.intellij.openapi.util.text.StringUtil;
-<<<<<<< HEAD
-import com.intellij.openapi.wm.IdeFocusManager;
-import com.intellij.psi.JavaPsiFacade;
-import com.intellij.psi.PsiClass;
-import com.intellij.psi.PsiMethod;
-import com.intellij.psi.impl.source.PsiMethodImpl;
-import com.intellij.psi.search.GlobalSearchScope;
-import com.intellij.psi.search.searches.ClassInheritorsSearch;
-=======
->>>>>>> 02229574
 import com.intellij.ui.ColoredListCellRenderer;
 import com.intellij.ui.JBColor;
 import com.intellij.util.ui.JBUI;
 import com.sun.java.swing.plaf.windows.WindowsComboBoxUI;
-<<<<<<< HEAD
-import org.jetbrains.android.dom.AndroidDomUtil;
-=======
->>>>>>> 02229574
 import org.jetbrains.android.dom.attrs.AttributeDefinition;
 import org.jetbrains.android.dom.attrs.AttributeFormat;
 import org.jetbrains.annotations.NotNull;
@@ -60,11 +37,8 @@
 import org.jetbrains.annotations.TestOnly;
 
 import javax.swing.*;
-<<<<<<< HEAD
-=======
 import javax.swing.event.PopupMenuEvent;
 import javax.swing.event.PopupMenuListener;
->>>>>>> 02229574
 import javax.swing.plaf.ComboBoxUI;
 import java.awt.*;
 import java.awt.event.ActionEvent;
@@ -85,20 +59,10 @@
   private EnumSupport myEnumSupport;
   private NlProperty myProperty;
   private String myApiVersion;
-<<<<<<< HEAD
-  private boolean myUpdatingProperty;
-=======
->>>>>>> 02229574
   private int myAddedValueIndex;
   private boolean myPopupValueChanged;
   private boolean myDisplayRealValue;
 
-<<<<<<< HEAD
-  private NlEnumEditor(@NotNull NlEditingListener listener,
-                       @Nullable BrowsePanel.Context context,
-                       boolean includeBorder,
-                       boolean includeBrowseButton) {
-=======
   public static NlTableCellEditor createForTable() {
     NlTableCellEditor cellEditor = new NlTableCellEditor();
     cellEditor.init(new NlEnumEditor(cellEditor, new CustomComboBox(), new BrowsePanel(cellEditor, true), false));
@@ -125,39 +89,15 @@
                        @NotNull CustomComboBox comboBox,
                        @Nullable BrowsePanel browsePanel,
                        boolean includeBorder) {
->>>>>>> 02229574
     super(listener);
     myAddedValueIndex = -1; // nothing added
     myPanel = new JPanel(new BorderLayout(HORIZONTAL_COMPONENT_GAP, 0));
 
-<<<<<<< HEAD
-    //noinspection unchecked
-    myCombo = new CustomComboBox(includeBorder ? myPanel : null);
-=======
     myBrowsePanel = browsePanel;
 
     myCombo = comboBox;
->>>>>>> 02229574
     myCombo.setEditable(true);
 
-<<<<<<< HEAD
-    if (includeBrowseButton || context != null) {
-      myPanel.add(createBrowsePanel(context), BorderLayout.LINE_END);
-    }
-
-    myCombo.addActionListener(this::comboValuePicked);
-    JTextField editor = (JTextField)myCombo.getEditor().getEditorComponent();
-    editor.registerKeyboardAction(event -> enter(),
-                                  KeyStroke.getKeyStroke(KeyEvent.VK_ENTER, 0),
-                                  JComponent.WHEN_FOCUSED);
-    editor.registerKeyboardAction(event -> cancel(),
-                                  KeyStroke.getKeyStroke(KeyEvent.VK_ESCAPE, 0),
-                                  JComponent.WHEN_FOCUSED);
-    editor.addFocusListener(new FocusAdapter() {
-      @Override
-      public void focusGained(FocusEvent event) {
-        editor.selectAll();
-=======
     myCombo.addPopupMenuListener(new PopupMenuHandler());
     myCombo.addActionListener(this::comboValuePicked);
     if (includeBorder) {
@@ -185,16 +125,10 @@
         myEditor.setText(value.toString());
         myEditor.selectAll();
         myEditor.setForeground(CHANGED_VALUE_TEXT_COLOR);
->>>>>>> 02229574
       }
 
       @Override
       public void focusLost(FocusEvent event) {
-<<<<<<< HEAD
-        stopEditing(getText());
-        // Remove the selection after we lose focus for feedback on which editor is the active editor
-        editor.select(0, 0);
-=======
         myDisplayRealValue = false;
         ValueWithDisplayString value = createFromEditorValue(myEditor.getText());
         if (!Objects.equals(value.getValue(), myProperty.getValue())) {
@@ -205,7 +139,6 @@
         myEditor.setText(value.toString());
         myEditor.setForeground(value.getValue() != null ? CHANGED_VALUE_TEXT_COLOR : DEFAULT_VALUE_TEXT_COLOR);
         myEditor.select(0, 0);
->>>>>>> 02229574
       }
     });
     //noinspection unchecked
@@ -215,9 +148,6 @@
   @Override
   public void setEnabled(boolean en) {
     myCombo.setEnabled(en);
-<<<<<<< HEAD
-    createBrowsePanel(null);
-=======
   }
 
   @Override
@@ -229,14 +159,11 @@
       myBrowsePanel.setProperty(property);
     }
     selectItem(createFromEditorValue(property.getValue()));
->>>>>>> 02229574
   }
 
   @Override
   public void requestFocus() {
-    IdeFocusManager.getGlobalInstance().doWhenFocusSettlesDown(() -> {
-      IdeFocusManager.getGlobalInstance().requestFocus(myCombo, true);
-    });
+    myCombo.requestFocus();
   }
 
   private void setModel(@NotNull NlProperty property) {
@@ -280,25 +207,10 @@
     return myProperty;
   }
 
-<<<<<<< HEAD
-  @Override
-  public void setProperty(@NotNull NlProperty property) {
-    if (property != myProperty || !getApiVersion(property).equals(myApiVersion)) {
-      setModel(property);
-    }
-    try {
-      myUpdatingProperty = true;
-      selectItem(ValueWithDisplayString.create(property.getValue(), property));
-    }
-    finally {
-      myUpdatingProperty = false;
-    }
-=======
   @NotNull
   private static String getApiVersion(@NotNull NlProperty property) {
     IAndroidTarget target = property.getModel().getConfiguration().getTarget();
     return target == null ? SdkVersionInfo.HIGHEST_KNOWN_STABLE_API + "U" : target.getVersion().getApiString();
->>>>>>> 02229574
   }
 
   private void selectItem(@NotNull ValueWithDisplayString value) {
@@ -368,60 +280,12 @@
     return myPanel;
   }
 
-<<<<<<< HEAD
-  private void enter() {
-    if (!myCombo.isPopupVisible()) {
-      String newValue = getText();
-      selectItem(ValueWithDisplayString.create(newValue, myProperty));
-      stopEditing(newValue);
-      if (hasFocus()) {
-        myCombo.getEditor().selectAll();
-      }
-    }
-    myCombo.hidePopup();
-  }
-
-  private void cancel() {
-    String text = myProperty.getValue();
-    if (text == null) {
-      text = ValueWithDisplayString.UNSET.toString();
-    }
-    myCombo.getEditor().setItem(text);
-    selectItem(ValueWithDisplayString.create(myProperty.getValue(), myProperty));
-    stopEditing(myProperty.getValue());
-    if (hasFocus()) {
-      myCombo.getEditor().selectAll();
-    }
-    myCombo.hidePopup();
-  }
-
-  private boolean hasFocus() {
-    if (myCombo.hasFocus()) {
-      return true;
-    }
-    return myCombo.getEditor().getEditorComponent().hasFocus();
-  }
-
-  @Nullable
-  private String getText() {
-    String text = myCombo.getEditor().getItem().toString();
-    if (StringUtil.isEmpty(StringUtil.trim(text)) || text.equals(ValueWithDisplayString.UNSET.toString())) {
-      return null;
-    }
-    text = addPropertyValuePrefix(text);
-    if (text == null) {
-      return null;
-    }
-    text = addIdPrefix(text);
-    return Quantity.addUnit(myProperty, text);
-=======
   /**
    * Get the component of this editor that will have the focus.
    */
   @NotNull
   public Component getKeySource() {
     return myEditor;
->>>>>>> 02229574
   }
 
   private void enter() {
@@ -434,144 +298,6 @@
     myCombo.hidePopup();
   }
 
-<<<<<<< HEAD
-  /**
-   * Retrieve a valid value based on the text value entered by the user.
-   * This code should match the reverse operation handled by {@link #setModel}.
-   * @param value raw value typed into the editor component or computed as a user friendly value in {@link #setModel}
-   * @return a corresponding value that is valid as the attribute value in XML
-   */
-  @Nullable
-  private String addPropertyValuePrefix(@NotNull String value) {
-    if (myProperty == null) {
-      return value;
-    }
-
-    // This only applies to Style and TextAppearance:
-    switch (myProperty.getName()) {
-      case ATTR_STYLE:
-      case ATTR_TEXT_APPEARANCE:
-        break;
-      default:
-        if (myProperty.getName().endsWith(ValueWithDisplayString.TEXT_APPEARANCE_SUFFIX)) {
-          break;
-        }
-        return value;
-    }
-
-    if (value.startsWith(STYLE_RESOURCE_PREFIX) || value.startsWith(ANDROID_STYLE_RESOURCE_PREFIX)) {
-      return value;
-    }
-
-    value = getValueFromModel(value);
-    if (value == null || value.startsWith(STYLE_RESOURCE_PREFIX) || value.startsWith(ANDROID_STYLE_RESOURCE_PREFIX)) {
-      return value;
-    }
-
-    return STYLE_RESOURCE_PREFIX + value;
-  }
-
-  @NotNull
-  private String addIdPrefix(@NotNull String value) {
-    if (myProperty == null) {
-      return value;
-    }
-    if (AndroidDomUtil.SPECIAL_RESOURCE_TYPES.get(myProperty.getName()) != ResourceType.ID) {
-      return value;
-    }
-    if (value.startsWith(NEW_ID_PREFIX) || value.startsWith(ID_PREFIX)) {
-      return value;
-    }
-    return NEW_ID_PREFIX + value;
-  }
-
-  @Nullable
-  private String getValueFromModel(@NotNull String value) {
-    String valueToLookup = value;
-    if (valueToLookup.startsWith("TextAppearance.")) {
-      valueToLookup = value.substring("TextAppearance.".length());
-    }
-    ValueWithDisplayString selected = (ValueWithDisplayString)myCombo.getModel().getSelectedItem();
-    if (selected != null && valueToLookup.equals(selected.toString())) {
-      value = selected.getValue();
-      // Do not add the attribute if this is the default value:
-      if (myProperty.isValueUnset() && myProperty.isDefaultValue(value)) {
-        return null;
-      }
-      return value;
-    }
-    for (int index=0; index < myCombo.getModel().getSize(); index++) {
-      ValueWithDisplayString item = myCombo.getModel().getElementAt(index);
-      if (item != null && valueToLookup.equals(item.toString())) {
-        return item.getValue();
-      }
-    }
-    return value;
-  }
-
-  public static NlTableCellEditor createForTable() {
-    NlTableCellEditor cellEditor = new NlTableCellEditor();
-    cellEditor.init(new NlEnumEditor(cellEditor, cellEditor, false, true));
-    return cellEditor;
-  }
-
-  public static NlEnumEditor createForInspector(@NotNull NlEditingListener listener) {
-    return new NlEnumEditor(listener, null, true, false);
-  }
-
-  public static NlEnumEditor createForInspectorWithBrowseButton(@NotNull NlEditingListener listener) {
-    return new NlEnumEditor(listener, null, true, true);
-  }
-
-  /**
-   * Return <code>true</code> if the property can be edited with an {@link NlEnumEditor}.
-   */
-  public static boolean supportsProperty(@NotNull NlProperty property) {
-    // The attributes supported should list the properties that do not specify Enum in the formats.
-    // This is generally the same list we have special code for in {@link #setModel}.
-    // When updating list please make the corresponding change in {@link #setModel}.
-    switch (property.getName()) {
-      case ATTR_FONT_FAMILY:
-      case ATTR_TYPEFACE:
-      case ATTR_TEXT_SIZE:
-      case ATTR_LINE_SPACING_EXTRA:
-      case ATTR_TEXT_APPEARANCE:
-      case ATTR_LAYOUT_HEIGHT:
-      case ATTR_LAYOUT_WIDTH:
-      case ATTR_DROPDOWN_HEIGHT:
-      case ATTR_DROPDOWN_WIDTH:
-      case ATTR_ON_CLICK:
-        return true;
-      case ATTR_ID:
-        return false;
-      case ATTR_STYLE:
-        String tagName = property.getTagName();
-        return tagName != null && StyleFilter.hasWidgetStyles(property.getModel().getProject(), property.getResolver(), tagName);
-      default:
-        if (property.getName().endsWith(ValueWithDisplayString.TEXT_APPEARANCE_SUFFIX)) {
-          return true;
-        }
-        if (AndroidDomUtil.SPECIAL_RESOURCE_TYPES.get(property.getName()) == ResourceType.ID) {
-          return true;
-        }
-        AttributeDefinition definition = property.getDefinition();
-        Set<AttributeFormat> formats = definition != null ? definition.getFormats() : Collections.emptySet();
-        return formats.contains(AttributeFormat.Enum);
-    }
-  }
-
-  @NotNull
-  private static String getApiVersion(@NotNull NlProperty property) {
-    IAndroidTarget target = property.getModel().getConfiguration().getTarget();
-    return target == null ? SdkVersionInfo.HIGHEST_KNOWN_STABLE_API + "U" : target.getVersion().getApiString();
-  }
-
-  private static ValueWithDisplayString[] createTextAttributeArray(@NotNull NlProperty property) {
-    StyleFilter checker = new StyleFilter(property.getModel().getProject(), property.getResolver());
-    StyleAccumulator accumulator = new StyleAccumulator();
-    checker.getStylesDerivedFrom("TextAppearance", true).forEach(accumulator::append);
-    return accumulator.getValues().toArray(new ValueWithDisplayString[0]);
-=======
   private void cancel() {
     String text = myProperty.getValue();
     myCombo.getEditor().setItem(text);
@@ -581,7 +307,6 @@
     cancelEditing();
     myCombo.getEditor().selectAll();
     myCombo.hidePopup();
->>>>>>> 02229574
   }
 
   @NotNull
@@ -590,26 +315,6 @@
     return myEnumSupport.createValue(StringUtil.notNullize(editorValue));
   }
 
-<<<<<<< HEAD
-  private static ValueWithDisplayString[] createOnClickValues(@NotNull NlProperty property) {
-    Module module = property.getModel().getModule();
-    Configuration configuration = property.getModel().getConfiguration();
-    String activityClassName = configuration.getActivity();
-    JavaPsiFacade facade = JavaPsiFacade.getInstance(module.getProject());
-    Collection<PsiClass> classes;
-    if (activityClassName != null) {
-      if (activityClassName.startsWith(".")) {
-        MergedManifest manifest = MergedManifest.get(module);
-        String pkg = StringUtil.notNullize(manifest.getPackage());
-        activityClassName = pkg + activityClassName;
-      }
-      PsiClass aClass = facade.findClass(activityClassName, module.getModuleScope());
-      if (aClass != null) {
-        classes = Collections.singleton(aClass);
-      } else {
-        classes = Collections.emptyList();
-      }
-=======
   public static class CustomComboBox extends ComboBox {
     private JPanel myBorderPanel;
     private boolean myUseDarculaUI;
@@ -633,7 +338,6 @@
     @Override
     public ValueWithDisplayString getSelectedItem() {
       return (ValueWithDisplayString)super.getSelectedItem();
->>>>>>> 02229574
     }
 
     private void setBorders() {
@@ -660,12 +364,6 @@
     }
   }
 
-<<<<<<< HEAD
-  private static ValueWithDisplayString[] createChoicesForId(@NotNull NlProperty property) {
-    return IdAnalyzer.findIdsForProperty(property).stream()
-      .map(id -> new ValueWithDisplayString(id, NEW_ID_PREFIX + id))
-      .toArray(ValueWithDisplayString[]::new);
-=======
   private static class CustomDarculaComboBoxUI extends DarculaComboBoxUI {
 
     public CustomDarculaComboBoxUI(@NotNull JComboBox comboBox) {
@@ -684,101 +382,15 @@
       // Use a lighter gray for the IntelliJ LAF. Darcula remains what is was.
       return JBColor.LIGHT_GRAY;
     }
->>>>>>> 02229574
-  }
-
-  private static class CustomComboBox extends ComboBox {
-    private final JPanel myBorderPanel;
-    private boolean myUseDarculaUI;
-
-    public CustomComboBox(@Nullable JPanel borderPanel) {
-      super(SMALL_WIDTH);
-      myBorderPanel = borderPanel;
-      setBorders();
-    }
-
-    private void setBorders() {
-      int horizontalSpacing = myUseDarculaUI ? 0 : 1;
-      if (myBorderPanel != null) {
-        myBorderPanel.setBorder(BorderFactory.createEmptyBorder(VERTICAL_SPACING, horizontalSpacing, VERTICAL_SPACING, 0));
-      }
-      setBorder(myUseDarculaUI && myBorderPanel != null ? null : BorderFactory.createEmptyBorder(1, 4, 1, 4));
-    }
-
-    @Override
-    public void setUI(ComboBoxUI ui) {
-      myUseDarculaUI = !(ui instanceof WindowsComboBoxUI);
-      if (myUseDarculaUI) {
-        // There are multiple reasons for hardcoding the ComboBoxUI here:
-        // 1) Some LAF will draw a beveled border which does not look good in the table grid.
-        // 2) In the inspector we would like the reference editor and the combo boxes to have a similar width.
-        //    This is very hard unless you can control the UI.
-        // Note: forcing the Darcula UI does not imply dark colors.
-        ui = new CustomDarculaComboBoxUI(this);
-      }
-      super.setUI(ui);
-      setBorders();
-    }
-  }
-
-  private static class CustomDarculaComboBoxUI extends DarculaComboBoxUI {
-    
-    public CustomDarculaComboBoxUI(@NotNull JComboBox comboBox) {
-      super(comboBox);
-    }
-
-    @Override
-    protected Insets getInsets() {
-      // Minimize the vertical padding used in the UI
-      return JBUI.insets(VERTICAL_PADDING, HORIZONTAL_PADDING, VERTICAL_PADDING, 4).asUIResource();
-    }
-
-    @Override
-    @NotNull
-    protected Color getArrowButtonFillColor(@NotNull Color defaultColor) {
-      // Use a lighter gray for the IntelliJ LAF. Darcula remains what is was.
-      return JBColor.LIGHT_GRAY;
-    }
-  }
-
-  private static class StyleAccumulator {
-    private final List<ValueWithDisplayString> myValues = new ArrayList<>();
-    private StyleResourceValue myPreviousStyle;
-
-    public void append(@NotNull StyleResourceValue style) {
-      if (myPreviousStyle != null && (myPreviousStyle.isFramework() != style.isFramework() ||
-                                      myPreviousStyle.isUserDefined() != style.isUserDefined())) {
-        myValues.add(ValueWithDisplayString.SEPARATOR);
-      }
-      myPreviousStyle = style;
-      myValues.add(ValueWithDisplayString.createStyleValue(style.getName(), getStylePrefix(style), null));
-    }
-
-    @NotNull
-    public List<ValueWithDisplayString> getValues() {
-      return myValues;
-    }
-
-    @NotNull
-    private static String getStylePrefix(@NotNull StyleResourceValue style) {
-      if (style.isFramework()) {
-        return ANDROID_STYLE_RESOURCE_PREFIX;
-      }
-      return STYLE_RESOURCE_PREFIX;
-    }
   }
 
   private class EnumRenderer extends ColoredListCellRenderer<ValueWithDisplayString> {
     @Override
-<<<<<<< HEAD
-    public Component getListCellRendererComponent(JList list, ValueWithDisplayString value, int index, boolean selected, boolean hasFocus) {
-=======
     public Component getListCellRendererComponent(JList<? extends ValueWithDisplayString> list,
                                                   ValueWithDisplayString value,
                                                   int index,
                                                   boolean selected,
                                                   boolean hasFocus) {
->>>>>>> 02229574
       if (value == ValueWithDisplayString.SEPARATOR) {
         return new JSeparator();
       }
