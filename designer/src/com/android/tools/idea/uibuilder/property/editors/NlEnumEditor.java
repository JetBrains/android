/*
 * Copyright (C) 2016 The Android Open Source Project
 *
 * Licensed under the Apache License, Version 2.0 (the "License");
 * you may not use this file except in compliance with the License.
 * You may obtain a copy of the License at
 *
 *      http://www.apache.org/licenses/LICENSE-2.0
 *
 * Unless required by applicable law or agreed to in writing, software
 * distributed under the License is distributed on an "AS IS" BASIS,
 * WITHOUT WARRANTIES OR CONDITIONS OF ANY KIND, either express or implied.
 * See the License for the specific language governing permissions and
 * limitations under the License.
 */
package com.android.tools.idea.uibuilder.property.editors;

import com.android.sdklib.IAndroidTarget;
import com.android.sdklib.SdkVersionInfo;
<<<<<<< HEAD
=======
import com.android.tools.idea.uibuilder.property.EmptyProperty;
>>>>>>> b13afab4
import com.android.tools.idea.uibuilder.property.NlProperty;
import com.android.tools.idea.uibuilder.property.editors.support.EnumSupport;
import com.android.tools.idea.uibuilder.property.editors.support.EnumSupportFactory;
import com.android.tools.idea.uibuilder.property.editors.support.Quantity;
import com.android.tools.idea.uibuilder.property.editors.support.ValueWithDisplayString;
import com.intellij.ide.ui.laf.darcula.ui.DarculaComboBoxUI;
<<<<<<< HEAD
import com.intellij.ide.ui.laf.darcula.ui.DarculaTextFieldUI;
=======
>>>>>>> b13afab4
import com.intellij.openapi.application.ApplicationManager;
import com.intellij.openapi.ui.ComboBox;
import com.intellij.openapi.util.text.StringUtil;
import com.intellij.ui.ColoredListCellRenderer;
import com.intellij.ui.JBColor;
import com.intellij.util.ui.JBUI;
import com.sun.java.swing.plaf.windows.WindowsComboBoxUI;
import org.jetbrains.android.dom.attrs.AttributeDefinition;
import org.jetbrains.android.dom.attrs.AttributeFormat;
import org.jetbrains.annotations.NotNull;
import org.jetbrains.annotations.Nullable;
import org.jetbrains.annotations.TestOnly;

import javax.swing.*;
import javax.swing.event.PopupMenuEvent;
import javax.swing.event.PopupMenuListener;
import javax.swing.plaf.ComboBoxUI;
import javax.swing.plaf.TextUI;
import java.awt.*;
import java.awt.event.ActionEvent;
import java.awt.event.FocusAdapter;
import java.awt.event.FocusEvent;
import java.awt.event.KeyEvent;
import java.util.List;
import java.util.Objects;

public class NlEnumEditor extends NlBaseComponentEditor implements NlComponentEditor {
  private static final int SMALL_WIDTH = 65;

  private final JPanel myPanel;
  private final CustomComboBox myCombo;
  private final JTextField myEditor;
  private final BrowsePanel myBrowsePanel;

  private EnumSupport myEnumSupport;
  private NlProperty myProperty;
  private String myApiVersion;
  private int myAddedValueIndex;
  private boolean myPopupValueChanged;
  private boolean myDisplayRealValue;

  public static NlTableCellEditor createForTable() {
    NlTableCellEditor cellEditor = new NlTableCellEditor();
<<<<<<< HEAD
    cellEditor.init(new NlEnumEditor(cellEditor, new CustomComboBox(), new BrowsePanel(cellEditor, true), false));
=======
    BrowsePanel browsePanel = new BrowsePanel(cellEditor, true);
    cellEditor.init(new NlEnumEditor(cellEditor, new CustomComboBox(), browsePanel, false), browsePanel);
>>>>>>> b13afab4
    return cellEditor;
  }

  public static NlEnumEditor createForInspector(@NotNull NlEditingListener listener) {
    return new NlEnumEditor(listener, new CustomComboBox(), null, true);
  }

  public static NlEnumEditor createForInspectorWithBrowseButton(@NotNull NlEditingListener listener) {
    BrowsePanel.ContextDelegate delegate = new BrowsePanel.ContextDelegate();
    NlEnumEditor editor = new NlEnumEditor(listener, new CustomComboBox(), new BrowsePanel(delegate, false), true);
    delegate.setEditor(editor);
    return editor;
  }

  @TestOnly
  public static NlEnumEditor createForTest(@NotNull NlEditingListener listener, CustomComboBox comboBox) {
    return new NlEnumEditor(listener, comboBox, null, false);
  }

  private NlEnumEditor(@NotNull NlEditingListener listener,
                       @NotNull CustomComboBox comboBox,
                       @Nullable BrowsePanel browsePanel,
                       boolean includeBorder) {
    super(listener);
    myAddedValueIndex = -1; // nothing added
    myPanel = new JPanel(new BorderLayout(JBUI.scale(HORIZONTAL_COMPONENT_GAP), 0));
    myPanel.setFocusable(false);
    myBrowsePanel = browsePanel;

<<<<<<< HEAD
    myBrowsePanel = browsePanel;

=======
>>>>>>> b13afab4
    myCombo = comboBox;
    myCombo.setEditable(true);

    myCombo.addPopupMenuListener(new PopupMenuHandler());
    myCombo.addActionListener(this::comboValuePicked);
    if (includeBorder) {
      myCombo.setBorderPanel(myPanel);
    }

    myPanel.add(myCombo, BorderLayout.CENTER);
    if (browsePanel != null) {
      myPanel.add(browsePanel, BorderLayout.LINE_END);
    }

    myEditor = (JTextField)myCombo.getEditor().getEditorComponent();
    myEditor.registerKeyboardAction(event -> enter(),
                                    KeyStroke.getKeyStroke(KeyEvent.VK_ENTER, 0),
                                    JComponent.WHEN_FOCUSED);
    myEditor.registerKeyboardAction(event -> cancel(),
                                    KeyStroke.getKeyStroke(KeyEvent.VK_ESCAPE, 0),
                                    JComponent.WHEN_FOCUSED);
    myEditor.addFocusListener(new FocusAdapter() {
      @Override
      public void focusGained(FocusEvent e) {
        myDisplayRealValue = true;
        ValueWithDisplayString value = myCombo.getSelectedItem();
        value.setUseValueForToString(myDisplayRealValue);
        myEditor.setText(value.toString());
        myEditor.selectAll();
        myEditor.setForeground(CHANGED_VALUE_TEXT_COLOR);
      }

      @Override
      public void focusLost(FocusEvent event) {
        myDisplayRealValue = false;
        ValueWithDisplayString value = createFromEditorValue(myEditor.getText());
        if (!Objects.equals(value.getValue(), myProperty.getValue())) {
          stopEditing(value.getValue());
        }

        value.setUseValueForToString(myDisplayRealValue);
        myEditor.setText(value.toString());
        myEditor.setForeground(value.getValue() != null ? CHANGED_VALUE_TEXT_COLOR : DEFAULT_VALUE_TEXT_COLOR);
        myEditor.select(0, 0);
      }
    });
    //noinspection unchecked
    myCombo.setRenderer(new EnumRenderer());
    myProperty = EmptyProperty.INSTANCE;
  }

  @Override
  public void setEnabled(boolean en) {
    myCombo.setEnabled(en);
  }

  @Override
  public void setProperty(@NotNull NlProperty property) {
    if (property != myProperty || !getApiVersion(property).equals(myApiVersion)) {
      setModel(property);
    }
    if (myBrowsePanel != null) {
      myBrowsePanel.setProperty(property);
    }
    selectItem(createFromEditorValue(property.getValue()));
  }

  @Override
  public void requestFocus() {
    myCombo.requestFocus();
  }

  private void setModel(@NotNull NlProperty property) {
    // Do not inline this method. Other classes should not know about EnumSupportFactory.
    assert EnumSupportFactory.supportsProperty(property) : this.getClass().getName() + property;
<<<<<<< HEAD
    myEnumSupport = EnumSupportFactory.create(property);
=======
>>>>>>> b13afab4
    myProperty = property;
    myEnumSupport = EnumSupportFactory.create(property);
    myApiVersion = getApiVersion(property);

    List<ValueWithDisplayString> values = myEnumSupport.getAllValues();
    ValueWithDisplayString[] valueArray = values.toArray(new ValueWithDisplayString[0]);

    DefaultComboBoxModel<ValueWithDisplayString> newModel = new DefaultComboBoxModel<ValueWithDisplayString>(valueArray) {
      @Override
      public void setSelectedItem(Object object) {
        if (object instanceof String) {
          // This is a weird callback from Swing.
          // It seems to happen when we are losing focus.
          // We need to convert this string to a ValueWithDisplayString.
          // Also note that the toString() value will be set in the editor and we want the real value.
          object = createFromEditorValue((String)object);
        }
        if (object instanceof ValueWithDisplayString) {
          ValueWithDisplayString value = (ValueWithDisplayString)object;
<<<<<<< HEAD
          value.setUseValueForToString(myDisplayRealValue);
=======
          ValueWithDisplayString.ValueSelector selector = value.getValueSelector();
          if (selector != null) {
            value = selector.selectValue(myProperty.getValue());
            if (value == null) {
              return;
            }
            String selectedValue = value.getValue();
            ApplicationManager.getApplication().invokeLater(() -> stopEditing(selectedValue));
          }
          value.setUseValueForToString(myDisplayRealValue);
          object = value;
>>>>>>> b13afab4
        }
        super.setSelectedItem(object);
      }
    };
    ValueWithDisplayString defaultValue = createFromEditorValue(null);
    newModel.insertElementAt(defaultValue, 0);

    //noinspection unchecked
    myCombo.setModel(newModel);
    myAddedValueIndex = -1; // nothing added
  }

  private void updateModel() {
    ValueWithDisplayString selected = myCombo.getSelectedItem();
    ValueWithDisplayString added = myAddedValueIndex >= 0 ? myCombo.getModel().getElementAt(myAddedValueIndex) : null;
    setModel(myProperty);
    if (added != null) {
      DefaultComboBoxModel<ValueWithDisplayString> model = (DefaultComboBoxModel<ValueWithDisplayString>)myCombo.getModel();
      myAddedValueIndex = findBestInsertionPoint(added);
      model.insertElementAt(added, myAddedValueIndex);
    }
    myCombo.setSelectedItem(selected);
  }

  @Override
  @NotNull
  public NlProperty getProperty() {
    return myProperty;
  }

  @NotNull
  private static String getApiVersion(@NotNull NlProperty property) {
    IAndroidTarget target = property != EmptyProperty.INSTANCE ? property.getModel().getConfiguration().getTarget() : null;
    return target == null ? SdkVersionInfo.HIGHEST_KNOWN_STABLE_API + "U" : target.getVersion().getApiString();
  }

  private void selectItem(@NotNull ValueWithDisplayString value) {
    DefaultComboBoxModel<ValueWithDisplayString> model = (DefaultComboBoxModel<ValueWithDisplayString>)myCombo.getModel();
    int index = model.getIndexOf(value);
    if (index == -1) {
      if (myAddedValueIndex >= 0) {
        model.removeElementAt(myAddedValueIndex);
      }
      myAddedValueIndex = findBestInsertionPoint(value);
      model.insertElementAt(value, myAddedValueIndex);
    }
    value.setUseValueForToString(myDisplayRealValue);
    if (!value.equals(model.getSelectedItem())) {
      value.setUseValueForToString(myDisplayRealValue);
      model.setSelectedItem(value);
      myEditor.setText(value.toString());
    }
<<<<<<< HEAD
=======
    myEditor.setText(value.toString());
>>>>>>> b13afab4
    myEditor.setForeground(value.getValue() != null ? CHANGED_VALUE_TEXT_COLOR : DEFAULT_VALUE_TEXT_COLOR);
  }

  private int findBestInsertionPoint(@NotNull ValueWithDisplayString newValue) {
    AttributeDefinition definition = myProperty.getDefinition();
    boolean isDimension = definition != null && definition.getFormats().contains(AttributeFormat.Dimension);
    int startIndex = 1;
    if (!isDimension) {
      return startIndex;
    }
    String newTextValue = newValue.getDisplayString();
    if (StringUtil.isEmpty(newTextValue)) {
      return startIndex;
    }

    Quantity newQuantity = Quantity.parse(newTextValue);
    if (newQuantity == null) {
      return startIndex;
    }

    ComboBoxModel<ValueWithDisplayString> model = myCombo.getModel();
    for (int index = startIndex, size = model.getSize(); index < size; index++) {
      String textValue = model.getElementAt(index).getValue();
      if (textValue != null) {
        Quantity quantity = Quantity.parse(textValue);
        if (newQuantity.compareTo(quantity) <= 0) {
          return index;
        }
      }
    }
    return model.getSize();
  }

  @Override
  @Nullable
  public Object getValue() {
    ValueWithDisplayString value = myCombo.getSelectedItem();
    if (value == null) {
      return null;
    }
    return value.getValue();
  }

  /**
   * Get the component to display this editor
   */
  @Override
  @NotNull
  public JComponent getComponent() {
    return myPanel;
  }

  /**
   * Get the component of this editor that will have the focus.
   */
  @NotNull
  public Component getKeySource() {
    return myEditor;
  }

  private void enter() {
    if (!myCombo.isPopupVisible()) {
      ValueWithDisplayString value = createFromEditorValue(myEditor.getText());
      selectItem(value);
      stopEditing(value.getValue());
      myCombo.getEditor().selectAll();
    }
    myCombo.hidePopup();
  }

  private void cancel() {
    String text = myProperty.getValue();
    myCombo.getEditor().setItem(text);
    ValueWithDisplayString value = createFromEditorValue(myProperty.getValue());
    selectItem(value);
    myPopupValueChanged = false;
    cancelEditing();
    myCombo.getEditor().selectAll();
    myCombo.hidePopup();
  }

  @NotNull
  private ValueWithDisplayString createFromEditorValue(@Nullable String editorValue) {
    assert myEnumSupport != null : "EnumSupport should have been setup by setModel";
    return myEnumSupport.createValue(StringUtil.notNullize(editorValue));
  }

  public static class CustomComboBox extends ComboBox {
    private JPanel myBorderPanel;
    private boolean myUseDarculaUI;

    public CustomComboBox() {
      super(SMALL_WIDTH);
      setBorders();
    }

    public void setBorderPanel(@NotNull JPanel borderPanel) {
      myBorderPanel = borderPanel;
      setBorders();
    }

    @Override
    public ComboBoxModel<ValueWithDisplayString> getModel() {
      //noinspection unchecked
      return super.getModel();
    }

    @Override
    public ValueWithDisplayString getSelectedItem() {
      return (ValueWithDisplayString)super.getSelectedItem();
    }

    private void setBorders() {
      int horizontalSpacing = HORIZONTAL_SPACING + (myUseDarculaUI ? 0 : 1);
      if (myBorderPanel != null) {
        myBorderPanel.setBorder(JBUI.Borders.empty(VERTICAL_SPACING, horizontalSpacing, VERTICAL_SPACING, 0));
      }
      setBorder(myUseDarculaUI && myBorderPanel != null ? null : JBUI.Borders.empty(1, 4, 1, 4));
    }

    @Override
    public void setUI(ComboBoxUI ui) {
      myUseDarculaUI = !(ui instanceof WindowsComboBoxUI) && !ApplicationManager.getApplication().isUnitTestMode();
      if (myUseDarculaUI) {
        // There are multiple reasons for hardcoding the ComboBoxUI here:
        // 1) Some LAF will draw a beveled border which does not look good in the table grid.
        // 2) In the inspector we would like the reference editor and the combo boxes to have a similar width.
        //    This is very hard unless you can control the UI.
        // Note: forcing the Darcula UI does not imply dark colors.
        ui = new CustomDarculaComboBoxUI(this);
      }
      super.setUI(ui);
      setBorders();
    }
  }

  private static class CustomDarculaComboBoxUI extends DarculaComboBoxUI {

    public CustomDarculaComboBoxUI(@NotNull JComboBox comboBox) {
      super(comboBox);
    }

    @Override
    protected Insets getInsets() {
      // Minimize the vertical padding used in the UI
      return JBUI.insets(VERTICAL_PADDING, HORIZONTAL_PADDING, VERTICAL_PADDING, 4).asUIResource();
    }

    @Override
    @NotNull
    protected Color getArrowButtonFillColor(@NotNull Color defaultColor) {
      // Use a lighter gray for the IntelliJ LAF. Darcula remains what is was.
      return JBColor.LIGHT_GRAY;
    }

<<<<<<< HEAD
    @Override protected void configureEditor() {
      super.configureEditor();

      if (editor instanceof JTextField) {
        JTextField tf = (JTextField)editor;
        tf.setUI((TextUI)DarculaTextFieldUI.createUI(tf));
      }
    }
  }

=======
>>>>>>> b13afab4
  private class EnumRenderer extends ColoredListCellRenderer<ValueWithDisplayString> {
    @Override
    public Component getListCellRendererComponent(JList<? extends ValueWithDisplayString> list,
                                                  ValueWithDisplayString value,
                                                  int index,
                                                  boolean selected,
                                                  boolean hasFocus) {
      if (value == ValueWithDisplayString.SEPARATOR) {
        return new JSeparator();
      }
      return super.getListCellRendererComponent(list, value, index, selected, hasFocus);
    }

    @Override
    protected void customizeCellRenderer(@NotNull JList list, ValueWithDisplayString value, int index, boolean selected, boolean hasFocus) {
      if (value != null) {
<<<<<<< HEAD
=======
        boolean skipDefault = myEnumSupport.customizeCellRenderer(this, value, selected);
        if (skipDefault) {
          return;
        }
>>>>>>> b13afab4
        String displayString = value.getDisplayString();
        String actualValue = value.getValue();
        String hint = value.getHint();
        boolean isDefaultValue = myProperty.isDefaultValue(actualValue);
        if (!selected && !isDefaultValue && Objects.equals(actualValue, getValue())) {
          myForeground = CHANGED_VALUE_TEXT_COLOR;
        }
        else if (index == 0 || isDefaultValue) {
          myForeground = DEFAULT_VALUE_TEXT_COLOR;
        }
        if (!StringUtil.isEmpty(displayString)) {
          append(displayString);

          if (!StringUtil.isEmpty(hint)) {
            myForeground = DEFAULT_VALUE_TEXT_COLOR;
            append(" [");
            append(hint);
            append("]");
          }
        }
        else if (actualValue != null) {
          append(actualValue);
        }
<<<<<<< HEAD
      }
    }
  }

  private void comboValuePicked(@NotNull ActionEvent event) {
    if ("comboBoxChanged".equals(event.getActionCommand())) {
      myPopupValueChanged = true;
    }
  }

  private class PopupMenuHandler implements PopupMenuListener {

    @Override
    public void popupMenuWillBecomeVisible(PopupMenuEvent event) {
      myPopupValueChanged = false;
    }

    @Override
    public void popupMenuWillBecomeInvisible(PopupMenuEvent event) {
      if (myPopupValueChanged) {
        myPopupValueChanged = false;
        ValueWithDisplayString value = (ValueWithDisplayString)myCombo.getModel().getSelectedItem();
        value.setUseValueForToString(myDisplayRealValue);
        stopEditing(value.getValue());
=======
>>>>>>> b13afab4
      }
    }

    @Override
    public void popupMenuCanceled(PopupMenuEvent event) {
      myPopupValueChanged = false;
    }
  }

  private void comboValuePicked(@NotNull ActionEvent event) {
    if ("comboBoxChanged".equals(event.getActionCommand())) {
      myPopupValueChanged = true;
    }
  }

  private class PopupMenuHandler implements PopupMenuListener {

    @Override
    public void popupMenuWillBecomeVisible(PopupMenuEvent event) {
      myPopupValueChanged = false;
      updateModel();
    }

    @Override
    public void popupMenuWillBecomeInvisible(PopupMenuEvent event) {
      if (myPopupValueChanged) {
        myPopupValueChanged = false;
        ValueWithDisplayString value = (ValueWithDisplayString)myCombo.getModel().getSelectedItem();
        value.setUseValueForToString(myDisplayRealValue);
        stopEditing(value.getValue());
      }
    }

    @Override
    public void popupMenuCanceled(PopupMenuEvent event) {
      myPopupValueChanged = false;
    }
  }
}<|MERGE_RESOLUTION|>--- conflicted
+++ resolved
@@ -17,20 +17,13 @@
 
 import com.android.sdklib.IAndroidTarget;
 import com.android.sdklib.SdkVersionInfo;
-<<<<<<< HEAD
-=======
 import com.android.tools.idea.uibuilder.property.EmptyProperty;
->>>>>>> b13afab4
 import com.android.tools.idea.uibuilder.property.NlProperty;
 import com.android.tools.idea.uibuilder.property.editors.support.EnumSupport;
 import com.android.tools.idea.uibuilder.property.editors.support.EnumSupportFactory;
 import com.android.tools.idea.uibuilder.property.editors.support.Quantity;
 import com.android.tools.idea.uibuilder.property.editors.support.ValueWithDisplayString;
 import com.intellij.ide.ui.laf.darcula.ui.DarculaComboBoxUI;
-<<<<<<< HEAD
-import com.intellij.ide.ui.laf.darcula.ui.DarculaTextFieldUI;
-=======
->>>>>>> b13afab4
 import com.intellij.openapi.application.ApplicationManager;
 import com.intellij.openapi.ui.ComboBox;
 import com.intellij.openapi.util.text.StringUtil;
@@ -48,7 +41,6 @@
 import javax.swing.event.PopupMenuEvent;
 import javax.swing.event.PopupMenuListener;
 import javax.swing.plaf.ComboBoxUI;
-import javax.swing.plaf.TextUI;
 import java.awt.*;
 import java.awt.event.ActionEvent;
 import java.awt.event.FocusAdapter;
@@ -74,12 +66,8 @@
 
   public static NlTableCellEditor createForTable() {
     NlTableCellEditor cellEditor = new NlTableCellEditor();
-<<<<<<< HEAD
-    cellEditor.init(new NlEnumEditor(cellEditor, new CustomComboBox(), new BrowsePanel(cellEditor, true), false));
-=======
     BrowsePanel browsePanel = new BrowsePanel(cellEditor, true);
     cellEditor.init(new NlEnumEditor(cellEditor, new CustomComboBox(), browsePanel, false), browsePanel);
->>>>>>> b13afab4
     return cellEditor;
   }
 
@@ -109,11 +97,6 @@
     myPanel.setFocusable(false);
     myBrowsePanel = browsePanel;
 
-<<<<<<< HEAD
-    myBrowsePanel = browsePanel;
-
-=======
->>>>>>> b13afab4
     myCombo = comboBox;
     myCombo.setEditable(true);
 
@@ -189,10 +172,6 @@
   private void setModel(@NotNull NlProperty property) {
     // Do not inline this method. Other classes should not know about EnumSupportFactory.
     assert EnumSupportFactory.supportsProperty(property) : this.getClass().getName() + property;
-<<<<<<< HEAD
-    myEnumSupport = EnumSupportFactory.create(property);
-=======
->>>>>>> b13afab4
     myProperty = property;
     myEnumSupport = EnumSupportFactory.create(property);
     myApiVersion = getApiVersion(property);
@@ -212,9 +191,6 @@
         }
         if (object instanceof ValueWithDisplayString) {
           ValueWithDisplayString value = (ValueWithDisplayString)object;
-<<<<<<< HEAD
-          value.setUseValueForToString(myDisplayRealValue);
-=======
           ValueWithDisplayString.ValueSelector selector = value.getValueSelector();
           if (selector != null) {
             value = selector.selectValue(myProperty.getValue());
@@ -226,7 +202,6 @@
           }
           value.setUseValueForToString(myDisplayRealValue);
           object = value;
->>>>>>> b13afab4
         }
         super.setSelectedItem(object);
       }
@@ -275,14 +250,9 @@
     }
     value.setUseValueForToString(myDisplayRealValue);
     if (!value.equals(model.getSelectedItem())) {
-      value.setUseValueForToString(myDisplayRealValue);
       model.setSelectedItem(value);
-      myEditor.setText(value.toString());
-    }
-<<<<<<< HEAD
-=======
+    }
     myEditor.setText(value.toString());
->>>>>>> b13afab4
     myEditor.setForeground(value.getValue() != null ? CHANGED_VALUE_TEXT_COLOR : DEFAULT_VALUE_TEXT_COLOR);
   }
 
@@ -437,20 +407,8 @@
       // Use a lighter gray for the IntelliJ LAF. Darcula remains what is was.
       return JBColor.LIGHT_GRAY;
     }
-
-<<<<<<< HEAD
-    @Override protected void configureEditor() {
-      super.configureEditor();
-
-      if (editor instanceof JTextField) {
-        JTextField tf = (JTextField)editor;
-        tf.setUI((TextUI)DarculaTextFieldUI.createUI(tf));
-      }
-    }
-  }
-
-=======
->>>>>>> b13afab4
+  }
+
   private class EnumRenderer extends ColoredListCellRenderer<ValueWithDisplayString> {
     @Override
     public Component getListCellRendererComponent(JList<? extends ValueWithDisplayString> list,
@@ -467,13 +425,10 @@
     @Override
     protected void customizeCellRenderer(@NotNull JList list, ValueWithDisplayString value, int index, boolean selected, boolean hasFocus) {
       if (value != null) {
-<<<<<<< HEAD
-=======
         boolean skipDefault = myEnumSupport.customizeCellRenderer(this, value, selected);
         if (skipDefault) {
           return;
         }
->>>>>>> b13afab4
         String displayString = value.getDisplayString();
         String actualValue = value.getValue();
         String hint = value.getHint();
@@ -497,7 +452,6 @@
         else if (actualValue != null) {
           append(actualValue);
         }
-<<<<<<< HEAD
       }
     }
   }
@@ -513,6 +467,7 @@
     @Override
     public void popupMenuWillBecomeVisible(PopupMenuEvent event) {
       myPopupValueChanged = false;
+      updateModel();
     }
 
     @Override
@@ -522,8 +477,6 @@
         ValueWithDisplayString value = (ValueWithDisplayString)myCombo.getModel().getSelectedItem();
         value.setUseValueForToString(myDisplayRealValue);
         stopEditing(value.getValue());
-=======
->>>>>>> b13afab4
       }
     }
 
@@ -532,34 +485,4 @@
       myPopupValueChanged = false;
     }
   }
-
-  private void comboValuePicked(@NotNull ActionEvent event) {
-    if ("comboBoxChanged".equals(event.getActionCommand())) {
-      myPopupValueChanged = true;
-    }
-  }
-
-  private class PopupMenuHandler implements PopupMenuListener {
-
-    @Override
-    public void popupMenuWillBecomeVisible(PopupMenuEvent event) {
-      myPopupValueChanged = false;
-      updateModel();
-    }
-
-    @Override
-    public void popupMenuWillBecomeInvisible(PopupMenuEvent event) {
-      if (myPopupValueChanged) {
-        myPopupValueChanged = false;
-        ValueWithDisplayString value = (ValueWithDisplayString)myCombo.getModel().getSelectedItem();
-        value.setUseValueForToString(myDisplayRealValue);
-        stopEditing(value.getValue());
-      }
-    }
-
-    @Override
-    public void popupMenuCanceled(PopupMenuEvent event) {
-      myPopupValueChanged = false;
-    }
-  }
 }