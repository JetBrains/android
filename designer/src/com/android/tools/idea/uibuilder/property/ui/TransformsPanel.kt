--- conflicted
+++ resolved
@@ -43,11 +43,7 @@
 /** Custom panel to support direct editing of transforms (rotation, etc.) */
 class TransformsPanel(
   private val model: NlPropertiesModel,
-<<<<<<< HEAD
-  properties: PropertiesTable<NlPropertyItem>
-=======
   properties: PropertiesTable<NlPropertyItem>,
->>>>>>> 0d09370c
 ) : JPanel(BorderLayout()) {
 
   private val PANEL_WIDTH = 200
@@ -251,19 +247,11 @@
       Runnable {
         NlWriteCommandActionUtil.run(
           property.components,
-<<<<<<< HEAD
-          "Set $component.${property.name} to $propertyValue"
-        ) {
-          property.value = propertyValue
-        }
-      }
-=======
           "Set $component.${property.name} to $propertyValue",
         ) {
           property.value = propertyValue
         }
       },
->>>>>>> 0d09370c
     )
   }
 
