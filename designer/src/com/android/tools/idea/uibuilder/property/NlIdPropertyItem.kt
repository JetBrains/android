--- conflicted
+++ resolved
@@ -42,11 +42,7 @@
   componentName: String,
   components: List<NlComponent>,
   optionalValue1: Any? = null,
-<<<<<<< HEAD
-  optionalValue2: Any? = null
-=======
   optionalValue2: Any? = null,
->>>>>>> 0d09370c
 ) :
   NlPropertyItem(
     ANDROID_URI,
@@ -58,11 +54,7 @@
     model,
     listOf(components.first()),
     optionalValue1,
-<<<<<<< HEAD
-    optionalValue2
-=======
     optionalValue2,
->>>>>>> 0d09370c
   ) {
 
   // TODO(b/120919869): The snapshot value in NlComponent may be stale.
@@ -102,12 +94,6 @@
     get() = ""
 
   private fun readIdFromPsi(): String? {
-<<<<<<< HEAD
-    val tag = firstTag ?: return null
-    return if (AndroidPsiUtils.isValid(tag))
-      AndroidPsiUtils.getAttributeSafely(tag, ANDROID_URI, ATTR_ID)
-    else null
-=======
     return SlowOperations.allowSlowOperations(
       ThrowableComputable {
         firstTag?.let {
@@ -117,7 +103,6 @@
         }
       }
     )
->>>>>>> 0d09370c
   }
 
   private fun toValue(id: String): String? {
@@ -141,11 +126,7 @@
     value: XmlAttributeValue?,
     oldId: String,
     newId: String,
-<<<<<<< HEAD
-    newValue: String?
-=======
     newValue: String?,
->>>>>>> 0d09370c
   ): Boolean {
     if (oldId.isEmpty() || newId.isEmpty() || newValue == null || value == null || !value.isValid) {
       return false
