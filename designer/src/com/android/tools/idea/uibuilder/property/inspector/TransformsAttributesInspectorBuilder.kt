--- conflicted
+++ resolved
@@ -40,11 +40,7 @@
 
   override fun attachToInspector(
     inspector: InspectorPanel,
-<<<<<<< HEAD
-    properties: PropertiesTable<NlPropertyItem>
-=======
     properties: PropertiesTable<NlPropertyItem>,
->>>>>>> 0d09370c
   ) {
     if (properties.isEmpty || !InspectorSection.TRANSFORMS.visible) {
       return
@@ -62,11 +58,7 @@
         "translationX",
         "translationY",
         "translationZ",
-<<<<<<< HEAD
-        "alpha"
-=======
         "alpha",
->>>>>>> 0d09370c
       )
 
     val titleModel = inspector.addExpandableTitle(InspectorSection.TRANSFORMS.title)
