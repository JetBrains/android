/*
 * Copyright (C) 2019 The Android Open Source Project
 *
 * Licensed under the Apache License, Version 2.0 (the "License");
 * you may not use this file except in compliance with the License.
 * You may obtain a copy of the License at
 *
 *      http://www.apache.org/licenses/LICENSE-2.0
 *
 * Unless required by applicable law or agreed to in writing, software
 * distributed under the License is distributed on an "AS IS" BASIS,
 * WITHOUT WARRANTIES OR CONDITIONS OF ANY KIND, either express or implied.
 * See the License for the specific language governing permissions and
 * limitations under the License.
 */
package com.android.tools.idea.uibuilder.property.ui

import com.android.tools.adtui.common.secondaryPanelBackground
import com.android.tools.property.panel.api.TableLineModel
import com.android.tools.property.ptable.PTableItem
import com.android.tools.property.ptable.PTableModelUpdateListener
import com.intellij.ide.DataManager
import com.intellij.openapi.actionSystem.AnAction
import com.intellij.openapi.actionSystem.AnActionEvent
import com.intellij.util.ui.HTMLEditorKitBuilder
import com.intellij.util.ui.JBUI
import com.intellij.util.ui.StartupUiUtil
import com.intellij.util.ui.UIUtil
import java.awt.BorderLayout
import java.util.Locale
import javax.swing.JEditorPane
import javax.swing.JPanel
import javax.swing.event.HyperlinkEvent

private const val BORDER_SIZE = 4

/**
 * A panel with text to inform the user what to do when a table is empty.
 */
class EmptyTablePanel(private val addAction: AnAction, model: TableLineModel) : JPanel(BorderLayout()) {
  private var textPanel: JEditorPane? = null

  init {
    val text = JEditorPane()
    text.editorKit = HTMLEditorKitBuilder().build()
    text.isEditable = false
    text.isFocusable = false
    text.text = createText()
    text.isOpaque = false
    text.border = JBUI.Borders.empty(BORDER_SIZE)
    text.addHyperlinkListener { event ->
      if (event.eventType == HyperlinkEvent.EventType.ACTIVATED) {
        val context = DataManager.getInstance().getDataContext(this@EmptyTablePanel)
        val actionEvent = AnActionEvent.createFromAnAction(addAction, null, "", context)
        addAction.actionPerformed(actionEvent)
      }
    }
    textPanel = text
    add(text, BorderLayout.CENTER)
    background = secondaryPanelBackground
    isVisible = model.itemCount == 0
    model.tableModel.addListener(object: PTableModelUpdateListener {
      override fun itemsUpdated(modelChanged: Boolean, nextEditedItem: PTableItem?) {
        isVisible = model.tableModel.items.isEmpty()
      }
    })
  }

  override fun updateUI() {
    super.updateUI()
    textPanel?.text = createText()
  }

  private fun createText(): String {
<<<<<<< HEAD
    val actionText = addAction.templatePresentation.description.toLowerCase(Locale.getDefault())
    val font = StartupUiUtil.labelFont
=======
    val actionText = addAction.templatePresentation.description.lowercase(Locale.getDefault())
    val font = StartupUiUtil.getLabelFont()
>>>>>>> de127946
    val color = UIUtil.getLabelForeground()
    val disabled = JBUI.CurrentTheme.Label.disabledForeground()
    val style = "<head><style>" +
                "body { " +
                "text-align: center; " +
                "font-family: \"${font.family}\"; " +
                "font-size: 100%;" +
                "font-style: normal; " +
                "color: rgb(${disabled.red},${disabled.green},${disabled.blue}); " +
                "} " +
                "a {" +
                "color: rgb(${color.red},${color.green},${color.blue}); " +
                "font-style: bold; " +
                "text-decoration: none; " +
                "} " +
                "</style></head>"
    return "<html>$style<body>Use <a href=\"1\">+</a> to $actionText for easy access</body></html>"
  }
}<|MERGE_RESOLUTION|>--- conflicted
+++ resolved
@@ -72,13 +72,8 @@
   }
 
   private fun createText(): String {
-<<<<<<< HEAD
-    val actionText = addAction.templatePresentation.description.toLowerCase(Locale.getDefault())
+    val actionText = addAction.templatePresentation.description.lowercase(Locale.getDefault())
     val font = StartupUiUtil.labelFont
-=======
-    val actionText = addAction.templatePresentation.description.lowercase(Locale.getDefault())
-    val font = StartupUiUtil.getLabelFont()
->>>>>>> de127946
     val color = UIUtil.getLabelForeground()
     val disabled = JBUI.CurrentTheme.Label.disabledForeground()
     val style = "<head><style>" +
