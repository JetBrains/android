/*
 * Copyright (C) 2016 The Android Open Source Project
 *
 * Licensed under the Apache License, Version 2.0 (the "License");
 * you may not use this file except in compliance with the License.
 * You may obtain a copy of the License at
 *
 *      http://www.apache.org/licenses/LICENSE-2.0
 *
 * Unless required by applicable law or agreed to in writing, software
 * distributed under the License is distributed on an "AS IS" BASIS,
 * WITHOUT WARRANTIES OR CONDITIONS OF ANY KIND, either express or implied.
 * See the License for the specific language governing permissions and
 * limitations under the License.
 */
package com.android.tools.idea.uibuilder.scene.decorator;

import com.android.SdkConstants;
import com.android.tools.idea.common.scene.decorator.SceneDecorator;
import com.android.sdklib.AndroidDpCoordinate;
import com.android.tools.idea.common.model.NlComponent;
import com.android.tools.adtui.common.SwingCoordinate;
import com.android.tools.idea.common.scene.SceneComponent;
import com.android.tools.idea.common.scene.SceneContext;
import com.android.tools.idea.common.scene.draw.DisplayList;
import com.android.tools.idea.common.scene.draw.DrawTextRegion;
import com.android.tools.idea.uibuilder.handlers.constraint.drawing.decorator.TextWidgetConstants;
import com.intellij.openapi.application.AccessToken;
import com.intellij.util.SlowOperations;
import org.jetbrains.annotations.NotNull;

import java.awt.*;

/**
 * Support Progress Bar
 */
public class TextViewDecorator extends SceneDecorator {
  @Override
  public void addContent(@NotNull DisplayList list, long time, @NotNull SceneContext sceneContext, @NotNull SceneComponent component) {
    @AndroidDpCoordinate Rectangle rect = new Rectangle();
    component.fillDrawRect(time, rect);
    @SwingCoordinate int l = sceneContext.getSwingXDip(rect.x);
    @SwingCoordinate int t = sceneContext.getSwingYDip(rect.y);
    @SwingCoordinate int w = sceneContext.getSwingDimensionDip(rect.width);
    @SwingCoordinate int h = sceneContext.getSwingDimensionDip(rect.height);
    String text = component.getNlComponent().getTagName();
    NlComponent nlc = component.getNlComponent();
    int size;

<<<<<<< HEAD
    int size = SlowOperations.allowSlowOperations(() -> DrawTextRegion.getFont(nlc));
=======
    try (AccessToken ignore = SlowOperations.knownIssue("b/382323983")) {
      size = DrawTextRegion.getFont(nlc);
    }
>>>>>>> 8b7d83e8

    String single = nlc.getAttribute(SdkConstants.ANDROID_URI, SdkConstants.ATTR_SINGLE_LINE);
    boolean singleLine = Boolean.parseBoolean(single);
    int baseLineOffset = sceneContext.getSwingDimensionDip(component.getBaseline());
    int mode = component.isSelected() ? DecoratorUtilities.ViewStates.SELECTED_VALUE : DecoratorUtilities.ViewStates.NORMAL_VALUE;
    list.add(new DrawTextRegion(l, t, w, h, mode, baseLineOffset, text, singleLine, false, TextWidgetConstants.TEXT_ALIGNMENT_CENTER,
                                DrawTextRegion.TEXT_ALIGNMENT_VIEW_START, size, (float)sceneContext.getScale()));
  }
}<|MERGE_RESOLUTION|>--- conflicted
+++ resolved
@@ -47,13 +47,9 @@
     NlComponent nlc = component.getNlComponent();
     int size;
 
-<<<<<<< HEAD
-    int size = SlowOperations.allowSlowOperations(() -> DrawTextRegion.getFont(nlc));
-=======
     try (AccessToken ignore = SlowOperations.knownIssue("b/382323983")) {
       size = DrawTextRegion.getFont(nlc);
     }
->>>>>>> 8b7d83e8
 
     String single = nlc.getAttribute(SdkConstants.ANDROID_URI, SdkConstants.ATTR_SINGLE_LINE);
     boolean singleLine = Boolean.parseBoolean(single);
