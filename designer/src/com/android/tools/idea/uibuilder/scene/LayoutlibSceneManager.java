--- conflicted
+++ resolved
@@ -57,18 +57,11 @@
 import com.android.tools.idea.flags.StudioFlags;
 import com.android.tools.idea.modes.essentials.EssentialsMode;
 import com.android.tools.idea.rendering.AndroidFacetRenderModelModule;
-<<<<<<< HEAD
-import com.android.tools.idea.rendering.RenderResults;
-import com.android.tools.idea.rendering.ShowFixFactory;
-import com.android.tools.idea.rendering.StudioRenderService;
-import com.android.tools.idea.rendering.StudioRenderServiceKt;
-=======
 import com.android.tools.idea.rendering.RenderResultUtilKt;
 import com.android.tools.idea.rendering.RenderResults;
 import com.android.tools.idea.rendering.RenderServiceUtilsKt;
 import com.android.tools.idea.rendering.ShowFixFactory;
 import com.android.tools.idea.rendering.StudioRenderService;
->>>>>>> 574fcae1
 import com.android.tools.idea.rendering.parsers.PsiXmlFile;
 import com.android.tools.idea.res.ResourceNotificationManager;
 import com.android.tools.idea.uibuilder.analytics.NlAnalyticsManager;
@@ -84,10 +77,7 @@
 import com.android.tools.idea.uibuilder.surface.ScreenView;
 import com.android.tools.idea.uibuilder.surface.ScreenViewLayer;
 import com.android.tools.idea.uibuilder.type.MenuFileType;
-<<<<<<< HEAD
-=======
 import com.android.tools.idea.uibuilder.visual.colorblindmode.ColorBlindMode;
->>>>>>> 574fcae1
 import com.android.tools.idea.uibuilder.visual.visuallint.VisualLintMode;
 import com.android.tools.idea.util.ListenerCollection;
 import com.android.tools.rendering.ExecuteCallbacksResult;
@@ -124,10 +114,7 @@
 import java.util.List;
 import java.util.Map;
 import java.util.Objects;
-<<<<<<< HEAD
-=======
 import java.util.concurrent.CancellationException;
->>>>>>> 574fcae1
 import java.util.concurrent.CompletableFuture;
 import java.util.concurrent.CompletionException;
 import java.util.concurrent.ExecutionException;
@@ -290,10 +277,7 @@
   private final RenderingQueue myRenderingQueue;
   @NotNull
   private RenderAsyncActionExecutor.RenderingTopic myRenderingTopic = RenderAsyncActionExecutor.RenderingTopic.NOT_SPECIFIED;
-<<<<<<< HEAD
-=======
   private boolean myUseCustomInflater = true;
->>>>>>> 574fcae1
   @GuardedBy("myRenderingTaskLock")
   private RenderTask myRenderTask;
   @GuardedBy("myRenderingTaskLock")
@@ -745,9 +729,6 @@
     // TODO See if there's a better way to trigger the NavigationViewSceneView. Perhaps examine the view objects?
     if (tag != null && Objects.equals(tag.getAttributeValue(ATTR_SHOW_IN, TOOLS_URI), NavigationViewSceneView.SHOW_IN_ATTRIBUTE_VALUE)) {
       sceneView = ScreenView.newBuilder(getDesignSurface(), this)
-<<<<<<< HEAD
-        .withLayersProvider((sv) -> ImmutableList.of(new ScreenViewLayer(sv,getDesignSurface(), getDesignSurface()::getRotateSurfaceDegree)))
-=======
         .withLayersProvider((sv) -> {
           ColorBlindMode colorBlindMode = ColorBlindMode.NONE;
           if (getDesignSurface().getScreenViewProvider() != null) {
@@ -755,7 +736,6 @@
           }
           return ImmutableList.of(new ScreenViewLayer(sv, colorBlindMode, getDesignSurface(), getDesignSurface()::getRotateSurfaceDegree));
         })
->>>>>>> 574fcae1
         .withContentSizePolicy(NavigationViewSceneView.CONTENT_SIZE_POLICY)
         .withShapePolicy(SQUARE_SHAPE_POLICY)
         .build();
@@ -1026,13 +1006,10 @@
     myRenderingTopic = topic;
   }
 
-<<<<<<< HEAD
-=======
   public void setUseCustomInflater(boolean useCustomInflater) {
     myUseCustomInflater = useCustomInflater;
   }
 
->>>>>>> 574fcae1
   public void setUpdateAndRenderWhenActivated(boolean enable) {
     myUpdateAndRenderWhenActivated = enable;
   }
@@ -1231,12 +1208,8 @@
     RenderService.RenderTaskBuilder renderTaskBuilder = renderService.taskBuilder(renderModule, configuration, logger)
       .withPsiFile(new PsiXmlFile(getModel().getFile()))
       .withLayoutScanner(myLayoutScannerConfig.isLayoutScannerEnabled())
-<<<<<<< HEAD
-      .withTopic(myRenderingTopic);
-=======
       .withTopic(myRenderingTopic)
       .setUseCustomInflater(myUseCustomInflater);
->>>>>>> 574fcae1
     return setupRenderTaskBuilder(renderTaskBuilder).build()
       .thenCompose(newTask -> {
         if (newTask != null) {
@@ -1256,17 +1229,10 @@
               if (result == null || !result.getRenderResult().isSuccess()) {
                 // Do not ignore ClassNotFoundException on inflate
                 if (exception instanceof ClassNotFoundException) {
-<<<<<<< HEAD
-                  logger.addMessage(RenderProblem.createPlain(ERROR,
-                                                              "Error inflating the preview",
-                                                              renderModule.getProject(),
-                                                              logger.getLinkManager(), exception, ShowFixFactory.INSTANCE));
-=======
                   logger.addMessage(RenderProblem.createHtml(ERROR,
                                                              "Error inflating the preview",
                                                              renderModule.getProject(),
                                                              logger.getLinkManager(), exception, ShowFixFactory.INSTANCE));
->>>>>>> 574fcae1
                 }
                 else {
                   logger.error(ILayoutLog.TAG_INFLATE, "Error inflating the preview", exception, null, null);
@@ -1593,11 +1559,7 @@
           final float currentQuality = quality;
           myRenderTask.setQuality(quality);
           return myRenderTask.render().thenApply(result -> {
-<<<<<<< HEAD
-            if (result.getRenderResult().isSuccess()) {
-=======
             if (result != null && result.getRenderResult().isSuccess()) {
->>>>>>> 574fcae1
               lastRenderQuality = currentQuality;
             }
             // When the layout was inflated in this same call, we do not have to update the hierarchy again
