--- conflicted
+++ resolved
@@ -19,19 +19,12 @@
 import static com.android.SdkConstants.TOOLS_URI;
 import static com.android.resources.Density.DEFAULT_DENSITY;
 import static com.android.tools.idea.common.surface.SceneView.SQUARE_SHAPE_POLICY;
-<<<<<<< HEAD
-import static com.android.tools.idea.flags.StudioFlags.DESIGN_TOOLS_POWER_SAVE_MODE_SUPPORT;
-=======
 import static com.intellij.lang.annotation.HighlightSeverity.ERROR;
->>>>>>> b5f40ffd
 import static com.intellij.util.ui.update.Update.HIGH_PRIORITY;
 import static com.intellij.util.ui.update.Update.LOW_PRIORITY;
 
 import com.android.annotations.concurrency.GuardedBy;
-<<<<<<< HEAD
-=======
 import com.android.ide.common.rendering.api.ILayoutLog;
->>>>>>> b5f40ffd
 import com.android.ide.common.rendering.api.RenderSession;
 import com.android.ide.common.rendering.api.ResourceReference;
 import com.android.ide.common.rendering.api.ResourceValue;
@@ -58,10 +51,7 @@
 import com.android.tools.idea.common.type.DesignerEditorFileType;
 import com.android.tools.idea.configurations.Configuration;
 import com.android.tools.idea.configurations.ConfigurationListener;
-<<<<<<< HEAD
-=======
 import com.android.tools.idea.editors.powersave.PreviewPowerSaveManager;
->>>>>>> b5f40ffd
 import com.android.tools.idea.rendering.ExecuteCallbacksResult;
 import com.android.tools.idea.rendering.RenderLogger;
 import com.android.tools.idea.rendering.RenderProblem;
@@ -90,10 +80,6 @@
 import com.google.common.annotations.VisibleForTesting;
 import com.google.common.collect.ImmutableList;
 import com.google.wireless.android.sdk.stats.LayoutEditorRenderResult;
-<<<<<<< HEAD
-import com.intellij.ide.PowerSaveMode;
-=======
->>>>>>> b5f40ffd
 import com.intellij.openapi.Disposable;
 import com.intellij.openapi.application.ApplicationManager;
 import com.intellij.openapi.diagnostic.Logger;
@@ -507,11 +493,7 @@
    * @param sessionClockFactory    a factory to create a session clock used in the interactive preview.
    */
   public LayoutlibSceneManager(@NotNull NlModel model,
-<<<<<<< HEAD
-                               @NotNull DesignSurface designSurface,
-=======
                                @NotNull DesignSurface<LayoutlibSceneManager> designSurface,
->>>>>>> b5f40ffd
                                @NotNull SceneComponentHierarchyProvider sceneComponentProvider,
                                @NotNull SceneManager.SceneUpdateListener sceneUpdateListener,
                                @NotNull Supplier<SessionClock> sessionClockFactory) {
@@ -534,11 +516,7 @@
    * @param designSurface the {@link DesignSurface} user to present the result of the renders.
    * @param config configuration for layout validation when rendering.
    */
-<<<<<<< HEAD
-  public LayoutlibSceneManager(@NotNull NlModel model, @NotNull DesignSurface designSurface, LayoutScannerConfiguration config) {
-=======
   public LayoutlibSceneManager(@NotNull NlModel model, @NotNull DesignSurface<LayoutlibSceneManager> designSurface, LayoutScannerConfiguration config) {
->>>>>>> b5f40ffd
     this(
       model,
       designSurface,
@@ -782,12 +760,7 @@
 
     @Override
     public void modelChanged(@NotNull NlModel model) {
-<<<<<<< HEAD
-      if (DESIGN_TOOLS_POWER_SAVE_MODE_SUPPORT.get() &&
-          PowerSaveMode.isEnabled() &&
-=======
       if (PreviewPowerSaveManager.INSTANCE.isInPowerSaveMode() &&
->>>>>>> b5f40ffd
           powerModeChangesNotTriggeringRefresh.contains(model.getLastChangeType())) {
         isOutOfDate.set(true);
         return;
@@ -1164,11 +1137,6 @@
     return setupRenderTaskBuilder(renderTaskBuilder).build()
       .thenCompose(newTask -> {
         if (newTask != null) {
-<<<<<<< HEAD
-          newTask.getLayoutlibCallback()
-            .setAdaptiveIconMaskPath(configuration.getAdaptiveShape().getPathDescription());
-=======
->>>>>>> b5f40ffd
           return newTask.inflate().whenComplete((result, inflateException) -> {
             Throwable exception = null;
             if (inflateException != null) {
@@ -1182,9 +1150,6 @@
 
             if (exception != null) {
               if (result == null || !result.getRenderResult().isSuccess()) {
-<<<<<<< HEAD
-                logger.error("INFLATE", "Error inflating the preview", exception, null, null);
-=======
                 // Do not ignore ClassNotFoundException on inflate
                 if (exception instanceof ClassNotFoundException) {
                   logger.addMessage(RenderProblem.createPlain(ERROR,
@@ -1195,7 +1160,6 @@
                 else {
                   logger.error(ILayoutLog.TAG_INFLATE, "Error inflating the preview", exception, null, null);
                 }
->>>>>>> b5f40ffd
               }
               Logger.getInstance(LayoutlibSceneManager.class).warn(exception);
             }
@@ -1207,14 +1171,11 @@
             }
             else {
               updateRenderTask(newTask);
-<<<<<<< HEAD
-=======
             }
             if (result != null && !result.getRenderResult().isSuccess()) {
               // Erase the previously cached result in case the render has finished, but was not a success. Otherwise, we might end up
               // in a state where the user thinks the render was successful, but it actually failed.
               updateRenderTask(null);
->>>>>>> b5f40ffd
             }
           })
             .handle((result, exception) ->
@@ -1354,11 +1315,7 @@
     getModel().notifyListenersModelDerivedDataChanged();
   }
 
-<<<<<<< HEAD
-  private void logConfigurationChange(@NotNull DesignSurface surface) {
-=======
   private void logConfigurationChange(@NotNull DesignSurface<?> surface) {
->>>>>>> b5f40ffd
     int flags = myConfigurationUpdatedFlags.getAndSet(0);  // Get and reset the saved flags
     if (flags != 0) {
       // usage tracking (we only pay attention to individual changes where only one item is affected since those are likely to be triggered
@@ -1552,17 +1509,10 @@
 
   protected void fireOnInflateStart() {
     myRenderListeners.forEach(RenderListener::onInflateStarted);
-<<<<<<< HEAD
   }
   protected void fireOnInflateComplete() {
     myRenderListeners.forEach(RenderListener::onInflateCompleted);
   }
-=======
-  }
-  protected void fireOnInflateComplete() {
-    myRenderListeners.forEach(RenderListener::onInflateCompleted);
-  }
->>>>>>> b5f40ffd
   protected void fireOnRenderStart() {
     myRenderListeners.forEach(RenderListener::onRenderStarted);
   }
