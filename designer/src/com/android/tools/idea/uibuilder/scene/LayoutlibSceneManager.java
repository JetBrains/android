--- conflicted
+++ resolved
@@ -85,13 +85,8 @@
 import com.intellij.openapi.util.Disposer;
 import com.intellij.openapi.util.text.StringUtil;
 import com.intellij.psi.xml.XmlTag;
-<<<<<<< HEAD
-import com.intellij.util.Alarm;
 import com.intellij.util.concurrency.AppExecutorUtil;
-=======
->>>>>>> 799703f0
 import com.intellij.util.concurrency.EdtExecutorService;
-import com.intellij.util.ui.TimerUtil;
 import com.intellij.util.containers.ContainerUtil;
 import com.intellij.util.ui.UIUtil;
 import com.intellij.util.ui.update.Update;
@@ -115,11 +110,6 @@
 import java.util.function.Consumer;
 import java.util.function.Function;
 import java.util.stream.Collectors;
-<<<<<<< HEAD
-import javax.annotation.concurrent.GuardedBy;
-import javax.swing.*;
-=======
->>>>>>> 799703f0
 import org.jetbrains.android.facet.AndroidFacet;
 import org.jetbrains.annotations.NotNull;
 import org.jetbrains.annotations.Nullable;
@@ -341,21 +331,16 @@
    */
   public LayoutlibSceneManager(@NotNull NlModel model,
                                @NotNull DesignSurface designSurface,
-<<<<<<< HEAD
-                               @NotNull SceneComponentHierarchyProvider sceneComponentProvider) {
-    this(model, designSurface, AppExecutorUtil.getAppExecutorService(), queue -> {}, sceneComponentProvider);
-=======
                                @NotNull SceneComponentHierarchyProvider sceneComponentProvider,
                                @NotNull SceneManager.SceneUpdateListener sceneUpdateListener) {
     this(
       model,
       designSurface,
-      PooledThreadExecutor.INSTANCE,
+      AppExecutorUtil.getAppExecutorService(),
       disposable -> new MergingRenderingQueue(disposable),
       sceneComponentProvider,
       sceneUpdateListener,
       LayoutScannerConfiguration.getDISABLED());
->>>>>>> 799703f0
   }
 
   /**
@@ -366,13 +351,10 @@
    * @param designSurface the {@link DesignSurface} user to present the result of the renders.
    */
   public LayoutlibSceneManager(@NotNull NlModel model, @NotNull DesignSurface designSurface) {
-<<<<<<< HEAD
-    this(model, designSurface, AppExecutorUtil.getAppExecutorService(), queue -> {}, new LayoutlibSceneManagerHierarchyProvider());
-=======
     this(
       model,
       designSurface,
-      PooledThreadExecutor.INSTANCE,
+      AppExecutorUtil.getAppExecutorService(),
       disposable -> new MergingRenderingQueue(disposable),
       new LayoutlibSceneManagerHierarchyProvider(),
       null,
@@ -394,7 +376,6 @@
       new LayoutlibSceneManagerHierarchyProvider(),
       null,
       config);
->>>>>>> 799703f0
   }
 
   @NotNull
