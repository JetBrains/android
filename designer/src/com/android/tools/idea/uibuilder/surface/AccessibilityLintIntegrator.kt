/*
 * Copyright (C) 2020 The Android Open Source Project
 *
 * Licensed under the Apache License, Version 2.0 (the "License");
 * you may not use this file except in compliance with the License.
 * You may obtain a copy of the License at
 *
 *      http://www.apache.org/licenses/LICENSE-2.0
 *
 * Unless required by applicable law or agreed to in writing, software
 * distributed under the License is distributed on an "AS IS" BASIS,
 * WITHOUT WARRANTIES OR CONDITIONS OF ANY KIND, either express or implied.
 * See the License for the specific language governing permissions and
 * limitations under the License.
 */
package com.android.tools.idea.uibuilder.surface

import com.android.SdkConstants.ATTR_IGNORE
import com.android.SdkConstants.ATTR_IGNORE_A11Y_LINTS
import com.android.SdkConstants.TOOLS_URI
import com.android.resources.ResourceType
import com.android.tools.idea.common.error.Issue
import com.android.tools.idea.common.error.IssueModel
import com.android.tools.idea.common.error.IssueProvider
import com.android.tools.idea.common.error.IssueSource
import com.android.tools.idea.common.error.NlComponentIssueSource
import com.android.tools.idea.common.model.NlAttributesHolder
import com.android.tools.idea.common.model.NlComponent
import com.android.tools.idea.common.model.NlModel
import com.android.tools.idea.ui.resourcechooser.util.createResourcePickerDialog
import com.android.tools.idea.ui.resourcemanager.ResourcePickerDialog
import com.android.tools.idea.uibuilder.lint.createDefaultHyperLinkListener
<<<<<<< HEAD
import com.android.tools.idea.uibuilder.model.getViewHandler
=======
>>>>>>> 0d09370c
import com.android.tools.idea.uibuilder.property.support.PICK_A_RESOURCE
import com.android.tools.idea.validator.ValidatorData
import com.android.tools.lint.detector.api.Category
import com.google.common.annotations.VisibleForTesting
import com.google.common.collect.ImmutableCollection
import com.intellij.lang.annotation.HighlightSeverity
import java.util.EnumSet
import java.util.stream.Stream
import javax.swing.event.HyperlinkListener

/** Lint integrator for issues created by ATF (Accessibility Testing Framework) */
class AccessibilityLintIntegrator(issueModel: IssueModel) {

  @VisibleForTesting
  val issueProvider: IssueProvider =
    object : IssueProvider() {
      override fun collectIssues(issueListBuilder: ImmutableCollection.Builder<Issue>) {
        issues.forEach { issueListBuilder.add(it) }
      }
    }

  /** Returns the list of accessibility issues created by ATF. */
  val issues = HashSet<Issue>()

  init {
    issueModel.addIssueProvider(issueProvider)
  }

  /** Clear all lints and disable atf lint. */
  fun clear() {
    issues.clear()
  }

  /** Populate lints based on issues created */
  fun populateLints() {
    issueProvider.notifyModified()
  }

  /**
   * Creates a single issue/lint that matches given parameters. Must call [populateLints] in order
   * for issues to be visible.
   */
  fun createIssue(
    result: ValidatorData.Issue,
    component: NlComponent,
<<<<<<< HEAD
    model: NlModel,
    eventListener: NlAtfIssue.EventListener? = null
=======
    eventListener: NlAtfIssue.EventListener? = null,
>>>>>>> 0d09370c
  ) {
    component.getAttribute(TOOLS_URI, ATTR_IGNORE)?.let {
      if (it.contains(result.mSourceClass) || it.contains(ATTR_IGNORE_A11Y_LINTS)) {
        return
      }
    }

<<<<<<< HEAD
    issues.add(NlAtfIssue(result, IssueSource.fromNlComponent(component), model, eventListener))
  }
}

/** Issue created for <include> */
class NlATFIncludeIssue(private val include: NlComponent) : Issue() {
  override val summary: String
    get() = "Included layout may contain accessibility issues."

  override val description: String
    get() = "We found some potential accessibility issues that may have came from included layout."

  override val severity: HighlightSeverity
    get() = HighlightSeverity.WARNING

  override val source: IssueSource
    get() = IssueSource.fromNlComponent(include)

  override val category: String
    get() = Category.A11Y.name

  override val fixes: Stream<Fix>
    get() {
      val goto =
        Fix("Open the layout", "Open the include layout.") {
          include
            .getViewHandler {}
            ?.let { handler ->
              if (handler is IncludeHandler) {
                IncludeHandler.openIncludedLayout(include)
              }
            }
        }
      return Stream.of(goto)
    }

  override val suppresses: Stream<Suppress>
    get() {
      val ignore =
        Suppress("Suppress", "Suppress this check if it is false positive.") {
          val attr =
            include.getAttribute(TOOLS_URI, ATTR_IGNORE).let {
              if (it.isNullOrEmpty()) ATTR_IGNORE_A11Y_LINTS else "$it,$ATTR_IGNORE_A11Y_LINTS"
            }
          NlWriteCommandActionUtil.run(include, "Suppress A11Y lints") {
            // Set attr automatically refreshes the surface.
            include.setAttribute(TOOLS_URI, ATTR_IGNORE, attr)
          }
        }
      return Stream.of(ignore)
    }
}

/** Issue created by [ValidatorData.Issue] */
open class NlAtfIssue(
  val result: ValidatorData.Issue,
  issueSource: IssueSource,
  private val model: NlModel,
  private val eventListener: EventListener? = null
=======
    issues.add(NlAtfIssue(result, NlComponentIssueSource(component), eventListener))
  }
}

/** Issue created by [ValidatorData.Issue] */
open class NlAtfIssue(
  val result: ValidatorData.Issue,
  issueSource: NlComponentIssueSource,
  private val eventListener: EventListener? = null,
>>>>>>> 0d09370c
) : Issue() {

  /** Event listeners for the ATF issue */
  interface EventListener {

    /** Called when the fix button is clicked by user */
    fun onApplyFixButtonClicked(issue: ValidatorData.Issue)

    /** Called when the ignore button is clicked by user */
    fun onIgnoreButtonClicked(issue: ValidatorData.Issue)
  }

  companion object {
    private const val CONTENT_LABELING = "CONTENT_LABELING"
    private const val TOUCH_TARGET_SIZE = "TOUCH_TARGET_SIZE"
    private const val LOW_CONTRAST = "LOW_CONTRAST"
  }

  fun isLowContrast(): Boolean {
    return result.mSourceClass == "TextContrastCheck" ||
      result.mSourceClass == "ImageContrastCheck" ||
      result.mCategory == LOW_CONTRAST
  }

  override val summary: String
    get() =
      when (result.mSourceClass) {
        "SpeakableTextPresentCheck" -> "No speakable text present"
        "EditableContentDescCheck" -> "Editable text view with contentDescription"
        "TouchTargetSizeCheck" -> "Touch target size too small"
        "DuplicateSpeakableTextCheck" -> "Duplicate speakable text present"
        "TextContrastCheck" -> "Insufficient text color contrast ratio"
        "ClickableSpanCheck" -> "Accessibility issue with clickable span"
        "DuplicateClickableBoundsCheck" -> "Duplicated clickable Views"
        "RedundantDescriptionCheck" -> "Item labelled with type or state"
        "ImageContrastCheck" -> "Insufficient image color contrast ratio"
        "ClassNameCheck" -> "Accessibility Issue"
        "TraversalOrderCheck" -> "Unpredictable traversal behavior"
        "LinkPurposeUnclearCheck" -> "Unclear text in link"
        else -> {
          when (result.mCategory) {
            CONTENT_LABELING -> "Content labels missing or ambiguous"
            TOUCH_TARGET_SIZE -> "Touch target size too small"
            LOW_CONTRAST -> "Insufficient color contrast ratio"
            else -> "Accessibility Issue"
          }
        }
      }

  override val description: String
    get() {
      if (result.mHelpfulUrl.isNullOrEmpty()) {
        return result.mMsg
      }
      return """${result.mMsg}<br><br>Learn more at <a href="${result.mHelpfulUrl}">${result.mHelpfulUrl}</a>"""
    }

  override val severity: HighlightSeverity
    get() {
      return when (result.mLevel) {
        ValidatorData.Level.ERROR -> HighlightSeverity.ERROR
        ValidatorData.Level.WARNING -> HighlightSeverity.WARNING
        else -> HighlightSeverity.INFORMATION
      }
    }

  override val source: IssueSource = issueSource

  override val category: String = Category.A11Y.name

  override val fixes: Stream<Fix>
    get() {
      val source = this.source
      if (source is NlAttributesHolder) {
        result.mFix?.let {
          val fix =
            Fix("Fix", it.description) {
              applyFixWrapper(it)
              eventListener?.onApplyFixButtonClicked(result)
            }
          return Stream.of(fix)
        }
      }
      return Stream.empty()
    }

  override val suppresses: Stream<Suppress>
    get() {
      val source = this.source
      if (source !is NlAttributesHolder) {
        return Stream.empty()
      }
      val ignore =
        Suppress("Suppress", "Suppress this check if it is false positive.") {
          val attr =
            source.getAttribute(TOOLS_URI, ATTR_IGNORE).let {
              if (it.isNullOrEmpty()) result.mSourceClass else "$it,${result.mSourceClass}"
            }
          // Set attr automatically refreshes the surface.
          source.setAttribute(TOOLS_URI, ATTR_IGNORE, attr)
          eventListener?.onIgnoreButtonClicked(result)
        }
      return Stream.of(ignore)
    }

  override val hyperlinkListener: HyperlinkListener?
    get() {
      if (result.mHelpfulUrl.isNullOrEmpty()) {
        return null
      }
      return createDefaultHyperLinkListener()
    }

  /** Returns the source class from [ValidatorData.Issue]. Used for metrics */
  val srcClass: String = result.mSourceClass

  /** For compound fixes, all fixes should be gathered into one single undoable action. */
  private fun applyFixWrapper(fix: ValidatorData.Fix) {
    val source = source as NlComponentIssueSource
    if (fix is ValidatorData.SetViewAttributeFix && fix.mSuggestedValue.isEmpty()) {
      // If the suggested value is an empty string, let the user pick a string
      // resource as the suggested value
<<<<<<< HEAD
      applySetViewAttributeFixWithEmptySuggestedValue(model, fix.mViewAttribute)
    } else if (source is NlComponentIssueSource) {
=======
      source.component?.model?.let {
        applySetViewAttributeFixWithEmptySuggestedValue(it, fix.mViewAttribute)
      }
    } else {
>>>>>>> 0d09370c
      applyFixImpl(fix, source)
    }
  }

  /** Let the user to pick a new string resource as the suggested value. */
  private fun applySetViewAttributeFixWithEmptySuggestedValue(
    model: NlModel,
<<<<<<< HEAD
    viewAttribute: ValidatorData.ViewAttribute
=======
    viewAttribute: ValidatorData.ViewAttribute,
>>>>>>> 0d09370c
  ) {
    val source = source
    val dialog: ResourcePickerDialog =
      createResourcePickerDialog(
        dialogTitle = PICK_A_RESOURCE,
        currentValue = null,
        facet = model.facet,
        resourceTypes = EnumSet.of(ResourceType.STRING),
        defaultResourceType = null,
        showColorStateLists = false,
        showSampleData = false,
        showThemeAttributes = false,
<<<<<<< HEAD
        file = null
=======
        file = null,
>>>>>>> 0d09370c
      )
    if (dialog.showAndGet() && (source is NlComponentIssueSource)) {
      val resourceName = dialog.resourceName ?: return
      source.setAttribute(viewAttribute.mNamespaceUri, viewAttribute.mAttributeName, resourceName)
    }
  }
}

<<<<<<< HEAD
  @VisibleForTesting
  fun applyFixImpl(fix: ValidatorData.Fix, source: NlAttributesHolder) {
    when (fix) {
      is ValidatorData.RemoveViewAttributeFix ->
        source.removeAttribute(fix.mViewAttribute.mNamespaceUri, fix.mViewAttribute.mAttributeName)
      is ValidatorData.SetViewAttributeFix ->
        source.setAttribute(
          fix.mViewAttribute.mNamespaceUri,
          fix.mViewAttribute.mAttributeName,
          fix.mSuggestedValue
        )
      is ValidatorData.CompoundFix -> fix.mFixes.forEach { applyFixImpl(it, source) }
      else -> {
        // Do not apply the fix
      }
=======
@VisibleForTesting
fun applyFixImpl(fix: ValidatorData.Fix, source: NlAttributesHolder) {
  when (fix) {
    is ValidatorData.RemoveViewAttributeFix ->
      source.removeAttribute(fix.mViewAttribute.mNamespaceUri, fix.mViewAttribute.mAttributeName)
    is ValidatorData.SetViewAttributeFix ->
      source.setAttribute(
        fix.mViewAttribute.mNamespaceUri,
        fix.mViewAttribute.mAttributeName,
        fix.mSuggestedValue,
      )
    is ValidatorData.CompoundFix -> fix.mFixes.forEach { applyFixImpl(it, source) }
    else -> {
      // Do not apply the fix
>>>>>>> 0d09370c
    }
  }
}<|MERGE_RESOLUTION|>--- conflicted
+++ resolved
@@ -30,10 +30,6 @@
 import com.android.tools.idea.ui.resourcechooser.util.createResourcePickerDialog
 import com.android.tools.idea.ui.resourcemanager.ResourcePickerDialog
 import com.android.tools.idea.uibuilder.lint.createDefaultHyperLinkListener
-<<<<<<< HEAD
-import com.android.tools.idea.uibuilder.model.getViewHandler
-=======
->>>>>>> 0d09370c
 import com.android.tools.idea.uibuilder.property.support.PICK_A_RESOURCE
 import com.android.tools.idea.validator.ValidatorData
 import com.android.tools.lint.detector.api.Category
@@ -79,12 +75,7 @@
   fun createIssue(
     result: ValidatorData.Issue,
     component: NlComponent,
-<<<<<<< HEAD
-    model: NlModel,
-    eventListener: NlAtfIssue.EventListener? = null
-=======
     eventListener: NlAtfIssue.EventListener? = null,
->>>>>>> 0d09370c
   ) {
     component.getAttribute(TOOLS_URI, ATTR_IGNORE)?.let {
       if (it.contains(result.mSourceClass) || it.contains(ATTR_IGNORE_A11Y_LINTS)) {
@@ -92,67 +83,6 @@
       }
     }
 
-<<<<<<< HEAD
-    issues.add(NlAtfIssue(result, IssueSource.fromNlComponent(component), model, eventListener))
-  }
-}
-
-/** Issue created for <include> */
-class NlATFIncludeIssue(private val include: NlComponent) : Issue() {
-  override val summary: String
-    get() = "Included layout may contain accessibility issues."
-
-  override val description: String
-    get() = "We found some potential accessibility issues that may have came from included layout."
-
-  override val severity: HighlightSeverity
-    get() = HighlightSeverity.WARNING
-
-  override val source: IssueSource
-    get() = IssueSource.fromNlComponent(include)
-
-  override val category: String
-    get() = Category.A11Y.name
-
-  override val fixes: Stream<Fix>
-    get() {
-      val goto =
-        Fix("Open the layout", "Open the include layout.") {
-          include
-            .getViewHandler {}
-            ?.let { handler ->
-              if (handler is IncludeHandler) {
-                IncludeHandler.openIncludedLayout(include)
-              }
-            }
-        }
-      return Stream.of(goto)
-    }
-
-  override val suppresses: Stream<Suppress>
-    get() {
-      val ignore =
-        Suppress("Suppress", "Suppress this check if it is false positive.") {
-          val attr =
-            include.getAttribute(TOOLS_URI, ATTR_IGNORE).let {
-              if (it.isNullOrEmpty()) ATTR_IGNORE_A11Y_LINTS else "$it,$ATTR_IGNORE_A11Y_LINTS"
-            }
-          NlWriteCommandActionUtil.run(include, "Suppress A11Y lints") {
-            // Set attr automatically refreshes the surface.
-            include.setAttribute(TOOLS_URI, ATTR_IGNORE, attr)
-          }
-        }
-      return Stream.of(ignore)
-    }
-}
-
-/** Issue created by [ValidatorData.Issue] */
-open class NlAtfIssue(
-  val result: ValidatorData.Issue,
-  issueSource: IssueSource,
-  private val model: NlModel,
-  private val eventListener: EventListener? = null
-=======
     issues.add(NlAtfIssue(result, NlComponentIssueSource(component), eventListener))
   }
 }
@@ -162,7 +92,6 @@
   val result: ValidatorData.Issue,
   issueSource: NlComponentIssueSource,
   private val eventListener: EventListener? = null,
->>>>>>> 0d09370c
 ) : Issue() {
 
   /** Event listeners for the ATF issue */
@@ -285,15 +214,10 @@
     if (fix is ValidatorData.SetViewAttributeFix && fix.mSuggestedValue.isEmpty()) {
       // If the suggested value is an empty string, let the user pick a string
       // resource as the suggested value
-<<<<<<< HEAD
-      applySetViewAttributeFixWithEmptySuggestedValue(model, fix.mViewAttribute)
-    } else if (source is NlComponentIssueSource) {
-=======
       source.component?.model?.let {
         applySetViewAttributeFixWithEmptySuggestedValue(it, fix.mViewAttribute)
       }
     } else {
->>>>>>> 0d09370c
       applyFixImpl(fix, source)
     }
   }
@@ -301,11 +225,7 @@
   /** Let the user to pick a new string resource as the suggested value. */
   private fun applySetViewAttributeFixWithEmptySuggestedValue(
     model: NlModel,
-<<<<<<< HEAD
-    viewAttribute: ValidatorData.ViewAttribute
-=======
     viewAttribute: ValidatorData.ViewAttribute,
->>>>>>> 0d09370c
   ) {
     val source = source
     val dialog: ResourcePickerDialog =
@@ -318,11 +238,7 @@
         showColorStateLists = false,
         showSampleData = false,
         showThemeAttributes = false,
-<<<<<<< HEAD
-        file = null
-=======
         file = null,
->>>>>>> 0d09370c
       )
     if (dialog.showAndGet() && (source is NlComponentIssueSource)) {
       val resourceName = dialog.resourceName ?: return
@@ -331,23 +247,6 @@
   }
 }
 
-<<<<<<< HEAD
-  @VisibleForTesting
-  fun applyFixImpl(fix: ValidatorData.Fix, source: NlAttributesHolder) {
-    when (fix) {
-      is ValidatorData.RemoveViewAttributeFix ->
-        source.removeAttribute(fix.mViewAttribute.mNamespaceUri, fix.mViewAttribute.mAttributeName)
-      is ValidatorData.SetViewAttributeFix ->
-        source.setAttribute(
-          fix.mViewAttribute.mNamespaceUri,
-          fix.mViewAttribute.mAttributeName,
-          fix.mSuggestedValue
-        )
-      is ValidatorData.CompoundFix -> fix.mFixes.forEach { applyFixImpl(it, source) }
-      else -> {
-        // Do not apply the fix
-      }
-=======
 @VisibleForTesting
 fun applyFixImpl(fix: ValidatorData.Fix, source: NlAttributesHolder) {
   when (fix) {
@@ -362,7 +261,6 @@
     is ValidatorData.CompoundFix -> fix.mFixes.forEach { applyFixImpl(it, source) }
     else -> {
       // Do not apply the fix
->>>>>>> 0d09370c
     }
   }
 }