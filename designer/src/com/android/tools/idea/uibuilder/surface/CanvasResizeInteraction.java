--- conflicted
+++ resolved
@@ -44,6 +44,7 @@
 import com.google.common.collect.Maps;
 import com.intellij.openapi.vfs.VirtualFile;
 import com.intellij.reference.SoftReference;
+import com.intellij.util.ui.UIUtil;
 import com.intellij.util.ui.ImageUtil;
 import com.intellij.util.ui.StartupUiUtil;
 import com.intellij.util.ui.update.MergingUpdateQueue;
@@ -187,15 +188,9 @@
   }
 
   @Override
-<<<<<<< HEAD
   public void begin(@SwingCoordinate int x, @SwingCoordinate int y, @InputEventMask int modifiersEx) {
     myPerfDebugHelper.start("[Original Resize] - begin");
     super.begin(x, y, modifiersEx);
-=======
-  public void begin(@SwingCoordinate int x, @SwingCoordinate int y, @InputEventMask int startMask) {
-    myPerfDebugHelper.start("[Original Resize] - begin");
-    super.begin(x, y, startMask);
->>>>>>> f305d7b8
     myCurrentX = x;
     myCurrentY = y;
 
@@ -344,11 +339,7 @@
   }
 
   @Override
-<<<<<<< HEAD
   public void update(@SwingCoordinate int x, @SwingCoordinate int y, @InputEventMask int modifiersEx) {
-=======
-  public void update(@SwingCoordinate int x, @SwingCoordinate int y, @InputEventMask int modifiers) {
->>>>>>> f305d7b8
     myPerfDebugHelper.start("[Original Resize] - update");
     if (myOriginalDevice.isScreenRound()) {
       // Force aspect preservation
@@ -385,15 +376,9 @@
   }
 
   @Override
-<<<<<<< HEAD
   public void end(@SwingCoordinate int x, @SwingCoordinate int y, @InputEventMask int modifiersEx, boolean canceled) {
     myPerfDebugHelper.start("[Original Resize] - end");
     super.end(x, y, modifiersEx, canceled);
-=======
-  public void end(@SwingCoordinate int x, @SwingCoordinate int y, @InputEventMask int modifiers, boolean canceled) {
-    myPerfDebugHelper.start("[Original Resize] - end");
-    super.end(x, y, modifiers, canceled);
->>>>>>> f305d7b8
 
     // Set the surface in resize mode so it doesn't try to re-center the screen views all the time
     myDesignSurface.setResizeMode(false);
@@ -650,7 +635,7 @@
         graphics.dispose();
         myOrientationImage = image;
       }
-      StartupUiUtil.drawImage(g2d, image, null, 0, 0);
+      UIUtil.drawImage(g2d, image, null, 0, 0);
     }
 
     public synchronized void reset() {
@@ -731,7 +716,7 @@
         graphics.dispose();
         buckets.put(screenSizeBucket, new SoftReference<>(bucket));
       }
-      StartupUiUtil.drawImage(g2d, bucket, null, 0, 0);
+      UIUtil.drawImage(g2d, bucket, null, 0, 0);
     }
 
     @NotNull
