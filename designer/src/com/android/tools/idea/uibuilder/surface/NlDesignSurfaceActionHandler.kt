/*
 * Copyright (C) 2018 The Android Open Source Project
 *
 * Licensed under the Apache License, Version 2.0 (the "License");
 * you may not use this file except in compliance with the License.
 * You may obtain a copy of the License at
 *
 *      http://www.apache.org/licenses/LICENSE-2.0
 *
 * Unless required by applicable law or agreed to in writing, software
 * distributed under the License is distributed on an "AS IS" BASIS,
 * WITHOUT WARRANTIES OR CONDITIONS OF ANY KIND, either express or implied.
 * See the License for the specific language governing permissions and
 * limitations under the License.
 */
package com.android.tools.idea.uibuilder.surface

import com.android.tools.idea.common.model.ItemTransferable
import com.android.tools.idea.common.model.NlComponent
import com.android.tools.idea.common.surface.DesignSurface
import com.android.tools.idea.common.surface.DesignSurfaceActionHandler
import com.android.tools.idea.uibuilder.api.ViewGroupHandler
import com.android.tools.idea.uibuilder.handlers.ViewHandlerManager
import com.android.tools.idea.uibuilder.handlers.constraint.ConstraintComponentUtilities
import com.google.common.annotations.VisibleForTesting
import com.intellij.openapi.actionSystem.DataContext
import com.intellij.openapi.ide.CopyPasteManager
import java.awt.datatransfer.DataFlavor

class NlDesignSurfaceActionHandler
@JvmOverloads
constructor(
  surface: DesignSurface<*>,
  @VisibleForTesting copyPasteManager: CopyPasteManager = CopyPasteManager.getInstance(),
) : DesignSurfaceActionHandler(surface, copyPasteManager) {

  override fun deleteElement(dataContext: DataContext) {
    // For layout editor we may delete selected constraints.
    if (ConstraintComponentUtilities.clearSelectedConstraint(mySurface)) {
      return
    }
    super.deleteElement(dataContext)
  }

  override fun getFlavor(): DataFlavor = ItemTransferable.DESIGNER_FLAVOR

  override fun getPasteTarget(): NlComponent? {
    val sceneView = mySurface.focusedSceneView ?: return null

    val selection = mySurface.selectionModel.selection
    if (selection.size > 1) {
      return null
    }
    var receiver: NlComponent? = if (!selection.isEmpty()) selection[0] else null

    if (receiver == null) {
      // In the case where there is no selection but we only have a root component, use that one
      val components = sceneView.sceneManager.model.components
      if (components.size == 1) {
        receiver = components[0]
      }
    }
    return receiver
  }

  override fun canHandleChildren(
    component: NlComponent,
<<<<<<< HEAD
    pasted: MutableList<NlComponent>
=======
    pasted: MutableList<NlComponent>,
>>>>>>> 0d09370c
  ): Boolean {
    val handlerManager = ViewHandlerManager.get(component.model.project)
    val handler = handlerManager.getHandler(component) {}
    return handler is ViewGroupHandler
  }
}<|MERGE_RESOLUTION|>--- conflicted
+++ resolved
@@ -65,11 +65,7 @@
 
   override fun canHandleChildren(
     component: NlComponent,
-<<<<<<< HEAD
-    pasted: MutableList<NlComponent>
-=======
     pasted: MutableList<NlComponent>,
->>>>>>> 0d09370c
   ): Boolean {
     val handlerManager = ViewHandlerManager.get(component.model.project)
     val handler = handlerManager.getHandler(component) {}
