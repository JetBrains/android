/*
 * Copyright (C) 2020 The Android Open Source Project
 *
 * Licensed under the Apache License, Version 2.0 (the "License");
 * you may not use this file except in compliance with the License.
 * You may obtain a copy of the License at
 *
 *      http://www.apache.org/licenses/LICENSE-2.0
 *
 * Unless required by applicable law or agreed to in writing, software
 * distributed under the License is distributed on an "AS IS" BASIS,
 * WITHOUT WARRANTIES OR CONDITIONS OF ANY KIND, either express or implied.
 * See the License for the specific language governing permissions and
 * limitations under the License.
 */
package com.android.tools.idea.uibuilder.surface

import com.android.tools.idea.common.error.IssuePanelService
import com.android.tools.idea.common.model.NlModel
import com.android.tools.idea.common.scene.SceneManager
import com.android.tools.idea.common.surface.Layer
import com.android.tools.idea.common.surface.SceneLayer
import com.android.tools.idea.flags.StudioFlags
import com.android.tools.idea.uibuilder.handlers.constraint.drawing.BlueprintColorSet
import com.android.tools.idea.uibuilder.scene.LayoutlibSceneManager
import com.android.tools.idea.uibuilder.surface.ScreenView.DEVICE_CONTENT_SIZE_POLICY
import com.android.tools.idea.uibuilder.surface.layer.BorderLayer
import com.android.tools.idea.uibuilder.surface.layer.CanvasResizeLayer
import com.android.tools.idea.uibuilder.surface.layer.WarningLayer
import com.android.tools.idea.uibuilder.visual.colorblindmode.ColorBlindMode
import com.google.common.annotations.VisibleForTesting
import com.google.common.collect.ImmutableList
import com.google.wireless.android.sdk.stats.LayoutEditorState
import com.intellij.ide.util.PropertiesComponent
import com.intellij.openapi.diagnostic.Logger
import java.awt.Dimension

/** Interface to generate [ScreenView]s for the DesignSurface. */
interface ScreenViewProvider {
  /** User visible name when switching through different [ScreenViewProvider]s. */
  val displayName: String

  /**
   * Color-blind image filter intended to be used to adapt the [ScreenView]s to be provided
   * according to the colorBlindMode selected by the user.
   */
  var colorBlindFilter: ColorBlindMode

  /**
   * May return another [ScreenViewProvider]. Used to quickly toggle through different types of
   * [ScreenViewProvider] in the DesignSurface.
   */
  operator fun next(): ScreenViewProvider? = null

  /** The default [ScreenView] to show in the DesignSurface. */
  fun createPrimarySceneView(surface: NlDesignSurface, manager: LayoutlibSceneManager): ScreenView

  /**
   * An optional [ScreenView] that may be displayed instead of the primary or side to side in the
   * DesignSurface.
   */
  fun createSecondarySceneView(
    surface: NlDesignSurface,
    manager: LayoutlibSceneManager
  ): ScreenView? = null

  /** Called if the current provider was this, and is being replaced by another in DesignSurface. */
  fun onViewProviderReplaced() {}

  /** The [LayoutEditorState.Surfaces] to be reported by this scene view for metrics purposes. */
  val surfaceType: LayoutEditorState.Surfaces
}

/** Common [ScreenViewProvider]s for the Layout Editor. */
enum class NlScreenViewProvider(
  override val displayName: String,
  val primary: (NlDesignSurface, LayoutlibSceneManager, Boolean, ColorBlindMode) -> ScreenView,
  val secondary:
    ((NlDesignSurface, LayoutlibSceneManager, Boolean, ColorBlindMode) -> ScreenView)? =
    null,
  private val visibleToUser: Boolean = true,
  override val surfaceType: LayoutEditorState.Surfaces
) : ScreenViewProvider {
  RENDER("Design", ::defaultProvider, surfaceType = LayoutEditorState.Surfaces.SCREEN_SURFACE),
  BLUEPRINT(
    "Blueprint",
    ::blueprintProvider,
    surfaceType = LayoutEditorState.Surfaces.BLUEPRINT_SURFACE
  ),
  RENDER_AND_BLUEPRINT(
    "Design and Blueprint",
    ::defaultProvider,
    ::blueprintProvider,
    surfaceType = LayoutEditorState.Surfaces.BOTH
  ),
  RESIZABLE_PREVIEW(
    "Preview",
    { surface, manager, _, _ ->
      ScreenView.newBuilder(surface, manager)
        .resizeable()
        .decorateContentSizePolicy { policy -> ScreenView.ImageContentSizePolicy(policy) }
        .build()
    },
    visibleToUser = false,
    surfaceType = LayoutEditorState.Surfaces.SCREEN_SURFACE
  ),
  VISUALIZATION(
    "Visualization",
    ::visualizationProvider,
    visibleToUser = false,
    surfaceType = LayoutEditorState.Surfaces.SCREEN_SURFACE
  ),
  COLOR_BLIND(
    "Color Blind Mode",
    ::colorBlindProvider,
    visibleToUser = false,
    surfaceType = LayoutEditorState.Surfaces.SCREEN_SURFACE
  );

  override var colorBlindFilter: ColorBlindMode = ColorBlindMode.NONE

  override operator fun next(): NlScreenViewProvider {
    val values = values().filter { it.visibleToUser }
    return values[(ordinal + 1) % values.size]
  }

  override fun createPrimarySceneView(
    surface: NlDesignSurface,
    manager: LayoutlibSceneManager
  ): ScreenView = primary(surface, manager, false, colorBlindFilter)

  override fun createSecondarySceneView(
    surface: NlDesignSurface,
    manager: LayoutlibSceneManager
  ): ScreenView? =
    secondary?.invoke(surface, manager, true, colorBlindFilter)?.apply { isSecondary = true }

  companion object {

    @VisibleForTesting val DEFAULT_SCREEN_MODE = RENDER_AND_BLUEPRINT

    @VisibleForTesting val SCREEN_MODE_PROPERTY = "NlScreenModeProvider"

    private var cachedScreenViewProvider: NlScreenViewProvider? = null

    @Synchronized
    fun loadPreferredMode(): NlScreenViewProvider {
      if (cachedScreenViewProvider != null) {
        return cachedScreenViewProvider!!
      }

      val modeName =
        PropertiesComponent.getInstance()?.getValue(SCREEN_MODE_PROPERTY, DEFAULT_SCREEN_MODE.name)
          ?: return DEFAULT_SCREEN_MODE // In unit testing we might not have the PropertiesComponent
      cachedScreenViewProvider =
        try {
          valueOf(modeName)
        } catch (e: IllegalArgumentException) {
          // If the code reach here, that means some of unexpected SceneMode is saved as user's
          // preference.
          // In this case, return the default mode instead.
          Logger.getInstance(NlDesignSurface::class.java)
            .warn(
              "The mode $modeName is not recognized, use default mode $SCREEN_MODE_PROPERTY instead"
            )
          DEFAULT_SCREEN_MODE
        }

      return cachedScreenViewProvider!!
    }

    @Synchronized
    fun savePreferredMode(mode: NlScreenViewProvider) {
      // See comment about SCREEN_COMPOSE_ONLY on loadPreferredMode
      if (cachedScreenViewProvider == mode) {
        return
      }

      cachedScreenViewProvider = mode
      PropertiesComponent.getInstance().setValue(SCREEN_MODE_PROPERTY, mode.name)
    }
  }
}

/** Default provider that provider the [ScreenView] design surface only. */
internal fun defaultProvider(
  surface: NlDesignSurface,
  manager: LayoutlibSceneManager,
  @Suppress("UNUSED_PARAMETER") isSecondary: Boolean,
  colorBlindMode: ColorBlindMode
): ScreenView = ScreenView.newBuilder(surface, manager).resizeable().build()

internal fun blueprintProvider(
  surface: NlDesignSurface,
  manager: LayoutlibSceneManager,
  isSecondary: Boolean,
  colorBlindMode: ColorBlindMode
): ScreenView =
  ScreenView.newBuilder(surface, manager)
    .resizeable()
    .withColorSet(BlueprintColorSet())
    .withLayersProvider {
      ImmutableList.builder<Layer>()
        .apply {
          if (it.hasBorderLayer()) {
            add(BorderLayer(it, isRotating = { surface.isRotating }))
          }
          if (!isSecondary) {
            add(CanvasResizeLayer(it) { surface.repaint() })
          }
          add(SceneLayer(surface, it, true))
        }
        .build()
    }
    .build()

/** Returns a [ScreenView] for the multi-visualization. */
internal fun visualizationProvider(
  surface: NlDesignSurface,
  manager: LayoutlibSceneManager,
  @Suppress("UNUSED_PARAMETER") isSecondary: Boolean,
  colorBlindMode: ColorBlindMode
): ScreenView =
  ScreenView.newBuilder(surface, manager)
    .withLayersProvider {
      ImmutableList.builder<Layer>()
        .apply {
          // Always has border in visualization tool.
          add(BorderLayer(it, isRotating = { surface.isRotating }))
          add(ScreenViewLayer(it, colorBlindMode, surface, surface::getRotateSurfaceDegree))
          add(SceneLayer(surface, it, false).apply { isShowOnHover = true })
          add(
            WarningLayer(it) {
<<<<<<< HEAD
              if (StudioFlags.NELE_USE_SHARED_ISSUE_PANEL_FOR_DESIGN_TOOLS.get())
                IssuePanelService.getInstance(surface.project).getSelectedIssues()
              else listOfNotNull(surface.issuePanel.selectedIssue)
=======
              IssuePanelService.getInstance(surface.project).isIssuePanelVisible()
>>>>>>> 574fcae1
            }
          )
        }
        .build()
    }
    .withContentSizePolicy(DEVICE_CONTENT_SIZE_POLICY)
    .decorateContentSizePolicy { wrappedPolicy ->
      object : ScreenView.ContentSizePolicy {
        override fun measure(screenView: ScreenView, outDimension: Dimension) =
          wrappedPolicy.measure(screenView, outDimension)

        // In visualization view, we always use configuration to decide the size.
        override fun hasContentSize(screenView: ScreenView) = screenView.isVisible
      }
    }
    .disableBorder()
    .build()

/** Returns the appropriate [ColorBlindMode] based on the model's display name. */
private fun findColorBlindMode(sceneManager: SceneManager): ColorBlindMode? {
  val model: NlModel = sceneManager.model
  for (mode in ColorBlindMode.values()) {
    if (mode.displayName == model.modelDisplayName) {
      return mode
    }
  }
  return null
}

/** View for drawing color blind modes. */
internal fun colorBlindProvider(
  surface: NlDesignSurface,
  manager: LayoutlibSceneManager,
  @Suppress("UNUSED_PARAMETER") isSecondary: Boolean,
  defaultColorBlindMode: ColorBlindMode
): ScreenView =
  ScreenView.newBuilder(surface, manager)
    .withLayersProvider {
      ImmutableList.builder<Layer>()
        .apply {
          // Always has border in visualization tool.
          add(BorderLayer(it, isRotating = { surface.isRotating }))
          // Try to get the specific blind mode for this manager/model
          val colorBlindMode: ColorBlindMode? = findColorBlindMode(manager)
          if (colorBlindMode != null) {
            add(ScreenViewLayer(it, colorBlindMode, surface, surface::getRotateSurfaceDegree))
          } else {
            // ERROR - at least show the original.
            add(
              ScreenViewLayer(it, defaultColorBlindMode, surface, surface::getRotateSurfaceDegree)
            )
          }
        }
        .build()
    }
    .disableBorder()
    .build()<|MERGE_RESOLUTION|>--- conflicted
+++ resolved
@@ -20,7 +20,6 @@
 import com.android.tools.idea.common.scene.SceneManager
 import com.android.tools.idea.common.surface.Layer
 import com.android.tools.idea.common.surface.SceneLayer
-import com.android.tools.idea.flags.StudioFlags
 import com.android.tools.idea.uibuilder.handlers.constraint.drawing.BlueprintColorSet
 import com.android.tools.idea.uibuilder.scene.LayoutlibSceneManager
 import com.android.tools.idea.uibuilder.surface.ScreenView.DEVICE_CONTENT_SIZE_POLICY
@@ -231,13 +230,7 @@
           add(SceneLayer(surface, it, false).apply { isShowOnHover = true })
           add(
             WarningLayer(it) {
-<<<<<<< HEAD
-              if (StudioFlags.NELE_USE_SHARED_ISSUE_PANEL_FOR_DESIGN_TOOLS.get())
-                IssuePanelService.getInstance(surface.project).getSelectedIssues()
-              else listOfNotNull(surface.issuePanel.selectedIssue)
-=======
               IssuePanelService.getInstance(surface.project).isIssuePanelVisible()
->>>>>>> 574fcae1
             }
           )
         }
