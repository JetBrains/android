--- conflicted
+++ resolved
@@ -29,10 +29,7 @@
 import com.android.tools.idea.uibuilder.visual.colorblindmode.ColorBlindMode
 import com.google.common.annotations.VisibleForTesting
 import com.google.common.collect.ImmutableList
-<<<<<<< HEAD
-=======
 import com.google.wireless.android.sdk.stats.LayoutEditorState
->>>>>>> b5f40ffd
 import com.intellij.ide.util.PropertiesComponent
 import com.intellij.openapi.diagnostic.Logger
 import java.awt.Dimension
@@ -42,14 +39,11 @@
  */
 interface ScreenViewProvider {
   /**
-<<<<<<< HEAD
-=======
    * User visible name when switching through different [ScreenViewProvider]s.
    */
   val displayName: String
 
   /**
->>>>>>> b5f40ffd
    * May return another [ScreenViewProvider]. Used to quickly toggle through different types of [ScreenViewProvider] in the DesignSurface.
    */
   operator fun next(): ScreenViewProvider? = null
@@ -65,33 +59,17 @@
   fun createSecondarySceneView(surface: NlDesignSurface, manager: LayoutlibSceneManager): ScreenView? = null
 
   /** Called if the current provider was this, and is being replaced by another in DesignSurface. */
-<<<<<<< HEAD
-  fun onViewProviderReplaced() { }
-=======
   fun onViewProviderReplaced() {}
 
   /**
    * The [LayoutEditorState.Surfaces] to be reported by this scene view for metrics purposes.
    */
   val surfaceType: LayoutEditorState.Surfaces
->>>>>>> b5f40ffd
 }
 
 /**
  * Common [ScreenViewProvider]s for the Layout Editor.
  */
-<<<<<<< HEAD
-enum class NlScreenViewProvider(val displayName: String,
-                                val primary: (NlDesignSurface, LayoutlibSceneManager, Boolean) -> ScreenView,
-                                val secondary: ((NlDesignSurface, LayoutlibSceneManager, Boolean) -> ScreenView)? = null,
-                                private val visibleToUser: Boolean = true): ScreenViewProvider {
-
-  RENDER("Design", ::defaultProvider),
-  BLUEPRINT("Blueprint", ::blueprintProvider),
-  RENDER_AND_BLUEPRINT("Design and Blueprint", ::defaultProvider, ::blueprintProvider),
-  COMPOSE("Compose", ::composeProvider, visibleToUser = false),
-  COMPOSE_BLUEPRINT("Compose Blueprint", ::composeBlueprintProvider, visibleToUser = false),
-=======
 enum class NlScreenViewProvider(override val displayName: String,
                                 val primary: (NlDesignSurface, LayoutlibSceneManager, Boolean) -> ScreenView,
                                 val secondary: ((NlDesignSurface, LayoutlibSceneManager, Boolean) -> ScreenView)? = null,
@@ -101,7 +79,6 @@
   RENDER("Design", ::defaultProvider, surfaceType = LayoutEditorState.Surfaces.SCREEN_SURFACE),
   BLUEPRINT("Blueprint", ::blueprintProvider, surfaceType = LayoutEditorState.Surfaces.BLUEPRINT_SURFACE),
   RENDER_AND_BLUEPRINT("Design and Blueprint", ::defaultProvider, ::blueprintProvider, surfaceType = LayoutEditorState.Surfaces.BOTH),
->>>>>>> b5f40ffd
   RESIZABLE_PREVIEW("Preview",
                     { surface, manager, _ ->
                       ScreenView.newBuilder(surface, manager)
@@ -109,16 +86,10 @@
                         .decorateContentSizePolicy { policy -> ScreenView.ImageContentSizePolicy(policy) }
                         .build()
                     },
-<<<<<<< HEAD
-                    visibleToUser = false),
-  VISUALIZATION("Visualization", ::visualizationProvider, visibleToUser = false),
-  COLOR_BLIND("Color Blind Mode", ::colorBlindProvider, visibleToUser = false);
-=======
                     visibleToUser = false,
                     surfaceType = LayoutEditorState.Surfaces.SCREEN_SURFACE),
   VISUALIZATION("Visualization", ::visualizationProvider, visibleToUser = false, surfaceType = LayoutEditorState.Surfaces.SCREEN_SURFACE),
   COLOR_BLIND("Color Blind Mode", ::colorBlindProvider, visibleToUser = false, surfaceType = LayoutEditorState.Surfaces.SCREEN_SURFACE);
->>>>>>> b5f40ffd
 
   override operator fun next(): NlScreenViewProvider {
     val values = values().filter { it.visibleToUser }
@@ -160,28 +131,13 @@
         DEFAULT_SCREEN_MODE
       }
 
-<<<<<<< HEAD
-      // Don't allow SCREEN_COMPOSE_ONLY as default mode.
-      // SCREEN_COMPOSE_ONLY should not be saved as default mode but it was for a while. This is just a
-      // workaround to avoid setting that mode for users that had it saved at one point.
-      // b/144829328
-      if (cachedScreenViewProvider == COMPOSE) {
-        cachedScreenViewProvider = DEFAULT_SCREEN_MODE
-      }
-
-=======
->>>>>>> b5f40ffd
       return cachedScreenViewProvider!!
     }
 
     @Synchronized
     fun savePreferredMode(mode: NlScreenViewProvider) {
       // See comment about SCREEN_COMPOSE_ONLY on loadPreferredMode
-<<<<<<< HEAD
-      if (cachedScreenViewProvider == mode || mode == COMPOSE || mode == COMPOSE_BLUEPRINT) {
-=======
       if (cachedScreenViewProvider == mode) {
->>>>>>> b5f40ffd
         return
       }
 
@@ -228,13 +184,8 @@
         // Always has border in visualization tool.
         add(BorderLayer(it))
         add(ScreenViewLayer(it))
-<<<<<<< HEAD
-        add(WarningLayer(it))
-        add(SceneLayer(it.surface, it, false).apply { isShowOnHover = true })
-=======
         add(SceneLayer(it.surface, it, false).apply { isShowOnHover = true })
         add(WarningLayer(it))
->>>>>>> b5f40ffd
       }.build()
     }
     .withContentSizePolicy(DEVICE_CONTENT_SIZE_POLICY)
@@ -339,10 +290,6 @@
         if (it.hasBorderLayer()) {
           add(BorderLayer(it))
         }
-<<<<<<< HEAD
-        add(MockupLayer(it))
-=======
->>>>>>> b5f40ffd
         add(SceneLayer(it.surface, it, true))
       }.build()
     }
