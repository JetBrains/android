--- conflicted
+++ resolved
@@ -15,197 +15,18 @@
  */
 package com.android.tools.idea.uibuilder.surface;
 
-<<<<<<< HEAD
-import com.android.ide.common.rendering.HardwareConfigHelper;
-import com.android.ide.common.rendering.api.HardwareConfig;
-import com.android.sdklib.devices.Device;
-import com.android.sdklib.devices.State;
-import com.android.tools.idea.common.surface.SceneView;
-import com.android.tools.idea.configurations.Configuration;
-import com.android.tools.idea.rendering.RenderResult;
-import com.android.tools.idea.common.model.NlModel;
-import com.android.tools.adtui.common.SwingCoordinate;
-import com.android.tools.idea.uibuilder.scene.LayoutlibSceneManager;
-import com.intellij.ui.JBColor;
-import com.intellij.util.ui.JBUI;
-import com.intellij.util.ui.UIUtil;
-=======
 import com.android.tools.idea.common.surface.Layer;
 import com.android.tools.idea.common.surface.SceneLayer;
 import com.android.tools.idea.uibuilder.scene.LayoutlibSceneManager;
 import com.google.common.collect.ImmutableList;
->>>>>>> abbea60e
 import org.jetbrains.annotations.NotNull;
 
 import java.awt.*;
-<<<<<<< HEAD
-import java.awt.geom.AffineTransform;
-
-import static com.android.tools.idea.uibuilder.graphics.NlConstants.BLUEPRINT_BG_COLOR;
-import static com.android.tools.idea.uibuilder.graphics.NlConstants.RESIZING_HOVERING_SIZE;
-=======
->>>>>>> abbea60e
 
 /**
  * View of a device/screen/layout.
  * This is actually painted by {@link ScreenViewLayer}.
  */
-<<<<<<< HEAD
-public class ScreenView extends SceneView {
-  private ScreenViewType myType;
-
-  public enum ScreenViewType {NORMAL, BLUEPRINT}
-
-  public ScreenView(@NotNull NlDesignSurface surface, @NotNull ScreenViewType type, @NotNull NlModel model) {
-    super(surface, model);
-    myType = type;
-  }
-
-  /**
-   * Returns the current type of this ScreenView
-   */
-  @NotNull
-  public ScreenViewType getScreenViewType() {
-    return myType;
-  }
-
-  /**
-   * Set the type of this ScreenvVew
-   *
-   * @param type ScreenViewType (NORMAL or BLUEPRINT)
-   */
-  public void setType(ScreenViewType type) {
-    myType = type;
-  }
-
-  /**
-   * Returns the current preferred size for the view.
-   *
-   * @param dimension optional existing {@link Dimension} instance to be reused. If not null, the values will be set and this instance
-   *                  returned.
-   */
-  @Override
-  @NotNull
-  public Dimension getPreferredSize(@Nullable Dimension dimension) {
-    if (dimension == null) {
-      dimension = new Dimension();
-    }
-
-    Configuration configuration = getConfiguration();
-    Device device = configuration.getDevice();
-    State state = configuration.getDeviceState();
-    if (device != null && state != null) {
-      HardwareConfig config =
-        new HardwareConfigHelper(device).setOrientation(state.getOrientation()).getConfig();
-
-      dimension.setSize(config.getScreenWidth(), config.getScreenHeight());
-    }
-
-    return dimension;
-  }
-
-  @Override
-  public void updateCursor(@SwingCoordinate int x, @SwingCoordinate int y) {
-    if (getScreenViewType() == ScreenViewType.NORMAL) {
-      Rectangle resizeZone =
-        new Rectangle(getX() + getSize().width, getY() + getSize().height, RESIZING_HOVERING_SIZE, RESIZING_HOVERING_SIZE);
-      if (resizeZone.contains(x, y)) {
-        mySurface.setCursor(Cursor.getPredefinedCursor(Cursor.SE_RESIZE_CURSOR));
-        return;
-      }
-    }
-    super.updateCursor(x, y);
-  }
-
-  @Override
-  public LayoutlibSceneManager getSceneManager() {
-    return (LayoutlibSceneManager)super.getSceneManager();
-  }
-
-  @NotNull
-  @Override
-  public Color getBgColor() {
-    return getScreenViewType() == ScreenViewType.BLUEPRINT ? BLUEPRINT_BG_COLOR : Color.WHITE;
-  }
-
-  @Nullable
-  public RenderResult getResult() {
-    return getSceneManager().getRenderResult();
-  }
-
-  public static class BorderPainter {
-
-    private static final int SHADOW_SIZE = JBUI.scale(6);
-    private static final Color COLOR_OUTSIDE = UIUtil.TRANSPARENT_COLOR;
-    private static final Color COLOR_INSIDE = new JBColor(new Color(70, 70, 70, 10), new Color(10, 10, 10, 20));
-    private static final Paint GRAD_LEFT = new GradientPaint(0, 0, COLOR_OUTSIDE, SHADOW_SIZE, 0, COLOR_INSIDE);
-    private static final Paint GRAD_TOP = new GradientPaint(0, 0, COLOR_OUTSIDE, 0, SHADOW_SIZE, COLOR_INSIDE);
-    private static final Paint GRAD_RIGHT = new GradientPaint(0, 0, COLOR_INSIDE, SHADOW_SIZE, 0, COLOR_OUTSIDE);
-    private static final Paint GRAD_BOTTOM = new GradientPaint(0, 0, COLOR_INSIDE, 0, SHADOW_SIZE, COLOR_OUTSIDE);
-    private static final Paint GRAD_CORNER =
-      new RadialGradientPaint(SHADOW_SIZE, SHADOW_SIZE, SHADOW_SIZE, new float[]{0, 1}, new Color[]{COLOR_INSIDE, COLOR_OUTSIDE});
-
-    public static void paint(Graphics2D g2d, ScreenView screenView) {
-      Dimension size = screenView.getSize();
-      int x = screenView.getX();
-      int y = screenView.getY();
-
-      RenderingHints hints = g2d.getRenderingHints();
-      AffineTransform tx = g2d.getTransform();
-      Paint paint = g2d.getPaint();
-
-      // Left
-      g2d.translate(x - SHADOW_SIZE, y);
-      g2d.scale(1, size.height / (double)SHADOW_SIZE);
-      g2d.setPaint(GRAD_LEFT);
-      g2d.fillRect(0, 0, SHADOW_SIZE, SHADOW_SIZE);
-
-      // Right
-      g2d.translate(size.width + SHADOW_SIZE, 0);
-      g2d.setPaint(GRAD_RIGHT);
-      g2d.fillRect(0, 0, SHADOW_SIZE, SHADOW_SIZE);
-
-      // Reset transform scale and translate to upper left corner
-      g2d.translate(-size.width, 0);
-      g2d.scale(1, SHADOW_SIZE / (double)size.height);
-
-      // Top
-      g2d.translate(0, -SHADOW_SIZE);
-      g2d.scale(size.width / (double)SHADOW_SIZE, 1);
-      g2d.setPaint(GRAD_TOP);
-      g2d.fillRect(0, 0, SHADOW_SIZE, SHADOW_SIZE);
-
-      // Bottom
-      g2d.translate(0, size.height + SHADOW_SIZE);
-      g2d.setPaint(GRAD_BOTTOM);
-      g2d.fillRect(0, 0, SHADOW_SIZE, SHADOW_SIZE);
-
-      // Reset the transform
-      g2d.setTransform(tx);
-
-      // Smoothen the corner shadows
-      g2d.setRenderingHint(RenderingHints.KEY_INTERPOLATION, RenderingHints.VALUE_INTERPOLATION_BILINEAR);
-      g2d.setRenderingHint(RenderingHints.KEY_ANTIALIASING, RenderingHints.VALUE_ANTIALIAS_ON);
-
-      // Paint the corner shadows
-      g2d.setPaint(GRAD_CORNER);
-      // Top Left
-      g2d.translate(x - SHADOW_SIZE, y - SHADOW_SIZE);
-      g2d.fillArc(0, 0, SHADOW_SIZE * 2, SHADOW_SIZE * 2, 90, 90);
-      // Top Right
-      g2d.translate(size.width, 0);
-      g2d.fillArc(0, 0, SHADOW_SIZE * 2, SHADOW_SIZE * 2, 0, 90);
-      // Bottom Right
-      g2d.translate(0, size.height);
-      g2d.fillArc(0, 0, SHADOW_SIZE * 2, SHADOW_SIZE * 2, 270, 90);
-      // Bottom Left
-      g2d.translate(-size.width, 0);
-      g2d.fillArc(0, 0, SHADOW_SIZE * 2, SHADOW_SIZE * 2, 180, 90);
-
-      g2d.setTransform(tx);
-      g2d.setRenderingHints(hints);
-      g2d.setPaint(paint);
-=======
 public class ScreenView extends ScreenViewBase {
 
   public ScreenView(@NotNull NlDesignSurface surface, @NotNull LayoutlibSceneManager manager) {
@@ -250,7 +71,6 @@
         return;
       }
       myScreenView.paintBorder(g2d);
->>>>>>> abbea60e
     }
   }
 }