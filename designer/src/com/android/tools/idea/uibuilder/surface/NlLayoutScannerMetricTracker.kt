/*
 * Copyright (C) 2020 The Android Open Source Project
 *
 * Licensed under the Apache License, Version 2.0 (the "License");
 * you may not use this file except in compliance with the License.
 * You may obtain a copy of the License at
 *
 *      http://www.apache.org/licenses/LICENSE-2.0
 *
 * Unless required by applicable law or agreed to in writing, software
 * distributed under the License is distributed on an "AS IS" BASIS,
 * WITHOUT WARRANTIES OR CONDITIONS OF ANY KIND, either express or implied.
 * See the License for the specific language governing permissions and
 * limitations under the License.
 */
package com.android.tools.idea.uibuilder.surface

import com.android.tools.idea.common.analytics.CommonUsageTracker
import com.android.tools.idea.common.error.Issue
import com.android.tools.idea.validator.ValidatorData
import com.google.common.annotations.VisibleForTesting
import com.google.wireless.android.sdk.stats.ApplyAtfFixEvent
import com.google.wireless.android.sdk.stats.AtfAuditResult
import com.google.wireless.android.sdk.stats.AtfFixDetail
import com.google.wireless.android.sdk.stats.AtfResultDetail
import com.google.wireless.android.sdk.stats.IgnoreAtfResultEvent
import com.google.wireless.android.sdk.stats.LayoutEditorEvent

/** Metric tracker for results from accessibility testing framework */
class NlLayoutScannerMetricTracker(private val surface: NlDesignSurface) {

  /** Track expanded issues so we don't log them multiple times */
  @VisibleForTesting val expanded = HashSet<Issue>()

  /** Track the ignore button is clicked by user. */
  fun trackIgnoreButtonClicked(issue: ValidatorData.Issue) {
    CommonUsageTracker.getInstance(surface).logStudioEvent(
      LayoutEditorEvent.LayoutEditorEventType.IGNORE_ATF_RESULT
    ) { event ->
      event.setIgnoreAtfResultEvent(
        IgnoreAtfResultEvent.newBuilder().setAtfResult(atfResultDetailBuilder(issue))
      )
    }
  }

  /** Track the fix button is clicked by user. */
  fun trackApplyFixButtonClicked(issue: ValidatorData.Issue) {
    CommonUsageTracker.getInstance(surface).logStudioEvent(
      LayoutEditorEvent.LayoutEditorEventType.APPLY_ATF_FIX
    ) { event ->
      val applyAtfFixBuilder = ApplyAtfFixEvent.newBuilder()
      applyAtfFixBuilder.setAtfResult(atfResultDetailBuilder(issue))
      issue.mFix?.let { applyAtfFixBuilder.setAtfFix(atfFixDetailBuilder(it)) }
      event.setApplyAtfFixEvent(applyAtfFixBuilder)
    }
  }

  fun clear() {
    expanded.clear()
  }

  private fun atfResultDetailBuilder(issue: ValidatorData.Issue): AtfResultDetail.Builder {
    val resultType =
      when (issue.mLevel) {
        ValidatorData.Level.ERROR -> AtfAuditResult.AtfResultCount.CheckResultType.ERROR
        ValidatorData.Level.WARNING -> AtfAuditResult.AtfResultCount.CheckResultType.WARNING
        ValidatorData.Level.INFO -> AtfAuditResult.AtfResultCount.CheckResultType.INFO
        else -> AtfAuditResult.AtfResultCount.CheckResultType.UNKNOWN
      }
    return AtfResultDetail.newBuilder().setCheckName(issue.mSourceClass).setResultType(resultType)
  }

  private fun atfFixDetailBuilder(fix: ValidatorData.Fix): AtfFixDetail.Builder {
    return AtfFixDetail.newBuilder().setFixType(getAtfFixType(fix))
  }

  private fun getAtfFixType(fix: ValidatorData.Fix): AtfFixDetail.AtfFixType {
    return when (fix) {
      is ValidatorData.SetViewAttributeFix -> AtfFixDetail.AtfFixType.SET_VIEW_ATTRIBUTE
      is ValidatorData.RemoveViewAttributeFix -> AtfFixDetail.AtfFixType.REMOVE_VIEW_ATTRIBUTE
      is ValidatorData.CompoundFix -> AtfFixDetail.AtfFixType.COMPOUND
      else -> AtfFixDetail.AtfFixType.UNKNOWN
    }
  }
}

/** Metric metadata related to render results. */
data class RenderResultMetricData(
  var scanMs: Long = -1,
  var renderMs: Long = -1,
  var componentCount: Int = -1,
<<<<<<< HEAD
  var isRenderResultSuccess: Boolean = false
=======
  var isRenderResultSuccess: Boolean = false,
>>>>>>> 0d09370c
) {}<|MERGE_RESOLUTION|>--- conflicted
+++ resolved
@@ -89,9 +89,5 @@
   var scanMs: Long = -1,
   var renderMs: Long = -1,
   var componentCount: Int = -1,
-<<<<<<< HEAD
-  var isRenderResultSuccess: Boolean = false
-=======
   var isRenderResultSuccess: Boolean = false,
->>>>>>> 0d09370c
 ) {}