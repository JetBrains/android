--- conflicted
+++ resolved
@@ -39,11 +39,7 @@
   @SwingCoordinate private val verticalPadding: Int,
   @SwingCoordinate private val horizontalViewDelta: Int,
   @SwingCoordinate private val verticalViewDelta: Int,
-<<<<<<< HEAD
-  private val centralizeContent: Boolean = true
-=======
   private val centralizeContent: Boolean = true,
->>>>>>> 0d09370c
 ) : SurfaceLayoutManager {
 
   private var previousHorizontalPadding = 0
@@ -51,25 +47,11 @@
 
   private var fitIntoCache: Pair<FitIntoScaleData, Double>? = null
 
-<<<<<<< HEAD
-  override fun getPreferredSize(
+  override fun getRequiredSize(
     content: Collection<PositionableContent>,
     @SwingCoordinate availableWidth: Int,
     @SwingCoordinate availableHeight: Int,
-    @SwingCoordinate dimension: Dimension?
-  ) = getSize(content, PositionableContent::contentSize, { 1.0 }, availableWidth, dimension)
-
-=======
->>>>>>> 0d09370c
-  override fun getRequiredSize(
-    content: Collection<PositionableContent>,
-    @SwingCoordinate availableWidth: Int,
-    @SwingCoordinate availableHeight: Int,
-<<<<<<< HEAD
-    @SwingCoordinate dimension: Dimension?
-=======
     @SwingCoordinate dimension: Dimension?,
->>>>>>> 0d09370c
   ) = getSize(content, PositionableContent::scaledContentSize, { scale }, availableWidth, dimension)
 
   private fun getSize(
@@ -77,11 +59,7 @@
     sizeFunc: PositionableContent.() -> Dimension,
     scaleFunc: PositionableContent.() -> Double,
     availableWidth: Int,
-<<<<<<< HEAD
-    dimension: Dimension?
-=======
     dimension: Dimension?,
->>>>>>> 0d09370c
   ): Dimension {
     val dim = dimension ?: Dimension()
 
@@ -105,11 +83,7 @@
 
     dim.setSize(
       requiredWidth + 2 * horizontalPadding,
-<<<<<<< HEAD
-      max(0, requiredHeight - verticalViewDelta + 2 * verticalPadding)
-=======
       max(0, requiredHeight - verticalViewDelta + 2 * verticalPadding),
->>>>>>> 0d09370c
     )
     return dim
   }
@@ -123,11 +97,7 @@
     content: Collection<PositionableContent>,
     @SwingCoordinate availableWidth: Int,
     scaleFunc: PositionableContent.() -> Double,
-<<<<<<< HEAD
-    @SwingCoordinate widthFunc: PositionableContent.() -> Int
-=======
     @SwingCoordinate widthFunc: PositionableContent.() -> Int,
->>>>>>> 0d09370c
   ): List<List<PositionableContent>> {
     if (content.isEmpty()) {
       return listOf(emptyList())
@@ -163,11 +133,7 @@
   override fun getFitIntoScale(
     content: Collection<PositionableContent>,
     @SwingCoordinate availableWidth: Int,
-<<<<<<< HEAD
-    @SwingCoordinate availableHeight: Int
-=======
     @SwingCoordinate availableHeight: Int,
->>>>>>> 0d09370c
   ): Double {
     if (content.isEmpty()) {
       return 1.0
@@ -218,11 +184,7 @@
         rawSizes.sumOf { it.height } + (content.size - 1) * verticalViewDelta + 2 * verticalPadding
       maxOf(
         SCALE_UNIT,
-<<<<<<< HEAD
-        minOf(availableWidth.toDouble() / totalWidth, availableHeight.toDouble() / totalHeight)
-=======
         minOf(availableWidth.toDouble() / totalWidth, availableHeight.toDouble() / totalHeight),
->>>>>>> 0d09370c
       )
     }
 
@@ -241,11 +203,7 @@
     @SurfaceScale max: Double,
     @SwingCoordinate width: Int,
     @SwingCoordinate height: Int,
-<<<<<<< HEAD
-    cache: Dimension
-=======
     cache: Dimension,
->>>>>>> 0d09370c
   ): Double {
     if (max - min <= SCALE_UNIT) {
       // Last attempt.
@@ -265,11 +223,7 @@
     content: Collection<PositionableContent>,
     @SwingCoordinate availableWidth: Int,
     @SwingCoordinate availableHeight: Int,
-<<<<<<< HEAD
-    keepPreviousPadding: Boolean
-=======
     keepPreviousPadding: Boolean,
->>>>>>> 0d09370c
   ): Map<PositionableContent, Point> {
     if (content.isEmpty()) {
       return emptyMap()
@@ -321,10 +275,6 @@
   private data class FitIntoScaleData(
     val content: Collection<PositionableContent>,
     val availableWidth: Int,
-<<<<<<< HEAD
-    val availableHeight: Int
-=======
     val availableHeight: Int,
->>>>>>> 0d09370c
   )
 }