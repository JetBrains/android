--- conflicted
+++ resolved
@@ -105,12 +105,8 @@
     /**
      * Constructs a new {@link MarqueeLayer}.
      */
-<<<<<<< HEAD
-    MarqueeLayer() {
-=======
     private MarqueeLayer(@NotNull ColorSet colorSet) {
       myColorSet = colorSet;
->>>>>>> 2660b5e5
     }
 
     /**
