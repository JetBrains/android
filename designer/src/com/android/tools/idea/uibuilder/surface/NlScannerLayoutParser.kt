/*
 * Copyright (C) 2021 The Android Open Source Project
 *
 * Licensed under the Apache License, Version 2.0 (the "License");
 * you may not use this file except in compliance with the License.
 * You may obtain a copy of the License at
 *
 *      http://www.apache.org/licenses/LICENSE-2.0
 *
 * Unless required by applicable law or agreed to in writing, software
 * distributed under the License is distributed on an "AS IS" BASIS,
 * WITHOUT WARRANTIES OR CONDITIONS OF ANY KIND, either express or implied.
 * See the License for the specific language governing permissions and
 * limitations under the License.
 */
package com.android.tools.idea.uibuilder.surface

import android.view.View
import android.view.accessibility.AccessibilityNodeInfo
import com.android.SdkConstants
import com.android.tools.idea.common.model.NlComponent
import com.android.tools.idea.uibuilder.model.viewInfo
import com.android.tools.idea.validator.ValidatorData
import com.google.common.annotations.VisibleForTesting
import com.google.common.collect.BiMap
import com.google.common.collect.HashBiMap
import com.google.common.collect.ImmutableBiMap

/**
 * Parse the layout for Accessibility Testing Framework. Builds the metadata required to link a11y
 * lints to the source [NlComponent].
 */
class NlScannerLayoutParser {

  @VisibleForTesting val idToComponent: BiMap<Int, NlComponent> = HashBiMap.create()
  @VisibleForTesting val viewToComponent: BiMap<View, NlComponent> = HashBiMap.create()
  val nodeIdToComponent: BiMap<Long, NlComponent> = HashBiMap.create()

  /** Returns the list of [NlComponent] that is <[SdkConstants.VIEW_INCLUDE]> */
  val includeComponents: List<NlComponent>
    get() = _includeComponents

  private val _includeComponents = ArrayList<NlComponent>()

  /** Counts number of components with [View] info. */
  var componentCount = 0
    private set

  /** It's needed to build bridge from [Long] to [View] to [NlComponent]. */
  fun buildViewToComponentMap(component: NlComponent) {
    val root = tryFindingRootWithViewInfo(component)
    componentCount++
    val className = root.tagName
    if (className == SdkConstants.VIEW_INCLUDE) {
      if (
        root.getAttribute(SdkConstants.TOOLS_URI, SdkConstants.ATTR_IGNORE) !=
          SdkConstants.ATTR_IGNORE_A11Y_LINTS
      ) {
        _includeComponents.add(root)
        return
      }
    }

    root.viewInfo?.let { viewInfo ->
      val viewObj = viewInfo.viewObject
      if (viewObj is View) {
        viewToComponent[viewObj] = component

        if (View.NO_ID != viewObj.id) {
          idToComponent[viewObj.id] = component
        }
      }

      val accessibilityNodeInfo = viewInfo.accessibilityObject
      if (accessibilityNodeInfo is AccessibilityNodeInfo) {
        nodeIdToComponent[accessibilityNodeInfo.sourceNodeId] = component
      }

      component.children.forEach { buildViewToComponentMap(it) }
    }
  }

  /**
   * Look for the root view with appropriate view information from the immediate children. Returns
   * itself if it cannot find one.
   *
   * This is done to support views with data binding.
   */
  fun tryFindingRootWithViewInfo(component: NlComponent): NlComponent {
    if (component.viewInfo?.viewObject != null) {
      return component
    }

    component.children.forEach {
      if (it.viewInfo?.viewObject != null) {
        return it
      }
    }

    return component
  }

  /** Find the source [NlComponent] based on issue. If no source is found it returns null. */
  fun findComponent(
    result: ValidatorData.Issue,
    map: BiMap<Long, View>,
<<<<<<< HEAD
    nodeInfoMap: ImmutableBiMap<Long, AccessibilityNodeInfo>
=======
    nodeInfoMap: ImmutableBiMap<Long, AccessibilityNodeInfo>,
>>>>>>> 0d09370c
  ): NlComponent? {
    val view = map[result.mSrcId]
    if (view != null) {
      var toReturn = viewToComponent[view]
      if (toReturn == null) {
        // attempt to see if we can do id matching.
        toReturn = idToComponent[view.id]
      }
      return toReturn
    } else {
      val node = nodeInfoMap[result.mSrcId] ?: return null
      return nodeIdToComponent[node.sourceNodeId]
    }
  }

  /** Clear all maps and meta data from parsing. */
  fun clear() {
    viewToComponent.clear()
    idToComponent.clear()
    nodeIdToComponent.clear()
    _includeComponents.clear()
    componentCount = 0
  }

  /** Returns true if all maps are cleared. Flase otherwise. */
  fun isEmpty(): Boolean {
    return viewToComponent.isEmpty() && idToComponent.isEmpty() && _includeComponents.isEmpty()
  }
}<|MERGE_RESOLUTION|>--- conflicted
+++ resolved
@@ -104,11 +104,7 @@
   fun findComponent(
     result: ValidatorData.Issue,
     map: BiMap<Long, View>,
-<<<<<<< HEAD
-    nodeInfoMap: ImmutableBiMap<Long, AccessibilityNodeInfo>
-=======
     nodeInfoMap: ImmutableBiMap<Long, AccessibilityNodeInfo>,
->>>>>>> 0d09370c
   ): NlComponent? {
     val view = map[result.mSrcId]
     if (view != null) {
