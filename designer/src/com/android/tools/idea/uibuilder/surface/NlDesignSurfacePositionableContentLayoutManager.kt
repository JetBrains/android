--- conflicted
+++ resolved
@@ -21,17 +21,14 @@
 import com.android.tools.idea.common.layout.option.SurfaceLayoutManager
 import com.android.tools.idea.common.layout.option.layout
 import com.android.tools.idea.common.layout.positionable.PositionableContent
-<<<<<<< HEAD
-import com.android.tools.idea.uibuilder.layout.positionable.GridLayoutGroup
-=======
 import com.android.tools.idea.concurrency.AndroidCoroutineScope
 import com.android.tools.idea.uibuilder.layout.positionable.GridLayoutGroup
 import com.intellij.openapi.Disposable
->>>>>>> 8b7d83e8
 import java.awt.Dimension
 import java.awt.Point
 import kotlin.math.max
 import kotlinx.coroutines.flow.MutableStateFlow
+import kotlinx.coroutines.launch
 
 /**
  * [PositionableContentLayoutManager] for the [NlDesignSurface]. It uses a delegated
@@ -39,11 +36,7 @@
  * can be switched at runtime.
  */
 class NlDesignSurfacePositionableContentLayoutManager(layoutOption: SurfaceLayoutOption) :
-<<<<<<< HEAD
-  PositionableContentLayoutManager(), LayoutManagerSwitcher {
-=======
   PositionableContentLayoutManager(), LayoutManagerSwitcher, Disposable.Default {
->>>>>>> 8b7d83e8
 
   lateinit var surface: NlDesignSurface
 
@@ -53,17 +46,9 @@
 
   private var currentLayout = layoutOption.createLayoutManager()
 
-<<<<<<< HEAD
-  /**
-   * The current [GridLayoutGroup] applied in the layout manager. This state is only used to store
-   * group layouts, and it doesn't apply on list layout.
-   */
-  private val cachedLayoutGroups = MutableStateFlow(listOf<GridLayoutGroup>())
-=======
   init {
     scope.launch { currentLayoutOption.collect { currentLayout = it.createLayoutManager() } }
   }
->>>>>>> 8b7d83e8
 
   /**
    * The current [GridLayoutGroup] applied in the layout manager. This state is only used to store
@@ -73,13 +58,8 @@
 
   override fun layoutContainer(content: Collection<PositionableContent>, availableSize: Dimension) {
     availableSize.size = surface.extentSize
-<<<<<<< HEAD
-    currentLayout.value.layoutManager.useCachedLayoutGroups(cachedLayoutGroups)
-    currentLayout.value.layoutManager.layout(
-=======
     currentLayout.useCachedLayoutGroups(cachedLayoutGroups)
     currentLayout.layout(
->>>>>>> 8b7d83e8
       content,
       availableSize.width,
       availableSize.height,
@@ -95,21 +75,12 @@
     return currentLayout.getFitIntoScale(content, availableSize.width, availableSize.height)
   }
 
-  /** Performs a refresh of the layout manager by emptying its cached values. */
-  fun clearCachedGroups() {
-    cachedLayoutGroups.value = emptyList()
-  }
-
   override fun preferredLayoutSize(
     content: Collection<PositionableContent>,
     availableSize: Dimension,
   ): Dimension {
     availableSize.size = surface.extentSize
-<<<<<<< HEAD
-    currentLayout.value.layoutManager.useCachedLayoutGroups(cachedLayoutGroups)
-=======
     currentLayout.useCachedLayoutGroups(cachedLayoutGroups)
->>>>>>> 8b7d83e8
     val dimension =
       currentLayout.getRequiredSize(content, availableSize.width, availableSize.height, null)
     dimension.setSize(
