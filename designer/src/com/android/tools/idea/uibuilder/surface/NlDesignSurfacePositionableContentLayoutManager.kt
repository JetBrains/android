--- conflicted
+++ resolved
@@ -21,17 +21,14 @@
 import com.android.tools.idea.common.layout.option.SurfaceLayoutManager
 import com.android.tools.idea.common.layout.option.layout
 import com.android.tools.idea.common.layout.positionable.PositionableContent
-<<<<<<< HEAD
 import com.android.tools.idea.concurrency.AndroidCoroutineScope
 import com.android.tools.idea.uibuilder.layout.positionable.GridLayoutGroup
 import com.intellij.openapi.Disposable
-=======
-import com.android.tools.idea.uibuilder.layout.positionable.GridLayoutGroup
->>>>>>> 3a514de0
 import java.awt.Dimension
 import java.awt.Point
 import kotlin.math.max
 import kotlinx.coroutines.flow.MutableStateFlow
+import kotlinx.coroutines.launch
 
 /**
  * [PositionableContentLayoutManager] for the [NlDesignSurface]. It uses a delegated
@@ -39,11 +36,7 @@
  * can be switched at runtime.
  */
 class NlDesignSurfacePositionableContentLayoutManager(layoutOption: SurfaceLayoutOption) :
-<<<<<<< HEAD
   PositionableContentLayoutManager(), LayoutManagerSwitcher, Disposable.Default {
-=======
-  PositionableContentLayoutManager(), LayoutManagerSwitcher {
->>>>>>> 3a514de0
 
   lateinit var surface: NlDesignSurface
 
@@ -53,17 +46,9 @@
 
   private var currentLayout = layoutOption.createLayoutManager()
 
-<<<<<<< HEAD
   init {
     scope.launch { currentLayoutOption.collect { currentLayout = it.createLayoutManager() } }
   }
-=======
-  /**
-   * The current [GridLayoutGroup] applied in the layout manager. This state is only used to store
-   * group layouts, and it doesn't apply on list layout.
-   */
-  private val cachedLayoutGroups = MutableStateFlow(listOf<GridLayoutGroup>())
->>>>>>> 3a514de0
 
   /**
    * The current [GridLayoutGroup] applied in the layout manager. This state is only used to store
@@ -73,13 +58,8 @@
 
   override fun layoutContainer(content: Collection<PositionableContent>, availableSize: Dimension) {
     availableSize.size = surface.extentSize
-<<<<<<< HEAD
     currentLayout.useCachedLayoutGroups(cachedLayoutGroups)
     currentLayout.layout(
-=======
-    currentLayout.value.layoutManager.useCachedLayoutGroups(cachedLayoutGroups)
-    currentLayout.value.layoutManager.layout(
->>>>>>> 3a514de0
       content,
       availableSize.width,
       availableSize.height,
@@ -95,21 +75,12 @@
     return currentLayout.getFitIntoScale(content, availableSize.width, availableSize.height)
   }
 
-  /** Performs a refresh of the layout manager by emptying its cached values. */
-  fun clearCachedGroups() {
-    cachedLayoutGroups.value = emptyList()
-  }
-
   override fun preferredLayoutSize(
     content: Collection<PositionableContent>,
     availableSize: Dimension,
   ): Dimension {
     availableSize.size = surface.extentSize
-<<<<<<< HEAD
     currentLayout.useCachedLayoutGroups(cachedLayoutGroups)
-=======
-    currentLayout.value.layoutManager.useCachedLayoutGroups(cachedLayoutGroups)
->>>>>>> 3a514de0
     val dimension =
       currentLayout.getRequiredSize(content, availableSize.width, availableSize.height, null)
     dimension.setSize(
