--- conflicted
+++ resolved
@@ -50,10 +50,6 @@
 import com.android.tools.idea.uibuilder.handlers.motion.MotionLayoutHandler;
 import com.android.tools.idea.uibuilder.model.NlComponentHelperKt;
 import com.android.tools.idea.uibuilder.model.NlDropEvent;
-<<<<<<< HEAD
-=======
-import com.google.common.collect.Lists;
->>>>>>> b5f40ffd
 import com.intellij.openapi.diagnostic.Logger;
 import com.intellij.openapi.project.Project;
 import java.awt.Cursor;
@@ -403,11 +399,7 @@
 
     if ((myDragHandler instanceof CommonDragHandler) || (myDragHandler != null && myCurrentHandler != null)) {
       String error = myDragHandler.update(Coordinates.pxToDp(mySceneView, ax), Coordinates.pxToDp(mySceneView, ay), modifiers, sceneContext);
-<<<<<<< HEAD
       final List<NlComponent> added = new ArrayList<>();
-=======
-      final List<NlComponent> added = Lists.newArrayList();
->>>>>>> b5f40ffd
       if (commit && error == null) {
         added.addAll(myDraggedComponents);
         final NlModel model = mySceneView.getSceneManager().getModel();
