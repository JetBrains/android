--- conflicted
+++ resolved
@@ -43,12 +43,8 @@
 
   private var isAnimating = false
   private var borderWidth: Int = BORDER_WIDTH_MAX
-<<<<<<< HEAD
-  private val animator = BorderAnimator().apply { Disposer.register(this@UiCheckWarningLayer, { dispose() }) }
-=======
   private val animator =
     BorderAnimator().apply { Disposer.register(this@UiCheckWarningLayer, { dispose() }) }
->>>>>>> 8b7d83e8
 
   private val borderUpdateListener =
     object : IssueListener {
