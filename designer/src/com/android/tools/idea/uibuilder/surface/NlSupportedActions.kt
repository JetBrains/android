/*
 * Copyright (C) 2021 The Android Open Source Project
 *
 * Licensed under the Apache License, Version 2.0 (the "License");
 * you may not use this file except in compliance with the License.
 * You may obtain a copy of the License at
 *
 *      http://www.apache.org/licenses/LICENSE-2.0
 *
 * Unless required by applicable law or agreed to in writing, software
 * distributed under the License is distributed on an "AS IS" BASIS,
 * WITHOUT WARRANTIES OR CONDITIONS OF ANY KIND, either express or implied.
 * See the License for the specific language governing permissions and
 * limitations under the License.
 */
package com.android.tools.idea.uibuilder.surface

import com.android.tools.idea.common.surface.DesignSurface

/**
 * The supported action in [NlDesignSurface]. To setup the action to [NlDesignSurface], use
 * [NlDesignSurface.Builder.setSupportedActions] to assign the supported actions.
 *
 * TODO(b/183243031): These mechanism should be integrated into
 *   [com.android.tools.idea.common.editor.ActionManager]
 */
enum class NlSupportedActions {
  SWITCH_DEVICE,
  SWITCH_DEVICE_ORIENTATION,
  SWITCH_DESIGN_MODE,
  SWITCH_NIGHT_MODE,
  TOGGLE_ISSUE_PANEL,
<<<<<<< HEAD
  REFRESH
=======
  REFRESH,
>>>>>>> 0d09370c
}

/**
 * TODO(b/183243031): These mechanism should be integrated into
 *   [com.android.tools.idea.common.editor.ActionManager]
 */
fun DesignSurface<*>?.isActionSupported(action: NlSupportedActions) =
  (this as? NlDesignSurface)?.supportedActions?.contains(action) ?: false<|MERGE_RESOLUTION|>--- conflicted
+++ resolved
@@ -30,11 +30,7 @@
   SWITCH_DESIGN_MODE,
   SWITCH_NIGHT_MODE,
   TOGGLE_ISSUE_PANEL,
-<<<<<<< HEAD
-  REFRESH
-=======
   REFRESH,
->>>>>>> 0d09370c
 }
 
 /**
