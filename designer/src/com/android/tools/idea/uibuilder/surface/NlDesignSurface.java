--- conflicted
+++ resolved
@@ -79,14 +79,7 @@
 import com.intellij.ui.scale.JBUIScale;
 import com.intellij.util.ui.UIUtil;
 import com.intellij.util.ui.update.Update;
-<<<<<<< HEAD
 import java.awt.*;
-import java.util.ArrayList;
-import java.awt.Container;
-=======
->>>>>>> 799703f0
-import java.awt.Dimension;
-import java.awt.Rectangle;
 import java.util.Collection;
 import java.util.Collections;
 import java.util.List;
@@ -786,14 +779,6 @@
         // createErrorModel needs to run in Smart mode to resolve the classes correctly
         DumbService.getInstance(project).runReadActionInSmartMode(() -> {
           BuildMode gradleBuildMode = BuildSettings.getInstance(project).getBuildMode();
-<<<<<<< HEAD
-          RenderErrorModel model = gradleBuildMode != null && result.getLogger().hasErrors()
-                                   ? RenderErrorModel.STILL_BUILDING_ERROR_MODEL
-                                   : RenderErrorModelFactory
-                                     .createErrorModel(NlDesignSurface.this, result, null);
-          if (myRenderIssueProvider != null) {
-            getIssueModel().removeIssueProvider(myRenderIssueProvider);
-=======
           ImmutableList<RenderIssueProvider> renderIssueProviders = null;
           if (gradleBuildMode != null) {
             for (Map.Entry<LayoutlibSceneManager, RenderResult> entry : results.entrySet()) {
@@ -804,7 +789,6 @@
                 break;
               }
             }
->>>>>>> 799703f0
           }
 
           if (renderIssueProviders == null) {
