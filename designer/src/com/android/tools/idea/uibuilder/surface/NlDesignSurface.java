/*
 * Copyright (C) 2017 The Android Open Source Project
 *
 * Licensed under the Apache License, Version 2.0 (the "License");
 * you may not use this file except in compliance with the License.
 * You may obtain a copy of the License at
 *
 *      http://www.apache.org/licenses/LICENSE-2.0
 *
 * Unless required by applicable law or agreed to in writing, software
 * distributed under the License is distributed on an "AS IS" BASIS,
 * WITHOUT WARRANTIES OR CONDITIONS OF ANY KIND, either express or implied.
 * See the License for the specific language governing permissions and
 * limitations under the License.
 */
package com.android.tools.idea.uibuilder.surface;

import static com.android.tools.idea.uibuilder.graphics.NlConstants.DEFAULT_SCREEN_OFFSET_X;
import static com.android.tools.idea.uibuilder.graphics.NlConstants.DEFAULT_SCREEN_OFFSET_Y;
import static com.google.common.collect.ImmutableList.toImmutableList;
import static com.google.common.collect.ImmutableSet.toImmutableSet;

import com.android.annotations.concurrency.UiThread;
import com.android.sdklib.AndroidDpCoordinate;
import com.android.tools.adtui.ZoomController;
import com.android.tools.adtui.common.SwingCoordinate;
import com.android.tools.idea.actions.LayoutPreviewHandler;
import com.android.tools.idea.actions.LayoutPreviewHandlerKt;
import com.android.tools.idea.common.diagnostics.NlDiagnosticKey;
import com.android.tools.idea.common.editor.ActionManager;
import com.android.tools.idea.common.layout.LayoutManagerSwitcher;
import com.android.tools.idea.common.layout.SceneViewAlignment;
import com.android.tools.idea.common.layout.SurfaceLayoutOption;
import com.android.tools.idea.common.layout.option.SurfaceLayoutManager;
import com.android.tools.idea.common.layout.positionable.PositionableContent;
import com.android.tools.idea.common.layout.scroller.DesignSurfaceViewportScroller;
import com.android.tools.idea.common.layout.scroller.ReferencePointScroller;
import com.android.tools.idea.common.layout.scroller.TopLeftCornerScroller;
import com.android.tools.idea.common.layout.scroller.ZoomCenterScroller;
import com.android.tools.idea.common.model.Coordinates;
import com.android.tools.idea.common.model.DnDTransferComponent;
import com.android.tools.idea.common.model.DnDTransferItem;
import com.android.tools.idea.common.model.ItemTransferable;
import com.android.tools.idea.common.model.NlComponent;
import com.android.tools.idea.common.model.NlModel;
import com.android.tools.idea.common.model.SelectionModel;
import com.android.tools.idea.common.scene.Scene;
import com.android.tools.idea.common.scene.SceneComponent;
import com.android.tools.idea.common.scene.SceneManager;
import com.android.tools.idea.common.surface.DesignSurface;
import com.android.tools.idea.common.surface.DesignSurfaceActionHandler;
import com.android.tools.idea.common.surface.DesignSurfaceHelper;
import com.android.tools.idea.common.surface.Interactable;
import com.android.tools.idea.common.surface.InteractionHandler;
import com.android.tools.idea.common.surface.LayoutScannerControl;
import com.android.tools.idea.common.surface.ScaleChange;
import com.android.tools.idea.common.surface.SceneView;
import com.android.tools.idea.common.surface.SceneViewPanel;
import com.android.tools.idea.common.surface.SurfaceScale;
import com.android.tools.idea.common.surface.ZoomControlsPolicy;
import com.android.tools.idea.common.surface.layout.DesignSurfaceViewport;
import com.android.tools.idea.flags.StudioFlags;
import com.android.tools.idea.uibuilder.analytics.NlAnalyticsManager;
import com.android.tools.idea.uibuilder.api.ViewHandler;
import com.android.tools.idea.uibuilder.layout.option.GridLayoutManager;
import com.android.tools.idea.uibuilder.layout.option.GridSurfaceLayoutManager;
import com.android.tools.idea.uibuilder.layout.option.GroupedListSurfaceLayoutManager;
import com.android.tools.idea.uibuilder.layout.option.ListLayoutManager;
import com.android.tools.idea.uibuilder.model.NlComponentHelperKt;
import com.android.tools.idea.uibuilder.scene.LayoutlibSceneManager;
import com.android.tools.idea.uibuilder.scene.RenderListener;
import com.android.tools.idea.uibuilder.surface.interaction.CanvasResizeInteraction;
import com.android.tools.idea.uibuilder.surface.layout.GroupedGridSurfaceLayoutManager;
import com.android.tools.idea.uibuilder.visual.colorblindmode.ColorBlindMode;
import com.android.tools.idea.uibuilder.visual.visuallint.VisualLintIssueProvider;
import com.google.common.collect.ImmutableList;
import com.google.common.collect.ImmutableSet;
import com.google.common.collect.Iterables;
import com.intellij.openapi.Disposable;
import com.intellij.openapi.actionSystem.DataProvider;
<<<<<<< HEAD
import com.intellij.openapi.actionSystem.DataSink;
import com.intellij.openapi.application.ApplicationManager;
=======
>>>>>>> 50c60fc5
import com.intellij.openapi.diagnostic.Logger;
import com.intellij.openapi.progress.impl.BackgroundableProcessIndicator;
import com.intellij.openapi.project.Project;
import com.intellij.ui.scale.JBUIScale;
import com.intellij.util.ui.UIUtil;
import java.awt.Dimension;
import java.awt.Point;
import java.awt.Rectangle;
import java.util.Collection;
import java.util.Collections;
import java.util.List;
import java.util.Map;
import java.util.concurrent.CompletableFuture;
import java.util.function.BiFunction;
import java.util.function.Function;
import java.util.function.Supplier;
import java.util.stream.Collectors;
import javax.swing.JScrollPane;
import org.jetbrains.annotations.NotNull;
import org.jetbrains.annotations.Nullable;

/**
 * The {@link DesignSurface} for the layout editor, which contains the full background, rulers, one
 * or more device renderings, etc
 */
public class NlDesignSurface extends DesignSurface<LayoutlibSceneManager>
  implements LayoutPreviewHandler, NlDiagnosticKey {

  private boolean myPreviewWithToolsVisibilityAndPosition = true;

  /**
   * See {@link NlSurfaceBuilder#setDelegateDataProvider(DataProvider)}
   */
  @Nullable private final DataProvider myDelegateDataProvider;

  @NotNull
  @Override
  public ZoomController getZoomController() {
    return myZoomController;
  }

  @NotNull private ScreenViewProvider myScreenViewProvider = NlScreenViewProvider.Companion.loadPreferredMode();
  private boolean myIsCanvasResizing = false;
  private final RenderListener myRenderListener = this::modelRendered;
  private final AccessoryPanel myAccessoryPanel = new AccessoryPanel(AccessoryPanel.Type.SOUTH_PANEL, true);
  @NotNull private final NlAnalyticsManager myAnalyticsManager;
  /**
   * Allows customizing the generation of {@link SceneManager}s
   */
  private final BiFunction<NlDesignSurface, NlModel, LayoutlibSceneManager> mySceneManagerProvider;

  // To scroll to correct viewport position when its size is changed.
  @Nullable private DesignSurfaceViewportScroller myViewportScroller = null;

  private boolean myIsRenderingSynchronously = false;
  private boolean myIsAnimationScrubbing = false;
  private float myRotateSurfaceDegree = Float.NaN;

  private final Dimension myScrollableViewMinSize = new Dimension();
  @Nullable private final LayoutScannerControl myScannerControl;

  @NotNull private final Supplier<ImmutableSet<NlSupportedActions>> mySupportedActionsProvider;

  private final ErrorQueue myErrorQueue = new ErrorQueue(this, getProject());

  private final boolean myShouldRenderErrorsPanel;

  private final VisualLintIssueProvider myVisualLintIssueProvider;

  private final NlDesignSurfaceZoomController myZoomController;

  NlDesignSurface(@NotNull Project project,
                          @NotNull Disposable parentDisposable,
                          @NotNull BiFunction<NlDesignSurface, NlModel, LayoutlibSceneManager> sceneManagerProvider,
                          @NotNull SurfaceLayoutOption defaultLayoutOption,
                          @NotNull Function<DesignSurface<LayoutlibSceneManager>, ActionManager<? extends DesignSurface<LayoutlibSceneManager>>> actionManagerProvider,
                          @NotNull Function<DesignSurface<LayoutlibSceneManager>, Interactable> interactableProvider,
                          @NotNull Function<DesignSurface<LayoutlibSceneManager>, InteractionHandler> interactionHandlerProvider,
                          @SurfaceScale double minScale,
                          @SurfaceScale double maxScale,
                          @NotNull Function<DesignSurface<LayoutlibSceneManager>, DesignSurfaceActionHandler> actionHandlerProvider,
                          @Nullable DataProvider delegateDataProvider,
                          @NotNull SelectionModel selectionModel,
                          ZoomControlsPolicy zoomControlsPolicy,
                          @NotNull Supplier<ImmutableSet<NlSupportedActions>> supportedActionsProvider,
                          boolean shouldRenderErrorsPanel,
                          double maxZoomToFitLevel,
                          @NotNull Function<DesignSurface<LayoutlibSceneManager>, VisualLintIssueProvider> issueProviderFactory) {
    super(project, parentDisposable, actionManagerProvider, interactableProvider, interactionHandlerProvider,
          (surface) -> new NlDesignSurfacePositionableContentLayoutManager((NlDesignSurface)surface, parentDisposable, defaultLayoutOption),
          actionHandlerProvider,
          selectionModel,
          zoomControlsPolicy
    );
    myAnalyticsManager = new NlAnalyticsManager(this);
    myAccessoryPanel.setSurface(this);
    mySceneManagerProvider = sceneManagerProvider;
    mySupportedActionsProvider = supportedActionsProvider;
    myShouldRenderErrorsPanel = shouldRenderErrorsPanel;
    myVisualLintIssueProvider = issueProviderFactory.apply(this);

    getViewport().addChangeListener(e -> {
      DesignSurfaceViewportScroller scroller = myViewportScroller;
      myViewportScroller = null;
      if (scroller != null) {
        scroller.scroll(getViewport());
      }
    });

    myScannerControl = new NlLayoutScanner(this);
    myDelegateDataProvider = delegateDataProvider;
    myZoomController = new NlDesignSurfaceZoomController(
      () -> getSceneViewLayoutManager().getFitIntoScale(getPositionableContent(), getViewport().getExtentSize()),
      getAnalyticsManager(),
      getSelectionModel(),
      this,
      maxZoomToFitLevel
    );
    myZoomController.setOnScaleListener(this);
    myZoomController.setMaxScale(maxScale);
    myZoomController.setMinScale(minScale);
    myZoomController.setScreenScalingFactor(JBUIScale.sysScale(this));
  }

  @NotNull
  final NlDesignSurfacePositionableContentLayoutManager getSceneViewLayoutManager() {
    return (NlDesignSurfacePositionableContentLayoutManager)mySceneViewPanel.getLayout();
  }

  @NotNull
  @Override
  protected LayoutlibSceneManager createSceneManager(@NotNull NlModel model) {
    LayoutlibSceneManager manager = mySceneManagerProvider.apply(this, model);
    manager.addRenderListener(myRenderListener);

    return manager;
  }

  @UiThread
  public void onLayoutUpdated(SurfaceLayoutOption layoutOption) {
    if (mySceneViewPanel != null && myViewport != null) {
      setSceneViewAlignment(layoutOption.getSceneViewAlignment());
      setScrollPosition(0, 0);
      revalidateScrollArea();
    }
  }

  @NotNull
  @Override
  public NlAnalyticsManager getAnalyticsManager() {
    return myAnalyticsManager;
  }

  @Override
  public @Nullable LayoutScannerControl getLayoutScannerControl() {
    return myScannerControl;
  }

  /**
   * Tells this surface to resize mode. While on resizing mode, the views won't be auto positioned.
   * This can be disabled to avoid moving the screens around when the user is resizing the canvas. See {@link CanvasResizeInteraction}
   *
   * @param isResizing true to enable the resize mode
   */
  public void setResizeMode(boolean isResizing) {
    myIsCanvasResizing = isResizing;
    // When in resize mode, allow the scrollable surface autoscroll so it follow the mouse.
    setSurfaceAutoscrolls(isResizing);
  }

  /**
   * When true, the surface will autoscroll when the mouse gets near the edges. See {@link JScrollPane#setAutoscrolls(boolean)}
   */
  private void setSurfaceAutoscrolls(boolean enabled) {
    if (myScrollPane != null) {
      myScrollPane.setAutoscrolls(enabled);
    }
  }

  /**
   * Returns whether this surface is currently in resize mode or not. See {@link #setResizeMode(boolean)}
   */
  public boolean isCanvasResizing() {
    return myIsCanvasResizing;
  }

  @NotNull
  public ScreenViewProvider getScreenViewProvider() {
    return myScreenViewProvider;
  }

  public void setScreenViewProvider(@NotNull ScreenViewProvider screenViewProvider, boolean setAsDefault) {
    // TODO(b/160021437): Make ScreenViewProvider a property of SceneManager instead, the way is currently implemented, changes made to
    //  DesignSurface properties affect previews from all NlModels, that's not always the desired behavior like in this case
    if (setAsDefault && screenViewProvider instanceof NlScreenViewProvider) {
      NlScreenViewProvider.Companion.savePreferredMode((NlScreenViewProvider)screenViewProvider);
    }

    if (screenViewProvider != myScreenViewProvider) {
      myScreenViewProvider.onViewProviderReplaced();
      myScreenViewProvider = screenViewProvider;

      for (SceneManager manager : getSceneManagers()) {
        manager.updateSceneView();
        manager.requestLayoutAndRenderAsync(false);
      }
      revalidateScrollArea();
    }
  }

  /**
   * Update the color-blind mode in the {@link ScreenViewProvider} for this surface
   * and make sure to update all the SceneViews in this surface to reflect the change.
   */
  public void setColorBlindMode(ColorBlindMode mode) {
    myScreenViewProvider.setColorBlindFilter(mode);
    for (SceneManager manager : getSceneManagers()) {
      manager.updateSceneView();
      manager.requestLayoutAndRenderAsync(false);
    }
    revalidateScrollArea();
  }

  @Override
  public boolean shouldRenderErrorsPanel() {
    return myShouldRenderErrorsPanel;
  }

  /**
   * Set the ConstraintsLayer and SceneLayer layers to paint,
   * even if they are set to paint only on mouse hover
   *
   * @param value if true, force painting
   */
  public void forceLayersPaint(boolean value) {
    for (SceneView view : getSceneViews()) {
      view.setForceLayersRepaint(value);
    }
    repaint();
  }

  @NotNull
  @Override
  public AccessoryPanel getAccessoryPanel() {
    return myAccessoryPanel;
  }

  @NotNull
  @Override
  public ActionManager<DesignSurface<LayoutlibSceneManager>> getActionManager() {
    //noinspection unchecked
    return super.getActionManager();
  }

  @Override
  @NotNull
  public ItemTransferable getSelectionAsTransferable() {
    ImmutableList<DnDTransferComponent> components =
      getSelectionModel().getSelection().stream()
        .filter(component -> component.getTag() != null)
        .map(component ->
               new DnDTransferComponent(component.getTagName(), component.getTag().getText(),
                                        NlComponentHelperKt.getW(component), NlComponentHelperKt.getH(component)))
        .collect(toImmutableList());

    ImmutableSet<NlModel> selectedModels = getSelectionModel().getSelection()
      .stream()
      .map(NlComponent::getModel)
      .collect(toImmutableSet());

    if (selectedModels.size() != 1) {
      Logger
        .getInstance(NlDesignSurface.class)
        .warn("Elements from multiple models were selected.");
    }

    NlModel selectedModel = Iterables.getFirst(selectedModels, null);
    return new ItemTransferable(new DnDTransferItem(selectedModel != null ? selectedModel.getTreeWriter().getId() : 0, components));
  }

  /**
   * The offsets to the left and top edges when scrolling to a component by calling {@link #scrollToVisible(SceneView, boolean)}
   */
  @SwingCoordinate
  @Override
  @NotNull
  protected Dimension getScrollToVisibleOffset() {
    return new Dimension(2 * DEFAULT_SCREEN_OFFSET_X, 2 * DEFAULT_SCREEN_OFFSET_Y);
  }

  @Override
  public @NotNull CompletableFuture<Void> setModel(@Nullable NlModel model) {
    myAccessoryPanel.setModel(model);
    return super.setModel(model);
  }

  @Override
  public void dispose() {
    myAccessoryPanel.setSurface(null);
    super.dispose();
  }

  @Override
  public void notifyComponentActivate(@NotNull NlComponent component, int x, int y) {
    ViewHandler handler = NlComponentHelperKt.getViewHandler(component, () -> { });

    if (handler != null) {
      handler.onActivateInDesignSurface(component, x, y);
    }
    super.notifyComponentActivate(component, x, y);
  }

  /**
   * Notifies the design surface that the given screen view (which must be showing in this design surface)
   * has been rendered (possibly with errors)
   */
  public void updateErrorDisplay() {
    if (myIsRenderingSynchronously) {
      // No errors update while we are in the middle of playing an animation
      return;
    }

    myErrorQueue.updateErrorDisplay(
      myScannerControl, myVisualLintIssueProvider, this, getIssueModel(), this::getSceneManagers);
  }

  private void modelRendered() {
    updateErrorDisplay();
    // modelRendered might be called in the Layoutlib Render thread and revalidateScrollArea needs to be called on the UI thread.
    UIUtil.invokeLaterIfNeeded(this::revalidateScrollArea);
  }

  @Override
  public void deactivate() {
    myErrorQueue.deactivate(getIssueModel());
    myVisualLintIssueProvider.clear();
    super.deactivate();
  }

  @Override
  public void activate() {
    super.activate();
    updateErrorDisplay();
  }

  @NotNull
  @Override
  public CompletableFuture<Void> forceUserRequestedRefresh() {
    // When the user initiates the refresh, give some feedback via progress indicator.
    BackgroundableProcessIndicator refreshProgressIndicator = new BackgroundableProcessIndicator(
      getProject(),
      "Refreshing...",
      "",
      "",
      false
    );
    return requestSequentialRender(manager -> {
      manager.forceReinflate();
      return manager.requestUserInitiatedRenderAsync();
    }).whenComplete((r, t) -> refreshProgressIndicator.processFinish());
  }

  @NotNull
  @Override
  public CompletableFuture<Void> forceRefresh() {
    return requestSequentialRender(manager -> {
      manager.forceReinflate();
      return manager.requestRenderAsync();
    });
  }

  @Override
  protected boolean useSmallProgressIcon() {
    if (getFocusedSceneView() == null) {
      return false;
    }

    return Iterables.any(getSceneManagers(), (sceneManager) -> sceneManager.getRenderResult() != null);
  }

  /**
   * Returns all the {@link PositionableContent} in this surface.
   */
  @NotNull
  protected Collection<PositionableContent> getPositionableContent() {
    return mySceneViewPanel.getPositionableContent();
  }

  public Map<SceneView, Rectangle> findSceneViewRectangles() {
    return mySceneViewPanel.findSceneViewRectangles();
  }

  @Override
  public @Nullable LayoutManagerSwitcher getLayoutManagerSwitcher() {
    return (LayoutManagerSwitcher) mySceneViewPanel.getLayout();
  }

  @Override
  public void onScaleChange(@NotNull ScaleChange update) {
    super.onScaleChange(update);

    DesignSurfaceViewport port = getViewport();
    Point scrollPosition = getPannable().getScrollPosition();
    Point focusPoint = update.getFocusPoint();

    @SuppressWarnings("deprecation")
    SurfaceLayoutManager layoutManager = getSceneViewLayoutManager().getCurrentLayout().getValue().getLayoutManager();

    // If layout is a vertical list layout
    boolean isGroupedListLayout = layoutManager instanceof GroupedListSurfaceLayoutManager || layoutManager instanceof ListLayoutManager;
    // If layout is grouped grid layout.
    boolean isGroupedGridLayout = layoutManager instanceof GroupedGridSurfaceLayoutManager || layoutManager instanceof GridLayoutManager;

    if (isGroupedListLayout) {
      myViewportScroller = createScrollerForGroupedSurfaces(
        port,
        update,
        scrollPosition,
        new Point(scrollPosition.x, Math.max(0, focusPoint.y))
      );
    } else if (isGroupedGridLayout && StudioFlags.SCROLLABLE_ZOOM_ON_GRID.get()) {
      myViewportScroller = createScrollerForGroupedSurfaces(
        port,
        update,
        scrollPosition,
        scrollPosition
      );
    }
    else if (!(layoutManager instanceof GridSurfaceLayoutManager)) {
      Point zoomCenterInView;
      if (focusPoint.x < 0 || focusPoint.y < 0) {
        focusPoint = new Point(
          port.getViewportComponent().getWidth() / 2,
          port.getViewportComponent().getHeight() / 2
        );
      }
      zoomCenterInView = new Point(scrollPosition.x + focusPoint.x, scrollPosition.y + focusPoint.y);

      myViewportScroller = new ZoomCenterScroller(new Dimension(port.getViewSize()), new Point(scrollPosition), zoomCenterInView);
    }
  }

  /**
   * Creates a {@link ReferencePointScroller} that scrolls a given focus point of {@link NlDesignSurface}.
   * The focus point could be either the coordinates of a focused scene view or the position of the mouse.
   *
   * @param port The view port were to apply the {@link ReferencePointScroller}
   * @param newScrollPosition The scroll position of the next scrolling action.
   * @param update The {@link ScaleChange} applied to this {@link NlDesignSurface}.
   * @param oldScrollPosition the previous scroll position
   *
   * @return A {@link ReferencePointScroller} to apply to this {@link NlDesignSurface}.
   */
  private DesignSurfaceViewportScroller createScrollerForGroupedSurfaces(
    DesignSurfaceViewport port,
    @NotNull ScaleChange update,
    Point oldScrollPosition,
    Point newScrollPosition
  ) {
    SceneView focusedSceneView = getFocusedSceneView();
    Point focusPoint = update.getFocusPoint();
    if (focusedSceneView != null) {
      focusPoint = new Point(focusedSceneView.getX(), focusedSceneView.getY());
    }
    if (focusPoint.x < 0 || focusPoint.y < 0) {
      // zoom with top-left of the visible area as anchor
      return new TopLeftCornerScroller(
        new Dimension(port.getViewSize()),
        newScrollPosition,
        update.getPreviousScale(),
        update.getNewScale()
      );
    }
    else {
      // zoom with mouse position as anchor, and considering its relative position to the existing scene views
      return new ReferencePointScroller(
        new Dimension(port.getViewSize()),
        new Point(oldScrollPosition),
        focusPoint,
        update.getPreviousScale(),
        update.getNewScale(),
        findSceneViewRectangles(),
        (SceneView sceneView) -> mySceneViewPanel.findMeasuredSceneViewRectangle(sceneView, getExtentSize())
      );
    }
  }

  /**
   * Zoom (in or out) and move the scroll position to ensure that the given rectangle is fully
   * visible and centered.
   * When zooming, the sceneViews may move around, and so the rectangle's coordinates should be
   * relative to the sceneView.
   * The given rectangle should be a subsection of the given sceneView.
   *
   * @param sceneView the {@link SceneView} that contains the given rectangle
   * @param rectangle the rectangle that should be visible, with its coordinates relative to the
   *                  sceneView, and with its currentsize (before zooming).
   */
  public final void zoomAndCenter(@NotNull SceneView sceneView,
                                  @NotNull @SwingCoordinate Rectangle rectangle) {
    if (myScrollPane == null) {
      Logger
        .getInstance(NlDesignSurface.class)
        .warn("The scroll pane is null, cannot zoom and center.");
      return;
    }
    // Calculate the scaleChangeNeeded so that after zooming,
    // the given rectangle with a given offset fits tight in the scroll panel.
    Dimension offset = getScrollToVisibleOffset();
    Dimension availableSize = getExtentSize();
    Dimension curSize = new Dimension(rectangle.width, rectangle.height);
    // Make sure both dimensions fit, and at least one of them is as tight
    // as possible (respecting the offset).
    double scaleChangeNeeded = Math.min(
      (availableSize.getWidth() - 2 * offset.width) / curSize.getWidth(),
      (availableSize.getHeight() - 2 * offset.height) / curSize.getHeight()
    );
    // Adjust the scale change to keep the new scale between the lower and upper bounds.
    double curScale = myZoomController.getScale();
    double boundedNewScale = getBoundedScale(curScale * scaleChangeNeeded);
    scaleChangeNeeded = boundedNewScale / curScale;
    // The rectangle size and its coordinates relative to the sceneView have
    // changed due to the scale change.
    rectangle.setRect(rectangle.x * scaleChangeNeeded, rectangle.y * scaleChangeNeeded,
                      rectangle.width * scaleChangeNeeded, rectangle.height * scaleChangeNeeded);

    if (myZoomController.setScale(boundedNewScale)) {
      myViewportScroller = port -> scrollToCenter(sceneView, rectangle);
    }
    else {
      // If scale hasn't changed, then just scroll to center
      scrollToCenter(sceneView, rectangle);
    }
  }

  @Override
  public void scrollToCenter(List<? extends NlComponent> list) {
    SceneView view = getFocusedSceneView();
    if (list.isEmpty() || view == null) {
      return;
    }
    Scene scene = view.getScene();
    @AndroidDpCoordinate Rectangle componentsArea = new Rectangle(0, 0, -1, -1);
    @AndroidDpCoordinate Rectangle componentRect = new Rectangle();
    list.stream().filter(nlComponent -> !nlComponent.isRoot()).forEach(nlComponent -> {
      SceneComponent component = scene.getSceneComponent(nlComponent);
      if (component == null) {
        return;
      }
      component.fillRect(componentRect);

      if (componentsArea.width < 0) {
        componentsArea.setBounds(componentRect);
      }
      else {
        componentsArea.add(componentRect);
      }
    });

    @SwingCoordinate Rectangle areaToCenter = Coordinates.getSwingRectDip(view, componentsArea);
    if (areaToCenter.isEmpty() || getLayeredPane().getVisibleRect().contains(areaToCenter)) {
      // No need to scroll to components if they are all fully visible on the surface.
      return;
    }

    @SwingCoordinate Dimension swingViewportSize = getExtentSize();
    @SwingCoordinate int targetSwingX = (int)areaToCenter.getCenterX();
    @SwingCoordinate int targetSwingY = (int)areaToCenter.getCenterY();
    // Center to position.
    setScrollPosition(targetSwingX - swingViewportSize.width / 2, targetSwingY - swingViewportSize.height / 2);
    @SurfaceScale double fitScale = DesignSurfaceHelper.getFitContentIntoWindowScale(this, areaToCenter.getSize());

    if (myZoomController.getScale() > fitScale) {
      // Scale down to fit selection.
      myZoomController.setScale(fitScale, targetSwingX, targetSwingY);
    }
  }

  @NotNull
  @Override
  public List<NlComponent> getSelectableComponents() {
    NlComponent root = getModels()
      .stream()
      .flatMap((model) -> model.getTreeReader().getComponents().stream())
      .findFirst()
      .orElse(null);
    if (root == null) {
      return Collections.emptyList();
    }

    return root.flatten().collect(Collectors.toList());
  }

  /**
   * When the surface is in "Animation Mode", the error display is not updated. This allows for the surface
   * to render results faster without triggering updates of the issue panel per frame.
   */
  public void setRenderSynchronously(boolean enabled) {
    myIsRenderingSynchronously = enabled;
    // If animation is enabled, scanner must be paused.
    if (myScannerControl != null) {
      if (enabled) {
        myScannerControl.pause();
      }
      else {
        myScannerControl.resume();
      }
    }
  }

  public boolean isRenderingSynchronously() { return myIsRenderingSynchronously; }

  public void setAnimationScrubbing(boolean value) {
    myIsAnimationScrubbing = value;
  }

  /**
   * Set the rotation degree of the surface to simulate the phone rotation.
   * @param value angle of the rotation.
   */
  public void setRotateSurfaceDegree(float value) {
    myRotateSurfaceDegree = value;
  }

  /**
   * Return the rotation degree of the surface to simulate the phone rotation.
   */
  public float getRotateSurfaceDegree() {
    return myRotateSurfaceDegree;
  }

  /**
   * Return whenever surface is rotating.
   */
  public boolean isRotating() {
    return !Float.isNaN(myRotateSurfaceDegree);
  }
  public boolean isInAnimationScrubbing() { return myIsAnimationScrubbing; }

  /**
   * Sets the min size allowed for the scrollable surface. This is useful in cases where we have an interaction that needs
   * to extend the available space.
   */
  public void setScrollableViewMinSize(@NotNull Dimension dimension) {
    myScrollableViewMinSize.setSize(dimension);
  }

  @Override
  public void dataSnapshot(@NotNull DataSink sink) {
    super.dataSnapshot(sink);
    sink.set(LayoutPreviewHandlerKt.LAYOUT_PREVIEW_HANDLER_KEY, this);
    DataSink.uiDataSnapshot(sink, myDelegateDataProvider);
  }

  @NotNull
  public ImmutableSet<NlSupportedActions> getSupportedActions() {
    return mySupportedActionsProvider.get();
  }

  @Override
  public boolean getPreviewWithToolsVisibilityAndPosition() {
    return myPreviewWithToolsVisibilityAndPosition;
  }

  @Override
  public void setPreviewWithToolsVisibilityAndPosition(boolean isPreviewWithToolsVisibilityAndPosition) {
    if (myPreviewWithToolsVisibilityAndPosition != isPreviewWithToolsVisibilityAndPosition) {
      myPreviewWithToolsVisibilityAndPosition = isPreviewWithToolsVisibilityAndPosition;
      forceRefresh();
    }
  }

  @NotNull
  Dimension getScrollableViewMinSize() {
    return myScrollableViewMinSize;
  }

  @NotNull
  public VisualLintIssueProvider getVisualLintIssueProvider() {
    return myVisualLintIssueProvider;
  }

  /**
   * Sets the {@link SceneViewAlignment} for the {@link SceneView}s. This only applies to {@link SceneView}s when the
   * content size is less than the minimum size allowed. See {@link SceneViewPanel}.
   */
  public final void setSceneViewAlignment(@NotNull SceneViewAlignment sceneViewAlignment) {
    mySceneViewPanel.setSceneViewAlignment(sceneViewAlignment.getAlignmentX());
  }
}<|MERGE_RESOLUTION|>--- conflicted
+++ resolved
@@ -78,11 +78,6 @@
 import com.google.common.collect.Iterables;
 import com.intellij.openapi.Disposable;
 import com.intellij.openapi.actionSystem.DataProvider;
-<<<<<<< HEAD
-import com.intellij.openapi.actionSystem.DataSink;
-import com.intellij.openapi.application.ApplicationManager;
-=======
->>>>>>> 50c60fc5
 import com.intellij.openapi.diagnostic.Logger;
 import com.intellij.openapi.progress.impl.BackgroundableProcessIndicator;
 import com.intellij.openapi.project.Project;
@@ -731,10 +726,17 @@
   }
 
   @Override
-  public void dataSnapshot(@NotNull DataSink sink) {
-    super.dataSnapshot(sink);
-    sink.set(LayoutPreviewHandlerKt.LAYOUT_PREVIEW_HANDLER_KEY, this);
-    DataSink.uiDataSnapshot(sink, myDelegateDataProvider);
+  public Object getData(@NotNull String dataId) {
+    Object data = myDelegateDataProvider != null ? myDelegateDataProvider.getData(dataId) : null;
+    if (data != null) {
+      return data;
+    }
+
+    if (LayoutPreviewHandlerKt.LAYOUT_PREVIEW_HANDLER_KEY.is(dataId) ) {
+      return this;
+    }
+
+    return super.getData(dataId);
   }
 
   @NotNull
