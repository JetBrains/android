/*
 * Copyright (C) 2017 The Android Open Source Project
 *
 * Licensed under the Apache License, Version 2.0 (the "License");
 * you may not use this file except in compliance with the License.
 * You may obtain a copy of the License at
 *
 *      http://www.apache.org/licenses/LICENSE-2.0
 *
 * Unless required by applicable law or agreed to in writing, software
 * distributed under the License is distributed on an "AS IS" BASIS,
 * WITHOUT WARRANTIES OR CONDITIONS OF ANY KIND, either express or implied.
 * See the License for the specific language governing permissions and
 * limitations under the License.
 */
package com.android.tools.idea.uibuilder.surface;

import static com.android.tools.idea.uibuilder.graphics.NlConstants.DEFAULT_SCREEN_OFFSET_X;
import static com.android.tools.idea.uibuilder.graphics.NlConstants.DEFAULT_SCREEN_OFFSET_Y;
import static com.android.tools.idea.uibuilder.graphics.NlConstants.SCREEN_DELTA;
import static com.google.common.collect.ImmutableList.toImmutableList;
import static com.google.common.collect.ImmutableSet.toImmutableSet;

import com.android.sdklib.AndroidDpCoordinate;
import com.android.tools.adtui.common.SwingCoordinate;
import com.android.tools.idea.actions.LayoutPreviewHandler;
import com.android.tools.idea.actions.LayoutPreviewHandlerKt;
import com.android.tools.idea.common.diagnostics.NlDiagnosticKey;
import com.android.tools.idea.common.editor.ActionManager;
import com.android.tools.idea.common.error.IssueProvider;
import com.android.tools.idea.common.model.Coordinates;
import com.android.tools.idea.common.model.DefaultSelectionModel;
import com.android.tools.idea.common.model.DnDTransferComponent;
import com.android.tools.idea.common.model.DnDTransferItem;
import com.android.tools.idea.common.model.ItemTransferable;
import com.android.tools.idea.common.model.NlComponent;
import com.android.tools.idea.common.model.NlModel;
import com.android.tools.idea.common.model.SelectionModel;
import com.android.tools.idea.common.scene.Scene;
import com.android.tools.idea.common.scene.SceneComponent;
import com.android.tools.idea.common.scene.SceneManager;
import com.android.tools.idea.common.surface.DesignSurface;
import com.android.tools.idea.common.surface.DesignSurfaceActionHandler;
import com.android.tools.idea.common.surface.DesignSurfaceHelper;
import com.android.tools.idea.common.surface.DesignSurfaceListener;
import com.android.tools.idea.common.surface.Interactable;
import com.android.tools.idea.common.surface.InteractionHandler;
import com.android.tools.idea.common.surface.LayoutScannerControl;
import com.android.tools.idea.common.surface.LayoutScannerEnabled;
import com.android.tools.idea.common.surface.SceneView;
import com.android.tools.idea.common.surface.SurfaceInteractable;
import com.android.tools.idea.common.surface.SurfaceScale;
import com.android.tools.idea.common.surface.SurfaceScreenScalingFactor;
import com.android.tools.idea.common.surface.layout.DesignSurfaceViewport;
import com.android.tools.idea.common.surface.layout.DesignSurfaceViewportScroller;
import com.android.tools.idea.common.surface.layout.ReferencePointScroller;
import com.android.tools.idea.common.surface.layout.TopBoundCenterScroller;
import com.android.tools.idea.common.surface.layout.TopLeftCornerScroller;
import com.android.tools.idea.common.surface.layout.ZoomCenterScroller;
import com.android.tools.idea.flags.StudioFlags;
import com.android.tools.idea.gradle.project.build.GradleBuildState;
import com.android.tools.idea.rendering.RenderErrorModelFactory;
import com.android.tools.idea.rendering.RenderSettings;
import com.android.tools.idea.rendering.errors.ui.RenderErrorModel;
import com.android.tools.idea.uibuilder.analytics.NlAnalyticsManager;
import com.android.tools.idea.uibuilder.api.ViewGroupHandler;
import com.android.tools.idea.uibuilder.api.ViewHandler;
import com.android.tools.idea.uibuilder.editor.NlActionManager;
import com.android.tools.idea.uibuilder.error.RenderIssueProvider;
import com.android.tools.idea.uibuilder.model.NlComponentHelperKt;
import com.android.tools.idea.uibuilder.scene.LayoutlibSceneManager;
import com.android.tools.idea.uibuilder.scene.RenderListener;
import com.android.tools.idea.uibuilder.surface.interaction.CanvasResizeInteraction;
import com.android.tools.idea.uibuilder.surface.layout.GridSurfaceLayoutManager;
import com.android.tools.idea.uibuilder.surface.layout.GroupedGridSurfaceLayoutManager;
import com.android.tools.idea.uibuilder.surface.layout.GroupedListSurfaceLayoutManager;
import com.android.tools.idea.uibuilder.surface.layout.PositionableContent;
import com.android.tools.idea.uibuilder.surface.layout.SingleDirectionLayoutManager;
import com.android.tools.idea.uibuilder.surface.layout.SurfaceLayoutManager;
import com.android.tools.idea.uibuilder.visual.VisualizationToolWindowFactory;
import com.android.tools.idea.uibuilder.visual.colorblindmode.ColorBlindMode;
import com.android.tools.idea.uibuilder.visual.visuallint.ViewVisualLintIssueProvider;
import com.android.tools.idea.uibuilder.visual.visuallint.VisualLintIssueProvider;
import com.android.tools.idea.uibuilder.visual.visuallint.VisualLintService;
import com.android.tools.rendering.RenderResult;
import com.google.common.collect.ImmutableList;
import com.google.common.collect.ImmutableSet;
import com.google.common.collect.Iterables;
import com.intellij.openapi.Disposable;
import com.intellij.openapi.actionSystem.DataProvider;
import com.intellij.openapi.application.ApplicationManager;
import com.intellij.openapi.diagnostic.Logger;
import com.intellij.openapi.progress.impl.BackgroundableProcessIndicator;
import com.intellij.openapi.project.DumbService;
import com.intellij.openapi.project.Project;
import com.intellij.ui.scale.JBUIScale;
import com.intellij.util.ui.UIUtil;
import com.intellij.util.ui.update.Update;
import java.awt.Dimension;
import java.awt.Point;
import java.awt.Rectangle;
import java.util.ArrayList;
<<<<<<< HEAD
=======
import java.util.Collection;
>>>>>>> 574fcae1
import java.util.Collections;
import java.util.HashMap;
import java.util.List;
import java.util.Map;
import java.util.Set;
import java.util.concurrent.CompletableFuture;
import java.util.function.BiFunction;
import java.util.function.Function;
import java.util.function.Supplier;
import java.util.stream.Collectors;
import javax.swing.JScrollPane;
import org.jetbrains.annotations.NotNull;
import org.jetbrains.annotations.Nullable;
import org.jetbrains.annotations.TestOnly;

/**
 * The {@link DesignSurface} for the layout editor, which contains the full background, rulers, one
 * or more device renderings, etc
 */
public class NlDesignSurface extends DesignSurface<LayoutlibSceneManager>
  implements ViewGroupHandler.AccessoryPanelVisibility, LayoutPreviewHandler, NlDiagnosticKey {

  private boolean myPreviewWithToolsVisibilityAndPosition = true;

  @SurfaceScale private static final double DEFAULT_MIN_SCALE = 0.025;
  @SurfaceScale private static final double DEFAULT_MAX_SCALE = 10;
  private static final ImmutableSet<NlSupportedActions> DEFAULT_NL_SUPPORTED_ACTIONS =
    ImmutableSet.copyOf(NlSupportedActions.values());

  /**
   * See {@link Builder#setDelegateDataProvider(DataProvider)}
   */
  @Nullable private final DataProvider myDelegateDataProvider;

  public static class Builder {
    private final Project myProject;
    private final Disposable myParentDisposable;
    private BiFunction<NlDesignSurface, NlModel, LayoutlibSceneManager> mySceneManagerProvider =
      NlDesignSurface::defaultSceneManagerProvider;
    @SuppressWarnings("deprecation") private SurfaceLayoutManager myLayoutManager;
    @SurfaceScale private double myMinScale = DEFAULT_MIN_SCALE;
    @SurfaceScale private double myMaxScale = DEFAULT_MAX_SCALE;
    /**
     * An optional {@link DataProvider} that allows users of the surface to provide additional information associated
     * with this surface.
     */
    @Nullable private DataProvider myDelegateDataProvider = null;

    /**
     * Factory to create an action manager for the NlDesignSurface
     */
    private Function<DesignSurface<LayoutlibSceneManager>, ActionManager<? extends DesignSurface<LayoutlibSceneManager>>> myActionManagerProvider =
      NlDesignSurface::defaultActionManagerProvider;

    /**
     * Factory to create an {@link Interactable} for the NlDesignSurface.
     * It should only be modified for tests.
     */
    private Function<DesignSurface<LayoutlibSceneManager>, Interactable> myInteractableProvider = SurfaceInteractable::new;

    /**
     * Factory to create an {@link InteractionHandler} for the {@link DesignSurface}.
     */
    private Function<DesignSurface<LayoutlibSceneManager>, InteractionHandler> myInteractionHandlerProvider = NlDesignSurface::defaultInteractionHandlerProvider;
    private Function<DesignSurface<LayoutlibSceneManager>, DesignSurfaceActionHandler> myActionHandlerProvider = NlDesignSurface::defaultActionHandlerProvider;
    @Nullable private SelectionModel mySelectionModel = null;
    private ZoomControlsPolicy myZoomControlsPolicy = ZoomControlsPolicy.AUTO_HIDE;
<<<<<<< HEAD
    @NotNull private Set<NlSupportedActions> mySupportedActions = Collections.emptySet();
=======
    @NotNull private Supplier<ImmutableSet<NlSupportedActions>> mySupportedActionsProvider = () -> DEFAULT_NL_SUPPORTED_ACTIONS;
>>>>>>> 574fcae1

    private boolean myShouldRenderErrorsPanel = false;

    @Nullable private ScreenViewProvider myScreenViewProvider = null;
    private boolean mySetDefaultScreenViewProvider = false;

    private double myMaxFitIntoZoomLevel = Double.MAX_VALUE;

    private Function<DesignSurface<LayoutlibSceneManager>, VisualLintIssueProvider> myVisualLintIssueProviderFactory =
      NlDesignSurface::viewVisualLintIssueProviderFactory;

    private Builder(@NotNull Project project, @NotNull Disposable parentDisposable) {
      myProject = project;
      myParentDisposable = parentDisposable;
    }

    /**
     * Allows customizing the {@link LayoutlibSceneManager}. Use this method if you need to apply additional settings to it or if you
     * need to completely replace it, for example for tests.
     *
     * @see NlDesignSurface#defaultSceneManagerProvider(NlDesignSurface, NlModel)
     */
    @NotNull
    public Builder setSceneManagerProvider(@NotNull BiFunction<NlDesignSurface, NlModel, LayoutlibSceneManager> sceneManagerProvider) {
      mySceneManagerProvider = sceneManagerProvider;
      return this;
    }

    /**
     * Allows customizing the {@link SurfaceLayoutManager}. Use this method if you need to apply additional settings to it or if you
     * need to completely replace it, for example for tests.
     */
    @SuppressWarnings("deprecation")
    @NotNull
    public Builder setLayoutManager(@NotNull SurfaceLayoutManager layoutManager) {
      myLayoutManager = layoutManager;
      return this;
    }

    /**
     * Allows customizing the {@link ActionManager}. Use this method if you need to apply additional settings to it or if you
     * need to completely replace it, for example for tests.
     *
     * @see NlDesignSurface#defaultActionManagerProvider(DesignSurface)
     */
    @NotNull
    public Builder setActionManagerProvider(@NotNull Function<DesignSurface<LayoutlibSceneManager>, ActionManager<? extends DesignSurface<LayoutlibSceneManager>>> actionManagerProvider) {
      myActionManagerProvider = actionManagerProvider;
      return this;
    }

    /**
     * Allows to define the {@link Interactable} factory that will later be used to generate
     * the {@link Interactable} over which the {@link InteractionHandler} will be placed.
     */
    @TestOnly
    @NotNull
    public Builder setInteractableProvider(@NotNull Function<DesignSurface<LayoutlibSceneManager>, Interactable> interactableProvider) {
      myInteractableProvider = interactableProvider;
      return this;
    }

    /**
     * Allows customizing the {@link InteractionHandler}. Use this method if you need to apply different interaction behavior to the
     * {@link DesignSurface}.
     *
     * @see NlDesignSurface#defaultInteractionHandlerProvider(DesignSurface)
     */
    @NotNull
    public Builder setInteractionHandlerProvider(@NotNull Function<DesignSurface<LayoutlibSceneManager>, InteractionHandler> interactionHandlerProvider) {
      myInteractionHandlerProvider = interactionHandlerProvider;
      return this;
    }


    /**
     * Restrict the minimum zoom level to the given value. The default value is {@link #DEFAULT_MIN_SCALE}.
     * For example, if this value is 0.15 then the zoom level of {@link DesignSurface} can never be lower than 15%.
     * This restriction also effects to zoom-to-fit, if the measured size of zoom-to-fit is 10%, then the zoom level will be cut to 15%.
     * <br/>
     * This value should always be larger than 0, otherwise the {@link IllegalStateException} will be thrown.
     *
     * @see #setMaxScale(double)
     */
    public Builder setMinScale(@SurfaceScale double scale) {
      if (scale <= 0) {
        throw new IllegalStateException("The min scale (" + scale + ") is not larger than 0");
      }
      myMinScale = scale;
      return this;
    }

    /**
     * Restrict the max zoom level to the given value. The default value is {@link #DEFAULT_MAX_SCALE}.
     * For example, if this value is 1.0 then the zoom level of {@link DesignSurface} can never be larger than 100%.
     * This restriction also effects to zoom-to-fit, if the measured size of zoom-to-fit is 120%, then the zoom level will be cut to 100%.
     * <br/><br/>
     * This value should always be larger than 0 and larger than min scale which is set by {@link #setMinScale(double)}. otherwise the
     * {@link IllegalStateException} will be thrown when {@link #build()} is called.
     *
     * @see #setMinScale(double)
     */
    public Builder setMaxScale(@SurfaceScale double scale) {
      myMaxScale = scale;
      return this;
    }

    /**
     * Sets the {@link DesignSurfaceActionHandler} provider for this surface.
     */
    @NotNull
    public Builder setActionHandler(@NotNull Function<DesignSurface<LayoutlibSceneManager>, DesignSurfaceActionHandler> actionHandlerProvider) {
      myActionHandlerProvider = actionHandlerProvider;
      return this;
    }

    /**
     * Sets a delegate {@link DataProvider} that allows users of the surface to provide additional information associated
     * with this surface.
     */
    @NotNull
    public Builder setDelegateDataProvider(@NotNull DataProvider dataProvider) {
      myDelegateDataProvider = dataProvider;
      return this;
    }

    /**
     * Sets a new {@link SelectionModel} for this surface.
     */
    @NotNull
    public Builder setSelectionModel(@NotNull SelectionModel selectionModel) {
      mySelectionModel = selectionModel;
      return this;
    }

    /**
     * The surface will autohide the zoom controls when the mouse is not over it.
     */
    @NotNull
    public Builder setZoomControlsPolicy(@NotNull ZoomControlsPolicy policy) {
      myZoomControlsPolicy = policy;
      return this;
    }

    /**
     * Set the supported {@link NlSupportedActions} for the built NlDesignSurface.
     * These actions are registered by xml and can be found globally, we need to assign if the built NlDesignSurface supports it or not.
     * By default, the builder assumes there is no supported {@link NlSupportedActions}.
<<<<<<< HEAD
     *
     * Be award the {@link com.intellij.openapi.actionSystem.AnAction}s registered by code are not effected.
     * TODO(b/183243031): These mechanism should be integrated into {@link ActionManager}.
=======
     * <br/><br/>
     * Be aware the {@link com.intellij.openapi.actionSystem.AnAction}s registered by code are not effected.
     * TODO(b/183243031): These mechanism should be integrated into {@link ActionManager}.
     */
    @NotNull
    public Builder setSupportedActionsProvider(@NotNull Supplier<ImmutableSet<NlSupportedActions>> supportedActionsProvider) {
      mySupportedActionsProvider = supportedActionsProvider;
      return this;
    }

    /**
     * See {@link #setSupportedActionsProvider(Supplier)}.
     * This method will create a copy of the given set.
>>>>>>> 574fcae1
     */
    @NotNull
    public Builder setSupportedActions(@NotNull Set<NlSupportedActions> supportedActions) {
      final ImmutableSet<NlSupportedActions> supportedActionsCopy = ImmutableSet.copyOf(supportedActions);
      setSupportedActionsProvider(() -> supportedActionsCopy);
      return this;
    }

    @NotNull
    public Builder setShouldRenderErrorsPanel(Boolean shouldRenderErrorsPanel) {
      myShouldRenderErrorsPanel = shouldRenderErrorsPanel;
      return this;
    }

    @NotNull
    public Builder setScreenViewProvider(@NotNull ScreenViewProvider screenViewProvider, boolean setAsDefault) {
      myScreenViewProvider = screenViewProvider;
      mySetDefaultScreenViewProvider = setAsDefault;
      return this;
    }

    @NotNull
    public Builder setMaxFitIntoZoomLevel(double maxFitIntoZoomLevel) {
      myMaxFitIntoZoomLevel = maxFitIntoZoomLevel;
      return this;
    }

    @NotNull
    public Builder setVisualLintIssueProvider(Function<DesignSurface<LayoutlibSceneManager>, VisualLintIssueProvider> issueProviderFactory) {
      myVisualLintIssueProviderFactory = issueProviderFactory;
      return this;
    }

    @NotNull
    public NlDesignSurface build() {
      @SuppressWarnings("deprecation")
      SurfaceLayoutManager layoutManager = myLayoutManager != null ? myLayoutManager : createDefaultSurfaceLayoutManager();
      if (myMinScale > myMaxScale) {
        throw new IllegalStateException("The max scale (" + myMaxScale + ") is lower than min scale (" + myMinScale +")");
      }
      NlDesignSurface surface = new NlDesignSurface(
        myProject,
        myParentDisposable,
        mySceneManagerProvider,
        layoutManager,
        myActionManagerProvider,
        myInteractableProvider,
        myInteractionHandlerProvider,
        myMinScale,
        myMaxScale,
        myActionHandlerProvider,
        myDelegateDataProvider,
        mySelectionModel != null ? mySelectionModel : new DefaultSelectionModel(),
        myZoomControlsPolicy,
<<<<<<< HEAD
        mySupportedActions,
=======
        mySupportedActionsProvider,
>>>>>>> 574fcae1
        myShouldRenderErrorsPanel,
        myMaxFitIntoZoomLevel,
        myVisualLintIssueProviderFactory);

      if (myScreenViewProvider != null) {
        surface.setScreenViewProvider(myScreenViewProvider, mySetDefaultScreenViewProvider);
      }

      return surface;
    }
  }

  @NotNull private ScreenViewProvider myScreenViewProvider = NlScreenViewProvider.Companion.loadPreferredMode();
  private boolean myIsCanvasResizing = false;
  private final RenderListener myRenderListener = this::modelRendered;
  @NotNull private ImmutableList<? extends IssueProvider> myRenderIssueProviders = ImmutableList.of();
  private final AccessoryPanel myAccessoryPanel = new AccessoryPanel(AccessoryPanel.Type.SOUTH_PANEL, true);
  @NotNull private final NlAnalyticsManager myAnalyticsManager;
  /**
   * Allows customizing the generation of {@link SceneManager}s
   */
  private final BiFunction<NlDesignSurface, NlModel, LayoutlibSceneManager> mySceneManagerProvider;

  @SurfaceScale private final double myMinScale;
  @SurfaceScale private final double myMaxScale;

  // To scroll to correct viewport position when its size is changed.
  @Nullable private DesignSurfaceViewportScroller myViewportScroller = null;

  private boolean myIsRenderingSynchronously = false;
  private boolean myIsAnimationScrubbing = false;
  private float myRotateSurfaceDegree = Float.NaN;

  private final Dimension myScrollableViewMinSize = new Dimension();
  @Nullable private final LayoutScannerControl myScannerControl;

  @NotNull private final Supplier<ImmutableSet<NlSupportedActions>> mySupportedActionsProvider;

<<<<<<< HEAD
  private boolean myShouldRenderErrorsPanel;
=======
  private final boolean myShouldRenderErrorsPanel;
>>>>>>> 574fcae1

  private final VisualLintIssueProvider myVisualLintIssueProvider;

  private NlDesignSurface(@NotNull Project project,
                          @NotNull Disposable parentDisposable,
                          @NotNull BiFunction<NlDesignSurface, NlModel, LayoutlibSceneManager> sceneManagerProvider,
                          @SuppressWarnings("deprecation") @NotNull SurfaceLayoutManager defaultLayoutManager,
                          @NotNull Function<DesignSurface<LayoutlibSceneManager>, ActionManager<? extends DesignSurface<LayoutlibSceneManager>>> actionManagerProvider,
                          @NotNull Function<DesignSurface<LayoutlibSceneManager>, Interactable> interactableProvider,
                          @NotNull Function<DesignSurface<LayoutlibSceneManager>, InteractionHandler> interactionHandlerProvider,
                          @SurfaceScale double minScale,
                          @SurfaceScale double maxScale,
                          @NotNull Function<DesignSurface<LayoutlibSceneManager>, DesignSurfaceActionHandler> actionHandlerProvider,
                          @Nullable DataProvider delegateDataProvider,
                          @NotNull SelectionModel selectionModel,
                          ZoomControlsPolicy zoomControlsPolicy,
<<<<<<< HEAD
                          @NotNull Set<NlSupportedActions> supportedActions,
=======
                          @NotNull Supplier<ImmutableSet<NlSupportedActions>> supportedActionsProvider,
>>>>>>> 574fcae1
                          boolean shouldRenderErrorsPanel,
                          double maxFitIntoZoomLevel,
                          @NotNull Function<DesignSurface<LayoutlibSceneManager>, VisualLintIssueProvider> issueProviderFactory) {
    super(project, parentDisposable, actionManagerProvider, interactableProvider, interactionHandlerProvider,
          (surface) -> new NlDesignSurfacePositionableContentLayoutManager((NlDesignSurface)surface, defaultLayoutManager),
          actionHandlerProvider,
          selectionModel,
          zoomControlsPolicy,
          maxFitIntoZoomLevel);
    myAnalyticsManager = new NlAnalyticsManager(this);
    myAccessoryPanel.setSurface(this);
    mySceneManagerProvider = sceneManagerProvider;
<<<<<<< HEAD
    myNavigationHandler = navigationHandler;
    mySupportedActions = supportedActions;
    myShouldRenderErrorsPanel = shouldRenderErrorsPanel;
    myVisualLintIssueProvider = new VisualLintIssueProvider(this);

    if (myNavigationHandler != null) {
      Disposer.register(this, myNavigationHandler);
      mySceneViewPanel.setOnLabelClicked(myNavigationHandler::handleNavigate);
    }

=======
    mySupportedActionsProvider = supportedActionsProvider;
    myShouldRenderErrorsPanel = shouldRenderErrorsPanel;
    myVisualLintIssueProvider = issueProviderFactory.apply(this);
>>>>>>> 574fcae1
    myMinScale = minScale;
    myMaxScale = maxScale;

    getViewport().addChangeListener(e -> {
      DesignSurfaceViewportScroller scroller = myViewportScroller;
      myViewportScroller = null;
      if (scroller != null) {
        scroller.scroll(getViewport());
      }
    });

    myScannerControl = new NlLayoutScanner(this);
    myDelegateDataProvider = delegateDataProvider;
  }

  /**
   * Default {@link LayoutlibSceneManager} provider.
   */
  @NotNull
  public static LayoutlibSceneManager defaultSceneManagerProvider(@NotNull NlDesignSurface surface, @NotNull NlModel model) {
    LayoutlibSceneManager sceneManager = new LayoutlibSceneManager(model, surface, new LayoutScannerEnabled());
    RenderSettings settings = RenderSettings.getProjectSettings(model.getProject());
    sceneManager.setShowDecorations(settings.getShowDecorations());
    sceneManager.setUseImagePool(settings.getUseLiveRendering());
    sceneManager.setQuality(settings.getQuality());
    return sceneManager;
  }

  @SuppressWarnings("deprecation")
  @NotNull
  public static SurfaceLayoutManager createDefaultSurfaceLayoutManager() {
    return new SingleDirectionLayoutManager(DEFAULT_SCREEN_OFFSET_X, DEFAULT_SCREEN_OFFSET_Y, SCREEN_DELTA, SCREEN_DELTA,
                                            SingleDirectionLayoutManager.Alignment.CENTER);
  }

  /**
   * Default {@link NlActionManager} provider.
   */
  @NotNull
  public static ActionManager<? extends NlDesignSurface> defaultActionManagerProvider(@NotNull DesignSurface<LayoutlibSceneManager> surface) {
    return new NlActionManager((NlDesignSurface) surface);
  }

  /**
   * Default {@link NlInteractionHandler} provider.
   */
  @NotNull
  public static NlInteractionHandler defaultInteractionHandlerProvider(@NotNull DesignSurface<LayoutlibSceneManager> surface) {
    return new NlInteractionHandler(surface);
  }

  /**
   * Default {@link NlDesignSurfaceActionHandler} provider.
   */
  @NotNull
  public static NlDesignSurfaceActionHandler defaultActionHandlerProvider(@NotNull DesignSurface<LayoutlibSceneManager> surface) {
    return new NlDesignSurfaceActionHandler(surface);
  }

  /**
   * {@link VisualLintIssueProvider} factory that produces a {@link ViewVisualLintIssueProvider} for view-based layouts.
   */
  @NotNull
  public static VisualLintIssueProvider viewVisualLintIssueProviderFactory(@NotNull DesignSurface<LayoutlibSceneManager> surface) {
    return new ViewVisualLintIssueProvider(surface);
  }

  @NotNull
  public static Builder builder(@NotNull Project project, @NotNull Disposable parentDisposable) {
    return new Builder(project, parentDisposable);
  }

  @NotNull
  @Override
  protected LayoutlibSceneManager createSceneManager(@NotNull NlModel model) {
    LayoutlibSceneManager manager = mySceneManagerProvider.apply(this, model);
    manager.addRenderListener(myRenderListener);

    return manager;
  }

  @NotNull
  @Override
  public NlAnalyticsManager getAnalyticsManager() {
    return myAnalyticsManager;
  }

  @Override
  public @Nullable LayoutScannerControl getLayoutScannerControl() {
    return myScannerControl;
  }

  /**
   * Tells this surface to resize mode. While on resizing mode, the views won't be auto positioned.
   * This can be disabled to avoid moving the screens around when the user is resizing the canvas. See {@link CanvasResizeInteraction}
   *
   * @param isResizing true to enable the resize mode
   */
  public void setResizeMode(boolean isResizing) {
    myIsCanvasResizing = isResizing;
    // When in resize mode, allow the scrollable surface autoscroll so it follow the mouse.
    setSurfaceAutoscrolls(isResizing);
  }

  /**
   * When true, the surface will autoscroll when the mouse gets near the edges. See {@link JScrollPane#setAutoscrolls(boolean)}
   */
  private void setSurfaceAutoscrolls(boolean enabled) {
    if (myScrollPane != null) {
      myScrollPane.setAutoscrolls(enabled);
    }
  }

  /**
   * Returns whether this surface is currently in resize mode or not. See {@link #setResizeMode(boolean)}
   */
  public boolean isCanvasResizing() {
    return myIsCanvasResizing;
  }

  @NotNull
  public ScreenViewProvider getScreenViewProvider() {
    return myScreenViewProvider;
  }

  public void setScreenViewProvider(@NotNull ScreenViewProvider screenViewProvider, boolean setAsDefault) {
    // TODO(b/160021437): Make ScreenViewProvider a property of SceneManager instead, the way is currently implemented, changes made to
    //  DesignSurface properties affect previews from all NlModels, that's not always the desired behavior like in this case
    if (setAsDefault && screenViewProvider instanceof NlScreenViewProvider) {
      NlScreenViewProvider.Companion.savePreferredMode((NlScreenViewProvider)screenViewProvider);
    }

    if (screenViewProvider != myScreenViewProvider) {
      myScreenViewProvider.onViewProviderReplaced();
      myScreenViewProvider = screenViewProvider;

      for (SceneManager manager : getSceneManagers()) {
        manager.updateSceneView();
        manager.requestLayoutAndRenderAsync(false);
      }
      revalidateScrollArea();
    }
  }

  /**
   * Update the color-blind mode in the {@link ScreenViewProvider} for this surface
   * and make sure to update all the SceneViews in this surface to reflect the change.
   */
  public void setColorBlindMode(ColorBlindMode mode) {
    myScreenViewProvider.setColorBlindFilter(mode);
    for (SceneManager manager : getSceneManagers()) {
      manager.updateSceneView();
      manager.requestLayoutAndRenderAsync(false);
    }
    revalidateScrollArea();
  }

  @Override
  public boolean shouldRenderErrorsPanel() {
    return myShouldRenderErrorsPanel;
  }

  /**
   * Builds a new {@link NlDesignSurface} with the default settings
   */
  @NotNull
  public static NlDesignSurface build(@NotNull Project project, @NotNull Disposable parentDisposable) {
    return new Builder(project, parentDisposable).build();
  }

  /**
   * Set the ConstraintsLayer and SceneLayer layers to paint,
   * even if they are set to paint only on mouse hover
   *
   * @param value if true, force painting
   */
  public void forceLayersPaint(boolean value) {
    for (SceneView view : getSceneViews()) {
      view.setForceLayersRepaint(value);
    }
    repaint();
  }

  @NotNull
  @Override
  public AccessoryPanel getAccessoryPanel() {
    return myAccessoryPanel;
  }

  public void showInspectorAccessoryPanel(boolean show) {
    for (DesignSurfaceListener listener : ImmutableList.copyOf(myListeners)) {
      listener.showAccessoryPanel(this, show);
    }
  }

  @Override
  public void show(@NotNull AccessoryPanel.Type type, boolean show) {
    showInspectorAccessoryPanel(show);
  }

  @Override
  @SurfaceScreenScalingFactor
  public double getScreenScalingFactor() {
    return JBUIScale.sysScale(this);
  }

  @NotNull
  @Override
  public ActionManager<NlDesignSurface> getActionManager() {
    //noinspection unchecked
    return (ActionManager<NlDesignSurface>)super.getActionManager();
  }

  @Override
  @NotNull
  public ItemTransferable getSelectionAsTransferable() {
    ImmutableList<DnDTransferComponent> components =
      getSelectionModel().getSelection().stream()
        .filter(component -> component.getTag() != null)
        .map(component ->
               new DnDTransferComponent(component.getTagName(), component.getTag().getText(),
                                        NlComponentHelperKt.getW(component), NlComponentHelperKt.getH(component)))
        .collect(toImmutableList());

    ImmutableSet<NlModel> selectedModels = getSelectionModel().getSelection()
      .stream()
      .map(NlComponent::getModel)
      .collect(toImmutableSet());

    if (selectedModels.size() != 1) {
      Logger
        .getInstance(NlDesignSurface.class)
        .warn("Elements from multiple models were selected.");
    }

    NlModel selectedModel = Iterables.getFirst(selectedModels, null);
    return new ItemTransferable(new DnDTransferItem(selectedModel != null ? selectedModel.getId() : 0, components));
  }

  /**
   * The offsets to the left and top edges when scrolling to a component by calling {@link #scrollToVisible(SceneView, boolean)}
   */
  @SwingCoordinate
  @Override
  protected Dimension getScrollToVisibleOffset() {
    return new Dimension(2 * DEFAULT_SCREEN_OFFSET_X, 2 * DEFAULT_SCREEN_OFFSET_Y);
  }

  @Override
  public CompletableFuture<Void> setModel(@Nullable NlModel model) {
    myAccessoryPanel.setModel(model);
    return super.setModel(model);
  }

  @Override
  public void dispose() {
    myAccessoryPanel.setSurface(null);
    myRenderIssueProviders = ImmutableList.of();
    super.dispose();
  }

  @Override
  public void notifyComponentActivate(@NotNull NlComponent component, int x, int y) {
    ViewHandler handler = NlComponentHelperKt.getViewHandler(component, () -> {});

    if (handler != null) {
      handler.onActivateInDesignSurface(component, x, y);
    }
    super.notifyComponentActivate(component, x, y);
  }

  /**
   * Notifies the design surface that the given screen view (which must be showing in this design surface)
   * has been rendered (possibly with errors)
   */
  public void updateErrorDisplay() {
    if (myIsRenderingSynchronously) {
      // No errors update while we are in the middle of playing an animation
      return;
    }

    assert ApplicationManager.getApplication().isDispatchThread() ||
           !ApplicationManager.getApplication().isReadAccessAllowed() : "Do not hold read lock when calling updateErrorDisplay!";

    getErrorQueue().cancelAllUpdates();
    getErrorQueue().queue(new Update("errors") {
      @Override
      public void run() {
        // Whenever error queue is active, make sure to resume any paused scanner control.
        if (myScannerControl != null) {
          myScannerControl.resume();
        }
        // Look up *current* result; a newer one could be available
        Map<LayoutlibSceneManager, RenderResult> results = getSceneManagers().stream()
          .filter(sceneManager -> sceneManager.getRenderResult() != null)
          .collect(Collectors.toMap(Function.identity(), LayoutlibSceneManager::getRenderResult));
        if (results.isEmpty()) {
          return;
        }

        Project project = getProject();
        if (project.isDisposed()) {
          return;
        }

        // createErrorModel needs to run in Smart mode to resolve the classes correctly
        DumbService.getInstance(project).runReadActionInSmartMode(() -> {
          ImmutableList<RenderIssueProvider> renderIssueProviders = null;
          if (GradleBuildState.getInstance(project).isBuildInProgress()) {
            for (Map.Entry<LayoutlibSceneManager, RenderResult> entry : results.entrySet()) {
              if (entry.getValue().getLogger().hasErrors()) {
                // We are still building, display the message to the user.
                renderIssueProviders = ImmutableList.of(new RenderIssueProvider(
                  entry.getKey().getModel(), RenderErrorModel.STILL_BUILDING_ERROR_MODEL));
                break;
              }
            }
          }

          if (renderIssueProviders == null) {
            renderIssueProviders = results.entrySet().stream()
              .map(entry -> {
                RenderErrorModel errorModel = RenderErrorModelFactory
                  .createErrorModel(NlDesignSurface.this, entry.getValue());
                return new RenderIssueProvider(entry.getKey().getModel(), errorModel);
              })
              .collect(toImmutableList());
          }
          myRenderIssueProviders.forEach(renderIssueProvider -> getIssueModel().removeIssueProvider(renderIssueProvider));
          myRenderIssueProviders = renderIssueProviders;
          renderIssueProviders.forEach(renderIssueProvider -> getIssueModel().addIssueProvider(renderIssueProvider));
        });

        boolean hasLayoutValidationOpen = VisualizationToolWindowFactory.hasVisibleValidationWindow(project);
<<<<<<< HEAD
        boolean hasRunAtfOnMainPreview = hasLayoutValidationOpen && StudioFlags.NELE_ATF_IN_VISUAL_LINT.get();
=======
        boolean hasRunAtfOnMainPreview = hasLayoutValidationOpen;
>>>>>>> 574fcae1
        if (!hasLayoutValidationOpen) {
          List<NlModel> modelsForBackgroundRun = new ArrayList<>();
          Map<RenderResult, NlModel> renderResultsForAnalysis = new HashMap<>();
          results.forEach((manager, result) -> {
            switch (manager.getVisualLintMode()) {
              case RUN_IN_BACKGROUND:
                modelsForBackgroundRun.add(manager.getModel());
                break;
              case RUN_ON_PREVIEW_ONLY:
                renderResultsForAnalysis.put(result, manager.getModel());
                break;
              case DISABLED:
                break;
            }
          });
<<<<<<< HEAD
          hasRunAtfOnMainPreview = !renderResultsForAnalysis.isEmpty() && StudioFlags.NELE_ATF_IN_VISUAL_LINT.get();
=======
          hasRunAtfOnMainPreview = !renderResultsForAnalysis.isEmpty();
>>>>>>> 574fcae1
          VisualLintService.getInstance(project).runVisualLintAnalysis(
            NlDesignSurface.this,
            myVisualLintIssueProvider,
            modelsForBackgroundRun,
            renderResultsForAnalysis);
        }

        if (myScannerControl != null && !hasRunAtfOnMainPreview) {
          myScannerControl.validateAndUpdateLint(results);
        }
      }

      @Override
      public boolean canEat(@NotNull Update update) {
        return true;
      }
    });
  }

  private void modelRendered() {
    updateErrorDisplay();
    // modelRendered might be called in the Layoutlib Render thread and revalidateScrollArea needs to be called on the UI thread.
    UIUtil.invokeLaterIfNeeded(this::revalidateScrollArea);
  }

  @Override
  public void deactivate() {
    myRenderIssueProviders.forEach(renderIssueProvider -> getIssueModel().removeIssueProvider(renderIssueProvider));
    myRenderIssueProviders = ImmutableList.of();
    myVisualLintIssueProvider.clear();
    super.deactivate();
  }

  @Override
  public void activate() {
    super.activate();
    updateErrorDisplay();
  }

  @NotNull
  @Override
  public CompletableFuture<Void> forceUserRequestedRefresh() {
    // When the user initiates the refresh, give some feedback via progress indicator.
    BackgroundableProcessIndicator refreshProgressIndicator = new BackgroundableProcessIndicator(
      getProject(),
      "Refreshing...",
      "",
      "",
      false
    );
    return requestSequentialRender(manager -> {
      manager.forceReinflate();
      return manager.requestUserInitiatedRenderAsync();
    }).whenComplete((r, t) -> refreshProgressIndicator.processFinish());
  }

  @NotNull
  @Override
  public CompletableFuture<Void> forceRefresh() {
    return requestSequentialRender(manager -> {
      manager.forceReinflate();
      return manager.requestRenderAsync();
    });
  }

  @Override
  protected boolean useSmallProgressIcon() {
    if (getFocusedSceneView() == null) {
      return false;
    }

    return Iterables.any(getSceneManagers(), (sceneManager) -> sceneManager.getRenderResult() != null);
  }

  @Override
  @SurfaceScale
  protected double getMinScale() {
    return myMinScale;
  }

  @Override
  @SurfaceScale
  protected double getMaxScale() {
    return myMaxScale;
  }

  @Override
  public boolean canZoomToFit() {
    @SurfaceScale double currentScale = getScale();
    @SurfaceScale double zoomToFitScale = getFitScale();
    return (currentScale > zoomToFitScale && canZoomOut()) || (currentScale < zoomToFitScale && canZoomIn());
  }

  @Override
  public boolean canZoomToActual() {
    @SurfaceScale double currentScale = getScale();
    @SurfaceScale double scaleOfActual = 1d / getScreenScalingFactor();
    return (currentScale > scaleOfActual && canZoomOut()) || (currentScale < scaleOfActual && canZoomIn());
  }

  @Override
  public double getFitScale() {
    Dimension extent = getExtentSize();
    Collection<PositionableContent> positionableContents = getPositionableContent();
    // If there is no content, use 100% as zoom-to-fit level.
    double scale = positionableContents.isEmpty() ? 1.0 :
                   ((NlDesignSurfacePositionableContentLayoutManager)getSceneViewLayoutManager())
                     .getLayoutManager()
                     .getFitIntoScale(getPositionableContent(), extent.width, extent.height);

    return Math.min(scale, myMaxFitIntoScale);
  }

  @Override
  public boolean setScale(double scale, int x, int y) {
    double previousScale = getScale();
    boolean changed = super.setScale(scale, x, y);
    if (changed) {
      DesignSurfaceViewport port = getViewport();
<<<<<<< HEAD

      if (myLayoutManager instanceof GroupedListSurfaceLayoutManager) {
        Point scrollPosition = getScrollPosition();
        if(x < 0 || y < 0) {
          myViewportScroller = new TopBoundCenterScroller(
            new Dimension(port.getViewSize()), new Point(scrollPosition));
        }
        else {
          myViewportScroller = new ReferencePointScroller(
            new Dimension(port.getViewSize()), new Point(scrollPosition),
            new Point(x, y), getScale()/previousScale, findSceneViewRectangles(),
=======
      Point scrollPosition = getScrollPosition();
      @SuppressWarnings("deprecation")
      SurfaceLayoutManager layoutManager = ((NlDesignSurfacePositionableContentLayoutManager)getSceneViewLayoutManager())
        .getLayoutManager();

      if (layoutManager instanceof GroupedListSurfaceLayoutManager) { // new list mode
        if(x < 0 || y < 0) {
          // zoom with top-center of the visible area as anchor
          myViewportScroller = new TopBoundCenterScroller(
            new Dimension(port.getViewSize()), new Point(scrollPosition), port.getExtentSize(), previousScale, getScale());
        }
        else {
          // zoom with mouse position as anchor, and considering its relative position to the existing scene views
          myViewportScroller = new ReferencePointScroller(
            new Dimension(port.getViewSize()), new Point(scrollPosition),
            new Point(x, y), previousScale, getScale(), findSceneViewRectangles(),
>>>>>>> 574fcae1
            (SceneView sceneView) -> mySceneViewPanel.findMeasuredSceneViewRectangle(sceneView,
                                                                                     getPositionableContent(),
                                                                                     getExtentSize()));
        }
<<<<<<< HEAD
=======
      } else if(layoutManager instanceof GroupedGridSurfaceLayoutManager) { // new grid mode
        // zoom with top-left corner of the visible area as anchor
        myViewportScroller = new TopLeftCornerScroller(
          new Dimension(port.getViewSize()), new Point(scrollPosition), previousScale, getScale());
>>>>>>> 574fcae1
      }
      else if (!(layoutManager instanceof GridSurfaceLayoutManager)) {
        Point zoomCenterInView;
        if (x < 0 || y < 0) {
          x = port.getViewportComponent().getWidth() / 2;
          y = port.getViewportComponent().getHeight() / 2;
        }
        zoomCenterInView = new Point(scrollPosition.x + x, scrollPosition.y + y);

        myViewportScroller = new ZoomCenterScroller(new Dimension(port.getViewSize()), new Point(scrollPosition), zoomCenterInView);
      }
    }
    return changed;
  }

  /**
   * Zoom (in or out) and move the scroll position to ensure that the given rectangle is fully
   * visible and centered.
   * When zooming, the sceneViews may move around, and so the rectangle's coordinates should be
   * relative to the sceneView.
   * The given rectangle should be a subsection of the given sceneView.
   * @param sceneView the {@link SceneView} that contains the given rectangle
   * @param rectangle the rectangle that should be visible, with its coordinates relative to the
   *  sceneView, and with its currentsize (before zooming).
   */
  public final void zoomAndCenter(@NotNull SceneView sceneView,
                                  @NotNull @SwingCoordinate Rectangle rectangle) {
    if (myScrollPane == null) {
      Logger
        .getInstance(NlDesignSurface.class)
        .warn("The scroll pane is null, cannot zoom and center.");
      return;
    }
    // Calculate the scaleChangeNeeded so that after zooming,
    // the given rectangle with a given offset fits tight in the scroll panel.
    Dimension offset = getScrollToVisibleOffset();
    Dimension availableSize = getExtentSize();
    Dimension curSize = new Dimension(rectangle.width, rectangle.height);
    // Make sure both dimensions fit, and at least one of them is as tight
    // as possible (respecting the offset).
    double scaleChangeNeeded = Math.min(
      (availableSize.getWidth() - 2*offset.width) / curSize.getWidth(),
      (availableSize.getHeight() - 2*offset.height) / curSize.getHeight()
    );
    // Adjust the scale change to keep the new scale between the lower and upper bounds.
    double curScale = getScale();
    double boundedNewScale = getBoundedScale(curScale * scaleChangeNeeded);
    scaleChangeNeeded = boundedNewScale/curScale;
    // The rectangle size and its coordinates relative to the sceneView have
    // changed due to the scale change.
    rectangle.setRect(rectangle.x * scaleChangeNeeded, rectangle.y * scaleChangeNeeded,
                      rectangle.width * scaleChangeNeeded, rectangle.height * scaleChangeNeeded);

    if (setScale(boundedNewScale)) {
      myViewportScroller = port -> scrollToCenter(sceneView, rectangle);
    }
    else {
      // If scale hasn't changed, then just scroll to center
      scrollToCenter(sceneView, rectangle);
    }
  }

  @Override
  public void scrollToCenter(@NotNull List<NlComponent> list) {
    SceneView view = getFocusedSceneView();
    if (list.isEmpty() || view == null) {
      return;
    }
    Scene scene = view.getScene();
    @AndroidDpCoordinate Rectangle componentsArea = new Rectangle(0, 0, -1, -1);
    @AndroidDpCoordinate Rectangle componentRect = new Rectangle();
    list.stream().filter(nlComponent -> !nlComponent.isRoot()).forEach(nlComponent -> {
      SceneComponent component = scene.getSceneComponent(nlComponent);
      if (component == null) {
        return;
      }
      component.fillRect(componentRect);

      if (componentsArea.width < 0) {
        componentsArea.setBounds(componentRect);
      }
      else {
        componentsArea.add(componentRect);
      }
    });

    @SwingCoordinate Rectangle areaToCenter = Coordinates.getSwingRectDip(view, componentsArea);
    if (areaToCenter.isEmpty() || getLayeredPane().getVisibleRect().contains(areaToCenter)) {
      // No need to scroll to components if they are all fully visible on the surface.
      return;
    }

    @SwingCoordinate Dimension swingViewportSize = getExtentSize();
    @SwingCoordinate int targetSwingX = (int)areaToCenter.getCenterX();
    @SwingCoordinate int targetSwingY = (int)areaToCenter.getCenterY();
    // Center to position.
    setScrollPosition(targetSwingX - swingViewportSize.width / 2, targetSwingY - swingViewportSize.height / 2);
    @SurfaceScale double fitScale = DesignSurfaceHelper.getFitContentIntoWindowScale(this, areaToCenter.getSize());

    if (getScale() > fitScale) {
      // Scale down to fit selection.
      setScale(fitScale, targetSwingX, targetSwingY);
    }
  }

  @NotNull
  @Override
  public List<NlComponent> getSelectableComponents() {
    NlComponent root = getModels()
      .stream()
      .flatMap((model) -> model.getComponents().stream())
      .findFirst()
      .orElse(null);
    if (root == null) {
      return Collections.emptyList();
    }

    return root.flatten().collect(Collectors.toList());
  }

  /**
   * When the surface is in "Animation Mode", the error display is not updated. This allows for the surface
   * to render results faster without triggering updates of the issue panel per frame.
   */
  public void setRenderSynchronously(boolean enabled) {
    myIsRenderingSynchronously = enabled;
    // If animation is enabled, scanner must be paused.
    if (myScannerControl != null) {
      if (enabled) {
        myScannerControl.pause();
      }
      else {
        myScannerControl.resume();
      }
    }
  }

  public boolean isRenderingSynchronously() { return myIsRenderingSynchronously; }

  public void setAnimationScrubbing(boolean value) {
    myIsAnimationScrubbing = value;
  }

  /**
   * Set the rotation degree of the surface to simulate the phone rotation.
   * @param value angle of the rotation.
   */
  public void setRotateSufaceDegree(float value) {
    myRotateSurfaceDegree = value;
  }

  /**
   * Return the rotation degree of the surface to simulate the phone rotation.
   */
  public float getRotateSurfaceDegree() {
    return myRotateSurfaceDegree;
  }

  /**
   * Return whenever surface is rotating.
   */
  public boolean isRotating() {
    return !Float.isNaN(myRotateSurfaceDegree);
  }
  public boolean isInAnimationScrubbing() { return myIsAnimationScrubbing; }

  /**
   * Sets the min size allowed for the scrollable surface. This is useful in cases where we have an interaction that needs
   * to extend the available space.
   */
  public void setScrollableViewMinSize(@NotNull Dimension dimension) {
    myScrollableViewMinSize.setSize(dimension);
  }

  @Override
  public Object getData(@NotNull String dataId) {
    Object data = myDelegateDataProvider != null ? myDelegateDataProvider.getData(dataId) : null;
    if (data != null) {
      return data;
    }

    if (LayoutPreviewHandlerKt.LAYOUT_PREVIEW_HANDLER_KEY.is(dataId) ) {
      return this;
    }

    return super.getData(dataId);
  }

  @NotNull
  public ImmutableSet<NlSupportedActions> getSupportedActions() {
    return mySupportedActionsProvider.get();
  }

  @Override
  public boolean getPreviewWithToolsVisibilityAndPosition() {
    return myPreviewWithToolsVisibilityAndPosition;
  }

  @Override
  public void setPreviewWithToolsVisibilityAndPosition(boolean isPreviewWithToolsVisibilityAndPosition) {
    if (myPreviewWithToolsVisibilityAndPosition != isPreviewWithToolsVisibilityAndPosition) {
      myPreviewWithToolsVisibilityAndPosition = isPreviewWithToolsVisibilityAndPosition;
      forceRefresh();
    }
  }

  @NotNull
  Dimension getScrollableViewMinSize() {
    return myScrollableViewMinSize;
  }

  @NotNull
  public VisualLintIssueProvider getVisualLintIssueProvider() {
    return myVisualLintIssueProvider;
  }
}<|MERGE_RESOLUTION|>--- conflicted
+++ resolved
@@ -57,7 +57,6 @@
 import com.android.tools.idea.common.surface.layout.TopBoundCenterScroller;
 import com.android.tools.idea.common.surface.layout.TopLeftCornerScroller;
 import com.android.tools.idea.common.surface.layout.ZoomCenterScroller;
-import com.android.tools.idea.flags.StudioFlags;
 import com.android.tools.idea.gradle.project.build.GradleBuildState;
 import com.android.tools.idea.rendering.RenderErrorModelFactory;
 import com.android.tools.idea.rendering.RenderSettings;
@@ -100,10 +99,7 @@
 import java.awt.Point;
 import java.awt.Rectangle;
 import java.util.ArrayList;
-<<<<<<< HEAD
-=======
 import java.util.Collection;
->>>>>>> 574fcae1
 import java.util.Collections;
 import java.util.HashMap;
 import java.util.List;
@@ -171,11 +167,7 @@
     private Function<DesignSurface<LayoutlibSceneManager>, DesignSurfaceActionHandler> myActionHandlerProvider = NlDesignSurface::defaultActionHandlerProvider;
     @Nullable private SelectionModel mySelectionModel = null;
     private ZoomControlsPolicy myZoomControlsPolicy = ZoomControlsPolicy.AUTO_HIDE;
-<<<<<<< HEAD
-    @NotNull private Set<NlSupportedActions> mySupportedActions = Collections.emptySet();
-=======
     @NotNull private Supplier<ImmutableSet<NlSupportedActions>> mySupportedActionsProvider = () -> DEFAULT_NL_SUPPORTED_ACTIONS;
->>>>>>> 574fcae1
 
     private boolean myShouldRenderErrorsPanel = false;
 
@@ -324,11 +316,6 @@
      * Set the supported {@link NlSupportedActions} for the built NlDesignSurface.
      * These actions are registered by xml and can be found globally, we need to assign if the built NlDesignSurface supports it or not.
      * By default, the builder assumes there is no supported {@link NlSupportedActions}.
-<<<<<<< HEAD
-     *
-     * Be award the {@link com.intellij.openapi.actionSystem.AnAction}s registered by code are not effected.
-     * TODO(b/183243031): These mechanism should be integrated into {@link ActionManager}.
-=======
      * <br/><br/>
      * Be aware the {@link com.intellij.openapi.actionSystem.AnAction}s registered by code are not effected.
      * TODO(b/183243031): These mechanism should be integrated into {@link ActionManager}.
@@ -342,7 +329,6 @@
     /**
      * See {@link #setSupportedActionsProvider(Supplier)}.
      * This method will create a copy of the given set.
->>>>>>> 574fcae1
      */
     @NotNull
     public Builder setSupportedActions(@NotNull Set<NlSupportedActions> supportedActions) {
@@ -397,11 +383,7 @@
         myDelegateDataProvider,
         mySelectionModel != null ? mySelectionModel : new DefaultSelectionModel(),
         myZoomControlsPolicy,
-<<<<<<< HEAD
-        mySupportedActions,
-=======
         mySupportedActionsProvider,
->>>>>>> 574fcae1
         myShouldRenderErrorsPanel,
         myMaxFitIntoZoomLevel,
         myVisualLintIssueProviderFactory);
@@ -440,11 +422,7 @@
 
   @NotNull private final Supplier<ImmutableSet<NlSupportedActions>> mySupportedActionsProvider;
 
-<<<<<<< HEAD
-  private boolean myShouldRenderErrorsPanel;
-=======
   private final boolean myShouldRenderErrorsPanel;
->>>>>>> 574fcae1
 
   private final VisualLintIssueProvider myVisualLintIssueProvider;
 
@@ -461,11 +439,7 @@
                           @Nullable DataProvider delegateDataProvider,
                           @NotNull SelectionModel selectionModel,
                           ZoomControlsPolicy zoomControlsPolicy,
-<<<<<<< HEAD
-                          @NotNull Set<NlSupportedActions> supportedActions,
-=======
                           @NotNull Supplier<ImmutableSet<NlSupportedActions>> supportedActionsProvider,
->>>>>>> 574fcae1
                           boolean shouldRenderErrorsPanel,
                           double maxFitIntoZoomLevel,
                           @NotNull Function<DesignSurface<LayoutlibSceneManager>, VisualLintIssueProvider> issueProviderFactory) {
@@ -478,22 +452,9 @@
     myAnalyticsManager = new NlAnalyticsManager(this);
     myAccessoryPanel.setSurface(this);
     mySceneManagerProvider = sceneManagerProvider;
-<<<<<<< HEAD
-    myNavigationHandler = navigationHandler;
-    mySupportedActions = supportedActions;
-    myShouldRenderErrorsPanel = shouldRenderErrorsPanel;
-    myVisualLintIssueProvider = new VisualLintIssueProvider(this);
-
-    if (myNavigationHandler != null) {
-      Disposer.register(this, myNavigationHandler);
-      mySceneViewPanel.setOnLabelClicked(myNavigationHandler::handleNavigate);
-    }
-
-=======
     mySupportedActionsProvider = supportedActionsProvider;
     myShouldRenderErrorsPanel = shouldRenderErrorsPanel;
     myVisualLintIssueProvider = issueProviderFactory.apply(this);
->>>>>>> 574fcae1
     myMinScale = minScale;
     myMaxScale = maxScale;
 
@@ -828,11 +789,7 @@
         });
 
         boolean hasLayoutValidationOpen = VisualizationToolWindowFactory.hasVisibleValidationWindow(project);
-<<<<<<< HEAD
-        boolean hasRunAtfOnMainPreview = hasLayoutValidationOpen && StudioFlags.NELE_ATF_IN_VISUAL_LINT.get();
-=======
         boolean hasRunAtfOnMainPreview = hasLayoutValidationOpen;
->>>>>>> 574fcae1
         if (!hasLayoutValidationOpen) {
           List<NlModel> modelsForBackgroundRun = new ArrayList<>();
           Map<RenderResult, NlModel> renderResultsForAnalysis = new HashMap<>();
@@ -848,11 +805,7 @@
                 break;
             }
           });
-<<<<<<< HEAD
-          hasRunAtfOnMainPreview = !renderResultsForAnalysis.isEmpty() && StudioFlags.NELE_ATF_IN_VISUAL_LINT.get();
-=======
           hasRunAtfOnMainPreview = !renderResultsForAnalysis.isEmpty();
->>>>>>> 574fcae1
           VisualLintService.getInstance(project).runVisualLintAnalysis(
             NlDesignSurface.this,
             myVisualLintIssueProvider,
@@ -972,19 +925,6 @@
     boolean changed = super.setScale(scale, x, y);
     if (changed) {
       DesignSurfaceViewport port = getViewport();
-<<<<<<< HEAD
-
-      if (myLayoutManager instanceof GroupedListSurfaceLayoutManager) {
-        Point scrollPosition = getScrollPosition();
-        if(x < 0 || y < 0) {
-          myViewportScroller = new TopBoundCenterScroller(
-            new Dimension(port.getViewSize()), new Point(scrollPosition));
-        }
-        else {
-          myViewportScroller = new ReferencePointScroller(
-            new Dimension(port.getViewSize()), new Point(scrollPosition),
-            new Point(x, y), getScale()/previousScale, findSceneViewRectangles(),
-=======
       Point scrollPosition = getScrollPosition();
       @SuppressWarnings("deprecation")
       SurfaceLayoutManager layoutManager = ((NlDesignSurfacePositionableContentLayoutManager)getSceneViewLayoutManager())
@@ -1001,18 +941,14 @@
           myViewportScroller = new ReferencePointScroller(
             new Dimension(port.getViewSize()), new Point(scrollPosition),
             new Point(x, y), previousScale, getScale(), findSceneViewRectangles(),
->>>>>>> 574fcae1
             (SceneView sceneView) -> mySceneViewPanel.findMeasuredSceneViewRectangle(sceneView,
                                                                                      getPositionableContent(),
                                                                                      getExtentSize()));
         }
-<<<<<<< HEAD
-=======
       } else if(layoutManager instanceof GroupedGridSurfaceLayoutManager) { // new grid mode
         // zoom with top-left corner of the visible area as anchor
         myViewportScroller = new TopLeftCornerScroller(
           new Dimension(port.getViewSize()), new Point(scrollPosition), previousScale, getScale());
->>>>>>> 574fcae1
       }
       else if (!(layoutManager instanceof GridSurfaceLayoutManager)) {
         Point zoomCenterInView;
