--- conflicted
+++ resolved
@@ -30,11 +30,7 @@
       FileDescriptionUtils.isResourceOfTypeWithRootTag(
         file,
         ResourceFolderType.FONT,
-<<<<<<< HEAD
-        setOf(SdkConstants.TAG_FONT_FAMILY)
-=======
         setOf(SdkConstants.TAG_FONT_FAMILY),
->>>>>>> 0d09370c
       )
 
   override fun getToolbarActionGroups(surface: DesignSurface<*>) = ToolbarActionGroups(surface)
