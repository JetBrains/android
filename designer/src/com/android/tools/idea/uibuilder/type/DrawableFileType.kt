--- conflicted
+++ resolved
@@ -32,11 +32,7 @@
       FileDescriptionUtils.isResourceOfTypeWithRootTag(
         file,
         ResourceFolderType.DRAWABLE,
-<<<<<<< HEAD
-        allowedRootTags
-=======
         allowedRootTags,
->>>>>>> 0d09370c
       )
 
   override fun getToolbarActionGroups(surface: DesignSurface<*>): ToolbarActionGroups =
