--- conflicted
+++ resolved
@@ -32,20 +32,12 @@
       (FileDescriptionUtils.isResourceOfTypeWithRootTag(
         file,
         ResourceFolderType.MIPMAP,
-<<<<<<< HEAD
-        ADAPTIVE_ICON_TAGS
-=======
         ADAPTIVE_ICON_TAGS,
->>>>>>> 0d09370c
       ) ||
         FileDescriptionUtils.isResourceOfTypeWithRootTag(
           file,
           ResourceFolderType.DRAWABLE,
-<<<<<<< HEAD
-          ADAPTIVE_ICON_TAGS
-=======
           ADAPTIVE_ICON_TAGS,
->>>>>>> 0d09370c
         ))
   }
 
