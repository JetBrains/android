--- conflicted
+++ resolved
@@ -23,11 +23,7 @@
   override fun interpolate(fraction: Float): Point {
     return Point(
       start.x + ((end.x - start.x) * fraction).toInt(),
-<<<<<<< HEAD
-      start.y + ((end.y - start.y) * fraction).toInt()
-=======
       start.y + ((end.y - start.y) * fraction).toInt(),
->>>>>>> 0d09370c
     )
   }
 }