/*
 * Copyright (C) 2018 The Android Open Source Project
 *
 * Licensed under the Apache License, Version 2.0 (the "License");
 * you may not use this file except in compliance with the License.
 * You may obtain a copy of the License at
 *
 *      http://www.apache.org/licenses/LICENSE-2.0
 *
 * Unless required by applicable law or agreed to in writing, software
 * distributed under the License is distributed on an "AS IS" BASIS,
 * WITHOUT WARRANTIES OR CONDITIONS OF ANY KIND, either express or implied.
 * See the License for the specific language governing permissions and
 * limitations under the License.
 */
package com.android.tools.idea.common.scene.target

import com.android.tools.adtui.LightCalloutPopup
import com.android.tools.adtui.canShowBelow
import com.android.tools.idea.common.model.NlComponent
import com.android.tools.idea.uibuilder.api.ViewEditor
import com.android.tools.idea.uibuilder.api.ViewHandler
import com.android.tools.idea.uibuilder.api.actions.DirectViewAction
import com.android.tools.idea.uibuilder.api.actions.ViewActionPresentation
import com.android.tools.idea.uibuilder.assistant.ComponentAssistantFactory
import com.android.tools.idea.uibuilder.handlers.relative.targets.drawBottom
import com.intellij.openapi.ui.popup.Balloon
import icons.StudioIcons
import java.awt.Point
import java.awt.event.ActionEvent
import java.awt.event.KeyEvent
import java.lang.ref.WeakReference
import javax.swing.AbstractAction
import javax.swing.JComponent
import javax.swing.KeyStroke

private const val ACTION_HIDE = "actionHide"

/**
 * A [DirectViewAction] that displays a popup displaying a [JComponent] provided by
 * [ComponentAssistantFactory].
 */
// TODO(b/120382660): Replace icon with the final version
class ComponentAssistantViewAction
@JvmOverloads
constructor(
  assistantLabel: String = "Set Sample Data",
  private val panelFactoryFactory: (NlComponent) -> ComponentAssistantFactory?,
) : DirectViewAction(StudioIcons.LayoutEditor.Properties.TOOLS_ATTRIBUTE, assistantLabel) {

  private var onClose: (cancelled: Boolean) -> Unit = {}

  /** Add an action to the action map so that the popup is hidden when the user presses escape. */
  private fun setupActionInputMap(component: JComponent, onCancel: () -> Unit) {
    component.actionMap.put(
      ACTION_HIDE,
      object : AbstractAction() {
        override fun actionPerformed(e: ActionEvent?) {
          fireCancelEvent()
          onCancel()
        }
<<<<<<< HEAD
      }
=======
      },
>>>>>>> 0d09370c
    )
    component
      .getInputMap(JComponent.WHEN_IN_FOCUSED_WINDOW)
      .put(KeyStroke.getKeyStroke(KeyEvent.VK_ESCAPE, 0), ACTION_HIDE)
  }

  private fun fireCloseEvent() = onClose(false)

  private fun fireCancelEvent() = onClose(true)

  override fun perform(
    editor: ViewEditor,
    handler: ViewHandler,
    parent: NlComponent,
    selectedChildren: MutableList<NlComponent>,
<<<<<<< HEAD
    modifiers: Int
=======
    modifiers: Int,
>>>>>>> 0d09370c
  ) {
    if (selectedChildren.size != 1) {
      // The ComponentAssistant can only be invoked on 1 specific component. If there are multiple
      // selected, we can not execute this actions (and should not be displayed).
      return
    }

    val selectedComponent = selectedChildren[0]
    val panelFactory = panelFactoryFactory(selectedComponent) ?: return
    val sceneComponent = editor.scene.getSceneComponent(selectedComponent) ?: return

    val scene = sceneComponent.scene
    val designSurface = scene.designSurface
    val context = scene.sceneManager.sceneView.context
    val popup =
      LightCalloutPopup(
        closedCallback = this::fireCloseEvent,
<<<<<<< HEAD
        cancelCallBack = this::fireCancelEvent
=======
        cancelCallBack = this::fireCancelEvent,
>>>>>>> 0d09370c
      )
    val popupRef = WeakReference(popup)
    val assistantContext =
      ComponentAssistantFactory.Context(selectedComponent) { cancel ->
        if (cancel) popupRef.get()?.cancel() else popupRef.get()?.close()
      }
    val component =
      panelFactory.createComponent(assistantContext).apply {
        name = "Component Assistant" // For UI tests
      }

    setupActionInputMap(component) { popupRef.get()?.cancel() }

    onClose = { cancelled ->
      onClose = {} // One-off trigger. Disable the callback
      assistantContext.onClose(cancelled)
    }

    val position =
      Point(
        context.getSwingXDip(sceneComponent.centerX.toFloat()),
<<<<<<< HEAD
        context.getSwingYDip(sceneComponent.drawBottom.toFloat())
=======
        context.getSwingYDip(sceneComponent.drawBottom.toFloat()),
>>>>>>> 0d09370c
      )
    val parentComponent = designSurface.layeredPane
    if (canShowBelow(parentComponent, position, component)) {
      popup.show(component, parentComponent, position)
    } else {
      val location =
        Point(
          context.getSwingXDip(sceneComponent.centerX.toFloat()),
<<<<<<< HEAD
          context.getSwingYDip(sceneComponent.drawBottom.toFloat())
=======
          context.getSwingYDip(sceneComponent.drawBottom.toFloat()),
>>>>>>> 0d09370c
        )
      popup.show(component, parentComponent, location, position = Balloon.Position.above)
    }
  }

  override fun updatePresentation(
    presentation: ViewActionPresentation,
    editor: ViewEditor,
    handler: ViewHandler,
    component: NlComponent,
    selectedChildren: MutableList<NlComponent>,
<<<<<<< HEAD
    modifiersEx: Int
=======
    modifiersEx: Int,
>>>>>>> 0d09370c
  ) {
    super.updatePresentation(
      presentation,
      editor,
      handler,
      component,
      selectedChildren,
<<<<<<< HEAD
      modifiersEx
=======
      modifiersEx,
>>>>>>> 0d09370c
    )

    val visible = (selectedChildren.size == 1).and(panelFactoryFactory(selectedChildren[0]) != null)
    presentation.setVisible(visible)
  }
}<|MERGE_RESOLUTION|>--- conflicted
+++ resolved
@@ -59,11 +59,7 @@
           fireCancelEvent()
           onCancel()
         }
-<<<<<<< HEAD
-      }
-=======
       },
->>>>>>> 0d09370c
     )
     component
       .getInputMap(JComponent.WHEN_IN_FOCUSED_WINDOW)
@@ -79,11 +75,7 @@
     handler: ViewHandler,
     parent: NlComponent,
     selectedChildren: MutableList<NlComponent>,
-<<<<<<< HEAD
-    modifiers: Int
-=======
     modifiers: Int,
->>>>>>> 0d09370c
   ) {
     if (selectedChildren.size != 1) {
       // The ComponentAssistant can only be invoked on 1 specific component. If there are multiple
@@ -101,11 +93,7 @@
     val popup =
       LightCalloutPopup(
         closedCallback = this::fireCloseEvent,
-<<<<<<< HEAD
-        cancelCallBack = this::fireCancelEvent
-=======
         cancelCallBack = this::fireCancelEvent,
->>>>>>> 0d09370c
       )
     val popupRef = WeakReference(popup)
     val assistantContext =
@@ -127,11 +115,7 @@
     val position =
       Point(
         context.getSwingXDip(sceneComponent.centerX.toFloat()),
-<<<<<<< HEAD
-        context.getSwingYDip(sceneComponent.drawBottom.toFloat())
-=======
         context.getSwingYDip(sceneComponent.drawBottom.toFloat()),
->>>>>>> 0d09370c
       )
     val parentComponent = designSurface.layeredPane
     if (canShowBelow(parentComponent, position, component)) {
@@ -140,11 +124,7 @@
       val location =
         Point(
           context.getSwingXDip(sceneComponent.centerX.toFloat()),
-<<<<<<< HEAD
-          context.getSwingYDip(sceneComponent.drawBottom.toFloat())
-=======
           context.getSwingYDip(sceneComponent.drawBottom.toFloat()),
->>>>>>> 0d09370c
         )
       popup.show(component, parentComponent, location, position = Balloon.Position.above)
     }
@@ -156,11 +136,7 @@
     handler: ViewHandler,
     component: NlComponent,
     selectedChildren: MutableList<NlComponent>,
-<<<<<<< HEAD
-    modifiersEx: Int
-=======
     modifiersEx: Int,
->>>>>>> 0d09370c
   ) {
     super.updatePresentation(
       presentation,
@@ -168,11 +144,7 @@
       handler,
       component,
       selectedChildren,
-<<<<<<< HEAD
-      modifiersEx
-=======
       modifiersEx,
->>>>>>> 0d09370c
     )
 
     val visible = (selectedChildren.size == 1).and(panelFactoryFactory(selectedChildren[0]) != null)
