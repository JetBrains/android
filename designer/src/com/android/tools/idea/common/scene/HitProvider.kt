/*
 * Copyright (C) 2018 The Android Open Source Project
 *
 * Licensed under the Apache License, Version 2.0 (the "License");
 * you may not use this file except in compliance with the License.
 * You may obtain a copy of the License at
 *
 *      http://www.apache.org/licenses/LICENSE-2.0
 *
 * Unless required by applicable law or agreed to in writing, software
 * distributed under the License is distributed on an "AS IS" BASIS,
 * WITHOUT WARRANTIES OR CONDITIONS OF ANY KIND, either express or implied.
 * See the License for the specific language governing permissions and
 * limitations under the License.
 */
package com.android.tools.idea.common.scene

import com.android.sdklib.AndroidDpCoordinate
import java.awt.Rectangle

interface HitProvider {
  fun addHit(component: SceneComponent, sceneTransform: SceneContext, picker: ScenePicker)
<<<<<<< HEAD
=======

>>>>>>> 574fcae1
  fun intersects(
    component: SceneComponent,
    sceneTransform: SceneContext,
    @AndroidDpCoordinate rectangle: Rectangle
  ): Boolean
}<|MERGE_RESOLUTION|>--- conflicted
+++ resolved
@@ -20,10 +20,7 @@
 
 interface HitProvider {
   fun addHit(component: SceneComponent, sceneTransform: SceneContext, picker: ScenePicker)
-<<<<<<< HEAD
-=======
 
->>>>>>> 574fcae1
   fun intersects(
     component: SceneComponent,
     sceneTransform: SceneContext,
