/*
 * Copyright (C) 2021 The Android Open Source Project
 *
 * Licensed under the Apache License, Version 2.0 (the "License");
 * you may not use this file except in compliance with the License.
 * You may obtain a copy of the License at
 *
 *      http://www.apache.org/licenses/LICENSE-2.0
 *
 * Unless required by applicable law or agreed to in writing, software
 * distributed under the License is distributed on an "AS IS" BASIS,
 * WITHOUT WARRANTIES OR CONDITIONS OF ANY KIND, either express or implied.
 * See the License for the specific language governing permissions and
 * limitations under the License.
 */
package com.android.tools.idea.common.scene

import kotlinx.coroutines.future.await

/**
 * Suspendable equivalent to [SceneManager.requestRenderAsync].
 *
 * @param onCompleteCallback callback to be executed if the `CompletionStage` completes normally.
 */
<<<<<<< HEAD
suspend fun SceneManager.render(onCompleteCallback: () -> Unit = {}) {
  requestRenderAsync()
    .whenComplete { _, throwable ->
      if (throwable == null) {
        onCompleteCallback()
      }
    }
    .await()
=======
suspend fun SceneManager.render(onCompleteCallback: (Throwable?) -> Unit = {}) {
  requestRenderAsync().whenComplete { _, throwable -> onCompleteCallback(throwable) }.await()
>>>>>>> 0d09370c
}<|MERGE_RESOLUTION|>--- conflicted
+++ resolved
@@ -22,17 +22,6 @@
  *
  * @param onCompleteCallback callback to be executed if the `CompletionStage` completes normally.
  */
-<<<<<<< HEAD
-suspend fun SceneManager.render(onCompleteCallback: () -> Unit = {}) {
-  requestRenderAsync()
-    .whenComplete { _, throwable ->
-      if (throwable == null) {
-        onCompleteCallback()
-      }
-    }
-    .await()
-=======
 suspend fun SceneManager.render(onCompleteCallback: (Throwable?) -> Unit = {}) {
   requestRenderAsync().whenComplete { _, throwable -> onCompleteCallback(throwable) }.await()
->>>>>>> 0d09370c
 }