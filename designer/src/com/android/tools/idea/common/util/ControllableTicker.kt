--- conflicted
+++ resolved
@@ -31,11 +31,7 @@
   private val period: Duration,
   private val executorProvider: () -> ScheduledExecutorService = {
     Executors.newScheduledThreadPool(1)
-<<<<<<< HEAD
-  }
-=======
   },
->>>>>>> 0d09370c
 ) : Disposable {
   private var executor: ScheduledExecutorService? = null
 
