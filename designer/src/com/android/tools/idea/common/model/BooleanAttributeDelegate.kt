/*
 * Copyright (C) 2018 The Android Open Source Project
 *
 * Licensed under the Apache License, Version 2.0 (the "License");
 * you may not use this file except in compliance with the License.
 * You may obtain a copy of the License at
 *
 *      http://www.apache.org/licenses/LICENSE-2.0
 *
 * Unless required by applicable law or agreed to in writing, software
 * distributed under the License is distributed on an "AS IS" BASIS,
 * WITHOUT WARRANTIES OR CONDITIONS OF ANY KIND, either express or implied.
 * See the License for the specific language governing permissions and
 * limitations under the License.
 */
package com.android.tools.idea.common.model

import com.android.SdkConstants
import kotlin.properties.ReadWriteProperty
import kotlin.reflect.KProperty

/**
 * Delegate for boolean attributes. [defaultForSet], if specified and non-null, indicates what value
 * should be represented by an absence of the property when <b>setting</b> only. (null will still be
 * returned when getting if the attribute is unset).
 */
open class BooleanAttributeDelegate(
  private val namespace: String?,
  private val propertyName: String,
<<<<<<< HEAD
  private val defaultForSet: Boolean? = false
=======
  private val defaultForSet: Boolean? = false,
>>>>>>> 0d09370c
) : ReadWriteProperty<NlComponent, Boolean?> {

  // This has to be separate rather than just using default arguments due to KT-8834
  constructor(namespace: String?, propertyName: String) : this(namespace, propertyName, false)

  override operator fun getValue(thisRef: NlComponent, property: KProperty<*>): Boolean? {
    return thisRef.resolveAttribute(namespace, propertyName)?.toBoolean()
  }

  override operator fun setValue(thisRef: NlComponent, property: KProperty<*>, value: Boolean?) {
    thisRef.setAttribute(
      namespace,
      propertyName,
<<<<<<< HEAD
      if (value == defaultForSet) null else value?.toString()
=======
      if (value == defaultForSet) null else value?.toString(),
>>>>>>> 0d09370c
    )
  }
}

class BooleanAutoAttributeDelegate(propertyName: String, default: Boolean?) :
  BooleanAttributeDelegate(SdkConstants.AUTO_URI, propertyName, default) {
  // This has to be separate rather than just using default arguments due to KT-8834
  constructor(propertyName: String) : this(propertyName, false)
}<|MERGE_RESOLUTION|>--- conflicted
+++ resolved
@@ -27,11 +27,7 @@
 open class BooleanAttributeDelegate(
   private val namespace: String?,
   private val propertyName: String,
-<<<<<<< HEAD
-  private val defaultForSet: Boolean? = false
-=======
   private val defaultForSet: Boolean? = false,
->>>>>>> 0d09370c
 ) : ReadWriteProperty<NlComponent, Boolean?> {
 
   // This has to be separate rather than just using default arguments due to KT-8834
@@ -45,11 +41,7 @@
     thisRef.setAttribute(
       namespace,
       propertyName,
-<<<<<<< HEAD
-      if (value == defaultForSet) null else value?.toString()
-=======
       if (value == defaultForSet) null else value?.toString(),
->>>>>>> 0d09370c
     )
   }
 }
