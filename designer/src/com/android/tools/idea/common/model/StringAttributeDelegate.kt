/*
 * Copyright (C) 2018 The Android Open Source Project
 *
 * Licensed under the Apache License, Version 2.0 (the "License");
 * you may not use this file except in compliance with the License.
 * You may obtain a copy of the License at
 *
 *      http://www.apache.org/licenses/LICENSE-2.0
 *
 * Unless required by applicable law or agreed to in writing, software
 * distributed under the License is distributed on an "AS IS" BASIS,
 * WITHOUT WARRANTIES OR CONDITIONS OF ANY KIND, either express or implied.
 * See the License for the specific language governing permissions and
 * limitations under the License.
 */
package com.android.tools.idea.common.model

import com.android.SdkConstants
import com.intellij.util.text.nullize
import kotlin.properties.ReadWriteProperty
import kotlin.reflect.KProperty

open class StringAttributeDelegate(
  private val namespace: String?,
<<<<<<< HEAD
  private val propertyName: String
=======
  private val propertyName: String,
>>>>>>> 0d09370c
) : ReadWriteProperty<NlComponent, String?> {
  override operator fun getValue(thisRef: NlComponent, property: KProperty<*>): String? {
    return thisRef.resolveAttribute(namespace, propertyName)
  }

  override operator fun setValue(thisRef: NlComponent, property: KProperty<*>, value: String?) {
    thisRef.setAttribute(namespace, propertyName, value.nullize())
  }
}

class StringAutoAttributeDelegate(propertyName: String) :
  StringAttributeDelegate(SdkConstants.AUTO_URI, propertyName)<|MERGE_RESOLUTION|>--- conflicted
+++ resolved
@@ -22,11 +22,7 @@
 
 open class StringAttributeDelegate(
   private val namespace: String?,
-<<<<<<< HEAD
-  private val propertyName: String
-=======
   private val propertyName: String,
->>>>>>> 0d09370c
 ) : ReadWriteProperty<NlComponent, String?> {
   override operator fun getValue(thisRef: NlComponent, property: KProperty<*>): String? {
     return thisRef.resolveAttribute(namespace, propertyName)
