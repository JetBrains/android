/*
 * Copyright (C) 2019 The Android Open Source Project
 *
 * Licensed under the Apache License, Version 2.0 (the "License");
 * you may not use this file except in compliance with the License.
 * You may obtain a copy of the License at
 *
 *      http://www.apache.org/licenses/LICENSE-2.0
 *
 * Unless required by applicable law or agreed to in writing, software
 * distributed under the License is distributed on an "AS IS" BASIS,
 * WITHOUT WARRANTIES OR CONDITIONS OF ANY KIND, either express or implied.
 * See the License for the specific language governing permissions and
 * limitations under the License.
 */

package com.android.tools.idea.common.model

import com.android.tools.adtui.common.SwingLength
import java.awt.Dimension

/**
 * Represents the scale factor of the design surface and the conversion factor between [SwingLength]
 * and [AndroidLength]
 *
 * AndroidLength * Scale = SwingLength SwingLength / Scale = AndroidLength
 */
@JvmInline
value class Scale(val value: Double) {
  operator fun times(length: AndroidLength): SwingLength =
    SwingLength(value.toFloat() * length.value)
}

operator fun AndroidLength.times(rhs: Scale): SwingLength = rhs * this

operator fun SwingLength.div(rhs: Scale): AndroidLength = AndroidLength(rhs.value.toFloat() / value)

/**
 * Apply a scale to the receiver. Notice: this function has lateral effects, the receiver would also
 * change its size.
 *
 * @return the new scaled dimension applied to the receiver.
 */
<<<<<<< HEAD
=======
@Deprecated("Use PositionableContent properties directly")
>>>>>>> 8b7d83e8
fun Dimension.scaleBy(scale: Double): Dimension {
  setSize((scale * width).toInt(), (scale * height).toInt())
  return this
}

/**
 * Returns a dimension with an applied scale factor. Notice: this function doesn't have lateral
 * effects, it doesn't change the Dimension
 *
 * @return the new scaled dimension.
 */
<<<<<<< HEAD
=======
@Deprecated("Use PositionableContent properties directly")
>>>>>>> 8b7d83e8
fun Dimension.scaleOf(scale: Double): Dimension {
  return Dimension((scale * width).toInt(), (scale * height).toInt())
}<|MERGE_RESOLUTION|>--- conflicted
+++ resolved
@@ -41,10 +41,7 @@
  *
  * @return the new scaled dimension applied to the receiver.
  */
-<<<<<<< HEAD
-=======
 @Deprecated("Use PositionableContent properties directly")
->>>>>>> 8b7d83e8
 fun Dimension.scaleBy(scale: Double): Dimension {
   setSize((scale * width).toInt(), (scale * height).toInt())
   return this
@@ -56,10 +53,7 @@
  *
  * @return the new scaled dimension.
  */
-<<<<<<< HEAD
-=======
 @Deprecated("Use PositionableContent properties directly")
->>>>>>> 8b7d83e8
 fun Dimension.scaleOf(scale: Double): Dimension {
   return Dimension((scale * width).toInt(), (scale * height).toInt())
 }