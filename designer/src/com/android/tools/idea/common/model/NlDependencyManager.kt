/*
 * Copyright (C) 2018 The Android Open Source Project
 *
 * Licensed under the Apache License, Version 2.0 (the "License");
 * you may not use this file except in compliance with the License.
 * You may obtain a copy of the License at
 *
 *      http://www.apache.org/licenses/LICENSE-2.0
 *
 * Unless required by applicable law or agreed to in writing, software
 * distributed under the License is distributed on an "AS IS" BASIS,
 * WITHOUT WARRANTIES OR CONDITIONS OF ANY KIND, either express or implied.
 * See the License for the specific language governing permissions and
 * limitations under the License.
 */
package com.android.tools.idea.common.model

import com.android.ide.common.gradle.Version
import com.android.ide.common.repository.GoogleMavenArtifactId
import com.android.ide.common.repository.GradleCoordinate
import com.android.tools.idea.concurrency.addCallback
import com.android.tools.idea.projectsystem.ProjectSystemSyncManager
import com.android.tools.idea.projectsystem.getModuleSystem
import com.android.tools.idea.projectsystem.getSyncManager
import com.android.tools.idea.util.addDependenciesWithUiConfirmation
import com.android.tools.idea.util.userWantsToAdd
import com.google.common.util.concurrent.ListenableFuture
import com.google.common.util.concurrent.MoreExecutors.directExecutor
import com.intellij.openapi.application.ApplicationManager
import com.intellij.openapi.application.ex.ApplicationManagerEx
import com.intellij.openapi.components.Service
import org.jetbrains.android.facet.AndroidFacet

/**
 * Handles dependencies for the Layout Editor.
 *
 * This class acts as an abstraction layer between Layout Editor component and the build system to
 * manage dependencies required by the provided [NlComponent]
 */
@Service
class NlDependencyManager private constructor() {

  companion object {
    @JvmStatic
    fun getInstance(): NlDependencyManager =
      ApplicationManager.getApplication().getService(NlDependencyManager::class.java)
  }

  /**
   * Makes sure the dependencies of the components being added are present and resolved in the
   * module.
   *
   * If they are not: ask the user if they can be added. Setting [promptUserBeforeAdding] to false
   * will skip prompting the user and immediately try to add the dependencies.
   *
   * If a callback is given, the callback will be called if all dependencies were already present or
   * if they were added (i.e. the user chose to install them). The callback may be called on the
   * current thread of no sync is needed or it maybe called on another thread after the sync is
   * finished.
   *
   * Returns true if all dependencies were added successfully.
   */
  @JvmOverloads
  fun addDependencies(
    components: Iterable<NlComponent>,
    facet: AndroidFacet,
    promptUserBeforeAdding: Boolean,
    dependenciesPresentCallback: Runnable? = null,
  ): Boolean {
    val moduleSystem = facet.module.getModuleSystem()
    val missingDependencies =
      collectDependencies(components).filter { moduleSystem.getRegisteredDependency(it) == null }
    if (missingDependencies.isEmpty()) {
      // We don't have any missing dependencies, therefore they're all present.
      dependenciesPresentCallback?.run()
      return true
    }

    if (
      facet.module
        .addDependenciesWithUiConfirmation(
          missingDependencies,
          promptUserBeforeAdding,
<<<<<<< HEAD
          requestSync = false
=======
          requestSync = false,
>>>>>>> 0d09370c
        )
        .isNotEmpty()
    ) {
      // Not all dependencies were added successfully because the list of un-added dependencies
      // isn't empty.
      return false
    }

    // When the user clicks "Yes" to install the missing dependencies, sync the project so they'll
    // effectively be present.
    val syncResult: ListenableFuture<ProjectSystemSyncManager.SyncResult> =
      facet.module.project
        .getSyncManager()
        .syncProject(ProjectSystemSyncManager.SyncReason.PROJECT_MODIFIED)

    if (dependenciesPresentCallback != null) {
      syncResult.addCallback(
        directExecutor(),
        success = { dependenciesPresentCallback.run() },
<<<<<<< HEAD
        failure = { dependenciesPresentCallback.run() }
=======
        failure = { dependenciesPresentCallback.run() },
>>>>>>> 0d09370c
      )
    }
    return true
  }

  /**
   * Returns the [Version] of the library with specified [artifactId] that the current module
   * depends on.
   *
   * @return the revision or null if the module does not depend on the specified library or the
   *   maven version is unknown.
   */
  fun getModuleDependencyVersion(artifactId: GoogleMavenArtifactId, facet: AndroidFacet): Version? =
    facet.module
      .getModuleSystem()
      .getResolvedDependency(artifactId.getCoordinate("+"))
      ?.lowerBoundVersion

  /**
   * Checks if there is any missing dependencies and ask the user only if they are some.
   *
   * User cannot be asked to accept dependencies in a write action. Calls to this method should be
   * made outside a write action, or all dependencies should already be added.
   */
  fun checkIfUserWantsToAddDependencies(toAdd: List<NlComponent>, facet: AndroidFacet): Boolean {
    val dependencies = collectDependencies(toAdd)
    val moduleSystem = facet.module.getModuleSystem()
    val missing = dependencies.filter { moduleSystem.getRegisteredDependency(it) == null }
    if (missing.none()) {
      return true
    }

    val application = ApplicationManagerEx.getApplicationEx()
    if (application.isWriteActionInProgress) {
      kotlin.assert(false) {
        "User cannot be asked to accept dependencies in a write action." +
          "Calls to this method should be made outside a write action"
      }
      return true
    }

    return userWantsToAdd(facet.module.project, missing)
  }

  /**
   * Finds all dependencies for the given components and maps them to a [GradleCoordinate]
   *
   * @see GradleCoordinate.parseCoordinateString()
   */
  private fun collectDependencies(components: Iterable<NlComponent>): Iterable<GradleCoordinate> {
    return components
      .flatMap { it.dependencies }
      .map { artifact -> artifact.getCoordinate("+") }
      .toList()
  }
}<|MERGE_RESOLUTION|>--- conflicted
+++ resolved
@@ -81,11 +81,7 @@
         .addDependenciesWithUiConfirmation(
           missingDependencies,
           promptUserBeforeAdding,
-<<<<<<< HEAD
-          requestSync = false
-=======
           requestSync = false,
->>>>>>> 0d09370c
         )
         .isNotEmpty()
     ) {
@@ -105,11 +101,7 @@
       syncResult.addCallback(
         directExecutor(),
         success = { dependenciesPresentCallback.run() },
-<<<<<<< HEAD
-        failure = { dependenciesPresentCallback.run() }
-=======
         failure = { dependenciesPresentCallback.run() },
->>>>>>> 0d09370c
       )
     }
     return true
