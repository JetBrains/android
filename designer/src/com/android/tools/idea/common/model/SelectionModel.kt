--- conflicted
+++ resolved
@@ -138,16 +138,10 @@
   override fun clearSecondary() {}
 
   override fun setSecondarySelection(component: NlComponent?, secondary: Any?) {}
-<<<<<<< HEAD
-  override fun isHighlighted(component: NlComponent): Boolean {
-    return false
-  }
-=======
 
   override fun isHighlighted(component: NlComponent): Boolean {
     return false
   }
 
->>>>>>> 574fcae1
   override fun setHighlightSelection(highlighted: List<NlComponent>, selected: List<NlComponent>) {}
 }