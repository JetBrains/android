--- conflicted
+++ resolved
@@ -25,10 +25,6 @@
 import com.android.tools.idea.AndroidPsiUtils;
 import com.android.tools.idea.IdeInfo;
 import com.android.tools.idea.actions.DesignerDataKeys;
-<<<<<<< HEAD
-import com.android.tools.idea.common.error.IssuePanelService;
-=======
->>>>>>> 0d09370c
 import com.android.tools.idea.common.lint.ModelLintIssueAnnotator;
 import com.android.tools.idea.common.model.NlComponent;
 import com.android.tools.idea.common.model.NlModel;
@@ -47,10 +43,7 @@
 import com.android.tools.idea.uibuilder.surface.ScreenViewProvider;
 import com.android.tools.idea.uibuilder.type.FileTypeUtilsKt;
 import com.android.tools.idea.util.SyncUtil;
-<<<<<<< HEAD
 import com.intellij.CommonBundle;
-=======
->>>>>>> 0d09370c
 import com.intellij.ide.util.PropertiesComponent;
 import com.intellij.openapi.Disposable;
 import com.intellij.openapi.actionSystem.DataProvider;
@@ -197,10 +190,6 @@
     mySurface.getAnalyticsManager().setEditorModeWithoutTracking(myState);
     onStateChange();
 
-<<<<<<< HEAD
-    IssuePanelService.getInstance(project).registerFileToSurface(file, mySurface);
-=======
->>>>>>> 0d09370c
     add(myWorkBench);
 
     myToolWindowDefinitions = toolWindowDefinitions;
@@ -335,7 +324,6 @@
               myWorkBench.loadingStopped("Design editor is unavailable until next gradle sync.");
               return;
             }
-<<<<<<< HEAD
 
           if (cause instanceof ProcessCanceledException){
             // e.g. when IDEA user clicks 'cancel' button while required resources are downloaded from the Internet .
@@ -343,8 +331,6 @@
             assert !IdeInfo.getInstance().isAndroidStudio(): "AndroidStudio has all the resources bundled with the IDE.";
             return;
           }
-=======
->>>>>>> 0d09370c
 
             myWorkBench.loadingStopped("Failed to initialize editor.");
             Logger.getInstance(DesignerEditorPanel.class).warn("Failed to initialize DesignerEditorPanel", exception);
