/*
 * Copyright (C) 2019 The Android Open Source Project
 *
 * Licensed under the Apache License, Version 2.0 (the "License");
 * you may not use this file except in compliance with the License.
 * You may obtain a copy of the License at
 *
 *      http://www.apache.org/licenses/LICENSE-2.0
 *
 * Unless required by applicable law or agreed to in writing, software
 * distributed under the License is distributed on an "AS IS" BASIS,
 * WITHOUT WARRANTIES OR CONDITIONS OF ANY KIND, either express or implied.
 * See the License for the specific language governing permissions and
 * limitations under the License.
 */
package com.android.tools.idea.common.editor

import com.google.common.annotations.VisibleForTesting
import com.intellij.icons.AllIcons
import com.intellij.ide.DataManager
import com.intellij.openapi.actionSystem.ActionManager
import com.intellij.openapi.actionSystem.AnAction
import com.intellij.openapi.actionSystem.AnActionEvent
import com.intellij.openapi.actionSystem.CustomShortcutSet
import com.intellij.openapi.actionSystem.DataKey
import com.intellij.openapi.actionSystem.DataProvider
import com.intellij.openapi.actionSystem.IdeActions
import com.intellij.openapi.actionSystem.LangDataKeys
import com.intellij.openapi.actionSystem.Presentation
import com.intellij.openapi.actionSystem.ToggleAction
import com.intellij.openapi.editor.ex.EditorEx
import com.intellij.openapi.fileEditor.FileEditor
import com.intellij.openapi.fileEditor.TextEditor
import com.intellij.openapi.fileEditor.TextEditorWithPreview
import com.intellij.openapi.fileEditor.ex.FileEditorManagerEx
import com.intellij.openapi.keymap.KeymapUtil
import com.intellij.openapi.project.DumbAware
import javax.swing.Icon
import javax.swing.JComponent

val SPLIT_TEXT_EDITOR_KEY = DataKey.create<TextEditor>(TextEditor::class.java.name)

/**
 * [TextEditorWithPreview] with keyboard shortcuts to navigate between views, and code navigation when interacting with the preview portion
 * of the editor. Please use this class if you're adding a [TextEditorWithPreview] editor to Android Studio.
 */
abstract class SplitEditor<P : FileEditor>(textEditor: TextEditor,
                                           designEditor: P,
                                           editorName: String,
                                           defaultLayout: Layout = Layout.SHOW_EDITOR_AND_PREVIEW)
  : TextEditorWithPreview(textEditor, designEditor, editorName, defaultLayout), DataProvider {

  private val textViewAction = SplitEditorAction("Code", AllIcons.General.LayoutEditorOnly, super.getShowEditorAction(), true)

  private val splitViewAction = SplitEditorAction("Split", AllIcons.General.LayoutEditorPreview, super.getShowEditorAndPreviewAction(),
                                                  true)

  private val previewViewAction = SplitEditorAction("Design", AllIcons.General.LayoutPreviewOnly, super.getShowPreviewAction(), false)

  private val navigateLeftAction = object : AnAction() {
    override fun actionPerformed(e: AnActionEvent) = selectAction(actions.previous(actions.indexOf(getSelectedAction())), true)
  }

  override fun isShowFloatingToolbar() = false

  private val navigateRightAction = object : AnAction() {
    override fun actionPerformed(e: AnActionEvent) = selectAction(actions.next(actions.indexOf(getSelectedAction())), true)
  }

  protected val actions: List<SplitEditorAction> by lazy { listOf(showEditorAction, showEditorAndPreviewAction, showPreviewAction) }

  private var shortcutsRegistered = false

  override fun getComponent(): JComponent {
    val thisComponent = super.getComponent()
    if (!shortcutsRegistered) {
      shortcutsRegistered = true
      registerModeNavigationShortcuts(thisComponent)
    }
    return thisComponent
  }

  override fun getShowEditorAction() = textViewAction

  override fun getShowEditorAndPreviewAction() = splitViewAction

  override fun getShowPreviewAction() = previewViewAction

  override fun getData(dataId: String): Any? {
    if (LangDataKeys.IDE_VIEW.`is`(dataId)) {
      val project = editor.project ?: return null
      return FileEditorManagerEx.getInstanceEx(project).getData(dataId, editor, editor.caretModel.currentCaret)
<<<<<<< HEAD
=======
    }
    if (SPLIT_TEXT_EDITOR_KEY.`is`(dataId)) {
      return textEditor
>>>>>>> b5f40ffd
    }
    return null
  }

  private fun getFakeActionEvent() =
    AnActionEvent(null, DataManager.getInstance().getDataContext(component), "", Presentation(), ActionManager.getInstance(), 0)

  // TODO(b/143210506): Review the current APIs for selecting and checking the current mode to be backed by an enum.
  fun isTextMode() = textViewAction.isSelected(getFakeActionEvent())

  fun isSplitMode() = splitViewAction.isSelected(getFakeActionEvent())

  fun isDesignMode() = previewViewAction.isSelected(getFakeActionEvent())

  fun selectTextMode(userExplicitlyTriggered: Boolean) = selectAction(showEditorAction, userExplicitlyTriggered)

  fun selectSplitMode(userExplicitlyTriggered: Boolean) = selectAction(showEditorAndPreviewAction, userExplicitlyTriggered)

  fun selectDesignMode(userExplicitlyTriggered: Boolean) = selectAction(showPreviewAction, userExplicitlyTriggered)

  protected fun selectAction(action: SplitEditorAction, userExplicitlyTriggered: Boolean) =
    action.setSelected(getFakeActionEvent(), true, userExplicitlyTriggered)

  protected fun getSelectedAction() = actions.firstOrNull { it.isSelected(getFakeActionEvent()) }

  private fun List<SplitEditorAction>.next(selectedIndex: Int): SplitEditorAction = this[(selectedIndex + 1) % this.size]

  private fun List<SplitEditorAction>.previous(selectedIndex: Int): SplitEditorAction = this[(this.size + selectedIndex - 1) % this.size]

  /**
   * TODO (b/149212539): Register these shortcuts to plugin xml file to support custom keymap. Then remove this function.
   */
  @VisibleForTesting
  protected fun registerModeNavigationShortcuts(applicableTo: JComponent) {
    navigateLeftAction.registerCustomShortcutSet(KeymapUtil.getActiveKeymapShortcuts(IdeActions.ACTION_PREVIOUS_EDITOR_TAB), applicableTo)
    navigateRightAction.registerCustomShortcutSet(KeymapUtil.getActiveKeymapShortcuts(IdeActions.ACTION_NEXT_EDITOR_TAB), applicableTo)
  }

  /**
   * Action to switch to a different mode in the split editor.
   *
   * @param name the name of the mode.
   * @param icon icon for the mode.
<<<<<<< HEAD
   * @param delegate a [ToggleAction] that will received the [setSelected] call then it is triggered in this action.
=======
   * @param delegate a [ToggleAction] that will receive the [setSelected] call then it is triggered in this action.
>>>>>>> b5f40ffd
   * @param showDefaultGutterPopup when this action is triggered, if true, the text editor will use the default gutter popup.
   */
  protected open inner class SplitEditorAction internal constructor(val name: String,
                                                                    val icon: Icon,
                                                                    val delegate: ToggleAction,
<<<<<<< HEAD
                                                                    private val showDefaultGutterPopup: Boolean)
=======
                                                                    val showDefaultGutterPopup: Boolean)
>>>>>>> b5f40ffd
    : ToggleAction(name, name, icon), DumbAware {

    override fun isSelected(e: AnActionEvent) = delegate.isSelected(e)

    override fun setSelected(e: AnActionEvent, state: Boolean) = setSelected(e, state, true)

    open fun setSelected(e: AnActionEvent, state: Boolean, userExplicitlySelected: Boolean) {
      val isRedundantStateChange = isSelected(e) == state
      delegate.setSelected(e, state)
      if (isRedundantStateChange) return // Return early if state is being redundantly set, otherwise we could request the focus too often.

      // When the text editor is not visible, trying to trigger the right click popup on the breadcrumb bar will throw an
      // exception. This disables the popup when showDefaultGutterPopup is false allowing to avoid the popup when the text editor
      // is not visible. See http://b/208596732.
      (textEditor.editor as? EditorEx)?.gutterComponentEx?.setShowDefaultGutterPopup(showDefaultGutterPopup)
      if (userExplicitlySelected) {
        // We might want to run a callback when users explicitly select the action, i.e. when they click on the action to change the mode.
        // For example, we might want to track when they change modes. An example of indirectly changing the mode is triggering "Go to XML"
        // when in design mode, as we change the mode to text-only.
        onUserSelectedAction()
      }

      if (state) {
        preferredFocusedComponent?.requestFocusInWindow()
      }
    }

    override fun update(e: AnActionEvent) {
      super.update(e)
      val bothShortcutsEmpty = navigateLeftAction.shortcutSet == CustomShortcutSet.EMPTY
                               && navigateRightAction.shortcutSet == CustomShortcutSet.EMPTY
      if (bothShortcutsEmpty || isSelected(e)) {
        e.presentation.description = name
        return
      }

      val shortcut =
        // Action is on the right of the selected action
        if (actions.previous(actions.indexOf(this)) == getSelectedAction()) navigateRightAction.shortcutSet
        // Action is on the left of the selected action
        else navigateLeftAction.shortcutSet

      val suffix = KeymapUtil.getFirstKeyboardShortcutText(shortcut).takeIf { it.isNotEmpty() }?.let { " (${it})" } ?: ""
      e.presentation.description = "$name$suffix"
    }

    override fun displayTextInToolbar() = true

    open fun onUserSelectedAction() {}
  }

  @Suppress("UNCHECKED_CAST")
  val preview: P = myPreview as P
}<|MERGE_RESOLUTION|>--- conflicted
+++ resolved
@@ -90,12 +90,9 @@
     if (LangDataKeys.IDE_VIEW.`is`(dataId)) {
       val project = editor.project ?: return null
       return FileEditorManagerEx.getInstanceEx(project).getData(dataId, editor, editor.caretModel.currentCaret)
-<<<<<<< HEAD
-=======
     }
     if (SPLIT_TEXT_EDITOR_KEY.`is`(dataId)) {
       return textEditor
->>>>>>> b5f40ffd
     }
     return null
   }
@@ -139,21 +136,13 @@
    *
    * @param name the name of the mode.
    * @param icon icon for the mode.
-<<<<<<< HEAD
-   * @param delegate a [ToggleAction] that will received the [setSelected] call then it is triggered in this action.
-=======
    * @param delegate a [ToggleAction] that will receive the [setSelected] call then it is triggered in this action.
->>>>>>> b5f40ffd
    * @param showDefaultGutterPopup when this action is triggered, if true, the text editor will use the default gutter popup.
    */
   protected open inner class SplitEditorAction internal constructor(val name: String,
                                                                     val icon: Icon,
                                                                     val delegate: ToggleAction,
-<<<<<<< HEAD
-                                                                    private val showDefaultGutterPopup: Boolean)
-=======
                                                                     val showDefaultGutterPopup: Boolean)
->>>>>>> b5f40ffd
     : ToggleAction(name, name, icon), DumbAware {
 
     override fun isSelected(e: AnActionEvent) = delegate.isSelected(e)
