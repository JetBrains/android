/*
 * Copyright (C) 2017 The Android Open Source Project
 *
 * Licensed under the Apache License, Version 2.0 (the "License");
 * you may not use this file except in compliance with the License.
 * You may obtain a copy of the License at
 *
 *      http://www.apache.org/licenses/LICENSE-2.0
 *
 * Unless required by applicable law or agreed to in writing, software
 * distributed under the License is distributed on an "AS IS" BASIS,
 * WITHOUT WARRANTIES OR CONDITIONS OF ANY KIND, either express or implied.
 * See the License for the specific language governing permissions and
 * limitations under the License.
 */
package com.android.tools.idea.common.editor;

import com.android.tools.adtui.stdui.KeyBindingKt;
import com.android.tools.idea.common.model.NlComponent;
import com.android.tools.idea.common.surface.DesignSurface;
import com.android.tools.idea.common.surface.LabelPanel;
import com.android.tools.idea.common.surface.LayoutData;
import com.android.tools.idea.common.surface.SceneView;
import com.android.tools.idea.common.surface.SceneViewErrorsPanel;
import com.android.tools.idea.flags.StudioFlags;
import com.android.tools.idea.uibuilder.scene.LayoutlibSceneManagerUtilsKt;
import com.intellij.openapi.actionSystem.AnAction;
import com.intellij.openapi.actionSystem.DefaultActionGroup;
import com.intellij.openapi.actionSystem.KeyboardShortcut;
import java.util.Arrays;
import java.util.Collections;
import java.util.List;
import javax.swing.JComponent;
import javax.swing.KeyStroke;
import org.jetbrains.annotations.NonNls;
import org.jetbrains.annotations.NotNull;
import org.jetbrains.annotations.Nullable;

/**
 * Provides and handles actions for a {@link DesignerEditor}.
 */
public abstract class ActionManager<S extends DesignSurface<?>> {
  protected final S mySurface;

  @Nullable
  private JComponent surfaceToolbar;

  protected ActionManager(@NotNull S surface) {
    mySurface = surface;
  }

  protected static void registerAction(@NotNull AnAction action,
                                       @NonNls String actionId,
                                       @NotNull JComponent component) {
    Arrays.stream(com.intellij.openapi.actionSystem.ActionManager.getInstance().getAction(actionId).getShortcutSet().getShortcuts())
      .filter(shortcut -> shortcut instanceof KeyboardShortcut && ((KeyboardShortcut)shortcut).getSecondKeyStroke() == null)
      .forEach(shortcut -> registerAction(action, ((KeyboardShortcut)shortcut).getFirstKeyStroke(), component));
  }

  protected static void registerAction(@NotNull AnAction action,
                                       @NotNull KeyStroke keyStroke,
                                       @NotNull JComponent component) {
    KeyBindingKt.registerAnActionKey(component,
                                     () -> action, keyStroke,
                                     action.getClass().getSimpleName(),
                                     JComponent.WHEN_ANCESTOR_OF_FOCUSED_COMPONENT);
  }

  @NotNull
  public JComponent createToolbar() {
    return new ActionsToolbar(mySurface, mySurface).getToolbarComponent();
  }

  /**
   * Get the created surface toolbar. If the toolbar is not created, then it is created and returned.
   */
  @NotNull
  public JComponent getDesignSurfaceToolbar() {
    if (surfaceToolbar == null) {
      surfaceToolbar = new DesignSurfaceFloatingActionsToolbarProvider(mySurface, mySurface, mySurface).getFloatingToolbar();
    }
    return surfaceToolbar;
  }

  /**
   * Returns a pre-registered action for the given action name. See {@link com.intellij.openapi.actionSystem.IdeActions}
   */
  @Nullable
  protected static AnAction getRegisteredActionByName(@NotNull String actionName) {
    return com.intellij.openapi.actionSystem.ActionManager.getInstance().getAction(actionName);
  }


  /**
   * Register keyboard shortcuts onto the provided component.
   *
   * @param component The component onto which shortcut should be registered.
   */
  public abstract void registerActionsShortcuts(@NotNull JComponent component);

  /**
   * Creates the actions for the pop-up menu (a.k.a. context menu) for the given {@link NlComponent}.
   *
   * @param leafComponent The target component for the pop-up menu (e.g. The right-clicked component)
   */
  @NotNull
  public abstract DefaultActionGroup getPopupMenuActions(@Nullable NlComponent leafComponent);

  /**
   * Creates the actions for the given {@link NlComponent}s.
   *
   * @param selection The selected {@link NlComponent}s in {@link DesignSurface}.
   */
  @NotNull
  public abstract DefaultActionGroup getToolbarActions(@NotNull List<NlComponent> selection);

  /**
   * Returns the actions for the context toolbar of a {@link SceneView}. The actions should be
   * specific to a {@link SceneView}. The method returns an empty list if no toolbar is needed.
   */
  @NotNull
  public List<AnAction> getSceneViewContextToolbarActions() {
    return Collections.emptyList();
  }

  /**
   * Returns an action with the status icon for a {@link SceneView}.
   * The method returns null when the status icon is not needed.
   */
  @Nullable
  public AnAction getSceneViewStatusIconAction() {
    return null;
  }

  /**
   * Creates a {@link LabelPanel} with a label for a {@link SceneView}.
   */
  @NotNull
  public LabelPanel createSceneViewLabel(@NotNull SceneView sceneView) {
    return new LabelPanel(LayoutData.Companion.fromSceneView(sceneView));
  }

  /**
<<<<<<< HEAD
=======
   * Creates a {@link SceneViewErrorsPanel} for a {link SceneView}.
   */
  @NotNull
  public JComponent createErrorPanel(@NotNull SceneView sceneView) {
    return new SceneViewErrorsPanel(() -> {
      // If the flag COMPOSE_PREVIEW_KEEP_IMAGE_ON_ERROR is enabled and  there is a valid image, never display the error panel.
      if (LayoutlibSceneManagerUtilsKt.hasValidImage(sceneView) && StudioFlags.PREVIEW_KEEP_IMAGE_ON_ERROR.get())
        return SceneViewErrorsPanel.Style.HIDDEN;
      if (LayoutlibSceneManagerUtilsKt.hasRenderErrors(sceneView)) return SceneViewErrorsPanel.Style.SOLID;
      return SceneViewErrorsPanel.Style.HIDDEN;
    });
  }

  /**
>>>>>>> 0d09370c
   * Returns the bottom bar for a {@link SceneView}. This bar is at
   * the bottom of the {@link SceneView} while context toolbar is at the top.
   */
  @Nullable
  public JComponent getSceneViewBottomBar(@NotNull SceneView sceneView) {
    return null;
  }

  /**
   * Returns the left bar for a {@link SceneView}.
   * It is at the left of the {@link SceneView} and it contains overlay actions
   * provided in {@link com.android.tools.idea.ui.designer.overlays.OverlayMenuAction}.
   * It only gets displayed if a plugin implementing
   * {@link com.android.tools.idea.ui.designer.overlays.OverlayProvider}is installed
   * and an overlay is being displayed/ cached.
   */
  @Nullable
  public JComponent getSceneViewLeftBar(@NotNull SceneView sceneView) {
    return null;
  }

  /**
   * Returns the right bar for a {@link SceneView}.
   * It is at the right of the {@link SceneView}.
   */
  @Nullable
  public JComponent getSceneViewRightBar(@NotNull SceneView sceneView) {
    return null;
  }
}<|MERGE_RESOLUTION|>--- conflicted
+++ resolved
@@ -141,8 +141,6 @@
   }
 
   /**
-<<<<<<< HEAD
-=======
    * Creates a {@link SceneViewErrorsPanel} for a {link SceneView}.
    */
   @NotNull
@@ -157,7 +155,6 @@
   }
 
   /**
->>>>>>> 0d09370c
    * Returns the bottom bar for a {@link SceneView}. This bar is at
    * the bottom of the {@link SceneView} while context toolbar is at the top.
    */
