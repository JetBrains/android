--- conflicted
+++ resolved
@@ -37,21 +37,13 @@
 open class DesignToolsSplitEditor(
   textEditor: TextEditor,
   val designerEditor: DesignerEditor,
-<<<<<<< HEAD
-  private val project: Project
-=======
   private val project: Project,
->>>>>>> 0d09370c
 ) :
   SplitEditor<DesignerEditor>(
     textEditor,
     designerEditor,
     EDITOR_NAME,
-<<<<<<< HEAD
-    defaultLayout(designerEditor)
-=======
     defaultLayout(designerEditor),
->>>>>>> 0d09370c
   ) {
 
   private val propertiesComponent = PropertiesComponent.getInstance()
@@ -178,21 +170,13 @@
 
   private inner class MyToolBarAction(
     delegate: SplitEditorAction,
-<<<<<<< HEAD
-    val panelState: DesignerEditorPanel.State
-=======
     val panelState: DesignerEditorPanel.State,
->>>>>>> 0d09370c
   ) :
     SplitEditor<DesignerEditor>.SplitEditorAction(
       delegate.name,
       delegate.icon,
       delegate.delegate,
-<<<<<<< HEAD
-      panelState != DesignerEditorPanel.State.FULL
-=======
       panelState != DesignerEditorPanel.State.FULL,
->>>>>>> 0d09370c
     ) {
 
     override fun setSelected(e: AnActionEvent, state: Boolean, userExplicitlySelected: Boolean) {
