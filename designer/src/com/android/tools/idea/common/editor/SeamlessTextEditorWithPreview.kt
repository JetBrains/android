/*
 * Copyright (C) 2019 The Android Open Source Project
 *
 * Licensed under the Apache License, Version 2.0 (the "License");
 * you may not use this file except in compliance with the License.
 * You may obtain a copy of the License at
 *
 *      http://www.apache.org/licenses/LICENSE-2.0
 *
 * Unless required by applicable law or agreed to in writing, software
 * distributed under the License is distributed on an "AS IS" BASIS,
 * WITHOUT WARRANTIES OR CONDITIONS OF ANY KIND, either express or implied.
 * See the License for the specific language governing permissions and
 * limitations under the License.
 */
package com.android.tools.idea.common.editor

import com.android.tools.adtui.TreeWalker
import com.intellij.openapi.fileEditor.FileEditor
import com.intellij.openapi.fileEditor.FileEditorState
import com.intellij.openapi.fileEditor.SplitEditorToolbar
import com.intellij.openapi.fileEditor.TextEditor
import com.intellij.openapi.fileEditor.TextEditorWithPreview
import java.awt.Component
import javax.swing.JComponent

/**
 * Utility method that ensures the current [TextEditorWithPreview.Layout] for this editor is the
 * given [layout].
 */
fun <P : FileEditor> SeamlessTextEditorWithPreview<P>.setEditorLayout(
  layout: TextEditorWithPreview.Layout
) =
  when (layout) {
    TextEditorWithPreview.Layout.SHOW_PREVIEW -> selectDesignMode(false)
    TextEditorWithPreview.Layout.SHOW_EDITOR_AND_PREVIEW -> selectSplitMode(false)
    TextEditorWithPreview.Layout.SHOW_EDITOR -> selectTextMode(false)
    else -> {}
  }

/**
 * This Editor allows seamless switch between pure [TextEditor] and [TextEditorWithPreview]. It
 * allows switching between those by changing [isPureTextEditor] property. This editor records the
 * true state of [TextEditorWithPreview] and hides toolbar and preview part of the
 * [TextEditorWithPreview] leaving only [TextEditor] visible when [isPureTextEditor] is true. When
 * [isPureTextEditor] is false it behaves as [TextEditorWithPreview].
 *
 * This is useful in case we want to show preview or not depending on the file content.
 */
open class SeamlessTextEditorWithPreview<P : FileEditor>(
  textEditor: TextEditor,
  preview: P,
<<<<<<< HEAD
  editorName: String
=======
  editorName: String,
>>>>>>> 0d09370c
) : SplitEditor<P>(textEditor, preview, editorName) {

  private var toolbarComponent: Component? = null

  override fun getComponent(): JComponent {
    // super.getComponent() initializes toolbar and sets true visibility values for
    val mainComponent = super.getComponent()
    if (toolbarComponent == null) {
      toolbarComponent =
        TreeWalker(mainComponent)
          .descendantStream()
          .filter { it is SplitEditorToolbar }
          .findFirst()
          .orElseThrow { IllegalStateException("TextEditorWithPreview should have a toolbar.") }
      // Apply visibility values overridden by this
      if (isPureTextEditor) {
        setPureTextEditorVisibility()
      }
    }
    return mainComponent
  }

  override fun setState(state: FileEditorState) {
    super.setState(state)

    // super.setState could change the visibility, restore it if we are in a pure text editor mode
    if (isPureTextEditor) {
      setPureTextEditorVisibility()
    } else {
      // Restore the visibility of the components depending on the current layout.
      if (layout != null) setEditorLayout(layout)
    }
  }

  /**
   * Sets the visibility values of both [myEditor] and [myPreview] components when
   * [isPureTextEditor] is true.
   */
  private fun setPureTextEditorVisibility() {
    myEditor.component.isVisible = true
    myPreview.component.isVisible = false
  }

  override fun isShowActionsInTabs(): Boolean {
    // TextEditorWithPreview#getTabActions() is a ConditionalActionGroup that shows the actions when
    // isShowActionsInTabs() returns true and hides them otherwise. This condition is checked on
    // each action group update, which happens every 500ms. We need to override
    // the TextEditorWithPreview to include a check of isPureTextEditor because we want to hide the
    // actions in text-only mode.
    return super.isShowActionsInTabs() && !isPureTextEditor
  }

  // Even though isPureTextEditor is meant to be persistent this editor delegates keeping the state
  // persistent to the clients
  var isPureTextEditor: Boolean = true
    set(value) {
      // Toolbar should be hidden if file the file is handled as pure-text
      toolbarComponent?.isVisible = !value
      if (value) {
        setPureTextEditorVisibility()
        setEditorLayout(Layout.SHOW_EDITOR)
      } else {
        // Restore the visibility of the components depending on the current layout.
        if (layout != null) setEditorLayout(layout)
      }
      field = value
    }
}<|MERGE_RESOLUTION|>--- conflicted
+++ resolved
@@ -50,11 +50,7 @@
 open class SeamlessTextEditorWithPreview<P : FileEditor>(
   textEditor: TextEditor,
   preview: P,
-<<<<<<< HEAD
-  editorName: String
-=======
   editorName: String,
->>>>>>> 0d09370c
 ) : SplitEditor<P>(textEditor, preview, editorName) {
 
   private var toolbarComponent: Component? = null
