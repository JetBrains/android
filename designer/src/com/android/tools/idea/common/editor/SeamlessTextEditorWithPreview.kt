/*
 * Copyright (C) 2019 The Android Open Source Project
 *
 * Licensed under the Apache License, Version 2.0 (the "License");
 * you may not use this file except in compliance with the License.
 * You may obtain a copy of the License at
 *
 *      http://www.apache.org/licenses/LICENSE-2.0
 *
 * Unless required by applicable law or agreed to in writing, software
 * distributed under the License is distributed on an "AS IS" BASIS,
 * WITHOUT WARRANTIES OR CONDITIONS OF ANY KIND, either express or implied.
 * See the License for the specific language governing permissions and
 * limitations under the License.
 */
package com.android.tools.idea.common.editor

import com.android.tools.adtui.TreeWalker
import com.intellij.openapi.fileEditor.FileEditor
import com.intellij.openapi.fileEditor.FileEditorState
import com.intellij.openapi.fileEditor.SplitEditorToolbar
import com.intellij.openapi.fileEditor.TextEditor
import com.intellij.openapi.fileEditor.TextEditorWithPreview
import java.awt.Component
import javax.swing.JComponent

/**
 * Utility method that ensures the current [TextEditorWithPreview.Layout] for this editor is the
 * given [layout].
 */
fun <P : FileEditor> SeamlessTextEditorWithPreview<P>.setEditorLayout(
  layout: TextEditorWithPreview.Layout
) =
  when (layout) {
    TextEditorWithPreview.Layout.SHOW_PREVIEW -> selectDesignMode(false)
    TextEditorWithPreview.Layout.SHOW_EDITOR_AND_PREVIEW -> selectSplitMode(false)
    TextEditorWithPreview.Layout.SHOW_EDITOR -> selectTextMode(false)
    else -> {}
  }

/**
 * This Editor allows seamless switch between pure [TextEditor] and [TextEditorWithPreview]. It
 * allows switching between those by changing [isPureTextEditor] property. This editor records the
 * true state of [TextEditorWithPreview] and hides toolbar and preview part of the
 * [TextEditorWithPreview] leaving only [TextEditor] visible when [isPureTextEditor] is true. When
 * [isPureTextEditor] is false it behaves as [TextEditorWithPreview].
 *
 * This is useful in case we want to show preview or not depending on the file content.
 */
open class SeamlessTextEditorWithPreview<P : FileEditor>(
  textEditor: TextEditor,
  preview: P,
  editorName: String
) : SplitEditor<P>(textEditor, preview, editorName) {

  private var toolbarComponent: Component? = null

  override fun getComponent(): JComponent {
    // super.getComponent() initializes toolbar and sets true visibility values for
    val mainComponent = super.getComponent()
    if (toolbarComponent == null) {
      toolbarComponent =
        TreeWalker(mainComponent)
          .descendantStream()
          .filter { it is SplitEditorToolbar }
          .findFirst()
          .orElseThrow { IllegalStateException("TextEditorWithPreview should have a toolbar.") }
      // Apply visibility values overridden by this
      if (isPureTextEditor) {
        setPureTextEditorVisibility()
      }
    }
    return mainComponent
  }

  override fun setState(state: FileEditorState) {
    super.setState(state)

    // super.setState could change the visibility, restore it if we are in a pure text editor mode
    if (isPureTextEditor) {
      setPureTextEditorVisibility()
    } else {
      // Restore the visibility of the components depending on the current layout.
      if (layout != null) setEditorLayout(layout)
    }
  }

  /**
   * Sets the visibility values of both [myEditor] and [myPreview] components when
   * [isPureTextEditor] is true.
   */
  private fun setPureTextEditorVisibility() {
    myEditor.component.isVisible = true
    myPreview.component.isVisible = false
  }

  override fun isShowActionsInTabs(): Boolean {
    // TextEditorWithPreview#getTabActions() is a ConditionalActionGroup that shows the actions when
<<<<<<< HEAD
    // isShowActionsInTabs() returns true
    // and hides them otherwise. This condition is checked on each action group update, which
    // happens every 500ms. We need to override
=======
    // isShowActionsInTabs() returns true and hides them otherwise. This condition is checked on
    // each action group update, which happens every 500ms. We need to override
>>>>>>> 574fcae1
    // the TextEditorWithPreview to include a check of isPureTextEditor because we want to hide the
    // actions in text-only mode.
    return super.isShowActionsInTabs() && !isPureTextEditor
  }

  // Even though isPureTextEditor is meant to be persistent this editor delegates keeping the state
  // persistent to the clients
  var isPureTextEditor: Boolean = true
    set(value) {
<<<<<<< HEAD
      // Toolbar should be hidden if file the file is handled as pure-text, or if the controls are
      // shown in a floating toolbar.
      val shouldHideToolbar = value || isShowFloatingToolbar
      toolbarComponent?.isVisible = !shouldHideToolbar
=======
      // Toolbar should be hidden if file the file is handled as pure-text
      toolbarComponent?.isVisible = !value
>>>>>>> 574fcae1
      if (value) {
        setPureTextEditorVisibility()
        setEditorLayout(Layout.SHOW_EDITOR)
      } else {
        // Restore the visibility of the components depending on the current layout.
        if (layout != null) setEditorLayout(layout)
      }
      field = value
    }
}<|MERGE_RESOLUTION|>--- conflicted
+++ resolved
@@ -96,14 +96,8 @@
 
   override fun isShowActionsInTabs(): Boolean {
     // TextEditorWithPreview#getTabActions() is a ConditionalActionGroup that shows the actions when
-<<<<<<< HEAD
-    // isShowActionsInTabs() returns true
-    // and hides them otherwise. This condition is checked on each action group update, which
-    // happens every 500ms. We need to override
-=======
     // isShowActionsInTabs() returns true and hides them otherwise. This condition is checked on
     // each action group update, which happens every 500ms. We need to override
->>>>>>> 574fcae1
     // the TextEditorWithPreview to include a check of isPureTextEditor because we want to hide the
     // actions in text-only mode.
     return super.isShowActionsInTabs() && !isPureTextEditor
@@ -113,15 +107,8 @@
   // persistent to the clients
   var isPureTextEditor: Boolean = true
     set(value) {
-<<<<<<< HEAD
-      // Toolbar should be hidden if file the file is handled as pure-text, or if the controls are
-      // shown in a floating toolbar.
-      val shouldHideToolbar = value || isShowFloatingToolbar
-      toolbarComponent?.isVisible = !shouldHideToolbar
-=======
       // Toolbar should be hidden if file the file is handled as pure-text
       toolbarComponent?.isVisible = !value
->>>>>>> 574fcae1
       if (value) {
         setPureTextEditorVisibility()
         setEditorLayout(Layout.SHOW_EDITOR)
