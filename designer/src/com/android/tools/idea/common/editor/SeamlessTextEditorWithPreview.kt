/*
 * Copyright (C) 2019 The Android Open Source Project
 *
 * Licensed under the Apache License, Version 2.0 (the "License");
 * you may not use this file except in compliance with the License.
 * You may obtain a copy of the License at
 *
 *      http://www.apache.org/licenses/LICENSE-2.0
 *
 * Unless required by applicable law or agreed to in writing, software
 * distributed under the License is distributed on an "AS IS" BASIS,
 * WITHOUT WARRANTIES OR CONDITIONS OF ANY KIND, either express or implied.
 * See the License for the specific language governing permissions and
 * limitations under the License.
 */
package com.android.tools.idea.common.editor

import com.android.tools.adtui.TreeWalker
import com.intellij.ide.ui.UISettings
import com.intellij.openapi.fileEditor.FileEditor
import com.intellij.openapi.fileEditor.FileEditorState
import com.intellij.openapi.fileEditor.LayoutActionsFloatingToolbar
import com.intellij.openapi.fileEditor.SplitEditorToolbar
import com.intellij.openapi.fileEditor.TextEditor
import com.intellij.openapi.fileEditor.TextEditorWithPreview
import java.awt.Component
import javax.swing.JComponent

/**
 * Utility method that ensures the current [TextEditorWithPreview.Layout] for this editor is the
 * given [layout].
 */
fun <P : FileEditor> SeamlessTextEditorWithPreview<P>.setEditorLayout(
  layout: TextEditorWithPreview.Layout
) =
  when (layout) {
    TextEditorWithPreview.Layout.SHOW_PREVIEW -> selectDesignMode(false)
    TextEditorWithPreview.Layout.SHOW_EDITOR_AND_PREVIEW -> selectSplitMode(false)
    TextEditorWithPreview.Layout.SHOW_EDITOR -> selectTextMode(false)
    else -> {}
  }

/**
 * This Editor allows seamless switch between pure [TextEditor] and [TextEditorWithPreview]. It
 * allows switching between those by changing [isPureTextEditor] property. This editor records the
 * true state of [TextEditorWithPreview] and hides toolbar and preview part of the
 * [TextEditorWithPreview] leaving only [TextEditor] visible when [isPureTextEditor] is true. When
 * [isPureTextEditor] is false it behaves as [TextEditorWithPreview].
 *
 * This is useful in case we want to show preview or not depending on the file content.
 */
open class SeamlessTextEditorWithPreview<P : FileEditor>(
  textEditor: TextEditor,
  preview: P,
  editorName: String,
) : SplitEditor<P>(textEditor, preview, editorName) {

  private var toolbarComponent: Component? = null

  override fun getComponent(): JComponent {
    // super.getComponent() initializes toolbar and sets true visibility values for
    val mainComponent = super.getComponent()
    if (toolbarComponent == null) {
      val toolbarFilter: (Component) -> Boolean =
        if (UISettings.instanceOrNull?.editorTabPlacement != UISettings.TABS_NONE) {
          { it is SplitEditorToolbar }
        } else {
          // When there are no tabs, SplitEditor will use a floating toolbar
          { it is LayoutActionsFloatingToolbar }
        }
      toolbarComponent =
        TreeWalker(mainComponent).descendantStream().filter(toolbarFilter).findFirst().orElseThrow {
          IllegalStateException("TextEditorWithPreview should have a toolbar.")
        }
      // Apply visibility values overridden by this
      if (isPureTextEditor) {
        setPureTextEditorVisibility()
      }
    } else {
      // Hide the toolbar when isPureTextEditor is true. This needs to be done here and not only in
      // the isPureTextEditor setter because LayoutActionsFloatingToolbar will keep setting its
      // visibility, so we need to override it.
      toolbarComponent?.isVisible = !isPureTextEditor
    }
    return mainComponent
  }

  override fun setState(state: FileEditorState) {
    super.setState(state)

    // super.setState could change the visibility, restore it if we are in a pure text editor mode
    if (isPureTextEditor) {
      setPureTextEditorVisibility()
    } else {
      // Restore the visibility of the components depending on the current layout.
      val layout = getLayout()
      if (layout != null) {
        setEditorLayout(layout)
      }
    }
  }

  /**
   * Sets the visibility values of both [myEditor] and [myPreview] components when
   * [isPureTextEditor] is true.
   */
  private fun setPureTextEditorVisibility() {
    myEditor.component.isVisible = true
    myPreview.component.isVisible = false
  }

  // TextEditorWithPreview#getTabActions() is a ConditionalActionGroup that shows the actions when
  // isShowActionsInTabs() returns true and hides them otherwise. This condition is checked on
  // each action group update, which happens every 500ms. We need to override
  // the TextEditorWithPreview to include a check of isPureTextEditor because we want to hide the
  // actions in text-only mode.
  override val isShowActionsInTabs: Boolean
    get() = super.isShowActionsInTabs && !isPureTextEditor

  // Even though isPureTextEditor is meant to be persistent, this editor delegates keeping the state
  // persistent to the clients
  var isPureTextEditor: Boolean = true
    set(value) {
      // The Toolbar should be hidden if file the file is handled as pure-text
      toolbarComponent?.isVisible = !value
      if (value) {
        setPureTextEditorVisibility()
        setEditorLayout(Layout.SHOW_EDITOR)
      } else {
        // Restore the visibility of the components depending on the current layout.
<<<<<<< HEAD
        getLayout()?.let {
          setEditorLayout(it)
        }
=======
        getLayout()?.let { setEditorLayout(it) }
>>>>>>> 8b7d83e8
      }
      field = value
    }
}<|MERGE_RESOLUTION|>--- conflicted
+++ resolved
@@ -128,13 +128,7 @@
         setEditorLayout(Layout.SHOW_EDITOR)
       } else {
         // Restore the visibility of the components depending on the current layout.
-<<<<<<< HEAD
-        getLayout()?.let {
-          setEditorLayout(it)
-        }
-=======
         getLayout()?.let { setEditorLayout(it) }
->>>>>>> 8b7d83e8
       }
       field = value
     }
