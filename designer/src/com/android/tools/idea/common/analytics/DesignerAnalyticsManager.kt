--- conflicted
+++ resolved
@@ -48,11 +48,7 @@
     ZoomType.ACTUAL -> track(LayoutEditorEvent.LayoutEditorEventType.ZOOM_ACTUAL)
     ZoomType.IN -> track(LayoutEditorEvent.LayoutEditorEventType.ZOOM_IN)
     ZoomType.OUT -> track(LayoutEditorEvent.LayoutEditorEventType.ZOOM_OUT)
-<<<<<<< HEAD
-    ZoomType.FIT_INTO, ZoomType.FIT -> track(LayoutEditorEvent.LayoutEditorEventType.ZOOM_FIT)
-=======
     ZoomType.FIT -> track(LayoutEditorEvent.LayoutEditorEventType.ZOOM_FIT)
->>>>>>> b5f40ffd
     else -> Unit // ignore unrecognized zoom type.
   }
 
