--- conflicted
+++ resolved
@@ -26,9 +26,9 @@
 import com.google.wireless.android.sdk.stats.LayoutEditorEvent.LayoutEditorEventType
 import com.google.wireless.android.sdk.stats.LayoutEditorRenderResult
 import com.intellij.openapi.diagnostic.Logger
+import org.jetbrains.android.facet.AndroidFacet
 import java.util.function.Consumer
 import java.util.function.Function
-import org.jetbrains.android.facet.AndroidFacet
 
 /**
  * Interface for usage tracking in the design tools. Note that implementations of these methods
@@ -43,17 +43,10 @@
     val loggingType: LayoutEditorEventType,
 
     /** Method to obtain the duration from [RenderResult]. */
-<<<<<<< HEAD
-    val durationProvider: Function<RenderResult, Long>
-  ) {
-    INFLATE(10, LayoutEditorEventType.INFLATE_ONLY, { it.stats.inflateDurationMs }),
-    RENDER(1, LayoutEditorEventType.RENDER_ONLY, { it.stats.renderDurationMs })
-=======
     val durationProvider: Function<RenderResult, Long>,
   ) {
     INFLATE(10, LayoutEditorEventType.INFLATE_ONLY, { it.stats.inflateDurationMs }),
     RENDER(1, LayoutEditorEventType.RENDER_ONLY, { it.stats.renderDurationMs }),
->>>>>>> 0d09370c
   }
 
   /**
@@ -71,11 +64,7 @@
   fun logRenderResult(
     trigger: LayoutEditorRenderResult.Trigger?,
     result: RenderResult,
-<<<<<<< HEAD
-    resultType: RenderResultType
-=======
     resultType: RenderResultType,
->>>>>>> 0d09370c
   )
 
   /**
@@ -87,11 +76,7 @@
    */
   fun logStudioEvent(
     eventType: LayoutEditorEventType,
-<<<<<<< HEAD
-    consumer: Consumer<LayoutEditorEvent.Builder>?
-=======
     consumer: Consumer<LayoutEditorEvent.Builder>?,
->>>>>>> 0d09370c
   )
 
   companion object {
@@ -102,11 +87,7 @@
         { executor, surface, eventLogger ->
           CommonUsageTrackerImpl(executor, surface, eventLogger)
         },
-<<<<<<< HEAD
-        NOP_TRACKER
-=======
         NOP_TRACKER,
->>>>>>> 0d09370c
       )
 
     fun getInstance(surface: DesignSurface<*>?): CommonUsageTracker {
