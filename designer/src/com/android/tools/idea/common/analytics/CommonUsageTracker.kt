--- conflicted
+++ resolved
@@ -92,15 +92,9 @@
 /**
  * Adds the application id information to the event.
  */
-<<<<<<< HEAD
-fun AndroidStudioEvent.Builder.setApplicationId(facet: AndroidFacet): AndroidStudioEvent.Builder {
-  getApplicationId(facet)?.let {
-    setRawProjectId(it).setProjectId(AnonymizerUtil.anonymizeUtf8(it))
-=======
 fun AndroidStudioEvent.Builder.setApplicationId(facet: AndroidFacet?): AndroidStudioEvent.Builder {
   facet?.let {
     getApplicationId(it)?.let { id -> setRawProjectId(id).setProjectId(AnonymizerUtil.anonymizeUtf8(id)) }
->>>>>>> b5f40ffd
   }
   return this
 }
@@ -108,11 +102,7 @@
 /**
  * Adds the application id information to the event.
  */
-<<<<<<< HEAD
-fun AndroidStudioEvent.Builder.setApplicationId(surface: DesignSurface?): AndroidStudioEvent.Builder {
-=======
 fun AndroidStudioEvent.Builder.setApplicationId(surface: DesignSurface<*>?): AndroidStudioEvent.Builder {
->>>>>>> b5f40ffd
   val facet = surface?.models?.map { it.facet }?.firstOrNull() ?: return this
   return setApplicationId(facet)
 }
