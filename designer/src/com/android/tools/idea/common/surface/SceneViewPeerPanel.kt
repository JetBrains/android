/*
 * Copyright (C) 2023 The Android Open Source Project
 *
 * Licensed under the Apache License, Version 2.0 (the "License");
 * you may not use this file except in compliance with the License.
 * You may obtain a copy of the License at
 *
 *      http://www.apache.org/licenses/LICENSE-2.0
 *
 * Unless required by applicable law or agreed to in writing, software
 * distributed under the License is distributed on an "AS IS" BASIS,
 * WITHOUT WARRANTIES OR CONDITIONS OF ANY KIND, either express or implied.
 * See the License for the specific language governing permissions and
 * limitations under the License.
 */
package com.android.tools.idea.common.surface

import com.android.tools.adtui.common.SwingCoordinate
import com.android.tools.idea.actions.SCENE_VIEW
import com.android.tools.idea.common.layout.positionable.PositionableContent
import com.android.tools.idea.common.layout.positionable.PositionablePanel
import com.android.tools.idea.common.layout.positionable.getScaledContentSize
import com.android.tools.idea.common.layout.positionable.margin
import com.android.tools.idea.common.layout.positionable.scaledContentSize
<<<<<<< HEAD
=======
import com.android.tools.idea.common.model.scaleBy
>>>>>>> 3a514de0
import com.android.tools.idea.common.surface.organization.OrganizationGroup
import com.android.tools.idea.common.surface.sceneview.SceneViewTopPanel
import com.android.tools.idea.concurrency.AndroidDispatchers.uiThread
import com.android.tools.idea.uibuilder.scene.hasRenderErrors
import com.android.tools.idea.uibuilder.surface.layout.horizontal
import com.android.tools.idea.uibuilder.surface.layout.vertical
import com.google.common.annotations.VisibleForTesting
import com.intellij.openapi.actionSystem.AnAction
<<<<<<< HEAD
import com.intellij.openapi.actionSystem.DataSink
import com.intellij.openapi.actionSystem.UiDataProvider
import com.intellij.util.ui.JBInsets
=======
import com.intellij.openapi.actionSystem.AnActionEvent
import com.intellij.openapi.actionSystem.DataProvider
import com.intellij.util.ui.JBInsets
import com.intellij.openapi.actionSystem.DataSink
import com.intellij.openapi.actionSystem.UiDataProvider
>>>>>>> 3a514de0
import com.intellij.util.ui.JBUI
import kotlinx.coroutines.CoroutineScope
import kotlinx.coroutines.launch
import java.awt.BorderLayout
import java.awt.Dimension
import java.awt.Insets
import javax.swing.JComponent
import javax.swing.JPanel
<<<<<<< HEAD
import kotlin.math.round
import kotlinx.coroutines.CoroutineScope
import kotlinx.coroutines.flow.StateFlow
import kotlinx.coroutines.launch
import kotlinx.coroutines.withContext
=======
import kotlinx.coroutines.flow.StateFlow
>>>>>>> 3a514de0

/** Distance between bottom bound of SceneView and bottom of [SceneViewPeerPanel]. */
@SwingCoordinate private const val BOTTOM_BORDER_HEIGHT = 3

/** Minimum allowed width for the SceneViewPeerPanel. */
@SwingCoordinate private const val SCENE_VIEW_PEER_PANEL_MIN_WIDTH = 100

/**
 * A Swing component associated to the given [SceneView]. There will be one of this components in
 * the [DesignSurface] per every [SceneView] available. This panel will be positioned on the
 * coordinates of the [SceneView] and can be used to paint Swing elements on top of the [SceneView].
 */
class SceneViewPeerPanel(
  val scope: CoroutineScope,
  val sceneView: SceneView,
<<<<<<< HEAD
  labelPanel: JComponent,
=======
  private val labelPanel: JComponent,
>>>>>>> 3a514de0
  statusIconAction: AnAction?,
  toolbarActions: List<AnAction>,
  leftPanel: JComponent?,
  rightPanel: JComponent?,
  private val errorsPanel: JComponent?,
  private val isOrganizationEnabled: StateFlow<Boolean>,
) : JPanel(), PositionablePanel, UiDataProvider {

  init {
    scope.launch {
      sceneView.sceneManager.model.organizationGroup?.isOpened?.collect {
        withContext(uiThread) { invalidate() }
      }
    }
  }

  /**
   * Contains cached layout data that can be used by this panel to verify when it's been invalidated
   * without having to explicitly call [revalidate]
   */
  private var layoutData = LayoutData.fromSceneView(sceneView)

  private val cachedContentSize = Dimension()
  private val cachedScaledContentSize = Dimension()
  private val cachedPreferredSize = Dimension()

  override val positionableAdapter =
    object : PositionableContent {
      override val organizationGroup: OrganizationGroup?
        get() = sceneView.sceneManager.model.organizationGroup

      override val scale: Double
        get() = sceneView.scale

      override val x: Int
        get() = sceneView.x

      override val y: Int
        get() = sceneView.y

      override val isFocusedContent: Boolean
        get() = sceneView.isFocusedScene

      override val topPanelHeight: Int
        get() = sceneViewTopPanel.minimumSize.height + BOTTOM_BORDER_HEIGHT

      override fun getMargin(scale: Double): Insets {
        val margin =
          JBInsets(
            /* top */ sceneViewTopPanel.preferredSize.height,
            /* left */ sceneViewLeftPanel.preferredSize.width,
            /* bottom */ BOTTOM_BORDER_HEIGHT,
            /* right */ sceneViewRightPanel.preferredSize.width,
          )

        if (errorsPanel?.isVisible == true) {
          margin.bottom += sceneViewCenterPanel.preferredSize.height
        }

<<<<<<< HEAD
        val scaledContentWidth = getContentSize(null).width * scale

        if (scaledContentWidth < minimumSize.width) {
          // If there is no content, or the content is smaller than the minimum size,
          // pad the margins horizontally to occupy the empty space.
          // The content is aligned on the left
          margin.right += (minimumSize.width - scaledContentWidth.toInt()).coerceAtLeast(0)
=======
        val contentSize = getContentSize(null).scaleBy(scale)
        if (contentSize.width < minimumSize.width) {
          // If there is no content, or the content is smaller than the minimum size,
          // pad the margins horizontally to occupy the empty space.
          // The content is aligned on the left
          margin.right += (minimumSize.width - contentSize.width).coerceAtLeast(0)
>>>>>>> 3a514de0
        }
        return margin
      }

      override fun getContentSize(dimension: Dimension?): Dimension =
        if (sceneView.hasContentSize())
          sceneView.getContentSize(dimension).also { cachedContentSize.size = it }
        else if (!sceneView.isVisible || sceneView.hasRenderErrors()) {
          dimension?.apply { setSize(0, 0) } ?: Dimension(0, 0)
        } else {
          dimension?.apply { size = cachedContentSize } ?: Dimension(cachedContentSize)
        }

      /** Applies the calculated coordinates from this adapter to the backing SceneView. */
      private fun applyLayout() {
        getScaledContentSize(cachedScaledContentSize)
        val margin = this.margin // To avoid recalculating the size
        setBounds(
          x - margin.left,
          y - margin.top,
          cachedScaledContentSize.width + margin.left + margin.right,
          cachedScaledContentSize.height + margin.top + margin.bottom,
        )
        sceneView.scene.needsRebuildList()
      }

      /**
       * Calculates total size for [SceneViewPeerPanel] including margins and content for target
       * [scale]
       *
       * Total size for [SceneViewPeerPanel] is contentSize * scale + margin(scale)
       * * contentSize is the size of the content without any scaling. contentSize is a "raw" size
       *   of the preview and is not changing unless preview is updated. It should be scaled
       *   proportionally to get size to be used in surface.
       * * margin is mostly fixed size, they are not scaled proportionally with scale. margin covers
       *   the size of labels, toolbars or extra panels surrounding the preview.
       */
      override fun sizeForScale(scale: Double): Dimension {
        val size = getContentSize(null)
        val margin = getMargin(scale)
        // To be more precise - round to nearest Int
        size.width = round(size.width * scale + margin.horizontal).toInt()
        size.height = round(size.height * scale + margin.vertical).toInt()
        return size
      }

      override fun setLocation(x: Int, y: Int) {
        // The SceneView is painted right below the top toolbar panel.
        // This set the top-left corner of preview.
        sceneView.setLocation(x, y)

        // After positioning the view, we re-apply the bounds to the SceneViewPanel.
        // We do this even if x & y did not change since the size might have.
        applyLayout()
      }
    }

  fun PositionableContent.isEmptyContent() =
    scaledContentSize.let { it.height == 0 && it.width == 0 }

  /**
   * This panel wraps both the label and the toolbar and puts them left aligned (label) and right
   * aligned (the toolbar).
   */
  @VisibleForTesting
  val sceneViewTopPanel = SceneViewTopPanel(this, statusIconAction, toolbarActions, labelPanel)

  val sceneViewLeftPanel = wrapPanel(leftPanel)
  val sceneViewRightPanel = wrapPanel(rightPanel)
  val sceneViewCenterPanel = wrapPanel(errorsPanel)

  private fun wrapPanel(panel: JComponent?) =
    JPanel(BorderLayout()).apply {
      isOpaque = false
      isVisible = true
      if (panel != null) {
        add(panel, BorderLayout.CENTER)
      }
    }

  init {
    isOpaque = false
    layout = null

    add(sceneViewTopPanel)
    add(sceneViewCenterPanel)
    add(sceneViewLeftPanel)
    add(sceneViewRightPanel)
    // This setup the initial positions of sceneViewTopPanel, sceneViewCenterPanel,
    // sceneViewBottomPanel, and sceneViewLeftPanel.
    // Otherwise they are all placed at top-left corner before first time layout.
    doLayout()
  }

  override fun isValid(): Boolean {
    return super.isValid() && layoutData.isValidFor(sceneView)
  }

  override fun doLayout() {
    layoutData = LayoutData.fromSceneView(sceneView)

    //      SceneViewPeerPanel layout:
    //
    //      |--------------------------------------------|
    //      |             sceneViewTopPanel              |    ↕ preferredHeight
    //      |---------------------------------------------
    //      |         |                       |          |    ↑
    //      |  scene  |                       |  scene   |    |
    //      |  View   |  sceneViewCenterPanel |  View    |    | centerPanelHeight
    //      |  Left   |                       |  Right   |    |
    //      |  Panel  |                       |  Panel   |    ↓
    //      |---------------------------------------------
    //      |                                            |    ↕ BOTTOM_BORDER_HEIGHT
    //      |---------------------------------------------
    //
    //       ←-------→                         ←--------→
    //       preferredWidth                    preferredWidth

    if (sceneViewTopPanel.isVisible) {
      sceneViewTopPanel.setBounds(
        0,
        0,
        width + insets.horizontal,
        sceneViewTopPanel.preferredSize.height,
      )
    }
    val leftSectionWidth = sceneViewLeftPanel.preferredSize.width
    val centerPanelHeight =
      if (positionableAdapter.isEmptyContent()) {
        sceneViewCenterPanel.preferredSize.height
      } else {
        positionableAdapter.scaledContentSize.height
      }
    sceneViewCenterPanel.setBounds(
      leftSectionWidth,
      sceneViewTopPanel.preferredSize.height,
      width + insets.horizontal - leftSectionWidth,
      centerPanelHeight,
    )
    sceneViewLeftPanel.setBounds(
      0,
      sceneViewTopPanel.preferredSize.height,
      sceneViewLeftPanel.preferredSize.width,
      centerPanelHeight,
    )
    sceneViewRightPanel.setBounds(
      sceneViewLeftPanel.preferredSize.width + positionableAdapter.scaledContentSize.width,
      sceneViewTopPanel.preferredSize.height,
      sceneViewRightPanel.preferredSize.width,
      centerPanelHeight,
    )
    super.doLayout()
  }

  /** [Dimension] used to avoid extra allocations calculating [getPreferredSize] */
  override fun getPreferredSize(): Dimension =
    positionableAdapter.getScaledContentSize(cachedPreferredSize).also {
      val shouldShowCenterPanel = it.width == 0 && it.height == 0
      val width = if (shouldShowCenterPanel) sceneViewCenterPanel.preferredSize.width else it.width
      val height =
        if (shouldShowCenterPanel) sceneViewCenterPanel.preferredSize.height else it.height

      it.width = width + positionableAdapter.margin.horizontal
      it.height = height + positionableAdapter.margin.vertical
    }

  override fun getMinimumSize(): Dimension {
    val shouldShowCenterPanel =
      positionableAdapter.scaledContentSize.let { it.height == 0 && it.width == 0 }
    val centerPanelWidth = if (shouldShowCenterPanel) sceneViewCenterPanel.minimumSize.width else 0
    val centerPanelHeight =
      if (shouldShowCenterPanel) sceneViewCenterPanel.minimumSize.height else 0

    return Dimension(
      maxOf(sceneViewTopPanel.minimumSize.width, SCENE_VIEW_PEER_PANEL_MIN_WIDTH, centerPanelWidth),
      BOTTOM_BORDER_HEIGHT +
        centerPanelHeight +
        sceneViewTopPanel.minimumSize.height +
        JBUI.scale(20),
    )
  }

  override fun isVisible(): Boolean {
    return sceneView.isVisible && !isHiddenInOrganizationGroup()
  }

  private fun isHiddenInOrganizationGroup() =
    isOrganizationEnabled.value &&
      sceneView.sceneManager.model.organizationGroup?.isOpened?.value == false
<<<<<<< HEAD
=======

  override fun uiDataSnapshot(sink: DataSink) {
    sink[SCENE_VIEW] = sceneView
    DataSink.uiDataSnapshot(sink, DataProvider {
      // TODO must not be a DataContext, convert to UiDataProvider or avoid altogether.
      //   A data-context must not be queried during another data-context creation.
      dataId -> sceneView.sceneManager.model.dataContext.getData(dataId)
    })
  }

  companion object {
    /** Default initial visibility for the SceneView toolbars */
    internal var defaultToolbarVisibility = false
  }
}
>>>>>>> 3a514de0

  override fun uiDataSnapshot(sink: DataSink) {
    sink[SCENE_VIEW] = sceneView
    sceneView.sceneManager.model.dataProvider?.uiDataSnapshot(sink)
  }
}<|MERGE_RESOLUTION|>--- conflicted
+++ resolved
@@ -22,10 +22,6 @@
 import com.android.tools.idea.common.layout.positionable.getScaledContentSize
 import com.android.tools.idea.common.layout.positionable.margin
 import com.android.tools.idea.common.layout.positionable.scaledContentSize
-<<<<<<< HEAD
-=======
-import com.android.tools.idea.common.model.scaleBy
->>>>>>> 3a514de0
 import com.android.tools.idea.common.surface.organization.OrganizationGroup
 import com.android.tools.idea.common.surface.sceneview.SceneViewTopPanel
 import com.android.tools.idea.concurrency.AndroidDispatchers.uiThread
@@ -34,34 +30,20 @@
 import com.android.tools.idea.uibuilder.surface.layout.vertical
 import com.google.common.annotations.VisibleForTesting
 import com.intellij.openapi.actionSystem.AnAction
-<<<<<<< HEAD
 import com.intellij.openapi.actionSystem.DataSink
 import com.intellij.openapi.actionSystem.UiDataProvider
 import com.intellij.util.ui.JBInsets
-=======
-import com.intellij.openapi.actionSystem.AnActionEvent
-import com.intellij.openapi.actionSystem.DataProvider
-import com.intellij.util.ui.JBInsets
-import com.intellij.openapi.actionSystem.DataSink
-import com.intellij.openapi.actionSystem.UiDataProvider
->>>>>>> 3a514de0
 import com.intellij.util.ui.JBUI
-import kotlinx.coroutines.CoroutineScope
-import kotlinx.coroutines.launch
 import java.awt.BorderLayout
 import java.awt.Dimension
 import java.awt.Insets
 import javax.swing.JComponent
 import javax.swing.JPanel
-<<<<<<< HEAD
 import kotlin.math.round
 import kotlinx.coroutines.CoroutineScope
 import kotlinx.coroutines.flow.StateFlow
 import kotlinx.coroutines.launch
 import kotlinx.coroutines.withContext
-=======
-import kotlinx.coroutines.flow.StateFlow
->>>>>>> 3a514de0
 
 /** Distance between bottom bound of SceneView and bottom of [SceneViewPeerPanel]. */
 @SwingCoordinate private const val BOTTOM_BORDER_HEIGHT = 3
@@ -77,11 +59,7 @@
 class SceneViewPeerPanel(
   val scope: CoroutineScope,
   val sceneView: SceneView,
-<<<<<<< HEAD
   labelPanel: JComponent,
-=======
-  private val labelPanel: JComponent,
->>>>>>> 3a514de0
   statusIconAction: AnAction?,
   toolbarActions: List<AnAction>,
   leftPanel: JComponent?,
@@ -124,9 +102,6 @@
 
       override val isFocusedContent: Boolean
         get() = sceneView.isFocusedScene
-
-      override val topPanelHeight: Int
-        get() = sceneViewTopPanel.minimumSize.height + BOTTOM_BORDER_HEIGHT
 
       override fun getMargin(scale: Double): Insets {
         val margin =
@@ -141,7 +116,6 @@
           margin.bottom += sceneViewCenterPanel.preferredSize.height
         }
 
-<<<<<<< HEAD
         val scaledContentWidth = getContentSize(null).width * scale
 
         if (scaledContentWidth < minimumSize.width) {
@@ -149,14 +123,6 @@
           // pad the margins horizontally to occupy the empty space.
           // The content is aligned on the left
           margin.right += (minimumSize.width - scaledContentWidth.toInt()).coerceAtLeast(0)
-=======
-        val contentSize = getContentSize(null).scaleBy(scale)
-        if (contentSize.width < minimumSize.width) {
-          // If there is no content, or the content is smaller than the minimum size,
-          // pad the margins horizontally to occupy the empty space.
-          // The content is aligned on the left
-          margin.right += (minimumSize.width - contentSize.width).coerceAtLeast(0)
->>>>>>> 3a514de0
         }
         return margin
       }
@@ -333,9 +299,9 @@
     return Dimension(
       maxOf(sceneViewTopPanel.minimumSize.width, SCENE_VIEW_PEER_PANEL_MIN_WIDTH, centerPanelWidth),
       BOTTOM_BORDER_HEIGHT +
-        centerPanelHeight +
-        sceneViewTopPanel.minimumSize.height +
-        JBUI.scale(20),
+      centerPanelHeight +
+      sceneViewTopPanel.minimumSize.height +
+      JBUI.scale(20),
     )
   }
 
@@ -345,25 +311,7 @@
 
   private fun isHiddenInOrganizationGroup() =
     isOrganizationEnabled.value &&
-      sceneView.sceneManager.model.organizationGroup?.isOpened?.value == false
-<<<<<<< HEAD
-=======
-
-  override fun uiDataSnapshot(sink: DataSink) {
-    sink[SCENE_VIEW] = sceneView
-    DataSink.uiDataSnapshot(sink, DataProvider {
-      // TODO must not be a DataContext, convert to UiDataProvider or avoid altogether.
-      //   A data-context must not be queried during another data-context creation.
-      dataId -> sceneView.sceneManager.model.dataContext.getData(dataId)
-    })
-  }
-
-  companion object {
-    /** Default initial visibility for the SceneView toolbars */
-    internal var defaultToolbarVisibility = false
-  }
-}
->>>>>>> 3a514de0
+    sceneView.sceneManager.model.organizationGroup?.isOpened?.value == false
 
   override fun uiDataSnapshot(sink: DataSink) {
     sink[SCENE_VIEW] = sceneView
