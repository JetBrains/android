/*
 * Copyright (C) 2021 The Android Open Source Project
 *
 * Licensed under the Apache License, Version 2.0 (the "License");
 * you may not use this file except in compliance with the License.
 * You may obtain a copy of the License at
 *
 *      http://www.apache.org/licenses/LICENSE-2.0
 *
 * Unless required by applicable law or agreed to in writing, software
 * distributed under the License is distributed on an "AS IS" BASIS,
 * WITHOUT WARRANTIES OR CONDITIONS OF ANY KIND, either express or implied.
 * See the License for the specific language governing permissions and
 * limitations under the License.
 */
package com.android.tools.idea.common.surface.layout

import com.android.tools.idea.common.surface.DesignSurface
import java.awt.Component
import java.awt.Dimension
import java.awt.Point
import java.awt.Rectangle
import java.awt.event.ComponentAdapter
import java.awt.event.ComponentEvent
import javax.swing.JComponent
import javax.swing.JViewport
import javax.swing.event.ChangeEvent
import javax.swing.event.ChangeListener

/**
 * Abstraction over the [DesignSurface] viewport. In scrollable surfaces, this will wrap a
 * [JViewport]. For non scrolable surfaces, this will simply wrap a [Component].
 */
interface DesignSurfaceViewport {
  val viewRect: Rectangle
  val viewportComponent: Component

  /**
   * The contained view in this viewport. For non scrollable surfaces, this might be the same as
   * [viewportComponent].
   */
  val viewComponent: Component

  var viewPosition: Point

  val extentSize: Dimension
  val viewSize: Dimension

  fun addChangeListener(changeListener: ChangeListener)
}

/**
 * A [DesignSurfaceViewport] for a scrollable surface. This is a direct abstraction over
 * [JViewport].
 */
class ScrollableDesignSurfaceViewport(val viewport: JViewport) : DesignSurfaceViewport {
  override val viewRect: Rectangle
    get() = viewport.viewRect

  override val viewportComponent: Component
    get() = viewport

  override val viewComponent: Component
    get() = viewport.view

  override var viewPosition: Point
    get() = viewport.viewPosition
    set(value) {
      viewport.viewPosition = value
    }

  override val extentSize: Dimension
    get() = viewport.extentSize

  override val viewSize: Dimension
    get() = viewport.viewSize

  override fun addChangeListener(changeListener: ChangeListener) =
    viewport.addChangeListener(changeListener)
}

/**
 * A [DesignSurfaceViewport] for non scrollable surfaces. These surfaces will usually be embedded in
 * a scrollable panel.
 */
class NonScrollableDesignSurfaceViewport(val viewport: JComponent) : DesignSurfaceViewport {
  override val viewRect: Rectangle
    get() = viewport.bounds
<<<<<<< HEAD
  override val viewportComponent: Component
    get() = viewport
  override val viewComponent: Component
    get() = viewport
=======

  override val viewportComponent: Component
    get() = viewport

  override val viewComponent: Component
    get() = viewport

>>>>>>> 574fcae1
  override var viewPosition: Point
    get() = Point(0, 0)
    set(_) {}

  override val extentSize: Dimension
    get() =
      viewport.visibleRect
        .size // The extent size in this case is just the visible part of the design surface
<<<<<<< HEAD
=======

>>>>>>> 574fcae1
  override val viewSize: Dimension
    get() = viewport.size

  override fun addChangeListener(changeListener: ChangeListener) {
    viewport.addComponentListener(
      object : ComponentAdapter() {
        override fun componentResized(e: ComponentEvent) {
          changeListener.stateChanged(ChangeEvent(e.source))
        }
      }
    )
  }
}<|MERGE_RESOLUTION|>--- conflicted
+++ resolved
@@ -86,12 +86,6 @@
 class NonScrollableDesignSurfaceViewport(val viewport: JComponent) : DesignSurfaceViewport {
   override val viewRect: Rectangle
     get() = viewport.bounds
-<<<<<<< HEAD
-  override val viewportComponent: Component
-    get() = viewport
-  override val viewComponent: Component
-    get() = viewport
-=======
 
   override val viewportComponent: Component
     get() = viewport
@@ -99,7 +93,6 @@
   override val viewComponent: Component
     get() = viewport
 
->>>>>>> 574fcae1
   override var viewPosition: Point
     get() = Point(0, 0)
     set(_) {}
@@ -108,10 +101,7 @@
     get() =
       viewport.visibleRect
         .size // The extent size in this case is just the visible part of the design surface
-<<<<<<< HEAD
-=======
 
->>>>>>> 574fcae1
   override val viewSize: Dimension
     get() = viewport.size
 
