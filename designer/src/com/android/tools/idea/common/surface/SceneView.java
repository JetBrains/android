--- conflicted
+++ resolved
@@ -239,15 +239,12 @@
     }
   }
 
-<<<<<<< HEAD
-=======
   /**
    * Called when {@link DesignSurface#updateUI()} is called.
    */
   public void updateUI() {
   }
 
->>>>>>> c50c8b87
   /**
    * The {@link SceneContext} based on a {@link SceneView}.
    *
