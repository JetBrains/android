--- conflicted
+++ resolved
@@ -17,12 +17,13 @@
 
 import static com.android.tools.adtui.PannableKt.PANNABLE_KEY;
 import static com.android.tools.adtui.ZoomableKt.ZOOMABLE_KEY;
+import static com.android.tools.idea.actions.DesignerDataKeys.CONFIGURATIONS;
 import static com.android.tools.idea.actions.DesignerDataKeys.DESIGN_SURFACE;
-import static com.android.tools.idea.actions.DesignerDataKeys.CONFIGURATIONS;
 
 import com.android.annotations.VisibleForTesting;
 import com.android.annotations.concurrency.GuardedBy;
 import com.android.annotations.concurrency.UiThread;
+import com.android.sdklib.AndroidCoordinate;
 import com.android.tools.adtui.actions.ZoomType;
 import com.android.tools.adtui.common.SwingCoordinate;
 import com.android.tools.configurations.Configuration;
@@ -33,7 +34,6 @@
 import com.android.tools.idea.common.error.IssueModel;
 import com.android.tools.idea.common.error.LintIssueProvider;
 import com.android.tools.idea.common.lint.LintAnnotationsModel;
-import com.android.sdklib.AndroidCoordinate;
 import com.android.tools.idea.common.model.Coordinates;
 import com.android.tools.idea.common.model.DefaultSelectionModel;
 import com.android.tools.idea.common.model.ItemTransferable;
@@ -51,10 +51,6 @@
 import com.android.tools.idea.common.surface.layout.ScrollableDesignSurfaceViewport;
 import com.android.tools.idea.common.type.DefaultDesignerFileType;
 import com.android.tools.idea.common.type.DesignerEditorFileType;
-<<<<<<< HEAD
-=======
-import com.android.tools.configurations.Configuration;
->>>>>>> 574fcae1
 import com.android.tools.idea.ui.designer.EditorDesignSurface;
 import com.android.tools.idea.uibuilder.surface.layout.PositionableContent;
 import com.android.tools.idea.uibuilder.surface.layout.PositionableContentLayoutManager;
@@ -81,8 +77,6 @@
 import com.intellij.ui.JBColor;
 import com.intellij.ui.components.Magnificator;
 import com.intellij.ui.components.ZoomableViewport;
-import com.intellij.ui.content.ContentManagerEvent;
-import com.intellij.ui.content.ContentManagerListener;
 import com.intellij.util.Alarm;
 import com.intellij.util.concurrency.EdtExecutorService;
 import com.intellij.util.ui.AsyncProcessIcon;
@@ -125,10 +119,6 @@
 import javax.swing.OverlayLayout;
 import javax.swing.SwingUtilities;
 import javax.swing.Timer;
-<<<<<<< HEAD
-import javax.swing.event.TreeSelectionListener;
-=======
->>>>>>> 574fcae1
 import org.jetbrains.android.uipreview.AndroidEditorSettings;
 import org.jetbrains.annotations.NonNls;
 import org.jetbrains.annotations.NotNull;
@@ -304,17 +294,6 @@
 
   @NotNull
   private final IssueListener myIssueListener = issue -> myIssueListeners.forEach(listener -> listener.onIssueSelected(issue));
-
-  @NotNull
-  private final TreeSelectionListener myIssuePanelSelectionListener = e -> repaint();
-
-  @NotNull
-  private final ContentManagerListener myIssuePanelTabListener = new ContentManagerListener() {
-    @Override
-    public void selectionChanged(@NotNull ContentManagerEvent event) {
-      repaint();
-    }
-  };
 
   public DesignSurface(
     @NotNull Project project,
@@ -486,8 +465,6 @@
     myMaxFitIntoScale = maxFitIntoZoomLevel / getScreenScalingFactor();
   }
 
-<<<<<<< HEAD
-=======
   /**
    * Restore the zoom level if it can be loaded from persistent settings, otherwise zoom-to-fit.
    * @return whether zoom-to-fit or zoom restore has happened, which won't happen if there is no model.
@@ -503,7 +480,6 @@
     return true;
   }
 
->>>>>>> 574fcae1
   @NotNull
   protected DesignSurfaceViewport getViewport() {
     return myViewport;
@@ -1830,13 +1806,7 @@
                        Coordinates.getSwingYDip(view, sceneComponent.getCenterY()));
     }
     else if (PlatformCoreDataKeys.BGT_DATA_PROVIDER.is(dataId)) {
-      SceneView view = getFocusedSceneView();
-      if (view == null) return null;
-
-      final SelectionModel selectionModel = view.getSelectionModel();
-      final NlComponent primarySelection = selectionModel.getPrimary();
-      final List<NlComponent> selection = selectionModel.getSelection();
-      return (DataProvider)slowId -> getSlowData(slowId, primarySelection, selection);
+      return (DataProvider)this::getSlowData;
     }
     else {
       NlModel model = getModel();
@@ -1853,16 +1823,28 @@
    * @see PlatformCoreDataKeys#BGT_DATA_PROVIDER
    */
   @Nullable
-  private static Object getSlowData(@NonNls String slowId, NlComponent primarySelection, List<NlComponent> selection) {
-    if (CommonDataKeys.PSI_ELEMENT.is(slowId)) {
-      return primarySelection != null ? primarySelection.getTagDeprecated() : null;
-    }
-    else if (LangDataKeys.PSI_ELEMENT_ARRAY.is(slowId)) {
-      List<XmlTag> list = Lists.newArrayListWithCapacity(selection.size());
-      for (NlComponent component : selection) {
-        list.add(component.getTagDeprecated());
-      }
-      return list.toArray(XmlTag.EMPTY);
+  private Object getSlowData(@NotNull String dataId) {
+    if (CommonDataKeys.PSI_ELEMENT.is(dataId)) {
+      SceneView view = getFocusedSceneView();
+      if (view != null) {
+        SelectionModel selectionModel = view.getSelectionModel();
+        NlComponent primary = selectionModel.getPrimary();
+        if (primary != null) {
+          return primary.getTagDeprecated();
+        }
+      }
+    }
+    else if (LangDataKeys.PSI_ELEMENT_ARRAY.is(dataId)) {
+      SceneView view = getFocusedSceneView();
+      if (view != null) {
+        SelectionModel selectionModel = view.getSelectionModel();
+        List<NlComponent> selection = selectionModel.getSelection();
+        List<XmlTag> list = Lists.newArrayListWithCapacity(selection.size());
+        for (NlComponent component : selection) {
+          list.add(component.getTagDeprecated());
+        }
+        return list.toArray(XmlTag.EMPTY);
+      }
     }
     return null;
   }
@@ -1982,14 +1964,4 @@
   public IssueListener getIssueListener() {
     return myIssueListener;
   }
-
-  @NotNull
-  public TreeSelectionListener getIssuePanelSelectionListener() {
-    return myIssuePanelSelectionListener;
-  }
-
-  @NotNull
-  public ContentManagerListener getIssuePanelTabListener() {
-    return myIssuePanelTabListener;
-  }
 }