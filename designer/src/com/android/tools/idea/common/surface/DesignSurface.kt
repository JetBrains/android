--- conflicted
+++ resolved
@@ -110,13 +110,10 @@
 import kotlin.concurrent.withLock
 import kotlin.math.max
 import kotlin.math.min
-<<<<<<< HEAD
-=======
 import kotlinx.coroutines.CoroutineScope
 import kotlinx.coroutines.future.await
 import kotlinx.coroutines.launch
 import kotlinx.coroutines.withContext
->>>>>>> 009d25fa
 import org.jetbrains.annotations.TestOnly
 
 private val LAYER_PROGRESS = JLayeredPane.POPUP_LAYER + 10
@@ -1156,9 +1153,9 @@
    */
   fun addModelWithoutRender(modelToAdd: NlModel): CompletableFuture<T> {
     return CompletableFuture.supplyAsync(
-      { addModel(modelToAdd) },
-      AppExecutorUtil.getAppExecutorService(),
-    )
+        { addModel(modelToAdd) },
+        AppExecutorUtil.getAppExecutorService(),
+      )
       .whenCompleteAsync(
         { _, _ ->
           if (project.isDisposed || modelToAdd.isDisposed) return@whenCompleteAsync
