/*
 * Copyright (C) 2024 The Android Open Source Project
 *
 * Licensed under the Apache License, Version 2.0 (the "License");
 * you may not use this file except in compliance with the License.
 * You may obtain a copy of the License at
 *
 *      http://www.apache.org/licenses/LICENSE-2.0
 *
 * Unless required by applicable law or agreed to in writing, software
 * distributed under the License is distributed on an "AS IS" BASIS,
 * WITHOUT WARRANTIES OR CONDITIONS OF ANY KIND, either express or implied.
 * See the License for the specific language governing permissions and
 * limitations under the License.
 */
package com.android.tools.idea.common.surface

import com.android.annotations.concurrency.GuardedBy
import com.android.annotations.concurrency.Slow
import com.android.annotations.concurrency.UiThread
import com.android.sdklib.AndroidCoordinate
import com.android.tools.adtui.PANNABLE_KEY
import com.android.tools.adtui.Pannable
import com.android.tools.adtui.ZOOMABLE_KEY
import com.android.tools.adtui.common.SwingCoordinate
import com.android.tools.configurations.Configuration
import com.android.tools.editor.PanZoomListener
import com.android.tools.idea.actions.CONFIGURATIONS
import com.android.tools.idea.actions.DESIGN_SURFACE
import com.android.tools.idea.common.analytics.DesignerAnalyticsManager
import com.android.tools.idea.common.editor.ActionManager
import com.android.tools.idea.common.error.Issue
import com.android.tools.idea.common.error.IssueListener
import com.android.tools.idea.common.error.IssueModel
import com.android.tools.idea.common.error.LintIssueProvider
import com.android.tools.idea.common.layout.LayoutManagerSwitcher
import com.android.tools.idea.common.layout.manager.MatchParentLayoutManager
import com.android.tools.idea.common.layout.manager.PositionableContentLayoutManager
import com.android.tools.idea.common.lint.LintAnnotationsModel
import com.android.tools.idea.common.model.Coordinates
import com.android.tools.idea.common.model.DefaultSelectionModel
import com.android.tools.idea.common.model.ItemTransferable
import com.android.tools.idea.common.model.ModelListener
import com.android.tools.idea.common.model.NlComponent
import com.android.tools.idea.common.model.NlModel
import com.android.tools.idea.common.model.SelectionListener
import com.android.tools.idea.common.model.SelectionModel
import com.android.tools.idea.common.scene.Scene
import com.android.tools.idea.common.scene.SceneManager
import com.android.tools.idea.common.surface.DesignSurfaceScrollPane.Companion.createDefaultScrollPane
import com.android.tools.idea.common.surface.DesignSurfaceSettings.Companion.getInstance
import com.android.tools.idea.common.surface.layout.DesignSurfaceViewport
import com.android.tools.idea.common.surface.layout.NonScrollableDesignSurfaceViewport
import com.android.tools.idea.common.surface.layout.ScrollableDesignSurfaceViewport
import com.android.tools.idea.common.type.DefaultDesignerFileType
import com.android.tools.idea.common.type.DesignerEditorFileType
import com.android.tools.idea.concurrency.AndroidCoroutineScope
import com.android.tools.idea.ui.designer.EditorDesignSurface
import com.android.tools.idea.uibuilder.surface.ScreenView
import com.google.common.base.Predicate
import com.google.common.collect.Collections2
import com.google.common.collect.ImmutableCollection
import com.google.common.collect.ImmutableList
import com.google.common.collect.Sets
import com.intellij.openapi.Disposable
import com.intellij.openapi.actionSystem.CommonDataKeys
<<<<<<< HEAD
import com.intellij.openapi.actionSystem.DataProvider
=======
>>>>>>> 176f09ad
import com.intellij.openapi.actionSystem.DataSink
import com.intellij.openapi.actionSystem.LangDataKeys
import com.intellij.openapi.actionSystem.PlatformCoreDataKeys
import com.intellij.openapi.actionSystem.PlatformDataKeys
import com.intellij.openapi.actionSystem.UiDataProvider
import com.intellij.openapi.application.runInEdt
import com.intellij.openapi.fileEditor.FileEditor
import com.intellij.openapi.progress.ProgressIndicator
import com.intellij.openapi.project.Project
import com.intellij.openapi.util.Disposer
import com.intellij.psi.xml.XmlTag
import com.intellij.ui.EditorNotifications
import com.intellij.util.concurrency.AppExecutorUtil
import com.intellij.util.concurrency.EdtExecutorService
import com.intellij.util.containers.toArray
import com.intellij.util.ui.JBUI
import com.intellij.util.ui.UIUtil
import java.awt.AWTEvent
import java.awt.BorderLayout
import java.awt.Color
import java.awt.Component
import java.awt.Dimension
import java.awt.GraphicsEnvironment
import java.awt.MouseInfo
import java.awt.Point
import java.awt.Rectangle
import java.awt.Toolkit
import java.awt.event.AWTEventListener
import java.awt.event.AdjustmentEvent
import java.awt.event.ComponentAdapter
import java.awt.event.ComponentEvent
import java.lang.ref.WeakReference
import java.util.concurrent.CancellationException
import java.util.concurrent.CompletableFuture
import java.util.concurrent.locks.ReentrantLock
import java.util.concurrent.locks.ReentrantReadWriteLock
import java.util.function.Consumer
import javax.swing.JComponent
import javax.swing.JLayeredPane
import javax.swing.JPanel
import javax.swing.JScrollPane
import javax.swing.OverlayLayout
import javax.swing.SwingUtilities
import javax.swing.Timer
import kotlin.concurrent.withLock
import kotlin.math.max
import kotlin.math.min
import kotlinx.coroutines.CoroutineScope
import org.jetbrains.annotations.TestOnly

private val LAYER_PROGRESS = JLayeredPane.POPUP_LAYER + 10
private val LAYER_MOUSE_CLICK = LAYER_PROGRESS + 10

/** Filter got [DesignSurface.models] to avoid returning disposed elements */
val FILTER_DISPOSED_MODELS =
  Predicate<NlModel> { input: NlModel? -> input != null && !input.module.isDisposed }

/**
 * A generic design surface for use in a graphical editor.
 *
 * Setup the layers for the [DesignSurface] If the surface is scrollable, we use four layers:
 * 1. ScrollPane layer: Layer that contains the ScreenViews and does all the rendering, including
 *    the interaction layers.
 * 2. Progress layer: Displays the progress icon while a rendering is happening
 * 3. Mouse click display layer: It allows displaying clicks on the surface with a translucent
 *    bubble
 * 4. Zoom controls layer: Used to display the zoom controls of the surface
 *
 * (4) sits at the top of the stack so is the first one to receive events like clicks.
 *
 * If the surface is NOT scrollable, the zoom controls will not be added and the scroll pane will be
 * replaced by the actual content.
 */
abstract class DesignSurface<T : SceneManager>(
  val project: Project,
  val parentDisposable: Disposable,
  actionManagerProvider: (DesignSurface<T>) -> ActionManager<out DesignSurface<T>>,
  interactableProvider: (DesignSurface<T>) -> Interactable = { SurfaceInteractable(it) },
  interactionProviderCreator: (DesignSurface<T>) -> InteractionHandler,
  val positionableLayoutManagerProvider: (DesignSurface<T>) -> PositionableContentLayoutManager,
  // We do not need "open" here, but unfortunately we use mocks, and they fail if this is not
  // defined as open.
  // "open" can be removed if we remove the mocks.
  open val actionHandlerProvider: (DesignSurface<T>) -> DesignSurfaceActionHandler,
  // We do not need "open" here, but unfortunately we use mocks, and they fail if this is not
  // defined as open.
  // "open" can be removed if we remove the mocks.
  open val selectionModel: SelectionModel = DefaultSelectionModel(),
  private val zoomControlsPolicy: ZoomControlsPolicy,
) :
  EditorDesignSurface(BorderLayout()),
  Disposable,
  InteractableScenesSurface,
  ScaleListener,
  UiDataProvider {
<<<<<<< HEAD
=======

  /** [CoroutineScope] to be used by any operations constrained to the zoom changes. */
  protected val zoomControllerScope = AndroidCoroutineScope(parentDisposable)
>>>>>>> 176f09ad

  init {
    Disposer.register(parentDisposable, this)

    // TODO: handle the case when selection are from different NlModels.
    // Manager can be null if the selected component is not part of NlModel. For example, a
    // temporarily NlMode.
    // In that case we don't change focused SceneView.
    val selectionListener = SelectionListener { _, selection ->
      if (focusedSceneView != null) {
        notifySelectionChanged(selection)
      }
      else {
        notifySelectionChanged(emptyList<NlComponent>())
      }
    }
    selectionModel.addListener(selectionListener)
  }

  /**
   * Responsible for converting this surface state and send it for tracking (if logging is enabled).
   */
  open val analyticsManager: DesignerAnalyticsManager = DesignerAnalyticsManager(this)

  private val hasZoomControls: Boolean = zoomControlsPolicy != ZoomControlsPolicy.HIDDEN

  val layeredPane: JLayeredPane = JLayeredPane().apply { setFocusable(true) }

  val guiInputHandler =
    GuiInputHandler(this, interactableProvider(this), interactionProviderCreator(this))

  private val mouseClickDisplayPanel = MouseClickDisplayPanel(parentDisposable = this)

  private val progressPanel =
    SurfaceProgressPanel(parentDisposable = this, ::useSmallProgressIcon).apply {
      name = "Layout Editor Progress Panel"
    }

  private val zoomControlsLayerPane: JPanel? =
    if (zoomControlsPolicy != ZoomControlsPolicy.HIDDEN)
      JPanel().apply {
        border = JBUI.Borders.empty(UIUtil.getScrollBarWidth())
        isOpaque = false
        layout = BorderLayout()
        setFocusable(false)
        if (zoomControlsPolicy == ZoomControlsPolicy.AUTO_HIDE) isVisible = false
      }
    else null

  private val progressIndicators: MutableSet<ProgressIndicator> = HashSet()

  protected val sceneViewPanel =
    SceneViewPanel(
      sceneViewProvider = ::sceneViews,
      interactionLayersProvider = ::getLayers,
      actionManagerProvider = ::actionManager,
      disposable = this,
      shouldRenderErrorsPanel = ::shouldRenderErrorsPanel,
      layoutManager = positionableLayoutManagerProvider(this),
    )
      .apply {
        background = this@DesignSurface.background
        if (hasZoomControls) alignmentX = CENTER_ALIGNMENT
      }

  /** [JScrollPane] contained in this [DesignSurface] when zooming is enabled. */
  val scrollPane: JScrollPane? =
    if (hasZoomControls) {
      createDefaultScrollPane(sceneViewPanel, background, ::notifyPanningChanged).apply {
        addComponentListener(
          object : ComponentAdapter() {
            override fun componentResized(e: ComponentEvent) {
              // Relayout the PositionableContents when visible size (e.g. window size) of
              // ScrollPane is changed.
              revalidateScrollArea()
            }
          }
        )
      }
    }
    else null

  /** Current scrollable [Rectangle] if available or null. */
  val currentScrollRectangle: Rectangle?
    get() = scrollPane?.viewport?.let { Rectangle(it.viewPosition, it.size) }

  private fun getLayers() = guiInputHandler.layers

  val actionManager: ActionManager<out DesignSurface<T>> =
    actionManagerProvider(this).apply { registerActionsShortcuts(layeredPane) }

  val viewport: DesignSurfaceViewport =
    if (scrollPane != null) ScrollableDesignSurfaceViewport(scrollPane.viewport)
    else NonScrollableDesignSurfaceViewport(viewport = this)

  /**
   * Component that wraps the displayed content. If this is a scrollable surface, that will be the
   * Scroll Pane. Otherwise, it will be the ScreenViewPanel container.
   */
  private val contentContainerPane: JComponent = scrollPane ?: sceneViewPanel

  /** Returns the size of the surface scroll viewport. */
  @get:SwingCoordinate
  val extentSize: Dimension
    get() = viewport.extentSize

  /** Returns the size of the surface containing the ScreenViews. */
  @get:SwingCoordinate
  val viewSize: Dimension
    get() = viewport.viewSize

  val interactionPane: JComponent
    get() = sceneViewPanel

  val preferredFocusedComponent: JComponent
    get() = interactionPane

  private val onHoverListener: AWTEventListener =
    if (zoomControlsLayerPane != null && zoomControlsPolicy == ZoomControlsPolicy.AUTO_HIDE) {
      createZoomControlAutoHiddenListener(
        zoomControlPaneOwner = this,
        zoomControlComponent = zoomControlsLayerPane,
      )
        .apply {
          Toolkit.getDefaultToolkit().addAWTEventListener(this@apply, AWTEvent.MOUSE_EVENT_MASK)
        }
    }
    else AWTEventListener {}

  /**
   * Enables the mouse click display. If enabled, the clicks of the user are displayed in the
   * surface.
   */
  fun enableMouseClickDisplay() {
    mouseClickDisplayPanel.isEnabled = true
  }

  /** Disables the mouse click display. */
  fun disableMouseClickDisplay() {
    mouseClickDisplayPanel.isEnabled = false
  }

  /** Sets the tooltip for the design surface */
  fun setDesignToolTip(text: String?) {
    sceneViewPanel.setToolTipText(text)
  }

  /**
   * Asks the [ScreenView]s contained in this [DesignSurface] for a re-layouts. The re-layout will
   * not happen immediately in this call.
   */
  @UiThread
  fun revalidateScrollArea() {
    // Mark the scene view panel as invalid to force a revalidation when the scroll pane is
    // revalidated.
    sceneViewPanel.invalidate()
    // Schedule a layout for later.
    contentContainerPane.revalidate()
    // Also schedule a repaint.
    sceneViewPanel.repaint()
  }

  /** Re-layouts the ScreenViews contained in this design surface immediately. */
  @UiThread
  fun validateScrollArea() {
    // Mark both the sceneview panel and the scroll pane as invalid to force a relayout.
    sceneViewPanel.invalidate()
    contentContainerPane.invalidate()
    // Validate the scroll pane immediately and layout components.
    contentContainerPane.validate()
    sceneViewPanel.repaint()
  }

  /** Converts a given point that is in view coordinates to viewport coordinates. */
  @TestOnly
  fun getCoordinatesOnViewportForTest(viewCoordinates: Point): Point {
    return SwingUtilities.convertPoint(
      sceneViewPanel,
      viewCoordinates.x,
      viewCoordinates.y,
      viewport.viewportComponent,
    )
  }

  fun registerIndicator(indicator: ProgressIndicator) {
    if (project.isDisposed || Disposer.isDisposed(this)) {
      return
    }
    synchronized(progressIndicators) {
      if (progressIndicators.add(indicator)) {
        progressPanel.showProgressIcon()
      }
    }
  }

  fun unregisterIndicator(indicator: ProgressIndicator) {
    synchronized(progressIndicators) {
      progressIndicators.remove(indicator)
      if (progressIndicators.isEmpty()) {
        progressPanel.hideProgressIcon()
      }
    }
  }

  var isActive: Boolean = false
    private set

  /** The editor has been activated */
  open fun activate() {
    if (Disposer.isDisposed(this)) {
      // Prevent activating a disposed surface.
      return
    }

    if (!isActive) {
      for (manager in sceneManagers) {
        manager.activate(this)
      }
      if (zoomControlsPolicy == ZoomControlsPolicy.AUTO_HIDE) {
        Toolkit.getDefaultToolkit().addAWTEventListener(onHoverListener, AWTEvent.MOUSE_EVENT_MASK)
      }
    }
    isActive = true
    issueModel.activate()
  }

  open fun deactivate() {
    if (isActive) {
      Toolkit.getDefaultToolkit().removeAWTEventListener(onHoverListener)
      for (manager in sceneManagers) {
        manager.deactivate(this)
      }
    }
    isActive = false
    issueModel.deactivate()

    guiInputHandler.cancelInteraction()
  }

  init {
    isOpaque = true
    isFocusable = false

    // TODO: Do this as part of the layout/validate operation instead
    addComponentListener(
      object : ComponentAdapter() {
        /**
         * When surface is opened at first time, it zoom-to-fit the content to make the previews fit
         * the initial window size. After that it leave user to control the zoom. This flag
         * indicates if the initial zoom-to-fit is done or not.
         */
        private var isInitialZoomLevelDetermined = false

        override fun componentResized(componentEvent: ComponentEvent) {
          if (componentEvent.id == ComponentEvent.COMPONENT_RESIZED) {
            if (!isInitialZoomLevelDetermined && isShowing && width > 0 && height > 0) {
              // Set previous scale when DesignSurface becomes visible at first time.
              val hasModelAttached = restoreZoomOrZoomToFit()
              if (!hasModelAttached) {
                // No model is attached, ignore the setup of initial zoom level.
                return
              }
              // The default size is defined, enable the flag.
              isInitialZoomLevelDetermined = true
            }
            // We rebuilt the scene to make sure all SceneComponents are placed at right positions.
            sceneManagers.forEach { manager: T -> manager.scene.needsRebuildList() }
            repaint()
          }
        }
      }
    )
  }

  protected open fun useSmallProgressIcon(): Boolean {
    return true
  }

  /** All the selectable components in the design surface */
  abstract val selectableComponents: List<NlComponent>

  abstract val layoutManagerSwitcher: LayoutManagerSwitcher?

  private val myIssueListeners: MutableList<IssueListener> = ArrayList()

  val issueListener: IssueListener = IssueListener { issue: Issue? ->
    myIssueListeners.forEach(
      Consumer { listener: IssueListener -> listener.onIssueSelected(issue) }
    )
  }

  fun addIssueListener(listener: IssueListener) {
    myIssueListeners.add(listener)
  }

  fun removeIssueListener(listener: IssueListener) {
    myIssueListeners.remove(listener)
  }

  private var _fileEditorDelegate = WeakReference<FileEditor?>(null)

  /**
   * Sets the file editor to which actions like undo/redo will be delegated. This is only needed if
   * this DesignSurface is not a child of a [FileEditor].
   *
   * The surface will only keep a [WeakReference] to the editor.
   */
  var fileEditorDelegate: FileEditor?
    get() = _fileEditorDelegate.get()
    set(value) {
      _fileEditorDelegate = WeakReference(value)
    }

  /** Updates the notifications panel associated to this [DesignSurface]. */
  protected fun updateNotifications() {
    val fileEditor: FileEditor? = _fileEditorDelegate.get()
    val file = fileEditor?.file ?: return
    UIUtil.invokeLaterIfNeeded {
      EditorNotifications.getInstance(project).updateNotifications(file)
    }
  }

  /** Calls [repaint] with delay. */
  private val repaintTimer = Timer(15) { repaint() }

  /** Call this to generate repaints */
  fun needsRepaint() {
    if (!repaintTimer.isRunning) {
      repaintTimer.isRepeats = false
      repaintTimer.start()
    }
  }

  private val modelListener: ModelListener =
    object : ModelListener {
      override fun modelDerivedDataChanged(model: NlModel) {
        updateNotifications()
      }

      override fun modelChanged(model: NlModel) {
        updateNotifications()
      }

      override fun modelChangedOnLayout(model: NlModel, animate: Boolean) {
        repaint()
      }
    }

  private val listenersLock = ReentrantLock()

  @GuardedBy("listenersLock")
  private val listeners = mutableListOf<DesignSurfaceListener>()

  @GuardedBy("listenersLock")
  private val zoomListeners = mutableListOf<PanZoomListener>()

  fun addListener(listener: DesignSurfaceListener) {
    listenersLock.withLock {
      // Ensure single registration
      listeners.remove(listener)
      listeners.add(listener)
    }
  }

  fun removeListener(listener: DesignSurfaceListener) {
    listenersLock.withLock { listeners.remove(listener) }
  }

  fun addPanZoomListener(listener: PanZoomListener) {
    listenersLock.withLock {
      // Ensure single registration
      zoomListeners.remove(listener)
      zoomListeners.add(listener)
    }
  }

  fun removePanZoomListener(listener: PanZoomListener) {
    listenersLock.withLock { zoomListeners.remove(listener) }
  }

  private fun clearListeners() {
    listenersLock.withLock {
      listeners.clear()
      zoomListeners.clear()
    }
  }

  /**
   * Gets a copy of [zoomListeners] under a lock. Use this method instead of accessing the listeners
   * directly.
   */
  private fun getZoomListeners(): ImmutableList<PanZoomListener> {
    listenersLock.withLock {
      return ImmutableList.copyOf(zoomListeners)
    }
  }

  /**
   * Gets a copy of [listeners] under a lock. Use this method instead of accessing the listeners
   * directly.
   */
  private fun getSurfaceListeners(): ImmutableList<DesignSurfaceListener> {
    listenersLock.withLock {
      return ImmutableList.copyOf(listeners)
    }
  }

  private fun notifyModelChanged(model: NlModel) {
    val listeners = getSurfaceListeners()
    for (listener in listeners) {
      runInEdt { listener.modelChanged(this, model) }
    }
  }

  private fun notifySelectionChanged(newSelection: List<NlComponent?>) {
    val listeners = getSurfaceListeners()
    for (listener in listeners) {
      listener.componentSelectionChanged(this, newSelection)
    }
  }

  override fun onScaleChange(update: ScaleChange) {
    if (update.isAnimating) {
      revalidateScrollArea()
      return
    }
    models.firstOrNull()?.let { storeCurrentScale(it) }
    revalidateScrollArea()
    notifyScaleChanged(update.previousScale, update.newScale)
  }

  /** Save the current zoom level from the file of the given [NlModel]. */
  private fun storeCurrentScale(model: NlModel) {
    if (!isKeepingScaleWhenReopen()) {
      return
    }
    val state = getInstance(project).surfaceState
    // TODO Maybe have a reference to virtualFile directly instead of from NlModel
    state.saveFileScale(project, model.virtualFile, zoomController)
  }

  protected fun notifyScaleChanged(previousScale: Double, newScale: Double) {
    for (listener in getZoomListeners()) {
      listener.zoomChanged(previousScale, newScale)
    }
  }

  protected fun notifyPanningChanged(adjustmentEvent: AdjustmentEvent) {
    for (listener in getZoomListeners()) {
      listener.panningChanged(adjustmentEvent)
    }
  }

  /**
   * @param x the x coordinate of the double click converted to pixels in the Android coordinate
   *   system
   * @param y the y coordinate of the double click converted to pixels in the Android coordinate
   *   system
   */
  open fun notifyComponentActivate(
    component: NlComponent,
    @AndroidCoordinate x: Int,
    @AndroidCoordinate y: Int,
  ) {
    notifyComponentActivate(component)
  }

  open fun notifyComponentActivate(component: NlComponent) {}

  abstract val selectionAsTransferable: ItemTransferable

  /**
   * Returns whether render error panels should be rendered when [SceneView]s in this surface have
   * render errors.
   */
  open fun shouldRenderErrorsPanel(): Boolean {
    return false
  }

  /** When not null, returns a [JPanel] to be rendered next to the primary panel of the editor. */
  open val accessoryPanel: JPanel? = null

  /**
   * Scroll to the center of a list of given components. Usually the center of the area containing
   * these elements.
   */
  abstract fun scrollToCenter(list: List<NlComponent>)

  /**
   * The offsets to the left and top edges when scrolling to a component by calling
   * [scrollToVisible].
   */
  @get:SwingCoordinate
  protected abstract val scrollToVisibleOffset: Dimension

  /**
   * Ensures that the given model is visible in the surface by scrolling to it if needed. If the
   * [SceneView] is partially visible and [forceScroll] is set to `false`, no scroll will happen.
   */
  fun scrollToVisible(sceneView: SceneView, forceScroll: Boolean) {
    sceneViewPanel.findSceneViewRectangle(sceneView)?.let { sceneViewRectangle ->
      if (forceScroll || !viewport.viewRect.intersects(sceneViewRectangle)) {
        val offset = scrollToVisibleOffset
        setScrollPosition(sceneViewRectangle.x - offset.width, sceneViewRectangle.y - offset.height)
      }
    }
  }

  /**
   * Ensures that the given model is visible in the surface by scrolling to it if needed. If the
   * [NlModel] is partially visible and [forceScroll] is set to false, no scroll will happen.
   */
  fun scrollToVisible(model: NlModel, forceScroll: Boolean) {
    sceneViews
      .firstOrNull { it.sceneManager.model == model }
      ?.let { view -> scrollToVisible(view, forceScroll) }
  }

  /**
   * Given a rectangle relative to a sceneView, find its absolute coordinates and then scroll to
   * center such rectangle. See [scrollToCenter]
   *
   * @param sceneView the [SceneView] that contains the given rectangle.
   * @param rectangle the rectangle that should be visible, with its coordinates relative to the
   *   sceneView.
   */
  protected fun scrollToCenter(sceneView: SceneView, @SwingCoordinate rectangle: Rectangle) {
    val availableSpace = viewport.extentSize
    sceneViewPanel.findMeasuredSceneViewRectangle(sceneView, availableSpace)?.let { sceneViewRectangle ->
      val topLeftCorner =
        Point(sceneViewRectangle.x + rectangle.x, sceneViewRectangle.y + rectangle.y)
      scrollToCenter(Rectangle(topLeftCorner, rectangle.size))
    }
  }

  /**
   * Move the scroll position to make the given rectangle visible and centered. If the given
   * rectangle is too big for the available space, it will be centered anyway and some of its
   * borders will probably not be visible at the new scroll position.
   *
   * @param rectangle the rectangle that should be centered.
   */
  private fun scrollToCenter(@SwingCoordinate rectangle: Rectangle) {
    val availableSpace = viewport.extentSize
    val extraW = availableSpace.width - rectangle.width
    val extraH = availableSpace.height - rectangle.height
    setScrollPosition(rectangle.x - (extraW + 1) / 2, rectangle.y - (extraH + 1) / 2)
  }

  @TestOnly
  fun setScrollViewSizeAndValidateForTest(
    @SwingCoordinate width: Int,
    @SwingCoordinate height: Int,
  ) {
    scrollPane?.let {
      it.setSize(width, height)
      it.doLayout()
      UIUtil.invokeAndWaitIfNeeded { validateScrollArea() }
    }
  }

  protected open fun isKeepingScaleWhenReopen(): Boolean {
    return true
  }

  /**
   * Restore the zoom level if it can be loaded from persistent settings, otherwise zoom-to-fit.
   *
   * @return whether zoom-to-fit or zoom restore has happened, which won't happen if there is no
   *   model.
   */
  fun restoreZoomOrZoomToFit(): Boolean {
    val model = model ?: return false
    if (!restorePreviousScale(model)) {
      zoomController.zoomToFit()
    }
    return true
  }

  /**
   * Apply zoom to fit if there is a stored zoom in the persistent settings, it does nothing
   * otherwise.
   *
   * Because zoom to fit scale gets calculated whenever [DesignSurface] changes its space or number
   * of items, this function clear-up the stored zoom and replace it with the newly calculated zoom
   * to fit value.
   */
  fun zoomToFitIfStorageNotEmpty() {
    if (isZoomStored()) {
      zoomController.zoomToFit()
    }
  }

  /**
   * Checks if there is zoom level stored from persistent settings.
   *
   * @return true if persistent settings contains a stored zoom, false otherwise.
   */
  private fun isZoomStored(): Boolean {
    val model = model ?: return false
    return getInstance(model.project)
      .surfaceState
      .loadFileScale(project, model.virtualFile, zoomController) != null
  }

  /**
   * Load the saved zoom level from the file of the given [NlModel]. Return true if the previous
   * zoom level is restored, false otherwise.
   */
  private fun restorePreviousScale(model: NlModel): Boolean {
    if (!isKeepingScaleWhenReopen()) {
      return false
    }
    val state = getInstance(model.project).surfaceState
    val previousScale =
      state.loadFileScale(project, model.virtualFile, zoomController) ?: return false
    zoomController.setScale(previousScale)
    return true
  }

  private val modelToSceneManagersLock = ReentrantReadWriteLock()

  @GuardedBy("modelToSceneManagersLock")
  private val modelToSceneManagers = LinkedHashMap<NlModel, T>()

  /** Filter got [sceneManagers] to avoid returning disposed elements */
  private val filterDisposedSceneManagers =
    Predicate<T> { input: T? -> input != null && FILTER_DISPOSED_MODELS.apply(input.model) }

  @Slow
  /** Some implementations might be slow */
  protected abstract fun createSceneManager(model: NlModel): T

  /**
   * @return the primary (first) [NlModel] if exist. null otherwise.
   * @see [models]
   */
  @Deprecated("b/352512443 The surface can contain multiple models. Use models instead.")
  val model: NlModel?
    get() = models.firstOrNull()

  /** @return the list of added non-disposed [NlModel]s. */
  val models: ImmutableList<NlModel>
    get() {
      modelToSceneManagersLock.readLock().withLock {
        return ImmutableList.copyOf(Sets.filter(modelToSceneManagers.keys, FILTER_DISPOSED_MODELS))
      }
    }

  /** @return the list of all non-disposed [SceneManager]s */
  val sceneManagers: ImmutableList<T>
    get() {
      modelToSceneManagersLock.readLock().withLock {
        return ImmutableList.copyOf(
          Collections2.filter(modelToSceneManagers.values, filterDisposedSceneManagers)
        )
      }
    }

  /** @return The [SceneManager] associated to the given [NlModel]. */
  fun getSceneManager(model: NlModel): T? {
    if (model.module.isDisposed) {
      return null
    }
    modelToSceneManagersLock.readLock().withLock {
      return modelToSceneManagers.get(model)
    }
  }

  /**
   * Add an [NlModel] to DesignSurface and return the created [SceneManager]. If it is added before
   * then it just returns the associated [SceneManager] which was created before. The [NlModel] will
   * be moved to the last position which might affect rendering.
   *
   * @param model the added [NlModel]
   * @see [addAndRenderModel]
   */
  @Slow
  private fun addModel(model: NlModel): T {
    var manager = getSceneManager(model)
    manager?.let {
      modelToSceneManagersLock.writeLock().withLock {
        // No need to add same model twice. We just move it to the bottom of the model list since
        // order is important.
        val managerToMove: T? = modelToSceneManagers.remove(model)
        if (managerToMove != null) {
          modelToSceneManagers[model] = managerToMove
        }
        return it
      }
    }

    model.addListener(modelListener)
    // SceneManager creation is a slow operation. Multiple can happen in parallel.
    // We optimistically create a new scene manager for the given model and then, with the mapping
    // locked we checked if a different one has been added.
    val newManager = createSceneManager(model)

    modelToSceneManagersLock.writeLock().withLock {
      manager = modelToSceneManagers.putIfAbsent(model, newManager)
      if (manager == null) {
        // The new SceneManager was correctly added
        manager = newManager
      }
    }

    if (manager !== newManager) {
      // There was already a manager assigned to the model so discard this one.
      Disposer.dispose(newManager)
    }
    if (isActive) {
      manager?.activate(this)
    }
    return manager!!
  }

  /**
   * Remove an [NlModel] from DesignSurface. If it isn't added before then nothing happens.
   *
   * @param model the [NlModel] to remove
   */
  fun removeModel(model: NlModel) {
    if (!removeModelImpl(model)) {
      return
    }

    reactivateGuiInputHandler()
  }

  /**
   * Remove an [NlModel] from DesignSurface. If it had not been added before then nothing happens.
   *
   * @param model the [NlModel] to remove
   * @return true if the model existed and was removed
   */
  private fun removeModelImpl(model: NlModel): Boolean {
    val manager: SceneManager?
    modelToSceneManagersLock.writeLock().withLock { manager = modelToSceneManagers.remove(model) }
    // Mark the scene view panel as invalid to force the scene views to be updated
    sceneViewPanel.removeSceneViewForModel(model)

    if (manager == null) {
      return false
    }

    model.deactivate(this)
    model.removeListener(modelListener)
    Disposer.dispose(manager)
    UIUtil.invokeLaterIfNeeded { this.revalidateScrollArea() }
    return true
  }

  override val focusedSceneView: SceneView?
    get() {
      val managers = sceneManagers
      if (managers.size == 1) {
        // Always return primary SceneView In single-model mode,
        val manager: T = checkNotNull(model?.let { getSceneManager(it) })
        return manager.sceneViews.firstOrNull()
      }
      val selection = selectionModel.selection
      if (selection.isNotEmpty()) {
        val primary = selection[0]
        val manager: T? = getSceneManager(primary.model)
        return manager?.sceneViews?.firstOrNull()
      }
      return null
    }

  /** Returns the list of [SceneView]s attached to this [DesignSurface]. */
  val sceneViews: ImmutableCollection<SceneView>
    get() {
      return sceneManagers
        .stream()
        .flatMap { sceneManager: T -> sceneManager.sceneViews.stream() }
        .collect(ImmutableList.toImmutableList())
    }

  @Deprecated("b/352512443 Owner can have multiple scenes")
  override val scene: Scene?
    get() = model?.let { getSceneManager(it) }?.scene

  override fun getSceneViewAt(@SwingCoordinate x: Int, @SwingCoordinate y: Int): SceneView? {
    val sceneViews = sceneViews
    val scaledSize = Dimension()
    for (view in sceneViews) {
      view.getScaledContentSize(scaledSize)
      if (
        (view.x <= x && x <= view.x + scaledSize.width && view.y <= y) &&
        y <= (view.y + scaledSize.height)
      ) {
        return view
      }
    }
    return null
  }

  @Deprecated("b/352512443")
  override fun getSceneViewAtOrPrimary(
    @SwingCoordinate x: Int,
    @SwingCoordinate y: Int,
  ): SceneView? {
    // TODO: For keeping the behaviour as before in multi-model case, we return primary SceneView
    // when there is no hovered SceneView.
    return getSceneViewAt(x, y) ?: model?.let { getSceneManager(it) }?.sceneView
  }

  /**
   * Returns the [SceneView] under the mouse cursor if the mouse is within the coordinates of this
   * surface or null otherwise.
   */
  val sceneViewAtMousePosition: SceneView?
    get() {
      val mouseLocation =
        if (!GraphicsEnvironment.isHeadless()) MouseInfo.getPointerInfo().location else null
      if (mouseLocation == null || contains(mouseLocation) || !isVisible || !isEnabled) {
        return null
      }

      SwingUtilities.convertPointFromScreen(mouseLocation, sceneViewPanel)
      return getSceneViewAt(mouseLocation.x, mouseLocation.y)
    }

  override fun onHover(@SwingCoordinate x: Int, @SwingCoordinate y: Int) {
    sceneViews.forEach { it.onHover(x, y) }
  }

  val layoutType: DesignerEditorFileType
    get() = model?.type ?: DefaultDesignerFileType

  /**
   * @return true if the content is editable (e.g. move position or drag-and-drop), false otherwise.
   */
  val isEditable: Boolean
    get() = layoutType.isEditable()

  override val configurations: ImmutableCollection<Configuration>
    get() = models.stream().map(NlModel::configuration).collect(ImmutableList.toImmutableList())

  /**
   * Update the status of [GuiInputHandler]. It will start or stop listening depending on the
   * current layout type.
   */
  private fun reactivateGuiInputHandler() {
    if (isEditable) {
      guiInputHandler.startListening()
    }
    else {
      guiInputHandler.stopListening()
    }
  }

  /** Support for panning actions. */
  val pannable =
    object : Pannable {
      override var isPanning: Boolean
        get() = guiInputHandler.isPanning
        set(value) {
          guiInputHandler.isPanning = value
        }

      override val isPannable: Boolean
        get() = true

      /**
       * Sets the offset for the scroll viewer to the specified x and y values The offset will never
       * be less than zero, and never greater that the maximum value allowed by the sizes of the
       * underlying view and the extent. If the zoom factor is large enough that a scroll bars isn't
       * visible, the position will be set to zero.
       */
      @set:SwingCoordinate
      @get:SwingCoordinate
      override var scrollPosition: Point
        get() = viewport.viewPosition
        set(value) {
          value.setLocation(max(0.0, value.x.toDouble()), max(0.0, value.y.toDouble()))

          val extent: Dimension = viewport.extentSize
          val view: Dimension = viewport.viewSize

          val minX = min(value.x.toDouble(), (view.width - extent.width).toDouble()).toInt()
          val minY = min(value.y.toDouble(), (view.height - extent.height).toDouble()).toInt()

          value.setLocation(minX, minY)

          viewport.viewPosition = value
        }
    }

  fun setScrollPosition(@SwingCoordinate x: Int, @SwingCoordinate y: Int) {
    pannable.scrollPosition = Point(x, y)
  }

  /**
   * This is called before [setModel]. After the returned future completes, we'll wait for smart
   * mode and then invoke [setModel]. If a [DesignSurface] needs to do any extra work before the
   * model is set it should be done here.
   */
  open fun goingToSetModel(model: NlModel?): CompletableFuture<*> {
    return CompletableFuture.completedFuture<Any?>(null)
  }

  /**
   * Sets the current [NlModel] to [DesignSurface].
   *
   * @see [addAndRenderModel]
   * @see [removeModel]
   */
  open fun setModel(newModel: NlModel?) {
    val oldModel = model
    if (newModel === oldModel) {
      return
    }

    if (oldModel != null) {
      removeModelImpl(oldModel)
    }

    if (newModel == null) {
      return
    }

<<<<<<< HEAD
    return CompletableFuture.supplyAsync(
      { addModel(newModel) },
      AppExecutorUtil.getAppExecutorService(),
    )
=======
    CompletableFuture.runAsync({ addModel(newModel) }, AppExecutorUtil.getAppExecutorService())
>>>>>>> 176f09ad
      .thenCompose { requestRender() }
      .whenCompleteAsync(
        { _, _ ->
          // Mark the scene view panel as invalid to force the scene views to be updated
          sceneViewPanel.invalidate()

          reactivateGuiInputHandler()
          restoreZoomOrZoomToFit()
          revalidateScrollArea()

          notifyModelChanged(newModel)
        },
        EdtExecutorService.getInstance(),
      )
  }

  /**
   * Add an [NlModel] to [DesignSurface] and refreshes the rendering of the model. If the model was
   * already part of the surface, it will be moved to the bottom of the list and a refresh will be
   * triggered. The scene views are updated before starting to render and the callback
   * [DesignSurfaceListener.modelChanged] is triggered after rendering. The method returns a
   * [CompletableFuture] that will complete when the render of the new model has finished. Note that
   * the order of the addition might be important for the rendering order.
   * [PositionableContentLayoutManager] will receive the models in the order they are added.
   *
   * @param model the added [NlModel]
   * @see [addModel]
   */
  fun addAndRenderModel(model: NlModel): CompletableFuture<Void> {
    val modelSceneManager = addModel(model)

    // Mark the scene view panel as invalid to force the scene views to be updated
    sceneViewPanel.invalidate()

    // We probably do not need to request a render for all models but it is currently the
    // only point subclasses can override to disable the layoutlib render behaviour.
    return modelSceneManager
      .requestRenderAsync()
      .whenCompleteAsync(
        { _, _ ->
          reactivateGuiInputHandler()
          revalidateScrollArea()
          notifyModelChanged(model)
        },
        EdtExecutorService.getInstance(),
      )
  }

  /**
   * Add an [NlModel] to DesignSurface and return the created [SceneManager]. If it is added before
   * then it just returns the associated [SceneManager] which created before. In this function, the
   * scene views are not updated and [DesignSurfaceListener.modelChanged] callback is triggered
   * immediately. In the opposite, [addAndRenderModel] updates the scene views and triggers
   * [DesignSurfaceListener.modelChanged] when render is completed.
   *
   * Note that the order of the addition might be important for the rendering order.
   * [PositionableContentLayoutManager] will receive the models in the order they are added.
   *
   * @param model the added [NlModel]
   * @see [addModel]
   * @see [addAndRenderModel]
   *
   * TODO(b/147225165): Remove [addAndRenderModel] function and rename this function as [addModel]
   */
  fun addModelWithoutRender(modelToAdd: NlModel): CompletableFuture<T> {
    return CompletableFuture.supplyAsync(
      { addModel(modelToAdd) },
      AppExecutorUtil.getAppExecutorService(),
    )
      .whenCompleteAsync(
        { _, _ ->
          if (project.isDisposed || modelToAdd.isDisposed) return@whenCompleteAsync
          notifyModelChanged(modelToAdd)
          reactivateGuiInputHandler()
        },
        EdtExecutorService.getInstance(),
      )
  }

  private val renderFutures = mutableListOf<CompletableFuture<Void>>()

  /** Returns true if this surface is currently refreshing. */
  fun isRefreshing(): Boolean {
    synchronized(renderFutures) {
      return renderFutures.isNotEmpty()
    }
  }

  /**
   * Invalidates all models and request a render of the layout. This will re-inflate the [NlModel]s
   * and render them sequentially. The result [CompletableFuture] will notify when all the
   * renderings have completed.
   */
  open fun requestRender(): CompletableFuture<out Void?> {
    if (sceneManagers.isEmpty()) {
      return CompletableFuture.completedFuture(null)
    }
    return requestSequentialRender { it.requestRenderAsync() }
  }

  /**
   * Schedule the render requests sequentially for all [SceneManager]s in this [DesignSurface].
   *
   * @param renderRequest The requested rendering to be scheduled. This gives the caller a chance to
   *   choose the preferred rendering request.
   * @return A callback which is triggered when the scheduled rendering are completed.
   */
  protected fun requestSequentialRender(
    renderRequest: (T) -> CompletableFuture<Void>,
  ): CompletableFuture<Void> {
    val callback = CompletableFuture<Void>()
    synchronized(renderFutures) {
      if (renderFutures.isNotEmpty()) {
        // TODO: This may make the rendered previews not match the last status of NlModel if the
        // modifications happen during rendering.
        // Similar case happens in LayoutlibSceneManager#requestRender function, both need to be
        // fixed.
        renderFutures.add(callback)
        return callback
      }
      else {
        renderFutures.add(callback)
      }
    }

    // Cascading the CompletableFuture to make them executing sequentially.
    var renderFuture = CompletableFuture.completedFuture<Void?>(null)
    for (manager in sceneManagers) {
      renderFuture =
        renderFuture.thenCompose {
          val future = renderRequest(manager)
          invalidate()
          future
        }
    }
    renderFuture.thenRun {
      synchronized(renderFutures) {
        renderFutures.forEach { it.complete(null) }
        renderFutures.clear()
      }
      updateNotifications()
    }

    return callback
  }

  private var lintIssueProvider: LintIssueProvider? = null
  val issueModel: IssueModel = IssueModel(this, project)

  fun deactivateIssueModel() {
    issueModel.deactivate()
  }

  fun setLintAnnotationsModel(model: LintAnnotationsModel) {
    lintIssueProvider?.let { it.lintAnnotationsModel = model }

    if (lintIssueProvider == null) {
      lintIssueProvider = LintIssueProvider(model).also { issueModel.addIssueProvider(it) }
    }
  }

  override fun updateUI() {
    super.updateUI()
    if (modelToSceneManagers != null) {
      // updateUI() is called in the parent constructor, at that time all class member in this class
      // has not initialized.
      for (manager in sceneManagers) {
        manager.sceneViews.forEach(Consumer { obj: SceneView -> obj.updateUI() })
      }
    }
  }

  override fun setBackground(bg: Color?) {
    super.setBackground(bg)
    // setBackground is called before the class initialization is complete so we do the null
    // checking to prevent calling mySceneViewPanel
    // before the constructor has completed. At that point mySceneViewPanel might still be null.
    if (sceneViewPanel != null) {
      sceneViewPanel.setBackground(bg)
    }
  }

  override fun uiDataSnapshot(sink: DataSink) {
<<<<<<< HEAD
=======
    sink[DESIGN_SURFACE] = this
    sink[GuiInputHandler.CURSOR_RECEIVER] = this

    sink[PANNABLE_KEY] = pannable
    sink[ZOOMABLE_KEY] = zoomController
    sink[CONFIGURATIONS] = configurations

    val handler: DesignSurfaceActionHandler = actionHandlerProvider(this)
    sink[PlatformDataKeys.DELETE_ELEMENT_PROVIDER] = handler
    sink[PlatformDataKeys.CUT_PROVIDER] = handler
    sink[PlatformDataKeys.COPY_PROVIDER] = handler
    sink[PlatformDataKeys.PASTE_PROVIDER] = handler

    sink[PlatformCoreDataKeys.FILE_EDITOR] = fileEditorDelegate

>>>>>>> 176f09ad
    fun getMenuPoint(): Point? {
      val view = focusedSceneView ?: return null
      val selection = selectionModel.primary ?: return null
      val sceneComponent = scene?.getSceneComponent(selection) ?: return null
      return Point(
        Coordinates.getSwingXDip(view, sceneComponent.centerX),
        Coordinates.getSwingYDip(view, sceneComponent.centerY),
      )
    }
    sink[PlatformDataKeys.CONTEXT_MENU_POINT] = getMenuPoint()
    sink[PlatformDataKeys.MODULE] = model?.module

<<<<<<< HEAD
    sink[DESIGN_SURFACE] = this
    sink[GuiInputHandler.CURSOR_RECEIVER] = this
    sink[PANNABLE_KEY] = pannable
    sink[ZOOMABLE_KEY] = zoomController
    sink[CONFIGURATIONS] = configurations

    val actionHandlerProvider = actionHandlerProvider(this)
    sink[PlatformDataKeys.DELETE_ELEMENT_PROVIDER] = actionHandlerProvider
    sink[PlatformDataKeys.CUT_PROVIDER] = actionHandlerProvider
    sink[PlatformDataKeys.COPY_PROVIDER] = actionHandlerProvider
    sink[PlatformDataKeys.PASTE_PROVIDER] = actionHandlerProvider

    sink[CONFIGURATIONS] = configurations
    sink[PlatformCoreDataKeys.FILE_EDITOR] = fileEditorDelegate
    sink[PlatformDataKeys.CONTEXT_MENU_POINT] = getMenuPoint()
    sink[PlatformCoreDataKeys.MODULE] = model?.module


    sink.lazy(CommonDataKeys.PSI_ELEMENT) {
      return@lazy focusedSceneView?.selectionModel?.primary?.tagDeprecated
    }
    sink.lazy(LangDataKeys.PSI_ELEMENT_ARRAY) {
      val selection = focusedSceneView?.selectionModel?.selection
      if (selection == null) return@lazy emptyArray<XmlTag>()

      val list = Lists.newArrayListWithCapacity<XmlTag>(selection.size)
      for (component in selection) {
        list.add(component.tagDeprecated)
      }
      return@lazy list.toArray<XmlTag>(XmlTag.EMPTY)
=======
    sink.lazy(CommonDataKeys.PSI_ELEMENT) {
      focusedSceneView?.selectionModel?.primary?.tagDeprecated
    }
    sink.lazy(LangDataKeys.PSI_ELEMENT_ARRAY) {
      focusedSceneView
        ?.selectionModel
        ?.selection
        ?.map { it.tagDeprecated }
        ?.toArray<XmlTag>(XmlTag.EMPTY)
>>>>>>> 176f09ad
    }
  }

  override fun dispose() {
    clearListeners()
    guiInputHandler.stopListening()
    Toolkit.getDefaultToolkit().removeAWTEventListener(onHoverListener)
    synchronized(renderFutures) {
      for (future in renderFutures) {
        try {
          future.cancel(true)
        }
        catch (ignored: CancellationException) {
        }
      }
      renderFutures.clear()
    }
    if (repaintTimer.isRunning) {
      repaintTimer.stop()
    }
    models.forEach { removeModelImpl(it) }
  }

  init {
    guiInputHandler.startListening()
    add(layeredPane)
    zoomControlsLayerPane?.add(actionManager.designSurfaceToolbar, BorderLayout.EAST)
    layeredPane.apply {
      add(progressPanel, LAYER_PROGRESS)
      add(mouseClickDisplayPanel, LAYER_MOUSE_CLICK)
      zoomControlsLayerPane?.let { add(it) }
      setLayer(zoomControlsLayerPane, JLayeredPane.DRAG_LAYER)
      if (scrollPane != null) {
        layout = MatchParentLayoutManager()
        add(scrollPane)
        setLayer(zoomControlsLayerPane, JLayeredPane.POPUP_LAYER)
      }
      else {
        layout = OverlayLayout(this@apply)
        add(sceneViewPanel)
        setLayer(zoomControlsLayerPane, JLayeredPane.POPUP_LAYER)
      }
    }
  }

  final override fun add(comp: Component?): Component {
    return super.add(comp)
  }
}<|MERGE_RESOLUTION|>--- conflicted
+++ resolved
@@ -64,10 +64,6 @@
 import com.google.common.collect.Sets
 import com.intellij.openapi.Disposable
 import com.intellij.openapi.actionSystem.CommonDataKeys
-<<<<<<< HEAD
-import com.intellij.openapi.actionSystem.DataProvider
-=======
->>>>>>> 176f09ad
 import com.intellij.openapi.actionSystem.DataSink
 import com.intellij.openapi.actionSystem.LangDataKeys
 import com.intellij.openapi.actionSystem.PlatformCoreDataKeys
@@ -115,7 +111,6 @@
 import kotlin.concurrent.withLock
 import kotlin.math.max
 import kotlin.math.min
-import kotlinx.coroutines.CoroutineScope
 import org.jetbrains.annotations.TestOnly
 
 private val LAYER_PROGRESS = JLayeredPane.POPUP_LAYER + 10
@@ -163,12 +158,9 @@
   InteractableScenesSurface,
   ScaleListener,
   UiDataProvider {
-<<<<<<< HEAD
-=======
 
   /** [CoroutineScope] to be used by any operations constrained to the zoom changes. */
   protected val zoomControllerScope = AndroidCoroutineScope(parentDisposable)
->>>>>>> 176f09ad
 
   init {
     Disposer.register(parentDisposable, this)
@@ -180,8 +172,7 @@
     val selectionListener = SelectionListener { _, selection ->
       if (focusedSceneView != null) {
         notifySelectionChanged(selection)
-      }
-      else {
+      } else {
         notifySelectionChanged(emptyList<NlComponent>())
       }
     }
@@ -222,13 +213,13 @@
 
   protected val sceneViewPanel =
     SceneViewPanel(
-      sceneViewProvider = ::sceneViews,
-      interactionLayersProvider = ::getLayers,
-      actionManagerProvider = ::actionManager,
-      disposable = this,
-      shouldRenderErrorsPanel = ::shouldRenderErrorsPanel,
-      layoutManager = positionableLayoutManagerProvider(this),
-    )
+        sceneViewProvider = ::sceneViews,
+        interactionLayersProvider = ::getLayers,
+        actionManagerProvider = ::actionManager,
+        disposable = this,
+        shouldRenderErrorsPanel = ::shouldRenderErrorsPanel,
+        layoutManager = positionableLayoutManagerProvider(this),
+      )
       .apply {
         background = this@DesignSurface.background
         if (hasZoomControls) alignmentX = CENTER_ALIGNMENT
@@ -248,8 +239,7 @@
           }
         )
       }
-    }
-    else null
+    } else null
 
   /** Current scrollable [Rectangle] if available or null. */
   val currentScrollRectangle: Rectangle?
@@ -289,14 +279,13 @@
   private val onHoverListener: AWTEventListener =
     if (zoomControlsLayerPane != null && zoomControlsPolicy == ZoomControlsPolicy.AUTO_HIDE) {
       createZoomControlAutoHiddenListener(
-        zoomControlPaneOwner = this,
-        zoomControlComponent = zoomControlsLayerPane,
-      )
+          zoomControlPaneOwner = this,
+          zoomControlComponent = zoomControlsLayerPane,
+        )
         .apply {
           Toolkit.getDefaultToolkit().addAWTEventListener(this@apply, AWTEvent.MOUSE_EVENT_MASK)
         }
-    }
-    else AWTEventListener {}
+    } else AWTEventListener {}
 
   /**
    * Enables the mouse click display. If enabled, the clicks of the user are displayed in the
@@ -519,11 +508,9 @@
 
   private val listenersLock = ReentrantLock()
 
-  @GuardedBy("listenersLock")
-  private val listeners = mutableListOf<DesignSurfaceListener>()
-
-  @GuardedBy("listenersLock")
-  private val zoomListeners = mutableListOf<PanZoomListener>()
+  @GuardedBy("listenersLock") private val listeners = mutableListOf<DesignSurfaceListener>()
+
+  @GuardedBy("listenersLock") private val zoomListeners = mutableListOf<PanZoomListener>()
 
   fun addListener(listener: DesignSurfaceListener) {
     listenersLock.withLock {
@@ -661,8 +648,7 @@
    * The offsets to the left and top edges when scrolling to a component by calling
    * [scrollToVisible].
    */
-  @get:SwingCoordinate
-  protected abstract val scrollToVisibleOffset: Dimension
+  @get:SwingCoordinate protected abstract val scrollToVisibleOffset: Dimension
 
   /**
    * Ensures that the given model is visible in the surface by scrolling to it if needed. If the
@@ -697,7 +683,8 @@
    */
   protected fun scrollToCenter(sceneView: SceneView, @SwingCoordinate rectangle: Rectangle) {
     val availableSpace = viewport.extentSize
-    sceneViewPanel.findMeasuredSceneViewRectangle(sceneView, availableSpace)?.let { sceneViewRectangle ->
+    sceneViewPanel.findMeasuredSceneViewRectangle(sceneView, availableSpace)?.let {
+      sceneViewRectangle ->
       val topLeftCorner =
         Point(sceneViewRectangle.x + rectangle.x, sceneViewRectangle.y + rectangle.y)
       scrollToCenter(Rectangle(topLeftCorner, rectangle.size))
@@ -958,7 +945,7 @@
       view.getScaledContentSize(scaledSize)
       if (
         (view.x <= x && x <= view.x + scaledSize.width && view.y <= y) &&
-        y <= (view.y + scaledSize.height)
+          y <= (view.y + scaledSize.height)
       ) {
         return view
       }
@@ -1015,8 +1002,7 @@
   private fun reactivateGuiInputHandler() {
     if (isEditable) {
       guiInputHandler.startListening()
-    }
-    else {
+    } else {
       guiInputHandler.stopListening()
     }
   }
@@ -1091,14 +1077,7 @@
       return
     }
 
-<<<<<<< HEAD
-    return CompletableFuture.supplyAsync(
-      { addModel(newModel) },
-      AppExecutorUtil.getAppExecutorService(),
-    )
-=======
     CompletableFuture.runAsync({ addModel(newModel) }, AppExecutorUtil.getAppExecutorService())
->>>>>>> 176f09ad
       .thenCompose { requestRender() }
       .whenCompleteAsync(
         { _, _ ->
@@ -1207,7 +1186,7 @@
    * @return A callback which is triggered when the scheduled rendering are completed.
    */
   protected fun requestSequentialRender(
-    renderRequest: (T) -> CompletableFuture<Void>,
+    renderRequest: (T) -> CompletableFuture<Void>
   ): CompletableFuture<Void> {
     val callback = CompletableFuture<Void>()
     synchronized(renderFutures) {
@@ -1218,8 +1197,7 @@
         // fixed.
         renderFutures.add(callback)
         return callback
-      }
-      else {
+      } else {
         renderFutures.add(callback)
       }
     }
@@ -1282,8 +1260,6 @@
   }
 
   override fun uiDataSnapshot(sink: DataSink) {
-<<<<<<< HEAD
-=======
     sink[DESIGN_SURFACE] = this
     sink[GuiInputHandler.CURSOR_RECEIVER] = this
 
@@ -1299,7 +1275,6 @@
 
     sink[PlatformCoreDataKeys.FILE_EDITOR] = fileEditorDelegate
 
->>>>>>> 176f09ad
     fun getMenuPoint(): Point? {
       val view = focusedSceneView ?: return null
       val selection = selectionModel.primary ?: return null
@@ -1312,38 +1287,6 @@
     sink[PlatformDataKeys.CONTEXT_MENU_POINT] = getMenuPoint()
     sink[PlatformDataKeys.MODULE] = model?.module
 
-<<<<<<< HEAD
-    sink[DESIGN_SURFACE] = this
-    sink[GuiInputHandler.CURSOR_RECEIVER] = this
-    sink[PANNABLE_KEY] = pannable
-    sink[ZOOMABLE_KEY] = zoomController
-    sink[CONFIGURATIONS] = configurations
-
-    val actionHandlerProvider = actionHandlerProvider(this)
-    sink[PlatformDataKeys.DELETE_ELEMENT_PROVIDER] = actionHandlerProvider
-    sink[PlatformDataKeys.CUT_PROVIDER] = actionHandlerProvider
-    sink[PlatformDataKeys.COPY_PROVIDER] = actionHandlerProvider
-    sink[PlatformDataKeys.PASTE_PROVIDER] = actionHandlerProvider
-
-    sink[CONFIGURATIONS] = configurations
-    sink[PlatformCoreDataKeys.FILE_EDITOR] = fileEditorDelegate
-    sink[PlatformDataKeys.CONTEXT_MENU_POINT] = getMenuPoint()
-    sink[PlatformCoreDataKeys.MODULE] = model?.module
-
-
-    sink.lazy(CommonDataKeys.PSI_ELEMENT) {
-      return@lazy focusedSceneView?.selectionModel?.primary?.tagDeprecated
-    }
-    sink.lazy(LangDataKeys.PSI_ELEMENT_ARRAY) {
-      val selection = focusedSceneView?.selectionModel?.selection
-      if (selection == null) return@lazy emptyArray<XmlTag>()
-
-      val list = Lists.newArrayListWithCapacity<XmlTag>(selection.size)
-      for (component in selection) {
-        list.add(component.tagDeprecated)
-      }
-      return@lazy list.toArray<XmlTag>(XmlTag.EMPTY)
-=======
     sink.lazy(CommonDataKeys.PSI_ELEMENT) {
       focusedSceneView?.selectionModel?.primary?.tagDeprecated
     }
@@ -1353,7 +1296,6 @@
         ?.selection
         ?.map { it.tagDeprecated }
         ?.toArray<XmlTag>(XmlTag.EMPTY)
->>>>>>> 176f09ad
     }
   }
 
@@ -1365,9 +1307,7 @@
       for (future in renderFutures) {
         try {
           future.cancel(true)
-        }
-        catch (ignored: CancellationException) {
-        }
+        } catch (ignored: CancellationException) {}
       }
       renderFutures.clear()
     }
@@ -1390,8 +1330,7 @@
         layout = MatchParentLayoutManager()
         add(scrollPane)
         setLayer(zoomControlsLayerPane, JLayeredPane.POPUP_LAYER)
-      }
-      else {
+      } else {
         layout = OverlayLayout(this@apply)
         add(sceneViewPanel)
         setLayer(zoomControlsLayerPane, JLayeredPane.POPUP_LAYER)
