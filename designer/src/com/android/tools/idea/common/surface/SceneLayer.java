--- conflicted
+++ resolved
@@ -90,11 +90,7 @@
       }
 
       // When screen rotation feature is enabled, we want to hide the relevant drawings.
-<<<<<<< HEAD
-      DesignSurface sufrace = mySceneView.getSurface();
-=======
       DesignSurface<?> sufrace = mySceneView.getSurface();
->>>>>>> b5f40ffd
       if (sufrace instanceof NlDesignSurface) {
         NlDesignSurface nlSurface = (NlDesignSurface)sufrace;
         float degree = nlSurface.getRotateSurfaceDegree();
