/*
 * Copyright (C) 2024 The Android Open Source Project
 *
 * Licensed under the Apache License, Version 2.0 (the "License");
 * you may not use this file except in compliance with the License.
 * You may obtain a copy of the License at
 *
 *      http://www.apache.org/licenses/LICENSE-2.0
 *
 * Unless required by applicable law or agreed to in writing, software
 * distributed under the License is distributed on an "AS IS" BASIS,
 * WITHOUT WARRANTIES OR CONDITIONS OF ANY KIND, either express or implied.
 * See the License for the specific language governing permissions and
 * limitations under the License.
 */
package com.android.tools.idea.common.surface.organization

import com.android.tools.idea.common.layout.positionable.PositionablePanel
import com.android.tools.idea.uibuilder.layout.positionable.HeaderPositionableContent
import com.intellij.ui.scale.JBUIScale.scale
import com.intellij.util.ui.JBDimension
import com.intellij.util.ui.JBUI
import java.awt.BorderLayout
import java.awt.Dimension
import java.awt.event.ComponentAdapter
import java.awt.event.ComponentEvent
import javax.swing.JComponent
import javax.swing.JPanel

/** The unscaled height of the [SceneViewHeader]. */
private const val heightPx = 26

/** The unscaled width of the [SceneViewHeader]. */
private const val widthPx = 100

/** Offset to parent's width. */
private const val widthOffsetPx = 30

/** Maximum width allowed for the header */
private const val maxHeaderWidth = 5000

/** Header for the group of previews. */
class SceneViewHeader(
  parentContainer: JComponent,
  organizationGroup: OrganizationGroup,
  createComposeHeader: (OrganizationGroup) -> JComponent,
) : JPanel(BorderLayout()), PositionablePanel {

  init {
    isOpaque = false
    add(createComposeHeader(organizationGroup), BorderLayout.CENTER)

    fun updateSize() {
      // b/348183767: When resizing the header, we dynamically adjust the compose component's size.
      // However, due to a known Skiko issue (https://github.com/JetBrains/skiko/issues/950),
      // excessively large values can cause silent failures. To mitigate this, we limit the header's
      // maximum width.
      val maxParent = minOf(maxHeaderWidth, parentContainer.width)
      size = Dimension(maxParent - scale(widthOffsetPx), scale(heightPx))
    }
    updateSize()

    // Let component follow parent's width with offset.
    parentContainer.addComponentListener(
      object : ComponentAdapter() {
        override fun componentResized(e: ComponentEvent?) {
          updateSize()
        }
      }
    )
  }

  override val positionableAdapter =
    object : HeaderPositionableContent {
      override val organizationGroup = organizationGroup
      override val scale: Double = 1.0
<<<<<<< HEAD
      override val topPanelHeight: Int
        get() = 0
=======
>>>>>>> 8b7d83e8

      override val x
        get() = this@SceneViewHeader.x

      override val y
        get() = this@SceneViewHeader.y

      override val isFocusedContent: Boolean
        get() = isFocusOwner

<<<<<<< HEAD
=======
      override fun sizeForScale(scale: Double): Dimension {
        // Header always has fixed size regardless of the scale.
        return JBDimension(widthPx, heightPx)
      }

>>>>>>> 8b7d83e8
      override fun getContentSize(dimension: Dimension?) = JBDimension(widthPx, heightPx)

      override fun getMargin(scale: Double) = JBUI.emptyInsets()

      override fun setLocation(x: Int, y: Int) {
        this@SceneViewHeader.setLocation(x, y)
      }
    }
}<|MERGE_RESOLUTION|>--- conflicted
+++ resolved
@@ -74,11 +74,6 @@
     object : HeaderPositionableContent {
       override val organizationGroup = organizationGroup
       override val scale: Double = 1.0
-<<<<<<< HEAD
-      override val topPanelHeight: Int
-        get() = 0
-=======
->>>>>>> 8b7d83e8
 
       override val x
         get() = this@SceneViewHeader.x
@@ -89,14 +84,11 @@
       override val isFocusedContent: Boolean
         get() = isFocusOwner
 
-<<<<<<< HEAD
-=======
       override fun sizeForScale(scale: Double): Dimension {
         // Header always has fixed size regardless of the scale.
         return JBDimension(widthPx, heightPx)
       }
 
->>>>>>> 8b7d83e8
       override fun getContentSize(dimension: Dimension?) = JBDimension(widthPx, heightPx)
 
       override fun getMargin(scale: Double) = JBUI.emptyInsets()
