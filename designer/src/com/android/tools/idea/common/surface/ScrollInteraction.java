/*
 * Copyright (C) 2017 The Android Open Source Project
 *
 * Licensed under the Apache License, Version 2.0 (the "License");
 * you may not use this file except in compliance with the License.
 * You may obtain a copy of the License at
 *
 *      http://www.apache.org/licenses/LICENSE-2.0
 *
 * Unless required by applicable law or agreed to in writing, software
 * distributed under the License is distributed on an "AS IS" BASIS,
 * WITHOUT WARRANTIES OR CONDITIONS OF ANY KIND, either express or implied.
 * See the License for the specific language governing permissions and
 * limitations under the License.
 */
package com.android.tools.idea.common.surface;

import static java.awt.event.MouseWheelEvent.WHEEL_UNIT_SCROLL;

import com.android.annotations.NonNull;
import com.android.tools.adtui.common.SwingCoordinate;
import com.android.tools.idea.common.model.Coordinates;
import com.android.tools.idea.common.model.NlComponent;
import com.android.tools.idea.uibuilder.api.ScrollHandler;
import com.android.tools.idea.uibuilder.api.ViewEditor;
import com.android.tools.idea.uibuilder.api.ViewGroupHandler;
import com.android.tools.idea.uibuilder.handlers.ViewEditorImpl;
import com.android.tools.idea.uibuilder.model.NlComponentHelperKt;
import java.awt.Cursor;
import java.awt.Dimension;
import java.awt.event.MouseWheelEvent;
import org.jetbrains.annotations.NotNull;
import org.jetbrains.annotations.Nullable;

/**
 * An {@link Interaction} that provides support for scrollable components like ScrollView
 */
public class ScrollInteraction implements Interaction {
  // This handles the max scroll speed
  private static final int MAX_SCROLL_MULTIPLIER = 5;

  private final ScrollHandler myHandler;
  private int myScrolledAmount;
  private short myLastScrollSign;
  /**
   * The scroll multiplier will increment in every scroll call. This allows that, when bundling multiple scroll events, the scroll
   * accelerates until it reaches {@link #MAX_SCROLL_MULTIPLIER}
   */
  private int myScrollMultiplier = 1;
  private final SceneView mySceneView;

  public ScrollInteraction(@NonNull SceneView sceneView, @NonNull ScrollHandler scrollHandler) {
    mySceneView = sceneView;
    myHandler = scrollHandler;
  }

  /**
   * Creates a new {@link ScrollInteraction} if any of the components in the component hierarchy can handle scrolling.
   * @return the {@link ScrollInteraction} or null if none of the components handle the scrolling
   */
  @Nullable
  public static ScrollInteraction createScrollInteraction(@NonNull SceneView sceneView, @NonNull NlComponent component) {
    NlComponent currentComponent = component;
    ScrollHandler scrollHandler = null;
    ViewEditor editor = new ViewEditorImpl(sceneView);

    // Find the component that is the lowest in the hierarchy and can take the scrolling events
    while (currentComponent != null) {
      ViewGroupHandler viewHandler = NlComponentHelperKt.getViewGroupHandler(currentComponent, () -> {});
      if (viewHandler != null) {
        scrollHandler = viewHandler.createScrollHandler(editor, currentComponent);

        if (scrollHandler != null) {
          break;
        }
      }

      currentComponent = currentComponent.getParent();
    }

    if (scrollHandler == null) {
      return null;
    }
    return new ScrollInteraction(sceneView, scrollHandler);
  }

  @Override
  public void begin(@NotNull InteractionEvent event) {
    assert event instanceof MouseWheelMovedEvent : "The instance of event should be MouseWheelMovedEvent but it is " + event.getClass() +
                                                   "; The Scroll Handler is  component is " + myHandler.getClass() +
                                                   "; The SceneView is " + mySceneView;
  }

  @Override
  public void update(@NotNull InteractionEvent event) {
    if (event instanceof MouseWheelMovedEvent) {
      MouseWheelEvent mouseWheelEvent = ((MouseWheelMovedEvent)event).getEventObject();
      int x = mouseWheelEvent.getX();
      int y = mouseWheelEvent.getY();
      int scrollAmount = mouseWheelEvent.getScrollType() == WHEEL_UNIT_SCROLL ? mouseWheelEvent.getUnitsToScroll()
                                                                              : (mouseWheelEvent.getWheelRotation() < 0 ? -1 : 1);
      DesignSurface<?> surface = mySceneView.getSurface();

      SceneView sceneView = surface.getSceneViewAtOrPrimary(x, y);
      if (sceneView == null) {
        mouseWheelEvent.getComponent().getParent().dispatchEvent(mouseWheelEvent);
        return;
      }

      final NlComponent component = Coordinates.findComponent(sceneView, x, y);
      if (component == null) {
        // There is no component consuming the scroll
        mouseWheelEvent.getComponent().getParent().dispatchEvent(mouseWheelEvent);
        return;
      }

      if (!canScroll(scrollAmount)) {
        Dimension extentSize = surface.getExtentSize();
        Dimension viewSize = surface.getViewSize();
        if (viewSize.width > extentSize.width || viewSize.height > extentSize.height) {
          mouseWheelEvent.getComponent().getParent().dispatchEvent(mouseWheelEvent);
          return;
        }
      }
      scroll(x, y, scrollAmount);
    }
  }

  private void scroll(@SwingCoordinate int x, @SwingCoordinate int y, int scrollAmount) {
    short currentScrollSign = (short)(scrollAmount < 0 ? -1 : 0);

    if (myLastScrollSign != currentScrollSign) {
      // The scroll has changed direction so reset the fast scrolling
      myScrollMultiplier = 1;
      myLastScrollSign = currentScrollSign;
    }
    else if (myScrollMultiplier < MAX_SCROLL_MULTIPLIER) {
      myScrollMultiplier += 1;
    }

    int newScrolledAmount = myScrolledAmount + scrollAmount * myScrollMultiplier;
    int scrolled = myHandler.update(newScrolledAmount);

    if (scrolled != 0) {
      myScrolledAmount += scrollAmount;
<<<<<<< HEAD
      mySceneView.getSceneManager().requestRenderAsync();
=======
      ScrollInteractionUtilKt.requestRenderAndUpdate(mySceneView.getSceneManager());
>>>>>>> 8b7d83e8
    }
  }

  @Override
  public void commit(@NotNull InteractionEvent event) {
    // Reset scroll multiplier back to 1
    myScrollMultiplier = 1;
    myHandler.commit(myScrolledAmount);
    myScrolledAmount = 0;
  }

  @Override
  public void cancel(@NotNull InteractionEvent event) {
    // Make sure we reset the scroll to where it was
    myHandler.update(0);
<<<<<<< HEAD
    mySceneView.getSceneManager().requestRenderAsync();
=======
    mySceneView.getSceneManager().requestRender();
>>>>>>> 8b7d83e8
  }

  @Nullable
  @Override
  public Cursor getCursor() {
    return null;
  }

  public boolean canScroll(int scrollAmount) {
    return myHandler.canScroll(scrollAmount);
  }
}<|MERGE_RESOLUTION|>--- conflicted
+++ resolved
@@ -143,11 +143,7 @@
 
     if (scrolled != 0) {
       myScrolledAmount += scrollAmount;
-<<<<<<< HEAD
-      mySceneView.getSceneManager().requestRenderAsync();
-=======
       ScrollInteractionUtilKt.requestRenderAndUpdate(mySceneView.getSceneManager());
->>>>>>> 8b7d83e8
     }
   }
 
@@ -163,11 +159,7 @@
   public void cancel(@NotNull InteractionEvent event) {
     // Make sure we reset the scroll to where it was
     myHandler.update(0);
-<<<<<<< HEAD
-    mySceneView.getSceneManager().requestRenderAsync();
-=======
     mySceneView.getSceneManager().requestRender();
->>>>>>> 8b7d83e8
   }
 
   @Nullable
