/*
 * Copyright (C) 2022 The Android Open Source Project
 *
 * Licensed under the Apache License, Version 2.0 (the "License");
 * you may not use this file except in compliance with the License.
 * You may obtain a copy of the License at
 *
 *      http://www.apache.org/licenses/LICENSE-2.0
 *
 * Unless required by applicable law or agreed to in writing, software
 * distributed under the License is distributed on an "AS IS" BASIS,
 * WITHOUT WARRANTIES OR CONDITIONS OF ANY KIND, either express or implied.
 * See the License for the specific language governing permissions and
 * limitations under the License.
 */
package com.android.tools.idea.common.surface

import com.android.tools.adtui.Pannable
<<<<<<< HEAD
import com.android.tools.adtui.Zoomable
import com.android.tools.adtui.common.SwingCoordinate
=======
>>>>>>> 0d09370c
import com.intellij.openapi.actionSystem.DataProvider

/**
 * This defines an interface of the [LayoutlibInteractionHandler] downstream client.
 *
 * The client is supposed to work with panning interaction, basic mouse and keyboard events and
 * basic zooming. It is also supposed to be a [ScenesOwner] so that interactions can be passed
 * directly to the [Scene]s. [DataProvider] is only required to support [Pannable] delegating.
 *
 * TODO(b/228294269): Consider expanding this to generic [InteractionHandler] use. This interface
<<<<<<< HEAD
 *   should be just a pure combination of other interfaces. The methods should be moved to a
 *   different interface. This interface should not extend [DataProvider]. This is only done so
 *   because of [Pannable] can be obtained with [PANNABLE_KEY].
 */
interface InteractableScenesSurface : Pannable, DataProvider, ScenesOwner {

  /** Informs [this] that a mouse hover is happening at position ([x], [y]). */
  fun onHover(@SwingCoordinate x: Int, @SwingCoordinate y: Int)

  val zoomable: Zoomable
}
=======
 *   should not extend [DataProvider]. This is only done so because of [Pannable] can be obtained
 *   with [PANNABLE_KEY].
 */
interface InteractableScenesSurface :
  Pannable, DataProvider, ScenesOwner, HoverableSurface, ZoomControllableSurface
>>>>>>> 0d09370c
<|MERGE_RESOLUTION|>--- conflicted
+++ resolved
@@ -16,11 +16,6 @@
 package com.android.tools.idea.common.surface
 
 import com.android.tools.adtui.Pannable
-<<<<<<< HEAD
-import com.android.tools.adtui.Zoomable
-import com.android.tools.adtui.common.SwingCoordinate
-=======
->>>>>>> 0d09370c
 import com.intellij.openapi.actionSystem.DataProvider
 
 /**
@@ -31,22 +26,8 @@
  * directly to the [Scene]s. [DataProvider] is only required to support [Pannable] delegating.
  *
  * TODO(b/228294269): Consider expanding this to generic [InteractionHandler] use. This interface
-<<<<<<< HEAD
- *   should be just a pure combination of other interfaces. The methods should be moved to a
- *   different interface. This interface should not extend [DataProvider]. This is only done so
- *   because of [Pannable] can be obtained with [PANNABLE_KEY].
- */
-interface InteractableScenesSurface : Pannable, DataProvider, ScenesOwner {
-
-  /** Informs [this] that a mouse hover is happening at position ([x], [y]). */
-  fun onHover(@SwingCoordinate x: Int, @SwingCoordinate y: Int)
-
-  val zoomable: Zoomable
-}
-=======
  *   should not extend [DataProvider]. This is only done so because of [Pannable] can be obtained
  *   with [PANNABLE_KEY].
  */
 interface InteractableScenesSurface :
-  Pannable, DataProvider, ScenesOwner, HoverableSurface, ZoomControllableSurface
->>>>>>> 0d09370c
+  Pannable, DataProvider, ScenesOwner, HoverableSurface, ZoomControllableSurface