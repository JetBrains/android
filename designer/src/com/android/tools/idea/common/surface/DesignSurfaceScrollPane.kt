--- conflicted
+++ resolved
@@ -19,6 +19,7 @@
 import com.intellij.ui.components.JBScrollBar
 import com.intellij.ui.components.JBScrollPane
 import com.intellij.util.ui.JBUI
+import org.intellij.lang.annotations.JdkConstants
 import java.awt.Adjustable
 import java.awt.Color
 import java.awt.event.AdjustmentListener
@@ -27,7 +28,6 @@
 import javax.swing.JScrollBar
 import javax.swing.JScrollPane
 import javax.swing.plaf.ScrollBarUI
-import org.intellij.lang.annotations.JdkConstants
 
 class DesignSurfaceScrollPane private constructor() : JBScrollPane(0) {
   private class MyScrollBar(@JdkConstants.AdjustableOrientation orientation: Int) :
@@ -73,11 +73,7 @@
     fun createDefaultScrollPane(
       content: JComponent,
       background: Color,
-<<<<<<< HEAD
-      onPanningChanged: AdjustmentListener
-=======
       onPanningChanged: AdjustmentListener,
->>>>>>> 0d09370c
     ): JScrollPane =
       DesignSurfaceScrollPane().apply {
         setViewportView(content)
