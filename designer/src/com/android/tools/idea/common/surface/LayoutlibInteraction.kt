/*
 * Copyright (C) 2020 The Android Open Source Project
 *
 * Licensed under the Apache License, Version 2.0 (the "License");
 * you may not use this file except in compliance with the License.
 * You may obtain a copy of the License at
 *
 *      http://www.apache.org/licenses/LICENSE-2.0
 *
 * Unless required by applicable law or agreed to in writing, software
 * distributed under the License is distributed on an "AS IS" BASIS,
 * WITHOUT WARRANTIES OR CONDITIONS OF ANY KIND, either express or implied.
 * See the License for the specific language governing permissions and
 * limitations under the License.
 */
package com.android.tools.idea.common.surface

import com.android.ide.common.rendering.api.RenderSession
import com.android.tools.idea.common.model.Coordinates
import com.android.tools.idea.uibuilder.scene.LayoutlibSceneManager
import java.awt.Cursor

/**
 * An implementation of [Interaction] that passes interaction events to layoutlib via
 * [LayoutlibSceneManager]
 */
class LayoutlibInteraction(private val sceneView: SceneView) : Interaction() {
  override fun commit(event: InteractionEvent) {
    val mouseEvent = event as MouseReleasedEvent
<<<<<<< HEAD
    end(mouseEvent.eventObject.x, mouseEvent.eventObject.y, mouseEvent.eventObject.modifiersEx)
  }

  override fun end(x: Int, y: Int, modifiersEx: Int) {
    val androidX = Coordinates.getAndroidX(sceneView, x)
    val androidY = Coordinates.getAndroidY(sceneView, y)
=======
    val androidX = Coordinates.getAndroidX(sceneView, mouseEvent.eventObject.x)
    val androidY = Coordinates.getAndroidY(sceneView, mouseEvent.eventObject.y)
>>>>>>> 574fcae1
    when (val sceneManager = sceneView.sceneManager) {
      is LayoutlibSceneManager ->
        sceneManager.triggerTouchEventAsync(
          RenderSession.TouchEventType.RELEASE,
          androidX,
          androidY
        )
    }
    sceneView.surface.repaint()
  }

  override fun begin(event: InteractionEvent) {
    when (event) {
      is MousePressedEvent ->
        begin(event.eventObject.x, event.eventObject.y, event.eventObject.modifiersEx)
      is KeyPressedEvent ->
        (sceneView.sceneManager as? LayoutlibSceneManager)?.triggerKeyEventAsync(event.eventObject)
      else -> {}
    }
  }

  override fun begin(x: Int, y: Int, modifiersEx: Int) {
    super.begin(x, y, modifiersEx)
    val androidX = Coordinates.getAndroidX(sceneView, myStartX)
    val androidY = Coordinates.getAndroidY(sceneView, myStartY)
    when (val sceneManager = sceneView.sceneManager) {
      is LayoutlibSceneManager ->
        sceneManager.triggerTouchEventAsync(RenderSession.TouchEventType.PRESS, androidX, androidY)
    }
  }

  override fun cancel(event: InteractionEvent) {
    sceneView.scene.mouseCancel()
    sceneView.surface.repaint()
  }

  override fun getCursor(): Cursor? = sceneView.scene.mouseCursor

  override fun update(event: InteractionEvent) {
    when (event) {
      is MouseDraggedEvent -> {
        val mouseX = event.eventObject.x
        val mouseY = event.eventObject.y
        sceneView.context.setMouseLocation(mouseX, mouseY)
        val androidX = Coordinates.getAndroidX(sceneView, mouseX)
        val androidY = Coordinates.getAndroidY(sceneView, mouseY)
        when (val sceneManager = sceneView.sceneManager) {
          is LayoutlibSceneManager ->
            sceneManager.triggerTouchEventAsync(
              RenderSession.TouchEventType.DRAG,
              androidX,
              androidY
            )
        }
        sceneView.surface.repaint()
      }
      is KeyPressedEvent ->
        (sceneView.sceneManager as? LayoutlibSceneManager)?.triggerKeyEventAsync(event.eventObject)
      is KeyReleasedEvent ->
        (sceneView.sceneManager as? LayoutlibSceneManager)?.triggerKeyEventAsync(event.eventObject)
      else -> {}
    }
  }
<<<<<<< HEAD

  override fun update(x: Int, y: Int, modifiersEx: Int) {
    super.update(x, y, modifiersEx)
    val androidX = Coordinates.getAndroidX(sceneView, x)
    val androidY = Coordinates.getAndroidY(sceneView, y)
    when (val sceneManager = sceneView.sceneManager) {
      is LayoutlibSceneManager ->
        sceneManager.triggerTouchEventAsync(RenderSession.TouchEventType.DRAG, androidX, androidY)
    }
    sceneView.surface.repaint()
  }
=======
>>>>>>> 574fcae1
}<|MERGE_RESOLUTION|>--- conflicted
+++ resolved
@@ -27,17 +27,8 @@
 class LayoutlibInteraction(private val sceneView: SceneView) : Interaction() {
   override fun commit(event: InteractionEvent) {
     val mouseEvent = event as MouseReleasedEvent
-<<<<<<< HEAD
-    end(mouseEvent.eventObject.x, mouseEvent.eventObject.y, mouseEvent.eventObject.modifiersEx)
-  }
-
-  override fun end(x: Int, y: Int, modifiersEx: Int) {
-    val androidX = Coordinates.getAndroidX(sceneView, x)
-    val androidY = Coordinates.getAndroidY(sceneView, y)
-=======
     val androidX = Coordinates.getAndroidX(sceneView, mouseEvent.eventObject.x)
     val androidY = Coordinates.getAndroidY(sceneView, mouseEvent.eventObject.y)
->>>>>>> 574fcae1
     when (val sceneManager = sceneView.sceneManager) {
       is LayoutlibSceneManager ->
         sceneManager.triggerTouchEventAsync(
@@ -101,18 +92,4 @@
       else -> {}
     }
   }
-<<<<<<< HEAD
-
-  override fun update(x: Int, y: Int, modifiersEx: Int) {
-    super.update(x, y, modifiersEx)
-    val androidX = Coordinates.getAndroidX(sceneView, x)
-    val androidY = Coordinates.getAndroidY(sceneView, y)
-    when (val sceneManager = sceneView.sceneManager) {
-      is LayoutlibSceneManager ->
-        sceneManager.triggerTouchEventAsync(RenderSession.TouchEventType.DRAG, androidX, androidY)
-    }
-    sceneView.surface.repaint()
-  }
-=======
->>>>>>> 574fcae1
 }