--- conflicted
+++ resolved
@@ -31,10 +31,6 @@
 import javax.swing.Timer
 import kotlin.math.abs
 import kotlin.math.max
-<<<<<<< HEAD
-import kotlinx.coroutines.flow.MutableStateFlow
-=======
->>>>>>> 8b7d83e8
 
 /**
  * If the difference between old and new scaling values is less than threshold, the scaling will be
@@ -65,9 +61,6 @@
   private val selectionModel: SelectionModel?,
   private val scenesOwner: ScenesOwner?,
 ) : ZoomController {
-
-  /** Emits an event of [ZoomType] before the given zoom is applied. */
-  val beforeZoomChange = MutableStateFlow<ZoomType?>(null)
 
   override var storeId: String? = null
 
@@ -218,12 +211,6 @@
     // track user triggered change
     designerAnalyticsManager?.trackZoom(type)
 
-<<<<<<< HEAD
-    // We notify which zoom is going to be applied
-    beforeZoomChange.tryEmit(type)
-
-=======
->>>>>>> 8b7d83e8
     val view = getFocusedSceneView()
     if (
       type == ZoomType.IN &&
