--- conflicted
+++ resolved
@@ -16,13 +16,9 @@
 @file:JvmName("DesignSurfaceHelper")
 package com.android.tools.idea.common.surface
 
-<<<<<<< HEAD
 import com.android.SdkConstants.DOT_XML
 import com.android.SdkConstants.FD_RES_DRAWABLE
 import com.android.SdkConstants.FD_RES_LAYOUT
-=======
-import com.android.SdkConstants.*
->>>>>>> b5f40ffd
 import com.android.ide.common.rendering.api.Bridge
 import com.android.ide.common.rendering.api.ResourceNamespace
 import com.android.resources.ResourceType
@@ -115,11 +111,7 @@
  * If a native crash caused by layoutlib is detected, show an error message instead of the design surface in the workbench.
  * This includes a hyperlink that will re-enable the design surface and run the {@link Runnable} argument.
  */
-<<<<<<< HEAD
-fun WorkBench<DesignSurface>.handleLayoutlibNativeCrash(runnable: Runnable) {
-=======
 fun WorkBench<DesignSurface<*>>.handleLayoutlibNativeCrash(runnable: Runnable) {
->>>>>>> b5f40ffd
   val message = "The preview has been disabled following a crash in the rendering engine. If the problem persists, please report the issue."
   val actionData = ActionData("Re-enable rendering") {
     Bridge.setNativeCrash(false)
