--- conflicted
+++ resolved
@@ -41,15 +41,15 @@
 import com.intellij.openapi.ui.Messages
 import com.intellij.openapi.util.SystemInfo
 import com.intellij.openapi.vfs.VirtualFile
+import org.intellij.lang.annotations.Language
+import org.jetbrains.android.facet.AndroidFacet
+import org.jetbrains.android.facet.ResourceFolderManager
 import java.awt.Dimension
 import java.awt.event.AWTEventListener
 import java.awt.event.MouseEvent
 import java.io.IOException
 import java.io.InputStreamReader
 import javax.swing.JComponent
-import org.intellij.lang.annotations.Language
-import org.jetbrains.android.facet.AndroidFacet
-import org.jetbrains.android.facet.ResourceFolderManager
 
 private val logger: Logger by lazy { Logger.getInstance("DesignSurfaceHelper") }
 
@@ -79,11 +79,7 @@
         facet,
         FD_RES_DRAWABLE,
         asset + DOT_XML,
-<<<<<<< HEAD
-        CharStreams.toString(reader)
-=======
         CharStreams.toString(reader),
->>>>>>> 0d09370c
       )
     }
   } catch (exception: IOException) {
@@ -95,11 +91,7 @@
   project: Project,
   facet: AndroidFacet,
   layout: String,
-<<<<<<< HEAD
-  @Language("XML") xml: String
-=======
   @Language("XML") xml: String,
->>>>>>> 0d09370c
 ) {
   val message = "Do you want to copy layout $layout to your main module source set?"
 
@@ -118,11 +110,7 @@
   facet: AndroidFacet,
   resourceDirectory: String,
   resourceFileName: String,
-<<<<<<< HEAD
-  resourceFileContent: CharSequence
-=======
   resourceFileContent: CharSequence,
->>>>>>> 0d09370c
 ) {
   WriteCommandAction.runWriteCommandAction(project) {
     try {
@@ -147,11 +135,7 @@
 private fun getResourceDirectoryChild(
   project: Project,
   facet: AndroidFacet,
-<<<<<<< HEAD
-  child: String
-=======
   child: String,
->>>>>>> 0d09370c
 ): VirtualFile? {
   val resourceDirectory = ResourceFolderManager.getInstance(facet).primaryFolder
 
@@ -187,11 +171,7 @@
  */
 fun createZoomControlAutoHiddenListener(
   zoomControlPaneOwner: JComponent,
-<<<<<<< HEAD
-  zoomControlComponent: JComponent
-=======
   zoomControlComponent: JComponent,
->>>>>>> 0d09370c
 ): AWTEventListener {
   return AWTEventListener { event ->
     val id: Int = event.id
@@ -224,11 +204,7 @@
   @SurfaceScale
   val scaleY: Double =
     if (size.height == 0) 1.0 else availableHeight.toDouble() / contentSize.height
-<<<<<<< HEAD
-  return minOf(scaleX, scaleY, myMaxFitIntoScale)
-=======
   return minOf(scaleX, scaleY, zoomController.maxZoomToFitLevel)
->>>>>>> 0d09370c
 }
 
 /** Helper function to set the visibilities of all [SceneView]s in the [DesignSurface]. */
@@ -239,10 +215,7 @@
 }
 
 /** Obtain the [DesignSurface] associated to a [FileEditor] if any. */
-<<<<<<< HEAD
-=======
 @UiThread
->>>>>>> 0d09370c
 fun FileEditor.getDesignSurface(): DesignSurface<*>? =
   when (this) {
     is TextEditorWithPreview -> previewEditor.getDesignSurface()
