/*
 * Copyright (C) 2020 The Android Open Source Project
 *
 * Licensed under the Apache License, Version 2.0 (the "License");
 * you may not use this file except in compliance with the License.
 * You may obtain a copy of the License at
 *
 *      http://www.apache.org/licenses/LICENSE-2.0
 *
 * Unless required by applicable law or agreed to in writing, software
 * distributed under the License is distributed on an "AS IS" BASIS,
 * WITHOUT WARRANTIES OR CONDITIONS OF ANY KIND, either express or implied.
 * See the License for the specific language governing permissions and
 * limitations under the License.
 */
package com.android.tools.idea.common.surface

import com.android.tools.adtui.PANNABLE_KEY
import com.android.tools.adtui.Pannable
import com.android.tools.adtui.actions.ZoomType
import com.android.tools.idea.uibuilder.surface.interaction.PanInteraction
import java.awt.Cursor
import java.awt.dnd.DropTargetDragEvent
import java.awt.event.KeyEvent
import java.awt.event.MouseEvent
import java.awt.event.MouseWheelEvent

/** [InteractionHandler] used during interactive mode in the layout/compose previews. */
class LayoutlibInteractionHandler(private val surface: InteractableScenesSurface) :
  InteractionHandler {
  override fun createInteractionOnPressed(
    mouseX: Int,
    mouseY: Int,
<<<<<<< HEAD
    modifiersEx: Int
=======
    modifiersEx: Int,
>>>>>>> 0d09370c
  ): Interaction? {
    val view = surface.getSceneViewAtOrPrimary(mouseX, mouseY) ?: return null
    return LayoutlibInteraction(view)
  }

  override fun createInteractionOnDrag(mouseX: Int, mouseY: Int, modifiersEx: Int): Interaction? =
    null

  override fun createInteractionOnDragEnter(dragEvent: DropTargetDragEvent): Interaction? = null

  override fun createInteractionOnMouseWheelMoved(mouseWheelEvent: MouseWheelEvent): Interaction? =
    null

  override fun mouseReleaseWhenNoInteraction(x: Int, y: Int, modifiersEx: Int) {}

  override fun singleClick(x: Int, y: Int, modifiersEx: Int) {}

  override fun doubleClick(x: Int, y: Int, modifiersEx: Int) {}

  override fun zoom(type: ZoomType, mouseX: Int, mouseY: Int) {
<<<<<<< HEAD
    surface.zoomable.zoom(type, mouseX, mouseY)
=======
    surface.zoomController.zoom(type, mouseX, mouseY)
>>>>>>> 0d09370c
  }

  override fun hoverWhenNoInteraction(mouseX: Int, mouseY: Int, modifiersEx: Int) {}

  override fun stayHovering(mouseX: Int, mouseY: Int) {
    surface.onHover(mouseX, mouseY)
  }

  override fun popupMenuTrigger(mouseEvent: MouseEvent) {}

  override fun getCursorWhenNoInteraction(mouseX: Int, mouseY: Int, modifiersEx: Int): Cursor? =
    surface.scene?.mouseCursor

  override fun keyPressedWithoutInteraction(keyEvent: KeyEvent): Interaction? {
    return if (keyEvent.keyCode == DesignSurfaceShortcut.PAN.keyCode) {
      PanInteraction(surface.getData(PANNABLE_KEY.name) as? Pannable ?: surface)
    } else {
      val view = surface.focusedSceneView ?: return null
      return LayoutlibInteraction(view)
    }
  }

  override fun keyReleasedWithoutInteraction(keyEvent: KeyEvent) {}

  override fun mouseExited() {}
}<|MERGE_RESOLUTION|>--- conflicted
+++ resolved
@@ -31,11 +31,7 @@
   override fun createInteractionOnPressed(
     mouseX: Int,
     mouseY: Int,
-<<<<<<< HEAD
-    modifiersEx: Int
-=======
     modifiersEx: Int,
->>>>>>> 0d09370c
   ): Interaction? {
     val view = surface.getSceneViewAtOrPrimary(mouseX, mouseY) ?: return null
     return LayoutlibInteraction(view)
@@ -56,11 +52,7 @@
   override fun doubleClick(x: Int, y: Int, modifiersEx: Int) {}
 
   override fun zoom(type: ZoomType, mouseX: Int, mouseY: Int) {
-<<<<<<< HEAD
-    surface.zoomable.zoom(type, mouseX, mouseY)
-=======
     surface.zoomController.zoom(type, mouseX, mouseY)
->>>>>>> 0d09370c
   }
 
   override fun hoverWhenNoInteraction(mouseX: Int, mouseY: Int, modifiersEx: Int) {}
