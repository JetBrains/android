/*
 * Copyright (C) 2020 The Android Open Source Project
 *
 * Licensed under the Apache License, Version 2.0 (the "License");
 * you may not use this file except in compliance with the License.
 * You may obtain a copy of the License at
 *
 *      http://www.apache.org/licenses/LICENSE-2.0
 *
 * Unless required by applicable law or agreed to in writing, software
 * distributed under the License is distributed on an "AS IS" BASIS,
 * WITHOUT WARRANTIES OR CONDITIONS OF ANY KIND, either express or implied.
 * See the License for the specific language governing permissions and
 * limitations under the License.
 */
package com.android.tools.idea.common.surface

<<<<<<< HEAD
import com.android.tools.adtui.PANNABLE_KEY
=======
import com.android.tools.adtui.Pannable
>>>>>>> 50c60fc5
import com.android.tools.adtui.actions.ZoomType
import com.android.tools.idea.uibuilder.surface.interaction.PanInteraction
import com.intellij.openapi.actionSystem.CustomizedDataContext
import com.intellij.openapi.actionSystem.DataContext
import java.awt.Cursor
import java.awt.dnd.DropTargetDragEvent
import java.awt.event.KeyEvent
import java.awt.event.MouseEvent
import java.awt.event.MouseWheelEvent

/** [InteractionHandler] used during interactive mode in the layout/compose previews. */
class LayoutlibInteractionHandler(
  private val surface: InteractableScenesSurface,
  private val pannable: Pannable,
) : InteractionHandler {
  override fun createInteractionOnPressed(
    mouseX: Int,
    mouseY: Int,
    modifiersEx: Int,
  ): Interaction? {
    val view = surface.getSceneViewAtOrPrimary(mouseX, mouseY) ?: return null
    return LayoutlibInteraction(view)
  }

  override fun createInteractionOnDrag(mouseX: Int, mouseY: Int, modifiersEx: Int): Interaction? =
    null

  override fun createInteractionOnDragEnter(dragEvent: DropTargetDragEvent): Interaction? = null

  override fun createInteractionOnMouseWheelMoved(mouseWheelEvent: MouseWheelEvent): Interaction? =
    null

  override fun mouseReleaseWhenNoInteraction(x: Int, y: Int, modifiersEx: Int) {}

  override fun singleClick(x: Int, y: Int, modifiersEx: Int) {}

  override fun doubleClick(x: Int, y: Int, modifiersEx: Int) {}

  override fun zoom(type: ZoomType, mouseX: Int, mouseY: Int) {
    surface.zoomController.zoom(type, mouseX, mouseY)
  }

  override fun hoverWhenNoInteraction(mouseX: Int, mouseY: Int, modifiersEx: Int) {}

  override fun stayHovering(mouseX: Int, mouseY: Int) {
    surface.onHover(mouseX, mouseY)
  }

  override fun popupMenuTrigger(mouseEvent: MouseEvent) {}

  override fun getCursorWhenNoInteraction(mouseX: Int, mouseY: Int, modifiersEx: Int): Cursor? =
    surface.scene?.mouseCursor

  override fun keyPressedWithoutInteraction(keyEvent: KeyEvent): Interaction? {
    return if (keyEvent.keyCode == DesignSurfaceShortcut.PAN.keyCode) {
<<<<<<< HEAD
      val dataContext = CustomizedDataContext.withSnapshot(DataContext.EMPTY_CONTEXT, surface)
      PanInteraction(PANNABLE_KEY.getData(dataContext) ?: surface)
=======
      PanInteraction(pannable)
>>>>>>> 50c60fc5
    } else {
      val view = surface.focusedSceneView ?: return null
      return LayoutlibInteraction(view)
    }
  }

  override fun keyReleasedWithoutInteraction(keyEvent: KeyEvent) {}

  override fun mouseExited() {}
}<|MERGE_RESOLUTION|>--- conflicted
+++ resolved
@@ -15,15 +15,9 @@
  */
 package com.android.tools.idea.common.surface
 
-<<<<<<< HEAD
-import com.android.tools.adtui.PANNABLE_KEY
-=======
 import com.android.tools.adtui.Pannable
->>>>>>> 50c60fc5
 import com.android.tools.adtui.actions.ZoomType
 import com.android.tools.idea.uibuilder.surface.interaction.PanInteraction
-import com.intellij.openapi.actionSystem.CustomizedDataContext
-import com.intellij.openapi.actionSystem.DataContext
 import java.awt.Cursor
 import java.awt.dnd.DropTargetDragEvent
 import java.awt.event.KeyEvent
@@ -75,12 +69,7 @@
 
   override fun keyPressedWithoutInteraction(keyEvent: KeyEvent): Interaction? {
     return if (keyEvent.keyCode == DesignSurfaceShortcut.PAN.keyCode) {
-<<<<<<< HEAD
-      val dataContext = CustomizedDataContext.withSnapshot(DataContext.EMPTY_CONTEXT, surface)
-      PanInteraction(PANNABLE_KEY.getData(dataContext) ?: surface)
-=======
       PanInteraction(pannable)
->>>>>>> 50c60fc5
     } else {
       val view = surface.focusedSceneView ?: return null
       return LayoutlibInteraction(view)
