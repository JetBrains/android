--- conflicted
+++ resolved
@@ -29,11 +29,7 @@
 class ZoomCenterScroller(
   @SwingCoordinate private val oldViewSize: Dimension,
   @SwingCoordinate private val scrollPosition: Point,
-<<<<<<< HEAD
-  @SwingCoordinate private val zoomCenter: Point
-=======
   @SwingCoordinate private val zoomCenter: Point,
->>>>>>> 0d09370c
 ) : DesignSurfaceViewportScroller {
   override fun scroll(port: DesignSurfaceViewport) {
     val newViewSize = port.viewSize
