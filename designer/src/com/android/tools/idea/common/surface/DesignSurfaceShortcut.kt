// Copyright (C) 2017 The Android Open Source Project
//
// Licensed under the Apache License, Version 2.0 (the "License");
// you may not use this file except in compliance with the License.
// You may obtain a copy of the License at
//
//      http://www.apache.org/licenses/LICENSE-2.0
//
// Unless required by applicable law or agreed to in writing, software
// distributed under the License is distributed on an "AS IS" BASIS,
// WITHOUT WARRANTIES OR CONDITIONS OF ANY KIND, either express or implied.
// See the License for the specific language governing permissions and
// limitations under the License.
package com.android.tools.idea.common.surface

import com.android.tools.idea.ui.designer.EditorDesignSurface
import com.intellij.openapi.Disposable
import com.intellij.openapi.actionSystem.AnAction
import com.intellij.openapi.actionSystem.CustomShortcutSet
import com.intellij.openapi.actionSystem.KeyboardShortcut
import com.intellij.openapi.actionSystem.ShortcutSet
import com.intellij.openapi.keymap.KeymapUtil
import java.awt.event.KeyEvent
import javax.swing.JComponent
import javax.swing.KeyStroke

/**
 * Shortcuts for the [EditorDesignSurface].
 *
 * @param keyCode the [KeyEvent] code for the shortcut.
 * @param keyChar KeyChar for the shortcut. This is optional and used to register the the shortcut
 *   when the key code does not correspond to the key char (for example, the '+' in on the KeyCode
 *   of '='. This is necessary for the Intellij ActionButton which uses the key code to display the
 *   character in the tooltip and not the key char.
 *
 * TODO (b/149212539): Register these shortcuts to plugin xml file to support custom keymap. Then
 * remove this class.
 *
 * @see KeyStroke
 * @See KeyEvent
 */
enum class DesignSurfaceShortcut(val keyCode: Int, private val keyChar: Char? = null) {
  PAN(KeyEvent.VK_SPACE);

  private val shortcutSet: ShortcutSet by lazy { createShortcutSet() }

  private fun createShortcutSet(): ShortcutSet {
    val shortcuts = mutableListOf(KeyboardShortcut(KeyStroke.getKeyStroke(keyCode, 0), null))
    if (keyChar != null) {
      shortcuts += KeyboardShortcut(KeyStroke.getKeyStroke(keyChar), null)
    }
    return CustomShortcutSet(*shortcuts.toTypedArray())
  }

  /**
   * Register the shortcut on the provided action within the provided [component] and return the
   * action.
   */
  fun registerForAction(
    shortcutAction: AnAction,
    component: JComponent,
<<<<<<< HEAD
    parentDisposable: Disposable
=======
    parentDisposable: Disposable,
>>>>>>> 0d09370c
  ): AnAction {
    shortcutAction.registerCustomShortcutSet(shortcutSet, component, parentDisposable)
    return shortcutAction
  }

  /**
   * Register this shortcut on [shortcutAction] within the provided [component] and display the
   * shortcut hint in the description of [visibleAction]. This is useful if the action for which the
   * shortcut is registered is in a submenu.
   *
   * @return visibleAction.
   */
  fun registerForHiddenAction(
    visibleAction: AnAction,
    shortcutAction: AnAction,
    component: JComponent,
<<<<<<< HEAD
    parentDisposable: Disposable
=======
    parentDisposable: Disposable,
>>>>>>> 0d09370c
  ): AnAction {
    shortcutAction.registerCustomShortcutSet(shortcutSet, component, parentDisposable)
    val presentation = visibleAction.templatePresentation
    presentation.description =
      presentation.description + " (" + KeymapUtil.getShortcutsText(shortcutSet.shortcuts) + ")"
    return visibleAction
  }
}<|MERGE_RESOLUTION|>--- conflicted
+++ resolved
@@ -59,11 +59,7 @@
   fun registerForAction(
     shortcutAction: AnAction,
     component: JComponent,
-<<<<<<< HEAD
-    parentDisposable: Disposable
-=======
     parentDisposable: Disposable,
->>>>>>> 0d09370c
   ): AnAction {
     shortcutAction.registerCustomShortcutSet(shortcutSet, component, parentDisposable)
     return shortcutAction
@@ -80,11 +76,7 @@
     visibleAction: AnAction,
     shortcutAction: AnAction,
     component: JComponent,
-<<<<<<< HEAD
-    parentDisposable: Disposable
-=======
     parentDisposable: Disposable,
->>>>>>> 0d09370c
   ): AnAction {
     shortcutAction.registerCustomShortcutSet(shortcutSet, component, parentDisposable)
     val presentation = visibleAction.templatePresentation
