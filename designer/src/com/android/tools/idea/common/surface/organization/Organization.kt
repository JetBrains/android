--- conflicted
+++ resolved
@@ -16,10 +16,6 @@
 package com.android.tools.idea.common.surface.organization
 
 import com.android.tools.idea.common.surface.SceneView
-<<<<<<< HEAD
-import javax.swing.JComponent
-=======
->>>>>>> 8b7d83e8
 import kotlinx.collections.immutable.ImmutableSet
 import kotlinx.collections.immutable.toImmutableSet
 
@@ -32,14 +28,4 @@
     .eachCount()
     .filterValues { count -> count > 1 }
     .map { it.key }
-<<<<<<< HEAD
-    .toImmutableSet()
-
-/** Create a [SceneViewHeader] for each [OrganizationGroup]. */
-fun Collection<OrganizationGroup>.createOrganizationHeaders(
-  parent: JComponent,
-  createHeader: (OrganizationGroup) -> JComponent = ::createOrganizationHeader,
-) = this.associateWith { SceneViewHeader(parent, it, createHeader) }.toMutableMap()
-=======
-    .toImmutableSet()
->>>>>>> 8b7d83e8
+    .toImmutableSet()