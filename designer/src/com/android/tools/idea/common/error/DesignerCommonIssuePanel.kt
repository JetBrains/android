/*
 * Copyright (C) 2021 The Android Open Source Project
 *
 * Licensed under the Apache License, Version 2.0 (the "License");
 * you may not use this file except in compliance with the License.
 * You may obtain a copy of the License at
 *
 *      http://www.apache.org/licenses/LICENSE-2.0
 *
 * Unless required by applicable law or agreed to in writing, software
 * distributed under the License is distributed on an "AS IS" BASIS,
 * WITHOUT WARRANTIES OR CONDITIONS OF ANY KIND, either express or implied.
 * See the License for the specific language governing permissions and
 * limitations under the License.
 */
package com.android.tools.idea.common.error

import com.android.tools.idea.common.model.NlComponent
<<<<<<< HEAD
import com.android.tools.idea.uibuilder.visual.visuallint.VisualLintRenderIssue
import com.android.tools.idea.uibuilder.visual.visuallint.VisualLintSettings
import com.intellij.analysis.problemsView.toolWindow.ProblemsViewState
=======
import com.android.tools.idea.concurrency.AndroidCoroutineScope
import com.android.tools.idea.concurrency.AndroidDispatchers.uiThread
import com.android.tools.idea.concurrency.AndroidDispatchers.workerThread
import com.android.tools.idea.uibuilder.visual.visuallint.VisualLintRenderIssue
import com.android.tools.idea.uibuilder.visual.visuallint.VisualLintSettings
import com.google.common.annotations.VisibleForTesting
import com.google.wireless.android.sdk.stats.UniversalProblemsPanelEvent
import com.intellij.analysis.problemsView.toolWindow.ProblemsViewState
import com.intellij.analysis.problemsView.toolWindow.ProblemsViewTab
>>>>>>> 0d09370c
import com.intellij.ide.util.PropertiesComponent
import com.intellij.openapi.Disposable
import com.intellij.openapi.WeakReferenceDisposableWrapper
import com.intellij.openapi.actionSystem.ActionGroup
import com.intellij.openapi.actionSystem.ActionManager
import com.intellij.openapi.actionSystem.CommonDataKeys
import com.intellij.openapi.actionSystem.DataKey
import com.intellij.openapi.actionSystem.DataProvider
import com.intellij.openapi.actionSystem.PlatformCoreDataKeys
import com.intellij.openapi.actionSystem.PlatformDataKeys
import com.intellij.openapi.application.runInEdt
import com.intellij.openapi.project.Project
import com.intellij.openapi.ui.SimpleToolWindowPanel
import com.intellij.openapi.util.Disposer
<<<<<<< HEAD
=======
import com.intellij.openapi.util.NlsContexts
import com.intellij.ui.ColorUtil
>>>>>>> 0d09370c
import com.intellij.ui.OnePixelSplitter
import com.intellij.ui.PopupHandler
import com.intellij.ui.ScrollPaneFactory
import com.intellij.ui.TreeSpeedSearch
import com.intellij.ui.content.Content
import com.intellij.ui.tree.AsyncTreeModel
import com.intellij.ui.tree.RestoreSelectionListener
import com.intellij.ui.tree.TreeVisitor
import com.intellij.ui.treeStructure.Tree
import com.intellij.util.EditSourceOnDoubleClickHandler
import com.intellij.util.EditSourceOnEnterKeyHandler
import com.intellij.util.ui.JBUI
import com.intellij.util.ui.NamedColorUtil
import com.intellij.util.ui.tree.TreeModelAdapter
import com.intellij.util.ui.tree.TreeUtil
import javax.swing.event.TreeModelEvent
import javax.swing.tree.TreePath
import javax.swing.tree.TreeSelectionModel
import kotlinx.coroutines.launch
import kotlinx.coroutines.withContext

private const val TOOLBAR_ACTIONS_ID = "Android.Designer.IssuePanel.ToolbarActions"

/** The id of pop action group which is shown when right-clicking a tree node. */
private const val POPUP_HANDLER_ACTION_ID = "Android.Designer.IssuePanel.TreePopup"
private val KEY_DETAIL_VISIBLE = DesignerCommonIssuePanel::class.java.name + "_detail_visibility"

val DESIGNER_COMMON_ISSUE_PANEL =
  DataKey.create<DesignerCommonIssuePanel>("DesignerCommonIssuePanel")

<<<<<<< HEAD
/**
 * The issue panel to load the issues from Layout Editor and Layout Validation Tool.
 *
 * @param additionalDataProvider A [DataProvider] used to pass information from the creator of this
 *   panel, that will allow to link the panel with the previews from which it displays the errors.
 */
class DesignerCommonIssuePanel(
  parentDisposable: Disposable,
  private val project: Project,
  private val treeModel: DesignerCommonIssueModel,
  nodeFactoryProvider: () -> NodeFactory,
  val issueProvider: DesignerCommonIssueProvider<Any>,
  private val emptyMessageProvider: () -> String,
  private val additionalDataProvider: DataProvider? = null
) : Disposable {

=======
/** The issue panel to load the issues from Layout Editor and Layout Validation Tool. */
class DesignerCommonIssuePanel(
  parentDisposable: Disposable,
  private val project: Project,
  vertical: Boolean,
  initialPanelName: String,
  private val tabId: String,
  nodeFactoryProvider: () -> NodeFactory,
  issueFilter: DesignerCommonIssueProvider.Filter,
  private val emptyMessageProvider: suspend () -> String,
  private val onContentPopulated: (Content) -> Unit = {},
) : SimpleToolWindowPanel(vertical), ProblemsViewTab, Disposable {

  private val coroutineScope = AndroidCoroutineScope(this)
>>>>>>> 0d09370c
  private val issueListeners = mutableListOf<IssueListener>()

  var sidePanelVisible =
    PropertiesComponent.getInstance(project).getBoolean(KEY_DETAIL_VISIBLE, true)
    set(value) {
      field = value
      updateSidePanel(getSelectedNode(), value)
      PropertiesComponent.getInstance(project).setValue(KEY_DETAIL_VISIBLE, value)
    }

<<<<<<< HEAD
  private val rootPanel =
    object : JPanel(BorderLayout()), DataProvider {
      private fun getDataInBackground(dataId: String, node: DesignerCommonIssueNode): Any? =
        when (dataId) {
          CommonDataKeys.NAVIGATABLE.name -> node.getNavigatable()
          else -> null
        }

      override fun getData(dataId: String): Any? {
        if (DESIGNER_COMMON_ISSUE_PANEL.`is`(dataId)) {
          return this@DesignerCommonIssuePanel
        }
        val node = getSelectedNode() ?: return additionalDataProvider?.getData(dataId)
        if (PlatformCoreDataKeys.BGT_DATA_PROVIDER.`is`(dataId)) {
          return DataProvider { getDataInBackground(it, node) }
        }
        if (PlatformDataKeys.SELECTED_ITEM.`is`(dataId)) {
          return node
        }
        if (PlatformDataKeys.VIRTUAL_FILE.`is`(dataId)) {
          return node.getVirtualFile()
        }
        return additionalDataProvider?.getData(dataId)
      }
    }

=======
>>>>>>> 0d09370c
  private val tree: Tree
  private val splitter: OnePixelSplitter

  private val sidePanel: DesignerCommonIssueSidePanel
  private val treeModel: DesignerCommonIssueModel

  val issueProvider: DesignerCommonIssueProvider<Any>

  init {
    Disposer.register(parentDisposable, this)
<<<<<<< HEAD
=======
    name = initialPanelName
    issueProvider = DesignToolsIssueProvider(this, project, issueFilter, tabId)
    treeModel = DesignerCommonIssuePanelModelProvider.getInstance(project).createModel()
>>>>>>> 0d09370c
    treeModel.root = DesignerCommonIssueRoot(project, issueProvider, nodeFactoryProvider)
    updateIssueOrder()

    val asyncModel = AsyncTreeModel(treeModel, this)
    tree = Tree(asyncModel)
    tree.emptyText.text = "Loading..."
    updateEmptyMessageIfNeed()
    PopupHandler.installPopupMenu(
      tree,
      POPUP_HANDLER_ACTION_ID,
<<<<<<< HEAD
      "Android.Designer.IssuePanel.TreePopup"
=======
      "Android.Designer.IssuePanel.TreePopup",
>>>>>>> 0d09370c
    )

    tree.isRootVisible = false
    tree.selectionModel.selectionMode = TreeSelectionModel.SINGLE_TREE_SELECTION

    TreeSpeedSearch.installOn(tree)
    EditSourceOnDoubleClickHandler.install(tree)
    EditSourceOnEnterKeyHandler.install(tree)

    val toolbarActionGroup =
      ActionManager.getInstance().getAction(TOOLBAR_ACTIONS_ID) as ActionGroup
<<<<<<< HEAD
    val toolbar =
      ActionManager.getInstance().createActionToolbar(javaClass.name, toolbarActionGroup, false)
    toolbar.targetComponent = rootPanel
    UIUtil.addBorder(toolbar.component, CustomLineBorder(JBUI.insetsRight(1)))
    rootPanel.add(toolbar.component, BorderLayout.WEST)
=======
    ActionManager.getInstance()
      .createActionToolbar(javaClass.name, toolbarActionGroup, false)
      .apply {
        targetComponent = this@DesignerCommonIssuePanel
        toolbar = component
      }
>>>>>>> 0d09370c

    sidePanel = DesignerCommonIssueSidePanel(project, this)

    splitter = OnePixelSplitter(vertical, 0.5f, 0.3f, 0.7f)
    splitter.proportion = 0.5f
    splitter.firstComponent = ScrollPaneFactory.createScrollPane(tree, true)
    splitter.secondComponent = sidePanel
    splitter.setResizeEnabled(true)
    setContent(splitter)

    treeModel.addTreeModelListener(
      object : TreeModelAdapter() {
        override fun treeNodesInserted(event: TreeModelEvent) {
          // Make sure the new inserted node (e.g. Layout Validation node) is expanded.
          TreeUtil.promiseExpand(tree, event.treePath)
        }
      }
    )

    tree.addTreeSelectionListener(RestoreSelectionListener())
    tree.addTreeSelectionListener { event ->
      val newSelectedNode = event?.newLeadSelectionPath?.lastPathComponent
      if (newSelectedNode == null) {
        updateSidePanel(null, false) // force hide the side panel even the sidePanelVisible is true.
        issueListeners.forEach { it.onIssueSelected(null) }
        return@addTreeSelectionListener
      }
      val selectedNode = newSelectedNode as DesignerCommonIssueNode
      updateSidePanel(selectedNode, sidePanelVisible)
      (selectedNode as? IssueNode)?.issue.let { issue ->
        issueListeners.forEach { it.onIssueSelected(issue) }
      }
    }

    // Listener for metric
    tree.addTreeSelectionListener {
      val newSelection = it?.newLeadSelectionPath?.lastPathComponent
      val oldSelection = it?.oldLeadSelectionPath?.lastPathComponent
      if (newSelection is IssueNode && newSelection != oldSelection) {
        DesignerCommonIssuePanelUsageTracker.getInstance().trackSelectingIssue(project)
      }
    }

    updateSidePanel(getSelectedNode(), sidePanelVisible)

    issueProvider.registerUpdateListener {
      updateTree()
      updateEmptyMessageIfNeed()
    }
<<<<<<< HEAD
=======
  }

  override fun getName(count: Int): String {
    return name?.let { createTabName(it, count) } ?: DEFAULT_SHARED_ISSUE_PANEL_TAB_TITLE
  }

  override fun getTabId() = tabId

  @Suppress("UnstableApiUsage")
  override fun customizeTabContent(content: Content) {
    content.tabName = tabId
    treeModel.addTreeModelListener(
      object : TreeModelAdapter() {
        override fun process(event: TreeModelEvent, type: EventType) {
          val count = issueProvider.getFilteredIssues().distinct().size
          // This change the ui text, run it in the UI thread.
          runInEdt {
            if (project.isDisposed) return@runInEdt
            content.displayName = getName(count)
          }
        }
      }
    )
    onContentPopulated(content)
  }

  override fun orientationChangedTo(vertical: Boolean) {
    isVertical = vertical
    splitter.orientation = vertical
  }

  override fun selectionChangedTo(selected: Boolean) {
    if (selected) {
      updateIssueOrder()
      updateIssueVisibility()
      val type =
        if (tabId == SHARED_ISSUE_PANEL_TAB_ID)
          UniversalProblemsPanelEvent.ActivatedTab.DESIGN_TOOLS
        else UniversalProblemsPanelEvent.ActivatedTab.UI_CHECK
      DesignerCommonIssuePanelUsageTracker.getInstance().trackSelectingTab(type, project)
    }
  }

  override fun visibilityChangedTo(visible: Boolean) {
    if (visible) {
      updateIssueOrder()
      updateIssueVisibility()
    }
  }

  private fun getDataInBackground(dataId: String, node: DesignerCommonIssueNode): Any? =
    when (dataId) {
      CommonDataKeys.NAVIGATABLE.name -> node.getNavigatable()
      else -> null
    }

  override fun getData(dataId: String): Any? {
    if (DESIGNER_COMMON_ISSUE_PANEL.`is`(dataId)) {
      return this
    }
    val node = getSelectedNode() ?: return super.getData(dataId)
    return when (dataId) {
      PlatformCoreDataKeys.BGT_DATA_PROVIDER.name -> DataProvider { getDataInBackground(it, node) }
      PlatformDataKeys.SELECTED_ITEM.name -> node
      PlatformDataKeys.VIRTUAL_FILE.name -> node.getVirtualFile()
      else -> super.getData(dataId)
    }
>>>>>>> 0d09370c
  }

  fun setSelectedNode(visitor: TreeVisitor) {
    TreeUtil.promiseSelect(tree, visitor)
  }

  private fun updateEmptyMessageIfNeed() {
    if (issueProvider.getFilteredIssues().isEmpty()) {
      coroutineScope.launch(workerThread) {
        val newEmptyString = emptyMessageProvider()
        if (newEmptyString != tree.emptyText.text) {
          withContext(uiThread) { tree.emptyText.text = newEmptyString }
        }
      }
    }
  }

  private fun updateTree() {
    treeModel.structureChanged(null)
    TreeUtil.promiseExpand(tree, 2)
  }

  fun setViewOptionFilter(filter: DesignerCommonIssueProvider.Filter) {
    issueProvider.viewOptionFilter = filter
  }

  fun updateIssueOrder() {
    val state = ProblemsViewState.getInstance(project)
    (treeModel.root as? DesignerCommonIssueRoot)?.setComparator(
      DesignerCommonIssueNodeComparator(state.sortBySeverity, state.sortByName)
    )
    treeModel.structureChanged(null)
  }

  fun updateIssueVisibility() {
    val hiddenSeverities = ProblemsViewState.getInstance(project).hideBySeverity
    val showVisualLint = VisualLintSettings.getInstance(project).isVisualLintFilterSelected

    val filter =
      DesignerCommonIssueProvider.Filter { issue ->
        when {
          issue is VisualLintRenderIssue -> showVisualLint
          hiddenSeverities.contains(issue.severity.myVal) -> false
          else -> true
        }
      }
    setViewOptionFilter(filter)
  }

  private fun getSelectedNode(): DesignerCommonIssueNode? {
    return TreeUtil.getLastUserObject(DesignerCommonIssueNode::class.java, tree.selectionPath)
  }

  private fun updateSidePanel(node: DesignerCommonIssueNode?, visible: Boolean) {
    if (visible && sidePanel.loadIssueNode(node)) {
      splitter.secondComponent = sidePanel
      sidePanel.invalidate()
    } else {
      splitter.secondComponent = null
    }
    splitter.revalidate()
  }

  fun addIssueSelectionListener(listener: IssueListener, parentDisposable: Disposable) {
<<<<<<< HEAD
    Disposer.register(parentDisposable) { issueListeners.remove(listener) }
=======
    Disposer.register(
      parentDisposable,
      WeakReferenceDisposableWrapper { issueListeners.remove(listener) },
    )
>>>>>>> 0d09370c
    issueListeners.add(listener)
  }

  fun removeIssueSelectionListener(listener: IssueListener) {
    issueListeners.remove(listener)
  }

  override fun dispose() {
    issueListeners.clear()
  }
}

/**
 * Used to find the target [DesignerCommonIssueNode] in the [com.intellij.ui.treeStructure.Tree].
 */
class DesignerIssueNodeVisitor(private val node: DesignerCommonIssueNode) : TreeVisitor {

  override fun visit(path: TreePath): TreeVisitor.Action {
    return when (val visitedNode = path.lastPathComponent) {
      !is DesignerCommonIssueNode -> TreeVisitor.Action.CONTINUE
      else -> compareNode(visitedNode, node)
    }
  }

  private fun compareNode(
    node1: DesignerCommonIssueNode?,
<<<<<<< HEAD
    node2: DesignerCommonIssueNode?
=======
    node2: DesignerCommonIssueNode?,
>>>>>>> 0d09370c
  ): TreeVisitor.Action {
    if (node1 == null || node2 == null) {
      return if (node1 == null && node2 == null) TreeVisitor.Action.INTERRUPT
      else TreeVisitor.Action.CONTINUE
    }
    if (node1::class != node2::class) {
      return TreeVisitor.Action.CONTINUE
    }
    return when (node1) {
      is IssuedFileNode -> visitIssuedFileNode(node1, node2 as IssuedFileNode)
      is NoFileNode -> visitNoFileNode(node1, node2 as NoFileNode)
      is IssueNode -> visitIssueNode(node1, node2 as IssueNode)
      is DesignerCommonIssueRoot ->
        if (node1 === node2) TreeVisitor.Action.INTERRUPT else TreeVisitor.Action.CONTINUE
      else -> TreeVisitor.Action.CONTINUE
    }
  }

  private fun visitIssuedFileNode(
    node1: IssuedFileNode,
<<<<<<< HEAD
    node2: IssuedFileNode
=======
    node2: IssuedFileNode,
>>>>>>> 0d09370c
  ): TreeVisitor.Action {
    return if (node1.file != node2.file) TreeVisitor.Action.CONTINUE
    else {
      compareNode(
        node1.parentDescriptor?.element as? DesignerCommonIssueNode,
<<<<<<< HEAD
        node2.parentDescriptor?.element as? DesignerCommonIssueNode
=======
        node2.parentDescriptor?.element as? DesignerCommonIssueNode,
>>>>>>> 0d09370c
      )
    }
  }

  private fun visitNoFileNode(node1: NoFileNode, node2: NoFileNode): TreeVisitor.Action {
    return if (node1.name != node2.name) TreeVisitor.Action.CONTINUE
    else {
      compareNode(
        node1.parentDescriptor?.element as? DesignerCommonIssueNode,
<<<<<<< HEAD
        node2.parentDescriptor?.element as? DesignerCommonIssueNode
=======
        node2.parentDescriptor?.element as? DesignerCommonIssueNode,
>>>>>>> 0d09370c
      )
    }
  }

  private fun visitIssueNode(node1: IssueNode, node2: IssueNode): TreeVisitor.Action {
    val issue1 = node1.issue
    val issue2 = node2.issue

    // It would be complicated if the issues are VisualLintRenderIssue, compare the parents first.
    val actionAfterComparingParents =
      compareNode(
        node1.parentDescriptor?.element as? DesignerCommonIssueNode,
<<<<<<< HEAD
        node2.parentDescriptor?.element as? DesignerCommonIssueNode
=======
        node2.parentDescriptor?.element as? DesignerCommonIssueNode,
>>>>>>> 0d09370c
      )
    if (actionAfterComparingParents == TreeVisitor.Action.CONTINUE) {
      return TreeVisitor.Action.CONTINUE
    }

    if (issue1 is VisualLintRenderIssue || issue2 is VisualLintRenderIssue) {
      if (issue1 !is VisualLintRenderIssue || issue2 !is VisualLintRenderIssue) {
        return TreeVisitor.Action.CONTINUE
      }
      if (issue1.summary != issue2.summary) {
        return TreeVisitor.Action.CONTINUE
      }
      val files1 = issue1.models.toList()
      val files2 = issue2.models.toList()
      if (files1 != files2) {
        return TreeVisitor.Action.CONTINUE
      }
      val comparator = compareBy<NlComponent>({ it.id }, { it.tagName }, { createIndexString(it) })

      val visitedNodeIterator = issue1.components.sortedWith(comparator).iterator()
      val nodeIterator = issue2.components.sortedWith(comparator).iterator()

      while (visitedNodeIterator.hasNext() && nodeIterator.hasNext()) {
        if (comparator.compare(visitedNodeIterator.next(), nodeIterator.next()) != 0) {
          return TreeVisitor.Action.CONTINUE
        }
      }
      return if (visitedNodeIterator.hasNext() || nodeIterator.hasNext())
        TreeVisitor.Action.CONTINUE
      else TreeVisitor.Action.INTERRUPT
    }

    return if (issue1 == issue2) TreeVisitor.Action.INTERRUPT else TreeVisitor.Action.CONTINUE
  }

  /** Sequence of index to serialize the relative position of a [NlComponent] in the XML file. */
  private fun createIndexString(component: NlComponent): String {
    val orders = mutableListOf<Int>()
    var current: NlComponent? = component
    while (true) {
      val parent = current?.parent ?: break
      val order = parent.children.indexOf(current)
      orders.add(order)
      current = parent
    }
    return orders.reversed().joinToString(",")
  }
}

/**
 * This should be same as [com.intellij.analysis.problemsView.toolWindow.ProblemsViewPanel.getName]
 * for consistency.
 */
@VisibleForTesting
@NlsContexts.TabTitle
fun createTabName(name: String, count: Int): String {
  val padding = (if (count <= 0) 0 else JBUI.scale(8)).toString()
  val fg = ColorUtil.toHtmlColor(NamedColorUtil.getInactiveTextColor())
  val number = if (count <= 0) "" else count.toString()

  return "<html><body>" +
    "<table cellpadding='0' cellspacing='0'><tr>" +
    "<td><nobr>$name</nobr></td>" +
    "<td width='$padding'></td>" +
    "<td><font color='$fg'>$number</font></td>" +
    "</tr></table></body></html>"
}<|MERGE_RESOLUTION|>--- conflicted
+++ resolved
@@ -16,11 +16,6 @@
 package com.android.tools.idea.common.error
 
 import com.android.tools.idea.common.model.NlComponent
-<<<<<<< HEAD
-import com.android.tools.idea.uibuilder.visual.visuallint.VisualLintRenderIssue
-import com.android.tools.idea.uibuilder.visual.visuallint.VisualLintSettings
-import com.intellij.analysis.problemsView.toolWindow.ProblemsViewState
-=======
 import com.android.tools.idea.concurrency.AndroidCoroutineScope
 import com.android.tools.idea.concurrency.AndroidDispatchers.uiThread
 import com.android.tools.idea.concurrency.AndroidDispatchers.workerThread
@@ -30,7 +25,6 @@
 import com.google.wireless.android.sdk.stats.UniversalProblemsPanelEvent
 import com.intellij.analysis.problemsView.toolWindow.ProblemsViewState
 import com.intellij.analysis.problemsView.toolWindow.ProblemsViewTab
->>>>>>> 0d09370c
 import com.intellij.ide.util.PropertiesComponent
 import com.intellij.openapi.Disposable
 import com.intellij.openapi.WeakReferenceDisposableWrapper
@@ -45,11 +39,8 @@
 import com.intellij.openapi.project.Project
 import com.intellij.openapi.ui.SimpleToolWindowPanel
 import com.intellij.openapi.util.Disposer
-<<<<<<< HEAD
-=======
 import com.intellij.openapi.util.NlsContexts
 import com.intellij.ui.ColorUtil
->>>>>>> 0d09370c
 import com.intellij.ui.OnePixelSplitter
 import com.intellij.ui.PopupHandler
 import com.intellij.ui.ScrollPaneFactory
@@ -80,24 +71,6 @@
 val DESIGNER_COMMON_ISSUE_PANEL =
   DataKey.create<DesignerCommonIssuePanel>("DesignerCommonIssuePanel")
 
-<<<<<<< HEAD
-/**
- * The issue panel to load the issues from Layout Editor and Layout Validation Tool.
- *
- * @param additionalDataProvider A [DataProvider] used to pass information from the creator of this
- *   panel, that will allow to link the panel with the previews from which it displays the errors.
- */
-class DesignerCommonIssuePanel(
-  parentDisposable: Disposable,
-  private val project: Project,
-  private val treeModel: DesignerCommonIssueModel,
-  nodeFactoryProvider: () -> NodeFactory,
-  val issueProvider: DesignerCommonIssueProvider<Any>,
-  private val emptyMessageProvider: () -> String,
-  private val additionalDataProvider: DataProvider? = null
-) : Disposable {
-
-=======
 /** The issue panel to load the issues from Layout Editor and Layout Validation Tool. */
 class DesignerCommonIssuePanel(
   parentDisposable: Disposable,
@@ -112,7 +85,6 @@
 ) : SimpleToolWindowPanel(vertical), ProblemsViewTab, Disposable {
 
   private val coroutineScope = AndroidCoroutineScope(this)
->>>>>>> 0d09370c
   private val issueListeners = mutableListOf<IssueListener>()
 
   var sidePanelVisible =
@@ -123,35 +95,6 @@
       PropertiesComponent.getInstance(project).setValue(KEY_DETAIL_VISIBLE, value)
     }
 
-<<<<<<< HEAD
-  private val rootPanel =
-    object : JPanel(BorderLayout()), DataProvider {
-      private fun getDataInBackground(dataId: String, node: DesignerCommonIssueNode): Any? =
-        when (dataId) {
-          CommonDataKeys.NAVIGATABLE.name -> node.getNavigatable()
-          else -> null
-        }
-
-      override fun getData(dataId: String): Any? {
-        if (DESIGNER_COMMON_ISSUE_PANEL.`is`(dataId)) {
-          return this@DesignerCommonIssuePanel
-        }
-        val node = getSelectedNode() ?: return additionalDataProvider?.getData(dataId)
-        if (PlatformCoreDataKeys.BGT_DATA_PROVIDER.`is`(dataId)) {
-          return DataProvider { getDataInBackground(it, node) }
-        }
-        if (PlatformDataKeys.SELECTED_ITEM.`is`(dataId)) {
-          return node
-        }
-        if (PlatformDataKeys.VIRTUAL_FILE.`is`(dataId)) {
-          return node.getVirtualFile()
-        }
-        return additionalDataProvider?.getData(dataId)
-      }
-    }
-
-=======
->>>>>>> 0d09370c
   private val tree: Tree
   private val splitter: OnePixelSplitter
 
@@ -162,12 +105,9 @@
 
   init {
     Disposer.register(parentDisposable, this)
-<<<<<<< HEAD
-=======
     name = initialPanelName
     issueProvider = DesignToolsIssueProvider(this, project, issueFilter, tabId)
     treeModel = DesignerCommonIssuePanelModelProvider.getInstance(project).createModel()
->>>>>>> 0d09370c
     treeModel.root = DesignerCommonIssueRoot(project, issueProvider, nodeFactoryProvider)
     updateIssueOrder()
 
@@ -178,11 +118,7 @@
     PopupHandler.installPopupMenu(
       tree,
       POPUP_HANDLER_ACTION_ID,
-<<<<<<< HEAD
-      "Android.Designer.IssuePanel.TreePopup"
-=======
       "Android.Designer.IssuePanel.TreePopup",
->>>>>>> 0d09370c
     )
 
     tree.isRootVisible = false
@@ -194,20 +130,12 @@
 
     val toolbarActionGroup =
       ActionManager.getInstance().getAction(TOOLBAR_ACTIONS_ID) as ActionGroup
-<<<<<<< HEAD
-    val toolbar =
-      ActionManager.getInstance().createActionToolbar(javaClass.name, toolbarActionGroup, false)
-    toolbar.targetComponent = rootPanel
-    UIUtil.addBorder(toolbar.component, CustomLineBorder(JBUI.insetsRight(1)))
-    rootPanel.add(toolbar.component, BorderLayout.WEST)
-=======
     ActionManager.getInstance()
       .createActionToolbar(javaClass.name, toolbarActionGroup, false)
       .apply {
         targetComponent = this@DesignerCommonIssuePanel
         toolbar = component
       }
->>>>>>> 0d09370c
 
     sidePanel = DesignerCommonIssueSidePanel(project, this)
 
@@ -257,8 +185,6 @@
       updateTree()
       updateEmptyMessageIfNeed()
     }
-<<<<<<< HEAD
-=======
   }
 
   override fun getName(count: Int): String {
@@ -326,7 +252,6 @@
       PlatformDataKeys.VIRTUAL_FILE.name -> node.getVirtualFile()
       else -> super.getData(dataId)
     }
->>>>>>> 0d09370c
   }
 
   fun setSelectedNode(visitor: TreeVisitor) {
@@ -391,14 +316,10 @@
   }
 
   fun addIssueSelectionListener(listener: IssueListener, parentDisposable: Disposable) {
-<<<<<<< HEAD
-    Disposer.register(parentDisposable) { issueListeners.remove(listener) }
-=======
     Disposer.register(
       parentDisposable,
       WeakReferenceDisposableWrapper { issueListeners.remove(listener) },
     )
->>>>>>> 0d09370c
     issueListeners.add(listener)
   }
 
@@ -425,11 +346,7 @@
 
   private fun compareNode(
     node1: DesignerCommonIssueNode?,
-<<<<<<< HEAD
-    node2: DesignerCommonIssueNode?
-=======
     node2: DesignerCommonIssueNode?,
->>>>>>> 0d09370c
   ): TreeVisitor.Action {
     if (node1 == null || node2 == null) {
       return if (node1 == null && node2 == null) TreeVisitor.Action.INTERRUPT
@@ -450,21 +367,13 @@
 
   private fun visitIssuedFileNode(
     node1: IssuedFileNode,
-<<<<<<< HEAD
-    node2: IssuedFileNode
-=======
     node2: IssuedFileNode,
->>>>>>> 0d09370c
   ): TreeVisitor.Action {
     return if (node1.file != node2.file) TreeVisitor.Action.CONTINUE
     else {
       compareNode(
         node1.parentDescriptor?.element as? DesignerCommonIssueNode,
-<<<<<<< HEAD
-        node2.parentDescriptor?.element as? DesignerCommonIssueNode
-=======
         node2.parentDescriptor?.element as? DesignerCommonIssueNode,
->>>>>>> 0d09370c
       )
     }
   }
@@ -474,11 +383,7 @@
     else {
       compareNode(
         node1.parentDescriptor?.element as? DesignerCommonIssueNode,
-<<<<<<< HEAD
-        node2.parentDescriptor?.element as? DesignerCommonIssueNode
-=======
         node2.parentDescriptor?.element as? DesignerCommonIssueNode,
->>>>>>> 0d09370c
       )
     }
   }
@@ -491,11 +396,7 @@
     val actionAfterComparingParents =
       compareNode(
         node1.parentDescriptor?.element as? DesignerCommonIssueNode,
-<<<<<<< HEAD
-        node2.parentDescriptor?.element as? DesignerCommonIssueNode
-=======
         node2.parentDescriptor?.element as? DesignerCommonIssueNode,
->>>>>>> 0d09370c
       )
     if (actionAfterComparingParents == TreeVisitor.Action.CONTINUE) {
       return TreeVisitor.Action.CONTINUE
