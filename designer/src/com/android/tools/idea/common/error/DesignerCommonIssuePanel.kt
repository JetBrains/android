/*
 * Copyright (C) 2021 The Android Open Source Project
 *
 * Licensed under the Apache License, Version 2.0 (the "License");
 * you may not use this file except in compliance with the License.
 * You may obtain a copy of the License at
 *
 *      http://www.apache.org/licenses/LICENSE-2.0
 *
 * Unless required by applicable law or agreed to in writing, software
 * distributed under the License is distributed on an "AS IS" BASIS,
 * WITHOUT WARRANTIES OR CONDITIONS OF ANY KIND, either express or implied.
 * See the License for the specific language governing permissions and
 * limitations under the License.
 */
package com.android.tools.idea.common.error

import com.android.tools.idea.common.model.NlComponent
import com.android.tools.idea.uibuilder.visual.visuallint.VisualLintRenderIssue
import com.android.tools.idea.uibuilder.visual.visuallint.VisualLintSettings
import com.intellij.analysis.problemsView.toolWindow.ProblemsViewState
import com.intellij.ide.util.PropertiesComponent
import com.intellij.openapi.Disposable
import com.intellij.openapi.actionSystem.ActionGroup
import com.intellij.openapi.actionSystem.ActionManager
import com.intellij.openapi.actionSystem.CommonDataKeys
import com.intellij.openapi.actionSystem.DataKey
import com.intellij.openapi.actionSystem.DataProvider
import com.intellij.openapi.actionSystem.PlatformCoreDataKeys
import com.intellij.openapi.actionSystem.PlatformDataKeys
import com.intellij.openapi.project.Project
import com.intellij.openapi.util.Disposer
import com.intellij.ui.OnePixelSplitter
import com.intellij.ui.PopupHandler
import com.intellij.ui.ScrollPaneFactory
import com.intellij.ui.TreeSpeedSearch
import com.intellij.ui.border.CustomLineBorder
import com.intellij.ui.tree.AsyncTreeModel
import com.intellij.ui.tree.RestoreSelectionListener
import com.intellij.ui.tree.TreeVisitor
import com.intellij.ui.treeStructure.Tree
import com.intellij.util.EditSourceOnDoubleClickHandler
import com.intellij.util.EditSourceOnEnterKeyHandler
import com.intellij.util.ui.JBUI
import com.intellij.util.ui.UIUtil
import com.intellij.util.ui.tree.TreeModelAdapter
import com.intellij.util.ui.tree.TreeUtil
import java.awt.BorderLayout
import javax.swing.JComponent
import javax.swing.JPanel
import javax.swing.event.TreeModelEvent
import javax.swing.event.TreeSelectionListener
import javax.swing.tree.TreePath
import javax.swing.tree.TreeSelectionModel

private const val TOOLBAR_ACTIONS_ID = "Android.Designer.IssuePanel.ToolbarActions"

/** The id of pop action group which is shown when right-clicking a tree node. */
private const val POPUP_HANDLER_ACTION_ID = "Android.Designer.IssuePanel.TreePopup"
private val KEY_DETAIL_VISIBLE = DesignerCommonIssuePanel::class.java.name + "_detail_visibility"

<<<<<<< HEAD
/** The issue panel to load the issues from Layout Editor and Layout Validation Tool. */
=======
val DESIGNER_COMMON_ISSUE_PANEL =
  DataKey.create<DesignerCommonIssuePanel>("DesignerCommonIssuePanel")

/**
 * The issue panel to load the issues from Layout Editor and Layout Validation Tool.
 *
 * @param additionalDataProvider A [DataProvider] used to pass information from the creator of this
 *   panel, that will allow to link the panel with the previews from which it displays the errors.
 */
>>>>>>> 574fcae1
class DesignerCommonIssuePanel(
  parentDisposable: Disposable,
  private val project: Project,
  private val treeModel: DesignerCommonIssueModel,
  nodeFactoryProvider: () -> NodeFactory,
  val issueProvider: DesignerCommonIssueProvider<Any>,
<<<<<<< HEAD
  private val emptyMessageProvider: () -> String
) : Disposable {

=======
  private val emptyMessageProvider: () -> String,
  private val additionalDataProvider: DataProvider? = null
) : Disposable {

  private val issueListeners = mutableListOf<IssueListener>()

>>>>>>> 574fcae1
  var sidePanelVisible =
    PropertiesComponent.getInstance(project).getBoolean(KEY_DETAIL_VISIBLE, true)
    set(value) {
      field = value
      updateSidePanel(getSelectedNode(), value)
      PropertiesComponent.getInstance(project).setValue(KEY_DETAIL_VISIBLE, value)
    }

  private val rootPanel =
    object : JPanel(BorderLayout()), DataProvider {
      private fun getDataInBackground(dataId: String, node: DesignerCommonIssueNode): Any? =
        when (dataId) {
          CommonDataKeys.NAVIGATABLE.name -> node.getNavigatable()
          else -> null
        }

      override fun getData(dataId: String): Any? {
<<<<<<< HEAD
        val node = getSelectedNode() ?: return null
        if (PlatformCoreDataKeys.BGT_DATA_PROVIDER.`is`(dataId)) {
          return DataProvider { getDataInBackground(it, node) }
        }
        if (PlatformDataKeys.SELECTED_ITEM.`is`(dataId)) {
          return node
        }
        if (PlatformDataKeys.VIRTUAL_FILE.`is`(dataId)) {
          return node.getVirtualFile()
        }
        if (SELECTED_ISSUES.`is`(dataId)) {
          return when (node) {
            is IssuedFileNode -> node.getChildren().map { it.issue }.toList()
            is NoFileNode -> node.getChildren().map { it.issue }.toList()
            is IssueNode -> listOf(node.issue)
            is NavigatableFileNode -> listOfNotNull((node.parentDescriptor as? IssueNode)?.issue)
            else -> emptyList()
          }
        }
        return null
=======
        if (DESIGNER_COMMON_ISSUE_PANEL.`is`(dataId)) {
          return this@DesignerCommonIssuePanel
        }
        val node = getSelectedNode() ?: return additionalDataProvider?.getData(dataId)
        if (PlatformCoreDataKeys.BGT_DATA_PROVIDER.`is`(dataId)) {
          return DataProvider { getDataInBackground(it, node) }
        }
        if (PlatformDataKeys.SELECTED_ITEM.`is`(dataId)) {
          return node
        }
        if (PlatformDataKeys.VIRTUAL_FILE.`is`(dataId)) {
          return node.getVirtualFile()
        }
        return additionalDataProvider?.getData(dataId)
>>>>>>> 574fcae1
      }
    }

  private val tree: Tree
  private val splitter: OnePixelSplitter

  private val sidePanel: DesignerCommonIssueSidePanel

  init {
    Disposer.register(parentDisposable, this)
    treeModel.root = DesignerCommonIssueRoot(project, issueProvider, nodeFactoryProvider)
<<<<<<< HEAD
    val problemsViewState = ProblemsViewState.getInstance(project)
    setIssueNodeOrder(problemsViewState.sortBySeverity, problemsViewState.sortByName)
    issueProvider.registerUpdateListener {
      updateTree()
      updateEmptyMessageIfNeed()
    }
=======
    updateIssueOrder()
>>>>>>> 574fcae1

    val asyncModel = AsyncTreeModel(treeModel, this)
    tree = Tree(asyncModel)
    tree.emptyText.text = "Loading..."
    updateEmptyMessageIfNeed()
    PopupHandler.installPopupMenu(
      tree,
      POPUP_HANDLER_ACTION_ID,
      "Android.Designer.IssuePanel.TreePopup"
    )

    tree.isRootVisible = false
    tree.selectionModel.selectionMode = TreeSelectionModel.SINGLE_TREE_SELECTION

    TreeSpeedSearch.installOn(tree)
    EditSourceOnDoubleClickHandler.install(tree)
    EditSourceOnEnterKeyHandler.install(tree)

    val toolbarActionGroup =
      ActionManager.getInstance().getAction(TOOLBAR_ACTIONS_ID) as ActionGroup
    val toolbar =
      ActionManager.getInstance().createActionToolbar(javaClass.name, toolbarActionGroup, false)
    toolbar.targetComponent = rootPanel
    UIUtil.addBorder(toolbar.component, CustomLineBorder(JBUI.insetsRight(1)))
    rootPanel.add(toolbar.component, BorderLayout.WEST)

    sidePanel = DesignerCommonIssueSidePanel(project, this)

    splitter = OnePixelSplitter(false, 0.5f, 0.3f, 0.7f)
    splitter.proportion = 0.5f
    splitter.firstComponent = ScrollPaneFactory.createScrollPane(tree, true)
    splitter.secondComponent = sidePanel
    splitter.setResizeEnabled(true)
    rootPanel.add(splitter, BorderLayout.CENTER)

    treeModel.addTreeModelListener(
      object : TreeModelAdapter() {
        override fun treeNodesInserted(event: TreeModelEvent) {
          // Make sure the new inserted node (e.g. Layout Validation node) is expanded.
          TreeUtil.promiseExpand(tree, event.treePath)
        }
      }
    )

    tree.addTreeSelectionListener(RestoreSelectionListener())
    tree.addTreeSelectionListener { event ->
      val newSelectedNode = event?.newLeadSelectionPath?.lastPathComponent
      if (newSelectedNode == null) {
        updateSidePanel(null, false) // force hide the side panel even the sidePanelVisible is true.
        issueListeners.forEach { it.onIssueSelected(null) }
        return@addTreeSelectionListener
      }
      val selectedNode = newSelectedNode as DesignerCommonIssueNode
      updateSidePanel(selectedNode, sidePanelVisible)
<<<<<<< HEAD
      // TODO(b/222110455): Can we have better way to trigger the refreshing of Layout Validation or
      // other design tools?
      //                    Refactor to remove the dependency of VisualizationToolWindowFactory.
      val window =
        ToolWindowManager.getInstance(project)
          .getToolWindow(VisualizationToolWindowFactory.TOOL_WINDOW_ID)
      if (window != null) {
        DataManager.getInstance().getDataContext(window.component).getData(DESIGN_SURFACE)?.let {
          surface ->
          (selectedNode as? IssueNode)?.issue?.let { issue ->
            if (issue.source is VisualLintIssueProvider.VisualLintIssueSource) {
              surface.issueListener.onIssueSelected(issue)
            }
          }
          surface.revalidateScrollArea()
          surface.repaint()
        }
=======
      (selectedNode as? IssueNode)?.issue.let { issue ->
        issueListeners.forEach { it.onIssueSelected(issue) }
>>>>>>> 574fcae1
      }
    }

    // Listener for metric
    tree.addTreeSelectionListener {
      val newSelection = it?.newLeadSelectionPath?.lastPathComponent
      val oldSelection = it?.oldLeadSelectionPath?.lastPathComponent
      if (newSelection is IssueNode && newSelection != oldSelection) {
        DesignerCommonIssuePanelUsageTracker.getInstance().trackSelectingIssue(project)
      }
    }

    updateSidePanel(getSelectedNode(), sidePanelVisible)

    issueProvider.registerUpdateListener {
      updateTree()
      updateEmptyMessageIfNeed()
    }
  }

  fun setSelectedNode(visitor: TreeVisitor) {
    TreeUtil.promiseSelect(tree, visitor)
  }

  private fun updateEmptyMessageIfNeed() {
    if (issueProvider.getFilteredIssues().isEmpty()) {
      val newEmptyString = emptyMessageProvider()
      if (newEmptyString != tree.emptyText.text) {
        tree.emptyText.text = newEmptyString
      }
    }
  }

  fun getComponent(): JComponent = rootPanel

  private fun updateTree() {
    treeModel.structureChanged(null)
    TreeUtil.promiseExpand(tree, 2)
  }

  fun setViewOptionFilter(filter: DesignerCommonIssueProvider.Filter) {
    issueProvider.viewOptionFilter = filter
  }

<<<<<<< HEAD
  fun setIssueNodeOrder(sortedBySeverity: Boolean, sortedByName: Boolean) {
    (treeModel.root as? DesignerCommonIssueRoot)?.setComparator(
      DesignerCommonIssueNodeComparator(sortedBySeverity, sortedByName)
=======
  fun updateIssueOrder() {
    val state = ProblemsViewState.getInstance(project)
    (treeModel.root as? DesignerCommonIssueRoot)?.setComparator(
      DesignerCommonIssueNodeComparator(state.sortBySeverity, state.sortByName)
>>>>>>> 574fcae1
    )
    treeModel.structureChanged(null)
  }

  fun updateIssueVisibility() {
    val hiddenSeverities = ProblemsViewState.getInstance(project).hideBySeverity
    val showVisualLint = VisualLintSettings.getInstance(project).isVisualLintFilterSelected

    val filter =
      DesignerCommonIssueProvider.Filter { issue ->
        when {
          issue is VisualLintRenderIssue -> showVisualLint
          hiddenSeverities.contains(issue.severity.myVal) -> false
          else -> true
        }
      }
    setViewOptionFilter(filter)
  }

  private fun getSelectedNode(): DesignerCommonIssueNode? {
    return TreeUtil.getLastUserObject(DesignerCommonIssueNode::class.java, tree.selectionPath)
  }

  private fun updateSidePanel(node: DesignerCommonIssueNode?, visible: Boolean) {
    if (visible && sidePanel.loadIssueNode(node)) {
      splitter.secondComponent = sidePanel
      sidePanel.invalidate()
    } else {
      splitter.secondComponent = null
    }
    splitter.revalidate()
  }

<<<<<<< HEAD
  fun addIssueSelectionListener(listener: TreeSelectionListener) {
    tree.addTreeSelectionListener(listener)
  }

  fun removeIssueSelectionListener(listener: TreeSelectionListener) {
    tree.removeTreeSelectionListener(listener)
  }

  override fun dispose() = Unit
=======
  fun addIssueSelectionListener(listener: IssueListener, parentDisposable: Disposable) {
    Disposer.register(parentDisposable) { issueListeners.remove(listener) }
    issueListeners.add(listener)
  }

  fun removeIssueSelectionListener(listener: IssueListener) {
    issueListeners.remove(listener)
  }

  override fun dispose() {
    issueListeners.clear()
  }
>>>>>>> 574fcae1
}

/**
 * Used to find the target [DesignerCommonIssueNode] in the [com.intellij.ui.treeStructure.Tree].
 */
class DesignerIssueNodeVisitor(private val node: DesignerCommonIssueNode) : TreeVisitor {

  override fun visit(path: TreePath): TreeVisitor.Action {
    return when (val visitedNode = path.lastPathComponent) {
      !is DesignerCommonIssueNode -> TreeVisitor.Action.CONTINUE
      else -> compareNode(visitedNode, node)
    }
  }

  private fun compareNode(
    node1: DesignerCommonIssueNode?,
    node2: DesignerCommonIssueNode?
  ): TreeVisitor.Action {
    if (node1 == null || node2 == null) {
      return if (node1 == null && node2 == null) TreeVisitor.Action.INTERRUPT
      else TreeVisitor.Action.CONTINUE
    }
    if (node1::class != node2::class) {
      return TreeVisitor.Action.CONTINUE
    }
    return when (node1) {
      is IssuedFileNode -> visitIssuedFileNode(node1, node2 as IssuedFileNode)
      is NoFileNode -> visitNoFileNode(node1, node2 as NoFileNode)
      is IssueNode -> visitIssueNode(node1, node2 as IssueNode)
      is DesignerCommonIssueRoot ->
        if (node1 === node2) TreeVisitor.Action.INTERRUPT else TreeVisitor.Action.CONTINUE
      else -> TreeVisitor.Action.CONTINUE
    }
  }

  private fun visitIssuedFileNode(
    node1: IssuedFileNode,
    node2: IssuedFileNode
  ): TreeVisitor.Action {
    return if (node1.file != node2.file) TreeVisitor.Action.CONTINUE
    else {
      compareNode(
        node1.parentDescriptor?.element as? DesignerCommonIssueNode,
        node2.parentDescriptor?.element as? DesignerCommonIssueNode
      )
    }
  }

  private fun visitNoFileNode(node1: NoFileNode, node2: NoFileNode): TreeVisitor.Action {
    return if (node1.name != node2.name) TreeVisitor.Action.CONTINUE
    else {
      compareNode(
        node1.parentDescriptor?.element as? DesignerCommonIssueNode,
        node2.parentDescriptor?.element as? DesignerCommonIssueNode
      )
    }
  }

  private fun visitIssueNode(node1: IssueNode, node2: IssueNode): TreeVisitor.Action {
    val issue1 = node1.issue
    val issue2 = node2.issue

    // It would be complicated if the issues are VisualLintRenderIssue, compare the parents first.
    val actionAfterComparingParents =
      compareNode(
        node1.parentDescriptor?.element as? DesignerCommonIssueNode,
        node2.parentDescriptor?.element as? DesignerCommonIssueNode
      )
    if (actionAfterComparingParents == TreeVisitor.Action.CONTINUE) {
      return TreeVisitor.Action.CONTINUE
    }

    if (issue1 is VisualLintRenderIssue || issue2 is VisualLintRenderIssue) {
      if (issue1 !is VisualLintRenderIssue || issue2 !is VisualLintRenderIssue) {
        return TreeVisitor.Action.CONTINUE
      }
      if (issue1.summary != issue2.summary) {
        return TreeVisitor.Action.CONTINUE
      }
      val files1 = issue1.models.toList()
      val files2 = issue2.models.toList()
      if (files1 != files2) {
        return TreeVisitor.Action.CONTINUE
      }
      val comparator = compareBy<NlComponent>({ it.id }, { it.tagName }, { createIndexString(it) })

      val visitedNodeIterator = issue1.components.sortedWith(comparator).iterator()
      val nodeIterator = issue2.components.sortedWith(comparator).iterator()

      while (visitedNodeIterator.hasNext() && nodeIterator.hasNext()) {
        if (comparator.compare(visitedNodeIterator.next(), nodeIterator.next()) != 0) {
          return TreeVisitor.Action.CONTINUE
        }
      }
      return if (visitedNodeIterator.hasNext() || nodeIterator.hasNext())
        TreeVisitor.Action.CONTINUE
      else TreeVisitor.Action.INTERRUPT
    }

    return if (issue1 == issue2) TreeVisitor.Action.INTERRUPT else TreeVisitor.Action.CONTINUE
  }

  /** Sequence of index to serialize the relative position of a [NlComponent] in the XML file. */
  private fun createIndexString(component: NlComponent): String {
    val orders = mutableListOf<Int>()
    var current: NlComponent? = component
    while (true) {
      val parent = current?.parent ?: break
      val order = parent.children.indexOf(current)
      orders.add(order)
      current = parent
    }
    return orders.reversed().joinToString(",")
  }
}<|MERGE_RESOLUTION|>--- conflicted
+++ resolved
@@ -49,7 +49,6 @@
 import javax.swing.JComponent
 import javax.swing.JPanel
 import javax.swing.event.TreeModelEvent
-import javax.swing.event.TreeSelectionListener
 import javax.swing.tree.TreePath
 import javax.swing.tree.TreeSelectionModel
 
@@ -59,9 +58,6 @@
 private const val POPUP_HANDLER_ACTION_ID = "Android.Designer.IssuePanel.TreePopup"
 private val KEY_DETAIL_VISIBLE = DesignerCommonIssuePanel::class.java.name + "_detail_visibility"
 
-<<<<<<< HEAD
-/** The issue panel to load the issues from Layout Editor and Layout Validation Tool. */
-=======
 val DESIGNER_COMMON_ISSUE_PANEL =
   DataKey.create<DesignerCommonIssuePanel>("DesignerCommonIssuePanel")
 
@@ -71,25 +67,18 @@
  * @param additionalDataProvider A [DataProvider] used to pass information from the creator of this
  *   panel, that will allow to link the panel with the previews from which it displays the errors.
  */
->>>>>>> 574fcae1
 class DesignerCommonIssuePanel(
   parentDisposable: Disposable,
   private val project: Project,
   private val treeModel: DesignerCommonIssueModel,
   nodeFactoryProvider: () -> NodeFactory,
   val issueProvider: DesignerCommonIssueProvider<Any>,
-<<<<<<< HEAD
-  private val emptyMessageProvider: () -> String
-) : Disposable {
-
-=======
   private val emptyMessageProvider: () -> String,
   private val additionalDataProvider: DataProvider? = null
 ) : Disposable {
 
   private val issueListeners = mutableListOf<IssueListener>()
 
->>>>>>> 574fcae1
   var sidePanelVisible =
     PropertiesComponent.getInstance(project).getBoolean(KEY_DETAIL_VISIBLE, true)
     set(value) {
@@ -107,28 +96,6 @@
         }
 
       override fun getData(dataId: String): Any? {
-<<<<<<< HEAD
-        val node = getSelectedNode() ?: return null
-        if (PlatformCoreDataKeys.BGT_DATA_PROVIDER.`is`(dataId)) {
-          return DataProvider { getDataInBackground(it, node) }
-        }
-        if (PlatformDataKeys.SELECTED_ITEM.`is`(dataId)) {
-          return node
-        }
-        if (PlatformDataKeys.VIRTUAL_FILE.`is`(dataId)) {
-          return node.getVirtualFile()
-        }
-        if (SELECTED_ISSUES.`is`(dataId)) {
-          return when (node) {
-            is IssuedFileNode -> node.getChildren().map { it.issue }.toList()
-            is NoFileNode -> node.getChildren().map { it.issue }.toList()
-            is IssueNode -> listOf(node.issue)
-            is NavigatableFileNode -> listOfNotNull((node.parentDescriptor as? IssueNode)?.issue)
-            else -> emptyList()
-          }
-        }
-        return null
-=======
         if (DESIGNER_COMMON_ISSUE_PANEL.`is`(dataId)) {
           return this@DesignerCommonIssuePanel
         }
@@ -143,7 +110,6 @@
           return node.getVirtualFile()
         }
         return additionalDataProvider?.getData(dataId)
->>>>>>> 574fcae1
       }
     }
 
@@ -155,16 +121,7 @@
   init {
     Disposer.register(parentDisposable, this)
     treeModel.root = DesignerCommonIssueRoot(project, issueProvider, nodeFactoryProvider)
-<<<<<<< HEAD
-    val problemsViewState = ProblemsViewState.getInstance(project)
-    setIssueNodeOrder(problemsViewState.sortBySeverity, problemsViewState.sortByName)
-    issueProvider.registerUpdateListener {
-      updateTree()
-      updateEmptyMessageIfNeed()
-    }
-=======
     updateIssueOrder()
->>>>>>> 574fcae1
 
     val asyncModel = AsyncTreeModel(treeModel, this)
     tree = Tree(asyncModel)
@@ -219,28 +176,8 @@
       }
       val selectedNode = newSelectedNode as DesignerCommonIssueNode
       updateSidePanel(selectedNode, sidePanelVisible)
-<<<<<<< HEAD
-      // TODO(b/222110455): Can we have better way to trigger the refreshing of Layout Validation or
-      // other design tools?
-      //                    Refactor to remove the dependency of VisualizationToolWindowFactory.
-      val window =
-        ToolWindowManager.getInstance(project)
-          .getToolWindow(VisualizationToolWindowFactory.TOOL_WINDOW_ID)
-      if (window != null) {
-        DataManager.getInstance().getDataContext(window.component).getData(DESIGN_SURFACE)?.let {
-          surface ->
-          (selectedNode as? IssueNode)?.issue?.let { issue ->
-            if (issue.source is VisualLintIssueProvider.VisualLintIssueSource) {
-              surface.issueListener.onIssueSelected(issue)
-            }
-          }
-          surface.revalidateScrollArea()
-          surface.repaint()
-        }
-=======
       (selectedNode as? IssueNode)?.issue.let { issue ->
         issueListeners.forEach { it.onIssueSelected(issue) }
->>>>>>> 574fcae1
       }
     }
 
@@ -285,16 +222,10 @@
     issueProvider.viewOptionFilter = filter
   }
 
-<<<<<<< HEAD
-  fun setIssueNodeOrder(sortedBySeverity: Boolean, sortedByName: Boolean) {
-    (treeModel.root as? DesignerCommonIssueRoot)?.setComparator(
-      DesignerCommonIssueNodeComparator(sortedBySeverity, sortedByName)
-=======
   fun updateIssueOrder() {
     val state = ProblemsViewState.getInstance(project)
     (treeModel.root as? DesignerCommonIssueRoot)?.setComparator(
       DesignerCommonIssueNodeComparator(state.sortBySeverity, state.sortByName)
->>>>>>> 574fcae1
     )
     treeModel.structureChanged(null)
   }
@@ -328,17 +259,6 @@
     splitter.revalidate()
   }
 
-<<<<<<< HEAD
-  fun addIssueSelectionListener(listener: TreeSelectionListener) {
-    tree.addTreeSelectionListener(listener)
-  }
-
-  fun removeIssueSelectionListener(listener: TreeSelectionListener) {
-    tree.removeTreeSelectionListener(listener)
-  }
-
-  override fun dispose() = Unit
-=======
   fun addIssueSelectionListener(listener: IssueListener, parentDisposable: Disposable) {
     Disposer.register(parentDisposable) { issueListeners.remove(listener) }
     issueListeners.add(listener)
@@ -351,7 +271,6 @@
   override fun dispose() {
     issueListeners.clear()
   }
->>>>>>> 574fcae1
 }
 
 /**
