/*
 * Copyright (C) 2021 The Android Open Source Project
 *
 * Licensed under the Apache License, Version 2.0 (the "License");
 * you may not use this file except in compliance with the License.
 * You may obtain a copy of the License at
 *
 *      http://www.apache.org/licenses/LICENSE-2.0
 *
 * Unless required by applicable law or agreed to in writing, software
 * distributed under the License is distributed on an "AS IS" BASIS,
 * WITHOUT WARRANTIES OR CONDITIONS OF ANY KIND, either express or implied.
 * See the License for the specific language governing permissions and
 * limitations under the License.
 */
package com.android.tools.idea.common.error

import com.android.annotations.concurrency.GuardedBy
import com.android.tools.idea.uibuilder.visual.visuallint.VisualLintIssueModel
import com.android.tools.idea.uibuilder.visual.visuallint.VisualLintRenderIssue
import com.intellij.notebook.editor.BackedVirtualFile
import com.intellij.openapi.Disposable
import com.intellij.openapi.fileEditor.FileEditorManager
import com.intellij.openapi.fileEditor.FileEditorManagerEvent
import com.intellij.openapi.fileEditor.FileEditorManagerListener
import com.intellij.openapi.project.Project
import com.intellij.openapi.util.Disposer
import com.intellij.openapi.vfs.VirtualFile

interface DesignerCommonIssueProvider<T> : Disposable {
  var viewOptionFilter: Filter

  fun getFilteredIssues(): List<Issue>

  fun registerUpdateListener(listener: Runnable)

  fun removeUpdateListener(listener: Runnable)

  fun update()

  fun interface Filter : (Issue) -> Boolean
}

object EmptyFilter : DesignerCommonIssueProvider.Filter {
  override fun invoke(p1: Issue): Boolean = true
}

object NotSuppressedFilter : DesignerCommonIssueProvider.Filter {
  override fun invoke(issue: Issue): Boolean {
    return !((issue as? VisualLintRenderIssue)?.isSuppressed() ?: false)
  }
}

class SelectedEditorFilter(project: Project) : DesignerCommonIssueProvider.Filter {
  private val editorManager: FileEditorManager = FileEditorManager.getInstance(project)

<<<<<<< HEAD
  @Suppress("UnstableApiUsage")
  override fun invoke(issue: Issue): Boolean {
    return if (issue is VisualLintRenderIssue) {
      val files =
        issue.source.models
          .map { BackedVirtualFile.getOriginFileIfBacked(it.virtualFile).name }
          .distinct()
      editorManager.selectedEditor?.file?.let { files.contains(it.name) } ?: false
    } else {
      val issuedFile = issue.source.file?.let { BackedVirtualFile.getOriginFileIfBacked(it) }
      editorManager.selectedEditor?.file?.let { it == issuedFile } ?: false
    }
=======
  override fun invoke(issue: Issue): Boolean {
    return editorManager.selectedEditor?.file?.let { file ->
      issue.source.files.map { BackedVirtualFile.getOriginFileIfBacked(it) }.contains(file)
    } ?: false
>>>>>>> 574fcae1
  }
}

operator fun DesignerCommonIssueProvider.Filter.plus(
  filter: DesignerCommonIssueProvider.Filter
): DesignerCommonIssueProvider.Filter {
  return DesignerCommonIssueProvider.Filter { issue ->
    this@plus.invoke(issue) && filter.invoke(issue)
  }
}

/** [issueFilter] is the filter that always applies for when calling [getFilteredIssues]. */
class DesignToolsIssueProvider(
  parentDisposable: Disposable,
  project: Project,
  private val issueFilter: DesignerCommonIssueProvider.Filter,
  val instanceId: String?
) : DesignerCommonIssueProvider<Any> {
  private val mapLock = Any()

  @GuardedBy("mapLock") private val sourceToIssueMap = mutableMapOf<Any, List<Issue>>()

  private val listeners = mutableListOf<Runnable>()
  private val messageBusConnection = project.messageBus.connect(parentDisposable)

  private var _viewOptionFilter: DesignerCommonIssueProvider.Filter = EmptyFilter
  override var viewOptionFilter: DesignerCommonIssueProvider.Filter
    get() = _viewOptionFilter
    set(value) {
      _viewOptionFilter = value
      listeners.forEach { it.run() }
    }

  init {
    Disposer.register(parentDisposable, this)
    val topic =
      if (instanceId != null) IssueProviderListener.UI_CHECK else IssueProviderListener.TOPIC
    messageBusConnection.subscribe(
      topic,
      IssueProviderListener { source, issues ->
        // If in UI Check, only update if issues come from the preview that this provider is
        // associated with
        if (
          instanceId != null &&
            (source !is VisualLintIssueModel || source.uiCheckInstanceId != instanceId)
        )
          return@IssueProviderListener
        synchronized(mapLock) {
          if (issues.isEmpty()) {
            sourceToIssueMap.remove(source)
          } else {
            sourceToIssueMap[source] = issues
          }
        }
        listeners.forEach { it.run() }
      }
    )

    // This is a workaround to make issue panel update the tree, because the displaying issues need
    // to be updated after switching the file.
    // TODO(b/222110455): Make [DesignSurface] deactivate the IssueModel when it is no longer
    // visible.
    messageBusConnection.subscribe(
      FileEditorManagerListener.FILE_EDITOR_MANAGER,
      object : FileEditorManagerListener {
        override fun fileClosed(source: FileEditorManager, file: VirtualFile) {
          listeners.forEach { it.run() }
        }

        override fun selectionChanged(event: FileEditorManagerEvent) {
          listeners.forEach { it.run() }
        }
      }
    )
  }

  override fun getFilteredIssues(): List<Issue> {
    val values = synchronized(mapLock) { sourceToIssueMap.values.toList() }
    return values.flatten().filter(issueFilter).filter(viewOptionFilter)
  }

  override fun registerUpdateListener(listener: Runnable) {
    listeners.add(listener)
  }

  override fun removeUpdateListener(listener: Runnable) {
    listeners.remove(listener)
  }

  override fun update() {
    listeners.forEach { it.run() }
  }

  override fun dispose() {
    messageBusConnection.disconnect()
    listeners.clear()
  }
}<|MERGE_RESOLUTION|>--- conflicted
+++ resolved
@@ -54,25 +54,10 @@
 class SelectedEditorFilter(project: Project) : DesignerCommonIssueProvider.Filter {
   private val editorManager: FileEditorManager = FileEditorManager.getInstance(project)
 
-<<<<<<< HEAD
-  @Suppress("UnstableApiUsage")
-  override fun invoke(issue: Issue): Boolean {
-    return if (issue is VisualLintRenderIssue) {
-      val files =
-        issue.source.models
-          .map { BackedVirtualFile.getOriginFileIfBacked(it.virtualFile).name }
-          .distinct()
-      editorManager.selectedEditor?.file?.let { files.contains(it.name) } ?: false
-    } else {
-      val issuedFile = issue.source.file?.let { BackedVirtualFile.getOriginFileIfBacked(it) }
-      editorManager.selectedEditor?.file?.let { it == issuedFile } ?: false
-    }
-=======
   override fun invoke(issue: Issue): Boolean {
     return editorManager.selectedEditor?.file?.let { file ->
       issue.source.files.map { BackedVirtualFile.getOriginFileIfBacked(it) }.contains(file)
     } ?: false
->>>>>>> 574fcae1
   }
 }
 
