/*
 * Copyright (C) 2022 The Android Open Source Project
 *
 * Licensed under the Apache License, Version 2.0 (the "License");
 * you may not use this file except in compliance with the License.
 * You may obtain a copy of the License at
 *
 *      http://www.apache.org/licenses/LICENSE-2.0
 *
 * Unless required by applicable law or agreed to in writing, software
 * distributed under the License is distributed on an "AS IS" BASIS,
 * WITHOUT WARRANTIES OR CONDITIONS OF ANY KIND, either express or implied.
 * See the License for the specific language governing permissions and
 * limitations under the License.
 */
package com.android.tools.idea.common.error

import com.intellij.idea.ActionsBundle
import com.intellij.openapi.actionSystem.ActionUpdateThread
import com.intellij.openapi.actionSystem.AnAction
import com.intellij.openapi.actionSystem.AnActionEvent
import com.intellij.openapi.actionSystem.PlatformDataKeys
import com.intellij.openapi.actionSystem.impl.ActionButton
import com.intellij.openapi.ui.popup.JBPopupFactory
import com.intellij.ui.ColoredListCellRenderer
import com.intellij.util.containers.isEmpty
import java.awt.event.MouseEvent
import javax.swing.JList

class ShowQuickFixesAction : AnAction() {

  override fun getActionUpdateThread() = ActionUpdateThread.BGT

  override fun update(event: AnActionEvent) {
    val presentation = event.presentation
    presentation.text = ActionsBundle.actionText("ProblemsView.QuickFixes") ?: "Show Quick Fix"

    val node = event.getData(PlatformDataKeys.SELECTED_ITEM) as? IssueNode
    if (node == null) {
      presentation.isEnabled = false
      return
    }

    val fixes = node.issue.fixes
    val suppress = node.issue.suppresses
    if (fixes.isEmpty() && suppress.isEmpty()) {
      presentation.text = "No Quick Fix for This Issue"
      presentation.isEnabled = false
    } else {
      presentation.isEnabled = true
    }
  }

  override fun actionPerformed(event: AnActionEvent) {
    val node = event.getData(PlatformDataKeys.SELECTED_ITEM) as? IssueNode ?: return
    val issue = node.issue
    val fixable = issue.fixes.toList() + issue.suppresses.toList()

    val popup =
      JBPopupFactory.getInstance()
        .createPopupChooserBuilder(fixable)
        .setRenderer(QuickFixableCellRenderer())
        .setItemChosenCallback {
          it.action.run()
          var rootNode = node.parent
          while (rootNode != null && rootNode !is DesignerCommonIssueRoot) {
            rootNode = rootNode.parentDescriptor?.element as? DesignerCommonIssueNode
          }
          (rootNode as? DesignerCommonIssueRoot)?.issueProvider?.update()
        }
        .createPopup()

    val mouse =
      event.inputEvent as? MouseEvent ?: return popup.showInBestPositionFor(event.dataContext)
    val button =
      mouse.source as? ActionButton ?: return popup.showInBestPositionFor(event.dataContext)
    popup.showUnderneathOf(button)
  }
}

private class QuickFixableCellRenderer : ColoredListCellRenderer<Issue.QuickFixable>() {
  override fun customizeCellRenderer(
    list: JList<out Issue.QuickFixable>,
    element: Issue.QuickFixable,
    index: Int,
    selected: Boolean,
<<<<<<< HEAD
    hasFocus: Boolean
=======
    hasFocus: Boolean,
>>>>>>> 0d09370c
  ) {
    icon = element.icon
    append(element.description)
  }
}<|MERGE_RESOLUTION|>--- conflicted
+++ resolved
@@ -84,11 +84,7 @@
     element: Issue.QuickFixable,
     index: Int,
     selected: Boolean,
-<<<<<<< HEAD
-    hasFocus: Boolean
-=======
     hasFocus: Boolean,
->>>>>>> 0d09370c
   ) {
     icon = element.icon
     append(element.description)
