--- conflicted
+++ resolved
@@ -105,20 +105,12 @@
 
 private object DesignerCommonIssuePanelNoOpUsageTracker : DesignerCommonIssuePanelUsageTracker {
   override fun trackChangingCommonIssuePanelVisibility(visibility: Boolean, project: Project) = Unit
-<<<<<<< HEAD
-  override fun trackNavigationFromIssue(
-    target: UniversalProblemsPanelEvent.IssueNavigated,
-    project: Project
-  ) = Unit
-
-=======
 
   override fun trackNavigationFromIssue(
     target: UniversalProblemsPanelEvent.IssueNavigated,
     project: Project
   ) = Unit
 
->>>>>>> 574fcae1
   override fun trackSelectingTab(tab: UniversalProblemsPanelEvent.ActivatedTab, project: Project) =
     Unit
 
