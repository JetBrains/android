--- conflicted
+++ resolved
@@ -33,14 +33,7 @@
 class NlComponentIssueSource(component: NlComponent) : IssueSource, NlAttributesHolder {
   private val componentRef = WeakReference(component)
 
-<<<<<<< HEAD
-  @Suppress(
-    "RedundantNullableReturnType"
-  ) // May be null when using mocked NlModel in the test environment.
-  override val file: VirtualFile? = component.model.virtualFile
-=======
   override val files: Set<VirtualFile> = setOf(component.model.virtualFile)
->>>>>>> 574fcae1
   override val displayText: String =
     listOfNotNull(component.model.modelDisplayName, component.id, "<${component.tagName}>")
       .joinToString(" ")
@@ -67,28 +60,16 @@
     val component = componentRef.get() ?: return false
     val otherComponent = other.componentRef.get() ?: return false
     if (component != otherComponent) return false
-<<<<<<< HEAD
-    if (file != other.file) return false
-    return displayText == other.displayText
-  }
-
-  override fun hashCode(): Int = Objects.hash(component, file, displayText)
-=======
     if (files != other.files) return false
     return displayText == other.displayText
   }
 
   override fun hashCode(): Int = Objects.hash(component, files, displayText)
->>>>>>> 574fcae1
 }
 
 /** Interface that represents the source for a given [Issue]. */
 interface IssueSource {
-<<<<<<< HEAD
-  val file: VirtualFile?
-=======
   val files: Set<VirtualFile>
->>>>>>> 574fcae1
 
   /** The display text to show in the issue panel. */
   val displayText: String
@@ -97,11 +78,7 @@
     @JvmField
     val NONE =
       object : IssueSource {
-<<<<<<< HEAD
-        override val file: VirtualFile? = null
-=======
         override val files: Set<VirtualFile> = emptySet()
->>>>>>> 574fcae1
         override val displayText: String = ""
 
         override fun equals(other: Any?): Boolean = other === this
@@ -113,29 +90,11 @@
     @JvmStatic
     fun fromNlModel(model: NlModel): IssueSource =
       object : IssueSource {
-<<<<<<< HEAD
-        @Suppress(
-          "RedundantNullableReturnType"
-        ) // May be null when using mocked NlModel in the test environment.
-        override val file: VirtualFile? = model.virtualFile
-=======
         override val files: Set<VirtualFile> = setOf(model.virtualFile)
->>>>>>> 574fcae1
         override val displayText: String = model.modelDisplayName.orEmpty()
 
         override fun equals(other: Any?): Boolean =
           other is IssueSource &&
-<<<<<<< HEAD
-            Objects.equals(file, other.file) &&
-            Objects.equals(displayText, other.displayText)
-
-        override fun hashCode(): Int = Objects.hash(file, displayText)
-      }
-  }
-}
-
-/** Represent an Error that can be displayed in the [IssuePanel]. */
-=======
             Objects.equals(files, other.files) &&
             Objects.equals(displayText, other.displayText)
 
@@ -145,7 +104,6 @@
 }
 
 /** Represent an Error that can be displayed in the shared issues panel. */
->>>>>>> 574fcae1
 abstract class Issue {
   /** A short summary of the error description */
   abstract val summary: String
