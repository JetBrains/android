/*
 * Copyright (C) 2018 The Android Open Source Project
 *
 * Licensed under the Apache License, Version 2.0 (the "License");
 * you may not use this file except in compliance with the License.
 * You may obtain a copy of the License at
 *
 *      http://www.apache.org/licenses/LICENSE-2.0
 *
 * Unless required by applicable law or agreed to in writing, software
 * distributed under the License is distributed on an "AS IS" BASIS,
 * WITHOUT WARRANTIES OR CONDITIONS OF ANY KIND, either express or implied.
 * See the License for the specific language governing permissions and
 * limitations under the License.
 */
package com.android.tools.idea.common.error;

import com.android.tools.adtui.common.AdtSecondaryPanel;
import com.android.tools.adtui.util.ActionToolbarUtil;
import com.android.tools.idea.common.model.NlComponent;
import com.android.tools.idea.flags.StudioFlags;
import com.google.common.annotations.VisibleForTesting;
import com.google.common.collect.HashBiMap;
import com.google.common.collect.ImmutableList;
import com.intellij.openapi.Disposable;
import com.intellij.openapi.actionSystem.ActionManager;
import com.intellij.openapi.actionSystem.ActionToolbar;
import com.intellij.openapi.actionSystem.AnAction;
import com.intellij.openapi.actionSystem.AnActionEvent;
import com.intellij.openapi.actionSystem.DefaultActionGroup;
import com.intellij.openapi.util.Disposer;
import com.intellij.openapi.util.text.StringUtil;
import com.intellij.ui.IdeBorderFactory;
import com.intellij.ui.JBColor;
import com.intellij.ui.SideBorder;
import com.intellij.ui.components.JBLabel;
import com.intellij.ui.components.JBScrollPane;
import com.intellij.ui.scale.JBUIScale;
import com.intellij.util.ui.JBUI;
import com.intellij.util.ui.StartupUiUtil;
import com.intellij.util.ui.UIUtil;
import icons.StudioIcons;
import java.awt.BorderLayout;
import java.awt.Component;
import java.awt.Dimension;
import java.awt.FlowLayout;
import java.awt.Font;
import java.awt.GradientPaint;
import java.awt.Graphics;
import java.awt.Graphics2D;
import java.awt.Paint;
import java.awt.event.ActionEvent;
import java.awt.event.FocusEvent;
import java.awt.event.FocusListener;
import java.awt.event.KeyEvent;
import java.beans.PropertyChangeEvent;
import java.beans.PropertyChangeListener;
import java.util.ArrayList;
import java.util.Collection;
import java.util.Iterator;
import java.util.List;
import java.util.Map;
import java.util.regex.Pattern;
import java.util.stream.Collectors;
import javax.swing.AbstractAction;
import javax.swing.BorderFactory;
import javax.swing.Box;
import javax.swing.BoxLayout;
import javax.swing.JComponent;
import javax.swing.JLabel;
import javax.swing.JPanel;
import javax.swing.JViewport;
import javax.swing.KeyStroke;
import javax.swing.SwingConstants;
import javax.swing.UIManager;
import org.apache.log4j.Logger;
import org.jetbrains.annotations.NotNull;
import org.jetbrains.annotations.Nullable;

/**
 * Panel that displays a list of {@link Issue}.
 */
public class IssuePanel extends JPanel implements Disposable, PropertyChangeListener {
  private static final String ACTION_BAR_PLACE = "issue_panel";

  private static final String ISSUE_PANEL_NAME = "Layout Editor Error Panel";
  private static final String TITLE_NO_ISSUES = "No issues";
  private static final String TITLE_NO_IMPORTANT_ISSUE = "Issues";
  private static final String WARNING = "Warning";
  private static final String ERROR = "Error";
  private static final String ACTION_PREVIOUS = "PREVIOUS";
  private static final String ACTION_NEXT = "next";
  private static final String ACTION_EXPAND = "expand";
  private static final String ACTION_COLLAPSE = "collapse";
  private static final Pattern MULTIPLE_SPACES = Pattern.compile("\\s+");

  /** Event listeners for the issue panel */
  public interface EventListener {
    /** Called when the panel is expanded or minimized */
    void onPanelExpanded(boolean isExpanded);

    /** Called when the individual issue is expanded or minimized */
    void onIssueExpanded(@Nullable Issue issue, boolean isExpanded);
  }

  private final HashBiMap<Issue, IssueView> myDisplayedError = HashBiMap.create();
  private final IssueModel myIssueModel;
  private final JPanel myErrorListPanel;
  private final JBLabel myTitleLabel;
  private final IssueModel.IssueModelListener myIssueModelListener;
  private final JBScrollPane myScrollPane;
  private final ColumnHeaderPanel myColumnHeaderView;
  private final List<EventListener> myEventListeners = new ArrayList<>();
  @Nullable private IssueView mySelectedIssueView;
  @Nullable private Issue mySelectedIssue;
  @NotNull final private IssueListener myListener;

  /**
   * Whether the user has seen the issues or not. We consider the issues "seen" if the panel is not minimized
   */
  private boolean hasUserSeenNewErrors;
  private boolean isMinimized;
  private boolean myInitialized;
  /**
   * If set to false, the panel will not minimize/maximaze without user interaction.
   * The default behaviour is to have the panel automatically collapse if no errors are present.
   */
  private boolean myAutoSize;

  public IssuePanel(@NotNull IssueModel issueModel, @NotNull IssueListener listener) {
    super(new BorderLayout());
    Disposer.register(issueModel, this);
    setName(ISSUE_PANEL_NAME);
    myIssueModel = issueModel;
    myListener = listener;

    myTitleLabel = createTitleLabel();
    JComponent titlePanel = createTitlePanel(myTitleLabel);
    add(titlePanel, BorderLayout.NORTH);

    myErrorListPanel = createErrorListPanel();
    myScrollPane = createListScrollPane(myErrorListPanel);
    myColumnHeaderView = new ColumnHeaderPanel();
    myScrollPane.setColumnHeaderView(myColumnHeaderView);
    add(myScrollPane, BorderLayout.CENTER);
    updateTitlebarStyle();

    myIssueModelListener = this::updateErrorList;
    myIssueModel.addErrorModelListener(myIssueModelListener);
    updateErrorList();

    setFocusable(true);
    setRequestFocusEnabled(true);
    registerKeyboardActions();
    addFocusListener(createFocusListener());
<<<<<<< HEAD
    if (StudioFlags.NELE_SHOW_ISSUE_PANEL_IN_PROBLEMS.get()) {
      isMinimized = false;
      myAutoSize = false;
    }
    else {
      setMinimized(true);
      myAutoSize = true;
    }
=======
    setMinimized(true);
    myAutoSize = true;
>>>>>>> b5f40ffd
    setMinimumSize(JBUI.size(200));
    UIManager.addPropertyChangeListener(this);
    myInitialized = true;
  }

  @Override
  public void updateUI() {
    super.updateUI();
    if (myInitialized) {
      updateTitlebarStyle();
      updateErrorList();
      setMinimumSize(JBUI.size(200));
    }
  }

  @NotNull
  private FocusListener createFocusListener() {
    return new FocusListener() {

      @Override
      public void focusGained(FocusEvent e) {
        if (mySelectedIssueView != null) {
          mySelectedIssueView.setFocused(true);
        }
      }

      @Override
      public void focusLost(FocusEvent e) {
        if (mySelectedIssueView != null) {
          mySelectedIssueView.setFocused(false);
        }
      }
    };
  }

  private void registerKeyboardActions() {
    getActionMap().put(ACTION_PREVIOUS, new AbstractAction() {
      @Override
      public void actionPerformed(ActionEvent e) {
        keyboardSelect(-1);
      }
    });
    getActionMap().put(ACTION_NEXT, new AbstractAction() {
      @Override
      public void actionPerformed(ActionEvent e) {
        keyboardSelect(1);
      }
    });
    getActionMap().put(ACTION_EXPAND, new AbstractAction() {
      @Override
      public void actionPerformed(ActionEvent e) {
        expandSelectedIssue(true);
      }
    });
    getActionMap().put(ACTION_COLLAPSE, new AbstractAction() {
      @Override
      public void actionPerformed(ActionEvent e) {
        expandSelectedIssue(false);
      }
    });
    getInputMap().put(KeyStroke.getKeyStroke(KeyEvent.VK_UP, 0), ACTION_PREVIOUS);
    getInputMap().put(KeyStroke.getKeyStroke(KeyEvent.VK_DOWN, 0), ACTION_NEXT);
    getInputMap().put(KeyStroke.getKeyStroke(KeyEvent.VK_RIGHT, 0), ACTION_EXPAND);
    getInputMap().put(KeyStroke.getKeyStroke(KeyEvent.VK_LEFT, 0), ACTION_COLLAPSE);
  }

  private void expandSelectedIssue(boolean expanded) {
    if (mySelectedIssueView != null) {
      mySelectedIssueView.setExpanded(expanded);
    }
  }

  private void keyboardSelect(int direction) {
    if (!myDisplayedError.isEmpty()) {
      if (mySelectedIssueView == null) {
        Component component = myErrorListPanel.getComponent(0);
        if (component instanceof IssueView) {
          setSelectedIssue((IssueView)component);
          return;
        }
      }
    }
    Component[] components = myErrorListPanel.getComponents();
    for (int i = 0; i < components.length; i++) {
      Component component = components[i];
      if (component == mySelectedIssueView) {
        int selectedIndex = (i + (direction >= 0 ? 1 : -1)) % myDisplayedError.size();
        if (selectedIndex < 0) selectedIndex += myDisplayedError.size();
        assert components[i] instanceof IssueView;
        setSelectedIssue(((IssueView)components[selectedIndex]));
        mySelectedIssueView.scrollRectToVisible(mySelectedIssueView.getBounds());
        myScrollPane.getViewport().setViewPosition(mySelectedIssueView.getLocation());
        return;
      }
    }
  }

  @NotNull
  private ActionToolbar createToolbar() {
    DefaultActionGroup actionGroup = new DefaultActionGroup();
<<<<<<< HEAD
    if (!StudioFlags.NELE_SHOW_ISSUE_PANEL_IN_PROBLEMS.get()) {
      // The minimize button is not needed when showing issue panel in IJ's problem panel.
      actionGroup.add(new MinimizeAction());
    }
=======
    actionGroup.add(new MinimizeAction());
>>>>>>> b5f40ffd
    ActionToolbar toolbar = ActionManager.getInstance().createActionToolbar(ACTION_BAR_PLACE, actionGroup, true);
    toolbar.setTargetComponent(this);
    ActionToolbarUtil.makeToolbarNavigable(toolbar);
    toolbar.setLayoutPolicy(ActionToolbar.NOWRAP_LAYOUT_POLICY);
    return toolbar;
  }

  @NotNull
  private JComponent createTitlePanel(@NotNull JBLabel titleLabel) {
    JPanel titlePanel = new JPanel(new BorderLayout());
    titlePanel.add(titleLabel, BorderLayout.WEST);
    JPanel rightPanel = new JPanel(new FlowLayout(FlowLayout.RIGHT, 0, 0));
    rightPanel.add(createToolbar().getComponent());
    titlePanel.add(rightPanel, BorderLayout.EAST);
    titlePanel.setBorder(IdeBorderFactory.createBorder(SideBorder.BOTTOM));
    return titlePanel;
  }

  /**
   * Disables the auto-sizing of the panel. This will prevent the panel from automatically collapsing if there are no errors.
   */
  public void disableAutoSize() {
<<<<<<< HEAD
    if (StudioFlags.NELE_SHOW_ISSUE_PANEL_IN_PROBLEMS.get()) {
      Logger.getLogger(IssuePanel.class).warn("The issue panel should never auto resize when showing in IJ's problem panel.");
    }
=======
>>>>>>> b5f40ffd
    myAutoSize = false;
  }

  @NotNull
  private static JBScrollPane createListScrollPane(@NotNull JPanel content) {
    JBScrollPane pane = new JBScrollPane(content);
    pane.setBorder(null);
    pane.setAlignmentX(CENTER_ALIGNMENT);
    pane.getViewport().setBackground(content.getBackground());
    return pane;
  }

  @NotNull
  private static JPanel createErrorListPanel() {
    JPanel panel = new AdtSecondaryPanel();
    panel.setLayout(new BoxLayout(panel, BoxLayout.Y_AXIS));
    return panel;
  }

  @NotNull
  private static JBLabel createTitleLabel() {
    JBLabel label = new JBLabel(TITLE_NO_IMPORTANT_ISSUE, SwingConstants.LEFT);
    label.setBorder(JBUI.Borders.empty(0, 5, 0, 20));
    return label;
  }

  private void updateErrorList() {
    UIUtil.invokeLaterIfNeeded(() -> {
      if (!myIssueModel.hasIssues()) {
        myTitleLabel.setText(TITLE_NO_ISSUES);
        setSelectedIssue(null);
        myDisplayedError.clear();
        myErrorListPanel.removeAll();
<<<<<<< HEAD
        if (!StudioFlags.NELE_SHOW_ISSUE_PANEL_IN_PROBLEMS.get() && myAutoSize) {
=======
        if (myAutoSize) {
>>>>>>> b5f40ffd
          setMinimized(true);
        }
        return;
      }
      updateTitlebarStyle();
      boolean needsRevalidate = false;
      List<Issue> issues = myIssueModel.getIssues();
      if (myDisplayedError.isEmpty()) {
        issues.forEach(this::addErrorEntry);
      }
      else {
        removeOldIssues(issues);
        needsRevalidate = displayNewIssues(issues);
      }
      if (needsRevalidate) {
        revalidate();
        repaint();
      }
    });
  }

  /**
   * Updates the titlebar style depending on the current panel state (whether is minimized or has new elements).
   */
  private void updateTitlebarStyle() {
    // If there are new errors and the panel is minimized, set the title to bold
    Font font = StartupUiUtil.getLabelFont();
    if (!hasUserSeenNewErrors && isMinimized()) {
      font = font.deriveFont(Font.BOLD);
    }
    myTitleLabel.setFont(font);

    int warningCount = myIssueModel.getWarningCount();
    int errorCount = myIssueModel.getErrorCount();
    if (warningCount == 0 && errorCount == 0) {
      myTitleLabel.setText(TITLE_NO_IMPORTANT_ISSUE);
    }
    else {
      StringBuilder title = new StringBuilder();
      if (warningCount > 0) {
        title.append(warningCount)
          .append(' ').append(StringUtil.pluralize(WARNING, warningCount)).append(' ');
      }
      if (errorCount > 0) {
        title.append(errorCount)
          .append(' ').append(StringUtil.pluralize(ERROR, errorCount));
      }
      myTitleLabel.setText(title.toString());
    }
  }

  private boolean displayNewIssues(@NotNull List<Issue> issues) {
    boolean needsRevalidate = false;
    for (Issue error : issues) {
      if (!myDisplayedError.containsKey(error)) {
        addErrorEntry(error);
        needsRevalidate = true;
      }
      else {
        myDisplayedError.get(error).updateDescription(error);
      }
    }
    return needsRevalidate;
  }

  private void removeOldIssues(@NotNull List<Issue> newIssues) {
    Iterator<Map.Entry<Issue, IssueView>> iterator = myDisplayedError.entrySet().iterator();
    while (iterator.hasNext()) {
      Map.Entry<Issue, IssueView> entry = iterator.next();
      Issue issue = entry.getKey();
      if (!newIssues.contains(issue)) {
        IssueView issueView = entry.getValue();
        if (mySelectedIssueView == issueView) {
          setSelectedIssue(null);
        }
        myErrorListPanel.remove(issueView);
        iterator.remove();
      }
    }
  }

  private void addErrorEntry(@NotNull Issue error) {
    if (myErrorListPanel.getComponentCount() == 0) {
      myErrorListPanel.add(Box.createVerticalGlue(), -1);
    }
    IssueView issueView = new IssueView(error, this);
    myDisplayedError.put(error, issueView);
    myErrorListPanel.add(issueView, getInsertionIndex(issueView));
  }

  private int getInsertionIndex(IssueView issueView) {
    int insertIndex = 0;
    for (int i = 0; i < myErrorListPanel.getComponentCount(); i++) {
      Component component = myErrorListPanel.getComponent(i);
      if (component instanceof IssueView) {
        if (((IssueView)component).getDisplayPriority() <= issueView.getDisplayPriority()) {
          insertIndex++;
        }
        else {
          break;
        }
      }
    }
    return insertIndex;
  }

  @Nullable
  public IssueView getSelectedIssueView() {
    return mySelectedIssueView;
  }

  @Override
  public void doLayout() {
    int sourceColumnSize = 0;
    Collection<IssueView> issueViews = myDisplayedError.values();
    IssueView lastView = null;
    for (IssueView view : issueViews) {
      sourceColumnSize = Math.max(sourceColumnSize, view.getSourceLabelWidth());
    }
    for (IssueView view : issueViews) {
      view.setSourceLabelSize(sourceColumnSize);
      lastView = view;
    }
    super.doLayout();
    if (lastView != null) {
      myColumnHeaderView.setColumnsX(lastView.getColumnsX());
    }
  }

  public void setMinimized(boolean minimized) {
    if (StudioFlags.NELE_SHOW_ISSUE_PANEL_IN_PROBLEMS.get()) {
      Logger.getLogger(IssuePanel.class).warn("Issue panel should never be minimized when showing in IJ's problems panel");
      return;
    }
    if (minimized == isMinimized) {
      return;
    }

    if (!minimized) {
      hasUserSeenNewErrors = true;
    }

    isMinimized = minimized;
    setVisible(!isMinimized);
    revalidate();
    repaint();

    if (!myEventListeners.isEmpty()) {
      UIUtil.invokeLaterIfNeeded(() -> myEventListeners.forEach(it ->
        it.onPanelExpanded(!isMinimized)
      ));
    }
  }

  public void addEventListener(@NotNull EventListener listener) {
    myEventListeners.add(listener);
  }

  @NotNull
  public List<EventListener> getEventListeners() {
    return myEventListeners;
  }

  @Nullable
  public Issue getSelectedIssue() {
    return mySelectedIssue;
  }

  /**
   * Listener to be notified when this panel is minimized
   */
  @Override
  public void dispose() {
    myEventListeners.clear();
    mySelectedIssue = null;
    mySelectedIssueView = null;
    myIssueModel.removeErrorModelListener(myIssueModelListener);
    UIManager.removePropertyChangeListener(this);
  }

  public boolean isMinimized() {
    return isMinimized;
  }


  public void setSelectedIssue(@Nullable IssueView selectedIssue) {
    if (mySelectedIssueView != selectedIssue) {
      if (mySelectedIssueView != null) {
        mySelectedIssueView.setSelected(false);
        mySelectedIssue = null;
      }
      mySelectedIssueView = selectedIssue;
      if (mySelectedIssueView != null) {
        mySelectedIssueView.setSelected(true);
        Issue issue = myDisplayedError.inverse().get(mySelectedIssueView);
        mySelectedIssue = issue;
        if (issue == null) {
          return;
        }
        myListener.onIssueSelected(issue);
      }
    }
  }

  @VisibleForTesting
  public String getTitleText() {
    return myTitleLabel.getText();
  }

  @Nullable
  public IssueView getDisplayIssueView(@NotNull Issue issue) {
    return myDisplayedError.get(issue);
  }

  @VisibleForTesting
  public IssueModel getIssueModel() {
    return myIssueModel;
  }

  /**
   * Lookup the title and description of every shown error and tries to find the provided text
   */
  @VisibleForTesting
  public boolean containsErrorWithText(@NotNull String text) {
    return myDisplayedError.values()
      .stream()
      .anyMatch(
        view -> view.getIssueTitle().contains(text) || MULTIPLE_SPACES.matcher(view.getIssueDescription()).replaceAll(" ").contains(text));
  }

  @VisibleForTesting
  public String getFullIssueText() {
    return myDisplayedError.values()
      .stream()
      .map(view -> view.getIssueTitle() + "\n" + view.getIssueDescription() + "\n\n")
      .collect(Collectors.joining());
  }

<<<<<<< HEAD
  /**
   * Select the highest severity issue related to the provided component and scroll the viewport to this issue
   *
   * @param component      The component owning the issue to show
   * @param collapseOthers if true, all other issues will be collapsed
   */
  public void showIssueForComponent(@NotNull NlComponent component, boolean collapseOthers) {
    Issue issue = myIssueModel.getHighestSeverityIssue(component);
    if (issue == null) {
      return;
    }

    IssueView issueView = myDisplayedError.get(issue);
    if (issueView != null) {
      setSelectedIssue(issueView);
      issueView.setExpanded(true);

      // Collapse all other issue
      if (collapseOthers) {
        for (IssueView other : myDisplayedError.values()) {
          if (other != issueView) {
            other.setExpanded(false);
          }
        }
      }
    }

    if (!StudioFlags.NELE_SHOW_ISSUE_PANEL_IN_PROBLEMS.get()) {
      setMinimized(false);
    }
    if (issueView != null) {
=======
  public void scrollToIssueView(@NotNull IssueView issueView) {
    if (getIssueViews().contains(issueView)) {
>>>>>>> b5f40ffd
      JViewport viewport = myScrollPane.getViewport();
      viewport.validate();
      viewport.setViewPosition(issueView.getLocation());
    }
  }

  /**
   * @return The height that the panel should take to display the selected issue if there is one
   * or the full list of collapsed issues
   */
  public int getSuggestedHeight() {
    validate();
    int suggestedHeight = myTitleLabel.getHeight() + myColumnHeaderView.getHeight();
    if (mySelectedIssueView != null) {
      suggestedHeight += mySelectedIssueView.getHeight();
    }
    else {
      suggestedHeight += myDisplayedError.size();
    }
    return Math.max(getMinimumSize().height, suggestedHeight);
  }

  @NotNull
  @VisibleForTesting
  ImmutableList<IssueView> getIssueViews() {
    ImmutableList.Builder<IssueView> builder = ImmutableList.builder();
    for (Component component : myErrorListPanel.getComponents()) {
      if (component instanceof IssueView) {
        builder.add(((IssueView)component));
      }
    }
    return builder.build();
  }

  @Override
  public void propertyChange(PropertyChangeEvent evt) {
    if ("lookAndFeel".equals(evt.getPropertyName())) {
      myErrorListPanel.removeAll();
      myDisplayedError.clear();
      updateErrorList();
    }
  }

  /**
   * Action invoked by the user to minimize or restore the errors panel
   */
  private class MinimizeAction extends AnAction {
    private static final String DESCRIPTION = "Hide the render errors panel";

    private MinimizeAction() {
      super(DESCRIPTION, DESCRIPTION, StudioIcons.Common.CLOSE);
    }

    @Override
    public void actionPerformed(@NotNull AnActionEvent e) {
      setMinimized(true);
    }
  }

  private static class ColumnHeaderPanel extends JPanel {

    private static final int HEIGHT = 15;
    private static final GradientPaint backgroundPaint =
      new GradientPaint(0, 0, new JBColor(0xfbfbfb, 0x53575a),
                        0, HEIGHT, new JBColor(0xe2e2e2, 0x393b3d));
    public static final int COLUMN_COUNT = 2;
    private final JLabel myMessageLabel = createLabel("Message");
    private final JLabel mySourceLabel = createLabel("Source");
    private int[] myColumnsX;
    private boolean myInitialized;

    private ColumnHeaderPanel() {
      setBorder(BorderFactory.createMatteBorder(0, 0, 1, 0, JBColor.border()));
      mySourceLabel.setBorder(BorderFactory.createCompoundBorder(
        BorderFactory.createMatteBorder(0, 1, 0, 0, JBColor.border()),
        BorderFactory.createEmptyBorder(0, JBUIScale.scale(6), 0, 0)));
      add(myMessageLabel);
      add(mySourceLabel);
      myInitialized = true;
    }

    @Override
    public void updateUI() {
      super.updateUI();
      if (myInitialized) {
        myMessageLabel.setFont(UIUtil.getLabelFont(UIUtil.FontSize.SMALL));
        mySourceLabel.setFont(UIUtil.getLabelFont(UIUtil.FontSize.SMALL));
        mySourceLabel.setBorder(BorderFactory.createCompoundBorder(
          BorderFactory.createMatteBorder(0, 1, 0, 0, JBColor.border()),
          BorderFactory.createEmptyBorder(0, JBUIScale.scale(6), 0, 0)));
      }
    }

    @NotNull
    private static JLabel createLabel(@Nullable String message) {
      JLabel label = new JLabel(message);
      label.setFont(UIUtil.getLabelFont(UIUtil.FontSize.SMALL));
      return label;
    }

    @Override
    public void doLayout() {
      super.doLayout();
      // Measurement from IssueView seems to be off sometimes. See b/168682770
      // ColumnsX might be just 0,0 and make the labels on top of one another.
      boolean isColumnsXValid =  myColumnsX != null
           && myColumnsX.length == COLUMN_COUNT
           && !(myColumnsX[0] == 0 && myColumnsX[1] == 0);

      if (isColumnsXValid) {
        myMessageLabel.setLocation(myColumnsX[0], 0);

        // Ensure that the source column always occupied at least 10% of the width if
        // no row has a source label
        int sourceLabelX = (int)Math.min(getWidth() * 0.9, myColumnsX[1] - mySourceLabel.getInsets().left);
        mySourceLabel.setLocation(sourceLabelX, 0);
      }
      else {
        myMessageLabel.setLocation(5, 0);
        mySourceLabel.setLocation((int)(getWidth() * 0.8), 0);
      }
    }

    @Override
    protected void paintComponent(@NotNull Graphics g) {
      super.paintComponent(g);
      Graphics2D g2d = (Graphics2D)g;
      Paint paint = g2d.getPaint();
      g2d.setPaint(backgroundPaint);
      g2d.fill(getBounds());
      g2d.setPaint(paint);
    }

    @Override
    public Dimension getPreferredSize() {
      return JBUI.size(-1, HEIGHT);
    }

    /**
     * Set the x coordinates of each columns
     *
     * @param columnsX An array of the x coordinates for each columns
     *                 from left to right
     */
    private void setColumnsX(@NotNull int[] columnsX) {
      myColumnsX = columnsX;
      revalidate();
      repaint();
    }
  }
}<|MERGE_RESOLUTION|>--- conflicted
+++ resolved
@@ -17,8 +17,6 @@
 
 import com.android.tools.adtui.common.AdtSecondaryPanel;
 import com.android.tools.adtui.util.ActionToolbarUtil;
-import com.android.tools.idea.common.model.NlComponent;
-import com.android.tools.idea.flags.StudioFlags;
 import com.google.common.annotations.VisibleForTesting;
 import com.google.common.collect.HashBiMap;
 import com.google.common.collect.ImmutableList;
@@ -73,7 +71,6 @@
 import javax.swing.KeyStroke;
 import javax.swing.SwingConstants;
 import javax.swing.UIManager;
-import org.apache.log4j.Logger;
 import org.jetbrains.annotations.NotNull;
 import org.jetbrains.annotations.Nullable;
 
@@ -153,19 +150,8 @@
     setRequestFocusEnabled(true);
     registerKeyboardActions();
     addFocusListener(createFocusListener());
-<<<<<<< HEAD
-    if (StudioFlags.NELE_SHOW_ISSUE_PANEL_IN_PROBLEMS.get()) {
-      isMinimized = false;
-      myAutoSize = false;
-    }
-    else {
-      setMinimized(true);
-      myAutoSize = true;
-    }
-=======
     setMinimized(true);
     myAutoSize = true;
->>>>>>> b5f40ffd
     setMinimumSize(JBUI.size(200));
     UIManager.addPropertyChangeListener(this);
     myInitialized = true;
@@ -266,14 +252,7 @@
   @NotNull
   private ActionToolbar createToolbar() {
     DefaultActionGroup actionGroup = new DefaultActionGroup();
-<<<<<<< HEAD
-    if (!StudioFlags.NELE_SHOW_ISSUE_PANEL_IN_PROBLEMS.get()) {
-      // The minimize button is not needed when showing issue panel in IJ's problem panel.
-      actionGroup.add(new MinimizeAction());
-    }
-=======
     actionGroup.add(new MinimizeAction());
->>>>>>> b5f40ffd
     ActionToolbar toolbar = ActionManager.getInstance().createActionToolbar(ACTION_BAR_PLACE, actionGroup, true);
     toolbar.setTargetComponent(this);
     ActionToolbarUtil.makeToolbarNavigable(toolbar);
@@ -296,12 +275,6 @@
    * Disables the auto-sizing of the panel. This will prevent the panel from automatically collapsing if there are no errors.
    */
   public void disableAutoSize() {
-<<<<<<< HEAD
-    if (StudioFlags.NELE_SHOW_ISSUE_PANEL_IN_PROBLEMS.get()) {
-      Logger.getLogger(IssuePanel.class).warn("The issue panel should never auto resize when showing in IJ's problem panel.");
-    }
-=======
->>>>>>> b5f40ffd
     myAutoSize = false;
   }
 
@@ -335,11 +308,7 @@
         setSelectedIssue(null);
         myDisplayedError.clear();
         myErrorListPanel.removeAll();
-<<<<<<< HEAD
-        if (!StudioFlags.NELE_SHOW_ISSUE_PANEL_IN_PROBLEMS.get() && myAutoSize) {
-=======
         if (myAutoSize) {
->>>>>>> b5f40ffd
           setMinimized(true);
         }
         return;
@@ -470,10 +439,6 @@
   }
 
   public void setMinimized(boolean minimized) {
-    if (StudioFlags.NELE_SHOW_ISSUE_PANEL_IN_PROBLEMS.get()) {
-      Logger.getLogger(IssuePanel.class).warn("Issue panel should never be minimized when showing in IJ's problems panel");
-      return;
-    }
     if (minimized == isMinimized) {
       return;
     }
@@ -578,42 +543,8 @@
       .collect(Collectors.joining());
   }
 
-<<<<<<< HEAD
-  /**
-   * Select the highest severity issue related to the provided component and scroll the viewport to this issue
-   *
-   * @param component      The component owning the issue to show
-   * @param collapseOthers if true, all other issues will be collapsed
-   */
-  public void showIssueForComponent(@NotNull NlComponent component, boolean collapseOthers) {
-    Issue issue = myIssueModel.getHighestSeverityIssue(component);
-    if (issue == null) {
-      return;
-    }
-
-    IssueView issueView = myDisplayedError.get(issue);
-    if (issueView != null) {
-      setSelectedIssue(issueView);
-      issueView.setExpanded(true);
-
-      // Collapse all other issue
-      if (collapseOthers) {
-        for (IssueView other : myDisplayedError.values()) {
-          if (other != issueView) {
-            other.setExpanded(false);
-          }
-        }
-      }
-    }
-
-    if (!StudioFlags.NELE_SHOW_ISSUE_PANEL_IN_PROBLEMS.get()) {
-      setMinimized(false);
-    }
-    if (issueView != null) {
-=======
   public void scrollToIssueView(@NotNull IssueView issueView) {
     if (getIssueViews().contains(issueView)) {
->>>>>>> b5f40ffd
       JViewport viewport = myScrollPane.getViewport();
       viewport.validate();
       viewport.setViewPosition(issueView.getLocation());
