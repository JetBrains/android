--- conflicted
+++ resolved
@@ -43,11 +43,7 @@
   /** Returns the toolbar actions that should be present for the given selection. */
   fun getSelectionContextToolbar(
     surface: DesignSurface<*>,
-<<<<<<< HEAD
-    selection: List<NlComponent>
-=======
     selection: List<NlComponent>,
->>>>>>> 0d09370c
   ): DefaultActionGroup = surface.actionManager.getToolbarActions(selection)
 }
 
