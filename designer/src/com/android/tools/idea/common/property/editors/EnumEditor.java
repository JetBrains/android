/*
 * Copyright (C) 2017 The Android Open Source Project
 *
 * Licensed under the Apache License, Version 2.0 (the "License");
 * you may not use this file except in compliance with the License.
 * You may obtain a copy of the License at
 *
 *      http://www.apache.org/licenses/LICENSE-2.0
 *
 * Unless required by applicable law or agreed to in writing, software
 * distributed under the License is distributed on an "AS IS" BASIS,
 * WITHOUT WARRANTIES OR CONDITIONS OF ANY KIND, either express or implied.
 * See the License for the specific language governing permissions and
 * limitations under the License.
 */
package com.android.tools.idea.common.property.editors;

import com.android.ide.common.rendering.api.AttributeFormat;
<<<<<<< HEAD
import com.android.tools.adtui.common.AdtSecondaryPanel;
=======
>>>>>>> e549e917
import com.android.tools.idea.common.property.NlProperty;
import com.android.tools.idea.uibuilder.property.EmptyProperty;
import com.android.tools.idea.uibuilder.property.editors.BrowsePanel;
import com.android.tools.idea.uibuilder.property.editors.NlEditingListener;
import com.android.tools.idea.uibuilder.property.editors.NlEnumEditor;
import com.android.tools.idea.uibuilder.property.editors.support.EnumSupport;
import com.android.tools.idea.uibuilder.property.editors.support.Quantity;
import com.android.tools.idea.uibuilder.property.editors.support.ValueWithDisplayString;
import com.google.common.collect.ImmutableList;
import com.intellij.ide.ui.laf.darcula.ui.DarculaComboBoxUI;
import com.intellij.ide.ui.laf.darcula.ui.DarculaTextFieldUI;
import com.intellij.openapi.application.ApplicationManager;
import com.intellij.openapi.command.undo.UndoManager;
import com.intellij.openapi.ui.ComboBox;
import com.intellij.openapi.util.text.StringUtil;
import com.intellij.ui.ColoredListCellRenderer;
import com.intellij.ui.JBColor;
import com.intellij.ui.scale.JBUIScale;
import com.intellij.util.ui.JBUI;
import com.sun.java.swing.plaf.windows.WindowsComboBoxUI;
<<<<<<< HEAD
import java.awt.BorderLayout;
import java.awt.Color;
import java.awt.Component;
import java.awt.Graphics;
import java.awt.Insets;
=======
import org.jetbrains.android.dom.attrs.AttributeDefinition;
import org.jetbrains.annotations.NotNull;
import org.jetbrains.annotations.Nullable;
import org.jetbrains.annotations.TestOnly;

import javax.swing.*;
import javax.swing.event.PopupMenuEvent;
import javax.swing.event.PopupMenuListener;
import javax.swing.plaf.ComboBoxUI;
import javax.swing.plaf.TextUI;
import java.awt.*;
>>>>>>> e549e917
import java.awt.event.ActionEvent;
import java.awt.event.FocusAdapter;
import java.awt.event.FocusEvent;
import java.awt.event.KeyEvent;
import java.util.List;
import java.util.Objects;
import javax.swing.ComboBoxModel;
import javax.swing.DefaultComboBoxModel;
import javax.swing.JComboBox;
import javax.swing.JComponent;
import javax.swing.JList;
import javax.swing.JPanel;
import javax.swing.JSeparator;
import javax.swing.JTextField;
import javax.swing.KeyStroke;
import javax.swing.UIManager;
import javax.swing.event.PopupMenuEvent;
import javax.swing.event.PopupMenuListener;
import javax.swing.plaf.ComboBoxUI;
import javax.swing.plaf.TextUI;
import org.jetbrains.android.dom.attrs.AttributeDefinition;
import org.jetbrains.annotations.NotNull;
import org.jetbrains.annotations.Nullable;
import org.jetbrains.annotations.TestOnly;

abstract public class EnumEditor extends BaseComponentEditor implements NlComponentEditor {
  private EnumSupport myEnumSupport;

  private final JPanel myPanel;
  private final NlEnumEditor.CustomComboBox myCombo;
  private final JTextField myEditor;
  private final BrowsePanel myBrowsePanel;

  private NlProperty myProperty;
  private int myAddedValueIndex;
  private boolean myPopupValueChanged;
  private boolean myDisplayRealValue;

  @TestOnly
  public static EnumEditor createForTest(@NotNull NlEditingListener listener, CustomComboBox comboBox) {
    return new EnumEditor(listener, comboBox, null, false, true) {

      @Override
      protected EnumSupport getEnumSupport(@NotNull NlProperty property) {
        return new EnumSupport(property) {
          @NotNull
          @Override
          public List<ValueWithDisplayString> getAllValues() {
            return ImmutableList.of(new ValueWithDisplayString("foo", "bar"));
          }
        };
      }
    };
  }

  protected EnumEditor(@NotNull NlEditingListener listener,
                       @NotNull NlEnumEditor.CustomComboBox comboBox,
                       @Nullable BrowsePanel browsePanel,
                       boolean includeBorder,
                       boolean comboEditable) {
    super(listener);
    myAddedValueIndex = -1; // nothing added
<<<<<<< HEAD
    myPanel = new AdtSecondaryPanel(new BorderLayout(JBUI.scale(HORIZONTAL_COMPONENT_GAP), 0));
=======
    myPanel = new JPanel(new BorderLayout(JBUIScale.scale(HORIZONTAL_COMPONENT_GAP), 0));
>>>>>>> e549e917
    myPanel.setFocusable(false);
    myBrowsePanel = browsePanel;

    myCombo = comboBox;
    myCombo.setEditable(comboEditable);

    myCombo.addPopupMenuListener(new PopupMenuHandler());
    myCombo.addActionListener(this::comboValuePicked);
    if (includeBorder) {
      myCombo.setBorderPanel(myPanel);
    }

    myPanel.add(myCombo, BorderLayout.CENTER);
    if (browsePanel != null) {
      if (includeBorder) {
        browsePanel.setBorder(JBUI.Borders.empty(4, 1));
      }
      myPanel.add(browsePanel, BorderLayout.LINE_END);
    }

    myEditor = (JTextField)myCombo.getEditor().getEditorComponent();
    myEditor.registerKeyboardAction(event -> enter(),
                                    KeyStroke.getKeyStroke(KeyEvent.VK_ENTER, 0),
                                    JComponent.WHEN_FOCUSED);
    myEditor.registerKeyboardAction(event -> cancel(),
                                    KeyStroke.getKeyStroke(KeyEvent.VK_ESCAPE, 0),
                                    JComponent.WHEN_FOCUSED);
    myEditor.addFocusListener(new FocusAdapter() {
      @Override
      public void focusGained(FocusEvent e) {
        myDisplayRealValue = true;
        ValueWithDisplayString value = myCombo.getSelectedItem();
        value.setUseValueForToString(myDisplayRealValue);
        myEditor.setText(value.toString());
        myEditor.selectAll();
        myEditor.setForeground(CHANGED_VALUE_TEXT_COLOR);
      }

      @Override
      public void focusLost(FocusEvent event) {
        myDisplayRealValue = false;
        if (myProperty == EmptyProperty.INSTANCE) {
          return;
        }
        ValueWithDisplayString value = createFromEditorValue(myEditor.getText());
        UndoManager undoManager = UndoManager.getInstance(myProperty.getModel().getProject());
        // b/110880308: Avoid updating the property during undo/redo
        if (!Objects.equals(value.getValue(), myProperty.getValue()) && !undoManager.isUndoOrRedoInProgress()) {
          stopEditing(value.getValue());
        }

        value.setUseValueForToString(myDisplayRealValue);
        myEditor.setText(value.toString());
        myEditor.setForeground(value.getValue() != null ? CHANGED_VALUE_TEXT_COLOR : DEFAULT_VALUE_TEXT_COLOR);
        myEditor.select(0, 0);
      }
    });
    //noinspection unchecked
    myCombo.setRenderer(new EnumRenderer());
    myProperty = EmptyProperty.INSTANCE;
  }

  @Override
  public void setProperty(@NotNull NlProperty property) {
    setProperty(property, false);
  }

  public void setProperty(@NotNull NlProperty property, boolean force) {
    if (property != myProperty || force) {
      setModel(property);
    }
    if (myBrowsePanel != null) {
      myBrowsePanel.setProperty(property);
    }
    selectItem(createFromEditorValue(property.getValue()));
  }

  @Override
  public void setEnabled(boolean en) {
    myCombo.setEnabled(en);
  }

  @Override
  public void requestFocus() {
    myCombo.requestFocus();
  }

  protected abstract EnumSupport getEnumSupport(@NotNull NlProperty property);

  protected void setModel(@NotNull NlProperty property) {
    myProperty = property;
    myEnumSupport = getEnumSupport(property);

    List<ValueWithDisplayString> values = myEnumSupport.getAllValues();
    ValueWithDisplayString[] valueArray = values.toArray(new ValueWithDisplayString[0]);

    DefaultComboBoxModel<ValueWithDisplayString> newModel = new DefaultComboBoxModel<ValueWithDisplayString>(valueArray) {
      @Override
      public void setSelectedItem(Object object) {
        if (object instanceof String) {
          // This is a weird callback from Swing.
          // It seems to happen when we are losing focus.
          // We need to convert this string to a ValueWithDisplayString.
          // Also note that the toString() value will be set in the editor and we want the real value.
          object = createFromEditorValue((String)object);
        }
        if (object instanceof ValueWithDisplayString) {
          ValueWithDisplayString value = (ValueWithDisplayString)object;
          ValueWithDisplayString.ValueSelector selector = value.getValueSelector();
          if (selector != null) {
            value = selector.selectValue(myProperty.getValue());
            if (value == null) {
              return;
            }
            String selectedValue = value.getValue();
            ApplicationManager.getApplication().invokeLater(() -> stopEditing(selectedValue));
          }
          value.setUseValueForToString(myDisplayRealValue);
          object = value;
        }
        super.setSelectedItem(object);
      }
    };
    ValueWithDisplayString defaultValue = createFromEditorValue(null);
    newModel.insertElementAt(defaultValue, 0);

    //noinspection unchecked
    myCombo.setModel(newModel);
    myAddedValueIndex = -1; // nothing added
  }

  private void updateModel() {
    ValueWithDisplayString selected = myCombo.getSelectedItem();
    ValueWithDisplayString added = myAddedValueIndex >= 0 ? myCombo.getModel().getElementAt(myAddedValueIndex) : null;
    setModel(myProperty);
    if (added != null) {
      DefaultComboBoxModel<ValueWithDisplayString> model = (DefaultComboBoxModel<ValueWithDisplayString>)myCombo.getModel();
      myAddedValueIndex = findBestInsertionPoint(added);
      model.insertElementAt(added, myAddedValueIndex);
    }
    myCombo.setSelectedItem(selected);
  }

  @Override
  @NotNull
  public NlProperty getProperty() {
    return myProperty;
  }

  private void selectItem(@NotNull ValueWithDisplayString value) {
    DefaultComboBoxModel<ValueWithDisplayString> model = (DefaultComboBoxModel<ValueWithDisplayString>)myCombo.getModel();
    int index = model.getIndexOf(value);
    if (index == -1) {
      if (myAddedValueIndex >= 0 && model.getSize() > myAddedValueIndex) {
        model.removeElementAt(myAddedValueIndex);
      }
      myAddedValueIndex = findBestInsertionPoint(value);
      model.insertElementAt(value, myAddedValueIndex);
    }
    value.setUseValueForToString(myDisplayRealValue);
    if (!value.equals(model.getSelectedItem())) {
      model.setSelectedItem(value);
    }
    myEditor.setText(value.toString());
    myEditor.setForeground(value.getValue() != null ? CHANGED_VALUE_TEXT_COLOR : DEFAULT_VALUE_TEXT_COLOR);
  }

  @TestOnly
  public void selectItem(@Nullable String value) {
    DefaultComboBoxModel<ValueWithDisplayString> model = (DefaultComboBoxModel<ValueWithDisplayString>)myCombo.getModel();
    for (int i = 0; i < model.getSize(); i++) {
      ValueWithDisplayString candidate = model.getElementAt(i);
      if (Objects.equals(candidate.getValue(), value)) {
        model.setSelectedItem(candidate);
        return;
      }
    }
  }

  private int findBestInsertionPoint(@NotNull ValueWithDisplayString newValue) {
    AttributeDefinition definition = myProperty.getDefinition();
    boolean isDimension = definition != null && definition.getFormats().contains(AttributeFormat.DIMENSION);
    int startIndex = 1;
    if (!isDimension) {
      return startIndex;
    }
    String newTextValue = newValue.getDisplayString();
    if (StringUtil.isEmpty(newTextValue)) {
      return startIndex;
    }

    Quantity newQuantity = Quantity.parse(newTextValue);
    if (newQuantity == null) {
      return startIndex;
    }

    ComboBoxModel<ValueWithDisplayString> model = myCombo.getModel();
    for (int index = startIndex, size = model.getSize(); index < size; index++) {
      String textValue = model.getElementAt(index).getValue();
      if (textValue != null) {
        Quantity quantity = Quantity.parse(textValue);
        if (newQuantity.compareTo(quantity) <= 0) {
          return index;
        }
      }
    }
    return model.getSize();
  }

  @Override
  @Nullable
  public Object getValue() {
    ValueWithDisplayString value = myCombo.getSelectedItem();
    if (value == null) {
      return null;
    }
    return value.getValue();
  }

  /**
   * Get the component to display this editor
   */
  @Override
  @NotNull
  public JComponent getComponent() {
    return myPanel;
  }

  /**
   * Get the component of this editor that will have the focus.
   */
  @NotNull
  public Component getKeySource() {
    return myEditor;
  }

  private void enter() {
    ValueWithDisplayString value = createFromEditorValue(myEditor.getText());
    selectItem(value);
    stopEditing(value.getValue());
    myCombo.getEditor().selectAll();
    myCombo.hidePopup();
  }

  private void cancel() {
    String text = myProperty.getValue();
    myCombo.getEditor().setItem(text);
    ValueWithDisplayString value = createFromEditorValue(myProperty.getValue());
    selectItem(value);
    myPopupValueChanged = false;
    cancelEditing();
    myCombo.getEditor().selectAll();
    myCombo.hidePopup();
  }

  @NotNull
  private ValueWithDisplayString createFromEditorValue(@Nullable String editorValue) {
    assert myEnumSupport != null : "EnumSupport should have been setup by setModel";
    return myEnumSupport.createValue(StringUtil.notNullize(editorValue));
  }

  private class EnumRenderer extends ColoredListCellRenderer<ValueWithDisplayString> {
    @Override
    public Component getListCellRendererComponent(JList<? extends ValueWithDisplayString> list,
                                                  ValueWithDisplayString value,
                                                  int index,
                                                  boolean selected,
                                                  boolean hasFocus) {
      if (value == ValueWithDisplayString.SEPARATOR) {
        return new JSeparator();
      }
      return super.getListCellRendererComponent(list, value, index, selected, hasFocus);
    }

    @Override
    protected void customizeCellRenderer(@NotNull JList list, ValueWithDisplayString value, int index, boolean selected, boolean hasFocus) {
      if (value != null) {
        boolean skipDefault = myEnumSupport.customizeCellRenderer(this, value, selected);
        if (skipDefault) {
          return;
        }
        String displayString = value.getDisplayString();
        String actualValue = value.getValue();
        String hint = value.getHint();
        boolean isDefaultValue = myProperty.isDefaultValue(actualValue);
        if (!selected && !isDefaultValue && Objects.equals(actualValue, getValue())) {
          myForeground = CHANGED_VALUE_TEXT_COLOR;
        }
        else if (index == 0 || isDefaultValue) {
          myForeground = DEFAULT_VALUE_TEXT_COLOR;
        }
        if (!StringUtil.isEmpty(displayString)) {
          append(displayString);

          if (!StringUtil.isEmpty(hint)) {
            myForeground = DEFAULT_VALUE_TEXT_COLOR;
            append(" [");
            append(hint);
            append("]");
          }
        }
        else if (actualValue != null) {
          append(actualValue);
        }
      }
    }
  }

  private void comboValuePicked(@NotNull ActionEvent event) {
    if ("comboBoxChanged".equals(event.getActionCommand())) {
      myPopupValueChanged = true;
    }
  }

  private class PopupMenuHandler implements PopupMenuListener {

    @Override
    public void popupMenuWillBecomeVisible(PopupMenuEvent event) {
      myPopupValueChanged = false;
      updateModel();
    }

    @Override
    public void popupMenuWillBecomeInvisible(PopupMenuEvent event) {
      if (myPopupValueChanged) {
        myPopupValueChanged = false;
        ValueWithDisplayString value = (ValueWithDisplayString)myCombo.getModel().getSelectedItem();
        value.setUseValueForToString(myDisplayRealValue);
        stopEditing(value.getValue());
      }
    }

    @Override
    public void popupMenuCanceled(PopupMenuEvent event) {
      myPopupValueChanged = false;
    }
  }

  public static class CustomComboBox extends ComboBox {
    private JPanel myBorderPanel;
    private boolean myUseDarculaUI;

    public CustomComboBox() {
      setBackground(JBColor.WHITE);
      setBorders();
    }

    public void setBorderPanel(@NotNull JPanel borderPanel) {
      myBorderPanel = borderPanel;
      setBorders();
    }

    @Override
    public ComboBoxModel<ValueWithDisplayString> getModel() {
      //noinspection unchecked
      return super.getModel();
    }

    @Override
    public ValueWithDisplayString getSelectedItem() {
      return (ValueWithDisplayString)super.getSelectedItem();
    }

    private void setBorders() {
      int horizontalSpacing = HORIZONTAL_SPACING + (myUseDarculaUI ? 0 : 1);
      if (myBorderPanel != null) {
        myBorderPanel.setBorder(JBUI.Borders.empty(VERTICAL_SPACING, horizontalSpacing, VERTICAL_SPACING, 0));
      }
    }

    @Override
    public void setUI(ComboBoxUI ui) {
      myUseDarculaUI = !(ui instanceof WindowsComboBoxUI) && !ApplicationManager.getApplication().isUnitTestMode();
      if (myUseDarculaUI) {
        // There are multiple reasons for hardcoding the ComboBoxUI here:
        // 1) Some LAF will draw a beveled border which does not look good in the table grid.
        // 2) In the inspector we would like the reference editor and the combo boxes to have a similar width.
        //    This is very hard unless you can control the UI.
        // Note: forcing the Darcula UI does not imply dark colors.
        ui = new CustomDarculaComboBoxUI(this);
      }
      super.setUI(ui);
      setBorders();
    }
  }

  private static class CustomDarculaComboBoxUI extends DarculaComboBoxUI {

    public CustomDarculaComboBoxUI(@NotNull JComboBox comboBox) {
    }

    @Override
    protected Insets getInsets() {
      // Minimize the vertical padding used in the UI
      return JBUI.insets(VERTICAL_PADDING, HORIZONTAL_ENUM_PADDING, VERTICAL_PADDING, 4).asUIResource();
    }

    @Override
    @NotNull
    protected Color getArrowButtonFillColor(@NotNull Color defaultColor) {
      // Use a lighter gray for the IntelliJ LAF. Darcula remains what is was.
      return JBColor.LIGHT_GRAY;
    }

    @Override protected void configureEditor() {
      super.configureEditor();

      if (editor instanceof JTextField) {
        JTextField tf = (JTextField)editor;
        tf.setUI((TextUI)DarculaTextFieldUI.createUI(tf));
      }
    }

    @Override
    public void paintBorder(Component c, Graphics g, int x, int y, int width, int height) {
      if (!JBColor.isBright()) {
        super.paintBorder(c, g, x, y, width, height);
        return;
      }

      Color panelBefore = UIManager.getColor("Panel.background");
      Color comboBefore = UIManager.getColor("ComboBox.background");
      try {
        // DarculaComboBoxUI picks up the background for the renderer from the combobox background, but for noneditable controls gets the
        // overall background (exposed behind the edges of the renderer) comes from the default panel background.
        // Temporarily set the panel background to be the same as the component background here.
        UIManager.getLookAndFeelDefaults().put("Panel.background", c.getBackground());
        UIManager.getLookAndFeelDefaults().put("ComboBox.background", c.getBackground());
        super.paintBorder(c, g, x, y, width, height);
      }
      finally {
        UIManager.getLookAndFeelDefaults().put("Panel.background", panelBefore);
        UIManager.getLookAndFeelDefaults().put("ComboBox.background", comboBefore);
      }
    }

  }
}<|MERGE_RESOLUTION|>--- conflicted
+++ resolved
@@ -16,10 +16,7 @@
 package com.android.tools.idea.common.property.editors;
 
 import com.android.ide.common.rendering.api.AttributeFormat;
-<<<<<<< HEAD
 import com.android.tools.adtui.common.AdtSecondaryPanel;
-=======
->>>>>>> e549e917
 import com.android.tools.idea.common.property.NlProperty;
 import com.android.tools.idea.uibuilder.property.EmptyProperty;
 import com.android.tools.idea.uibuilder.property.editors.BrowsePanel;
@@ -40,25 +37,11 @@
 import com.intellij.ui.scale.JBUIScale;
 import com.intellij.util.ui.JBUI;
 import com.sun.java.swing.plaf.windows.WindowsComboBoxUI;
-<<<<<<< HEAD
 import java.awt.BorderLayout;
 import java.awt.Color;
 import java.awt.Component;
 import java.awt.Graphics;
 import java.awt.Insets;
-=======
-import org.jetbrains.android.dom.attrs.AttributeDefinition;
-import org.jetbrains.annotations.NotNull;
-import org.jetbrains.annotations.Nullable;
-import org.jetbrains.annotations.TestOnly;
-
-import javax.swing.*;
-import javax.swing.event.PopupMenuEvent;
-import javax.swing.event.PopupMenuListener;
-import javax.swing.plaf.ComboBoxUI;
-import javax.swing.plaf.TextUI;
-import java.awt.*;
->>>>>>> e549e917
 import java.awt.event.ActionEvent;
 import java.awt.event.FocusAdapter;
 import java.awt.event.FocusEvent;
@@ -121,11 +104,7 @@
                        boolean comboEditable) {
     super(listener);
     myAddedValueIndex = -1; // nothing added
-<<<<<<< HEAD
-    myPanel = new AdtSecondaryPanel(new BorderLayout(JBUI.scale(HORIZONTAL_COMPONENT_GAP), 0));
-=======
-    myPanel = new JPanel(new BorderLayout(JBUIScale.scale(HORIZONTAL_COMPONENT_GAP), 0));
->>>>>>> e549e917
+    myPanel = new AdtSecondaryPanel(new BorderLayout(JBUIScale.scale(HORIZONTAL_COMPONENT_GAP), 0));
     myPanel.setFocusable(false);
     myBrowsePanel = browsePanel;
 
@@ -173,7 +152,8 @@
         ValueWithDisplayString value = createFromEditorValue(myEditor.getText());
         UndoManager undoManager = UndoManager.getInstance(myProperty.getModel().getProject());
         // b/110880308: Avoid updating the property during undo/redo
-        if (!Objects.equals(value.getValue(), myProperty.getValue()) && !undoManager.isUndoOrRedoInProgress()) {
+        if (!Objects.equals(value.getValue(), myProperty.getValue()) &&
+            !undoManager.isUndoInProgress() && !undoManager.isRedoInProgress()) {
           stopEditing(value.getValue());
         }
 
