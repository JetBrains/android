/*
 * Copyright (C) 2017 The Android Open Source Project
 *
 * Licensed under the Apache License, Version 2.0 (the "License");
 * you may not use this file except in compliance with the License.
 * You may obtain a copy of the License at
 *
 *      http://www.apache.org/licenses/LICENSE-2.0
 *
 * Unless required by applicable law or agreed to in writing, software
 * distributed under the License is distributed on an "AS IS" BASIS,
 * WITHOUT WARRANTIES OR CONDITIONS OF ANY KIND, either express or implied.
 * See the License for the specific language governing permissions and
 * limitations under the License.
 */
package com.android.tools.idea.common.property.inspector;

import com.android.tools.adtui.common.AdtSecondaryPanel;
import com.android.tools.idea.common.model.NlComponent;
import com.android.tools.idea.common.property.NlProperty;
import com.android.tools.idea.common.property.PropertiesManager;
import com.android.tools.idea.common.property.editors.NlComponentEditor;
import com.google.common.collect.HashMultimap;
import com.google.common.collect.Maps;
import com.google.common.collect.Multimap;
import com.google.common.collect.Table;
import com.google.common.html.HtmlEscapers;
import com.intellij.ide.util.PropertiesComponent;
import com.intellij.openapi.Disposable;
import com.intellij.openapi.application.ApplicationManager;
import com.intellij.openapi.util.Disposer;
import com.intellij.openapi.util.Pair;
import com.intellij.openapi.util.text.StringUtil;
import com.intellij.openapi.wm.IdeGlassPane;
import com.intellij.openapi.wm.IdeGlassPaneUtil;
import com.intellij.ui.AbstractExpandableItemsHandler;
import com.intellij.ui.SpeedSearchComparator;
import com.intellij.ui.components.JBLabel;
import com.intellij.uiDesigner.core.GridConstraints;
import com.intellij.uiDesigner.core.GridLayoutManager;
import com.intellij.uiDesigner.core.Spacer;
import com.intellij.util.ui.JBInsets;
import com.intellij.util.ui.JBUI;
import com.intellij.util.ui.UIUtil;
import org.jetbrains.annotations.NotNull;
import org.jetbrains.annotations.Nullable;

import javax.swing.*;
import java.awt.*;
import java.awt.event.KeyEvent;
import java.awt.event.MouseAdapter;
import java.awt.event.MouseEvent;
import java.awt.event.MouseMotionAdapter;
import java.util.*;
import java.util.List;
import java.util.stream.Collectors;

import static com.android.SdkConstants.*;
import static com.intellij.uiDesigner.core.GridConstraints.*;

public abstract class InspectorPanel<PropMgr extends PropertiesManager<PropMgr>> extends AdtSecondaryPanel implements KeyEventDispatcher {
  private static final int MAX_LABEL_WIDTH = JBUI.scale(200);
  private static final int HORIZONTAL_SPACING = 6;
  private static final int COLUMN_COUNT = 2;

  @Nullable private final JComponent myBottomLink;
  private final Font myBoldLabelFont = UIUtil.getLabelFont().deriveFont(Font.BOLD);
  private final GridInspectorPanel myInspector;
  private final SpeedSearchComparator myComparator;
  private final Map<Component, ExpandableGroup> mySource2GroupMap = new IdentityHashMap<>(4);
  private final Map<JLabel, ExpandableGroup> myLabel2GroupMap = new IdentityHashMap<>(4);
  private final Multimap<JLabel, Component> myLabel2ComponentMap = HashMultimap.create();
  private final JLabel myDefaultLabel = new JLabel();
  private final InspectorExpandableItemsHandler myExpandableItemsHandler;
  private final Disposable myParentDisposable;

  private InspectorProviders<PropMgr> myInspectorProviders;
  private List<InspectorComponent<PropMgr>> myInspectors = Collections.emptyList();
  private ExpandableGroup myGroup;
  private GridConstraints myConstraints = new GridConstraints();
  private int myRow;
  private boolean myActivateEditorAfterLoad;
  private String myPropertyNameForActivation;
  private String myFilter;

  public InspectorPanel(@NotNull Disposable parentDisposable,
                        @Nullable JComponent bottomLink) {
    super(new BorderLayout());
    myBottomLink = bottomLink;
    if (myBottomLink != null) {
      myBottomLink.setBorder(BorderFactory.createEmptyBorder(5, 0, 10, 0));
    }
    myParentDisposable = parentDisposable;
    myInspector = new GridInspectorPanel();
    myInspector.setBorder(BorderFactory.createEmptyBorder(0, HORIZONTAL_SPACING, 0, HORIZONTAL_SPACING));
    myComparator = new SpeedSearchComparator(false);
    myExpandableItemsHandler = new InspectorExpandableItemsHandler(this);
    myFilter = "";
    add(myInspector, BorderLayout.CENTER);
  }

  @Override
  public void requestFocus() {
    if (!myInspectors.isEmpty()) {
      List<NlComponentEditor> editors = myInspectors.get(0).getEditors();
      if (!editors.isEmpty()) {
        editors.get(0).requestFocus();
      }
    }
  }

  @Override
  public void addNotify() {
    super.addNotify();
    KeyboardFocusManager.getCurrentKeyboardFocusManager().addKeyEventDispatcher(this);
    myExpandableItemsHandler.install(myParentDisposable);
  }

  @Override
  public void removeNotify() {
    super.removeNotify();
    KeyboardFocusManager.getCurrentKeyboardFocusManager().removeKeyEventDispatcher(this);
    myExpandableItemsHandler.remove();
  }

  @Override
  public boolean dispatchKeyEvent(KeyEvent event) {
    // Intercept TAB keys here and expand any group that is currently collapsed if the TAB key is pressed from that group.
    // In that way the user can get to all fields from the keyboard.
    // Note that the arrow keys and '+' and '-' are usually used for something else (so they cannot be used to open/close the group).
    if (event.getKeyCode() == '\t' &&
        event.getModifiers() == 0 &&
        event.getID() == KeyEvent.KEY_PRESSED &&
        event.getSource() instanceof Component) {
      Component source = (Component)event.getSource();
      ExpandableGroup group = mySource2GroupMap.get(source);
      if (group != null && !group.isExpanded()) {
        group.setExpanded(true, true);
        ApplicationManager.getApplication().invokeLater(source::transferFocus);
        return true;
      }
    }
    return false;
  }

  public void setFilter(@NotNull String filter) {
    myFilter = filter;
    ApplicationManager.getApplication().invokeLater(this::updateAfterFilterChange);
  }

  @NotNull
  public String getFilter() {
    return myFilter;
  }

  public void enterInFilter(@NotNull KeyEvent event) {
    if (myFilter.isEmpty()) {
      return;
    }
    Set<JLabel> visibleLabels = myLabel2ComponentMap.keySet().stream().filter(Component::isVisible).collect(Collectors.toSet());
    if (visibleLabels.size() != 1) {
      return;
    }
    Collection<Component> components = myLabel2ComponentMap.get(visibleLabels.iterator().next());
    if (components.size() != 1) {
      return;
    }
    Component editor = components.iterator().next();
    editor.transferFocus();
    event.consume();
  }

  public void expandGroup(@NotNull JLabel label) {
    ExpandableGroup group = myLabel2GroupMap.get(label);
    if (group != null) {
      group.setExpanded(true, true);
    }
  }

  private void updateAfterFilterChange() {
    if (myFilter.isEmpty()) {
      restoreGroups();
    }
    else {
      applyFilter();
    }
    myInspector.invalidate();
    myInspector.repaint();
  }

  private void applyFilter() {
    for (JLabel label : myLabel2ComponentMap.keySet()) {
      boolean display = isMatch(label);
      label.setVisible(display);
      myLabel2ComponentMap.get(label).forEach(component -> component.setVisible(display));
      ExpandableGroup group = myLabel2GroupMap.get(label);
      if (group != null) {
        label.setIcon(null);
      }
    }
  }

  private void restoreGroups() {
    Set<Component> toShow = new HashSet<>(Arrays.asList(myInspector.getComponents()));
    for (ExpandableGroup group : myLabel2GroupMap.values()) {
      toShow.removeAll(group.myComponents);
      group.setExpanded(group.isExpanded(), false);
    }
    toShow.forEach(component -> component.setVisible(true));
    myInspectors.forEach(InspectorComponent::updateVisibility);
  }

  private boolean isMatch(@NotNull JLabel label) {
    if (myFilter.isEmpty()) {
      return true;
    }
    String text = StringUtil.removeHtmlTags(label.getText());
    if (StringUtil.isEmpty(text) || label.getFont() == myBoldLabelFont) {
      return false;
    }
    return myComparator.matchingFragments(myFilter, text) != null;
  }

  @NotNull
  private static GridLayoutManager createLayoutManager(int rows) {
    Insets margin = new JBInsets(0, 0, 0, 0);
    // Hack: Use this constructor to get myMinCellSize = 0 which is not possible in the recommended constructor.
    return new GridLayoutManager(rows, COLUMN_COUNT, margin, 0, 0);
  }

  public void setComponent(@NotNull List<NlComponent> components,
                           @NotNull Table<String, String, ? extends NlProperty> properties,
                           @NotNull PropMgr propertiesManager) {
    myInspector.setLayout(null);
    myInspector.removeAll();
    mySource2GroupMap.clear();
    myLabel2GroupMap.clear();
    myLabel2ComponentMap.clear();
    myRow = 0;

    if (!components.isEmpty()) {
      Map<String, NlProperty> propertiesByName = Maps.newHashMapWithExpectedSize(properties.size());
      for (NlProperty property : properties.row(ANDROID_URI).values()) {
        propertiesByName.put(property.getName(), property);
      }
      for (NlProperty property : properties.row(AUTO_URI).values()) {
        propertiesByName.put(property.getName(), property);
      }
      for (NlProperty property : properties.row("").values()) {
        propertiesByName.put(property.getName(), property);
      }

      collectExtraProperties(components, propertiesManager, propertiesByName);

      if (myInspectorProviders != null) {
        Disposer.dispose(myInspectorProviders);
      }
      myInspectorProviders = propertiesManager.getInspectorProviders(myParentDisposable);
      myInspectors = myInspectorProviders.createInspectorComponents(components, propertiesByName, propertiesManager);

      int rows = 0;
      for (InspectorComponent inspector : myInspectors) {
        rows += inspector.getMaxNumberOfRows();
      }
      rows += myInspectors.size(); // 1 row for each divider (including 1 after the last property)
      rows++; // 1 row with a spacer on the bottom

      if (myBottomLink != null) {
        rows++; // 1 Line with a link to all properties +
      }

      myInspector.setLayout(createLayoutManager(rows));
      for (InspectorComponent<PropMgr> inspector : myInspectors) {
        addSeparator();
        inspector.attachToInspector(this);
      }

      endGroup();
      addSeparator();

      // Add a vertical spacer
      myInspector.add(new Spacer(), new GridConstraints(myRow++, 0, 1, 2, ANCHOR_CENTER, FILL_HORIZONTAL, SIZEPOLICY_CAN_GROW,
                                                        SIZEPOLICY_CAN_GROW | SIZEPOLICY_WANT_GROW, null, null, null, 0, false));
      // Add link to all properties table
      if (myBottomLink != null) {
        addLineComponent(myBottomLink, myRow++);
      }
    }

    // Update the grid constraints after all components are added.
    // This fixes a problem where the labels were rendered over the value fields.
    // See http://b.android.com/235063
    myInspector.updateGridConstraints();

    ApplicationManager.getApplication().invokeLater(() -> {
      if (!myFilter.isEmpty()) {
        applyFilter();
      }
      if (myActivateEditorAfterLoad) {
        activatePreferredEditor(myPropertyNameForActivation);
      }
      repaint();
    });
  }

  protected void collectExtraProperties(@NotNull List<NlComponent> components,
                                      @NotNull PropMgr propertiesManager,
                                      Map<String, NlProperty> propertiesByName) {
  }

  public void refresh() {
    ApplicationManager.getApplication().invokeLater(() -> myInspectors.forEach(InspectorComponent::refresh));
  }

  public void activatePreferredEditor(@NotNull String propertyName, boolean activateAfterLoading) {
    if (activateAfterLoading) {
      myActivateEditorAfterLoad = true;
      myPropertyNameForActivation = propertyName;
    }
    else {
      activatePreferredEditor(propertyName);
    }
  }

  private void activatePreferredEditor(@NotNull String propertyName) {
    myActivateEditorAfterLoad = false;
    myPropertyNameForActivation = null;
    boolean designPropertyRequired = propertyName.startsWith(TOOLS_NS_NAME_PREFIX);
    propertyName = StringUtil.trimStart(propertyName, TOOLS_NS_NAME_PREFIX);
    for (InspectorComponent<?> component : myInspectors) {
      for (NlComponentEditor editor : component.getEditors()) {
        NlProperty property = editor.getProperty();
        if (propertyName.equals(property.getName()) &&
            !(designPropertyRequired && !TOOLS_URI.equals(property.getNamespace()))) {
          editor.requestFocus();
          return;
        }
      }
    }
  }

  public JLabel addTitle(@NotNull String title) {
    return addTitle(title, null);
  }

  public JLabel addTitle(@NotNull String title, @Nullable Component rightComponent) {
    JLabel label = createLabel(title, null, null);
    label.setFont(myBoldLabelFont);
    JPanel panel = new JPanel(new BorderLayout());
    panel.setOpaque(false);
    panel.add(label, BorderLayout.WEST);
    if (rightComponent != null) {
      panel.add(rightComponent, BorderLayout.EAST);
    }
    addLineComponent(panel, myRow++);
    myLabel2ComponentMap.put(myDefaultLabel, panel);
    startGroup(label, true, null);
    myLabel2GroupMap.put(label, myGroup);
    return label;
  }

  public void addSeparator() {
    endGroup();
    if (myRow > 0) {
      // Never add a separator as the first element.
      JComponent component = new JSeparator();
      addLineComponent(component, myRow++);
      myLabel2ComponentMap.put(myDefaultLabel, component);
    }
  }

  /**
   * Add a component that also serves as a group node in the inspector.
   *
   * @param labelText the label for the component
   * @param tooltip   the tooltip for the attribute being edited by the component
   * @param component the editor component
   * @param keySource the component that will have focus for this component
   * @return a JLabel for the label of the component
   */
  public JLabel addExpandableComponent(@NotNull String labelText,
                                       @Nullable String tooltip,
                                       @NotNull Component component,
                                       @NotNull Component keySource) {
    JLabel label = createLabel(labelText, tooltip, component);
    addLabelComponent(label, myRow);
    addValueComponent(component, myRow++);
    startGroup(label, false, keySource);
    myLabel2GroupMap.put(label, myGroup);
    myLabel2ComponentMap.put(label, component);
    return label;
  }

  public JLabel addComponent(@NotNull String labelText,
                             @Nullable String tooltip,
                             @NotNull Component component) {
    JLabel label = createLabel(labelText, tooltip, component);
    addLabelComponent(label, myRow);
    addValueComponent(component, myRow++);
    myLabel2ComponentMap.put(label, component);
    return label;
  }

  /**
   * Adds a custom panel that spans the entire width, just set the preferred height on the panel
   */
  public void addPanel(@NotNull JComponent panel) {
    addLineComponent(panel, myRow++);
    myLabel2ComponentMap.put(myDefaultLabel, panel);
  }

  private static JLabel createLabel(@NotNull String labelText, @Nullable String tooltip, @Nullable Component component) {
    // Use html such that we avoid ellipses in JLabels when the text is too large to fit on the left side of the inspector.
    JLabel label = new JBLabel("<html><nobr>" + HtmlEscapers.htmlEscaper().escape(labelText) + "</nobr></html>");
    label.setLabelFor(component);
    label.setToolTipText(tooltip);
    label.setSize(label.getPreferredSize());
    return label;
  }

  private void addLineComponent(@NotNull Component component, int row) {
    addComponent(component, row, 0, 2, ANCHOR_WEST, FILL_HORIZONTAL);
  }

  private void addLabelComponent(@NotNull Component component, int row) {
    addComponent(component, row, 0, 1, ANCHOR_WEST, FILL_HORIZONTAL);
  }

  private void addValueComponent(@NotNull Component component, int row) {
    addComponent(component, row, 1, 1, ANCHOR_EAST, FILL_HORIZONTAL);
  }

  private void addComponent(@NotNull Component component, int row, int column, int columnSpan, int anchor, int fill) {
    addToGridPanel(myInspector, component, row, column, columnSpan, anchor, fill);
    if (myGroup != null) {
      myGroup.addComponent(component);
    }
  }

  private void addToGridPanel(@NotNull JPanel panel, @NotNull Component component,
                              int row, int column, int columnSpan, int anchor, int fill) {
    myConstraints.setRow(row);
    myConstraints.setColumn(column);
    myConstraints.setColSpan(columnSpan);
    myConstraints.setAnchor(anchor);
    myConstraints.setFill(fill);
    panel.add(component, myConstraints);
  }

  private void startGroup(@NotNull JLabel label, boolean initiallyExpanded, @Nullable Component keySource) {
    myGroup = new ExpandableGroup(label, myGroup, initiallyExpanded);
    if (keySource != null) {
      mySource2GroupMap.put(keySource, myGroup);
    }
  }

  private void endGroup() {
    myGroup = null;
  }

  private static class ExpandableGroup {
    private static final String KEY_PREFIX = "inspector.open.";
    private static final Icon EXPANDED_ICON = (Icon)UIManager.get("Tree.expandedIcon");
    private static final Icon COLLAPSED_ICON = (Icon)UIManager.get("Tree.collapsedIcon");
    private final JLabel myLabel;
    private final ExpandableGroup myParent;
    private final List<Component> myComponents;
    private final List<ExpandableGroup> myChildren;
    private boolean myExpanded;

<<<<<<< HEAD
    ExpandableGroup(@NotNull JLabel label) {
=======
    public ExpandableGroup(@NotNull JLabel label, @Nullable ExpandableGroup parent, boolean defaultValue) {
>>>>>>> 2660b5e5
      myLabel = label;
      myParent = parent;
      myComponents = new ArrayList<>(4);
      myChildren = new ArrayList<>();
      myExpanded = PropertiesComponent.getInstance().getBoolean(KEY_PREFIX + StringUtil.removeHtmlTags(label.getText()), defaultValue);
      label.setIcon(myExpanded ? EXPANDED_ICON : COLLAPSED_ICON);
      label.addMouseListener(new MouseAdapter() {
        @Override
        public void mouseClicked(MouseEvent event) {
          if (label.getIcon() != null) {
            setExpanded(!isExpanded(), true);
          }
        }
      });
      if (parent != null) {
        parent.myChildren.add(this);
      }
    }

    public void addComponent(@NotNull Component component) {
      if (myParent != null) {
        myParent.addComponent(component);
      }
      myComponents.add(component);
      if (!myExpanded) {
        component.setVisible(false);
      }
    }

    public boolean isExpanded() {
      return myExpanded;
    }

    public void setExpanded(boolean expanded, boolean updateProperties) {
      myExpanded = expanded;
      myLabel.setIcon(expanded ? EXPANDED_ICON : COLLAPSED_ICON);
      myComponents.forEach(component -> component.setVisible(expanded));
      if (expanded) {
        for (ExpandableGroup group : myChildren) {
          group.setExpanded(group.isExpanded(), false);
        }
      }
      if (updateProperties) {
        PropertiesComponent.getInstance().setValue(KEY_PREFIX + StringUtil.removeHtmlTags(myLabel.getText()), expanded);
      }
    }
  }

  /**
   * This is a hack to attempt to keep the column size fo the grid to 40% for the label and 60% for the editor.
   * We want to update the constraints before <code>doLayout</code> is called on the panel.
   */
  private static class GridInspectorPanel extends AdtSecondaryPanel {
    private int myWidth;

    @Override
    public void setLayout(LayoutManager layoutManager) {
      myWidth = -1;
      super.setLayout(layoutManager);
    }

    @Override
    public void invalidate() {
      myWidth = -1;
      super.invalidate();
    }

    @Override
    public void doLayout() {
      updateGridConstraints();
      super.doLayout();
    }

    private void updateGridConstraints() {
      LayoutManager layoutManager = getLayout();
      if (layoutManager instanceof GridLayoutManager) {
        GridLayoutManager gridLayoutManager = (GridLayoutManager)layoutManager;
        if (getWidth() != myWidth) {
          myWidth = getWidth();
          int labelWidth = Math.min((int)((myWidth - 2 * HORIZONTAL_SPACING) * .4), MAX_LABEL_WIDTH);
          int editorWidth = myWidth - 2 * HORIZONTAL_SPACING - labelWidth;

          for (Component component : getComponents()) {
            GridConstraints constraints = gridLayoutManager.getConstraintsForComponent(component);
            if (constraints != null) {
              updateMinimumSize(constraints, labelWidth, editorWidth);
            }
          }
        }
      }
    }

    private static void updateMinimumSize(@NotNull GridConstraints constraints, int labelWidth, int editorWidth) {
      if (constraints.getColSpan() == 1) {
        if (constraints.getColumn() == 0) {
          constraints.myMinimumSize.setSize(labelWidth, -1);
        }
        else if (constraints.getColumn() == 1) {
          constraints.myMinimumSize.setSize(editorWidth, -1);
        }
      }
    }
  }

  private static class InspectorExpandableItemsHandler extends AbstractExpandableItemsHandler<JLabel, JPanel> {
    private final MousePreprocessor myMousePreprocessor;
    private final JLabel myRenderer;

    protected InspectorExpandableItemsHandler(@NotNull InspectorPanel component) {
      super(component.myInspector);
      myMousePreprocessor = new MousePreprocessor();
      myRenderer = new JLabel();
    }

    private void install(@NotNull Disposable parent) {
      IdeGlassPane glassPane = IdeGlassPaneUtil.find(myComponent);
      glassPane.addMouseMotionPreprocessor(myMousePreprocessor, parent);
    }

    private void remove() {
      IdeGlassPane glassPane = IdeGlassPaneUtil.find(myComponent);
      glassPane.removeMouseMotionPreprocessor(myMousePreprocessor);
    }

    @Nullable
    @Override
    protected Pair<Component, Rectangle> getCellRendererAndBounds(@NotNull JLabel key) {
      myRenderer.setText(key.getText());
      myRenderer.setFont(key.getFont());
      myRenderer.setForeground(key.getForeground());
      myRenderer.setBackground(key.getBackground());
      Rectangle bounds = new Rectangle(key.getLocation(), key.getPreferredSize());
      return Pair.create(myRenderer, bounds);
    }

    @Override
    @NotNull
    protected Rectangle getVisibleRect(@NotNull JLabel key) {
      return SwingUtilities.convertRectangle(key, key.getVisibleRect(), myComponent);
    }

    @Nullable
    @Override
    protected JLabel getCellKeyForPoint(@NotNull Point point) {
      return null;
    }

    private class MousePreprocessor extends MouseMotionAdapter {
      @Override
      public void mouseMoved(@NotNull MouseEvent event) {
        Point point = SwingUtilities.convertPoint(event.getComponent(), event.getPoint(), myComponent);
        if (myComponent.contains(point)) {
          Component component = myComponent.getComponentAt(point.x, point.y);
          if (component instanceof JLabel) {
            handleSelectionChange((JLabel)component, true);
          }
        }
      }
    }
  }
}<|MERGE_RESOLUTION|>--- conflicted
+++ resolved
@@ -468,11 +468,7 @@
     private final List<ExpandableGroup> myChildren;
     private boolean myExpanded;
 
-<<<<<<< HEAD
-    ExpandableGroup(@NotNull JLabel label) {
-=======
     public ExpandableGroup(@NotNull JLabel label, @Nullable ExpandableGroup parent, boolean defaultValue) {
->>>>>>> 2660b5e5
       myLabel = label;
       myParent = parent;
       myComponents = new ArrayList<>(4);
