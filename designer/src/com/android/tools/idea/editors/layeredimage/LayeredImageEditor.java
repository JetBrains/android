--- conflicted
+++ resolved
@@ -104,10 +104,6 @@
   @Override
   public void dispose() {
     Disposer.dispose(myEditor);
-<<<<<<< HEAD
-    Disposer.dispose(getComponent());
-=======
->>>>>>> 8b7d83e8
   }
 
   @NotNull
