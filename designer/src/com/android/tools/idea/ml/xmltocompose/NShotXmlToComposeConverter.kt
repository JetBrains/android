/*
 * Copyright (C) 2024 The Android Open Source Project
 *
 * Licensed under the Apache License, Version 2.0 (the "License");
 * you may not use this file except in compliance with the License.
 * You may obtain a copy of the License at
 *
 *      http://www.apache.org/licenses/LICENSE-2.0
 *
 * Unless required by applicable law or agreed to in writing, software
 * distributed under the License is distributed on an "AS IS" BASIS,
 * WITHOUT WARRANTIES OR CONDITIONS OF ANY KIND, either express or implied.
 * See the License for the specific language governing permissions and
 * limitations under the License.
 */
package com.android.tools.idea.ml.xmltocompose

<<<<<<< HEAD
import com.android.tools.idea.studiobot.MimeType
import com.android.tools.idea.studiobot.StudioBot
import com.android.tools.idea.studiobot.prompts.buildPrompt
=======
import com.android.tools.idea.gemini.GeminiPluginApi
import com.android.tools.idea.gemini.LlmPrompt
import com.android.tools.idea.gemini.buildLlmPrompt
import com.intellij.lang.xml.XMLLanguage
>>>>>>> 8b7d83e8
import com.intellij.openapi.diagnostic.Logger
import com.intellij.openapi.project.Project
import kotlinx.coroutines.flow.toList
import org.jetbrains.annotations.VisibleForTesting

/**
 * Prompts to be appended after [PROMPT_PREFIX] to improve the quality of the Studio Bot responses.
 */
private val nShotPrompts =
  listOf(
    "Include imports in your answer.",
    "Add a @Preview function.",
    "Don't use ConstraintLayout.",
    "Use material3, not material.",
  )

private const val viewModelPrompt =
  "Create a subclass of androidx.lifecycle.ViewModel to store the states."

private const val displayDependenciesPrompt =
  "After the Kotlin code, display all the dependencies that are required to be added to" +
    " build.gradle.kts for this code to compile."

private const val customViewPrompt = "Wrap any Custom Views in an AndroidView composable."

private const val errorToGenerateComposeCode = "A valid compose code could not be generated."

private const val contextSharingNeedsToBeEnabled =
  "Please follow the Gemini onboarding and " +
    "enable context sharing if you want to use this feature."

/**
 * The [NShotXmlToComposeConverter] uses the n-shot prompt technique when querying Studio Bot. The
 * prompts in [nShotPrompts] are always used, while additional prompts can be used depending on the
 * parameters used when building the converter.
 */
class NShotXmlToComposeConverter
private constructor(private val project: Project, private val nShots: List<String>) :
  XmlToComposeConverter {

  private val logger = Logger.getInstance(NShotXmlToComposeConverter::class.java)

  override suspend fun convertToCompose(xml: String): ConversionResponse {
    val prompt = getPrompt(xml)
    val geminiPluginApi = GeminiPluginApi.getInstance()
    // The user must complete the Studio Bot onboarding and enable context sharing, otherwise we
    // can't use the sendQuery API.
    if (!geminiPluginApi.isContextAllowed(project)) {
      return ConversionResponse(
        generatedCode = contextSharingNeedsToBeEnabled,
        status = ConversionResponse.Status.ERROR,
      )
    }
    try {
      val response = geminiPluginApi.generate(project, prompt)
      return ConversionResponse(
        generatedCode = extractKotlinCode(response.toList().joinToString("")),
        status = ConversionResponse.Status.SUCCESS,
      )
    } catch (t: Throwable) {
      logger.error("Error while trying to send query", t)
      return ConversionResponse(
        generatedCode = errorToGenerateComposeCode,
        status = ConversionResponse.Status.ERROR,
      )
    }
  }

  @VisibleForTesting
  fun getPrompt(xml: String): LlmPrompt =
    buildLlmPrompt(project) {
      userMessage {
        text("$PROMPT_PREFIX ${nShots.joinToString(" ")}", filesUsed = emptyList())
        code(xml, MimeType.XML, filesUsed = emptyList())
      }
    }

  class Builder(val project: Project) {

    /** If set to true, [viewModelPrompt] will be included in the query. */
    private var _useViewModel = false

    /** If set to true, [customViewPrompt] will be included in the query. */
    private var _useCustomView = false

    /** If set to true, [displayDependenciesPrompt] will be included in the query. */
    private var _displayDependencies = false

    /**
     * If set to something other than [ComposeConverterDataType.UNKNOWN], additional prompts will be
     * included to specify the view model should use that particular type. These prompts are created
     * in
     */
    private var _dataType: ComposeConverterDataType = ComposeConverterDataType.UNKNOWN

    private val nShots = nShotPrompts.toMutableList()

    private fun generateDataTypePrompts() {
      ComposeConverterDataType.values().forEach {
        if (it == ComposeConverterDataType.UNKNOWN) {
          return@forEach
        }
        if (it == _dataType) {
          nShots.add(
            "The ViewModel must store data using objects of type ${it.classFqn}. The Composable" +
              " methods will use states derived from the data stored in the ViewModel."
          )
        } else {
          nShots.add("Do not use ${it.classFqn} in the ViewModel.")
        }
      }
    }

    fun useViewModel(useViewModel: Boolean): Builder {
      _useViewModel = useViewModel
      return this
    }

    fun useCustomView(useCustomView: Boolean): Builder {
      _useCustomView = useCustomView
      return this
    }

    fun displayDependencies(displayDependencies: Boolean): Builder {
      _displayDependencies = displayDependencies
      return this
    }

    fun withDataType(dataType: ComposeConverterDataType): Builder {
      _dataType = dataType
      return this
    }

    fun build(): NShotXmlToComposeConverter {
      if (_useCustomView) {
        nShots.add(customViewPrompt)
      }
      if (_useViewModel) {
        nShots.add(viewModelPrompt)
        generateDataTypePrompts()
      }
      if (_displayDependencies) {
        nShots.add(displayDependenciesPrompt)
      }

      return NShotXmlToComposeConverter(project, nShots)
    }
  }
}

/** Returns just the code from a fenced code block in a string in markdown format. */
private fun extractKotlinCode(md: String): String {
  // The markdown block may begin with a ``` or ```kotlin
  var code = md.substringAfter("```")
  code = code.removePrefix("kotlin")

  // Get all the code until the end of the fenced code block
  code = code.substringBefore("```")
  return code.trim()
}

enum class ComposeConverterDataType(val classFqn: String) {
  LIVE_DATA("androidx.lifecycle.LiveData"),
  MUTABLE_STATE("androidx.compose.runtime.MutableState"),
  STATE_FLOW("kotlinx.coroutines.flow.StateFlow"),
  UNKNOWN(""),
}<|MERGE_RESOLUTION|>--- conflicted
+++ resolved
@@ -15,16 +15,10 @@
  */
 package com.android.tools.idea.ml.xmltocompose
 
-<<<<<<< HEAD
-import com.android.tools.idea.studiobot.MimeType
-import com.android.tools.idea.studiobot.StudioBot
-import com.android.tools.idea.studiobot.prompts.buildPrompt
-=======
 import com.android.tools.idea.gemini.GeminiPluginApi
 import com.android.tools.idea.gemini.LlmPrompt
 import com.android.tools.idea.gemini.buildLlmPrompt
 import com.intellij.lang.xml.XMLLanguage
->>>>>>> 8b7d83e8
 import com.intellij.openapi.diagnostic.Logger
 import com.intellij.openapi.project.Project
 import kotlinx.coroutines.flow.toList
@@ -98,7 +92,7 @@
     buildLlmPrompt(project) {
       userMessage {
         text("$PROMPT_PREFIX ${nShots.joinToString(" ")}", filesUsed = emptyList())
-        code(xml, MimeType.XML, filesUsed = emptyList())
+        code(xml, XMLLanguage.INSTANCE, filesUsed = emptyList())
       }
     }
 
