--- conflicted
+++ resolved
@@ -6,15 +6,9 @@
       <sourceFolder url="file://$MODULE_DIR$/testSrc" isTestSource="true" />
     </content>
     <orderEntry type="inheritedJdk" />
-    <orderEntry type="library" name="studio-sdk" level="project" />
     <orderEntry type="library" scope="TEST" name="kotlin-test" level="project" />
-    <orderEntry type="library" name="studio-plugin-gradle" level="project" />
     <orderEntry type="sourceFolder" forTests="false" />
-<<<<<<< HEAD
-    <orderEntry type="module" module-name="intellij.android.assistant" />
-=======
     <orderEntry type="module" module-name="assistant" />
->>>>>>> b5f40ffd
     <orderEntry type="library" scope="TEST" name="mockito" level="project" />
     <orderEntry type="module" module-name="intellij.android.designer" scope="TEST" />
     <orderEntry type="module" module-name="intellij.android.core" scope="TEST" />
@@ -23,16 +17,9 @@
     <orderEntry type="module" module-name="intellij.android.adt.ui" scope="TEST" />
     <orderEntry type="module" module-name="android.sdktools.pixelprobe" scope="TEST" />
     <orderEntry type="module" module-name="intellij.android.testFramework" scope="TEST" />
-<<<<<<< HEAD
-    <orderEntry type="module" module-name="android.sdktools.analytics-tracker" scope="TEST" />
-    <orderEntry type="module" module-name="android.sdktools.analytics-shared" scope="TEST" />
-    <orderEntry type="module" module-name="intellij.android.sdkUpdates" scope="TEST" />
-    <orderEntry type="module" module-name="android.sdktools.layoutinspector" scope="TEST" />
-=======
     <orderEntry type="module" module-name="analytics-tracker" scope="TEST" />
     <orderEntry type="module" module-name="analytics-shared" scope="TEST" />
     <orderEntry type="module" module-name="intellij.android.sdkUpdates" scope="TEST" />
->>>>>>> b5f40ffd
     <orderEntry type="module" module-name="android.sdktools.flags" scope="TEST" />
     <orderEntry type="module" module-name="intellij.android.artwork" scope="TEST" />
     <orderEntry type="module" module-name="intellij.android.common" scope="TEST" />
@@ -48,31 +35,34 @@
     <orderEntry type="module" module-name="intellij.android.kotlin.output.parser" scope="TEST" />
     <orderEntry type="module" module-name="intellij.android.layout-ui" scope="TEST" />
     <orderEntry type="library" scope="TEST" name="layoutlib" level="project" />
-<<<<<<< HEAD
-    <orderEntry type="module" module-name="intellij.android.lint.common" scope="TEST" />
+    <orderEntry type="module" module-name="intellij.lint" scope="TEST" />
     <orderEntry type="module" module-name="intellij.android.layoutlib" scope="TEST" />
     <orderEntry type="module" module-name="intellij.android.lint" scope="TEST" />
+    <orderEntry type="module" module-name="android.sdktools.lint-api" scope="TEST" />
     <orderEntry type="library" name="kotlin-stdlib-jdk8" level="project" />
-    <orderEntry type="library" scope="TEST" name="Trove4j" level="project" />
     <orderEntry type="library" scope="TEST" name="protobuf" level="project" />
     <orderEntry type="library" scope="TEST" name="Guava" level="project" />
+    <orderEntry type="library" scope="TEST" name="Trove4j" level="project" />
+    <orderEntry type="library" scope="TEST" name="kotlinx-coroutines-jdk8" level="project" />
     <orderEntry type="library" scope="TEST" name="jaxb-api" level="project" />
-    <orderEntry type="library" scope="TEST" name="kotlinx-coroutines-jdk8" level="project" />
+    <orderEntry type="library" scope="TEST" name="jetbrains-annotations" level="project" />
     <orderEntry type="library" scope="TEST" name="rd-core" level="project" />
-    <orderEntry type="library" scope="TEST" name="jetbrains-annotations" level="project" />
-    <orderEntry type="library" scope="TEST" name="kotlin-test" level="project" />
+    <orderEntry type="library" scope="TEST" name="kotlinc.kotlin-compiler-common" level="project" />
     <orderEntry type="library" scope="TEST" name="JUnit4" level="project" />
+    <orderEntry type="module" module-name="intellij.android.jps.model" scope="TEST" />
     <orderEntry type="module" module-name="intellij.platform.util.jdom" scope="TEST" />
     <orderEntry type="module" module-name="intellij.platform.lang.core" scope="TEST" />
+    <orderEntry type="module" module-name="intellij.platform.testFramework.common" scope="TEST" />
     <orderEntry type="module" module-name="intellij.platform.util.base" scope="TEST" />
     <orderEntry type="module" module-name="intellij.platform.lang.impl" scope="TEST" />
     <orderEntry type="module" module-name="intellij.platform.util.rt" scope="TEST" />
     <orderEntry type="module" module-name="intellij.xml.psi.impl" scope="TEST" />
     <orderEntry type="module" module-name="intellij.platform.testFramework" scope="TEST" />
     <orderEntry type="module" module-name="intellij.platform.ide.core.impl" scope="TEST" />
+    <orderEntry type="module" module-name="intellij.platform.projectModel.impl" scope="TEST" />
     <orderEntry type="module" module-name="intellij.platform.editor" scope="TEST" />
+    <orderEntry type="module" module-name="intellij.java.psi" scope="TEST" />
     <orderEntry type="module" module-name="intellij.platform.analysis" scope="TEST" />
-    <orderEntry type="module" module-name="intellij.java.psi" scope="TEST" />
     <orderEntry type="module" module-name="intellij.platform.refactoring" scope="TEST" />
     <orderEntry type="module" module-name="intellij.platform.ide" scope="TEST" />
     <orderEntry type="module" module-name="intellij.platform.util" scope="TEST" />
@@ -81,22 +71,17 @@
     <orderEntry type="module" module-name="intellij.platform.util.ui" scope="TEST" />
     <orderEntry type="module" module-name="kotlin.compiler-plugins.android-extensions-stubs" scope="TEST" />
     <orderEntry type="module" module-name="intellij.xml.psi" scope="TEST" />
+    <orderEntry type="module" module-name="intellij.platform.analysis.impl" scope="TEST" />
     <orderEntry type="module" module-name="intellij.platform.projectModel" scope="TEST" />
+    <orderEntry type="module" module-name="kotlin.base.util" scope="TEST" />
+    <orderEntry type="module" module-name="intellij.platform.uast" scope="TEST" />
     <orderEntry type="module" module-name="intellij.xml.dom" scope="TEST" />
     <orderEntry type="module" module-name="intellij.java" scope="TEST" />
-    <orderEntry type="module" module-name="intellij.java.guiForms.rt" scope="TEST" />
     <orderEntry type="module" module-name="intellij.platform.core" scope="TEST" />
     <orderEntry type="module" module-name="intellij.platform.extensions" scope="TEST" />
     <orderEntry type="module" module-name="intellij.platform.ide.impl" scope="TEST" />
     <orderEntry type="module" module-name="intellij.platform.core.impl" scope="TEST" />
     <orderEntry type="module" module-name="intellij.platform.util.ex" scope="TEST" />
     <orderEntry type="module" module-name="intellij.platform.ide.core" scope="TEST" />
-=======
-    <orderEntry type="module" module-name="intellij.lint" scope="TEST" />
-    <orderEntry type="library" name="studio-plugin-Kotlin" level="project" />
-    <orderEntry type="module" module-name="intellij.android.layoutlib" scope="TEST" />
-    <orderEntry type="module" module-name="intellij.android.lint" scope="TEST" />
-    <orderEntry type="module" module-name="android.sdktools.lint-api" scope="TEST" />
->>>>>>> b5f40ffd
   </component>
 </module>