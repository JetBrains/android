<?xml version="1.0" encoding="UTF-8"?>
<module type="JAVA_MODULE" version="4">
  <component name="FacetManager">
    <facet type="kotlin-language" name="Kotlin">
      <configuration version="5" platform="JVM 17" allPlatforms="JVM [17]" useProjectSettings="false">
        <compilerSettings>
          <option name="additionalArguments" value="-Xjvm-default=all" />
        </compilerSettings>
        <compilerArguments>
          <stringArguments>
            <stringArg name="jvmTarget" arg="17" />
            <stringArg name="apiVersion" arg="2.0" />
            <stringArg name="languageVersion" arg="2.0" />
          </stringArguments>
          <arrayArguments>
            <arrayArg name="pluginClasspaths">
<<<<<<< HEAD
              <args>$MAVEN_REPOSITORY$/org/jetbrains/kotlin/kotlin-compose-compiler-plugin/2.1.10/kotlin-compose-compiler-plugin-2.1.10.jar</args>
=======
              <args>$MODULE_DIR$/../../../../prebuilts/tools/common/m2/repository/org/jetbrains/kotlin/kotlin-compose-compiler-plugin/2.0.21/kotlin-compose-compiler-plugin-2.0.21.jar</args>
>>>>>>> 8b7d83e8
            </arrayArg>
          </arrayArguments>
        </compilerArguments>
      </configuration>
    </facet>
  </component>
  <component name="NewModuleRootManager" inherit-compiler-output="true">
    <exclude-output />
    <content url="file://$MODULE_DIR$/testResources">
      <sourceFolder url="file://$MODULE_DIR$/testResources" type="java-test-resource" />
    </content>
    <content url="file://$MODULE_DIR$/testSrc">
      <sourceFolder url="file://$MODULE_DIR$/testSrc" isTestSource="true" />
    </content>
<<<<<<< HEAD
    <orderEntry type="library" scope="PROVIDED" name="studio-platform" level="project" />
    <orderEntry type="library" scope="TEST" name="studio-test-platform" level="project" />
    <orderEntry type="library" name="kotlin-stdlib" level="project" />
    <orderEntry type="library" scope="TEST" name="ASM" level="project" />
    <orderEntry type="library" scope="TEST" name="Guava" level="project" />
    <orderEntry type="library" scope="TEST" name="JUnit4" level="project" />
    <orderEntry type="library" scope="TEST" name="jaxb-api" level="project" />
    <orderEntry type="library" scope="TEST" name="jetbrains-annotations" level="project" />
=======
    <orderEntry type="inheritedJdk" />
    <orderEntry type="library" name="studio-sdk" level="project" />
    <orderEntry type="library" name="studio-plugin-com.intellij.java" level="project" />
    <orderEntry type="library" scope="TEST" name="junit4" level="project" />
>>>>>>> 8b7d83e8
    <orderEntry type="library" scope="TEST" name="kotlin-test" level="project" />
    <orderEntry type="library" scope="TEST" name="kotlinx-coroutines-core" level="project" />
    <orderEntry type="library" scope="TEST" name="layoutlib" level="project" />
    <orderEntry type="library" scope="TEST" name="mockito" level="project" />
    <orderEntry type="library" scope="TEST" name="protobuf" level="project" />
    <orderEntry type="library" scope="TEST" name="truth" level="project" />
    <orderEntry type="library" scope="TEST" name="kotlinc.kotlin-compiler-common" level="project" />
    <orderEntry type="library" scope="TEST" name="kotlinc.kotlin-compiler-fe10" level="project" />
    <orderEntry type="library" scope="TEST" name="kotlinx-coroutines-test" level="project" />
    <orderEntry type="inheritedJdk" />
    <orderEntry type="sourceFolder" forTests="false" />
    <orderEntry type="module" module-name="intellij.android.assistant" />
    <orderEntry type="module" module-name="intellij.android.adt.testutils" scope="TEST" />
    <orderEntry type="module" module-name="intellij.android.adt.ui" scope="TEST" />
    <orderEntry type="module" module-name="intellij.android.adt.ui.model" scope="TEST" />
    <orderEntry type="module" module-name="intellij.android.artwork" scope="TEST" />
    <orderEntry type="module" module-name="intellij.android.common" scope="TEST" />
    <orderEntry type="module" module-name="intellij.android.core" scope="TEST" />
    <orderEntry type="module" module-name="intellij.android.core.tests" scope="TEST" />
    <orderEntry type="module" module-name="intellij.android.designer" scope="TEST" />
    <orderEntry type="module" module-name="intellij.android.jps.model" scope="TEST" />
    <orderEntry type="module" module-name="intellij.android.kotlin.idea" scope="TEST" />
    <orderEntry type="module" module-name="intellij.android.kotlin.output.parser" scope="TEST" />
    <orderEntry type="module" module-name="intellij.android.layout-ui" scope="TEST" />
    <orderEntry type="module" module-name="intellij.android.layoutlib" scope="TEST" />
    <orderEntry type="module" module-name="intellij.android.lint" scope="TEST" />
    <orderEntry type="module" module-name="intellij.android.lint.common" scope="TEST" />
    <orderEntry type="module" module-name="intellij.android.projectSystem" scope="TEST" />
    <orderEntry type="module" module-name="intellij.android.projectSystem.gradle" scope="TEST" />
    <orderEntry type="module" module-name="intellij.android.projectSystem.gradle.upgrade" scope="TEST" />
    <orderEntry type="module" module-name="intellij.android.render-resources" scope="TEST" />
    <orderEntry type="module" module-name="intellij.android.rendering" scope="TEST" />
    <orderEntry type="module" module-name="intellij.android.sdkUpdates" scope="TEST" />
    <orderEntry type="module" module-name="intellij.android.testFramework" scope="TEST" />
    <orderEntry type="module" module-name="intellij.android.testutils" scope="TEST" />
    <orderEntry type="module" module-name="intellij.color.scheme.warmNeon" scope="TEST" />
    <orderEntry type="module" module-name="intellij.java" scope="TEST" />
    <orderEntry type="module" module-name="intellij.java.psi" scope="TEST" />
    <orderEntry type="module" module-name="intellij.java.testFramework" scope="TEST" />
    <orderEntry type="module" module-name="intellij.platform.analysis" scope="TEST" />
    <orderEntry type="module" module-name="intellij.platform.analysis.impl" scope="TEST" />
    <orderEntry type="module" module-name="intellij.platform.concurrency" scope="TEST" />
    <orderEntry type="module" module-name="intellij.platform.core" scope="TEST" />
    <orderEntry type="module" module-name="intellij.platform.core.impl" scope="TEST" />
    <orderEntry type="module" module-name="intellij.platform.core.ui" scope="TEST" />
    <orderEntry type="module" module-name="intellij.platform.editor.ui" scope="TEST" />
    <orderEntry type="module" module-name="intellij.platform.extensions" scope="TEST" />
    <orderEntry type="module" module-name="intellij.platform.ide" scope="TEST" />
    <orderEntry type="module" module-name="intellij.platform.ide.core" scope="TEST" />
    <orderEntry type="module" module-name="intellij.platform.ide.core.impl" scope="TEST" />
    <orderEntry type="module" module-name="intellij.platform.ide.impl" scope="TEST" />
    <orderEntry type="module" module-name="intellij.platform.lang.core" scope="TEST" />
    <orderEntry type="module" module-name="intellij.platform.lang.impl" scope="TEST" />
    <orderEntry type="module" module-name="intellij.platform.projectModel" scope="TEST" />
    <orderEntry type="module" module-name="intellij.platform.refactoring" scope="TEST" />
    <orderEntry type="module" module-name="intellij.platform.testFramework" scope="TEST" />
    <orderEntry type="module" module-name="intellij.platform.testFramework.common" scope="TEST" />
    <orderEntry type="module" module-name="intellij.platform.uast" scope="TEST" />
    <orderEntry type="module" module-name="intellij.platform.util" scope="TEST" />
    <orderEntry type="module" module-name="intellij.platform.util.base" scope="TEST" />
    <orderEntry type="module" module-name="intellij.platform.util.classLoader" scope="TEST" />
    <orderEntry type="module" module-name="intellij.platform.util.jdom" scope="TEST" />
    <orderEntry type="module" module-name="intellij.platform.util.rt" scope="TEST" />
    <orderEntry type="module" module-name="intellij.platform.util.trove" scope="TEST" />
    <orderEntry type="module" module-name="intellij.platform.util.ui" scope="TEST" />
    <orderEntry type="module" module-name="intellij.uiDesigner" scope="TEST" />
    <orderEntry type="module" module-name="intellij.xml.dom" scope="TEST" />
    <orderEntry type="module" module-name="intellij.xml.psi" scope="TEST" />
    <orderEntry type="module" module-name="intellij.xml.psi.impl" scope="TEST" />
    <orderEntry type="module" module-name="kotlin.base.util" scope="TEST" />
    <orderEntry type="module" module-name="kotlin.project-wizard.core" scope="TEST" />
    <orderEntry type="module" module-name="intellij.android.compose-common" scope="TEST" />
    <orderEntry type="module" module-name="intellij.android.adt.ui.compose" scope="TEST" />
    <orderEntry type="module" module-name="intellij.android.ml-api" scope="TEST" />
<<<<<<< HEAD
    <orderEntry type="library" scope="TEST" name="mockito-kotlin" level="project" />
    <orderEntry type="library" scope="TEST" name="jsoup" level="project" />
    <orderEntry type="library" scope="TEST" name="kotlinx-collections-immutable" level="project" />
    <orderEntry type="library" scope="TEST" name="jewel-ide-laf-bridge" level="project" />
=======
    <orderEntry type="library" scope="TEST" name="jetbrains.kotlinx.coroutines.test" level="project" />
    <orderEntry type="library" scope="TEST" name="mockito-kotlin" level="project" />
    <orderEntry type="module" module-name="intellij.android.visual-lint" scope="TEST" />
>>>>>>> 8b7d83e8
  </component>
  <component name="TestModuleProperties" production-module="intellij.android.designer" />
</module><|MERGE_RESOLUTION|>--- conflicted
+++ resolved
@@ -14,11 +14,7 @@
           </stringArguments>
           <arrayArguments>
             <arrayArg name="pluginClasspaths">
-<<<<<<< HEAD
               <args>$MAVEN_REPOSITORY$/org/jetbrains/kotlin/kotlin-compose-compiler-plugin/2.1.10/kotlin-compose-compiler-plugin-2.1.10.jar</args>
-=======
-              <args>$MODULE_DIR$/../../../../prebuilts/tools/common/m2/repository/org/jetbrains/kotlin/kotlin-compose-compiler-plugin/2.0.21/kotlin-compose-compiler-plugin-2.0.21.jar</args>
->>>>>>> 8b7d83e8
             </arrayArg>
           </arrayArguments>
         </compilerArguments>
@@ -33,31 +29,23 @@
     <content url="file://$MODULE_DIR$/testSrc">
       <sourceFolder url="file://$MODULE_DIR$/testSrc" isTestSource="true" />
     </content>
-<<<<<<< HEAD
     <orderEntry type="library" scope="PROVIDED" name="studio-platform" level="project" />
     <orderEntry type="library" scope="TEST" name="studio-test-platform" level="project" />
-    <orderEntry type="library" name="kotlin-stdlib" level="project" />
     <orderEntry type="library" scope="TEST" name="ASM" level="project" />
     <orderEntry type="library" scope="TEST" name="Guava" level="project" />
+    <orderEntry type="library" scope="TEST" name="jaxb-api" level="project" />
+    <orderEntry type="library" scope="TEST" name="jsoup" level="project" />
     <orderEntry type="library" scope="TEST" name="JUnit4" level="project" />
-    <orderEntry type="library" scope="TEST" name="jaxb-api" level="project" />
-    <orderEntry type="library" scope="TEST" name="jetbrains-annotations" level="project" />
-=======
     <orderEntry type="inheritedJdk" />
-    <orderEntry type="library" name="studio-sdk" level="project" />
-    <orderEntry type="library" name="studio-plugin-com.intellij.java" level="project" />
-    <orderEntry type="library" scope="TEST" name="junit4" level="project" />
->>>>>>> 8b7d83e8
     <orderEntry type="library" scope="TEST" name="kotlin-test" level="project" />
-    <orderEntry type="library" scope="TEST" name="kotlinx-coroutines-core" level="project" />
-    <orderEntry type="library" scope="TEST" name="layoutlib" level="project" />
+    <orderEntry type="library" scope="TEST" name="kotlinx-coroutines-test" level="project" />
+    <orderEntry type="library" scope="TEST" name="kotlinx-collections-immutable" level="project" />
     <orderEntry type="library" scope="TEST" name="mockito" level="project" />
     <orderEntry type="library" scope="TEST" name="protobuf" level="project" />
     <orderEntry type="library" scope="TEST" name="truth" level="project" />
     <orderEntry type="library" scope="TEST" name="kotlinc.kotlin-compiler-common" level="project" />
     <orderEntry type="library" scope="TEST" name="kotlinc.kotlin-compiler-fe10" level="project" />
-    <orderEntry type="library" scope="TEST" name="kotlinx-coroutines-test" level="project" />
-    <orderEntry type="inheritedJdk" />
+    <orderEntry type="library" scope="TEST" name="layoutlib" level="project" />
     <orderEntry type="sourceFolder" forTests="false" />
     <orderEntry type="module" module-name="intellij.android.assistant" />
     <orderEntry type="module" module-name="intellij.android.adt.testutils" scope="TEST" />
@@ -79,7 +67,7 @@
     <orderEntry type="module" module-name="intellij.android.projectSystem.gradle" scope="TEST" />
     <orderEntry type="module" module-name="intellij.android.projectSystem.gradle.upgrade" scope="TEST" />
     <orderEntry type="module" module-name="intellij.android.render-resources" scope="TEST" />
-    <orderEntry type="module" module-name="intellij.android.rendering" scope="TEST" />
+    <orderEntry type="library" scope="TEST" name="kotlinx-coroutines-core" level="project" />
     <orderEntry type="module" module-name="intellij.android.sdkUpdates" scope="TEST" />
     <orderEntry type="module" module-name="intellij.android.testFramework" scope="TEST" />
     <orderEntry type="module" module-name="intellij.android.testutils" scope="TEST" />
@@ -96,7 +84,7 @@
     <orderEntry type="module" module-name="intellij.platform.editor.ui" scope="TEST" />
     <orderEntry type="module" module-name="intellij.platform.extensions" scope="TEST" />
     <orderEntry type="module" module-name="intellij.platform.ide" scope="TEST" />
-    <orderEntry type="module" module-name="intellij.platform.ide.core" scope="TEST" />
+    <orderEntry type="module" module-name="intellij.android.rendering" scope="TEST" />
     <orderEntry type="module" module-name="intellij.platform.ide.core.impl" scope="TEST" />
     <orderEntry type="module" module-name="intellij.platform.ide.impl" scope="TEST" />
     <orderEntry type="module" module-name="intellij.platform.lang.core" scope="TEST" />
@@ -106,8 +94,8 @@
     <orderEntry type="module" module-name="intellij.platform.testFramework" scope="TEST" />
     <orderEntry type="module" module-name="intellij.platform.testFramework.common" scope="TEST" />
     <orderEntry type="module" module-name="intellij.platform.uast" scope="TEST" />
+    <orderEntry type="module" module-name="intellij.platform.ide.core" scope="TEST" />
     <orderEntry type="module" module-name="intellij.platform.util" scope="TEST" />
-    <orderEntry type="module" module-name="intellij.platform.util.base" scope="TEST" />
     <orderEntry type="module" module-name="intellij.platform.util.classLoader" scope="TEST" />
     <orderEntry type="module" module-name="intellij.platform.util.jdom" scope="TEST" />
     <orderEntry type="module" module-name="intellij.platform.util.rt" scope="TEST" />
@@ -122,16 +110,9 @@
     <orderEntry type="module" module-name="intellij.android.compose-common" scope="TEST" />
     <orderEntry type="module" module-name="intellij.android.adt.ui.compose" scope="TEST" />
     <orderEntry type="module" module-name="intellij.android.ml-api" scope="TEST" />
-<<<<<<< HEAD
-    <orderEntry type="library" scope="TEST" name="mockito-kotlin" level="project" />
-    <orderEntry type="library" scope="TEST" name="jsoup" level="project" />
-    <orderEntry type="library" scope="TEST" name="kotlinx-collections-immutable" level="project" />
-    <orderEntry type="library" scope="TEST" name="jewel-ide-laf-bridge" level="project" />
-=======
-    <orderEntry type="library" scope="TEST" name="jetbrains.kotlinx.coroutines.test" level="project" />
     <orderEntry type="library" scope="TEST" name="mockito-kotlin" level="project" />
     <orderEntry type="module" module-name="intellij.android.visual-lint" scope="TEST" />
->>>>>>> 8b7d83e8
+    <orderEntry type="module" module-name="intellij.platform.util.base" scope="TEST" />
   </component>
   <component name="TestModuleProperties" production-module="intellij.android.designer" />
 </module>