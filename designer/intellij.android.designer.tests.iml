<?xml version="1.0" encoding="UTF-8"?>
<module type="JAVA_MODULE" version="4">
  <component name="NewModuleRootManager" inherit-compiler-output="true">
    <exclude-output />
    <content url="file://$MODULE_DIR$/testSrc">
      <sourceFolder url="file://$MODULE_DIR$/testSrc" isTestSource="true" />
    </content>
    <orderEntry type="inheritedJdk" />
<<<<<<< HEAD
=======
    <orderEntry type="library" name="studio-sdk" level="project" />
    <orderEntry type="library" name="studio-plugin-gradle" level="project" />
>>>>>>> cdc83e4e
    <orderEntry type="sourceFolder" forTests="false" />
    <orderEntry type="module" module-name="assistant" />
    <orderEntry type="library" scope="TEST" name="mockito" level="project" />
    <orderEntry type="module" module-name="intellij.android.designer" scope="TEST" />
    <orderEntry type="module" module-name="intellij.android.core" scope="TEST" />
    <orderEntry type="library" scope="TEST" name="truth" level="project" />
    <orderEntry type="module" module-name="android.sdktools.testutils" scope="TEST" />
    <orderEntry type="module" module-name="intellij.android.adt.ui" scope="TEST" />
    <orderEntry type="module" module-name="android.sdktools.pixelprobe" scope="TEST" />
    <orderEntry type="module" module-name="intellij.android.testFramework" scope="TEST" />
    <orderEntry type="module" module-name="analytics-tracker" scope="TEST" />
    <orderEntry type="module" module-name="analytics-shared" scope="TEST" />
    <orderEntry type="module" module-name="intellij.android.sdkUpdates" scope="TEST" />
    <orderEntry type="module" module-name="android.sdktools.layoutinspector" scope="TEST" />
    <orderEntry type="module" module-name="android.sdktools.flags" scope="TEST" />
    <orderEntry type="module" module-name="intellij.android.artwork" scope="TEST" />
    <orderEntry type="module" module-name="intellij.android.common" scope="TEST" />
    <orderEntry type="module" module-name="intellij.android.projectSystem" scope="TEST" />
    <orderEntry type="module" module-name="intellij.android.adt.testutils" scope="TEST" />
    <orderEntry type="module" module-name="intellij.android.projectSystem.gradle" scope="TEST" />
    <orderEntry type="module" module-name="intellij.android.adt.ui.model" scope="TEST" />
    <orderEntry type="library" name="studio-analytics-proto" level="project" />
    <orderEntry type="module" module-name="android.sdktools.analytics-testing" scope="TEST" />
    <orderEntry type="module" module-name="intellij.android.kotlin.extensions" scope="TEST" />
    <orderEntry type="module" module-name="intellij.android.kotlin.idea" scope="TEST" />
    <orderEntry type="module" module-name="intellij.android.kotlin.output.parser" scope="TEST" />
    <orderEntry type="module" module-name="intellij.android.layout-ui" scope="TEST" />
<<<<<<< HEAD
    <orderEntry type="module-library" scope="TEST">
      <library type="repository">
        <properties include-transitive-deps="false" maven-id="org.jetbrains.intellij.deps.android.tools.base:jb-layoutlib-native-jdk11:27.2.0.1" />
        <CLASSES>
          <root url="jar://$MAVEN_REPOSITORY$/org/jetbrains/intellij/deps/android/tools/base/jb-layoutlib-native-jdk11/27.2.0.1/jb-layoutlib-native-jdk11-27.2.0.1.jar!/" />
        </CLASSES>
        <JAVADOC />
        <SOURCES />
      </library>
    </orderEntry>
    <orderEntry type="module" module-name="intellij.lint" scope="TEST" />
    <orderEntry type="module" module-name="intellij.platform.core.ui" scope="TEST" />
    <orderEntry type="module" module-name="intellij.platform.tests" scope="TEST" />
    <orderEntry type="library" scope="TEST" name="jaxb-api" level="project" />
=======
    <orderEntry type="library" scope="TEST" name="layoutlib" level="project" />
    <orderEntry type="module" module-name="intellij.lint" scope="TEST" />
    <orderEntry type="library" name="studio-plugin-Kotlin" level="project" />
>>>>>>> cdc83e4e
  </component>
</module><|MERGE_RESOLUTION|>--- conflicted
+++ resolved
@@ -6,25 +6,29 @@
       <sourceFolder url="file://$MODULE_DIR$/testSrc" isTestSource="true" />
     </content>
     <orderEntry type="inheritedJdk" />
-<<<<<<< HEAD
-=======
-    <orderEntry type="library" name="studio-sdk" level="project" />
-    <orderEntry type="library" name="studio-plugin-gradle" level="project" />
->>>>>>> cdc83e4e
     <orderEntry type="sourceFolder" forTests="false" />
     <orderEntry type="module" module-name="assistant" />
+    <orderEntry type="module" module-name="intellij.platform.testFramework" scope="TEST" />
+    <orderEntry type="library" scope="TEST" name="kotlin-test" level="project" />
     <orderEntry type="library" scope="TEST" name="mockito" level="project" />
     <orderEntry type="module" module-name="intellij.android.designer" scope="TEST" />
     <orderEntry type="module" module-name="intellij.android.core" scope="TEST" />
+    <orderEntry type="module" module-name="intellij.xml.psi" scope="TEST" />
+    <orderEntry type="module" module-name="intellij.java.testFramework" scope="TEST" />
+    <orderEntry type="library" scope="TEST" name="Trove4j" level="project" />
     <orderEntry type="library" scope="TEST" name="truth" level="project" />
+    <orderEntry type="module" module-name="intellij.platform.lang" scope="TEST" />
+    <orderEntry type="module" module-name="intellij.xml.psi.impl" scope="TEST" />
     <orderEntry type="module" module-name="android.sdktools.testutils" scope="TEST" />
     <orderEntry type="module" module-name="intellij.android.adt.ui" scope="TEST" />
     <orderEntry type="module" module-name="android.sdktools.pixelprobe" scope="TEST" />
     <orderEntry type="module" module-name="intellij.android.testFramework" scope="TEST" />
     <orderEntry type="module" module-name="analytics-tracker" scope="TEST" />
+    <orderEntry type="module" module-name="intellij.xml.dom" scope="TEST" />
     <orderEntry type="module" module-name="analytics-shared" scope="TEST" />
     <orderEntry type="module" module-name="intellij.android.sdkUpdates" scope="TEST" />
     <orderEntry type="module" module-name="android.sdktools.layoutinspector" scope="TEST" />
+    <orderEntry type="library" scope="TEST" name="Gradle" level="project" />
     <orderEntry type="module" module-name="android.sdktools.flags" scope="TEST" />
     <orderEntry type="module" module-name="intellij.android.artwork" scope="TEST" />
     <orderEntry type="module" module-name="intellij.android.common" scope="TEST" />
@@ -32,31 +36,17 @@
     <orderEntry type="module" module-name="intellij.android.adt.testutils" scope="TEST" />
     <orderEntry type="module" module-name="intellij.android.projectSystem.gradle" scope="TEST" />
     <orderEntry type="module" module-name="intellij.android.adt.ui.model" scope="TEST" />
+    <orderEntry type="library" name="protobuf" level="project" />
     <orderEntry type="library" name="studio-analytics-proto" level="project" />
     <orderEntry type="module" module-name="android.sdktools.analytics-testing" scope="TEST" />
     <orderEntry type="module" module-name="intellij.android.kotlin.extensions" scope="TEST" />
     <orderEntry type="module" module-name="intellij.android.kotlin.idea" scope="TEST" />
     <orderEntry type="module" module-name="intellij.android.kotlin.output.parser" scope="TEST" />
     <orderEntry type="module" module-name="intellij.android.layout-ui" scope="TEST" />
-<<<<<<< HEAD
-    <orderEntry type="module-library" scope="TEST">
-      <library type="repository">
-        <properties include-transitive-deps="false" maven-id="org.jetbrains.intellij.deps.android.tools.base:jb-layoutlib-native-jdk11:27.2.0.1" />
-        <CLASSES>
-          <root url="jar://$MAVEN_REPOSITORY$/org/jetbrains/intellij/deps/android/tools/base/jb-layoutlib-native-jdk11/27.2.0.1/jb-layoutlib-native-jdk11-27.2.0.1.jar!/" />
-        </CLASSES>
-        <JAVADOC />
-        <SOURCES />
-      </library>
-    </orderEntry>
+    <orderEntry type="library" scope="TEST" name="layoutlib" level="project" />
     <orderEntry type="module" module-name="intellij.lint" scope="TEST" />
     <orderEntry type="module" module-name="intellij.platform.core.ui" scope="TEST" />
     <orderEntry type="module" module-name="intellij.platform.tests" scope="TEST" />
     <orderEntry type="library" scope="TEST" name="jaxb-api" level="project" />
-=======
-    <orderEntry type="library" scope="TEST" name="layoutlib" level="project" />
-    <orderEntry type="module" module-name="intellij.lint" scope="TEST" />
-    <orderEntry type="library" name="studio-plugin-Kotlin" level="project" />
->>>>>>> cdc83e4e
   </component>
 </module>