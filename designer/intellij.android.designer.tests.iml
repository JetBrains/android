<?xml version="1.0" encoding="UTF-8"?>
<module type="JAVA_MODULE" version="4">
  <component name="FacetManager">
    <facet type="kotlin-language" name="Kotlin">
      <configuration version="5" platform="JVM 17" allPlatforms="JVM [17]" useProjectSettings="false">
        <compilerSettings>
          <option name="additionalArguments" value="-Xjvm-default=all" />
        </compilerSettings>
        <compilerArguments>
          <stringArguments>
            <stringArg name="jvmTarget" arg="17" />
            <stringArg name="apiVersion" arg="2.1" />
            <stringArg name="languageVersion" arg="2.1" />
          </stringArguments>
          <arrayArguments>
            <arrayArg name="pluginClasspaths">
<<<<<<< HEAD
              <args>$MODULE_DIR$/../../../../prebuilts/tools/common/m2/repository/org/jetbrains/kotlin/kotlin-compose-compiler-plugin/2.1.10/kotlin-compose-compiler-plugin-2.1.10.jar</args>
=======
              <args>$MAVEN_REPOSITORY$/org/jetbrains/kotlin/kotlin-compose-compiler-plugin/2.1.20/kotlin-compose-compiler-plugin-2.1.20.jar</args>
>>>>>>> 5f7be743
            </arrayArg>
          </arrayArguments>
        </compilerArguments>
      </configuration>
    </facet>
  </component>
  <component name="NewModuleRootManager" inherit-compiler-output="true">
    <exclude-output />
    <content url="file://$MODULE_DIR$/testResources">
      <sourceFolder url="file://$MODULE_DIR$/testResources" type="java-test-resource" />
    </content>
    <content url="file://$MODULE_DIR$/testSrc">
      <sourceFolder url="file://$MODULE_DIR$/testSrc" isTestSource="true" />
    </content>
    <orderEntry type="library" scope="PROVIDED" name="studio-platform" level="project" />
    <orderEntry type="library" scope="TEST" name="studio-test-platform" level="project" />
    <orderEntry type="library" scope="TEST" name="ASM" level="project" />
    <orderEntry type="library" scope="TEST" name="Guava" level="project" />
    <orderEntry type="library" scope="TEST" name="jaxb-api" level="project" />
    <orderEntry type="library" scope="TEST" name="jsoup" level="project" />
    <orderEntry type="library" scope="TEST" name="JUnit4" level="project" />
    <orderEntry type="inheritedJdk" />
<<<<<<< HEAD
    <orderEntry type="library" name="studio-sdk" level="project" />
    <orderEntry type="library" name="studio-plugin-com.intellij.java" level="project" />
    <orderEntry type="library" name="studio-plugin-com.intellij.gradle" level="project" />
    <orderEntry type="sourceFolder" forTests="false" />
    <orderEntry type="module" module-name="assistant" />
    <orderEntry type="module" module-name="intellij.android.adt.ui.compose" />
    <orderEntry type="library" name="studio-analytics-proto" level="project" />
    <orderEntry type="library" name="studio-plugin-org.jetbrains.kotlin" level="project" />
    <orderEntry type="library" scope="TEST" name="junit4" level="project" />
    <orderEntry type="library" scope="TEST" name="kotlin-test" level="project" />
=======
    <orderEntry type="library" scope="TEST" name="kotlin-test" level="project" />
    <orderEntry type="library" scope="TEST" name="kotlinx-coroutines-test" level="project" />
    <orderEntry type="library" scope="TEST" name="kotlinx-collections-immutable" level="project" />
>>>>>>> 5f7be743
    <orderEntry type="library" scope="TEST" name="mockito" level="project" />
    <orderEntry type="library" scope="TEST" name="protobuf" level="project" />
    <orderEntry type="library" scope="TEST" name="truth" level="project" />
    <orderEntry type="library" scope="TEST" name="kotlinc.kotlin-compiler-common" level="project" />
    <orderEntry type="library" scope="TEST" name="kotlinc.kotlin-compiler-fe10" level="project" />
    <orderEntry type="library" scope="TEST" name="layoutlib" level="project" />
    <orderEntry type="sourceFolder" forTests="false" />
    <orderEntry type="module" module-name="intellij.android.assistant" />
    <orderEntry type="module" module-name="intellij.android.adt.testutils" scope="TEST" />
    <orderEntry type="module" module-name="intellij.android.adt.ui" scope="TEST" />
<<<<<<< HEAD
    <orderEntry type="module" module-name="android.sdktools.pixelprobe" scope="TEST" />
    <orderEntry type="module" module-name="intellij.android.testFramework" scope="TEST" />
    <orderEntry type="module" module-name="analytics-tracker" scope="TEST" />
    <orderEntry type="module" module-name="analytics-shared" scope="TEST" />
    <orderEntry type="module" module-name="intellij.android.sdkUpdates" scope="TEST" />
    <orderEntry type="module" module-name="android.sdktools.flags" scope="TEST" />
    <orderEntry type="module" module-name="intellij.android.artwork" scope="TEST" />
    <orderEntry type="module" module-name="intellij.android.common" scope="TEST" />
    <orderEntry type="module" module-name="intellij.android.projectSystem" scope="TEST" />
    <orderEntry type="module" module-name="intellij.android.adt.testutils" scope="TEST" />
    <orderEntry type="module" module-name="intellij.android.projectSystem.gradle" scope="TEST" />
    <orderEntry type="module" module-name="intellij.android.projectSystem.gradle.upgrade" scope="TEST" />
    <orderEntry type="module" module-name="intellij.android.adt.ui.model" scope="TEST" />
    <orderEntry type="module" module-name="android.sdktools.analytics-testing" scope="TEST" />
    <orderEntry type="module" module-name="intellij.android.kotlin.idea" scope="TEST" />
    <orderEntry type="module" module-name="intellij.android.kotlin.output.parser" scope="TEST" />
    <orderEntry type="module" module-name="intellij.android.layout-ui" scope="TEST" />
    <orderEntry type="library" scope="TEST" name="layoutlib" level="project" />
    <orderEntry type="module" module-name="intellij.lint" scope="TEST" />
=======
    <orderEntry type="module" module-name="intellij.android.adt.ui.model" scope="TEST" />
    <orderEntry type="module" module-name="intellij.android.artwork" scope="TEST" />
    <orderEntry type="module" module-name="intellij.android.common" scope="TEST" />
    <orderEntry type="module" module-name="intellij.android.core" scope="TEST" />
    <orderEntry type="module" module-name="intellij.android.core.tests" scope="TEST" />
    <orderEntry type="module" module-name="intellij.android.designer" scope="TEST" />
    <orderEntry type="module" module-name="intellij.android.jps.model" scope="TEST" />
    <orderEntry type="module" module-name="intellij.android.kotlin.idea" scope="TEST" />
    <orderEntry type="module" module-name="intellij.android.kotlin.output.parser" scope="TEST" />
    <orderEntry type="module" module-name="intellij.android.layout-ui" scope="TEST" />
>>>>>>> 5f7be743
    <orderEntry type="module" module-name="intellij.android.layoutlib" scope="TEST" />
    <orderEntry type="module" module-name="intellij.android.lint" scope="TEST" />
    <orderEntry type="module" module-name="intellij.android.lint.common" scope="TEST" />
    <orderEntry type="module" module-name="intellij.android.projectSystem" scope="TEST" />
    <orderEntry type="module" module-name="intellij.android.projectSystem.gradle" scope="TEST" />
    <orderEntry type="module" module-name="intellij.android.projectSystem.gradle.upgrade" scope="TEST" />
    <orderEntry type="module" module-name="intellij.android.render-resources" scope="TEST" />
    <orderEntry type="library" scope="TEST" name="kotlinx-coroutines-core" level="project" />
    <orderEntry type="module" module-name="intellij.android.sdkUpdates" scope="TEST" />
    <orderEntry type="module" module-name="intellij.android.testFramework" scope="TEST" />
    <orderEntry type="module" module-name="intellij.android.testutils" scope="TEST" />
    <orderEntry type="module" module-name="intellij.color.scheme.warmNeon" scope="TEST" />
    <orderEntry type="module" module-name="intellij.java" scope="TEST" />
    <orderEntry type="module" module-name="intellij.java.psi" scope="TEST" />
    <orderEntry type="module" module-name="intellij.java.testFramework" scope="TEST" />
    <orderEntry type="module" module-name="intellij.platform.analysis" scope="TEST" />
    <orderEntry type="module" module-name="intellij.platform.analysis.impl" scope="TEST" />
    <orderEntry type="module" module-name="intellij.platform.concurrency" scope="TEST" />
    <orderEntry type="module" module-name="intellij.platform.core" scope="TEST" />
    <orderEntry type="module" module-name="intellij.platform.core.impl" scope="TEST" />
    <orderEntry type="module" module-name="intellij.platform.core.ui" scope="TEST" />
    <orderEntry type="module" module-name="intellij.platform.editor.ui" scope="TEST" />
    <orderEntry type="module" module-name="intellij.platform.extensions" scope="TEST" />
    <orderEntry type="module" module-name="intellij.platform.ide" scope="TEST" />
    <orderEntry type="module" module-name="intellij.android.rendering" scope="TEST" />
    <orderEntry type="module" module-name="intellij.platform.ide.core.impl" scope="TEST" />
    <orderEntry type="module" module-name="intellij.platform.ide.impl" scope="TEST" />
    <orderEntry type="module" module-name="intellij.platform.lang.core" scope="TEST" />
    <orderEntry type="module" module-name="intellij.platform.lang.impl" scope="TEST" />
    <orderEntry type="module" module-name="intellij.platform.projectModel" scope="TEST" />
    <orderEntry type="module" module-name="intellij.platform.refactoring" scope="TEST" />
    <orderEntry type="module" module-name="intellij.platform.testFramework" scope="TEST" />
    <orderEntry type="module" module-name="intellij.platform.testFramework.common" scope="TEST" />
    <orderEntry type="module" module-name="intellij.platform.uast" scope="TEST" />
    <orderEntry type="module" module-name="intellij.platform.ide.core" scope="TEST" />
    <orderEntry type="module" module-name="intellij.platform.util" scope="TEST" />
    <orderEntry type="module" module-name="intellij.platform.util.classLoader" scope="TEST" />
    <orderEntry type="module" module-name="intellij.platform.util.jdom" scope="TEST" />
    <orderEntry type="module" module-name="intellij.platform.util.rt" scope="TEST" />
    <orderEntry type="module" module-name="intellij.platform.util.trove" scope="TEST" />
    <orderEntry type="module" module-name="intellij.platform.util.ui" scope="TEST" />
    <orderEntry type="module" module-name="intellij.uiDesigner" scope="TEST" />
    <orderEntry type="module" module-name="intellij.xml.dom" scope="TEST" />
    <orderEntry type="module" module-name="intellij.xml.psi" scope="TEST" />
    <orderEntry type="module" module-name="intellij.xml.psi.impl" scope="TEST" />
    <orderEntry type="module" module-name="kotlin.base.util" scope="TEST" />
    <orderEntry type="module" module-name="kotlin.project-wizard.core" scope="TEST" />
    <orderEntry type="module" module-name="intellij.android.compose-common" scope="TEST" />
    <orderEntry type="module" module-name="intellij.android.adt.ui.compose" scope="TEST" />
    <orderEntry type="module" module-name="intellij.android.ml-api" scope="TEST" />
    <orderEntry type="library" scope="TEST" name="mockito-kotlin" level="project" />
    <orderEntry type="module" module-name="intellij.android.visual-lint" scope="TEST" />
    <orderEntry type="module" module-name="intellij.platform.util.base" scope="TEST" />
  </component>
  <component name="TestModuleProperties" production-module="intellij.android.designer" />
</module><|MERGE_RESOLUTION|>--- conflicted
+++ resolved
@@ -14,11 +14,7 @@
           </stringArguments>
           <arrayArguments>
             <arrayArg name="pluginClasspaths">
-<<<<<<< HEAD
-              <args>$MODULE_DIR$/../../../../prebuilts/tools/common/m2/repository/org/jetbrains/kotlin/kotlin-compose-compiler-plugin/2.1.10/kotlin-compose-compiler-plugin-2.1.10.jar</args>
-=======
               <args>$MAVEN_REPOSITORY$/org/jetbrains/kotlin/kotlin-compose-compiler-plugin/2.1.20/kotlin-compose-compiler-plugin-2.1.20.jar</args>
->>>>>>> 5f7be743
             </arrayArg>
           </arrayArguments>
         </compilerArguments>
@@ -41,22 +37,9 @@
     <orderEntry type="library" scope="TEST" name="jsoup" level="project" />
     <orderEntry type="library" scope="TEST" name="JUnit4" level="project" />
     <orderEntry type="inheritedJdk" />
-<<<<<<< HEAD
-    <orderEntry type="library" name="studio-sdk" level="project" />
-    <orderEntry type="library" name="studio-plugin-com.intellij.java" level="project" />
-    <orderEntry type="library" name="studio-plugin-com.intellij.gradle" level="project" />
-    <orderEntry type="sourceFolder" forTests="false" />
-    <orderEntry type="module" module-name="assistant" />
-    <orderEntry type="module" module-name="intellij.android.adt.ui.compose" />
-    <orderEntry type="library" name="studio-analytics-proto" level="project" />
-    <orderEntry type="library" name="studio-plugin-org.jetbrains.kotlin" level="project" />
-    <orderEntry type="library" scope="TEST" name="junit4" level="project" />
-    <orderEntry type="library" scope="TEST" name="kotlin-test" level="project" />
-=======
     <orderEntry type="library" scope="TEST" name="kotlin-test" level="project" />
     <orderEntry type="library" scope="TEST" name="kotlinx-coroutines-test" level="project" />
     <orderEntry type="library" scope="TEST" name="kotlinx-collections-immutable" level="project" />
->>>>>>> 5f7be743
     <orderEntry type="library" scope="TEST" name="mockito" level="project" />
     <orderEntry type="library" scope="TEST" name="protobuf" level="project" />
     <orderEntry type="library" scope="TEST" name="truth" level="project" />
@@ -67,27 +50,6 @@
     <orderEntry type="module" module-name="intellij.android.assistant" />
     <orderEntry type="module" module-name="intellij.android.adt.testutils" scope="TEST" />
     <orderEntry type="module" module-name="intellij.android.adt.ui" scope="TEST" />
-<<<<<<< HEAD
-    <orderEntry type="module" module-name="android.sdktools.pixelprobe" scope="TEST" />
-    <orderEntry type="module" module-name="intellij.android.testFramework" scope="TEST" />
-    <orderEntry type="module" module-name="analytics-tracker" scope="TEST" />
-    <orderEntry type="module" module-name="analytics-shared" scope="TEST" />
-    <orderEntry type="module" module-name="intellij.android.sdkUpdates" scope="TEST" />
-    <orderEntry type="module" module-name="android.sdktools.flags" scope="TEST" />
-    <orderEntry type="module" module-name="intellij.android.artwork" scope="TEST" />
-    <orderEntry type="module" module-name="intellij.android.common" scope="TEST" />
-    <orderEntry type="module" module-name="intellij.android.projectSystem" scope="TEST" />
-    <orderEntry type="module" module-name="intellij.android.adt.testutils" scope="TEST" />
-    <orderEntry type="module" module-name="intellij.android.projectSystem.gradle" scope="TEST" />
-    <orderEntry type="module" module-name="intellij.android.projectSystem.gradle.upgrade" scope="TEST" />
-    <orderEntry type="module" module-name="intellij.android.adt.ui.model" scope="TEST" />
-    <orderEntry type="module" module-name="android.sdktools.analytics-testing" scope="TEST" />
-    <orderEntry type="module" module-name="intellij.android.kotlin.idea" scope="TEST" />
-    <orderEntry type="module" module-name="intellij.android.kotlin.output.parser" scope="TEST" />
-    <orderEntry type="module" module-name="intellij.android.layout-ui" scope="TEST" />
-    <orderEntry type="library" scope="TEST" name="layoutlib" level="project" />
-    <orderEntry type="module" module-name="intellij.lint" scope="TEST" />
-=======
     <orderEntry type="module" module-name="intellij.android.adt.ui.model" scope="TEST" />
     <orderEntry type="module" module-name="intellij.android.artwork" scope="TEST" />
     <orderEntry type="module" module-name="intellij.android.common" scope="TEST" />
@@ -98,7 +60,6 @@
     <orderEntry type="module" module-name="intellij.android.kotlin.idea" scope="TEST" />
     <orderEntry type="module" module-name="intellij.android.kotlin.output.parser" scope="TEST" />
     <orderEntry type="module" module-name="intellij.android.layout-ui" scope="TEST" />
->>>>>>> 5f7be743
     <orderEntry type="module" module-name="intellij.android.layoutlib" scope="TEST" />
     <orderEntry type="module" module-name="intellij.android.lint" scope="TEST" />
     <orderEntry type="module" module-name="intellij.android.lint.common" scope="TEST" />
