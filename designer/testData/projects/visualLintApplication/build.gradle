// Top-level build file where you can add configuration options common to all sub-projects/modules.

buildscript {
  repositories {
    // This will be populated by AndroidGradleTestCase
  }
  dependencies {
    classpath 'com.android.tools.build:gradle:7.2.0'
<<<<<<< HEAD
    classpath "org.jetbrains.kotlin:kotlin-gradle-plugin:1.9.0"
=======
    classpath "org.jetbrains.kotlin:kotlin-gradle-plugin:1.9.20-Beta"
>>>>>>> 574fcae1

    // NOTE: Do not place your application dependencies here; they belong
    // in the individual module build.gradle files
  }
}

allprojects {
  repositories {
    // This will be populated by AndroidGradleTestCase
  }
}<|MERGE_RESOLUTION|>--- conflicted
+++ resolved
@@ -6,11 +6,7 @@
   }
   dependencies {
     classpath 'com.android.tools.build:gradle:7.2.0'
-<<<<<<< HEAD
-    classpath "org.jetbrains.kotlin:kotlin-gradle-plugin:1.9.0"
-=======
     classpath "org.jetbrains.kotlin:kotlin-gradle-plugin:1.9.20-Beta"
->>>>>>> 574fcae1
 
     // NOTE: Do not place your application dependencies here; they belong
     // in the individual module build.gradle files
