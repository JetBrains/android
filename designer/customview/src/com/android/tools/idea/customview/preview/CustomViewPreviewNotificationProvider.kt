/*
 * Copyright (C) 2019 The Android Open Source Project
 *
 * Licensed under the Apache License, Version 2.0 (the "License");
 * you may not use this file except in compliance with the License.
 * You may obtain a copy of the License at
 *
 *      http://www.apache.org/licenses/LICENSE-2.0
 *
 * Unless required by applicable law or agreed to in writing, software
 * distributed under the License is distributed on an "AS IS" BASIS,
 * WITHOUT WARRANTIES OR CONDITIONS OF ANY KIND, either express or implied.
 * See the License for the specific language governing permissions and
 * limitations under the License.
 */
package com.android.tools.idea.customview.preview

import com.android.tools.adtui.compose.REFRESH_BUTTON
import com.android.tools.idea.common.surface.DesignSurface
import com.android.tools.idea.editors.shortcuts.asString
import com.android.tools.idea.editors.shortcuts.getBuildAndRefreshShortcut
<<<<<<< HEAD
import com.android.tools.idea.gradle.project.build.GradleBuildState
import com.android.tools.idea.gradle.project.build.invoker.GradleBuildInvoker
import com.android.tools.idea.gradle.project.build.invoker.TestCompileType
=======
import com.android.tools.idea.projectsystem.getProjectSystem
>>>>>>> 0d09370c
import com.intellij.openapi.actionSystem.ActionUpdateThread
import com.intellij.openapi.actionSystem.AnAction
import com.intellij.openapi.actionSystem.AnActionEvent
import com.intellij.openapi.fileEditor.FileEditor
import com.intellij.openapi.project.Project
import com.intellij.openapi.vfs.VirtualFile
import com.intellij.ui.AnimatedIcon
import com.intellij.ui.EditorNotificationPanel
import com.intellij.ui.EditorNotificationProvider
import com.intellij.ui.LightColors
import java.util.function.Function

private const val PREVIEW_OUT_OF_DATE = "The preview is out of date"
private const val BUILD_AND_REFRESH = "Build & Refresh"

<<<<<<< HEAD
private fun requestBuild(project: Project, module: Module) =
  GradleBuildInvoker.getInstance(project)
    .compileJava(setOf(module).toTypedArray(), TestCompileType.NONE)

internal class CustomViewPreviewNotificationProvider : EditorNotificationProvider {

  override fun collectNotificationData(
    project: Project,
    file: VirtualFile
  ): Function<FileEditor, EditorNotificationPanel?>? {
    val module = ModuleUtil.findModuleForFile(file, project) ?: return null
=======
internal class CustomViewPreviewNotificationProvider : EditorNotificationProvider {

  override fun collectNotificationData(
    project: Project,
    file: VirtualFile,
  ): Function<FileEditor, EditorNotificationPanel?>? {
>>>>>>> 0d09370c
    return Function { fileEditor ->
      val previewManager = fileEditor.getCustomViewPreviewManager() ?: return@Function null
      when (previewManager.notificationsState) {
        CustomViewPreviewManager.NotificationsState.CODE_MODIFIED ->
          EditorNotificationPanel(fileEditor, EditorNotificationPanel.Status.Info).apply {
            setText(PREVIEW_OUT_OF_DATE)
            createActionLabel("$BUILD_AND_REFRESH${getBuildAndRefreshShortcut().asString()}") {
<<<<<<< HEAD
              requestBuild(project, module)
=======
              project.getProjectSystem().getBuildManager().compileFilesAndDependencies(listOf(file))
>>>>>>> 0d09370c
            }
          }
        CustomViewPreviewManager.NotificationsState.BUILDING ->
          EditorNotificationPanel(fileEditor, EditorNotificationPanel.Status.Info).apply {
            setText("Building...")
            icon(AnimatedIcon.Default())
          }
        CustomViewPreviewManager.NotificationsState.BUILD_FAILED ->
          EditorNotificationPanel(LightColors.RED, EditorNotificationPanel.Status.Error).apply {
            setText("Correct preview cannot be displayed until after a successful build.")
          }
        else -> null
      }
    }
  }
}

internal fun requestBuildForSurface(surface: DesignSurface<*>) {
<<<<<<< HEAD
  surface.models.map { it.module }.distinct().forEach { requestBuild(surface.project, it) }
=======
  val buildManager = surface.project.getProjectSystem().getBuildManager()
  buildManager.compileFilesAndDependencies(surface.models.map { it.virtualFile })
>>>>>>> 0d09370c
}

/**
 * [AnAction] that triggers a compilation of the current module. The build will automatically
 * trigger a refresh of the surface.
 */
internal class ForceCompileAndRefreshAction(private val surface: DesignSurface<*>) :
  AnAction(BUILD_AND_REFRESH, null, REFRESH_BUTTON) {
  override fun actionPerformed(e: AnActionEvent) = requestBuildForSurface(surface)

  override fun getActionUpdateThread(): ActionUpdateThread = ActionUpdateThread.BGT

  override fun update(e: AnActionEvent) {
    val project = e.project ?: return
    val presentation = e.presentation
    presentation.isEnabled = !project.getProjectSystem().getBuildManager().isBuilding
  }
}<|MERGE_RESOLUTION|>--- conflicted
+++ resolved
@@ -19,13 +19,7 @@
 import com.android.tools.idea.common.surface.DesignSurface
 import com.android.tools.idea.editors.shortcuts.asString
 import com.android.tools.idea.editors.shortcuts.getBuildAndRefreshShortcut
-<<<<<<< HEAD
-import com.android.tools.idea.gradle.project.build.GradleBuildState
-import com.android.tools.idea.gradle.project.build.invoker.GradleBuildInvoker
-import com.android.tools.idea.gradle.project.build.invoker.TestCompileType
-=======
 import com.android.tools.idea.projectsystem.getProjectSystem
->>>>>>> 0d09370c
 import com.intellij.openapi.actionSystem.ActionUpdateThread
 import com.intellij.openapi.actionSystem.AnAction
 import com.intellij.openapi.actionSystem.AnActionEvent
@@ -41,26 +35,12 @@
 private const val PREVIEW_OUT_OF_DATE = "The preview is out of date"
 private const val BUILD_AND_REFRESH = "Build & Refresh"
 
-<<<<<<< HEAD
-private fun requestBuild(project: Project, module: Module) =
-  GradleBuildInvoker.getInstance(project)
-    .compileJava(setOf(module).toTypedArray(), TestCompileType.NONE)
-
-internal class CustomViewPreviewNotificationProvider : EditorNotificationProvider {
-
-  override fun collectNotificationData(
-    project: Project,
-    file: VirtualFile
-  ): Function<FileEditor, EditorNotificationPanel?>? {
-    val module = ModuleUtil.findModuleForFile(file, project) ?: return null
-=======
 internal class CustomViewPreviewNotificationProvider : EditorNotificationProvider {
 
   override fun collectNotificationData(
     project: Project,
     file: VirtualFile,
   ): Function<FileEditor, EditorNotificationPanel?>? {
->>>>>>> 0d09370c
     return Function { fileEditor ->
       val previewManager = fileEditor.getCustomViewPreviewManager() ?: return@Function null
       when (previewManager.notificationsState) {
@@ -68,11 +48,7 @@
           EditorNotificationPanel(fileEditor, EditorNotificationPanel.Status.Info).apply {
             setText(PREVIEW_OUT_OF_DATE)
             createActionLabel("$BUILD_AND_REFRESH${getBuildAndRefreshShortcut().asString()}") {
-<<<<<<< HEAD
-              requestBuild(project, module)
-=======
               project.getProjectSystem().getBuildManager().compileFilesAndDependencies(listOf(file))
->>>>>>> 0d09370c
             }
           }
         CustomViewPreviewManager.NotificationsState.BUILDING ->
@@ -91,12 +67,8 @@
 }
 
 internal fun requestBuildForSurface(surface: DesignSurface<*>) {
-<<<<<<< HEAD
-  surface.models.map { it.module }.distinct().forEach { requestBuild(surface.project, it) }
-=======
   val buildManager = surface.project.getProjectSystem().getBuildManager()
   buildManager.compileFilesAndDependencies(surface.models.map { it.virtualFile })
->>>>>>> 0d09370c
 }
 
 /**
