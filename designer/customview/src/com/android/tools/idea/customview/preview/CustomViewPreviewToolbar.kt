--- conflicted
+++ resolved
@@ -41,7 +41,7 @@
     }
   }
 
-  private class CustomViewSelector :
+  private class CustomViewSelector() :
     DropDownAction(null, "Custom View for Preview", StudioIcons.LayoutEditor.Palette.CUSTOM_VIEW) {
     override fun update(e: AnActionEvent) {
       super.update(e)
@@ -110,10 +110,5 @@
     ?.getAllEditors(file)
     ?.filterIsInstance<SeamlessTextEditorWithPreview<out FileEditor>>()
     ?.mapNotNull { it.preview.getCustomViewPreviewManager() }
-<<<<<<< HEAD
-    ?.distinct()
-    ?: emptyList()
-=======
     ?.distinct() ?: emptyList()
->>>>>>> 574fcae1
 }