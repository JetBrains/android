/*
 * Copyright (C) 2022 The Android Open Source Project
 *
 * Licensed under the Apache License, Version 2.0 (the "License");
 * you may not use this file except in compliance with the License.
 * You may obtain a copy of the License at
 *
 *      http://www.apache.org/licenses/LICENSE-2.0
 *
 * Unless required by applicable law or agreed to in writing, software
 * distributed under the License is distributed on an "AS IS" BASIS,
 * WITHOUT WARRANTIES OR CONDITIONS OF ANY KIND, either express or implied.
 * See the License for the specific language governing permissions and
 * limitations under the License.
 */
package com.android.tools.idea.customview.preview

import com.android.tools.idea.preview.rendering.createRenderTaskFuture
import com.android.tools.idea.rendering.RenderTestUtil
import com.android.tools.idea.rendering.StudioRenderService
import com.android.tools.idea.rendering.createNoSecurityRenderService
import com.android.tools.idea.testing.AndroidGradleProjectRule
import com.intellij.openapi.application.ApplicationManager
import com.intellij.openapi.project.guessProjectDir
import org.junit.After
import org.junit.Assert
import org.junit.Before
import org.junit.Rule
import org.junit.Test

class CustomViewRenderTest {
  @get:Rule
  val projectRule = AndroidGradleProjectRule("tools/adt/idea/designer/customview/testData")

  @Before
  fun setUp() {
    RenderTestUtil.beforeRenderTestCase()
    StudioRenderService.setForTesting(projectRule.project, createNoSecurityRenderService())
  }

  @After
  fun tearDown() {
    ApplicationManager.getApplication().invokeAndWait { RenderTestUtil.afterRenderTestCase() }
    StudioRenderService.setForTesting(projectRule.project, null)
  }

  @Test
  fun testCustomViewWithLocalBroadcastManager_rendersAndDisposes() {
    projectRule.load("projects/SimpleCustomView")

    projectRule.invokeTasks("compileDebugSources").apply {
      buildError?.printStackTrace()
      Assert.assertTrue(
        "The project must compile correctly for the test to pass",
<<<<<<< HEAD
        isBuildSuccessful
=======
        isBuildSuccessful,
>>>>>>> 0d09370c
      )
    }

    val virtualFile =
      projectRule.fixture.project
        .guessProjectDir()!!
        .findFileByRelativePath(
          "app/src/main/java/com/example/myapplication/BroadcastManagerCustomView.java"
        )!!
    val fileContent =
      getXmlLayout(
        "com.example.myapplication.BroadcastManagerCustomView",
        shrinkWidth = false,
<<<<<<< HEAD
        shrinkHeight = false
=======
        shrinkHeight = false,
>>>>>>> 0d09370c
      )
    val customPreviewXml =
      CustomViewLightVirtualFile("custom_preview.xml", fileContent) { virtualFile }

    val renderTask =
      createRenderTaskFuture(projectRule.androidFacet(":app"), customPreviewXml, true).get()
    val renderResult = renderTask.render().get()
    val image = renderResult!!.renderedImage

    Assert.assertTrue(
      "Valid result image is expected to be bigger than 10x10. It's ${image.width}x${image.height}",
<<<<<<< HEAD
      image.width > 10 && image.height > 10
=======
      image.width > 10 && image.height > 10,
>>>>>>> 0d09370c
    )
    Assert.assertNotNull(image.copy)

    val classLoader = renderResult.rootViews.first().viewObject.javaClass.classLoader
    val broadcastManager =
      classLoader.loadClass("androidx.localbroadcastmanager.content.LocalBroadcastManager")
    val instanceField = broadcastManager.getDeclaredField("mInstance").apply { isAccessible = true }

    Assert.assertNotNull(instanceField.get(null))

    renderTask.dispose().get()

    Assert.assertNull(instanceField.get(null))
  }
}<|MERGE_RESOLUTION|>--- conflicted
+++ resolved
@@ -52,11 +52,7 @@
       buildError?.printStackTrace()
       Assert.assertTrue(
         "The project must compile correctly for the test to pass",
-<<<<<<< HEAD
-        isBuildSuccessful
-=======
         isBuildSuccessful,
->>>>>>> 0d09370c
       )
     }
 
@@ -70,11 +66,7 @@
       getXmlLayout(
         "com.example.myapplication.BroadcastManagerCustomView",
         shrinkWidth = false,
-<<<<<<< HEAD
-        shrinkHeight = false
-=======
         shrinkHeight = false,
->>>>>>> 0d09370c
       )
     val customPreviewXml =
       CustomViewLightVirtualFile("custom_preview.xml", fileContent) { virtualFile }
@@ -86,11 +78,7 @@
 
     Assert.assertTrue(
       "Valid result image is expected to be bigger than 10x10. It's ${image.width}x${image.height}",
-<<<<<<< HEAD
-      image.width > 10 && image.height > 10
-=======
       image.width > 10 && image.height > 10,
->>>>>>> 0d09370c
     )
     Assert.assertNotNull(image.copy)
 
