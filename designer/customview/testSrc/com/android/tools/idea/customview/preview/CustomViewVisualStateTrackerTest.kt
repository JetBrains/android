/*
 * Copyright (C) 2019 The Android Open Source Project
 *
 * Licensed under the Apache License, Version 2.0 (the "License");
 * you may not use this file except in compliance with the License.
 * You may obtain a copy of the License at
 *
 *      http://www.apache.org/licenses/LICENSE-2.0
 *
 * Unless required by applicable law or agreed to in writing, software
 * distributed under the License is distributed on an "AS IS" BASIS,
 * WITHOUT WARRANTIES OR CONDITIONS OF ANY KIND, either express or implied.
 * See the License for the specific language governing permissions and
 * limitations under the License.
 */
package com.android.tools.idea.customview.preview

import com.android.tools.idea.customview.preview.CustomViewPreviewManager.NotificationsState
import com.android.tools.idea.customview.preview.CustomViewVisualStateTracker.BuildState
import com.android.tools.idea.customview.preview.CustomViewVisualStateTracker.FileState
import com.android.tools.idea.customview.preview.CustomViewVisualStateTracker.PreviewState
import com.android.tools.idea.customview.preview.CustomViewVisualStateTracker.VisualState
import org.junit.Assert.assertEquals
import org.junit.Test
import org.junit.runner.RunWith
import org.junit.runners.Parameterized

/**
 * This tests exhaustively tests expected notification and preview states depending on the input
 * file, build and visual states. There are 2 file states, 3 build states and 3 visual states,
 * therefore 3x3x2 = 18 possible input states overall.
 */
@RunWith(Parameterized::class)
class CustomViewVisualStateTrackerTest(
  private val fileState: FileState,
  private val buildState: BuildState,
  private val visualState: VisualState,
  private val expectedNotificationsState: NotificationsState,
  private val expectedPreviewState: PreviewState
) {
  companion object {
    @Parameterized.Parameters(
      name = "file={0}, build={1}, visual={2}, notification={3}, preview={4}"
    )
    @JvmStatic
    fun params(): List<Array<Any>> =
      listOf(
<<<<<<< HEAD
        arrayOf(
=======
        arrayOf<Any>(
>>>>>>> 574fcae1
          FileState.UP_TO_DATE,
          BuildState.SUCCESSFUL,
          VisualState.RENDERING,
          NotificationsState.NO_NOTIFICATIONS,
          PreviewState.RENDERING
        ),
<<<<<<< HEAD
        arrayOf(
=======
        arrayOf<Any>(
>>>>>>> 574fcae1
          FileState.UP_TO_DATE,
          BuildState.SUCCESSFUL,
          VisualState.OK,
          NotificationsState.NO_NOTIFICATIONS,
          PreviewState.OK
        ),
<<<<<<< HEAD
        arrayOf(
=======
        arrayOf<Any>(
>>>>>>> 574fcae1
          FileState.UP_TO_DATE,
          BuildState.SUCCESSFUL,
          VisualState.NONE,
          NotificationsState.NO_NOTIFICATIONS,
          PreviewState.OK
        ),
<<<<<<< HEAD
        arrayOf(
=======
        arrayOf<Any>(
>>>>>>> 574fcae1
          FileState.UP_TO_DATE,
          BuildState.FAILED,
          VisualState.RENDERING,
          NotificationsState.BUILD_FAILED,
          PreviewState.RENDERING
        ),
<<<<<<< HEAD
        arrayOf(
=======
        arrayOf<Any>(
>>>>>>> 574fcae1
          FileState.UP_TO_DATE,
          BuildState.FAILED,
          VisualState.OK,
          NotificationsState.BUILD_FAILED,
          PreviewState.OK
        ),
<<<<<<< HEAD
        arrayOf(
=======
        arrayOf<Any>(
>>>>>>> 574fcae1
          FileState.UP_TO_DATE,
          BuildState.FAILED,
          VisualState.NONE,
          NotificationsState.BUILD_FAILED,
          PreviewState.BUILD_FAILED
        ),
<<<<<<< HEAD
        arrayOf(
=======
        arrayOf<Any>(
>>>>>>> 574fcae1
          FileState.UP_TO_DATE,
          BuildState.IN_PROGRESS,
          VisualState.RENDERING,
          NotificationsState.BUILDING,
          PreviewState.RENDERING
        ),
<<<<<<< HEAD
        arrayOf(
=======
        arrayOf<Any>(
>>>>>>> 574fcae1
          FileState.UP_TO_DATE,
          BuildState.IN_PROGRESS,
          VisualState.OK,
          NotificationsState.BUILDING,
          PreviewState.OK
        ),
<<<<<<< HEAD
        arrayOf(
=======
        arrayOf<Any>(
>>>>>>> 574fcae1
          FileState.UP_TO_DATE,
          BuildState.IN_PROGRESS,
          VisualState.NONE,
          NotificationsState.NO_NOTIFICATIONS,
          PreviewState.BUILDING
        ),
<<<<<<< HEAD
        arrayOf(
=======
        arrayOf<Any>(
>>>>>>> 574fcae1
          FileState.MODIFIED,
          BuildState.SUCCESSFUL,
          VisualState.RENDERING,
          NotificationsState.NO_NOTIFICATIONS,
          PreviewState.RENDERING
        ),
<<<<<<< HEAD
        arrayOf(
=======
        arrayOf<Any>(
>>>>>>> 574fcae1
          FileState.MODIFIED,
          BuildState.SUCCESSFUL,
          VisualState.OK,
          NotificationsState.CODE_MODIFIED,
          PreviewState.OK
        ),
<<<<<<< HEAD
        arrayOf(
=======
        arrayOf<Any>(
>>>>>>> 574fcae1
          FileState.MODIFIED,
          BuildState.SUCCESSFUL,
          VisualState.NONE,
          NotificationsState.CODE_MODIFIED,
          PreviewState.OK
        ),
<<<<<<< HEAD
        arrayOf(
=======
        arrayOf<Any>(
>>>>>>> 574fcae1
          FileState.MODIFIED,
          BuildState.FAILED,
          VisualState.RENDERING,
          NotificationsState.CODE_MODIFIED,
          PreviewState.RENDERING
        ),
<<<<<<< HEAD
        arrayOf(
=======
        arrayOf<Any>(
>>>>>>> 574fcae1
          FileState.MODIFIED,
          BuildState.FAILED,
          VisualState.OK,
          NotificationsState.CODE_MODIFIED,
          PreviewState.OK
        ),
<<<<<<< HEAD
        arrayOf(
=======
        arrayOf<Any>(
>>>>>>> 574fcae1
          FileState.MODIFIED,
          BuildState.FAILED,
          VisualState.NONE,
          NotificationsState.CODE_MODIFIED,
          PreviewState.BUILD_FAILED
        ),
<<<<<<< HEAD
        arrayOf(
=======
        arrayOf<Any>(
>>>>>>> 574fcae1
          FileState.MODIFIED,
          BuildState.IN_PROGRESS,
          VisualState.RENDERING,
          NotificationsState.BUILDING,
          PreviewState.RENDERING
        ),
<<<<<<< HEAD
        arrayOf(
=======
        arrayOf<Any>(
>>>>>>> 574fcae1
          FileState.MODIFIED,
          BuildState.IN_PROGRESS,
          VisualState.OK,
          NotificationsState.BUILDING,
          PreviewState.OK
        ),
<<<<<<< HEAD
        arrayOf(
=======
        arrayOf<Any>(
>>>>>>> 574fcae1
          FileState.MODIFIED,
          BuildState.IN_PROGRESS,
          VisualState.NONE,
          NotificationsState.NO_NOTIFICATIONS,
          PreviewState.BUILDING
        )
      )
  }

  @Test
  fun test() {
    val stateTracker = CustomViewVisualStateTracker()
    stateTracker.setVisualState(visualState)
    stateTracker.setBuildState(buildState)
    stateTracker.setFileState(fileState)

    assertEquals(expectedNotificationsState, stateTracker.notificationsState)
    assertEquals(expectedPreviewState, stateTracker.previewState)
  }
}<|MERGE_RESOLUTION|>--- conflicted
+++ resolved
@@ -45,198 +45,126 @@
     @JvmStatic
     fun params(): List<Array<Any>> =
       listOf(
-<<<<<<< HEAD
-        arrayOf(
-=======
         arrayOf<Any>(
->>>>>>> 574fcae1
           FileState.UP_TO_DATE,
           BuildState.SUCCESSFUL,
           VisualState.RENDERING,
           NotificationsState.NO_NOTIFICATIONS,
           PreviewState.RENDERING
         ),
-<<<<<<< HEAD
-        arrayOf(
-=======
         arrayOf<Any>(
->>>>>>> 574fcae1
           FileState.UP_TO_DATE,
           BuildState.SUCCESSFUL,
           VisualState.OK,
           NotificationsState.NO_NOTIFICATIONS,
           PreviewState.OK
         ),
-<<<<<<< HEAD
-        arrayOf(
-=======
         arrayOf<Any>(
->>>>>>> 574fcae1
           FileState.UP_TO_DATE,
           BuildState.SUCCESSFUL,
           VisualState.NONE,
           NotificationsState.NO_NOTIFICATIONS,
           PreviewState.OK
         ),
-<<<<<<< HEAD
-        arrayOf(
-=======
         arrayOf<Any>(
->>>>>>> 574fcae1
           FileState.UP_TO_DATE,
           BuildState.FAILED,
           VisualState.RENDERING,
           NotificationsState.BUILD_FAILED,
           PreviewState.RENDERING
         ),
-<<<<<<< HEAD
-        arrayOf(
-=======
         arrayOf<Any>(
->>>>>>> 574fcae1
           FileState.UP_TO_DATE,
           BuildState.FAILED,
           VisualState.OK,
           NotificationsState.BUILD_FAILED,
           PreviewState.OK
         ),
-<<<<<<< HEAD
-        arrayOf(
-=======
         arrayOf<Any>(
->>>>>>> 574fcae1
           FileState.UP_TO_DATE,
           BuildState.FAILED,
           VisualState.NONE,
           NotificationsState.BUILD_FAILED,
           PreviewState.BUILD_FAILED
         ),
-<<<<<<< HEAD
-        arrayOf(
-=======
         arrayOf<Any>(
->>>>>>> 574fcae1
           FileState.UP_TO_DATE,
           BuildState.IN_PROGRESS,
           VisualState.RENDERING,
           NotificationsState.BUILDING,
           PreviewState.RENDERING
         ),
-<<<<<<< HEAD
-        arrayOf(
-=======
         arrayOf<Any>(
->>>>>>> 574fcae1
           FileState.UP_TO_DATE,
           BuildState.IN_PROGRESS,
           VisualState.OK,
           NotificationsState.BUILDING,
           PreviewState.OK
         ),
-<<<<<<< HEAD
-        arrayOf(
-=======
         arrayOf<Any>(
->>>>>>> 574fcae1
           FileState.UP_TO_DATE,
           BuildState.IN_PROGRESS,
           VisualState.NONE,
           NotificationsState.NO_NOTIFICATIONS,
           PreviewState.BUILDING
         ),
-<<<<<<< HEAD
-        arrayOf(
-=======
         arrayOf<Any>(
->>>>>>> 574fcae1
           FileState.MODIFIED,
           BuildState.SUCCESSFUL,
           VisualState.RENDERING,
           NotificationsState.NO_NOTIFICATIONS,
           PreviewState.RENDERING
         ),
-<<<<<<< HEAD
-        arrayOf(
-=======
         arrayOf<Any>(
->>>>>>> 574fcae1
           FileState.MODIFIED,
           BuildState.SUCCESSFUL,
           VisualState.OK,
           NotificationsState.CODE_MODIFIED,
           PreviewState.OK
         ),
-<<<<<<< HEAD
-        arrayOf(
-=======
         arrayOf<Any>(
->>>>>>> 574fcae1
           FileState.MODIFIED,
           BuildState.SUCCESSFUL,
           VisualState.NONE,
           NotificationsState.CODE_MODIFIED,
           PreviewState.OK
         ),
-<<<<<<< HEAD
-        arrayOf(
-=======
         arrayOf<Any>(
->>>>>>> 574fcae1
           FileState.MODIFIED,
           BuildState.FAILED,
           VisualState.RENDERING,
           NotificationsState.CODE_MODIFIED,
           PreviewState.RENDERING
         ),
-<<<<<<< HEAD
-        arrayOf(
-=======
         arrayOf<Any>(
->>>>>>> 574fcae1
           FileState.MODIFIED,
           BuildState.FAILED,
           VisualState.OK,
           NotificationsState.CODE_MODIFIED,
           PreviewState.OK
         ),
-<<<<<<< HEAD
-        arrayOf(
-=======
         arrayOf<Any>(
->>>>>>> 574fcae1
           FileState.MODIFIED,
           BuildState.FAILED,
           VisualState.NONE,
           NotificationsState.CODE_MODIFIED,
           PreviewState.BUILD_FAILED
         ),
-<<<<<<< HEAD
-        arrayOf(
-=======
         arrayOf<Any>(
->>>>>>> 574fcae1
           FileState.MODIFIED,
           BuildState.IN_PROGRESS,
           VisualState.RENDERING,
           NotificationsState.BUILDING,
           PreviewState.RENDERING
         ),
-<<<<<<< HEAD
-        arrayOf(
-=======
         arrayOf<Any>(
->>>>>>> 574fcae1
           FileState.MODIFIED,
           BuildState.IN_PROGRESS,
           VisualState.OK,
           NotificationsState.BUILDING,
           PreviewState.OK
         ),
-<<<<<<< HEAD
-        arrayOf(
-=======
         arrayOf<Any>(
->>>>>>> 574fcae1
           FileState.MODIFIED,
           BuildState.IN_PROGRESS,
           VisualState.NONE,
