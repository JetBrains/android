/*
 * Copyright (C) 2019 The Android Open Source Project
 *
 * Licensed under the Apache License, Version 2.0 (the "License");
 * you may not use this file except in compliance with the License.
 * You may obtain a copy of the License at
 *
 *      http://www.apache.org/licenses/LICENSE-2.0
 *
 * Unless required by applicable law or agreed to in writing, software
 * distributed under the License is distributed on an "AS IS" BASIS,
 * WITHOUT WARRANTIES OR CONDITIONS OF ANY KIND, either express or implied.
 * See the License for the specific language governing permissions and
 * limitations under the License.
 */
package com.android.tools.idea.customview.preview

import com.android.tools.idea.customview.preview.CustomViewPreviewManager.NotificationsState
import com.android.tools.idea.customview.preview.CustomViewVisualStateTracker.BuildState
import com.android.tools.idea.customview.preview.CustomViewVisualStateTracker.FileState
import com.android.tools.idea.customview.preview.CustomViewVisualStateTracker.PreviewState
import com.android.tools.idea.customview.preview.CustomViewVisualStateTracker.VisualState
import org.junit.Assert.assertEquals
import org.junit.Test
import org.junit.runner.RunWith
import org.junit.runners.Parameterized

/**
 * This tests exhaustively tests expected notification and preview states depending on the input
 * file, build and visual states. There are 2 file states, 3 build states and 3 visual states,
 * therefore 3x3x2 = 18 possible input states overall.
 */
@RunWith(Parameterized::class)
class CustomViewVisualStateTrackerTest(
  private val fileState: FileState,
  private val buildState: BuildState,
  private val visualState: VisualState,
  private val expectedNotificationsState: NotificationsState,
  private val expectedPreviewState: PreviewState,
) {
  companion object {
    @Parameterized.Parameters(
      name = "file={0}, build={1}, visual={2}, notification={3}, preview={4}"
    )
    @JvmStatic
    fun params(): List<Array<Any>> =
      listOf(
        arrayOf<Any>(
          FileState.UP_TO_DATE,
          BuildState.SUCCESSFUL,
          VisualState.RENDERING,
          NotificationsState.NO_NOTIFICATIONS,
<<<<<<< HEAD
          PreviewState.RENDERING
=======
          PreviewState.RENDERING,
>>>>>>> 0d09370c
        ),
        arrayOf<Any>(
          FileState.UP_TO_DATE,
          BuildState.SUCCESSFUL,
          VisualState.OK,
          NotificationsState.NO_NOTIFICATIONS,
<<<<<<< HEAD
          PreviewState.OK
=======
          PreviewState.OK,
>>>>>>> 0d09370c
        ),
        arrayOf<Any>(
          FileState.UP_TO_DATE,
          BuildState.SUCCESSFUL,
          VisualState.NONE,
          NotificationsState.NO_NOTIFICATIONS,
<<<<<<< HEAD
          PreviewState.OK
=======
          PreviewState.OK,
>>>>>>> 0d09370c
        ),
        arrayOf<Any>(
          FileState.UP_TO_DATE,
          BuildState.FAILED,
          VisualState.RENDERING,
          NotificationsState.BUILD_FAILED,
<<<<<<< HEAD
          PreviewState.RENDERING
=======
          PreviewState.RENDERING,
>>>>>>> 0d09370c
        ),
        arrayOf<Any>(
          FileState.UP_TO_DATE,
          BuildState.FAILED,
          VisualState.OK,
          NotificationsState.BUILD_FAILED,
<<<<<<< HEAD
          PreviewState.OK
=======
          PreviewState.OK,
>>>>>>> 0d09370c
        ),
        arrayOf<Any>(
          FileState.UP_TO_DATE,
          BuildState.FAILED,
          VisualState.NONE,
          NotificationsState.BUILD_FAILED,
<<<<<<< HEAD
          PreviewState.BUILD_FAILED
=======
          PreviewState.BUILD_FAILED,
>>>>>>> 0d09370c
        ),
        arrayOf<Any>(
          FileState.UP_TO_DATE,
          BuildState.IN_PROGRESS,
          VisualState.RENDERING,
          NotificationsState.BUILDING,
<<<<<<< HEAD
          PreviewState.RENDERING
=======
          PreviewState.RENDERING,
>>>>>>> 0d09370c
        ),
        arrayOf<Any>(
          FileState.UP_TO_DATE,
          BuildState.IN_PROGRESS,
          VisualState.OK,
          NotificationsState.BUILDING,
<<<<<<< HEAD
          PreviewState.OK
=======
          PreviewState.OK,
>>>>>>> 0d09370c
        ),
        arrayOf<Any>(
          FileState.UP_TO_DATE,
          BuildState.IN_PROGRESS,
          VisualState.NONE,
          NotificationsState.NO_NOTIFICATIONS,
<<<<<<< HEAD
          PreviewState.BUILDING
=======
          PreviewState.BUILDING,
>>>>>>> 0d09370c
        ),
        arrayOf<Any>(
          FileState.MODIFIED,
          BuildState.SUCCESSFUL,
          VisualState.RENDERING,
          NotificationsState.NO_NOTIFICATIONS,
<<<<<<< HEAD
          PreviewState.RENDERING
=======
          PreviewState.RENDERING,
>>>>>>> 0d09370c
        ),
        arrayOf<Any>(
          FileState.MODIFIED,
          BuildState.SUCCESSFUL,
          VisualState.OK,
          NotificationsState.CODE_MODIFIED,
<<<<<<< HEAD
          PreviewState.OK
=======
          PreviewState.OK,
>>>>>>> 0d09370c
        ),
        arrayOf<Any>(
          FileState.MODIFIED,
          BuildState.SUCCESSFUL,
          VisualState.NONE,
          NotificationsState.CODE_MODIFIED,
<<<<<<< HEAD
          PreviewState.OK
=======
          PreviewState.OK,
>>>>>>> 0d09370c
        ),
        arrayOf<Any>(
          FileState.MODIFIED,
          BuildState.FAILED,
          VisualState.RENDERING,
          NotificationsState.CODE_MODIFIED,
<<<<<<< HEAD
          PreviewState.RENDERING
=======
          PreviewState.RENDERING,
>>>>>>> 0d09370c
        ),
        arrayOf<Any>(
          FileState.MODIFIED,
          BuildState.FAILED,
          VisualState.OK,
          NotificationsState.CODE_MODIFIED,
<<<<<<< HEAD
          PreviewState.OK
=======
          PreviewState.OK,
>>>>>>> 0d09370c
        ),
        arrayOf<Any>(
          FileState.MODIFIED,
          BuildState.FAILED,
          VisualState.NONE,
          NotificationsState.CODE_MODIFIED,
<<<<<<< HEAD
          PreviewState.BUILD_FAILED
=======
          PreviewState.BUILD_FAILED,
>>>>>>> 0d09370c
        ),
        arrayOf<Any>(
          FileState.MODIFIED,
          BuildState.IN_PROGRESS,
          VisualState.RENDERING,
          NotificationsState.BUILDING,
<<<<<<< HEAD
          PreviewState.RENDERING
=======
          PreviewState.RENDERING,
>>>>>>> 0d09370c
        ),
        arrayOf<Any>(
          FileState.MODIFIED,
          BuildState.IN_PROGRESS,
          VisualState.OK,
          NotificationsState.BUILDING,
<<<<<<< HEAD
          PreviewState.OK
=======
          PreviewState.OK,
>>>>>>> 0d09370c
        ),
        arrayOf<Any>(
          FileState.MODIFIED,
          BuildState.IN_PROGRESS,
          VisualState.NONE,
          NotificationsState.NO_NOTIFICATIONS,
<<<<<<< HEAD
          PreviewState.BUILDING
        )
=======
          PreviewState.BUILDING,
        ),
>>>>>>> 0d09370c
      )
  }

  @Test
  fun test() {
    val stateTracker = CustomViewVisualStateTracker()
    stateTracker.setVisualState(visualState)
    stateTracker.setBuildState(buildState)
    stateTracker.setFileState(fileState)

    assertEquals(expectedNotificationsState, stateTracker.notificationsState)
    assertEquals(expectedPreviewState, stateTracker.previewState)
  }
}<|MERGE_RESOLUTION|>--- conflicted
+++ resolved
@@ -50,200 +50,127 @@
           BuildState.SUCCESSFUL,
           VisualState.RENDERING,
           NotificationsState.NO_NOTIFICATIONS,
-<<<<<<< HEAD
-          PreviewState.RENDERING
-=======
           PreviewState.RENDERING,
->>>>>>> 0d09370c
         ),
         arrayOf<Any>(
           FileState.UP_TO_DATE,
           BuildState.SUCCESSFUL,
           VisualState.OK,
           NotificationsState.NO_NOTIFICATIONS,
-<<<<<<< HEAD
-          PreviewState.OK
-=======
           PreviewState.OK,
->>>>>>> 0d09370c
         ),
         arrayOf<Any>(
           FileState.UP_TO_DATE,
           BuildState.SUCCESSFUL,
           VisualState.NONE,
           NotificationsState.NO_NOTIFICATIONS,
-<<<<<<< HEAD
-          PreviewState.OK
-=======
           PreviewState.OK,
->>>>>>> 0d09370c
         ),
         arrayOf<Any>(
           FileState.UP_TO_DATE,
           BuildState.FAILED,
           VisualState.RENDERING,
           NotificationsState.BUILD_FAILED,
-<<<<<<< HEAD
-          PreviewState.RENDERING
-=======
           PreviewState.RENDERING,
->>>>>>> 0d09370c
         ),
         arrayOf<Any>(
           FileState.UP_TO_DATE,
           BuildState.FAILED,
           VisualState.OK,
           NotificationsState.BUILD_FAILED,
-<<<<<<< HEAD
-          PreviewState.OK
-=======
           PreviewState.OK,
->>>>>>> 0d09370c
         ),
         arrayOf<Any>(
           FileState.UP_TO_DATE,
           BuildState.FAILED,
           VisualState.NONE,
           NotificationsState.BUILD_FAILED,
-<<<<<<< HEAD
-          PreviewState.BUILD_FAILED
-=======
           PreviewState.BUILD_FAILED,
->>>>>>> 0d09370c
         ),
         arrayOf<Any>(
           FileState.UP_TO_DATE,
           BuildState.IN_PROGRESS,
           VisualState.RENDERING,
           NotificationsState.BUILDING,
-<<<<<<< HEAD
-          PreviewState.RENDERING
-=======
           PreviewState.RENDERING,
->>>>>>> 0d09370c
         ),
         arrayOf<Any>(
           FileState.UP_TO_DATE,
           BuildState.IN_PROGRESS,
           VisualState.OK,
           NotificationsState.BUILDING,
-<<<<<<< HEAD
-          PreviewState.OK
-=======
           PreviewState.OK,
->>>>>>> 0d09370c
         ),
         arrayOf<Any>(
           FileState.UP_TO_DATE,
           BuildState.IN_PROGRESS,
           VisualState.NONE,
           NotificationsState.NO_NOTIFICATIONS,
-<<<<<<< HEAD
-          PreviewState.BUILDING
-=======
           PreviewState.BUILDING,
->>>>>>> 0d09370c
         ),
         arrayOf<Any>(
           FileState.MODIFIED,
           BuildState.SUCCESSFUL,
           VisualState.RENDERING,
           NotificationsState.NO_NOTIFICATIONS,
-<<<<<<< HEAD
-          PreviewState.RENDERING
-=======
           PreviewState.RENDERING,
->>>>>>> 0d09370c
         ),
         arrayOf<Any>(
           FileState.MODIFIED,
           BuildState.SUCCESSFUL,
           VisualState.OK,
           NotificationsState.CODE_MODIFIED,
-<<<<<<< HEAD
-          PreviewState.OK
-=======
           PreviewState.OK,
->>>>>>> 0d09370c
         ),
         arrayOf<Any>(
           FileState.MODIFIED,
           BuildState.SUCCESSFUL,
           VisualState.NONE,
           NotificationsState.CODE_MODIFIED,
-<<<<<<< HEAD
-          PreviewState.OK
-=======
           PreviewState.OK,
->>>>>>> 0d09370c
         ),
         arrayOf<Any>(
           FileState.MODIFIED,
           BuildState.FAILED,
           VisualState.RENDERING,
           NotificationsState.CODE_MODIFIED,
-<<<<<<< HEAD
-          PreviewState.RENDERING
-=======
           PreviewState.RENDERING,
->>>>>>> 0d09370c
         ),
         arrayOf<Any>(
           FileState.MODIFIED,
           BuildState.FAILED,
           VisualState.OK,
           NotificationsState.CODE_MODIFIED,
-<<<<<<< HEAD
-          PreviewState.OK
-=======
           PreviewState.OK,
->>>>>>> 0d09370c
         ),
         arrayOf<Any>(
           FileState.MODIFIED,
           BuildState.FAILED,
           VisualState.NONE,
           NotificationsState.CODE_MODIFIED,
-<<<<<<< HEAD
-          PreviewState.BUILD_FAILED
-=======
           PreviewState.BUILD_FAILED,
->>>>>>> 0d09370c
         ),
         arrayOf<Any>(
           FileState.MODIFIED,
           BuildState.IN_PROGRESS,
           VisualState.RENDERING,
           NotificationsState.BUILDING,
-<<<<<<< HEAD
-          PreviewState.RENDERING
-=======
           PreviewState.RENDERING,
->>>>>>> 0d09370c
         ),
         arrayOf<Any>(
           FileState.MODIFIED,
           BuildState.IN_PROGRESS,
           VisualState.OK,
           NotificationsState.BUILDING,
-<<<<<<< HEAD
-          PreviewState.OK
-=======
           PreviewState.OK,
->>>>>>> 0d09370c
         ),
         arrayOf<Any>(
           FileState.MODIFIED,
           BuildState.IN_PROGRESS,
           VisualState.NONE,
           NotificationsState.NO_NOTIFICATIONS,
-<<<<<<< HEAD
-          PreviewState.BUILDING
-        )
-=======
           PreviewState.BUILDING,
         ),
->>>>>>> 0d09370c
       )
   }
 
