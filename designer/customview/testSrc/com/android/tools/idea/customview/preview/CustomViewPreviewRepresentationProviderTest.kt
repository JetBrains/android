--- conflicted
+++ resolved
@@ -30,11 +30,7 @@
 
       class View
     """
-<<<<<<< HEAD
-        .trimIndent()
-=======
         .trimIndent(),
->>>>>>> 0d09370c
     )
     provider = CustomViewPreviewRepresentationProvider()
   }
@@ -65,11 +61,7 @@
 
       class CustomView() : View()
     """
-<<<<<<< HEAD
-          .trimIndent()
-=======
           .trimIndent(),
->>>>>>> 0d09370c
       )
     assertFalse(provider.accept(project, file))
   }
@@ -89,11 +81,7 @@
         }
       }
     """
-<<<<<<< HEAD
-          .trimIndent()
-=======
           .trimIndent(),
->>>>>>> 0d09370c
       )
     assertFalse(provider.accept(project, file))
   }
@@ -111,11 +99,7 @@
 
       class CustomView() : View()
     """
-<<<<<<< HEAD
-          .trimIndent()
-=======
           .trimIndent(),
->>>>>>> 0d09370c
       )
     assertTrue(provider.accept(project, file))
   }
@@ -137,11 +121,7 @@
         }
       }
     """
-<<<<<<< HEAD
-          .trimIndent()
-=======
           .trimIndent(),
->>>>>>> 0d09370c
       )
     assertTrue(provider.accept(project, file))
   }
@@ -163,11 +143,7 @@
         }
       }
     """
-<<<<<<< HEAD
-          .trimIndent()
-=======
           .trimIndent(),
->>>>>>> 0d09370c
       )
     assertTrue(provider.accept(project, file))
   }
