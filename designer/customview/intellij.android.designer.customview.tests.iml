<?xml version="1.0" encoding="UTF-8"?>
<module type="JAVA_MODULE" version="4">
  <component name="NewModuleRootManager" inherit-compiler-output="true">
    <exclude-output />
    <content url="file://$MODULE_DIR$/testData">
      <sourceFolder url="file://$MODULE_DIR$/testData" type="java-test-resource" />
    </content>
    <content url="file://$MODULE_DIR$/testSrc">
      <sourceFolder url="file://$MODULE_DIR$/testSrc" isTestSource="true" />
    </content>
    <orderEntry type="inheritedJdk" />
<<<<<<< HEAD
=======
    <orderEntry type="library" name="studio-sdk" level="project" />
    <orderEntry type="library" name="studio-plugin-com.intellij.java" level="project" />
    <orderEntry type="library" name="studio-plugin-com.intellij.gradle" level="project" />
>>>>>>> 0d09370c
    <orderEntry type="sourceFolder" forTests="false" />
    <orderEntry type="library" scope="TEST" name="Guava" level="project" />
    <orderEntry type="library" scope="TEST" name="JUnit4" level="project" />
    <orderEntry type="library" scope="TEST" name="kotlin-stdlib" level="project" />
    <orderEntry type="library" scope="TEST" name="kotlinx-coroutines-core" level="project" />
    <orderEntry type="library" scope="TEST" name="layoutlib" level="project" />
    <orderEntry type="library" scope="TEST" name="mockito" level="project" />
    <orderEntry type="module" module-name="intellij.android.core.tests" />
    <orderEntry type="module" module-name="android.sdktools.flags" scope="TEST" />
    <orderEntry type="module" module-name="android.sdktools.testutils" scope="TEST" />
    <orderEntry type="module" module-name="intellij.android.adt.testutils" scope="TEST" />
    <orderEntry type="module" module-name="intellij.android.adt.ui" scope="TEST" />
    <orderEntry type="module" module-name="intellij.android.common" scope="TEST" />
    <orderEntry type="module" module-name="intellij.android.core" scope="TEST" />
    <orderEntry type="module" module-name="intellij.android.designer" scope="TEST" />
    <orderEntry type="module" module-name="intellij.android.designer.customview" scope="TEST" />
    <orderEntry type="module" module-name="intellij.android.preview-designer" scope="TEST" />
    <orderEntry type="module" module-name="intellij.android.projectSystem" scope="TEST" />
    <orderEntry type="module" module-name="intellij.android.projectSystem.gradle" scope="TEST" />
    <orderEntry type="module" module-name="intellij.android.rendering" scope="TEST" />
<<<<<<< HEAD
    <orderEntry type="module" module-name="intellij.android.testFramework" scope="TEST" />
    <orderEntry type="module" module-name="intellij.java.testFramework" scope="TEST" />
    <orderEntry type="module" module-name="intellij.platform.core" scope="TEST" />
    <orderEntry type="module" module-name="intellij.platform.ide.core" scope="TEST" />
    <orderEntry type="module" module-name="intellij.platform.testFramework" scope="TEST" />
    <orderEntry type="module" module-name="intellij.platform.util" scope="TEST" />
=======
>>>>>>> 0d09370c
  </component>
</module><|MERGE_RESOLUTION|>--- conflicted
+++ resolved
@@ -8,23 +8,17 @@
     <content url="file://$MODULE_DIR$/testSrc">
       <sourceFolder url="file://$MODULE_DIR$/testSrc" isTestSource="true" />
     </content>
-    <orderEntry type="inheritedJdk" />
-<<<<<<< HEAD
-=======
-    <orderEntry type="library" name="studio-sdk" level="project" />
-    <orderEntry type="library" name="studio-plugin-com.intellij.java" level="project" />
-    <orderEntry type="library" name="studio-plugin-com.intellij.gradle" level="project" />
->>>>>>> 0d09370c
-    <orderEntry type="sourceFolder" forTests="false" />
+    <orderEntry type="library" name="studio-platform" level="project" />
+    <orderEntry type="library" scope="TEST" name="studio-test-platform" level="project" />
     <orderEntry type="library" scope="TEST" name="Guava" level="project" />
     <orderEntry type="library" scope="TEST" name="JUnit4" level="project" />
     <orderEntry type="library" scope="TEST" name="kotlin-stdlib" level="project" />
     <orderEntry type="library" scope="TEST" name="kotlinx-coroutines-core" level="project" />
     <orderEntry type="library" scope="TEST" name="layoutlib" level="project" />
     <orderEntry type="library" scope="TEST" name="mockito" level="project" />
+    <orderEntry type="inheritedJdk" />
+    <orderEntry type="sourceFolder" forTests="false" />
     <orderEntry type="module" module-name="intellij.android.core.tests" />
-    <orderEntry type="module" module-name="android.sdktools.flags" scope="TEST" />
-    <orderEntry type="module" module-name="android.sdktools.testutils" scope="TEST" />
     <orderEntry type="module" module-name="intellij.android.adt.testutils" scope="TEST" />
     <orderEntry type="module" module-name="intellij.android.adt.ui" scope="TEST" />
     <orderEntry type="module" module-name="intellij.android.common" scope="TEST" />
@@ -35,14 +29,11 @@
     <orderEntry type="module" module-name="intellij.android.projectSystem" scope="TEST" />
     <orderEntry type="module" module-name="intellij.android.projectSystem.gradle" scope="TEST" />
     <orderEntry type="module" module-name="intellij.android.rendering" scope="TEST" />
-<<<<<<< HEAD
     <orderEntry type="module" module-name="intellij.android.testFramework" scope="TEST" />
     <orderEntry type="module" module-name="intellij.java.testFramework" scope="TEST" />
     <orderEntry type="module" module-name="intellij.platform.core" scope="TEST" />
     <orderEntry type="module" module-name="intellij.platform.ide.core" scope="TEST" />
     <orderEntry type="module" module-name="intellij.platform.testFramework" scope="TEST" />
     <orderEntry type="module" module-name="intellij.platform.util" scope="TEST" />
-=======
->>>>>>> 0d09370c
   </component>
 </module>