<?xml version="1.0" encoding="UTF-8"?>
<module type="JAVA_MODULE" version="4">
  <component name="NewModuleRootManager" inherit-compiler-output="true">
    <exclude-output />
    <content url="file://$MODULE_DIR$/testData">
      <sourceFolder url="file://$MODULE_DIR$/testData" type="java-test-resource" />
    </content>
    <content url="file://$MODULE_DIR$/testSrc">
      <sourceFolder url="file://$MODULE_DIR$/testSrc" isTestSource="true" />
    </content>
    <orderEntry type="inheritedJdk" />
    <orderEntry type="sourceFolder" forTests="false" />
<<<<<<< HEAD
    <orderEntry type="module" module-name="intellij.android.core.tests" />
    <orderEntry type="library" scope="TEST" name="junit4" level="project" />
    <orderEntry type="module" module-name="android.sdktools.testutils" scope="TEST" />
    <orderEntry type="module" module-name="intellij.android.adt.testutils" scope="TEST" />
    <orderEntry type="module" module-name="intellij.android.preview-designer" scope="TEST" />
    <orderEntry type="module" module-name="intellij.android.designer.customview" scope="TEST" />
    <orderEntry type="module" module-name="intellij.android.designer" scope="TEST" />
    <orderEntry type="module" module-name="android.sdktools.flags" scope="TEST" />
    <orderEntry type="module" module-name="intellij.android.common" scope="TEST" />
    <orderEntry type="module" module-name="intellij.android.testFramework" scope="TEST" />
=======
    <orderEntry type="library" scope="PROVIDED" name="studio-platform" level="project" />
    <orderEntry type="library" scope="TEST" name="studio-test-platform" level="project" />
    <orderEntry type="library" scope="TEST" name="Guava" level="project" />
    <orderEntry type="library" scope="TEST" name="JUnit4" level="project" />
    <orderEntry type="library" scope="TEST" name="kotlin-stdlib" level="project" />
    <orderEntry type="library" scope="TEST" name="kotlinx-coroutines-core" level="project" />
    <orderEntry type="library" scope="TEST" name="layoutlib" level="project" />
>>>>>>> 5f7be743
    <orderEntry type="library" scope="TEST" name="mockito" level="project" />
    <orderEntry type="module" module-name="intellij.android.core.tests" />
    <orderEntry type="module" module-name="intellij.android.adt.testutils" scope="TEST" />
    <orderEntry type="module" module-name="intellij.android.adt.ui" scope="TEST" />
    <orderEntry type="module" module-name="intellij.android.common" scope="TEST" />
    <orderEntry type="module" module-name="intellij.android.core" scope="TEST" />
<<<<<<< HEAD
=======
    <orderEntry type="module" module-name="intellij.android.designer" scope="TEST" />
    <orderEntry type="module" module-name="intellij.android.designer.customview" scope="TEST" />
    <orderEntry type="module" module-name="intellij.android.preview-designer" scope="TEST" />
    <orderEntry type="module" module-name="intellij.android.projectSystem" scope="TEST" />
>>>>>>> 5f7be743
    <orderEntry type="module" module-name="intellij.android.projectSystem.gradle" scope="TEST" />
    <orderEntry type="module" module-name="intellij.android.rendering" scope="TEST" />
    <orderEntry type="module" module-name="intellij.android.testFramework" scope="TEST" />
    <orderEntry type="module" module-name="intellij.java.testFramework" scope="TEST" />
    <orderEntry type="module" module-name="intellij.platform.core" scope="TEST" />
    <orderEntry type="module" module-name="intellij.platform.ide.core" scope="TEST" />
    <orderEntry type="module" module-name="intellij.platform.testFramework" scope="TEST" />
    <orderEntry type="module" module-name="intellij.platform.util" scope="TEST" />
  </component>
</module><|MERGE_RESOLUTION|>--- conflicted
+++ resolved
@@ -10,18 +10,6 @@
     </content>
     <orderEntry type="inheritedJdk" />
     <orderEntry type="sourceFolder" forTests="false" />
-<<<<<<< HEAD
-    <orderEntry type="module" module-name="intellij.android.core.tests" />
-    <orderEntry type="library" scope="TEST" name="junit4" level="project" />
-    <orderEntry type="module" module-name="android.sdktools.testutils" scope="TEST" />
-    <orderEntry type="module" module-name="intellij.android.adt.testutils" scope="TEST" />
-    <orderEntry type="module" module-name="intellij.android.preview-designer" scope="TEST" />
-    <orderEntry type="module" module-name="intellij.android.designer.customview" scope="TEST" />
-    <orderEntry type="module" module-name="intellij.android.designer" scope="TEST" />
-    <orderEntry type="module" module-name="android.sdktools.flags" scope="TEST" />
-    <orderEntry type="module" module-name="intellij.android.common" scope="TEST" />
-    <orderEntry type="module" module-name="intellij.android.testFramework" scope="TEST" />
-=======
     <orderEntry type="library" scope="PROVIDED" name="studio-platform" level="project" />
     <orderEntry type="library" scope="TEST" name="studio-test-platform" level="project" />
     <orderEntry type="library" scope="TEST" name="Guava" level="project" />
@@ -29,20 +17,16 @@
     <orderEntry type="library" scope="TEST" name="kotlin-stdlib" level="project" />
     <orderEntry type="library" scope="TEST" name="kotlinx-coroutines-core" level="project" />
     <orderEntry type="library" scope="TEST" name="layoutlib" level="project" />
->>>>>>> 5f7be743
     <orderEntry type="library" scope="TEST" name="mockito" level="project" />
     <orderEntry type="module" module-name="intellij.android.core.tests" />
     <orderEntry type="module" module-name="intellij.android.adt.testutils" scope="TEST" />
     <orderEntry type="module" module-name="intellij.android.adt.ui" scope="TEST" />
     <orderEntry type="module" module-name="intellij.android.common" scope="TEST" />
     <orderEntry type="module" module-name="intellij.android.core" scope="TEST" />
-<<<<<<< HEAD
-=======
     <orderEntry type="module" module-name="intellij.android.designer" scope="TEST" />
     <orderEntry type="module" module-name="intellij.android.designer.customview" scope="TEST" />
     <orderEntry type="module" module-name="intellij.android.preview-designer" scope="TEST" />
     <orderEntry type="module" module-name="intellij.android.projectSystem" scope="TEST" />
->>>>>>> 5f7be743
     <orderEntry type="module" module-name="intellij.android.projectSystem.gradle" scope="TEST" />
     <orderEntry type="module" module-name="intellij.android.rendering" scope="TEST" />
     <orderEntry type="module" module-name="intellij.android.testFramework" scope="TEST" />
