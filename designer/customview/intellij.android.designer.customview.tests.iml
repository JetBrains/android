--- conflicted
+++ resolved
@@ -15,13 +15,9 @@
     <orderEntry type="module" module-name="android.sdktools.flags" scope="TEST" />
     <orderEntry type="module" module-name="intellij.android.common" scope="TEST" />
     <orderEntry type="module" module-name="intellij.android.testFramework" scope="TEST" />
-<<<<<<< HEAD
-    <orderEntry type="library" scope="PROVIDED" name="kotlin-plugin" level="project" />
-=======
     <orderEntry type="library" name="kotlin-plugin" level="project" />
     <orderEntry type="library" scope="TEST" name="mockito" level="project" />
     <orderEntry type="module" module-name="intellij.android.adt.ui" scope="TEST" />
     <orderEntry type="module" module-name="intellij.android.projectSystem" scope="TEST" />
->>>>>>> e624679c
   </component>
 </module>