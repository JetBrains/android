/*
 * Copyright (C) 2022 The Android Open Source Project
 *
 * Licensed under the Apache License, Version 2.0 (the "License");
 * you may not use this file except in compliance with the License.
 * You may obtain a copy of the License at
 *
 *      http://www.apache.org/licenses/LICENSE-2.0
 *
 * Unless required by applicable law or agreed to in writing, software
 * distributed under the License is distributed on an "AS IS" BASIS,
 * WITHOUT WARRANTIES OR CONDITIONS OF ANY KIND, either express or implied.
 * See the License for the specific language governing permissions and
 * limitations under the License.
 */
package com.android.tools.idea.common.surface.layout

import com.android.tools.idea.uibuilder.surface.layout.PositionableContent
import com.android.tools.idea.uibuilder.surface.layout.SurfaceLayoutManager
import java.awt.Dimension
import java.awt.Point

/**
 * A [SurfaceLayoutManager] for testing which returns empty [Dimension] and always return
 * zoom-to-fit scale as 100%. It also does nothing when [measure] is called.
 */
class EmptySurfaceLayoutManager : SurfaceLayoutManager {
<<<<<<< HEAD
  override fun getPreferredSize(
    content: Collection<PositionableContent>,
    availableWidth: Int,
    availableHeight: Int,
    dimension: Dimension?
  ): Dimension = Dimension()
=======
>>>>>>> 0d09370c

  override fun getRequiredSize(
    content: Collection<PositionableContent>,
    availableWidth: Int,
    availableHeight: Int,
<<<<<<< HEAD
    dimension: Dimension?
=======
    dimension: Dimension?,
>>>>>>> 0d09370c
  ): Dimension = Dimension()

  override fun getFitIntoScale(
    content: Collection<PositionableContent>,
    availableWidth: Int,
<<<<<<< HEAD
    availableHeight: Int
=======
    availableHeight: Int,
>>>>>>> 0d09370c
  ): Double = 1.0

  override fun measure(
    content: Collection<PositionableContent>,
    availableWidth: Int,
    availableHeight: Int,
<<<<<<< HEAD
    keepPreviousPadding: Boolean
=======
    keepPreviousPadding: Boolean,
>>>>>>> 0d09370c
  ): Map<PositionableContent, Point> = emptyMap()
}<|MERGE_RESOLUTION|>--- conflicted
+++ resolved
@@ -25,45 +25,24 @@
  * zoom-to-fit scale as 100%. It also does nothing when [measure] is called.
  */
 class EmptySurfaceLayoutManager : SurfaceLayoutManager {
-<<<<<<< HEAD
-  override fun getPreferredSize(
-    content: Collection<PositionableContent>,
-    availableWidth: Int,
-    availableHeight: Int,
-    dimension: Dimension?
-  ): Dimension = Dimension()
-=======
->>>>>>> 0d09370c
 
   override fun getRequiredSize(
     content: Collection<PositionableContent>,
     availableWidth: Int,
     availableHeight: Int,
-<<<<<<< HEAD
-    dimension: Dimension?
-=======
     dimension: Dimension?,
->>>>>>> 0d09370c
   ): Dimension = Dimension()
 
   override fun getFitIntoScale(
     content: Collection<PositionableContent>,
     availableWidth: Int,
-<<<<<<< HEAD
-    availableHeight: Int
-=======
     availableHeight: Int,
->>>>>>> 0d09370c
   ): Double = 1.0
 
   override fun measure(
     content: Collection<PositionableContent>,
     availableWidth: Int,
     availableHeight: Int,
-<<<<<<< HEAD
-    keepPreviousPadding: Boolean
-=======
     keepPreviousPadding: Boolean,
->>>>>>> 0d09370c
   ): Map<PositionableContent, Point> = emptyMap()
 }