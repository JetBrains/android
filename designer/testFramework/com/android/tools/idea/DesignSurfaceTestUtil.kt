--- conflicted
+++ resolved
@@ -50,10 +50,7 @@
 import org.mockito.ArgumentMatchers.anyInt
 import org.mockito.Mockito
 import org.mockito.kotlin.any
-<<<<<<< HEAD
-=======
 import org.mockito.kotlin.whenever
->>>>>>> 8b7d83e8
 
 object DesignSurfaceTestUtil {
 
@@ -66,24 +63,6 @@
     val surface = Mockito.mock(surfaceClass)
     Disposer.register(disposableParent, surface)
     val listeners: MutableList<DesignSurfaceListener> = ArrayList()
-<<<<<<< HEAD
-    Mockito.`when`(surface.uiDataSnapshot(any())).thenCallRealMethod()
-    Mockito.`when`(surface.layeredPane).thenReturn(JLayeredPane())
-    val selectionModel: SelectionModel = DefaultSelectionModel()
-    Mockito.`when`(surface.selectionModel).thenReturn(selectionModel)
-    Mockito.`when`(surface.size).thenReturn(Dimension(1000, 1000))
-    Mockito.`when`(surface.zoomController).thenReturn(createZoomControllerFake(returnScale = 0.5))
-    Mockito.`when`(surface.selectionAsTransferable).thenCallRealMethod()
-    val pannable = TestPannable()
-    Mockito.`when`(surface.pannable).thenReturn(pannable)
-    val interactable = TestInteractable(pannable, JPanel(), surface)
-    Mockito.`when`(surface.guiInputHandler)
-      .thenReturn(GuiInputHandler(surface, interactable, interactionHandlerCreator(surface)))
-    if (surface is NlDesignSurface) {
-      Mockito.`when`(surface.analyticsManager).thenReturn(NlAnalyticsManager(surface))
-      Mockito.`when`(surface.actionManager).thenReturn(NlActionManager(surface))
-      Mockito.`when`(surface.layoutPreviewHandler)
-=======
     whenever(surface.uiDataSnapshot(any())).thenCallRealMethod()
     whenever(surface.layeredPane).thenReturn(JLayeredPane())
     val selectionModel: SelectionModel = DefaultSelectionModel()
@@ -100,24 +79,19 @@
       whenever(surface.analyticsManager).thenReturn(NlAnalyticsManager(surface))
       whenever(surface.actionManager).thenReturn(NlActionManager(surface))
       whenever(surface.layoutPreviewHandler)
->>>>>>> 8b7d83e8
         .thenReturn(
           object : LayoutPreviewHandler {
             override var previewWithToolsVisibilityAndPosition = true
           }
         )
     } else {
-      Mockito.`when`(surface.actionManager)
+      whenever(surface.actionManager)
         .thenReturn(TestActionManager(surface as DesignSurface<SceneManager>))
     }
     Mockito.doAnswer { listeners.add(it.getArgument(0)) }.`when`(surface).addListener(any())
 
     Mockito.doAnswer { listeners.remove(it.getArgument<Any>(0) as DesignSurfaceListener) }
-<<<<<<< HEAD
-      .`when`(surface)
-=======
       .whenever(surface)
->>>>>>> 8b7d83e8
       .removeListener(any())
 
     selectionModel.addListener { _, selection ->
@@ -141,34 +115,18 @@
   ): DesignSurface<out SceneManager> {
     val surface = createMockSurface(disposableParent, surfaceClass, interactionHandlerCreator)
 
-<<<<<<< HEAD
-    Mockito.`when`(surface.model).thenReturn(model)
-    Mockito.`when`(surface.models).thenReturn(ImmutableList.of(model))
-    Mockito.`when`(surface.addModelWithoutRender(any()))
-      .thenReturn(CompletableFuture.completedFuture<Nothing?>(null))
-    Mockito.`when`(surface.addAndRenderModel(any()))
-      .thenReturn(CompletableFuture.completedFuture(null))
-    Mockito.`when`(surface.configurations).thenReturn(ImmutableList.of(model.configuration))
-=======
     whenever(surface.model).thenReturn(model)
     whenever(surface.models).thenReturn(ImmutableList.of(model))
     whenever(surface.addModelWithoutRender(any()))
       .thenReturn(CompletableFuture.completedFuture<Nothing?>(null))
     whenever(surface.configurations).thenReturn(ImmutableList.of(model.configuration))
->>>>>>> 8b7d83e8
 
     // TODO: NlDesignSurface should not be referenced from here.
     // TODO: Do we need a special version of ModelBuilder for Nele?
     if (surface is NlDesignSurface) {
-<<<<<<< HEAD
-      Mockito.`when`(surface.screenViewProvider).thenReturn(NlScreenViewProvider.BLUEPRINT)
-      Mockito.`when`(surface.actionHandlerProvider).thenReturn { defaultActionHandlerProvider(it) }
-      Mockito.`when`(surface.layoutPreviewHandler)
-=======
       whenever(surface.screenViewProvider).thenReturn(NlScreenViewProvider.BLUEPRINT)
       whenever(surface.actionHandlerProvider).thenReturn { defaultActionHandlerProvider(it) }
       whenever(surface.layoutPreviewHandler)
->>>>>>> 8b7d83e8
         .thenReturn(
           object : LayoutPreviewHandler {
             override var previewWithToolsVisibilityAndPosition = true
@@ -177,25 +135,18 @@
     }
 
     val sceneManager = sceneManagerFactory(surface, model)
-<<<<<<< HEAD
-    Mockito.`when`(surface.getSceneManager(any())).thenReturn(sceneManager)
-    Mockito.`when`(surface.sceneManagers).thenReturn(ImmutableList.of(sceneManager))
-    Mockito.`when`(surface.getSceneViewAtOrPrimary(anyInt(), anyInt())).thenCallRealMethod()
-    Mockito.`when`(surface.focusedSceneView).thenReturn(sceneManager.sceneViews.firstOrNull())
-=======
     whenever(surface.getSceneManager(any())).thenReturn(sceneManager)
     whenever(surface.sceneManagers).thenReturn(ImmutableList.of(sceneManager))
     whenever(surface.getSceneViewAtOrPrimary(anyInt(), anyInt())).thenCallRealMethod()
     whenever(surface.focusedSceneView).thenReturn(sceneManager.sceneViews.firstOrNull())
     whenever(surface.sceneViews).thenReturn(sceneManager.sceneViews)
->>>>>>> 8b7d83e8
     val scene = sceneManager.scene
     sceneManager.update()
-    Mockito.`when`(surface.scene).thenReturn(scene)
-    Mockito.`when`(surface.project).thenReturn(project)
-    Mockito.`when`(surface.layoutType).thenCallRealMethod()
+    whenever(surface.scene).thenReturn(scene)
+    whenever(surface.project).thenReturn(project)
+    whenever(surface.layoutType).thenCallRealMethod()
     val zoomController = createZoomControllerFake(returnScale = 0.5)
-    Mockito.`when`(surface.zoomController).thenReturn(zoomController)
+    whenever(surface.zoomController).thenReturn(zoomController)
     return surface
   }
 
@@ -245,13 +196,8 @@
     var modelChanged = false
     val surfaceListener =
       object : DesignSurfaceListener {
-<<<<<<< HEAD
-        override fun modelChanged(surface: DesignSurface<*>, newModel: NlModel?) {
-          if (newModel === model) modelChanged = true
-=======
         override fun modelsChanged(surface: DesignSurface<*>, models: List<NlModel?>) {
           if (models.firstOrNull() === model) modelChanged = true
->>>>>>> 8b7d83e8
         }
       }
     surface.addListener(surfaceListener)
