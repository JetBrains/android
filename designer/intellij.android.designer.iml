<?xml version="1.0" encoding="UTF-8"?>
<module type="JAVA_MODULE" version="4">
 <component name="FacetManager">
<facet type="kotlin-language" name="Kotlin">
      <configuration version="5" platform="JVM 17" allPlatforms="JVM [17]" useProjectSettings="false">
        <compilerSettings>
          <option name="additionalArguments" value="-version -Xjvm-default=all-compatibility -Xsam-conversions=class -Xcontext-receivers" />
        </compilerSettings>
        <compilerArguments>
          <stringArguments>
            <stringArg name="jvmTarget" arg="17" />
            <stringArg name="apiVersion" arg="1.8" />
            <stringArg name="languageVersion" arg="1.8" />
          </stringArguments>
          <arrayArguments>
            <arrayArg name="pluginClasspaths">
              <args>
                <arg>$MODULE_DIR$/../../../../prebuilts/tools/common/m2/repository/androidx/compose/compiler/compiler-hosted/1.5.7/compiler-hosted-1.5.7.jar</arg>
              </args>
            </arrayArg>
          </arrayArguments>
        </compilerArguments>
      </configuration>
    </facet>
  </component>
  <component name="NewModuleRootManager" inherit-compiler-output="true">
    <exclude-output />
    <content url="file://$MODULE_DIR$">
      <sourceFolder url="file://$MODULE_DIR$/src" isTestSource="false" />
      <sourceFolder url="file://$MODULE_DIR$/resources" type="java-resource" />
      <sourceFolder url="file://$MODULE_DIR$/testFramework" isTestSource="true" />
    </content>
    <orderEntry type="inheritedJdk" />
<<<<<<< HEAD
=======
    <orderEntry type="library" name="studio-sdk" level="project" />
    <orderEntry type="library" name="studio-plugin-com.intellij.java" level="project" />
    <orderEntry type="library" name="studio-analytics-proto" level="project" />
    <orderEntry type="library" name="studio-plugin-com.intellij.platform.images" level="project" />
>>>>>>> 0d09370c
    <orderEntry type="sourceFolder" forTests="false" />
    <orderEntry type="library" name="Guava" level="project" />
    <orderEntry type="library" scope="TEST" name="JUnit4" level="project" />
    <orderEntry type="library" name="commons-lang3" level="project" />
    <orderEntry type="library" name="jaxb-api" level="project" />
    <orderEntry type="library" name="jcip" level="project" />
    <orderEntry type="library" name="jetbrains-annotations" level="project" />
    <orderEntry type="library" name="kotlin-stdlib" level="project" />
    <orderEntry type="library" name="kotlinx-coroutines-core" level="project" />
    <orderEntry type="library" name="layoutlib" level="project" />
    <orderEntry type="library" name="protobuf" level="project" />
    <orderEntry type="library" name="studio-analytics-proto" level="project" />
    <orderEntry type="library" scope="TEST" name="mockito" level="project" />
    <orderEntry type="library" scope="TEST" name="truth" level="project" />
    <orderEntry type="library" scope="PROVIDED" name="kotlinc.kotlin-compiler-common" level="project" />
    <orderEntry type="module" module-name="android.sdktools.analytics-shared" />
    <orderEntry type="module" module-name="android.sdktools.analytics-tracker" />
    <orderEntry type="module" module-name="android.sdktools.android-annotations" />
<<<<<<< HEAD
    <orderEntry type="module" module-name="android.sdktools.common" />
=======
    <orderEntry type="module" module-name="intellij.android.adt.ui" />
    <orderEntry type="module" module-name="intellij.android.adt.ui.compose" />
    <orderEntry type="module" module-name="analytics-tracker" />
    <orderEntry type="module" module-name="analytics-shared" />
    <orderEntry type="module" module-name="intellij.android.wizard" />
    <orderEntry type="module" module-name="intellij.android.wizard.model" />
>>>>>>> 0d09370c
    <orderEntry type="module" module-name="android.sdktools.flags" />
    <orderEntry type="module" module-name="android.sdktools.layoutlib-api" />
    <orderEntry type="module" module-name="android.sdktools.lint-api" />
    <orderEntry type="module" module-name="android.sdktools.lint-checks" />
    <orderEntry type="module" module-name="android.sdktools.pixelprobe" />
    <orderEntry type="module" module-name="android.sdktools.sdk-common" />
    <orderEntry type="module" module-name="android.sdktools.sdk-common.gradle.rt" />
    <orderEntry type="module" module-name="android.sdktools.sdklib" />
    <orderEntry type="module" module-name="android.sdktools.wizardTemplate.impl" />
    <orderEntry type="module" module-name="android.sdktools.wizardTemplate.plugin" />
    <orderEntry type="module" module-name="intellij.android.adt.ui" />
    <orderEntry type="module" module-name="intellij.android.adt.ui.model" />
    <orderEntry type="module" module-name="intellij.android.artwork" />
    <orderEntry type="module" module-name="intellij.android.assistant" />
    <orderEntry type="module" module-name="intellij.android.common" />
    <orderEntry type="module" module-name="intellij.android.compose-common" />
    <orderEntry type="module" module-name="intellij.android.core" />
    <orderEntry type="module" module-name="intellij.android.jps.model" />
    <orderEntry type="module" module-name="intellij.android.layout-ui" />
    <orderEntry type="module" module-name="intellij.android.layoutlib-loader" />
    <orderEntry type="module" module-name="intellij.android.lint.common" />
    <orderEntry type="module" module-name="intellij.android.newProjectWizard" />
<<<<<<< HEAD
    <orderEntry type="module" module-name="intellij.android.projectSystem" />
    <orderEntry type="module" module-name="intellij.android.projectSystem.gradle" />
    <orderEntry type="module" module-name="intellij.android.render-resources" />
    <orderEntry type="module" module-name="intellij.android.rendering" />
    <orderEntry type="module" module-name="intellij.android.wizard" />
    <orderEntry type="module" module-name="intellij.android.wizard.model" />
    <orderEntry type="module" module-name="intellij.color.scheme.warmNeon" />
    <orderEntry type="module" module-name="intellij.java.analysis.impl" />
    <orderEntry type="module" module-name="intellij.java.frontback.psi" />
    <orderEntry type="module" module-name="intellij.java.frontback.psi.impl" />
    <orderEntry type="module" module-name="intellij.java.guiForms.rt" />
    <orderEntry type="module" module-name="intellij.java.impl" />
    <orderEntry type="module" module-name="intellij.java.indexing" />
    <orderEntry type="module" module-name="intellij.java.psi" />
    <orderEntry type="module" module-name="intellij.platform.analysis" />
    <orderEntry type="module" module-name="intellij.platform.analysis.impl" />
    <orderEntry type="module" module-name="intellij.platform.concurrency" />
    <orderEntry type="module" module-name="intellij.platform.core" />
    <orderEntry type="module" module-name="intellij.platform.core.impl" />
    <orderEntry type="module" module-name="intellij.platform.core.ui" />
    <orderEntry type="module" module-name="intellij.platform.editor" />
    <orderEntry type="module" module-name="intellij.platform.editor.ex" />
    <orderEntry type="module" module-name="intellij.platform.extensions" />
    <orderEntry type="module" module-name="intellij.platform.ide" />
    <orderEntry type="module" module-name="intellij.platform.ide.core" />
    <orderEntry type="module" module-name="intellij.platform.ide.core.impl" />
    <orderEntry type="module" module-name="intellij.platform.ide.impl" />
    <orderEntry type="module" module-name="intellij.platform.images" />
    <orderEntry type="module" module-name="intellij.platform.indexing" />
    <orderEntry type="module" module-name="intellij.platform.lang" />
    <orderEntry type="module" module-name="intellij.platform.lang.core" />
    <orderEntry type="module" module-name="intellij.platform.lang.impl" />
    <orderEntry type="module" module-name="intellij.platform.projectModel" />
    <orderEntry type="module" module-name="intellij.platform.refactoring" />
    <orderEntry type="module" module-name="intellij.platform.testFramework" scope="TEST" />
    <orderEntry type="module" module-name="intellij.platform.tests" />
    <orderEntry type="module" module-name="intellij.platform.uast" />
    <orderEntry type="module" module-name="intellij.platform.util" />
    <orderEntry type="module" module-name="intellij.platform.util.base" />
    <orderEntry type="module" module-name="intellij.platform.util.jdom" />
    <orderEntry type="module" module-name="intellij.platform.util.rt" />
    <orderEntry type="module" module-name="intellij.platform.util.ui" />
    <orderEntry type="module" module-name="intellij.spellchecker" />
    <orderEntry type="module" module-name="intellij.uiDesigner" />
    <orderEntry type="module" module-name="intellij.xml.dom" />
    <orderEntry type="module" module-name="intellij.xml.psi" />
    <orderEntry type="module" module-name="intellij.xml.psi.impl" />
    <orderEntry type="module" module-name="kotlin.base.indices" />
    <orderEntry type="module" module-name="kotlin.base.util" />
    <orderEntry type="module" module-name="kotlin.jvm-debugger.core" />
    <orderEntry type="module" module-name="android.sdktools.analytics-testing" scope="TEST" />
    <orderEntry type="module" module-name="android.sdktools.testutils" scope="TEST" />
    <orderEntry type="module" module-name="intellij.android.testFramework" scope="TEST" />
    <orderEntry type="module" module-name="intellij.java.testFramework" scope="TEST" />
    <orderEntry type="module" module-name="intellij.platform.testFramework.common" scope="TEST" />
=======
    <orderEntry type="library" scope="TEST" name="truth" level="project" />
    <orderEntry type="library" scope="TEST" name="mockito" level="project" />
    <orderEntry type="module" module-name="android.sdktools.testutils" scope="TEST" />
    <orderEntry type="module" module-name="android.sdktools.analytics-testing" scope="TEST" />
    <orderEntry type="library" name="studio-plugin-org.jetbrains.kotlin" level="project" />
    <orderEntry type="module" module-name="android.sdktools.lint-api" />
    <orderEntry type="module" module-name="intellij.android.render-resources" />
    <orderEntry type="module" module-name="intellij.android.rendering" />
    <orderEntry type="module" module-name="intellij.android.layoutlib-loader" />
    <orderEntry type="module" module-name="intellij.android.ml-api" />
>>>>>>> 0d09370c
  </component>
</module><|MERGE_RESOLUTION|>--- conflicted
+++ resolved
@@ -1,22 +1,20 @@
 <?xml version="1.0" encoding="UTF-8"?>
 <module type="JAVA_MODULE" version="4">
- <component name="FacetManager">
-<facet type="kotlin-language" name="Kotlin">
+  <component name="FacetManager">
+    <facet type="kotlin-language" name="Kotlin">
       <configuration version="5" platform="JVM 17" allPlatforms="JVM [17]" useProjectSettings="false">
-        <compilerSettings>
-          <option name="additionalArguments" value="-version -Xjvm-default=all-compatibility -Xsam-conversions=class -Xcontext-receivers" />
-        </compilerSettings>
         <compilerArguments>
           <stringArguments>
             <stringArg name="jvmTarget" arg="17" />
-            <stringArg name="apiVersion" arg="1.8" />
-            <stringArg name="languageVersion" arg="1.8" />
+            <stringArg name="apiVersion" arg="1.9" />
+            <stringArg name="languageVersion" arg="1.9" />
           </stringArguments>
           <arrayArguments>
             <arrayArg name="pluginClasspaths">
-              <args>
-                <arg>$MODULE_DIR$/../../../../prebuilts/tools/common/m2/repository/androidx/compose/compiler/compiler-hosted/1.5.7/compiler-hosted-1.5.7.jar</arg>
-              </args>
+              <args>$MODULE_DIR$/../compose-ide-plugin/lib/compiler-hosted-1.5.8.jar</args>
+            </arrayArg>
+            <arrayArg name="pluginOptions">
+              <args>plugin:androidx.compose.compiler.plugins.kotlin:suppressKotlinVersionCompatibilityCheck=1.9.24</args>
             </arrayArg>
           </arrayArguments>
         </compilerArguments>
@@ -30,17 +28,8 @@
       <sourceFolder url="file://$MODULE_DIR$/resources" type="java-resource" />
       <sourceFolder url="file://$MODULE_DIR$/testFramework" isTestSource="true" />
     </content>
-    <orderEntry type="inheritedJdk" />
-<<<<<<< HEAD
-=======
-    <orderEntry type="library" name="studio-sdk" level="project" />
-    <orderEntry type="library" name="studio-plugin-com.intellij.java" level="project" />
-    <orderEntry type="library" name="studio-analytics-proto" level="project" />
-    <orderEntry type="library" name="studio-plugin-com.intellij.platform.images" level="project" />
->>>>>>> 0d09370c
-    <orderEntry type="sourceFolder" forTests="false" />
-    <orderEntry type="library" name="Guava" level="project" />
-    <orderEntry type="library" scope="TEST" name="JUnit4" level="project" />
+    <orderEntry type="library" name="studio-platform" level="project" />
+    <orderEntry type="library" scope="TEST" name="studio-test-platform" level="project" />
     <orderEntry type="library" name="commons-lang3" level="project" />
     <orderEntry type="library" name="jaxb-api" level="project" />
     <orderEntry type="library" name="jcip" level="project" />
@@ -49,33 +38,13 @@
     <orderEntry type="library" name="kotlinx-coroutines-core" level="project" />
     <orderEntry type="library" name="layoutlib" level="project" />
     <orderEntry type="library" name="protobuf" level="project" />
-    <orderEntry type="library" name="studio-analytics-proto" level="project" />
     <orderEntry type="library" scope="TEST" name="mockito" level="project" />
     <orderEntry type="library" scope="TEST" name="truth" level="project" />
     <orderEntry type="library" scope="PROVIDED" name="kotlinc.kotlin-compiler-common" level="project" />
-    <orderEntry type="module" module-name="android.sdktools.analytics-shared" />
-    <orderEntry type="module" module-name="android.sdktools.analytics-tracker" />
-    <orderEntry type="module" module-name="android.sdktools.android-annotations" />
-<<<<<<< HEAD
-    <orderEntry type="module" module-name="android.sdktools.common" />
-=======
-    <orderEntry type="module" module-name="intellij.android.adt.ui" />
-    <orderEntry type="module" module-name="intellij.android.adt.ui.compose" />
-    <orderEntry type="module" module-name="analytics-tracker" />
-    <orderEntry type="module" module-name="analytics-shared" />
-    <orderEntry type="module" module-name="intellij.android.wizard" />
-    <orderEntry type="module" module-name="intellij.android.wizard.model" />
->>>>>>> 0d09370c
-    <orderEntry type="module" module-name="android.sdktools.flags" />
-    <orderEntry type="module" module-name="android.sdktools.layoutlib-api" />
-    <orderEntry type="module" module-name="android.sdktools.lint-api" />
-    <orderEntry type="module" module-name="android.sdktools.lint-checks" />
-    <orderEntry type="module" module-name="android.sdktools.pixelprobe" />
-    <orderEntry type="module" module-name="android.sdktools.sdk-common" />
-    <orderEntry type="module" module-name="android.sdktools.sdk-common.gradle.rt" />
-    <orderEntry type="module" module-name="android.sdktools.sdklib" />
-    <orderEntry type="module" module-name="android.sdktools.wizardTemplate.impl" />
-    <orderEntry type="module" module-name="android.sdktools.wizardTemplate.plugin" />
+    <orderEntry type="library" name="Guava" level="project" />
+    <orderEntry type="library" scope="TEST" name="JUnit4" level="project" />
+    <orderEntry type="inheritedJdk" />
+    <orderEntry type="sourceFolder" forTests="false" />
     <orderEntry type="module" module-name="intellij.android.adt.ui" />
     <orderEntry type="module" module-name="intellij.android.adt.ui.model" />
     <orderEntry type="module" module-name="intellij.android.artwork" />
@@ -88,7 +57,6 @@
     <orderEntry type="module" module-name="intellij.android.layoutlib-loader" />
     <orderEntry type="module" module-name="intellij.android.lint.common" />
     <orderEntry type="module" module-name="intellij.android.newProjectWizard" />
-<<<<<<< HEAD
     <orderEntry type="module" module-name="intellij.android.projectSystem" />
     <orderEntry type="module" module-name="intellij.android.projectSystem.gradle" />
     <orderEntry type="module" module-name="intellij.android.render-resources" />
@@ -139,22 +107,10 @@
     <orderEntry type="module" module-name="kotlin.base.indices" />
     <orderEntry type="module" module-name="kotlin.base.util" />
     <orderEntry type="module" module-name="kotlin.jvm-debugger.core" />
-    <orderEntry type="module" module-name="android.sdktools.analytics-testing" scope="TEST" />
-    <orderEntry type="module" module-name="android.sdktools.testutils" scope="TEST" />
     <orderEntry type="module" module-name="intellij.android.testFramework" scope="TEST" />
     <orderEntry type="module" module-name="intellij.java.testFramework" scope="TEST" />
     <orderEntry type="module" module-name="intellij.platform.testFramework.common" scope="TEST" />
-=======
-    <orderEntry type="library" scope="TEST" name="truth" level="project" />
-    <orderEntry type="library" scope="TEST" name="mockito" level="project" />
-    <orderEntry type="module" module-name="android.sdktools.testutils" scope="TEST" />
-    <orderEntry type="module" module-name="android.sdktools.analytics-testing" scope="TEST" />
-    <orderEntry type="library" name="studio-plugin-org.jetbrains.kotlin" level="project" />
-    <orderEntry type="module" module-name="android.sdktools.lint-api" />
-    <orderEntry type="module" module-name="intellij.android.render-resources" />
-    <orderEntry type="module" module-name="intellij.android.rendering" />
-    <orderEntry type="module" module-name="intellij.android.layoutlib-loader" />
+    <orderEntry type="module" module-name="intellij.android.adt.ui.compose" />
     <orderEntry type="module" module-name="intellij.android.ml-api" />
->>>>>>> 0d09370c
   </component>
 </module>