--- conflicted
+++ resolved
@@ -14,11 +14,7 @@
           </stringArguments>
           <arrayArguments>
             <arrayArg name="pluginClasspaths">
-<<<<<<< HEAD
-              <args>$MODULE_DIR$/../../../../prebuilts/tools/common/m2/repository/org/jetbrains/kotlin/kotlin-compose-compiler-plugin/2.1.10/kotlin-compose-compiler-plugin-2.1.10.jar</args>
-=======
               <args>$MAVEN_REPOSITORY$/org/jetbrains/kotlin/kotlin-compose-compiler-plugin/2.1.20/kotlin-compose-compiler-plugin-2.1.20.jar</args>
->>>>>>> 5f7be743
             </arrayArg>
           </arrayArguments>
         </compilerArguments>
@@ -56,17 +52,6 @@
     <orderEntry type="module" module-name="intellij.android.artwork" />
     <orderEntry type="module" module-name="intellij.android.assistant" />
     <orderEntry type="module" module-name="intellij.android.common" />
-<<<<<<< HEAD
-    <orderEntry type="module" module-name="intellij.android.projectSystem" />
-    <orderEntry type="module" module-name="intellij.android.adt.ui.model" />
-    <orderEntry type="module" module-name="intellij.android.layout-ui" />
-    <orderEntry type="module" module-name="intellij.android.wizardTemplate.plugin" />
-    <orderEntry type="module" module-name="intellij.android.wizardTemplate.impl" />
-    <orderEntry type="library" name="layoutlib" level="project" />
-    <orderEntry type="module" module-name="intellij.lint" />
-    <orderEntry type="module" module-name="android.sdktools.lint-checks" />
-=======
->>>>>>> 5f7be743
     <orderEntry type="module" module-name="intellij.android.compose-common" />
     <orderEntry type="module" module-name="intellij.android.core" />
     <orderEntry type="module" module-name="intellij.android.jps.model" />
@@ -74,14 +59,9 @@
     <orderEntry type="module" module-name="intellij.android.layoutlib-loader" />
     <orderEntry type="module" module-name="intellij.android.lint.common" />
     <orderEntry type="module" module-name="intellij.android.newProjectWizard" />
-<<<<<<< HEAD
-    <orderEntry type="library" name="studio-plugin-org.jetbrains.kotlin" level="project" />
-    <orderEntry type="module" module-name="android.sdktools.lint-api" />
-=======
     <orderEntry type="module" module-name="intellij.android.projectSystem" />
     <orderEntry type="module" module-name="intellij.android.testFramework" scope="TEST" />
     <orderEntry type="module" module-name="intellij.android.visual-lint" />
->>>>>>> 5f7be743
     <orderEntry type="module" module-name="intellij.android.render-resources" />
     <orderEntry type="module" module-name="intellij.android.rendering" />
     <orderEntry type="module" module-name="intellij.android.wizard" />
@@ -135,17 +115,7 @@
     <orderEntry type="module" module-name="intellij.platform.testFramework.common" scope="TEST" />
     <orderEntry type="module" module-name="intellij.android.adt.ui.compose" />
     <orderEntry type="module" module-name="intellij.android.ml-api" />
+    <orderEntry type="library" scope="TEST" name="mockito-kotlin" level="project" />
     <orderEntry type="module" module-name="intellij.android.avd" />
-<<<<<<< HEAD
-    <orderEntry type="module" module-name="intellij.android.visual-lint" />
-    <orderEntry type="library" scope="TEST" name="junit4" level="project" />
-    <orderEntry type="module" module-name="intellij.android.testFramework" scope="TEST" />
-    <orderEntry type="library" scope="TEST" name="truth" level="project" />
-    <orderEntry type="library" scope="TEST" name="mockito" level="project" />
-    <orderEntry type="module" module-name="android.sdktools.testutils" scope="TEST" />
-    <orderEntry type="module" module-name="android.sdktools.analytics-testing" scope="TEST" />
-    <orderEntry type="library" scope="TEST" name="mockito-kotlin" level="project" />
-=======
->>>>>>> 5f7be743
   </component>
 </module>