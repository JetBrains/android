/*
 * Copyright (C) 2023 The Android Open Source Project
 *
 * Licensed under the Apache License, Version 2.0 (the "License");
 * you may not use this file except in compliance with the License.
 * You may obtain a copy of the License at
 *
 *      http://www.apache.org/licenses/LICENSE-2.0
 *
 * Unless required by applicable law or agreed to in writing, software
 * distributed under the License is distributed on an "AS IS" BASIS,
 * WITHOUT WARRANTIES OR CONDITIONS OF ANY KIND, either express or implied.
 * See the License for the specific language governing permissions and
 * limitations under the License.
 */
package com.android.tools.idea.actions

import com.android.SdkConstants
import com.android.tools.idea.common.fixtures.ComponentDescriptor
import com.android.tools.idea.rendering.AndroidBuildTargetReference
import com.android.tools.idea.testing.AndroidProjectRule
import com.android.tools.idea.uibuilder.NlModelBuilderUtil
import com.android.tools.idea.uibuilder.scene.LayoutlibSceneManager
import com.android.tools.idea.uibuilder.surface.NlDesignSurface
import com.android.tools.idea.uibuilder.surface.NlSurfaceBuilder
import com.android.tools.idea.uibuilder.surface.ScreenView
import com.android.tools.idea.uibuilder.surface.ScreenViewProvider
import com.android.tools.idea.uibuilder.visual.colorblindmode.ColorBlindMode
import com.android.tools.idea.util.androidFacet
import com.google.wireless.android.sdk.stats.LayoutEditorState
import com.intellij.ide.DataManager
import com.intellij.openapi.actionSystem.DataContext
import com.intellij.openapi.application.invokeAndWaitIfNeeded
import com.intellij.testFramework.TestActionEvent.createTestEvent
import org.junit.Assert.assertEquals
import org.junit.Rule
import org.junit.Test

private class TestScreenViewProvider : ScreenViewProvider {
  override val displayName: String = "Test screen view"
  override var colorBlindFilter: ColorBlindMode = ColorBlindMode.NONE
  var primarySceneViewCreationCount: Int = 0
    private set

  override fun createPrimarySceneView(
    surface: NlDesignSurface,
    manager: LayoutlibSceneManager,
  ): ScreenView {
    primarySceneViewCreationCount++
    return ScreenView.newBuilder(surface, manager).build()
  }

  override val surfaceType: LayoutEditorState.Surfaces = LayoutEditorState.Surfaces.UNKNOWN_SURFACES
}

class SetColorBlindModeActionTest {
  @get:Rule val projectRule = AndroidProjectRule.inMemory()

  // Regression test for b/274076939
  @Test
  fun testColorBlindModeChange() {
    val model = invokeAndWaitIfNeeded {
      NlModelBuilderUtil.model(
          AndroidBuildTargetReference.gradleOnly(projectRule.module.androidFacet!!),
          projectRule.fixture,
          SdkConstants.FD_RES_LAYOUT,
          "model.xml",
          ComponentDescriptor("LinearLayout"),
        )
        .build()
    }
    val myScreenViewProvider = TestScreenViewProvider()
    val surface = NlSurfaceBuilder.build(projectRule.project, projectRule.testRootDisposable)
    surface.addModelWithoutRender(model).join()

    surface.setScreenViewProvider(myScreenViewProvider, false)

    val setColorBlindModeAction = SetColorBlindModeAction(ColorBlindMode.PROTANOPES)
<<<<<<< HEAD
    val dataContext = DataManager.getInstance().customizeDataContext(
      DataContext.EMPTY_CONTEXT, surface)
=======
    val dataContext =
      DataManager.getInstance().customizeDataContext(DataContext.EMPTY_CONTEXT, surface)
>>>>>>> 176f09ad
    val event = createTestEvent(dataContext)

    // Two things are tested here:
    // 1. That the color-blind filter is modified according to the setColorBlindModeAction
    // 2. That the screen views are refreshed when changing the color-blind mode, but without
    // changing the screen view provider
    assertEquals(ColorBlindMode.NONE, myScreenViewProvider.colorBlindFilter)
    assertEquals(1, myScreenViewProvider.primarySceneViewCreationCount)

    setColorBlindModeAction.setSelected(event, true)
    assertEquals(ColorBlindMode.PROTANOPES, myScreenViewProvider.colorBlindFilter)
    assertEquals(2, myScreenViewProvider.primarySceneViewCreationCount)

    setColorBlindModeAction.setSelected(event, false)
    assertEquals(ColorBlindMode.NONE, myScreenViewProvider.colorBlindFilter)
    assertEquals(3, myScreenViewProvider.primarySceneViewCreationCount)
  }
}<|MERGE_RESOLUTION|>--- conflicted
+++ resolved
@@ -76,13 +76,8 @@
     surface.setScreenViewProvider(myScreenViewProvider, false)
 
     val setColorBlindModeAction = SetColorBlindModeAction(ColorBlindMode.PROTANOPES)
-<<<<<<< HEAD
-    val dataContext = DataManager.getInstance().customizeDataContext(
-      DataContext.EMPTY_CONTEXT, surface)
-=======
     val dataContext =
       DataManager.getInstance().customizeDataContext(DataContext.EMPTY_CONTEXT, surface)
->>>>>>> 176f09ad
     val event = createTestEvent(dataContext)
 
     // Two things are tested here:
