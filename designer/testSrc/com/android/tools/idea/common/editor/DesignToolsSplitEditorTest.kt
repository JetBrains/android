--- conflicted
+++ resolved
@@ -42,17 +42,9 @@
 
   override fun setUp() {
     super.setUp()
-<<<<<<< HEAD
-    StudioFlags.NELE_SPLIT_EDITOR.override(true)
-
-    val surface = NlDesignSurface.build(project, testRootDisposable)
-    val panel = mock(DesignerEditorPanel::class.java)
-    `when`(panel.surface).thenReturn(surface)
-=======
     val panel = mock(DesignerEditorPanel::class.java)
     `when`(panel.surface).thenReturn(NlDesignSurface.build(project, testRootDisposable))
     `when`(panel.state).thenReturn(DesignerEditorPanel.State.FULL)
->>>>>>> e624679c
     designerEditor = mock(DesignerEditor::class.java)
     `when`(designerEditor.component).thenReturn(panel)
     val textEditorComponent = mock(JComponent::class.java)
@@ -63,13 +55,8 @@
     `when`(editor.contentComponent).thenReturn(mock(JComponent::class.java))
     `when`(textEditor.editor).thenReturn(editor)
     val component = mock(JComponent::class.java)
-<<<<<<< HEAD
-    `when`(component.getActionForKeyStroke(ArgumentMatchers.any(KeyStroke::class.java))).thenCallRealMethod()
-    splitEditor = object : DesignToolsSplitEditor(textEditor, designerEditor, "testEditor", project) {
-=======
     `when`(component.getActionForKeyStroke(any(KeyStroke::class.java))).thenCallRealMethod()
     splitEditor = object : DesignToolsSplitEditor(textEditor, designerEditor, project) {
->>>>>>> e624679c
       // The fact that we have to call registerModeNavigationShortcuts here repeating the behavior in SplitEditor is incorrect
       // and should be fixed. However, we can not use the original getComponent method since it calls getComponent of
       // TextEditorWithPreview which fails with a NullPointerException in testing environment. This test, however, has a value
