--- conflicted
+++ resolved
@@ -26,19 +26,13 @@
 import com.intellij.openapi.keymap.impl.IdeKeyEventDispatcher
 import com.intellij.openapi.util.SystemInfo
 import com.intellij.openapi.vfs.VirtualFile
-<<<<<<< HEAD
 import org.jetbrains.android.AndroidTestCase
 import org.mockito.Mockito.anyBoolean
 import org.mockito.Mockito.mock
-=======
->>>>>>> 574fcae1
 import java.awt.KeyboardFocusManager
 import java.awt.event.InputEvent
 import java.awt.event.KeyEvent
 import javax.swing.JComponent
-import org.jetbrains.android.AndroidTestCase
-import org.mockito.ArgumentMatchers.anyBoolean
-import org.mockito.Mockito.mock
 
 class DesignToolsSplitEditorTest : AndroidTestCase() {
 
@@ -82,10 +76,7 @@
         // because we test that registerModeNavigationShortcuts does the right thing.
         // TODO(b/146150328)
         private var registeredShortcuts = false
-<<<<<<< HEAD
-=======
 
->>>>>>> 574fcae1
         override fun getComponent(): JComponent {
           if (!registeredShortcuts) {
             registeredShortcuts = true
