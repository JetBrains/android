--- conflicted
+++ resolved
@@ -172,13 +172,6 @@
 
     val filter = NotSuppressedFilter
 
-<<<<<<< HEAD
-    val visualLintIssue1 =
-      createTestVisualLintRenderIssue(VisualLintErrorType.BOUNDS, model1.components, "")
-    val visualLintIssue2 =
-      createTestVisualLintRenderIssue(VisualLintErrorType.BOUNDS, model2.components, "")
-
-=======
     val issueProvider = ViewVisualLintIssueProvider(projectRule.testRootDisposable)
     val visualLintIssue1 =
       createTestVisualLintRenderIssue(
@@ -194,7 +187,6 @@
         issueProvider,
         ""
       )
->>>>>>> 574fcae1
     assertTrue(filter.invoke(visualLintIssue1))
     assertFalse(filter.invoke(visualLintIssue2))
   }
@@ -229,12 +221,6 @@
     }
 
     val filter = SelectedEditorFilter(projectRule.project)
-<<<<<<< HEAD
-    val visualLintIssue1 =
-      createTestVisualLintRenderIssue(VisualLintErrorType.BOUNDS, model1.components, "")
-    val visualLintIssue2 =
-      createTestVisualLintRenderIssue(VisualLintErrorType.BOUNDS, model2.components, "")
-=======
     val issueProvider = ViewVisualLintIssueProvider(projectRule.testRootDisposable)
     val visualLintIssue1 =
       createTestVisualLintRenderIssue(
@@ -250,7 +236,6 @@
         issueProvider,
         ""
       )
->>>>>>> 574fcae1
 
     runInEdtAndWait { projectRule.fixture.openFileInEditor(model1.virtualFile) }
     assertTrue(filter.invoke(visualLintIssue1))
