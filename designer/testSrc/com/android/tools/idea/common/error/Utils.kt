/*
 * Copyright (C) 2022 The Android Open Source Project
 *
 * Licensed under the Apache License, Version 2.0 (the "License");
 * you may not use this file except in compliance with the License.
 * You may obtain a copy of the License at
 *
 *      http://www.apache.org/licenses/LICENSE-2.0
 *
 * Unless required by applicable law or agreed to in writing, software
 * distributed under the License is distributed on an "AS IS" BASIS,
 * WITHOUT WARRANTIES OR CONDITIONS OF ANY KIND, either express or implied.
 * See the License for the specific language governing permissions and
 * limitations under the License.
 */
package com.android.tools.idea.common.error

import com.android.tools.idea.common.model.NlComponent
import com.android.tools.idea.uibuilder.visual.visuallint.VisualLintErrorType
import com.android.tools.idea.uibuilder.visual.visuallint.VisualLintIssueProvider
import com.android.tools.idea.uibuilder.visual.visuallint.VisualLintRenderIssue
import com.android.utils.HtmlBuilder
import com.intellij.ide.projectView.PresentationData
import com.intellij.lang.annotation.HighlightSeverity
import com.intellij.openapi.project.Project
import com.intellij.openapi.vfs.VirtualFile
import com.intellij.ui.tree.LeafState
import java.util.stream.Stream
import javax.swing.event.HyperlinkListener

internal data class TestIssue(
  override val summary: String = "",
  override val description: String = "",
  override val severity: HighlightSeverity = HighlightSeverity.WARNING,
  override val source: IssueSource = EmptyIssueSource,
  override val category: String = "",
  val fixList: List<Fix> = emptyList(),
  override val hyperlinkListener: HyperlinkListener? = null
) : Issue() {

  override val fixes: Stream<Fix>
    get() = fixList.stream()
}

internal object EmptyIssueSource : IssueSource {
  override val files: Set<VirtualFile> = emptySet()
  override val displayText: String = ""
}

<<<<<<< HEAD
internal class IssueSourceWithFile(
  override val file: VirtualFile,
  override val displayText: String = ""
) : IssueSource
=======
internal class IssueSourceWithFile(file: VirtualFile, override val displayText: String = "") :
  IssueSource {
  override val files: Set<VirtualFile> = setOf(file)
}
>>>>>>> 574fcae1

internal class DesignerCommonIssueTestProvider(private val issues: List<Issue>) :
  DesignerCommonIssueProvider<Any> {
  override var viewOptionFilter: DesignerCommonIssueProvider.Filter = EmptyFilter

  override fun getFilteredIssues(): List<Issue> = issues.filter(viewOptionFilter)

  override fun registerUpdateListener(listener: Runnable) = Unit

  override fun removeUpdateListener(listener: Runnable) = Unit

  override fun update() = Unit

  override fun dispose() = Unit
}

/** For testing the functions which need the parent node. */
internal class CommonIssueTestParentNode(project: Project) :
  DesignerCommonIssueNode(project, null) {
  override fun updatePresentation(presentation: PresentationData) = Unit

  override fun getName(): String = ""

  override fun getChildren(): List<DesignerCommonIssueNode> = emptyList()

  override fun getLeafState(): LeafState = LeafState.ALWAYS
}

fun createTestVisualLintRenderIssue(
  type: VisualLintErrorType,
  components: List<NlComponent>,
<<<<<<< HEAD
=======
  issueProvider: VisualLintIssueProvider,
>>>>>>> 574fcae1
  summary: String = ""
): VisualLintRenderIssue {
  return VisualLintRenderIssue.builder()
    .model(components.first().model)
    .summary(summary)
    .severity(HighlightSeverity.WARNING)
    .contentDescriptionProvider { HtmlBuilder() }
    .model(components.first().model)
    .components(components.toMutableList())
    .type(type)
    .build()
    .apply { issueProvider.customizeIssue(this) }
}

internal fun String.toTabTitle(issueCount: Int = 0): String = createTabName(this, issueCount)<|MERGE_RESOLUTION|>--- conflicted
+++ resolved
@@ -47,17 +47,10 @@
   override val displayText: String = ""
 }
 
-<<<<<<< HEAD
-internal class IssueSourceWithFile(
-  override val file: VirtualFile,
-  override val displayText: String = ""
-) : IssueSource
-=======
 internal class IssueSourceWithFile(file: VirtualFile, override val displayText: String = "") :
   IssueSource {
   override val files: Set<VirtualFile> = setOf(file)
 }
->>>>>>> 574fcae1
 
 internal class DesignerCommonIssueTestProvider(private val issues: List<Issue>) :
   DesignerCommonIssueProvider<Any> {
@@ -89,10 +82,7 @@
 fun createTestVisualLintRenderIssue(
   type: VisualLintErrorType,
   components: List<NlComponent>,
-<<<<<<< HEAD
-=======
   issueProvider: VisualLintIssueProvider,
->>>>>>> 574fcae1
   summary: String = ""
 ): VisualLintRenderIssue {
   return VisualLintRenderIssue.builder()
