--- conflicted
+++ resolved
@@ -87,11 +87,7 @@
       listOf(
         IssuedFileNode(file1, root),
         IssuedFileNode(file2, root),
-<<<<<<< HEAD
-        LayoutValidationNoFileNode(root)
-=======
         LayoutValidationNoFileNode(root),
->>>>>>> 0d09370c
       )
     assertEquals(expected, root.getChildren())
   }
