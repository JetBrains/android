--- conflicted
+++ resolved
@@ -26,10 +26,7 @@
 import com.intellij.openapi.wm.ToolWindow
 import com.intellij.openapi.wm.ToolWindowManager
 import com.intellij.testFramework.TestActionEvent
-<<<<<<< HEAD
-=======
 import com.intellij.testFramework.runInEdtAndGet
->>>>>>> 574fcae1
 import org.junit.Assert.assertEquals
 import org.junit.Assert.assertFalse
 import org.junit.Assert.assertTrue
@@ -49,14 +46,6 @@
     HeadlessDataManager.fallbackToProductionDataManager(rule.testRootDisposable)
     val manager = ToolWindowManager.getInstance(rule.project)
     toolWindow = manager.registerToolWindow(RegisterToolWindowTask(ProblemsView.ID))
-<<<<<<< HEAD
-    val contentManager = toolWindow.contentManager
-    val content =
-      contentManager.factory.createContent(null, "Current File", true).apply { isCloseable = false }
-    contentManager.addContent(content)
-    contentManager.setSelectedContent(content)
-=======
->>>>>>> 574fcae1
 
     invokeAndWaitIfNeeded {
       service = IssuePanelService.getInstance(rule.project)
@@ -67,26 +56,6 @@
   @Test
   fun testUpdate() {
     val action = ToggleIssueDetailAction()
-<<<<<<< HEAD
-
-    service.setSharedIssuePanelVisibility(false)
-    TestActionEvent.createTestEvent {
-        if (PlatformDataKeys.PROJECT.`is`(it)) rule.project else null
-      }
-      .let { event ->
-        action.update(event)
-        assertEquals("Show Issue Detail", event.presentation.text)
-        assertTrue(event.presentation.isVisible)
-        assertFalse(event.presentation.isEnabled)
-      }
-
-    service.setSharedIssuePanelVisibility(true)
-    TestActionEvent.createTestEvent {
-        when {
-          PlatformDataKeys.PROJECT.`is`(it) -> rule.project
-          PlatformDataKeys.SELECTED_ITEM.`is`(it) -> TestNode()
-          else -> null
-=======
     val dataContext = runInEdtAndGet {
       DataManager.getInstance().getDataContext(toolWindow.contentManager.selectedContent?.component)
     }
@@ -104,7 +73,6 @@
         when {
           PlatformDataKeys.SELECTED_ITEM.`is`(it) -> TestNode()
           else -> dataContext.getData(it)
->>>>>>> 574fcae1
         }
       }
       .let { event ->
@@ -116,14 +84,8 @@
 
     TestActionEvent.createTestEvent {
         when {
-<<<<<<< HEAD
-          PlatformDataKeys.PROJECT.`is`(it) -> rule.project
-          PlatformDataKeys.SELECTED_ITEM.`is`(it) -> TestIssueNode(TestIssue())
-          else -> null
-=======
           PlatformDataKeys.SELECTED_ITEM.`is`(it) -> TestIssueNode(TestIssue())
           else -> dataContext.getData(it)
->>>>>>> 574fcae1
         }
       }
       .let { event ->
@@ -137,14 +99,6 @@
   @Test
   fun testIsSelected() {
     val action = ToggleIssueDetailAction()
-<<<<<<< HEAD
-    val event =
-      TestActionEvent.createTestEvent {
-        if (PlatformDataKeys.PROJECT.`is`(it)) rule.project else null
-      }
-
-    service.setSharedIssuePanelVisibility(false)
-=======
     val dataContext = runInEdtAndGet {
       DataManager.getInstance().getDataContext(toolWindow.contentManager.selectedContent?.component)
     }
@@ -158,7 +112,6 @@
       }
 
     service.getSharedIssuePanel()!!.sidePanelVisible = false
->>>>>>> 574fcae1
     assertFalse(action.isSelected(event))
 
     service.getSharedIssuePanel()!!.sidePanelVisible = true
@@ -168,18 +121,10 @@
   @Test
   fun testSelect() {
     val action = ToggleIssueDetailAction()
-<<<<<<< HEAD
-    val event =
-      TestActionEvent.createTestEvent {
-        if (PlatformDataKeys.PROJECT.`is`(it)) rule.project else null
-      }
-    service.setSharedIssuePanelVisibility(true)
-=======
     val dataContext = runInEdtAndGet {
       DataManager.getInstance().getDataContext(toolWindow.contentManager.selectedContent?.component)
     }
     val event = TestActionEvent.createTestEvent(dataContext)
->>>>>>> 574fcae1
 
     action.setSelected(event, false)
     assertFalse(service.getSharedIssuePanel()!!.sidePanelVisible)
