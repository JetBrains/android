/*
 * Copyright (C) 2022 The Android Open Source Project
 *
 * Licensed under the Apache License, Version 2.0 (the "License");
 * you may not use this file except in compliance with the License.
 * You may obtain a copy of the License at
 *
 *      http://www.apache.org/licenses/LICENSE-2.0
 *
 * Unless required by applicable law or agreed to in writing, software
 * distributed under the License is distributed on an "AS IS" BASIS,
 * WITHOUT WARRANTIES OR CONDITIONS OF ANY KIND, either express or implied.
 * See the License for the specific language governing permissions and
 * limitations under the License.
 */
package com.android.tools.idea.common.error

import com.android.tools.idea.testing.AndroidProjectRule
import com.android.tools.idea.util.TestToolWindowManager
import com.intellij.analysis.problemsView.toolWindow.ProblemsView
<<<<<<< HEAD
=======
import com.intellij.analysis.problemsView.toolWindow.ProblemsViewToolWindowUtils
>>>>>>> 0d09370c
import com.intellij.ide.DataManager
import com.intellij.ide.impl.HeadlessDataManager
import com.intellij.openapi.actionSystem.PlatformDataKeys
import com.intellij.openapi.wm.RegisterToolWindowTask
import com.intellij.openapi.wm.ToolWindow
import com.intellij.openapi.wm.ToolWindowManager
import com.intellij.testFramework.TestActionEvent
import com.intellij.testFramework.runInEdtAndGet
<<<<<<< HEAD
=======
import com.intellij.testFramework.runInEdtAndWait
>>>>>>> 0d09370c
import org.junit.Assert.assertEquals
import org.junit.Assert.assertFalse
import org.junit.Assert.assertTrue
import org.junit.Before
import org.junit.Rule
import org.junit.Test

class ToggleIssueDetailActionTest {
  @JvmField @Rule val rule = AndroidProjectRule.inMemory()

  private lateinit var toolWindow: ToolWindow

  @Before
  fun setup() {
    rule.replaceProjectService(ToolWindowManager::class.java, TestToolWindowManager(rule.project))
    HeadlessDataManager.fallbackToProductionDataManager(rule.testRootDisposable)
    val manager = ToolWindowManager.getInstance(rule.project)
    toolWindow = manager.registerToolWindow(RegisterToolWindowTask(ProblemsView.ID))
<<<<<<< HEAD

    invokeAndWaitIfNeeded {
      service = IssuePanelService.getInstance(rule.project)
      service.initIssueTabs(toolWindow)
=======
    runInEdtAndWait {
      ProblemsViewToolWindowUtils.addTab(rule.project, SharedIssuePanelProvider(rule.project))
>>>>>>> 0d09370c
    }
  }

  @Test
  fun testUpdate() {
    val action = ToggleIssueDetailAction()
    val dataContext = runInEdtAndGet {
      DataManager.getInstance().getDataContext(toolWindow.contentManager.selectedContent?.component)
    }

<<<<<<< HEAD
    service.getSharedIssuePanel()!!.sidePanelVisible = false
=======
    val sharedPanel = IssuePanelService.getDesignerCommonIssuePanel(rule.project)!!
    sharedPanel.sidePanelVisible = false
>>>>>>> 0d09370c
    TestActionEvent.createTestEvent(dataContext).let { event ->
      action.update(event)
      assertEquals("Show Issue Detail", event.presentation.text)
      assertTrue(event.presentation.isVisible)
      assertFalse(event.presentation.isEnabled)
    }

<<<<<<< HEAD
    service.getSharedIssuePanel()!!.sidePanelVisible = true
=======
    sharedPanel.sidePanelVisible = true
>>>>>>> 0d09370c
    TestActionEvent.createTestEvent {
        when {
          PlatformDataKeys.SELECTED_ITEM.`is`(it) -> TestNode()
          else -> dataContext.getData(it)
        }
      }
      .let { event ->
        action.update(event)
        assertEquals("Show Issue Detail", event.presentation.text)
        assertTrue(event.presentation.isVisible)
        assertFalse(event.presentation.isEnabled)
      }

    TestActionEvent.createTestEvent {
        when {
          PlatformDataKeys.SELECTED_ITEM.`is`(it) -> TestIssueNode(TestIssue())
          else -> dataContext.getData(it)
        }
      }
      .let { event ->
        action.update(event)
        assertEquals("Show Issue Detail", event.presentation.text)
        assertTrue(event.presentation.isVisible)
        assertTrue(event.presentation.isEnabled)
      }
  }

  @Test
  fun testIsSelected() {
    val action = ToggleIssueDetailAction()
    val dataContext = runInEdtAndGet {
      DataManager.getInstance().getDataContext(toolWindow.contentManager.selectedContent?.component)
    }
    val event =
      TestActionEvent.createTestEvent {
        when (it) {
          // Ensure that an element is "selected" to enable the action
          PlatformDataKeys.SELECTED_ITEM.name -> TestIssueNode(TestIssue())
          else -> dataContext.getData(it)
        }
      }

<<<<<<< HEAD
    service.getSharedIssuePanel()!!.sidePanelVisible = false
    assertFalse(action.isSelected(event))

    service.getSharedIssuePanel()!!.sidePanelVisible = true
=======
    val sharedPanel = IssuePanelService.getDesignerCommonIssuePanel(rule.project)!!
    sharedPanel.sidePanelVisible = false
    assertFalse(action.isSelected(event))

    sharedPanel.sidePanelVisible = true
>>>>>>> 0d09370c
    assertTrue(action.isSelected(event))
  }

  @Test
  fun testSelect() {
    val action = ToggleIssueDetailAction()
    val dataContext = runInEdtAndGet {
      DataManager.getInstance().getDataContext(toolWindow.contentManager.selectedContent?.component)
    }
    val event = TestActionEvent.createTestEvent(dataContext)

    val sharedPanel = IssuePanelService.getDesignerCommonIssuePanel(rule.project)!!
    action.setSelected(event, false)
<<<<<<< HEAD
    assertFalse(service.getSharedIssuePanel()!!.sidePanelVisible)

    action.setSelected(event, true)
    assertTrue(service.getSharedIssuePanel()!!.sidePanelVisible)
=======
    assertFalse(sharedPanel.sidePanelVisible)

    action.setSelected(event, true)
    assertTrue(sharedPanel.sidePanelVisible)
>>>>>>> 0d09370c
  }
}<|MERGE_RESOLUTION|>--- conflicted
+++ resolved
@@ -18,10 +18,7 @@
 import com.android.tools.idea.testing.AndroidProjectRule
 import com.android.tools.idea.util.TestToolWindowManager
 import com.intellij.analysis.problemsView.toolWindow.ProblemsView
-<<<<<<< HEAD
-=======
 import com.intellij.analysis.problemsView.toolWindow.ProblemsViewToolWindowUtils
->>>>>>> 0d09370c
 import com.intellij.ide.DataManager
 import com.intellij.ide.impl.HeadlessDataManager
 import com.intellij.openapi.actionSystem.PlatformDataKeys
@@ -30,10 +27,7 @@
 import com.intellij.openapi.wm.ToolWindowManager
 import com.intellij.testFramework.TestActionEvent
 import com.intellij.testFramework.runInEdtAndGet
-<<<<<<< HEAD
-=======
 import com.intellij.testFramework.runInEdtAndWait
->>>>>>> 0d09370c
 import org.junit.Assert.assertEquals
 import org.junit.Assert.assertFalse
 import org.junit.Assert.assertTrue
@@ -52,15 +46,8 @@
     HeadlessDataManager.fallbackToProductionDataManager(rule.testRootDisposable)
     val manager = ToolWindowManager.getInstance(rule.project)
     toolWindow = manager.registerToolWindow(RegisterToolWindowTask(ProblemsView.ID))
-<<<<<<< HEAD
-
-    invokeAndWaitIfNeeded {
-      service = IssuePanelService.getInstance(rule.project)
-      service.initIssueTabs(toolWindow)
-=======
     runInEdtAndWait {
       ProblemsViewToolWindowUtils.addTab(rule.project, SharedIssuePanelProvider(rule.project))
->>>>>>> 0d09370c
     }
   }
 
@@ -71,12 +58,8 @@
       DataManager.getInstance().getDataContext(toolWindow.contentManager.selectedContent?.component)
     }
 
-<<<<<<< HEAD
-    service.getSharedIssuePanel()!!.sidePanelVisible = false
-=======
     val sharedPanel = IssuePanelService.getDesignerCommonIssuePanel(rule.project)!!
     sharedPanel.sidePanelVisible = false
->>>>>>> 0d09370c
     TestActionEvent.createTestEvent(dataContext).let { event ->
       action.update(event)
       assertEquals("Show Issue Detail", event.presentation.text)
@@ -84,11 +67,7 @@
       assertFalse(event.presentation.isEnabled)
     }
 
-<<<<<<< HEAD
-    service.getSharedIssuePanel()!!.sidePanelVisible = true
-=======
     sharedPanel.sidePanelVisible = true
->>>>>>> 0d09370c
     TestActionEvent.createTestEvent {
         when {
           PlatformDataKeys.SELECTED_ITEM.`is`(it) -> TestNode()
@@ -131,18 +110,11 @@
         }
       }
 
-<<<<<<< HEAD
-    service.getSharedIssuePanel()!!.sidePanelVisible = false
-    assertFalse(action.isSelected(event))
-
-    service.getSharedIssuePanel()!!.sidePanelVisible = true
-=======
     val sharedPanel = IssuePanelService.getDesignerCommonIssuePanel(rule.project)!!
     sharedPanel.sidePanelVisible = false
     assertFalse(action.isSelected(event))
 
     sharedPanel.sidePanelVisible = true
->>>>>>> 0d09370c
     assertTrue(action.isSelected(event))
   }
 
@@ -156,16 +128,9 @@
 
     val sharedPanel = IssuePanelService.getDesignerCommonIssuePanel(rule.project)!!
     action.setSelected(event, false)
-<<<<<<< HEAD
-    assertFalse(service.getSharedIssuePanel()!!.sidePanelVisible)
-
-    action.setSelected(event, true)
-    assertTrue(service.getSharedIssuePanel()!!.sidePanelVisible)
-=======
     assertFalse(sharedPanel.sidePanelVisible)
 
     action.setSelected(event, true)
     assertTrue(sharedPanel.sidePanelVisible)
->>>>>>> 0d09370c
   }
 }