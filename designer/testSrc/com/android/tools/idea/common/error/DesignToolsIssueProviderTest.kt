--- conflicted
+++ resolved
@@ -40,16 +40,12 @@
     val messageBus = rule.project.messageBus
 
     val provider =
-<<<<<<< HEAD
-      DesignToolsIssueProvider(rule.testRootDisposable, rule.project, EmptyFilter, null)
-=======
       DesignToolsIssueProvider(
         rule.testRootDisposable,
         rule.project,
         EmptyFilter,
         SHARED_ISSUE_PANEL_TAB_ID,
       )
->>>>>>> 0d09370c
     assertTrue(provider.getFilteredIssues().isEmpty())
 
     val source1 = Any()
@@ -80,11 +76,7 @@
         rule.testRootDisposable,
         rule.project,
         EmptyFilter,
-<<<<<<< HEAD
-        "MyOtherComposable"
-=======
         "MyOtherComposable",
->>>>>>> 0d09370c
       )
     assertTrue(provider1.getFilteredIssues().isEmpty())
     assertTrue(provider2.getFilteredIssues().isEmpty())
@@ -127,16 +119,12 @@
     val messageBus = rule.project.messageBus
 
     val provider =
-<<<<<<< HEAD
-      DesignToolsIssueProvider(rule.testRootDisposable, rule.project, EmptyFilter, null)
-=======
       DesignToolsIssueProvider(
         rule.testRootDisposable,
         rule.project,
         EmptyFilter,
         SHARED_ISSUE_PANEL_TAB_ID,
       )
->>>>>>> 0d09370c
     assertTrue(provider.getFilteredIssues().isEmpty())
 
     provider.viewOptionFilter =
@@ -177,11 +165,7 @@
         rule.testRootDisposable,
         rule.project,
         SelectedEditorFilter(rule.project),
-<<<<<<< HEAD
-        null
-=======
-        SHARED_ISSUE_PANEL_TAB_ID,
->>>>>>> 0d09370c
+        SHARED_ISSUE_PANEL_TAB_ID,
       )
     val fileEditorManager = FileEditorManager.getInstance(rule.project)
 
@@ -209,11 +193,7 @@
         rule.testRootDisposable,
         rule.project,
         SelectedEditorFilter(rule.project),
-<<<<<<< HEAD
-        null
-=======
-        SHARED_ISSUE_PANEL_TAB_ID,
->>>>>>> 0d09370c
+        SHARED_ISSUE_PANEL_TAB_ID,
       )
     val fileEditorManager = FileEditorManager.getInstance(rule.project)
 
@@ -233,11 +213,7 @@
           VisualLintErrorType.BOUNDS,
           listOf(fakeNlComponent),
           issueProvider,
-<<<<<<< HEAD
-          ""
-=======
           "",
->>>>>>> 0d09370c
         )
       )
 
