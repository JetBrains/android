/*
 * Copyright (C) 2023 The Android Open Source Project
 *
 * Licensed under the Apache License, Version 2.0 (the "License");
 * you may not use this file except in compliance with the License.
 * You may obtain a copy of the License at
 *
 *      http://www.apache.org/licenses/LICENSE-2.0
 *
 * Unless required by applicable law or agreed to in writing, software
 * distributed under the License is distributed on an "AS IS" BASIS,
 * WITHOUT WARRANTIES OR CONDITIONS OF ANY KIND, either express or implied.
 * See the License for the specific language governing permissions and
 * limitations under the License.
 */
package com.android.tools.idea.common.error

import com.android.tools.idea.testing.AndroidProjectRule
import com.android.tools.idea.testing.onEdt
import com.intellij.ide.IdeEventQueue
import com.intellij.testFramework.RunsInEdt
import com.intellij.ui.treeStructure.Tree
import com.intellij.util.ui.UIUtil
import org.junit.Assert.assertEquals
import org.junit.Assert.assertNull
import org.junit.Rule
import org.junit.Test

class IssueNodeVisitorTest {

  @JvmField @Rule val rule = AndroidProjectRule.inMemory().onEdt()

  @RunsInEdt
  @Test
  fun testFindNode() {
    val issue1 = TestIssue("Issue 1")
    val issue2 = TestIssue("Issue 2")
    val issue3 = TestIssue("Issue 3")
    val issues = listOf(issue1, issue2, issue3)

    val provider = DesignerCommonIssueTestProvider(issues)
    val model = DesignerCommonIssueModel()
    val panel =
      DesignerCommonIssuePanel(
        rule.testRootDisposable,
        rule.project,
        model,
        { LayoutValidationNodeFactory },
<<<<<<< HEAD
        provider
      ) {
        ""
      }
=======
        provider,
        { "" }
      )
>>>>>>> 574fcae1
    IdeEventQueue.getInstance().flushQueue()
    val tree = UIUtil.findComponentOfType(panel.getComponent(), Tree::class.java)!!

    val unknownIssueVisitor = IssueNodeVisitor(TestIssue("Unknown Issue"))
    panel.setSelectedNode(unknownIssueVisitor)
    IdeEventQueue.getInstance().flushQueue()
    // Cannot find the node with the given issue, nothing is selected.
    assertNull(tree.selectionPath)

    for (issue in issues) {
      val visitor = IssueNodeVisitor(issue)
      panel.setSelectedNode(visitor)
      IdeEventQueue.getInstance().flushQueue()
      assertEquals(issue, (tree.selectionPath!!.lastPathComponent as IssueNode).issue)
    }

    panel.setSelectedNode(unknownIssueVisitor)
    IdeEventQueue.getInstance().flushQueue()
    // The selection is not changed when the issue is not found.
    assertEquals(issue3, (tree.selectionPath!!.lastPathComponent as IssueNode).issue)
  }
}<|MERGE_RESOLUTION|>--- conflicted
+++ resolved
@@ -46,16 +46,9 @@
         rule.project,
         model,
         { LayoutValidationNodeFactory },
-<<<<<<< HEAD
-        provider
-      ) {
-        ""
-      }
-=======
         provider,
         { "" }
       )
->>>>>>> 574fcae1
     IdeEventQueue.getInstance().flushQueue()
     val tree = UIUtil.findComponentOfType(panel.getComponent(), Tree::class.java)!!
 
