--- conflicted
+++ resolved
@@ -16,10 +16,7 @@
 package com.android.tools.idea.common.error
 
 import com.android.testutils.MockitoKt.mock
-<<<<<<< HEAD
-=======
 import com.android.tools.idea.concurrency.AndroidDispatchers.uiThread
->>>>>>> 0d09370c
 import com.android.tools.idea.testing.AndroidProjectRule
 import com.android.tools.idea.testing.onEdt
 import com.android.tools.idea.util.TestToolWindow
@@ -29,28 +26,19 @@
 import com.intellij.analysis.problemsView.toolWindow.ProblemsViewPanel
 import com.intellij.analysis.problemsView.toolWindow.ProblemsViewState
 import com.intellij.analysis.problemsView.toolWindow.ProblemsViewTab
-<<<<<<< HEAD
-import com.intellij.openapi.fileEditor.FileEditorManager
-=======
 import com.intellij.analysis.problemsView.toolWindow.ProblemsViewToolWindowUtils
->>>>>>> 0d09370c
 import com.intellij.openapi.util.Disposer
 import com.intellij.openapi.wm.RegisterToolWindowTask
 import com.intellij.openapi.wm.ToolWindow
 import com.intellij.openapi.wm.ToolWindowManager
 import com.intellij.testFramework.RunsInEdt
 import com.intellij.testFramework.runInEdtAndWait
-<<<<<<< HEAD
-import javax.swing.JComponent
-import javax.swing.JPanel
-=======
 import com.intellij.testFramework.waitUntil
 import javax.swing.JComponent
 import javax.swing.JPanel
 import kotlin.time.Duration.Companion.seconds
 import kotlinx.coroutines.runBlocking
 import kotlinx.coroutines.withContext
->>>>>>> 0d09370c
 import org.junit.Assert.assertEquals
 import org.junit.Assert.assertFalse
 import org.junit.Assert.assertTrue
@@ -69,25 +57,10 @@
   fun setup() {
     rule.projectRule.replaceProjectService(
       ToolWindowManager::class.java,
-<<<<<<< HEAD
-      TestToolWindowManager(rule.project)
+      TestToolWindowManager(rule.project),
     )
     val manager = ToolWindowManager.getInstance(rule.project)
     toolWindow = manager.registerToolWindow(RegisterToolWindowTask(ProblemsView.ID))
-    val contentManager = toolWindow.contentManager
-    val content =
-      contentManager.factory
-        .createContent(TestContentComponent(HighlightingPanel.ID), "Current File", true)
-        .apply { isCloseable = false }
-    contentManager.addContent(content)
-    contentManager.setSelectedContent(content)
-
-=======
-      TestToolWindowManager(rule.project),
-    )
-    val manager = ToolWindowManager.getInstance(rule.project)
-    toolWindow = manager.registerToolWindow(RegisterToolWindowTask(ProblemsView.ID))
->>>>>>> 0d09370c
     runInEdtAndWait {
       val contentManager = toolWindow.contentManager
       val content =
@@ -98,27 +71,17 @@
       contentManager.setSelectedContent(content)
       ProblemsViewToolWindowUtils.addTab(rule.project, SharedIssuePanelProvider(rule.project))
     }
-<<<<<<< HEAD
-=======
     service = IssuePanelService.getInstance(rule.project)
->>>>>>> 0d09370c
   }
 
   @Test
   fun testInitWithOtherFile() {
-<<<<<<< HEAD
-    val file = rule.fixture.addFileToProject("/src/file.kt", "")
-    runInEdtAndWait { rule.fixture.openFileInEditor(file.virtualFile) }
-    assertEquals("Current File", toolWindow.contentManager.selectedContent!!.displayName)
-    assertEquals(1, toolWindow.contentManager.contents.size)
-=======
     runBlocking {
       val file = rule.fixture.addFileToProject("/src/file.kt", "")
       withContext(uiThread) { rule.fixture.openFileInEditor(file.virtualFile) }
       waitUntil(timeout = 1.seconds) { toolWindow.contentManager.contents.size == 1 }
       assertEquals("Current File", toolWindow.contentManager.selectedContent!!.displayName)
     }
->>>>>>> 0d09370c
   }
 
   @Test
@@ -157,96 +120,45 @@
   fun testOpeningFileDoesNotOpenSharedIssuePanel() {
     val ktFile = rule.fixture.addFileToProject("/src/file.kt", "")
     val layoutFile = rule.fixture.addFileToProject("/res/layout/layout.xml", "<FrameLayout />")
-    val window = toolWindow as TestToolWindow
-    val contentManager = window.contentManager
 
     runInEdtAndWait { rule.fixture.openFileInEditor(ktFile.virtualFile) }
     assertFalse(
-<<<<<<< HEAD
-      service.getTabCategory(contentManager.selectedContent!!) ==
-        IssuePanelService.TabCategory.DESIGN_TOOLS
-=======
       ProblemsViewToolWindowUtils.getSelectedTab(rule.project)?.getTabId() ==
         SHARED_ISSUE_PANEL_TAB_ID
->>>>>>> 0d09370c
     )
 
     runInEdtAndWait { rule.fixture.openFileInEditor(layoutFile.virtualFile) }
     assertFalse(
-<<<<<<< HEAD
-      service.getTabCategory(contentManager.selectedContent!!) ==
-        IssuePanelService.TabCategory.DESIGN_TOOLS
-=======
       ProblemsViewToolWindowUtils.getSelectedTab(rule.project)?.getTabId() ==
         SHARED_ISSUE_PANEL_TAB_ID
->>>>>>> 0d09370c
     )
 
     runInEdtAndWait { rule.fixture.openFileInEditor(ktFile.virtualFile) }
     assertFalse(
-<<<<<<< HEAD
-      service.getTabCategory(contentManager.selectedContent!!) ==
-        IssuePanelService.TabCategory.DESIGN_TOOLS
-=======
       ProblemsViewToolWindowUtils.getSelectedTab(rule.project)?.getTabId() ==
         SHARED_ISSUE_PANEL_TAB_ID
->>>>>>> 0d09370c
     )
   }
 
   @Test
   fun testSetVisibility() {
     toolWindow.hide()
-<<<<<<< HEAD
-    val service =
-      IssuePanelService.getInstance(rule.project).apply {
-        runInEdtAndWait { initIssueTabs(toolWindow) }
-      }
-=======
->>>>>>> 0d09370c
     val layoutFile = rule.fixture.addFileToProject("/res/layout/layout.xml", "<FrameLayout />")
 
     runInEdtAndWait { rule.fixture.openFileInEditor(layoutFile.virtualFile) }
     toolWindow.contentManager.let {
       it.setSelectedContent(it.contents[0])
       assertTrue(
-<<<<<<< HEAD
-        service.getTabCategory(it.selectedContent!!) == IssuePanelService.TabCategory.CURRENT_FILE
-      )
-    } // select current file tab.
-
-    runInEdtAndWait { service.setSharedIssuePanelVisibility(true) }
-    assertTrue(toolWindow.isVisible)
-
-    runInEdtAndWait { service.setSharedIssuePanelVisibility(false) }
-    assertFalse(toolWindow.isVisible)
-=======
         ProblemsViewToolWindowUtils.getSelectedTab(rule.project)?.getTabId() == HighlightingPanel.ID
       )
     } // select current file tab.
 
     runInEdtAndWait { service.showSharedIssuePanel() }
     assertTrue(toolWindow.isVisible)
->>>>>>> 0d09370c
   }
 
   @Test
   fun testTabName() {
-<<<<<<< HEAD
-    rule.projectRule.initAndroid(true)
-    val messageBus = rule.project.messageBus
-    val toolWindow = ToolWindowManager.getInstance(rule.project).getToolWindow(ProblemsView.ID)!!
-    val layoutFile = runInEdtAndGet {
-      val file =
-        rule.fixture.addFileToProject("/res/layout/layout.xml", "<FrameLayout />").virtualFile
-      rule.fixture.openFileInEditor(file)
-      service.setSharedIssuePanelVisibility(true)
-      file
-    }
-    val issueSource = IssueSourceWithFile(layoutFile)
-    val content = toolWindow.contentManager.selectedContent!!
-    val source = Any()
-=======
     runBlocking {
       rule.projectRule.initAndroid(true)
       val messageBus = rule.project.messageBus
@@ -262,21 +174,10 @@
       val issueSource = IssueSourceWithFile(layoutFile)
       val content = toolWindow.contentManager.selectedContent!!
       val source = Any()
->>>>>>> 0d09370c
 
       messageBus.syncPublisher(IssueProviderListener.TOPIC).issueUpdated(source, listOf())
       waitUntil(timeout = 1.seconds) { "Layout and Qualifiers".toTabTitle() == content.displayName }
 
-<<<<<<< HEAD
-    runInEdtAndWait {
-      messageBus
-        .syncPublisher(IssueProviderListener.TOPIC)
-        .issueUpdated(source, listOf(TestIssue(source = issueSource)))
-    }
-    assertEquals("Layout and Qualifiers".toTabTitle(1), content.displayName)
-
-    runInEdtAndWait {
-=======
       messageBus
         .syncPublisher(IssueProviderListener.TOPIC)
         .issueUpdated(source, listOf(TestIssue(source = issueSource)))
@@ -284,27 +185,18 @@
         "Layout and Qualifiers".toTabTitle(1) == content.displayName
       }
 
->>>>>>> 0d09370c
       messageBus
         .syncPublisher(IssueProviderListener.TOPIC)
         .issueUpdated(
           source,
           listOf(
             TestIssue(summary = "1", source = issueSource),
-<<<<<<< HEAD
-            TestIssue(summary = "2", source = issueSource)
-          )
-        )
-    }
-    assertEquals("Layout and Qualifiers".toTabTitle(2), content.displayName)
-=======
             TestIssue(summary = "2", source = issueSource),
           ),
         )
       waitUntil(timeout = 1.seconds) {
         "Layout and Qualifiers".toTabTitle(2) == content.displayName
       }
->>>>>>> 0d09370c
 
       messageBus.syncPublisher(IssueProviderListener.TOPIC).issueUpdated(source, listOf())
       waitUntil(timeout = 1.seconds) { "Layout and Qualifiers".toTabTitle() == content.displayName }
@@ -347,43 +239,12 @@
     // It should select the shared issue panel.
     assertEquals(
       contentManager.selectedContent,
-<<<<<<< HEAD
-      contentManager.findContent("Designer".toTabTitle())
-=======
       contentManager.findContent("Designer".toTabTitle()),
->>>>>>> 0d09370c
     )
 
     ProblemsViewToolWindowUtils.removeTab(rule.project, SHARED_ISSUE_PANEL_TAB_ID)
     // It should select the first tab, which is the "Current File" tab.
     assertEquals(contentManager.selectedContent, contentManager.findContent("Current File"))
-<<<<<<< HEAD
-  }
-
-  @RunsInEdt
-  @Test
-  fun testRegisterFileName() {
-    val randomFile = rule.fixture.addFileToProject("src/TestFile.kt", "")
-    val layoutFile = rule.fixture.addFileToProject("res/layout/my_layout.xml", "")
-
-    service.registerFile(randomFile.virtualFile, "My Random Surface")
-
-    FileEditorManager.getInstance(rule.project).openFile(randomFile.virtualFile, true)
-    assertEquals("My Random Surface", service.getSharedIssuePanelTabTitle())
-
-    service.unregisterFile(randomFile.virtualFile)
-    // No surface is found, return default name.
-    assertEquals("Designer", service.getSharedIssuePanelTabTitle())
-
-    FileEditorManager.getInstance(rule.project).openFile(layoutFile.virtualFile, true)
-    assertEquals("Layout and Qualifiers", service.getSharedIssuePanelTabTitle())
-
-    // If the registered file has no tab title, the default name would be used.
-    service.registerFile(randomFile.virtualFile, null)
-    FileEditorManager.getInstance(rule.project).openFile(randomFile.virtualFile, true)
-    assertEquals("Designer", service.getSharedIssuePanelTabTitle())
-=======
->>>>>>> 0d09370c
   }
 
   @RunsInEdt
@@ -430,32 +291,9 @@
     window.hide()
     contentManager.setSelectedContent(additionalContent)
 
-<<<<<<< HEAD
-    service.setIssuePanelVisibility(true, IssuePanelService.TabCategory.CURRENT_FILE)
-    assertTrue(window.isVisible)
-    assertTrue(
-      service.getTabCategory(contentManager.selectedContent!!) ==
-        IssuePanelService.TabCategory.CURRENT_FILE
-    )
-  }
-
-  @RunsInEdt
-  @Test
-  fun testRegisterFile() {
-    val file = rule.fixture.addFileToProject("/src/file.kt", "").virtualFile
-
-    service.removeSharedIssueTabFromProblemsPanel()
-    assertFalse(service.isSharedIssuePanelAddedToProblemsPane())
-
-    rule.fixture.openFileInEditor(file)
-    // The issue panel should be added back after register the file
-    service.registerFile(file, null)
-    assertTrue(service.isSharedIssuePanelAddedToProblemsPane())
-=======
     service.showSharedIssuePanel()
     assertTrue(window.isVisible)
     assertTrue(ProblemsView.getSelectedTab(rule.project)?.getTabId() == SHARED_ISSUE_PANEL_TAB_ID)
->>>>>>> 0d09370c
   }
 
   @Test
@@ -465,11 +303,7 @@
     runInEdtAndWait { rule.fixture.openFileInEditor(layoutFile.virtualFile) }
     assertFalse(service.isIssuePanelVisible())
 
-<<<<<<< HEAD
-    service.setIssuePanelVisibility(true, IssuePanelService.TabCategory.CURRENT_FILE)
-=======
     ProblemsViewToolWindowUtils.selectTab(rule.project, HighlightingPanel.ID)
->>>>>>> 0d09370c
     assertFalse(service.isIssuePanelVisible())
   }
 }
