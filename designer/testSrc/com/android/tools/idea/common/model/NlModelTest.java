--- conflicted
+++ resolved
@@ -935,11 +935,7 @@
   /**
    * {@link AndroidFacet} used for testing without depending on the fixture facet.
    */
-<<<<<<< HEAD
-  private static final class FakeAndroidFacet extends AndroidFacet {
-=======
   private static class FakeAndroidFacet extends AndroidFacet {
->>>>>>> e624679c
     private FakeAndroidFacet(Module module) {
       super(module, AndroidFacet.NAME, new AndroidFacetConfiguration());
     }
