--- conflicted
+++ resolved
@@ -15,7 +15,6 @@
  */
 package com.android.tools.idea.common.model;
 
-<<<<<<< HEAD
 import static com.android.SdkConstants.ANDROID_URI;
 import static com.android.SdkConstants.ATTR_LAYOUT_WIDTH;
 import static com.android.SdkConstants.ATTR_ORIENTATION;
@@ -39,8 +38,6 @@
 import static org.mockito.Mockito.verifyZeroInteractions;
 import static org.mockito.Mockito.when;
 
-=======
->>>>>>> e549e917
 import com.android.ide.common.rendering.api.MergeCookie;
 import com.android.ide.common.rendering.api.ResourceReference;
 import com.android.ide.common.rendering.api.ViewInfo;
@@ -72,20 +69,13 @@
 import com.intellij.psi.xml.XmlAttribute;
 import com.intellij.psi.xml.XmlFile;
 import com.intellij.psi.xml.XmlTag;
+import com.intellij.testFramework.PlatformTestUtil;
 import com.intellij.testFramework.ServiceContainerUtil;
-import org.jetbrains.annotations.NotNull;
-
 import java.util.Arrays;
 import java.util.Collections;
 import java.util.List;
 import java.util.function.Consumer;
-
-import static com.android.SdkConstants.*;
-import static com.android.tools.idea.projectsystem.TestRepositories.NON_PLATFORM_SUPPORT_LAYOUT_LIBS;
-import static com.android.tools.idea.projectsystem.TestRepositories.PLATFORM_SUPPORT_LIBS;
-import static com.android.tools.idea.uibuilder.LayoutTestUtilities.createSurface;
-import static com.google.common.truth.Truth.assertThat;
-import static org.mockito.Mockito.*;
+import org.jetbrains.annotations.NotNull;
 
 /**
  * Model tests. This checks that when a model is updated, we correctly
@@ -437,14 +427,8 @@
       .addAll(NON_PLATFORM_SUPPORT_LAYOUT_LIBS)
       .addAll(PLATFORM_SUPPORT_LIBS)
       .build();
-<<<<<<< HEAD
     TestProjectSystem projectSystem = new TestProjectSystem(getProject(), accessibleDependencies);
-    PlatformTestUtil.registerExtension(Extensions.getArea(myModule.getProject()), ProjectSystemUtil.getEP_NAME(),
-                                       projectSystem, getTestRootDisposable());
-=======
-    TestProjectSystem projectSytem = new TestProjectSystem(getProject(), accessibleDependencies);
-    ServiceContainerUtil.registerExtension(myModule.getProject(), ProjectSystemUtil.getEP_NAME(), projectSytem, getTestRootDisposable());
->>>>>>> e549e917
+    ServiceContainerUtil.registerExtension(myModule.getProject(), ProjectSystemUtil.getEP_NAME(), projectSystem, getTestRootDisposable());
 
     SyncNlModel model = model("my_linear.xml", component(LINEAR_LAYOUT)
       .withBounds(0, 0, 1000, 1000)
@@ -492,14 +476,8 @@
       .addAll(NON_PLATFORM_SUPPORT_LAYOUT_LIBS)
       .addAll(PLATFORM_SUPPORT_LIBS)
       .build();
-<<<<<<< HEAD
     TestProjectSystem projectSystem = new TestProjectSystem(getProject(), accessibleDependencies);
-    PlatformTestUtil.registerExtension(Extensions.getArea(myModule.getProject()), ProjectSystemUtil.getEP_NAME(),
-                                       projectSystem, getTestRootDisposable());
-=======
-    TestProjectSystem projectSytem = new TestProjectSystem(getProject(), accessibleDependencies);
-    ServiceContainerUtil.registerExtension(myModule.getProject(), ProjectSystemUtil.getEP_NAME(), projectSytem, getTestRootDisposable());
->>>>>>> e549e917
+    ServiceContainerUtil.registerExtension(myModule.getProject(), ProjectSystemUtil.getEP_NAME(), projectSystem, getTestRootDisposable());
 
     SyncNlModel model = model("my_linear.xml", component(LINEAR_LAYOUT)
       .withBounds(0, 0, 1000, 1000)
