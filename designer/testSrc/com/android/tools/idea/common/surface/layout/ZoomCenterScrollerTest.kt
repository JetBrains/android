--- conflicted
+++ resolved
@@ -39,11 +39,7 @@
       TestDesignSurfaceViewport(
         Dimension(2000, 2000),
         viewRect,
-<<<<<<< HEAD
-        viewportComponent = viewportComponent
-=======
         viewportComponent = viewportComponent,
->>>>>>> 0d09370c
       )
 
     val scroller =
@@ -65,11 +61,7 @@
       TestDesignSurfaceViewport(
         Dimension(2000, 2000),
         viewRect,
-<<<<<<< HEAD
-        viewportComponent = viewportComponent
-=======
         viewportComponent = viewportComponent,
->>>>>>> 0d09370c
       )
 
     val scroller = ZoomCenterScroller(Dimension(1000, 1000), viewRect.location, Point(200, 400))
@@ -90,11 +82,7 @@
       TestDesignSurfaceViewport(
         Dimension(1000, 1000),
         viewRect,
-<<<<<<< HEAD
-        viewportComponent = viewportComponent
-=======
         viewportComponent = viewportComponent,
->>>>>>> 0d09370c
       )
 
     val scroller = ZoomCenterScroller(Dimension(2000, 2000), viewRect.location, Point(250, 250))
@@ -115,11 +103,7 @@
       TestDesignSurfaceViewport(
         Dimension(1000, 1000),
         viewRect,
-<<<<<<< HEAD
-        viewportComponent = viewportComponent
-=======
         viewportComponent = viewportComponent,
->>>>>>> 0d09370c
       )
 
     val scroller = ZoomCenterScroller(Dimension(2000, 2000), viewRect.location, Point(200, 400))
