--- conflicted
+++ resolved
@@ -56,21 +56,13 @@
         override fun createInteractionOnPressed(
           mouseX: Int,
           mouseY: Int,
-<<<<<<< HEAD
-          modifiersEx: Int
-=======
           modifiersEx: Int,
->>>>>>> 0d09370c
         ): Interaction? = null
 
         override fun createInteractionOnDrag(
           mouseX: Int,
           mouseY: Int,
-<<<<<<< HEAD
-          modifiersEx: Int
-=======
           modifiersEx: Int,
->>>>>>> 0d09370c
         ): Interaction? = null
       }
     }
@@ -132,11 +124,7 @@
   disposable: Disposable,
   interact: Function<DesignSurface<SceneManager>, InteractionHandler>,
   actionManager:
-<<<<<<< HEAD
-    Function<DesignSurface<SceneManager>, ActionManager<out DesignSurface<in SceneManager>>>
-=======
     Function<DesignSurface<SceneManager>, ActionManager<out DesignSurface<in SceneManager>>>,
->>>>>>> 0d09370c
 ) :
   DesignSurface<SceneManager>(
     project,
@@ -145,25 +133,15 @@
     interact,
     Function { TestLayoutManager(it) },
     Function { TestActionHandler(it) },
-<<<<<<< HEAD
-    ZoomControlsPolicy.AUTO_HIDE
-  ) {
-=======
     ZoomControlsPolicy.AUTO_HIDE,
   ) {
 
   override fun getLayoutManagerSwitcher(): LayoutManagerSwitcher? = null
 
->>>>>>> 0d09370c
   override fun getSelectionAsTransferable(): ItemTransferable {
     return ItemTransferable(DnDTransferItem(0, ImmutableList.of()))
   }
 
-<<<<<<< HEAD
-  override fun getFitScale(): Double = 1.0
-
-=======
->>>>>>> 0d09370c
   override fun createSceneManager(model: NlModel) =
     TestSceneManager(model, this).apply { updateSceneView() }
 
