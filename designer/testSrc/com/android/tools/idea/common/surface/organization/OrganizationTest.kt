--- conflicted
+++ resolved
@@ -19,24 +19,11 @@
 import com.android.tools.idea.common.model.NlModel
 import com.android.tools.idea.common.scene.SceneManager
 import com.android.tools.idea.common.surface.SceneView
-import com.android.tools.idea.common.surface.SceneViewPanel
-import com.android.tools.idea.common.surface.SceneViewPeerPanel
-import com.android.tools.idea.uibuilder.layout.positionable.HeaderPositionableContent
 import com.android.tools.idea.uibuilder.surface.TestSceneView
 import com.google.common.truth.Truth.assertThat
 import com.intellij.openapi.application.runInEdt
 import com.intellij.openapi.util.Disposer
 import com.intellij.testFramework.ApplicationRule
-<<<<<<< HEAD
-import javax.swing.JComponent
-import javax.swing.JPanel
-import kotlin.coroutines.EmptyCoroutineContext
-import kotlin.test.assertEquals
-import kotlin.test.assertTrue
-import kotlinx.coroutines.CoroutineScope
-import kotlinx.coroutines.flow.MutableStateFlow
-=======
->>>>>>> 8b7d83e8
 import org.junit.Rule
 import org.junit.Test
 import org.mockito.Mockito
@@ -47,10 +34,6 @@
 
   @Test
   fun createHeaders() = runInEdt {
-<<<<<<< HEAD
-    val parent = JPanel()
-=======
->>>>>>> 8b7d83e8
     val group1 = OrganizationGroup("method1", "1")
     val group2 = OrganizationGroup("method2", "2")
     val sceneViews =
@@ -62,13 +45,6 @@
       )
     val groups = sceneViews.findGroups()
     assertThat(groups).hasSize(2)
-<<<<<<< HEAD
-    val headers = groups.createOrganizationHeaders(parent)
-    assertThat(headers).hasSize(2)
-    assertThat(headers[group1]).isNotNull()
-    assertThat(headers[group2]).isNotNull()
-=======
->>>>>>> 8b7d83e8
     sceneViews.forEach {
       Disposer.dispose(it.sceneManager)
       Disposer.dispose(it)
@@ -86,11 +62,6 @@
       )
     val groups = sceneViews.findGroups()
     assertThat(groups).isEmpty()
-<<<<<<< HEAD
-    val headers = groups.createOrganizationHeaders(parent)
-    assertThat(headers).isEmpty()
-=======
->>>>>>> 8b7d83e8
     sceneViews.forEach {
       Disposer.dispose(it.sceneManager)
       Disposer.dispose(it)
@@ -108,78 +79,11 @@
       )
     val groups = sceneViews.findGroups()
     assertThat(groups).isEmpty()
-<<<<<<< HEAD
-    val headers = groups.createOrganizationHeaders(parent)
-    assertThat(headers).isEmpty()
-=======
->>>>>>> 8b7d83e8
     sceneViews.forEach {
       Disposer.dispose(it.sceneManager)
       Disposer.dispose(it)
     }
   }
-
-  @Test
-  fun headersAreNotNullWhenGetPositionableContent() {
-    val parent = JPanel()
-    val group1 = OrganizationGroup("method1", "1")
-    val group2 = OrganizationGroup("method2", "2")
-    val sceneViews: List<JPanel> =
-      listOf(
-        SceneViewHeader(parent, group1) { object : JComponent() {} },
-        createSceneViewPeerPanel(group1, "name1"),
-        createSceneViewPeerPanel(group1, "name2"),
-        SceneViewHeader(parent, group2) { object : JComponent() {} },
-        createSceneViewPeerPanel(group2, "name3"),
-        createSceneViewPeerPanel(group2, "name4"),
-      )
-
-    val sceneViewPanel =
-      createSceneViewPanel().also { sceneViewPanel ->
-        sceneViews.forEach { sceneViewPanel.add(it) }
-      }
-
-    assertTrue(sceneViewPanel.positionableContent.isNotEmpty())
-    val headerPositionableContent =
-      sceneViewPanel.positionableContent.filterIsInstance<HeaderPositionableContent>()
-    assertTrue(headerPositionableContent.isNotEmpty())
-    assertEquals(2, headerPositionableContent.size)
-    sceneViews.forEach {
-      if (it is SceneViewPeerPanel) {
-        Disposer.dispose(it.sceneView.sceneManager)
-        Disposer.dispose(it.sceneView)
-      }
-    }
-    Disposer.dispose(sceneViewPanel)
-  }
-
-  private fun createSceneViewPeerPanel(
-    organizationGroup: OrganizationGroup,
-    name: String,
-  ): SceneViewPeerPanel {
-    val testScope = CoroutineScope(EmptyCoroutineContext)
-    val sceneView = createSceneView(organizationGroup, name)
-    return SceneViewPeerPanel(
-      scope = testScope,
-      sceneView = sceneView,
-      labelPanel = object : JPanel() {},
-      statusIconAction = null,
-      toolbarActions = emptyList(),
-      leftPanel = null,
-      rightPanel = null,
-      errorsPanel = null,
-      isOrganizationEnabled = MutableStateFlow(true),
-    )
-  }
-
-  private fun createSceneViewPanel(): SceneViewPanel =
-    SceneViewPanel(
-      sceneViewProvider = { emptyList() },
-      interactionLayersProvider = { emptyList() },
-      actionManagerProvider = { Mockito.mock() },
-      shouldRenderErrorsPanel = { false },
-      layoutManager = Mockito.mock(),
-    )
 
   private fun createSceneView(organizationGroup: OrganizationGroup?, modelName: String): SceneView {
 
