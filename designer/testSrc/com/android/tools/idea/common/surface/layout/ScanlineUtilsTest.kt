/*
 * Copyright (C) 2020 The Android Open Source Project
 *
 * Licensed under the Apache License, Version 2.0 (the "License");
 * you may not use this file except in compliance with the License.
 * You may obtain a copy of the License at
 *
 *      http://www.apache.org/licenses/LICENSE-2.0
 *
 * Unless required by applicable law or agreed to in writing, software
 * distributed under the License is distributed on an "AS IS" BASIS,
 * WITHOUT WARRANTIES OR CONDITIONS OF ANY KIND, either express or implied.
 * See the License for the specific language governing permissions and
 * limitations under the License.
 */
package com.android.tools.idea.common.surface.layout

import com.android.tools.idea.uibuilder.surface.layout.PositionableContent
import com.android.tools.idea.uibuilder.surface.layout.getScaledContentSize
import com.intellij.util.ui.JBInsets
import java.awt.Dimension
import java.awt.Insets
import org.junit.Assert.assertArrayEquals
import org.junit.Assert.assertEquals
import org.junit.Test

class TestPositionableContent(
  override var x: Int = 0,
  override var y: Int = 0,
  val width: Int,
  val height: Int,
  override var scale: Double = 1.0,
  private val marginFunc: (Double) -> Insets = { JBInsets.emptyInsets() }
) : PositionableContent {

  private val dimension = Dimension(width, height)

<<<<<<< HEAD
  override val groupId: String? = null

  override val isVisible: Boolean
    get() = true
=======
  override val organizationGroup: String? = null
>>>>>>> 574fcae1

  override fun setLocation(x: Int, y: Int) {
    this.x = x
    this.y = y
  }

  override fun getMargin(scale: Double): Insets = marginFunc(scale)

  override fun getContentSize(dimension: Dimension?): Dimension = Dimension(this.dimension)
}

class ScanlineUtilsTest {
  @Test
  fun testScanlineMapping() {
    /*
     * Not to scale. Diagram of the SceneView representation below.
     *
     * S -> Start scanline
     * E -> End scanline
     *
     * H Scanlines
     *
     *          100, 101
     * S101>       +--------------+
     *             |              |
     *             |              |
     * E112>       +--------------+
     *                        110, 112
     *
     *                                  200, 201
     * S202>                              +--------------+
     *                                    |              |
     *                                    |              |
     * E214>                              +--------------+
     *                                            212, 214
     *
     *
     *             ^              ^       ^              ^          V Scanlines
     *          S100           E110    S200           E212
     */

    val sceneViews =
      listOf(TestPositionableContent(100, 101, 10, 11), TestPositionableContent(200, 201, 12, 13))

    // Verify start vertical scanlines
    assertArrayEquals(arrayOf(100, 200), sceneViews.findAllScanlines { it.x }.toTypedArray())
    // Verify start horizontal scanlines
    assertArrayEquals(arrayOf(101, 201), sceneViews.findAllScanlines { it.y }.toTypedArray())
    // Verify end vertical scanlines
    assertArrayEquals(
      arrayOf(110, 212),
      sceneViews.findAllScanlines { it.x + it.getScaledContentSize(null).width }.toTypedArray()
    )
    // Verify end horizontal scanlines
    assertArrayEquals(
      arrayOf(112, 214),
      sceneViews.findAllScanlines { it.y + it.getScaledContentSize(null).height }.toTypedArray()
    )
  }

  @Test
  fun testSmallerScanline() {
    val scanlines = listOf(5, 10, 15, 30)
    assertEquals(5, findSmallerScanline(scanlines, 5, -1))
    assertEquals(5, findSmallerScanline(scanlines, 6, -1))
    assertEquals(10, findSmallerScanline(scanlines, 11, -1))
    assertEquals(30, findSmallerScanline(scanlines, 500000, -1))
    assertEquals(-1, findSmallerScanline(scanlines, 4, -1))
  }

  @Test
  fun testLargerScanline() {
    val scanlines = listOf(5, 10, 15, 30)
    assertEquals(5, findLargerScanline(scanlines, 5, -1))
    assertEquals(5, findLargerScanline(scanlines, 1, -1))
    assertEquals(5, findLargerScanline(scanlines, -100000, -1))
    assertEquals(15, findLargerScanline(scanlines, 11, -1))
    assertEquals(-1, findLargerScanline(scanlines, 31, -1))
  }
}<|MERGE_RESOLUTION|>--- conflicted
+++ resolved
@@ -35,14 +35,7 @@
 
   private val dimension = Dimension(width, height)
 
-<<<<<<< HEAD
-  override val groupId: String? = null
-
-  override val isVisible: Boolean
-    get() = true
-=======
   override val organizationGroup: String? = null
->>>>>>> 574fcae1
 
   override fun setLocation(x: Int, y: Int) {
     this.x = x
