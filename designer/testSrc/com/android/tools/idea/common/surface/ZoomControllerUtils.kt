--- conflicted
+++ resolved
@@ -49,11 +49,7 @@
       selectionModel = null,
       scenesOwner = null,
     ) {
-<<<<<<< HEAD
-    override fun getFitScale() = 1.0
-=======
     override fun getFitScale() = fitScaleProvider()
->>>>>>> 8b7d83e8
   }
 }
 
