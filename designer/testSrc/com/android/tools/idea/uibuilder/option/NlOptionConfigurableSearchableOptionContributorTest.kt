/*
 * Copyright (C) 2021 The Android Open Source Project
 *
 * Licensed under the Apache License, Version 2.0 (the "License");
 * you may not use this file except in compliance with the License.
 * You may obtain a copy of the License at
 *
 *      http://www.apache.org/licenses/LICENSE-2.0
 *
 * Unless required by applicable law or agreed to in writing, software
 * distributed under the License is distributed on an "AS IS" BASIS,
 * WITHOUT WARRANTIES OR CONDITIONS OF ANY KIND, either express or implied.
 * See the License for the specific language governing permissions and
 * limitations under the License.
 */
package com.android.tools.idea.uibuilder.option

import com.android.tools.idea.testing.AndroidProjectRule
import com.android.tools.idea.uibuilder.options.LABEL_MAGNIFY_ZOOMING_SENSITIVITY
import com.android.tools.idea.uibuilder.options.LABEL_TRACK_PAD
import com.android.tools.idea.uibuilder.options.NlOptionConfigurableSearchableOptionContributor
import com.intellij.ide.ui.search.SearchableOptionProcessor
import com.intellij.openapi.util.SystemInfo
import com.intellij.openapi.util.registry.Registry
<<<<<<< HEAD
=======
import com.jetbrains.rd.util.getOrCreate
>>>>>>> 0d09370c
import org.junit.Assert.assertFalse
import org.junit.Assert.assertTrue
import org.junit.Rule
import org.junit.Test

class NlOptionConfigurableSearchableOptionContributorTest {

  @JvmField @Rule val projectRule = AndroidProjectRule.inMemory()

  @Test
  fun testCanFindMagnifyOptionsOnMacWhenMouseGestureEnabled() {
    val magnifySupported =
      SystemInfo.isMac && Registry.`is`("actionSystem.mouseGesturesEnabled", true)
    if (magnifySupported) {
      val contributor = NlOptionConfigurableSearchableOptionContributor()
      val processor = TestSearchableOptionProcessor()
      contributor.processOptions(processor)

      assertTrue(processor.getHits("track").contains(LABEL_TRACK_PAD))
      assertTrue(processor.getHits("pAd").contains(LABEL_TRACK_PAD))
      assertFalse(processor.getHits("trackpad").contains(LABEL_TRACK_PAD))
      assertFalse(processor.getHits("ad").contains(LABEL_TRACK_PAD))
      assertFalse(processor.getHits(" ").contains(LABEL_TRACK_PAD))

      assertTrue(processor.getHits("magnify").contains(LABEL_MAGNIFY_ZOOMING_SENSITIVITY))
      assertTrue(processor.getHits("zoom").contains(LABEL_MAGNIFY_ZOOMING_SENSITIVITY))
      assertTrue(processor.getHits("Zooming").contains(LABEL_MAGNIFY_ZOOMING_SENSITIVITY))
      assertTrue(processor.getHits("pInCH").contains(LABEL_MAGNIFY_ZOOMING_SENSITIVITY))
      assertTrue(processor.getHits("sensi").contains(LABEL_MAGNIFY_ZOOMING_SENSITIVITY))
      assertTrue(processor.getHits("senSitivity").contains(LABEL_MAGNIFY_ZOOMING_SENSITIVITY))
      assertFalse(processor.getHits("gnify").contains(LABEL_MAGNIFY_ZOOMING_SENSITIVITY))
      assertFalse(processor.getHits("oom").contains(LABEL_MAGNIFY_ZOOMING_SENSITIVITY))
      assertFalse(processor.getHits("ensi").contains(LABEL_MAGNIFY_ZOOMING_SENSITIVITY))
      assertFalse(processor.getHits("sensitive").contains(LABEL_MAGNIFY_ZOOMING_SENSITIVITY))
    }
  }
}

private class TestSearchableOptionProcessor : SearchableOptionProcessor() {
  private val hitMap = mutableMapOf<String, MutableSet<String>>()

  override fun addOptions(
    text: String,
    path: String?,
    hit: String?,
    configurableId: String,
    configurableDisplayName: String?,
<<<<<<< HEAD
    applyStemming: Boolean
=======
    applyStemming: Boolean,
>>>>>>> 0d09370c
  ) {
    if (hit == null) {
      return
    }
    for (keyword in text.split(" ")) {
      val hitSet: MutableSet<String> = hitMap.computeIfAbsent(keyword) { mutableSetOf() }
      hitSet.add(hit)
    }
  }

  fun getHits(text: String): Set<String> =
    hitMap.filterKeys { key -> key.startsWith(text, true) }.values.flatten().toSet()
}<|MERGE_RESOLUTION|>--- conflicted
+++ resolved
@@ -22,10 +22,6 @@
 import com.intellij.ide.ui.search.SearchableOptionProcessor
 import com.intellij.openapi.util.SystemInfo
 import com.intellij.openapi.util.registry.Registry
-<<<<<<< HEAD
-=======
-import com.jetbrains.rd.util.getOrCreate
->>>>>>> 0d09370c
 import org.junit.Assert.assertFalse
 import org.junit.Assert.assertTrue
 import org.junit.Rule
@@ -73,11 +69,7 @@
     hit: String?,
     configurableId: String,
     configurableDisplayName: String?,
-<<<<<<< HEAD
-    applyStemming: Boolean
-=======
     applyStemming: Boolean,
->>>>>>> 0d09370c
   ) {
     if (hit == null) {
       return
