--- conflicted
+++ resolved
@@ -34,13 +34,8 @@
 
         Project:
         Module(light_idea_test_case): isLoaded=true type=TYPE_APP isDisposed=false
-<<<<<<< HEAD
-          isGradleModule=false isAndroidTest=true isUnitTest=true
-          scopeType=ANDROID_TEST useAndroidX=false rClassTransitive=true
-=======
           isGradleModule=false isAndroidTest=false isUnitTest=false
           scopeType=MAIN useAndroidX=false rClassTransitive=true
->>>>>>> 0d09370c
           libDepCount=0
 
 
