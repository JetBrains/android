--- conflicted
+++ resolved
@@ -72,13 +72,8 @@
 import com.android.tools.property.panel.api.PropertiesModelListener
 import com.google.common.truth.Truth.assertThat
 import com.intellij.codeHighlighting.HighlightDisplayLevel
-<<<<<<< HEAD
-import com.intellij.openapi.application.runInEdt
-import com.intellij.openapi.application.runReadAction
-=======
 import com.intellij.openapi.application.readAction
 import com.intellij.openapi.application.runInEdt
->>>>>>> 0d09370c
 import com.intellij.openapi.command.impl.UndoManagerImpl
 import com.intellij.openapi.command.undo.UndoManager
 import com.intellij.openapi.fileEditor.FileEditor
@@ -93,12 +88,6 @@
 import com.intellij.util.ui.ColorsIcon
 import icons.StudioIcons
 import java.awt.Color
-<<<<<<< HEAD
-import java.util.concurrent.CountDownLatch
-import org.intellij.lang.annotations.Language
-import org.jetbrains.android.AndroidTestBase
-import org.jetbrains.android.ComponentStack
-=======
 import kotlinx.coroutines.CompletableDeferred
 import kotlinx.coroutines.asExecutor
 import kotlinx.coroutines.launch
@@ -110,7 +99,6 @@
 import org.jetbrains.android.AndroidTestBase
 import org.jetbrains.android.ComponentStack
 import org.jetbrains.android.dom.navigation.NavigationSchema
->>>>>>> 0d09370c
 import org.junit.After
 import org.junit.Assert.assertNull
 import org.junit.Before
@@ -118,17 +106,13 @@
 import org.junit.Test
 import org.junit.rules.RuleChain
 import org.mockito.ArgumentCaptor
+import org.mockito.ArgumentMatchers
 import org.mockito.Mockito
 import org.mockito.Mockito.mock
 
 private const val HELLO_WORLD = "Hello World"
 
 class NlPropertyItemTest {
-<<<<<<< HEAD
-  private val projectRule = AndroidProjectRule.withSdk()
-
-  @get:Rule val chain = RuleChain.outerRule(projectRule).around(MinApiRule(projectRule))!!
-=======
   private val testScope = TestScope()
   private val testDispatcher = StandardTestDispatcher(testScope.testScheduler)
 
@@ -145,7 +129,6 @@
           uiThreadExecutor = { _, runnable -> testScope.launch { runnable.run() } },
         )
       )
->>>>>>> 0d09370c
 
   private var componentStack: ComponentStack? = null
 
@@ -256,41 +239,6 @@
   }
 
   @Test
-<<<<<<< HEAD
-  fun testColorPropertyWithColorStateList() {
-    val util =
-      SupportTestUtil(projectRule, createTextViewWithTextColor("@android:color/primary_text_dark"))
-    val property = util.makeProperty(ANDROID_URI, ATTR_TEXT_COLOR, NlPropertyType.COLOR_STATE_LIST)
-    runInEdt {
-      property.model.showResolvedValues = false
-      assertThat(property.name).isEqualTo(ATTR_TEXT_COLOR)
-      assertThat(property.namespace).isEqualTo(ANDROID_URI)
-      assertThat(property.type).isEqualTo(NlPropertyType.COLOR_STATE_LIST)
-      assertThat(property.value).isEqualTo("@android:color/primary_text_dark")
-      assertThat(property.isReference).isTrue()
-    }
-    val colorIcon = ColorsIcon(16, Color(0xFFFFFF), Color(0x000000))
-    val colorButton = property.colorButton!!
-    val updatedPropertiesCountDownLatch = CountDownLatch(1)
-    property.model.addListener(
-      object : PropertiesModelListener<NlPropertyItem> {
-        override fun propertyValuesChanged(model: PropertiesModel<NlPropertyItem>) {
-          updatedPropertiesCountDownLatch.countDown()
-        }
-      }
-    )
-
-    // The first check will trigger the update of the cache and a property values changed
-    // trigger once the icon is available.
-    val actionIcon = runReadAction { colorButton.actionIcon }
-    updatedPropertiesCountDownLatch.await()
-    assertThat(runReadAction { colorButton.actionIcon }).isNotEqualTo(actionIcon)
-    assertThat(runReadAction { colorButton.actionIcon }).isEqualTo(colorIcon)
-    val browseButton = property.browseButton!!
-    assertThat(runReadAction { browseButton.actionIcon })
-      .isEqualTo(StudioIcons.Common.PROPERTY_BOUND)
-  }
-=======
   fun testColorPropertyWithColorStateList() =
     testScope.runTest {
       val util =
@@ -332,7 +280,6 @@
       assertThat(readAction { browseButton.actionIcon })
         .isEqualTo(StudioIcons.Common.PROPERTY_BOUND)
     }
->>>>>>> 0d09370c
 
   @Test
   fun testIsReference(): Unit = runInEdt {
@@ -377,32 +324,10 @@
       .isEqualTo("@style/stdButton")
     assertThat(resolvedValue(util, NlPropertyType.LAYOUT, "@layout/my_layout"))
       .isEqualTo("@layout/my_layout")
-<<<<<<< HEAD
   }
 
   /** Regression test for b/301922960. */
   @Test
-  fun testResolveOverlayValues(): Unit = runInEdt {
-    projectRule.fixture.addFileToProject("res/values/values.xml", VALUE_RESOURCES)
-    projectRule.fixture.addFileToProject("res/values/styles.xml", STYLES)
-    val util =
-      SupportTestUtil(
-        projectRule,
-        createLinearLayoutWithThemeOverlay("@style/ThemeOverlay.Overlay")
-      )
-
-    assertThat(resolvedValue(util, NlPropertyType.COLOR, "?attr/fullscreenBackgroundColor"))
-      .isEqualTo("#123456")
-    assertThat(resolvedValue(util, NlPropertyType.COLOR, "?attr/fullscreenTextColor"))
-      .isEqualTo("#ABCDEF")
-=======
->>>>>>> 0d09370c
-  }
-
-  /** Regression test for b/301922960. */
-  @Test
-<<<<<<< HEAD
-=======
   fun testResolveOverlayValues(): Unit = runInEdt {
     projectRule.fixture.addFileToProject("res/values/values.xml", VALUE_RESOURCES)
     projectRule.fixture.addFileToProject("res/values/styles.xml", STYLES)
@@ -419,7 +344,6 @@
   }
 
   @Test
->>>>>>> 0d09370c
   fun testGetValueWhenDisplayingResolvedValues(): Unit = runInEdt {
     val util = SupportTestUtil(projectRule, createTextView())
     val property = util.makeProperty(ANDROID_URI, ATTR_TEXT, NlPropertyType.STRING)
@@ -528,11 +452,7 @@
       components[0],
       ResourceNamespace.ANDROID,
       ATTR_TEXT_APPEARANCE,
-<<<<<<< HEAD
-      "?attr/textAppearanceSmall"
-=======
       "?attr/textAppearanceSmall",
->>>>>>> 0d09370c
     )
     waitUntilLastSelectionUpdateCompleted(property.model)
 
@@ -579,21 +499,13 @@
       components[0],
       ResourceNamespace.ANDROID,
       ATTR_LINE_SPACING_EXTRA,
-<<<<<<< HEAD
-      "16sp"
-=======
       "16sp",
->>>>>>> 0d09370c
     )
     manager.putDefaultPropertyValue(
       components[0],
       ResourceNamespace.ANDROID,
       ATTR_TEXT_SIZE,
-<<<<<<< HEAD
-      "@dimen/text_size_button_material"
-=======
       "@dimen/text_size_button_material",
->>>>>>> 0d09370c
     )
     waitUntilLastSelectionUpdateCompleted(util.model)
 
@@ -704,17 +616,6 @@
     projectRule.fixture.addFileToProject("res/values/values.xml", VALUE_RESOURCES)
     projectRule.fixture.copyFileToProject(
       "mipmap/mipmap-hdpi/ic_launcher.png",
-<<<<<<< HEAD
-      "res/mipmap-hdpi/ic_launcher.png"
-    )
-    projectRule.fixture.copyFileToProject(
-      "mipmap/mipmap-mdpi/ic_launcher.png",
-      "res/mipmap-mdpi/ic_launcher.png"
-    )
-    projectRule.fixture.copyFileToProject(
-      "mipmap/mipmap-xhdpi/ic_launcher.png",
-      "res/mipmap-xhdpi/ic_launcher.png"
-=======
       "res/mipmap-hdpi/ic_launcher.png",
     )
     projectRule.fixture.copyFileToProject(
@@ -724,7 +625,6 @@
     projectRule.fixture.copyFileToProject(
       "mipmap/mipmap-xhdpi/ic_launcher.png",
       "res/mipmap-xhdpi/ic_launcher.png",
->>>>>>> 0d09370c
     )
     val util = SupportTestUtil(projectRule, createImageView())
     val srcCompat = util.makeProperty(ANDROID_URI, ATTR_SRC_COMPAT, NlPropertyType.DRAWABLE)
@@ -897,13 +797,8 @@
     val file = ArgumentCaptor.forClass(FileEditorNavigatable::class.java)
     whenever(
         fileManager.openFileEditor(
-<<<<<<< HEAD
-          Mockito.any(FileEditorNavigatable::class.java),
-          Mockito.anyBoolean()
-=======
           ArgumentMatchers.any(FileEditorNavigatable::class.java),
           ArgumentMatchers.anyBoolean(),
->>>>>>> 0d09370c
         )
       )
       .thenReturn(listOf(mock(FileEditor::class.java)))
@@ -911,11 +806,7 @@
     property.helpSupport.browse()
     PlatformTestUtil.dispatchAllInvocationEventsInIdeEventQueue()
 
-<<<<<<< HEAD
-    Mockito.verify(fileManager).openFileEditor(file.capture(), Mockito.eq(true))
-=======
     Mockito.verify(fileManager).openFileEditor(file.capture(), ArgumentMatchers.eq(true))
->>>>>>> 0d09370c
     val descriptor = file.value
     check(descriptor is OpenFileDescriptor) // Downcast needed to extract file offset.
     assertThat(descriptor.file.name).isEqualTo("styles_material.xml")
@@ -1030,11 +921,7 @@
         ComponentDescriptor(BUTTON)
           .withBounds(0, 20, 200, 20)
           .withAttribute(ANDROID_URI, ATTR_TEXT, "@string/demo")
-<<<<<<< HEAD
-          .withAttribute(TOOLS_URI, ATTR_TEXT, "@string/design")
-=======
           .withAttribute(TOOLS_URI, ATTR_TEXT, "@string/design"),
->>>>>>> 0d09370c
       )
 
   /** Creates a simple `LinearLayout` with an optional `theme` overlay. */
@@ -1058,11 +945,7 @@
         ComponentDescriptor(BUTTON)
           .withBounds(0, 20, 200, 20)
           .withAttribute(ANDROID_URI, ATTR_TEXT, "other")
-<<<<<<< HEAD
-          .withAttribute(TOOLS_URI, ATTR_TEXT, "something")
-=======
           .withAttribute(TOOLS_URI, ATTR_TEXT, "something"),
->>>>>>> 0d09370c
       )
 
   private fun createMultipleComponents(): ComponentDescriptor =
@@ -1088,11 +971,7 @@
         ComponentDescriptor(BUTTON)
           .withBounds(0, 60, 200, 20)
           .id(NEW_ID_PREFIX + "button2")
-<<<<<<< HEAD
-          .withAttribute(ANDROID_URI, ATTR_TEXT, "other")
-=======
           .withAttribute(ANDROID_URI, ATTR_TEXT, "other"),
->>>>>>> 0d09370c
       )
 
   private fun isReferenceValue(property: NlPropertyItem, value: String): Boolean {
