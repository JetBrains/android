--- conflicted
+++ resolved
@@ -68,11 +68,7 @@
         "textVisiblePassword",
         "textWebEditText",
         "textWebEmailAddress",
-<<<<<<< HEAD
-        "textWebPassword"
-=======
         "textWebPassword",
->>>>>>> 0d09370c
       )
       .inOrder()
     assertThat(editor.flagsModel.flags.map { it.name })
@@ -85,11 +81,7 @@
         "textEnableTextConversionSuggestions",
         "textImeMultiLine",
         "textMultiLine",
-<<<<<<< HEAD
-        "textNoSuggestions"
-=======
         "textNoSuggestions",
->>>>>>> 0d09370c
       )
       .inOrder()
   }
@@ -234,11 +226,7 @@
       "",
       "",
       model,
-<<<<<<< HEAD
-      util.components
-=======
       util.components,
->>>>>>> 0d09370c
     )
   }
 
