/*
 * Copyright (C) 2018 The Android Open Source Project
 *
 * Licensed under the Apache License, Version 2.0 (the "License");
 * you may not use this file except in compliance with the License.
 * You may obtain a copy of the License at
 *
 *      http://www.apache.org/licenses/LICENSE-2.0
 *
 * Unless required by applicable law or agreed to in writing, software
 * distributed under the License is distributed on an "AS IS" BASIS,
 * WITHOUT WARRANTIES OR CONDITIONS OF ANY KIND, either express or implied.
 * See the License for the specific language governing permissions and
 * limitations under the License.
 */
package com.android.tools.idea.uibuilder.property.support

import com.android.SdkConstants.APPCOMPAT_LIB_ARTIFACT_ID
import com.android.SdkConstants.ATTR_STYLE
import com.android.SdkConstants.BUTTON
import com.android.tools.idea.testing.AndroidProjectRule
import com.android.tools.idea.testing.Dependencies
import com.android.tools.idea.uibuilder.property.NlPropertyType
import com.android.tools.idea.uibuilder.property.testutils.EnumValueUtil.checkSection
import com.android.tools.idea.uibuilder.property.testutils.SupportTestUtil
import com.google.common.truth.Truth.assertThat
import com.intellij.testFramework.EdtRule
import com.intellij.testFramework.RunsInEdt
import org.junit.Rule
import org.junit.Test

private const val PROJECT_STYLES =
  """
<resources>
    <style name="MyButtonStyle" parent="Widget.AppCompat.Button"/>
    <style name="MyButtonStyle.Blue"/>
</resources>"""

class StyleEnumSupportTest {

  @JvmField @Rule val myProjectRule = AndroidProjectRule.withSdk().initAndroid(true)

  @JvmField @Rule val myEdtRule = EdtRule()

  @RunsInEdt
  @Test
  fun testButtonStyles() {
    Dependencies.add(myProjectRule.fixture, APPCOMPAT_LIB_ARTIFACT_ID)
    myProjectRule.fixture.addFileToProject("res/values/project_styles.xml", PROJECT_STYLES)
    val util = SupportTestUtil(myProjectRule, BUTTON)
    val property = util.makeProperty("", ATTR_STYLE, NlPropertyType.STYLE)
    val support = StyleEnumSupport(property)

    val values = support.values
    val expectedProjectValues = listOf("@style/MyButtonStyle", "@style/MyButtonStyle.Blue")
    val expectedProjectDisplayValues = listOf("MyButtonStyle", "MyButtonStyle.Blue")
    val expectedAppCompatValues =
      listOf(
        "@style/Widget.AppCompat.Button",
        "@style/Widget.AppCompat.Button.Borderless",
        "@style/Widget.AppCompat.Button.Borderless.Colored",
        "@style/Widget.AppCompat.Button.ButtonBar.AlertDialog",
        "@style/Widget.AppCompat.Button.Colored",
<<<<<<< HEAD
        "@style/Widget.AppCompat.Button.Small"
=======
        "@style/Widget.AppCompat.Button.Small",
>>>>>>> 0d09370c
      )
    val expectedAppCompatDisplayValues =
      listOf(
        "Widget.AppCompat.Button",
        "Widget.AppCompat.Button.Borderless",
        "Widget.AppCompat.Button.Borderless.Colored",
        "Widget.AppCompat.Button.ButtonBar.AlertDialog",
        "Widget.AppCompat.Button.Colored",
<<<<<<< HEAD
        "Widget.AppCompat.Button.Small"
=======
        "Widget.AppCompat.Button.Small",
>>>>>>> 0d09370c
      )
    val expectedAndroidValues =
      listOf(
        "@android:style/Widget.Button",
        "@android:style/Widget.Button.Inset",
        "@android:style/Widget.Button.Small",
<<<<<<< HEAD
        "@android:style/Widget.Button.Toggle"
=======
        "@android:style/Widget.Button.Toggle",
>>>>>>> 0d09370c
      )
    val expectedAndroidDisplayValues =
      listOf("Widget.Button", "Widget.Button.Inset", "Widget.Button.Small", "Widget.Button.Toggle")
    var index = 0
    index =
      checkSection(
        values,
        index,
        PROJECT_HEADER,
        3,
        expectedProjectValues,
<<<<<<< HEAD
        expectedProjectDisplayValues
=======
        expectedProjectDisplayValues,
>>>>>>> 0d09370c
      )
    index =
      checkSection(
        values,
        index,
        APPCOMPAT_HEADER,
        7,
        expectedAppCompatValues,
<<<<<<< HEAD
        expectedAppCompatDisplayValues
=======
        expectedAppCompatDisplayValues,
>>>>>>> 0d09370c
      )
    index =
      checkSection(
        values,
        index,
        ANDROID_HEADER,
        -40,
        expectedAndroidValues,
<<<<<<< HEAD
        expectedAndroidDisplayValues
=======
        expectedAndroidDisplayValues,
>>>>>>> 0d09370c
      )
    assertThat(index).isEqualTo(-1)
  }
}<|MERGE_RESOLUTION|>--- conflicted
+++ resolved
@@ -61,11 +61,7 @@
         "@style/Widget.AppCompat.Button.Borderless.Colored",
         "@style/Widget.AppCompat.Button.ButtonBar.AlertDialog",
         "@style/Widget.AppCompat.Button.Colored",
-<<<<<<< HEAD
-        "@style/Widget.AppCompat.Button.Small"
-=======
         "@style/Widget.AppCompat.Button.Small",
->>>>>>> 0d09370c
       )
     val expectedAppCompatDisplayValues =
       listOf(
@@ -74,22 +70,14 @@
         "Widget.AppCompat.Button.Borderless.Colored",
         "Widget.AppCompat.Button.ButtonBar.AlertDialog",
         "Widget.AppCompat.Button.Colored",
-<<<<<<< HEAD
-        "Widget.AppCompat.Button.Small"
-=======
         "Widget.AppCompat.Button.Small",
->>>>>>> 0d09370c
       )
     val expectedAndroidValues =
       listOf(
         "@android:style/Widget.Button",
         "@android:style/Widget.Button.Inset",
         "@android:style/Widget.Button.Small",
-<<<<<<< HEAD
-        "@android:style/Widget.Button.Toggle"
-=======
         "@android:style/Widget.Button.Toggle",
->>>>>>> 0d09370c
       )
     val expectedAndroidDisplayValues =
       listOf("Widget.Button", "Widget.Button.Inset", "Widget.Button.Small", "Widget.Button.Toggle")
@@ -101,11 +89,7 @@
         PROJECT_HEADER,
         3,
         expectedProjectValues,
-<<<<<<< HEAD
-        expectedProjectDisplayValues
-=======
         expectedProjectDisplayValues,
->>>>>>> 0d09370c
       )
     index =
       checkSection(
@@ -114,11 +98,7 @@
         APPCOMPAT_HEADER,
         7,
         expectedAppCompatValues,
-<<<<<<< HEAD
-        expectedAppCompatDisplayValues
-=======
         expectedAppCompatDisplayValues,
->>>>>>> 0d09370c
       )
     index =
       checkSection(
@@ -127,11 +107,7 @@
         ANDROID_HEADER,
         -40,
         expectedAndroidValues,
-<<<<<<< HEAD
-        expectedAndroidDisplayValues
-=======
         expectedAndroidDisplayValues,
->>>>>>> 0d09370c
       )
     assertThat(index).isEqualTo(-1)
   }
