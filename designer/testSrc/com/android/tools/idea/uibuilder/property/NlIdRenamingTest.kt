/*
 * Copyright (C) 2020 The Android Open Source Project
 *
 * Licensed under the Apache License, Version 2.0 (the "License");
 * you may not use this file except in compliance with the License.
 * You may obtain a copy of the License at
 *
 *      http://www.apache.org/licenses/LICENSE-2.0
 *
 * Unless required by applicable law or agreed to in writing, software
 * distributed under the License is distributed on an "AS IS" BASIS,
 * WITHOUT WARRANTIES OR CONDITIONS OF ANY KIND, either express or implied.
 * See the License for the specific language governing permissions and
 * limitations under the License.
 */
package com.android.tools.idea.uibuilder.property

import com.android.SdkConstants.ANDROID_URI
import com.android.SdkConstants.ATTR_LAYOUT_ALIGN_PARENT_LEFT
import com.android.SdkConstants.ATTR_LAYOUT_ALIGN_PARENT_START
import com.android.SdkConstants.ATTR_LAYOUT_BELOW
import com.android.SdkConstants.ATTR_LAYOUT_HEIGHT
import com.android.SdkConstants.ATTR_LAYOUT_TO_RIGHT_OF
import com.android.SdkConstants.ATTR_LAYOUT_WIDTH
import com.android.SdkConstants.CHECK_BOX
import com.android.SdkConstants.RELATIVE_LAYOUT
import com.android.SdkConstants.TEXT_VIEW
import com.android.tools.idea.common.fixtures.ComponentDescriptor
import com.android.tools.idea.testing.AndroidProjectRule
import com.android.tools.idea.testing.addManifest
import com.android.tools.idea.uibuilder.property.testutils.SupportTestUtil
import com.google.common.truth.Truth.assertThat
import com.intellij.testFramework.EdtRule
import com.intellij.testFramework.RunsInEdt
import org.intellij.lang.annotations.Language
import org.jetbrains.android.ComponentStack
import org.junit.After
import org.junit.Before
import org.junit.Rule
import org.junit.Test

@RunsInEdt
class NlIdRenamingTest {
  @JvmField @Rule val projectRule = AndroidProjectRule.withSdk()

  @JvmField @Rule val edtRule = EdtRule()

  private var componentStack: ComponentStack? = null

  @Before
  fun setUp() {
    componentStack = ComponentStack(projectRule.project)
  }

  @After
  fun tearDown() {
    componentStack!!.restore()
    componentStack = null
  }

  @Test
  fun testSetValueChangeReferences() {
    val util =
      SupportTestUtil(projectRule, createTestLayout()).selectById("textView").clearSnapshots()
    val property = util.makeIdProperty()

    // Perform renaming
    property.value = "label"

    // Verify renaming results
    assertThat(util.findSiblingById("checkBox1")!!.getAttribute(ANDROID_URI, ATTR_LAYOUT_BELOW))
      .isEqualTo("@id/label")
    assertThat(
        util.findSiblingById("checkBox1")!!.getAttribute(ANDROID_URI, ATTR_LAYOUT_TO_RIGHT_OF)
      )
      .isEqualTo("@id/label")
    assertThat(
        util.findSiblingById("checkBox2")!!.getAttribute(ANDROID_URI, ATTR_LAYOUT_TO_RIGHT_OF)
      )
      .isEqualTo("@id/label")
  }

  @Test
  fun testSetResourceLightFields() {
    addManifest(projectRule.fixture)
    val activityFile = projectRule.fixture.addFileToProject("src/MainActivity.java", testActivity)
    val util =
      SupportTestUtil(projectRule, createTestLayout()).selectById("checkBox1").clearSnapshots()
    val property = util.makeIdProperty()

    // Perform renaming
    property.value = "checkBox30"

    // Verify that the reference in the activity file was renamed
    assertThat(activityFile.text).contains("findViewById(R.id.checkBox30)")
  }

  private fun createTestLayout(): ComponentDescriptor =
    ComponentDescriptor(RELATIVE_LAYOUT)
      .withBounds(0, 0, 1000, 1000)
      .matchParentWidth()
      .matchParentHeight()
      .children(
        ComponentDescriptor(TEXT_VIEW)
          .withBounds(0, 0, 100, 100)
          .id("@+id/textView")
          .withAttribute(ANDROID_URI, ATTR_LAYOUT_WIDTH, "100dp")
          .withAttribute(ANDROID_URI, ATTR_LAYOUT_HEIGHT, "100dp")
          .withAttribute(ANDROID_URI, ATTR_LAYOUT_ALIGN_PARENT_LEFT, "true")
          .withAttribute(ANDROID_URI, ATTR_LAYOUT_ALIGN_PARENT_START, "true"),
        ComponentDescriptor(CHECK_BOX)
          .withBounds(0, 0, 200, 200)
          .id("@+id/checkBox1")
          .withAttribute(ANDROID_URI, ATTR_LAYOUT_WIDTH, "100dp")
          .withAttribute(ANDROID_URI, ATTR_LAYOUT_HEIGHT, "100dp")
          .withAttribute(ANDROID_URI, ATTR_LAYOUT_BELOW, "@id/textView")
          .withAttribute(ANDROID_URI, ATTR_LAYOUT_TO_RIGHT_OF, "@id/textView"),
        ComponentDescriptor(CHECK_BOX)
          .withBounds(0, 0, 200, 300)
          .id("@+id/checkBox2")
          .withAttribute(ANDROID_URI, ATTR_LAYOUT_WIDTH, "100dp")
          .withAttribute(ANDROID_URI, ATTR_LAYOUT_HEIGHT, "100dp")
          .withAttribute(ANDROID_URI, ATTR_LAYOUT_BELOW, "@id/button1")
<<<<<<< HEAD
          .withAttribute(ANDROID_URI, ATTR_LAYOUT_TO_RIGHT_OF, "@id/textView")
=======
          .withAttribute(ANDROID_URI, ATTR_LAYOUT_TO_RIGHT_OF, "@id/textView"),
>>>>>>> 0d09370c
      )

  @Language("JAVA")
  private val testActivity =
    """
    package com.example;

    import android.app.Activity;
    import android.os.Bundle;
    import android.widget.CheckBox;

    public class MainActivity extends Activity {

        @Override
        protected void onCreate(Bundle savedInstanceState) {
            super.onCreate(savedInstanceState);
            setContentView(R.layout.a_layout);
            CheckBox toolbar = findViewById(R.id.checkBox1);
        }
    }
    """
      .trimIndent()
}<|MERGE_RESOLUTION|>--- conflicted
+++ resolved
@@ -121,11 +121,7 @@
           .withAttribute(ANDROID_URI, ATTR_LAYOUT_WIDTH, "100dp")
           .withAttribute(ANDROID_URI, ATTR_LAYOUT_HEIGHT, "100dp")
           .withAttribute(ANDROID_URI, ATTR_LAYOUT_BELOW, "@id/button1")
-<<<<<<< HEAD
-          .withAttribute(ANDROID_URI, ATTR_LAYOUT_TO_RIGHT_OF, "@id/textView")
-=======
           .withAttribute(ANDROID_URI, ATTR_LAYOUT_TO_RIGHT_OF, "@id/textView"),
->>>>>>> 0d09370c
       )
 
   @Language("JAVA")
