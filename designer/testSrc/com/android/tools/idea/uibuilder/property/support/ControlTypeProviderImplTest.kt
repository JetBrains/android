--- conflicted
+++ resolved
@@ -52,11 +52,7 @@
         ResourceNamespace.RES_AUTO,
         "definition",
         null,
-<<<<<<< HEAD
-        listOf(AttributeFormat.FLAGS)
-=======
         listOf(AttributeFormat.FLAGS),
->>>>>>> 0d09370c
       )
     val property = util.makeFlagsProperty(ANDROID_URI, definition)
     val enumSupportProvider = createEnumSupportProvider()
