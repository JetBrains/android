--- conflicted
+++ resolved
@@ -29,10 +29,7 @@
 import com.intellij.testFramework.EdtRule
 import com.intellij.testFramework.PlatformTestUtil
 import com.intellij.testFramework.RunsInEdt
-<<<<<<< HEAD
-=======
 import kotlinx.coroutines.runBlocking
->>>>>>> 0d09370c
 import org.intellij.lang.annotations.Language
 import org.jetbrains.android.facet.AndroidFacet
 import org.jetbrains.android.resourceManagers.ModuleResourceManagers
@@ -51,11 +48,7 @@
     val components =
       createComponents(
         projectRule,
-<<<<<<< HEAD
-        component(TEXT_VIEW).withAttribute(ANDROID_URI, ATTR_TEXT_STYLE, TextStyle.VALUE_BOLD)
-=======
         component(TEXT_VIEW).withAttribute(ANDROID_URI, ATTR_TEXT_STYLE, TextStyle.VALUE_BOLD),
->>>>>>> 0d09370c
       )
     val property = createFlagsPropertyItem(ATTR_TEXT_STYLE, NlPropertyType.STRING, components)
     assertThat(property.children).hasSize(3)
@@ -75,11 +68,7 @@
     val components =
       createComponents(
         projectRule,
-<<<<<<< HEAD
-        component(TEXT_VIEW).withAttribute(ANDROID_URI, ATTR_TEXT_STYLE, TextStyle.VALUE_BOLD)
-=======
         component(TEXT_VIEW).withAttribute(ANDROID_URI, ATTR_TEXT_STYLE, TextStyle.VALUE_BOLD),
->>>>>>> 0d09370c
       )
     val property = createFlagsPropertyItem(ATTR_TEXT_STYLE, NlPropertyType.STRING, components)
     val italic = property.flag(TextStyle.VALUE_ITALIC)
@@ -97,11 +86,7 @@
     val components =
       createComponents(
         projectRule,
-<<<<<<< HEAD
-        component(TEXT_VIEW).withAttribute(ANDROID_URI, ATTR_TEXT_STYLE, TextStyle.VALUE_BOLD)
-=======
         component(TEXT_VIEW).withAttribute(ANDROID_URI, ATTR_TEXT_STYLE, TextStyle.VALUE_BOLD),
->>>>>>> 0d09370c
       )
     val property = createFlagsPropertyItem(ATTR_TEXT_STYLE, NlPropertyType.STRING, components)
     val bold = property.flag(TextStyle.VALUE_BOLD)
@@ -123,11 +108,7 @@
     val components =
       createComponents(
         projectRule,
-<<<<<<< HEAD
-        component(TEXT_VIEW).withAttribute(ANDROID_URI, ATTR_GRAVITY, GRAVITY_VALUE_CENTER)
-=======
         component(TEXT_VIEW).withAttribute(ANDROID_URI, ATTR_GRAVITY, GRAVITY_VALUE_CENTER),
->>>>>>> 0d09370c
       )
     val property = createFlagsPropertyItem(ATTR_GRAVITY, NlPropertyType.STRING, components)
     val center = property.flag(GRAVITY_VALUE_CENTER)
@@ -149,11 +130,7 @@
     val components =
       createComponents(
         projectRule,
-<<<<<<< HEAD
-        component(TEXT_VIEW).withAttribute(ANDROID_URI, ATTR_GRAVITY, GRAVITY_VALUE_CENTER)
-=======
         component(TEXT_VIEW).withAttribute(ANDROID_URI, ATTR_GRAVITY, GRAVITY_VALUE_CENTER),
->>>>>>> 0d09370c
       )
     val property = createFlagsPropertyItem(ATTR_GRAVITY, NlPropertyType.STRING, components)
     assertThat(property.editingSupport.validation("")).isEqualTo(EDITOR_NO_ERROR)
@@ -179,11 +156,7 @@
   private fun createFlagsPropertyItem(
     attrName: String,
     type: NlPropertyType,
-<<<<<<< HEAD
-    components: List<NlComponent>
-=======
     components: List<NlComponent>,
->>>>>>> 0d09370c
   ): NlFlagsPropertyItem {
     val facet = AndroidFacet.getInstance(projectRule.module)!!
     val model = NlPropertiesModel(projectRule.testRootDisposable, facet)
