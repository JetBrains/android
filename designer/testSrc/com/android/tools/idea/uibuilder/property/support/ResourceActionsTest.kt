--- conflicted
+++ resolved
@@ -78,11 +78,7 @@
       util.makeProperty(
         SdkConstants.ANDROID_URI,
         SdkConstants.ATTR_TEXT_COLOR,
-<<<<<<< HEAD
-        NlPropertyType.COLOR
-=======
         NlPropertyType.COLOR,
->>>>>>> 0d09370c
       )
 
     // Verify that the textColor is not set:
@@ -111,11 +107,7 @@
       util.makeProperty(
         SdkConstants.ANDROID_URI,
         SdkConstants.ATTR_TEXT_COLOR,
-<<<<<<< HEAD
-        NlPropertyType.COLOR
-=======
         NlPropertyType.COLOR,
->>>>>>> 0d09370c
       )
     val properties: PropertiesTable<NlPropertyItem> =
       PropertiesTableImpl<NlPropertyItem>(HashBasedTable.create()).also { it.put(actualProperty) }
@@ -168,11 +160,7 @@
         restoreFocusComponent,
         locationToShow,
         colorPickedCallback,
-<<<<<<< HEAD
-        colorResourcePickedCallback
-=======
         colorResourcePickedCallback,
->>>>>>> 0d09370c
       )
   }
 
