/*
 * Copyright (C) 2018 The Android Open Source Project
 *
 * Licensed under the Apache License, Version 2.0 (the "License");
 * you may not use this file except in compliance with the License.
 * You may obtain a copy of the License at
 *
 *      http://www.apache.org/licenses/LICENSE-2.0
 *
 * Unless required by applicable law or agreed to in writing, software
 * distributed under the License is distributed on an "AS IS" BASIS,
 * WITHOUT WARRANTIES OR CONDITIONS OF ANY KIND, either express or implied.
 * See the License for the specific language governing permissions and
 * limitations under the License.
 */
package com.android.tools.idea.uibuilder.property.model

import com.android.SdkConstants.ANDROID_URI
import com.android.SdkConstants.ATTR_TEXT_ALIGNMENT
import com.android.SdkConstants.TEXT_VIEW
import com.android.tools.adtui.model.stdui.ValueChangedListener
import com.android.tools.idea.common.model.NlComponent
import com.android.tools.idea.testing.AndroidProjectRule
import com.android.tools.idea.uibuilder.property.NlPropertyType
import com.android.tools.idea.uibuilder.property.testutils.ComponentUtil.component
import com.android.tools.idea.uibuilder.property.testutils.ComponentUtil.createComponents
import com.android.tools.idea.uibuilder.property.testutils.ComponentUtil.createPropertyItem
import com.google.common.truth.Truth.assertThat
import com.intellij.testFramework.EdtRule
import com.intellij.testFramework.PlatformTestUtil
import com.intellij.testFramework.RunsInEdt
import icons.StudioIcons.LayoutEditor.Properties.TEXT_ALIGN_CENTER
import org.junit.Rule
import org.junit.Test
import org.junit.rules.RuleChain
import org.mockito.Mockito

@RunsInEdt
class ToggleButtonPropertyEditorModelTest {
  private val projectRule = AndroidProjectRule.withSdk()

  @get:Rule val chain = RuleChain.outerRule(projectRule).around(EdtRule())!!

  private fun createModel(
    propertyValue: String?,
    trueValue: String,
<<<<<<< HEAD
    falseValue: String
=======
    falseValue: String,
>>>>>>> 0d09370c
  ): ToggleButtonPropertyEditorModel {
    val property =
      createPropertyItem(
        projectRule,
        ANDROID_URI,
        ATTR_TEXT_ALIGNMENT,
        NlPropertyType.STRING,
<<<<<<< HEAD
        createTextView(propertyValue)
=======
        createTextView(propertyValue),
>>>>>>> 0d09370c
      )
    return ToggleButtonPropertyEditorModel(
      "description",
      TEXT_ALIGN_CENTER,
      trueValue,
      falseValue,
<<<<<<< HEAD
      property
=======
      property,
>>>>>>> 0d09370c
    )
  }

  @Test
  fun testGetSelected() {
    assertThat(createModel("left", "left", "").selected).isTrue()
    assertThat(createModel("right", "left", "").selected).isFalse()
    assertThat(createModel(null, "left", "").selected).isFalse()
    assertThat(createModel("left", "left", "right").selected).isTrue()
    assertThat(createModel("right", "left", "right").selected).isFalse()
    assertThat(createModel(null, "left", "right").selected).isFalse()
  }

  @Test
  fun testSetSelected() {
    checkSetSelected("right", "left", "", true, "left")
    checkSetSelected("right", "left", "", false, null)
    checkSetSelected("right", "left", "right", true, "left")
    checkSetSelected("right", "left", "right", false, "right")
  }

  private fun checkSetSelected(
    propertyValue: String?,
    trueValue: String,
    falseValue: String,
    setValue: Boolean,
<<<<<<< HEAD
    expected: String?
=======
    expected: String?,
>>>>>>> 0d09370c
  ) {
    val model = createModel(propertyValue, trueValue, falseValue)
    val listener = Mockito.mock(ValueChangedListener::class.java)
    model.addListener(listener)

    model.selected = setValue
    PlatformTestUtil.dispatchAllInvocationEventsInIdeEventQueue()

    assertThat(model.property.value).isEqualTo(expected)
  }

  private fun createTextView(propertyValue: String?): List<NlComponent> {
    return if (propertyValue == null) {
      createComponents(projectRule, component(TEXT_VIEW))
    } else {
      createComponents(
        projectRule,
<<<<<<< HEAD
        component(TEXT_VIEW).withAttribute(ANDROID_URI, ATTR_TEXT_ALIGNMENT, propertyValue)
=======
        component(TEXT_VIEW).withAttribute(ANDROID_URI, ATTR_TEXT_ALIGNMENT, propertyValue),
>>>>>>> 0d09370c
      )
    }
  }
}<|MERGE_RESOLUTION|>--- conflicted
+++ resolved
@@ -44,11 +44,7 @@
   private fun createModel(
     propertyValue: String?,
     trueValue: String,
-<<<<<<< HEAD
-    falseValue: String
-=======
     falseValue: String,
->>>>>>> 0d09370c
   ): ToggleButtonPropertyEditorModel {
     val property =
       createPropertyItem(
@@ -56,22 +52,14 @@
         ANDROID_URI,
         ATTR_TEXT_ALIGNMENT,
         NlPropertyType.STRING,
-<<<<<<< HEAD
-        createTextView(propertyValue)
-=======
         createTextView(propertyValue),
->>>>>>> 0d09370c
       )
     return ToggleButtonPropertyEditorModel(
       "description",
       TEXT_ALIGN_CENTER,
       trueValue,
       falseValue,
-<<<<<<< HEAD
-      property
-=======
       property,
->>>>>>> 0d09370c
     )
   }
 
@@ -98,11 +86,7 @@
     trueValue: String,
     falseValue: String,
     setValue: Boolean,
-<<<<<<< HEAD
-    expected: String?
-=======
     expected: String?,
->>>>>>> 0d09370c
   ) {
     val model = createModel(propertyValue, trueValue, falseValue)
     val listener = Mockito.mock(ValueChangedListener::class.java)
@@ -120,11 +104,7 @@
     } else {
       createComponents(
         projectRule,
-<<<<<<< HEAD
-        component(TEXT_VIEW).withAttribute(ANDROID_URI, ATTR_TEXT_ALIGNMENT, propertyValue)
-=======
         component(TEXT_VIEW).withAttribute(ANDROID_URI, ATTR_TEXT_ALIGNMENT, propertyValue),
->>>>>>> 0d09370c
       )
     }
   }
