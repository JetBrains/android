/*
 * Copyright (C) 2018 The Android Open Source Project
 *
 * Licensed under the Apache License, Version 2.0 (the "License");
 * you may not use this file except in compliance with the License.
 * You may obtain a copy of the License at
 *
 *      http://www.apache.org/licenses/LICENSE-2.0
 *
 * Unless required by applicable law or agreed to in writing, software
 * distributed under the License is distributed on an "AS IS" BASIS,
 * WITHOUT WARRANTIES OR CONDITIONS OF ANY KIND, either express or implied.
 * See the License for the specific language governing permissions and
 * limitations under the License.
 */
package com.android.tools.idea.uibuilder.property.inspector

import com.android.SdkConstants.ANDROID_URI
import com.android.SdkConstants.ATTR_CONTENT_DESCRIPTION
import com.android.SdkConstants.ATTR_LAYOUT_HEIGHT
import com.android.SdkConstants.ATTR_LAYOUT_MARGIN
import com.android.SdkConstants.ATTR_LAYOUT_MARGIN_BOTTOM
import com.android.SdkConstants.ATTR_LAYOUT_MARGIN_END
import com.android.SdkConstants.ATTR_LAYOUT_MARGIN_LEFT
import com.android.SdkConstants.ATTR_LAYOUT_MARGIN_RIGHT
import com.android.SdkConstants.ATTR_LAYOUT_MARGIN_START
import com.android.SdkConstants.ATTR_LAYOUT_MARGIN_TOP
import com.android.SdkConstants.ATTR_LAYOUT_WIDTH
import com.android.SdkConstants.ATTR_TEXT
import com.android.SdkConstants.ATTR_TEXT_COLOR
import com.android.SdkConstants.ATTR_TEXT_SIZE
import com.android.SdkConstants.ATTR_VISIBILITY
import com.android.SdkConstants.LINEAR_LAYOUT
import com.android.SdkConstants.PREFIX_ANDROID
import com.android.SdkConstants.TEXT_VIEW
import com.android.SdkConstants.VALUE_WRAP_CONTENT
import com.android.testutils.MockitoKt.eq
import com.android.testutils.MockitoKt.mock
import com.android.tools.idea.testing.AndroidProjectRule
import com.android.tools.idea.uibuilder.property.NlNewPropertyItem
import com.android.tools.idea.uibuilder.property.NlPropertiesModel
import com.android.tools.idea.uibuilder.property.NlPropertyItem
import com.android.tools.idea.uibuilder.property.NlPropertyType
import com.android.tools.idea.uibuilder.property.support.NlEnumSupportProvider
import com.android.tools.idea.uibuilder.property.testutils.InspectorTestUtil
import com.android.tools.property.ptable.PTable
import com.android.tools.property.ptable.PTableColumn
import com.android.tools.property.ptable.PTableItem
import com.android.tools.property.ptable.PTableModel
import com.android.tools.property.ptable.PTableModelUpdateListener
import com.google.common.truth.Truth.assertThat
import com.intellij.icons.AllIcons
import com.intellij.openapi.application.invokeLater
import com.intellij.testFramework.EdtRule
import com.intellij.testFramework.PlatformTestUtil
import com.intellij.testFramework.RunsInEdt
import java.awt.datatransfer.Clipboard
import java.awt.datatransfer.DataFlavor
import java.awt.datatransfer.StringSelection
import java.awt.datatransfer.Transferable
import javax.swing.JTable
import javax.swing.TransferHandler
import org.junit.Rule
import org.junit.Test
import org.mockito.ArgumentCaptor
import org.mockito.ArgumentMatchers
import org.mockito.Mockito.verify

@RunsInEdt
class DeclaredAttributesInspectorBuilderTest {
  @JvmField @Rule val projectRule = AndroidProjectRule.inMemory()

  @JvmField @Rule val edtRule = EdtRule()

  @Test
  fun testDeclaredAttributes() {
    val util = InspectorTestUtil(projectRule, TEXT_VIEW, parentTag = LINEAR_LAYOUT)
    addProperties(util)
    val builder = createBuilder(util.model)
    builder.attachToInspector(util.inspector, util.properties)
    util.checkTitle(0, InspectorSection.DECLARED.title, true)
    val tableModel = util.checkTable(1).tableModel
    util.checkEmptyTableIndicator(2)
    PlatformTestUtil.dispatchAllInvocationEventsInIdeEventQueue()
    assertThat(util.inspector.lines).hasSize(3)

    // Check that there are 3 attributes
    assertThat(tableModel.items.map { it.name })
      .containsExactly(ATTR_LAYOUT_WIDTH, ATTR_LAYOUT_HEIGHT, ATTR_TEXT)
      .inOrder()

    // Also check the values
    assertThat(tableModel.items.map { it.value })
      .containsExactly(VALUE_WRAP_CONTENT, VALUE_WRAP_CONTENT, "Testing")
      .inOrder()
  }

  @Test
  fun testInspectorWithAddedNewProperty() {
    val util = InspectorTestUtil(projectRule, TEXT_VIEW, parentTag = LINEAR_LAYOUT)
    addProperties(util)
    val builder = createBuilder(util.model)
    builder.attachToInspector(util.inspector, util.properties)
    val titleModel = util.checkTitle(0, InspectorSection.DECLARED.title, true)
    val tableModel = util.checkTable(1).tableModel
    util.checkEmptyTableIndicator(2)
    PlatformTestUtil.dispatchAllInvocationEventsInIdeEventQueue()

    assertThat(util.inspector.lines).hasSize(3)

    titleModel.expanded = false
    util.performAction(0, 0, AllIcons.General.Add)
    PlatformTestUtil.dispatchAllInvocationEventsInIdeEventQueue()

    // Check that the "Declared Attributes" title is now expanded
    assertThat(titleModel.expanded).isTrue()

    // Check that there are 4 attributes
    assertThat(tableModel.items.map { it.name })
      .containsExactly(ATTR_LAYOUT_WIDTH, ATTR_LAYOUT_HEIGHT, ATTR_TEXT, "")
      .inOrder()

    // Also check the values
    assertThat(tableModel.items.map { it.value })
      .containsExactly(VALUE_WRAP_CONTENT, VALUE_WRAP_CONTENT, "Testing", null)
      .inOrder()
  }

  @Test
  fun testAcceptMoveToNextEditorWithEmptyNewPropertyValue() {
    val util = InspectorTestUtil(projectRule, TEXT_VIEW, parentTag = LINEAR_LAYOUT)
    addProperties(util)
    val builder = createBuilder(util.model)
    builder.attachToInspector(util.inspector, util.properties)
    util.performAction(0, 0, AllIcons.General.Add)
    PlatformTestUtil.dispatchAllInvocationEventsInIdeEventQueue()

    val declared = util.checkTable(1).tableModel
    PlatformTestUtil.dispatchAllInvocationEventsInIdeEventQueue()

    assertThat(declared.acceptMoveToNextEditor(declared.items[0], PTableColumn.NAME)).isTrue()
    assertThat(declared.acceptMoveToNextEditor(declared.items[0], PTableColumn.VALUE)).isTrue()
    assertThat(declared.acceptMoveToNextEditor(declared.items[1], PTableColumn.NAME)).isTrue()
    assertThat(declared.acceptMoveToNextEditor(declared.items[1], PTableColumn.VALUE)).isTrue()
    assertThat(declared.acceptMoveToNextEditor(declared.items[2], PTableColumn.NAME)).isTrue()
    assertThat(declared.acceptMoveToNextEditor(declared.items[2], PTableColumn.VALUE)).isTrue()
    assertThat(declared.acceptMoveToNextEditor(declared.items[3], PTableColumn.NAME)).isTrue()
    assertThat(declared.acceptMoveToNextEditor(declared.items[3], PTableColumn.VALUE)).isTrue()
  }

  @Test
  fun testAcceptMoveToNextEditorWithSpecifiedNewPropertyValue() {
    val util = InspectorTestUtil(projectRule, TEXT_VIEW, parentTag = LINEAR_LAYOUT)
    addProperties(util)
    val builder = createBuilder(util.model)
    builder.attachToInspector(util.inspector, util.properties)
    util.performAction(0, 0, AllIcons.General.Add)

    val declared = util.checkTable(1).tableModel
    val newProperty = declared.items.last() as NlNewPropertyItem
    newProperty.name = PREFIX_ANDROID + ATTR_TEXT_SIZE
    PlatformTestUtil.dispatchAllInvocationEventsInIdeEventQueue()
    newProperty.delegate?.value = "10sp"
    PlatformTestUtil.dispatchAllInvocationEventsInIdeEventQueue()

    assertThat(declared.acceptMoveToNextEditor(declared.items[0], PTableColumn.NAME)).isTrue()
    assertThat(declared.acceptMoveToNextEditor(declared.items[0], PTableColumn.VALUE)).isTrue()
    assertThat(declared.acceptMoveToNextEditor(declared.items[1], PTableColumn.NAME)).isTrue()
    assertThat(declared.acceptMoveToNextEditor(declared.items[1], PTableColumn.VALUE)).isTrue()
    assertThat(declared.acceptMoveToNextEditor(declared.items[2], PTableColumn.NAME)).isTrue()
    assertThat(declared.acceptMoveToNextEditor(declared.items[2], PTableColumn.VALUE)).isTrue()
    assertThat(declared.acceptMoveToNextEditor(declared.items[3], PTableColumn.NAME)).isTrue()
    assertThat(declared.acceptMoveToNextEditor(declared.items[3], PTableColumn.VALUE)).isFalse()
  }

  @Test
  fun testUpdateItemsWhenNoChanges() {
    val util = InspectorTestUtil(projectRule, TEXT_VIEW, parentTag = LINEAR_LAYOUT)
    addProperties(util)
    val builder = createBuilder(util.model)
    builder.attachToInspector(util.inspector, util.properties)
    util.performAction(0, 0, AllIcons.General.Add)

    val declared = util.checkTable(1).tableModel
    val listener: PTableModelUpdateListener = mock()
    declared.addListener(listener)

    util.inspector.refresh()
    verify(listener).itemsUpdated(ArgumentMatchers.eq(false), ArgumentMatchers.any())
  }

  @Test
  fun testUpdateItemsWhenPropertyAdded() {
    val util = InspectorTestUtil(projectRule, TEXT_VIEW, parentTag = LINEAR_LAYOUT)
    addProperties(util)
    val builder = createBuilder(util.model)
    builder.attachToInspector(util.inspector, util.properties)
    util.performAction(0, 0, AllIcons.General.Add)
    PlatformTestUtil.dispatchAllInvocationEventsInIdeEventQueue()

    val declared = util.checkTable(1).tableModel
    val listener: PTableModelUpdateListener = mock()
    declared.addListener(listener)

    util.properties[ANDROID_URI, ATTR_TEXT_SIZE].value = "12sp"
    PlatformTestUtil.dispatchAllInvocationEventsInIdeEventQueue()
    util.inspector.refresh()
    PlatformTestUtil.dispatchAllInvocationEventsInIdeEventQueue()
    verify(listener).itemsUpdated(ArgumentMatchers.eq(true), ArgumentMatchers.any())
  }

  @Test
  fun testDeletePropertyItem() {
    val util = InspectorTestUtil(projectRule, TEXT_VIEW, parentTag = LINEAR_LAYOUT)
    addProperties(util)
    val builder = createBuilder(util.model)
    builder.attachToInspector(util.inspector, util.properties)
    val tableLine = util.checkTable(1)
    val model = tableLine.tableModel
    tableLine.selectedItem = model.items[2] // select ATTR_TEXT
    util.performAction(0, 1, AllIcons.General.Remove)
    PlatformTestUtil.dispatchAllInvocationEventsInIdeEventQueue()

    // Check that there are only 2 declared attributes left
    assertThat(model.items.map { it.name })
      .containsExactly(ATTR_LAYOUT_WIDTH, ATTR_LAYOUT_HEIGHT)
      .inOrder()
<<<<<<< HEAD
=======

    assertThat(util.components[0].getAttribute(ANDROID_URI, ATTR_TEXT)).isNull()
  }

  @Test
  fun testDeletePropertyItemThatIsBeingEdited() {
    val util = InspectorTestUtil(projectRule, TEXT_VIEW, parentTag = LINEAR_LAYOUT)
    addProperties(util)
    val builder = createBuilder(util.model)
    builder.attachToInspector(util.inspector, util.properties)
    val tableLine = util.checkTable(1)
    val model = tableLine.tableModel
    val textItem = model.items[2] as NlPropertyItem // ATTR_TEXT
    tableLine.selectedItem = textItem

    // Start editing the item:
    model.editedItem = textItem
    tableLine.pendingEditingAction = { invokeLater { textItem.value = "123" } }

    // Remove the item:
    util.performAction(0, 1, AllIcons.General.Remove)
    tableLine.stopEditing()
    PlatformTestUtil.dispatchAllInvocationEventsInIdeEventQueue()

    // Check that there are only 2 declared attributes left
    assertThat(model.items.map { it.name })
      .containsExactly(ATTR_LAYOUT_WIDTH, ATTR_LAYOUT_HEIGHT)
      .inOrder()
>>>>>>> 574fcae1

    assertThat(util.components[0].getAttribute(ANDROID_URI, ATTR_TEXT)).isNull()
  }

  @Test
  fun testDeleteNewlyAddedPropertyItem() {
    val util = InspectorTestUtil(projectRule, TEXT_VIEW, parentTag = LINEAR_LAYOUT)
    addProperties(util)
    val builder = createBuilder(util.model)
    builder.attachToInspector(util.inspector, util.properties)
    util.performAction(0, 0, AllIcons.General.Add)
    PlatformTestUtil.dispatchAllInvocationEventsInIdeEventQueue()
    util.performAction(0, 1, AllIcons.General.Remove)
    PlatformTestUtil.dispatchAllInvocationEventsInIdeEventQueue()

    // Check that there are only the 3 declared attributes left (the place holder is gone)
    val declared = util.checkTable(1).tableModel
    PlatformTestUtil.dispatchAllInvocationEventsInIdeEventQueue()
    assertThat(declared.items.map { it.name })
      .containsExactly(ATTR_LAYOUT_WIDTH, ATTR_LAYOUT_HEIGHT, ATTR_TEXT)
      .inOrder()
  }

  @Test
  fun testListenersAreConcurrentModificationSafe() {
    val util = InspectorTestUtil(projectRule, TEXT_VIEW, parentTag = LINEAR_LAYOUT)
    addProperties(util)
    val builder = createBuilder(util.model)
    builder.attachToInspector(util.inspector, util.properties)

    val declared = util.checkTable(1).tableModel
    val listener = RecursiveUpdateListener(declared)
    declared.addListener(listener)

    util.performAction(0, 0, AllIcons.General.Add)
    assertThat(listener.called).isTrue()
  }

  @Test
  fun testPasteFromClipboard() {
    val util = InspectorTestUtil(projectRule, TEXT_VIEW, parentTag = LINEAR_LAYOUT)
    addProperties(util)
    val builder = createBuilder(util.model)
    builder.attachToInspector(util.inspector, util.properties)
    val declared = util.checkTable(1).tableModel
    val listener = RecursiveUpdateListener(declared)
    declared.addListener(listener)

    val table = PTable.create(declared).component
    val transferHandler = table.transferHandler
    assertThat(declared.items.map { it.name })
      .containsExactly("layout_width", "layout_height", "text")
    transferHandler.importData(table, StringSelection("textColor\t#22FF22"))
    assertThat(declared.items.map { it.name })
      .containsExactly("layout_width", "layout_height", "text", "textColor")
    assertThat(listener.called).isTrue()
  }

  @Test
  fun testCutToClipboard() {
    val util = InspectorTestUtil(projectRule, TEXT_VIEW, parentTag = LINEAR_LAYOUT)
    addProperties(util)
    val builder = createBuilder(util.model)
    builder.attachToInspector(util.inspector, util.properties)
    val declared = util.checkTable(1).tableModel
    val listener = RecursiveUpdateListener(declared)
    declared.addListener(listener)

    val table = PTable.create(declared).component as JTable
    val transferHandler = table.transferHandler
    assertThat(transferHandler.getSourceActions(table)).isEqualTo(TransferHandler.COPY_OR_MOVE)
    table.setRowSelectionInterval(1, 1)
    val clipboard: Clipboard = mock()
    assertThat(declared.items.map { it.name })
      .containsExactly("layout_width", "layout_height", "text")
    transferHandler.exportToClipboard(table, clipboard, TransferHandler.MOVE)
    assertThat(declared.items.map { it.name }).containsExactly("layout_width", "text")
    assertThat(listener.called).isTrue()

    val transferableCaptor = ArgumentCaptor.forClass(Transferable::class.java)
    verify(clipboard).setContents(transferableCaptor.capture(), eq(null))
    val transferable = transferableCaptor.value
    assertThat(transferable.isDataFlavorSupported(DataFlavor.stringFlavor)).isTrue()
    assertThat(transferable.getTransferData(DataFlavor.stringFlavor))
      .isEqualTo("layout_height\twrap_content")
  }

  private fun createBuilder(model: NlPropertiesModel): DeclaredAttributesInspectorBuilder {
    val enumSupportProvider = NlEnumSupportProvider(model)
    return DeclaredAttributesInspectorBuilder(model, enumSupportProvider)
  }

  private class RecursiveUpdateListener(private val model: PTableModel) :
    PTableModelUpdateListener {
    var called = false

    override fun itemsUpdated(modelChanged: Boolean, nextEditedItem: PTableItem?) {
      model.addListener(RecursiveUpdateListener(model))
      called = true
    }
  }

  private fun addProperties(util: InspectorTestUtil) {
    util.addProperty(ANDROID_URI, ATTR_TEXT, NlPropertyType.STRING)
    util.addProperty(ANDROID_URI, ATTR_TEXT_SIZE, NlPropertyType.FONT_SIZE)
    util.addProperty(ANDROID_URI, ATTR_TEXT_COLOR, NlPropertyType.COLOR)
    util.addProperty(ANDROID_URI, ATTR_LAYOUT_WIDTH, NlPropertyType.DIMENSION)
    util.addProperty(ANDROID_URI, ATTR_LAYOUT_HEIGHT, NlPropertyType.DIMENSION)
    util.addProperty(ANDROID_URI, ATTR_CONTENT_DESCRIPTION, NlPropertyType.STRING)
    util.addProperty(ANDROID_URI, ATTR_LAYOUT_MARGIN, NlPropertyType.DIMENSION)
    util.addProperty(ANDROID_URI, ATTR_LAYOUT_MARGIN_LEFT, NlPropertyType.DIMENSION)
    util.addProperty(ANDROID_URI, ATTR_LAYOUT_MARGIN_RIGHT, NlPropertyType.DIMENSION)
    util.addProperty(ANDROID_URI, ATTR_LAYOUT_MARGIN_START, NlPropertyType.DIMENSION)
    util.addProperty(ANDROID_URI, ATTR_LAYOUT_MARGIN_END, NlPropertyType.DIMENSION)
    util.addProperty(ANDROID_URI, ATTR_LAYOUT_MARGIN_TOP, NlPropertyType.DIMENSION)
    util.addProperty(ANDROID_URI, ATTR_LAYOUT_MARGIN_BOTTOM, NlPropertyType.DIMENSION)
    util.addProperty(ANDROID_URI, ATTR_VISIBILITY, NlPropertyType.ENUM)

    util.properties[ANDROID_URI, ATTR_TEXT].value = "Testing"
    PlatformTestUtil.dispatchAllInvocationEventsInIdeEventQueue()
    util.properties[ANDROID_URI, ATTR_LAYOUT_WIDTH].value = VALUE_WRAP_CONTENT
    PlatformTestUtil.dispatchAllInvocationEventsInIdeEventQueue()
    util.properties[ANDROID_URI, ATTR_LAYOUT_HEIGHT].value = VALUE_WRAP_CONTENT
    PlatformTestUtil.dispatchAllInvocationEventsInIdeEventQueue()
  }
}<|MERGE_RESOLUTION|>--- conflicted
+++ resolved
@@ -63,7 +63,7 @@
 import org.junit.Rule
 import org.junit.Test
 import org.mockito.ArgumentCaptor
-import org.mockito.ArgumentMatchers
+import org.mockito.Mockito
 import org.mockito.Mockito.verify
 
 @RunsInEdt
@@ -186,7 +186,7 @@
     declared.addListener(listener)
 
     util.inspector.refresh()
-    verify(listener).itemsUpdated(ArgumentMatchers.eq(false), ArgumentMatchers.any())
+    verify(listener).itemsUpdated(Mockito.eq(false), Mockito.any())
   }
 
   @Test
@@ -206,7 +206,7 @@
     PlatformTestUtil.dispatchAllInvocationEventsInIdeEventQueue()
     util.inspector.refresh()
     PlatformTestUtil.dispatchAllInvocationEventsInIdeEventQueue()
-    verify(listener).itemsUpdated(ArgumentMatchers.eq(true), ArgumentMatchers.any())
+    verify(listener).itemsUpdated(Mockito.eq(true), Mockito.any())
   }
 
   @Test
@@ -225,8 +225,6 @@
     assertThat(model.items.map { it.name })
       .containsExactly(ATTR_LAYOUT_WIDTH, ATTR_LAYOUT_HEIGHT)
       .inOrder()
-<<<<<<< HEAD
-=======
 
     assertThat(util.components[0].getAttribute(ANDROID_URI, ATTR_TEXT)).isNull()
   }
@@ -255,7 +253,6 @@
     assertThat(model.items.map { it.name })
       .containsExactly(ATTR_LAYOUT_WIDTH, ATTR_LAYOUT_HEIGHT)
       .inOrder()
->>>>>>> 574fcae1
 
     assertThat(util.components[0].getAttribute(ANDROID_URI, ATTR_TEXT)).isNull()
   }
