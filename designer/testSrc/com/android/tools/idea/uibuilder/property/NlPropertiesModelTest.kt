/*
 * Copyright (C) 2018 The Android Open Source Project
 *
 * Licensed under the Apache License, Version 2.0 (the "License");
 * you may not use this file except in compliance with the License.
 * You may obtain a copy of the License at
 *
 *      http://www.apache.org/licenses/LICENSE-2.0
 *
 * Unless required by applicable law or agreed to in writing, software
 * distributed under the License is distributed on an "AS IS" BASIS,
 * WITHOUT WARRANTIES OR CONDITIONS OF ANY KIND, either express or implied.
 * See the License for the specific language governing permissions and
 * limitations under the License.
 */
package com.android.tools.idea.uibuilder.property

import com.android.SdkConstants
import com.android.SdkConstants.ANDROID_URI
import com.android.SdkConstants.ATTR_CONTEXT
import com.android.SdkConstants.ATTR_TEXT
import com.android.SdkConstants.ATTR_TEXT_APPEARANCE
import com.android.SdkConstants.BUTTON
import com.android.SdkConstants.IMAGE_VIEW
import com.android.SdkConstants.LINEAR_LAYOUT
import com.android.SdkConstants.TEXT_VIEW
import com.android.SdkConstants.TOOLS_URI
import com.android.ide.common.rendering.api.ResourceNamespace
import com.android.testutils.waitForCondition
import com.android.tools.idea.common.SyncNlModel
import com.android.tools.idea.rendering.RenderTestRule
import com.android.tools.idea.res.ResourceNotificationManager
import com.android.tools.idea.testing.AndroidProjectRule
import com.android.tools.idea.uibuilder.NlModelBuilderUtil.model
import com.android.tools.idea.uibuilder.property.testutils.ComponentUtil.component
import com.android.tools.idea.uibuilder.scene.SyncLayoutlibSceneManager
import com.android.tools.property.panel.api.PropertiesModel
import com.android.tools.property.panel.api.PropertiesModelListener
import com.google.common.collect.ImmutableSet
import com.google.common.truth.Truth.assertThat
import com.intellij.openapi.application.ApplicationManager
import com.intellij.testFramework.EdtRule
import com.intellij.testFramework.PlatformTestUtil
import com.intellij.testFramework.RunsInEdt
import com.intellij.util.ui.update.MergingUpdateQueue
import java.util.concurrent.TimeUnit
import org.jetbrains.android.facet.AndroidFacet
import org.junit.Rule
import org.junit.Test
import org.junit.rules.RuleChain
import org.mockito.Mockito.atLeast
import org.mockito.Mockito.mock
import org.mockito.Mockito.never
import org.mockito.Mockito.verify

@RunsInEdt
class NlPropertiesModelTest {
  private val projectRule = AndroidProjectRule.withSdk()

  @get:Rule
  val chain = RuleChain.outerRule(projectRule).around(RenderTestRule()).around(EdtRule())!!

  @Test
  fun testPropertiesGeneratedEventWhenDesignSurfaceIsHookedUp() {
    // setup
    @Suppress("UNCHECKED_CAST")
    val listener =
      mock(PropertiesModelListener::class.java) as PropertiesModelListener<NlPropertyItem>
    val model = createModel()
    val nlModel = createNlModel(TEXT_VIEW)
    model.addListener(listener)

    // test
    model.surface = nlModel.surface
    waitUntilLastSelectionUpdateCompleted(model)
    verify(listener).propertiesGenerated(model)
  }

  @Test
  fun testPropertiesGeneratedEventWhenSwitchingDesignSurface() {
    // setup
    @Suppress("UNCHECKED_CAST")
    val listener =
      mock(PropertiesModelListener::class.java) as PropertiesModelListener<NlPropertyItem>
    val model = createModel()
    val nlModelA = createNlModel(IMAGE_VIEW)
    val nlModelB = createNlModel(TEXT_VIEW)
    val textView = nlModelB.treeReader.find(TEXT_VIEW)!!
    nlModelB.surface.selectionModel.setSelection(listOf(textView))
    model.surface = nlModelA.surface
    waitUntilLastSelectionUpdateCompleted(model)
    model.addListener(listener)

    // test
    model.surface = nlModelB.surface
    waitUntilLastSelectionUpdateCompleted(model)
    verify(listener).propertiesGenerated(model)
    assertThat(model.properties[ANDROID_URI, ATTR_TEXT].components[0].model).isEqualTo(nlModelB)
  }

  @Test
  fun testPropertiesGeneratedEventAfterSelectionChange() {
    // setup
    @Suppress("UNCHECKED_CAST") val listener = TimingPropertiesModelListener()
    val model = createModel()
    val nlModel = createNlModel(TEXT_VIEW)
    model.surface = nlModel.surface
    waitUntilLastSelectionUpdateCompleted(model)
    model.addListener(listener)
    val textView = nlModel.treeReader.find(TEXT_VIEW)!!

    // test
    nlModel.surface.selectionModel.setSelection(listOf(textView))
    model.firePropertyValueChangeIfNeeded()
    waitUntilLastSelectionUpdateCompleted(model)
    assertThat(listener.wasValuePropertyGeneratedCalledBeforeValueChanged).isTrue()
  }

  @Test
  fun testPropertiesGeneratedEventBeforeValueChangedEventAfterSelectionChange() {
    // setup
    @Suppress("UNCHECKED_CAST")
    val listener =
      mock(PropertiesModelListener::class.java) as PropertiesModelListener<NlPropertyItem>
    val model = createModel()
    val nlModel = createNlModel(TEXT_VIEW)
    model.surface = nlModel.surface
    waitUntilLastSelectionUpdateCompleted(model)
    model.addListener(listener)
    val textView = nlModel.treeReader.find(TEXT_VIEW)!!

    // test
    nlModel.surface.selectionModel.setSelection(listOf(textView))
    waitUntilLastSelectionUpdateCompleted(model)
    verify(listener).propertiesGenerated(model)
  }

  @Test
  fun testPropertyValuesChangedEventAfterModelChange() {
    // setup
    @Suppress("UNCHECKED_CAST")
    val listener =
      mock(PropertiesModelListener::class.java) as PropertiesModelListener<NlPropertyItem>
    val model = createModel()
    val nlModel = createNlModel(TEXT_VIEW)
    val textView = nlModel.treeReader.find(TEXT_VIEW)!!
    model.surface = nlModel.surface
    waitUntilLastSelectionUpdateCompleted(model)
    nlModel.surface.selectionModel.setSelection(listOf(textView))
    waitUntilLastSelectionUpdateCompleted(model)
    model.addListener(listener)

    nlModel.surface
      .getSceneManager(nlModel)!!
      .resourcesChanged(ImmutableSet.of(ResourceNotificationManager.Reason.EDIT))
    PlatformTestUtil.dispatchAllEventsInIdeEventQueue()
    verify(listener).propertyValuesChanged(model)
  }

  @Test
  fun testPropertyValuesChangedEventAfterLiveModelChange() {
    // setup
    @Suppress("UNCHECKED_CAST")
    val listener =
      mock(PropertiesModelListener::class.java) as PropertiesModelListener<NlPropertyItem>
    val model = createModel()
    val nlModel = createNlModel(TEXT_VIEW)
    val textView = nlModel.treeReader.find(TEXT_VIEW)!!
    model.surface = nlModel.surface
    waitUntilLastSelectionUpdateCompleted(model)

    nlModel.surface.selectionModel.setSelection(listOf(textView))
    waitUntilLastSelectionUpdateCompleted(model)
    model.addListener(listener)

    nlModel.notifyLiveUpdate()
    PlatformTestUtil.dispatchAllEventsInIdeEventQueue()
    verify(listener, atLeast(1)).propertyValuesChanged(model)
  }

  @Test
  fun testPropertyValuesChangedEventAfterLiveComponentChange() {
    // setup
    @Suppress("UNCHECKED_CAST")
    val listener =
      mock(PropertiesModelListener::class.java) as PropertiesModelListener<NlPropertyItem>
    val model = createModel()
    val nlModel = createNlModel(TEXT_VIEW)
    val textView = nlModel.treeReader.find(TEXT_VIEW)!!
    model.surface = nlModel.surface
    waitUntilLastSelectionUpdateCompleted(model)
    nlModel.surface.selectionModel.setSelection(listOf(textView))
    waitUntilLastSelectionUpdateCompleted(model)
    model.addListener(listener)

    textView.fireLiveChangeEvent()
    PlatformTestUtil.dispatchAllEventsInIdeEventQueue()
    verify(listener).propertyValuesChanged(model)
  }

  @Test
  fun testAccessToDefaultPropertiesViaModel() {
    // setup
    val model = createModel()
    val nlModel = createNlModel(TEXT_VIEW)
    val textView = nlModel.treeReader.find(TEXT_VIEW)!!
    val view = nlModel.surface.focusedSceneView!!
    val manager = view.sceneManager as SyncLayoutlibSceneManager
    val property =
      NlPropertyItem(
        ANDROID_URI,
        ATTR_TEXT_APPEARANCE,
        NlPropertyType.STYLE,
        null,
        "",
        "",
        model,
        listOf(textView),
      )
    manager.putDefaultPropertyValue(
      textView,
      ResourceNamespace.ANDROID,
      ATTR_TEXT_APPEARANCE,
      "?attr/textAppearanceSmall",
    )
    model.surface = nlModel.surface
    model.setResolver(nlModel.configuration.resourceResolver)
    waitUntilLastSelectionUpdateCompleted(model)

    // test
    assertThat(model.provideDefaultValue(property)).isEqualTo("@android:style/TextAppearance.Small")
  }

  @Test
  fun testPropertyValuesChangesAfterRendering() {
    // setup
    @Suppress("UNCHECKED_CAST")
    val listener =
      mock(PropertiesModelListener::class.java) as PropertiesModelListener<NlPropertyItem>
    val model = createModel()
    val nlModel = createNlModel(TEXT_VIEW)
    val textView = nlModel.treeReader.find(TEXT_VIEW)!!
    val view = nlModel.surface.focusedSceneView!!
    val manager = view.sceneManager as SyncLayoutlibSceneManager
    val property =
      NlPropertyItem(
        ANDROID_URI,
        ATTR_TEXT_APPEARANCE,
        NlPropertyType.STYLE,
        null,
        "",
        "",
        model,
        listOf(textView),
      )
    manager.putDefaultPropertyValue(
      textView,
      ResourceNamespace.ANDROID,
      ATTR_TEXT_APPEARANCE,
      "?attr/textAppearanceSmall",
    )
    model.surface = nlModel.surface
    model.setResolver(nlModel.configuration.resourceResolver)
    waitUntilLastSelectionUpdateCompleted(model)
    nlModel.surface.selectionModel.setSelection(listOf(textView))
    waitUntilLastSelectionUpdateCompleted(model)
    assertThat(model.provideDefaultValue(property)).isEqualTo("@android:style/TextAppearance.Small")
    model.addListener(listener)

    // Value changed should not be reported if the default values are unchanged
<<<<<<< HEAD
    manager.requestRenderAsync()
=======
    manager.requestRender()
>>>>>>> 8b7d83e8
    PlatformTestUtil.dispatchAllEventsInIdeEventQueue()
    verify(listener, never()).propertyValuesChanged(model)

    // Value changed notification is expected since the default values have changed
    manager.putDefaultPropertyValue(
      textView,
      ResourceNamespace.ANDROID,
      ATTR_TEXT_APPEARANCE,
      "@android:style/TextAppearance.Large",
    )
<<<<<<< HEAD
    manager.requestRenderAsync()
=======
    manager.requestRender()
>>>>>>> 8b7d83e8
    PlatformTestUtil.dispatchAllEventsInIdeEventQueue()
    verify(listener).propertyValuesChanged(model)
  }

  @Test
  fun testListenersAreConcurrentModificationSafe() {
    // Make sure that ConcurrentModificationException is NOT generated from the code below:
    val model = createModel()
    val nlModel = createNlModel(TEXT_VIEW)
    val textView = nlModel.treeReader.find(TEXT_VIEW)!!
    model.surface = nlModel.surface
    waitUntilLastSelectionUpdateCompleted(model)
    nlModel.surface.selectionModel.setSelection(listOf(textView))
    waitUntilLastSelectionUpdateCompleted(model)

    val listener = RecursiveValueChangedListener()
    model.addListener(listener)
    model.firePropertiesGenerated()
    model.firePropertyValueChangeIfNeeded()
    assertThat(listener.called).isEqualTo(2)
  }

  @Test
  fun testDoNotUpdateWhenOnlySecondarySelectionIsChanged() {
    val model = createModel()
    val nlModel = createNlModel(TEXT_VIEW, BUTTON)
    val textView = nlModel.treeReader.find(TEXT_VIEW)!!
    val button = nlModel.treeReader.find(BUTTON)!!
    model.surface = nlModel.surface
    waitUntilLastSelectionUpdateCompleted(model)

    nlModel.surface.selectionModel.setSelection(listOf(textView))
    waitUntilLastSelectionUpdateCompleted(model)

    val lastUpdateCount = model.updateCount

    nlModel.surface.selectionModel.setSecondarySelection(textView, null)
    waitUntilLastSelectionUpdateCompleted(model)
    assertThat(model.updateCount).isEqualTo(lastUpdateCount)

    nlModel.surface.selectionModel.setSecondarySelection(textView, null)
    waitUntilLastSelectionUpdateCompleted(model)
    assertThat(model.updateCount).isEqualTo(lastUpdateCount)

    nlModel.surface.selectionModel.setSecondarySelection(textView, Any())
    waitUntilLastSelectionUpdateCompleted(model)
    assertThat(model.updateCount).isEqualTo(lastUpdateCount)

    nlModel.surface.selectionModel.setSecondarySelection(textView, Any())
    waitUntilLastSelectionUpdateCompleted(model)
    assertThat(model.updateCount).isEqualTo(lastUpdateCount)

    nlModel.surface.selectionModel.setSecondarySelection(textView, null)
    waitUntilLastSelectionUpdateCompleted(model)
    assertThat(model.updateCount).isEqualTo(lastUpdateCount)

    nlModel.surface.selectionModel.setSecondarySelection(button, null)
    waitUntilLastSelectionUpdateCompleted(model)
    assertThat(model.updateCount).isNotEqualTo(lastUpdateCount)

    nlModel.surface.selectionModel.setSecondarySelection(textView, Any())
    waitUntilLastSelectionUpdateCompleted(model)
    assertThat(model.updateCount).isNotEqualTo(lastUpdateCount)
  }

  /**
   * Regression test for b/247726011. When sharing one [MergingUpdateQueue], different
   * [NlPropertiesModel] should still schedule one update per model. When sharing a queue, the
   * updates would be folded into the one incorrectly.
   */
  @Test
  fun testMultipleModelsSharingQueue() {
    // setup
    var generated = 0
    val listener =
      object : PropertiesModelListener<NlPropertyItem> {
        override fun propertiesGenerated(model: PropertiesModel<NlPropertyItem>) {
          generated++
        }
      }

    val facet = AndroidFacet.getInstance(projectRule.module)!!
    val testRootDisposable = projectRule.testRootDisposable
    val queue = MergingUpdateQueue("MQ", 100, false, null, testRootDisposable)
    val model1 = NlPropertiesModel(testRootDisposable, facet, queue)
    val model2 = NlPropertiesModel(testRootDisposable, facet, queue)
    val nlModel = createNlModel(TEXT_VIEW)
    model1.addListener(listener)
    model2.addListener(listener)

    // test
    model1.surface = nlModel.surface
    model2.surface = nlModel.surface
    queue.resume()
    waitUntilLastSelectionUpdateCompleted(model1)
    waitUntilLastSelectionUpdateCompleted(model2)
    assertThat(generated).isEqualTo(2)
  }

  private fun createNlModel(vararg tag: String): SyncNlModel {
    val builder =
      model(
        projectRule,
        SdkConstants.FD_RES_LAYOUT,
        "linear.xml",
        component(LINEAR_LAYOUT)
          .withBounds(0, 0, 1000, 1500)
          .id("@id/linear")
          .matchParentWidth()
          .matchParentHeight()
          .withAttribute(TOOLS_URI, ATTR_CONTEXT, "com.example.MyActivity")
          .children(
            *tag
              .map {
                component(it)
                  .withBounds(100, 100, 100, 100)
                  .id("@id/$it")
                  .width("wrap_content")
                  .height("wrap_content")
              }
              .toTypedArray()
          ),
      )
    return builder.build()
  }

  // The production code passes the property creation to a queue.
  // This code changes the queue to do a pass through during this test.
  private fun createModel(): NlPropertiesModel {
    val queue = MergingUpdateQueue("MQ", 100, true, null, projectRule.testRootDisposable)
    queue.isPassThrough = true
    return NlPropertiesModel(
      projectRule.testRootDisposable,
      AndroidFacet.getInstance(projectRule.module)!!,
      queue,
    )
  }

  private class RecursiveValueChangedListener : PropertiesModelListener<NlPropertyItem> {
    var called = 0

    override fun propertiesGenerated(model: PropertiesModel<NlPropertyItem>) {
      model.addListener(RecursiveValueChangedListener())
      called++
    }

    override fun propertyValuesChanged(model: PropertiesModel<NlPropertyItem>) {
      model.addListener(RecursiveValueChangedListener())
      called++
    }
  }

  private class TimingPropertiesModelListener : PropertiesModelListener<NlPropertyItem> {
    var generatedCalled = 0L
    var valuesChangedCalled = 0L

    override fun propertiesGenerated(model: PropertiesModel<NlPropertyItem>) {
      if (generatedCalled == 0L) {
        generatedCalled = System.currentTimeMillis()
      }
    }

    override fun propertyValuesChanged(model: PropertiesModel<NlPropertyItem>) {
      if (valuesChangedCalled == 0L) {
        valuesChangedCalled = System.currentTimeMillis()
      }
    }

    val wasValuePropertyGeneratedCalledBeforeValueChanged: Boolean
      get() {
        if (generatedCalled == 0L) {
          return false
        }
        if (valuesChangedCalled == 0L) {
          return true
        }
        return generatedCalled < valuesChangedCalled
      }
  }

  companion object {

    // Ugly hack:
    // The production code is executing the properties creation on a separate thread.
    // This code makes sure that the last scheduled worker thread is finished,
    // then we also need to wait for events on the UI thread.
    fun waitUntilLastSelectionUpdateCompleted(model: NlPropertiesModel) {
      model.updateQueue.flush()
      if (ApplicationManager.getApplication().isDispatchThread) {
        PlatformTestUtil.waitWithEventsDispatching(
          "Model was not updated",
          { model.lastUpdateCompleted },
          10,
        )
      } else {
        waitForCondition(10, TimeUnit.SECONDS) { model.lastUpdateCompleted }
      }
    }
  }
}<|MERGE_RESOLUTION|>--- conflicted
+++ resolved
@@ -268,11 +268,7 @@
     model.addListener(listener)
 
     // Value changed should not be reported if the default values are unchanged
-<<<<<<< HEAD
-    manager.requestRenderAsync()
-=======
     manager.requestRender()
->>>>>>> 8b7d83e8
     PlatformTestUtil.dispatchAllEventsInIdeEventQueue()
     verify(listener, never()).propertyValuesChanged(model)
 
@@ -283,11 +279,7 @@
       ATTR_TEXT_APPEARANCE,
       "@android:style/TextAppearance.Large",
     )
-<<<<<<< HEAD
-    manager.requestRenderAsync()
-=======
     manager.requestRender()
->>>>>>> 8b7d83e8
     PlatformTestUtil.dispatchAllEventsInIdeEventQueue()
     verify(listener).propertyValuesChanged(model)
   }
