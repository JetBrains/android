--- conflicted
+++ resolved
@@ -42,22 +42,15 @@
 import com.intellij.testFramework.PlatformTestUtil
 import com.intellij.testFramework.RunsInEdt
 import com.intellij.util.ui.update.MergingUpdateQueue
-<<<<<<< HEAD
-=======
 import java.util.concurrent.TimeUnit
->>>>>>> 574fcae1
 import org.jetbrains.android.facet.AndroidFacet
 import org.junit.Rule
 import org.junit.Test
 import org.junit.rules.RuleChain
-<<<<<<< HEAD
-=======
 import org.mockito.Mockito.atLeast
->>>>>>> 574fcae1
 import org.mockito.Mockito.mock
 import org.mockito.Mockito.never
 import org.mockito.Mockito.verify
-import java.util.concurrent.TimeUnit
 
 @RunsInEdt
 class NlPropertiesModelTest {
@@ -106,11 +99,7 @@
   @Test
   fun testPropertiesGeneratedEventAfterSelectionChange() {
     // setup
-<<<<<<< HEAD
-     val listener = TimingPropertiesModelListener()
-=======
     @Suppress("UNCHECKED_CAST") val listener = TimingPropertiesModelListener()
->>>>>>> 574fcae1
     val model = createModel()
     val nlModel = createNlModel(TEXT_VIEW)
     model.surface = nlModel.surface
