/*
 * Copyright (C) 2018 The Android Open Source Project
 *
 * Licensed under the Apache License, Version 2.0 (the "License");
 * you may not use this file except in compliance with the License.
 * You may obtain a copy of the License at
 *
 *      http://www.apache.org/licenses/LICENSE-2.0
 *
 * Unless required by applicable law or agreed to in writing, software
 * distributed under the License is distributed on an "AS IS" BASIS,
 * WITHOUT WARRANTIES OR CONDITIONS OF ANY KIND, either express or implied.
 * See the License for the specific language governing permissions and
 * limitations under the License.
 */
package com.android.tools.idea.uibuilder.property.support

import com.android.AndroidXConstants.FLOATING_ACTION_BUTTON
import com.android.SdkConstants
import com.android.SdkConstants.ANDROID_URI
import com.android.SdkConstants.ANDROID_WIDGET_PREFIX
import com.android.SdkConstants.APPCOMPAT_LIB_ARTIFACT_ID
import com.android.SdkConstants.ATTR_BACKGROUND_TINT_MODE
import com.android.SdkConstants.BUTTON
import com.android.SdkConstants.CLASS_VIEW
import com.android.SdkConstants.CLASS_VIEWGROUP
import com.android.SdkConstants.DOT_XML
import com.android.SdkConstants.FRAME_LAYOUT
import com.android.SdkConstants.MATERIAL1_PKG
import com.android.SdkConstants.MATERIAL2_PKG
import com.android.SdkConstants.PreferenceAttributes.ATTR_DEFAULT_VALUE
import com.android.SdkConstants.PreferenceClasses
import com.android.SdkConstants.PreferenceClasses.CLASS_PREFERENCE
import com.android.ide.common.rendering.api.ResourceNamespace
import com.android.ide.common.rendering.api.ResourceReference
import com.android.ide.common.repository.GradleVersion
import com.android.tools.idea.testing.AndroidProjectRule
import com.android.tools.idea.testing.Dependencies
import com.android.tools.idea.uibuilder.property.NlPropertiesModelTest.Companion.waitUntilLastSelectionUpdateCompleted
import com.android.tools.idea.uibuilder.property.NlPropertyType
import com.android.tools.idea.uibuilder.property.testutils.AndroidAttributeFact
import com.android.tools.idea.uibuilder.property.testutils.PsiLookupRule
import com.android.tools.idea.uibuilder.property.testutils.SupportTestUtil
import com.android.tools.idea.util.androidFacet
import com.google.common.truth.Truth.assertThat
import com.intellij.psi.JavaPsiFacade
import com.intellij.psi.search.GlobalSearchScope
import com.intellij.psi.xml.XmlTag
import com.intellij.testFramework.EdtRule
import com.intellij.testFramework.RunsInEdt
import com.intellij.xml.NamespaceAwareXmlAttributeDescriptor
import org.jetbrains.android.dom.AndroidDomElementDescriptorProvider
import org.jetbrains.android.resourceManagers.ModuleResourceManagers
import org.junit.Rule
import org.junit.Test
import org.junit.rules.RuleChain

private const val ANDROID_VIEWS_HEADER = "Android Views"
private const val ANDROID_PREFERENCES_HEADER = "Android Preferences"
private const val APPCOMPAT_VIEWS_HEADER = "AppCompat Views"
private const val CONSTRAINT_LAYOUT_HEADER = "Constraint Layout"
private const val DESIGN_HEADER = "Design Lecagy"
private const val MATERIAL_HEADER = "Material Design"
private const val RECYCLER_VIEW_HEADER = "RecyclerView v7"
private const val CONSTRAINT_LAYOUT_ID = "constraint"
private const val DESIGN_ID = "design"
private const val MATERIAL_ID = "material/material"
private const val PREFERENCE_PACKAGE = "android.preference"
private const val APPCOMPAT_VIEW_PACKAGE = "android.support.v7.widget"
private const val CONSTRAINT_LAYOUT_PACKAGE = "android.support.constraint"
private const val TOTAL_ERROR_MESSAGE = "attributes with mismatched types"
private const val RECYCLER_VIEW_V7_ID = "recyclerview-v7"
private const val DEBUG_DUMP = false

@RunsInEdt
class TypeResolverSdkTest {
  private val projectRule = AndroidProjectRule.withSdk()
  private val lookupRule = PsiLookupRule { projectRule.module.androidFacet }

  @get:Rule val ruleChain = RuleChain.outerRule(EdtRule()).around(projectRule).around(lookupRule)!!

  @Test
  fun testAndroidViewAttributeTypes() {
    val psiFacade = JavaPsiFacade.getInstance(projectRule.project)
    val psiViewClass =
      psiFacade.findClass(CLASS_VIEW, GlobalSearchScope.allScope(projectRule.project))!!
    val psiViewGroupClass =
      psiFacade.findClass(CLASS_VIEWGROUP, GlobalSearchScope.allScope(projectRule.project))!!
    val psiPackage = psiFacade.findPackage(ANDROID_WIDGET_PREFIX.trim { it == '.' })!!
    val report = Report(ANDROID_VIEWS_HEADER)
    psiPackage.classes
      .filter { it.isInheritor(psiViewClass, true) }
      .forEach { checkViewAttributes(it.name!!, report) }
    psiPackage.classes
      .filter { it.isInheritor(psiViewGroupClass, true) }
      .forEach { checkViewLayoutAttributes(it.name!!, report) }
    report.dumpReport(report.totalErrors > 0)
    assertThat(report.totalErrors).named(TOTAL_ERROR_MESSAGE).isEqualTo(0)
  }

  @Test
  fun testAndroidPreferenceAttributeTypes() {
    val psiFacade = JavaPsiFacade.getInstance(projectRule.project)
    val psiPreferenceClass =
      psiFacade.findClass(CLASS_PREFERENCE, GlobalSearchScope.allScope(projectRule.project))!!
    val psiPackage = psiFacade.findPackage(PREFERENCE_PACKAGE)!!
    val report = Report(ANDROID_PREFERENCES_HEADER)
    psiPackage.classes
      .filter { it.isInheritor(psiPreferenceClass, true) }
      .forEach { checkPreferencesAttributes(it.name!!, report) }
    report.dumpReport(report.totalErrors > 0)
    assertThat(report.totalErrors).named(TOTAL_ERROR_MESSAGE).isEqualTo(0)
  }

  @Test
  fun testAppCompatViewAttributeTypes() {
    val versionMap = Dependencies.add(projectRule.fixture, APPCOMPAT_LIB_ARTIFACT_ID)
    val psiFacade = JavaPsiFacade.getInstance(projectRule.project)
    val psiViewClass =
      psiFacade.findClass(CLASS_VIEW, GlobalSearchScope.allScope(projectRule.project))!!
    val psiViewGroupClass =
      psiFacade.findClass(CLASS_VIEWGROUP, GlobalSearchScope.allScope(projectRule.project))!!
    val psiPackage = psiFacade.findPackage(APPCOMPAT_VIEW_PACKAGE)!!
    val report = Report(APPCOMPAT_VIEWS_HEADER, versionMap)
    psiPackage.classes
      .filter { it.isInheritor(psiViewClass, true) }
      .forEach { checkViewAttributes(it.qualifiedName!!, report) }
    psiPackage.classes
      .filter { it.isInheritor(psiViewGroupClass, true) }
      .forEach { checkViewLayoutAttributes(it.qualifiedName!!, report) }
    report.dumpReport(report.totalErrors > 0)
    assertThat(report.totalErrors).named(TOTAL_ERROR_MESSAGE).isEqualTo(0)
  }

  @Test
  fun testConstraintLayoutViewAttributeTypes() {
    val versionMap = Dependencies.add(projectRule.fixture, CONSTRAINT_LAYOUT_ID)
    val psiFacade = JavaPsiFacade.getInstance(projectRule.project)
    val psiViewClass =
      psiFacade.findClass(CLASS_VIEW, GlobalSearchScope.allScope(projectRule.project))!!
    val psiViewGroupClass =
      psiFacade.findClass(CLASS_VIEWGROUP, GlobalSearchScope.allScope(projectRule.project))!!
    val psiPackage = psiFacade.findPackage(CONSTRAINT_LAYOUT_PACKAGE)!!
    val report = Report(CONSTRAINT_LAYOUT_HEADER, versionMap)
    psiPackage.classes
      .filter { it.isInheritor(psiViewClass, true) }
      .forEach { checkViewAttributes(it.qualifiedName!!, report) }
    psiPackage.classes
      .filter { it.isInheritor(psiViewGroupClass, true) }
      .forEach { checkViewLayoutAttributes(it.qualifiedName!!, report) }
    report.dumpReport(report.totalErrors > 0)
    assertThat(report.totalErrors).named(TOTAL_ERROR_MESSAGE).isEqualTo(0)
  }

  @Test
  fun testDesignViewAttributeTypes() {
    val versionMap = Dependencies.add(projectRule.fixture, DESIGN_ID)
    val psiFacade = JavaPsiFacade.getInstance(projectRule.project)
    val psiViewClass =
      psiFacade.findClass(CLASS_VIEW, GlobalSearchScope.allScope(projectRule.project))!!
    val psiViewGroupClass =
      psiFacade.findClass(CLASS_VIEWGROUP, GlobalSearchScope.allScope(projectRule.project))!!
    val psiPackage = psiFacade.findPackage(MATERIAL1_PKG)!!
    val report = Report(DESIGN_HEADER, versionMap)
    psiPackage.classes
      .filter { it.isInheritor(psiViewClass, true) }
      .forEach { checkViewAttributes(it.qualifiedName!!, report) }
    psiPackage.classes
      .filter { it.isInheritor(psiViewGroupClass, true) }
      .forEach { checkViewLayoutAttributes(it.qualifiedName!!, report) }
    report.dumpReport(report.totalErrors > 0)
    assertThat(report.totalErrors).named(TOTAL_ERROR_MESSAGE).isEqualTo(0)
  }

  @Test
  fun testMaterialViewAttributeTypes() {
    val versionMap = Dependencies.add(projectRule.fixture, "appcompat/appcompat", MATERIAL_ID)
    val psiFacade = JavaPsiFacade.getInstance(projectRule.project)
    val psiViewClass =
      psiFacade.findClass(CLASS_VIEW, GlobalSearchScope.allScope(projectRule.project))!!
    val psiViewGroupClass =
      psiFacade.findClass(CLASS_VIEWGROUP, GlobalSearchScope.allScope(projectRule.project))!!
    val psiPackage = psiFacade.findPackage(MATERIAL2_PKG)!!
    val report = Report(MATERIAL_HEADER, versionMap)
    for (folder in psiPackage.subPackages) {
      folder.classes
        .filter { it.isInheritor(psiViewClass, true) }
        .forEach { checkViewAttributes(it.qualifiedName!!, report) }
      folder.classes
        .filter { it.isInheritor(psiViewGroupClass, true) }
        .forEach { checkViewLayoutAttributes(it.qualifiedName!!, report) }
    }
    report.dumpReport(report.totalErrors > 0)
    assertThat(report.totalErrors).named(TOTAL_ERROR_MESSAGE).isEqualTo(0)
  }

  @Test
  fun testMaterial3ViewAttributeTypes() {
    val versionMap = Dependencies.add(projectRule.fixture, "material/material")
    val psiFacade = JavaPsiFacade.getInstance(projectRule.project)
    val psiViewClass =
      psiFacade.findClass(CLASS_VIEW, GlobalSearchScope.allScope(projectRule.project))!!
    val psiViewGroupClass =
      psiFacade.findClass(CLASS_VIEWGROUP, GlobalSearchScope.allScope(projectRule.project))!!
    val psiPackage = psiFacade.findPackage(MATERIAL2_PKG)!!
    val report = Report(MATERIAL_HEADER, versionMap)
    for (folder in psiPackage.subPackages) {
      folder.classes
        .filter { it.isInheritor(psiViewClass, true) }
        .forEach { checkViewAttributes(it.qualifiedName!!, report) }
      folder.classes
        .filter { it.isInheritor(psiViewGroupClass, true) }
        .forEach { checkViewLayoutAttributes(it.qualifiedName!!, report) }
    }
    report.dumpReport(report.totalErrors > 0)
    assertThat(report.totalErrors).named(TOTAL_ERROR_MESSAGE).isEqualTo(0)
  }

  @Test
  fun testRecyclerViewAttributeTypes() {
    val versionMap = Dependencies.add(projectRule.fixture, RECYCLER_VIEW_V7_ID)
    val psiFacade = JavaPsiFacade.getInstance(projectRule.project)
    val psiViewClass =
      psiFacade.findClass(CLASS_VIEW, GlobalSearchScope.allScope(projectRule.project))!!
    val psiViewGroupClass =
      psiFacade.findClass(CLASS_VIEWGROUP, GlobalSearchScope.allScope(projectRule.project))!!
    val psiPackage = psiFacade.findPackage("android.support.v7.widget")!!
    val report = Report(RECYCLER_VIEW_HEADER, versionMap)
    psiPackage.classes
      .filter { it.isInheritor(psiViewClass, true) }
      .forEach { checkViewAttributes(it.qualifiedName!!, report) }
    psiPackage.classes
      .filter { it.isInheritor(psiViewGroupClass, true) }
      .forEach { checkViewLayoutAttributes(it.qualifiedName!!, report) }
    report.dumpReport(report.totalErrors > 0)
    assertThat(report.totalErrors).named(TOTAL_ERROR_MESSAGE).isEqualTo(0)
  }

  private fun checkViewAttributes(tagName: String, report: Report) {
    val util =
      SupportTestUtil(
        projectRule,
        tagName,
        parentTag = FRAME_LAYOUT,
<<<<<<< HEAD
        fileName = "${tagName.substringAfter('.')}$DOT_XML"
=======
        fileName = "${tagName.substringAfter('.')}$DOT_XML",
>>>>>>> 0d09370c
      )
    waitUntilLastSelectionUpdateCompleted(util.model)
    val tag = util.components.first().backend.tag!!
    checkAttributes(tag, report)
  }

  private fun checkPreferencesAttributes(tagName: String, report: Report) {
    val util =
      SupportTestUtil(
        projectRule,
        tagName,
        parentTag = SdkConstants.PreferenceTags.PREFERENCE_SCREEN,
        resourceFolder = SdkConstants.FD_RES_XML,
<<<<<<< HEAD
        fileName = "${tagName.substringAfter('.')}$DOT_XML"
=======
        fileName = "${tagName.substringAfter('.')}$DOT_XML",
>>>>>>> 0d09370c
      )
    waitUntilLastSelectionUpdateCompleted(util.model)
    val tag = util.components.first().backend.tag!!
    checkAttributes(tag, report)
  }

  private fun checkViewLayoutAttributes(tagName: String, report: Report) {
    val util =
      SupportTestUtil(
        projectRule,
        BUTTON,
        parentTag = tagName,
<<<<<<< HEAD
        fileName = "${tagName.substringAfter('.')}$DOT_XML"
=======
        fileName = "${tagName.substringAfter('.')}$DOT_XML",
>>>>>>> 0d09370c
      )
    val tag = util.components.first().parent!!.backend.tag!!
    checkAttributes(tag, report)
  }

  private fun checkAttributes(tag: XmlTag, report: Report) {
    val descriptorProvider = AndroidDomElementDescriptorProvider()
    val descriptor = descriptorProvider.getDescriptor(tag) ?: return
    val attrDescriptors = descriptor.getAttributesDescriptors(tag)
    val resourceManagers = ModuleResourceManagers.getInstance(projectRule.module.androidFacet!!)
    val frameworkResourceManager = resourceManagers.frameworkResourceManager!!
    val localResourceManager = resourceManagers.localResourceManager
    val localAttrDefs = localResourceManager.attributeDefinitions
    val systemAttrDefs = frameworkResourceManager.attributeDefinitions!!
    val componentClass = lookupRule.classOf(tag.name)
    attrDescriptors.forEach {
      val name = it.name
      val namespaceUri =
        (it as NamespaceAwareXmlAttributeDescriptor).getNamespace(tag) ?: ANDROID_URI
      val namespace = ResourceNamespace.fromNamespaceUri(namespaceUri)
      if (namespace != null) {
        val attrDefs = if (ANDROID_URI == namespaceUri) systemAttrDefs else localAttrDefs
        val attrDefinition = attrDefs.getAttrDefinition(ResourceReference.attr(namespace, name))
        val type = TypeResolver.resolveType(name, attrDefinition, componentClass)
        val className = componentClass?.qualifiedName
        val lookupType =
          when {
            name != ATTR_DEFAULT_VALUE -> AndroidAttributeFact.lookup(name)
            className == PreferenceClasses.CLASS_LIST_PREFERENCE -> NlPropertyType.STRING
            className == PreferenceClasses.CLASS_EDIT_TEXT_PREFERENCE -> NlPropertyType.STRING
            className == PreferenceClasses.CLASS_RINGTONE_PREFERENCE -> NlPropertyType.STRING
            className == PreferenceClasses.CLASS_MULTI_SELECT_LIST_PREFERENCE ->
              NlPropertyType.STRING_ARRAY
            className == PreferenceClasses.CLASS_CHECK_BOX_PREFERENCE ->
              NlPropertyType.THREE_STATE_BOOLEAN
            className == PreferenceClasses.CLASS_SWITCH_PREFERENCE ->
              NlPropertyType.THREE_STATE_BOOLEAN
            className == PreferenceClasses.CLASS_SEEK_BAR_PREFERENCE -> NlPropertyType.INTEGER
            else -> NlPropertyType.UNKNOWN
          }

        // Remove this when we have a library in prebuilts with this bug fixed: b/119883920
        if (tag.name == FLOATING_ACTION_BUTTON.oldName() && it.name == ATTR_BACKGROUND_TINT_MODE) {
          // ignore for now...
        } else if (type != lookupType) {
          report.logMismatch(Mismatch(tag.localName, name, type, lookupType))
        }
        report.logAttribute(tag.localName)
      }
    }
  }

  private data class Mismatch(
    val tag: String,
    val attribute: String,
    val found: NlPropertyType,
<<<<<<< HEAD
    val expected: NlPropertyType
=======
    val expected: NlPropertyType,
>>>>>>> 0d09370c
  )

  private class Report(
    private val name: String,
<<<<<<< HEAD
    private val versionMap: Map<String, GradleVersion> = emptyMap()
=======
    private val versionMap: Map<String, GradleVersion> = emptyMap(),
>>>>>>> 0d09370c
  ) {
    private val found = mutableMapOf<String, Int>()
    private val errors = mutableMapOf<String, Int>()
    private val mismatches = mutableListOf<Mismatch>()
    var totalErrors = 0
      private set

    fun logAttribute(tag: String) {
      val count = found[tag]
      found[tag] = 1 + (count ?: 0)
    }

    private fun logError(tag: String) {
      val count = errors[tag]
      errors[tag] = 1 + (count ?: 0)
      totalErrors++
    }

    fun logMismatch(mismatch: Mismatch) {
      mismatches.add(mismatch)
      logError(mismatch.tag)
    }

    fun dumpReport(hasErrors: Boolean) {
      if (!DEBUG_DUMP && !hasErrors) {
        return
      }
      System.err.println("\n==============================================================>")
      System.err.println("           $name")
      if (versionMap.isNotEmpty()) {
        System.err.println("\n==============================================================>")
        versionMap.forEach { (library, version) -> System.err.println("  $library: $version") }
        System.err.println("\n==============================================================>")
      }
      if (mismatches.isNotEmpty()) {
        System.err.println("\nType mismatches found:")
        mismatches.forEach {
          System.err.println(
            "Tag: ${it.tag}, Attr: ${it.attribute}, Got: ${it.found}, Wanted: ${it.expected}"
          )
        }
      }
      System.err.println()
      found.forEach { (tag, count) ->
        System.err.println(
          "${String.format("%4d", count)}: attributes found for: $tag ${formatError(tag)}"
        )
      }
      System.err.println("\n==============================================================>")
    }

    private fun formatError(tag: String): String {
      val count = errors[tag] ?: return ""
      return ", mismatches: $count"
    }
  }
}<|MERGE_RESOLUTION|>--- conflicted
+++ resolved
@@ -242,11 +242,7 @@
         projectRule,
         tagName,
         parentTag = FRAME_LAYOUT,
-<<<<<<< HEAD
-        fileName = "${tagName.substringAfter('.')}$DOT_XML"
-=======
         fileName = "${tagName.substringAfter('.')}$DOT_XML",
->>>>>>> 0d09370c
       )
     waitUntilLastSelectionUpdateCompleted(util.model)
     val tag = util.components.first().backend.tag!!
@@ -260,11 +256,7 @@
         tagName,
         parentTag = SdkConstants.PreferenceTags.PREFERENCE_SCREEN,
         resourceFolder = SdkConstants.FD_RES_XML,
-<<<<<<< HEAD
-        fileName = "${tagName.substringAfter('.')}$DOT_XML"
-=======
         fileName = "${tagName.substringAfter('.')}$DOT_XML",
->>>>>>> 0d09370c
       )
     waitUntilLastSelectionUpdateCompleted(util.model)
     val tag = util.components.first().backend.tag!!
@@ -277,11 +269,7 @@
         projectRule,
         BUTTON,
         parentTag = tagName,
-<<<<<<< HEAD
-        fileName = "${tagName.substringAfter('.')}$DOT_XML"
-=======
         fileName = "${tagName.substringAfter('.')}$DOT_XML",
->>>>>>> 0d09370c
       )
     val tag = util.components.first().parent!!.backend.tag!!
     checkAttributes(tag, report)
@@ -338,20 +326,12 @@
     val tag: String,
     val attribute: String,
     val found: NlPropertyType,
-<<<<<<< HEAD
-    val expected: NlPropertyType
-=======
     val expected: NlPropertyType,
->>>>>>> 0d09370c
   )
 
   private class Report(
     private val name: String,
-<<<<<<< HEAD
-    private val versionMap: Map<String, GradleVersion> = emptyMap()
-=======
     private val versionMap: Map<String, GradleVersion> = emptyMap(),
->>>>>>> 0d09370c
   ) {
     private val found = mutableMapOf<String, Int>()
     private val errors = mutableMapOf<String, Int>()
