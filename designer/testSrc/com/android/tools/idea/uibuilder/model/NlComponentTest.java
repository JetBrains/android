--- conflicted
+++ resolved
@@ -451,11 +451,7 @@
                       "            tools123:text=\"ToolText\" />\n" +
                       "    </RelativeLayout>\n" +
                       "</layout>\n";
-<<<<<<< HEAD
-    assertThat(xmlFile.getText()).isEqualTo(expected);
-=======
     assertEquals(expected, arrangeXml(getProject(), xmlFile));
->>>>>>> cdc83e4e
   }
 
   public void testNamespaceTransferFromRoot() {
