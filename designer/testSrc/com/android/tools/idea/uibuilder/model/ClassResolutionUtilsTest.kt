--- conflicted
+++ resolved
@@ -42,11 +42,7 @@
         }
       }
     """
-<<<<<<< HEAD
-        .trimIndent()
-=======
         .trimIndent(),
->>>>>>> 0d09370c
     )
   }
 
@@ -58,11 +54,7 @@
       assertEquals(textViewClass, findClassesForViewTag(projectRule.project, "TextView").single())
       assertEquals(
         textViewClass,
-<<<<<<< HEAD
-        findClassesForViewTag(projectRule.project, "android.widget.TextView").single()
-=======
         findClassesForViewTag(projectRule.project, "android.widget.TextView").single(),
->>>>>>> 0d09370c
       )
 
       val customViewClass =
@@ -70,11 +62,7 @@
       assertNotNull(customViewClass)
       assertEquals(
         customViewClass,
-<<<<<<< HEAD
-        findClassesForViewTag(projectRule.project, "google.simpleapplication.CustomView").single()
-=======
         findClassesForViewTag(projectRule.project, "google.simpleapplication.CustomView").single(),
->>>>>>> 0d09370c
       )
     }
   }
