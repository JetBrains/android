/*
 * Copyright (C) 2017 The Android Open Source Project
 *
 * Licensed under the Apache License, Version 2.0 (the "License");
 * you may not use this file except in compliance with the License.
 * You may obtain a copy of the License at
 *
 *      http://www.apache.org/licenses/LICENSE-2.0
 *
 * Unless required by applicable law or agreed to in writing, software
 * distributed under the License is distributed on an "AS IS" BASIS,
 * WITHOUT WARRANTIES OR CONDITIONS OF ANY KIND, either express or implied.
 * See the License for the specific language governing permissions and
 * limitations under the License.
 */
package com.android.tools.idea.uibuilder.model

import com.android.AndroidXConstants
import com.android.ide.common.gradle.Version
import com.android.ide.common.repository.GoogleMavenArtifactId
import com.android.ide.common.repository.GradleVersion
import com.android.tools.idea.common.model.NlDependencyManager
import com.android.tools.idea.common.model.NlModel
import com.android.tools.idea.projectsystem.NON_PLATFORM_SUPPORT_LAYOUT_LIBS
import com.android.tools.idea.projectsystem.PLATFORM_SUPPORT_LIBS
import com.android.tools.idea.projectsystem.TestProjectSystem
import com.android.tools.idea.uibuilder.LayoutTestCase
import junit.framework.TestCase

open class NlDependencyManagerTest : LayoutTestCase() {

  private lateinit var projectSystem: TestProjectSystem
  private lateinit var model: NlModel

  override fun setUp() {
    super.setUp()
    projectSystem =
      TestProjectSystem(
        project,
        availableDependencies = PLATFORM_SUPPORT_LIBS + NON_PLATFORM_SUPPORT_LAYOUT_LIBS
      )
    projectSystem.useInTests()
    model =
      model(
          "model.xml",
          component(AndroidXConstants.CONSTRAINT_LAYOUT.defaultName())
            .withBounds(0, 0, 10, 10)
            .children(component(AndroidXConstants.CARD_VIEW.defaultName()).withBounds(1, 1, 1, 1))
        )
        .build()
  }

  fun testEnsureLibraryIsIncluded() {
    val depsShouldBeAdded =
      listOf(
        GoogleMavenArtifactId.CONSTRAINT_LAYOUT.getCoordinate("+"),
        GoogleMavenArtifactId.CARDVIEW_V7.getCoordinate("+")
      )
    NlDependencyManager.getInstance().addDependencies(model.components, model.facet, false)
    assertSameElements(
      projectSystem.getAddedDependencies(model.module).map { it.coordinate },
      depsShouldBeAdded
    )
  }

  fun testIdentifiesMissingDependency() {
<<<<<<< HEAD
    TestCase.assertFalse(
      NlDependencyManager.getInstance()
        .isModuleDependency(GoogleMavenArtifactId.APP_COMPAT_V7, myFacet)
=======
    TestCase.assertNull(
      projectSystem
        .getModuleSystem(myFacet.module)
        .getRegisteredDependency(GoogleMavenArtifactId.APP_COMPAT_V7.getCoordinate("+")),
>>>>>>> 574fcae1
    )
  }

  fun testIdentifiesCorrectDependency() {
    projectSystem.addDependency(
      GoogleMavenArtifactId.APP_COMPAT_V7,
      myFacet.module,
      GradleVersion(1, 1)
    )
<<<<<<< HEAD
    TestCase.assertTrue(
      NlDependencyManager.getInstance()
        .isModuleDependency(GoogleMavenArtifactId.APP_COMPAT_V7, myFacet)
=======
    TestCase.assertNotNull(
      projectSystem
        .getModuleSystem(myFacet.module)
        .getRegisteredDependency(GoogleMavenArtifactId.APP_COMPAT_V7.getCoordinate("+")),
>>>>>>> 574fcae1
    )
  }

  fun testGetModuleDependencyVersion() {
    projectSystem.addDependency(
      GoogleMavenArtifactId.APP_COMPAT_V7,
      myFacet.module,
      GradleVersion(1, 1)
    )
    TestCase.assertEquals(
      NlDependencyManager.getInstance()
        .getModuleDependencyVersion(GoogleMavenArtifactId.APP_COMPAT_V7, model.facet),
      Version.parse("1.1")
    )
  }
}<|MERGE_RESOLUTION|>--- conflicted
+++ resolved
@@ -64,16 +64,10 @@
   }
 
   fun testIdentifiesMissingDependency() {
-<<<<<<< HEAD
-    TestCase.assertFalse(
-      NlDependencyManager.getInstance()
-        .isModuleDependency(GoogleMavenArtifactId.APP_COMPAT_V7, myFacet)
-=======
     TestCase.assertNull(
       projectSystem
         .getModuleSystem(myFacet.module)
         .getRegisteredDependency(GoogleMavenArtifactId.APP_COMPAT_V7.getCoordinate("+")),
->>>>>>> 574fcae1
     )
   }
 
@@ -83,16 +77,10 @@
       myFacet.module,
       GradleVersion(1, 1)
     )
-<<<<<<< HEAD
-    TestCase.assertTrue(
-      NlDependencyManager.getInstance()
-        .isModuleDependency(GoogleMavenArtifactId.APP_COMPAT_V7, myFacet)
-=======
     TestCase.assertNotNull(
       projectSystem
         .getModuleSystem(myFacet.module)
         .getRegisteredDependency(GoogleMavenArtifactId.APP_COMPAT_V7.getCoordinate("+")),
->>>>>>> 574fcae1
     )
   }
 
