/*
 * Copyright (C) 2021 The Android Open Source Project
 *
 * Licensed under the Apache License, Version 2.0 (the "License");
 * you may not use this file except in compliance with the License.
 * You may obtain a copy of the License at
 *
 *      http://www.apache.org/licenses/LICENSE-2.0
 *
 * Unless required by applicable law or agreed to in writing, software
 * distributed under the License is distributed on an "AS IS" BASIS,
 * WITHOUT WARRANTIES OR CONDITIONS OF ANY KIND, either express or implied.
 * See the License for the specific language governing permissions and
 * limitations under the License.
 */
package com.android.tools.idea.uibuilder.actions

import com.android.testutils.MockitoKt.whenever
import com.android.tools.adtui.actions.prettyPrintActions
import com.android.tools.idea.actions.DESIGN_SURFACE
import com.android.tools.idea.configurations.ConfigurationManager
import com.android.tools.idea.testing.AndroidProjectRule
import com.android.tools.idea.testing.waitForResourceRepositoryUpdates
import com.android.tools.idea.uibuilder.surface.NlDesignSurface
import com.google.common.collect.ImmutableList
import com.intellij.openapi.actionSystem.ActionManager
import com.intellij.openapi.actionSystem.ActionPlaces
import com.intellij.openapi.actionSystem.AnActionEvent
import com.intellij.openapi.actionSystem.DataContext
import com.intellij.openapi.actionSystem.Presentation
import com.intellij.openapi.vfs.VirtualFile
import org.junit.Assert.assertEquals
import org.junit.Before
import org.junit.Rule
import org.junit.Test
import org.mockito.Mockito

class LayoutQualifierDropdownMenuTest {

  @JvmField @Rule val projectRule = AndroidProjectRule.inMemory()

  private lateinit var context: DataContext
  private lateinit var file: VirtualFile
  private lateinit var surface: NlDesignSurface

  @Before
  fun setUp() {
    surface = Mockito.mock(NlDesignSurface::class.java)

    file = projectRule.fixture.addFileToProject("res/layout/layout1.xml", "").virtualFile
    val manager = ConfigurationManager.getOrCreateInstance(projectRule.module)
    val config = manager.getConfiguration(file)

    whenever(surface.configurations).thenReturn(ImmutableList.of(config))
    context = DataContext { if (DESIGN_SURFACE.`is`(it)) surface else null }
  }

  @Test
  fun checkActionsWithNoOtherVariantFiles() {
    val action = LayoutQualifierDropdownMenu(file)
    action.updateActions(context)
    val expected =
      """layout1.xml
    ✔ layout1.xml
    ------------------------------------------------------
    Create Landscape Qualifier
    Create Tablet Qualifier
    Add Resource Qualifier
"""
    assertEquals(expected, prettyPrintActions(action))
  }

  @Test
  fun checkActionsWithExistingLandscapeVariationBut() {
    projectRule.fixture.addFileToProject("res/layout-land/layout1.xml", "")
    waitForResourceRepositoryUpdates(projectRule.module)
    val action = LayoutQualifierDropdownMenu(file)
    action.updateActions(context)
    val expected =
      """layout1.xml
    ✔ layout1.xml
    land/layout1.xml
    ------------------------------------------------------
    Create Tablet Qualifier
    Add Resource Qualifier
"""
    assertEquals(expected, prettyPrintActions(action))
  }

  @Test
  fun checkActionsWithExistingLandscapeAndTabletVariation() {
    projectRule.fixture.addFileToProject("res/layout-land/layout1.xml", "")
    projectRule.fixture.addFileToProject("res/layout-sw600dp/layout1.xml", "")
    waitForResourceRepositoryUpdates(projectRule.module)
    val action = LayoutQualifierDropdownMenu(file)
    action.updateActions(context)
    val expected =
      """layout1.xml
    ✔ layout1.xml
    land/layout1.xml
    sw600dp/layout1.xml
    ------------------------------------------------------
    Add Resource Qualifier
"""
    assertEquals(expected, prettyPrintActions(action))
  }

  @Test
  fun checkActionTitle() {
    val file2 = projectRule.fixture.addFileToProject("res/layout-land/layout1.xml", "").virtualFile
    val file3 =
      projectRule.fixture.addFileToProject("res/layout-sw600dp/layout1.xml", "").virtualFile
    waitForResourceRepositoryUpdates(projectRule.module)

    val presentation = Presentation()
    val event =
      AnActionEvent(
        null,
        context,
        ActionPlaces.UNKNOWN,
        presentation,
        ActionManager.getInstance(),
<<<<<<< HEAD
        0
=======
        0,
>>>>>>> 0d09370c
      )

    val action1 = LayoutQualifierDropdownMenu(file)
    action1.update(event)
    assertEquals("layout1.xml", presentation.text)

    val action2 = LayoutQualifierDropdownMenu(file2)
    action2.update(event)
    assertEquals("land/layout1.xml", presentation.text)

    val action3 = LayoutQualifierDropdownMenu(file3)
    action3.update(event)
    assertEquals("sw600dp/layout1.xml", presentation.text)
  }

  @Test
  fun createActionCreatedByVariantFile() {
    val variantFile = projectRule.fixture.addFileToProject("res/layout-land/layout1.xml", "")
    projectRule.fixture.addFileToProject("res/layout-sw600dp/layout1.xml", "")
    waitForResourceRepositoryUpdates(projectRule.module)

    val landConfig =
      ConfigurationManager.getOrCreateInstance(projectRule.module)
        .getConfiguration(variantFile.virtualFile)
    whenever(surface.configurations).thenReturn(ImmutableList.of(landConfig))
    val action = LayoutQualifierDropdownMenu(variantFile.virtualFile)
    action.updateActions(context)
    val expected =
      """land/layout1.xml
    layout1.xml
    ✔ land/layout1.xml
    sw600dp/layout1.xml
    ------------------------------------------------------
    Add Resource Qualifier
"""
    assertEquals(expected, prettyPrintActions(action))
  }
}<|MERGE_RESOLUTION|>--- conflicted
+++ resolved
@@ -120,11 +120,7 @@
         ActionPlaces.UNKNOWN,
         presentation,
         ActionManager.getInstance(),
-<<<<<<< HEAD
-        0
-=======
         0,
->>>>>>> 0d09370c
       )
 
     val action1 = LayoutQualifierDropdownMenu(file)
