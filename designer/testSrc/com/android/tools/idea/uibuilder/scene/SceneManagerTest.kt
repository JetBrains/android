--- conflicted
+++ resolved
@@ -50,11 +50,7 @@
 class TestSceneManager(
   model: NlModel,
   surface: DesignSurface<*>,
-<<<<<<< HEAD
-  sceneComponentProvider: SceneComponentHierarchyProvider? = null
-=======
   sceneComponentProvider: SceneComponentHierarchyProvider? = null,
->>>>>>> 0d09370c
 ) : SceneManager(model, surface, sceneComponentProvider, null) {
   override fun doCreateSceneView(): SceneView = TestSceneView(100, 100, this)
 
@@ -107,11 +103,7 @@
           projectRule,
           "layout",
           "layout.xml",
-<<<<<<< HEAD
-          ComponentDescriptor("androidx.compose.ui.tooling.ComposeViewAdapter")
-=======
           ComponentDescriptor("androidx.compose.ui.tooling.ComposeViewAdapter"),
->>>>>>> 0d09370c
         )
         .build()
     val surface = TestDesignSurface(projectRule.project, projectRule.fixture.testRootDisposable)
@@ -126,29 +118,17 @@
         object : SceneManager.SceneComponentHierarchyProvider {
           override fun createHierarchy(
             manager: SceneManager,
-<<<<<<< HEAD
-            component: NlComponent
-=======
             component: NlComponent,
->>>>>>> 0d09370c
           ): MutableList<SceneComponent> =
             mutableListOf(
               SceneComponent(scene, rootNlComponent, hitProvider).withBounds(20, 20, 20, 20),
               SceneComponent(scene, rootNlComponent, hitProvider).withBounds(20, 20, 20, 20),
               SceneComponent(scene, rootNlComponent, hitProvider).withBounds(20, 20, 20, 20),
-<<<<<<< HEAD
-              SceneComponent(scene, rootNlComponent, hitProvider).withBounds(20, 30, 60, 60)
-            )
-
-          override fun syncFromNlComponent(sceneComponent: SceneComponent) {}
-        }
-=======
               SceneComponent(scene, rootNlComponent, hitProvider).withBounds(20, 30, 60, 60),
             )
 
           override fun syncFromNlComponent(sceneComponent: SceneComponent) {}
         },
->>>>>>> 0d09370c
       )
 
     sceneManager.updateSceneView()
