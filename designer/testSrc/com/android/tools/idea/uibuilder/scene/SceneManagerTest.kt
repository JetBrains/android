--- conflicted
+++ resolved
@@ -51,11 +51,7 @@
   surface: DesignSurface<*>,
   sceneComponentProvider: SceneComponentHierarchyProvider? = null
 ) : SceneManager(model, surface, sceneComponentProvider, null) {
-<<<<<<< HEAD
-  override fun doCreateSceneView(): SceneView = TestSceneView(100, 100)
-=======
   override fun doCreateSceneView(): SceneView = TestSceneView(100, 100, this)
->>>>>>> 574fcae1
 
   override fun getSceneScalingFactor(): Float = 1f
 
@@ -65,18 +61,6 @@
 
   override fun requestRenderAsync(): CompletableFuture<Void> =
     CompletableFuture.completedFuture(null)
-<<<<<<< HEAD
-  override fun requestLayoutAsync(animate: Boolean): CompletableFuture<Void> =
-    CompletableFuture.completedFuture(null)
-  override fun layout(animate: Boolean) {}
-  override fun getSceneDecoratorFactory(): SceneDecoratorFactory =
-    object : SceneDecoratorFactory() {
-      override fun get(component: NlComponent): SceneDecorator = BASIC_DECORATOR
-    }
-
-  override fun getDefaultProperties():
-    MutableMap<Any, MutableMap<ResourceReference, ResourceValue>> = mutableMapOf()
-=======
 
   override fun requestLayoutAsync(animate: Boolean): CompletableFuture<Void> =
     CompletableFuture.completedFuture(null)
@@ -91,7 +75,6 @@
   override fun getDefaultProperties():
     MutableMap<Any, MutableMap<ResourceReference, ResourceValue>> = mutableMapOf()
 
->>>>>>> 574fcae1
   override fun getDefaultStyles(): MutableMap<Any, ResourceReference> = mutableMapOf()
 }
 
