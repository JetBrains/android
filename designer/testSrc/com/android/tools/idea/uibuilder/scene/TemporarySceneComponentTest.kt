/*
 * Copyright (C) 2017 The Android Open Source Project
 *
 * Licensed under the Apache License, Version 2.0 (the "License");
 * you may not use this file except in compliance with the License.
 * You may obtain a copy of the License at
 *
 *      http://www.apache.org/licenses/LICENSE-2.0
 *
 * Unless required by applicable law or agreed to in writing, software
 * distributed under the License is distributed on an "AS IS" BASIS,
 * WITHOUT WARRANTIES OR CONDITIONS OF ANY KIND, either express or implied.
 * See the License for the specific language governing permissions and
 * limitations under the License.
 */
package com.android.tools.idea.uibuilder.scene

import com.android.SdkConstants.LINEAR_LAYOUT
import com.android.SdkConstants.TEXT_VIEW
import com.android.testutils.MockitoKt.whenever
import com.android.tools.idea.common.LayoutTestUtilities
import com.android.tools.idea.common.fixtures.ModelBuilder
import com.android.tools.idea.common.scene.TemporarySceneComponent

open class TemporarySceneComponentTest : SceneTest() {

  fun testSetDragging() {
    val mockNlComponent = LayoutTestUtilities.createMockComponent()
    whenever(mockNlComponent.tagName).thenReturn(TEXT_VIEW)
    val sceneComponent = TemporarySceneComponent(myScene, mockNlComponent)

    assertFalse(sceneComponent.isDragging)

    sceneComponent.isDragging = true
    assertTrue(sceneComponent.isDragging)

    sceneComponent.isDragging = false
    assertFalse(sceneComponent.isDragging)
  }

  override fun createModel(): ModelBuilder {
    return model(
      "temporary_scene_test.xml",
<<<<<<< HEAD
      component(LINEAR_LAYOUT).withBounds(0, 0, 2000, 2000).matchParentWidth().matchParentHeight()
=======
      component(LINEAR_LAYOUT).withBounds(0, 0, 2000, 2000).matchParentWidth().matchParentHeight(),
>>>>>>> 0d09370c
    )
  }
}<|MERGE_RESOLUTION|>--- conflicted
+++ resolved
@@ -41,11 +41,7 @@
   override fun createModel(): ModelBuilder {
     return model(
       "temporary_scene_test.xml",
-<<<<<<< HEAD
-      component(LINEAR_LAYOUT).withBounds(0, 0, 2000, 2000).matchParentWidth().matchParentHeight()
-=======
       component(LINEAR_LAYOUT).withBounds(0, 0, 2000, 2000).matchParentWidth().matchParentHeight(),
->>>>>>> 0d09370c
     )
   }
 }