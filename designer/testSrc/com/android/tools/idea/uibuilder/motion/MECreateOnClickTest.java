--- conflicted
+++ resolved
@@ -34,17 +34,6 @@
 
   public void testCreateOnClickLayout() {
     CreatorAccess panel = new CreatorAccess();
-<<<<<<< HEAD
-    String layout = "0,CreatorAccess,0,0,156,162\n" +
-                    "1,JLabel,5,2,146,15\n" +
-                    "1,JSeparator,5,20,146,2\n" +
-                    "1,JLabel,5,25,146,15\n" +
-                    "1,MEComboBox,5,43,146,24\n" +
-                    "1,JLabel,5,70,146,15\n" +
-                    "1,MEComboBox,5,88,146,24\n" +
-                    "1,JLabel,5,115,146,15\n" +
-                    "1,JButton,5,136,146,25\n";
-=======
     String layout = "0,CreatorAccess      ,0,0,99,99\n" +
                     "1,JLabel             ,5,4,88,7\n" +
                     "1,JSeparator         ,0,16,99,1\n" +
@@ -53,7 +42,6 @@
                     "1,JLabel             ,5,48,88,7\n" +
                     "1,MEComboBox         ,6,58,87,12\n" +
                     "1,JButton            ,5,79,88,13\n";
->>>>>>> c50c8b87
     Dimension size = panel.getPreferredSize();
     panel.setBounds(0, 0, size.width, size.height);
     panel.doLayout();
