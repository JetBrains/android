/*
 * Copyright (C) 2019 The Android Open Source Project
 *
 * Licensed under the Apache License, Version 2.0 (the "License");
 * you may not use this file except in compliance with the License.
 * You may obtain a copy of the License at
 *
 *      http://www.apache.org/licenses/LICENSE-2.0
 *
 * Unless required by applicable law or agreed to in writing, software
 * distributed under the License is distributed on an "AS IS" BASIS,
 * WITHOUT WARRANTIES OR CONDITIONS OF ANY KIND, either express or implied.
 * See the License for the specific language governing permissions and
 * limitations under the License.
 */
package com.android.tools.idea.uibuilder.motion;

import com.android.tools.idea.uibuilder.handlers.motion.editor.adapters.MTag;
import com.android.tools.idea.uibuilder.handlers.motion.editor.createDialogs.CreateConstraintSet;
import com.android.tools.idea.uibuilder.handlers.motion.editor.ui.MotionEditor;
import com.android.tools.idea.uibuilder.motion.adapters.BaseMotionEditorTest;
import java.awt.*;
import javax.swing.*;

public class MECreatConstraintSetTest extends BaseMotionEditorTest {
  static class CreatorAccess extends CreateConstraintSet {
    void access_populateDialog() {
      populateDialog();
    }

    @Override
    public void dismissPopup() {
    }

    void fill() {
      mId.setText("@+id/foo");
    }
  }

  public void testCreateConstraintSetLayout() {
    CreatorAccess panel = new CreatorAccess();
<<<<<<< HEAD
    String layout = "0,CreatorAccess,0,0,176,139\n" +
                    "1,JLabel,5,2,166,15\n" +
                    "1,JSeparator,5,20,166,2\n" +
                    "1,JLabel,5,25,166,15\n" +
                    "1,PromptedTextField,5,43,166,19\n" +
                    "1,JLabel,5,65,166,15\n" +
                    "1,MEComboBox,5,83,166,24\n" +
                    "1,JButton,5,113,166,25\n";
=======
    String layout = "0,CreatorAccess      ,0,0,99,99\n" +
      "1,JLabel             ,5,4,88,8\n" +
      "1,JSeparator         ,0,16,99,1\n" +
      "1,JLabel             ,5,22,88,8\n" +
      "1,PromptedTextField  ,6,32,87,10\n" +
      "1,JLabel             ,5,47,88,8\n" +
      "1,MEComboBox         ,6,57,87,13\n" +
      "1,JButton            ,5,79,88,13\n";
>>>>>>> bd07c1f4
    Dimension size = panel.getPreferredSize();
    panel.setBounds(0, 0, size.width, size.height);
    panel.doLayout();
    panel.validate();
    String actual = componentTreeToString(panel, 0, null);
    if (!similar(layout, actual,4)) {
      assertEquals(layout, actual);
    }
  }

  public void testCreateConstraintSetAction() {
    CreatorAccess panel = new CreatorAccess();
    MotionEditor motionSceneUi = new MotionEditor();
    motionSceneUi.setMTag(getModel());
    Action action = panel.getAction(motionSceneUi, motionSceneUi);
    panel.access_populateDialog();
    String info = "0,CreatorAccess,\n" +
      "1,JLabel,CREATE CONSTRAINTSET\n" +
      "1,JSeparator,\n" +
      "1,JLabel,ID\n" +
      "1,PromptedTextField,Enter id\n" +
      "1,JLabel,Based On\n" +
      "1,MEComboBox,MotionLayout,base_state,dial,people,half_people\n" +
      "1,JButton,Add\n";
    assertEquals(info, componentFieldsString(panel, 0));
    panel.fill();
    MTag tag = panel.create();
    String created = "\n" +
      "<ConstraintSet\n" +
      "   android:id=\"@+id/foo\" />\n";
    assertEquals(created, tag.toFormalXmlString(""));
  }
}<|MERGE_RESOLUTION|>--- conflicted
+++ resolved
@@ -39,16 +39,6 @@
 
   public void testCreateConstraintSetLayout() {
     CreatorAccess panel = new CreatorAccess();
-<<<<<<< HEAD
-    String layout = "0,CreatorAccess,0,0,176,139\n" +
-                    "1,JLabel,5,2,166,15\n" +
-                    "1,JSeparator,5,20,166,2\n" +
-                    "1,JLabel,5,25,166,15\n" +
-                    "1,PromptedTextField,5,43,166,19\n" +
-                    "1,JLabel,5,65,166,15\n" +
-                    "1,MEComboBox,5,83,166,24\n" +
-                    "1,JButton,5,113,166,25\n";
-=======
     String layout = "0,CreatorAccess      ,0,0,99,99\n" +
       "1,JLabel             ,5,4,88,8\n" +
       "1,JSeparator         ,0,16,99,1\n" +
@@ -57,7 +47,6 @@
       "1,JLabel             ,5,47,88,8\n" +
       "1,MEComboBox         ,6,57,87,13\n" +
       "1,JButton            ,5,79,88,13\n";
->>>>>>> bd07c1f4
     Dimension size = panel.getPreferredSize();
     panel.setBounds(0, 0, size.width, size.height);
     panel.doLayout();
