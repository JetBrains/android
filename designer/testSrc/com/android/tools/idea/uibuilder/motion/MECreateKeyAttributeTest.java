--- conflicted
+++ resolved
@@ -43,20 +43,6 @@
   public void testCreateKeyAttributeLayout() {
     CreatorAccess panel = new CreatorAccess();
     String layout = "0,CreatorAccess      ,0,0,99,99\n" +
-<<<<<<< HEAD
-      "1,JLabel             ,4,3,90,6\n" +
-      "1,JSeparator         ,0,12,99,0\n" +
-      "1,JRadioButton       ,4,16,42,9\n" +
-      "1,JRadioButton       ,57,16,37,9\n" +
-      "1,JPanel             ,5,27,89,9\n" +
-      "2,PromptedTextField  ,0,0,0,0\n" +
-      "2,MEComboBox         ,0,0,0,0\n" +
-      "1,JLabel             ,4,41,90,6\n" +
-      "1,PromptedTextField  ,5,48,89,7\n" +
-      "1,JLabel             ,4,60,90,6\n" +
-      "1,MEComboBox         ,5,67,89,9\n" +
-      "1,JButton            ,4,84,90,10\n";
-=======
                     "1,JLabel             ,4,3,90,5\n" +
                     "1,JSeparator         ,0,12,99,0\n" +
                     "1,JRadioButton       ,4,16,42,9\n" +
@@ -70,7 +56,6 @@
                     "1,JLabel             ,4,61,90,5\n" +
                     "1,MEComboBox         ,5,69,89,9\n" +
                     "1,JButton            ,4,84,90,9\n";
->>>>>>> 640ce73c
     Dimension size = panel.getPreferredSize();
     panel.setBounds(0, 0, size.width, size.height);
     panel.doLayout();
