/*
 * Copyright (C) 2020 The Android Open Source Project
 *
 * Licensed under the Apache License, Version 2.0 (the "License");
 * you may not use this file except in compliance with the License.
 * You may obtain a copy of the License at
 *
 *      http://www.apache.org/licenses/LICENSE-2.0
 *
 * Unless required by applicable law or agreed to in writing, software
 * distributed under the License is distributed on an "AS IS" BASIS,
 * WITHOUT WARRANTIES OR CONDITIONS OF ANY KIND, either express or implied.
 * See the License for the specific language governing permissions and
 * limitations under the License.
 */
package com.android.tools.idea.uibuilder.editor.multirepresentation

import com.intellij.openapi.editor.event.CaretEvent
import com.intellij.openapi.fileEditor.FileEditor
import com.intellij.openapi.project.Project
import com.intellij.psi.PsiFile
import javax.swing.JPanel
import org.junit.Assert.assertEquals
import org.junit.Assert.assertTrue

open class TestPreviewRepresentation : PreviewRepresentation {
  internal var state: PreviewRepresentationState? = null
  var nActivations = 0
  private var restoreCount = 0
  var nCaretNotifications = 0
  var lastCaretEvent: CaretEvent? = null
  override val preferredInitialVisibility: PreferredVisibility? = null

  override val component = JPanel()

  override fun updateNotifications(parentEditor: FileEditor) {}

  override fun dispose() {}

  override fun onActivate() {
    nActivations++
  }

  override fun onDeactivate() {
    assertTrue(
      "onDeactivate called more times than onActivate (nActivations = $nActivations)",
<<<<<<< HEAD
      nActivations > 0
=======
      nActivations > 0,
>>>>>>> 0d09370c
    )
    nActivations--
  }

  override fun setState(state: PreviewRepresentationState) {
    restoreCount++
    assertEquals("restoreState must not be called more than once", 1, restoreCount)
    this.state = state
  }

  override fun getState(): PreviewRepresentationState? = mapOf()

  override fun onCaretPositionChanged(event: CaretEvent, isModificationTriggered: Boolean) {
    if (isModificationTriggered) return
    nCaretNotifications++
    lastCaretEvent = event
  }
}

open class TestPreviewRepresentationProvider(
  override val displayName: String,
  var isAccept: Boolean,
<<<<<<< HEAD
  private val representation: PreviewRepresentation = TestPreviewRepresentation()
) : PreviewRepresentationProvider {
  override suspend fun accept(project: Project, psiFile: PsiFile) = isAccept

  override fun createRepresentation(psiFile: PsiFile): PreviewRepresentation = representation
=======
  private val representation: PreviewRepresentation = TestPreviewRepresentation(),
) : PreviewRepresentationProvider {
  override suspend fun accept(project: Project, psiFile: PsiFile) = isAccept

  override suspend fun createRepresentation(psiFile: PsiFile): PreviewRepresentation =
    representation
>>>>>>> 0d09370c
}<|MERGE_RESOLUTION|>--- conflicted
+++ resolved
@@ -44,11 +44,7 @@
   override fun onDeactivate() {
     assertTrue(
       "onDeactivate called more times than onActivate (nActivations = $nActivations)",
-<<<<<<< HEAD
-      nActivations > 0
-=======
       nActivations > 0,
->>>>>>> 0d09370c
     )
     nActivations--
   }
@@ -71,18 +67,10 @@
 open class TestPreviewRepresentationProvider(
   override val displayName: String,
   var isAccept: Boolean,
-<<<<<<< HEAD
-  private val representation: PreviewRepresentation = TestPreviewRepresentation()
-) : PreviewRepresentationProvider {
-  override suspend fun accept(project: Project, psiFile: PsiFile) = isAccept
-
-  override fun createRepresentation(psiFile: PsiFile): PreviewRepresentation = representation
-=======
   private val representation: PreviewRepresentation = TestPreviewRepresentation(),
 ) : PreviewRepresentationProvider {
   override suspend fun accept(project: Project, psiFile: PsiFile) = isAccept
 
   override suspend fun createRepresentation(psiFile: PsiFile): PreviewRepresentation =
     representation
->>>>>>> 0d09370c
 }