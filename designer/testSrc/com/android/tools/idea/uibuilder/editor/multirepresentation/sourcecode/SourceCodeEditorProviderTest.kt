/*
 * Copyright (C) 2019 The Android Open Source Project
 *
 * Licensed under the Apache License, Version 2.0 (the "License");
 * you may not use this file except in compliance with the License.
 * You may obtain a copy of the License at
 *
 *      http://www.apache.org/licenses/LICENSE-2.0
 *
 * Unless required by applicable law or agreed to in writing, software
 * distributed under the License is distributed on an "AS IS" BASIS,
 * WITHOUT WARRANTIES OR CONDITIONS OF ANY KIND, either express or implied.
 * See the License for the specific language governing permissions and
 * limitations under the License.
 */
package com.android.tools.idea.uibuilder.editor.multirepresentation.sourcecode

import com.android.tools.idea.flags.StudioFlags
import com.android.tools.idea.testing.AndroidProjectRule
import com.android.tools.idea.testing.Facets
import com.android.tools.idea.uibuilder.editor.multirepresentation.PreviewRepresentationState
import com.android.tools.idea.uibuilder.editor.multirepresentation.TestPreviewRepresentation
import com.android.tools.idea.uibuilder.editor.multirepresentation.TestPreviewRepresentationProvider
import com.android.tools.idea.uibuilder.editor.multirepresentation.TextEditorWithMultiRepresentationPreview
import com.google.common.truth.Truth.assertThat
<<<<<<< HEAD
import com.intellij.openapi.application.invokeAndWaitIfNeeded
import com.intellij.openapi.application.runWriteActionAndWait
import com.intellij.openapi.fileEditor.FileEditorStateLevel
=======
import com.intellij.mock.MockVirtualFile
import com.intellij.openapi.application.invokeAndWaitIfNeeded
import com.intellij.openapi.application.runWriteActionAndWait
import com.intellij.openapi.fileEditor.FileEditorStateLevel
import com.intellij.openapi.fileTypes.FileType
import com.intellij.openapi.fileTypes.PlainTextFileType
>>>>>>> b5f40ffd
import com.intellij.openapi.project.DumbServiceImpl
import com.intellij.openapi.util.Disposer
import com.intellij.openapi.util.JDOMUtil
import com.intellij.testFramework.UsefulTestCase.assertContainsElements
import com.intellij.testFramework.fixtures.CodeInsightTestFixture
import junit.framework.TestCase
import kotlinx.coroutines.runBlocking
import org.jdom.Element
<<<<<<< HEAD
=======
import org.jetbrains.kotlin.idea.KotlinFileType
>>>>>>> b5f40ffd
import org.junit.After
import org.junit.Assert.assertEquals
import org.junit.Assert.assertFalse
import org.junit.Assert.assertTrue
import org.junit.Before
import org.junit.Rule
import org.junit.Test

class SourceCodeEditorProviderTest {

  @get:Rule
  val projectRule = AndroidProjectRule.inMemory()
  private val fixture: CodeInsightTestFixture
    get() = projectRule.fixture

  lateinit var provider: SourceCodeEditorProvider

  @Before
  fun setUp() {
    provider = SourceCodeEditorProvider()
  }

  @After
  fun tearDown() {
    StudioFlags.NELE_SOURCE_CODE_EDITOR.clearOverride()
  }

  @Test
  fun testOffIfDisabled() {
    StudioFlags.NELE_SOURCE_CODE_EDITOR.override(false)

    val file = fixture.addFileToProject("src/Preview.kt", "")

    assertFalse(provider.accept(file.project, file.virtualFile))
  }

  @Test
  fun testOffIfNoAndroidModules() {
    runWriteActionAndWait {
      Facets.deleteAndroidFacetIfExists(fixture.module)
    }

    val file = fixture.addFileToProject("src/Preview.kt", "")

    assertFalse(provider.accept(file.project, file.virtualFile))
  }

  @Test
  fun testAcceptsKotlinFile() {
    val file = fixture.addFileToProject("src/Preview.kt", "")

    assertTrue(provider.accept(file.project, file.virtualFile))
  }

  @Test
  fun testAcceptsJavaFile() {
    val file = fixture.addFileToProject("src/Preview.java", "")

    assertTrue(provider.accept(file.project, file.virtualFile))
  }

  @Test
  fun testDeclinesTxtFile() {
    val file = fixture.addFileToProject("src/Preview.txt", "")

    assertFalse(provider.accept(file.project, file.virtualFile))
  }

  @Test
  fun testDeclinesXmlFile() {
    val file = fixture.addFileToProject("src/Preview.xml", "")

    assertFalse(provider.accept(file.project, file.virtualFile))
  }

  @Test
  fun testCreatableForKotlinFile() {
    val file = fixture.addFileToProject("src/Preview.kt", "")

    val editor = invokeAndWaitIfNeeded { provider.createEditor(file.project, file.virtualFile) }

    TestCase.assertNotNull(editor)

    invokeAndWaitIfNeeded {
      provider.disposeEditor(editor)
    }
  }

  @Test
  fun testStateSerialization() {
    val file = fixture.addFileToProject("src/Preview.kt", "")
    val representationWithState = object : TestPreviewRepresentation() {
<<<<<<< HEAD
      override fun getState(): PreviewRepresentationState = mapOf(
=======
      override fun getState(): PreviewRepresentationState? = mapOf(
>>>>>>> b5f40ffd
        "key1" to "value1",
        "key2" to "value2"
      )
    }
    val serializationProvider = SourceCodeEditorProvider.forTesting(
      listOf(TestPreviewRepresentationProvider("Representation1", true),
             TestPreviewRepresentationProvider("Representation2", true, representationWithState))
    )
    val editor = invokeAndWaitIfNeeded {
      val editor = serializationProvider.createEditor(file.project, file.virtualFile)
      // Editor are not selected in unit testing. Force the preview activation so it loads the state.
      (editor as TextEditorWithMultiRepresentationPreview<*>).preview.onActivate()
      return@invokeAndWaitIfNeeded editor
    }
    runBlocking {
      // Wait for the initializations after onActivate to complete
      editor.preview.awaitForRepresentationsUpdated()
    }
    invokeAndWaitIfNeeded {
      try {
        val rootElement = Element("root")
        serializationProvider.writeState(editor.getState(FileEditorStateLevel.FULL), fixture.project, rootElement)
        assertTrue(JDOMUtil.createOutputter("\n").outputString(rootElement).isNotBlank())
        val state = serializationProvider.readState(rootElement, fixture.project,
                                                    file.virtualFile) as SourceCodeEditorWithMultiRepresentationPreviewState

        assertContainsElements(state.previewState.representations.map { it.key }, "Representation1", "Representation2")
        val settings = state.previewState.representations.single { it.key == "Representation2" }.settings
        assertEquals("""
        key1 -> value1
        key2 -> value2
      """.trimIndent(), settings.map { "${it.key} -> ${it.value}" }.joinToString("\n"))
      }
      finally {
        Disposer.dispose(editor)
      }
    }
  }
<<<<<<< HEAD

  @Test
  fun testDumbModeUpdatesRepresentation() {
    val file = fixture.addFileToProject("src/Preview.kt", "")
    val representation = TestPreviewRepresentationProvider("Representation1", false)
    val sourceCodeProvider = SourceCodeEditorProvider.forTesting(listOf(representation))
    val editor = invokeAndWaitIfNeeded { sourceCodeProvider.createEditor(file.project, file.virtualFile) }.also {
      Disposer.register(fixture.testRootDisposable, it)
    }
    val preview = (editor as TextEditorWithMultiRepresentationPreview<*>).preview

    assertThat(preview.representationNames).isEmpty()
    representation.isAccept = true
    assertThat(preview.representationNames).isEmpty()

    // Now trigger smart mode. Representations should update
    val dumbService = DumbServiceImpl.getInstance(projectRule.project)
    invokeAndWaitIfNeeded {
      dumbService.isDumb = true
      dumbService.isDumb = false
    }

    runBlocking {
      preview.awaitForRepresentationsUpdated()
    }
    assertThat(preview.representationNames).containsExactly("Representation1")
=======

  @Test
  fun testDumbModeUpdatesRepresentation() {
    val file = fixture.addFileToProject("src/Preview.kt", "")
    val representation = TestPreviewRepresentationProvider("Representation1", false)
    val sourceCodeProvider = SourceCodeEditorProvider.forTesting(listOf(representation))
    val editor = invokeAndWaitIfNeeded { sourceCodeProvider.createEditor(file.project, file.virtualFile) }.also {
      Disposer.register(fixture.testRootDisposable, it)
    }
    val preview = (editor as TextEditorWithMultiRepresentationPreview<*>).preview

    runBlocking {
      preview.awaitForRepresentationsUpdated()
    }

    assertThat(preview.representationNames).isEmpty()
    representation.isAccept = true
    assertThat(preview.representationNames).isEmpty()

    // Now trigger smart mode. Representations should update
    val dumbService = DumbServiceImpl.getInstance(projectRule.project)
    invokeAndWaitIfNeeded {
      dumbService.isDumb = true
      dumbService.isDumb = false
    }

    dumbService.waitForSmartMode()

    runBlocking {
      preview.awaitForRepresentationsUpdated()
    }
    assertThat(preview.representationNames).containsExactly("Representation1")
  }

  // Regression test for b/232045613
  @Test
  fun testDoesNotAcceptFilesBecauseOfTheExtension() {
    var type: FileType = KotlinFileType.INSTANCE
    val file = object : MockVirtualFile("Preview.kt") {
      override fun getFileType(): FileType = type
    }
    val representation = TestPreviewRepresentationProvider("Representation1", false)
    val sourceCodeProvider = SourceCodeEditorProvider.forTesting(listOf(representation))
    assertTrue(sourceCodeProvider.accept(project = projectRule.project, file))
    type = PlainTextFileType.INSTANCE
    assertFalse(sourceCodeProvider.accept(project = projectRule.project, file))
>>>>>>> b5f40ffd
  }
}<|MERGE_RESOLUTION|>--- conflicted
+++ resolved
@@ -23,18 +23,12 @@
 import com.android.tools.idea.uibuilder.editor.multirepresentation.TestPreviewRepresentationProvider
 import com.android.tools.idea.uibuilder.editor.multirepresentation.TextEditorWithMultiRepresentationPreview
 import com.google.common.truth.Truth.assertThat
-<<<<<<< HEAD
-import com.intellij.openapi.application.invokeAndWaitIfNeeded
-import com.intellij.openapi.application.runWriteActionAndWait
-import com.intellij.openapi.fileEditor.FileEditorStateLevel
-=======
 import com.intellij.mock.MockVirtualFile
 import com.intellij.openapi.application.invokeAndWaitIfNeeded
 import com.intellij.openapi.application.runWriteActionAndWait
 import com.intellij.openapi.fileEditor.FileEditorStateLevel
 import com.intellij.openapi.fileTypes.FileType
 import com.intellij.openapi.fileTypes.PlainTextFileType
->>>>>>> b5f40ffd
 import com.intellij.openapi.project.DumbServiceImpl
 import com.intellij.openapi.util.Disposer
 import com.intellij.openapi.util.JDOMUtil
@@ -43,10 +37,7 @@
 import junit.framework.TestCase
 import kotlinx.coroutines.runBlocking
 import org.jdom.Element
-<<<<<<< HEAD
-=======
 import org.jetbrains.kotlin.idea.KotlinFileType
->>>>>>> b5f40ffd
 import org.junit.After
 import org.junit.Assert.assertEquals
 import org.junit.Assert.assertFalse
@@ -139,11 +130,7 @@
   fun testStateSerialization() {
     val file = fixture.addFileToProject("src/Preview.kt", "")
     val representationWithState = object : TestPreviewRepresentation() {
-<<<<<<< HEAD
       override fun getState(): PreviewRepresentationState = mapOf(
-=======
-      override fun getState(): PreviewRepresentationState? = mapOf(
->>>>>>> b5f40ffd
         "key1" to "value1",
         "key2" to "value2"
       )
@@ -182,7 +169,6 @@
       }
     }
   }
-<<<<<<< HEAD
 
   @Test
   fun testDumbModeUpdatesRepresentation() {
@@ -193,6 +179,10 @@
       Disposer.register(fixture.testRootDisposable, it)
     }
     val preview = (editor as TextEditorWithMultiRepresentationPreview<*>).preview
+
+    runBlocking {
+      preview.awaitForRepresentationsUpdated()
+    }
 
     assertThat(preview.representationNames).isEmpty()
     representation.isAccept = true
@@ -205,37 +195,6 @@
       dumbService.isDumb = false
     }
 
-    runBlocking {
-      preview.awaitForRepresentationsUpdated()
-    }
-    assertThat(preview.representationNames).containsExactly("Representation1")
-=======
-
-  @Test
-  fun testDumbModeUpdatesRepresentation() {
-    val file = fixture.addFileToProject("src/Preview.kt", "")
-    val representation = TestPreviewRepresentationProvider("Representation1", false)
-    val sourceCodeProvider = SourceCodeEditorProvider.forTesting(listOf(representation))
-    val editor = invokeAndWaitIfNeeded { sourceCodeProvider.createEditor(file.project, file.virtualFile) }.also {
-      Disposer.register(fixture.testRootDisposable, it)
-    }
-    val preview = (editor as TextEditorWithMultiRepresentationPreview<*>).preview
-
-    runBlocking {
-      preview.awaitForRepresentationsUpdated()
-    }
-
-    assertThat(preview.representationNames).isEmpty()
-    representation.isAccept = true
-    assertThat(preview.representationNames).isEmpty()
-
-    // Now trigger smart mode. Representations should update
-    val dumbService = DumbServiceImpl.getInstance(projectRule.project)
-    invokeAndWaitIfNeeded {
-      dumbService.isDumb = true
-      dumbService.isDumb = false
-    }
-
     dumbService.waitForSmartMode()
 
     runBlocking {
@@ -256,6 +215,5 @@
     assertTrue(sourceCodeProvider.accept(project = projectRule.project, file))
     type = PlainTextFileType.INSTANCE
     assertFalse(sourceCodeProvider.accept(project = projectRule.project, file))
->>>>>>> b5f40ffd
   }
 }