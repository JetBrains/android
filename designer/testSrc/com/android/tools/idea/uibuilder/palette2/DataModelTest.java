--- conflicted
+++ resolved
@@ -142,14 +142,6 @@
       "Spinner", "RecyclerView", "ScrollView", "HorizontalScrollView", "NestedScrollView", "ViewPager", "CardView",
       "AppBarLayout", "BottomAppBar", "NavigationView", "BottomNavigationView", "Toolbar", "TabLayout", "TabItem", "ViewStub",
       "<include>", "<fragment>", "NavHostFragment", "<view>", "<requestFocus>").inOrder();
-<<<<<<< HEAD
-    assertThat(getElementsAsStrings(myItemListModel)).contains("NavHostFragment");
-    StudioFlags.ENABLE_NAV_EDITOR.override(false);
-    myDataModel.categorySelectionChanged(myCategoryListModel.getElementAt(5));
-    assertThat(getElementsAsStrings(myItemListModel)).doesNotContain("NavHostFragment");
-    StudioFlags.ENABLE_NAV_EDITOR.clearOverride();
-=======
->>>>>>> e0aff734
   }
 
   public void testSearch() {
