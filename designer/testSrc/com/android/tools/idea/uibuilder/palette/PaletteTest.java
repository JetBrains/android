/*
 * Copyright (C) 2015 The Android Open Source Project
 *
 * Licensed under the Apache License, Version 2.0 (the "License");
 * you may not use this file except in compliance with the License.
 * You may obtain a copy of the License at
 *
 *      http://www.apache.org/licenses/LICENSE-2.0
 *
 * Unless required by applicable law or agreed to in writing, software
 * distributed under the License is distributed on an "AS IS" BASIS,
 * WITHOUT WARRANTIES OR CONDITIONS OF ANY KIND, either express or implied.
 * See the License for the specific language governing permissions and
 * limitations under the License.
 */
package com.android.tools.idea.uibuilder.palette;

import com.android.tools.idea.uibuilder.handlers.ViewHandlerManager;
import com.android.tools.idea.uibuilder.palette.Palette.Group;
import org.intellij.lang.annotations.Language;
import org.jetbrains.annotations.NotNull;
import org.jetbrains.annotations.Nullable;

import java.io.StringReader;
import java.util.Iterator;
import java.util.List;

import static com.google.common.truth.Truth.assertThat;

public class PaletteTest extends PaletteTestCase {

  public void testPaletteStructure() throws Exception {
    Palette palette = loadPalette();
    Iterator<Palette.BaseItem> iterator = palette.getItems().iterator();
    Group group1 = assertIsGroup(iterator.next(), "Widgets");
    Group group2 = assertIsGroup(iterator.next(), "Advanced");
    assertFalse(iterator.hasNext());

    iterator = group1.getItems().iterator();
    assertTextViewItem(iterator.next());
    assertLinearLayoutItem(iterator.next());
    assertNormalProgressBarItem(iterator.next());
    assertFalse(iterator.hasNext());

    iterator = group2.getItems().iterator();
    Group group3 = assertIsGroup(iterator.next(), "Distinct");
    assertFalse(iterator.hasNext());

    iterator = group3.getItems().iterator();
    assertIncludeItem(iterator.next());
    assertCoordinatorLayoutItem(iterator.next());
    assertFalse(iterator.hasNext());
  }

  public void testParent() throws Exception {
    checkParents(null, loadPalette().getItems());
  }

  private static void checkParents(@Nullable Palette.Group parent, @NotNull List<Palette.BaseItem> items) {
    for (Palette.BaseItem item : items) {
      assertThat(item.getParent()).isSameAs(parent);
      if (item instanceof Group) {
        Group group = (Group)item;
        checkParents(group, group.getItems());
      }
    }
  }

  @Language("XML")
  private static final String PALETTE =
    "<palette>\n" +
    "  <group name=\"Widgets\">\n" +
    "    <item tag=\"TextView\"/>\n" +
    "    <item tag=\"LinearLayout\" " +
    "          title=\"LinearLayout (horizontal)\">\n" +
    "      <xml>\n" +
<<<<<<< HEAD
    "        <![CDATA[\n" +
    "            <LinearLayout\n" +
    "              android:orientation=\"horizontal\"\n" +
    "              android:layout_width=\"match_parent\"\n" +
    "              android:layout_height=\"match_parent\">\n" +
    "            </LinearLayout>\n" +
    "          ]]>\n" +
    "      </xml>\n" +
    "    </item>\n" +
    "    <item tag=\"ProgressBar\"\n" +
    "          id=\"LargeProgressBar\"\n" +
    "          title=\"ProgressBar (Large)\">\n" +
    "      <xml reuse=\"preview,drag-preview\">\n" +
=======
>>>>>>> 02229574
    "        <![CDATA[\n" +
    "            <LinearLayout\n" +
    "              android:orientation=\"horizontal\"\n" +
    "              android:layout_width=\"match_parent\"\n" +
    "              android:layout_height=\"match_parent\">\n" +
    "            </LinearLayout>\n" +
    "          ]]>\n" +
    "      </xml>\n" +
    "    </item>\n" +
    "    <item tag=\"ProgressBar\"\n" +
    "          title=\"ProgressBar\">\n" +
    "      <xml reuse=\"preview,drag-preview\">\n" +
    "        <![CDATA[\n" +
    "            <ProgressBar\n" +
    "              style=\"?android:attr/progressBarStyle\"\n" +
    "              android:layout_width=\"wrap_content\"\n" +
    "              android:layout_height=\"wrap_content\"\n" +
    "            />\n" +
    "          ]]>\n" +
    "      </xml>\n" +
    "    </item>\n" +
    "  </group>\n" +
    "  <group name=\"Advanced\">\n" +
    "    <group name=\"Distinct\">\n" +
    "      <item tag=\"include\"/>\n" +
    "      <item tag=\"android.support.design.widget.CoordinatorLayout\"/>\n" +
    "    </group>\n" +
    "  </group>\n" +
    "</palette>\n";

  private Palette loadPalette() throws Exception {
    ViewHandlerManager manager = new ViewHandlerManager(getProject());
    return Palette.parse(new StringReader(PALETTE), manager);
  }
}<|MERGE_RESOLUTION|>--- conflicted
+++ resolved
@@ -74,22 +74,6 @@
     "    <item tag=\"LinearLayout\" " +
     "          title=\"LinearLayout (horizontal)\">\n" +
     "      <xml>\n" +
-<<<<<<< HEAD
-    "        <![CDATA[\n" +
-    "            <LinearLayout\n" +
-    "              android:orientation=\"horizontal\"\n" +
-    "              android:layout_width=\"match_parent\"\n" +
-    "              android:layout_height=\"match_parent\">\n" +
-    "            </LinearLayout>\n" +
-    "          ]]>\n" +
-    "      </xml>\n" +
-    "    </item>\n" +
-    "    <item tag=\"ProgressBar\"\n" +
-    "          id=\"LargeProgressBar\"\n" +
-    "          title=\"ProgressBar (Large)\">\n" +
-    "      <xml reuse=\"preview,drag-preview\">\n" +
-=======
->>>>>>> 02229574
     "        <![CDATA[\n" +
     "            <LinearLayout\n" +
     "              android:orientation=\"horizontal\"\n" +
