/*
 * Copyright (C) 2019 The Android Open Source Project
 *
 * Licensed under the Apache License, Version 2.0 (the "License");
 * you may not use this file except in compliance with the License.
 * You may obtain a copy of the License at
 *
 *      http://www.apache.org/licenses/LICENSE-2.0
 *
 * Unless required by applicable law or agreed to in writing, software
 * distributed under the License is distributed on an "AS IS" BASIS,
 * WITHOUT WARRANTIES OR CONDITIONS OF ANY KIND, either express or implied.
 * See the License for the specific language governing permissions and
 * limitations under the License.
 */
package com.android.tools.idea.uibuilder.palette

import com.android.AndroidXConstants
import com.android.SdkConstants
import com.android.ide.common.gradle.Dependency
import com.android.testutils.MockitoKt.eq
import com.android.testutils.MockitoKt.mock
import com.android.tools.adtui.swing.FakeUi
import com.android.tools.adtui.swing.popup.FakeJBPopupFactory
import com.android.tools.adtui.swing.popup.JBPopupRule
import com.android.tools.adtui.workbench.PropertiesComponentMock
import com.android.tools.adtui.workbench.ToolWindowCallback
import com.android.tools.idea.common.LayoutTestUtilities
import com.android.tools.idea.common.SyncNlModel
import com.android.tools.idea.common.fixtures.ComponentDescriptor
import com.android.tools.idea.common.fixtures.ModelBuilder
import com.android.tools.idea.common.model.DnDTransferItem
import com.android.tools.idea.common.model.ItemTransferable
import com.android.tools.idea.common.surface.DesignSurface
import com.android.tools.idea.common.type.DesignerEditorFileType
import com.android.tools.idea.common.util.NlTreeDumper
import com.android.tools.idea.concurrency.pumpEventsAndWaitForFuture
import com.android.tools.idea.gradle.dependencies.GradleDependencyManager
import com.android.tools.idea.testing.AndroidProjectRule
import com.android.tools.idea.uibuilder.NlModelBuilderUtil
import com.android.tools.idea.uibuilder.type.LayoutFileType
import com.android.tools.idea.uibuilder.type.MenuFileType
import com.android.tools.idea.uibuilder.type.PreferenceScreenFileType
import com.google.common.truth.Truth.assertThat
import com.intellij.ide.CopyProvider
import com.intellij.ide.browsers.BrowserLauncher
import com.intellij.ide.util.PropertiesComponent
import com.intellij.openapi.actionSystem.AnActionEvent
import com.intellij.openapi.actionSystem.CommonDataKeys
import com.intellij.openapi.actionSystem.DataContext
import com.intellij.openapi.actionSystem.PlatformDataKeys
import com.intellij.openapi.application.ApplicationManager
import com.intellij.openapi.application.ex.ApplicationEx
import com.intellij.openapi.ide.CopyPasteManager
import com.intellij.openapi.module.Module
import com.intellij.openapi.progress.util.ProgressIndicatorUtils
import com.intellij.openapi.ui.MessageType
import com.intellij.openapi.ui.popup.JBPopupFactory
import com.intellij.openapi.util.Disposer
import com.intellij.openapi.wm.IdeFrame
import com.intellij.openapi.wm.WindowManager
import com.intellij.openapi.wm.ex.StatusBarEx
import com.intellij.openapi.wm.ex.WindowManagerEx
import com.intellij.testFramework.DumbModeTestUtils
import com.intellij.testFramework.EdtRule
import com.intellij.testFramework.PlatformTestUtil
import com.intellij.testFramework.RunsInEdt
<<<<<<< HEAD
=======
import com.intellij.testFramework.TestActionEvent
>>>>>>> 0d09370c
import java.awt.Point
import java.awt.datatransfer.Transferable
import java.awt.dnd.DnDConstants
import java.awt.event.ActionEvent
import java.awt.event.InputEvent
import java.awt.event.KeyEvent
import java.awt.event.MouseEvent
import java.util.concurrent.TimeUnit
import javax.swing.JComponent
import javax.swing.JList
import javax.swing.KeyStroke
import javax.swing.TransferHandler
import org.intellij.lang.annotations.Language
import org.junit.After
import org.junit.Assert.assertFalse
import org.junit.Before
import org.junit.Rule
import org.junit.Test
import org.junit.rules.RuleChain
import org.mockito.ArgumentCaptor
<<<<<<< HEAD
import org.mockito.Mockito.isNull
import org.mockito.Mockito.any
import org.mockito.Mockito.anyCollection
=======
import org.mockito.ArgumentMatchers.any
import org.mockito.ArgumentMatchers.anyCollection
import org.mockito.ArgumentMatchers.isNull
>>>>>>> 0d09370c
import org.mockito.Mockito.doReturn
import org.mockito.Mockito.never
import org.mockito.Mockito.verify
import org.mockito.Mockito.`when`

private const val BUTTON_CATEGORY_INDEX = 2
private const val CHECKBOX_ITEM_INDEX = 2

@RunsInEdt
class PalettePanelTest {
  private val projectRule = AndroidProjectRule.withSdk()

  @get:Rule val chain = RuleChain.outerRule(projectRule).around(JBPopupRule()).around(EdtRule())!!

  private val myTreeDumper = NlTreeDumper(true, false)
  private var myDependencyManager: DependencyManager? = null
  private var myTrackingDesignSurface: DesignSurface<*>? = null
  private var myPanel: PalettePanel? = null
  private var myModel: SyncNlModel? = null

  @Before
  fun setUp() {
    myDependencyManager = mock()
    projectRule.replaceService(BrowserLauncher::class.java, mock())
    projectRule.replaceService(CopyPasteManager::class.java, mock())
    projectRule.replaceService(PropertiesComponent::class.java, PropertiesComponentMock())
    projectRule.replaceProjectService(GradleDependencyManager::class.java, mock())
    myPanel =
      PalettePanel(projectRule.project, myDependencyManager!!, projectRule.testRootDisposable)
  }

  @After
  fun after() {
    if (myModel != null) {
      Disposer.dispose(myModel!!)
    }
    if (myTrackingDesignSurface != null) {
      LayoutTestUtilities.cleanUsageTrackerAfterTesting(myTrackingDesignSurface!!)
    }
    myDependencyManager = null
    myTrackingDesignSurface = null
    myPanel = null
    myModel = null
  }

  @Test
  fun testCopyIsUnavailableWhenNothingIsSelected() {
    val context: DataContext = mock()
    val provider = myPanel!!.getData(PlatformDataKeys.COPY_PROVIDER.name) as CopyProvider?
    assertThat(provider).isNotNull()
    assertThat(provider!!.isCopyVisible(context)).isTrue()
    assertThat(provider.isCopyEnabled(context)).isFalse()
  }

  @Test
  fun testCopy() {
    myPanel!!.setToolContext(createDesignSurface(LayoutFileType))
    val context: DataContext = mock()
    val provider = myPanel!!.getData(PlatformDataKeys.COPY_PROVIDER.name) as CopyProvider?
    assertThat(provider).isNotNull()
    assertThat(provider!!.isCopyVisible(context)).isTrue()
    assertThat(provider.isCopyEnabled(context)).isTrue()
    provider.performCopy(context)
    val captor = ArgumentCaptor.forClass(Transferable::class.java)
    val copyPasteManager = CopyPasteManager.getInstance()
    verify(copyPasteManager).setContents(captor.capture())
    val transferable = captor.value
    assertThat(transferable).isNotNull()
    assertThat(transferable.isDataFlavorSupported(ItemTransferable.DESIGNER_FLAVOR)).isTrue()
    val item = transferable.getTransferData(ItemTransferable.DESIGNER_FLAVOR)
    assertThat(item).isInstanceOf(DnDTransferItem::class.java)
    val dndItem = item as DnDTransferItem
    assertThat(dndItem.components.size).isEqualTo(1)
    val component = dndItem.components[0]
    assertThat(component.representation).startsWith("<TextView")
  }

  @Test
  fun testDownloadClick() {
    setUpLayoutDesignSurface()
    myPanel!!.setFilter("floating")
    PlatformTestUtil.dispatchAllInvocationEventsInIdeEventQueue()
    val itemList = myPanel!!.itemList
    val x = itemList.width - 10
    itemList.dispatchEvent(
      MouseEvent(itemList, MouseEvent.MOUSE_RELEASED, 0, InputEvent.BUTTON1_MASK, x, 10, 1, false)
    )
    verify(myDependencyManager!!).ensureLibraryIsIncluded(eq(itemList.selectedValue))
  }

  @Test
  fun testClickOutsideDownloadIconDoesNotCauseNewDependency() {
    setUpLayoutDesignSurface()
    myPanel!!.setFilter("floating")
    val itemList = myPanel!!.itemList
    val x = itemList.width - 30
    itemList.dispatchEvent(MouseEvent(itemList, MouseEvent.MOUSE_RELEASED, 0, 0, x, 10, 1, false))
    verify(myDependencyManager!!, never()).ensureLibraryIsIncluded(any(Palette.Item::class.java))
  }

  @Test
  fun testSearchPaletteWithCustomComponent() {
    // Regression test for b/65842975
    @Language("JAVA")
    val widget =
      """package a.b;

import android.content.Context;
import android.webkit.WebView;

public class MyWebView extends android.webkit.WebView {

    public WebView(Context context) {
        super(context);
    }
}
"""
    projectRule.fixture.addFileToProject("src/a/b/MyWebView.java", widget)
    setUpLayoutDesignSurface()
    myPanel!!.setFilter("%")
    PlatformTestUtil.dispatchAllInvocationEventsInIdeEventQueue()
    assertThat(myPanel!!.categoryList.itemsCount).isEqualTo(1)
    assertThat(myPanel!!.itemList.itemsCount).isEqualTo(0)
  }

  @Test
  fun testLayoutTypes() {
    myPanel!!.setToolContext(createDesignSurface(LayoutFileType))
    assertThat(isCategoryListVisible).isTrue()
    myPanel!!.setToolContext(createDesignSurface(MenuFileType))
    assertThat(isCategoryListVisible).isFalse()
    myPanel!!.setToolContext(createDesignSurface(PreferenceScreenFileType))
    assertThat(isCategoryListVisible).isTrue()
  }

  @Test
  fun testTypingInCategoryListStartsFiltering() {
    checkTypingStartsFiltering(myPanel!!.categoryList, 'u', true)
  }

  @Test
  fun testTypingInItemListStartsFiltering() {
    checkTypingStartsFiltering(myPanel!!.itemList, 'u', true)
  }

  @Test
  fun testTypingNonCharactersDoesNotStartFiltering() {
    val chars = charArrayOf('\b', KeyEvent.VK_DELETE.toChar(), '@', ' ')
    for (ch in chars) {
      checkTypingStartsFiltering(myPanel!!.categoryList, ch, false)
      checkTypingStartsFiltering(myPanel!!.itemList, ch, false)
    }
  }

  @Test
  fun testShiftHelpOnPaletteItem() {
    setUpLayoutDesignSurface()
    val listener =
      myPanel!!
        .itemList
        .getActionForKeyStroke(KeyStroke.getKeyStroke(KeyEvent.VK_F1, InputEvent.SHIFT_MASK))
    assertThat(listener).isNotNull()
    val event: ActionEvent = mock()
    listener.actionPerformed(event)
    verify(BrowserLauncher.instance)
      .browse(
        eq("https://developer.android.com/reference/android/widget/TextView.html"),
        isNull(),
<<<<<<< HEAD
        isNull()
=======
        isNull(),
>>>>>>> 0d09370c
      )
  }

  @Test
  fun testDragAndDropAreLoggedForAnalytics() {
    @Language("XML")
    val representation =
      """<android.support.constraint.ConstraintLayout
    android:layout_width="match_parent"
    android:layout_height="match_parent">

</android.support.constraint.ConstraintLayout>
"""
    myTrackingDesignSurface = setUpLayoutDesignSurface()
    myPanel!!.setToolContext(myTrackingDesignSurface)
    myPanel!!.categoryList.selectedIndex = 4 // Layouts
    myPanel!!.itemList.selectedIndex = 0 // ConstraintLayout (to avoid preview)
    val usageTracker = LayoutTestUtilities.mockNlUsageTracker(myTrackingDesignSurface!!)
    val event: MouseEvent = mock()
    `when`(event.point).thenReturn(Point(50, 50))
    val list: JList<Palette.Item> = myPanel!!.itemList
    val handler = list.transferHandler
    imitateDragAndDrop(handler, list)
    verify(usageTracker)
      .logDropFromPalette(
        AndroidXConstants.CONSTRAINT_LAYOUT.defaultName(),
        representation,
        "Layouts",
<<<<<<< HEAD
        -1
=======
        -1,
>>>>>>> 0d09370c
      )
  }

  @Test
  fun testDragAndDropInDumbMode() {
    val statusBar = registerMockStatusBar()
    myTrackingDesignSurface = setUpLayoutDesignSurface()
    myPanel!!.setToolContext(myTrackingDesignSurface)
    myPanel!!.categoryList.selectedIndex = 4 // Layouts
    myPanel!!.itemList.selectedIndex = 0 // ConstraintLayout (to avoid preview)
    val event: MouseEvent = mock()
    `when`(event.point).thenReturn(Point(50, 50))
    val list: JList<Palette.Item> = myPanel!!.itemList
    val handler = list.transferHandler
    val project = projectRule.project
    DumbModeTestUtils.runInDumbModeSynchronously(project) {
      assertFalse(imitateDragAndDrop(handler, list))
      verify(statusBar)
        .notifyProgressByBalloon(
          eq(MessageType.WARNING),
          eq("Dragging from the Palette is not available while indices are updating."),
        )
    }
  }

  @Test
  fun testAddToDesignFromEnterKey() {
    val surface = setUpLayoutDesignSurface()
    myPanel!!.categoryList.selectedIndex = BUTTON_CATEGORY_INDEX
    myPanel!!.itemList.selectedIndex = CHECKBOX_ITEM_INDEX
    val listener =
      myPanel!!.itemList.getActionForKeyStroke(KeyStroke.getKeyStroke(KeyEvent.VK_ENTER, 0))
    assertThat(listener).isNotNull()
    val event: ActionEvent = mock()
    listener.actionPerformed(event)
    PlatformTestUtil.dispatchAllEventsInIdeEventQueue()
    assertThat(myTreeDumper.toTree(surface.model!!.components))
      .isEqualTo(
        """NlComponent{tag=<LinearLayout>, instance=0}
    NlComponent{tag=<TextView>, instance=1}
    NlComponent{tag=<CheckBox>, instance=2}"""
      )
    assertThat(myTreeDumper.toTree(surface.selectionModel.selection))
      .isEqualTo("NlComponent{tag=<CheckBox>, instance=2}")
  }

  @Test
  fun testOpenContextPopupOnMousePressed() {
    setUpLayoutDesignSurface()
    val itemList = myPanel!!.itemList
    val bounds = itemList.getCellBounds(3, 3)
    val x = bounds.x + bounds.width / 2
    val y = bounds.y + bounds.height / 2

    // On some OS we get context menus on mouse pressed events
    itemList.dispatchEvent(
      MouseEvent(itemList, MouseEvent.MOUSE_PRESSED, 0, InputEvent.BUTTON3_MASK, x, y, 1, true)
    )
    val popupFactory = JBPopupFactory.getInstance() as FakeJBPopupFactory
    assertThat(popupFactory.getChildPopups(itemList)).hasSize(1)
    assertThat(itemList.selectedIndex).isEqualTo(3)
  }

  @Test
  fun testOpenContextPopupOnMouseReleased() {
    setUpLayoutDesignSurface()
    val itemList = myPanel!!.itemList
    val bounds = itemList.getCellBounds(3, 3)
    val x = bounds.x + bounds.width / 2
    val y = bounds.y + bounds.height / 2

    // On some OS we get context menus on mouse released events
    itemList.dispatchEvent(
      MouseEvent(itemList, MouseEvent.MOUSE_RELEASED, 0, InputEvent.BUTTON3_MASK, x, y, 1, true)
    )
    val popupFactory = JBPopupFactory.getInstance() as FakeJBPopupFactory
    assertThat(popupFactory.getChildPopups(itemList)).hasSize(1)
    assertThat(itemList.selectedIndex).isEqualTo(3)
  }

  @Test
  fun testAddToDesign() {
    val surface = setUpLayoutDesignSurface()
    myPanel!!.categoryList.selectedIndex = BUTTON_CATEGORY_INDEX
    myPanel!!.itemList.selectedIndex = CHECKBOX_ITEM_INDEX
    val event: AnActionEvent = mock()
    myPanel!!.addToDesignAction.actionPerformed(event)
    PlatformTestUtil.dispatchAllEventsInIdeEventQueue()
    assertThat(myTreeDumper.toTree(surface.model!!.components))
      .isEqualTo(
        """NlComponent{tag=<LinearLayout>, instance=0}
    NlComponent{tag=<TextView>, instance=1}
    NlComponent{tag=<CheckBox>, instance=2}"""
      )
    assertThat(myTreeDumper.toTree(surface.selectionModel.selection))
      .isEqualTo("NlComponent{tag=<CheckBox>, instance=2}")
  }

  @Test
  fun testAddToDesignUpdateDoesNotCauseDependencyDialog() {
    setUpLayoutDesignSurface()
    myPanel!!.categoryList.selectedIndex = 7 // Google
    myPanel!!.itemList.selectedIndex = 0 // AdView
    assertThat(myPanel!!.itemList.selectedValue.tagName).isEqualTo(SdkConstants.AD_VIEW)
    val event: AnActionEvent = mock()
    val presentation = myPanel!!.addToDesignAction.templatePresentation.clone()
    val gradleDependencyManager = GradleDependencyManager.getInstance(projectRule.project)
    `when`(event.presentation).thenReturn(presentation)
    `when`(
        gradleDependencyManager.findMissingDependencies(any(Module::class.java), anyCollection())
      )
      .thenReturn(listOf(Dependency.parse(SdkConstants.ADS_ARTIFACT)))

    // This statement would fail if the user is asked if they want to add a dependency on
    // play-services-ads:
    myPanel!!.addToDesignAction.update(event)
  }

  @Test
  fun testOpenAndroidDocumentation() {
    setUpLayoutDesignSurface()
    myPanel!!.categoryList.selectedIndex = BUTTON_CATEGORY_INDEX
    myPanel!!.itemList.selectedIndex = CHECKBOX_ITEM_INDEX
    val event =
      TestActionEvent.createTestEvent {
        if (CommonDataKeys.PROJECT.`is`(it)) projectRule.project else null
      }
    myPanel!!.androidDocAction.actionPerformed(event)
    verify(BrowserLauncher.instance)
      .browse(
        eq("https://developer.android.com/reference/android/widget/CheckBox.html"),
        isNull(),
<<<<<<< HEAD
        isNull()
=======
        isNull(),
>>>>>>> 0d09370c
      )
  }

  @Test
  fun testOpenMaterialDesignDocumentation() {
    setUpLayoutDesignSurface()
    myPanel!!.categoryList.selectedIndex = BUTTON_CATEGORY_INDEX
    myPanel!!.itemList.selectedIndex = CHECKBOX_ITEM_INDEX
    val event: AnActionEvent = mock()
    myPanel!!.materialDocAction.actionPerformed(event)
    verify(BrowserLauncher.instance)
      .browse(
        eq("https://d.android.com/r/studio-ui/designer/material/checkbox"),
        isNull(),
<<<<<<< HEAD
        isNull()
=======
        isNull(),
>>>>>>> 0d09370c
      )
  }

  @Test
  fun testPopupMenuWithPreferences() {
    setUpPreferenceDesignSurface()
    val itemList = myPanel!!.itemList
    itemList.dispatchEvent(
      MouseEvent(itemList, MouseEvent.MOUSE_RELEASED, 0, InputEvent.CTRL_DOWN_MASK, 10, 10, 1, true)
    )

    // Popup shown for first item in the item list:
    val popupFactory = JBPopupFactory.getInstance() as FakeJBPopupFactory
    assertThat(popupFactory.getChildPopups(itemList)).hasSize(1)
    assertThat(itemList.selectedIndex).isEqualTo(0)
  }

  @Test
  fun testEmptyText() {
    setUpLayoutDesignSurface()
    val itemList = myPanel!!.itemList
    assertThat(itemList.emptyText.text).isEqualTo("No favorites")
    assertThat(itemList.emptyText.secondaryComponent.getCharSequence(false))
      .isEqualTo("Right click to add")
    myPanel!!.categoryList.selectedIndex = BUTTON_CATEGORY_INDEX
    assertThat(itemList.emptyText.text).isEqualTo("Empty group")
    assertThat(itemList.emptyText.secondaryComponent.getCharSequence(false)).isEqualTo("")
    myPanel!!.setFilter("<NOT-FOUND>!!")
    assertThat(itemList.emptyText.text).isEqualTo("No matches found")
    assertThat(itemList.emptyText.secondaryComponent.getCharSequence(false)).isEqualTo("")
  }

  @Test
  fun testMenuCreationForLayouts() {
    checkPopupMenuCreation(LayoutFileType)
  }

  @Test
  fun testMenuCreationForPreferences() {
    checkPopupMenuCreation(PreferenceScreenFileType)
  }

  @Test
  fun testMenuCreationForMenus() {
    checkPopupMenuCreation(MenuFileType)
  }

  private fun checkPopupMenuCreation(layoutType: DesignerEditorFileType) {
    val ui = FakeUi(myPanel!!, createFakeWindow = true)
    myPanel!!.setSize(800, 1000)
    doLayout(myPanel!!)
    createDesignSurface(layoutType)
    val categoryList = myPanel!!.categoryList
    for (categoryIndex in 0 until categoryList.model.size) {
      categoryList.selectedIndex = categoryIndex
      val itemList = myPanel!!.itemList
      for (itemIndex in 0 until itemList.model.size) {
        val bounds = itemList.getCellBounds(itemIndex, itemIndex)
        val x = bounds.x + bounds.width / 2
        val y = bounds.y + bounds.height / 2
        val app = ApplicationManager.getApplication() as ApplicationEx
        // During the menu popup and MenuGroup.update, we are not allowed to write to PSI.
        // At runtime this is checked because an async DataContext is used in
        // ActionUpdater.expandActionGroupAsync.
        // Simulate that here by adding the no write check up front:
        @Suppress("UnstableApiUsage")
        ProgressIndicatorUtils.runActionAndCancelBeforeWrite(
          app,
          { error("No writes allowed") },
<<<<<<< HEAD
          { ui.mouse.rightClick(x, y) }
=======
          { ui.mouse.rightClick(x, y) },
>>>>>>> 0d09370c
        )
      }
    }
  }

  private fun registerMockStatusBar(): StatusBarEx {
    val windowManager: WindowManagerEx = mock()
    val frame: IdeFrame = mock()
    val statusBar: StatusBarEx = mock()
    projectRule.replaceService(WindowManager::class.java, windowManager)
    `when`(windowManager.getIdeFrame(projectRule.project)).thenReturn(frame)
    `when`(frame.statusBar).thenReturn(statusBar)
    return statusBar
  }

  private fun checkTypingStartsFiltering(
    component: JComponent,
    character: Char,
<<<<<<< HEAD
    expectSearchStarted: Boolean
=======
    expectSearchStarted: Boolean,
>>>>>>> 0d09370c
  ) {
    val toolWindow = TestToolWindow()
    myPanel!!.registerCallbacks(toolWindow)
    for (listener in component.keyListeners) {
      listener.keyTyped(
        KeyEvent(
          component,
          KeyEvent.KEY_TYPED,
          System.currentTimeMillis(),
          0,
          KeyEvent.VK_UNDEFINED,
<<<<<<< HEAD
          character
=======
          character,
>>>>>>> 0d09370c
        )
      )
    }
    if (expectSearchStarted) {
      assertThat(toolWindow.initialSearchString).isEqualTo(character.toString())
    } else {
      assertThat(toolWindow.initialSearchString).isNull()
    }
  }

  private fun setUpLayoutDesignSurface(): DesignSurface<*> {
    myPanel!!.setSize(800, 1000)
    doLayout(myPanel!!)
    return createDesignSurface(LayoutFileType)
  }

  private fun setUpPreferenceDesignSurface(): DesignSurface<*> {
    myPanel!!.setSize(800, 1000)
    doLayout(myPanel!!)
    return createDesignSurface(PreferenceScreenFileType)
  }

  private fun doLayout(parent: JComponent) {
    parent.doLayout()
    for (component in parent.components) {
      if (component is JComponent) {
        doLayout(component)
      }
    }
  }

  private fun createDesignSurface(layoutType: DesignerEditorFileType): DesignSurface<*> {
    val (resourceFolder, name) =
      when (layoutType) {
        LayoutFileType -> SdkConstants.FD_RES_LAYOUT to "layout.xml"
        PreferenceScreenFileType -> SdkConstants.FD_RES_XML to "preference.xml"
        MenuFileType -> SdkConstants.FD_RES_MENU to "menu.xml"
        else -> error("unknown type")
      }
    myModel = createModel(resourceFolder, name).build()
    val surface = myModel!!.surface
    LayoutTestUtilities.createScreen(myModel)
    doReturn(layoutType).`when`(surface).layoutType
    // setToolContextAsyncImpl requires some operations to be executed on the UI thread so let the
    // events execute until it completes
    try {
      pumpEventsAndWaitForFuture(myPanel!!.setToolContextAsyncImpl(surface), 5, TimeUnit.SECONDS)
    } catch (e: Exception) {
      error(e.message!!)
    }
    PlatformTestUtil.dispatchAllInvocationEventsInIdeEventQueue()
    return surface
  }

  private val isCategoryListVisible: Boolean
    get() = myPanel!!.categoryList.parent.parent.isVisible

  private class TestToolWindow : ToolWindowCallback {
    var initialSearchString: String? = null
      private set

    override fun startFiltering(initialSearchString: String) {
      this.initialSearchString = initialSearchString
    }
  }

  private fun createModel(resourceFolder: String, name: String): ModelBuilder =
    NlModelBuilderUtil.model(
      projectRule,
      resourceFolder,
      name,
      ComponentDescriptor(SdkConstants.LINEAR_LAYOUT)
        .withBounds(0, 0, 2000, 2000)
        .matchParentWidth()
        .matchParentHeight()
        .children(
          ComponentDescriptor(SdkConstants.TEXT_VIEW)
            .withBounds(200, 200, 200, 200)
            .id("@id/myText")
            .matchParentWidth()
            .height("100dp")
<<<<<<< HEAD
        )
=======
        ),
>>>>>>> 0d09370c
    )

  private fun imitateDragAndDrop(handler: TransferHandler, component: JComponent): Boolean {
    val createTransferable =
      handler.javaClass.getDeclaredMethod("createTransferable", JComponent::class.java)
    createTransferable.isAccessible = true
    val transferable =
      createTransferable.invoke(handler, component) as? Transferable ?: return false
    val exportDone =
      handler.javaClass.getDeclaredMethod(
        "exportDone",
        JComponent::class.java,
        Transferable::class.java,
<<<<<<< HEAD
        Int::class.javaPrimitiveType
=======
        Int::class.javaPrimitiveType,
>>>>>>> 0d09370c
      )
    exportDone.isAccessible = true
    exportDone.invoke(handler, component, transferable, DnDConstants.ACTION_MOVE)
    return true
  }
}<|MERGE_RESOLUTION|>--- conflicted
+++ resolved
@@ -65,10 +65,7 @@
 import com.intellij.testFramework.EdtRule
 import com.intellij.testFramework.PlatformTestUtil
 import com.intellij.testFramework.RunsInEdt
-<<<<<<< HEAD
-=======
 import com.intellij.testFramework.TestActionEvent
->>>>>>> 0d09370c
 import java.awt.Point
 import java.awt.datatransfer.Transferable
 import java.awt.dnd.DnDConstants
@@ -89,15 +86,9 @@
 import org.junit.Test
 import org.junit.rules.RuleChain
 import org.mockito.ArgumentCaptor
-<<<<<<< HEAD
 import org.mockito.Mockito.isNull
 import org.mockito.Mockito.any
 import org.mockito.Mockito.anyCollection
-=======
-import org.mockito.ArgumentMatchers.any
-import org.mockito.ArgumentMatchers.anyCollection
-import org.mockito.ArgumentMatchers.isNull
->>>>>>> 0d09370c
 import org.mockito.Mockito.doReturn
 import org.mockito.Mockito.never
 import org.mockito.Mockito.verify
@@ -266,11 +257,7 @@
       .browse(
         eq("https://developer.android.com/reference/android/widget/TextView.html"),
         isNull(),
-<<<<<<< HEAD
-        isNull()
-=======
         isNull(),
->>>>>>> 0d09370c
       )
   }
 
@@ -299,11 +286,7 @@
         AndroidXConstants.CONSTRAINT_LAYOUT.defaultName(),
         representation,
         "Layouts",
-<<<<<<< HEAD
-        -1
-=======
         -1,
->>>>>>> 0d09370c
       )
   }
 
@@ -436,11 +419,7 @@
       .browse(
         eq("https://developer.android.com/reference/android/widget/CheckBox.html"),
         isNull(),
-<<<<<<< HEAD
-        isNull()
-=======
         isNull(),
->>>>>>> 0d09370c
       )
   }
 
@@ -455,11 +434,7 @@
       .browse(
         eq("https://d.android.com/r/studio-ui/designer/material/checkbox"),
         isNull(),
-<<<<<<< HEAD
-        isNull()
-=======
         isNull(),
->>>>>>> 0d09370c
       )
   }
 
@@ -529,11 +504,7 @@
         ProgressIndicatorUtils.runActionAndCancelBeforeWrite(
           app,
           { error("No writes allowed") },
-<<<<<<< HEAD
-          { ui.mouse.rightClick(x, y) }
-=======
           { ui.mouse.rightClick(x, y) },
->>>>>>> 0d09370c
         )
       }
     }
@@ -552,11 +523,7 @@
   private fun checkTypingStartsFiltering(
     component: JComponent,
     character: Char,
-<<<<<<< HEAD
-    expectSearchStarted: Boolean
-=======
     expectSearchStarted: Boolean,
->>>>>>> 0d09370c
   ) {
     val toolWindow = TestToolWindow()
     myPanel!!.registerCallbacks(toolWindow)
@@ -568,11 +535,7 @@
           System.currentTimeMillis(),
           0,
           KeyEvent.VK_UNDEFINED,
-<<<<<<< HEAD
-          character
-=======
           character,
->>>>>>> 0d09370c
         )
       )
     }
@@ -654,11 +617,7 @@
             .id("@id/myText")
             .matchParentWidth()
             .height("100dp")
-<<<<<<< HEAD
-        )
-=======
         ),
->>>>>>> 0d09370c
     )
 
   private fun imitateDragAndDrop(handler: TransferHandler, component: JComponent): Boolean {
@@ -672,11 +631,7 @@
         "exportDone",
         JComponent::class.java,
         Transferable::class.java,
-<<<<<<< HEAD
-        Int::class.javaPrimitiveType
-=======
         Int::class.javaPrimitiveType,
->>>>>>> 0d09370c
       )
     exportDone.isAccessible = true
     exportDone.invoke(handler, component, transferable, DnDConstants.ACTION_MOVE)
