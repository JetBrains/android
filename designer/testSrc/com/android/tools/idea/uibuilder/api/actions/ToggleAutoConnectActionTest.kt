--- conflicted
+++ resolved
@@ -30,11 +30,7 @@
   override fun setUp() {
     super.setUp()
 
-<<<<<<< HEAD
-    replaceApplicationService(PropertiesComponent::class.java, PropertiesComponentMock())
-=======
     registerApplicationService(PropertiesComponent::class.java, PropertiesComponentMock())
->>>>>>> bd07c1f4
   }
 
   fun testToggle() {
