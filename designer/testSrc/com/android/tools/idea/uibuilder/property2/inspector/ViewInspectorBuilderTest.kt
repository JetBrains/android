/*
 * Copyright (C) 2018 The Android Open Source Project
 *
 * Licensed under the Apache License, Version 2.0 (the "License");
 * you may not use this file except in compliance with the License.
 * You may obtain a copy of the License at
 *
 *      http://www.apache.org/licenses/LICENSE-2.0
 *
 * Unless required by applicable law or agreed to in writing, software
 * distributed under the License is distributed on an "AS IS" BASIS,
 * WITHOUT WARRANTIES OR CONDITIONS OF ANY KIND, either express or implied.
 * See the License for the specific language governing permissions and
 * limitations under the License.
 */
package com.android.tools.idea.uibuilder.property2.inspector

import com.android.SdkConstants.ANDROID_URI
import com.android.SdkConstants.ATTR_ADDITIONAL_PADDING_END_FOR_ICON
import com.android.SdkConstants.ATTR_ADDITIONAL_PADDING_START_FOR_ICON
import com.android.SdkConstants.ATTR_ADJUST_VIEW_BOUNDS
import com.android.SdkConstants.ATTR_BACKGROUND
import com.android.SdkConstants.ATTR_BACKGROUND_TINT
import com.android.SdkConstants.ATTR_BACKGROUND_TINT_MODE
import com.android.SdkConstants.ATTR_BORDER_WIDTH
import com.android.SdkConstants.ATTR_BOX_BACKGROUND_COLOR
import com.android.SdkConstants.ATTR_BOX_BACKGROUND_MODE
import com.android.SdkConstants.ATTR_BOX_COLLAPSED_PADDING_TOP
import com.android.SdkConstants.ATTR_BOX_STROKE_COLOR
import com.android.SdkConstants.ATTR_BOX_STROKE_WIDTH
import com.android.SdkConstants.ATTR_CHECKABLE
import com.android.SdkConstants.ATTR_CHECKED_CHIP
import com.android.SdkConstants.ATTR_CHECKED_ICON
import com.android.SdkConstants.ATTR_CHECKED_ICON_VISIBLE
import com.android.SdkConstants.ATTR_CHIP_ICON
import com.android.SdkConstants.ATTR_CHIP_ICON_VISIBLE
import com.android.SdkConstants.ATTR_CHIP_SPACING
import com.android.SdkConstants.ATTR_CHIP_SPACING_HORIZONTAL
import com.android.SdkConstants.ATTR_CHIP_SPACING_VERTICAL
import com.android.SdkConstants.ATTR_CLOSE_ICON
import com.android.SdkConstants.ATTR_CLOSE_ICON_VISIBLE
import com.android.SdkConstants.ATTR_COMPAT_PADDING
import com.android.SdkConstants.ATTR_CONTENT_DESCRIPTION
import com.android.SdkConstants.ATTR_CORNER_RADIUS
import com.android.SdkConstants.ATTR_COUNTER_ENABLED
import com.android.SdkConstants.ATTR_COUNTER_MAX_LENGTH
import com.android.SdkConstants.ATTR_COUNTER_OVERFLOW_TEXT_APPEARANCE
import com.android.SdkConstants.ATTR_COUNTER_TEXT_APPEARANCE
import com.android.SdkConstants.ATTR_CROP_TO_PADDING
import com.android.SdkConstants.ATTR_ELEVATION
import com.android.SdkConstants.ATTR_ERROR_ENABLED
import com.android.SdkConstants.ATTR_ERROR_TEXT_APPEARANCE
import com.android.SdkConstants.ATTR_FAB_ALIGNMENT_MODE
import com.android.SdkConstants.ATTR_FAB_ANIMATION_MODE
import com.android.SdkConstants.ATTR_FAB_CRADLE_MARGIN
import com.android.SdkConstants.ATTR_FAB_CRADLE_ROUNDED_CORNER_RADIUS
import com.android.SdkConstants.ATTR_FAB_CRADLE_VERTICAL_OFFSET
import com.android.SdkConstants.ATTR_FAB_CUSTOM_SIZE
import com.android.SdkConstants.ATTR_FAB_SIZE
import com.android.SdkConstants.ATTR_HELPER_TEXT
import com.android.SdkConstants.ATTR_HELPER_TEXT_ENABLED
import com.android.SdkConstants.ATTR_HELPER_TEXT_TEXT_APPEARANCE
import com.android.SdkConstants.ATTR_HIDE_MOTION_SPEC
import com.android.SdkConstants.ATTR_HINT
import com.android.SdkConstants.ATTR_HINT_ANIMATION_ENABLED
import com.android.SdkConstants.ATTR_HINT_ENABLED
import com.android.SdkConstants.ATTR_HINT_TEXT_APPEARANCE
import com.android.SdkConstants.ATTR_HOVERED_FOCUSED_TRANSLATION_Z
import com.android.SdkConstants.ATTR_ICON
import com.android.SdkConstants.ATTR_ICON_PADDING
import com.android.SdkConstants.ATTR_ICON_TINT
import com.android.SdkConstants.ATTR_ICON_TINT_MODE
import com.android.SdkConstants.ATTR_INSET_BOTTOM
import com.android.SdkConstants.ATTR_INSET_LEFT
import com.android.SdkConstants.ATTR_INSET_RIGHT
import com.android.SdkConstants.ATTR_INSET_TOP
import com.android.SdkConstants.ATTR_ITEM_BACKGROUND
import com.android.SdkConstants.ATTR_ITEM_HORIZONTAL_TRANSLATION_ENABLED
import com.android.SdkConstants.ATTR_ITEM_ICON_TINT
import com.android.SdkConstants.ATTR_ITEM_TEXT_COLOR
import com.android.SdkConstants.ATTR_LABEL_VISIBILITY_MODE
import com.android.SdkConstants.ATTR_MAX_IMAGE_SIZE
import com.android.SdkConstants.ATTR_MENU
import com.android.SdkConstants.ATTR_ON_CLICK
import com.android.SdkConstants.ATTR_PASSWORD_TOGGLE_CONTENT_DESCRIPTION
import com.android.SdkConstants.ATTR_PASSWORD_TOGGLE_DRAWABLE
import com.android.SdkConstants.ATTR_PASSWORD_TOGGLE_ENABLED
import com.android.SdkConstants.ATTR_PASSWORD_TOGGLE_TINT
import com.android.SdkConstants.ATTR_PASSWORD_TOGGLE_TINT_MODE
import com.android.SdkConstants.ATTR_PRESSED_TRANSLATION_Z
import com.android.SdkConstants.ATTR_RIPPLE_COLOR
import com.android.SdkConstants.ATTR_SCALE_TYPE
import com.android.SdkConstants.ATTR_SHOW_MOTION_SPEC
import com.android.SdkConstants.ATTR_SINGLE_LINE
import com.android.SdkConstants.ATTR_SINGLE_SELECTION
import com.android.SdkConstants.ATTR_SRC
import com.android.SdkConstants.ATTR_SRC_COMPAT
import com.android.SdkConstants.ATTR_STATE_LIST_ANIMATOR
import com.android.SdkConstants.ATTR_STROKE_COLOR
import com.android.SdkConstants.ATTR_STROKE_WIDTH
import com.android.SdkConstants.ATTR_STYLE
import com.android.SdkConstants.ATTR_TAB_BACKGROUND
import com.android.SdkConstants.ATTR_TAB_CONTENT_START
import com.android.SdkConstants.ATTR_TAB_GRAVITY
import com.android.SdkConstants.ATTR_TAB_ICON_TINT
import com.android.SdkConstants.ATTR_TAB_ICON_TINT_MODE
import com.android.SdkConstants.ATTR_TAB_INDICATOR
import com.android.SdkConstants.ATTR_TAB_INDICATOR_ANIMATION_DURATION
import com.android.SdkConstants.ATTR_TAB_INDICATOR_COLOR
import com.android.SdkConstants.ATTR_TAB_INDICATOR_FULL_WIDTH
import com.android.SdkConstants.ATTR_TAB_INDICATOR_GRAVITY
import com.android.SdkConstants.ATTR_TAB_INDICATOR_HEIGHT
import com.android.SdkConstants.ATTR_TAB_INLINE_LABEL
import com.android.SdkConstants.ATTR_TAB_MAX_WIDTH
import com.android.SdkConstants.ATTR_TAB_MIN_WIDTH
import com.android.SdkConstants.ATTR_TAB_MODE
import com.android.SdkConstants.ATTR_TAB_PADDING
import com.android.SdkConstants.ATTR_TAB_PADDING_BOTTOM
import com.android.SdkConstants.ATTR_TAB_PADDING_END
import com.android.SdkConstants.ATTR_TAB_PADDING_START
import com.android.SdkConstants.ATTR_TAB_PADDING_TOP
import com.android.SdkConstants.ATTR_TAB_RIPPLE_COLOR
import com.android.SdkConstants.ATTR_TAB_SELECTED_TEXT_COLOR
import com.android.SdkConstants.ATTR_TAB_TEXT_APPEARANCE
import com.android.SdkConstants.ATTR_TAB_TEXT_COLOR
import com.android.SdkConstants.ATTR_TAB_UNBOUNDED_RIPPLE
import com.android.SdkConstants.ATTR_TEXT
import com.android.SdkConstants.ATTR_TEXT_COLOR_HINT
import com.android.SdkConstants.ATTR_THEME
import com.android.SdkConstants.ATTR_TINT
import com.android.SdkConstants.ATTR_VISIBILITY
import com.android.SdkConstants.AUTO_URI
import com.android.SdkConstants.BOTTOM_APP_BAR
import com.android.SdkConstants.BOTTOM_NAVIGATION_VIEW
import com.android.SdkConstants.BUTTON
import com.android.SdkConstants.CHIP
import com.android.SdkConstants.CHIP_GROUP
import com.android.SdkConstants.FLOATING_ACTION_BUTTON
import com.android.SdkConstants.IMAGE_VIEW
import com.android.SdkConstants.LINEAR_LAYOUT
import com.android.SdkConstants.MATERIAL_BUTTON
import com.android.SdkConstants.TAB_LAYOUT
import com.android.SdkConstants.TEXT_INPUT_LAYOUT
import com.android.SdkConstants.TOOLS_URI
import com.android.testutils.TestUtils
import com.android.tools.idea.testing.AndroidProjectRule
import com.android.tools.idea.testing.addManifest
import com.android.tools.idea.uibuilder.property2.NelePropertyType
import com.android.tools.idea.uibuilder.property2.testutils.InspectorTestUtil
import com.android.tools.idea.util.AndroidTestPaths
import com.google.common.truth.Truth.assertThat
import com.intellij.testFramework.EdtRule
import com.intellij.testFramework.RunsInEdt
import org.junit.Before
import org.junit.Rule
import org.junit.Test

@RunsInEdt
class ViewInspectorBuilderTest {
  @JvmField @Rule
  val edtRule = EdtRule()

  @JvmField @Rule
  val projectRule = AndroidProjectRule.withSdk()

  @Before
  fun setUp() {
<<<<<<< HEAD
    projectRule.fixture.testDataPath = AndroidTestPaths.adtSources().resolve("designer/testData/property/").toString()
=======
    projectRule.fixture.testDataPath = TestUtils.getWorkspaceFile("tools/adt/idea/designer/testData/property/").path
>>>>>>> 799703f0
    addManifest(projectRule.fixture)
  }

  @Test
  fun testAllButtonProperties() {
    val util = InspectorTestUtil(projectRule, BUTTON)
    val builder = ViewInspectorBuilder(projectRule.project, util.editorProvider)
    val generator = CommonAttributesInspectorBuilder.TitleGenerator(util.inspector)
    util.loadProperties()
    builder.attachToInspector(util.inspector, util.properties) { generator.title }
    util.checkTitle(0, InspectorSection.COMMON.title)
    util.checkEditor(1, "", ATTR_STYLE)
    util.checkEditor(2, ANDROID_URI, ATTR_STATE_LIST_ANIMATOR)
    util.checkEditor(3, ANDROID_URI, ATTR_ON_CLICK)
    util.checkEditor(4, ANDROID_URI, ATTR_ELEVATION)
    util.checkEditor(5, ANDROID_URI, ATTR_BACKGROUND)
    util.checkEditor(6, ANDROID_URI, ATTR_BACKGROUND_TINT)
    util.checkEditor(7, ANDROID_URI, ATTR_BACKGROUND_TINT_MODE)
    assertThat(util.inspector.lines).hasSize(8)
  }

  @Test
  fun testButtonWithSomeMissingProperties() {
    val util = InspectorTestUtil(projectRule, BUTTON)
    val builder = ViewInspectorBuilder(projectRule.project, util.editorProvider)
    val generator = CommonAttributesInspectorBuilder.TitleGenerator(util.inspector)
    util.loadProperties()
    util.removeProperty(ANDROID_URI, ATTR_BACKGROUND)
    util.removeProperty(ANDROID_URI, ATTR_BACKGROUND_TINT)
    util.removeProperty(ANDROID_URI, ATTR_ON_CLICK)
    builder.attachToInspector(util.inspector, util.properties) { generator.title }
    util.checkTitle(0, InspectorSection.COMMON.title)
    util.checkEditor(1, "", ATTR_STYLE)
    util.checkEditor(2, ANDROID_URI, ATTR_STATE_LIST_ANIMATOR)
    util.checkEditor(3, ANDROID_URI, ATTR_ELEVATION)
    util.checkEditor(4, ANDROID_URI, ATTR_BACKGROUND_TINT_MODE)
    assertThat(util.inspector.lines).hasSize(5)
  }

  @Test
  fun testImageViewWithAppCompatProperties() {
    val util = InspectorTestUtil(projectRule, IMAGE_VIEW)
    val builder = ViewInspectorBuilder(projectRule.project, util.editorProvider)
    val generator = CommonAttributesInspectorBuilder.TitleGenerator(util.inspector)
    addImageViewProperties(util, true)
    builder.attachToInspector(util.inspector, util.properties) { generator.title }
    util.checkTitle(0, InspectorSection.COMMON.title)
    util.checkEditor(1, AUTO_URI, ATTR_SRC_COMPAT)
    util.checkEditor(2, TOOLS_URI, ATTR_SRC_COMPAT)
    util.checkEditor(3, ANDROID_URI, ATTR_CONTENT_DESCRIPTION)
    util.checkEditor(4, ANDROID_URI, ATTR_BACKGROUND)
    util.checkEditor(5, ANDROID_URI, ATTR_SCALE_TYPE)
    util.checkEditor(6, ANDROID_URI, ATTR_ADJUST_VIEW_BOUNDS)
    util.checkEditor(7, ANDROID_URI, ATTR_CROP_TO_PADDING)
    assertThat(util.inspector.lines).hasSize(8)
  }

  @Test
  fun testImageViewWithoutAppCompatProperties() {
    val util = InspectorTestUtil(projectRule, IMAGE_VIEW)
    val builder = ViewInspectorBuilder(projectRule.project, util.editorProvider)
    val generator = CommonAttributesInspectorBuilder.TitleGenerator(util.inspector)
    addImageViewProperties(util, false)
    builder.attachToInspector(util.inspector, util.properties) { generator.title }
    util.checkTitle(0, InspectorSection.COMMON.title)
    util.checkEditor(1, ANDROID_URI, ATTR_SRC)
    util.checkEditor(2, TOOLS_URI, ATTR_SRC)
    util.checkEditor(3, ANDROID_URI, ATTR_CONTENT_DESCRIPTION)
    util.checkEditor(4, ANDROID_URI, ATTR_BACKGROUND)
    util.checkEditor(5, ANDROID_URI, ATTR_SCALE_TYPE)
    util.checkEditor(6, ANDROID_URI, ATTR_ADJUST_VIEW_BOUNDS)
    util.checkEditor(7, ANDROID_URI, ATTR_CROP_TO_PADDING)
    assertThat(util.inspector.lines).hasSize(8)
  }

  @Test
  fun testBottomAppBar() {
    projectRule.fixture.copyFileToProject("material.xml", "res/values/material.xml")
    projectRule.fixture.copyFileToProject("BottomAppBar.java", "src/java/com/google/android/material/bottomappbar/BottomAppBar.java")
    val util = InspectorTestUtil(projectRule, BOTTOM_APP_BAR, parentTag = LINEAR_LAYOUT)
    val builder = ViewInspectorBuilder(projectRule.project, util.editorProvider)
    val generator = CommonAttributesInspectorBuilder.TitleGenerator(util.inspector)
    util.loadProperties()
    builder.attachToInspector(util.inspector, util.properties) { generator.title }
    util.checkTitle(0, InspectorSection.COMMON.title)
    util.checkEditor(1, "", ATTR_STYLE)
    util.checkEditor(2, ANDROID_URI, ATTR_BACKGROUND_TINT)
    util.checkEditor(3, AUTO_URI, ATTR_FAB_ALIGNMENT_MODE)
    util.checkEditor(4, AUTO_URI, ATTR_FAB_ANIMATION_MODE)
    util.checkEditor(5, AUTO_URI, ATTR_FAB_CRADLE_MARGIN)
    util.checkEditor(6, AUTO_URI, ATTR_FAB_CRADLE_ROUNDED_CORNER_RADIUS)
    util.checkEditor(7, AUTO_URI, ATTR_FAB_CRADLE_VERTICAL_OFFSET)
    assertThat(util.inspector.lines).hasSize(8)
  }

  @Test
  fun testMaterialButton() {
    projectRule.fixture.copyFileToProject("material.xml", "res/values/material.xml")
    projectRule.fixture.copyFileToProject("AppCompatButton.java", "src/java/android/support/v7/widget/MaterialButton.java")
    projectRule.fixture.copyFileToProject("MaterialButton.java", "src/java/com/google/android/material/button/MaterialButton.java")
    val util = InspectorTestUtil(projectRule, MATERIAL_BUTTON, parentTag = LINEAR_LAYOUT)
    val builder = ViewInspectorBuilder(projectRule.project, util.editorProvider)
    val generator = CommonAttributesInspectorBuilder.TitleGenerator(util.inspector)
    util.loadProperties()
    builder.attachToInspector(util.inspector, util.properties) { generator.title }
    assertThat(util.inspector.lines).hasSize(22)
    util.checkTitle(0, InspectorSection.COMMON.title)
    util.checkEditor(1, "", ATTR_STYLE)
    util.checkEditor(2, ANDROID_URI, ATTR_STATE_LIST_ANIMATOR)
    util.checkEditor(3, ANDROID_URI, ATTR_ON_CLICK)
    util.checkEditor(4, ANDROID_URI, ATTR_ELEVATION)
    util.checkEditor(5, ANDROID_URI, ATTR_INSET_LEFT)
    util.checkEditor(6, ANDROID_URI, ATTR_INSET_RIGHT)
    util.checkEditor(7, ANDROID_URI, ATTR_INSET_TOP)
    util.checkEditor(8, ANDROID_URI, ATTR_INSET_BOTTOM)
    util.checkEditor(9, ANDROID_URI, ATTR_BACKGROUND)
    util.checkEditor(10, ANDROID_URI, ATTR_BACKGROUND_TINT)
    util.checkEditor(11, ANDROID_URI, ATTR_BACKGROUND_TINT_MODE)
    util.checkEditor(12, AUTO_URI, ATTR_ICON)
    util.checkEditor(13, AUTO_URI, ATTR_ICON_PADDING)
    util.checkEditor(14, AUTO_URI, ATTR_ICON_TINT)
    util.checkEditor(15, AUTO_URI, ATTR_ICON_TINT_MODE)
    util.checkEditor(16, AUTO_URI, ATTR_ADDITIONAL_PADDING_START_FOR_ICON)
    util.checkEditor(17, AUTO_URI, ATTR_ADDITIONAL_PADDING_END_FOR_ICON)
    util.checkEditor(18, AUTO_URI, ATTR_STROKE_COLOR)
    util.checkEditor(19, AUTO_URI, ATTR_STROKE_WIDTH)
    util.checkEditor(20, AUTO_URI, ATTR_CORNER_RADIUS)
    util.checkEditor(21, AUTO_URI, ATTR_RIPPLE_COLOR)
  }

  @Test
  fun testChipGroup() {
    projectRule.fixture.copyFileToProject("material.xml", "res/values/material.xml")
    projectRule.fixture.copyFileToProject("ChipGroup.java", "src/java/com/google/android/material/chip/ChipGroup.java")
    val util = InspectorTestUtil(projectRule, CHIP_GROUP, parentTag = LINEAR_LAYOUT)
    val builder = ViewInspectorBuilder(projectRule.project, util.editorProvider)
    val generator = CommonAttributesInspectorBuilder.TitleGenerator(util.inspector)
    util.loadProperties()
    builder.attachToInspector(util.inspector, util.properties) { generator.title }
    util.checkTitle(0, InspectorSection.COMMON.title)
    util.checkEditor(1, "", ATTR_STYLE)
    util.checkEditor(2, AUTO_URI, ATTR_CHIP_SPACING)
    util.checkEditor(3, AUTO_URI, ATTR_CHIP_SPACING_HORIZONTAL)
    util.checkEditor(4, AUTO_URI, ATTR_CHIP_SPACING_VERTICAL)
    util.checkEditor(5, AUTO_URI, ATTR_SINGLE_LINE)
    util.checkEditor(6, AUTO_URI, ATTR_SINGLE_SELECTION)
    util.checkEditor(7, AUTO_URI, ATTR_CHECKED_CHIP)
    assertThat(util.inspector.lines).hasSize(8)
  }

  @Test
  fun testChip() {
    projectRule.fixture.copyFileToProject("material.xml", "res/values/material.xml")
    projectRule.fixture.copyFileToProject("AppCompatCheckBox.java", "src/java/android/support/v7/widget/AppCompatCheckBox.java")
    projectRule.fixture.copyFileToProject("Chip.java", "src/java/com/google/android/material/chip/Chip.java")
    projectRule.fixture.copyFileToProject("ChipGroup.java", "src/java/com/google/android/material/chip/ChipGroup.java")
    val util = InspectorTestUtil(projectRule, CHIP, parentTag = CHIP_GROUP)
    val builder = ViewInspectorBuilder(projectRule.project, util.editorProvider)
    val generator = CommonAttributesInspectorBuilder.TitleGenerator(util.inspector)
    util.loadProperties()
    builder.attachToInspector(util.inspector, util.properties) { generator.title }
    util.checkTitle(0, InspectorSection.COMMON.title)
    util.checkEditor(1, "", ATTR_STYLE)
    util.checkEditor(2, ANDROID_URI, ATTR_CHECKABLE)
    util.checkEditor(3, ANDROID_URI, ATTR_TEXT)
    util.checkEditor(4, AUTO_URI, ATTR_CHIP_ICON)
    util.checkEditor(5, AUTO_URI, ATTR_CHIP_ICON_VISIBLE)
    util.checkEditor(6, AUTO_URI, ATTR_CHECKED_ICON)
    util.checkEditor(7, AUTO_URI, ATTR_CHECKED_ICON_VISIBLE)
    util.checkEditor(8, AUTO_URI, ATTR_CLOSE_ICON)
    util.checkEditor(9, AUTO_URI, ATTR_CLOSE_ICON_VISIBLE)
    assertThat(util.inspector.lines).hasSize(10)
  }

  @Test
  fun testBottomNavigationView() {
    projectRule.fixture.copyFileToProject("material.xml", "res/values/material.xml")
    projectRule.fixture.copyFileToProject("BottomNavigationView.java", "src/java/android/support/design/widget/BottomNavigationView.java")
    val util = InspectorTestUtil(projectRule, BOTTOM_NAVIGATION_VIEW.oldName(), parentTag = LINEAR_LAYOUT)
    val builder = ViewInspectorBuilder(projectRule.project, util.editorProvider)
    val generator = CommonAttributesInspectorBuilder.TitleGenerator(util.inspector)
    util.loadProperties()
    builder.attachToInspector(util.inspector, util.properties) { generator.title }
    util.checkTitle(0, InspectorSection.COMMON.title)
    util.checkEditor(1, "", ATTR_STYLE)
    util.checkEditor(2, AUTO_URI, ATTR_ITEM_HORIZONTAL_TRANSLATION_ENABLED)
    util.checkEditor(3, AUTO_URI, ATTR_LABEL_VISIBILITY_MODE)
    util.checkEditor(4, AUTO_URI, ATTR_ITEM_ICON_TINT)
    util.checkEditor(5, AUTO_URI, ATTR_MENU)
    util.checkEditor(6, AUTO_URI, ATTR_ITEM_BACKGROUND)
    util.checkEditor(7, AUTO_URI, ATTR_ITEM_TEXT_COLOR)
    util.checkEditor(8, ANDROID_URI, ATTR_ELEVATION)
    assertThat(util.inspector.lines).hasSize(9)
  }

  @Test
  fun testBottomNavigationViewX() {
    projectRule.fixture.copyFileToProject("material.xml", "res/values/material.xml")
    projectRule.fixture.copyFileToProject("BottomNavigationViewX.java",
                                          "src/java/com/google/android/material/bottomnavigation/BottomNavigationView.java")
    val util = InspectorTestUtil(projectRule, BOTTOM_NAVIGATION_VIEW.newName(), parentTag = LINEAR_LAYOUT)
    val builder = ViewInspectorBuilder(projectRule.project, util.editorProvider)
    val generator = CommonAttributesInspectorBuilder.TitleGenerator(util.inspector)
    util.loadProperties()
    builder.attachToInspector(util.inspector, util.properties) { generator.title }
    util.checkTitle(0, InspectorSection.COMMON.title)
    util.checkEditor(1, "", ATTR_STYLE)
    util.checkEditor(2, AUTO_URI, ATTR_ITEM_HORIZONTAL_TRANSLATION_ENABLED)
    util.checkEditor(3, AUTO_URI, ATTR_LABEL_VISIBILITY_MODE)
    util.checkEditor(4, AUTO_URI, ATTR_ITEM_ICON_TINT)
    util.checkEditor(5, AUTO_URI, ATTR_MENU)
    util.checkEditor(6, AUTO_URI, ATTR_ITEM_BACKGROUND)
    util.checkEditor(7, AUTO_URI, ATTR_ITEM_TEXT_COLOR)
    util.checkEditor(8, ANDROID_URI, ATTR_ELEVATION)
    assertThat(util.inspector.lines).hasSize(9)
  }

  @Test
  fun testFloatingActionButton() {
    projectRule.fixture.copyFileToProject("material.xml", "res/values/material.xml")
    projectRule.fixture.copyFileToProject("FloatingActionButton.java",
                                          "src/java/android/support/design/floatingactionbutton/FloatingActionButton.java")
    val util = InspectorTestUtil(projectRule, FLOATING_ACTION_BUTTON.oldName(), parentTag = LINEAR_LAYOUT)
    val builder = ViewInspectorBuilder(projectRule.project, util.editorProvider)
    val generator = CommonAttributesInspectorBuilder.TitleGenerator(util.inspector)
    util.loadProperties()
    builder.attachToInspector(util.inspector, util.properties) { generator.title }
    util.checkTitle(0, InspectorSection.COMMON.title)
    util.checkEditor(1, ANDROID_URI, ATTR_SRC)
    util.checkEditor(2, "", ATTR_STYLE)
    util.checkEditor(3, ANDROID_URI, ATTR_BACKGROUND_TINT)
    util.checkEditor(4, ANDROID_URI, ATTR_BACKGROUND_TINT_MODE)
    util.checkEditor(5, AUTO_URI, ATTR_RIPPLE_COLOR)
    util.checkEditor(6, ANDROID_URI, ATTR_TINT)
    util.checkEditor(7, AUTO_URI, ATTR_FAB_SIZE)
    util.checkEditor(8, AUTO_URI, ATTR_FAB_CUSTOM_SIZE)
    util.checkEditor(9, ANDROID_URI, ATTR_ELEVATION)
    util.checkEditor(10, AUTO_URI, ATTR_HOVERED_FOCUSED_TRANSLATION_Z)
    util.checkEditor(11, AUTO_URI, ATTR_PRESSED_TRANSLATION_Z)
    util.checkEditor(12, AUTO_URI, ATTR_BORDER_WIDTH)
    util.checkEditor(13, AUTO_URI, ATTR_COMPAT_PADDING)
    util.checkEditor(14, AUTO_URI, ATTR_MAX_IMAGE_SIZE)
    util.checkEditor(15, AUTO_URI, ATTR_SHOW_MOTION_SPEC)
    util.checkEditor(16, AUTO_URI, ATTR_HIDE_MOTION_SPEC)
    assertThat(util.inspector.lines).hasSize(17)
  }

  @Test
  fun testFloatingActionButtonX() {
    projectRule.fixture.copyFileToProject("material.xml", "res/values/material.xml")
    projectRule.fixture.copyFileToProject("FloatingActionButtonX.java",
                                          "src/java/com/google/android/material/floatingactionbutton/FloatingActionButton.java")
    val util = InspectorTestUtil(projectRule, FLOATING_ACTION_BUTTON.newName(), parentTag = LINEAR_LAYOUT)
    val builder = ViewInspectorBuilder(projectRule.project, util.editorProvider)
    val generator = CommonAttributesInspectorBuilder.TitleGenerator(util.inspector)
    util.loadProperties()
    builder.attachToInspector(util.inspector, util.properties) { generator.title }
    util.checkTitle(0, InspectorSection.COMMON.title)
    util.checkEditor(1, ANDROID_URI, ATTR_SRC)
    util.checkEditor(2, "", ATTR_STYLE)
    util.checkEditor(3, ANDROID_URI, ATTR_BACKGROUND_TINT)
    util.checkEditor(4, ANDROID_URI, ATTR_BACKGROUND_TINT_MODE)
    util.checkEditor(5, AUTO_URI, ATTR_RIPPLE_COLOR)
    util.checkEditor(6, ANDROID_URI, ATTR_TINT)
    util.checkEditor(7, AUTO_URI, ATTR_FAB_SIZE)
    util.checkEditor(8, AUTO_URI, ATTR_FAB_CUSTOM_SIZE)
    util.checkEditor(9, ANDROID_URI, ATTR_ELEVATION)
    util.checkEditor(10, AUTO_URI, ATTR_HOVERED_FOCUSED_TRANSLATION_Z)
    util.checkEditor(11, AUTO_URI, ATTR_PRESSED_TRANSLATION_Z)
    util.checkEditor(12, AUTO_URI, ATTR_BORDER_WIDTH)
    util.checkEditor(13, AUTO_URI, ATTR_COMPAT_PADDING)
    util.checkEditor(14, AUTO_URI, ATTR_MAX_IMAGE_SIZE)
    util.checkEditor(15, AUTO_URI, ATTR_SHOW_MOTION_SPEC)
    util.checkEditor(16, AUTO_URI, ATTR_HIDE_MOTION_SPEC)
    assertThat(util.inspector.lines).hasSize(17)
  }

  @Test
  fun testTabLayout() {
    projectRule.fixture.copyFileToProject("material.xml", "res/values/material.xml")
    projectRule.fixture.copyFileToProject("TabLayout.java", "src/java/android/support/design/TabLayout.java")
    val util = InspectorTestUtil(projectRule, TAB_LAYOUT.oldName(), parentTag = LINEAR_LAYOUT)
    val builder = ViewInspectorBuilder(projectRule.project, util.editorProvider)
    val generator = CommonAttributesInspectorBuilder.TitleGenerator(util.inspector)
    util.loadProperties()
    builder.attachToInspector(util.inspector, util.properties) { generator.title }
    util.checkTitle(0, InspectorSection.COMMON.title)
    util.checkEditor(1, "", ATTR_STYLE)
    util.checkEditor(2, AUTO_URI, ATTR_TAB_INDICATOR_COLOR)
    util.checkEditor(3, AUTO_URI, ATTR_TAB_INDICATOR_HEIGHT)
    util.checkEditor(4, AUTO_URI, ATTR_TAB_CONTENT_START)
    util.checkEditor(5, AUTO_URI, ATTR_TAB_BACKGROUND)
    util.checkEditor(6, AUTO_URI, ATTR_TAB_INDICATOR)
    util.checkEditor(7, AUTO_URI, ATTR_TAB_INDICATOR_GRAVITY)
    util.checkEditor(8, AUTO_URI, ATTR_TAB_INDICATOR_ANIMATION_DURATION)
    util.checkEditor(9, AUTO_URI, ATTR_TAB_INDICATOR_FULL_WIDTH)
    util.checkEditor(10, AUTO_URI, ATTR_TAB_MODE)
    util.checkEditor(11, AUTO_URI, ATTR_TAB_GRAVITY)
    util.checkEditor(12, AUTO_URI, ATTR_TAB_INLINE_LABEL)
    util.checkEditor(13, AUTO_URI, ATTR_TAB_MIN_WIDTH)
    util.checkEditor(14, AUTO_URI, ATTR_TAB_MAX_WIDTH)
    util.checkEditor(15, AUTO_URI, ATTR_TAB_TEXT_APPEARANCE)
    util.checkEditor(16, AUTO_URI, ATTR_TAB_TEXT_COLOR)
    util.checkEditor(17, AUTO_URI, ATTR_TAB_SELECTED_TEXT_COLOR)
    util.checkEditor(18, AUTO_URI, ATTR_TAB_PADDING)
    util.checkEditor(19, AUTO_URI, ATTR_TAB_PADDING_START)
    util.checkEditor(20, AUTO_URI, ATTR_TAB_PADDING_END)
    util.checkEditor(21, AUTO_URI, ATTR_TAB_PADDING_TOP)
    util.checkEditor(22, AUTO_URI, ATTR_TAB_PADDING_BOTTOM)
    util.checkEditor(23, AUTO_URI, ATTR_TAB_ICON_TINT)
    util.checkEditor(24, AUTO_URI, ATTR_TAB_ICON_TINT_MODE)
    util.checkEditor(25, AUTO_URI, ATTR_TAB_RIPPLE_COLOR)
    util.checkEditor(26, AUTO_URI, ATTR_TAB_UNBOUNDED_RIPPLE)
    util.checkEditor(27, ANDROID_URI, ATTR_THEME)
    util.checkEditor(28, ANDROID_URI, ATTR_BACKGROUND)
    assertThat(util.inspector.lines).hasSize(29)
  }

  @Test
  fun testTabLayoutX() {
    projectRule.fixture.copyFileToProject("material.xml", "res/values/material.xml")
    projectRule.fixture.copyFileToProject("TabLayoutX.java", "src/java/com/google/android/material/tabs/TabLayout.java")
    val util = InspectorTestUtil(projectRule, TAB_LAYOUT.newName(), parentTag = LINEAR_LAYOUT)
    val builder = ViewInspectorBuilder(projectRule.project, util.editorProvider)
    val generator = CommonAttributesInspectorBuilder.TitleGenerator(util.inspector)
    util.loadProperties()
    builder.attachToInspector(util.inspector, util.properties) { generator.title }
    util.checkTitle(0, InspectorSection.COMMON.title)
    util.checkEditor(1, "", ATTR_STYLE)
    util.checkEditor(2, AUTO_URI, ATTR_TAB_INDICATOR_COLOR)
    util.checkEditor(3, AUTO_URI, ATTR_TAB_INDICATOR_HEIGHT)
    util.checkEditor(4, AUTO_URI, ATTR_TAB_CONTENT_START)
    util.checkEditor(5, AUTO_URI, ATTR_TAB_BACKGROUND)
    util.checkEditor(6, AUTO_URI, ATTR_TAB_INDICATOR)
    util.checkEditor(7, AUTO_URI, ATTR_TAB_INDICATOR_GRAVITY)
    util.checkEditor(8, AUTO_URI, ATTR_TAB_INDICATOR_ANIMATION_DURATION)
    util.checkEditor(9, AUTO_URI, ATTR_TAB_INDICATOR_FULL_WIDTH)
    util.checkEditor(10, AUTO_URI, ATTR_TAB_MODE)
    util.checkEditor(11, AUTO_URI, ATTR_TAB_GRAVITY)
    util.checkEditor(12, AUTO_URI, ATTR_TAB_INLINE_LABEL)
    util.checkEditor(13, AUTO_URI, ATTR_TAB_MIN_WIDTH)
    util.checkEditor(14, AUTO_URI, ATTR_TAB_MAX_WIDTH)
    util.checkEditor(15, AUTO_URI, ATTR_TAB_TEXT_APPEARANCE)
    util.checkEditor(16, AUTO_URI, ATTR_TAB_TEXT_COLOR)
    util.checkEditor(17, AUTO_URI, ATTR_TAB_SELECTED_TEXT_COLOR)
    util.checkEditor(18, AUTO_URI, ATTR_TAB_PADDING)
    util.checkEditor(19, AUTO_URI, ATTR_TAB_PADDING_START)
    util.checkEditor(20, AUTO_URI, ATTR_TAB_PADDING_END)
    util.checkEditor(21, AUTO_URI, ATTR_TAB_PADDING_TOP)
    util.checkEditor(22, AUTO_URI, ATTR_TAB_PADDING_BOTTOM)
    util.checkEditor(23, AUTO_URI, ATTR_TAB_ICON_TINT)
    util.checkEditor(24, AUTO_URI, ATTR_TAB_ICON_TINT_MODE)
    util.checkEditor(25, AUTO_URI, ATTR_TAB_RIPPLE_COLOR)
    util.checkEditor(26, AUTO_URI, ATTR_TAB_UNBOUNDED_RIPPLE)
    util.checkEditor(27, ANDROID_URI, ATTR_THEME)
    util.checkEditor(28, ANDROID_URI, ATTR_BACKGROUND)
    assertThat(util.inspector.lines).hasSize(29)
  }

  @Test
  fun testTextInputLayout() {
    projectRule.fixture.copyFileToProject("material.xml", "res/values/material.xml")
    projectRule.fixture.copyFileToProject("TextInputLayout.java", "src/java/android/support/design/text/TextInputLayout.java")
    val util = InspectorTestUtil(projectRule, TEXT_INPUT_LAYOUT.oldName(), parentTag = LINEAR_LAYOUT)
    val builder = ViewInspectorBuilder(projectRule.project, util.editorProvider)
    val generator = CommonAttributesInspectorBuilder.TitleGenerator(util.inspector)
    util.loadProperties()
    builder.attachToInspector(util.inspector, util.properties) { generator.title }
    util.checkTitle(0, InspectorSection.COMMON.title)
    util.checkEditor(1, ANDROID_URI, ATTR_TEXT_COLOR_HINT)
    util.checkEditor(2, ANDROID_URI, ATTR_HINT)
    util.checkEditor(3, AUTO_URI, ATTR_HINT_ENABLED)
    util.checkEditor(4, AUTO_URI, ATTR_HINT_ANIMATION_ENABLED)
    util.checkEditor(5, AUTO_URI, ATTR_HINT_TEXT_APPEARANCE)
    util.checkEditor(6, AUTO_URI, ATTR_HELPER_TEXT)
    util.checkEditor(7, AUTO_URI, ATTR_HELPER_TEXT_ENABLED)
    util.checkEditor(8, AUTO_URI, ATTR_HELPER_TEXT_TEXT_APPEARANCE)
    util.checkEditor(9, AUTO_URI, ATTR_ERROR_ENABLED)
    util.checkEditor(10, AUTO_URI, ATTR_ERROR_TEXT_APPEARANCE)
    util.checkEditor(11, AUTO_URI, ATTR_COUNTER_ENABLED)
    util.checkEditor(12, AUTO_URI, ATTR_COUNTER_MAX_LENGTH)
    util.checkEditor(13, AUTO_URI, ATTR_COUNTER_TEXT_APPEARANCE)
    util.checkEditor(14, AUTO_URI, ATTR_COUNTER_OVERFLOW_TEXT_APPEARANCE)
    util.checkEditor(15, AUTO_URI, ATTR_PASSWORD_TOGGLE_ENABLED)
    util.checkEditor(16, AUTO_URI, ATTR_PASSWORD_TOGGLE_DRAWABLE)
    util.checkEditor(17, AUTO_URI, ATTR_PASSWORD_TOGGLE_CONTENT_DESCRIPTION)
    util.checkEditor(18, AUTO_URI, ATTR_PASSWORD_TOGGLE_TINT)
    util.checkEditor(19, AUTO_URI, ATTR_PASSWORD_TOGGLE_TINT_MODE)
    util.checkEditor(20, AUTO_URI, ATTR_BOX_BACKGROUND_MODE)
    util.checkEditor(21, AUTO_URI, ATTR_BOX_COLLAPSED_PADDING_TOP)
    util.checkEditor(22, AUTO_URI, ATTR_BOX_STROKE_COLOR)
    util.checkEditor(23, AUTO_URI, ATTR_BOX_BACKGROUND_COLOR)
    util.checkEditor(24, AUTO_URI, ATTR_BOX_STROKE_WIDTH)
    assertThat(util.inspector.lines).hasSize(25)
  }

  @Test
  fun testTextInputLayoutX() {
    projectRule.fixture.copyFileToProject("material.xml", "res/values/material.xml")
    projectRule.fixture.copyFileToProject("TextInputLayoutX.java", "src/java/com/google/android/material/textfield/TextInputLayout.java")
    val util = InspectorTestUtil(projectRule, TEXT_INPUT_LAYOUT.newName(), parentTag = LINEAR_LAYOUT)
    val builder = ViewInspectorBuilder(projectRule.project, util.editorProvider)
    val generator = CommonAttributesInspectorBuilder.TitleGenerator(util.inspector)
    util.loadProperties()
    builder.attachToInspector(util.inspector, util.properties) { generator.title }
    util.checkTitle(0, InspectorSection.COMMON.title)
    util.checkEditor(1, ANDROID_URI, ATTR_TEXT_COLOR_HINT)
    util.checkEditor(2, ANDROID_URI, ATTR_HINT)
    util.checkEditor(3, AUTO_URI, ATTR_HINT_ENABLED)
    util.checkEditor(4, AUTO_URI, ATTR_HINT_ANIMATION_ENABLED)
    util.checkEditor(5, AUTO_URI, ATTR_HINT_TEXT_APPEARANCE)
    util.checkEditor(6, AUTO_URI, ATTR_HELPER_TEXT)
    util.checkEditor(7, AUTO_URI, ATTR_HELPER_TEXT_ENABLED)
    util.checkEditor(8, AUTO_URI, ATTR_HELPER_TEXT_TEXT_APPEARANCE)
    util.checkEditor(9, AUTO_URI, ATTR_ERROR_ENABLED)
    util.checkEditor(10, AUTO_URI, ATTR_ERROR_TEXT_APPEARANCE)
    util.checkEditor(11, AUTO_URI, ATTR_COUNTER_ENABLED)
    util.checkEditor(12, AUTO_URI, ATTR_COUNTER_MAX_LENGTH)
    util.checkEditor(13, AUTO_URI, ATTR_COUNTER_TEXT_APPEARANCE)
    util.checkEditor(14, AUTO_URI, ATTR_COUNTER_OVERFLOW_TEXT_APPEARANCE)
    util.checkEditor(15, AUTO_URI, ATTR_PASSWORD_TOGGLE_ENABLED)
    util.checkEditor(16, AUTO_URI, ATTR_PASSWORD_TOGGLE_DRAWABLE)
    util.checkEditor(17, AUTO_URI, ATTR_PASSWORD_TOGGLE_CONTENT_DESCRIPTION)
    util.checkEditor(18, AUTO_URI, ATTR_PASSWORD_TOGGLE_TINT)
    util.checkEditor(19, AUTO_URI, ATTR_PASSWORD_TOGGLE_TINT_MODE)
    util.checkEditor(20, AUTO_URI, ATTR_BOX_BACKGROUND_MODE)
    util.checkEditor(21, AUTO_URI, ATTR_BOX_COLLAPSED_PADDING_TOP)
    util.checkEditor(22, AUTO_URI, ATTR_BOX_STROKE_COLOR)
    util.checkEditor(23, AUTO_URI, ATTR_BOX_BACKGROUND_COLOR)
    util.checkEditor(24, AUTO_URI, ATTR_BOX_STROKE_WIDTH)
    assertThat(util.inspector.lines).hasSize(25)
  }

  private fun addImageViewProperties(util: InspectorTestUtil, withAppCompat: Boolean) {
    if (withAppCompat) {
      util.addProperty(AUTO_URI, ATTR_SRC_COMPAT, NelePropertyType.DRAWABLE)
    }
    else {
      util.addProperty(ANDROID_URI, ATTR_SRC, NelePropertyType.DRAWABLE)
    }
    util.addProperty(ANDROID_URI, ATTR_CONTENT_DESCRIPTION, NelePropertyType.STRING)
    util.addProperty(ANDROID_URI, ATTR_BACKGROUND, NelePropertyType.DRAWABLE)
    util.addProperty(ANDROID_URI, ATTR_SCALE_TYPE, NelePropertyType.INTEGER)
    util.addProperty(ANDROID_URI, ATTR_ADJUST_VIEW_BOUNDS, NelePropertyType.THREE_STATE_BOOLEAN)
    util.addProperty(ANDROID_URI, ATTR_CROP_TO_PADDING, NelePropertyType.THREE_STATE_BOOLEAN)
    util.addProperty(ANDROID_URI, ATTR_VISIBILITY, NelePropertyType.ENUM)
  }
}<|MERGE_RESOLUTION|>--- conflicted
+++ resolved
@@ -165,11 +165,7 @@
 
   @Before
   fun setUp() {
-<<<<<<< HEAD
     projectRule.fixture.testDataPath = AndroidTestPaths.adtSources().resolve("designer/testData/property/").toString()
-=======
-    projectRule.fixture.testDataPath = TestUtils.getWorkspaceFile("tools/adt/idea/designer/testData/property/").path
->>>>>>> 799703f0
     addManifest(projectRule.fixture)
   }
 
