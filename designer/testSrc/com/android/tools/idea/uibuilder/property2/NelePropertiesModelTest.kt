--- conflicted
+++ resolved
@@ -126,11 +126,8 @@
     model.addListener(listener)
 
     nlModel.resourcesChanged(EnumSet.of(ResourceNotificationManager.Reason.EDIT))
-<<<<<<< HEAD
-    nlModel.flushUpdateQueue()
-=======
+    // FIXME-ank4: nlModel.flushUpdateQueue() not needed?
     nlModel.updateQueue.flush()
->>>>>>> e624679c
     LaterInvocator.dispatchPendingFlushes()
     verify(listener).propertyValuesChanged(model)
   }
