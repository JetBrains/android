--- conflicted
+++ resolved
@@ -43,83 +43,6 @@
   }
 
   @Test
-<<<<<<< HEAD
-  fun trackIssueNoIssues() {
-    val tracker = NlLayoutScannerMetricTracker(mockSurface)
-    val nlAtfIssues = setOf<Issue>()
-    val renderResultMetricData = RenderResultMetricData(1, 1, 1)
-
-    tracker.trackIssues(nlAtfIssues, renderResultMetricData)
-
-    val usageTracker = CommonUsageTracker.getInstance(mockSurface) as CommonNopTracker
-    assertNull(usageTracker.lastTrackedEvent)
-  }
-
-  @Test
-  fun trackIssueNoNlAtfIssues() {
-    val tracker = NlLayoutScannerMetricTracker(mockSurface)
-    val nlAtfIssues = setOf<Issue>(TestIssue())
-    val renderResultMetricData = RenderResultMetricData(1, 1, 1)
-
-    tracker.trackIssues(nlAtfIssues, renderResultMetricData)
-
-    val usageTracker = CommonUsageTracker.getInstance(mockSurface) as CommonNopTracker
-    assertNull(usageTracker.lastTrackedEvent)
-  }
-
-  @Test
-  fun trackIssues() {
-    val tracker = NlLayoutScannerMetricTracker(mockSurface)
-    val nlAtfIssues = setOf(createTestNlAtfIssue())
-    val renderResultMetricData = RenderResultMetricData(1, 1, 1)
-
-    tracker.trackIssues(nlAtfIssues, renderResultMetricData)
-
-    val usageTracker = CommonUsageTracker.getInstance(mockSurface) as CommonNopTracker
-    assertEquals(
-      LayoutEditorEvent.LayoutEditorEventType.ATF_AUDIT_RESULT,
-      usageTracker.lastTrackedEvent
-    )
-  }
-
-  @Test
-  fun trackExpandedNotAtfIssue() {
-    val tracker = NlLayoutScannerMetricTracker(mockSurface)
-    tracker.trackFirstExpanded(TestIssue())
-
-    val usageTracker = CommonUsageTracker.getInstance(mockSurface) as CommonNopTracker
-    assertNull(usageTracker.lastTrackedEvent)
-  }
-
-  @Test
-  fun trackExpandedAlreadyContained() {
-    val tracker = NlLayoutScannerMetricTracker(mockSurface)
-    val issue = createTestNlAtfIssue()
-    tracker.expanded.add(issue)
-
-    tracker.trackFirstExpanded(issue)
-
-    val usageTracker = CommonUsageTracker.getInstance(mockSurface) as CommonNopTracker
-    assertNull(usageTracker.lastTrackedEvent)
-  }
-
-  @Test
-  fun trackExpanded() {
-    val tracker = NlLayoutScannerMetricTracker(mockSurface)
-    val issue = createTestNlAtfIssue()
-    tracker.trackFirstExpanded(issue)
-
-    val usageTracker = CommonUsageTracker.getInstance(mockSurface) as CommonNopTracker
-    assertEquals(
-      LayoutEditorEvent.LayoutEditorEventType.ATF_AUDIT_RESULT,
-      usageTracker.lastTrackedEvent
-    )
-    assertTrue(tracker.expanded.contains(issue))
-  }
-
-  @Test
-=======
->>>>>>> 574fcae1
   fun trackIgnoreButtonClicked() {
     val tracker = NlLayoutScannerMetricTracker(mockSurface)
     val issue = ScannerTestHelper.createTestIssueBuilder().build()
