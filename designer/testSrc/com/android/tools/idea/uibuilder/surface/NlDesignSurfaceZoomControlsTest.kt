--- conflicted
+++ resolved
@@ -50,6 +50,11 @@
 import com.intellij.testFramework.TestActionEvent
 import com.intellij.ui.JBColor
 import com.intellij.util.ui.JBUI
+import java.awt.BorderLayout
+import java.awt.EventQueue
+import java.awt.event.KeyEvent
+import java.nio.file.Paths
+import javax.swing.JPanel
 import org.jetbrains.android.facet.AndroidFacet
 import org.junit.After
 import org.junit.Assert.assertEquals
@@ -58,11 +63,6 @@
 import org.junit.Rule
 import org.junit.Test
 import org.junit.rules.RuleChain
-import java.awt.BorderLayout
-import java.awt.EventQueue
-import java.awt.event.KeyEvent
-import java.nio.file.Paths
-import javax.swing.JPanel
 
 class NlDesignSurfaceZoomControlsTest {
   private val androidProjectRule = AndroidProjectRule.withSdk()
@@ -178,13 +178,8 @@
     val zoomOutAction = zoomActionsToolbar.actions.filterIsInstance<ZoomOutAction>().single()
     val zoomToFitAction = zoomActionsToolbar.actions.filterIsInstance<ZoomToFitAction>().single()
 
-<<<<<<< HEAD
-    val dataContext = DataManager.getInstance().customizeDataContext(
-      DataContext.EMPTY_CONTEXT, surface)
-=======
     val dataContext =
       DataManager.getInstance().customizeDataContext(DataContext.EMPTY_CONTEXT, surface)
->>>>>>> 176f09ad
     val event = TestActionEvent.createTestEvent(dataContext)
     zoomToFitAction.actionPerformed(event)
     val zoomToFitScale = surface.zoomController.scale
@@ -227,12 +222,7 @@
     val zoomToFitScale = surface.zoomController.scale
 
     // Delegate context for keyboard events. This ensures that, when actions update, they get the
-<<<<<<< HEAD
-    // right data context to make the
-    // decision about visibility and presentation.
-=======
     // right data context to make the decision about visibility and presentation.
->>>>>>> 176f09ad
     val provider = EdtNoGetDataProvider { sink -> DataSink.uiDataSnapshot(sink, surface) }
     (DataManager.getInstance() as HeadlessDataManager).setTestDataProvider(provider)
 
