--- conflicted
+++ resolved
@@ -18,41 +18,26 @@
 import com.android.tools.idea.common.surface.layout.TestPositionableContent
 import com.android.tools.idea.uibuilder.LayoutTestCase
 import com.intellij.util.ui.JBInsets
-<<<<<<< HEAD
-import org.junit.Assert.assertEquals
-import org.junit.Assert.assertNotEquals
-import org.junit.Test
-import java.awt.Dimension
-=======
 import java.awt.Dimension
 import org.junit.Assert.assertEquals
 import org.junit.Assert.assertNotEquals
 import org.junit.Test
->>>>>>> 574fcae1
 
 class GroupedListSurfaceLayoutManagerTest {
 
   @Test
   fun testLayoutVertically() {
     val manager =
-<<<<<<< HEAD
-      GroupedListSurfaceLayoutManager(0, { 0 }) { contents -> listOf(contents.toList()) }
-=======
       GroupedListSurfaceLayoutManager(0, PREVIEW_LEFT_PADDING, { 0 }) { contents ->
         listOf(PositionableGroup(contents.toList()))
       }
->>>>>>> 574fcae1
-    val contents =
-      listOf(
-        TestPositionableContent(0, 0, 100, 100),
-        TestPositionableContent(0, 0, 100, 100),
-        TestPositionableContent(0, 0, 100, 100),
-        TestPositionableContent(0, 0, 100, 100),
-<<<<<<< HEAD
-        TestPositionableContent(0, 0, 100, 100)
-=======
-        TestPositionableContent(0, 0, 100, 100),
->>>>>>> 574fcae1
+    val contents =
+      listOf(
+        TestPositionableContent(0, 0, 100, 100),
+        TestPositionableContent(0, 0, 100, 100),
+        TestPositionableContent(0, 0, 100, 100),
+        TestPositionableContent(0, 0, 100, 100),
+        TestPositionableContent(0, 0, 100, 100),
       )
 
     run {
@@ -131,13 +116,8 @@
   @Test
   fun testLayoutMultipleContentSizes() {
     val manager =
-<<<<<<< HEAD
-      GroupedListSurfaceLayoutManager(0, { 0 }) { contents ->
-        listOf(contents.take(3), contents.drop(3))
-=======
       GroupedListSurfaceLayoutManager(0, PREVIEW_LEFT_PADDING, { 0 }) { contents ->
         listOf(PositionableGroup(contents.take(3)), PositionableGroup(contents.drop(3)))
->>>>>>> 574fcae1
       }
     val contents =
       listOf(
@@ -145,11 +125,7 @@
         TestPositionableContent(0, 0, 200, 100),
         TestPositionableContent(0, 0, 300, 200),
         TestPositionableContent(0, 0, 400, 100),
-<<<<<<< HEAD
-        TestPositionableContent(0, 0, 200, 200)
-=======
         TestPositionableContent(0, 0, 200, 200),
->>>>>>> 574fcae1
       )
 
     run {
@@ -230,29 +206,20 @@
     val canvasTopPadding = 10
     val framePadding = 20
     val manager =
-<<<<<<< HEAD
-      GroupedListSurfaceLayoutManager(canvasTopPadding, { framePadding }) { contents ->
-        listOf(contents.toList())
-=======
       GroupedListSurfaceLayoutManager(
         canvasTopPadding,
         PREVIEW_LEFT_PADDING,
         { framePadding },
       ) { contents ->
         listOf(PositionableGroup(contents.toList()))
->>>>>>> 574fcae1
-      }
-    val contents =
-      listOf(
-        TestPositionableContent(0, 0, 100, 100),
-        TestPositionableContent(0, 0, 100, 100),
-        TestPositionableContent(0, 0, 100, 100),
-        TestPositionableContent(0, 0, 100, 100),
-<<<<<<< HEAD
-        TestPositionableContent(0, 0, 100, 100)
-=======
-        TestPositionableContent(0, 0, 100, 100),
->>>>>>> 574fcae1
+      }
+    val contents =
+      listOf(
+        TestPositionableContent(0, 0, 100, 100),
+        TestPositionableContent(0, 0, 100, 100),
+        TestPositionableContent(0, 0, 100, 100),
+        TestPositionableContent(0, 0, 100, 100),
+        TestPositionableContent(0, 0, 100, 100),
       )
 
     run {
@@ -332,34 +299,24 @@
   fun testAdaptiveFramePadding() {
     val framePadding = 50
     val manager =
-<<<<<<< HEAD
-      GroupedListSurfaceLayoutManager(0, { (it * framePadding).toInt() }) { contents ->
-        listOf(contents.toList())
-=======
       GroupedListSurfaceLayoutManager(
         0,
         PREVIEW_LEFT_PADDING,
         { (it * framePadding).toInt() },
       ) { contents ->
         listOf(PositionableGroup(contents.toList()))
->>>>>>> 574fcae1
       }
     val contents =
       listOf(
         TestPositionableContent(0, 0, 100, 100, scale = 0.5),
         TestPositionableContent(0, 0, 100, 100, scale = 1.0),
         TestPositionableContent(0, 0, 100, 100, scale = 1.0),
-<<<<<<< HEAD
-        TestPositionableContent(0, 0, 100, 100, scale = 2.0)
-      )
-=======
         TestPositionableContent(0, 0, 100, 100, scale = 2.0),
       )
 
     val scaledLeftPadding = { scale: Double ->
       (framePadding * scale).toInt() + PREVIEW_LEFT_PADDING
     }
->>>>>>> 574fcae1
 
     val width = 500
     val height = 500
@@ -380,17 +337,12 @@
   fun testScaleDoNotEffectPreferredSize() {
     val framePadding = 50
     val manager =
-<<<<<<< HEAD
-      GroupedListSurfaceLayoutManager(0, { (it * framePadding).toInt() }) { contents ->
-        listOf(contents.toList())
-=======
       GroupedListSurfaceLayoutManager(
         0,
         PREVIEW_LEFT_PADDING,
         { (it * framePadding).toInt() },
       ) { contents ->
         listOf(PositionableGroup(contents.toList()))
->>>>>>> 574fcae1
       }
 
     val contentProvider: (scale: Double) -> List<PositionableContent> = {
@@ -398,11 +350,7 @@
         TestPositionableContent(0, 0, 100, 100, scale = it),
         TestPositionableContent(0, 0, 100, 100, scale = it),
         TestPositionableContent(0, 0, 100, 100, scale = it),
-<<<<<<< HEAD
-        TestPositionableContent(0, 0, 100, 100, scale = it)
-=======
         TestPositionableContent(0, 0, 100, 100, scale = it),
->>>>>>> 574fcae1
       )
     }
 
@@ -435,25 +383,17 @@
   @Test
   fun testFitIntoScaleWithoutPaddings() {
     val manager =
-<<<<<<< HEAD
-      GroupedListSurfaceLayoutManager(0, { 0 }) { contents -> listOf(contents.toList()) }
-=======
       GroupedListSurfaceLayoutManager(0, PREVIEW_LEFT_PADDING, { 0 }) { contents ->
         listOf(PositionableGroup(contents.toList()))
       }
->>>>>>> 574fcae1
-
-    val contents =
-      listOf(
-        TestPositionableContent(0, 0, 100, 100),
-        TestPositionableContent(0, 0, 100, 100),
-        TestPositionableContent(0, 0, 100, 100),
-        TestPositionableContent(0, 0, 100, 100),
-<<<<<<< HEAD
-        TestPositionableContent(0, 0, 100, 100)
-=======
-        TestPositionableContent(0, 0, 100, 100),
->>>>>>> 574fcae1
+
+    val contents =
+      listOf(
+        TestPositionableContent(0, 0, 100, 100),
+        TestPositionableContent(0, 0, 100, 100),
+        TestPositionableContent(0, 0, 100, 100),
+        TestPositionableContent(0, 0, 100, 100),
+        TestPositionableContent(0, 0, 100, 100),
       )
 
     run {
@@ -485,25 +425,17 @@
   @Test
   fun testFitIntoScaleWithPaddings() {
     val manager =
-<<<<<<< HEAD
-      GroupedListSurfaceLayoutManager(0, { 10 }) { contents -> listOf(contents.toList()) }
-=======
       GroupedListSurfaceLayoutManager(0, PREVIEW_LEFT_PADDING, { 10 }) { contents ->
         listOf(PositionableGroup(contents.toList()))
       }
->>>>>>> 574fcae1
-
-    val contents =
-      listOf(
-        TestPositionableContent(0, 0, 100, 100),
-        TestPositionableContent(0, 0, 100, 100),
-        TestPositionableContent(0, 0, 100, 100),
-        TestPositionableContent(0, 0, 100, 100),
-<<<<<<< HEAD
-        TestPositionableContent(0, 0, 100, 100)
-=======
-        TestPositionableContent(0, 0, 100, 100),
->>>>>>> 574fcae1
+
+    val contents =
+      listOf(
+        TestPositionableContent(0, 0, 100, 100),
+        TestPositionableContent(0, 0, 100, 100),
+        TestPositionableContent(0, 0, 100, 100),
+        TestPositionableContent(0, 0, 100, 100),
+        TestPositionableContent(0, 0, 100, 100),
       )
 
     run {
@@ -535,13 +467,8 @@
   @Test
   fun testZoomToFitValueIsIndependentOfContentScale() {
     val manager =
-<<<<<<< HEAD
-      GroupedListSurfaceLayoutManager(0, { (it * 20).toInt() }) { contents ->
-        listOf(contents.toList())
-=======
       GroupedListSurfaceLayoutManager(0, PREVIEW_LEFT_PADDING, { (it * 20).toInt() }) { contents ->
         listOf(PositionableGroup(contents.toList()))
->>>>>>> 574fcae1
       }
 
     val contents =
