/*
 * Copyright (C) 2018 The Android Open Source Project
 *
 * Licensed under the Apache License, Version 2.0 (the "License");
 * you may not use this file except in compliance with the License.
 * You may obtain a copy of the License at
 *
 *      http://www.apache.org/licenses/LICENSE-2.0
 *
 * Unless required by applicable law or agreed to in writing, software
 * distributed under the License is distributed on an "AS IS" BASIS,
 * WITHOUT WARRANTIES OR CONDITIONS OF ANY KIND, either express or implied.
 * See the License for the specific language governing permissions and
 * limitations under the License.
 */
package com.android.tools.idea.uibuilder.surface;

import static com.android.SdkConstants.ABSOLUTE_LAYOUT;
import static com.android.SdkConstants.BUTTON;
import static com.android.SdkConstants.LINEAR_LAYOUT;
import static com.android.SdkConstants.RELATIVE_LAYOUT;
import static com.android.SdkConstants.TEXT_VIEW;
import static com.android.tools.idea.common.LayoutTestUtilities.createScreen;
import static com.google.common.truth.Truth.assertThat;
import static org.junit.Assert.assertNotEquals;
import static org.mockito.Mockito.notNull;
import static org.mockito.Mockito.verify;
import static org.mockito.Mockito.verifyZeroInteractions;
import static org.mockito.MockitoAnnotations.initMocks;

import com.android.tools.idea.common.SyncNlModel;
import com.android.tools.idea.common.fixtures.ModelBuilder;
import com.android.tools.idea.common.model.NlComponent;
import com.android.tools.idea.common.surface.DesignSurfaceActionHandler;
import com.android.tools.idea.common.surface.SceneView;
import com.android.tools.idea.common.util.NlTreeDumper;
import com.android.tools.idea.rendering.RenderResult;
import com.android.tools.idea.uibuilder.LayoutTestCase;
import com.android.tools.idea.uibuilder.scene.SyncLayoutlibSceneManager;
import com.google.common.collect.ImmutableList;
import com.google.wireless.android.sdk.stats.LayoutEditorRenderResult;
import com.intellij.openapi.Disposable;
import com.intellij.openapi.actionSystem.DataContext;
import com.intellij.openapi.ide.CopyPasteManager;
import com.intellij.openapi.util.Disposer;
<<<<<<< HEAD
import java.util.ArrayList;
import java.util.List;
=======
>>>>>>> b5f40ffd
import java.util.concurrent.CompletableFuture;
import org.jetbrains.annotations.NotNull;
import org.jetbrains.annotations.Nullable;
import org.mockito.Mock;

<<<<<<< HEAD
=======
import java.util.ArrayList;
import java.util.List;

import static com.android.SdkConstants.*;
import static com.android.tools.idea.common.LayoutTestUtilities.createScreen;
import static com.google.common.truth.Truth.assertThat;
import static org.junit.Assert.assertNotEquals;
import static org.mockito.ArgumentMatchers.notNull;
import static org.mockito.Mockito.*;
import static org.mockito.MockitoAnnotations.initMocks;

>>>>>>> b5f40ffd
public class NlDesignSurfaceActionHandlerTest extends LayoutTestCase {

  private NlDesignSurface mySurface;
  private Disposable myDisposable;
  private SyncNlModel myModel;
  private ScreenView myScreen;
  private NlComponent myButton;
  private NlComponent myTextView;
  private DesignSurfaceActionHandler mySurfaceActionHandler;

  @Mock
  private CopyPasteManager myCopyPasteManager;

  @Mock
  private DataContext context;

  @Override
  public void setUp() throws Exception {
    super.setUp();
    initMocks(this);
    myModel = createModel();
    myScreen = createScreen(myModel);
    // If using a lambda, it can be reused by the JVM and causing a Exception because the Disposable is already disposed.
    myDisposable = Disposer.newDisposable();
    mySurface = NlDesignSurface.builder(getProject(), myDisposable)
<<<<<<< HEAD
      .setSceneManagerProvider((surface, model) -> new SyncLayoutlibSceneManager((SyncNlModel) model) {
        @NotNull
        @Override
        public CompletableFuture<Void> requestRenderAsync() {
=======
      .setSceneManagerProvider((surface, model) -> new SyncLayoutlibSceneManager(surface, (SyncNlModel) model) {
        protected @NotNull CompletableFuture<RenderResult> renderAsync(LayoutEditorRenderResult.@Nullable Trigger trigger) {
>>>>>>> b5f40ffd
          // This test does not need Layoutlib renders
          return CompletableFuture.completedFuture(null);
        }

        @NotNull
        @Override
        public SceneView getSceneView() {
          return myScreen;
        }
      })
    .build();
    mySurface.setModel(myModel);
    mySurfaceActionHandler = new NlDesignSurfaceActionHandler(mySurface, myCopyPasteManager);

    myButton = findFirst(BUTTON);
    myTextView = findFirst(TEXT_VIEW);
  }

  @Override
  public void tearDown() throws Exception {
    try {
      Disposer.dispose(myModel);
      Disposer.dispose(myDisposable);
      myButton = null;
      myTextView = null;
      mySurfaceActionHandler = null;
    }
    finally {
      super.tearDown();
    }
  }

  public void testCopyIsNotAvailableWhenNothingIsSelected() {
    assertThat(mySurfaceActionHandler.isCopyVisible(context)).isTrue();
    assertThat(mySurfaceActionHandler.isCopyEnabled(context)).isFalse();
    mySurfaceActionHandler.performCopy(context);
    verifyZeroInteractions(myCopyPasteManager);
  }

  public void testCopyIsWhenNothingIsSelected() {
    assertNoException(NullPointerException.class, () -> new NlDesignSurfaceActionHandler(mySurface).performCopy(context));
  }

  public void testCopyMultiple() {
    mySurface.getSelectionModel().toggle(myTextView);
    mySurface.getSelectionModel().toggle(myButton);
    assertThat(mySurfaceActionHandler.isCopyVisible(context)).isTrue();
    assertThat(mySurfaceActionHandler.isCopyEnabled(context)).isTrue();
    mySurfaceActionHandler.performCopy(context);
    verify(myCopyPasteManager).setContents(notNull());
  }

  public void testCopyWithOneComponentSelected() {
    mySurface.getSelectionModel().toggle(myTextView);
    assertThat(mySurfaceActionHandler.isCopyVisible(context)).isTrue();
    assertThat(mySurfaceActionHandler.isCopyEnabled(context)).isTrue();
    mySurfaceActionHandler.performCopy(context);
    verify(myCopyPasteManager).setContents(notNull());
  }

  // Disabled because it is flaky: b/157650498
  public void ignore_testPasteWillChangeSelectionToPastedComponent() {
    // Need to use the real copyPasteManager for checking the result of selection model.
    mySurfaceActionHandler = new NlDesignSurfaceActionHandler(mySurface);

    assertEquals(3, myModel.getComponents().get(0).getChildCount());

    mySurface.getSelectionModel().toggle(myTextView);
    assertEquals(1, mySurface.getSelectionModel().getSelection().size());
    assertEquals(myTextView, mySurface.getSelectionModel().getSelection().get(0));

    mySurfaceActionHandler.performCopy(context);
    mySurfaceActionHandler.performPaste(context);

    assertEquals(4, myModel.getComponents().get(0).getChildCount());
    assertEquals(1, mySurface.getSelectionModel().getSelection().size());
    // Paste will put the item before the original one
    assertEquals(myModel.getComponents().get(0).getChild(1), myTextView);
    assertEquals(myModel.getComponents().get(0).getChild(2), mySurface.getSelectionModel().getSelection().get(0));
    assertNotEquals(myModel.getComponents().get(0).getChild(2), myTextView);
  }

  @NotNull
  private SyncNlModel createModel() {
    ModelBuilder builder = model("relative.xml",
                                 component(RELATIVE_LAYOUT)
                                   .withBounds(0, 0, 1000, 1000)
                                   .matchParentWidth()
                                   .matchParentHeight()
                                   .children(
                                     component(LINEAR_LAYOUT)
                                       .withBounds(0, 0, 200, 200)
                                       .wrapContentWidth()
                                       .wrapContentHeight()
                                       .children(
                                         component(BUTTON)
                                           .withBounds(0, 0, 100, 100)
                                           .id("@+id/myButton")
                                           .width("100dp")
                                           .height("100dp")),
                                     component(TEXT_VIEW)
                                       .withBounds(0, 200, 100, 100)
                                       .id("@+id/myText")
                                       .width("100dp")
                                       .height("100dp"),
                                     component(ABSOLUTE_LAYOUT)
                                       .withBounds(0, 300, 400, 500)
                                       .width("400dp")
                                       .height("500dp")));
    final SyncNlModel model = builder.build();
    assertEquals(1, model.getComponents().size());
    assertEquals("NlComponent{tag=<RelativeLayout>, bounds=[0,0:1000x1000}\n" +
                 "    NlComponent{tag=<LinearLayout>, bounds=[0,0:200x200}\n" +
                 "        NlComponent{tag=<Button>, bounds=[0,0:100x100}\n" +
                 "    NlComponent{tag=<TextView>, bounds=[0,200:100x100}\n" +
                 "    NlComponent{tag=<AbsoluteLayout>, bounds=[0,300:400x500}",
                 NlTreeDumper.dumpTree(model.getComponents()));
    return model;
  }

  @NotNull
  private NlComponent findFirst(@NotNull String tagName) {
    NlComponent component = findFirst(tagName, myModel.getComponents());
    assert component != null;
    return component;
  }

  @Nullable
  private static NlComponent findFirst(@NotNull String tagName, @NotNull List<NlComponent> components) {
    for (NlComponent component : components) {
      if (component.getTagName().equals(tagName)) {
        return component;
      }
      NlComponent child = findFirst(tagName, component.getChildren());
      if (child != null) {
        return child;
      }
    }
    return null;
  }

  public void testFoo1() {
    ImmutableList<Integer> l1 = ImmutableList.of(1);
    List<Integer> l2 = new ArrayList<>();
    l2.add(1);
    l2.equals(l1);
  }
}<|MERGE_RESOLUTION|>--- conflicted
+++ resolved
@@ -43,30 +43,13 @@
 import com.intellij.openapi.actionSystem.DataContext;
 import com.intellij.openapi.ide.CopyPasteManager;
 import com.intellij.openapi.util.Disposer;
-<<<<<<< HEAD
 import java.util.ArrayList;
 import java.util.List;
-=======
->>>>>>> b5f40ffd
 import java.util.concurrent.CompletableFuture;
 import org.jetbrains.annotations.NotNull;
 import org.jetbrains.annotations.Nullable;
 import org.mockito.Mock;
 
-<<<<<<< HEAD
-=======
-import java.util.ArrayList;
-import java.util.List;
-
-import static com.android.SdkConstants.*;
-import static com.android.tools.idea.common.LayoutTestUtilities.createScreen;
-import static com.google.common.truth.Truth.assertThat;
-import static org.junit.Assert.assertNotEquals;
-import static org.mockito.ArgumentMatchers.notNull;
-import static org.mockito.Mockito.*;
-import static org.mockito.MockitoAnnotations.initMocks;
-
->>>>>>> b5f40ffd
 public class NlDesignSurfaceActionHandlerTest extends LayoutTestCase {
 
   private NlDesignSurface mySurface;
@@ -92,15 +75,8 @@
     // If using a lambda, it can be reused by the JVM and causing a Exception because the Disposable is already disposed.
     myDisposable = Disposer.newDisposable();
     mySurface = NlDesignSurface.builder(getProject(), myDisposable)
-<<<<<<< HEAD
-      .setSceneManagerProvider((surface, model) -> new SyncLayoutlibSceneManager((SyncNlModel) model) {
-        @NotNull
-        @Override
-        public CompletableFuture<Void> requestRenderAsync() {
-=======
       .setSceneManagerProvider((surface, model) -> new SyncLayoutlibSceneManager(surface, (SyncNlModel) model) {
         protected @NotNull CompletableFuture<RenderResult> renderAsync(LayoutEditorRenderResult.@Nullable Trigger trigger) {
->>>>>>> b5f40ffd
           // This test does not need Layoutlib renders
           return CompletableFuture.completedFuture(null);
         }
