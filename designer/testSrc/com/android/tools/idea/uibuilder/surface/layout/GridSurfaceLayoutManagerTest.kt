--- conflicted
+++ resolved
@@ -34,11 +34,7 @@
         TestPositionableContent(0, 0, 100, 100),
         TestPositionableContent(0, 0, 100, 100),
         TestPositionableContent(0, 0, 100, 100),
-<<<<<<< HEAD
-        TestPositionableContent(0, 0, 100, 100)
-=======
         TestPositionableContent(0, 0, 100, 100),
->>>>>>> 0d09370c
       )
 
     // Fit perfectly. (2 x 2)
@@ -66,11 +62,7 @@
           TestPositionableContent(0, 0, 100, 100),
           TestPositionableContent(0, 0, 100, 100),
           TestPositionableContent(0, 0, 100, 100),
-<<<<<<< HEAD
-          TestPositionableContent(0, 0, 400, 100)
-=======
           TestPositionableContent(0, 0, 400, 100),
->>>>>>> 0d09370c
         )
       // Fit in 50%. (4, 1)
       assertEquals(0.5, manager.getFitIntoScale(content, 200, 100), tolerance)
@@ -106,11 +98,7 @@
           NlConstants.DEFAULT_SCREEN_OFFSET_Y,
           100,
           48,
-<<<<<<< HEAD
-          false
-=======
           false,
->>>>>>> 0d09370c
         )
       // Phone, foldable, tablet, and desktop.
       val content =
@@ -118,11 +106,7 @@
           TestPositionableContent(0, 0, 411, 891),
           TestPositionableContent(0, 0, 673, 841),
           TestPositionableContent(0, 0, 1280, 800),
-<<<<<<< HEAD
-          TestPositionableContent(0, 0, 1920, 1080)
-=======
           TestPositionableContent(0, 0, 1920, 1080),
->>>>>>> 0d09370c
         )
       assertEquals(0.15, gridSurfaceLayoutManager.getFitIntoScale(content, 400, 900), tolerance)
       assertEquals(0.25, gridSurfaceLayoutManager.getFitIntoScale(content, 900, 900), tolerance)
