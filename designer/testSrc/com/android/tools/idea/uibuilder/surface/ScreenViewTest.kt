/*
 * Copyright (C) 2021 The Android Open Source Project
 *
 * Licensed under the Apache License, Version 2.0 (the "License");
 * you may not use this file except in compliance with the License.
 * You may obtain a copy of the License at
 *
 *      http://www.apache.org/licenses/LICENSE-2.0
 *
 * Unless required by applicable law or agreed to in writing, software
 * distributed under the License is distributed on an "AS IS" BASIS,
 * WITHOUT WARRANTIES OR CONDITIONS OF ANY KIND, either express or implied.
 * See the License for the specific language governing permissions and
 * limitations under the License.
 */
package com.android.tools.idea.uibuilder.surface

import com.android.resources.Density
import com.android.sdklib.devices.Device
import com.android.sdklib.devices.Hardware
import com.android.sdklib.devices.Screen
import com.android.sdklib.devices.Software
import com.android.sdklib.devices.State
import com.android.testutils.MockitoKt.whenever
import com.android.tools.configurations.Configuration
import com.android.tools.idea.common.model.NlModel
<<<<<<< HEAD
=======
import com.android.tools.idea.common.surface.createDesignSurfaceZoomControllerFake
>>>>>>> 0d09370c
import com.android.tools.idea.rendering.createRenderTaskErrorResult
import com.android.tools.idea.testing.AndroidProjectRule
import com.android.tools.idea.uibuilder.scene.LayoutlibSceneManager
import com.android.tools.idea.uibuilder.surface.ScreenView.DEVICE_CONTENT_SIZE_POLICY
import com.android.tools.idea.uibuilder.visual.colorblindmode.ColorBlindMode
import com.android.tools.rendering.RenderLogger
import com.intellij.openapi.util.Disposer
import java.awt.Dimension
import org.junit.Assert.assertEquals
import org.junit.Assert.assertFalse
import org.junit.Assert.assertNull
import org.junit.Rule
import org.junit.Test
import org.mockito.Mockito.mock

class ScreenViewTest {
  @get:Rule val projectRule = AndroidProjectRule.inMemory()

  private fun buildState(): State {
    val screen =
      Screen().apply {
        yDimension = 500
        xDimension = 300
      }
    val hardware = Hardware().apply { setScreen(screen) }
    return State().apply {
      setHardware(hardware)
      isDefaultState = true
    }
  }

  private fun buildDevice(name: String, defaultState: State = buildState()): Device {
    return Device.Builder()
      .apply {
        setName(name)
        setManufacturer(name)
        addSoftware(Software())
        addState(defaultState)
      }
      .build()
  }

  @Test
  fun `device content size policy with no content returns no content size`() {
    val screenView = mock(ScreenView::class.java)
    val sceneManager = mock(LayoutlibSceneManager::class.java)
    val renderLogger = RenderLogger()
    // Fully simulate an error to make the result invalid
    renderLogger.addBrokenClass("Broken", Throwable())
    val file = projectRule.fixture.addFileToProject("src/EmptyFile.kt", "")
    val result = createRenderTaskErrorResult(file, renderLogger)

    whenever(sceneManager.renderResult).thenReturn(result)
    whenever(screenView.sceneManager).thenReturn(sceneManager)

    assertFalse(DEVICE_CONTENT_SIZE_POLICY.hasContentSize(screenView))
  }

  @Test
  fun `device content size policy with no device returns no size`() {
    val screenView = mock(ScreenView::class.java)
    val configuration = mock(Configuration::class.java)
    whenever(configuration.cachedDevice).thenReturn(null)
    whenever(configuration.deviceState).thenReturn(null)

    whenever(screenView.configuration).thenReturn(configuration)

    val outDimension = Dimension(123, 123)

    DEVICE_CONTENT_SIZE_POLICY.measure(screenView, outDimension)

    // Not modified
    assertEquals(
      "measure should not modify the dimensions where there is no device available",
      123,
<<<<<<< HEAD
      outDimension.width
=======
      outDimension.width,
>>>>>>> 0d09370c
    )
    assertEquals(
      "measure should not modify the dimensions where there is no device available",
      123,
<<<<<<< HEAD
      outDimension.height
=======
      outDimension.height,
>>>>>>> 0d09370c
    )

    whenever(configuration.cachedDevice).thenReturn(buildDevice("Pixel5"))
    DEVICE_CONTENT_SIZE_POLICY.measure(screenView, outDimension)
    // Not modified
    assertEquals(
      "measure should not modify the dimensions where there is no state available",
      123,
<<<<<<< HEAD
      outDimension.width
=======
      outDimension.width,
>>>>>>> 0d09370c
    )
    assertEquals(
      "measure should not modify the dimensions where there is no state available",
      123,
<<<<<<< HEAD
      outDimension.height
=======
      outDimension.height,
>>>>>>> 0d09370c
    )
  }

  @Test
  fun `device content size policy with device and state`() {
    val screenView = mock(ScreenView::class.java)
    val configuration = mock(Configuration::class.java)
    val screen =
      Screen().apply {
        yDimension = 500
        xDimension = 300
        pixelDensity = Density.MEDIUM
      }
    val device = buildDevice("Pixel5", buildState().apply { hardware.screen = screen })
    whenever(configuration.cachedDevice).thenReturn(device)
    whenever(configuration.deviceState).thenReturn(device.defaultState)

    whenever(screenView.configuration).thenReturn(configuration)

    val outDimension = Dimension(123, 123)

    DEVICE_CONTENT_SIZE_POLICY.measure(screenView, outDimension)

    // Not modified
    assertEquals(300, outDimension.width)
    assertEquals(500, outDimension.height)
  }

  @Test
  fun `device content size policy based on dp screen size`() {
    val screenView = mock(ScreenView::class.java)
    val configuration = mock(Configuration::class.java)
    val lowDensityScreen =
      Screen().apply {
        yDimension = 500
        xDimension = 300
        pixelDensity = Density.LOW
      }
    val device = buildDevice("Pixel5", buildState().apply { hardware.screen = lowDensityScreen })
    whenever(configuration.cachedDevice).thenReturn(device)
    whenever(configuration.deviceState).thenReturn(device.defaultState)

    whenever(screenView.configuration).thenReturn(configuration)

    val outDimension = Dimension(123, 123)

    DEVICE_CONTENT_SIZE_POLICY.measure(screenView, outDimension)

    // Not modified
    assertEquals(400, outDimension.width)
    assertEquals(667, outDimension.height)

    val highDensityScreen =
      Screen().apply {
        yDimension = 500
        xDimension = 300
        pixelDensity = Density.XXHIGH
      }
    device.defaultState.hardware.screen = highDensityScreen

    DEVICE_CONTENT_SIZE_POLICY.measure(screenView, outDimension)

    // Not modified
    assertEquals(100, outDimension.width)
    assertEquals(167, outDimension.height)
  }

  @Test
  fun defaultScreenViewHandlesColorBlindModeCorrectly() {
    val nlModelMock = mock(NlModel::class.java)
    val layoutlibSceneManagerMock = mock(LayoutlibSceneManager::class.java)
    val screenViewProviderMock = mock(ScreenViewProvider::class.java)
    val designSurfaceMock = mock(NlDesignSurface::class.java)
<<<<<<< HEAD
=======
    whenever(designSurfaceMock.zoomController)
      .thenReturn(
        createDesignSurfaceZoomControllerFake(projectRule.project, projectRule.testRootDisposable)
      )
>>>>>>> 0d09370c
    var colorBlindModeFilter = ColorBlindMode.NONE

    Disposer.register(projectRule.testRootDisposable, layoutlibSceneManagerMock)
    Disposer.register(projectRule.testRootDisposable, designSurfaceMock)

    whenever(layoutlibSceneManagerMock.model).thenReturn(nlModelMock)
    whenever(designSurfaceMock.screenViewProvider).thenReturn(screenViewProviderMock)
    whenever(screenViewProviderMock.colorBlindFilter).then {
      return@then colorBlindModeFilter
    }

    val screenView = ScreenView.newBuilder(designSurfaceMock, layoutlibSceneManagerMock).build()
    var screenViewLayer =
      screenView.createLayers().single { it is ScreenViewLayer } as ScreenViewLayer
    assertNull(screenViewLayer.colorConverterForTest)

    colorBlindModeFilter = ColorBlindMode.PROTANOMALY
    screenViewLayer = screenView.createLayers().single { it is ScreenViewLayer } as ScreenViewLayer
    assertEquals(ColorBlindMode.PROTANOMALY, screenViewLayer.colorConverterForTest.mode)
  }
}<|MERGE_RESOLUTION|>--- conflicted
+++ resolved
@@ -24,10 +24,7 @@
 import com.android.testutils.MockitoKt.whenever
 import com.android.tools.configurations.Configuration
 import com.android.tools.idea.common.model.NlModel
-<<<<<<< HEAD
-=======
 import com.android.tools.idea.common.surface.createDesignSurfaceZoomControllerFake
->>>>>>> 0d09370c
 import com.android.tools.idea.rendering.createRenderTaskErrorResult
 import com.android.tools.idea.testing.AndroidProjectRule
 import com.android.tools.idea.uibuilder.scene.LayoutlibSceneManager
@@ -103,20 +100,12 @@
     assertEquals(
       "measure should not modify the dimensions where there is no device available",
       123,
-<<<<<<< HEAD
-      outDimension.width
-=======
       outDimension.width,
->>>>>>> 0d09370c
     )
     assertEquals(
       "measure should not modify the dimensions where there is no device available",
       123,
-<<<<<<< HEAD
-      outDimension.height
-=======
       outDimension.height,
->>>>>>> 0d09370c
     )
 
     whenever(configuration.cachedDevice).thenReturn(buildDevice("Pixel5"))
@@ -125,20 +114,12 @@
     assertEquals(
       "measure should not modify the dimensions where there is no state available",
       123,
-<<<<<<< HEAD
-      outDimension.width
-=======
       outDimension.width,
->>>>>>> 0d09370c
     )
     assertEquals(
       "measure should not modify the dimensions where there is no state available",
       123,
-<<<<<<< HEAD
-      outDimension.height
-=======
       outDimension.height,
->>>>>>> 0d09370c
     )
   }
 
@@ -212,13 +193,10 @@
     val layoutlibSceneManagerMock = mock(LayoutlibSceneManager::class.java)
     val screenViewProviderMock = mock(ScreenViewProvider::class.java)
     val designSurfaceMock = mock(NlDesignSurface::class.java)
-<<<<<<< HEAD
-=======
     whenever(designSurfaceMock.zoomController)
       .thenReturn(
         createDesignSurfaceZoomControllerFake(projectRule.project, projectRule.testRootDisposable)
       )
->>>>>>> 0d09370c
     var colorBlindModeFilter = ColorBlindMode.NONE
 
     Disposer.register(projectRule.testRootDisposable, layoutlibSceneManagerMock)
