--- conflicted
+++ resolved
@@ -26,11 +26,8 @@
 import com.intellij.openapi.util.Disposer;
 import com.intellij.openapi.util.Ref;
 import com.intellij.ui.scale.ScaleContext;
-<<<<<<< HEAD
 import com.intellij.util.ui.UIUtil;
-=======
 import com.intellij.util.ui.StartupUiUtil;
->>>>>>> f305d7b8
 import org.jetbrains.annotations.NotNull;
 import org.junit.After;
 import org.junit.Before;
@@ -160,7 +157,7 @@
     BufferedImage imageHQScaled = ScreenViewLayer.scaleOriginalImage(imageHQ.getCopy(), xScale, yScale, ScaleContext.create(g));
 
     BufferedImage scaledHQ = new BufferedImage(imageHQScaled.getWidth(), imageHQScaled.getHeight(), BufferedImage.TYPE_INT_ARGB);
-    StartupUiUtil.drawImage(scaledHQ.createGraphics(), imageHQScaled, 0, 0, null);
+    UIUtil.drawImage(scaledHQ.createGraphics(), imageHQScaled, 0, 0, null);
 
     // We wait more than the debounce delay to ensure that the next call to paint will draw an scaled image.
     timeScheduler.advanceBy(600, TimeUnit.MILLISECONDS);
