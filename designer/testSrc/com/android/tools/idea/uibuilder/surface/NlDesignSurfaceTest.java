/*
 * Copyright (C) 2016 The Android Open Source Project
 *
 * Licensed under the Apache License, Version 2.0 (the "License");
 * you may not use this file except in compliance with the License.
 * You may obtain a copy of the License at
 *
 *      http://www.apache.org/licenses/LICENSE-2.0
 *
 * Unless required by applicable law or agreed to in writing, software
 * distributed under the License is distributed on an "AS IS" BASIS,
 * WITHOUT WARRANTIES OR CONDITIONS OF ANY KIND, either express or implied.
 * See the License for the specific language governing permissions and
 * limitations under the License.
 */
package com.android.tools.idea.uibuilder.surface;

import static com.android.SdkConstants.ABSOLUTE_LAYOUT;
import static com.android.SdkConstants.BUTTON;
import static com.android.SdkConstants.FRAME_LAYOUT;
import static com.android.SdkConstants.LINEAR_LAYOUT;
import com.android.ide.common.resources.configuration.DensityQualifier;
import com.android.resources.Density;
import com.android.tools.adtui.actions.ZoomType;
import com.android.tools.idea.common.SyncNlModel;
import com.android.tools.idea.common.fixtures.ModelBuilder;
import com.android.tools.idea.common.model.Coordinates;
import com.android.tools.idea.common.model.NlComponent;
import com.android.tools.idea.common.model.NlModel;
import com.android.tools.idea.common.scene.SceneManager;
import com.android.tools.idea.common.surface.DesignSurfaceActionHandler;
import com.android.tools.idea.common.surface.SceneView;
import com.android.tools.configurations.Configuration;
import com.android.tools.idea.uibuilder.LayoutTestCase;
import com.android.tools.idea.uibuilder.error.RenderIssueProvider;
import com.google.common.collect.ImmutableList;
import com.intellij.ide.util.PropertiesComponent;
import com.intellij.lang.annotation.HighlightSeverity;
import com.intellij.openapi.actionSystem.DataContext;
import com.intellij.openapi.util.Disposer;
import java.awt.Point;
import java.util.stream.Collectors;
import org.jetbrains.annotations.NotNull;

public class NlDesignSurfaceTest extends LayoutTestCase {
  private NlDesignSurface mySurface;

  @Override
  protected void setUp() throws Exception {
    super.setUp();

    mySurface = NlSurfaceBuilder.Companion.build(getProject(), getTestRootDisposable());
    mySurface.setSize(1000, 1000);
  }

  @Override
  protected void tearDown() throws Exception {
    try {
      Disposer.dispose(mySurface);
      mySurface = null;
    }
    finally {
      super.tearDown();
    }
  }

  public void testScreenMode() {
    // Just in case, cleanup current preference to make testing environment consistence.
    PropertiesComponent.getInstance().unsetValue(NlScreenViewProvider.Companion.getSCREEN_MODE_PROPERTY());

    // Test the default behavior when there is no setting.
    assertEquals(NlScreenViewProvider.Companion.loadPreferredMode(), NlScreenViewProvider.Companion.getDEFAULT_SCREEN_MODE());

    // Test the save and load functions
    NlScreenViewProvider[] modes = NlScreenViewProvider.values();
    for (NlScreenViewProvider mode : modes) {
      NlScreenViewProvider.Companion.savePreferredMode(mode);
      // The loaded mode should be same as the saved mode
      assertEquals(NlScreenViewProvider.Companion.loadPreferredMode(), mode);
    }

    // Test when the illegal mode is setup. (This happens when removing old mode or renaming the exist mode)
    PropertiesComponent.getInstance().setValue(NlScreenViewProvider.Companion.getSCREEN_MODE_PROPERTY(), "_illegalMode");
    assertEquals(NlScreenViewProvider.Companion.loadPreferredMode(), NlScreenViewProvider.Companion.getDEFAULT_SCREEN_MODE());

    // Test next() function
    assertEquals(NlScreenViewProvider.BLUEPRINT, NlScreenViewProvider.RENDER.next());
    assertEquals(NlScreenViewProvider.RENDER_AND_BLUEPRINT, NlScreenViewProvider.BLUEPRINT.next());
    assertEquals(NlScreenViewProvider.RENDER, NlScreenViewProvider.RENDER_AND_BLUEPRINT.next());
  }

  public void testEmptyRenderSuccess() {
    NlModel model = model("absolute.xml",
                          component(ABSOLUTE_LAYOUT)
                            .withBounds(0, 0, 1000, 1000)
                            .matchParentWidth()
                            .matchParentHeight())
      .build();
    // Avoid rendering any other components (nav bar and similar) so we do not have dependencies on the Material theme
    model.getConfiguration().setTheme("android:Theme.NoTitleBar.Fullscreen");
    mySurface.setModel(model);

    refreshSurface();
    assertTrue(mySurface.getSceneManager(model).getRenderResult().getRenderResult().isSuccess());
    assertFalse(mySurface.getIssueModel().getIssues()
                  .stream()
                  .anyMatch(
                    issue -> issue instanceof RenderIssueProvider.NlRenderIssueWrapper && issue.getSeverity() == HighlightSeverity.ERROR));
  }


  public void testRenderWhileBuilding() {
    ModelBuilder modelBuilder = model("absolute.xml",
                                      component(ABSOLUTE_LAYOUT)
                                        .withBounds(0, 0, 1000, 1000)
                                        .matchParentWidth()
                                        .matchParentHeight()
                                        .children(
                                          component("custom.view.not.present.yet")
                                            .withBounds(100, 100, 100, 100)
                                            .matchParentWidth()
                                            .matchParentHeight()
                                        ));

    NlModel model = modelBuilder.build();
    // Simulate that we are in the middle of a build
//    BuildSettings.getInstance(getProject()).setBuildMode(BuildMode.SOURCE_GEN);
    // Avoid rendering any other components (nav bar and similar) so we do not have dependencies on the Material theme
    model.getConfiguration().setTheme("android:Theme.NoTitleBar.Fullscreen");
    mySurface.setModel(model);

    refreshSurface();

    // Now finish the build, and try to build again. The "project is still building" should be gone.
//    BuildSettings.getInstance(getProject()).setBuildMode(null);
    model = modelBuilder.build();
    model.getConfiguration().setTheme("android:Theme.NoTitleBar.Fullscreen");
    mySurface.setModel(model);

    refreshSurface();
    // Because there is a missing view, some other extra errors will be generated about missing styles. This is caused by
    // MockView (which is based on TextView) that depends on some Material styles.
    // We only care about the missing class error.
    assertTrue(mySurface.getIssueModel().getIssues().stream()
                 .anyMatch(issue -> issue.getSummary().startsWith("Missing classes")));
    assertFalse(mySurface.getIssueModel().getIssues().stream()
                  .anyMatch(issue -> issue.getSummary().startsWith("The project is still building")));
  }

  /**
   * Copy a component and check that the id of the new component has the same
   * base and an incremented number
   */
  public void testCopyPasteWithId() {
    NlModel model = model("my_linear.xml", component(LINEAR_LAYOUT)
      .withBounds(0, 0, 200, 200)
      .matchParentWidth()
      .matchParentHeight()
      .children(
        component(BUTTON)
          .id("@+id/cuteLittleButton")
          .withBounds(100, 100, 100, 100)
          .width("100dp")
          .height("100dp")
      ))
      .build();
    mySurface.setModel(model);
    DesignSurfaceActionHandler handler = new NlDesignSurfaceActionHandler(mySurface);
    DataContext dataContext = DataContext.EMPTY_CONTEXT;
    NlComponent button = model.getTreeReader().find("cuteLittleButton");
    mySurface.getSelectionModel().setSelection(ImmutableList.of(button));
    handler.performCopy(dataContext);
    handler.performPaste(dataContext);
    NlComponent button2 = model.getTreeReader().find("cuteLittleButton2");
    assertNotNull(button2);
    mySurface.getSelectionModel().setSelection(ImmutableList.of(button2));
    handler.performCopy(dataContext);
    handler.performPaste(dataContext);
    NlComponent button3 = model.getTreeReader().find("cuteLittleButton3");
    assertNotNull(button3);
  }

  /**
   * Cut a component and check that the id of the new component has been conserved
   */
  public void testCutPasteWithId() {
    NlModel model = model("my_linear.xml", component(LINEAR_LAYOUT)
      .withBounds(0, 0, 200, 200)
      .matchParentWidth()
      .matchParentHeight()
      .children(
        component(BUTTON)
          .id("@+id/cuteLittleButton")
          .withBounds(100, 100, 100, 100)
          .width("100dp")
          .height("100dp")
      ))
      .build();
    mySurface.setModel(model);
    DesignSurfaceActionHandler handler = new NlDesignSurfaceActionHandler(mySurface);
    DataContext dataContext = DataContext.EMPTY_CONTEXT;
    NlComponent button = model.getTreeReader().find("cuteLittleButton");
    mySurface.getSelectionModel().setSelection(ImmutableList.of(button));
    handler.performCut(dataContext);
    handler.performPaste(dataContext);
    assertComponentWithId(model, "cuteLittleButton");
  }

  /**
   * Cut a component and check that the id of the new component has been conserved
   */
  public void testMultipleCutPasteWithId() {
    NlModel model = model("my_linear.xml", component(LINEAR_LAYOUT)
      .withBounds(0, 0, 200, 200)
      .matchParentWidth()
      .matchParentHeight()
      .children(
        component(BUTTON)
          .id("@+id/cuteLittleButton")
          .withBounds(100, 100, 100, 100)
          .width("100dp")
          .height("100dp"),
        component(BUTTON)
          .id("@+id/cuteLittleButton2")
          .withBounds(100, 100, 100, 100)
          .width("100dp")
          .height("100dp"),
        component(BUTTON)
          .id("@+id/cuteLittleButton3")
          .withBounds(100, 100, 100, 100)
          .width("100dp")
          .height("100dp")
      ))
      .build();
    mySurface.setModel(model);
    DesignSurfaceActionHandler handler = new NlDesignSurfaceActionHandler(mySurface);
    DataContext dataContext = DataContext.EMPTY_CONTEXT;
    NlComponent button = model.getTreeReader().find("cuteLittleButton");
    NlComponent button2 = model.getTreeReader().find("cuteLittleButton2");
    NlComponent button3 = model.getTreeReader().find("cuteLittleButton3");
    mySurface.getSelectionModel().setSelection(ImmutableList.of(button, button2, button3));
    handler.performCut(dataContext);
    handler.performPaste(dataContext);
    assertComponentWithId(model, "cuteLittleButton");
    assertComponentWithId(model, "cuteLittleButton2");
    assertComponentWithId(model, "cuteLittleButton3");
  }

  /**
   * Cut a component and check that the id of the new component has been conserved
   */
  public void testMultipleCopyPasteWithId() {
    NlModel model = model("my_linear.xml", component(LINEAR_LAYOUT)
      .withBounds(0, 0, 200, 200)
      .matchParentWidth()
      .matchParentHeight()
      .children(
        component(BUTTON)
          .id("@+id/cuteLittleButton")
          .withBounds(100, 100, 100, 100)
          .width("100dp")
          .height("100dp"),
        component(BUTTON)
          .id("@+id/cuteLittleButton2")
          .withBounds(100, 100, 100, 100)
          .width("100dp")
          .height("100dp"),
        component(BUTTON)
          .id("@+id/cuteLittleButton3")
          .withBounds(100, 100, 100, 100)
          .width("100dp")
          .height("100dp")
      ))
      .build();
    mySurface.setModel(model);
    DesignSurfaceActionHandler handler = new NlDesignSurfaceActionHandler(mySurface);
    DataContext dataContext = DataContext.EMPTY_CONTEXT;
    NlComponent button = model.getTreeReader().find("cuteLittleButton");
    NlComponent button2 = model.getTreeReader().find("cuteLittleButton2");
    NlComponent button3 = model.getTreeReader().find("cuteLittleButton3");
    mySurface.getSelectionModel().setSelection(ImmutableList.of(button, button2, button3));
    handler.performCopy(dataContext);
    mySurface.getSelectionModel().clear();
    handler.performPaste(dataContext);
    assertComponentWithId(model, "cuteLittleButton4");
    assertComponentWithId(model, "cuteLittleButton5");
    assertComponentWithId(model, "cuteLittleButton6");
  }

  public void testCutThenCopyWithId() {
    NlModel model = model("my_linear.xml", component(LINEAR_LAYOUT)
      .withBounds(0, 0, 200, 200)
      .matchParentWidth()
      .matchParentHeight()
      .children(
        component(BUTTON)
          .id("@+id/cuteLittleButton")
          .withBounds(100, 100, 100, 100)
          .width("100dp")
          .height("100dp")
      ))
      .build();
    mySurface.setModel(model);
    DesignSurfaceActionHandler handler = new NlDesignSurfaceActionHandler(mySurface);
    DataContext dataContext = DataContext.EMPTY_CONTEXT;
    NlComponent button = model.getTreeReader().find("cuteLittleButton");
    mySurface.getSelectionModel().setSelection(ImmutableList.of(button));
    handler.performCut(dataContext);
    handler.performPaste(dataContext);
    NlComponent button2 = model.getTreeReader().find("cuteLittleButton");
    assertNotNull("Component should have been pasted with the id cuteLittleButton", button2);

    mySurface.getSelectionModel().setSelection(ImmutableList.of(button2));
    handler.performCopy(dataContext);
    handler.performPaste(dataContext);
    assertComponentWithId(model, "cuteLittleButton2");
  }

  /**
   * Cut component1, paste it, copy it, cut the copy and paste it.
   * The copy should keep the same id as the first time.
   */
  public void testCutPasteCut() {
    NlModel model = model("my_linear.xml", component(LINEAR_LAYOUT)
      .withBounds(0, 0, 200, 200)
      .matchParentWidth()
      .matchParentHeight()
      .children(
        component(BUTTON)
          .id("@+id/cuteLittleButton")
          .withBounds(100, 100, 100, 100)
          .width("100dp")
          .height("100dp")
      ))
      .build();
    mySurface.setModel(model);
    DesignSurfaceActionHandler handler = new NlDesignSurfaceActionHandler(mySurface);
    DataContext dataContext = DataContext.EMPTY_CONTEXT;
    NlComponent button = model.getTreeReader().find("cuteLittleButton");
    mySurface.getSelectionModel().setSelection(ImmutableList.of(button));
    handler.performCut(dataContext);
    handler.performPaste(dataContext);
    NlComponent buttonCut = model.getTreeReader().find("cuteLittleButton");
    assertNotNull("Component should have been pasted with the id cuteLittleButton", buttonCut);

    mySurface.getSelectionModel().setSelection(ImmutableList.of(buttonCut));
    handler.performCopy(dataContext);
    handler.performPaste(dataContext);
    assertComponentWithId(model, "cuteLittleButton2");

    NlComponent buttonCopied = model.getTreeReader().find("cuteLittleButton2");
    mySurface.getSelectionModel().setSelection(ImmutableList.of(buttonCopied));
    handler.performCut(dataContext);
    handler.performPaste(dataContext);
    handler.performPaste(dataContext);
    assertNull(model.getTreeReader().find("cuteLittleButton4"));
    assertComponentWithId(model, "cuteLittleButton2");
  }

  public void testZoom() {
    SyncNlModel model = model("my_linear.xml", component(LINEAR_LAYOUT)
      .withBounds(0, 0, 200, 200)
      .matchParentWidth()
      .matchParentHeight()
      .children(
        component(FRAME_LAYOUT)
          .withBounds(100, 100, 100, 100)
          .width("100dp")
          .height("100dp")
      ))
      .build();
    mySurface.setModel(model);
    mySurface.setScrollViewSizeAndValidateForTest(1000, 1000);
    mySurface.getZoomController().zoomToFit();
    double origScale = mySurface.getZoomController().getScale();
    assertEquals(origScale, mySurface.getZoomController().getMinScale());

    SceneView view = mySurface.getFocusedSceneView();
    assertEquals(new Point(-122, -122), Coordinates.getAndroidCoordinate(view, mySurface.getPannable().getScrollPosition()));

    mySurface.getZoomController().zoom(ZoomType.IN);
    double scale = mySurface.getZoomController().getScale();
    assertTrue(scale > origScale);
    assertEquals(new Point(8, 8), Coordinates.getAndroidCoordinate(view, mySurface.getPannable().getScrollPosition()));

    mySurface.getZoomController().zoom(ZoomType.IN, 100, 100);
    assertTrue(mySurface.getZoomController().getScale() > scale);
    assertEquals(new Point(12, 12), Coordinates.getAndroidCoordinate(view, mySurface.getPannable().getScrollPosition()));

    mySurface.getZoomController().zoom(ZoomType.OUT, 100, 100);
    assertEquals(new Point(7, 7), Coordinates.getAndroidCoordinate(view, mySurface.getPannable().getScrollPosition()));
    mySurface.getZoomController().zoom(ZoomType.OUT);
    assertEquals(new Point(-122, -122), Coordinates.getAndroidCoordinate(view, mySurface.getPannable().getScrollPosition()));
    mySurface.getZoomController().zoom(ZoomType.OUT);

    assertEquals(mySurface.getZoomController().getScale(), origScale);
    mySurface.getZoomController().zoom(ZoomType.OUT);
    assertEquals(mySurface.getZoomController().getScale(), origScale);

    mySurface.setScrollViewSizeAndValidateForTest(2000, 2000);
    assertEquals(1.0, mySurface.getZoomController().getMinScale());

    mySurface.getZoomController().setScale(1.099, 0, 0);
    scale = mySurface.getZoomController().getScale();
    mySurface.getZoomController().zoom(ZoomType.IN);
    assertTrue(mySurface.getZoomController().getScale() > scale);
  }

  public void testZoomHiDPIScreen() {
    SyncNlModel model = model("my_linear.xml", component(LINEAR_LAYOUT)
      .withBounds(0, 0, 200, 200)
      .matchParentWidth()
      .matchParentHeight()
      .children(
        component(FRAME_LAYOUT)
          .withBounds(100, 100, 100, 100)
          .width("100dp")
          .height("100dp")
      ))
      .build();
    Configuration config = model.getConfiguration().clone();
    config.getFullConfig().setDensityQualifier(new DensityQualifier(Density.XHIGH));
    model.setConfiguration(config);
    mySurface.setModel(model);
    assertEquals(2.f, mySurface.getSceneManager(model).getSceneScalingFactor());
    mySurface.setScrollViewSizeAndValidateForTest(1000, 1000);
    mySurface.getZoomController().zoomToFit();
    double origScale = mySurface.getZoomController().getScale();
    assertEquals(origScale, mySurface.getZoomController().getMinScale());

    SceneView view = mySurface.getFocusedSceneView();
    assertEquals(new Point(-122, -122), Coordinates.getAndroidCoordinate(view, mySurface.getPannable().getScrollPosition()));

    mySurface.getZoomController().zoom(ZoomType.IN);
    double scale = mySurface.getZoomController().getScale();
    assertTrue(scale > origScale);
    assertEquals(new Point(-44, -44), Coordinates.getAndroidCoordinate(view, mySurface.getPannable().getScrollPosition()));

    mySurface.getZoomController().zoom(ZoomType.IN, 100, 100);
    assertTrue(mySurface.getZoomController().getScale() > scale);
    assertEquals(new Point(-29, -29), Coordinates.getAndroidCoordinate(view, mySurface.getPannable().getScrollPosition()));

    mySurface.getZoomController().zoom(ZoomType.OUT, 100, 100);
    assertEquals(new Point(-43, -43), Coordinates.getAndroidCoordinate(view, mySurface.getPannable().getScrollPosition()));
    mySurface.getZoomController().zoom(ZoomType.OUT);
    assertEquals(new Point(-122, -122), Coordinates.getAndroidCoordinate(view, mySurface.getPannable().getScrollPosition()));
    mySurface.getZoomController().zoom(ZoomType.OUT);

    assertEquals(mySurface.getZoomController().getScale(), origScale);
    mySurface.getZoomController().zoom(ZoomType.OUT);
    assertEquals(mySurface.getZoomController().getScale(), origScale);

    mySurface.setScrollViewSizeAndValidateForTest(2000, 2000);
    assertEquals(1.0, mySurface.getZoomController().getMinScale());

    mySurface.getZoomController().setScale(1.099, 0, 0);
    scale = mySurface.getZoomController().getScale();
    mySurface.getZoomController().zoom(ZoomType.IN);
    assertTrue(mySurface.getZoomController().getScale() > scale);
  }

  private static void assertComponentWithId(@NotNull NlModel model, @NotNull String expectedId) {
    NlComponent component = model.getTreeReader().find(expectedId);
    assertNotNull("Expected id is \"" +
                  expectedId +
                  "\" but current ids are: " +
                  model.getTreeReader().flattenComponents().map(NlComponent::getId).collect(Collectors.joining(", ")),
                  component);
  }

  public void testCanZoomToFit() {
    NlModel model = model("absolute.xml",
                          component(ABSOLUTE_LAYOUT)
                            .withBounds(0, 0, 1000, 1000)
                            .matchParentWidth()
                            .matchParentHeight())
      .build();
    // Avoid rendering any other components (nav bar and similar) so we do not have dependencies on the Material theme
    model.getConfiguration().setTheme("android:Theme.NoTitleBar.Fullscreen");
    mySurface.setModel(model);
    mySurface.setSize(1000, 1000);
    mySurface.doLayout();

    mySurface.getZoomController().zoom(ZoomType.IN);
    assertTrue(mySurface.getZoomController().canZoomOut());
    assertTrue(mySurface.getZoomController().canZoomIn());
    mySurface.getZoomController().setScale(mySurface.getZoomController().getMinScale(), -1, -1);
    assertTrue(mySurface.getZoomController().canZoomIn());
    assertFalse(mySurface.getZoomController().canZoomOut());
    mySurface.getZoomController().zoomToFit();
    assertFalse(mySurface.getZoomController().canZoomToFit());
    assertTrue(mySurface.getZoomController().canZoomIn());
    assertFalse(mySurface.getZoomController().canZoomOut());
  }

  public void testCannotZoomToFit() {
    final NlModel model = model("absolute.xml",
                          component(ABSOLUTE_LAYOUT)
                            .withBounds(0, 0, 1000, 1000)
                            .matchParentWidth()
                            .matchParentHeight())
      .build();

    final int surfaceWidth = 500;
    final int surfaceHeight = 500;

    // First use an empty surface to measure the zoom-to-fit scale.
    NlDesignSurface surface = NlSurfaceBuilder.Companion.builder(getProject(), getTestRootDisposable()).build();
<<<<<<< HEAD
    surface.addAndRenderModel(model);
=======
    // TODO(b/370994254): it may be necessary to render after adding the model here
    surface.addModelWithoutRender(model);
>>>>>>> 8b7d83e8
    surface.setSize(surfaceWidth, surfaceHeight);
    surface.doLayout();
    surface.getZoomController().zoomToFit();
    double fitScale = surface.getZoomController().getScale();
    surface.removeModel(model);

    // Create another surface which the minimum scale is larger than fitScale.
    surface = NlSurfaceBuilder.Companion.builder(getProject(), getTestRootDisposable()).build();
<<<<<<< HEAD
    surface.addAndRenderModel(model);
=======
    // TODO(b/370994254): it may be necessary to render after adding the model here
    surface.addModelWithoutRender(model);
>>>>>>> 8b7d83e8
    surface.setSize(surfaceWidth, surfaceHeight);
    surface.doLayout();
    // Cannot zoom lower than min scale.
    surface.getZoomController().zoomToFit();
    assertEquals(fitScale * 2, surface.getZoomController().getScale(), 0.01);
    assertFalse(surface.getZoomController().canZoomToFit());
    surface.removeModel(model);

    // Create another surface which the maximum scale is lower than fitScale.
    surface = NlSurfaceBuilder.Companion.builder(getProject(), getTestRootDisposable()).build();
<<<<<<< HEAD
    surface.addAndRenderModel(model);
=======
    // TODO(b/370994254): it may be necessary to render after adding the model here
    surface.addModelWithoutRender(model);
>>>>>>> 8b7d83e8
    surface.setSize(surfaceWidth, surfaceHeight);
    surface.doLayout();
    // Cannot zoom larger than max scale.
    surface.getZoomController().zoomToFit();
    assertEquals(fitScale / 2 , surface.getZoomController().getScale(), 0.01);
    assertFalse(surface.getZoomController().canZoomToFit());
    surface.removeModel(model);
  }

  /**
   * Test that we don't have any negative scale in case the windows size becomes too small
   */
  public void testsMinScale() {
    NlModel model = model("absolute.xml",
                          component(ABSOLUTE_LAYOUT)
                            .withBounds(0, 0, 1000, 1000)
                            .matchParentWidth()
                            .matchParentHeight()).build();
    NlDesignSurface surface = mySurface;
    surface.setModel(model);
    surface.setBounds(0, 0, 1000, 1000);
    surface.validate();
    surface.getLayout().layoutContainer(surface);
    surface.validateScrollArea();
    surface.getZoomController().zoomToFit();
    assertEquals(0.5, surface.getZoomController().getScale(), 0.1);

    surface.setBounds(0, 0, 1, 1);
    surface.revalidateScrollArea();
    surface.validate();
    surface.getLayout().layoutContainer(surface);
    surface.getZoomController().zoomToFit();
    assertEquals(0.01, surface.getZoomController().getScale());
  }

  public void testNlSupportedActions() {
    NlDesignSurface surface = mySurface;
    // All NlSupportedActions are supported by default in the NlDesignSurface
    for (NlSupportedActions value : NlSupportedActions.values()) {
      assertTrue(NlSupportedActionsKt.isActionSupported(surface, value));
    }
  }

  private void refreshSurface() {
    for (SceneManager manager : mySurface.getSceneManagers()) {
<<<<<<< HEAD
      manager.requestRenderAsync().join();
=======
      // TODO (b/370994254): it may be necessary to make this method suspendable and replace this
      //  with requestRenderAndWait()
      manager.requestRender();
>>>>>>> 8b7d83e8
    }
  }
}<|MERGE_RESOLUTION|>--- conflicted
+++ resolved
@@ -19,6 +19,7 @@
 import static com.android.SdkConstants.BUTTON;
 import static com.android.SdkConstants.FRAME_LAYOUT;
 import static com.android.SdkConstants.LINEAR_LAYOUT;
+
 import com.android.ide.common.resources.configuration.DensityQualifier;
 import com.android.resources.Density;
 import com.android.tools.adtui.actions.ZoomType;
@@ -506,12 +507,8 @@
 
     // First use an empty surface to measure the zoom-to-fit scale.
     NlDesignSurface surface = NlSurfaceBuilder.Companion.builder(getProject(), getTestRootDisposable()).build();
-<<<<<<< HEAD
-    surface.addAndRenderModel(model);
-=======
     // TODO(b/370994254): it may be necessary to render after adding the model here
     surface.addModelWithoutRender(model);
->>>>>>> 8b7d83e8
     surface.setSize(surfaceWidth, surfaceHeight);
     surface.doLayout();
     surface.getZoomController().zoomToFit();
@@ -520,12 +517,8 @@
 
     // Create another surface which the minimum scale is larger than fitScale.
     surface = NlSurfaceBuilder.Companion.builder(getProject(), getTestRootDisposable()).build();
-<<<<<<< HEAD
-    surface.addAndRenderModel(model);
-=======
     // TODO(b/370994254): it may be necessary to render after adding the model here
     surface.addModelWithoutRender(model);
->>>>>>> 8b7d83e8
     surface.setSize(surfaceWidth, surfaceHeight);
     surface.doLayout();
     // Cannot zoom lower than min scale.
@@ -536,12 +529,8 @@
 
     // Create another surface which the maximum scale is lower than fitScale.
     surface = NlSurfaceBuilder.Companion.builder(getProject(), getTestRootDisposable()).build();
-<<<<<<< HEAD
-    surface.addAndRenderModel(model);
-=======
     // TODO(b/370994254): it may be necessary to render after adding the model here
     surface.addModelWithoutRender(model);
->>>>>>> 8b7d83e8
     surface.setSize(surfaceWidth, surfaceHeight);
     surface.doLayout();
     // Cannot zoom larger than max scale.
@@ -587,13 +576,9 @@
 
   private void refreshSurface() {
     for (SceneManager manager : mySurface.getSceneManagers()) {
-<<<<<<< HEAD
-      manager.requestRenderAsync().join();
-=======
       // TODO (b/370994254): it may be necessary to make this method suspendable and replace this
       //  with requestRenderAndWait()
       manager.requestRender();
->>>>>>> 8b7d83e8
     }
   }
 }