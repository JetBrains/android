--- conflicted
+++ resolved
@@ -29,31 +29,19 @@
   @SwingCoordinate private val horizontalViewDelta: Int,
   @SwingCoordinate private val verticalViewDelta: Int,
   startBorderAlignment: Alignment,
-<<<<<<< HEAD
-  private val forceVertical: Boolean
-=======
   private val forceVertical: Boolean,
->>>>>>> 0d09370c
 ) :
   SingleDirectionLayoutManager(
     horizontalPadding,
     verticalPadding,
     horizontalViewDelta,
     verticalViewDelta,
-<<<<<<< HEAD
-    startBorderAlignment
-=======
     startBorderAlignment,
->>>>>>> 0d09370c
   ) {
   override fun isVertical(
     content: Collection<PositionableContent>,
     @SwingCoordinate availableWidth: Int,
-<<<<<<< HEAD
-    @SwingCoordinate availableHeight: Int
-=======
     @SwingCoordinate availableHeight: Int,
->>>>>>> 0d09370c
   ): Boolean = forceVertical
 }
 
@@ -170,11 +158,7 @@
         TestPositionableContent(0, 0, 100, 100),
         TestPositionableContent(0, 0, 100, 100),
         TestPositionableContent(0, 0, 100, 100),
-<<<<<<< HEAD
-        TestPositionableContent(0, 0, 100, 100)
-=======
-        TestPositionableContent(0, 0, 100, 100),
->>>>>>> 0d09370c
+        TestPositionableContent(0, 0, 100, 100),
       )
 
     run {
@@ -212,11 +196,7 @@
         TestPositionableContent(0, 0, 100, 100),
         TestPositionableContent(0, 0, 100, 100),
         TestPositionableContent(0, 0, 100, 100),
-<<<<<<< HEAD
-        TestPositionableContent(0, 0, 100, 100)
-=======
-        TestPositionableContent(0, 0, 100, 100),
->>>>>>> 0d09370c
+        TestPositionableContent(0, 0, 100, 100),
       )
 
     run {
@@ -258,11 +238,7 @@
         TestPositionableContent(0, 0, 100, 100),
         TestPositionableContent(0, 0, 100, 100),
         TestPositionableContent(0, 0, 100, 100),
-<<<<<<< HEAD
-        TestPositionableContent(0, 0, 100, 100)
-=======
-        TestPositionableContent(0, 0, 100, 100),
->>>>>>> 0d09370c
+        TestPositionableContent(0, 0, 100, 100),
       )
 
     run {
@@ -304,11 +280,7 @@
         TestPositionableContent(0, 0, 100, 100),
         TestPositionableContent(0, 0, 100, 100),
         TestPositionableContent(0, 0, 100, 100),
-<<<<<<< HEAD
-        TestPositionableContent(0, 0, 100, 100)
-=======
-        TestPositionableContent(0, 0, 100, 100),
->>>>>>> 0d09370c
+        TestPositionableContent(0, 0, 100, 100),
       )
 
     run {
@@ -371,11 +343,7 @@
     val sceneViews =
       listOf(
         TestPositionableContent(width = 50, height = 200),
-<<<<<<< HEAD
-        TestPositionableContent(width = 100, height = 150)
-=======
         TestPositionableContent(width = 100, height = 150),
->>>>>>> 0d09370c
       )
 
     val maxWidth = sceneViews.map { it.width }.maxOrNull()!!
@@ -389,11 +357,7 @@
           screenDeltaX,
           screenDeltaY,
           alignment,
-<<<<<<< HEAD
-          true
-=======
           true,
->>>>>>> 0d09370c
         )
       manager.layout(sceneViews, availableWidth, availableHeight, false)
       assertEquals(minX, sceneViews[0].x)
@@ -408,11 +372,7 @@
           screenDeltaX,
           screenDeltaY,
           alignment,
-<<<<<<< HEAD
-          true
-=======
           true,
->>>>>>> 0d09370c
         )
       manager.layout(sceneViews, availableWidth, availableHeight, false)
       assertEquals((availableWidth / 2) - (sceneViews[0].width / 2), sceneViews[0].x)
@@ -427,11 +387,7 @@
           screenDeltaX,
           screenDeltaY,
           alignment,
-<<<<<<< HEAD
-          true
-=======
           true,
->>>>>>> 0d09370c
         )
       manager.layout(sceneViews, availableWidth, availableHeight, false)
       assertEquals(availableWidth - sceneViews[0].width, sceneViews[0].x)
@@ -449,11 +405,7 @@
     val sceneViews =
       listOf(
         TestPositionableContent(width = 50, height = 200),
-<<<<<<< HEAD
-        TestPositionableContent(width = 100, height = 150)
-=======
         TestPositionableContent(width = 100, height = 150),
->>>>>>> 0d09370c
       )
 
     val maxHeight = sceneViews.map { it.height }.maxOrNull()!!
@@ -467,11 +419,7 @@
           screenDeltaX,
           screenDeltaY,
           alignment,
-<<<<<<< HEAD
-          false
-=======
           false,
->>>>>>> 0d09370c
         )
       manager.layout(sceneViews, availableWidth, availableHeight, false)
       assertEquals(minY, sceneViews[0].y)
@@ -486,11 +434,7 @@
           screenDeltaX,
           screenDeltaY,
           alignment,
-<<<<<<< HEAD
-          false
-=======
           false,
->>>>>>> 0d09370c
         )
       manager.layout(sceneViews, availableWidth, availableHeight, false)
       assertEquals((availableHeight / 2) - (sceneViews[0].height / 2), sceneViews[0].y)
@@ -505,11 +449,7 @@
           screenDeltaX,
           screenDeltaY,
           alignment,
-<<<<<<< HEAD
-          false
-=======
           false,
->>>>>>> 0d09370c
         )
       manager.layout(sceneViews, availableWidth, availableHeight, false)
       assertEquals(availableHeight - sceneViews[0].height, sceneViews[0].y)
