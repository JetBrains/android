--- conflicted
+++ resolved
@@ -40,11 +40,7 @@
     return MotionSelection(
       MotionEditorSelector.Type.CONSTRAINT_SET,
       arrayOf(tag),
-<<<<<<< HEAD
-      nlModel.components
-=======
       nlModel.components,
->>>>>>> 0d09370c
     )
   }
 
@@ -68,11 +64,7 @@
     end: String,
     keyType: String,
     framePosition: Int,
-<<<<<<< HEAD
-    target: String
-=======
     target: String,
->>>>>>> 0d09370c
   ): MotionSelection {
     val component = nlModel.find(target) ?: motionLayout
     val keyFrameSet = findKeyFrameSet(start, end)
@@ -80,11 +72,7 @@
     return MotionSelection(
       MotionEditorSelector.Type.KEY_FRAME,
       arrayOf(keyFrame),
-<<<<<<< HEAD
-      listOf(component)
-=======
       listOf(component),
->>>>>>> 0d09370c
     )
   }
 
@@ -119,11 +107,7 @@
     keyFrameSet: MotionSceneTag,
     keyType: String,
     framePosition: Int,
-<<<<<<< HEAD
-    target: String
-=======
     target: String,
->>>>>>> 0d09370c
   ): MotionSceneTag? {
     return keyFrameSet.getChildTags(keyType).singleOrNull {
       framePosition.toString() == it.getAttributeValue(MotionSceneAttrs.Key.FRAME_POSITION) &&
