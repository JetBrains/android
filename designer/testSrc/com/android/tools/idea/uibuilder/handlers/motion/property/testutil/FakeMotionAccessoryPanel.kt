--- conflicted
+++ resolved
@@ -39,11 +39,7 @@
 
   override fun updateAccessoryPanelWithSelection(
     type: AccessoryPanel.Type,
-<<<<<<< HEAD
-    selection: MutableList<NlComponent>
-=======
     selection: MutableList<NlComponent>,
->>>>>>> 0d09370c
   ) {
     throw Error("should not be called")
   }
