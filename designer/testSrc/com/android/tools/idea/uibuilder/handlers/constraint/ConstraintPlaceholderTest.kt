/*
 * Copyright (C) 2018 The Android Open Source Project
 *
 * Licensed under the Apache License, Version 2.0 (the "License");
 * you may not use this file except in compliance with the License.
 * You may obtain a copy of the License at
 *
 *      http://www.apache.org/licenses/LICENSE-2.0
 *
 * Unless required by applicable law or agreed to in writing, software
 * distributed under the License is distributed on an "AS IS" BASIS,
 * WITHOUT WARRANTIES OR CONDITIONS OF ANY KIND, either express or implied.
 * See the License for the specific language governing permissions and
 * limitations under the License.
 */
package com.android.tools.idea.uibuilder.handlers.constraint

import com.android.AndroidXConstants
import com.android.SdkConstants
import com.android.tools.idea.common.command.NlWriteCommandActionUtil
import com.android.tools.idea.common.fixtures.ModelBuilder
import com.android.tools.idea.common.scene.SnappingInfo
import com.android.tools.idea.common.scene.TemporarySceneComponent
import com.android.tools.idea.uibuilder.applyPlaceholderToSceneComponent
import com.android.tools.idea.uibuilder.scene.SceneTest
import com.android.tools.idea.uibuilder.scout.Scout
import java.awt.Point

class ConstraintPlaceholderTest : SceneTest() {

  fun testRegion() {
    val constraint = myScene.getSceneComponent("constraint")!!
    val placeholder = ConstraintPlaceholder(constraint)

    val region = placeholder.region
    assertEquals(constraint.drawX, region.left)
    assertEquals(constraint.drawY, region.top)
    assertEquals(constraint.drawX + constraint.drawWidth, region.right)
    assertEquals(constraint.drawY + constraint.drawHeight, region.bottom)
  }

  fun testSnapFailed() {
    val constraint = myScene.getSceneComponent("constraint")!!

    val placeholder = ConstraintPlaceholder(constraint)

    val left = constraint.drawX - 30
    val top = constraint.drawY - 30

    val p = Point(-1, -1)
    val snappedResult = placeholder.snap(SnappingInfo(left, top, left + 10, top + 10), p)
    assertFalse(snappedResult)
    assertEquals(-1, p.x)
    assertEquals(-1, p.y)
  }

  fun testSnapSucceed() {
    val constraint = myScene.getSceneComponent("constraint")!!

    val placeholder = ConstraintPlaceholder(constraint)

    val left = constraint.drawX + 10
    val top = constraint.drawY + 10

    val p = Point(-1, -1)
    val snappedResult = placeholder.snap(SnappingInfo(left, top, left + 10, top + 10), p)
    assertTrue(snappedResult)
    assertEquals(left, p.x)
    assertEquals(top, p.y)
  }

  fun testApply() {
    val constraint = myScene.getSceneComponent("constraint")!!
    val textView = myScene.getSceneComponent("textView")!!

    val placeholder = ConstraintPlaceholder(constraint)

    val mouseX = constraint.drawX + 50
    val mouseY = constraint.drawY + 60
    textView.setPosition(mouseX, mouseY)

    mySceneManager.update()

    applyPlaceholderToSceneComponent(textView, placeholder)

    assertEquals(
      "50dp",
      textView.nlComponent.getAttribute(
        SdkConstants.TOOLS_URI,
<<<<<<< HEAD
        SdkConstants.ATTR_LAYOUT_EDITOR_ABSOLUTE_X
      )
=======
        SdkConstants.ATTR_LAYOUT_EDITOR_ABSOLUTE_X,
      ),
>>>>>>> 0d09370c
    )
    assertEquals(
      "60dp",
      textView.nlComponent.getAttribute(
        SdkConstants.TOOLS_URI,
<<<<<<< HEAD
        SdkConstants.ATTR_LAYOUT_EDITOR_ABSOLUTE_Y
      )
=======
        SdkConstants.ATTR_LAYOUT_EDITOR_ABSOLUTE_Y,
      ),
>>>>>>> 0d09370c
    )
  }

  fun testDraggingComponentOutsideWillRemoveAllConstraintLayoutAttributes() {
    val linearLayout = myScreen.get("@id/linear").sceneComponent!!
    val textView2 = myScreen.get("@id/textView2").sceneComponent!!

    textView2.nlComponent.let {
      assertEquals(
        "parent",
<<<<<<< HEAD
        it.getAttribute(SdkConstants.SHERPA_URI, SdkConstants.ATTR_LAYOUT_TOP_TO_TOP_OF)
      )
      assertEquals(
        "linear",
        it.getAttribute(SdkConstants.SHERPA_URI, SdkConstants.ATTR_LAYOUT_BOTTOM_TO_TOP_OF)
      )
      assertEquals(
        "0.632",
        it.getAttribute(SdkConstants.SHERPA_URI, SdkConstants.ATTR_LAYOUT_VERTICAL_BIAS)
      )
      assertEquals(
        "0dp",
        it.getAttribute(SdkConstants.TOOLS_URI, SdkConstants.ATTR_LAYOUT_EDITOR_ABSOLUTE_X)
=======
        it.getAttribute(SdkConstants.SHERPA_URI, SdkConstants.ATTR_LAYOUT_TOP_TO_TOP_OF),
      )
      assertEquals(
        "linear",
        it.getAttribute(SdkConstants.SHERPA_URI, SdkConstants.ATTR_LAYOUT_BOTTOM_TO_TOP_OF),
      )
      assertEquals(
        "0.632",
        it.getAttribute(SdkConstants.SHERPA_URI, SdkConstants.ATTR_LAYOUT_VERTICAL_BIAS),
      )
      assertEquals(
        "0dp",
        it.getAttribute(SdkConstants.TOOLS_URI, SdkConstants.ATTR_LAYOUT_EDITOR_ABSOLUTE_X),
>>>>>>> 0d09370c
      )
    }

    myInteraction.select("textView2", true)
    myInteraction.mouseDown("textView2")
    myInteraction.mouseRelease("linear")

    val textView2AfterDrag = myScreen.get("@id/textView2").sceneComponent!!
    assertEquals(textView2, textView2AfterDrag)

    assertEquals(1, linearLayout.childCount)
    assertEquals(textView2AfterDrag, linearLayout.getChild(0))

    textView2AfterDrag.nlComponent.let {
      assertNull(it.getAttribute(SdkConstants.SHERPA_URI, SdkConstants.ATTR_LAYOUT_TOP_TO_TOP_OF))
      assertNull(
        it.getAttribute(SdkConstants.SHERPA_URI, SdkConstants.ATTR_LAYOUT_BOTTOM_TO_TOP_OF)
      )
      assertNull(it.getAttribute(SdkConstants.SHERPA_URI, SdkConstants.ATTR_LAYOUT_VERTICAL_BIAS))
      assertNull(
        it.getAttribute(SdkConstants.TOOLS_URI, SdkConstants.ATTR_LAYOUT_EDITOR_ABSOLUTE_X)
      )
    }
  }

  fun testDraggingConstraintGuideline() {
    val root = myScreen.get("@id/constraint").sceneComponent!!
    val guideline = myScreen.get("@id/guideline").sceneComponent!!
    val placeholder = ConstraintPlaceholder(root)
    val nlComponent = guideline.authoritativeNlComponent

    run {
      // Test dragging with begin attribute.
      val transaction = nlComponent.startAttributeTransaction()
      placeholder.updateLiveAttribute(guideline, transaction, root.drawX + 300, root.centerY)
      NlWriteCommandActionUtil.run(nlComponent, "") { transaction.commit() }

      assertEquals(
        "300dp",
        nlComponent.getAttribute(
          SdkConstants.SHERPA_URI,
<<<<<<< HEAD
          SdkConstants.LAYOUT_CONSTRAINT_GUIDE_BEGIN
        )
=======
          SdkConstants.LAYOUT_CONSTRAINT_GUIDE_BEGIN,
        ),
>>>>>>> 0d09370c
      )
      assertNull(
        nlComponent.getAttribute(SdkConstants.SHERPA_URI, SdkConstants.LAYOUT_CONSTRAINT_GUIDE_END)
      )
      assertNull(
        nlComponent.getAttribute(
          SdkConstants.SHERPA_URI,
<<<<<<< HEAD
          SdkConstants.LAYOUT_CONSTRAINT_GUIDE_PERCENT
=======
          SdkConstants.LAYOUT_CONSTRAINT_GUIDE_PERCENT,
>>>>>>> 0d09370c
        )
      )
    }

    run {
      // Test dragging with end attribute
      NlWriteCommandActionUtil.run(nlComponent, "") {
        nlComponent.removeAttribute(
          SdkConstants.SHERPA_URI,
<<<<<<< HEAD
          SdkConstants.LAYOUT_CONSTRAINT_GUIDE_BEGIN
=======
          SdkConstants.LAYOUT_CONSTRAINT_GUIDE_BEGIN,
>>>>>>> 0d09370c
        )
        nlComponent.setAttribute(
          SdkConstants.SHERPA_URI,
          SdkConstants.LAYOUT_CONSTRAINT_GUIDE_END,
<<<<<<< HEAD
          "50dp"
=======
          "50dp",
>>>>>>> 0d09370c
        )
      }

      val transaction = nlComponent.startAttributeTransaction()
      placeholder.updateLiveAttribute(guideline, transaction, root.drawX + 400, root.centerY)
      NlWriteCommandActionUtil.run(nlComponent, "") { transaction.commit() }

      assertNull(
        nlComponent.getAttribute(
          SdkConstants.SHERPA_URI,
<<<<<<< HEAD
          SdkConstants.LAYOUT_CONSTRAINT_GUIDE_BEGIN
=======
          SdkConstants.LAYOUT_CONSTRAINT_GUIDE_BEGIN,
>>>>>>> 0d09370c
        )
      )
      assertEquals(
        "100dp",
<<<<<<< HEAD
        nlComponent.getAttribute(SdkConstants.SHERPA_URI, SdkConstants.LAYOUT_CONSTRAINT_GUIDE_END)
=======
        nlComponent.getAttribute(SdkConstants.SHERPA_URI, SdkConstants.LAYOUT_CONSTRAINT_GUIDE_END),
>>>>>>> 0d09370c
      )
      assertNull(
        nlComponent.getAttribute(
          SdkConstants.SHERPA_URI,
<<<<<<< HEAD
          SdkConstants.LAYOUT_CONSTRAINT_GUIDE_PERCENT
=======
          SdkConstants.LAYOUT_CONSTRAINT_GUIDE_PERCENT,
>>>>>>> 0d09370c
        )
      )
    }

    run {
      // Test dragging with percent attribute
      NlWriteCommandActionUtil.run(nlComponent, "") {
        nlComponent.removeAttribute(
          SdkConstants.SHERPA_URI,
<<<<<<< HEAD
          SdkConstants.LAYOUT_CONSTRAINT_GUIDE_END
=======
          SdkConstants.LAYOUT_CONSTRAINT_GUIDE_END,
>>>>>>> 0d09370c
        )
        nlComponent.setAttribute(
          SdkConstants.SHERPA_URI,
          SdkConstants.LAYOUT_CONSTRAINT_GUIDE_PERCENT,
<<<<<<< HEAD
          "0.2"
=======
          "0.2",
>>>>>>> 0d09370c
        )
      }

      val transaction = nlComponent.startAttributeTransaction()
      placeholder.updateLiveAttribute(guideline, transaction, root.drawX + 350, root.centerY)
      NlWriteCommandActionUtil.run(nlComponent, "") { transaction.commit() }

      assertNull(
        nlComponent.getAttribute(
          SdkConstants.SHERPA_URI,
<<<<<<< HEAD
          SdkConstants.LAYOUT_CONSTRAINT_GUIDE_BEGIN
=======
          SdkConstants.LAYOUT_CONSTRAINT_GUIDE_BEGIN,
>>>>>>> 0d09370c
        )
      )
      assertNull(
        nlComponent.getAttribute(SdkConstants.SHERPA_URI, SdkConstants.LAYOUT_CONSTRAINT_GUIDE_END)
      )
      assertEquals(
        "0.7",
        nlComponent.getAttribute(
          SdkConstants.SHERPA_URI,
<<<<<<< HEAD
          SdkConstants.LAYOUT_CONSTRAINT_GUIDE_PERCENT
        )
=======
          SdkConstants.LAYOUT_CONSTRAINT_GUIDE_PERCENT,
        ),
>>>>>>> 0d09370c
      )
    }
  }

  fun testDraggingMatchParentComponentFromPalette() {
    val model =
      model(
          "linear.xml",
          component(SdkConstants.LINEAR_LAYOUT)
            .withBounds(0, 0, 100, 100)
            .id("@id/match_parent_linear")
            .matchParentWidth()
<<<<<<< HEAD
            .matchParentHeight()
=======
            .matchParentHeight(),
>>>>>>> 0d09370c
        )
        .build()

    // To simulate dragging from Palette, we add a Layout from another model.
    val root = myScreen.get("@id/constraint").sceneComponent!!
    val nlComponent = model.find("match_parent_linear")!!
    val placeholder = ConstraintPlaceholder(root)

    val tempSceneComponent = TemporarySceneComponent(myScene, nlComponent)
    Scout.setMargin(16)

    // Dragging it into layout
    val transaction = nlComponent.startAttributeTransaction()
    placeholder.updateLiveAttribute(
      tempSceneComponent,
      transaction,
      root.drawX + 30,
<<<<<<< HEAD
      root.drawY + 250
=======
      root.drawY + 250,
>>>>>>> 0d09370c
    )
    NlWriteCommandActionUtil.run(nlComponent, "") { transaction.commit() }

    assertEquals(
      "16dp",
<<<<<<< HEAD
      nlComponent.getAttribute(SdkConstants.TOOLS_URI, SdkConstants.ATTR_LAYOUT_EDITOR_ABSOLUTE_X)
    )
    assertEquals(
      "116dp",
      nlComponent.getAttribute(SdkConstants.TOOLS_URI, SdkConstants.ATTR_LAYOUT_EDITOR_ABSOLUTE_Y)
    )
    assertEquals(
      "68dp",
      nlComponent.getAttribute(SdkConstants.ANDROID_URI, SdkConstants.ATTR_LAYOUT_WIDTH)
    )
    assertEquals(
      "368dp",
      nlComponent.getAttribute(SdkConstants.ANDROID_URI, SdkConstants.ATTR_LAYOUT_HEIGHT)
=======
      nlComponent.getAttribute(SdkConstants.TOOLS_URI, SdkConstants.ATTR_LAYOUT_EDITOR_ABSOLUTE_X),
    )
    assertEquals(
      "116dp",
      nlComponent.getAttribute(SdkConstants.TOOLS_URI, SdkConstants.ATTR_LAYOUT_EDITOR_ABSOLUTE_Y),
    )
    assertEquals(
      "68dp",
      nlComponent.getAttribute(SdkConstants.ANDROID_URI, SdkConstants.ATTR_LAYOUT_WIDTH),
    )
    assertEquals(
      "368dp",
      nlComponent.getAttribute(SdkConstants.ANDROID_URI, SdkConstants.ATTR_LAYOUT_HEIGHT),
>>>>>>> 0d09370c
    )

    Scout.setMargin(Scout.DEFAULT_MARGIN)
  }

  fun testDraggingMatchParentComponentFromPalette2() {
    val model =
      model(
          "linear.xml",
          component(SdkConstants.LINEAR_LAYOUT)
            .withBounds(0, 0, 100, 100)
            .id("@id/match_parent_linear")
            .matchParentWidth()
<<<<<<< HEAD
            .matchParentHeight()
=======
            .matchParentHeight(),
>>>>>>> 0d09370c
        )
        .build()

    // To simulate dragging from Palette, we add a Layout from another model.
    val root = myScreen.get("@id/constraint").sceneComponent!!
    val nlComponent = model.find("match_parent_linear")!!
    val placeholder = ConstraintPlaceholder(root)

    val tempSceneComponent = TemporarySceneComponent(myScene, nlComponent)
    Scout.setMargin(16)

    // Dragging it into layout
    val transaction = nlComponent.startAttributeTransaction()
    placeholder.updateLiveAttribute(
      tempSceneComponent,
      transaction,
      root.drawX + 480,
<<<<<<< HEAD
      root.drawY + 50
=======
      root.drawY + 50,
>>>>>>> 0d09370c
    )
    NlWriteCommandActionUtil.run(nlComponent, "") { transaction.commit() }

    assertEquals(
      "417dp",
<<<<<<< HEAD
      nlComponent.getAttribute(SdkConstants.TOOLS_URI, SdkConstants.ATTR_LAYOUT_EDITOR_ABSOLUTE_X)
    )
    assertEquals(
      "16dp",
      nlComponent.getAttribute(SdkConstants.TOOLS_URI, SdkConstants.ATTR_LAYOUT_EDITOR_ABSOLUTE_Y)
    )
    assertEquals(
      "67dp",
      nlComponent.getAttribute(SdkConstants.ANDROID_URI, SdkConstants.ATTR_LAYOUT_WIDTH)
    )
    assertEquals(
      "68dp",
      nlComponent.getAttribute(SdkConstants.ANDROID_URI, SdkConstants.ATTR_LAYOUT_HEIGHT)
=======
      nlComponent.getAttribute(SdkConstants.TOOLS_URI, SdkConstants.ATTR_LAYOUT_EDITOR_ABSOLUTE_X),
    )
    assertEquals(
      "16dp",
      nlComponent.getAttribute(SdkConstants.TOOLS_URI, SdkConstants.ATTR_LAYOUT_EDITOR_ABSOLUTE_Y),
    )
    assertEquals(
      "67dp",
      nlComponent.getAttribute(SdkConstants.ANDROID_URI, SdkConstants.ATTR_LAYOUT_WIDTH),
    )
    assertEquals(
      "68dp",
      nlComponent.getAttribute(SdkConstants.ANDROID_URI, SdkConstants.ATTR_LAYOUT_HEIGHT),
>>>>>>> 0d09370c
    )

    Scout.setMargin(Scout.DEFAULT_MARGIN)
  }

  override fun createModel(): ModelBuilder {
    return model(
      "constraint.xml",
      component(AndroidXConstants.CONSTRAINT_LAYOUT.newName())
        .withBounds(0, 0, 1000, 1000)
        .id("@id/constraint")
        .matchParentWidth()
        .matchParentHeight()
        .children(
          component(SdkConstants.TEXT_VIEW)
            .withBounds(0, 0, 200, 200)
            .id("@id/textView")
            .width("100dp")
            .height("100dp"),
          component(SdkConstants.TEXT_VIEW)
            .withBounds(200, 0, 200, 200)
            .id("@id/textView2")
            .width("100dp")
            .height("100dp")
            .withAttribute(
              SdkConstants.SHERPA_URI,
              SdkConstants.ATTR_LAYOUT_TOP_TO_TOP_OF,
<<<<<<< HEAD
              "parent"
=======
              "parent",
>>>>>>> 0d09370c
            )
            .withAttribute(
              SdkConstants.SHERPA_URI,
              SdkConstants.ATTR_LAYOUT_BOTTOM_TO_TOP_OF,
<<<<<<< HEAD
              "linear"
=======
              "linear",
>>>>>>> 0d09370c
            )
            .withAttribute(SdkConstants.SHERPA_URI, SdkConstants.ATTR_LAYOUT_VERTICAL_BIAS, "0.632")
            .withAttribute(
              SdkConstants.TOOLS_URI,
              SdkConstants.ATTR_LAYOUT_EDITOR_ABSOLUTE_X,
<<<<<<< HEAD
              "0dp"
=======
              "0dp",
>>>>>>> 0d09370c
            ),
          component(SdkConstants.LINEAR_LAYOUT)
            .withBounds(200, 200, 800, 800)
            .id("@id/linear")
            .width("400dp")
            .height("400dp")
            .withAttribute(
              SdkConstants.TOOLS_URI,
              SdkConstants.ATTR_LAYOUT_EDITOR_ABSOLUTE_X,
<<<<<<< HEAD
              "100dp"
=======
              "100dp",
>>>>>>> 0d09370c
            )
            .withAttribute(
              SdkConstants.TOOLS_URI,
              SdkConstants.ATTR_LAYOUT_EDITOR_ABSOLUTE_Y,
<<<<<<< HEAD
              "100dp"
=======
              "100dp",
>>>>>>> 0d09370c
            ),
          component(AndroidXConstants.CONSTRAINT_LAYOUT_GUIDELINE.newName())
            .withBounds(800, 0, 1, 1000)
            .id("@id/guideline")
            .wrapContentHeight()
            .wrapContentWidth()
            .withAttribute(
              SdkConstants.ANDROID_URI,
              SdkConstants.ATTR_ORIENTATION,
<<<<<<< HEAD
              SdkConstants.VALUE_VERTICAL
=======
              SdkConstants.VALUE_VERTICAL,
>>>>>>> 0d09370c
            )
            .withAttribute(
              SdkConstants.SHERPA_URI,
              SdkConstants.LAYOUT_CONSTRAINT_GUIDE_BEGIN,
<<<<<<< HEAD
              "400dp"
            )
        )
=======
              "400dp",
            ),
        ),
>>>>>>> 0d09370c
    )
  }
}<|MERGE_RESOLUTION|>--- conflicted
+++ resolved
@@ -87,25 +87,15 @@
       "50dp",
       textView.nlComponent.getAttribute(
         SdkConstants.TOOLS_URI,
-<<<<<<< HEAD
-        SdkConstants.ATTR_LAYOUT_EDITOR_ABSOLUTE_X
-      )
-=======
         SdkConstants.ATTR_LAYOUT_EDITOR_ABSOLUTE_X,
       ),
->>>>>>> 0d09370c
     )
     assertEquals(
       "60dp",
       textView.nlComponent.getAttribute(
         SdkConstants.TOOLS_URI,
-<<<<<<< HEAD
-        SdkConstants.ATTR_LAYOUT_EDITOR_ABSOLUTE_Y
-      )
-=======
         SdkConstants.ATTR_LAYOUT_EDITOR_ABSOLUTE_Y,
       ),
->>>>>>> 0d09370c
     )
   }
 
@@ -116,21 +106,6 @@
     textView2.nlComponent.let {
       assertEquals(
         "parent",
-<<<<<<< HEAD
-        it.getAttribute(SdkConstants.SHERPA_URI, SdkConstants.ATTR_LAYOUT_TOP_TO_TOP_OF)
-      )
-      assertEquals(
-        "linear",
-        it.getAttribute(SdkConstants.SHERPA_URI, SdkConstants.ATTR_LAYOUT_BOTTOM_TO_TOP_OF)
-      )
-      assertEquals(
-        "0.632",
-        it.getAttribute(SdkConstants.SHERPA_URI, SdkConstants.ATTR_LAYOUT_VERTICAL_BIAS)
-      )
-      assertEquals(
-        "0dp",
-        it.getAttribute(SdkConstants.TOOLS_URI, SdkConstants.ATTR_LAYOUT_EDITOR_ABSOLUTE_X)
-=======
         it.getAttribute(SdkConstants.SHERPA_URI, SdkConstants.ATTR_LAYOUT_TOP_TO_TOP_OF),
       )
       assertEquals(
@@ -144,7 +119,6 @@
       assertEquals(
         "0dp",
         it.getAttribute(SdkConstants.TOOLS_URI, SdkConstants.ATTR_LAYOUT_EDITOR_ABSOLUTE_X),
->>>>>>> 0d09370c
       )
     }
 
@@ -186,13 +160,8 @@
         "300dp",
         nlComponent.getAttribute(
           SdkConstants.SHERPA_URI,
-<<<<<<< HEAD
-          SdkConstants.LAYOUT_CONSTRAINT_GUIDE_BEGIN
-        )
-=======
           SdkConstants.LAYOUT_CONSTRAINT_GUIDE_BEGIN,
         ),
->>>>>>> 0d09370c
       )
       assertNull(
         nlComponent.getAttribute(SdkConstants.SHERPA_URI, SdkConstants.LAYOUT_CONSTRAINT_GUIDE_END)
@@ -200,11 +169,7 @@
       assertNull(
         nlComponent.getAttribute(
           SdkConstants.SHERPA_URI,
-<<<<<<< HEAD
-          SdkConstants.LAYOUT_CONSTRAINT_GUIDE_PERCENT
-=======
           SdkConstants.LAYOUT_CONSTRAINT_GUIDE_PERCENT,
->>>>>>> 0d09370c
         )
       )
     }
@@ -214,20 +179,12 @@
       NlWriteCommandActionUtil.run(nlComponent, "") {
         nlComponent.removeAttribute(
           SdkConstants.SHERPA_URI,
-<<<<<<< HEAD
-          SdkConstants.LAYOUT_CONSTRAINT_GUIDE_BEGIN
-=======
           SdkConstants.LAYOUT_CONSTRAINT_GUIDE_BEGIN,
->>>>>>> 0d09370c
         )
         nlComponent.setAttribute(
           SdkConstants.SHERPA_URI,
           SdkConstants.LAYOUT_CONSTRAINT_GUIDE_END,
-<<<<<<< HEAD
-          "50dp"
-=======
           "50dp",
->>>>>>> 0d09370c
         )
       }
 
@@ -238,29 +195,17 @@
       assertNull(
         nlComponent.getAttribute(
           SdkConstants.SHERPA_URI,
-<<<<<<< HEAD
-          SdkConstants.LAYOUT_CONSTRAINT_GUIDE_BEGIN
-=======
           SdkConstants.LAYOUT_CONSTRAINT_GUIDE_BEGIN,
->>>>>>> 0d09370c
         )
       )
       assertEquals(
         "100dp",
-<<<<<<< HEAD
-        nlComponent.getAttribute(SdkConstants.SHERPA_URI, SdkConstants.LAYOUT_CONSTRAINT_GUIDE_END)
-=======
         nlComponent.getAttribute(SdkConstants.SHERPA_URI, SdkConstants.LAYOUT_CONSTRAINT_GUIDE_END),
->>>>>>> 0d09370c
-      )
-      assertNull(
-        nlComponent.getAttribute(
-          SdkConstants.SHERPA_URI,
-<<<<<<< HEAD
-          SdkConstants.LAYOUT_CONSTRAINT_GUIDE_PERCENT
-=======
+      )
+      assertNull(
+        nlComponent.getAttribute(
+          SdkConstants.SHERPA_URI,
           SdkConstants.LAYOUT_CONSTRAINT_GUIDE_PERCENT,
->>>>>>> 0d09370c
         )
       )
     }
@@ -270,20 +215,12 @@
       NlWriteCommandActionUtil.run(nlComponent, "") {
         nlComponent.removeAttribute(
           SdkConstants.SHERPA_URI,
-<<<<<<< HEAD
-          SdkConstants.LAYOUT_CONSTRAINT_GUIDE_END
-=======
           SdkConstants.LAYOUT_CONSTRAINT_GUIDE_END,
->>>>>>> 0d09370c
         )
         nlComponent.setAttribute(
           SdkConstants.SHERPA_URI,
           SdkConstants.LAYOUT_CONSTRAINT_GUIDE_PERCENT,
-<<<<<<< HEAD
-          "0.2"
-=======
           "0.2",
->>>>>>> 0d09370c
         )
       }
 
@@ -294,11 +231,7 @@
       assertNull(
         nlComponent.getAttribute(
           SdkConstants.SHERPA_URI,
-<<<<<<< HEAD
-          SdkConstants.LAYOUT_CONSTRAINT_GUIDE_BEGIN
-=======
           SdkConstants.LAYOUT_CONSTRAINT_GUIDE_BEGIN,
->>>>>>> 0d09370c
         )
       )
       assertNull(
@@ -308,13 +241,8 @@
         "0.7",
         nlComponent.getAttribute(
           SdkConstants.SHERPA_URI,
-<<<<<<< HEAD
-          SdkConstants.LAYOUT_CONSTRAINT_GUIDE_PERCENT
-        )
-=======
           SdkConstants.LAYOUT_CONSTRAINT_GUIDE_PERCENT,
         ),
->>>>>>> 0d09370c
       )
     }
   }
@@ -327,11 +255,7 @@
             .withBounds(0, 0, 100, 100)
             .id("@id/match_parent_linear")
             .matchParentWidth()
-<<<<<<< HEAD
-            .matchParentHeight()
-=======
             .matchParentHeight(),
->>>>>>> 0d09370c
         )
         .build()
 
@@ -349,31 +273,12 @@
       tempSceneComponent,
       transaction,
       root.drawX + 30,
-<<<<<<< HEAD
-      root.drawY + 250
-=======
       root.drawY + 250,
->>>>>>> 0d09370c
     )
     NlWriteCommandActionUtil.run(nlComponent, "") { transaction.commit() }
 
     assertEquals(
       "16dp",
-<<<<<<< HEAD
-      nlComponent.getAttribute(SdkConstants.TOOLS_URI, SdkConstants.ATTR_LAYOUT_EDITOR_ABSOLUTE_X)
-    )
-    assertEquals(
-      "116dp",
-      nlComponent.getAttribute(SdkConstants.TOOLS_URI, SdkConstants.ATTR_LAYOUT_EDITOR_ABSOLUTE_Y)
-    )
-    assertEquals(
-      "68dp",
-      nlComponent.getAttribute(SdkConstants.ANDROID_URI, SdkConstants.ATTR_LAYOUT_WIDTH)
-    )
-    assertEquals(
-      "368dp",
-      nlComponent.getAttribute(SdkConstants.ANDROID_URI, SdkConstants.ATTR_LAYOUT_HEIGHT)
-=======
       nlComponent.getAttribute(SdkConstants.TOOLS_URI, SdkConstants.ATTR_LAYOUT_EDITOR_ABSOLUTE_X),
     )
     assertEquals(
@@ -387,7 +292,6 @@
     assertEquals(
       "368dp",
       nlComponent.getAttribute(SdkConstants.ANDROID_URI, SdkConstants.ATTR_LAYOUT_HEIGHT),
->>>>>>> 0d09370c
     )
 
     Scout.setMargin(Scout.DEFAULT_MARGIN)
@@ -401,11 +305,7 @@
             .withBounds(0, 0, 100, 100)
             .id("@id/match_parent_linear")
             .matchParentWidth()
-<<<<<<< HEAD
-            .matchParentHeight()
-=======
             .matchParentHeight(),
->>>>>>> 0d09370c
         )
         .build()
 
@@ -423,31 +323,12 @@
       tempSceneComponent,
       transaction,
       root.drawX + 480,
-<<<<<<< HEAD
-      root.drawY + 50
-=======
       root.drawY + 50,
->>>>>>> 0d09370c
     )
     NlWriteCommandActionUtil.run(nlComponent, "") { transaction.commit() }
 
     assertEquals(
       "417dp",
-<<<<<<< HEAD
-      nlComponent.getAttribute(SdkConstants.TOOLS_URI, SdkConstants.ATTR_LAYOUT_EDITOR_ABSOLUTE_X)
-    )
-    assertEquals(
-      "16dp",
-      nlComponent.getAttribute(SdkConstants.TOOLS_URI, SdkConstants.ATTR_LAYOUT_EDITOR_ABSOLUTE_Y)
-    )
-    assertEquals(
-      "67dp",
-      nlComponent.getAttribute(SdkConstants.ANDROID_URI, SdkConstants.ATTR_LAYOUT_WIDTH)
-    )
-    assertEquals(
-      "68dp",
-      nlComponent.getAttribute(SdkConstants.ANDROID_URI, SdkConstants.ATTR_LAYOUT_HEIGHT)
-=======
       nlComponent.getAttribute(SdkConstants.TOOLS_URI, SdkConstants.ATTR_LAYOUT_EDITOR_ABSOLUTE_X),
     )
     assertEquals(
@@ -461,7 +342,6 @@
     assertEquals(
       "68dp",
       nlComponent.getAttribute(SdkConstants.ANDROID_URI, SdkConstants.ATTR_LAYOUT_HEIGHT),
->>>>>>> 0d09370c
     )
 
     Scout.setMargin(Scout.DEFAULT_MARGIN)
@@ -489,30 +369,18 @@
             .withAttribute(
               SdkConstants.SHERPA_URI,
               SdkConstants.ATTR_LAYOUT_TOP_TO_TOP_OF,
-<<<<<<< HEAD
-              "parent"
-=======
               "parent",
->>>>>>> 0d09370c
             )
             .withAttribute(
               SdkConstants.SHERPA_URI,
               SdkConstants.ATTR_LAYOUT_BOTTOM_TO_TOP_OF,
-<<<<<<< HEAD
-              "linear"
-=======
               "linear",
->>>>>>> 0d09370c
             )
             .withAttribute(SdkConstants.SHERPA_URI, SdkConstants.ATTR_LAYOUT_VERTICAL_BIAS, "0.632")
             .withAttribute(
               SdkConstants.TOOLS_URI,
               SdkConstants.ATTR_LAYOUT_EDITOR_ABSOLUTE_X,
-<<<<<<< HEAD
-              "0dp"
-=======
               "0dp",
->>>>>>> 0d09370c
             ),
           component(SdkConstants.LINEAR_LAYOUT)
             .withBounds(200, 200, 800, 800)
@@ -522,20 +390,12 @@
             .withAttribute(
               SdkConstants.TOOLS_URI,
               SdkConstants.ATTR_LAYOUT_EDITOR_ABSOLUTE_X,
-<<<<<<< HEAD
-              "100dp"
-=======
               "100dp",
->>>>>>> 0d09370c
             )
             .withAttribute(
               SdkConstants.TOOLS_URI,
               SdkConstants.ATTR_LAYOUT_EDITOR_ABSOLUTE_Y,
-<<<<<<< HEAD
-              "100dp"
-=======
               "100dp",
->>>>>>> 0d09370c
             ),
           component(AndroidXConstants.CONSTRAINT_LAYOUT_GUIDELINE.newName())
             .withBounds(800, 0, 1, 1000)
@@ -545,24 +405,14 @@
             .withAttribute(
               SdkConstants.ANDROID_URI,
               SdkConstants.ATTR_ORIENTATION,
-<<<<<<< HEAD
-              SdkConstants.VALUE_VERTICAL
-=======
               SdkConstants.VALUE_VERTICAL,
->>>>>>> 0d09370c
             )
             .withAttribute(
               SdkConstants.SHERPA_URI,
               SdkConstants.LAYOUT_CONSTRAINT_GUIDE_BEGIN,
-<<<<<<< HEAD
-              "400dp"
-            )
-        )
-=======
               "400dp",
             ),
         ),
->>>>>>> 0d09370c
     )
   }
 }