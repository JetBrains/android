--- conflicted
+++ resolved
@@ -16,11 +16,6 @@
 package com.android.tools.idea.uibuilder.handlers;
 
 import com.android.tools.idea.uibuilder.LayoutTestCase;
-<<<<<<< HEAD
-import com.android.tools.idea.uibuilder.fixtures.ModelBuilder;
-import com.android.tools.idea.uibuilder.model.NlModel;
-import com.android.tools.idea.uibuilder.util.NlTreeDumper;
-=======
 import com.android.tools.idea.common.SyncNlModel;
 import com.android.tools.idea.uibuilder.api.ViewEditor;
 import com.android.tools.idea.uibuilder.api.actions.DirectViewAction;
@@ -31,7 +26,6 @@
 import com.android.tools.idea.common.util.NlTreeDumper;
 import com.google.common.collect.ImmutableList;
 import com.intellij.testFramework.exceptionCases.EmptyStackExceptionCase;
->>>>>>> b13afab4
 import org.jetbrains.annotations.NotNull;
 
 import java.util.ArrayList;
@@ -127,8 +121,6 @@
                  NlTreeDumper.dumpTree(model.getComponents()));
     format(model.getFile());
     return model;
-<<<<<<< HEAD
-=======
   }
 
   /**
@@ -168,6 +160,5 @@
           .forEach(action -> action.perform(editor, delegatingViewGroupHandler, component, ImmutableList.of(), 0));
       }
     });
->>>>>>> b13afab4
   }
 }