/*
 * Copyright (C) 2019 The Android Open Source Project
 *
 * Licensed under the Apache License, Version 2.0 (the "License");
 * you may not use this file except in compliance with the License.
 * You may obtain a copy of the License at
 *
 *      http://www.apache.org/licenses/LICENSE-2.0
 *
 * Unless required by applicable law or agreed to in writing, software
 * distributed under the License is distributed on an "AS IS" BASIS,
 * WITHOUT WARRANTIES OR CONDITIONS OF ANY KIND, either express or implied.
 * See the License for the specific language governing permissions and
 * limitations under the License.
 */
package com.android.tools.idea.uibuilder.handlers.constraint

import com.android.AndroidXConstants.CLASS_CONSTRAINT_LAYOUT_FLOW
import com.android.AndroidXConstants.CLASS_CONSTRAINT_LAYOUT_GROUP
import com.android.AndroidXConstants.CONSTRAINT_LAYOUT
import com.android.AndroidXConstants.CONSTRAINT_LAYOUT_BARRIER
import com.android.AndroidXConstants.RECYCLER_VIEW
import com.android.SdkConstants
import com.android.SdkConstants.BUTTON
import com.android.SdkConstants.CLASS_VIEW
import com.android.SdkConstants.LINEAR_LAYOUT
import com.android.SdkConstants.TAG_LAYOUT
import com.android.SdkConstants.TEXT_VIEW
import com.android.testutils.MockitoKt.whenever
import com.android.tools.idea.common.api.InsertType
import com.android.tools.idea.common.command.NlWriteCommandActionUtil
import com.android.tools.idea.common.fixtures.ModelBuilder
import com.android.tools.idea.common.model.NlComponent
import com.android.tools.idea.common.model.NlModel
import com.android.tools.idea.uibuilder.fixtures.ScreenFixture
import com.android.tools.idea.uibuilder.handlers.constraint.ConstraintLayoutHandler.getSelectedIds
import com.android.tools.idea.uibuilder.model.getLayoutHandler
import com.android.tools.idea.uibuilder.scene.SceneTest
import org.mockito.Mockito

class ConstraintLayoutHandlerTest : SceneTest() {

  fun testClearConstraintAttributesWithNoComponents() {
    val nlModel =
      model(
          "constraint.xml",
          component(CONSTRAINT_LAYOUT.defaultName())
            .id("@+id/root")
            .withBounds(0, 0, 2000, 2000)
            .width("1000dp")
<<<<<<< HEAD
            .height("1000dp")
=======
            .height("1000dp"),
>>>>>>> 0d09370c
        )
        .build()

    val handler = nlModel.find("root")!!.getLayoutHandler {}!!
    assertNoException<IllegalArgumentException>(IllegalArgumentException::class.java) {
      handler.clearAttributes(listOf())
    }
  }

  fun testClearConstraintAttributes() {
    val handler = myModel.find("root")!!.getLayoutHandler {}!!
    val button1 = myModel.find("button1")!!
    val text1 = myModel.find("text1")!!
    val barrier1 = myModel.find("barrier1")!!
    val group1 = myModel.find("group1")!!
    val recyclerView = myModel.find("recycler_view")!!

    handler.clearAttributes(listOf(button1, text1, recyclerView, barrier1, group1))

    myScreen
      .get("@+id/button1")
      .expectXml(
        "<TextView\n" +
          "        android:id=\"@+id/button1\"\n" +
          "        android:layout_width=\"100dp\"\n" +
          "        android:layout_height=\"20dp\"\n" +
          "        tools:layout_editor_absoluteX=\"450dp\"\n" +
          "        tools:layout_editor_absoluteY=\"490dp\" />"
      )
    myScreen
      .get("@+id/text1")
      .expectXml(
        "<TextView\n" +
          "        android:id=\"@+id/text1\"\n" +
          "        android:layout_width=\"100dp\"\n" +
          "        android:layout_height=\"20dp\"\n" +
          "        tools:layout_editor_absoluteX=\"450dp\"\n" +
          "        tools:layout_editor_absoluteY=\"490dp\" />"
      )
    myScreen
      .get("@+id/recycler_view")
      .expectXml(
        "<" +
          RECYCLER_VIEW.newName() +
          "\n" +
          "        android:id=\"@+id/recycler_view\"\n" +
          "        android:layout_width=\"860dp\"\n" +
          "        android:layout_height=\"860dp\"\n" +
          "        tools:layout_editor_absoluteX=\"70dp\"\n" +
          "        tools:layout_editor_absoluteY=\"70dp\" />"
      )
    myScreen
      .get("@+id/barrier1")
      .expectXml(
        "<android.support.constraint.Barrier\n" +
          "        android:id=\"@+id/barrier1\"\n" +
          "        android:layout_width=\"wrap_content\"\n" +
          "        android:layout_height=\"wrap_content\"\n" +
          "        app:barrierDirection=\"left\"\n" +
          "        app:constraint_referenced_ids=\"button1,text1\" />"
      )
    myScreen
      .get("@+id/group1")
      .expectXml(
        "<android.support.constraint.Group\n" +
          "        android:id=\"@+id/group1\"\n" +
          "        android:layout_width=\"wrap_content\"\n" +
          "        android:layout_height=\"wrap_content\"\n" +
          "        android:visibility=\"visible\"\n" +
          "        app:constraint_referenced_ids=\"button1,text1\" />"
      )
  }

  override fun createModel(): ModelBuilder {
    return model(
      "constraint.xml",
      component(CONSTRAINT_LAYOUT.defaultName())
        .id("@+id/root")
        .withBounds(0, 0, 2000, 2000)
        .width("1000dp")
        .height("1000dp")
        .withAttribute("android:padding", "20dp")
        .children(
          component(TEXT_VIEW)
            .id("@+id/button1")
            .withBounds(900, 980, 200, 40)
            .width("100dp")
            .height("20dp")
            .withAttribute("app:layout_constraintLeft_toLeftOf", "parent")
            .withAttribute("app:layout_constraintRight_toRightOf", "parent")
            .withAttribute("app:layout_constraintTop_toTopOf", "parent")
            .withAttribute("app:layout_constraintBottom_toBottomOf", "parent"),
          component(TEXT_VIEW)
            .id("@+id/text1")
            .withBounds(900, 980, 200, 40)
            .width("0dp")
            .height("0dp")
            .withAttribute("app:layout_constraintLeft_toLeftOf", "@+id/button1")
            .withAttribute("app:layout_constraintRight_toRightOf", "@+id/button1")
            .withAttribute("app:layout_constraintTop_toTopOf", "@+id/button1")
            .withAttribute("app:layout_constraintBottom_toBottomOf", "parent"),
          component(RECYCLER_VIEW.newName())
            .id("@+id/recycler_view")
            .withBounds(140, 140, 1720, 1720)
            .width("860dp")
            .height("860dp")
            .withAttribute("android:layout_marginStart", "50dp")
            .withAttribute("android:layout_marginTop", "50dp")
            .withAttribute("android:layout_marginEnd", "50dp")
            .withAttribute("android:layout_marginBottom", "50dp")
            .withAttribute("app:layout_constraintStart_toStartOf", "parent")
            .withAttribute("app:layout_constraintEnd_toEndOf", "parent")
            .withAttribute("app:layout_constraintTop_toTopOf", "parent")
            .withAttribute("app:layout_constraintBottom_toBottomOf", "parent"),
          component(CONSTRAINT_LAYOUT_BARRIER.defaultName())
            .id("@+id/barrier1")
            .width("wrap_content")
            .height("wrap_content")
            .withAttribute("app:barrierDirection", "left")
            .withAttribute("app:constraint_referenced_ids", "button1,text1")
            .withAttribute("tools:layout_editor_absoluteX", "56dp")
            .withAttribute("tools:layout_editor_absoluteY", "81dp"),
          component(CLASS_CONSTRAINT_LAYOUT_GROUP.defaultName())
            .id("@+id/group1")
            .width("wrap_content")
            .height("wrap_content")
            .withAttribute("android:visibility", "visible")
            .withAttribute("app:constraint_referenced_ids", "button1,text1")
            .withAttribute("tools:layout_editor_absoluteX", "99dp")
<<<<<<< HEAD
            .withAttribute("tools:layout_editor_absoluteY", "109dp")
        )
=======
            .withAttribute("tools:layout_editor_absoluteY", "109dp"),
        ),
>>>>>>> 0d09370c
    )
  }

  fun testClearAttributesWithDataBinding() {
    val model = createDataBindingModel().build()
    val screen = ScreenFixture(model)
    screen
      .get("@id/button")
      .expectXml(
        "<TextView\n" +
          "    android:id=\"@id/button\"\n" +
          "    android:layout_width=\"100dp\"\n" +
          "    android:layout_height=\"20dp\"\n" +
          "    app:layout_constraintLeft_toLeftOf=\"parent\"\n" +
          "    app:layout_constraintRight_toRightOf=\"parent\"\n" +
          "    app:layout_constraintTop_toTopOf=\"parent\"\n" +
          "    app:layout_constraintBottom_toBottomOf=\"parent\"/>"
      )
    screen
      .get("@id/button2")
      .expectXml(
        "<TextView\n" +
          "    android:id=\"@id/button2\"\n" +
          "    android:layout_width=\"100dp\"\n" +
          "    android:layout_height=\"20dp\"\n" +
          "    app:layout_constraintLeft_toLeftOf=\"@+id/button\"\n" +
          "    app:layout_constraintTop_toBottomOf=\"@+id/button\"\n" +
          "    android:layout_marginTop=\"16dp\"/>"
      )

    val button = model.find("button")!!
    val button2 = model.find("button2")!!

    val handler = model.find("root")!!.getLayoutHandler {}!!
    handler.clearAttributes(listOf(button, button2))

    screen
      .get("@id/button")
      .expectXml(
        "<TextView\n" +
          "        android:id=\"@id/button\"\n" +
          "        android:layout_width=\"100dp\"\n" +
          "        android:layout_height=\"20dp\"\n" +
          "        tools:layout_editor_absoluteX=\"450dp\"\n" +
          "        tools:layout_editor_absoluteY=\"490dp\" />"
      )
    screen
      .get("@id/button2")
      .expectXml(
        "<TextView\n" +
          "        android:id=\"@id/button2\"\n" +
          "        android:layout_width=\"100dp\"\n" +
          "        android:layout_height=\"20dp\"\n" +
          "        tools:layout_editor_absoluteX=\"450dp\"\n" +
          "        tools:layout_editor_absoluteY=\"526dp\" />"
      )
  }

  fun testSelectedIdsNull() {
    val list = ArrayList<NlComponent>()
    assertNull(getSelectedIds(list))

    list.add(nonViewMockedComponent("button"))
    list.add(nonViewMockedComponent("button2"))

    assertNull(getSelectedIds(list))
  }

  fun testSelectedIds() {
    val model = createTestModel()
    val list = ArrayList<NlComponent>()
    list.add(model.find("view1")!!)
    list.add(model.find("view2")!!)
    list.add(model.find("non_view1")!!)

    assertEquals("view1,view2", getSelectedIds(list))
  }

  fun testMoveOutRemovesReference() {
    val model = createTestFlowModel()
    val text1 = model.find("text1")!!
    val linear = model.find("linear")!!
    val flow = model.find("flow")!!
    NlWriteCommandActionUtil.run(text1, "Move text1") {
      text1.moveTo(linear, null, InsertType.MOVE, emptySet())
    }
    assertEquals(
      "text2,button",
<<<<<<< HEAD
      flow.getAttribute(SdkConstants.AUTO_URI, SdkConstants.CONSTRAINT_REFERENCED_IDS)
=======
      flow.getAttribute(SdkConstants.AUTO_URI, SdkConstants.CONSTRAINT_REFERENCED_IDS),
>>>>>>> 0d09370c
    )
  }

  private fun nonViewMockedComponent(id: String): NlComponent {
    val component = Mockito.mock(NlComponent::class.java)
    whenever(component.id).thenReturn(id)
    return component
  }

  private fun createTestFlowModel(): NlModel {
    return model(
        "constraint.xml",
        component(LINEAR_LAYOUT)
          .id("@id/linear")
          .children(
            component(CONSTRAINT_LAYOUT.defaultName())
              .id("@id/root")
              .children(
                component(TEXT_VIEW).id("@id/text1"),
                component(TEXT_VIEW).id("@id/text2"),
                component(BUTTON).id("@id/button"),
                component(CLASS_CONSTRAINT_LAYOUT_FLOW.defaultName())
                  .id("@id/flow")
                  .withAttribute(SdkConstants.ATTR_ORIENTATION, "vertical")
                  .withAttribute(
                    SdkConstants.AUTO_URI,
                    SdkConstants.ATTR_LAYOUT_START_TO_START_OF,
<<<<<<< HEAD
                    "parent"
=======
                    "parent",
>>>>>>> 0d09370c
                  )
                  .withAttribute(
                    SdkConstants.AUTO_URI,
                    SdkConstants.ATTR_LAYOUT_END_TO_END_OF,
<<<<<<< HEAD
                    "parent"
=======
                    "parent",
>>>>>>> 0d09370c
                  )
                  .withAttribute(
                    SdkConstants.AUTO_URI,
                    SdkConstants.ATTR_LAYOUT_TOP_TO_TOP_OF,
<<<<<<< HEAD
                    "parent"
=======
                    "parent",
>>>>>>> 0d09370c
                  )
                  .withAttribute(
                    SdkConstants.AUTO_URI,
                    SdkConstants.CONSTRAINT_REFERENCED_IDS,
<<<<<<< HEAD
                    "text1,text2,button"
                  )
              )
          )
=======
                    "text1,text2,button",
                  ),
              )
          ),
>>>>>>> 0d09370c
      )
      .build()
  }

  private fun createTestModel(): NlModel {
    return model(
        "constraint.xml",
        component(TAG_LAYOUT)
          .children(
            component(CONSTRAINT_LAYOUT.defaultName())
              .id("@id/root")
              .children(
                component(CLASS_VIEW).id("@id/view1"),
                component(CLASS_VIEW).id("@id/view2"),
<<<<<<< HEAD
                component("Non-view-component").id("@id/non_view1")
              )
          )
=======
                component("Non-view-component").id("@id/non_view1"),
              )
          ),
>>>>>>> 0d09370c
      )
      .build()
  }

  private fun createDataBindingModel(): ModelBuilder {
    return model(
      "constraint.xml",
      component(TAG_LAYOUT)
        .withBounds(0, 0, 2000, 2000)
        .children(
          component(CONSTRAINT_LAYOUT.defaultName())
            .id("@id/root")
            .withBounds(0, 0, 2000, 2000)
            .width("1000dp")
            .height("1000dp")
            .withAttribute("android:padding", "20dp")
            .children(
              component(TEXT_VIEW)
                .id("@id/button")
                .withBounds(900, 980, 200, 40)
                .width("100dp")
                .height("20dp")
                .withAttribute("app:layout_constraintLeft_toLeftOf", "parent")
                .withAttribute("app:layout_constraintRight_toRightOf", "parent")
                .withAttribute("app:layout_constraintTop_toTopOf", "parent")
                .withAttribute("app:layout_constraintBottom_toBottomOf", "parent"),
              component(TEXT_VIEW)
                .id("@id/button2")
                .withBounds(900, 1052, 200, 40)
                .width("100dp")
                .height("20dp")
                .withAttribute("app:layout_constraintLeft_toLeftOf", "@+id/button")
                .withAttribute("app:layout_constraintTop_toBottomOf", "@+id/button")
<<<<<<< HEAD
                .withAttribute("android:layout_marginTop", "16dp")
            )
        )
=======
                .withAttribute("android:layout_marginTop", "16dp"),
            )
        ),
>>>>>>> 0d09370c
    )
  }
}<|MERGE_RESOLUTION|>--- conflicted
+++ resolved
@@ -48,11 +48,7 @@
             .id("@+id/root")
             .withBounds(0, 0, 2000, 2000)
             .width("1000dp")
-<<<<<<< HEAD
-            .height("1000dp")
-=======
             .height("1000dp"),
->>>>>>> 0d09370c
         )
         .build()
 
@@ -182,13 +178,8 @@
             .withAttribute("android:visibility", "visible")
             .withAttribute("app:constraint_referenced_ids", "button1,text1")
             .withAttribute("tools:layout_editor_absoluteX", "99dp")
-<<<<<<< HEAD
-            .withAttribute("tools:layout_editor_absoluteY", "109dp")
-        )
-=======
             .withAttribute("tools:layout_editor_absoluteY", "109dp"),
         ),
->>>>>>> 0d09370c
     )
   }
 
@@ -277,11 +268,7 @@
     }
     assertEquals(
       "text2,button",
-<<<<<<< HEAD
-      flow.getAttribute(SdkConstants.AUTO_URI, SdkConstants.CONSTRAINT_REFERENCED_IDS)
-=======
       flow.getAttribute(SdkConstants.AUTO_URI, SdkConstants.CONSTRAINT_REFERENCED_IDS),
->>>>>>> 0d09370c
     )
   }
 
@@ -309,44 +296,25 @@
                   .withAttribute(
                     SdkConstants.AUTO_URI,
                     SdkConstants.ATTR_LAYOUT_START_TO_START_OF,
-<<<<<<< HEAD
-                    "parent"
-=======
                     "parent",
->>>>>>> 0d09370c
                   )
                   .withAttribute(
                     SdkConstants.AUTO_URI,
                     SdkConstants.ATTR_LAYOUT_END_TO_END_OF,
-<<<<<<< HEAD
-                    "parent"
-=======
                     "parent",
->>>>>>> 0d09370c
                   )
                   .withAttribute(
                     SdkConstants.AUTO_URI,
                     SdkConstants.ATTR_LAYOUT_TOP_TO_TOP_OF,
-<<<<<<< HEAD
-                    "parent"
-=======
                     "parent",
->>>>>>> 0d09370c
                   )
                   .withAttribute(
                     SdkConstants.AUTO_URI,
                     SdkConstants.CONSTRAINT_REFERENCED_IDS,
-<<<<<<< HEAD
-                    "text1,text2,button"
-                  )
-              )
-          )
-=======
                     "text1,text2,button",
                   ),
               )
           ),
->>>>>>> 0d09370c
       )
       .build()
   }
@@ -361,15 +329,9 @@
               .children(
                 component(CLASS_VIEW).id("@id/view1"),
                 component(CLASS_VIEW).id("@id/view2"),
-<<<<<<< HEAD
-                component("Non-view-component").id("@id/non_view1")
-              )
-          )
-=======
                 component("Non-view-component").id("@id/non_view1"),
               )
           ),
->>>>>>> 0d09370c
       )
       .build()
   }
@@ -403,15 +365,9 @@
                 .height("20dp")
                 .withAttribute("app:layout_constraintLeft_toLeftOf", "@+id/button")
                 .withAttribute("app:layout_constraintTop_toBottomOf", "@+id/button")
-<<<<<<< HEAD
-                .withAttribute("android:layout_marginTop", "16dp")
-            )
-        )
-=======
                 .withAttribute("android:layout_marginTop", "16dp"),
             )
         ),
->>>>>>> 0d09370c
     )
   }
 }