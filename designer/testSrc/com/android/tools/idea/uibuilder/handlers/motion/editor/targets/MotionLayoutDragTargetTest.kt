--- conflicted
+++ resolved
@@ -71,24 +71,14 @@
             .withAttribute(
               SdkConstants.SHERPA_URI,
               SdkConstants.ATTR_LAYOUT_START_TO_END_OF,
-<<<<<<< HEAD
-              "@id/textView"
-=======
               "@id/textView",
->>>>>>> 0d09370c
             )
             .withAttribute(
               SdkConstants.ANDROID_URI,
               SdkConstants.ATTR_LAYOUT_TOP_TO_BOTTOM_OF,
-<<<<<<< HEAD
-              "@id/textView"
-            )
-        )
-=======
               "@id/textView",
             ),
         ),
->>>>>>> 0d09370c
     )
   }
 }