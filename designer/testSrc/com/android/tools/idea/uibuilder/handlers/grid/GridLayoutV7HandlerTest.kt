--- conflicted
+++ resolved
@@ -149,13 +149,8 @@
               .width("20dp")
               .height("20dp")
               .withAttribute("app:layout_row", "1")
-<<<<<<< HEAD
-              .withAttribute("app:layout_column", "1")
-          )
-=======
               .withAttribute("app:layout_column", "1"),
           ),
->>>>>>> 0d09370c
       )
     val model = builder.build()
     assertEquals(1, model.components.size)
@@ -163,11 +158,7 @@
       "NlComponent{tag=<android.support.v7.widget.GridLayout>, bounds=[0,0:1000x1000}\n" +
         "    NlComponent{tag=<Button>, bounds=[100,100:100x100}\n" +
         "    NlComponent{tag=<CheckBox>, bounds=[300,300:20x20}",
-<<<<<<< HEAD
-      NlTreeDumper.dumpTree(model.components)
-=======
       NlTreeDumper.dumpTree(model.components),
->>>>>>> 0d09370c
     )
 
     format(model.file)
@@ -192,11 +183,7 @@
         "        app:layout_column=\"1\" />\n" +
         "\n" +
         "</android.support.v7.widget.GridLayout>\n",
-<<<<<<< HEAD
-      model.file.text
-=======
       model.file.text,
->>>>>>> 0d09370c
     )
     return builder
   }
