--- conflicted
+++ resolved
@@ -78,11 +78,7 @@
             createComponent(handler.getXml(SdkConstants.BOTTOM_APP_BAR, XmlType.COMPONENT_CREATION))
           handler.onCreate(null, component, InsertType.CREATE)
           component
-<<<<<<< HEAD
-        }
-=======
         },
->>>>>>> 0d09370c
       )
     val expected =
       """
@@ -116,11 +112,7 @@
             createComponent(handler.getXml(SdkConstants.BOTTOM_APP_BAR, XmlType.COMPONENT_CREATION))
           handler.onCreate(null, component, InsertType.CREATE)
           component
-<<<<<<< HEAD
-        }
-=======
         },
->>>>>>> 0d09370c
       )
     val expected =
       """
