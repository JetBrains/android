/*
 * Copyright (C) 2019 The Android Open Source Project
 *
 * Licensed under the Apache License, Version 2.0 (the "License");
 * you may not use this file except in compliance with the License.
 * You may obtain a copy of the License at
 *
 *      http://www.apache.org/licenses/LICENSE-2.0
 *
 * Unless required by applicable law or agreed to in writing, software
 * distributed under the License is distributed on an "AS IS" BASIS,
 * WITHOUT WARRANTIES OR CONDITIONS OF ANY KIND, either express or implied.
 * See the License for the specific language governing permissions and
 * limitations under the License.
 */
package com.android.tools.idea.uibuilder.handlers.motion.property

import com.android.SdkConstants
import com.android.tools.idea.testing.AndroidProjectRule
import com.android.tools.idea.uibuilder.handlers.motion.editor.adapters.MotionSceneAttrs
import com.android.tools.idea.uibuilder.handlers.motion.property.testutil.MotionAttributeRule
import com.google.common.truth.Truth.assertThat
import com.intellij.testFramework.EdtRule
import com.intellij.testFramework.RunsInEdt
import org.junit.Rule
import org.junit.Test

@RunsInEdt
class MotionLayoutPropertyProviderTest {

  @JvmField @Rule val projectRule = AndroidProjectRule.withSdk()

  @JvmField @Rule val motionRule = MotionAttributeRule(projectRule)

  @JvmField @Rule val edtRule = EdtRule()

  @Test
  fun testTransition() {
    motionRule.selectTransition("start", "end")
    val properties = motionRule.properties.getValue(MotionSceneAttrs.Tags.TRANSITION)
    assertThat(properties.getByNamespace(SdkConstants.AUTO_URI).keys)
      .containsExactly(
        "autoTransition",
        "duration",
        "motionInterpolator",
        "constraintSetStart",
        "constraintSetEnd",
        "staggered",
<<<<<<< HEAD
        "transitionDisable"
=======
        "transitionDisable",
>>>>>>> 0d09370c
      )
    assertThat(properties.getByNamespace(SdkConstants.ANDROID_URI).keys).containsExactly("id")
    assertThat(properties[SdkConstants.AUTO_URI, "duration"].value).isEqualTo("2000")
  }

  @Test
  fun testConstraint() {
    motionRule.selectConstraint("start", "widget")
    val properties = motionRule.properties.getValue(MotionSceneAttrs.Tags.CONSTRAINT)
    assertThat(properties.getByNamespace(SdkConstants.AUTO_URI).keys)
      .containsAllOf(
        "constraint_referenced_ids",
        "barrierDirection",
        "barrierAllowsGoneWidgets",
        "layout_constraintLeft_toLeftOf",
<<<<<<< HEAD
        "layout_constraintLeft_toRightOf"
=======
        "layout_constraintLeft_toRightOf",
>>>>>>> 0d09370c
      )
    assertThat(properties.getByNamespace(SdkConstants.ANDROID_URI).keys)
      .containsExactly(
        "id",
        "alpha",
        "elevation",
        "layout_width",
        "layout_marginBottom",
        "layout_marginEnd",
        "layout_marginLeft",
        "layout_marginRight",
        "layout_marginStart",
        "layout_marginTop",
        "layout_height",
        "maxHeight",
        "maxWidth",
        "minHeight",
        "minWidth",
        "orientation",
        "pivotX",
        "pivotY",
        "rotation",
        "rotationX",
        "rotationY",
        "scaleX",
        "scaleY",
        "transformPivotX",
        "transformPivotY",
        "translationX",
        "translationY",
        "translationZ",
<<<<<<< HEAD
        "visibility"
=======
        "visibility",
>>>>>>> 0d09370c
      )
    assertThat(properties[SdkConstants.ANDROID_URI, SdkConstants.ATTR_LAYOUT_WIDTH].value)
      .isEqualTo("64dp")

    val customProperties = motionRule.properties.getValue(MotionSceneAttrs.Tags.CUSTOM_ATTRIBUTE)
    assertThat(customProperties.getByNamespace("").keys).containsExactly("textSize")
  }

  @Test
  fun testEmptyConstraint() {
    motionRule.selectConstraint("start", "buttonEmptyConstraint")
    assertThat(motionRule.properties.keys).containsExactly(MotionSceneAttrs.Tags.CONSTRAINT)

    val properties = motionRule.properties.getValue(MotionSceneAttrs.Tags.CONSTRAINT)
    assertThat(properties.getByNamespace(SdkConstants.AUTO_URI).keys)
      .containsAllOf(
        "constraint_referenced_ids",
        "barrierDirection",
        "barrierAllowsGoneWidgets",
        "layout_constraintLeft_toLeftOf",
<<<<<<< HEAD
        "layout_constraintLeft_toRightOf"
=======
        "layout_constraintLeft_toRightOf",
>>>>>>> 0d09370c
      )
    assertThat(properties.getByNamespace(SdkConstants.ANDROID_URI).keys)
      .containsExactly(
        "id",
        "alpha",
        "elevation",
        "layout_width",
        "layout_marginBottom",
        "layout_marginEnd",
        "layout_marginLeft",
        "layout_marginRight",
        "layout_marginStart",
        "layout_marginTop",
        "layout_height",
        "maxHeight",
        "maxWidth",
        "minHeight",
        "minWidth",
        "orientation",
        "pivotX",
        "pivotY",
        "rotation",
        "rotationX",
        "rotationY",
        "scaleX",
        "scaleY",
        "transformPivotX",
        "transformPivotY",
        "translationX",
        "translationY",
        "translationZ",
<<<<<<< HEAD
        "visibility"
=======
        "visibility",
>>>>>>> 0d09370c
      )
    assertThat(properties[SdkConstants.ANDROID_URI, SdkConstants.ATTR_ID].value)
      .isEqualTo("buttonEmptyConstraint")
    assertThat(properties[SdkConstants.ANDROID_URI, SdkConstants.ATTR_LAYOUT_WIDTH].value).isNull()
  }

  @Test
  fun testSectionedConstraint() {
    motionRule.selectConstraint("start", "button")
    val layoutProperties = motionRule.properties.getValue(MotionSceneAttrs.Tags.LAYOUT)
    assertThat(layoutProperties.getByNamespace(SdkConstants.AUTO_URI).keys)
      .containsAllOf(
        "constraint_referenced_ids",
        "barrierDirection",
        "barrierAllowsGoneWidgets",
        "layout_constraintLeft_toLeftOf",
<<<<<<< HEAD
        "layout_constraintLeft_toRightOf"
=======
        "layout_constraintLeft_toRightOf",
>>>>>>> 0d09370c
      )
    assertThat(layoutProperties.getByNamespace(SdkConstants.ANDROID_URI).keys)
      .containsAllOf(
        "layout_width",
        "layout_marginBottom",
        "layout_marginEnd",
        "layout_marginLeft",
        "layout_marginRight",
        "layout_marginStart",
        "layout_marginTop",
<<<<<<< HEAD
        "layout_height"
=======
        "layout_height",
>>>>>>> 0d09370c
      )

    val motionProperties = motionRule.properties.getValue(MotionSceneAttrs.Tags.MOTION)
    assertThat(motionProperties.getByNamespace(SdkConstants.AUTO_URI).keys)
      .containsAllOf(
        "animate_relativeTo",
        "transitionEasing",
        "pathMotionArc",
        "motionPathRotate",
        "motionStagger",
<<<<<<< HEAD
        "drawPath"
=======
        "drawPath",
>>>>>>> 0d09370c
      )
    assertThat(motionProperties.getByNamespace(SdkConstants.ANDROID_URI).keys).isEmpty()

    val propertySetProperties = motionRule.properties.getValue(MotionSceneAttrs.Tags.PROPERTY_SET)
    assertThat(propertySetProperties.getByNamespace(SdkConstants.AUTO_URI).keys)
      .containsAllOf("visibilityMode", "motionProgress", "layout_constraintTag")
    assertThat(propertySetProperties.getByNamespace(SdkConstants.ANDROID_URI).keys)
      .containsAllOf("alpha", "visibility")

    val customProperties = motionRule.properties.getValue(MotionSceneAttrs.Tags.CUSTOM_ATTRIBUTE)
    assertThat(customProperties.getByNamespace("").keys).containsExactly("textSize")
  }

  @Test
  fun testKeyPosition() {
    motionRule.selectKeyFrame("start", "end", MotionSceneAttrs.Tags.KEY_POSITION, 51, "widget")
    val properties = motionRule.properties.getValue(MotionSceneAttrs.Tags.KEY_POSITION)
    assertThat(properties.getByNamespace(SdkConstants.AUTO_URI).keys)
      .containsExactly(
        "framePosition",
        "motionTarget",
        "keyPositionType",
        "transitionEasing",
        "pathMotionArc",
        "percentX",
        "percentY",
        "percentHeight",
        "percentWidth",
        "curveFit",
        "drawPath",
<<<<<<< HEAD
        "sizePercent"
=======
        "sizePercent",
>>>>>>> 0d09370c
      )
    assertThat(properties.getByNamespace(SdkConstants.ANDROID_URI).keys).isEmpty()
    assertThat(properties[SdkConstants.AUTO_URI, "framePosition"].value).isEqualTo("51")
    assertThat(properties[SdkConstants.AUTO_URI, "pathMotionArc"].value).isEqualTo("flip")
  }

  @Test
  fun testKeyAttribute() {
    motionRule.selectKeyFrame("start", "end", MotionSceneAttrs.Tags.KEY_ATTRIBUTE, 99, "widget")
    val properties = motionRule.properties.getValue(MotionSceneAttrs.Tags.KEY_ATTRIBUTE)
    assertThat(properties.getByNamespace(SdkConstants.AUTO_URI).keys)
      .containsExactly(
        "framePosition",
        "motionTarget",
        "transitionEasing",
        "curveFit",
        "motionProgress",
<<<<<<< HEAD
        "transitionPathRotate"
=======
        "transitionPathRotate",
>>>>>>> 0d09370c
      )
    assertThat(properties.getByNamespace(SdkConstants.ANDROID_URI).keys)
      .containsExactly(
        "visibility",
        "alpha",
        "elevation",
        "rotation",
        "rotationX",
        "rotationY",
        "scaleX",
        "scaleY",
        "translationX",
        "translationY",
<<<<<<< HEAD
        "translationZ"
=======
        "translationZ",
>>>>>>> 0d09370c
      )
    assertThat(properties[SdkConstants.AUTO_URI, "framePosition"].value).isEqualTo("99")
    assertThat(properties[SdkConstants.ANDROID_URI, "rotation"].value).isEqualTo("1")
  }

  @Test
  fun testKeyCycle() {
    motionRule.selectKeyFrame("start", "end", MotionSceneAttrs.Tags.KEY_CYCLE, 15, "widget")
    val properties = motionRule.properties.getValue(MotionSceneAttrs.Tags.KEY_CYCLE)
    assertThat(properties.getByNamespace(SdkConstants.AUTO_URI).keys)
      .containsExactly(
        "framePosition",
        "motionTarget",
        "transitionEasing",
        "curveFit",
        "motionProgress",
        "transitionPathRotate",
        "waveOffset",
        "wavePeriod",
        "waveShape",
<<<<<<< HEAD
        "waveVariesBy"
=======
        "waveVariesBy",
>>>>>>> 0d09370c
      )
    assertThat(properties.getByNamespace(SdkConstants.ANDROID_URI).keys)
      .containsExactly(
        "alpha",
        "elevation",
        "rotation",
        "rotationX",
        "rotationY",
        "scaleX",
        "scaleY",
        "translationX",
        "translationY",
<<<<<<< HEAD
        "translationZ"
=======
        "translationZ",
>>>>>>> 0d09370c
      )
    assertThat(properties[SdkConstants.AUTO_URI, "framePosition"].value).isEqualTo("15")
    assertThat(properties[SdkConstants.AUTO_URI, "transitionPathRotate"].value).isEqualTo("1.5")
  }

  @Test
  fun testKeyTimeCycle() {
    motionRule.selectKeyFrame("start", "end", MotionSceneAttrs.Tags.KEY_TIME_CYCLE, 25, "widget")
    val properties = motionRule.properties.getValue(MotionSceneAttrs.Tags.KEY_TIME_CYCLE)
    assertThat(properties.getByNamespace(SdkConstants.AUTO_URI).keys)
      .containsExactly(
        "framePosition",
        "motionTarget",
        "transitionEasing",
        "curveFit",
        "motionProgress",
        "transitionPathRotate",
        "waveOffset",
        "waveDecay",
        "wavePeriod",
<<<<<<< HEAD
        "waveShape"
=======
        "waveShape",
>>>>>>> 0d09370c
      )
    assertThat(properties.getByNamespace(SdkConstants.ANDROID_URI).keys)
      .containsExactly(
        "alpha",
        "elevation",
        "rotation",
        "rotationX",
        "rotationY",
        "scaleX",
        "scaleY",
        "translationX",
        "translationY",
<<<<<<< HEAD
        "translationZ"
=======
        "translationZ",
>>>>>>> 0d09370c
      )
    assertThat(properties[SdkConstants.AUTO_URI, "framePosition"].value).isEqualTo("25")
    assertThat(properties[SdkConstants.AUTO_URI, "transitionPathRotate"].value).isEqualTo("1.5")
  }
}<|MERGE_RESOLUTION|>--- conflicted
+++ resolved
@@ -46,11 +46,7 @@
         "constraintSetStart",
         "constraintSetEnd",
         "staggered",
-<<<<<<< HEAD
-        "transitionDisable"
-=======
         "transitionDisable",
->>>>>>> 0d09370c
       )
     assertThat(properties.getByNamespace(SdkConstants.ANDROID_URI).keys).containsExactly("id")
     assertThat(properties[SdkConstants.AUTO_URI, "duration"].value).isEqualTo("2000")
@@ -66,11 +62,7 @@
         "barrierDirection",
         "barrierAllowsGoneWidgets",
         "layout_constraintLeft_toLeftOf",
-<<<<<<< HEAD
-        "layout_constraintLeft_toRightOf"
-=======
         "layout_constraintLeft_toRightOf",
->>>>>>> 0d09370c
       )
     assertThat(properties.getByNamespace(SdkConstants.ANDROID_URI).keys)
       .containsExactly(
@@ -102,11 +94,7 @@
         "translationX",
         "translationY",
         "translationZ",
-<<<<<<< HEAD
-        "visibility"
-=======
         "visibility",
->>>>>>> 0d09370c
       )
     assertThat(properties[SdkConstants.ANDROID_URI, SdkConstants.ATTR_LAYOUT_WIDTH].value)
       .isEqualTo("64dp")
@@ -127,11 +115,7 @@
         "barrierDirection",
         "barrierAllowsGoneWidgets",
         "layout_constraintLeft_toLeftOf",
-<<<<<<< HEAD
-        "layout_constraintLeft_toRightOf"
-=======
         "layout_constraintLeft_toRightOf",
->>>>>>> 0d09370c
       )
     assertThat(properties.getByNamespace(SdkConstants.ANDROID_URI).keys)
       .containsExactly(
@@ -163,11 +147,7 @@
         "translationX",
         "translationY",
         "translationZ",
-<<<<<<< HEAD
-        "visibility"
-=======
         "visibility",
->>>>>>> 0d09370c
       )
     assertThat(properties[SdkConstants.ANDROID_URI, SdkConstants.ATTR_ID].value)
       .isEqualTo("buttonEmptyConstraint")
@@ -184,11 +164,7 @@
         "barrierDirection",
         "barrierAllowsGoneWidgets",
         "layout_constraintLeft_toLeftOf",
-<<<<<<< HEAD
-        "layout_constraintLeft_toRightOf"
-=======
         "layout_constraintLeft_toRightOf",
->>>>>>> 0d09370c
       )
     assertThat(layoutProperties.getByNamespace(SdkConstants.ANDROID_URI).keys)
       .containsAllOf(
@@ -199,11 +175,7 @@
         "layout_marginRight",
         "layout_marginStart",
         "layout_marginTop",
-<<<<<<< HEAD
-        "layout_height"
-=======
         "layout_height",
->>>>>>> 0d09370c
       )
 
     val motionProperties = motionRule.properties.getValue(MotionSceneAttrs.Tags.MOTION)
@@ -214,11 +186,7 @@
         "pathMotionArc",
         "motionPathRotate",
         "motionStagger",
-<<<<<<< HEAD
-        "drawPath"
-=======
         "drawPath",
->>>>>>> 0d09370c
       )
     assertThat(motionProperties.getByNamespace(SdkConstants.ANDROID_URI).keys).isEmpty()
 
@@ -249,11 +217,7 @@
         "percentWidth",
         "curveFit",
         "drawPath",
-<<<<<<< HEAD
-        "sizePercent"
-=======
         "sizePercent",
->>>>>>> 0d09370c
       )
     assertThat(properties.getByNamespace(SdkConstants.ANDROID_URI).keys).isEmpty()
     assertThat(properties[SdkConstants.AUTO_URI, "framePosition"].value).isEqualTo("51")
@@ -271,11 +235,7 @@
         "transitionEasing",
         "curveFit",
         "motionProgress",
-<<<<<<< HEAD
-        "transitionPathRotate"
-=======
         "transitionPathRotate",
->>>>>>> 0d09370c
       )
     assertThat(properties.getByNamespace(SdkConstants.ANDROID_URI).keys)
       .containsExactly(
@@ -289,11 +249,7 @@
         "scaleY",
         "translationX",
         "translationY",
-<<<<<<< HEAD
-        "translationZ"
-=======
-        "translationZ",
->>>>>>> 0d09370c
+        "translationZ",
       )
     assertThat(properties[SdkConstants.AUTO_URI, "framePosition"].value).isEqualTo("99")
     assertThat(properties[SdkConstants.ANDROID_URI, "rotation"].value).isEqualTo("1")
@@ -314,28 +270,20 @@
         "waveOffset",
         "wavePeriod",
         "waveShape",
-<<<<<<< HEAD
-        "waveVariesBy"
-=======
         "waveVariesBy",
->>>>>>> 0d09370c
-      )
-    assertThat(properties.getByNamespace(SdkConstants.ANDROID_URI).keys)
-      .containsExactly(
-        "alpha",
-        "elevation",
-        "rotation",
-        "rotationX",
-        "rotationY",
-        "scaleX",
-        "scaleY",
-        "translationX",
-        "translationY",
-<<<<<<< HEAD
-        "translationZ"
-=======
-        "translationZ",
->>>>>>> 0d09370c
+      )
+    assertThat(properties.getByNamespace(SdkConstants.ANDROID_URI).keys)
+      .containsExactly(
+        "alpha",
+        "elevation",
+        "rotation",
+        "rotationX",
+        "rotationY",
+        "scaleX",
+        "scaleY",
+        "translationX",
+        "translationY",
+        "translationZ",
       )
     assertThat(properties[SdkConstants.AUTO_URI, "framePosition"].value).isEqualTo("15")
     assertThat(properties[SdkConstants.AUTO_URI, "transitionPathRotate"].value).isEqualTo("1.5")
@@ -356,28 +304,20 @@
         "waveOffset",
         "waveDecay",
         "wavePeriod",
-<<<<<<< HEAD
-        "waveShape"
-=======
         "waveShape",
->>>>>>> 0d09370c
-      )
-    assertThat(properties.getByNamespace(SdkConstants.ANDROID_URI).keys)
-      .containsExactly(
-        "alpha",
-        "elevation",
-        "rotation",
-        "rotationX",
-        "rotationY",
-        "scaleX",
-        "scaleY",
-        "translationX",
-        "translationY",
-<<<<<<< HEAD
-        "translationZ"
-=======
-        "translationZ",
->>>>>>> 0d09370c
+      )
+    assertThat(properties.getByNamespace(SdkConstants.ANDROID_URI).keys)
+      .containsExactly(
+        "alpha",
+        "elevation",
+        "rotation",
+        "rotationX",
+        "rotationY",
+        "scaleX",
+        "scaleY",
+        "translationX",
+        "translationY",
+        "translationZ",
       )
     assertThat(properties[SdkConstants.AUTO_URI, "framePosition"].value).isEqualTo("25")
     assertThat(properties[SdkConstants.AUTO_URI, "transitionPathRotate"].value).isEqualTo("1.5")
