--- conflicted
+++ resolved
@@ -26,7 +26,7 @@
 import com.intellij.testFramework.PlatformTestUtil
 import java.awt.event.ActionEvent
 import java.util.Locale
-<<<<<<< HEAD
+import org.mockito.Mockito
 
 class WidgetConstraintModelTest : SceneTest() {
   private var defaultLocale: Locale? = null
@@ -39,21 +39,6 @@
     Locale.setDefault(Locale("ar"))
   }
 
-=======
-import org.mockito.Mockito
-
-class WidgetConstraintModelTest : SceneTest() {
-  private var defaultLocale: Locale? = null
-
-  override fun setUp() {
-    super.setUp()
-    defaultLocale = Locale.getDefault()
-    // Set the default Locale to Arabic which catches bugs where a number is formatted with arabic
-    // numbers instead of cardinal numbers.
-    Locale.setDefault(Locale("ar"))
-  }
-
->>>>>>> 574fcae1
   override fun tearDown() {
     super.tearDown()
     defaultLocale?.let { Locale.setDefault(it) }
