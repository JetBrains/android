--- conflicted
+++ resolved
@@ -26,20 +26,12 @@
 import com.android.tools.idea.uibuilder.NlModelBuilderUtil.model
 import com.android.tools.idea.uibuilder.visual.visuallint.analyzers.BoundsAnalyzer
 import com.android.tools.idea.uibuilder.visual.visuallint.analyzers.LongTextAnalyzer
-<<<<<<< HEAD
-import com.intellij.openapi.application.runInEdt
-=======
 import com.intellij.openapi.application.runWriteAction
->>>>>>> de127946
 import com.intellij.openapi.command.undo.UndoManager
 import com.intellij.openapi.fileEditor.FileEditorManager
 import com.intellij.testFramework.RunsInEdt
 import junit.framework.Assert.assertEquals
 import org.jetbrains.kotlin.idea.util.application.executeCommand
-<<<<<<< HEAD
-import org.jetbrains.kotlin.idea.util.application.runWriteAction
-=======
->>>>>>> de127946
 import org.junit.Rule
 import org.junit.Test
 
@@ -90,21 +82,11 @@
     val type = BoundsAnalyzer.type
     // It should not suppress again.
     val model = createModel("test.xml")
-<<<<<<< HEAD
-    runInEdt {
-      runWriteAction {
-        rule.project.executeCommand("") {
-          model.components.first().startAttributeTransaction().apply {
-            setAttribute(TOOLS_URI, ATTR_IGNORE, type.ignoredAttributeValue)
-          }.commit()
-        }
-=======
     runWriteAction {
       rule.project.executeCommand("") {
         model.components.first().startAttributeTransaction().apply {
           setAttribute(TOOLS_URI, ATTR_IGNORE, type.ignoredAttributeValue)
         }.commit()
->>>>>>> de127946
       }
     }
     VisualLintSuppressTask(type, model.components).run()
