/*
 * Copyright (C) 2022 The Android Open Source Project
 *
 * Licensed under the Apache License, Version 2.0 (the "License");
 * you may not use this file except in compliance with the License.
 * You may obtain a copy of the License at
 *
 *      http://www.apache.org/licenses/LICENSE-2.0
 *
 * Unless required by applicable law or agreed to in writing, software
 * distributed under the License is distributed on an "AS IS" BASIS,
 * WITHOUT WARRANTIES OR CONDITIONS OF ANY KIND, either express or implied.
 * See the License for the specific language governing permissions and
 * limitations under the License.
 */
package com.android.tools.idea.uibuilder.visual.visuallint.analyzers

import com.android.tools.idea.common.SyncNlModel
import com.android.tools.idea.rendering.RenderTestUtil
import com.android.tools.idea.testing.AndroidProjectRule
import com.android.tools.idea.uibuilder.model.NlComponentRegistrar
import com.android.tools.rendering.RenderTask
import com.intellij.openapi.application.ApplicationManager
import junit.framework.Assert
import org.intellij.lang.annotations.Language
import org.jetbrains.android.facet.AndroidFacet
import org.junit.After
import org.junit.Before
import org.junit.Rule
import org.junit.Test

@Language("XML")
private const val LAYOUT =
  """<AbsoluteLayout xmlns:android="http://schemas.android.com/apk/res/android"
            android:layout_width="match_parent"
            android:layout_height="match_parent">

            <TextView
                android:id="@+id/textview1"
                android:layout_width="wrap_content"
                android:layout_height="wrap_content"
                android:text="Text"
                android:layout_x="0px" />

            <TextView
                android:id="@+id/textview2"
                android:layout_width="255px"
                android:layout_height="wrap_content"
                android:text="Text"
                android:layout_x="100px" />

            <TextView
                android:id="@+id/textview3"
                android:layout_width="wrap_content"
                android:layout_height="wrap_content"
                android:text="Text"
                android:layout_x="10px" />

            <TextView
                android:id="@+id/textview4"
                android:layout_width="wrap_content"
                android:layout_height="wrap_content"
                android:text="Text"
                android:layout_x="20px" />

            <AbsoluteLayout
                android:id="@+id/absolute_layout"
                android:layout_width="match_parent"
                android:layout_height="300dp"
                android:layout_x="5px">

                <ImageView
                    android:id="@+id/image_view"
                    android:layout_x="5px"
                    android:layout_width="50dp"
                    android:layout_height="50dp" />

            </AbsoluteLayout>
        </AbsoluteLayout>"""

class WearMarginAnalyzerTest {

  @get:Rule val projectRule = AndroidProjectRule.withSdk()

  @Before
  fun setup() {
    RenderTestUtil.beforeRenderTestCase()
  }

  @After
  fun tearDown() {
    ApplicationManager.getApplication().invokeAndWait { RenderTestUtil.afterRenderTestCase() }
  }

  @Test
  fun testAnalyzeModelWithSmallRound() {
    val file = projectRule.fixture.addFileToProject("res/layout/layout.xml", LAYOUT).virtualFile
    val configuration =
      RenderTestUtil.getConfiguration(projectRule.module, file, "wearos_small_round")
    val facet = AndroidFacet.getInstance(projectRule.module)!!
    val nlModel =
      SyncNlModel.create(
<<<<<<< HEAD
        projectRule.project,
=======
        projectRule.fixture.testRootDisposable,
>>>>>>> 574fcae1
        NlComponentRegistrar,
        null,
        facet,
        file,
        configuration
      )

    RenderTestUtil.withRenderTask(facet, file, configuration) { task: RenderTask ->
      task.setDecorations(false)
      try {
        val result = task.render().get()
        val issues = WearMarginAnalyzer.findIssues(result, nlModel)
        Assert.assertEquals(3, issues.size)
        Assert.assertEquals(
          "The view image_view <ImageView> is too close to the side of the device",
          issues[0].message
        )
        Assert.assertEquals(
          "The view textview3 <TextView> is too close to the side of the device",
          issues[1].message
        )
        Assert.assertEquals(
          "The view textview1 <TextView> is too close to the side of the device",
          issues[2].message
        )
      } catch (ex: java.lang.Exception) {
        throw RuntimeException(ex)
      }
    }
  }

  @Test
  fun testAnalyzeModelWithLargeRound() {
    val file = projectRule.fixture.addFileToProject("res/layout/layout.xml", LAYOUT).virtualFile
    val configuration =
      RenderTestUtil.getConfiguration(projectRule.module, file, "wearos_large_round")
    val facet = AndroidFacet.getInstance(projectRule.module)!!
    val nlModel =
      SyncNlModel.create(
<<<<<<< HEAD
        projectRule.project,
=======
        projectRule.fixture.testRootDisposable,
>>>>>>> 574fcae1
        NlComponentRegistrar,
        null,
        facet,
        file,
        configuration
      )

    RenderTestUtil.withRenderTask(facet, file, configuration) { task: RenderTask ->
      task.setDecorations(false)
      try {
        val result = task.render().get()
        val issues = WearMarginAnalyzer.findIssues(result, nlModel)
        Assert.assertEquals(4, issues.size)
        Assert.assertEquals(
          "The view image_view <ImageView> is too close to the side of the device",
          issues[0].message
        )
        Assert.assertEquals(
          "The view textview4 <TextView> is too close to the side of the device",
          issues[1].message
        )
        Assert.assertEquals(
          "The view textview3 <TextView> is too close to the side of the device",
          issues[2].message
        )
        Assert.assertEquals(
          "The view textview1 <TextView> is too close to the side of the device",
          issues[3].message
        )
      } catch (ex: java.lang.Exception) {
        throw RuntimeException(ex)
      }
    }
  }

  @Test
  fun testAnalyzeModelWithRect() {
    val file = projectRule.fixture.addFileToProject("res/layout/layout.xml", LAYOUT).virtualFile
    val configuration = RenderTestUtil.getConfiguration(projectRule.module, file, "wearos_rect")
    val facet = AndroidFacet.getInstance(projectRule.module)!!
    val nlModel =
      SyncNlModel.create(
<<<<<<< HEAD
        projectRule.project,
=======
        projectRule.fixture.testRootDisposable,
>>>>>>> 574fcae1
        NlComponentRegistrar,
        null,
        facet,
        file,
        configuration
      )

    RenderTestUtil.withRenderTask(facet, file, configuration) { task: RenderTask ->
      task.setDecorations(false)
      try {
        val result = task.render().get()
        val issues = WearMarginAnalyzer.findIssues(result, nlModel)
        Assert.assertEquals(3, issues.size)
        Assert.assertEquals(
          "The view image_view <ImageView> is too close to the side of the device",
          issues[0].message
        )
        Assert.assertEquals(
          "The view textview3 <TextView> is too close to the side of the device",
          issues[1].message
        )
        Assert.assertEquals(
          "The view textview1 <TextView> is too close to the side of the device",
          issues[2].message
        )
      } catch (ex: java.lang.Exception) {
        throw RuntimeException(ex)
      }
    }
  }

  @Test
  fun testAnalyzeModelWithSquare() {
    val file = projectRule.fixture.addFileToProject("res/layout/layout.xml", LAYOUT).virtualFile
    val configuration = RenderTestUtil.getConfiguration(projectRule.module, file, "wearos_square")
    val facet = AndroidFacet.getInstance(projectRule.module)!!
    val nlModel =
      SyncNlModel.create(
<<<<<<< HEAD
        projectRule.project,
=======
        projectRule.fixture.testRootDisposable,
>>>>>>> 574fcae1
        NlComponentRegistrar,
        null,
        facet,
        file,
        configuration
      )

    RenderTestUtil.withRenderTask(facet, file, configuration) { task: RenderTask ->
      task.setDecorations(false)
      try {
        val result = task.render().get()
        val issues = WearMarginAnalyzer.findIssues(result, nlModel)
        Assert.assertEquals(2, issues.size)
        Assert.assertEquals(
          "The view textview2 <TextView> is too close to the side of the device",
          issues[0].message
        )
        Assert.assertEquals(
          "The view textview1 <TextView> is too close to the side of the device",
          issues[1].message
        )
      } catch (ex: java.lang.Exception) {
        throw RuntimeException(ex)
      }
    }
  }
}<|MERGE_RESOLUTION|>--- conflicted
+++ resolved
@@ -100,11 +100,7 @@
     val facet = AndroidFacet.getInstance(projectRule.module)!!
     val nlModel =
       SyncNlModel.create(
-<<<<<<< HEAD
-        projectRule.project,
-=======
-        projectRule.fixture.testRootDisposable,
->>>>>>> 574fcae1
+        projectRule.fixture.testRootDisposable,
         NlComponentRegistrar,
         null,
         facet,
@@ -144,11 +140,7 @@
     val facet = AndroidFacet.getInstance(projectRule.module)!!
     val nlModel =
       SyncNlModel.create(
-<<<<<<< HEAD
-        projectRule.project,
-=======
-        projectRule.fixture.testRootDisposable,
->>>>>>> 574fcae1
+        projectRule.fixture.testRootDisposable,
         NlComponentRegistrar,
         null,
         facet,
@@ -191,11 +183,7 @@
     val facet = AndroidFacet.getInstance(projectRule.module)!!
     val nlModel =
       SyncNlModel.create(
-<<<<<<< HEAD
-        projectRule.project,
-=======
-        projectRule.fixture.testRootDisposable,
->>>>>>> 574fcae1
+        projectRule.fixture.testRootDisposable,
         NlComponentRegistrar,
         null,
         facet,
@@ -234,11 +222,7 @@
     val facet = AndroidFacet.getInstance(projectRule.module)!!
     val nlModel =
       SyncNlModel.create(
-<<<<<<< HEAD
-        projectRule.project,
-=======
-        projectRule.fixture.testRootDisposable,
->>>>>>> 574fcae1
+        projectRule.fixture.testRootDisposable,
         NlComponentRegistrar,
         null,
         facet,
