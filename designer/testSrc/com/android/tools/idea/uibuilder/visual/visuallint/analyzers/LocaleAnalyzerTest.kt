--- conflicted
+++ resolved
@@ -16,11 +16,6 @@
 package com.android.tools.idea.uibuilder.visual.visuallint.analyzers
 
 import com.android.ide.common.resources.Locale
-<<<<<<< HEAD
-import com.android.tools.idea.common.SyncNlModel
-import com.android.tools.idea.rendering.AndroidBuildTargetReference
-=======
->>>>>>> 8b7d83e8
 import com.android.tools.idea.rendering.RenderTestUtil
 import com.android.tools.idea.testing.AndroidProjectRule
 import com.android.tools.rendering.RenderTask
@@ -83,16 +78,6 @@
 
     val configuration = RenderTestUtil.getConfiguration(projectRule.module, layoutFile)
     val facet = AndroidFacet.getInstance(projectRule.module)!!
-<<<<<<< HEAD
-    val nlModel =
-      SyncNlModel.create(
-        projectRule.fixture.testRootDisposable,
-        NlComponentRegistrar,
-        AndroidBuildTargetReference.gradleOnly(facet),
-        layoutFile,
-      )
-=======
->>>>>>> 8b7d83e8
 
     val analyzer = LocaleAnalyzer(VisualLintBaseConfigIssues())
     RenderTestUtil.withRenderTask(facet, layoutFile, configuration) { task: RenderTask ->
@@ -155,16 +140,6 @@
 
     val configuration = RenderTestUtil.getConfiguration(projectRule.module, layoutFile)
     val facet = AndroidFacet.getInstance(projectRule.module)!!
-<<<<<<< HEAD
-    val nlModel =
-      SyncNlModel.create(
-        projectRule.fixture.testRootDisposable,
-        NlComponentRegistrar,
-        AndroidBuildTargetReference.gradleOnly(facet),
-        layoutFile,
-      )
-=======
->>>>>>> 8b7d83e8
 
     val analyzer = LocaleAnalyzer(VisualLintBaseConfigIssues())
     RenderTestUtil.withRenderTask(facet, layoutFile, configuration) { task: RenderTask ->
@@ -226,16 +201,6 @@
 
     val configuration = RenderTestUtil.getConfiguration(projectRule.module, layoutFile)
     val facet = AndroidFacet.getInstance(projectRule.module)!!
-<<<<<<< HEAD
-    val nlModel =
-      SyncNlModel.create(
-        projectRule.fixture.testRootDisposable,
-        NlComponentRegistrar,
-        AndroidBuildTargetReference.gradleOnly(facet),
-        layoutFile,
-      )
-=======
->>>>>>> 8b7d83e8
 
     val analyzer = LocaleAnalyzer(VisualLintBaseConfigIssues())
     RenderTestUtil.withRenderTask(facet, layoutFile, configuration) { task: RenderTask ->
