--- conflicted
+++ resolved
@@ -83,14 +83,8 @@
       SyncNlModel.create(
         projectRule.fixture.testRootDisposable,
         NlComponentRegistrar,
-<<<<<<< HEAD
-        null,
-        facet,
-        layoutFile
-=======
         facet,
         layoutFile,
->>>>>>> 0d09370c
       )
 
     val analyzer = LocaleAnalyzer(VisualLintBaseConfigIssues())
@@ -158,14 +152,8 @@
       SyncNlModel.create(
         projectRule.fixture.testRootDisposable,
         NlComponentRegistrar,
-<<<<<<< HEAD
-        null,
-        facet,
-        layoutFile
-=======
         facet,
         layoutFile,
->>>>>>> 0d09370c
       )
 
     val analyzer = LocaleAnalyzer(VisualLintBaseConfigIssues())
@@ -232,14 +220,8 @@
       SyncNlModel.create(
         projectRule.fixture.testRootDisposable,
         NlComponentRegistrar,
-<<<<<<< HEAD
-        null,
-        facet,
-        layoutFile
-=======
         facet,
         layoutFile,
->>>>>>> 0d09370c
       )
 
     val analyzer = LocaleAnalyzer(VisualLintBaseConfigIssues())
