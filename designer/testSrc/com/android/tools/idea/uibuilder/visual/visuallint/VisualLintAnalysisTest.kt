--- conflicted
+++ resolved
@@ -72,11 +72,7 @@
         OverlapAnalyzerInspection(),
         LongTextAnalyzerInspection(),
         ButtonSizeAnalyzerInspection(),
-<<<<<<< HEAD
-        WearMarginAnalyzerInspection()
-=======
         WearMarginAnalyzerInspection(),
->>>>>>> 0d09370c
       )
     projectRule.fixture.enableInspections(*visualLintInspections)
     InspectionProfileManager.getInstance(projectRule.project)
@@ -84,11 +80,7 @@
       .setErrorLevel(
         HighlightDisplayKey.find(VisualLintErrorType.BOUNDS.shortName)!!,
         HighlightDisplayLevel.ERROR,
-<<<<<<< HEAD
-        projectRule.project
-=======
         projectRule.project,
->>>>>>> 0d09370c
       )
   }
 
@@ -137,11 +129,7 @@
           assertEquals(
             "Content of text_dashboard &lt;TextView> is partially covered by imageView &lt;ImageView> in 3 preview configurations." +
               "<BR/>This may affect text readability. Fix this issue by adjusting widget positioning.",
-<<<<<<< HEAD
-            it.description
-=======
-            it.description,
->>>>>>> 0d09370c
+            it.description,
           )
           assertEquals(HighlightSeverity.WARNING, it.severity)
         }
@@ -149,11 +137,7 @@
           assertEquals(3, it.models.size)
           assertEquals(
             "Bottom navigation bar is not recommended for breakpoints over 600dp",
-<<<<<<< HEAD
-            it.summary
-=======
-            it.summary,
->>>>>>> 0d09370c
+            it.summary,
           )
           assertEquals(
             "Bottom navigation bar is not recommended for breakpoints >= 600dp, which affects 3 preview configurations." +
@@ -161,11 +145,7 @@
               "<A HREF=\"https://d.android.com/r/studio-ui/designer/material/navigation-rail\">navigation rail</A> or " +
               "<A HREF=\"https://d.android.com/r/studio-ui/designer/material/navigation-drawer\">navigation drawer</A> " +
               "for breakpoints >= 600dp.",
-<<<<<<< HEAD
-            it.description
-=======
-            it.description,
->>>>>>> 0d09370c
+            it.description,
           )
           assertNotNull(it.hyperlinkListener)
           assertEquals(HighlightSeverity.WARNING, it.severity)
@@ -174,22 +154,14 @@
           assertEquals(2, it.models.size)
           assertEquals(
             "text_notifications <TextView> has lines containing more than 120 characters",
-<<<<<<< HEAD
-            it.summary
-=======
-            it.summary,
->>>>>>> 0d09370c
+            it.summary,
           )
           assertEquals(
             "TextView has lines containing more than 120 characters in 2 preview configurations.<BR/>Material Design recommends " +
               "reducing the width of TextView or switching to a " +
               "<A HREF=\"https://m3.material.io/foundations/layout/applying-layout/window-size-classes#a9594611-a6d4-4dce-abcb-15e7dd431f8a\">" +
               "multi-column layout</A> for breakpoints >= 600dp.",
-<<<<<<< HEAD
-            it.description
-=======
-            it.description,
->>>>>>> 0d09370c
+            it.description,
           )
           assertNotNull(it.hyperlinkListener)
           assertEquals(HighlightSeverity.WARNING, it.severity)
@@ -200,11 +172,7 @@
           assertEquals(
             "ImageView is partially hidden in layout because it is not contained within the bounds of its parent in 2 preview " +
               "configurations.<BR/>Fix this issue by adjusting the size or position of ImageView.",
-<<<<<<< HEAD
-            it.description
-=======
-            it.description,
->>>>>>> 0d09370c
+            it.description,
           )
           assertEquals(HighlightSeverity.ERROR, it.severity)
         }
@@ -214,11 +182,7 @@
           assertEquals(
             "The button Button is wider than 320dp in 4 preview configurations." +
               "<BR/>Material Design recommends buttons to be no wider than 320dp",
-<<<<<<< HEAD
-            it.description
-=======
-            it.description,
->>>>>>> 0d09370c
+            it.description,
           )
           assertEquals(HighlightSeverity.WARNING, it.severity)
         }
@@ -228,11 +192,7 @@
           assertEquals(
             "The text field EditText is wider than 488dp in 3 preview configurations." +
               "<BR/>Material Design recommends text fields to be no wider than 488dp",
-<<<<<<< HEAD
-            it.description
-=======
-            it.description,
->>>>>>> 0d09370c
+            it.description,
           )
           assertEquals(HighlightSeverity.WARNING, it.severity)
         }
@@ -244,11 +204,7 @@
 
     projectRule.fixture.disableInspections(
       BoundsAnalyzerInspection(),
-<<<<<<< HEAD
-      TextFieldSizeAnalyzerInspection()
-=======
       TextFieldSizeAnalyzerInspection(),
->>>>>>> 0d09370c
     )
     issueProvider.clear()
     analyzeFile(module, filesToAnalyze, "_device_class_phone")
@@ -293,20 +249,12 @@
           assertEquals(3, it.models.size)
           assertEquals(
             "The view image_view <ImageView> is too close to the side of the device",
-<<<<<<< HEAD
-            it.summary
-=======
-            it.summary,
->>>>>>> 0d09370c
+            it.summary,
           )
           assertEquals(
             "In 3 preview configurations, the view ImageView is closer to the side of the device than the recommended amount.<BR/>" +
               "It is recommended that, for Wear OS layouts, margins should be at least 2.5% for square devices, and 5.2% for round devices.",
-<<<<<<< HEAD
-            it.description
-=======
-            it.description,
->>>>>>> 0d09370c
+            it.description,
           )
           assertEquals(HighlightSeverity.WARNING, it.severity)
         }
@@ -314,20 +262,12 @@
           assertEquals(4, it.models.size)
           assertEquals(
             "The view textview1 <TextView> is too close to the side of the device",
-<<<<<<< HEAD
-            it.summary
-=======
-            it.summary,
->>>>>>> 0d09370c
+            it.summary,
           )
           assertEquals(
             "In 4 preview configurations, the view TextView is closer to the side of the device than the recommended amount.<BR/>" +
               "It is recommended that, for Wear OS layouts, margins should be at least 2.5% for square devices, and 5.2% for round devices.",
-<<<<<<< HEAD
-            it.description
-=======
-            it.description,
->>>>>>> 0d09370c
+            it.description,
           )
           assertEquals(HighlightSeverity.WARNING, it.severity)
         }
@@ -335,20 +275,12 @@
           assertEquals(1, it.models.size)
           assertEquals(
             "The view textview2 <TextView> is too close to the side of the device",
-<<<<<<< HEAD
-            it.summary
-=======
-            it.summary,
->>>>>>> 0d09370c
+            it.summary,
           )
           assertEquals(
             "In a preview configuration, the view TextView is closer to the side of the device than the recommended amount.<BR/>" +
               "It is recommended that, for Wear OS layouts, margins should be at least 2.5% for square devices, and 5.2% for round devices.",
-<<<<<<< HEAD
-            it.description
-=======
-            it.description,
->>>>>>> 0d09370c
+            it.description,
           )
           assertEquals(HighlightSeverity.WARNING, it.severity)
         }
@@ -356,20 +288,12 @@
           assertEquals(3, it.models.size)
           assertEquals(
             "The view textview3 <TextView> is too close to the side of the device",
-<<<<<<< HEAD
-            it.summary
-=======
-            it.summary,
->>>>>>> 0d09370c
+            it.summary,
           )
           assertEquals(
             "In 3 preview configurations, the view TextView is closer to the side of the device than the recommended amount.<BR/>" +
               "It is recommended that, for Wear OS layouts, margins should be at least 2.5% for square devices, and 5.2% for round devices.",
-<<<<<<< HEAD
-            it.description
-=======
-            it.description,
->>>>>>> 0d09370c
+            it.description,
           )
           assertEquals(HighlightSeverity.WARNING, it.severity)
         }
@@ -377,20 +301,12 @@
           assertEquals(1, it.models.size)
           assertEquals(
             "The view textview4 <TextView> is too close to the side of the device",
-<<<<<<< HEAD
-            it.summary
-=======
-            it.summary,
->>>>>>> 0d09370c
+            it.summary,
           )
           assertEquals(
             "In a preview configuration, the view TextView is closer to the side of the device than the recommended amount.<BR/>" +
               "It is recommended that, for Wear OS layouts, margins should be at least 2.5% for square devices, and 5.2% for round devices.",
-<<<<<<< HEAD
-            it.description
-=======
-            it.description,
->>>>>>> 0d09370c
+            it.description,
           )
           assertEquals(HighlightSeverity.WARNING, it.severity)
         }
@@ -405,36 +321,21 @@
         module,
         files[0],
         deviceId,
-<<<<<<< HEAD
-        "Theme.MaterialComponents.DayNight.DarkActionBar"
-=======
         "Theme.MaterialComponents.DayNight.DarkActionBar",
->>>>>>> 0d09370c
       )
     files.forEach { file ->
       val nlModel =
         SyncNlModel.create(
           projectRule.fixture.testRootDisposable,
           NlComponentRegistrar,
-<<<<<<< HEAD
-          null,
-          facet,
-          file,
-          configuration
-=======
           facet,
           file,
           configuration,
->>>>>>> 0d09370c
         )
       val psiFile = AndroidPsiUtils.getPsiFileSafely(projectRule.project, file) as XmlFile
       nlModel.syncWithPsi(
         AndroidPsiUtils.getRootTagSafely(psiFile)!!,
-<<<<<<< HEAD
-        emptyList<TagSnapshotTreeNode>()
-=======
         emptyList<TagSnapshotTreeNode>(),
->>>>>>> 0d09370c
       )
       RenderTestUtil.withRenderTask(facet, file, configuration) { task: RenderTask ->
         task.setDecorations(false)
@@ -445,11 +346,7 @@
             issueProvider,
             result,
             nlModel,
-<<<<<<< HEAD
-            VisualLintBaseConfigIssues()
-=======
             VisualLintBaseConfigIssues(),
->>>>>>> 0d09370c
           )
         } catch (ex: Exception) {
           throw RuntimeException(ex)
