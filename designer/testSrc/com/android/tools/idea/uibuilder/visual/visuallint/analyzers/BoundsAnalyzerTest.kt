--- conflicted
+++ resolved
@@ -88,11 +88,7 @@
         val result = task.render().get()
         val issues = BoundsAnalyzer.findIssues(result, nlModel)
         Assert.assertEquals(2, issues.size)
-<<<<<<< HEAD
-        Assert.assertEquals("<TextView> is partially hidden in layout", issues[0].message)
-=======
         Assert.assertEquals("TextView is partially hidden in layout", issues[0].message)
->>>>>>> 574fcae1
         Assert.assertEquals(
           "image_view <ImageView> is partially hidden in layout",
           issues[1].message
