/*
 * Copyright (C) 2022 The Android Open Source Project
 *
 * Licensed under the Apache License, Version 2.0 (the "License");
 * you may not use this file except in compliance with the License.
 * You may obtain a copy of the License at
 *
 *      http://www.apache.org/licenses/LICENSE-2.0
 *
 * Unless required by applicable law or agreed to in writing, software
 * distributed under the License is distributed on an "AS IS" BASIS,
 * WITHOUT WARRANTIES OR CONDITIONS OF ANY KIND, either express or implied.
 * See the License for the specific language governing permissions and
 * limitations under the License.
 */
package com.android.tools.idea.uibuilder.visual.visuallint.analyzers

<<<<<<< HEAD
import com.android.tools.idea.common.SyncNlModel
import com.android.tools.idea.rendering.AndroidBuildTargetReference
=======
>>>>>>> 8b7d83e8
import com.android.tools.idea.rendering.RenderTestUtil
import com.android.tools.idea.testing.AndroidProjectRule
import com.android.tools.rendering.RenderTask
import com.android.tools.visuallint.analyzers.TextFieldSizeAnalyzer
import com.intellij.openapi.application.ApplicationManager
import java.util.concurrent.TimeUnit
import org.intellij.lang.annotations.Language
import org.jetbrains.android.facet.AndroidFacet
import org.junit.After
import org.junit.Assert
import org.junit.Before
import org.junit.Rule
import org.junit.Test

class TextFieldSizeAnalyzerTest {

  @get:Rule val projectRule = AndroidProjectRule.withAndroidModel()

  @Before
  fun setup() {
    RenderTestUtil.beforeRenderTestCase()
  }

  @After
  fun tearDown() {
    ApplicationManager.getApplication().invokeAndWait { RenderTestUtil.afterRenderTestCase() }
  }

  @Test
  fun testSmallTextField() {
    @Language("XML")
    val content =
      """<FrameLayout xmlns:android="http://schemas.android.com/apk/res/android"
            android:layout_width="match_parent"
            android:layout_height="match_parent">

            <EditText
              android:id="@+id/text_field"
              android:layout_width="400dp"
              android:layout_height="wrap_content" />

         </FrameLayout>"""

    val file = projectRule.fixture.addFileToProject("res/layout/layout.xml", content).virtualFile
    val configuration = RenderTestUtil.getConfiguration(projectRule.module, file)
    val facet = AndroidFacet.getInstance(projectRule.module)!!
<<<<<<< HEAD
    val nlModel =
      SyncNlModel.create(
        projectRule.fixture.testRootDisposable,
        NlComponentRegistrar,
        AndroidBuildTargetReference.gradleOnly(facet),
        file,
      )
=======
>>>>>>> 8b7d83e8

    RenderTestUtil.withRenderTask(facet, file, configuration) { task: RenderTask ->
      task.setDecorations(false)
      try {
        val result = task.render().get()
        val issues = TextFieldSizeAnalyzer.findIssues(result, configuration)
        Assert.assertEquals(0, issues.size)
      } catch (ex: java.lang.Exception) {
        throw RuntimeException(ex)
      }
    }
  }

  @Test
  fun testLargeTextField() {
    @Language("XML")
    val content =
      """<FrameLayout xmlns:android="http://schemas.android.com/apk/res/android"
            android:layout_width="match_parent"
            android:layout_height="match_parent">

            <EditText
              android:id="@+id/text_field"
              android:layout_width="500dp"
              android:layout_height="wrap_content" />

         </FrameLayout>"""

    val file = projectRule.fixture.addFileToProject("res/layout/layout.xml", content).virtualFile
    val configuration = RenderTestUtil.getConfiguration(projectRule.module, file)
    val facet = AndroidFacet.getInstance(projectRule.module)!!
<<<<<<< HEAD
    val nlModel =
      SyncNlModel.create(
        projectRule.fixture.testRootDisposable,
        NlComponentRegistrar,
        AndroidBuildTargetReference.gradleOnly(facet),
        file,
      )
=======
>>>>>>> 8b7d83e8

    RenderTestUtil.withRenderTask(facet, file, configuration) { task: RenderTask ->
      task.setDecorations(false)
      try {
        task.runAsyncRenderActionWithSession({}, 0, TimeUnit.SECONDS)
        val result = task.render().get()
        val issues = TextFieldSizeAnalyzer.findIssues(result, configuration)
        Assert.assertEquals(1, issues.size)
        Assert.assertEquals("The text field text_field <EditText> is too wide", issues[0].message)
      } catch (ex: java.lang.Exception) {
        throw RuntimeException(ex)
      }
    }
  }
}<|MERGE_RESOLUTION|>--- conflicted
+++ resolved
@@ -15,11 +15,6 @@
  */
 package com.android.tools.idea.uibuilder.visual.visuallint.analyzers
 
-<<<<<<< HEAD
-import com.android.tools.idea.common.SyncNlModel
-import com.android.tools.idea.rendering.AndroidBuildTargetReference
-=======
->>>>>>> 8b7d83e8
 import com.android.tools.idea.rendering.RenderTestUtil
 import com.android.tools.idea.testing.AndroidProjectRule
 import com.android.tools.rendering.RenderTask
@@ -66,16 +61,6 @@
     val file = projectRule.fixture.addFileToProject("res/layout/layout.xml", content).virtualFile
     val configuration = RenderTestUtil.getConfiguration(projectRule.module, file)
     val facet = AndroidFacet.getInstance(projectRule.module)!!
-<<<<<<< HEAD
-    val nlModel =
-      SyncNlModel.create(
-        projectRule.fixture.testRootDisposable,
-        NlComponentRegistrar,
-        AndroidBuildTargetReference.gradleOnly(facet),
-        file,
-      )
-=======
->>>>>>> 8b7d83e8
 
     RenderTestUtil.withRenderTask(facet, file, configuration) { task: RenderTask ->
       task.setDecorations(false)
@@ -107,16 +92,6 @@
     val file = projectRule.fixture.addFileToProject("res/layout/layout.xml", content).virtualFile
     val configuration = RenderTestUtil.getConfiguration(projectRule.module, file)
     val facet = AndroidFacet.getInstance(projectRule.module)!!
-<<<<<<< HEAD
-    val nlModel =
-      SyncNlModel.create(
-        projectRule.fixture.testRootDisposable,
-        NlComponentRegistrar,
-        AndroidBuildTargetReference.gradleOnly(facet),
-        file,
-      )
-=======
->>>>>>> 8b7d83e8
 
     RenderTestUtil.withRenderTask(facet, file, configuration) { task: RenderTask ->
       task.setDecorations(false)
