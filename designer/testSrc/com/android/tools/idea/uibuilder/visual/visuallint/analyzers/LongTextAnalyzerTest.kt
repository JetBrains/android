--- conflicted
+++ resolved
@@ -15,11 +15,6 @@
  */
 package com.android.tools.idea.uibuilder.visual.visuallint.analyzers
 
-<<<<<<< HEAD
-import com.android.tools.idea.common.SyncNlModel
-import com.android.tools.idea.rendering.AndroidBuildTargetReference
-=======
->>>>>>> 8b7d83e8
 import com.android.tools.idea.rendering.RenderTestUtil
 import com.android.tools.idea.testing.AndroidProjectRule
 import com.android.tools.rendering.RenderTask
@@ -69,17 +64,6 @@
     val configuration =
       RenderTestUtil.getConfiguration(projectRule.module, file, "_device_class_phone")
     val facet = AndroidFacet.getInstance(projectRule.module)!!
-<<<<<<< HEAD
-    val nlModel =
-      SyncNlModel.create(
-        projectRule.fixture.testRootDisposable,
-        NlComponentRegistrar,
-        AndroidBuildTargetReference.gradleOnly(facet),
-        file,
-        configuration,
-      )
-=======
->>>>>>> 8b7d83e8
 
     RenderTestUtil.withRenderTask(facet, file, configuration) { task: RenderTask ->
       task.setDecorations(false)
@@ -102,17 +86,6 @@
     val configuration =
       RenderTestUtil.getConfiguration(projectRule.module, file, "_device_class_tablet")
     val facet = AndroidFacet.getInstance(projectRule.module)!!
-<<<<<<< HEAD
-    val nlModel =
-      SyncNlModel.create(
-        projectRule.fixture.testRootDisposable,
-        NlComponentRegistrar,
-        AndroidBuildTargetReference.gradleOnly(facet),
-        file,
-        configuration,
-      )
-=======
->>>>>>> 8b7d83e8
 
     RenderTestUtil.withRenderTask(facet, file, configuration) { task: RenderTask ->
       task.setDecorations(false)
