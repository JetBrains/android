/*
 * Copyright (C) 2022 The Android Open Source Project
 *
 * Licensed under the Apache License, Version 2.0 (the "License");
 * you may not use this file except in compliance with the License.
 * You may obtain a copy of the License at
 *
 *      http://www.apache.org/licenses/LICENSE-2.0
 *
 * Unless required by applicable law or agreed to in writing, software
 * distributed under the License is distributed on an "AS IS" BASIS,
 * WITHOUT WARRANTIES OR CONDITIONS OF ANY KIND, either express or implied.
 * See the License for the specific language governing permissions and
 * limitations under the License.
 */
package com.android.tools.idea.uibuilder.visual.visuallint.analyzers

import com.android.tools.idea.common.SyncNlModel
import com.android.tools.idea.rendering.RenderTestUtil
import com.android.tools.idea.testing.AndroidProjectRule
import com.android.tools.idea.uibuilder.model.NlComponentRegistrar
import com.android.tools.idea.uibuilder.scene.NlModelHierarchyUpdater
import com.android.tools.rendering.RenderTask
import com.intellij.openapi.application.ApplicationManager
import com.intellij.psi.xml.XmlFile
import org.intellij.lang.annotations.Language
import org.jetbrains.android.facet.AndroidFacet
import org.junit.After
import org.junit.Assert.assertEquals
import org.junit.Before
import org.junit.Rule
import org.junit.Test

class AtfAnalyzerTest {
  @get:Rule val projectRule = AndroidProjectRule.withSdk()

  @Before
  fun setup() {
    RenderTestUtil.beforeRenderTestCase()
  }

  @After
  fun tearDown() {
    ApplicationManager.getApplication().invokeAndWait { RenderTestUtil.afterRenderTestCase() }
  }

  @Test
  fun testAnalyzeModelWithError() {
    @Language("XML")
    val content =
      """
  <LinearLayout xmlns:android="http://schemas.android.com/apk/res/android"
              android:layout_width="match_parent"
              android:layout_height="match_parent"
              android:orientation="vertical">

    <LinearLayout
        android:layout_width="wrap_content"
        android:layout_height="wrap_content"
        android:id="@+id/clickable_wrapper_for_button"
        android:orientation="horizontal"
        android:clickable="true">

        <Button
            android:text="Button in clickable parent"
            android:id="@+id/button_in_clickable_parent"
            android:layout_width="wrap_content"
            android:layout_height="wrap_content"
            android:minHeight="48dp"/>
    </LinearLayout>

    <Button
        android:text="Button on its own"
        android:id="@+id/button_on_its_own"
        android:layout_width="wrap_content"
        android:layout_height="wrap_content"
        android:minHeight="48dp"/>

  </LinearLayout>
"""

    val psiFile = projectRule.fixture.addFileToProject("res/layout/layout.xml", content) as XmlFile
    val file = psiFile.virtualFile
    val configuration = RenderTestUtil.getConfiguration(projectRule.module, file)
    val facet = AndroidFacet.getInstance(projectRule.module)!!
    val nlModel =
      SyncNlModel.create(
        projectRule.fixture.testRootDisposable,
        NlComponentRegistrar,
<<<<<<< HEAD
        null,
        facet,
        file,
        configuration
=======
        facet,
        file,
        configuration,
>>>>>>> 0d09370c
      )

    RenderTestUtil.withRenderTask(facet, file, configuration, true) { task: RenderTask ->
      task.setDecorations(false)
      try {
        val result = task.render().get()
        NlModelHierarchyUpdater.updateHierarchy(result, nlModel)
        val issues = AtfAnalyzer.findIssues(result, nlModel)
        assertEquals(1, issues.size)
        issues.forEach {
          assertEquals("Duplicated clickable Views", it.message)
          assertEquals(
            "This clickable item has the same on-screen location ([0,0][358,96]) as 1 other item(s) with those " +
              "properties. Conflicting element(s): View app:id/button_in_clickable_parent.<br><br>Learn more at " +
              "<a href=\"https://support.google.com/accessibility/android/answer/6378943\">https://support.google.com/" +
              "accessibility/android/answer/6378943</a>",
<<<<<<< HEAD
            it.descriptionProvider.invoke(1).html
=======
            it.descriptionProvider.invoke(1).html,
>>>>>>> 0d09370c
          )
        }
      } catch (ex: java.lang.Exception) {
        throw RuntimeException(ex)
      }
    }
  }
}<|MERGE_RESOLUTION|>--- conflicted
+++ resolved
@@ -87,16 +87,9 @@
       SyncNlModel.create(
         projectRule.fixture.testRootDisposable,
         NlComponentRegistrar,
-<<<<<<< HEAD
-        null,
-        facet,
-        file,
-        configuration
-=======
         facet,
         file,
         configuration,
->>>>>>> 0d09370c
       )
 
     RenderTestUtil.withRenderTask(facet, file, configuration, true) { task: RenderTask ->
@@ -113,11 +106,7 @@
               "properties. Conflicting element(s): View app:id/button_in_clickable_parent.<br><br>Learn more at " +
               "<a href=\"https://support.google.com/accessibility/android/answer/6378943\">https://support.google.com/" +
               "accessibility/android/answer/6378943</a>",
-<<<<<<< HEAD
-            it.descriptionProvider.invoke(1).html
-=======
             it.descriptionProvider.invoke(1).html,
->>>>>>> 0d09370c
           )
         }
       } catch (ex: java.lang.Exception) {
