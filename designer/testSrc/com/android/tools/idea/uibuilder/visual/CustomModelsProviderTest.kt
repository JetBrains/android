--- conflicted
+++ resolved
@@ -88,11 +88,7 @@
         Locale.ANY.toString(),
         defaultConfig.getPreferredTheme(),
         UiMode.NORMAL,
-<<<<<<< HEAD
-        NightMode.NOTNIGHT
-=======
         NightMode.NOTNIGHT,
->>>>>>> 0d09370c
       )
     modelsProvider.addCustomConfigurationAttributes(attributes)
 
@@ -131,11 +127,7 @@
         Locale.create("en").toString(),
         defaultConfig.getPreferredTheme(),
         UiMode.NORMAL,
-<<<<<<< HEAD
-        NightMode.NOTNIGHT
-=======
         NightMode.NOTNIGHT,
->>>>>>> 0d09370c
       )
     modelsProvider.addCustomConfigurationAttributes(attributes)
 
@@ -167,11 +159,7 @@
         Locale.ANY.toString(),
         defaultConfig.getPreferredTheme(),
         UiMode.NORMAL,
-<<<<<<< HEAD
-        NightMode.NOTNIGHT
-=======
         NightMode.NOTNIGHT,
->>>>>>> 0d09370c
       )
     modelsProvider.addCustomConfigurationAttributes(attributes)
 
