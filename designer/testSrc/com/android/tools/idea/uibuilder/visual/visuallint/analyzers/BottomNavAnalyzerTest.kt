--- conflicted
+++ resolved
@@ -34,11 +34,7 @@
               component("com.google.android.material.bottomnavigation.BottomNavigationView")
                 .withBounds(0, 0, 800, 100)
                 .withMockView()
-<<<<<<< HEAD
-            )
-=======
             ),
->>>>>>> 0d09370c
         )
         .build()
     val renderResult = getRenderResultWithRootViews(ImmutableList.of(model.getRoot().viewInfo!!))
@@ -57,11 +53,7 @@
               component("com.google.android.material.bottomnavigation.BottomNavigationView")
                 .withBounds(0, 0, 2000, 100)
                 .withMockView()
-<<<<<<< HEAD
-            )
-=======
             ),
->>>>>>> 0d09370c
         )
         .build()
     val renderResult = getRenderResultWithRootViews(ImmutableList.of(model.getRoot().viewInfo!!))
@@ -69,11 +61,7 @@
     assertEquals(1, issues.size)
     assertEquals(
       "Bottom navigation bar is not recommended for breakpoints over 600dp",
-<<<<<<< HEAD
-      issues[0].message
-=======
       issues[0].message,
->>>>>>> 0d09370c
     )
   }
 }