/*
 * Copyright (C) 2020 The Android Open Source Project
 *
 * Licensed under the Apache License, Version 2.0 (the "License");
 * you may not use this file except in compliance with the License.
 * You may obtain a copy of the License at
 *
 *      http://www.apache.org/licenses/LICENSE-2.0
 *
 * Unless required by applicable law or agreed to in writing, software
 * distributed under the License is distributed on an "AS IS" BASIS,
 * WITHOUT WARRANTIES OR CONDITIONS OF ANY KIND, either express or implied.
 * See the License for the specific language governing permissions and
 * limitations under the License.
 */
package com.android.tools.idea.uibuilder.structure

import com.android.SdkConstants
import com.android.testutils.MockitoKt.whenever
import com.android.tools.idea.common.model.NlComponent
import com.android.tools.idea.common.model.NlComponentModificationDelegate
import com.android.tools.idea.uibuilder.LayoutTestCase
import com.android.tools.idea.uibuilder.structure.NlVisibilityModel.Visibility
import org.junit.Test
import org.mockito.Mockito

class VisibilityPopupButtonsTest : LayoutTestCase() {

  @Test
  fun testDefaultSelected() {
    Visibility.values().forEach { assertDefaultSelected(it) }
  }

  private fun assertDefaultSelected(visibility: Visibility) {
    var callbackTriggered = false
    val buttons =
      VisibilityPopupButtons(SdkConstants.ANDROID_URI) { _: Visibility, _: String ->
        callbackTriggered = true
      }
    buttons.update(generateModel(visibility, Visibility.VISIBLE))

    val clicked = ArrayList<NlVisibilityButton>()
    buttons.buttons.forEach {
      if (it.isClicked) {
        clicked.add(it)
      }
    }
    assertEquals(1, clicked.size)
    assertEquals(visibility, clicked[0].visibility)
    assertFalse(callbackTriggered)
  }

  @Test
  fun testClick() {
    assertOneItemClicked(
      0,
      Visibility.values()[0],
      false,
<<<<<<< HEAD
      generateModel(Visibility.GONE, Visibility.GONE)
=======
      generateModel(Visibility.GONE, Visibility.GONE),
>>>>>>> 0d09370c
    )
    for (i in 1 until Visibility.values().size) {
      assertOneItemClicked(i, Visibility.values()[i])
    }

    assertOneItemClicked(
      0,
      Visibility.values()[0],
      true,
<<<<<<< HEAD
      generateModel(Visibility.GONE, Visibility.GONE)
=======
      generateModel(Visibility.GONE, Visibility.GONE),
>>>>>>> 0d09370c
    )
    for (i in 1 until Visibility.values().size) {
      assertOneItemClicked(i, Visibility.values()[i], true)
    }
  }

  private fun assertOneItemClicked(
    clickedButtonIndex: Int,
    expectedVisibility: Visibility,
    isToolsAttr: Boolean = false,
<<<<<<< HEAD
    startModel: NlVisibilityModel = generateModel(Visibility.NONE, Visibility.NONE)
=======
    startModel: NlVisibilityModel = generateModel(Visibility.NONE, Visibility.NONE),
>>>>>>> 0d09370c
  ) {

    var callbackTriggered = false
    val popupContent = VisibilityPopupContent { clickedVisibility: Visibility, uri: String ->
      callbackTriggered = true
      assertEquals(expectedVisibility, clickedVisibility)
      if (isToolsAttr) {
        assertEquals(uri, SdkConstants.TOOLS_URI)
      } else {
        assertEquals(uri, SdkConstants.ANDROID_URI)
      }
    }
    popupContent.update(startModel)

    // simulate clicked.
    val buttons = if (isToolsAttr) popupContent.toolsButtons!! else popupContent.androidButtons!!
    val buttonToBeClicked = buttons.buttons[clickedButtonIndex]
    buttonToBeClicked.mouseListeners.forEach { it.mouseClicked(null) }

    buttons.buttons.forEach {
      if (it == buttonToBeClicked) {
        assertTrue("Button clicked for $clickedButtonIndex", it.isClicked)
      } else {
        assertFalse("Button not selected for $clickedButtonIndex", it.isClicked)
      }
    }
    assertTrue(callbackTriggered)
  }

  @Test
  fun testToggleDisabled() {
    var callbackTriggered = false
    val model = generateModel(Visibility.GONE, Visibility.VISIBLE)
    val buttons =
      VisibilityPopupButtons(SdkConstants.ANDROID_URI) { _, _ -> callbackTriggered = true }
    buttons.update(model)
    val noneButton = buttons.buttons[0]
    val visibleButton = buttons.buttons[1]
    val invisibleButton = buttons.buttons[2]
    val goneButton = buttons.buttons[3]

    // Click gone again.
    assertTrue(goneButton.isClicked)
    goneButton.mouseListeners.forEach { it.mouseClicked(null) }

    assertFalse(visibleButton.isClicked)
    assertFalse(noneButton.isClicked)
    assertFalse(invisibleButton.isClicked)
    assertTrue(goneButton.isClicked)
    assertFalse(callbackTriggered)
  }

  private fun generateModel(android: Visibility, tools: Visibility): NlVisibilityModel {
    val component: NlComponent = Mockito.mock(NlComponent::class.java)
    whenever(component.getAttribute(SdkConstants.ANDROID_URI, "visibility"))
      .thenReturn(Visibility.convert(android))
    whenever(component.getAttribute(SdkConstants.TOOLS_URI, "visibility"))
      .thenReturn(Visibility.convert(tools))
    val delegate = Mockito.mock(NlComponentModificationDelegate::class.java)
    whenever(component.componentModificationDelegate).thenReturn(delegate)
    return NlVisibilityModel(component)
  }
}<|MERGE_RESOLUTION|>--- conflicted
+++ resolved
@@ -56,11 +56,7 @@
       0,
       Visibility.values()[0],
       false,
-<<<<<<< HEAD
-      generateModel(Visibility.GONE, Visibility.GONE)
-=======
       generateModel(Visibility.GONE, Visibility.GONE),
->>>>>>> 0d09370c
     )
     for (i in 1 until Visibility.values().size) {
       assertOneItemClicked(i, Visibility.values()[i])
@@ -70,11 +66,7 @@
       0,
       Visibility.values()[0],
       true,
-<<<<<<< HEAD
-      generateModel(Visibility.GONE, Visibility.GONE)
-=======
       generateModel(Visibility.GONE, Visibility.GONE),
->>>>>>> 0d09370c
     )
     for (i in 1 until Visibility.values().size) {
       assertOneItemClicked(i, Visibility.values()[i], true)
@@ -85,11 +77,7 @@
     clickedButtonIndex: Int,
     expectedVisibility: Visibility,
     isToolsAttr: Boolean = false,
-<<<<<<< HEAD
-    startModel: NlVisibilityModel = generateModel(Visibility.NONE, Visibility.NONE)
-=======
     startModel: NlVisibilityModel = generateModel(Visibility.NONE, Visibility.NONE),
->>>>>>> 0d09370c
   ) {
 
     var callbackTriggered = false
