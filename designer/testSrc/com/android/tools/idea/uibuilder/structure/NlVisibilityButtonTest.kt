--- conflicted
+++ resolved
@@ -49,44 +49,28 @@
       false,
       EmptyIcon.ICON_16,
       null, // Hover icon alpha.
-<<<<<<< HEAD
-      Properties.VISIBLE
-=======
       Properties.VISIBLE,
->>>>>>> 0d09370c
     )
     assertPresentationCreation(
       Visibility.VISIBLE,
       false,
       Properties.VISIBLE,
       Properties.VISIBLE,
-<<<<<<< HEAD
-      Properties.VISIBLE
-=======
       Properties.VISIBLE,
->>>>>>> 0d09370c
     )
     assertPresentationCreation(
       Visibility.INVISIBLE,
       false,
       Properties.INVISIBLE,
       Properties.INVISIBLE,
-<<<<<<< HEAD
-      Properties.INVISIBLE
-=======
       Properties.INVISIBLE,
->>>>>>> 0d09370c
     )
     assertPresentationCreation(
       Visibility.GONE,
       false,
       Properties.GONE,
       Properties.GONE,
-<<<<<<< HEAD
-      Properties.GONE
-=======
       Properties.GONE,
->>>>>>> 0d09370c
     )
   }
 
@@ -95,11 +79,7 @@
     isToolsAttr: Boolean,
     expectedIcon: Icon,
     expectedHoverIcon: Icon?,
-<<<<<<< HEAD
-    expectedClickIcon: Icon
-=======
     expectedClickIcon: Icon,
->>>>>>> 0d09370c
   ) {
     val model =
       if (isToolsAttr) generateModel(Visibility.NONE, visibility)
