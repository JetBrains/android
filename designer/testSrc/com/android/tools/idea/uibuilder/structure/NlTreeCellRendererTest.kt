--- conflicted
+++ resolved
@@ -118,11 +118,7 @@
         expanded = false,
         leaf = true,
         row = 3,
-<<<<<<< HEAD
-        hasFocus = false
-=======
-        hasFocus = false,
->>>>>>> 0d09370c
+        hasFocus = false,
       ) as JComponent
     val labels = UIUtil.findComponentsOfType(component, JLabel::class.java)
     assertThat(labels[0].text).isEqualTo("ListPreference")
@@ -140,11 +136,7 @@
         ApplicationManager.getApplication().runReadAction<XmlTag> {
           XmlTagUtil.createTag(
               projectRule.project,
-<<<<<<< HEAD
-              "<SwitchPreferenceCompat></SwitchPreferenceCompat>"
-=======
               "<SwitchPreferenceCompat></SwitchPreferenceCompat>",
->>>>>>> 0d09370c
             )
             .apply { putUserData(ModuleUtilCore.KEY_MODULE, projectRule.module) }
         }
@@ -167,11 +159,7 @@
         expanded = false,
         leaf = true,
         row = 3,
-<<<<<<< HEAD
-        hasFocus = false
-=======
-        hasFocus = false,
->>>>>>> 0d09370c
+        hasFocus = false,
       ) as JComponent
     val labels = UIUtil.findComponentsOfType(component, JLabel::class.java)
     assertThat(labels[0].text).isEqualTo("SwitchPreferenceCompat")
@@ -189,11 +177,7 @@
         ApplicationManager.getApplication().runReadAction<XmlTag> {
           XmlTagUtil.createTag(
               projectRule.project,
-<<<<<<< HEAD
-              "<SwitchPreferenceCompat android:title=\"Title\"></SwitchPreferenceCompat>"
-=======
               "<SwitchPreferenceCompat android:title=\"Title\"></SwitchPreferenceCompat>",
->>>>>>> 0d09370c
             )
             .apply { putUserData(ModuleUtilCore.KEY_MODULE, projectRule.module) }
         }
@@ -216,11 +200,7 @@
         expanded = false,
         leaf = true,
         row = 3,
-<<<<<<< HEAD
-        hasFocus = false
-=======
-        hasFocus = false,
->>>>>>> 0d09370c
+        hasFocus = false,
       ) as JComponent
     val labels = UIUtil.findComponentsOfType(component, JLabel::class.java)
     assertThat(labels[0].text).isEqualTo("Title")
@@ -238,11 +218,7 @@
         ApplicationManager.getApplication().runReadAction<XmlTag> {
           XmlTagUtil.createTag(
               projectRule.project,
-<<<<<<< HEAD
-              "<SwitchPreferenceCompat app:title=\"Title\"></SwitchPreferenceCompat>"
-=======
               "<SwitchPreferenceCompat app:title=\"Title\"></SwitchPreferenceCompat>",
->>>>>>> 0d09370c
             )
             .apply { putUserData(ModuleUtilCore.KEY_MODULE, projectRule.module) }
         }
@@ -265,11 +241,7 @@
         expanded = false,
         leaf = true,
         row = 3,
-<<<<<<< HEAD
-        hasFocus = false
-=======
-        hasFocus = false,
->>>>>>> 0d09370c
+        hasFocus = false,
       ) as JComponent
     val labels = UIUtil.findComponentsOfType(component, JLabel::class.java)
     assertThat(labels[0].text).isEqualTo("Title")
