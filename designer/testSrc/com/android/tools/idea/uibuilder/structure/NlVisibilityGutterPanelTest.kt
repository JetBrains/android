--- conflicted
+++ resolved
@@ -28,10 +28,7 @@
 import com.google.wireless.android.sdk.stats.LayoutEditorRenderResult
 import com.intellij.openapi.Disposable
 import com.intellij.openapi.util.Disposer
-<<<<<<< HEAD
-=======
 import com.intellij.testFramework.PlatformTestUtil
->>>>>>> 0d09370c
 import java.awt.Point
 import java.awt.event.MouseEvent
 import java.awt.event.MouseEvent.BUTTON1
@@ -67,22 +64,14 @@
           object : SyncLayoutlibSceneManager(surface, model as SyncNlModel) {
             override fun renderAsync(
               trigger: LayoutEditorRenderResult.Trigger?,
-<<<<<<< HEAD
-              ignore: AtomicBoolean
-=======
               ignore: AtomicBoolean,
->>>>>>> 0d09370c
             ): CompletableFuture<RenderResult> {
               return CompletableFuture.completedFuture(null)
             }
           }
         }
         .build()
-<<<<<<< HEAD
-    mySurface!!.setModel(myModel)
-=======
     PlatformTestUtil.waitForFuture(mySurface!!.addModelWithoutRender(myModel!!))
->>>>>>> 0d09370c
     myTree = NlComponentTree(project, mySurface, myPanel)
     myTree!!.updateQueue.isPassThrough = true
     myTree!!.updateQueue.flush()
@@ -219,15 +208,9 @@
                   .withBounds(0, 0, 100, 100)
                   .id("@+id/text3")
                   .wrapContentWidth()
-<<<<<<< HEAD
-                  .wrapContentHeight()
-              )
-          )
-=======
                   .wrapContentHeight(),
               ),
           ),
->>>>>>> 0d09370c
       )
     return builder.build()
   }
