--- conflicted
+++ resolved
@@ -124,27 +124,6 @@
   }
 
   private void validateNativLibFile() {
-<<<<<<< HEAD
-    String buildGradleContents = guiTest.getProjectFileText(NativeLibFilePath);
-    assertThat((buildGradleContents).contains("#include <jni.h>\n" +
-                                              "#include <string>\n" +
-                                              "\n" +
-                                              "extern \"C\" JNIEXPORT jstring\n" +
-                                              "\n" +
-                                              "JNICALL\n" +
-                                              "Java_com_example_myapplication_MainActivity_stringFromJNI(\n" +
-                                              "        JNIEnv *env,\n" +
-                                              "        jobject /* this */) {\n" +
-                                              "    std::string hello = \"Hello from C++\";\n" +
-                                              "    return env->NewStringUTF(hello.c_str());\n" +
-                                              "}")).isTrue();
-  }
-
-  private void validateCMakeFileInNativeCPP() {
-    String buildGradleContents = guiTest.getProjectFileText(CMakeListsFilePath);
-    assertThat((buildGradleContents).contains("cmake_minimum_required(VERSION "+DEFAULT_CMAKE_VERSION+")")).isTrue();
-    assertThat((buildGradleContents).contains("add_library(${CMAKE_PROJECT_NAME} SHARED\n" +
-=======
     String nativeLibFile = guiTest.getProjectFileText(NativeLibFilePath);
     assertThat((nativeLibFile).contains("#include <jni.h>\n" +
                                              "#include <string>\n" +
@@ -162,21 +141,14 @@
     String cMakeListsFile = guiTest.getProjectFileText(CMakeListsFilePath);
     assertThat((cMakeListsFile).contains("cmake_minimum_required(VERSION "+DEFAULT_CMAKE_VERSION+")")).isTrue();
     assertThat((cMakeListsFile).contains("add_library(${CMAKE_PROJECT_NAME} SHARED\n" +
->>>>>>> 0d09370c
                                               "        # List C/C++ source files with relative paths to this CMakeLists.txt.\n" +
                                               "        native-lib.cpp)")).isTrue();
   }
 
   private void validateCMakeFileInGameCPP() {
-<<<<<<< HEAD
-    String buildGradleContents = guiTest.getProjectFileText(CMakeListsFilePath);
-    assertThat((buildGradleContents).contains("cmake_minimum_required(VERSION "+DEFAULT_CMAKE_VERSION+")")).isTrue();
-    assertThat((buildGradleContents).contains("add_library(myapplication SHARED\n" +
-=======
     String cMakeFileFile = guiTest.getProjectFileText(CMakeListsFilePath);
     assertThat((cMakeFileFile).contains("cmake_minimum_required(VERSION "+DEFAULT_CMAKE_VERSION+")")).isTrue();
     assertThat((cMakeFileFile).contains("add_library(myapplication SHARED\n" +
->>>>>>> 0d09370c
                                               "        main.cpp\n" +
                                               "        AndroidOut.cpp\n" +
                                               "        Renderer.cpp\n" +
@@ -184,5 +156,4 @@
                                               "        TextureAsset.cpp\n" +
                                               "        Utility.cpp)")).isTrue();
   }
-
 }