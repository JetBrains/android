/*
 * Copyright (C) 2019 The Android Open Source Project
 *
 * Licensed under the Apache License, Version 2.0 (the "License");
 * you may not use this file except in compliance with the License.
 * You may obtain a copy of the License at
 *
 *      http://www.apache.org/licenses/LICENSE-2.0
 *
 * Unless required by applicable law or agreed to in writing, software
 * distributed under the License is distributed on an "AS IS" BASIS,
 * WITHOUT WARRANTIES OR CONDITIONS OF ANY KIND, either express or implied.
 * See the License for the specific language governing permissions and
 * limitations under the License.
 */
package com.android.tools.idea.tests.gui.debugger

import com.android.tools.idea.tests.gui.framework.GuiTestRule
import com.android.tools.idea.tests.gui.framework.RunIn
import com.android.tools.idea.tests.gui.framework.TestGroup
import com.android.tools.idea.tests.gui.framework.fixture.EditorFixture
import com.android.tools.idea.tests.gui.framework.fixture.FileChooserDialogFixture
import com.android.tools.idea.tests.gui.framework.fixture.IdeFrameFixture
import com.android.tools.idea.tests.gui.framework.fixture.ProjectViewFixture
import com.android.tools.idea.tests.gui.framework.fixture.WelcomeFrameFixture
import com.intellij.openapi.project.ex.ProjectManagerEx
import com.intellij.openapi.vfs.VfsUtil
import com.intellij.testGuiFramework.framework.GuiTestRemoteRunner
import org.fest.swing.core.matcher.DialogMatcher
import org.fest.swing.core.matcher.JButtonMatcher
import org.fest.swing.exception.WaitTimedOutError
import org.fest.swing.finder.WindowFinder
import org.fest.swing.timing.Wait
import org.junit.Assert
import org.junit.Before
import org.junit.Rule
import org.junit.Test
import org.junit.runner.RunWith
import java.io.File
import java.util.concurrent.TimeUnit

@RunWith(GuiTestRemoteRunner::class)
class LocalApkProjTest {
  /*
   * This is a rather long test. A lot of waiting is done in the background waiting
   * for file refreshes. This test needs the huge timeout, even though it does not use
   * the emulator.
   */
  @get:Rule
  val guiTest = GuiTestRule().withTimeout(15, TimeUnit.MINUTES)

  @Before
  fun removeExistingApkProjects() {
    // An ~/ApkProjects directory will show us a dialog in the middle of the test
    // to overwrite the directory. Delete the directory now so it won't trip the test.
    CreateAPKProjectTestUtil.removeApkProjectsDirectory()
  }

  /**
   * Verifies source code directories are set for locally built APKs.
   *
   * TT ID: 47e054af-29c2-4bfa-8410-e2f826452e78
   *
   * Test steps:
   * 1. Import ApkDebug.
   * 2. Build APK
   * 3. Close ApkDebug project window.
   * 4. Create APK debugging project with the locally built APK
   * 5. Open a .smali file to attach Java sources
   * 6. Open the native library to view the native library editor window.
   * 8. Attach debug symbols for the library.
   *
   * Verify:
   * 1. C and C++ code directories are attached to the native library
   * 2. Java source code files are added to the project tree.
   */
  @Test
  @RunIn(TestGroup.SANITY_BAZEL)
  fun createProjectFromLocallyBuiltApk() {
    val projectRoot = buildApkLocally("ApkDebug")

    profileOrDebugApk(guiTest.welcomeFrame(), File(projectRoot, "app/build/outputs/apk/debug/app-x86-debug.apk"))

    // Handle the APK Import dialog pop up if running in the IDE etc.
    val downloadDialog = try {
      WindowFinder
        .findDialog(DialogMatcher.withTitle("APK Import"))
        .withTimeout(10, TimeUnit.SECONDS)
        .using(guiTest.robot())
    }
    catch (e: WaitTimedOutError) {
      null
    }
    if (downloadDialog != null) {
      val useExistFolder = downloadDialog.button(JButtonMatcher.withText("Use existing folder"))
      Wait.seconds(120).expecting("Android source to be installed").until { useExistFolder.isEnabled }
      useExistFolder.click()
    }

    guiTest.waitForAllBackgroundTasksToBeCompleted()

    val ideFrame = guiTest.ideFrame()
    val editor = ideFrame.editor

    ideFrame.clearNotificationsPresentOnIdeFrame()
    guiTest.waitForAllBackgroundTasksToBeCompleted()

    attachJavaSources(ideFrame, File(projectRoot, "app/src/main/java"))
    guiTest.waitForAllBackgroundTasksToBeCompleted()

    // need to wait since the editor doesn't open the java file immediately
    waitForJavaFileToShow(editor)

    val debugSymbols = File(projectRoot, "app/build/intermediates/")
    editor.open("lib/x86/libsanangeles.so")
      .librarySymbolsFixture
      .addDebugSymbols(debugSymbols)

    guiTest.waitForAllBackgroundTasksToBeCompleted()

    val srcNodes = getLibChildren(ideFrame, "libsanangeles")

    Assert.assertEquals(2, countOccurrencesOfSourceFolders(srcNodes).toLong())
0  }

  private fun buildApkLocally(apkProjectToImport: String): File {
    val ideFrame = guiTest.importProjectAndWaitForProjectSyncToFinish(apkProjectToImport, Wait.seconds(180))

    guiTest.waitForAllBackgroundTasksToBeCompleted()

<<<<<<< HEAD
    ideFrame.invokeAndWaitForBuildAction("Build", "Generate App Bundle(s) / APK(s)", "Generate APK(s)")
=======
    ideFrame.invokeAndWaitForBuildAction("Build", "Generate App Bundles or APKs", "Generate APKs")
>>>>>>> 8b7d83e8

    guiTest.waitForAllBackgroundTasksToBeCompleted()

    val projectRoot = ideFrame.projectPath
    // We will have another window opened for the APK project. Close this window
    // so we don't have to manage two windows.
    ideFrame.closeProject()

    Wait.seconds(30)
      .expecting("for project to close")
      .until { ProjectManagerEx.getInstanceEx().openProjects.isEmpty() }

    return projectRoot
  }

  private fun profileOrDebugApk(welcomeFrame: WelcomeFrameFixture, apk: File) {
    // Opening the APK profiling/debugging dialog can set the Modality to a state where
    // VfsUtil.findFileByIoFile blocks us indefinitely. Retrieve
    // VirtualFile before we open the dialog:
    val apkFile = VfsUtil.findFileByIoFile(apk, true) ?: throw IllegalStateException("${apk.absolutePath} does not exist")

    // NOTE: This step generates the ~/ApkProjects/app-x86-debug directory.
    welcomeFrame.profileOrDebugApk(apk)
      .select(apkFile)
      .clickOkAndWaitToClose()

    guiTest.waitForAllBackgroundTasksToBeCompleted()
  }

  private fun attachJavaSources(ideFrame: IdeFrameFixture, sourceDir: File): IdeFrameFixture {
    val smaliFile = "smali/out/com/example/SanAngeles/DemoActivity.smali"
    val sourceDirVirtualFile = VfsUtil.findFileByIoFile(sourceDir, true) ?: throw IllegalArgumentException("Nonexistent $sourceDir")

    ideFrame.clearNotificationsPresentOnIdeFrame()
    ideFrame.focus()
    val editorFixture = ideFrame.editor
    editorFixture.open(smaliFile)
    editorFixture.waitForFileToActivate()
    Wait.seconds(5)
      .expecting("notification bar with Attach Kotlin/Java sources..")
      .until{
        try{
          editorFixture.awaitNotification(
            "Disassembled classes.dex file. To set up breakpoints for debugging, please attach Kotlin/Java source files.")
          true
        }
        catch(timeout: WaitTimedOutError){
          false
        }
      }

    editorFixture.awaitNotification(
      "Disassembled classes.dex file. To set up breakpoints for debugging, please attach Kotlin/Java source files.")
      .performActionWithoutWaitingForDisappearance("Attach Kotlin/Java Sources...")
    guiTest.waitForAllBackgroundTasksToBeCompleted()

    // b/70731570 investigates the long amount of
    // time the IDE takes to show the file tree in the file picker. Unfortunately,
    // the amount of time the IDE takes is much longer than the amount of time the
    // findDialog() method waits for the file tree to appear. findDialog() is likely
    // to time out. This catch block is here to let us try waiting again until the
    // IDE finally shows the file tree.
    // TODO: remove the following ugly Wait once b/70731570 is fixed.
    Wait.seconds(300)
      .expecting("file chooser dialog to show the file tree")
      .until {
        try {
          FileChooserDialogFixture.findDialog(guiTest.robot(), "Attach Sources")
          true
        }
        catch (timeout: WaitTimedOutError) {
          false
        }
      }
    FileChooserDialogFixture.findDialog(guiTest.robot(), "Attach Sources")
      .select(sourceDirVirtualFile)
      .clickOk()
    return ideFrame
  }

  private fun waitForJavaFileToShow(editor: EditorFixture) {
    Wait.seconds(30)
      .expecting("DemoActivity.java file to open after attaching sources")
      .until { "DemoActivity.java" == editor.currentFileName }
  }

  private fun getLibChildren(ideFrame: IdeFrameFixture, libraryName: String): List<ProjectViewFixture.NodeFixture> {
    val libNode = ideFrame
      .projectView
      .selectAndroidPane()
      .findNativeLibraryNodeFor(libraryName)
    return libNode.children
  }

  private fun countOccurrencesOfSourceFolders(nodes: Iterable<ProjectViewFixture.NodeFixture>): Int {
    val sourceFolders = ArrayList<ProjectViewFixture.NodeFixture>()
    nodes.forEach { fixture ->
      if (fixture.isSourceFolder) {
        sourceFolders.add(fixture)
      }
    }
    return sourceFolders.size
  }
}<|MERGE_RESOLUTION|>--- conflicted
+++ resolved
@@ -128,11 +128,7 @@
 
     guiTest.waitForAllBackgroundTasksToBeCompleted()
 
-<<<<<<< HEAD
-    ideFrame.invokeAndWaitForBuildAction("Build", "Generate App Bundle(s) / APK(s)", "Generate APK(s)")
-=======
     ideFrame.invokeAndWaitForBuildAction("Build", "Generate App Bundles or APKs", "Generate APKs")
->>>>>>> 8b7d83e8
 
     guiTest.waitForAllBackgroundTasksToBeCompleted()
 
