--- conflicted
+++ resolved
@@ -105,11 +105,7 @@
   }
 
   private void clickCodeSurroundWith(@NotNull IdeFrameFixture ideFrame, int key) {
-<<<<<<< HEAD
-    ideFrame.invokeMenuPath("Code", "Surround With...");
-=======
     ideFrame.invokeMenuPath("Code", "Surround With\u2026");
->>>>>>> 8b7d83e8
     GuiTests.waitUntilShowing(guiTest.robot(), Matchers.byType(JBList.class));
     guiTest.robot().pressAndReleaseKey(key);
     guiTest.waitForAllBackgroundTasksToBeCompleted();
