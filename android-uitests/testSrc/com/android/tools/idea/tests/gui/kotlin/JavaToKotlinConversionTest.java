/*
 * Copyright (C) 2017 The Android Open Source Project
 *
 * Licensed under the Apache License, Version 2.0 (the "License");
 * you may not use this file except in compliance with the License.
 * You may obtain a copy of the License at
 *
 *      http://www.apache.org/licenses/LICENSE-2.0
 *
 * Unless required by applicable law or agreed to in writing, software
 * distributed under the License is distributed on an "AS IS" BASIS,
 * WITHOUT WARRANTIES OR CONDITIONS OF ANY KIND, either express or implied.
 * See the License for the specific language governing permissions and
 * limitations under the License.
 */
package com.android.tools.idea.tests.gui.kotlin;

import com.android.tools.idea.tests.gui.framework.GuiTestRule;
import com.android.tools.idea.tests.gui.framework.RunIn;
import com.android.tools.idea.tests.gui.framework.TestGroup;
import com.android.tools.idea.tests.gui.framework.fixture.ConfigureKotlinWithAndroidWithGradleDialogFixture;
import com.android.tools.idea.tests.gui.framework.fixture.ConvertJavaToKotlinDialogFixture;
import com.android.tools.idea.tests.gui.framework.fixture.EditorFixture;
import com.android.tools.idea.tests.gui.framework.fixture.IdeFrameFixture;
import com.android.tools.idea.tests.gui.framework.fixture.KotlinIsNotConfiguredDialogFixture;
import com.android.tools.idea.tests.util.WizardUtils;
import com.android.tools.idea.wizard.template.BuildConfigurationLanguageForNewProject;
import com.android.tools.idea.wizard.template.Language;
import com.intellij.lang.annotation.HighlightSeverity;
import com.intellij.testGuiFramework.framework.GuiTestRemoteRunner;
import java.awt.event.KeyEvent;
import java.util.List;
import org.fest.swing.timing.Wait;
import org.junit.Before;
import org.junit.Ignore;
import org.junit.Rule;
import org.junit.Test;
import org.junit.runner.RunWith;

import java.util.concurrent.TimeUnit;

import static com.google.common.truth.Truth.assertThat;

@RunWith(GuiTestRemoteRunner.class)
public class JavaToKotlinConversionTest {

  @Rule public final GuiTestRule guiTest = new GuiTestRule().withTimeout(15, TimeUnit.MINUTES);
  private IdeFrameFixture ideFrame;

  protected static final String EMPTY_VIEWS_ACTIVITY_TEMPLATE = "Empty Views Activity";
  protected static final String APP_NAME = "App";
  protected static final String PACKAGE_NAME = "android.com.app";
  protected static final int MIN_SDK_API = 30;

  /**
   * Verifies it can convert Java class to Kotlin Class.
   * <p>
   * This is run to qualify releases. Please involve the test team in substantial changes.
   * <p>
   * TT ID: 7adb5104-9244-4cac-a1df-7d04991c8f14
   * <p>
   *   <pre>
   *   Test Steps:
   *   1. Import SimpleApplication project and wait for project sync to finish.
   *   2. Open up MyActivity.java file.
   *   3. Invoke Code > Convert Java to Kotlin
   *   4. Build the app.
   *   5. Verify 1, 2, 3.
   *   Verify:
   *   1. Ensure the code java class is converted to Kotlin.
   *   2. Check if the Activities are getting converted to Kotlin.
   *   3. App is built successfully.
   *   </pre>
   * <p>
   */

  @Before
  public void setUp() throws Exception {

    WizardUtils.createNewProject(guiTest, EMPTY_VIEWS_ACTIVITY_TEMPLATE, APP_NAME, PACKAGE_NAME, MIN_SDK_API, Language.Java, BuildConfigurationLanguageForNewProject.Groovy);
    guiTest.robot().waitForIdle();
    guiTest.waitForAllBackgroundTasksToBeCompleted();

    ideFrame = guiTest.ideFrame();

    //Clearing notifications present on the screen.
    ideFrame.clearNotificationsPresentOnIdeFrame();
    guiTest.waitForAllBackgroundTasksToBeCompleted();
  }

  @Ignore("b/316416680")
  @RunIn(TestGroup.SANITY_BAZEL)
  @Test
  public void testJavaToKotlinConversion() throws Exception {
    EditorFixture editor = ideFrame.getEditor();

    ideFrame.getProjectView()
      .selectAndroidPane()
      .clickPath("app", "java");
    guiTest.waitForAllBackgroundTasksToBeCompleted();

    //Kotlin Not configured dialog box opens, click ok
    ideFrame.waitAndInvokeMenuPath("Code", "Convert Java File to Kotlin File");
    KotlinIsNotConfiguredDialogFixture.find(ideFrame.robot())
      .clickOkAndWaitDialogDisappear();

    //Waiting for 'Configure Kotlin with Android with Gradle' dialog box
    ConfigureKotlinWithAndroidWithGradleDialogFixture
      configureKotlinDialogBox = ConfigureKotlinWithAndroidWithGradleDialogFixture.find(ideFrame);

    //Taking screenshot to observe the 'Configure Kotlin with Android with Gradle' dialog box in case of failure.
    ideFrame.takeScreenshot();

    //Click on single module, and confirm if it displays the module name.
    assertThat(configureKotlinDialogBox.clickRadioButtonWithName("Single module:"))
      .isTrue();

    List<String> modulesList = configureKotlinDialogBox.getSingleModuleComboBoxDetails();
    assertThat(modulesList.size()).isGreaterThan(0);

    //Click on all modules again.
    assertThat(configureKotlinDialogBox.clickRadioButtonWithName("All modules"))
      .isTrue();

    /*
    Ignoring the below steps as kotlin plugin versions are obtained with a network request.
    Since the network access is unavailable, We need to handle setting
    the Kotlin plugin version manually as of now, till we find a fix for the issue.

    //Check if multiple kotlin versions are present.
    List<String> KotlinVersionsList = configureKotlinDialogBox.getKotlinVersions();
    String kotlinVersionTobeConfigured = KotlinVersionsList.get(0);

    assertThat(kotlinVersionTobeConfigured).isNotEqualTo("1.0.0");
    assertThat(KotlinVersionsList.size()).isGreaterThan(2);
     */

    //Click Ok with the default selected value and replacing the default "1.0.0" manually in build.gradle.kts file.
    configureKotlinDialogBox.clickOkAndWaitDialogDisappear();
    guiTest.waitForAllBackgroundTasksToBeCompleted();

<<<<<<< HEAD
    assertThat(editor.open("build.gradle")
=======
    assertThat(editor.open("gradle/libs.versions.toml")
>>>>>>> 0d09370c
                 .getCurrentFileContents()
                 .contains("org.jetbrains.kotlin.android"))
      .isTrue();

<<<<<<< HEAD
    //Manually changing the kotlin version to the latest version.
    ConversionTestUtil.changeKotlinVersion(guiTest, "build.gradle");
=======
    assertThat(editor.open("build.gradle")
                 .getCurrentFileContents()
                 .contains("libs.plugins.jetbrainsKotlinAndroid"))
      .isTrue();

    //Manually changing the kotlin version to the latest version.
    ConversionTestUtil.changeKotlinVersion(guiTest, "gradle/libs.versions.toml");
>>>>>>> 0d09370c

    //Manually syncing after changing the kotlin version.
    ideFrame.requestProjectSyncAndWaitForSyncToFinish();
    guiTest.waitForAllBackgroundTasksToBeCompleted();

    //Taking screenshot to make sure kotlin version is updated and sync is successful.
    ideFrame.takeScreenshot();

    ideFrame.getEditor().open("app/src/main/java/android/com/app/MainActivity.java");
    guiTest.waitForAllBackgroundTasksToBeCompleted();

    //Converting MainActivity.java to kotlin file.
    ideFrame.waitAndInvokeMenuPath("Code", "Convert Java File to Kotlin File");
    ConvertJavaToKotlinDialogFixture.find(ideFrame)
      .clickYes();
    guiTest.waitForAllBackgroundTasksToBeCompleted();

    //Assertions to make sure that java to kotlin conversion is completed.
    assertThat(editor.getCurrentFileName()).contains(".kt");
    assertThat(editor.getCurrentFileContents()).contains("class MainActivity :");
    assertThat(editor.getHighlights(HighlightSeverity.ERROR)).isEmpty();

    //Invoking project sync.
    ideFrame.requestProjectSyncAndWaitForSyncToFinish();
    guiTest.waitForAllBackgroundTasksToBeCompleted();

    // TODO(devtools-engprod): remove this step once b/300329659 is fixed
    // Starting form Iguana release onwards, kotlinOptions is added in the build.gradle
    // on configuring kotlin in java project. Above bug is raise to update the
    // correct version of jvmTarget in kotlinOptions.
    editor.open("app/build.gradle")
      .select("jvmTarget.*(17)")
      .enterText("1.8");

    guiTest.waitForAllBackgroundTasksToBeCompleted();

    // TODO(devtools-engprod): Remove this once all libraries are migrated to kotlin-stdlib
    // More details for this issue is found here b/278545487
    // and here https://youtrack.jetbrains.com/issue/KT-55297
    editor.open("app/build.gradle")
      .moveBetween("dependencies {", "")
      .enterText("\nimplementation platform('org.jetbrains.kotlin:kotlin-bom:1.8.0')");

    //Invoking project make.
    ideFrame.invokeAndWaitForBuildAction(Wait.seconds(300),
                                         "Build", "Rebuild Project");
    guiTest.waitForAllBackgroundTasksToBeCompleted();
  }
}<|MERGE_RESOLUTION|>--- conflicted
+++ resolved
@@ -139,19 +139,11 @@
     configureKotlinDialogBox.clickOkAndWaitDialogDisappear();
     guiTest.waitForAllBackgroundTasksToBeCompleted();
 
-<<<<<<< HEAD
-    assertThat(editor.open("build.gradle")
-=======
     assertThat(editor.open("gradle/libs.versions.toml")
->>>>>>> 0d09370c
                  .getCurrentFileContents()
                  .contains("org.jetbrains.kotlin.android"))
       .isTrue();
 
-<<<<<<< HEAD
-    //Manually changing the kotlin version to the latest version.
-    ConversionTestUtil.changeKotlinVersion(guiTest, "build.gradle");
-=======
     assertThat(editor.open("build.gradle")
                  .getCurrentFileContents()
                  .contains("libs.plugins.jetbrainsKotlinAndroid"))
@@ -159,7 +151,6 @@
 
     //Manually changing the kotlin version to the latest version.
     ConversionTestUtil.changeKotlinVersion(guiTest, "gradle/libs.versions.toml");
->>>>>>> 0d09370c
 
     //Manually syncing after changing the kotlin version.
     ideFrame.requestProjectSyncAndWaitForSyncToFinish();
