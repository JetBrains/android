--- conflicted
+++ resolved
@@ -25,6 +25,7 @@
 import com.android.tools.idea.tests.gui.framework.fixture.theme.ThemeEditorTableFixture;
 import org.fest.swing.data.TableCell;
 import org.fest.swing.fixture.*;
+import org.junit.Ignore;
 import org.junit.Rule;
 import org.junit.Test;
 import org.junit.runner.RunWith;
@@ -51,10 +52,7 @@
    * Tests the theme renaming functionality of the theme selector
    * and that IntelliJ's Undo works can revert this action
    */
-<<<<<<< HEAD
-=======
   @Ignore("b/63048046#comment6")
->>>>>>> 9e819fa1
   @RunIn(TestGroup.UNRELIABLE)
   @Test
   public void testRenameTheme() throws IOException {
