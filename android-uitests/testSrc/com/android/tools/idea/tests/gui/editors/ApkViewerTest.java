/*
 * Copyright (C) 2016 The Android Open Source Project
 *
 * Licensed under the Apache License, Version 2.0 (the "License");
 * you may not use this file except in compliance with the License.
 * You may obtain a copy of the License at
 *
 *      http://www.apache.org/licenses/LICENSE-2.0
 *
 * Unless required by applicable law or agreed to in writing, software
 * distributed under the License is distributed on an "AS IS" BASIS,
 * WITHOUT WARRANTIES OR CONDITIONS OF ANY KIND, either express or implied.
 * See the License for the specific language governing permissions and
 * limitations under the License.
 */
package com.android.tools.idea.tests.gui.editors;

import com.android.tools.idea.tests.gui.framework.GuiTestRule;
import com.android.tools.idea.tests.gui.framework.GuiTests;
import com.android.tools.idea.tests.gui.framework.fixture.ApkViewerFixture;
import com.android.tools.idea.tests.gui.framework.fixture.EditorFixture;
import com.android.tools.idea.tests.gui.framework.fixture.IdeFrameFixture;
import com.intellij.testGuiFramework.framework.GuiTestRemoteRunner;
import org.fest.swing.timing.Wait;
import org.junit.Rule;
import org.junit.Test;
import org.junit.runner.RunWith;

import java.util.concurrent.TimeUnit;

@RunWith(GuiTestRemoteRunner.class)
public class ApkViewerTest {

  @Rule public final GuiTestRule guiTest = new GuiTestRule().withTimeout(15, TimeUnit.MINUTES);

  private static final String APK_NAME = "app-debug.apk";
  private final String APK_FILE_PATH = "app/build/outputs/apk/debug/app-debug.apk";

  /***
   * To verify that the file handle to apk is released by the APK analyzer after analyzing and
   * closing the apk.
   * <p>This is run to qualify releases. Please involve the test team in substantial changes.
   * <p>TT ID: 3a70500c-038c-4211-99c1-0d9579574cd1
   * <pre>
   *   Test Steps
   *   1. Import a project.
   *   2. Build APK.
   *   3. Double click an apk to open Apk Analyzer in AS project view.
   *   4. Click around (classes.dex, resources.asrc, etc).
   *   5. Close tab.
   *   6. Make some changes in source code, and re-build APK and verify the build is successful.
   * </pre>
   */
  @Test
  public void testFileHandleRelease() throws Exception {
    IdeFrameFixture ideFrame = guiTest.importSimpleApplication();
    guiTest.waitForAllBackgroundTasksToBeCompleted();

<<<<<<< HEAD
    ideFrame.invokeAndWaitForBuildAction(Wait.seconds(300), "Build", "Generate App Bundle(s) / APK(s)", "Generate APK(s)");
=======
    ideFrame.invokeAndWaitForBuildAction(Wait.seconds(300), "Build", "Generate App Bundles or APKs", "Generate APKs");
>>>>>>> 8b7d83e8
    GuiTests.waitForProjectIndexingToFinish(ideFrame.getProject());
    guiTest.waitForAllBackgroundTasksToBeCompleted();

    ideFrame.robot()
      .waitForIdle();
    ideFrame.requestFocusIfLost();

    EditorFixture editor = ideFrame.getEditor();
    guiTest.waitForBackgroundTasks();

    ideFrame.getProjectView()
      .selectProjectPane()
      .hasPath(APK_FILE_PATH);

    editor.open(APK_FILE_PATH);
    ApkViewerFixture apkViewer = editor.getApkViewer(APK_NAME);
    apkViewer.clickApkEntry("resources.arsc");
    apkViewer.clickApkEntry("AndroidManifest.xml");
    apkViewer.clickApkEntry("classes.dex");
    guiTest.waitForAllBackgroundTasksToBeCompleted();

    editor.close();
    guiTest.waitForAllBackgroundTasksToBeCompleted();

    // Open source code and make some changes, then trigger a build.
    // Build should be successful.
    editor
      .open("app/src/main/java/google/simpleapplication/MyActivity.java")
        .waitForFileToActivate();

    ideFrame.find(guiTest.robot()).requestFocusIfLost();
    editor.moveBetween("super.onCreate(savedInstanceState);", "")
      .enterText("\n" + "System.out.println(\"Hello.\");" + "\n");
    guiTest.waitForAllBackgroundTasksToBeCompleted();

<<<<<<< HEAD
    ideFrame.invokeAndWaitForBuildAction(Wait.seconds(300), "Build", "Generate App Bundle(s) / APK(s)", "Generate APK(s)");
=======
    ideFrame.invokeAndWaitForBuildAction(Wait.seconds(300), "Build", "Generate App Bundles or APKs", "Generate APKs");
>>>>>>> 8b7d83e8
    GuiTests.waitForProjectIndexingToFinish(ideFrame.getProject());
    guiTest.waitForAllBackgroundTasksToBeCompleted();
  }
}<|MERGE_RESOLUTION|>--- conflicted
+++ resolved
@@ -56,11 +56,7 @@
     IdeFrameFixture ideFrame = guiTest.importSimpleApplication();
     guiTest.waitForAllBackgroundTasksToBeCompleted();
 
-<<<<<<< HEAD
-    ideFrame.invokeAndWaitForBuildAction(Wait.seconds(300), "Build", "Generate App Bundle(s) / APK(s)", "Generate APK(s)");
-=======
     ideFrame.invokeAndWaitForBuildAction(Wait.seconds(300), "Build", "Generate App Bundles or APKs", "Generate APKs");
->>>>>>> 8b7d83e8
     GuiTests.waitForProjectIndexingToFinish(ideFrame.getProject());
     guiTest.waitForAllBackgroundTasksToBeCompleted();
 
@@ -96,11 +92,7 @@
       .enterText("\n" + "System.out.println(\"Hello.\");" + "\n");
     guiTest.waitForAllBackgroundTasksToBeCompleted();
 
-<<<<<<< HEAD
-    ideFrame.invokeAndWaitForBuildAction(Wait.seconds(300), "Build", "Generate App Bundle(s) / APK(s)", "Generate APK(s)");
-=======
     ideFrame.invokeAndWaitForBuildAction(Wait.seconds(300), "Build", "Generate App Bundles or APKs", "Generate APKs");
->>>>>>> 8b7d83e8
     GuiTests.waitForProjectIndexingToFinish(ideFrame.getProject());
     guiTest.waitForAllBackgroundTasksToBeCompleted();
   }
