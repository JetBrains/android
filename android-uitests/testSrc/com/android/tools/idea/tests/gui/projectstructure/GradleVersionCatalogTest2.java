--- conflicted
+++ resolved
@@ -159,11 +159,7 @@
     // Expand the last row.
     guiTest.waitForAllBackgroundTasksToBeCompleted();
     String val = (Objects.requireNonNull(tree.valueAt(tree.getRowCount() - 1)));
-<<<<<<< HEAD
-    boolean condition = val.equalsIgnoreCase("2|alias(|libs.plugins.android.application|)");
-=======
     boolean condition = val.equalsIgnoreCase("2|alias(libs.plugins.android.|application|)");
->>>>>>> 8b7d83e8
     if (condition) {
       tree.doubleClickRow(tree.getRowCount() - 1);
     }
