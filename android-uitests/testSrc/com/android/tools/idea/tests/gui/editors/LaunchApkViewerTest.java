--- conflicted
+++ resolved
@@ -55,13 +55,8 @@
   @RunIn(TestGroup.FAST_BAZEL)
   @Test
   public void launchApkViewer() throws Exception {
-<<<<<<< HEAD
-    List<String> apkEntries = guiTest.importSimpleApplication()
-                                     .invokeAndWaitForBuildAction(Wait.seconds(180), "Build", "Generate App Bundle(s) / APK(s)", "Generate APK(s)")
-=======
     EditorFixture myEditor = guiTest.importSimpleApplication()
                                      .invokeAndWaitForBuildAction(Wait.seconds(180), "Build", "Generate App Bundles or APKs", "Generate APKs")
->>>>>>> 8b7d83e8
                                      .openFromMenu(SelectPathFixture::find, "Build", "Analyze APK...")
                                      .clickOK()
                                      .getEditor();
