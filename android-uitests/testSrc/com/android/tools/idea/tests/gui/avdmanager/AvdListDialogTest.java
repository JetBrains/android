--- conflicted
+++ resolved
@@ -32,15 +32,11 @@
 
   @Rule public final GuiTestRule guiTest = new GuiTestRule();
 
-<<<<<<< HEAD
-  @RunIn(TestGroup.QA_UNRELIABLE) // b/64486607
-=======
   /**
    * TT ID: TODO need to add a test tracker ID
    *
    */
   @RunIn(TestGroup.QA)
->>>>>>> abbea60e
   @Test
   public void testCreateAvd() throws Exception {
     guiTest.importSimpleApplication();
@@ -71,13 +67,10 @@
     avdManagerDialog.close();
   }
 
-<<<<<<< HEAD
-=======
   /**
    * TT ID: TODO need to add a test tracker ID
    *
    */
->>>>>>> abbea60e
   @RunIn(TestGroup.QA)
   @Test
   public void testEditAvd() throws Exception {
