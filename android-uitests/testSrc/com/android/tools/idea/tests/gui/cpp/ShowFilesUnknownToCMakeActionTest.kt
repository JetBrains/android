--- conflicted
+++ resolved
@@ -10,10 +10,7 @@
 import com.google.common.truth.Truth
 import com.intellij.testGuiFramework.framework.GuiTestRemoteRunner
 import org.fest.swing.core.MouseButton.RIGHT_BUTTON
-<<<<<<< HEAD
-=======
 import org.fest.swing.exception.LocationUnavailableException
->>>>>>> 0d09370c
 import org.fest.swing.timing.Wait
 import org.junit.Rule
 import org.junit.Test
@@ -24,54 +21,24 @@
 class ShowFilesUnknownToCMakeActionTest {
   @get:Rule
   val guiTest = GuiTestRule().withTimeout(15, TimeUnit.MINUTES)
-<<<<<<< HEAD
-
-  @get:Rule
-  val restoreNpwNativeModuleFlagRule = FlagRule(StudioFlags.NPW_NEW_NATIVE_MODULE)
-=======
->>>>>>> 0d09370c
 
   @Test
   fun actionShouldToggleVisibilityOfUnusedFiles() {
     // Set up a normal C++ project
-<<<<<<< HEAD
-    guiTest.welcomeFrame()
-      .createNewProject()
-      .chooseAndroidProjectStep
-      .chooseActivity("Native C++")
-      .wizard()
-      .clickNext()
-      .configureNewAndroidProjectStep
-      .enterName("cpp-test")
-      .enterPackageName("dev.tools")
-      .wizard()
-      .clickNext()
-      .clickFinishAndWaitForSyncToFinish(Wait.seconds(240))
-
-=======
     WizardUtils.createCppProject(guiTest, FormFactor.MOBILE, "Native C++", Language.Java)
     GuiTests.waitForProjectIndexingToFinish(guiTest.ideFrame().project)
     guiTest.waitForAllBackgroundTasksToBeCompleted()
     val ideFrame = guiTest.ideFrame()
     guiTest.waitForAllBackgroundTasksToBeCompleted()
->>>>>>> 0d09370c
     // Add an unused C file
     val unusedFile1 = guiTest.projectPath.resolve("app/src/main/cpp/unused1.c")
     unusedFile1.writeText("int i1 = 1;")
 
-<<<<<<< HEAD
-    val ideFrame = guiTest.ideFrame()
-=======
->>>>>>> 0d09370c
     ideFrame.requestProjectSyncAndWaitForSyncToFinish()
     guiTest.waitForAllBackgroundTasksToBeCompleted()
 
     val projectView = ideFrame.focus().projectView
     val androidPane = projectView.selectAndroidPane()
-<<<<<<< HEAD
-
-    androidPane.clickPath("app", "cpp")
-=======
     Wait.seconds(10).expecting("Path is loaded for clicking").until {
       try {
         androidPane.clickPath("app", "cpp")
@@ -81,7 +48,6 @@
         return@until false
       }
     }
->>>>>>> 0d09370c
 
     // Turn off show unused files
     projectView.showOptionsMenu()
