--- conflicted
+++ resolved
@@ -39,13 +39,8 @@
 
     ideFrameFixture.getEditor()
       .open(gradleFile)
-<<<<<<< HEAD
-      .select("(id 'org.jetbrains.kotlin.android.*)")
-      .pasteText("id(\"org.jetbrains.kotlin.android\") version \"" + TestUtils.KOTLIN_VERSION_FOR_TESTS + "\" apply false");
-=======
       .select("(kotlin = \".*\")")
       .pasteText("kotlin = \"" + TestUtils.KOTLIN_VERSION_FOR_TESTS + "\"");
->>>>>>> 0d09370c
 
     guiTest.waitForBackgroundTasks();
     // TODO End hack
