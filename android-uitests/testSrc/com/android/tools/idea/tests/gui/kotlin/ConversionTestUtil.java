--- conflicted
+++ resolved
@@ -37,69 +37,10 @@
                ideFrameFixture.getEditor().open(gradleFile).getCurrentFileContents().contains("kotlin")
       );
 
-<<<<<<< HEAD
-    String buildGradleContents = ideFrameFixture.getEditor()
-      .open("build.gradle.kts")
-      .getCurrentFileContents();
-
-    //String kotlinVersion = kotlinCompilerVersionShort();
-    String newBuildGradleContents = buildGradleContents.replaceAll(
-        "id\\(\"org\\.jetbrains\\.kotlin\\.android\"\\) *version *\"\\d+\\.\\d+\\.\\d+\" *apply *false",
-        "id(\"org.jetbrains.kotlin.android\") version \"1.8.10\" apply false"
-      );
-
-    OutputStream buildGradleOutput = ideFrameFixture.getEditor()
-      .open("build.gradle.kts")
-      .getCurrentFile()
-      .getOutputStream(null);
-    Ref<IOException> ioErrors = new Ref<>();
-    ApplicationManager.getApplication().invokeAndWait(() -> {
-      ApplicationManager.getApplication().runWriteAction(() -> {
-        try (
-          Writer buildGradleWriter = new OutputStreamWriter(buildGradleOutput, StandardCharsets.UTF_8)
-        ) {
-          buildGradleWriter.write(newBuildGradleContents);
-        } catch (IOException writeError) {
-          ioErrors.set(writeError);
-        }
-      });
-    });
-    IOException ioError = ioErrors.get();
-    if (ioError != null) {
-      throw new Exception("Unable to modify build.gradle file", ioError);
-    }
-    guiTest.waitForBackgroundTasks();
-    // TODO End hack
-  }
-
-  protected static void changeKotlinVersionForSimpleApplication(@NotNull GuiTestRule guiTest) throws Exception {
-    IdeFrameFixture ideFrameFixture = guiTest.ideFrame();
-
-    // TODO: the following is a hack. See http://b/79752752 for removal of the hack
-    // The Kotlin plugin version chosen is done with a network request. This does not work
-    // in an environment where network access is unavailable. We need to handle setting
-    // the Kotlin plugin version ourselves temporarily.
-    Wait.seconds(15)
-      .expecting("Gradle project sync in progress...")
-      .until(() ->
-               ideFrameFixture.getEditor().open("build.gradle").getCurrentFileContents().contains("kotlin")
-      );
-
-    String buildGradleContents = ideFrameFixture.getEditor()
-      .open("build.gradle")
-      .getCurrentFileContents();
-
-    //String kotlinVersion = kotlinCompilerVersionShort();
-    String newBuildGradleContents = buildGradleContents.replaceAll(
-      "kotlin_version\\s\\=\\s\\'\\d+\\.\\d+\\.\\d+\\'",
-      "kotlin_version = '1.6.21'"
-    );
-=======
     ideFrameFixture.getEditor()
       .open(gradleFile)
       .select("(id 'org.jetbrains.kotlin.android.*)")
       .pasteText("id(\"org.jetbrains.kotlin.android\") version \"" + TestUtils.KOTLIN_VERSION_FOR_TESTS + "\" apply false");
->>>>>>> 574fcae1
 
     guiTest.waitForBackgroundTasks();
     // TODO End hack
