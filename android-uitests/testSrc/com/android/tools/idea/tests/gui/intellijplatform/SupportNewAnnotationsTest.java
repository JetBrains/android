--- conflicted
+++ resolved
@@ -89,15 +89,10 @@
 
     IdeFrameFixture ideFrame = guiTest.ideFrame();
     EditorFixture editorFixture = ideFrame.getEditor();
-<<<<<<< HEAD
-
-    editorFixture.open(MAIN_ACITVITY)
-=======
     //Close the project panel to have extra space in editor panel to access Quick Fix balloon
     ideFrame.closeProjectPanel();
     guiTest.waitForAllBackgroundTasksToBeCompleted();
     editorFixture.open(MAIN_ACITVITY).waitUntilErrorAnalysisFinishes()
->>>>>>> 8b7d83e8
       .moveBetween("", "import android")
       .enterText(IMPORT_STATEMENTS)
       .moveBetween("activity_main)", "")
@@ -121,38 +116,6 @@
         GuiTests.refreshFiles();
         return editorFixture.open(MANIFEST_FILE).getCurrentFileContents().contains("ACCESS_FINE_LOCATION");
       });
-<<<<<<< HEAD
-
-    // Update permission checks
-    selectMenuFromQuickFixAction(editorFixture, "Add permission check");
-    GuiTests.refreshFiles();
-
-    //Verify permissions are updated in the file.
-    String fileContents = editorFixture.getCurrentFileContents();
-    assertThat(fileContents).contains("ActivityCompat#requestPermissions");
-    assertThat(fileContents).contains("ActivityCompat.checkSelfPermission");
-  }
-
-  private void selectMenuFromQuickFixAction(EditorFixture editorFixture, String label){
-    editorFixture.open(MAIN_ACITVITY);
-    editorFixture.moveBetween("getSystem", "Service");
-    guiTest.waitForAllBackgroundTasksToBeCompleted();
-
-    // To reduce test flakiness, invoking the shortcuts and closing it in the first attempt.
-    editorFixture.invokeAction(EditorFixture.EditorAction.SHOW_INTENTION_ACTIONS);
-    guiTest.waitForAllBackgroundTasksToBeCompleted();
-    editorFixture.invokeAction(EditorFixture.EditorAction.ESCAPE);
-    guiTest.waitForAllBackgroundTasksToBeCompleted();
-
-    GuiTests.refreshFiles();
-    Wait.seconds(5)
-      .expecting("Wait needed to reduce flakiness.");
-
-    editorFixture.moveBetween("getSystem", "Service");
-    guiTest.waitForAllBackgroundTasksToBeCompleted();
-    editorFixture.invokeQuickfixAction(label);
-    guiTest.waitForAllBackgroundTasksToBeCompleted();
-=======
     guiTest.waitForAllBackgroundTasksToBeCompleted();
     // Update permission checks
     selectMenuFromQuickFixAction(editorFixture, "Add permission check");
@@ -162,7 +125,6 @@
     String fileContents = editorFixture.getCurrentFileContents();
     assertThat(fileContents).contains("ActivityCompat#requestPermissions");
     assertThat(fileContents).contains("ActivityCompat.checkSelfPermission");
->>>>>>> 8b7d83e8
   }
 
   private void selectMenuFromQuickFixAction(EditorFixture editorFixture, String label){
