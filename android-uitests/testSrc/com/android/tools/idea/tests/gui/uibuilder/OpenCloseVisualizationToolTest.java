/*
 * Copyright (C) 2020 The Android Open Source Project
 *
 * Licensed under the Apache License, Version 2.0 (the "License");
 * you may not use this file except in compliance with the License.
 * You may obtain a copy of the License at
 *
 *      http://www.apache.org/licenses/LICENSE-2.0
 *
 * Unless required by applicable law or agreed to in writing, software
 * distributed under the License is distributed on an "AS IS" BASIS,
 * WITHOUT WARRANTIES OR CONDITIONS OF ANY KIND, either express or implied.
 * See the License for the specific language governing permissions and
 * limitations under the License.
 */
package com.android.tools.idea.tests.gui.uibuilder;

import static com.google.common.truth.Truth.assertThat;

import com.android.tools.idea.tests.gui.framework.GuiTestRule;
import com.android.tools.idea.tests.gui.framework.RunIn;
import com.android.tools.idea.tests.gui.framework.TestGroup;
import com.android.tools.idea.tests.gui.framework.fixture.EditorFixture;
import com.android.tools.idea.tests.gui.framework.fixture.IdeFrameFixture;
import com.intellij.testGuiFramework.framework.GuiTestRemoteRunner;
import java.util.concurrent.TimeUnit;
import org.junit.Before;
import org.junit.Rule;
import org.junit.Test;
import org.junit.runner.RunWith;

@RunWith(GuiTestRemoteRunner.class)
public class OpenCloseVisualizationToolTest {

  @Rule public final GuiTestRule guiTest = new GuiTestRule().withTimeout(15, TimeUnit.MINUTES);
  @Rule public final RenderTaskLeakCheckRule renderTaskLeakCheckRule = new RenderTaskLeakCheckRule();

  private EditorFixture editor;

  private final String activity_myFile = "app/src/main/res/layout/activity_my.xml";

  @Before
  public void setup() throws Exception {
    IdeFrameFixture ideFrame = guiTest.importSimpleApplication();
    guiTest.waitForAllBackgroundTasksToBeCompleted();
    editor = ideFrame.getEditor();
  }

  /**
   * Verifies that the Visualization Tool can be open and closed correctly.
   * <p>
   * This is run to qualify releases. Please involve the test team in substantial changes.
   * </p>
   * <p>
   * TT ID: 1aa49fe7-0b4c-4eb7-84ca-a1e4c1ba18ff
   * TT ID: 511a9c5b-f62b-4076-9b45-68bf218bcbf3
   * <p>
   * <pre>
   *  Procedure:
   *  1. Launch Android Studio.
   *  2. Create a new project using the Basic Activity template.
   *  3. Under the layout resource directory, open the activity_main.xml file and wait for sync to finish.
   *  4. Open the activity_main.xml file from within the layout resource.
   *  5. Open the  Layout Validation by clicking the Layout validation on the right sidebar of Studio. (Verify 1)
   *  6. Resize the Visualization window by dragging the left edge. (Verify 2)
   *
   *  Verification:
   *  1. The  Layout Validation is open displaying the contents of activity main.
   *  2. The contents within the  Layout Validation will shrink and expand different number of columns.
   *   </pre>
   * </p>
   */
  @RunIn(TestGroup.SANITY_BAZEL)
  @Test
  public void testDisplayContentsInVisualizationWindow() {
    editor.open(activity_myFile);
    guiTest.waitForAllBackgroundTasksToBeCompleted();
    assertThat(editor.getVisualizationTool().getCurrentFileName())
      .isEqualTo("activity_my.xml");

    // Zooming to fit the screen
    editor.getVisualizationTool().zoomToFit();
    editor.getVisualizationTool().waitForRenderToFinish();
    Integer numberOfRowsFitToScreen = editor.getVisualizationTool().getRowNumber();

    // Increasing the Zoom to 100%
    editor.getVisualizationTool().zoomToActual();
    editor.getVisualizationTool().waitForRenderToFinish();
    Integer numberOfRowsFor100 = editor.getVisualizationTool().getRowNumber();

    assertThat(numberOfRowsFor100).isGreaterThan(numberOfRowsFitToScreen);

    //Moving back to fit tot screen and expanding the window size.
    editor.getVisualizationTool().zoomToFit();
    editor.getVisualizationTool().waitForRenderToFinish();

    editor.getVisualizationTool().expandWindow();
    editor.getVisualizationTool().waitForRenderToFinish();
    int numberOfRowsForExpandedWindow = editor.getVisualizationTool().getRowNumber();

    assertThat(numberOfRowsForExpandedWindow <= numberOfRowsFitToScreen).isTrue();
  }

  /**
   * Verifies that the Visualization Tool can be open and closed correctly.
   * <p>
   * This is run to qualify releases. Please involve the test team in substantial changes.
   * </p>
   * <p>
   * TT ID: 1aa49fe7-0b4c-4eb7-84ca-a1e4c1ba18ff
   * TT ID: 511a9c5b-f62b-4076-9b45-68bf218bcbf3
   * <p>
   * <pre>
   *  Procedure:
   *  1. Launch Android Studio.
   *  2. Create a new project using the Basic Activity template.
   *  3. Under the layout resource directory, open the activity_main.xml file and wait for sync to finish.
   *  4. Open the activity_main.xml file from within the layout resource.
   *  5. Open the Visualization window by clicking the Visualization tab on the right sidebar of Studio. (or from View -> Tool Window -> Layout Validation)
   *  6. Click on the "+" button from the zoom/pan controls located on the bottom-right side widget a few times.(Verify 1)
   *  7. Click on the "-" button from the zoom/pan controls located on the bottom-right side widget a few times(Verify 2)
   *  8. Click on the "1:1" button from the zoom/pan controls located on the bottom-right side widget.(Verify 3)
   *
   *  Verification:
   *  1. The preview size of the contents in the Visualization window becomes larger.
   *  2. The preview size of the contents in the Visualization window becomes smaller
   *  3. The preview size of the contents in the Visualization window zooms to 100%, which becomes very big.
   *   </pre>
   * </p>
   */
<<<<<<< HEAD
  @RunIn(TestGroup.FAST_BAZEL)
=======
>>>>>>> 574fcae1
  @Test
  public void testZoomInZoomOut() {
    editor.open(activity_myFile);
    guiTest.waitForAllBackgroundTasksToBeCompleted();
    assertThat(editor.getVisualizationTool().getCurrentFileName())
      .isEqualTo("activity_my.xml");

    //Get original scale value
    double originalScale = editor.getVisualizationTool().getScale();

    // Zoom In
    editor.getVisualizationTool().zoomIn();
    editor.getVisualizationTool().zoomIn(); // Doing it twice to increase the size.
    double zoomInScale = editor.getVisualizationTool().getScale();

    // Zoom out
    editor.getVisualizationTool().zoomOut();
    editor.getVisualizationTool().zoomOut();
    double zoomOutScale = editor.getVisualizationTool().getScale();

    // Zoom to 100%
    editor.getVisualizationTool().zoomToActual();
    double zoomTo100Scale = editor.getVisualizationTool().getScale();

    // Zoom to Fit Screen
    editor.getVisualizationTool().zoomToFit();
    double zoomToFitScale = editor.getVisualizationTool().getScale();

    assertThat(zoomInScale).isGreaterThan(originalScale);
    assertThat(zoomOutScale).isLessThan(zoomInScale);
    assertThat(zoomTo100Scale).isGreaterThan(originalScale);
    assertThat(zoomTo100Scale).isEqualTo(1.0);
    assertThat(zoomToFitScale).isLessThan(zoomTo100Scale);

    String myActivityFile = "app/src/main/java/google/simpleapplication/MyActivity.java";
    editor.open(myActivityFile)
      .waitForVisualizationToolToHide();
  }
}<|MERGE_RESOLUTION|>--- conflicted
+++ resolved
@@ -70,7 +70,6 @@
    *   </pre>
    * </p>
    */
-  @RunIn(TestGroup.SANITY_BAZEL)
   @Test
   public void testDisplayContentsInVisualizationWindow() {
     editor.open(activity_myFile);
@@ -128,10 +127,6 @@
    *   </pre>
    * </p>
    */
-<<<<<<< HEAD
-  @RunIn(TestGroup.FAST_BAZEL)
-=======
->>>>>>> 574fcae1
   @Test
   public void testZoomInZoomOut() {
     editor.open(activity_myFile);
