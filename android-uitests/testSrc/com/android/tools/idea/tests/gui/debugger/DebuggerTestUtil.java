/*
 * Copyright (C) 2018 The Android Open Source Project
 *
 * Licensed under the Apache License, Version 2.0 (the "License");
 * you may not use this file except in compliance with the License.
 * You may obtain a copy of the License at
 *
 *      http://www.apache.org/licenses/LICENSE-2.0
 *
 * Unless required by applicable law or agreed to in writing, software
 * distributed under the License is distributed on an "AS IS" BASIS,
 * WITHOUT WARRANTIES OR CONDITIONS OF ANY KIND, either express or implied.
 * See the License for the specific language governing permissions and
 * limitations under the License.
 */
package com.android.tools.idea.tests.gui.debugger;

import static com.google.common.truth.Truth.assertThat;

import com.android.testutils.TestUtils;
import com.android.tools.idea.sdk.IdeSdks;
import com.android.tools.idea.tests.gui.emulator.EmulatorTestRule;
import com.android.tools.idea.tests.gui.framework.GuiTestRule;
import com.android.tools.idea.tests.gui.framework.emulator.AvdSpec;
import com.android.tools.idea.tests.gui.framework.emulator.AvdTestRule;
import com.android.tools.idea.tests.gui.framework.emulator.EmulatorGenerator;
import com.android.tools.idea.tests.gui.framework.fixture.DebugToolWindowFixture;
import com.android.tools.idea.tests.gui.framework.fixture.EditConfigurationsDialogFixture;
import com.android.tools.idea.tests.gui.framework.fixture.EditorFixture;
import com.android.tools.idea.tests.gui.framework.fixture.ExecutionToolWindowFixture;
import com.android.tools.idea.tests.gui.framework.fixture.IdeFrameFixture;
import com.android.tools.idea.tests.gui.framework.fixture.ProjectViewFixture;
import com.android.tools.idea.tests.gui.framework.fixture.avdmanager.ChooseSystemImageStepFixture;
import com.intellij.openapi.application.ApplicationManager;
import com.intellij.openapi.util.io.FileUtil;
import java.io.File;
import java.io.IOException;
import java.util.regex.Pattern;
import org.fest.swing.edt.GuiTask;
import org.fest.swing.exception.LocationUnavailableException;
import org.fest.swing.timing.Wait;
import org.fest.swing.util.PatternTextMatcher;
import org.jetbrains.annotations.NotNull;

public class DebuggerTestUtil {

  public static final String AUTO = "Detect Automatically";
  public static final String DUAL = "Dual (Java + Native)";
  public static final String NATIVE = "Native Only";
  public static final String JAVA = "Java Only";
  public static final String DEBUG_CONFIG_NAME = "app";
  public static final String JAVA_DEBUGGER_CONF_NAME = "app-java";

  public final static String ABI_TYPE_X86 = "x86";
  public final static String ABI_TYPE_X86_64 = "x86_64";

  private final static int GRADLE_SYNC_TIMEOUT = 60;

  static void setDebuggerType(@NotNull IdeFrameFixture ideFrameFixture, @NotNull String type) {
<<<<<<< HEAD
    ideFrameFixture.waitAndInvokeMenuPath("Run", "Edit Configurations...");
=======
    ideFrameFixture.invokeMenuPath("Run", "Edit Configurations...");
>>>>>>> b5f40ffd

    EditConfigurationsDialogFixture.find(ideFrameFixture.robot())
      .selectDebuggerType(type)
      .clickOk();
  }

  public static DebugToolWindowFixture debugAppAndWaitForSessionToStart(@NotNull IdeFrameFixture ideFrameFixture,
                                                                        @NotNull GuiTestRule guiTest,
                                                                        @NotNull String configName,
                                                                        @NotNull String avdName) {
    return debugAppAndWaitForSessionToStart(ideFrameFixture, guiTest, configName, avdName, Wait.seconds(90));
  }

  public static DebugToolWindowFixture debugAppAndWaitForSessionToStart(@NotNull IdeFrameFixture ideFrameFixture,
                                                                        @NotNull GuiTestRule guiTest,
                                                                        @NotNull String configName,
                                                                        @NotNull String avdName,
                                                                        @NotNull Wait wait) {
    ideFrameFixture.debugApp(configName, avdName, wait);

    DebugToolWindowFixture debugToolWindowFixture = new DebugToolWindowFixture(ideFrameFixture);

    // Wait for "Debugger attached to process.*" to be printed on the app-native debug console.
    ExecutionToolWindowFixture.ContentFixture contentFixture = debugToolWindowFixture.findContent(configName);
    Pattern DEBUGGER_ATTACHED_PATTERN = Pattern.compile(".*Debugger attached to process.*", Pattern.DOTALL);
    contentFixture.waitForOutput(new PatternTextMatcher(DEBUGGER_ATTACHED_PATTERN), EmulatorTestRule.DEFAULT_EMULATOR_WAIT_SECONDS);

    return debugToolWindowFixture;
  }

  public static void abiSplitApks(@NotNull GuiTestRule guiTest,
                                  @NotNull String abiType) throws Exception {
    IdeFrameFixture ideFrame = guiTest.importProjectAndWaitForProjectSyncToFinish("BasicCmakeAppForUI", Wait.seconds(GRADLE_SYNC_TIMEOUT));

    DebuggerTestUtil.setDebuggerType(ideFrame, DebuggerTestUtil.NATIVE);

    ideFrame.getEditor()
            .open("app/build.gradle", EditorFixture.Tab.EDITOR)
            .moveBetween("apply plugin: 'com.android.application'", "")
            .enterText("\n\nandroid.splits.abi.enable true")
            .invokeAction(EditorFixture.EditorAction.SAVE);

    ideFrame.requestProjectSyncAndWaitForSyncToFinish(Wait.seconds(GRADLE_SYNC_TIMEOUT));

    openAndToggleBreakPoints(ideFrame,
                             "app/src/main/jni/native-lib.c",
                             "return (*env)->NewStringUTF(env, message);");

    String expectedApkName = "";
    String avdName = "";
    if (abiType.equals(ABI_TYPE_X86)) {
      expectedApkName = "app-x86-debug.apk";
    } else if (abiType.equals(ABI_TYPE_X86_64)) {
      expectedApkName = "app-x86_64-debug.apk";
    } else {
      throw new RuntimeException("Not supported ABI type provided: " + abiType);
    }

    ChooseSystemImageStepFixture.SystemImage systemImageSpec = new ChooseSystemImageStepFixture.SystemImage(
      "Nougat",
      "24",
      abiType,
      "Android 7.0 (Google APIs)"
    );
    avdName = EmulatorGenerator.ensureAvdIsCreated(
      ideFrame.invokeAvdManager(),
      new AvdSpec.Builder()
        .setSystemImageGroup(AvdSpec.SystemImageGroups.X86)
        .setSystemImageSpec(systemImageSpec)
        .build()
    );

    DebuggerTestUtil.debugAppAndWaitForSessionToStart(ideFrame, guiTest, "app", avdName, Wait.seconds(180));

    ideFrame.stopApp();
    ProjectViewFixture.PaneFixture projectPane = ideFrame.getProjectView().selectProjectPane();

    final String apkNameRef = expectedApkName;
    Wait.seconds(30).expecting("The apk file is generated.").until(() -> {
      try {
        projectPane.clickPath("BasicCmakeAppForUI",
                              "app",
                              "build",
                              "intermediates",
                              "instant-run-apk",
                              "debug",
                              apkNameRef);
        return true;
      } catch (LocationUnavailableException e) {
        return false;
      }
    });
  }

  /**
   * GuiTestRule sets the SDK. There is currently no way to override or prevent that behavior.
   * This workaround is to set the customized SDK that includes the emulator and system images
   * necessary for this test.
   */
  public static void setupSpecialSdk(@NotNull AvdTestRule avdRule) {
    GuiTask.execute(() -> {
      ApplicationManager.getApplication().runWriteAction(() -> {
        IdeSdks.getInstance().setAndroidSdkPath(avdRule.getGeneratedSdkLocation(), null);
      });
    });
  }

  public static void symlinkLldb() throws IOException {
    if (TestUtils.runningFromBazel()) {
      // tools/idea/bin is already symlinked to a directory that is outside the writable directory.
      // We need to write underneath tools/idea/bin, so we remove the symlink and create a copy of
      // the real tools/idea/bin.
      File tmpDir = new File(System.getenv("TEST_TMPDIR"));
      File toolsIdeaBin = new File(tmpDir, "tools/idea/bin");
      File realToolsIdeaBin = toolsIdeaBin.getCanonicalFile();
      toolsIdeaBin.delete();
      toolsIdeaBin.mkdirs();
      FileUtil.copyDir(realToolsIdeaBin, toolsIdeaBin);

      String srcDir = System.getenv("TEST_SRCDIR");
      String workspaceName = System.getenv("TEST_WORKSPACE");
      File lldbParent = new File(srcDir, workspaceName);

      File commonLldbSrc = new File(lldbParent, "prebuilts/tools/common/lldb");
      // Also create a copy of LLDB, since we will need to modify the contents of
      // tools/idea/bin/lldb.
      File commonLldbDest = new File(toolsIdeaBin, "lldb");
      FileUtil.copyDir(commonLldbSrc, commonLldbDest);

      File lldbLibSrc = new File(lldbParent, "prebuilts/tools/linux-x86_64/lldb");
      File lldbLibDest = new File(toolsIdeaBin, "lldb");
      FileUtil.copyDir(lldbLibSrc, lldbLibDest);

      File pythonSrc = new File(lldbParent, "prebuilts/python/linux-x86/lib/python2.7");
      File pythonDest = new File(toolsIdeaBin, "lldb/lib/python2.7");
      FileUtil.copyDir(pythonSrc, pythonDest);
    }
  }

  public static void processToTest(@NotNull GuiTestRule guiTest,
                                   @NotNull AvdTestRule avdRule,
                                   @NotNull String debuggerType) throws Exception {
    IdeFrameFixture ideFrame =
      guiTest.importProjectAndWaitForProjectSyncToFinish("debugger/NdkHelloJni");
    DebuggerTestUtil.setDebuggerType(ideFrame, debuggerType);

    // Setup C++ and Java breakpoints.
    if (debuggerType.equals(DebuggerTestUtil.AUTO)) {
      // Don't set Java breakpoint.
    } else if (debuggerType.equals(DebuggerTestUtil.DUAL) || debuggerType.equals(DebuggerTestUtil.NATIVE)) {
      openAndToggleBreakPoints(ideFrame,
                               "app/src/main/java/com/example/hellojni/HelloJni.java",
                               "setContentView(tv);");
    } else {
      throw new RuntimeException("Not supported debugger type provide: " + debuggerType);
    }
    openAndToggleBreakPoints(ideFrame,
                             "app/src/main/cpp/hello-jni.c",
                             "return (*env)->NewStringUTF(env, \"ABI \" ABI \".\");");

    DebugToolWindowFixture debugToolWindowFixture =
      DebuggerTestUtil.debugAppAndWaitForSessionToStart(ideFrame, guiTest, DEBUG_CONFIG_NAME, avdRule.getMyAvd().getName());

    // Setup the expected patterns to match the variable values displayed in Debug windows's
    // 'Variables' tab.
    String[] expectedPatterns = new String[]{
      DebuggerTestBase.variableToSearchPattern("kid_age", "int", "3"),
    };
    DebuggerTestBase.checkAppIsPaused(ideFrame, expectedPatterns);

    if (debuggerType.equals(DebuggerTestUtil.DUAL)) {
      DebuggerTestBase.resume(DEBUG_CONFIG_NAME, ideFrame);

      expectedPatterns = new String[]{
        DebuggerTestBase.variableToSearchPattern("s", "\"ABI x86.\""),
      };
      DebuggerTestBase.checkAppIsPaused(ideFrame, expectedPatterns, DebuggerTestUtil.JAVA_DEBUGGER_CONF_NAME);
    }

    if (debuggerType.equals(DebuggerTestUtil.AUTO)) {
      // Don't check Java debugger window for auto debugger here.
    } else if (debuggerType.equals(DebuggerTestUtil.DUAL)) {
      assertThat(debugToolWindowFixture.getDebuggerContent(DebuggerTestUtil.JAVA_DEBUGGER_CONF_NAME)).isNotNull();
    } else if (debuggerType.equals(DebuggerTestUtil.NATIVE)) {
      assertThat(debugToolWindowFixture.getDebuggerContent(DebuggerTestUtil.JAVA_DEBUGGER_CONF_NAME)).isNull();
    } else {
      throw new RuntimeException("Not supported debugger type provide: " + debuggerType);
    }

    if (debuggerType.equals(DebuggerTestUtil.AUTO) || debuggerType.equals(DebuggerTestUtil.NATIVE)) {
      DebuggerTestBase.stopDebugSession(debugToolWindowFixture);
    } else if (debuggerType.equals(DebuggerTestUtil.DUAL)) {
      ideFrame.stopAll();
    } else {
      throw new RuntimeException("Not supported debugger type provide: " + debuggerType);
    }
  }

  private static void openAndToggleBreakPoints(IdeFrameFixture ideFrame, String fileName, String... lines) {
    EditorFixture editor = ideFrame.getEditor().open(fileName);
    for (String line : lines) {
      editor.moveBetween("", line);
      editor.invokeAction(EditorFixture.EditorAction.TOGGLE_LINE_BREAKPOINT);
    }
    editor.close();
  }
}<|MERGE_RESOLUTION|>--- conflicted
+++ resolved
@@ -57,11 +57,7 @@
   private final static int GRADLE_SYNC_TIMEOUT = 60;
 
   static void setDebuggerType(@NotNull IdeFrameFixture ideFrameFixture, @NotNull String type) {
-<<<<<<< HEAD
-    ideFrameFixture.waitAndInvokeMenuPath("Run", "Edit Configurations...");
-=======
     ideFrameFixture.invokeMenuPath("Run", "Edit Configurations...");
->>>>>>> b5f40ffd
 
     EditConfigurationsDialogFixture.find(ideFrameFixture.robot())
       .selectDebuggerType(type)
