--- conflicted
+++ resolved
@@ -27,10 +27,7 @@
 import com.android.tools.idea.wizard.template.Language;
 import com.intellij.testGuiFramework.framework.GuiTestRemoteRunner;
 import java.awt.event.KeyEvent;
-<<<<<<< HEAD
-=======
 import org.fest.swing.timing.Wait;
->>>>>>> 0d09370c
 import org.junit.Before;
 import org.junit.Rule;
 import org.junit.Test;
@@ -90,13 +87,9 @@
   public void constraintLayoutAnchorExemption() throws Exception {
 
     EditorFixture editor = ideFrameFixture.getEditor()
-<<<<<<< HEAD
-      .open(ACTIVITY_FILE, EditorFixture.Tab.EDITOR);
-=======
       .open(ACTIVITY_FILE);
     SplitEditorFixture splitEditorFixture = SplitEditorFixtureKt.getSplitEditorFixture(editor);
     splitEditorFixture.setSplitMode();
->>>>>>> 0d09370c
     editor.replaceText("<?xml version=\"1.0\" encoding=\"utf-8\"?>\n" +
                        "<androidx.constraintlayout.widget.ConstraintLayout xmlns:android=\"http://schemas.android.com/apk/res/android\"\n" +
                        "    xmlns:app=\"http://schemas.android.com/apk/res-auto\"\n" +
@@ -106,20 +99,12 @@
                        "    tools:context=\".MainActivity\">\n" +
                        "\n" +
                        "</androidx.constraintlayout.widget.ConstraintLayout>");
-<<<<<<< HEAD
-
-    guiTest.waitForAllBackgroundTasksToBeCompleted();
-    editor.selectEditorTab(EditorFixture.Tab.DESIGN);
-
-    NlEditorFixture design = editor.getLayoutEditor()
-=======
 
     guiTest.waitForAllBackgroundTasksToBeCompleted();
     editor.selectEditorTab(EditorFixture.Tab.DESIGN);
 
     NlEditorFixture design = editor.getLayoutEditor().waitForRenderToFinish(Wait.seconds(30))
       .waitForSurfaceToLoad()
->>>>>>> 0d09370c
       .dragComponentToSurface("Text", "TextView")
       .waitForRenderToFinish()
       .dragComponentToSurface("Buttons", "Button")
