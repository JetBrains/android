--- conflicted
+++ resolved
@@ -29,10 +29,7 @@
 import org.junit.runner.RunWith
 import java.awt.event.KeyEvent
 import java.util.concurrent.TimeUnit
-<<<<<<< HEAD
-=======
 import java.util.regex.Pattern
->>>>>>> 0d09370c
 
 @RunWith(GuiTestRemoteRunner::class)
 class StudioDefaultJDKTest {
@@ -118,11 +115,7 @@
     Truth.assertThat(gradleJdkPathEditComboBox.target().parent.isVisible).isTrue()
 
     //Change the GRADLE_LOCAL_JAVA_HOME -> any other JDK
-<<<<<<< HEAD
-    gradleJDK.selectItem("jbr-17")
-=======
     gradleJDK.selectItem(Pattern.compile("jbr-17"))
->>>>>>> 0d09370c
     Truth.assertThat(gradleJDK.isEnabled).isTrue()
     // If any other JDK other "GRADLE_LOCAL_JAVA_HOME" is selected,
     // the combo box (GradleJdkPathEditComboBox) should not be visible
