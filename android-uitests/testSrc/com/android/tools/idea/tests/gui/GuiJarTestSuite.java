--- conflicted
+++ resolved
@@ -37,12 +37,8 @@
   @ClassRule public static XDisplayRule display = new XDisplayRule();
 
   static {
-<<<<<<< HEAD
-    linkIntoOfflineMavenRepo("tools/base/build-system/studio_repo.manifest");
-=======
     unzipIntoOfflineMavenRepo("tools/base/build-system/android_gradle_plugin.zip");
     linkIntoOfflineMavenRepo("tools/base/build-system/android_gradle_plugin_runtime_dependencies.manifest");
->>>>>>> b5f40ffd
     linkIntoOfflineMavenRepo("tools/adt/idea/android-uitests/test_deps.manifest");
     linkIntoOfflineMavenRepo("tools/base/third_party/kotlin/kotlin-m2repository.manifest");
     unzipIntoOfflineMavenRepo("tools/data-binding/data_binding_runtime.zip");
@@ -69,11 +65,7 @@
     List<File> plugins = new ArrayList<>(1);
 
     // Enable Bazel plugin if it's available
-<<<<<<< HEAD
-    File aswb = TestUtils.resolveWorkspacePath("tools/adt/idea/android-uitests/aswb").toFile();
-=======
     File aswb = TestUtils.resolveWorkspacePathUnchecked("tools/adt/idea/android-uitests/aswb").toFile();
->>>>>>> b5f40ffd
     if (aswb.exists()) {
       plugins.add(aswb);
     }
