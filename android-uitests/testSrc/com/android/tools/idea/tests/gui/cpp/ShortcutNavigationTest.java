--- conflicted
+++ resolved
@@ -56,28 +56,16 @@
   @Test
   public void testShortcutNavigateFromJavaDefinitionToJniFunction() throws Exception {
     IdeFrameFixture ideFrame = guiTest.importProjectAndWaitForProjectSyncToFinish("debugger/NdkHelloJni");
-<<<<<<< HEAD
-    EditorFixture editor = ideFrame.getEditor();
-    editor.open("app/src/main/java/com/example/hellojni/HelloJni.java");
-
-    ideFrame.find(guiTest.robot()).requestFocusIfLost();
-    editor.select(String.format("(.*public native String  stringFromJNI)"))
-=======
     ideFrame.waitUntilProgressBarNotDisplayed();
     EditorFixture editor = ideFrame.getEditor().open("app/src/main/java/com/example/hellojni/HelloJni.java");
     editor.waitForFileToActivate();
     editor.select("String  stringFromJNI()")
->>>>>>> 0d09370c
       .invokeAction(EditorFixture.EditorAction.GOTO_DECLARATION);
 
     Wait.seconds(30).expecting("Native file is opened for navigating to definition")
       .until(() -> "hello-jni.c".equals(ideFrame.getEditor().getCurrentFileName()));
     guiTest.waitForAllBackgroundTasksToBeCompleted();
-<<<<<<< HEAD
-    String currentLine = ideFrame.getEditor().getCurrentLine();
-=======
     String currentLine = editor.getCurrentLine();
->>>>>>> 0d09370c
     assertThat(currentLine).isEqualTo("Java_com_example_hellojni_HelloJni_stringFromJNI( JNIEnv* env,\n");
   }
 }