--- conflicted
+++ resolved
@@ -1,12 +1,6 @@
 // Top-level build file where you can add configuration options common to all sub-projects/modules.
 plugins {
-<<<<<<< HEAD
-    id 'com.android.application' version '7.2.0-dev' apply false
-    id 'com.android.library' version '7.2.0-dev' apply false
-    id 'org.jetbrains.kotlin.android' version '1.6.10' apply false
-=======
     id 'com.android.application' version '7.4.0-dev' apply false
     id 'com.android.library' version '7.4.0-dev' apply false
     id 'org.jetbrains.kotlin.android' version '1.6.21' apply false
->>>>>>> b5f40ffd
 }