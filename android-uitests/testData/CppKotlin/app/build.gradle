--- conflicted
+++ resolved
@@ -48,15 +48,9 @@
 dependencies {
 
     implementation 'androidx.core:core-ktx:1.7.0'
-<<<<<<< HEAD
-    implementation 'androidx.appcompat:appcompat:1.3.1'
-    implementation 'com.google.android.material:material:1.4.0'
-    implementation 'androidx.constraintlayout:constraintlayout:2.1.1'
-=======
     implementation 'androidx.appcompat:appcompat:1.4.1'
     implementation 'com.google.android.material:material:1.5.0'
     implementation 'androidx.constraintlayout:constraintlayout:2.1.3'
->>>>>>> b5f40ffd
     testImplementation 'junit:junit:4.13.2'
     androidTestImplementation 'androidx.test.ext:junit:1.1.3'
     androidTestImplementation 'androidx.test.espresso:espresso-core:3.4.0'
