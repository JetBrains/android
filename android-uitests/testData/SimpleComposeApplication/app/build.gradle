/*
 * Copyright (C) 2019 The Android Open Source Project
 *
 * Licensed under the Apache License, Version 2.0 (the "License");
 * you may not use this file except in compliance with the License.
 * You may obtain a copy of the License at
 *
 *      http://www.apache.org/licenses/LICENSE-2.0
 *
 * Unless required by applicable law or agreed to in writing, software
 * distributed under the License is distributed on an "AS IS" BASIS,
 * WITHOUT WARRANTIES OR CONDITIONS OF ANY KIND, either express or implied.
 * See the License for the specific language governing permissions and
 * limitations under the License.
 */
apply plugin: 'com.android.application'
apply plugin: 'kotlin-android'

android {
    namespace "google.simpleapplication"
    compileSdkVersion 33
    buildToolsVersion "23.0.2"
    useLibrary 'org.apache.http.legacy'

    defaultConfig {
        applicationId "google.simpleapplication"
        minSdkVersion 21
        targetSdkVersion 23
        versionCode 1
        versionName "1.0"
    }
    buildTypes {
        release {
            minifyEnabled false
            proguardFiles getDefaultProguardFile('proguard-android.txt'), 'proguard-rules.pro'
        }
    }
    lintOptions {
        abortOnError false
    }

    buildFeatures {
        compose true
    }

    compileOptions {
        sourceCompatibility JavaVersion.VERSION_1_8
        targetCompatibility JavaVersion.VERSION_1_8
    }
    kotlinOptions {
        jvmTarget = "1.8"
        freeCompilerArgs += [
          "-P", "plugin:androidx.compose.compiler.plugins.kotlin:suppressKotlinVersionCompatibilityCheck=true",
        ]
    }
    composeOptions {
        // Keep it in sync with ComposePreviewTest#KOTLIN_VERSION according to:
        // https://developer.android.com/jetpack/androidx/releases/compose-kotlin
<<<<<<< HEAD
        kotlinCompilerExtensionVersion = "1.4.3"
=======
        kotlinCompilerExtensionVersion = "1.5.1"
>>>>>>> 0d09370c
    }
}

dependencies {
    implementation fileTree(dir: 'libs', include: ['*.jar'])
    implementation "org.jetbrains.kotlin:kotlin-stdlib-jdk7:$kotlin_version"
    implementation 'androidx.appcompat:appcompat:+'
    implementation 'androidx.core:core-ktx:+'
    implementation 'androidx.activity:activity-compose:+'
    implementation 'androidx.compose.ui:ui:+'
    implementation 'androidx.compose.material:material:+'
    implementation 'androidx.compose.ui:ui-tooling:+'
    implementation "androidx.lifecycle:lifecycle-runtime-ktx:+"
}<|MERGE_RESOLUTION|>--- conflicted
+++ resolved
@@ -56,11 +56,7 @@
     composeOptions {
         // Keep it in sync with ComposePreviewTest#KOTLIN_VERSION according to:
         // https://developer.android.com/jetpack/androidx/releases/compose-kotlin
-<<<<<<< HEAD
-        kotlinCompilerExtensionVersion = "1.4.3"
-=======
         kotlinCompilerExtensionVersion = "1.5.1"
->>>>>>> 0d09370c
     }
 }
 
