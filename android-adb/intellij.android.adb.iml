<?xml version="1.0" encoding="UTF-8"?>
<module type="JAVA_MODULE" version="4">
  <component name="NewModuleRootManager" inherit-compiler-output="true">
    <exclude-output />
    <content url="file://$MODULE_DIR$">
      <sourceFolder url="file://$MODULE_DIR$/src" isTestSource="false" />
      <sourceFolder url="file://$MODULE_DIR$/resources" type="java-resource" />
    </content>
    <orderEntry type="library" scope="PROVIDED" name="studio-platform" level="project" />
    <orderEntry type="library" scope="TEST" name="studio-test-platform" level="project" />
    <orderEntry type="library" name="Guava" level="project" />
    <orderEntry type="library" name="jetbrains-annotations" level="project" />
    <orderEntry type="library" name="kotlin-stdlib" level="project" />
    <orderEntry type="library" name="kotlinx-coroutines-core" level="project" />
    <orderEntry type="library" name="kotlinx-coroutines-guava" level="project" />
    <orderEntry type="library" name="zxing-core" level="project" />
    <orderEntry type="library" name="protobuf" level="project" />
    <orderEntry type="sourceFolder" forTests="false" />
    <orderEntry type="inheritedJdk" />
    <orderEntry type="module" module-name="intellij.android.adt.ui" />
    <orderEntry type="module" module-name="intellij.android.artwork" />
<<<<<<< HEAD
    <orderEntry type="module" module-name="intellij.android.common" />
    <orderEntry type="module" module-name="intellij.color.scheme.warmNeon" />
    <orderEntry type="module" module-name="intellij.platform.concurrency" />
    <orderEntry type="module" module-name="intellij.platform.core" />
    <orderEntry type="module" module-name="intellij.platform.core.impl" />
    <orderEntry type="module" module-name="intellij.platform.core.ui" />
    <orderEntry type="module" module-name="intellij.platform.debugger" />
    <orderEntry type="module" module-name="intellij.platform.editor.ui" />
    <orderEntry type="module" module-name="intellij.platform.extensions" />
    <orderEntry type="module" module-name="intellij.platform.ide" />
    <orderEntry type="module" module-name="intellij.platform.ide.core" />
    <orderEntry type="module" module-name="intellij.platform.ide.impl" />
    <orderEntry type="module" module-name="intellij.platform.ide.util.io" />
    <orderEntry type="module" module-name="intellij.platform.projectModel" />
    <orderEntry type="module" module-name="intellij.platform.util" />
    <orderEntry type="module" module-name="intellij.platform.util.base" />
    <orderEntry type="module" module-name="intellij.platform.util.rt" />
    <orderEntry type="module" module-name="intellij.platform.util.ui" />
    <orderEntry type="module" module-name="intellij.android.analytics" />
    <orderEntry type="module" module-name="intellij.platform.debugger.impl" />
=======
    <orderEntry type="module" module-name="android.sdktools.sdklib" />
    <orderEntry type="module" module-name="android.sdktools.adblib" />
    <orderEntry type="library" name="studio-plugin-com.intellij.platform.images" level="project" />
    <orderEntry type="module" module-name="android.sdktools.pixelprobe" />
    <orderEntry type="module" module-name="android.sdktools.device-provisioner" />
    <orderEntry type="module" module-name="android.sdktools.process-monitor" />
    <orderEntry type="module" module-name="android.sdktools.adblib.tools" />
    <orderEntry type="module" module-name="android.sdktools.adblib.ddmlibcompatibility" />
    <orderEntry type="module" module-name="android.sdktools.jdwptracer" />
    <orderEntry type="module" module-name="android.sdktools.jdwpscache" />
    <orderEntry type="module" module-name="analytics-tracker" />
    <orderEntry type="library" name="studio-analytics-proto" level="project" />
    <orderEntry type="library" name="libadblib-tools-proto" level="project" />
    <orderEntry type="module" module-name="analytics" />
    <orderEntry type="module" module-name="android.sdktools.sdk-common" />
    <orderEntry type="module" module-name="analytics-shared" />
>>>>>>> 8b7d83e8
  </component>
</module><|MERGE_RESOLUTION|>--- conflicted
+++ resolved
@@ -8,6 +8,7 @@
     </content>
     <orderEntry type="library" scope="PROVIDED" name="studio-platform" level="project" />
     <orderEntry type="library" scope="TEST" name="studio-test-platform" level="project" />
+    <orderEntry type="module" module-name="intellij.android.common" />
     <orderEntry type="library" name="Guava" level="project" />
     <orderEntry type="library" name="jetbrains-annotations" level="project" />
     <orderEntry type="library" name="kotlin-stdlib" level="project" />
@@ -19,8 +20,6 @@
     <orderEntry type="inheritedJdk" />
     <orderEntry type="module" module-name="intellij.android.adt.ui" />
     <orderEntry type="module" module-name="intellij.android.artwork" />
-<<<<<<< HEAD
-    <orderEntry type="module" module-name="intellij.android.common" />
     <orderEntry type="module" module-name="intellij.color.scheme.warmNeon" />
     <orderEntry type="module" module-name="intellij.platform.concurrency" />
     <orderEntry type="module" module-name="intellij.platform.core" />
@@ -40,23 +39,5 @@
     <orderEntry type="module" module-name="intellij.platform.util.ui" />
     <orderEntry type="module" module-name="intellij.android.analytics" />
     <orderEntry type="module" module-name="intellij.platform.debugger.impl" />
-=======
-    <orderEntry type="module" module-name="android.sdktools.sdklib" />
-    <orderEntry type="module" module-name="android.sdktools.adblib" />
-    <orderEntry type="library" name="studio-plugin-com.intellij.platform.images" level="project" />
-    <orderEntry type="module" module-name="android.sdktools.pixelprobe" />
-    <orderEntry type="module" module-name="android.sdktools.device-provisioner" />
-    <orderEntry type="module" module-name="android.sdktools.process-monitor" />
-    <orderEntry type="module" module-name="android.sdktools.adblib.tools" />
-    <orderEntry type="module" module-name="android.sdktools.adblib.ddmlibcompatibility" />
-    <orderEntry type="module" module-name="android.sdktools.jdwptracer" />
-    <orderEntry type="module" module-name="android.sdktools.jdwpscache" />
-    <orderEntry type="module" module-name="analytics-tracker" />
-    <orderEntry type="library" name="studio-analytics-proto" level="project" />
-    <orderEntry type="library" name="libadblib-tools-proto" level="project" />
-    <orderEntry type="module" module-name="analytics" />
-    <orderEntry type="module" module-name="android.sdktools.sdk-common" />
-    <orderEntry type="module" module-name="analytics-shared" />
->>>>>>> 8b7d83e8
   </component>
 </module>