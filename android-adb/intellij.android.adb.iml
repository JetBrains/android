<?xml version="1.0" encoding="UTF-8"?>
<module type="JAVA_MODULE" version="4">
  <component name="NewModuleRootManager" inherit-compiler-output="true">
    <exclude-output />
    <content url="file://$MODULE_DIR$">
      <sourceFolder url="file://$MODULE_DIR$/src" isTestSource="false" />
    </content>
    <orderEntry type="inheritedJdk" />
<<<<<<< HEAD
=======
    <orderEntry type="library" name="studio-sdk" level="project" />
    <orderEntry type="library" name="studio-plugin-com.intellij.java" level="project" />
>>>>>>> 0d09370c
    <orderEntry type="sourceFolder" forTests="false" />
    <orderEntry type="library" name="Guava" level="project" />
    <orderEntry type="library" name="jetbrains-annotations" level="project" />
    <orderEntry type="library" name="kotlin-stdlib" level="project" />
    <orderEntry type="library" name="kotlinx-coroutines-core" level="project" />
    <orderEntry type="library" name="kotlinx-coroutines-guava" level="project" />
    <orderEntry type="library" name="zxing-core" level="project" />
    <orderEntry type="module" module-name="android.sdktools.adblib" />
<<<<<<< HEAD
=======
    <orderEntry type="library" name="studio-plugin-com.intellij.platform.images" level="project" />
    <orderEntry type="module" module-name="android.sdktools.pixelprobe" />
    <orderEntry type="module" module-name="android.sdktools.device-provisioner" />
    <orderEntry type="module" module-name="android.sdktools.process-monitor" />
    <orderEntry type="module" module-name="android.sdktools.adblib.tools" />
>>>>>>> 0d09370c
    <orderEntry type="module" module-name="android.sdktools.adblib.ddmlibcompatibility" />
    <orderEntry type="module" module-name="android.sdktools.adblib.tools" />
    <orderEntry type="module" module-name="android.sdktools.android-annotations" />
    <orderEntry type="module" module-name="android.sdktools.common" />
    <orderEntry type="module" module-name="android.sdktools.ddmlib" />
    <orderEntry type="module" module-name="android.sdktools.device-provisioner" />
    <orderEntry type="module" module-name="android.sdktools.flags" />
    <orderEntry type="module" module-name="android.sdktools.jdwpscache" />
    <orderEntry type="module" module-name="android.sdktools.jdwptracer" />
<<<<<<< HEAD
    <orderEntry type="module" module-name="android.sdktools.pixelprobe" />
    <orderEntry type="module" module-name="android.sdktools.process-monitor" />
    <orderEntry type="module" module-name="android.sdktools.sdklib" />
    <orderEntry type="module" module-name="intellij.android.adt.ui" />
    <orderEntry type="module" module-name="intellij.android.artwork" />
    <orderEntry type="module" module-name="intellij.android.common" />
    <orderEntry type="module" module-name="intellij.color.scheme.warmNeon" />
    <orderEntry type="module" module-name="intellij.platform.concurrency" />
    <orderEntry type="module" module-name="intellij.platform.core" />
    <orderEntry type="module" module-name="intellij.platform.core.impl" />
    <orderEntry type="module" module-name="intellij.platform.core.ui" />
    <orderEntry type="module" module-name="intellij.platform.debugger" />
    <orderEntry type="module" module-name="intellij.platform.editor" />
    <orderEntry type="module" module-name="intellij.platform.extensions" />
    <orderEntry type="module" module-name="intellij.platform.ide" />
    <orderEntry type="module" module-name="intellij.platform.ide.core" />
    <orderEntry type="module" module-name="intellij.platform.ide.impl" />
    <orderEntry type="module" module-name="intellij.platform.ide.util.io" />
    <orderEntry type="module" module-name="intellij.platform.projectModel" />
    <orderEntry type="module" module-name="intellij.platform.util" />
    <orderEntry type="module" module-name="intellij.platform.util.base" />
    <orderEntry type="module" module-name="intellij.platform.util.rt" />
    <orderEntry type="module" module-name="intellij.platform.util.ui" />
=======
    <orderEntry type="module" module-name="android.sdktools.jdwpscache" />
    <orderEntry type="module" module-name="analytics-tracker" />
    <orderEntry type="library" name="studio-analytics-proto" level="project" />
    <orderEntry type="library" name="libadblib-tools-proto" level="project" />
>>>>>>> 0d09370c
  </component>
</module><|MERGE_RESOLUTION|>--- conflicted
+++ resolved
@@ -4,42 +4,20 @@
     <exclude-output />
     <content url="file://$MODULE_DIR$">
       <sourceFolder url="file://$MODULE_DIR$/src" isTestSource="false" />
+      <sourceFolder url="file://$MODULE_DIR$/testSrc" isTestSource="true" />
     </content>
-    <orderEntry type="inheritedJdk" />
-<<<<<<< HEAD
-=======
-    <orderEntry type="library" name="studio-sdk" level="project" />
-    <orderEntry type="library" name="studio-plugin-com.intellij.java" level="project" />
->>>>>>> 0d09370c
-    <orderEntry type="sourceFolder" forTests="false" />
+    <orderEntry type="library" name="studio-platform" level="project" />
+    <orderEntry type="library" scope="TEST" name="studio-test-platform" level="project" />
     <orderEntry type="library" name="Guava" level="project" />
     <orderEntry type="library" name="jetbrains-annotations" level="project" />
     <orderEntry type="library" name="kotlin-stdlib" level="project" />
     <orderEntry type="library" name="kotlinx-coroutines-core" level="project" />
     <orderEntry type="library" name="kotlinx-coroutines-guava" level="project" />
     <orderEntry type="library" name="zxing-core" level="project" />
-    <orderEntry type="module" module-name="android.sdktools.adblib" />
-<<<<<<< HEAD
-=======
-    <orderEntry type="library" name="studio-plugin-com.intellij.platform.images" level="project" />
-    <orderEntry type="module" module-name="android.sdktools.pixelprobe" />
-    <orderEntry type="module" module-name="android.sdktools.device-provisioner" />
-    <orderEntry type="module" module-name="android.sdktools.process-monitor" />
-    <orderEntry type="module" module-name="android.sdktools.adblib.tools" />
->>>>>>> 0d09370c
-    <orderEntry type="module" module-name="android.sdktools.adblib.ddmlibcompatibility" />
-    <orderEntry type="module" module-name="android.sdktools.adblib.tools" />
-    <orderEntry type="module" module-name="android.sdktools.android-annotations" />
-    <orderEntry type="module" module-name="android.sdktools.common" />
-    <orderEntry type="module" module-name="android.sdktools.ddmlib" />
-    <orderEntry type="module" module-name="android.sdktools.device-provisioner" />
-    <orderEntry type="module" module-name="android.sdktools.flags" />
-    <orderEntry type="module" module-name="android.sdktools.jdwpscache" />
-    <orderEntry type="module" module-name="android.sdktools.jdwptracer" />
-<<<<<<< HEAD
-    <orderEntry type="module" module-name="android.sdktools.pixelprobe" />
-    <orderEntry type="module" module-name="android.sdktools.process-monitor" />
-    <orderEntry type="module" module-name="android.sdktools.sdklib" />
+    <orderEntry type="library" name="protobuf" level="project" />
+    <orderEntry type="library" scope="TEST" name="truth" level="project" />
+    <orderEntry type="sourceFolder" forTests="false" />
+    <orderEntry type="inheritedJdk" />
     <orderEntry type="module" module-name="intellij.android.adt.ui" />
     <orderEntry type="module" module-name="intellij.android.artwork" />
     <orderEntry type="module" module-name="intellij.android.common" />
@@ -60,11 +38,7 @@
     <orderEntry type="module" module-name="intellij.platform.util.base" />
     <orderEntry type="module" module-name="intellij.platform.util.rt" />
     <orderEntry type="module" module-name="intellij.platform.util.ui" />
-=======
-    <orderEntry type="module" module-name="android.sdktools.jdwpscache" />
-    <orderEntry type="module" module-name="analytics-tracker" />
-    <orderEntry type="library" name="studio-analytics-proto" level="project" />
-    <orderEntry type="library" name="libadblib-tools-proto" level="project" />
->>>>>>> 0d09370c
+    <orderEntry type="module" module-name="intellij.platform.testFramework" scope="TEST" />
+    <orderEntry type="module" module-name="intellij.android.adb.testUtil" scope="TEST" />
   </component>
 </module>