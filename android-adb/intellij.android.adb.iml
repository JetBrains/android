<?xml version="1.0" encoding="UTF-8"?>
<module type="JAVA_MODULE" version="4">
  <component name="NewModuleRootManager" inherit-compiler-output="true">
    <exclude-output />
    <content url="file://$MODULE_DIR$">
      <sourceFolder url="file://$MODULE_DIR$/src" isTestSource="false" />
      <sourceFolder url="file://$MODULE_DIR$/resources" type="java-resource" />
    </content>
    <orderEntry type="library" scope="PROVIDED" name="studio-platform" level="project" />
    <orderEntry type="library" scope="TEST" name="studio-test-platform" level="project" />
    <orderEntry type="module" module-name="intellij.android.common" />
    <orderEntry type="library" name="Guava" level="project" />
    <orderEntry type="library" name="jetbrains-annotations" level="project" />
    <orderEntry type="library" name="kotlin-stdlib" level="project" />
    <orderEntry type="library" name="kotlinx-coroutines-core" level="project" />
    <orderEntry type="library" name="kotlinx-coroutines-guava" level="project" />
    <orderEntry type="library" name="zxing-core" level="project" />
    <orderEntry type="library" name="protobuf" level="project" />
    <orderEntry type="sourceFolder" forTests="false" />
    <orderEntry type="inheritedJdk" />
    <orderEntry type="module" module-name="intellij.android.adt.ui" />
    <orderEntry type="module" module-name="intellij.android.artwork" />
<<<<<<< HEAD
    <orderEntry type="module" module-name="android.sdktools.sdklib" />
    <orderEntry type="library" name="studio-plugin-com.intellij.platform.images" level="project" />
    <orderEntry type="module" module-name="android.sdktools.pixelprobe" />
    <orderEntry type="module" module-name="android.sdktools.device-provisioner" />
    <orderEntry type="module" module-name="android.sdktools.process-monitor" />
    <orderEntry type="module" module-name="android.sdktools.adblib.tools" />
    <orderEntry type="module" module-name="android.sdktools.adblib.ddmlibcompatibility" />
    <orderEntry type="module" module-name="android.sdktools.jdwptracer" />
    <orderEntry type="module" module-name="android.sdktools.jdwpscache" />
    <orderEntry type="module" module-name="analytics-tracker" />
    <orderEntry type="library" name="studio-analytics-proto" level="project" />
    <orderEntry type="library" name="libadblib-tools-proto" level="project" />
    <orderEntry type="module" module-name="analytics" />
    <orderEntry type="module" module-name="android.sdktools.sdk-common" />
    <orderEntry type="module" module-name="analytics-shared" />
=======
    <orderEntry type="module" module-name="intellij.color.scheme.warmNeon" />
    <orderEntry type="module" module-name="intellij.platform.concurrency" />
    <orderEntry type="module" module-name="intellij.platform.core" />
    <orderEntry type="module" module-name="intellij.platform.core.impl" />
    <orderEntry type="module" module-name="intellij.platform.core.ui" />
    <orderEntry type="module" module-name="intellij.platform.debugger" />
    <orderEntry type="module" module-name="intellij.platform.editor.ui" />
    <orderEntry type="module" module-name="intellij.platform.extensions" />
    <orderEntry type="module" module-name="intellij.platform.ide" />
    <orderEntry type="module" module-name="intellij.platform.ide.core" />
    <orderEntry type="module" module-name="intellij.platform.ide.impl" />
    <orderEntry type="module" module-name="intellij.platform.ide.util.io" />
    <orderEntry type="module" module-name="intellij.platform.projectModel" />
    <orderEntry type="module" module-name="intellij.platform.util" />
    <orderEntry type="module" module-name="intellij.platform.util.base" />
    <orderEntry type="module" module-name="intellij.platform.util.rt" />
    <orderEntry type="module" module-name="intellij.platform.util.ui" />
    <orderEntry type="module" module-name="intellij.android.analytics" />
    <orderEntry type="module" module-name="intellij.platform.debugger.impl" />
>>>>>>> 5f7be743
  </component>
</module><|MERGE_RESOLUTION|>--- conflicted
+++ resolved
@@ -20,23 +20,6 @@
     <orderEntry type="inheritedJdk" />
     <orderEntry type="module" module-name="intellij.android.adt.ui" />
     <orderEntry type="module" module-name="intellij.android.artwork" />
-<<<<<<< HEAD
-    <orderEntry type="module" module-name="android.sdktools.sdklib" />
-    <orderEntry type="library" name="studio-plugin-com.intellij.platform.images" level="project" />
-    <orderEntry type="module" module-name="android.sdktools.pixelprobe" />
-    <orderEntry type="module" module-name="android.sdktools.device-provisioner" />
-    <orderEntry type="module" module-name="android.sdktools.process-monitor" />
-    <orderEntry type="module" module-name="android.sdktools.adblib.tools" />
-    <orderEntry type="module" module-name="android.sdktools.adblib.ddmlibcompatibility" />
-    <orderEntry type="module" module-name="android.sdktools.jdwptracer" />
-    <orderEntry type="module" module-name="android.sdktools.jdwpscache" />
-    <orderEntry type="module" module-name="analytics-tracker" />
-    <orderEntry type="library" name="studio-analytics-proto" level="project" />
-    <orderEntry type="library" name="libadblib-tools-proto" level="project" />
-    <orderEntry type="module" module-name="analytics" />
-    <orderEntry type="module" module-name="android.sdktools.sdk-common" />
-    <orderEntry type="module" module-name="analytics-shared" />
-=======
     <orderEntry type="module" module-name="intellij.color.scheme.warmNeon" />
     <orderEntry type="module" module-name="intellij.platform.concurrency" />
     <orderEntry type="module" module-name="intellij.platform.core" />
@@ -56,6 +39,5 @@
     <orderEntry type="module" module-name="intellij.platform.util.ui" />
     <orderEntry type="module" module-name="intellij.android.analytics" />
     <orderEntry type="module" module-name="intellij.platform.debugger.impl" />
->>>>>>> 5f7be743
   </component>
 </module>