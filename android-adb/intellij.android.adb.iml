--- conflicted
+++ resolved
@@ -7,44 +7,44 @@
     </content>
     <orderEntry type="inheritedJdk" />
     <orderEntry type="sourceFolder" forTests="false" />
+    <orderEntry type="library" name="Guava" level="project" />
+    <orderEntry type="library" name="jetbrains-annotations" level="project" />
+    <orderEntry type="library" name="kotlin-stdlib" level="project" />
+    <orderEntry type="library" name="kotlinx-coroutines-core" level="project" />
+    <orderEntry type="library" name="kotlinx-coroutines-guava" level="project" />
+    <orderEntry type="library" name="zxing-core" level="project" />
+    <orderEntry type="module" module-name="android.sdktools.adblib" />
+    <orderEntry type="module" module-name="android.sdktools.adblib.ddmlibcompatibility" />
+    <orderEntry type="module" module-name="android.sdktools.adblib.tools" />
+    <orderEntry type="module" module-name="android.sdktools.android-annotations" />
+    <orderEntry type="module" module-name="android.sdktools.common" />
     <orderEntry type="module" module-name="android.sdktools.ddmlib" />
-    <orderEntry type="module" module-name="android.sdktools.adblib" />
-    <orderEntry type="library" name="zxing-core" level="project" />
+    <orderEntry type="module" module-name="android.sdktools.device-provisioner" />
     <orderEntry type="module" module-name="android.sdktools.flags" />
-    <orderEntry type="module" module-name="intellij.android.common" />
+    <orderEntry type="module" module-name="android.sdktools.jdwpscache" />
+    <orderEntry type="module" module-name="android.sdktools.jdwptracer" />
+    <orderEntry type="module" module-name="android.sdktools.pixelprobe" />
+    <orderEntry type="module" module-name="android.sdktools.process-monitor" />
+    <orderEntry type="module" module-name="android.sdktools.sdklib" />
     <orderEntry type="module" module-name="intellij.android.adt.ui" />
     <orderEntry type="module" module-name="intellij.android.artwork" />
-    <orderEntry type="module" module-name="android.sdktools.sdklib" />
-    <orderEntry type="library" name="kotlinx-coroutines-guava" level="project" />
-    <orderEntry type="module" module-name="android.sdktools.pixelprobe" />
-    <orderEntry type="module" module-name="android.sdktools.device-provisioner" />
-    <orderEntry type="module" module-name="android.sdktools.process-monitor" />
-    <orderEntry type="module" module-name="android.sdktools.adblib.tools" />
-    <orderEntry type="module" module-name="android.sdktools.adblib.ddmlibcompatibility" />
-    <orderEntry type="module" module-name="android.sdktools.jdwptracer" />
-    <orderEntry type="module" module-name="android.sdktools.jdwpscache" />
-<<<<<<< HEAD
-    <orderEntry type="library" name="Guava" level="project" />
-    <orderEntry type="library" name="jetbrains-annotations" level="project" />
-    <orderEntry type="library" name="kotlinx-coroutines-core" level="project" />
-    <orderEntry type="library" name="kotlin-stdlib" level="project" />
-    <orderEntry type="module" module-name="intellij.platform.projectModel" />
-    <orderEntry type="module" module-name="intellij.platform.util.base" />
-    <orderEntry type="module" module-name="intellij.platform.ide.util.io" />
-    <orderEntry type="module" module-name="intellij.platform.util.rt" />
+    <orderEntry type="module" module-name="intellij.android.common" />
+    <orderEntry type="module" module-name="intellij.color.scheme.warmNeon" />
+    <orderEntry type="module" module-name="intellij.platform.concurrency" />
+    <orderEntry type="module" module-name="intellij.platform.core" />
+    <orderEntry type="module" module-name="intellij.platform.core.impl" />
+    <orderEntry type="module" module-name="intellij.platform.core.ui" />
     <orderEntry type="module" module-name="intellij.platform.debugger" />
     <orderEntry type="module" module-name="intellij.platform.editor" />
-    <orderEntry type="module" module-name="intellij.platform.core" />
+    <orderEntry type="module" module-name="intellij.platform.extensions" />
     <orderEntry type="module" module-name="intellij.platform.ide" />
+    <orderEntry type="module" module-name="intellij.platform.ide.core" />
     <orderEntry type="module" module-name="intellij.platform.ide.impl" />
-    <orderEntry type="module" module-name="intellij.platform.extensions" />
+    <orderEntry type="module" module-name="intellij.platform.ide.util.io" />
+    <orderEntry type="module" module-name="intellij.platform.projectModel" />
     <orderEntry type="module" module-name="intellij.platform.util" />
-    <orderEntry type="module" module-name="intellij.platform.core.impl" />
-    <orderEntry type="module" module-name="intellij.platform.core.ui" />
-    <orderEntry type="module" module-name="intellij.platform.ide.core" />
+    <orderEntry type="module" module-name="intellij.platform.util.base" />
+    <orderEntry type="module" module-name="intellij.platform.util.rt" />
     <orderEntry type="module" module-name="intellij.platform.util.ui" />
-    <orderEntry type="module" module-name="intellij.platform.concurrency" />
-=======
->>>>>>> 574fcae1
   </component>
 </module>