--- conflicted
+++ resolved
@@ -32,17 +32,10 @@
 import org.junit.rules.RuleChain
 
 class AdbServerStatusReporterTest {
-<<<<<<< HEAD
   private val projectRule = ProjectRule()
   private val preInitRule = PreInitAndroidDebugBridgeRule()
   private val adbRule = FakeAdbRule()
   private val adbServiceRule = FakeAdbServiceRule(projectRule::project, adbRule)
-=======
-  @get:Rule val projectRule = ProjectRule()
-  @get:Rule val adbRule = FakeAdbRule()
-  @get:Rule val adbServiceRule = FakeAdbServiceRule(projectRule::project, adbRule)
-  @get:Rule val ensureAndroidProjectRule = EnsureAndroidProjectRule()
->>>>>>> c4f2349c
   private lateinit var reporter: AdbServerStatusReporter
 
   private var statusCallbackCalled = false
@@ -50,7 +43,7 @@
 
   @get:Rule
   val ruleChain =
-    RuleChain.outerRule(projectRule).around(preInitRule).around(adbRule).around(adbServiceRule)!!
+    RuleChain.outerRule(projectRule).around(preInitRule).around(adbRule).around(adbServiceRule).around(EnsureAndroidProjectRule())!!
 
   private fun statusReporterCallback(status: ServerStatus) {
     Assert.assertNotNull("No server-status version", status.version)
