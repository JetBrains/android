--- conflicted
+++ resolved
@@ -22,16 +22,6 @@
 import com.google.common.util.concurrent.ListenableFuture;
 import com.google.common.util.concurrent.Uninterruptibles;
 import com.intellij.testFramework.LightPlatformTestCase;
-<<<<<<< HEAD
-import com.intellij.testFramework.PlatformTestCase;
-import com.intellij.testFramework.HeavyPlatformTestCase;
-
-import java.nio.file.Path;
-import java.util.concurrent.ExecutionException;
-
-public class AdbServiceTest extends HeavyPlatformTestCase {
-  // tests that basic API for getting and terminating a debug bridge works
-=======
 import java.nio.file.Path;
 import java.util.concurrent.ExecutionException;
 
@@ -52,7 +42,6 @@
   /**
    * Tests that basic API for getting and terminating a debug bridge works
    */
->>>>>>> bd07c1f4
   public void testBasics() throws ExecutionException {
     // Prepare
     Path adb = TestUtils.getSdk().toPath().resolve("platform-tools").resolve(SdkConstants.FN_ADB);
