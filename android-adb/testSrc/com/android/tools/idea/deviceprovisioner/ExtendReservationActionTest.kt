/*
 * Copyright (C) 2023 The Android Open Source Project
 *
 * Licensed under the Apache License, Version 2.0 (the "License");
 * you may not use this file except in compliance with the License.
 * You may obtain a copy of the License at
 *
 *      http://www.apache.org/licenses/LICENSE-2.0
 *
 * Unless required by applicable law or agreed to in writing, software
 * distributed under the License is distributed on an "AS IS" BASIS,
 * WITHOUT WARRANTIES OR CONDITIONS OF ANY KIND, either express or implied.
 * See the License for the specific language governing permissions and
 * limitations under the License.
 */
package com.android.tools.idea.deviceprovisioner

import com.android.sdklib.deviceprovisioner.DeviceAction
import com.android.sdklib.deviceprovisioner.DeviceHandle
import com.android.sdklib.deviceprovisioner.DeviceId
import com.android.sdklib.deviceprovisioner.DeviceProperties
import com.android.sdklib.deviceprovisioner.DeviceState
import com.android.sdklib.deviceprovisioner.Reservation
import com.android.sdklib.deviceprovisioner.ReservationAction
import com.android.sdklib.deviceprovisioner.ReservationState
<<<<<<< HEAD
=======
import com.android.testutils.MockitoKt.whenever
>>>>>>> 574fcae1
import com.google.common.truth.Truth.assertThat
import com.google.common.util.concurrent.MoreExecutors
import com.intellij.ide.ui.customization.CustomActionsSchema
import com.intellij.openapi.actionSystem.AnActionEvent
import com.intellij.openapi.actionSystem.DataContext
import com.intellij.testFramework.ProjectRule
import com.intellij.util.ui.EmptyIcon
import icons.StudioIcons
<<<<<<< HEAD
=======
import java.time.Duration
import java.time.Instant
>>>>>>> 574fcae1
import kotlinx.coroutines.CoroutineScope
import kotlinx.coroutines.asCoroutineDispatcher
import kotlinx.coroutines.flow.MutableStateFlow
import kotlinx.coroutines.flow.StateFlow
import kotlinx.coroutines.flow.update
import org.junit.After
import org.junit.Before
import org.junit.Rule
import org.junit.Test
import org.mockito.MockedStatic
import org.mockito.Mockito
import java.time.temporal.ChronoUnit

private const val EXTEND_RESERVATION_ID = "android.device.reservation.extend"
private const val EXTEND_RESERVATION_HALF_HOUR_ID = "android.device.reservation.extend.half.hour"
<<<<<<< HEAD
private const val EXTEND_RESERVATION_ONE_HOUR_ID = "android.device.reservation.extend.one.hour"
=======
private const val EXTEND_RESERVATION_MAX_ID = "android.device.reservation.extend.max"
>>>>>>> 574fcae1
private val defaultPresentation = DeviceAction.Presentation("", EmptyIcon.ICON_0, true)

class ExtendReservationActionTest {

  @get:Rule val projectRule = ProjectRule()
  private val scope = CoroutineScope(MoreExecutors.directExecutor().asCoroutineDispatcher())
  private lateinit var mockInstant: MockedStatic<Instant>

  private class FakeDeviceHandle(
    override val scope: CoroutineScope,
    override val stateFlow: StateFlow<DeviceState>,
    override val reservationAction: ReservationAction?,
<<<<<<< HEAD
  ) : DeviceHandle
=======
  ) : DeviceHandle {
    override val id = DeviceId("TEST", false, "")
  }

  @Before
  fun setup() {
    val now = Instant.now()
    mockInstant = Mockito.mockStatic(Instant::class.java, Mockito.CALLS_REAL_METHODS)
    mockInstant.whenever<Any> { Instant.now() }.thenReturn(now)
  }

  @After
  fun teardown() {
    mockInstant.close()
  }
>>>>>>> 574fcae1

  @Test
  fun testHandlesWithReservationActions() {
    val extendReservationAction =
      CustomActionsSchema.getInstance().getCorrectedAction(EXTEND_RESERVATION_ID)!!
        as ExtendReservationAction
    var totalDuration = Duration.ZERO
<<<<<<< HEAD
    val handle = FakeDeviceHandle(
      scope,
      MutableStateFlow(DeviceState.Disconnected(DeviceProperties.Builder().apply {
        icon = StudioIcons.DeviceExplorer.PHYSICAL_DEVICE_PHONE
      }.buildBase())),
      object : ReservationAction {
        override suspend fun reserve(duration: Duration): Instant {
          totalDuration = totalDuration.plus(duration)
          return Instant.ofEpochSecond(duration.toMillis())
        }

        override suspend fun endReservation() = Unit

        override val presentation = MutableStateFlow(defaultPresentation)
      })
    val dataContext = DataContext {
      if (it == DEVICE_HANDLE_KEY.name) handle
      else null
    }
    val event = AnActionEvent.createFromAnAction(extendReservationAction, null, "", dataContext)
    val actions = extendReservationAction.getChildren(event)
    val remainingTimeAction = AnActionEvent.createFromAnAction(actions[0], null, "", dataContext)
    actions[0].update(remainingTimeAction)
    assertThat(remainingTimeAction.presentation.text).isEqualTo("Reservation remaining time not available")
    val extendAction = AnActionEvent.createFromAnAction(actions[1], null, "", dataContext)

    // Verify that actions from extendReservationAction's children are equivalent with actions from CustomActionsSchema.
    val extendHalfHourAction = CustomActionsSchema.getInstance().getCorrectedAction(EXTEND_RESERVATION_HALF_HOUR_ID)
      as ExtendReservationAction.HalfHour
    val extendOneHourAction = CustomActionsSchema.getInstance().getCorrectedAction(EXTEND_RESERVATION_ONE_HOUR_ID)
      as ExtendReservationAction.OneHour
    assertThat(extendHalfHourAction).isEqualTo(actions[1])
    assertThat(extendOneHourAction).isEqualTo(actions[2])
=======
    val now = Instant.now()
    val handle =
      FakeDeviceHandle(
        scope,
        MutableStateFlow(
          DeviceState.Disconnected(
            DeviceProperties.buildForTest {
              icon = StudioIcons.DeviceExplorer.PHYSICAL_DEVICE_PHONE
            },
            false,
            "",
            Reservation(ReservationState.ACTIVE, "", now, now.plus(30, ChronoUnit.MINUTES), Duration.ofHours(3))
          )
        ),
        object : ReservationAction {
          override suspend fun reserve(duration: Duration): Instant {
            totalDuration = totalDuration.plus(duration)
            return Instant.ofEpochSecond(duration.toMillis())
          }

          override suspend fun endReservation() = Unit

          override val presentation = MutableStateFlow(defaultPresentation)
        }
      )
    val dataContext = DataContext { if (it == DEVICE_HANDLE_KEY.name) handle else null }
    val event = AnActionEvent.createFromAnAction(extendReservationAction, null, "", dataContext)
    val actions = extendReservationAction.getChildren(event)
    val remainingTimeAction = AnActionEvent.createFromAnAction(actions[1], null, "", dataContext)
    actions[1].update(remainingTimeAction)
    assertThat(remainingTimeAction.presentation.text)
      .isEqualTo("Reservation: 30 min remaining")
    val extendAction = AnActionEvent.createFromAnAction(actions[3], null, "", dataContext)

    // Verify that actions from extendReservationAction's children are equivalent with actions from
    // CustomActionsSchema.
    val extendHalfHourAction =
      CustomActionsSchema.getInstance().getCorrectedAction(EXTEND_RESERVATION_HALF_HOUR_ID)
        as ExtendReservationAction.Extend30MinOrLessAction
    val extendMaxDurationAction =
      CustomActionsSchema.getInstance().getCorrectedAction(EXTEND_RESERVATION_MAX_ID)
        as ExtendReservationAction.ExtendMaxDurationAction
    assertThat(extendHalfHourAction).isEqualTo(actions[3])
    assertThat(extendMaxDurationAction).isEqualTo(actions[4])
>>>>>>> 574fcae1

    assertThat(totalDuration).isEqualTo(Duration.ZERO)
    // Extend 30 minutes.
    val updateAction1 = AnActionEvent.createFromAnAction(actions[1], null, "", dataContext).apply {
      presentation.isEnabledAndVisible = false
    }
    extendHalfHourAction.update(updateAction1)
    assertThat(updateAction1.presentation.isEnabledAndVisible).isTrue()
    extendHalfHourAction.actionPerformed(extendAction)
    assertThat(totalDuration).isEqualTo(Duration.ofMinutes(30))
    // Extend Max.
    val updateAction2 = AnActionEvent.createFromAnAction(extendMaxDurationAction, null, "", dataContext).apply {
      presentation.isEnabledAndVisible = false
    }
    extendMaxDurationAction.update(updateAction2)
    assertThat(updateAction2.presentation.isEnabledAndVisible).isTrue()
    extendMaxDurationAction.actionPerformed(extendAction)
    assertThat(totalDuration).isEqualTo(Duration.ofHours(3))
  }

  @Test
  fun testExtend30MinOrLessAction() {
    val maxDuration = Duration.ofMinutes(70)
    var totalDuration = Duration.ZERO
<<<<<<< HEAD
    val handle = FakeDeviceHandle(
      scope,
      MutableStateFlow(DeviceState.Disconnected(DeviceProperties.Builder().apply {
        icon = StudioIcons.DeviceExplorer.PHYSICAL_DEVICE_PHONE
      }.buildBase())),
      object : ReservationAction {
        override suspend fun reserve(duration: Duration): Instant {
          totalDuration = totalDuration.plus(duration)
          return Instant.ofEpochSecond(duration.toMillis())
        }

        override suspend fun endReservation() = Unit

        override val presentation = MutableStateFlow(defaultPresentation)
      })
    val dataContext = DataContext {
      if (it == DEVICE_HANDLE_KEY.name) handle
      else null
    }
    val extendHalfHourAction = CustomActionsSchema.getInstance().getCorrectedAction(EXTEND_RESERVATION_HALF_HOUR_ID)
      as ExtendReservationAction.HalfHour
    val extendOneHourAction = CustomActionsSchema.getInstance().getCorrectedAction(EXTEND_RESERVATION_ONE_HOUR_ID)
      as ExtendReservationAction.OneHour
=======
    val now = Instant.now()
    val stateFlow = MutableStateFlow(
      DeviceState.Disconnected(
        DeviceProperties.buildForTest {
          icon = StudioIcons.DeviceExplorer.PHYSICAL_DEVICE_PHONE
        },
        false,
        "",
        Reservation(ReservationState.ACTIVE, "", now, now.plus(30, ChronoUnit.MINUTES), maxDuration)
      )
    )
    val handle =
      FakeDeviceHandle(
        scope,
        stateFlow,
        object : ReservationAction {
          override suspend fun reserve(duration: Duration): Instant {
            val newState = stateFlow.value.copy(
              reservation = Reservation(ReservationState.ACTIVE, "", now, now.plus(30, ChronoUnit.MINUTES).plus(duration), maxDuration)
            )
            stateFlow.update { newState }
            totalDuration = totalDuration.plus(duration)
            return Instant.ofEpochSecond(duration.toMillis())
          }

          override suspend fun endReservation() = Unit

          override val presentation = MutableStateFlow(defaultPresentation)
        }
      )
    val dataContext = DataContext { if (it == DEVICE_HANDLE_KEY.name) handle else null }
    val extendHalfHourAction =
      CustomActionsSchema.getInstance().getCorrectedAction(EXTEND_RESERVATION_HALF_HOUR_ID)
        as ExtendReservationAction.Extend30MinOrLessAction
>>>>>>> 574fcae1
    assertThat(totalDuration).isEqualTo(Duration.ZERO)
    // Extend 30 minutes.
    val updateAction =
      AnActionEvent.createFromAnAction(extendHalfHourAction, null, "", dataContext)
    extendHalfHourAction.update(updateAction)
    assertThat(updateAction.presentation.isEnabledAndVisible).isTrue()
    extendHalfHourAction.actionPerformed(updateAction)
    assertThat(totalDuration).isEqualTo(Duration.ofMinutes(30))
    extendHalfHourAction.update(updateAction)
    assertThat(updateAction.presentation.text).isEqualTo("Extend 10 mins")
    extendHalfHourAction.actionPerformed(updateAction)
    assertThat(totalDuration).isEqualTo(Duration.ofMinutes(40))
  }

  @Test
  fun testMaxExtendReservationAction() {
    val maxDuration = Duration.ofHours(3)
    var totalDuration = Duration.ZERO
    val now = Instant.now()
    val stateFlow = MutableStateFlow(
      DeviceState.Disconnected(
        DeviceProperties.buildForTest {
          icon = StudioIcons.DeviceExplorer.PHYSICAL_DEVICE_PHONE
        },
        false,
        "",
        Reservation(ReservationState.ACTIVE, "", now, now.plus(30, ChronoUnit.MINUTES), maxDuration)
      )
    )
    val handle =
      FakeDeviceHandle(
        scope,
        stateFlow,
        object : ReservationAction {
          override suspend fun reserve(duration: Duration): Instant {
            val newState = stateFlow.value.copy(
              reservation = Reservation(ReservationState.ACTIVE, "", now, now.plus(30, ChronoUnit.MINUTES).plus(duration), maxDuration)
            )
            stateFlow.update { newState }
            totalDuration = totalDuration.plus(duration)
            return Instant.ofEpochSecond(duration.toMillis())
          }

          override suspend fun endReservation() = Unit

          override val presentation = MutableStateFlow(defaultPresentation)
        }
      )
    val dataContext = DataContext { if (it == DEVICE_HANDLE_KEY.name) handle else null }
    val extendMaxDurationAction =
      CustomActionsSchema.getInstance().getCorrectedAction(EXTEND_RESERVATION_MAX_ID)
        as ExtendReservationAction.ExtendMaxDurationAction
    assertThat(totalDuration).isEqualTo(Duration.ZERO)

    // Extend Max.
    val updateAction =
      AnActionEvent.createFromAnAction(extendMaxDurationAction, null, "", dataContext)
    extendMaxDurationAction.update(updateAction)
    assertThat(updateAction.presentation.isEnabledAndVisible).isTrue()
    extendMaxDurationAction.actionPerformed(updateAction)
    assertThat(totalDuration).isEqualTo(Duration.ofMinutes(150))
  }

  @Test
  fun testMaxExtendNotVisibleWhenPossibleExtendLessThan30Minutes() {
    val maxDuration = Duration.ofMinutes(70)
    var totalDuration = Duration.ZERO
    val now = Instant.now()
    val stateFlow = MutableStateFlow(
      DeviceState.Disconnected(
        DeviceProperties.buildForTest {
          icon = StudioIcons.DeviceExplorer.PHYSICAL_DEVICE_PHONE
        },
        false,
        "",
        Reservation(ReservationState.ACTIVE, "", now, now.plus(30, ChronoUnit.MINUTES), maxDuration)
      )
    )
    val handle =
      FakeDeviceHandle(
        scope,
        stateFlow,
        object : ReservationAction {
          override suspend fun reserve(duration: Duration): Instant {
            val newState = stateFlow.value.copy(
              reservation = Reservation(ReservationState.ACTIVE, "", now, now.plus(30, ChronoUnit.MINUTES).plus(duration), maxDuration)
            )
            stateFlow.update { newState }
            totalDuration = totalDuration.plus(duration)
            return Instant.ofEpochSecond(duration.toMillis())
          }

          override suspend fun endReservation() = Unit

          override val presentation = MutableStateFlow(defaultPresentation)
        }
      )
    val dataContext = DataContext { if (it == DEVICE_HANDLE_KEY.name) handle else null }
    val extendHalfHourAction =
      CustomActionsSchema.getInstance().getCorrectedAction(EXTEND_RESERVATION_HALF_HOUR_ID)
        as ExtendReservationAction.Extend30MinOrLessAction
    val maxExtendAction = CustomActionsSchema.getInstance().getCorrectedAction(EXTEND_RESERVATION_MAX_ID)
      as ExtendReservationAction.ExtendMaxDurationAction
    assertThat(totalDuration).isEqualTo(Duration.ZERO)

    val thirtyMinuteEvent = AnActionEvent.createFromAnAction(extendHalfHourAction, null, "", dataContext)
    val maxEvent = AnActionEvent.createFromAnAction(maxExtendAction, null, "", dataContext)
    extendHalfHourAction.update(thirtyMinuteEvent)
    maxExtendAction.update(maxEvent)

    assertThat(thirtyMinuteEvent.presentation.isEnabledAndVisible).isTrue()
    assertThat(maxEvent.presentation.isEnabledAndVisible).isTrue()

    // Extend 30 minutes
    extendHalfHourAction.actionPerformed(thirtyMinuteEvent)
    assertThat(totalDuration).isEqualTo(Duration.ofMinutes(30))

    extendHalfHourAction.update(thirtyMinuteEvent)
    maxExtendAction.update(maxEvent)

    // Max extend is not visible if max duration is less than 30 minutes
    assertThat(maxEvent.presentation.isEnabledAndVisible).isFalse()

    // Extend 30 minute action is enabled with correct text
    assertThat(thirtyMinuteEvent.presentation.isEnabledAndVisible).isTrue()
    assertThat(thirtyMinuteEvent.presentation.text).isEqualTo("Extend 10 mins")
  }

  @Test
  fun testHandlesWithoutReservationActions() {
<<<<<<< HEAD
    val scope = CoroutineScope(MoreExecutors.directExecutor().asCoroutineDispatcher())
    val extendReservationAction = CustomActionsSchema.getInstance().getCorrectedAction(EXTEND_RESERVATION_ID)!! as ExtendReservationAction
    assertThat(extendReservationAction.childrenCount).isEqualTo(3)
    val handle = FakeDeviceHandle(scope, MutableStateFlow(DeviceState.Disconnected(DeviceProperties.Builder().apply {
      icon = StudioIcons.DeviceExplorer.PHYSICAL_DEVICE_PHONE
    }.buildBase())), null)
    val dataContext = DataContext {
      if (it == DEVICE_HANDLE_KEY.name) handle
      else null
    }
=======
    val extendReservationAction =
      CustomActionsSchema.getInstance().getCorrectedAction(EXTEND_RESERVATION_ID)!!
        as ExtendReservationAction
    val handle =
      FakeDeviceHandle(
        scope,
        MutableStateFlow(
          DeviceState.Disconnected(
            DeviceProperties.buildForTest {
              icon = StudioIcons.DeviceExplorer.PHYSICAL_DEVICE_PHONE
            }
          )
        ),
        null
      )
    val dataContext = DataContext { if (it == DEVICE_HANDLE_KEY.name) handle else null }
>>>>>>> 574fcae1
    val event = AnActionEvent.createFromAnAction(extendReservationAction, null, "", dataContext)
    extendReservationAction.update(event)
    assertThat(event.presentation.isVisible).isFalse()

    val actions = extendReservationAction.getChildren(event)
    val remainingTimeEvent = AnActionEvent.createFromAnAction(actions[1], null, "", dataContext)
    actions[1].update(remainingTimeEvent)
    assertThat(remainingTimeEvent.presentation.isVisible).isFalse()
    assertThat(remainingTimeEvent.presentation.isEnabled).isFalse()

    val extendHalfHourAction =
      CustomActionsSchema.getInstance().getCorrectedAction(EXTEND_RESERVATION_HALF_HOUR_ID)
        as ExtendReservationAction.Extend30MinOrLessAction
    val extendMaxDurationAction =
      CustomActionsSchema.getInstance().getCorrectedAction(EXTEND_RESERVATION_MAX_ID)
        as ExtendReservationAction.ExtendMaxDurationAction
    // Extend 30 minutes not enabled or visible.
    val updateAction1 =
      AnActionEvent.createFromAnAction(extendHalfHourAction, null, "", dataContext)
    extendHalfHourAction.update(updateAction1)
    assertThat(updateAction1.presentation.isVisible).isFalse()
    assertThat(updateAction1.presentation.isEnabled).isFalse()
    // Extend 1 hour not enabled or visible.
    val updateAction2 = AnActionEvent.createFromAnAction(extendMaxDurationAction, null, "", dataContext)
    extendMaxDurationAction.update(updateAction2)
    assertThat(updateAction2.presentation.isVisible).isFalse()
    assertThat(updateAction2.presentation.isEnabled).isFalse()
  }

  @Test
  fun testHandlesWithRemainingTime() {
<<<<<<< HEAD
    val scope = CoroutineScope(MoreExecutors.directExecutor().asCoroutineDispatcher())
    val extendReservationAction = CustomActionsSchema.getInstance().getCorrectedAction(EXTEND_RESERVATION_ID)!! as ExtendReservationAction
    assertThat(extendReservationAction.childrenCount).isEqualTo(3)
    var totalDuration = Duration.ZERO

    val stateFetcher: (minutes: Long) -> DeviceState = { minutes ->
      val reservation = Reservation(ReservationState.PENDING, "None", Instant.now(), Instant.now().plusSeconds(minutes * 60 + 55))
      DeviceState.Disconnected(DeviceProperties.Builder().apply {
        icon = StudioIcons.DeviceExplorer.PHYSICAL_DEVICE_PHONE
      }.buildBase(), false, "None", reservation)
    }

    val stateFlow = MutableStateFlow(stateFetcher(65))
    val handle = FakeDeviceHandle(scope, stateFlow, object : ReservationAction {
      override suspend fun reserve(duration: Duration): Instant {
        totalDuration = totalDuration.plus(duration)
        return Instant.ofEpochSecond(duration.toMillis())
      }

      override suspend fun endReservation() = Unit
      override val presentation = MutableStateFlow(defaultPresentation)
    })
    val dataContext = DataContext {
      if (it == DEVICE_HANDLE_KEY.name) handle
      else null
    }
    val event = AnActionEvent.createFromAnAction(extendReservationAction, null, "", dataContext)
    val actions = extendReservationAction.getChildren(event)
    val remainingTimeAction = AnActionEvent.createFromAnAction(actions[0], null, "", dataContext)
    actions[0].update(remainingTimeAction)
    assertThat(remainingTimeAction.presentation.text).isEqualTo("Reservation: 1 h 5 m remaining")

    stateFlow.value = stateFetcher(5)
    actions[0].update(remainingTimeAction)
    assertThat(remainingTimeAction.presentation.text).isEqualTo("Reservation: 5 m remaining")

    stateFlow.value = stateFetcher(0)
    actions[0].update(remainingTimeAction)
    assertThat(remainingTimeAction.presentation.text).isEqualTo("Reservation: less than 1 min remaining")
=======
    val extendReservationAction =
      CustomActionsSchema.getInstance().getCorrectedAction(EXTEND_RESERVATION_ID)!!
        as ExtendReservationAction
    var totalDuration = Duration.ZERO

    val stateFetcher: (minutes: Long) -> DeviceState = { minutes ->
      val reservation =
        Reservation(
          ReservationState.PENDING,
          "None",
          Instant.now(),
          Instant.now().plusSeconds(minutes * 60 + 55),
          null
        )
      DeviceState.Disconnected(
        DeviceProperties.buildForTest { icon = StudioIcons.DeviceExplorer.PHYSICAL_DEVICE_PHONE },
        false,
        "None",
        reservation
      )
    }

    val stateFlow = MutableStateFlow(stateFetcher(65))
    val handle =
      FakeDeviceHandle(
        scope,
        stateFlow,
        object : ReservationAction {
          override suspend fun reserve(duration: Duration): Instant {
            totalDuration = totalDuration.plus(duration)
            return Instant.ofEpochSecond(duration.toMillis())
          }

          override suspend fun endReservation() = Unit
          override val presentation = MutableStateFlow(defaultPresentation)
        }
      )
    val dataContext = DataContext { if (it == DEVICE_HANDLE_KEY.name) handle else null }
    val event = AnActionEvent.createFromAnAction(extendReservationAction, null, "", dataContext)
    val actions = extendReservationAction.getChildren(event)
    val remainingTimeAction = AnActionEvent.createFromAnAction(actions[1], null, "", dataContext)
    actions[1].update(remainingTimeAction)
    assertThat(remainingTimeAction.presentation.text).isEqualTo("Reservation: 65 min remaining")

    stateFlow.value = stateFetcher(5)
    actions[1].update(remainingTimeAction)
    assertThat(remainingTimeAction.presentation.text).isEqualTo("Reservation: 5 min remaining")

    stateFlow.value = stateFetcher(0)
    actions[1].update(remainingTimeAction)
    assertThat(remainingTimeAction.presentation.text)
      .isEqualTo("Reservation: less than 1 min remaining")
>>>>>>> 574fcae1
  }
}<|MERGE_RESOLUTION|>--- conflicted
+++ resolved
@@ -23,10 +23,7 @@
 import com.android.sdklib.deviceprovisioner.Reservation
 import com.android.sdklib.deviceprovisioner.ReservationAction
 import com.android.sdklib.deviceprovisioner.ReservationState
-<<<<<<< HEAD
-=======
 import com.android.testutils.MockitoKt.whenever
->>>>>>> 574fcae1
 import com.google.common.truth.Truth.assertThat
 import com.google.common.util.concurrent.MoreExecutors
 import com.intellij.ide.ui.customization.CustomActionsSchema
@@ -35,11 +32,6 @@
 import com.intellij.testFramework.ProjectRule
 import com.intellij.util.ui.EmptyIcon
 import icons.StudioIcons
-<<<<<<< HEAD
-=======
-import java.time.Duration
-import java.time.Instant
->>>>>>> 574fcae1
 import kotlinx.coroutines.CoroutineScope
 import kotlinx.coroutines.asCoroutineDispatcher
 import kotlinx.coroutines.flow.MutableStateFlow
@@ -51,15 +43,13 @@
 import org.junit.Test
 import org.mockito.MockedStatic
 import org.mockito.Mockito
+import java.time.Duration
+import java.time.Instant
 import java.time.temporal.ChronoUnit
 
 private const val EXTEND_RESERVATION_ID = "android.device.reservation.extend"
 private const val EXTEND_RESERVATION_HALF_HOUR_ID = "android.device.reservation.extend.half.hour"
-<<<<<<< HEAD
-private const val EXTEND_RESERVATION_ONE_HOUR_ID = "android.device.reservation.extend.one.hour"
-=======
 private const val EXTEND_RESERVATION_MAX_ID = "android.device.reservation.extend.max"
->>>>>>> 574fcae1
 private val defaultPresentation = DeviceAction.Presentation("", EmptyIcon.ICON_0, true)
 
 class ExtendReservationActionTest {
@@ -72,9 +62,6 @@
     override val scope: CoroutineScope,
     override val stateFlow: StateFlow<DeviceState>,
     override val reservationAction: ReservationAction?,
-<<<<<<< HEAD
-  ) : DeviceHandle
-=======
   ) : DeviceHandle {
     override val id = DeviceId("TEST", false, "")
   }
@@ -90,7 +77,6 @@
   fun teardown() {
     mockInstant.close()
   }
->>>>>>> 574fcae1
 
   @Test
   fun testHandlesWithReservationActions() {
@@ -98,41 +84,6 @@
       CustomActionsSchema.getInstance().getCorrectedAction(EXTEND_RESERVATION_ID)!!
         as ExtendReservationAction
     var totalDuration = Duration.ZERO
-<<<<<<< HEAD
-    val handle = FakeDeviceHandle(
-      scope,
-      MutableStateFlow(DeviceState.Disconnected(DeviceProperties.Builder().apply {
-        icon = StudioIcons.DeviceExplorer.PHYSICAL_DEVICE_PHONE
-      }.buildBase())),
-      object : ReservationAction {
-        override suspend fun reserve(duration: Duration): Instant {
-          totalDuration = totalDuration.plus(duration)
-          return Instant.ofEpochSecond(duration.toMillis())
-        }
-
-        override suspend fun endReservation() = Unit
-
-        override val presentation = MutableStateFlow(defaultPresentation)
-      })
-    val dataContext = DataContext {
-      if (it == DEVICE_HANDLE_KEY.name) handle
-      else null
-    }
-    val event = AnActionEvent.createFromAnAction(extendReservationAction, null, "", dataContext)
-    val actions = extendReservationAction.getChildren(event)
-    val remainingTimeAction = AnActionEvent.createFromAnAction(actions[0], null, "", dataContext)
-    actions[0].update(remainingTimeAction)
-    assertThat(remainingTimeAction.presentation.text).isEqualTo("Reservation remaining time not available")
-    val extendAction = AnActionEvent.createFromAnAction(actions[1], null, "", dataContext)
-
-    // Verify that actions from extendReservationAction's children are equivalent with actions from CustomActionsSchema.
-    val extendHalfHourAction = CustomActionsSchema.getInstance().getCorrectedAction(EXTEND_RESERVATION_HALF_HOUR_ID)
-      as ExtendReservationAction.HalfHour
-    val extendOneHourAction = CustomActionsSchema.getInstance().getCorrectedAction(EXTEND_RESERVATION_ONE_HOUR_ID)
-      as ExtendReservationAction.OneHour
-    assertThat(extendHalfHourAction).isEqualTo(actions[1])
-    assertThat(extendOneHourAction).isEqualTo(actions[2])
-=======
     val now = Instant.now()
     val handle =
       FakeDeviceHandle(
@@ -177,7 +128,6 @@
         as ExtendReservationAction.ExtendMaxDurationAction
     assertThat(extendHalfHourAction).isEqualTo(actions[3])
     assertThat(extendMaxDurationAction).isEqualTo(actions[4])
->>>>>>> 574fcae1
 
     assertThat(totalDuration).isEqualTo(Duration.ZERO)
     // Extend 30 minutes.
@@ -202,31 +152,6 @@
   fun testExtend30MinOrLessAction() {
     val maxDuration = Duration.ofMinutes(70)
     var totalDuration = Duration.ZERO
-<<<<<<< HEAD
-    val handle = FakeDeviceHandle(
-      scope,
-      MutableStateFlow(DeviceState.Disconnected(DeviceProperties.Builder().apply {
-        icon = StudioIcons.DeviceExplorer.PHYSICAL_DEVICE_PHONE
-      }.buildBase())),
-      object : ReservationAction {
-        override suspend fun reserve(duration: Duration): Instant {
-          totalDuration = totalDuration.plus(duration)
-          return Instant.ofEpochSecond(duration.toMillis())
-        }
-
-        override suspend fun endReservation() = Unit
-
-        override val presentation = MutableStateFlow(defaultPresentation)
-      })
-    val dataContext = DataContext {
-      if (it == DEVICE_HANDLE_KEY.name) handle
-      else null
-    }
-    val extendHalfHourAction = CustomActionsSchema.getInstance().getCorrectedAction(EXTEND_RESERVATION_HALF_HOUR_ID)
-      as ExtendReservationAction.HalfHour
-    val extendOneHourAction = CustomActionsSchema.getInstance().getCorrectedAction(EXTEND_RESERVATION_ONE_HOUR_ID)
-      as ExtendReservationAction.OneHour
-=======
     val now = Instant.now()
     val stateFlow = MutableStateFlow(
       DeviceState.Disconnected(
@@ -261,7 +186,6 @@
     val extendHalfHourAction =
       CustomActionsSchema.getInstance().getCorrectedAction(EXTEND_RESERVATION_HALF_HOUR_ID)
         as ExtendReservationAction.Extend30MinOrLessAction
->>>>>>> 574fcae1
     assertThat(totalDuration).isEqualTo(Duration.ZERO)
     // Extend 30 minutes.
     val updateAction =
@@ -392,18 +316,6 @@
 
   @Test
   fun testHandlesWithoutReservationActions() {
-<<<<<<< HEAD
-    val scope = CoroutineScope(MoreExecutors.directExecutor().asCoroutineDispatcher())
-    val extendReservationAction = CustomActionsSchema.getInstance().getCorrectedAction(EXTEND_RESERVATION_ID)!! as ExtendReservationAction
-    assertThat(extendReservationAction.childrenCount).isEqualTo(3)
-    val handle = FakeDeviceHandle(scope, MutableStateFlow(DeviceState.Disconnected(DeviceProperties.Builder().apply {
-      icon = StudioIcons.DeviceExplorer.PHYSICAL_DEVICE_PHONE
-    }.buildBase())), null)
-    val dataContext = DataContext {
-      if (it == DEVICE_HANDLE_KEY.name) handle
-      else null
-    }
-=======
     val extendReservationAction =
       CustomActionsSchema.getInstance().getCorrectedAction(EXTEND_RESERVATION_ID)!!
         as ExtendReservationAction
@@ -420,7 +332,6 @@
         null
       )
     val dataContext = DataContext { if (it == DEVICE_HANDLE_KEY.name) handle else null }
->>>>>>> 574fcae1
     val event = AnActionEvent.createFromAnAction(extendReservationAction, null, "", dataContext)
     extendReservationAction.update(event)
     assertThat(event.presentation.isVisible).isFalse()
@@ -452,47 +363,6 @@
 
   @Test
   fun testHandlesWithRemainingTime() {
-<<<<<<< HEAD
-    val scope = CoroutineScope(MoreExecutors.directExecutor().asCoroutineDispatcher())
-    val extendReservationAction = CustomActionsSchema.getInstance().getCorrectedAction(EXTEND_RESERVATION_ID)!! as ExtendReservationAction
-    assertThat(extendReservationAction.childrenCount).isEqualTo(3)
-    var totalDuration = Duration.ZERO
-
-    val stateFetcher: (minutes: Long) -> DeviceState = { minutes ->
-      val reservation = Reservation(ReservationState.PENDING, "None", Instant.now(), Instant.now().plusSeconds(minutes * 60 + 55))
-      DeviceState.Disconnected(DeviceProperties.Builder().apply {
-        icon = StudioIcons.DeviceExplorer.PHYSICAL_DEVICE_PHONE
-      }.buildBase(), false, "None", reservation)
-    }
-
-    val stateFlow = MutableStateFlow(stateFetcher(65))
-    val handle = FakeDeviceHandle(scope, stateFlow, object : ReservationAction {
-      override suspend fun reserve(duration: Duration): Instant {
-        totalDuration = totalDuration.plus(duration)
-        return Instant.ofEpochSecond(duration.toMillis())
-      }
-
-      override suspend fun endReservation() = Unit
-      override val presentation = MutableStateFlow(defaultPresentation)
-    })
-    val dataContext = DataContext {
-      if (it == DEVICE_HANDLE_KEY.name) handle
-      else null
-    }
-    val event = AnActionEvent.createFromAnAction(extendReservationAction, null, "", dataContext)
-    val actions = extendReservationAction.getChildren(event)
-    val remainingTimeAction = AnActionEvent.createFromAnAction(actions[0], null, "", dataContext)
-    actions[0].update(remainingTimeAction)
-    assertThat(remainingTimeAction.presentation.text).isEqualTo("Reservation: 1 h 5 m remaining")
-
-    stateFlow.value = stateFetcher(5)
-    actions[0].update(remainingTimeAction)
-    assertThat(remainingTimeAction.presentation.text).isEqualTo("Reservation: 5 m remaining")
-
-    stateFlow.value = stateFetcher(0)
-    actions[0].update(remainingTimeAction)
-    assertThat(remainingTimeAction.presentation.text).isEqualTo("Reservation: less than 1 min remaining")
-=======
     val extendReservationAction =
       CustomActionsSchema.getInstance().getCorrectedAction(EXTEND_RESERVATION_ID)!!
         as ExtendReservationAction
@@ -545,6 +415,5 @@
     actions[1].update(remainingTimeAction)
     assertThat(remainingTimeAction.presentation.text)
       .isEqualTo("Reservation: less than 1 min remaining")
->>>>>>> 574fcae1
   }
 }