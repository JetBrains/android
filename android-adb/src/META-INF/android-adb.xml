--- conflicted
+++ resolved
@@ -67,11 +67,7 @@
 
     <action id="android.device.reservation.end"
             class="com.android.tools.idea.deviceprovisioner.EndReservationAction"
-<<<<<<< HEAD
-            text="Force Check-in"
-=======
             text="Return and Erase Device"
->>>>>>> 574fcae1
             description="End reservation and return device"/>
   </actions>
 </idea-plugin>