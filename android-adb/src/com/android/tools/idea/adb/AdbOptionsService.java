--- conflicted
+++ resolved
@@ -40,10 +40,7 @@
 
   private static final String USB_BACKEND_NAME = "adb.usb.backend.name";
   private static final String MDNS_BACKEND_NAME = "adb.mdns.backend.name3";
-<<<<<<< HEAD
-=======
   private static final String BURST_MODE_NAME = "adb.burst.mode";
->>>>>>> 8b7d83e8
   private static final String USE_USER_MANAGED_ADB = "AdbOptionsService.use.user.managed.adb";
   private static final String USER_MANAGED_ADB_PORT = "AdbOptionsService.user.managed.adb.port";
   private static final boolean USE_USER_MANAGED_ADB_DEFAULT = false;
