/*
 * Copyright (C) 2020 The Android Open Source Project
 *
 * Licensed under the Apache License, Version 2.0 (the "License");
 * you may not use this file except in compliance with the License.
 * You may obtain a copy of the License at
 *
 *      http://www.apache.org/licenses/LICENSE-2.0
 *
 * Unless required by applicable law or agreed to in writing, software
 * distributed under the License is distributed on an "AS IS" BASIS,
 * WITHOUT WARRANTIES OR CONDITIONS OF ANY KIND, either express or implied.
 * See the License for the specific language governing permissions and
 * limitations under the License.
 */
package com.android.tools.idea.adb.wireless

import com.android.annotations.concurrency.UiThread
import com.android.utils.HtmlBuilder
import com.intellij.openapi.Disposable
import com.intellij.openapi.project.Project
import com.intellij.openapi.ui.DialogWrapper
import com.intellij.openapi.util.Disposer
import javax.swing.event.HyperlinkListener

@UiThread
class WiFiPairingViewImpl(
  project: Project,
  private val notificationService: WiFiPairingNotificationService,
  override val model: WiFiPairingModel,
  hyperlinkListener: HyperlinkListener,
) : WiFiPairingView {
  private val dlg: WiFiPairingDialog
  private val listeners = ArrayList<WiFiPairingView.Listener>()

  init {
    // Note: No need to remove the listener, as the Model and View have the same lifetime
    model.addListener(ModelListener())
    dlg = WiFiPairingDialog(project, true, DialogWrapper.IdeModalityType.IDE, hyperlinkListener)
    dlg.pairingCodePairInvoked = { service ->
      listeners.forEach { it.onPairingCodePairAction(service) }
    }
    dlg.qrCodeScanAgainInvoked = { listeners.forEach { it.onScanAnotherQrCodeDeviceAction() } }
    Disposer.register(
      dlg.disposable,
      Disposable {
        // Note: Create a copy of the listener list in case one of the listener removes
        //       itself in its [onClose] implementation.
        listeners.toList().forEach { it.onClose() }
      },
    )
  }

  override fun showDialog() {
    dlg.show()
  }

  override fun startMdnsCheck() {
    dlg.startLoading("Preparing Wi-Fi pairing...")
  }

  override fun showMdnsCheckSuccess() {
    updateQrCodeImage(model.qrCodeImage)
    dlg.stopLoading()
  }

  override fun showMdnsNotSupportedError() {
    showMdnsNotSupportedError(
      "This system does not meet the requirements to support Wi-Fi pairing."
    )
  }

  private fun showMdnsNotSupportedError(message: String) {
    dlg.showLoadingError(
      buildErrorHtml {
        add(message)
        newline()
        add("Please update to the latest version of \"platform-tools\" using the SDK manager.")
        newline()
        newline()
        addLink("Open SDK manager", Urls.openSdkManager)
      }
    )
  }

  override fun showMdnsNotSupportedByAdbError() {
    showMdnsNotSupportedError(
      "The currently installed version of the \"Android Debug Bridge\" (adb) does not support Wi-Fi pairing."
    )
  }

  override fun showMdnsCheckError() {
    dlg.showLoadingError(
      buildErrorHtml { add("There was an unexpected error during Wi-Fi pairing initialization.") }
    )
  }

  private fun buildErrorHtml(build: HtmlBuilder.() -> Unit): HtmlBuilder {
    return HtmlBuilder().apply {
      beginDiv("text-align: center;")
      build()
      newline()
      newline()
      addLink("Learn more", Urls.learnMore)
      endDiv()
    }
  }

  override fun showQrCodePairingStarted() {
    dlg.showQrCodePairingStarted()
  }

  override fun showQrCodePairingInProgress(mdnsService: MdnsService) {
    dlg.showQrCodePairingInProgress()
  }

  override fun showQrCodePairingWaitForDevice(pairingResult: PairingResult) {
    dlg.showQrCodePairingWaitForDevice()
  }

  override fun showQrCodePairingSuccess(mdnsService: MdnsService, device: AdbOnlineDevice) {
    dlg.showQrCodePairingSuccess(device)
    notificationService.showPairingSuccessBalloon(device)
  }

  override fun showQrCodePairingError(mdnsService: MdnsService, error: Throwable) {
    dlg.showQrCodePairingError(error)
  }

  override fun showMacMdnsEnvironmentIsBroken() {
    dlg.showLoadingError(
      buildErrorHtml {
        add("Please update to the latest version of \"platform-tools\" (minimum 35.0.2) with the ")
        addLink("SDK manager", Urls.openSdkManager)
        add(".")
        newline()
        newline()
        add("Make sure mDNS backend 'default' is selected in ")
        addLink("ADB Settings", Urls.openAdbSettings)
        add(".")
        newline()
        newline()
      }
    )
  }

<<<<<<< HEAD
=======
  override fun showMdnsDisabledOnAdbServer() {
    dlg.showLoadingError(
      buildErrorHtml {
        add("mDNS backend is disabled")
        newline()
        newline()
        add("1. Make sure it is enabled in ")
        addLink("ADB Settings", Urls.openAdbSettings)
        add(".")
        newline()
        add("2. Make sure you are not using a manually managed ADB server.")
        newline()
      }
    )
  }

>>>>>>> 8b7d83e8
  override fun addListener(listener: WiFiPairingView.Listener) {
    listeners.add(listener)
  }

  override fun removeListener(listener: WiFiPairingView.Listener) {
    listeners.remove(listener)
  }

  private fun updateQrCodeImage(image: QrCodeImage?) {
    image?.let { dlg.setQrCodeImage(it) }
  }

  @UiThread
  private inner class ModelListener : AdbDevicePairingModelListener {
    override fun qrCodeGenerated(newImage: QrCodeImage) {
      updateQrCodeImage(newImage)
    }

    override fun qrCodeServicesDiscovered(services: List<MdnsService>) {
      // Ignore, as this is handled by the controller via the model
    }

    override fun pairingCodeServicesDiscovered(services: List<MdnsService>) {
      // TODO: Move logic to controller?
      dlg.showPairingCodeServices(services)
    }
  }
}<|MERGE_RESOLUTION|>--- conflicted
+++ resolved
@@ -144,8 +144,6 @@
     )
   }
 
-<<<<<<< HEAD
-=======
   override fun showMdnsDisabledOnAdbServer() {
     dlg.showLoadingError(
       buildErrorHtml {
@@ -162,7 +160,6 @@
     )
   }
 
->>>>>>> 8b7d83e8
   override fun addListener(listener: WiFiPairingView.Listener) {
     listeners.add(listener)
   }
