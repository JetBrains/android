/*
 * Copyright (C) 2023 The Android Open Source Project
 *
 * Licensed under the Apache License, Version 2.0 (the "License");
 * you may not use this file except in compliance with the License.
 * You may obtain a copy of the License at
 *
 *      http://www.apache.org/licenses/LICENSE-2.0
 *
 * Unless required by applicable law or agreed to in writing, software
 * distributed under the License is distributed on an "AS IS" BASIS,
 * WITHOUT WARRANTIES OR CONDITIONS OF ANY KIND, either express or implied.
 * See the License for the specific language governing permissions and
 * limitations under the License.
 */
package com.android.tools.idea.deviceprovisioner

import com.intellij.openapi.actionSystem.ActionManager
import com.intellij.openapi.actionSystem.ActionToolbar
import com.intellij.openapi.actionSystem.ActionUpdateThread
import com.intellij.openapi.actionSystem.AnAction
import com.intellij.openapi.actionSystem.AnActionEvent
import com.intellij.openapi.actionSystem.DataProvider
import com.intellij.openapi.actionSystem.DefaultActionGroup
import com.intellij.openapi.actionSystem.PlatformCoreDataKeys
import com.intellij.openapi.actionSystem.Presentation
import com.intellij.openapi.actionSystem.Separator
import com.intellij.openapi.actionSystem.ex.CustomComponentAction
import com.intellij.openapi.actionSystem.impl.ActionButton
import com.intellij.openapi.ui.popup.JBPopupFactory
import com.intellij.ui.popup.PopupFactoryImpl
import java.time.Duration
import java.time.Instant
import javax.swing.JComponent
import javax.swing.SwingConstants

object ExtendReservationAction : DefaultActionGroup(), CustomComponentAction {

  init {
    templatePresentation.isPerformGroup = true
  }

  override fun getActionUpdateThread() = ActionUpdateThread.BGT

  override fun update(event: AnActionEvent) {
    event.presentation.isEnabledAndVisible = event.reservationAction() != null
  }

<<<<<<< HEAD
  init {
    // Add a disabled action with remaining time.
    add(
      object : AnAction() {
        override fun getActionUpdateThread() = ActionUpdateThread.BGT

        override fun update(event: AnActionEvent) {
          val presentation = event.presentation
          presentation.isEnabled = false
          val handle = event.deviceHandle()
          if (handle?.reservationAction == null) {
            presentation.isVisible = false
            return
          }
          val reservation = handle.state.reservation
          val endTime = reservation?.endTime?.toEpochMilli()
          if (endTime == null) {
            presentation.text = "Reservation remaining time not available"
            return
          }
          val timeAccuracy = TimeUnit.MINUTES.toMillis(1)
          val timeLeft = (endTime - Instant.now().toEpochMilli()) / timeAccuracy * timeAccuracy
          val timeLeftText =
            if (timeLeft < 1) "less than 1 min"
            else StringUtil.formatDuration(timeLeft)
          presentation.text = "Reservation: $timeLeftText remaining"
        }

        override fun actionPerformed(e: AnActionEvent) = Unit
      },
      Constraints.FIRST
    )
=======
  override fun actionPerformed(e: AnActionEvent) {
    val component = e.inputEvent?.component ?: return
    val popup = JBPopupFactory.getInstance().createActionGroupPopup(null, this, e.dataContext, null, true)

    @Suppress("UNCHECKED_CAST")
    val actionList = popup.listStep.values as List<PopupFactoryImpl.ActionItem>
    val anyActionEnabled = actionList.any { it.isEnabled }
    if (!anyActionEnabled) {
      popup.setAdText("Device reserved for the 180 minutes maximum duration", SwingConstants.LEFT)
    } else {
      popup.addListSelectionListener { selectEvent ->
        val text = when (val selectedItem = PlatformCoreDataKeys.SELECTED_ITEM.getData(selectEvent.source as DataProvider)) {
           is PopupFactoryImpl.ActionItem -> selectedItem.description
           else  -> ""
         }
        popup.setAdText(text, SwingConstants.LEFT)
      }
    }
    popup.showUnderneathOf(component)
  }

  override fun createCustomComponent(presentation: Presentation, place: String): JComponent {
    return ActionButton(this, presentation, place, ActionToolbar.DEFAULT_MINIMUM_BUTTON_SIZE)
  }

  object Status: AnAction() {
    override fun getActionUpdateThread() = ActionUpdateThread.BGT

    override fun update(event: AnActionEvent) {
      val presentation = event.presentation
      presentation.isEnabled = false
      val handle = event.deviceHandle()
      if (handle?.reservationAction == null) {
        presentation.isVisible = false
        return
      }
      val reservation = handle.state.reservation
      val endTime = reservation?.endTime?.toEpochMilli()
      if (endTime == null) {
        presentation.text = "Reservation remaining time not available"
        return
      }
      val timeLeft = Duration.between(Instant.now(), reservation.endTime).toMinutes()
      val timeLeftText =
        if (timeLeft < 1) "less than 1 min" else "$timeLeft min"
      presentation.text = "Reservation: $timeLeftText remaining"
    }

    override fun actionPerformed(e: AnActionEvent) = Unit
  }

  object Extend30MinOrLessAction : AnAction() {

    override fun getActionUpdateThread() = ActionUpdateThread.BGT

    override fun update(event: AnActionEvent) {
      event.presentation.isVisible = event.reservationAction() != null
      val possibleExtendMinutes = event.getPossibleExtendMinutes().coerceAtMost(30)
      // Action can only be performed if reservation can be extended by at least 1 min.
      event.presentation.isEnabled = possibleExtendMinutes > 0
      val phrase = when (possibleExtendMinutes) {
        0L -> "30 mins"
        1L -> "1 min"
        else -> "$possibleExtendMinutes mins"
      }
      event.presentation.text = "Extend $phrase"
      event.presentation.description = "Extend the device reservation by $phrase"
    }

    override fun actionPerformed(e: AnActionEvent) {
      val handle = e.deviceHandle() ?: return
      val possibleExtendMinutes = e.getPossibleExtendMinutes().coerceAtMost(30)
      handle.launchCatchingDeviceActionException { handle.reservationAction?.reserve(Duration.ofMinutes(possibleExtendMinutes)) }
    }
>>>>>>> 574fcae1
  }

  object ExtendMaxDurationAction : AnAction() {

    override fun getActionUpdateThread() = ActionUpdateThread.BGT

    override fun update(event: AnActionEvent) {
      val possibleExtendMinutes = event.getPossibleExtendMinutes()
      // Action enabled and visible only if reservation can be extended by more than 30 min.
      event.presentation.isEnabledAndVisible = possibleExtendMinutes > 30
      event.presentation.text = "Extend $possibleExtendMinutes mins"
    }

    override fun actionPerformed(e: AnActionEvent) {
      val handle = e.deviceHandle() ?: return
      val possibleExtendMinutes = e.getPossibleExtendMinutes()
      handle.launchCatchingDeviceActionException { handle.reservationAction?.reserve(Duration.ofMinutes(possibleExtendMinutes)) }
    }
  }
<<<<<<< HEAD
=======
}

private fun AnActionEvent.maxReservationDuration() = deviceHandle()?.state?.reservation?.maxDuration

/** Get remaining time left between current end time and maximum possible end time. */
private fun AnActionEvent.getPossibleExtendMinutes(): Long {
  val handle = deviceHandle() ?: return 0

  val maxDuration = maxReservationDuration() ?: return 0
  val startTime = handle.state.reservation?.startTime ?: return 0
  val endTime = handle.state.reservation?.endTime ?: return 0

  return Duration.between(endTime, startTime.plus(maxDuration)).toMinutes()
>>>>>>> 574fcae1
}<|MERGE_RESOLUTION|>--- conflicted
+++ resolved
@@ -15,7 +15,6 @@
  */
 package com.android.tools.idea.deviceprovisioner
 
-import com.intellij.openapi.actionSystem.ActionManager
 import com.intellij.openapi.actionSystem.ActionToolbar
 import com.intellij.openapi.actionSystem.ActionUpdateThread
 import com.intellij.openapi.actionSystem.AnAction
@@ -24,7 +23,6 @@
 import com.intellij.openapi.actionSystem.DefaultActionGroup
 import com.intellij.openapi.actionSystem.PlatformCoreDataKeys
 import com.intellij.openapi.actionSystem.Presentation
-import com.intellij.openapi.actionSystem.Separator
 import com.intellij.openapi.actionSystem.ex.CustomComponentAction
 import com.intellij.openapi.actionSystem.impl.ActionButton
 import com.intellij.openapi.ui.popup.JBPopupFactory
@@ -46,40 +44,6 @@
     event.presentation.isEnabledAndVisible = event.reservationAction() != null
   }
 
-<<<<<<< HEAD
-  init {
-    // Add a disabled action with remaining time.
-    add(
-      object : AnAction() {
-        override fun getActionUpdateThread() = ActionUpdateThread.BGT
-
-        override fun update(event: AnActionEvent) {
-          val presentation = event.presentation
-          presentation.isEnabled = false
-          val handle = event.deviceHandle()
-          if (handle?.reservationAction == null) {
-            presentation.isVisible = false
-            return
-          }
-          val reservation = handle.state.reservation
-          val endTime = reservation?.endTime?.toEpochMilli()
-          if (endTime == null) {
-            presentation.text = "Reservation remaining time not available"
-            return
-          }
-          val timeAccuracy = TimeUnit.MINUTES.toMillis(1)
-          val timeLeft = (endTime - Instant.now().toEpochMilli()) / timeAccuracy * timeAccuracy
-          val timeLeftText =
-            if (timeLeft < 1) "less than 1 min"
-            else StringUtil.formatDuration(timeLeft)
-          presentation.text = "Reservation: $timeLeftText remaining"
-        }
-
-        override fun actionPerformed(e: AnActionEvent) = Unit
-      },
-      Constraints.FIRST
-    )
-=======
   override fun actionPerformed(e: AnActionEvent) {
     val component = e.inputEvent?.component ?: return
     val popup = JBPopupFactory.getInstance().createActionGroupPopup(null, this, e.dataContext, null, true)
@@ -154,7 +118,6 @@
       val possibleExtendMinutes = e.getPossibleExtendMinutes().coerceAtMost(30)
       handle.launchCatchingDeviceActionException { handle.reservationAction?.reserve(Duration.ofMinutes(possibleExtendMinutes)) }
     }
->>>>>>> 574fcae1
   }
 
   object ExtendMaxDurationAction : AnAction() {
@@ -174,8 +137,6 @@
       handle.launchCatchingDeviceActionException { handle.reservationAction?.reserve(Duration.ofMinutes(possibleExtendMinutes)) }
     }
   }
-<<<<<<< HEAD
-=======
 }
 
 private fun AnActionEvent.maxReservationDuration() = deviceHandle()?.state?.reservation?.maxDuration
@@ -189,5 +150,4 @@
   val endTime = handle.state.reservation?.endTime ?: return 0
 
   return Duration.between(endTime, startTime.plus(maxDuration)).toMinutes()
->>>>>>> 574fcae1
 }