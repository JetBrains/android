/*
 * Copyright (C) 2022 The Android Open Source Project
 *
 * Licensed under the Apache License, Version 2.0 (the "License");
 * you may not use this file except in compliance with the License.
 * You may obtain a copy of the License at
 *
 *      http://www.apache.org/licenses/LICENSE-2.0
 *
 * Unless required by applicable law or agreed to in writing, software
 * distributed under the License is distributed on an "AS IS" BASIS,
 * WITHOUT WARRANTIES OR CONDITIONS OF ANY KIND, either express or implied.
 * See the License for the specific language governing permissions and
 * limitations under the License.
 */
package com.android.tools.idea.deviceprovisioner

import com.android.sdklib.deviceprovisioner.DefaultProvisionerPlugin
import com.android.sdklib.deviceprovisioner.DeviceHandle
import com.android.sdklib.deviceprovisioner.DeviceIcons
import com.android.sdklib.deviceprovisioner.DeviceProvisionerPlugin
import com.android.sdklib.deviceprovisioner.DeviceTemplate
import com.android.sdklib.deviceprovisioner.PhysicalDeviceProvisionerPlugin
import com.intellij.openapi.actionSystem.DataKey
import com.intellij.openapi.extensions.ExtensionPointName
import com.intellij.openapi.project.Project
import icons.StudioIcons
import kotlinx.coroutines.CoroutineScope

/**
 * Extension point for factories of [DeviceProvisionerPlugin]. The factory is necessary to allow
 * plugins to be created with a [Project] argument.
 */
interface DeviceProvisionerFactory {
  companion object {
    @JvmStatic
    val EP_NAME: ExtensionPointName<DeviceProvisionerFactory> =
      ExtensionPointName.create("com.android.tools.idea.deviceProvisioner")

    fun createProvisioners(
      coroutineScope: CoroutineScope,
      project: Project,
    ): List<DeviceProvisionerPlugin> =
      EP_NAME.extensionList.filter { it.isEnabled }.map { it.create(coroutineScope, project) }
  }

  val isEnabled: Boolean

  /**
   * Create a [DeviceProvisionerPlugin].
   *
   * @param coroutineScope the [CoroutineScope] of the
   *   [com.android.tools.idea.deviceprovisioner.DeviceProvisionerService]. The plugin should use
   *   this scope or inherit from it.
   * @param project the IntelliJ project
   */
  fun create(coroutineScope: CoroutineScope, project: Project): DeviceProvisionerPlugin
}

val StudioDefaultDeviceIcons =
  DeviceIcons(
    handheld = StudioIcons.DeviceExplorer.PHYSICAL_DEVICE_PHONE,
    wear = StudioIcons.DeviceExplorer.PHYSICAL_DEVICE_WEAR,
    tv = StudioIcons.DeviceExplorer.PHYSICAL_DEVICE_TV,
    automotive = StudioIcons.DeviceExplorer.PHYSICAL_DEVICE_CAR,
<<<<<<< HEAD
=======
    headset = StudioIcons.DeviceExplorer.PHYSICAL_DEVICE_HEADSET,
>>>>>>> 8b7d83e8
  )

class DefaultDeviceProvisionerFactory : DeviceProvisionerFactory {
  override val isEnabled: Boolean
    get() = true

  override fun create(coroutineScope: CoroutineScope, project: Project): DeviceProvisionerPlugin =
    create(coroutineScope)

  fun create(coroutineScope: CoroutineScope): DeviceProvisionerPlugin =
    DefaultProvisionerPlugin(coroutineScope, StudioDefaultDeviceIcons)
}

class PhysicalDeviceProvisionerFactory : DeviceProvisionerFactory {
  override val isEnabled: Boolean
    get() = true

  override fun create(coroutineScope: CoroutineScope, project: Project): DeviceProvisionerPlugin =
    PhysicalDeviceProvisionerPlugin(coroutineScope, deviceIcons = StudioDefaultDeviceIcons)
}

@JvmField val DEVICE_HANDLE_KEY = DataKey.create<DeviceHandle>("DeviceHandle")
@JvmField val DEVICE_TEMPLATE_KEY = DataKey.create<DeviceTemplate>("DeviceTemplate")<|MERGE_RESOLUTION|>--- conflicted
+++ resolved
@@ -63,10 +63,7 @@
     wear = StudioIcons.DeviceExplorer.PHYSICAL_DEVICE_WEAR,
     tv = StudioIcons.DeviceExplorer.PHYSICAL_DEVICE_TV,
     automotive = StudioIcons.DeviceExplorer.PHYSICAL_DEVICE_CAR,
-<<<<<<< HEAD
-=======
     headset = StudioIcons.DeviceExplorer.PHYSICAL_DEVICE_HEADSET,
->>>>>>> 8b7d83e8
   )
 
 class DefaultDeviceProvisionerFactory : DeviceProvisionerFactory {
