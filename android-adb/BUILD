load("//tools/base/bazel:bazel.bzl", "iml_module")

# managed by go/iml_to_build
iml_module(
    name = "intellij.android.adb",
    srcs = ["src"],
    iml_files = ["intellij.android.adb.iml"],
    lint_baseline = "lint_baseline.xml",
    visibility = ["//visibility:public"],
    # do not sort: must match IML order
    deps = [
        "@intellij//:intellij-sdk",
        "@intellij//:com.intellij.java",
        "//tools/base/ddmlib:studio.android.sdktools.ddmlib[module]",
        "//tools/base/adblib:studio.android.sdktools.adblib[module]",
        "//tools/adt/idea/.idea/libraries:zxing-core",
        "//tools/base/flags:studio.android.sdktools.flags[module]",
        "//tools/adt/idea/android-common:intellij.android.common[module]",
        "//tools/adt/idea/adt-ui:intellij.android.adt.ui[module]",
        "//tools/adt/idea/artwork:intellij.android.artwork[module]",
        "//tools/base/sdklib:studio.android.sdktools.sdklib[module]",
        "//tools/adt/idea/.idea/libraries:kotlinx-coroutines-guava",
        "@intellij//:com.intellij.platform.images",
        "//tools/base/pixelprobe:studio.android.sdktools.pixelprobe[module]",
        "//tools/base/device-provisioner:studio.android.sdktools.device-provisioner[module]",
        "//tools/base/process-monitor:studio.android.sdktools.process-monitor[module]",
        "//tools/base/adblib-tools:studio.android.sdktools.adblib.tools[module]",
        "//tools/base/adblib-ddmlibcompatibility:studio.android.sdktools.adblib.ddmlibcompatibility[module]",
        "//tools/base/jdwp-tracer:studio.android.sdktools.jdwptracer[module]",
        "//tools/base/jdwp-scache:studio.android.sdktools.jdwpscache[module]",
<<<<<<< HEAD
=======
        "//tools/analytics-library/tracker:analytics-tracker[module]",
        "//tools/adt/idea/.idea/libraries:studio-analytics-proto",
        "//tools/adt/idea/.idea/libraries:libadblib-tools-proto",
>>>>>>> 0d09370c
    ],
)

# managed by go/iml_to_build
iml_module(
    name = "intellij.android.adb.tests",
    iml_files = ["intellij.android.adb.tests.iml"],
    test_agents = ["//tools/base/threading-agent:threading_agent.jar"],
    test_class = "com.android.tools.idea.adb.AndroidAdbTestSuite",
    test_data = [
        "//prebuilts/studio/sdk:platform-tools",
    ],
    test_friends = ["//tools/adt/idea/android-adb:intellij.android.adb"],
    test_srcs = ["testSrc"],
    visibility = ["//visibility:public"],
    # do not sort: must match IML order
    deps = [
        "//tools/base/adblib:studio.android.sdktools.adblib[module, test]",
        "//tools/base/ddmlib:studio.android.sdktools.ddmlib[module, test]",
        "//tools/base/fakeadbserver:studio.android.sdktools.fakeadbserver[module, test]",
        "//tools/base/flags:studio.android.sdktools.flags[module, test]",
        "//tools/base/testutils:studio.android.sdktools.testutils[module, test]",
        "//tools/adt/idea/android-adb:intellij.android.adb[module, test]",
        "//tools/adt/idea/android-adb:intellij.android.adb.testUtil[module, test]",
        "//tools/adt/idea/adt-testutils:intellij.android.adt.testutils[module, test]",
        "//tools/adt/idea/adt-ui:intellij.android.adt.ui[module, test]",
        "//tools/adt/idea/artwork:intellij.android.artwork[module, test]",
        "//tools/adt/idea/android-common:intellij.android.common[module, test]",
        "//tools/adt/idea/android-test-framework:intellij.android.testFramework[module, test]",
        "//tools/adt/idea/.idea/libraries:jetbrains.kotlinx.coroutines.test[test]",
        "//tools/adt/idea/.idea/libraries:mockito[test]",
        "@intellij//:com.intellij.gradle[test]",
        "@intellij//:intellij-sdk[test]",
        "@intellij//:com.intellij.java",
        "//tools/adt/idea/.idea/libraries:truth[test]",
        "//tools/adt/idea/.idea/libraries:zxing-core[test]",
        "//tools/base/device-provisioner:studio.android.sdktools.device-provisioner[module]",
        "//tools/base/adblib-tools:studio.android.sdktools.adblib.tools[module, test]",
        "//tools/base/jdwp-tracer:studio.android.sdktools.jdwptracer[module, test]",
    ],
)

# managed by go/iml_to_build
iml_module(
    name = "intellij.android.adb.testUtil",
    iml_files = ["intellij.android.adb.testUtil.iml"],
    test_srcs = ["testUtil"],
    test_tags = ["manual"],  # testUtil is TEST scoped but contains no runnable tests
    visibility = ["//visibility:public"],
    # do not sort: must match IML order
    deps = [
        "@intellij//:intellij-sdk[test]",
        "@intellij//:com.intellij.java",
        "//tools/base/ddmlib:studio.android.sdktools.ddmlib[module, test]",
        "//tools/base/fakeadbserver:studio.android.sdktools.fakeadbserver[module, test]",
        "//tools/base/testutils:studio.android.sdktools.testutils[module, test]",
        "//tools/adt/idea/android-adb:intellij.android.adb[module, test]",
        "//tools/adt/idea/android-test-framework:intellij.android.testFramework[module, test]",
        "//tools/adt/idea/.idea/libraries:mockito[test]",
    ],
)<|MERGE_RESOLUTION|>--- conflicted
+++ resolved
@@ -28,12 +28,9 @@
         "//tools/base/adblib-ddmlibcompatibility:studio.android.sdktools.adblib.ddmlibcompatibility[module]",
         "//tools/base/jdwp-tracer:studio.android.sdktools.jdwptracer[module]",
         "//tools/base/jdwp-scache:studio.android.sdktools.jdwpscache[module]",
-<<<<<<< HEAD
-=======
         "//tools/analytics-library/tracker:analytics-tracker[module]",
         "//tools/adt/idea/.idea/libraries:studio-analytics-proto",
         "//tools/adt/idea/.idea/libraries:libadblib-tools-proto",
->>>>>>> 0d09370c
     ],
 )
 
