--- conflicted
+++ resolved
@@ -16,16 +16,10 @@
     <orderEntry type="sourceFolder" forTests="false" />
     <orderEntry type="module" module-name="intellij.android.adb" scope="TEST" />
     <orderEntry type="module" module-name="intellij.android.testFramework" scope="TEST" />
-<<<<<<< HEAD
-    <orderEntry type="library" scope="TEST" name="mockito" level="project" />
-    <orderEntry type="library" scope="TEST" name="mockito-kotlin" level="project" />
-    <orderEntry type="module" module-name="android.sdktools.device-provisioner" scope="TEST" />
-=======
     <orderEntry type="module" module-name="intellij.android.testutils" scope="TEST" />
     <orderEntry type="module" module-name="intellij.platform.core" scope="TEST" />
     <orderEntry type="module" module-name="intellij.platform.extensions" scope="TEST" />
     <orderEntry type="module" module-name="intellij.platform.testFramework" scope="TEST" />
     <orderEntry type="module" module-name="intellij.platform.util" scope="TEST" />
->>>>>>> fedb26e2
   </component>
 </module>