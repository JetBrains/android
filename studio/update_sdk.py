--- conflicted
+++ resolved
@@ -9,10 +9,6 @@
 import glob
 import shutil
 import subprocess
-<<<<<<< HEAD
-import json
-=======
->>>>>>> 8b7d83e8
 import xml.etree.ElementTree as ET
 import intellij
 import mkspec
