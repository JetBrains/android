--- conflicted
+++ resolved
@@ -25,11 +25,5 @@
     <orderEntry type="module" module-name="aiplugin.android-plugin" />
     <orderEntry type="module" module-name="aiplugin.experimental" />
     <orderEntry type="module" module-name="studio-sdk-all-plugins" />
-<<<<<<< HEAD
-    <orderEntry type="library" name="studio-sdk" level="project" />
-    <orderEntry type="library" name="studio-plugin-com.intellij.java" level="project" />
-    <orderEntry type="module" module-name="aiplugin.mcp.server" />
-=======
->>>>>>> 06ed88e4
   </component>
 </module>