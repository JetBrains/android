--- conflicted
+++ resolved
@@ -25,10 +25,7 @@
     <orderEntry type="module" module-name="aiplugin.android-plugin" />
     <orderEntry type="module" module-name="aiplugin.experimental" />
     <orderEntry type="module" module-name="studio-sdk-all-plugins" />
-<<<<<<< HEAD
     <orderEntry type="library" name="studio-sdk" level="project" />
     <orderEntry type="library" name="studio-plugin-com.intellij.java" level="project" />
-=======
->>>>>>> fedb26e2
   </component>
 </module>