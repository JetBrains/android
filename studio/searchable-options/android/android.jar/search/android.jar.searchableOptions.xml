--- conflicted
+++ resolved
@@ -994,33 +994,6 @@
     <option name="your" hit="In some cases, when Apply Changes or Apply Code Changes succeeds, you might need to manually restart your app to see your changes." />
   </configurable>
   <configurable id="testing.instrumented.configuration" configurable_name="Testing">
-<<<<<<< HEAD
-    <option name="" hit="    a, a:link {color:#589df6;} a:visited {color:#800080;} a:hover {color:#589df6;} a:active {color:#f00000;}      This option also enables a new UI optimized for displaying both single- and multi-device test results.   " />
-    <option name="589df6" hit="    a, a:link {color:#589df6;} a:visited {color:#800080;} a:hover {color:#589df6;} a:active {color:#f00000;}      This option also enables a new UI optimized for displaying both single- and multi-device test results.   " />
-    <option name="800080" hit="    a, a:link {color:#589df6;} a:visited {color:#800080;} a:hover {color:#589df6;} a:active {color:#f00000;}      This option also enables a new UI optimized for displaying both single- and multi-device test results.   " />
-    <option name="a" hit="    a, a:link {color:#589df6;} a:visited {color:#800080;} a:hover {color:#589df6;} a:active {color:#f00000;}      This option also enables a new UI optimized for displaying both single- and multi-device test results.   " />
-    <option name="active" hit="    a, a:link {color:#589df6;} a:visited {color:#800080;} a:hover {color:#589df6;} a:active {color:#f00000;}      This option also enables a new UI optimized for displaying both single- and multi-device test results.   " />
-    <option name="also" hit="    a, a:link {color:#589df6;} a:visited {color:#800080;} a:hover {color:#589df6;} a:active {color:#f00000;}      This option also enables a new UI optimized for displaying both single- and multi-device test results.   " />
-    <option name="and" hit="    a, a:link {color:#589df6;} a:visited {color:#800080;} a:hover {color:#589df6;} a:active {color:#f00000;}      This option also enables a new UI optimized for displaying both single- and multi-device test results.   " />
-    <option name="both" hit="    a, a:link {color:#589df6;} a:visited {color:#800080;} a:hover {color:#589df6;} a:active {color:#f00000;}      This option also enables a new UI optimized for displaying both single- and multi-device test results.   " />
-    <option name="color" hit="    a, a:link {color:#589df6;} a:visited {color:#800080;} a:hover {color:#589df6;} a:active {color:#f00000;}      This option also enables a new UI optimized for displaying both single- and multi-device test results.   " />
-    <option name="displaying" hit="    a, a:link {color:#589df6;} a:visited {color:#800080;} a:hover {color:#589df6;} a:active {color:#f00000;}      This option also enables a new UI optimized for displaying both single- and multi-device test results.   " />
-    <option name="enables" hit="    a, a:link {color:#589df6;} a:visited {color:#800080;} a:hover {color:#589df6;} a:active {color:#f00000;}      This option also enables a new UI optimized for displaying both single- and multi-device test results.   " />
-    <option name="f00000" hit="    a, a:link {color:#589df6;} a:visited {color:#800080;} a:hover {color:#589df6;} a:active {color:#f00000;}      This option also enables a new UI optimized for displaying both single- and multi-device test results.   " />
-    <option name="for" hit="    a, a:link {color:#589df6;} a:visited {color:#800080;} a:hover {color:#589df6;} a:active {color:#f00000;}      This option also enables a new UI optimized for displaying both single- and multi-device test results.   " />
-    <option name="hover" hit="    a, a:link {color:#589df6;} a:visited {color:#800080;} a:hover {color:#589df6;} a:active {color:#f00000;}      This option also enables a new UI optimized for displaying both single- and multi-device test results.   " />
-    <option name="link" hit="    a, a:link {color:#589df6;} a:visited {color:#800080;} a:hover {color:#589df6;} a:active {color:#f00000;}      This option also enables a new UI optimized for displaying both single- and multi-device test results.   " />
-    <option name="multi-device" hit="    a, a:link {color:#589df6;} a:visited {color:#800080;} a:hover {color:#589df6;} a:active {color:#f00000;}      This option also enables a new UI optimized for displaying both single- and multi-device test results.   " />
-    <option name="new" hit="    a, a:link {color:#589df6;} a:visited {color:#800080;} a:hover {color:#589df6;} a:active {color:#f00000;}      This option also enables a new UI optimized for displaying both single- and multi-device test results.   " />
-    <option name="optimized" hit="    a, a:link {color:#589df6;} a:visited {color:#800080;} a:hover {color:#589df6;} a:active {color:#f00000;}      This option also enables a new UI optimized for displaying both single- and multi-device test results.   " />
-    <option name="option" hit="    a, a:link {color:#589df6;} a:visited {color:#800080;} a:hover {color:#589df6;} a:active {color:#f00000;}      This option also enables a new UI optimized for displaying both single- and multi-device test results.   " />
-    <option name="results" hit="    a, a:link {color:#589df6;} a:visited {color:#800080;} a:hover {color:#589df6;} a:active {color:#f00000;}      This option also enables a new UI optimized for displaying both single- and multi-device test results.   " />
-    <option name="single-" hit="    a, a:link {color:#589df6;} a:visited {color:#800080;} a:hover {color:#589df6;} a:active {color:#f00000;}      This option also enables a new UI optimized for displaying both single- and multi-device test results.   " />
-    <option name="test" hit="    a, a:link {color:#589df6;} a:visited {color:#800080;} a:hover {color:#589df6;} a:active {color:#f00000;}      This option also enables a new UI optimized for displaying both single- and multi-device test results.   " />
-    <option name="this" hit="    a, a:link {color:#589df6;} a:visited {color:#800080;} a:hover {color:#589df6;} a:active {color:#f00000;}      This option also enables a new UI optimized for displaying both single- and multi-device test results.   " />
-    <option name="ui" hit="    a, a:link {color:#589df6;} a:visited {color:#800080;} a:hover {color:#589df6;} a:active {color:#f00000;}      This option also enables a new UI optimized for displaying both single- and multi-device test results.   " />
-    <option name="visited" hit="    a, a:link {color:#589df6;} a:visited {color:#800080;} a:hover {color:#589df6;} a:active {color:#f00000;}      This option also enables a new UI optimized for displaying both single- and multi-device test results.   " />
-=======
     <option name="" hit="   This option also enables a new UI optimized for displaying both single- and multi-device test results.   " />
     <option name="a" hit="   This option also enables a new UI optimized for displaying both single- and multi-device test results.   " />
     <option name="also" hit="   This option also enables a new UI optimized for displaying both single- and multi-device test results.   " />
@@ -1038,7 +1011,6 @@
     <option name="test" hit="   This option also enables a new UI optimized for displaying both single- and multi-device test results.   " />
     <option name="this" hit="   This option also enables a new UI optimized for displaying both single- and multi-device test results.   " />
     <option name="ui" hit="   This option also enables a new UI optimized for displaying both single- and multi-device test results.   " />
->>>>>>> cdc83e4e
     <option name="across" hit="Enable test runs across multiple devices in parallel." />
     <option name="devices" hit="Enable test runs across multiple devices in parallel." />
     <option name="enable" hit="Enable test runs across multiple devices in parallel." />
