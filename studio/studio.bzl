<<<<<<< HEAD
load("//tools/base/bazel:bazel.bzl", "ImlModuleInfo", "iml_test")
load("//tools/base/bazel:merge_archives.bzl", "run_singlejar")
=======
load("@bazel_skylib//rules:common_settings.bzl", "BuildSettingInfo")
load("//tools/adt/idea/studio/rules:app-icon.bzl", "AppIconInfo", "replace_app_icon")
load("//tools/base/bazel:bazel.bzl", "ImlModuleInfo", "iml_test")
load("//tools/base/bazel:expand_template.bzl", "expand_template_ex")
>>>>>>> 0d09370c
load("//tools/base/bazel:functions.bzl", "create_option_file")
load("//tools/base/bazel:jvm_import.bzl", "jvm_import")
<<<<<<< HEAD
load("//tools/base/bazel:expand_template.bzl", "expand_template_ex")
load("@bazel_skylib//rules:common_settings.bzl", "BuildSettingInfo")
load("//tools/adt/idea/studio/rules:app-icon.bzl", "AppIconInfo", "replace_app_icon")
=======
load("//tools/base/bazel:merge_archives.bzl", "run_singlejar")
load("//tools/base/bazel:utils.bzl", "dir_archive", "is_release")
>>>>>>> 0d09370c

PluginInfo = provider(
    doc = "Info for IntelliJ plugins, including those built by the studio_plugin rule",
    fields = {
        "directory": "where to place this plugin within the plugins directory",
        "plugin_metadata": "metadata produced by the check_plugin tool",
        "module_deps": "ImlModuleInfo for modules included in this plugin",
        "lib_deps": "libraries to be included in this plugin",
        "licenses": "",
        "plugin_files": "A map from the final studio location to the file it goes there.",
        "overwrite_plugin_version": "whether to stamp version metadata into plugin.xml",
        "platform": "The platform this plugin was compiled against",
    },
)

IntellijInfo = provider(
    doc = "Info about the IntelliJ SDK provided by the intellij_platform rule",
    fields = {
        "major_version": "The major IntelliJ version.",
        "minor_version": "The minor IntelliJ version.",
        "base": "A map from final studio location to the file (all non plugin files).",
        "plugins": "The file maps for all the  bundled plugins.",
    },
)

# Valid types (and their corresponding channels) which can be specified
# by the android_studio rule.
type_channel_mappings = {
    "Nightly": "Dev",
    "Canary": "Canary",
    "Beta": "Beta",
    "RC": "Beta",
    "Stable": "Stable",
}

# Types considered to be EAP. This should be a subset of
# type_channel_mappings.keys().
eap_types = ["Canary", "Beta", "Dev"]

def _zipper(ctx, desc, map, out, deps = []):
    files = [f for (p, f) in map if f]
    zipper_files = [r + "=" + (f.path if f else "") + "\n" for r, f in map]
    zipper_args = ["cC" if ctx.attr.compress else "c", out.path]
    zipper_list = create_option_file(ctx, out.basename + ".res.lst", "".join(zipper_files))
    zipper_args += ["@" + zipper_list.path]
    ctx.actions.run(
        inputs = files + [zipper_list] + deps,
        outputs = [out],
        executable = ctx.executable._zipper,
        arguments = zipper_args,
        progress_message = "Creating %s zip..." % desc,
        mnemonic = "zipper",
    )

def _lnzipper(ctx, desc, filemap, out, keep_symlink = True, attrs = {}, deps = []):
    """Creates a ZIP out while preserving symlinks.

    Note: This action needs to run outside the sandbox to capture an accurate
    representation of the workspace filesystem. Otherwise, files inside the
    sandbox are created as symbolic links, and the output ZIP would only
    contain entries which are sandbox symlinks."""
    files = []
    fileargs = []
    for zip_path, f in filemap:
        files.append(f)
        attr = ("[" + attrs[zip_path] + "]") if zip_path in attrs else ""
        fileargs.append("%s%s=%s\n" % (zip_path, attr, f.path if f else ""))

    lnzipper_options = "-ca"
    if keep_symlink:
        lnzipper_options += "s"
    if ctx.attr.compress:
        lnzipper_options += "C"

    args = [lnzipper_options, out.path]
    argfile = create_option_file(ctx, out.basename + ".res.lst", "".join(fileargs))
    args.append("@" + argfile.path)
    ctx.actions.run(
        inputs = files + [argfile] + deps,
        outputs = [out],
        executable = ctx.executable._lnzipper,
        execution_requirements = {"no-sandbox": "true", "no-remote": "true"},
        arguments = args,
        progress_message = "lnzipping %s" % desc,
        mnemonic = "lnzipper",
    )

# Bazel does not support attributes of type 'dict of string -> list of labels',
# and in order to support them we must 'unpack' the dictionary to two lists
# of keys and value. The following two functions perform the mapping back and forth
def _dict_to_lists(dict):
    keys = []
    values = []
    for k, vs in dict.items():
        keys += [k] * len(vs)
        values += vs
    return keys, values

def _lists_to_dict(keys, values):
    dict = {}
    for k, v in zip(keys, values):
        if k not in dict:
            dict[k] = []
        dict[k] += [v]
    return dict

def _module_deps(ctx, jar_names, modules):
    jars = _lists_to_dict(jar_names, modules)
    bundled = {}
    res_files = []
    for j, ms in jars.items():
        jar_file = ctx.actions.declare_file(j)
        modules_jars = [m[ImlModuleInfo].module_jars for m in ms]
        run_singlejar(ctx, modules_jars, jar_file)
        res_files += [(j, jar_file)]
    return res_files

def _get_linux(x):
    return x.linux

LINUX = struct(
    name = "linux",
    jre = "jbr/",
    get = _get_linux,
    base_path = "",
    resource_path = "",
)

def _get_mac(x):
    return x.mac

MAC = struct(
    name = "mac",
    jre = "jbr/",
    get = _get_mac,
    base_path = "Contents/",
    resource_path = "Contents/Resources/",
)

def _get_mac_arm(x):
    return x.mac_arm

MAC_ARM = struct(
    name = "mac_arm",
    jre = "jbr/",
    get = _get_mac_arm,
    base_path = "Contents/",
    resource_path = "Contents/Resources/",
)

def _get_win(x):
    return x.win

WIN = struct(
    name = "win",
    jre = "jbr/",
    get = _get_win,
    base_path = "",
    resource_path = "",
)

def _resource_deps(res_dirs, res, platform):
    files = []
    for dir, dep in zip(res_dirs, res):
        if hasattr(dep, "mappings"):
            files += [(dir + "/" + dep.mappings[f], f) for f in platform.get(dep).to_list()]
        else:
            files += [(dir + "/" + f.basename, f) for f in dep.files.to_list()]
    return files

def _check_plugin(ctx, out, files, external_xmls = [], verify_id = None, verify_deps = None):
    deps = None
    if verify_deps != None:
        deps = [dep[PluginInfo].plugin_metadata for dep in verify_deps]

    check_args = ctx.actions.args()
    check_args.add("--out", out)
    check_args.add_all("--files", files)
    if verify_id:
        check_args.add("--plugin_id", verify_id)
    if deps != None:
        check_args.add_all("--deps", deps, omit_if_empty = False)
    check_args.add_all("--external_xmls", external_xmls)

    ctx.actions.run(
        inputs = files + (deps if deps else []),
        outputs = [out],
        executable = ctx.executable._check_plugin,
        arguments = [check_args],
        progress_message = "Analyzing %s plugin..." % ctx.attr.name,
        mnemonic = "chkplugin",
    )

def _studio_plugin_os(ctx, platform, module_deps, plugin_dir):
    files = {plugin_dir + "/lib/" + d: f for (d, f) in module_deps}

    res = _resource_deps(ctx.attr.resources_dirs, ctx.attr.resources, platform)
    files.update({plugin_dir + "/" + d: f for (d, f) in res})

    return files

def _depset_subtract(depset1, depset2):
    dict1 = {e1: None for e1 in depset1.to_list()}
    return [e2 for e2 in depset2.to_list() if e2 not in dict1]

def _label_str(label):
    if label.workspace_name:
        return str(label)
    else:
        return "//%s:%s" % (label.package, label.name)

def _studio_plugin_impl(ctx):
    plugin_dir = "plugins/" + ctx.attr.directory
    module_deps = _module_deps(ctx, ctx.attr.jars, ctx.attr.modules)
    module_deps = module_deps + [(f.basename, f) for f in ctx.files.libs]
    _check_plugin(ctx, ctx.outputs.plugin_metadata, [f for (r, f) in module_deps], ctx.attr.external_xmls, ctx.attr.name, ctx.attr.deps)
    plugin_files_linux = _studio_plugin_os(ctx, LINUX, module_deps, plugin_dir)
    plugin_files_mac = _studio_plugin_os(ctx, MAC, module_deps, plugin_dir)
    plugin_files_mac_arm = _studio_plugin_os(ctx, MAC_ARM, module_deps, plugin_dir)
    plugin_files_win = _studio_plugin_os(ctx, WIN, module_deps, plugin_dir)

    for lib in ctx.attr.libs:
        if PluginInfo in lib:
            fail("Plugin dependencies should be in the deps attribute, not in libs")

    # Check that all modules needed by the modules in this plugin, are either present in the
    # plugin or in its dependencies.
    need = depset(transitive =
                      [m[ImlModuleInfo].module_deps for m in ctx.attr.modules] +
                      [m[ImlModuleInfo].plugin_deps for m in ctx.attr.modules] +
                      [m[ImlModuleInfo].external_deps for m in ctx.attr.modules])
    have = depset(
        direct = ctx.attr.modules + ctx.attr.libs,
        transitive = [d[PluginInfo].module_deps for d in ctx.attr.deps] +
                     [d[PluginInfo].lib_deps for d in ctx.attr.deps] +
                     [depset(ctx.attr.deps)],
    )

    missing = [s.label for s in _depset_subtract(have, need)]
    if missing:
<<<<<<< HEAD
        fail("Plugin '" + ctx.attr.name + "' has some compile-time dependencies which are not on the " +
             "runtime classpath in release builds. You may need to edit the plugin definition at " +
             str(ctx.label) + " to include the following dependencies: " + ", ".join(missing))
=======
        error = "\n".join(["\"%s\"," % _label_str(l) for l in missing])
        fail("Plugin '" + ctx.attr.name + "' has compile-time dependencies which are not on the " +
             "runtime classpath in release builds.\nYou may need to edit the plugin definition at " +
             str(ctx.label) + " to include the following dependencies:\n" + error)
>>>>>>> 0d09370c
    return [
        PluginInfo(
            directory = ctx.attr.directory,
            plugin_files = struct(
                linux = plugin_files_linux,
                mac = plugin_files_mac,
                mac_arm = plugin_files_mac_arm,
                win = plugin_files_win,
            ),
            plugin_metadata = ctx.outputs.plugin_metadata,
            module_deps = depset(ctx.attr.modules),
            lib_deps = depset(ctx.attr.libs),
            licenses = depset(ctx.files.licenses),
            overwrite_plugin_version = True,
            platform = ctx.attr._intellij_platform,
        ),
        # Force 'chkplugin' to run by marking its output as a validation output.
        # See https://bazel.build/extending/rules#validation_actions for details.
        OutputGroupInfo(_validation = depset([ctx.outputs.plugin_metadata])),
    ]

_studio_plugin = rule(
    attrs = {
        "modules": attr.label_list(providers = [ImlModuleInfo], allow_empty = True),
        "libs": attr.label_list(allow_files = True),
        "licenses": attr.label_list(allow_files = True),
        "jars": attr.string_list(),
        "resources": attr.label_list(allow_files = True),
        "resources_dirs": attr.string_list(),
        "directory": attr.string(),
        "compress": attr.bool(),
        "deps": attr.label_list(providers = [PluginInfo]),
        "external_xmls": attr.string_list(),
        "_singlejar": attr.label(
            default = Label("@bazel_tools//tools/jdk:singlejar"),
            cfg = "host",
            executable = True,
        ),
        "_zipper": attr.label(
            default = Label("@bazel_tools//tools/zip:zipper"),
            cfg = "host",
            executable = True,
        ),
        "_check_plugin": attr.label(
            default = Label("//tools/adt/idea/studio:check_plugin"),
            cfg = "host",
            executable = True,
        ),
        "_intellij_platform": attr.label(
            default = Label("//tools/base/intellij-bazel:intellij_platform"),
            cfg = "host",
        ),
    },
    outputs = {
        "plugin_metadata": "%{name}.info",
    },
    implementation = _studio_plugin_impl,
)

def _searchable_options_impl(ctx):
    searchable_options = {}
    for f in ctx.files.searchable_options:
        if not f.short_path.startswith(ctx.attr.strip_prefix):
            fail("File " + f.short_path + " does not have the given prefix.")
        path = f.short_path[len(ctx.attr.strip_prefix):]
        parts = path.split("/")
        if len(parts) < 2:
            fail("File does not follow the <plugin>/<jar> convention.")
        plugin, jar = parts[0], parts[1]
        if plugin not in searchable_options:
            searchable_options[plugin] = {}
        if jar not in searchable_options[plugin]:
            searchable_options[plugin][jar] = []
        searchable_options[plugin][jar] += [f]

    so_jars = []
    for plugin, jars in searchable_options.items():
        for jar, so_files in jars.items():
            so_jar = ctx.actions.declare_file(ctx.attr.name + ".%s.%s.zip" % (plugin, jar))
            _zipper(ctx, "%s %s searchable options" % (plugin, jar), [("search/", None)] + [("search/%s" % f.basename, f) for f in so_files], so_jar)
            so_jars += [("plugins/%s/lib/%s" % (plugin, jar), so_jar)]

    return struct(
        files = depset([f for (_, f) in so_jars]),
        searchable_options = so_jars,
    )

_searchable_options = rule(
    attrs = {
        "searchable_options": attr.label_list(allow_files = True),
        "compress": attr.bool(),
        "strip_prefix": attr.string(),
        "_zipper": attr.label(
            default = Label("@bazel_tools//tools/zip:zipper"),
            cfg = "host",
            executable = True,
        ),
    },
    executable = False,
    implementation = _searchable_options_impl,
)

def searchable_options(name, files, **kwargs):
    _searchable_options(
        name = name,
        compress = is_release(),
        searchable_options = files,
        **kwargs
    )

# Build an Android Studio plugin.
# This plugin is a zip file with the final layout inside Android Studio plugin's directory.
# Args
#    name: The id of the plugin (eg. intellij.android.plugin)
#    directory: The directory to use inside plugins (eg. android)
#    modules: A dictionary of the form
#             {"name.jar": ["m1" , "m2"]}
#             Where keys are the names of the jars in the libs directory, and the values
#             are the list of modules that will be in that jar.
#    resources: A dictionary of the form
#             {"dir": <files> }
#             where keys are the directories where to place the resources, and values
#             is a list of files to place there (it supports studio_data rules)
def studio_plugin(
        name,
        directory,
        modules = {},
        resources = {},
        **kwargs):
    jars, modules_list = _dict_to_lists(modules)
    resources_dirs, resources_list = _dict_to_lists(resources)

    _studio_plugin(
        name = name,
        directory = directory,
        modules = modules_list,
        jars = jars,
        resources = resources_list,
        resources_dirs = resources_dirs,
        compress = is_release(),
        **kwargs
    )

def _studio_data_impl(ctx):
    for dep in ctx.attr.files_linux + ctx.attr.files_mac + ctx.attr.files_mac_arm + ctx.attr.files_win:
        if hasattr(dep, "mappings"):
            fail("studio_data does not belong on a platform specific attribute, please add " + str(dep.label) + " to \"files\" directly")

    files = []
    mac = []
    mac_arm = []
    win = []
    linux = []
    mappings = {}
    for dep in ctx.attr.files:
        if hasattr(dep, "mappings"):
            linux += [dep.linux]
            mac += [dep.mac]
            mac_arm += [dep.mac_arm]
            win += [dep.win]
            mappings.update(dep.mappings)
        else:
            files += dep[DefaultInfo].files.to_list()

    for prefix, destination in ctx.attr.mappings.items():
        for src in files + ctx.files.files_mac + ctx.files.files_mac_arm + ctx.files.files_linux + ctx.files.files_win:
            if src not in mappings and src.short_path.startswith(prefix):
                mappings[src] = destination + src.short_path[len(prefix):]

    dlinux = depset(files + ctx.files.files_linux, order = "preorder", transitive = linux)
    dmac = depset(files + ctx.files.files_mac, order = "preorder", transitive = mac)
    dmac_arm = depset(files + ctx.files.files_mac_arm, order = "preorder", transitive = mac_arm)
    dwin = depset(files + ctx.files.files_win, order = "preorder", transitive = win)

    return struct(
        linux = dlinux,
        mac = dmac,
        mac_arm = dmac_arm,
        win = dwin,
        mappings = mappings,
        providers = [DefaultInfo(files = depset(files))],
    )

_studio_data = rule(
    attrs = {
        "files": attr.label_list(allow_files = True),
        "files_linux": attr.label_list(allow_files = True),
        "files_mac": attr.label_list(allow_files = True),
        "files_mac_arm": attr.label_list(allow_files = True),
        "files_win": attr.label_list(allow_files = True),
        "mappings": attr.string_dict(mandatory = True),
    },
    executable = False,
    implementation = _studio_data_impl,
)

# A specialized version of a filegroup, that groups all the given files but also provides different
# sets of files for each platform.
# This allows grouping all files of the same concept that have different platform variants.
# Args:
#     files: A list of files present on all platforms
#     files_{linux, mac, mac_arm, win}: A list of files for each platform
#     mapping: A dictionary to map file locations and build an arbitrary file tree, in the form of
#              a dictionary from current directory to new directory.
def studio_data(name, files = [], files_linux = [], files_mac = [], files_mac_arm = [], files_win = [], mappings = {}, tags = [], **kwargs):
    _studio_data(
        name = name,
        files = files,
        files_linux = files_linux,
        files_mac = files_mac,
        files_mac_arm = files_mac_arm,
        files_win = files_win,
        mappings = mappings,
        tags = tags,
        **kwargs
    )

def _split_version(version):
    """Splits a version string into its constituent parts."""
    index_of_period = version.find(".")
    if index_of_period == -1:
        fail('Cannot split version "%s" because no "." was found in it' % version)

    micro = version[0:index_of_period]
    patch = version[index_of_period + 1:]
    return (micro, patch)

def _get_channel_info(version_type):
    """Maps a version type to information about a channel."""
    if version_type not in type_channel_mappings:
        fail('Invalid type "%s"; must be one of %s' % (version_type, str(type_channel_mappings.keys())))

    channel = type_channel_mappings[version_type]
    is_eap = version_type in eap_types

    return channel, is_eap

def _form_version_full(ctx):
    """Forms version_full based on code name, version type, and release number"""
    (channel, _) = _get_channel_info(ctx.attr.version_type)

    code_name_and_patch_components = (ctx.attr.version_code_name +
                                      " | " +
                                      "{0}.{1}.{2}")

    if channel == "Stable":
        if ctx.attr.version_release_number <= 1:
            return code_name_and_patch_components

        return code_name_and_patch_components + " Patch " + str(ctx.attr.version_release_number - 1)
    if ctx.attr.version_suffix:
        return code_name_and_patch_components + " " + ctx.attr.version_suffix[BuildSettingInfo].value

    return (code_name_and_patch_components +
            " " +
            ctx.attr.version_type +
            " " +
            str(ctx.attr.version_release_number))

def _full_display_version(ctx):
    """Returns the output of _form_version_full with versions applied."""
    intellij_info = ctx.attr.platform[IntellijInfo]
    (micro, _) = _split_version(ctx.attr.version_micro_patch)
    return _form_version_full(ctx).format(intellij_info.major_version, intellij_info.minor_version, micro)

def _append(ctx, platform, files, path, lines):
    if not lines:
        return
    file = files[path]
    text = "\n".join(lines)
    template = ctx.actions.declare_file(file.basename + ".%s.template" % platform.name)
    out = ctx.actions.declare_file(file.basename + ".%s.append.%s" % (platform.name, file.extension))
    files[path] = out
    ctx.actions.write(output = template, content = "{CONTENT}")
    expand_template_ex(
        ctx = ctx,
        template = template,
        out = out,
        substitutions = {
            "{CONTENT}": "$(inline " + file.path + ")\n" + text + "\n",
        },
        files = [file],
    )

def _stamp(ctx, args, srcs, src, out):
    args.add("--stamp")
    args.add(src)
    args.add(out)
    ctx.actions.run(
        inputs = srcs + [src],
        outputs = [out],
        executable = ctx.executable._stamper,
        arguments = [args],
        progress_message = "Stamping %s" % src.basename,
        mnemonic = "stamper",
    )

def _stamp_exe(ctx, extra, srcs, src, out):
    args = ctx.actions.args()
    args.add(src)
    args.add(out)
    ctx.actions.run(
        inputs = srcs + [src],
        outputs = [out],
        executable = ctx.executable._patch_exe,
        arguments = [args, extra],
        progress_message = "Patching exe %s" % src.basename,
        mnemonic = "patchexe",
    )

def _declare_stamped_file(ctx, files, platform, path):
    original = files[path]
    stamped = ctx.actions.declare_file(original.basename + ".%s.stamped.%s" % (platform.name, original.extension))
    files[path] = stamped
    return original, stamped

def _produce_manifest(ctx, platform, platform_files):
    out = ctx.outputs.manifest
    build_txt = platform_files[platform.resource_path + "build.txt"]
    resources_jar = platform_files[platform.base_path + "lib/resources.jar"]

    (channel, is_eap) = _get_channel_info(ctx.attr.version_type)
    args = ["--out", out.path]
    args += ["--build_txt", build_txt.path]
    args += ["--resources_jar", resources_jar.path]
    args += ["--channel", channel]
    args += ["--code_name", ctx.attr.version_code_name]

    ctx.actions.run(
        inputs = [build_txt, resources_jar, ctx.info_file, ctx.version_file],
        outputs = [out],
        executable = ctx.executable._generate_build_metadata,
        arguments = args,
        progress_message = "Producing manifest for %s..." % ctx.attr.name,
        mnemonic = "stamper",
    )

def _produce_update_message_html(ctx):
    if not ctx.file.update_message_template:
        ctx.actions.write(output = ctx.outputs.update_message, content = "")
        return

    channel, _ = _get_channel_info(ctx.attr.version_type)
    ctx.actions.expand_template(
        template = ctx.file.update_message_template,
        output = ctx.outputs.update_message,
        substitutions = {
            "{full_version}": _full_display_version(ctx),
            "{channel}": channel,
        },
    )

def _stamp_platform(ctx, platform, platform_files):
    args = ["--stamp_platform"]

    ret = {}
    ret.update(platform_files)

    build_txt, stamped_build_txt = _declare_stamped_file(ctx, ret, platform, platform.resource_path + "build.txt")
    args = ctx.actions.args()
    args.add("--info_file", ctx.info_file)
    args.add("--replace_build_number")
    _stamp(ctx, args, [ctx.info_file], build_txt, stamped_build_txt)

    resources_jar, stamped_resources_jar = _declare_stamped_file(ctx, ret, platform, platform.base_path + "lib/resources.jar")
    (_, is_eap) = _get_channel_info(ctx.attr.version_type)
    (micro, patch) = _split_version(ctx.attr.version_micro_patch)
    args = ctx.actions.args()
    args.add("--entry", "idea/AndroidStudioApplicationInfo.xml")
    args.add("--version_file", ctx.version_file)
    args.add("--version_full", _form_version_full(ctx))
    args.add("--eap", "true" if is_eap else "false")
    args.add("--version_micro", micro)
    args.add("--version_patch", patch)
    args.add("--build_txt", stamped_build_txt.path)
    args.add("--stamp_app_info")
    _stamp(ctx, args, [ctx.version_file, stamped_build_txt], resources_jar, stamped_resources_jar)

    idea_properties, stamped_idea_properties = _declare_stamped_file(ctx, ret, platform, platform.base_path + "bin/idea.properties")
    args = ctx.actions.args()
    args.add("--replace_selector", ctx.attr.selector)
    _stamp(ctx, args, [], idea_properties, stamped_idea_properties)

    if platform == LINUX:
        studio_sh, stamped_studio_sh = _declare_stamped_file(ctx, ret, platform, platform.base_path + "bin/studio.sh")
        args = ctx.actions.args()
        args.add("--replace_selector", ctx.attr.selector)
        _stamp(ctx, args, [], studio_sh, stamped_studio_sh)

        game_tools_sh, stamped_game_tools_sh = _declare_stamped_file(ctx, ret, platform, platform.base_path + "bin/game-tools.sh")
        args = ctx.actions.args()
        args.add("--replace_selector", ctx.attr.selector)
        _stamp(ctx, args, [], game_tools_sh, stamped_game_tools_sh)

        install_txt, stamped_install_txt = _declare_stamped_file(ctx, ret, platform, platform.base_path + "Install-Linux-tar.txt")
        args = ctx.actions.args()
        args.add("--replace_selector", ctx.attr.selector)
        _stamp(ctx, args, [], install_txt, stamped_install_txt)

    if platform == MAC or platform == MAC_ARM:
        info_plist, stamped_info_plist = _declare_stamped_file(ctx, ret, platform, platform.base_path + "Info.plist")
        args = ctx.actions.args()
        args.add("--info_file", ctx.info_file)
        args.add("--replace_build_number")
        args.add("--replace_selector", ctx.attr.selector)
        _stamp(ctx, args, [ctx.info_file], info_plist, stamped_info_plist)

    if platform == WIN:
        studio_exe, stamped_studio_exe = _declare_stamped_file(ctx, ret, platform, platform.base_path + "bin/studio64.exe")
        args = ctx.actions.args()
        args.add_all(["--replace_resource", "_ANDROID_STUDIO_SYSTEM_SELECTOR_", ctx.attr.selector])
        _stamp_exe(ctx, args, [], studio_exe, stamped_studio_exe)

        studio_bat, stamped_studio_bat = _declare_stamped_file(ctx, ret, platform, platform.base_path + "bin/studio.bat")
        args = ctx.actions.args()
        args.add("--replace_selector", ctx.attr.selector)
        _stamp(ctx, args, [], studio_bat, stamped_studio_bat)

        game_tools_bat, stamped_game_tools_bat = _declare_stamped_file(ctx, ret, platform, platform.base_path + "bin/game-tools.bat")
        args = ctx.actions.args()
        args.add("--replace_selector", ctx.attr.selector)
        _stamp(ctx, args, [], game_tools_bat, stamped_game_tools_bat)

    product_info_json, stamped_product_info_json = _declare_stamped_file(ctx, ret, platform, platform.resource_path + "product-info.json")
    args = ctx.actions.args()
    args.add("--info_file", ctx.info_file)
    args.add("--build_txt", stamped_build_txt)
    args.add("--stamp_product_info")
    args.add("--replace_selector", ctx.attr.selector)
    _stamp(ctx, args, [ctx.info_file, stamped_build_txt], product_info_json, stamped_product_info_json)

    return ret

def _stamp_plugin(ctx, platform, platform_files, files, overwrite_plugin_version):
    ret = {}
    ret.update(files)
    build_txt = platform_files[platform.resource_path + "build.txt"]

    for rel, file in files.items():
        if rel.endswith(".jar"):
            stamped_jar = ctx.actions.declare_file(ctx.attr.name + ".plugin.%s.stamped." % platform.name + rel.replace("/", "_"))
            ret[rel] = stamped_jar

            args = ctx.actions.args()
            args.add("--build_txt", build_txt)
            args.add("--info_file", ctx.info_file)
            args.add("--entry", "META-INF/plugin.xml")
            args.add("--optional_entry")
            args.add("--replace_build_number")
            if overwrite_plugin_version:
                args.add("--overwrite_plugin_version")
            _stamp(ctx, args, [build_txt, ctx.info_file], file, stamped_jar)

    return ret

def _android_studio_prefix(ctx, platform):
    if platform == MAC or platform == MAC_ARM:
        return ctx.attr.platform.platform_info.mac_bundle_name + "/"
    return "android-studio/"

def _get_external_attributes(all_files):
    attrs = {}
    for zip_path, file in all_files.items():
        # Source files are checked in with the right permissions.
        # For generated files we default to -rw-r--r--
        if not file.is_source:
            attrs[zip_path] = "644"
        if zip_path.endswith(".app/Contents/Info.plist"):
            attrs[zip_path] = "664"
        if (zip_path.endswith("/bin/studio.sh") or
            zip_path.endswith("/bin/game-tools.sh") or
            zip_path.endswith("/bin/studio64.exe") or
            zip_path.endswith("/bin/studio.bat") or
            zip_path.endswith("/bin/game-tools.bat")):
            attrs[zip_path] = "775"
    return attrs

def _android_studio_os(ctx, platform, out):
    files = []
    all_files = {}

    platform_prefix = _android_studio_prefix(ctx, platform)

    platform_files = platform.get(ctx.attr.platform[IntellijInfo].base)
    if ctx.attr.application_icon:
        platform_files = replace_app_icon(ctx, platform.name, platform_files, ctx.attr.application_icon[AppIconInfo])
    plugin_files = platform.get(ctx.attr.platform[IntellijInfo].plugins)

    if ctx.attr.jre:
        jre_files = [(ctx.attr.jre.mappings[f], f) for f in platform.get(ctx.attr.jre).to_list()]
        all_files.update({platform_prefix + platform.base_path + platform.jre + k: v for k, v in jre_files})
<<<<<<< HEAD

        # b/235325129 workaround: keep `jre\` directory for windows patcher
        # TODO remove after no more patches from Dolphin
        if platform == WIN and platform.jre != "jre":
            jre_bin = ctx.actions.declare_file(ctx.attr.name + ".jre.marker")
            ctx.actions.write(jre_bin, "")
            files += [(platform.base_path + "jre/bin/.marker", jre_bin)]
=======
>>>>>>> 0d09370c

    # Stamp the platform and its plugins
    platform_files = _stamp_platform(ctx, platform, platform_files)
    all_files.update({platform_prefix + k: v for k, v in platform_files.items()})

    # for plugin in platform_plugins:
    for plugin, this_plugin_files in plugin_files.items():
<<<<<<< HEAD
=======
        # TODO(b/329416516): Rework "excluding" performanceTesting plugin
        if plugin == "performanceTesting":
            continue
>>>>>>> 0d09370c
        this_plugin_files = _stamp_plugin(ctx, platform, platform_files, this_plugin_files, overwrite_plugin_version = False)
        all_files.update({platform_prefix + k: v for k, v in this_plugin_files.items()})

    dev01 = ctx.actions.declare_file(ctx.attr.name + ".dev01." + platform.name)
    ctx.actions.write(dev01, "")
    files += [(platform.base_path + "license/dev01_license.txt", dev01)]

    suffix = "64" if platform == LINUX else ("64.exe" if platform == WIN else "")
    vm_options_path = platform_prefix + platform.base_path + "bin/studio" + suffix + ".vmoptions"
<<<<<<< HEAD
    _append(ctx, platform, all_files, vm_options_path, ctx.attr.vm_options)

    _append(ctx, platform, all_files, platform_prefix + platform.base_path + "bin/idea.properties", ctx.attr.properties)
=======
    vm_options = ctx.attr.vm_options + {
        LINUX: ctx.attr.vm_options_linux,
        MAC: ctx.attr.vm_options_mac,
        MAC_ARM: ctx.attr.vm_options_mac_arm,
        WIN: ctx.attr.vm_options_win,
    }[platform]
    _append(ctx, platform, all_files, vm_options_path, vm_options)

    properties = ctx.attr.properties + {
        LINUX: ctx.attr.properties_linux,
        MAC: ctx.attr.properties_mac,
        MAC_ARM: ctx.attr.properties_mac_arm,
        WIN: ctx.attr.properties_win,
    }[platform]
    _append(ctx, platform, all_files, platform_prefix + platform.base_path + "bin/idea.properties", properties)
>>>>>>> 0d09370c

    # Add safe mode batch file based on the current platform
    source_map = {
        LINUX: ctx.attr.files_linux,
        MAC: ctx.attr.files_mac,
        MAC_ARM: ctx.attr.files_mac_arm,
        WIN: ctx.attr.files_win,
    }[platform]

    if source_map != None:
        for key in source_map:
            files += [(platform.base_path + source_map[key], key.files.to_list()[0])]

    so_jars = {"%s%s%s" % (platform_prefix, platform.base_path, jar): f for (jar, f) in ctx.attr.searchable_options.searchable_options}

    licenses = []
<<<<<<< HEAD
    for p in ctx.attr.plugins + ctx.attr.platform.extra_plugins:
=======
    for p in ctx.attr.plugins:
>>>>>>> 0d09370c
        pkey = p[PluginInfo].directory
        this_plugin_files = platform.get(p[PluginInfo].plugin_files)

        this_plugin_files = _stamp_plugin(ctx, platform, platform_files, this_plugin_files, p[PluginInfo].overwrite_plugin_version)

        licenses += [p[PluginInfo].licenses]
        this_plugin_full_files = {platform_prefix + platform.base_path + k: v for k, v in this_plugin_files.items()}
        for k, f in this_plugin_full_files.items():
            if k in so_jars:
                jar_with_so = ctx.actions.declare_file(k + "%s.so.jar" % platform.name)
                run_singlejar(ctx, [f, so_jars[k]], jar_with_so)
                this_plugin_full_files[k] = jar_with_so
        all_files.update(this_plugin_full_files)

    files += [(platform.base_path + "license/" + f.basename, f) for f in depset([], transitive = licenses).to_list()]

    all_files.update({platform_prefix + k: v for k, v in files})

    if platform == MAC or platform == MAC_ARM:
        all_files.update({"_codesign/entitlements.xml": ctx.file.codesign_entitlements})

    if platform == LINUX:
        _produce_manifest(ctx, LINUX, platform_files)

    attrs = _get_external_attributes(all_files)
    _lnzipper(ctx, out.basename, all_files.items(), out, attrs = attrs, keep_symlink = platform == MAC_ARM)
<<<<<<< HEAD
=======
    return all_files

def _experimental_runner(ctx, name, target_to_file, out):
    files = []
    expected = []
    for target, src in target_to_file.items():
        dst = ctx.actions.declare_file(name + "/" + target)
        files.append(dst)
        expected.append(target)
        ctx.actions.run_shell(
            inputs = [src],
            outputs = [dst],
            command = "cp -f \"$1\" \"$2\"",
            arguments = [src.path, dst.path],
            mnemonic = "CopyFile",
            progress_message = "Copying files",
            use_default_shell_env = True,
        )

    file_list = ctx.actions.declare_file(name + "/files.lst")
    ctx.actions.write(file_list, "\n".join(expected))
    files.append(file_list)

    # Creating runfiles would work, but we have files with spaces, and to avoid having all the needed
    # files as ouputs of the list, we set them as sources of the final script.
    ctx.actions.run_shell(
        inputs = [ctx.file._studio_launcher] + files,
        outputs = [out],
        command = "cp -f \"$1\" \"$2\"",
        arguments = [ctx.file._studio_launcher.path, out.path],
        mnemonic = "CopyFile",
        progress_message = "Copying files",
        use_default_shell_env = True,
    )
>>>>>>> 0d09370c

script_template = """\
    #!/bin/bash
    options=
    tmp_dir=$(mktemp -d -t android-studio-XXXXXXXXXX)
    if [ "$1" == "--debug" ]; then
        options="$tmp_dir/.debug.vmoptions"
	echo "-agentlib:jdwp=transport=dt_socket,server=y,suspend=y,address=*:5005" > "$options"
	shift
    elif [[ "$1" == "--wrapper_script_flag=--debug="* ]]; then
        debug_option="$1"
        options="$tmp_dir/.debug.vmoptions"
	echo "-agentlib:jdwp=transport=dt_socket,server=y,suspend=y,address=${{debug_option##--wrapper_script_flag=--debug=}}" > "$options"
	shift
    fi

    config_base_dir="$HOME/.studio_dev"
    if [[ "$1" == "--config_base_dir="* ]]; then
	config_base_dir="${{1##--config_base_dir=}}"
	shift
    fi

    unzip -q "{zip_file}" -d "$tmp_dir"
    mkdir -p "$config_base_dir/.config"
    mkdir -p "$config_base_dir/.plugins"
    mkdir -p "$config_base_dir/.system"
    mkdir -p "$config_base_dir/.log"
    echo "idea.config.path=$config_base_dir/.config" >> "$tmp_dir/.properties"
    echo "idea.plugins.path=$config_base_dir/.plugins" >> "$tmp_dir/.properties"
    echo "idea.system.path=$config_base_dir/.system" >> "$tmp_dir/.properties"
    echo "idea.log.path=$config_base_dir/.log" >> "$tmp_dir/.properties"
    properties="$tmp_dir/.properties"

    if [ -z "$options" ]; then
        STUDIO_PROPERTIES="$properties" {command} $args
    else
        STUDIO_VM_OPTIONS="$options" STUDIO_PROPERTIES="$properties" {command} $@
    fi
<<<<<<< HEAD
    tmp_dir=$(mktemp -d -t android-studio-XXXXXXXXXX)
    unzip -q "{zip_file}" -d "$tmp_dir"
    if [ -z "$options" ]; then
        {command} $args
    else
        STUDIO_VM_OPTIONS="$options" {command} $args
    fi
=======
>>>>>>> 0d09370c
"""

platform_by_name = {platform.name: platform for platform in [LINUX, MAC, MAC_ARM, WIN]}

def _android_studio_impl(ctx):
    plugins = [plugin[PluginInfo].directory for plugin in ctx.attr.plugins]
    ctx.actions.write(ctx.outputs.plugins, "".join([dir + "\n" for dir in plugins]))

    outputs = {
        LINUX: ctx.outputs.linux,
        MAC: ctx.outputs.mac,
        MAC_ARM: ctx.outputs.mac_arm,
        WIN: ctx.outputs.win,
    }
<<<<<<< HEAD
    for (platform, output) in outputs.items():
        _android_studio_os(ctx, platform, output)
=======
    all_files = {}
    for (platform, output) in outputs.items():
        all_files[platform] = _android_studio_os(ctx, platform, output)
>>>>>>> 0d09370c

    _produce_update_message_html(ctx)

    host_platform = platform_by_name[ctx.attr.host_platform_name]
<<<<<<< HEAD
    vmoptions = ctx.actions.declare_file("%s-debug.vmoption" % ctx.label.name)
    ctx.actions.write(vmoptions, "-agentlib:jdwp=transport=dt_socket,server=y,suspend=y,address=*:5005")

    script = ctx.actions.declare_file("%s-run" % ctx.label.name)
    script_content = script_template.format(
        zip_file = outputs[host_platform].short_path,
        command = {
            LINUX: "$tmp_dir/android-studio/bin/studio.sh",
            MAC: "open \"$tmp_dir/" + _android_studio_prefix(ctx, MAC) + "\"",
            MAC_ARM: "open \"$tmp_dir/" + _android_studio_prefix(ctx, MAC_ARM) + "\"",
            WIN: "$tmp_dir/android-studio/bin/studio64",
        }[host_platform],
        vmoptions = vmoptions.short_path,
    )
    ctx.actions.write(script, script_content, is_executable = True)
    runfiles = ctx.runfiles(files = [outputs[host_platform], vmoptions])
=======
    if ctx.attr.experimental_runner:
        script = ctx.actions.declare_file("%s/%s.py" % (ctx.attr.name, ctx.attr.name))
        _experimental_runner(
            ctx,
            ctx.attr.name,
            all_files[host_platform],
            script,
        )
        default_files = depset([script, ctx.outputs.manifest, ctx.outputs.update_message])
        default_runfiles = None
    else:
        script = ctx.actions.declare_file("%s-run" % ctx.label.name)
        script_content = script_template.format(
            zip_file = outputs[host_platform].short_path,
            command = {
                LINUX: "$tmp_dir/android-studio/bin/studio.sh",
                MAC: "open \"$tmp_dir/" + _android_studio_prefix(ctx, MAC) + "\"",
                MAC_ARM: "open \"$tmp_dir/" + _android_studio_prefix(ctx, MAC_ARM) + "\"",
                WIN: "$tmp_dir/android-studio/bin/studio64",
            }[host_platform],
        )
        ctx.actions.write(script, script_content, is_executable = True)
        runfiles = ctx.runfiles(files = [outputs[host_platform]])

        default_files = depset([ctx.outputs.linux, ctx.outputs.mac, ctx.outputs.mac_arm, ctx.outputs.win, ctx.outputs.manifest, ctx.outputs.update_message])
        default_runfiles = runfiles
>>>>>>> 0d09370c

    # Leave everything that is not the main zips as implicit outputs
    return DefaultInfo(
        executable = script,
        files = default_files,
        runfiles = default_runfiles,
    )

_android_studio = rule(
    attrs = {
        "host_platform_name": attr.string(),
        "codesign_entitlements": attr.label(allow_single_file = True),
        "compress": attr.bool(),
        "experimental_runner": attr.bool(default = False),
        "files_linux": attr.label_keyed_string_dict(allow_files = True, default = {}),
        "files_mac": attr.label_keyed_string_dict(allow_files = True, default = {}),
        "files_mac_arm": attr.label_keyed_string_dict(allow_files = True, default = {}),
        "files_win": attr.label_keyed_string_dict(allow_files = True, default = {}),
        "jre": attr.label(),
        "platform": attr.label(providers = [IntellijInfo]),
        "plugins": attr.label_list(providers = [PluginInfo]),
        "vm_options": attr.string_list(),
<<<<<<< HEAD
        "properties": attr.string_list(),
=======
        "vm_options_linux": attr.string_list(),
        "vm_options_mac": attr.string_list(),
        "vm_options_mac_arm": attr.string_list(),
        "vm_options_win": attr.string_list(),
        "properties": attr.string_list(),
        "properties_linux": attr.string_list(),
        "properties_mac": attr.string_list(),
        "properties_mac_arm": attr.string_list(),
        "properties_win": attr.string_list(),
>>>>>>> 0d09370c
        "selector": attr.string(mandatory = True),
        "application_icon": attr.label(providers = [AppIconInfo]),
        "searchable_options": attr.label(),
        "version_code_name": attr.string(),
        "version_micro_patch": attr.string(),
        "version_release_number": attr.int(),
        "version_type": attr.string(),
        "update_message_template": attr.label(allow_single_file = True),
        "version_suffix": attr.label(
            providers = [BuildSettingInfo],
        ),
        "_singlejar": attr.label(
            default = Label("@bazel_tools//tools/jdk:singlejar"),
            cfg = "host",
            executable = True,
        ),
        "_stamper": attr.label(
            default = Label("//tools/adt/idea/studio:stamper"),
            cfg = "exec",
            executable = True,
        ),
        "_generate_build_metadata": attr.label(
            default = Label("//tools/adt/idea/studio:generate_build_metadata"),
            cfg = "exec",
            executable = True,
        ),
        "_zipper": attr.label(
            default = Label("@bazel_tools//tools/zip:zipper"),
            cfg = "host",
            executable = True,
        ),
        "_lnzipper": attr.label(
            default = Label("//tools/base/bazel/lnzipper:lnzipper"),
            cfg = "exec",
            executable = True,
        ),
        "_expander": attr.label(
            default = Label("//tools/base/bazel/expander"),
            cfg = "host",
            executable = True,
        ),
        "_patch_exe": attr.label(
            default = Label("//tools/vendor/google/windows-exe-patcher:patch-exe"),
            cfg = "exec",
            executable = True,
        ),
        "_update_resources_jar": attr.label(
            default = Label("//tools/adt/idea/studio/rules:update_resources_jar"),
            cfg = "exec",
            executable = True,
        ),
        "_studio_launcher": attr.label(
            allow_single_file = True,
            default = Label("//tools/adt/idea/studio:studio.py"),
        ),
    },
    outputs = {
        "linux": "%{name}.linux.zip",
        "mac": "%{name}.mac.zip",
        "mac_arm": "%{name}.mac_arm.zip",
        "win": "%{name}.win.zip",
        "plugins": "%{name}.plugin.lst",
        "manifest": "%{name}_build_manifest.textproto",
        "update_message": "%{name}_update_message.html",
    },
    executable = True,
    implementation = _android_studio_impl,
)

# Builds a distribution of android studio.
# Args:
#       platform: A studio_data target with the per-platform filegroups
#       jre: If include a target with the jre to bundle in.
#       plugins: A list of plugins to be bundled
#       modules: A dictionary (see studio_plugin) with modules bundled at top level
#       resources: A dictionary (see studio_plugin) with resources bundled at top level
#       update_message_template: A file to use for the update message. The following
#                                substitutions are available to message templates:
#                                 {full_version} - See _form_version_full below.
#                                 {channel} - The channel derived from version_type.
#
# Regarding versioning information:
# - The "version_*" parameters (like "version_micro_path" and
#   "version_type") are used both for Android Studio itself and for
#   metadata produced by this rule (e.g. the build manifest and the
#   update message).
# - The full version string is produced by "_form_version_full"
#   following these rules:
#   - If the version_type is "Stable", then the first release will not
#     have a patch number, then every subsequent release will have a
#     patch number starting at 1. In addition, the word "Stable" will
#     never appear in the full version string.
#   - If the version_type is anything other than "Stable", then the
#     version_type will appear in the full version string, and
#     version_release_number will be appended directly after.
# Examples:
# - Input: version_type = "Stable", version_release_number = 1
# - Output: "Dolphin | 2022.1.1"
# - Input: version_type = "Stable", version_release_number = 2
# - Output: "Dolphin | 2022.1.1 Patch 1"
# - Input: version_type = "Stable", version_release_number = 3
# - Output: "Dolphin | 2022.1.1 Patch 2"
# - Input: version_type = "Canary", version_release_number = 1
# - Output: "Dolphin | 2022.1.1 Canary 1"
# - Input: version_type = "Canary", version_release_number = 2
# - Output: "Dolphin | 2022.1.1 Canary 2"
# - Input: version_type = "RC", version_release_number = 3
# - Output: "Dolphin | 2022.1.1 RC 3"
#
# version_release_number may or may not match the actual patch number.
# For example, we may be on patch 12 of a Beta while still calling it
# "Beta 3", meaning we've shipped 9 Canary releases and 2 Beta releases
# before patch 12. In such a case, the release_number would be 3.
def android_studio(
        name,
        **kwargs):
    _android_studio(
        name = name,
        compress = is_release(),
        host_platform_name = select({
            "@platforms//os:linux": LINUX.name,
            "//tools/base/bazel/platforms:macos-x86_64": MAC.name,
            "//tools/base/bazel/platforms:macos-arm64": MAC_ARM.name,
            "@platforms//os:windows": WIN.name,
            "//conditions:default": "",
        }),
        **kwargs
    )

def _intellij_plugin_import_impl(ctx):
    files = {}
<<<<<<< HEAD

    # Note: platform plugins will have no files because they are already in intellij-sdk.
    if ctx.attr.files:
        plugin_dir = "plugins/" + ctx.attr.target_dir
=======
    plugin_dir = "plugins/" + ctx.attr.target_dir

    # Note: platform plugins will have no files because they are already in intellij-sdk.
    if ctx.attr.files:
>>>>>>> 0d09370c
        for f in ctx.files.files:
            if not f.short_path.startswith(ctx.attr.strip_prefix):
                fail("File " + f.short_path + " does not start with prefix " + ctx.attr.strip_prefix)
            relpath = f.short_path[len(ctx.attr.strip_prefix):]
            files[plugin_dir + "/" + relpath] = f
<<<<<<< HEAD
=======
    plugin_files_linux = _studio_plugin_os(ctx, LINUX, [], plugin_dir) | files
    plugin_files_mac = _studio_plugin_os(ctx, MAC, [], plugin_dir) | files
    plugin_files_mac_arm = _studio_plugin_os(ctx, MAC_ARM, [], plugin_dir) | files
    plugin_files_win = _studio_plugin_os(ctx, WIN, [], plugin_dir) | files
>>>>>>> 0d09370c

    java_info = java_common.merge([export[JavaInfo] for export in ctx.attr.exports])
    jars = java_info.runtime_output_jars

    _check_plugin(ctx, ctx.outputs.plugin_metadata, jars)

    return [
        java_info,
        DefaultInfo(runfiles = ctx.runfiles(files = ctx.files.files)),
        PluginInfo(
            directory = ctx.attr.target_dir,
            plugin_metadata = ctx.outputs.plugin_metadata,
            module_deps = depset(),
            lib_deps = depset(ctx.attr.exports),
            licenses = depset(),
            plugin_files = struct(
<<<<<<< HEAD
                linux = files,
                mac = files,
                mac_arm = files,
                win = files,
=======
                linux = plugin_files_linux,
                mac = plugin_files_mac,
                mac_arm = plugin_files_mac_arm,
                win = plugin_files_win,
>>>>>>> 0d09370c
            ),
            overwrite_plugin_version = False,
        ),
        # Force 'chkplugin' to run by marking its output as a validation output.
        # See https://bazel.build/extending/rules#validation_actions for details.
        OutputGroupInfo(_validation = depset([ctx.outputs.plugin_metadata])),
    ]

_intellij_plugin_import = rule(
    attrs = {
        # Note: platform plugins will have no files because they are already in intellij-sdk.
        "files": attr.label_list(allow_files = True),
        "strip_prefix": attr.string(),
        "target_dir": attr.string(),
        "resources": attr.label_list(allow_files = True),
        "resources_dirs": attr.string_list(),
        "exports": attr.label_list(providers = [JavaInfo], mandatory = True),
        "compress": attr.bool(),
        "_check_plugin": attr.label(
            default = Label("//tools/adt/idea/studio:check_plugin"),
            cfg = "host",
            executable = True,
        ),
    },
    outputs = {
        "plugin_metadata": "%{name}.info",
    },
    implementation = _intellij_plugin_import_impl,
)

def intellij_plugin_import(name, target_dir, exports, files = [], strip_prefix = "", resources = {}, **kwargs):
    """This macro is for prebuilt IntelliJ plugins that are not already part of intellij-sdk."""
    resources_dirs, resources_list = _dict_to_lists(resources)
    _intellij_plugin_import(
        name = name,
        files = files,
        strip_prefix = strip_prefix,
        target_dir = target_dir,
        resources = resources_list,
        resources_dirs = resources_dirs,
        exports = exports,
        compress = is_release(),
        **kwargs
    )

def _intellij_platform_impl_os(ctx, platform, data, zip_out):
    files = platform.get(data).to_list()
    plugin_dir = "%splugins/" % platform.base_path
    base = []
    plugins = {}
    for file in files:
        if file not in data.mappings:
            fail("file %s not found in mappings" % file.path)
        rel = data.mappings[file]
        if not rel.startswith(plugin_dir):
            # This is not a plugin file
            base.append((rel, file))
            continue
        parts = rel[len(plugin_dir):].split("/")
        if len(parts) == 0:
            fail("Unexpected plugin file: " + rel)
        plugin = parts[0]
        if plugin not in plugins:
            plugins[plugin] = []
        plugins[plugin].append((rel, file))

    _zipper(ctx, "base %s platform zip" % platform.name, base, zip_out)

    base_files = {rel: file for rel, file in base}
    plugin_files = {plugin: {rel: file for rel, file in files} for plugin, files in plugins.items()}
    return base_files, plugin_files

def _intellij_platform_impl(ctx):
    base_files_linux, plugin_files_linux = _intellij_platform_impl_os(ctx, LINUX, ctx.attr.studio_data, ctx.outputs.linux_zip)
    base_files_win, plugin_files_win = _intellij_platform_impl_os(ctx, WIN, ctx.attr.studio_data, ctx.outputs.win_zip)
    base_files_mac, plugin_files_mac = _intellij_platform_impl_os(ctx, MAC, ctx.attr.studio_data, ctx.outputs.mac_zip)
    base_files_mac_arm, plugin_files_mac_arm = _intellij_platform_impl_os(ctx, MAC_ARM, ctx.attr.studio_data, ctx.outputs.mac_arm_zip)

    runfiles = ctx.runfiles(files = ctx.files.data)
    return struct(
        providers = [
            DefaultInfo(runfiles = runfiles),
            java_common.merge([export[JavaInfo] for export in ctx.attr.exports]),
            IntellijInfo(
                major_version = ctx.attr.major_version,
                minor_version = ctx.attr.minor_version,
                base = struct(
                    linux = base_files_linux,
                    mac = base_files_mac,
                    mac_arm = base_files_mac_arm,
                    win = base_files_win,
                ),
                plugins = struct(
                    linux = plugin_files_linux,
                    mac = plugin_files_mac,
                    mac_arm = plugin_files_mac_arm,
                    win = plugin_files_win,
                ),
            ),
        ],
<<<<<<< HEAD
        extra_plugins = ctx.attr.extra_plugins,
=======
>>>>>>> 0d09370c
        platform_info = struct(
            mac_bundle_name = ctx.attr.mac_bundle_name,
        ),
    )

_intellij_platform = rule(
    attrs = {
        "major_version": attr.string(),
        "minor_version": attr.string(),
        "exports": attr.label_list(providers = [JavaInfo]),
        "data": attr.label_list(allow_files = True),
        "studio_data": attr.label(),
        "compress": attr.bool(),
        "mac_bundle_name": attr.string(),
        "_zipper": attr.label(
            default = Label("@bazel_tools//tools/zip:zipper"),
            cfg = "host",
            executable = True,
        ),
    },
    outputs = {
        "linux_zip": "%{name}.linux.zip",
        "win_zip": "%{name}.win.zip",
        "mac_zip": "%{name}.mac.zip",
        "mac_arm_zip": "%{name}.mac_arm.zip",
    },
    provides = [DefaultInfo, JavaInfo, IntellijInfo],
    implementation = _intellij_platform_impl,
)

# For platforms that are only used to build standalone plugins against
def intellij_platform_import(name, spec):
    _intellij_platform(
        name = name,
        exports = [":" + name + "_jars"],
        studio_data = name + ".data",
        visibility = ["//visibility:public"],
    )

    jvm_import(
        name = name + "_jars",
        jars = [jar[1:] for jar in spec.jars + spec.jars_linux],
        visibility = ["//visibility:public"],
    )

    studio_data(
        name = name + ".data",
    )

    native.filegroup(
        name = name + "-product-info",
        srcs = ["product-info.json"],
        visibility = ["//visibility:public"],
    )

    for plugin, jars in spec.plugin_jars.items():
        jars_target_name = "%s-plugin-%s-jars" % (name, plugin)
        jvm_import(
            name = jars_target_name,
            jars = jars,
            visibility = ["//visibility:public"],
        )
        intellij_plugin_import(
            name = name + "-plugin-%s" % plugin,
            exports = [":" + jars_target_name],
            target_dir = "",
            visibility = ["//visibility:public"],
        )

    jvm_import(
        name = name + "-test-framework",
        jars = ["lib/testFramework.jar"],
        visibility = ["//visibility:public"],
    )

def intellij_platform(
        name,
        src,
        spec,
        **kwargs):
    jvm_import(
        name = name + "_jars",
        jars = select({
            "//tools/base/bazel:windows": [src + "/windows/android-studio" + jar for jar in spec.jars + spec.jars_windows],
            "//tools/base/bazel:darwin": [src + "/darwin/android-studio/Contents" + jar for jar in spec.jars + spec.jars_darwin],
            "//tools/base/bazel:darwin_arm64": [src + "/darwin_aarch64/android-studio/Contents" + jar for jar in spec.jars + spec.jars_darwin_aarch64],
            "//conditions:default": [src + "/linux/android-studio" + jar for jar in spec.jars + spec.jars_linux],
        }),
    )

    _intellij_platform(
        name = name,
        major_version = spec.major_version,
        minor_version = spec.minor_version,
        exports = [":" + name + "_jars"],
        compress = is_release(),
        mac_bundle_name = spec.mac_bundle_name,
        studio_data = name + ".data",
        visibility = ["@intellij//:__subpackages__"],
        # Local linux sandbox does not support spaces in names, so we exclude some files
        # Otherwise we get: "link or target filename contains space"
        data = select({
            "//tools/base/bazel:windows": native.glob(
                include = [src + "/windows/android-studio/**"],
                exclude = [src + "/windows/android-studio/plugins/textmate/lib/bundles/**"],
            ),
            "//tools/base/bazel:darwin": native.glob(
                include = [src + "/darwin/android-studio/**"],
                exclude = [src + "/darwin/android-studio/Contents/plugins/textmate/lib/bundles/**"],
            ),
            "//tools/base/bazel:darwin_arm64": native.glob(
                include = [src + "/darwin_aarch64/android-studio/**"],
                exclude = [src + "/darwin_aarch64/android-studio/Contents/plugins/textmate/lib/bundles/**"],
            ),
            "//conditions:default": native.glob(
                include = [src + "/linux/android-studio/**"],
                exclude = [src + "/linux/android-studio/plugins/textmate/lib/bundles/**"],
            ),
        }),
    )

    ide_paths = {
        "darwin": src + "/darwin/android-studio",
        "darwin_aarch64": src + "/darwin_aarch64/android-studio",
        "linux": src + "/linux/android-studio",
        "windows": src + "/windows/android-studio",
    }

    native.py_test(
        name = name + "_spec_test",
        srcs = ["//tools/adt/idea/studio:intellij_test.py"],
        main = "intellij_test.py",
        tags = ["no_test_windows", "no_test_mac"],
        data = native.glob([src + "/**/lib/*.jar", "**/product-info.json"]),
        env = {
            "spec": json.encode(spec),
            "intellij_paths": ",".join([k + "=" + native.package_name() + "/" + v for k, v in ide_paths.items()]),
        },
        deps = ["//tools/adt/idea/studio:intellij"],
    )

    # Expose lib/resources.jar as a separate target
    native.java_import(
        name = name + "-resources-jar",
        jars = select({
            "//tools/base/bazel:windows": [src + "/windows/android-studio/lib/resources.jar"],
            "//tools/base/bazel:darwin": [src + "/darwin/android-studio/Contents/lib/resources.jar"],
            "//tools/base/bazel:darwin_arm64": [src + "/darwin_aarch64/android-studio/Contents/lib/resources.jar"],
            "//conditions:default": [src + "/linux/android-studio/lib/resources.jar"],
        }),
        visibility = ["@intellij//:__subpackages__"],
    )

    # Expose build.txt from the prebuilt SDK
    native.filegroup(
        name = name + "-build-txt",
        srcs = select({
            "//tools/base/bazel:windows": [src + "/windows/android-studio/build.txt"],
            "//tools/base/bazel:darwin": [src + "/darwin/android-studio/Contents/Resources/build.txt"],
            "//tools/base/bazel:darwin_arm64": [src + "/darwin_aarch64/android-studio/Contents/Resources/build.txt"],
            "//conditions:default": [src + "/linux/android-studio/build.txt"],
        }),
        visibility = ["@intellij//:__subpackages__"],
    )

    # Expose product-info.json.
    native.filegroup(
        name = name + "-product-info",
        srcs = select({
            "//tools/base/bazel:windows": [src + "/windows/android-studio/product-info.json"],
            "//tools/base/bazel:darwin": [src + "/darwin/android-studio/Contents/Resources/product-info.json"],
            "//tools/base/bazel:darwin_arm64": [src + "/darwin_aarch64/android-studio/Contents/Resources/product-info.json"],
            "//conditions:default": [src + "/linux/android-studio/product-info.json"],
        }),
        visibility = ["@intellij//:__subpackages__"],
    )

    # Expose the default VM options file.
    native.filegroup(
        name = name + "-vm-options",
        srcs = select({
            "//tools/base/bazel:windows": [src + "/windows/android-studio/bin/studio64.exe.vmoptions"],
            "//tools/base/bazel:darwin": [src + "/darwin/android-studio/Contents/bin/studio.vmoptions"],
            "//tools/base/bazel:darwin_arm64": [src + "/darwin_aarch64/android-studio/Contents/bin/studio.vmoptions"],
            "//conditions:default": [src + "/linux/android-studio/bin/studio64.vmoptions"],
        }),
        visibility = ["@intellij//:__subpackages__"],
    )

    # TODO: merge this into the intellij_platform rule.
    dir_archive(
        name = name + "-full-linux",
        dir = "prebuilts/studio/intellij-sdk/" + src + "/linux/android-studio",
        files = native.glob([src + "/linux/android-studio/**"]),
        visibility = ["@intellij//:__subpackages__"],
    )

    studio_data(
        name = name + ".data",
        files_linux = native.glob([src + "/linux/**"]),
        files_mac = native.glob([src + "/darwin/**"]),
        files_mac_arm = native.glob([src + "/darwin_aarch64/**"]),
        files_win = native.glob([src + "/windows/**"]),
        mappings = {
            "prebuilts/studio/intellij-sdk/%s/linux/android-studio/" % src: "",
            "prebuilts/studio/intellij-sdk/%s/darwin/android-studio/" % src: "",
            "prebuilts/studio/intellij-sdk/%s/darwin_aarch64/android-studio/" % src: "",
            "prebuilts/studio/intellij-sdk/%s/windows/android-studio/" % src: "",
        },
    )

    for plugin, jars in spec.plugin_jars.items():
        jars_target_name = "%s-plugin-%s_jars" % (name, plugin)
        _gen_plugin_jars_import_target(jars_target_name, src, spec, plugin, jars)
        _intellij_plugin_import(
            name = name + "-plugin-%s" % plugin,
            exports = [":" + jars_target_name],
            visibility = ["@intellij//:__subpackages__"],
        )

    jvm_import(
        name = name + "-updater",
        jars = [src + "/updater-full.jar"],
        visibility = ["@intellij//:__subpackages__"],
    )

    # Expose the IntelliJ test framework separately, for consumption by tests only.
    jvm_import(
        name = name + "-test-framework",
        jars = select({
            "//tools/base/bazel:windows": [src + "/windows/android-studio/lib/testFramework.jar"],
            "//tools/base/bazel:darwin": [src + "/darwin/android-studio/Contents/lib/testFramework.jar"],
            "//tools/base/bazel:darwin_arm64": [src + "/darwin_aarch64/android-studio/Contents/lib/testFramework.jar"],
            "//conditions:default": [src + "/linux/android-studio/lib/testFramework.jar"],
        }),
        visibility = ["@intellij//:__subpackages__"],
    )

def _gen_plugin_jars_import_target(name, src, spec, plugin, jars):
    """Generates a jvm_import target for the specified plugin."""
    add_windows = spec.plugin_jars_windows[plugin] if plugin in spec.plugin_jars_windows else []
    jars_windows = [src + "/windows/android-studio/" + jar for jar in jars + add_windows]
    add_darwin = spec.plugin_jars_darwin[plugin] if plugin in spec.plugin_jars_darwin else []
    jars_darwin = [src + "/darwin/android-studio/Contents/" + jar for jar in jars + add_darwin]
    add_darwin_aarch64 = spec.plugin_jars_darwin_aarch64[plugin] if plugin in spec.plugin_jars_darwin_aarch64 else []
    jars_darwin_aarch64 = [src + "/darwin_aarch64/android-studio/Contents/" + jar for jar in jars + add_darwin_aarch64]
    add_linux = spec.plugin_jars_linux[plugin] if plugin in spec.plugin_jars_linux else []
    jars_linux = [src + "/linux/android-studio/" + jar for jar in jars + add_linux]

    jvm_import(
        name = name,
        jars = select({
            "//tools/base/bazel:windows": jars_windows,
            "//tools/base/bazel:darwin": jars_darwin,
            "//tools/base/bazel:darwin_arm64": jars_darwin_aarch64,
            "//conditions:default": jars_linux,
        }),
    )

def iml_studio_test(
        name,
        data = [],
        **kwargs):
    iml_test(
        name = name,
        data = select({
            "@platforms//os:linux": ["//tools/adt/idea/studio:android-studio.linux.zip"],
            "//tools/base/bazel/platforms:macos-x86_64": ["//tools/adt/idea/studio:android-studio.mac.zip"],
            "//tools/base/bazel/platforms:macos-arm64": ["//tools/adt/idea/studio:android-studio.mac_arm.zip"],
            "@platforms//os:windows": ["//tools/adt/idea/studio:android-studio.win.zip"],
            "//conditions:default": [],
        }) + data,
        **kwargs
    )<|MERGE_RESOLUTION|>--- conflicted
+++ resolved
@@ -1,22 +1,11 @@
-<<<<<<< HEAD
-load("//tools/base/bazel:bazel.bzl", "ImlModuleInfo", "iml_test")
-load("//tools/base/bazel:merge_archives.bzl", "run_singlejar")
-=======
 load("@bazel_skylib//rules:common_settings.bzl", "BuildSettingInfo")
 load("//tools/adt/idea/studio/rules:app-icon.bzl", "AppIconInfo", "replace_app_icon")
 load("//tools/base/bazel:bazel.bzl", "ImlModuleInfo", "iml_test")
 load("//tools/base/bazel:expand_template.bzl", "expand_template_ex")
->>>>>>> 0d09370c
 load("//tools/base/bazel:functions.bzl", "create_option_file")
 load("//tools/base/bazel:jvm_import.bzl", "jvm_import")
-<<<<<<< HEAD
-load("//tools/base/bazel:expand_template.bzl", "expand_template_ex")
-load("@bazel_skylib//rules:common_settings.bzl", "BuildSettingInfo")
-load("//tools/adt/idea/studio/rules:app-icon.bzl", "AppIconInfo", "replace_app_icon")
-=======
 load("//tools/base/bazel:merge_archives.bzl", "run_singlejar")
 load("//tools/base/bazel:utils.bzl", "dir_archive", "is_release")
->>>>>>> 0d09370c
 
 PluginInfo = provider(
     doc = "Info for IntelliJ plugins, including those built by the studio_plugin rule",
@@ -257,16 +246,10 @@
 
     missing = [s.label for s in _depset_subtract(have, need)]
     if missing:
-<<<<<<< HEAD
-        fail("Plugin '" + ctx.attr.name + "' has some compile-time dependencies which are not on the " +
-             "runtime classpath in release builds. You may need to edit the plugin definition at " +
-             str(ctx.label) + " to include the following dependencies: " + ", ".join(missing))
-=======
         error = "\n".join(["\"%s\"," % _label_str(l) for l in missing])
         fail("Plugin '" + ctx.attr.name + "' has compile-time dependencies which are not on the " +
              "runtime classpath in release builds.\nYou may need to edit the plugin definition at " +
              str(ctx.label) + " to include the following dependencies:\n" + error)
->>>>>>> 0d09370c
     return [
         PluginInfo(
             directory = ctx.attr.directory,
@@ -758,16 +741,6 @@
     if ctx.attr.jre:
         jre_files = [(ctx.attr.jre.mappings[f], f) for f in platform.get(ctx.attr.jre).to_list()]
         all_files.update({platform_prefix + platform.base_path + platform.jre + k: v for k, v in jre_files})
-<<<<<<< HEAD
-
-        # b/235325129 workaround: keep `jre\` directory for windows patcher
-        # TODO remove after no more patches from Dolphin
-        if platform == WIN and platform.jre != "jre":
-            jre_bin = ctx.actions.declare_file(ctx.attr.name + ".jre.marker")
-            ctx.actions.write(jre_bin, "")
-            files += [(platform.base_path + "jre/bin/.marker", jre_bin)]
-=======
->>>>>>> 0d09370c
 
     # Stamp the platform and its plugins
     platform_files = _stamp_platform(ctx, platform, platform_files)
@@ -775,12 +748,9 @@
 
     # for plugin in platform_plugins:
     for plugin, this_plugin_files in plugin_files.items():
-<<<<<<< HEAD
-=======
         # TODO(b/329416516): Rework "excluding" performanceTesting plugin
         if plugin == "performanceTesting":
             continue
->>>>>>> 0d09370c
         this_plugin_files = _stamp_plugin(ctx, platform, platform_files, this_plugin_files, overwrite_plugin_version = False)
         all_files.update({platform_prefix + k: v for k, v in this_plugin_files.items()})
 
@@ -790,11 +760,6 @@
 
     suffix = "64" if platform == LINUX else ("64.exe" if platform == WIN else "")
     vm_options_path = platform_prefix + platform.base_path + "bin/studio" + suffix + ".vmoptions"
-<<<<<<< HEAD
-    _append(ctx, platform, all_files, vm_options_path, ctx.attr.vm_options)
-
-    _append(ctx, platform, all_files, platform_prefix + platform.base_path + "bin/idea.properties", ctx.attr.properties)
-=======
     vm_options = ctx.attr.vm_options + {
         LINUX: ctx.attr.vm_options_linux,
         MAC: ctx.attr.vm_options_mac,
@@ -810,7 +775,6 @@
         WIN: ctx.attr.properties_win,
     }[platform]
     _append(ctx, platform, all_files, platform_prefix + platform.base_path + "bin/idea.properties", properties)
->>>>>>> 0d09370c
 
     # Add safe mode batch file based on the current platform
     source_map = {
@@ -827,11 +791,7 @@
     so_jars = {"%s%s%s" % (platform_prefix, platform.base_path, jar): f for (jar, f) in ctx.attr.searchable_options.searchable_options}
 
     licenses = []
-<<<<<<< HEAD
-    for p in ctx.attr.plugins + ctx.attr.platform.extra_plugins:
-=======
     for p in ctx.attr.plugins:
->>>>>>> 0d09370c
         pkey = p[PluginInfo].directory
         this_plugin_files = platform.get(p[PluginInfo].plugin_files)
 
@@ -858,8 +818,6 @@
 
     attrs = _get_external_attributes(all_files)
     _lnzipper(ctx, out.basename, all_files.items(), out, attrs = attrs, keep_symlink = platform == MAC_ARM)
-<<<<<<< HEAD
-=======
     return all_files
 
 def _experimental_runner(ctx, name, target_to_file, out):
@@ -894,7 +852,6 @@
         progress_message = "Copying files",
         use_default_shell_env = True,
     )
->>>>>>> 0d09370c
 
 script_template = """\
     #!/bin/bash
@@ -933,16 +890,6 @@
     else
         STUDIO_VM_OPTIONS="$options" STUDIO_PROPERTIES="$properties" {command} $@
     fi
-<<<<<<< HEAD
-    tmp_dir=$(mktemp -d -t android-studio-XXXXXXXXXX)
-    unzip -q "{zip_file}" -d "$tmp_dir"
-    if [ -z "$options" ]; then
-        {command} $args
-    else
-        STUDIO_VM_OPTIONS="$options" {command} $args
-    fi
-=======
->>>>>>> 0d09370c
 """
 
 platform_by_name = {platform.name: platform for platform in [LINUX, MAC, MAC_ARM, WIN]}
@@ -957,36 +904,13 @@
         MAC_ARM: ctx.outputs.mac_arm,
         WIN: ctx.outputs.win,
     }
-<<<<<<< HEAD
-    for (platform, output) in outputs.items():
-        _android_studio_os(ctx, platform, output)
-=======
     all_files = {}
     for (platform, output) in outputs.items():
         all_files[platform] = _android_studio_os(ctx, platform, output)
->>>>>>> 0d09370c
 
     _produce_update_message_html(ctx)
 
     host_platform = platform_by_name[ctx.attr.host_platform_name]
-<<<<<<< HEAD
-    vmoptions = ctx.actions.declare_file("%s-debug.vmoption" % ctx.label.name)
-    ctx.actions.write(vmoptions, "-agentlib:jdwp=transport=dt_socket,server=y,suspend=y,address=*:5005")
-
-    script = ctx.actions.declare_file("%s-run" % ctx.label.name)
-    script_content = script_template.format(
-        zip_file = outputs[host_platform].short_path,
-        command = {
-            LINUX: "$tmp_dir/android-studio/bin/studio.sh",
-            MAC: "open \"$tmp_dir/" + _android_studio_prefix(ctx, MAC) + "\"",
-            MAC_ARM: "open \"$tmp_dir/" + _android_studio_prefix(ctx, MAC_ARM) + "\"",
-            WIN: "$tmp_dir/android-studio/bin/studio64",
-        }[host_platform],
-        vmoptions = vmoptions.short_path,
-    )
-    ctx.actions.write(script, script_content, is_executable = True)
-    runfiles = ctx.runfiles(files = [outputs[host_platform], vmoptions])
-=======
     if ctx.attr.experimental_runner:
         script = ctx.actions.declare_file("%s/%s.py" % (ctx.attr.name, ctx.attr.name))
         _experimental_runner(
@@ -1013,7 +937,6 @@
 
         default_files = depset([ctx.outputs.linux, ctx.outputs.mac, ctx.outputs.mac_arm, ctx.outputs.win, ctx.outputs.manifest, ctx.outputs.update_message])
         default_runfiles = runfiles
->>>>>>> 0d09370c
 
     # Leave everything that is not the main zips as implicit outputs
     return DefaultInfo(
@@ -1036,9 +959,6 @@
         "platform": attr.label(providers = [IntellijInfo]),
         "plugins": attr.label_list(providers = [PluginInfo]),
         "vm_options": attr.string_list(),
-<<<<<<< HEAD
-        "properties": attr.string_list(),
-=======
         "vm_options_linux": attr.string_list(),
         "vm_options_mac": attr.string_list(),
         "vm_options_mac_arm": attr.string_list(),
@@ -1048,7 +968,6 @@
         "properties_mac": attr.string_list(),
         "properties_mac_arm": attr.string_list(),
         "properties_win": attr.string_list(),
->>>>>>> 0d09370c
         "selector": attr.string(mandatory = True),
         "application_icon": attr.label(providers = [AppIconInfo]),
         "searchable_options": attr.label(),
@@ -1180,29 +1099,19 @@
 
 def _intellij_plugin_import_impl(ctx):
     files = {}
-<<<<<<< HEAD
+    plugin_dir = "plugins/" + ctx.attr.target_dir
 
     # Note: platform plugins will have no files because they are already in intellij-sdk.
     if ctx.attr.files:
-        plugin_dir = "plugins/" + ctx.attr.target_dir
-=======
-    plugin_dir = "plugins/" + ctx.attr.target_dir
-
-    # Note: platform plugins will have no files because they are already in intellij-sdk.
-    if ctx.attr.files:
->>>>>>> 0d09370c
         for f in ctx.files.files:
             if not f.short_path.startswith(ctx.attr.strip_prefix):
                 fail("File " + f.short_path + " does not start with prefix " + ctx.attr.strip_prefix)
             relpath = f.short_path[len(ctx.attr.strip_prefix):]
             files[plugin_dir + "/" + relpath] = f
-<<<<<<< HEAD
-=======
     plugin_files_linux = _studio_plugin_os(ctx, LINUX, [], plugin_dir) | files
     plugin_files_mac = _studio_plugin_os(ctx, MAC, [], plugin_dir) | files
     plugin_files_mac_arm = _studio_plugin_os(ctx, MAC_ARM, [], plugin_dir) | files
     plugin_files_win = _studio_plugin_os(ctx, WIN, [], plugin_dir) | files
->>>>>>> 0d09370c
 
     java_info = java_common.merge([export[JavaInfo] for export in ctx.attr.exports])
     jars = java_info.runtime_output_jars
@@ -1219,17 +1128,10 @@
             lib_deps = depset(ctx.attr.exports),
             licenses = depset(),
             plugin_files = struct(
-<<<<<<< HEAD
-                linux = files,
-                mac = files,
-                mac_arm = files,
-                win = files,
-=======
                 linux = plugin_files_linux,
                 mac = plugin_files_mac,
                 mac_arm = plugin_files_mac_arm,
                 win = plugin_files_win,
->>>>>>> 0d09370c
             ),
             overwrite_plugin_version = False,
         ),
@@ -1330,10 +1232,6 @@
                 ),
             ),
         ],
-<<<<<<< HEAD
-        extra_plugins = ctx.attr.extra_plugins,
-=======
->>>>>>> 0d09370c
         platform_info = struct(
             mac_bundle_name = ctx.attr.mac_bundle_name,
         ),
