#!/usr/bin/env python3

from pathlib import Path
from typing import Iterator, NoReturn
import argparse
import copy
import json
import posixpath
import shlex
import shutil
import subprocess
import sys
import xml.etree.ElementTree as ET


def main():
    if sys.version_info < (3,9):
        sys.exit("ERROR: Python version should be at least 3.9")

    # Parse args.
    parser = argparse.ArgumentParser()
    parser.add_argument(
        "-r", "--recycle-intellij-source-map", action="store_true",
        help="reuse previous intellij-source-map.json file to reduce iteration times")
    args = parser.parse_args()

    # Find relevant paths.
    monobuild_dir = Path(__file__).parent
    workspace = monobuild_dir.joinpath("../../../../..").resolve()
    print("Workspace:", workspace)
    assert monobuild_dir == workspace.joinpath("tools/adt/idea/studio/monobuild"), monobuild_dir
    studio_root = workspace.joinpath("tools/adt/idea")
    intellij_root = workspace.joinpath("tools/idea")

    # Prepare temp dir.
    outdir = monobuild_dir.joinpath("out/monobuild.temp")
    shutil.rmtree(outdir.joinpath(".idea"), ignore_errors=True)
    outdir.mkdir(parents=True, exist_ok=True)
    outdir.joinpath(".idea").mkdir()
    outdir.joinpath(".idea/libraries").mkdir()
    outdir.joinpath(".idea/modules").mkdir()
    print("Tempdir:", outdir)

    # Compute IntelliJ source map (a map from distro jars to source modules/libraries).
    source_map_file = outdir.joinpath("intellij-source-map.json")
    if args.recycle_intellij_source_map and source_map_file.exists():
        print(f"Reusing previous IntelliJ source map: {source_map_file.relative_to(monobuild_dir)}")
    else:
        source_map_file.unlink(missing_ok=True)
        generate_intellij_source_map(intellij_root, source_map_file)

    # Load and patch the projects.
    print("Scanning projects")
    studio = load_project("Studio", studio_root)
    intellij = load_project("IntelliJ", intellij_root)
    convert_intellij_sdk_libs(studio, intellij, source_map_file)
    rename_libraries_using_prefix(studio, "studio-lib")
<<<<<<< HEAD
=======
    remove_test_sources(intellij)
>>>>>>> 0d09370c
    move_project_kotlinc_opts_into_modules(intellij)

    # Merge the projects and write out the result.
    merged = JpsProject(
        "monobuild", outdir,
        intellij.modules + studio.modules,
        intellij.libs + studio.libs,
    )
    write_project(merged, outdir)
    transfer_config_files(intellij, studio, outdir)
    transfer_user_files(monobuild_dir, outdir)

    # Assert no remaining references to intellij-sdk.
    print("Searching for residual references to prebuilts/studio/intellij-sdk")
    for f in sorted(outdir.glob(".idea/**/*")):
        if f.suffix not in [".xml", ".iml", ".txt", ".json"]:
            continue
        text = f.read_text("UTF-8", errors="ignore")
        if "prebuilts/studio/intellij-sdk" in text:
            print(f"Warning: intellij-sdk still referenced by {f}")

    # Move generated output.
    final_project_dir = monobuild_dir.joinpath(".idea")
    shutil.rmtree(final_project_dir, ignore_errors=True)
    shutil.move(outdir.joinpath(".idea"), final_project_dir)
    print(f"\nSuccessfully created monobuild IDEA project at:\n\n\t{final_project_dir}\n")


# Represents a JPS module, corresponding to a .iml module file.
class JpsModule:
    def __init__(self, name: str, xml: ET.ElementTree):
        self.name = name
        self.xml = xml


# Represents a JPS library, corresponding to a .xml library file.
class JpsLibrary:
    def __init__(self, xml: ET.ElementTree):
        self.xml = xml

    @property
    def name(self):
        (lib_tag,) = self.xml.findall("./library")
        return lib_tag.get("name") or fail()

    @name.setter
    def name(self, value: str):
        (lib_tag,) = self.xml.findall("./library")
        lib_tag.set("name", value)


# Represents a JPS project, containing a .idea/ subdirectory.
class JpsProject:
    def __init__(self, name: str, root: Path, modules: list[JpsModule], libs: list[JpsLibrary]):
        self.name = name
        self.root = root
        self.modules = modules
        self.libs = libs


# Loads a JpsProject from the given project path.
def load_project(name: str, root: Path) -> JpsProject:
    iml_files = sorted(set(collect_iml_files(root)))
    lib_files = sorted(root.glob(".idea/libraries/*.xml"))
    print(f"Loading {name}:", len(iml_files), "modules and", len(lib_files), "libraries")
    modules = [load_module(iml) for iml in iml_files]
    libs = [load_library(root, lib_xml) for lib_xml in lib_files]
    return JpsProject(name, root, modules, libs)


# Loads a JpsModule from the given .iml file.
def load_module(iml_file: Path) -> JpsModule:
    name = iml_file.stem
    xml = parse_jps_file(iml_file, {"MODULE_DIR": iml_file.parent})
    return JpsModule(name, xml)


# Loads a JpsLibrary from the given library .xml file.
def load_library(project_dir: Path, xml_file: Path) -> JpsLibrary:
    xml = parse_jps_file(xml_file, {"PROJECT_DIR": project_dir})
    return JpsLibrary(xml)


# Converts intellij-sdk libraries into JPS modules which export their corresponding source
# module/libraries. For example, the intellij-sdk library "studio-plugin-devkit" would
# be converted to a module (with the same name) which exports IntelliJ modules
# "intellij.devkit.core", "intellij.devkit.git", etc.
def convert_intellij_sdk_libs(studio: JpsProject, intellij: JpsProject, source_map_file: Path):
    def is_intellij_sdk_lib(lib: str) -> bool:
        if lib.startswith("studio-plugin-"): return True
        if lib in ["studio-sdk", "intellij-updater", "intellij-test-framework"]: return True
        return False

    # Remove the old intellij-sdk libs.
    studio.libs = [lib for lib in studio.libs if not is_intellij_sdk_lib(lib.name)]

    # Parse the IntelliJ source map.
    print("Parsing", source_map_file.name)
    plugin_contents = parse_intellij_source_map(intellij, source_map_file)

    # Generate new intellij-sdk libs, in the form of modules which export corresponding IJ sources.
    print("Rewriting", len(plugin_contents), "intellij-sdk libraries")
    for plugin, packaged_contents in plugin_contents.items():
        new_module = create_empty_jps_module(plugin)
        (new_deps,) = new_module.xml.findall('./component[@name="NewModuleRootManager"]')
        new_deps.extend(packaged_contents)
        for dep in new_deps:
            dep.set("exported", "")
        studio.modules.append(new_module)

    # Rewrite intellij-sdk library references among module .iml files.
    for module in studio.modules:
        lib_deps = module.xml.findall("./component/orderEntry[@type='library']")
        for dep in lib_deps:
            lib_name = dep.get("name") or fail()
            if is_intellij_sdk_lib(lib_name):
                del dep.attrib["name"], dep.attrib["level"]
                dep.set("type", "module")
                dep.set("module-name", lib_name)


# Renames all project libraries to avoid name clashes.
def rename_libraries_using_prefix(project: JpsProject, prefix: str):
    print(f"Prepending prefix '{prefix}' to all", len(project.libs), "libraries in", project.name)
    defined_lib_set = set(lib.name for lib in project.libs)
    # Rewrite definitions.
    for lib in project.libs:
        lib.name = f"{prefix}-{lib.name}"
    # Rewrite references.
    for module in project.modules:
        lib_deps = module.xml.findall("./component/orderEntry[@type='library']")
        for dep in lib_deps:
            lib_name = dep.get("name") or fail()
            if lib_name in defined_lib_set:
                dep.set("name", f"{prefix}-{lib_name}")


# Removes all test sources from the given project.
def remove_test_sources(project: JpsProject):
    for module in project.modules:
        for content in module.xml.findall("./component[@name='NewModuleRootManager']/content"):
            test_sources = content.findall("./sourceFolder[@isTestSource='true']")
            test_resources = content.findall("./sourceFolder[@type='java-test-resource']")
            for test_root in test_sources + test_resources:
                # Mark test roots as "excluded" so that IntelliJ does not even bother indexing them.
                test_root.tag = "excludeFolder"


# Finds project-level Kotlinc opts, and moves them into modules instead.
# This helps avoid configuration clashes between the two projects.
def move_project_kotlinc_opts_into_modules(project: JpsProject):
    print("Moving", project.name, "project-level Kotlinc opts into modules")
    kotlin_facet = create_kotlin_facet_from_project_settings(project)
    for module in project.modules:
        facet_manager = get_or_create_child(module.xml.getroot(), "component", name="FacetManager")
<<<<<<< HEAD
        if facet_manager.find(f"./facet[@type='kotlin-language']") is None:
=======
        kotlin_language_facet = facet_manager.find(f"./facet[@type='kotlin-language']")
        # copy kotlin configurations if there aren't any specified in the module
        if kotlin_language_facet is None:
>>>>>>> 0d09370c
            facet_manager.append(copy.deepcopy(kotlin_facet))
        else:
            # if useProjectSettings is true (which it is by default), we want to set it explicitly to what is used in tools/idea
            # so that the default for Android Studio is not used for that module, as these could conflict.
            configurations = kotlin_language_facet.find("configuration")
            use_idea_settings = "true" if configurations is None else configurations.attrib.get("useProjectSettings", "true")
            if use_idea_settings == "true":
                facet_manager.append(copy.deepcopy(kotlin_facet))


def write_project(project: JpsProject, outdir: Path):
    print("Writing", project.name, "project to disk")
    # Write libraries.
    for lib in project.libs:
        filename = lib.name
        for char in ['-', '.', ':', ' ']:
            filename = filename.replace(char, "_")
        outfile = outdir.joinpath(f".idea/libraries/{filename}.xml")
        assert not outfile.exists()
        write_xml_file(lib.xml, outfile)
    # Write modules.
    # Note: in theory there could be module name clashes between the Studio/IntelliJ
    # projects. In practice this is rare, and we should strive to avoid it anyway because
    # name clashes would be a problem for JetBrains/android too.
    module_paths: list[Path] = []
    for module in project.modules:
        outfile = outdir.joinpath(f".idea/modules/{module.name}.iml")
        assert not outfile.exists(), f"Name clash for module {module.name}"
        write_xml_file(module.xml, outfile)
        module_paths.append(outfile)
    # Write .idea/modules.xml.
    write_module_list(module_paths, outdir)


# Merges and transfers JPS config files from both projects.
def transfer_config_files(intellij: JpsProject, studio: JpsProject, outdir: Path):
    # Config files that should not be transferred.
    ignored_paths = [
        ".idea/.name",
        ".idea/icon.png",
        ".idea/libraries",
        ".idea/modules.xml",
        ".idea/OWNERS",
        ".idea/vcs.xml",
        ".idea/workspace.xml",
        ".idea/shelf",
    ]
    # Config files that should be transfered from Studio, but not from IntelliJ.
    studio_override_paths = [
        ".idea/ant.xml",  # Contains our bazel-dependencies build step.
        ".idea/kotlinc.xml",  # Prefer our Kotlinc version to maintain compatibility with our compiler plugins.
        ".idea/codeInsightSettings.xml",
        ".idea/codeStyles/codeStyleConfig.xml",
        ".idea/codeStyles/Project.xml",
        ".idea/copyright/profiles_settings.xml",
    ]
    print("Ignoring", len(ignored_paths), "unnecessary config files")
    print("Overriding", len(studio_override_paths), "IntelliJ config files with Studio contents")

    # Copy IntelliJ files first, then any non-conflicting Studio files.
    copy_config_files(intellij, ignored_paths + studio_override_paths, outdir)
    copy_config_files(studio, ignored_paths, outdir)

    # Special case: .idea/compiler.xml needs to be merged from both projects.
    print("Merging parts of compiler.xml from Studio")
    base_compiler_config = parse_jps_project_file(intellij, ".idea/compiler.xml")
    extra_compiler_config = parse_jps_project_file(studio, ".idea/compiler.xml")
    concat_xml_elements(base_compiler_config, extra_compiler_config, xpaths=[
        "./component[@name='JavacSettings']/option[@name='ADDITIONAL_OPTIONS_OVERRIDE']/module",
        "./component[@name='CompilerConfiguration']/annotationProcessing/profile",
        "./component[@name='CompilerConfiguration']/excludeFromCompile/file",
        "./component[@name='CompilerConfiguration']/wildcardResourcePatterns/entry",
    ])
    write_xml_file(base_compiler_config, outdir.joinpath(".idea/compiler.xml"))

    # Special case: .idea/vcs.xml needs to merged so that git blame works for all files.
    base_vcs_config = parse_jps_project_file(intellij, ".idea/vcs.xml")
    extra_vcs_config = parse_jps_project_file(studio, ".idea/vcs.xml")
    concat_xml_elements(base_vcs_config, extra_vcs_config, xpaths=[
        "./component[@name='VcsDirectoryMappings']/mapping",
    ])
    write_xml_file(base_vcs_config, outdir.joinpath(".idea/vcs.xml"))

    # Special case: we need to set idea.home.path in all run configurations, because
    # IntelliJ's home-path heuristics do not work for our project location.
    print("Setting idea.home.path in all run configurations")
    for run_config_file in sorted(outdir.glob(".idea/runConfigurations/*.xml")):
        run_config = parse_jps_file(run_config_file, {})
        for vm_args_tag in run_config.findall("./configuration/option[@name='VM_PARAMETERS']"):
            vm_args = vm_args_tag.get("value") or fail()
            vm_args_tag.set("value", f"-Didea.home.path={intellij.root} {vm_args}")
        write_xml_file(run_config, run_config_file)


# Copies non-conflicting JPS config files from the given project.
def copy_config_files(project: JpsProject, ignored_paths: list[str], outdir: Path):
    print("Copying config files from", project.name)
    config_files = sorted(project.root.glob(".idea/**/*"))
    for f in config_files:
        relpath = f.relative_to(project.root)
        should_ignore = any(relpath.is_relative_to(ignored) for ignored in ignored_paths)
        if should_ignore or f.is_dir():
            continue
        outfile = outdir.joinpath(relpath)
        if outfile.exists():
            print("Warning: dropping conflicting", project.name, "config", relpath)
            continue
        outfile.parent.mkdir(parents=True, exist_ok=True)
        if f.suffix == ".xml":
            # Substitute path vars.
            text = read_jps_file(f, {"PROJECT_DIR": project.root})
            outfile.write_text(text, encoding="UTF-8")
        else:
            shutil.copy(f, outfile)


# Preserves user files such as .idea/workspace.xml.
def transfer_user_files(src_project: Path, dst_project: Path):
    user_files = [
        ".idea/workspace.xml",
        ".idea/shelf",
    ]
    for relpath in user_files:
        src = src_project.joinpath(relpath)
        dst = dst_project.joinpath(relpath)
        if src.is_file():
            shutil.copy(src, dst)
        elif src.is_dir():
            shutil.copytree(src, dst)


# Runs AndroidStudioSourceMapBuildTarget from platform/tools/idea to generate a
# JSON map from IDE distribution JARs to their corresponding source modules/libraries.
def generate_intellij_source_map(intellij_root: Path, outfile: Path):
    command = [
        str(intellij_root.joinpath('platform/jps-bootstrap/jps-bootstrap.sh')),
        "-Dcompile.parallel=true",
        str(intellij_root),
        "intellij.idea.community.build",
        "AndroidStudioSourceMapBuildTarget",
        str(outfile),
    ]
    # Mention where to find the logs.
    log_path = outfile.parent.joinpath("intellij-source-map-build-log.txt")
    cmd_quoted = ' '.join([shlex.quote(arg) for arg in command])
    print((
        f"\nBuilding IntelliJ source map using command:\n\n\t{cmd_quoted}\n\n"
        f"...and writing build log to:\n\n\t{log_path}\n\n"
        f"This may take a while if IntelliJ needs to download dependencies.\n"
    ))
    # Run it.
    with open(log_path, 'w') as log:
        status = subprocess.run(command, stderr=subprocess.STDOUT, stdout=log)
    if status.returncode != 0:
        sys.exit(f"ERROR: failed to build {outfile.name}. See build log at:\n\n\t{log_path}\n")
    print("Successfully built", outfile.name)


# Parses intellij-source-map.json, and returns a map from intellij-sdk library names
# to the corresponding sources in IntelliJ, in the form of <orderEntry> XML elements.
def parse_intellij_source_map(intellij: JpsProject, source_map_file) -> dict[str,list[ET.Element]]:
    source_map_text = read_jps_file(source_map_file, {"PROJECT_DIR": intellij.root})
    source_map = json.loads(source_map_text)

    # Studio refers to plugins by their plugin ID. So, we need to find the plugin ID associated
    # with each plugin (by querying the plugin.xml file inside each plugin directory).
    plugin_dir_to_id = {}
    for mapping in source_map:
        path = Path(mapping["path"])
        type = mapping["type"]
        if not path.match("**/dist.all/plugins/*/lib/*.jar"):
            continue  # Not a plugin.
        if type != "module-output":
            continue  # Not a module (there will be no plugin.xml file).
        module_name = mapping["name"]
        jps_module = next(m for m in intellij.modules if m.name == module_name)
        srcs = jps_module.xml.findall('./component/content/sourceFolder')
        for src in srcs:
            if src.get("isTestSource") == "true" or src.get("type") == "java-test-resource":
                continue
            src_dir = Path(src.get("url").removeprefix("file://"))
            plugin_xml = src_dir.joinpath("META-INF/plugin.xml")
            if not plugin_xml.is_file():
                continue
            plugin_xml = ET.parse(plugin_xml)
            id = plugin_xml.findtext("./id") or fail(f"Plugin ID not found in {plugin_xml}")
            dir = path.parent.parent.name
            plugin_dir_to_id[dir] = id
            break

    res: dict[str,list[ET.Element]] = {}
    for mapping in source_map:
        # Find the intellij-sdk lib that contains this jar.
        path = Path(mapping["path"])
        if path.match("**/dist.all/lib/testFramework.jar"):
            intellij_sdk_lib = "intellij-test-framework"
        elif path.match("**/dist.all/lib/*.jar"):
            intellij_sdk_lib = "studio-sdk"
        elif path.match("**/dist.all/plugins/*/lib/*.jar"):
            plugin_dir = path.parent.parent.name
            plugin_id = plugin_dir_to_id[plugin_dir]
            intellij_sdk_lib = f"studio-plugin-{plugin_id}"
        else:
            continue  # Can happen for non-classpath artifacts, e.g. java/lib/rt/debugger-agent.jar.

        # Synthesize a <orderEntry> element referring to the source module/library.
        src: ET.Element
        type = mapping["type"]
        if type == "module-output":
            module: str = mapping["name"]
            src = ET.Element("orderEntry", {"type": "module", "module-name": module})
        elif type == "project-library":
            lib: str = mapping["library"]
            jar = Path(mapping["libraryFile"])
            src = create_module_library(name=f"{lib}:{jar.stem}", jars=[jar])
        elif type == "module-library-file":
            module: str = mapping["module"]
            jar = Path(mapping["libraryFile"])
            src = create_module_library(name=f"{module}:{jar.stem}", jars=[jar])
        else:
            fail(f"Unknown source type found in the IntelliJ source map: {type}")
        srcs = res.setdefault(intellij_sdk_lib, [])
        srcs.append(src)

    # Special case: updater-full.jar is missing from the IntelliJ source map.
    # Fixme: we only add the main updater module, not its bundled dependencies.
    res["intellij-updater"] = [
        ET.Element("orderEntry", {"type": "module", "module-name": "intellij.tools.updater"})
    ]

    return res


# Creates a new JPS module library, in the form of an <orderEntry> XML element.
def create_module_library(name: str, jars: list[Path]) -> ET.Element:
    lib = ''
    lib += f'<orderEntry type="module-library">\n'
    lib += f'  <library name="{name}">\n'
    lib += f'    <CLASSES>\n'
    for jar in jars:
        lib += f'      <root url="jar://{jar}!/" />\n'
    lib += f'    </CLASSES>\n'
    lib += f'  </library>\n'
    lib += f'</orderEntry>'
    return ET.fromstring(lib, ET.XMLParser(encoding="UTF-8"))


# Parses the project Kotlinc opts in kotlinc.xml and return an equivalent Kotlin module facet.
def create_kotlin_facet_from_project_settings(project: JpsProject) -> ET.Element:
    kotlinc_xml = parse_jps_project_file(project, ".idea/kotlinc.xml")
    option_tags = kotlinc_xml.findall("./component/option[@name][@value]")
    options = dict([(opt.get("name"), opt.get("value")) for opt in option_tags])

    # Remove the 'version' option, since modules cannot use their own compiler version.
    options.pop("version", None)

    # The 'additionalArguments' option needs to be stored separately.
    additional_arguments = options.pop("additionalArguments", None)

    facet = ''
    facet += f'<facet type="kotlin-language" name="Kotlin">\n'
    facet += f'  <configuration version="3" useProjectSettings="false">\n'
    facet += f'    <compilerSettings>\n'
    if additional_arguments:
        facet += f'      <option name="additionalArguments" value="{additional_arguments}" />\n'
    facet += f'    </compilerSettings>\n'
    facet += f'    <compilerArguments>\n'
    for opt, value in options.items():
        facet += f'      <option name="{opt}" value="{value}" />\n'
    facet += f'    </compilerArguments>\n'
    facet += f'  </configuration>\n'
    facet += f'</facet>'

    return ET.fromstring(facet, ET.XMLParser(encoding="UTF-8"))


# Returns all the .iml files contained in an IDEA project.
def collect_iml_files(project_dir: Path) -> Iterator[Path]:
    modules_xml_path = project_dir.joinpath(".idea/modules.xml")
    modules_xml = parse_jps_file(modules_xml_path, {"PROJECT_DIR": project_dir})
    module_tags = modules_xml.findall("./component[@name='ProjectModuleManager']/modules/module")
    for module_tag in module_tags:
        iml_file = module_tag.get("filepath") or fail()
        iml_file = Path(iml_file).resolve()
        if not iml_file.exists():
            continue  # Most of these are unresolved refs to JetBrains/android modules.
        yield iml_file


# Reads a JPS file, with path variables substituted.
def read_jps_file(f: Path, path_vars: dict[str,Path]) -> str:
    text = f.read_text("UTF-8")
    for var, path in path_vars.items():
        # N.B. paths to output directories should stay relative.
        text = text.replace(f"${var}$/out", f"${var}_OUTDIR$")
        text = text.replace(f"${var}$", str(path))
        text = text.replace(f"${var}_OUTDIR$", f"${var}$/out")
    return text


# Parses a JPS XML file, with path variables substituted.
def parse_jps_file(f: Path, path_vars: dict[str,Path]) -> ET.ElementTree:
    text = read_jps_file(f, path_vars)
    return ET.ElementTree(ET.fromstring(text, ET.XMLParser(encoding="UTF-8")))


# Parses a project-level JPS XML file, with path variables substituted.
def parse_jps_project_file(project: JpsProject, relpath: str) -> ET.ElementTree:
    return parse_jps_file(project.root.joinpath(relpath), {"PROJECT_DIR": project.root})


# Writes an XML tree to disk, with default encoding and indentation.
def write_xml_file(xml: ET.ElementTree, outfile: Path):
    ET.indent(xml)
    xml.write(outfile, encoding="UTF-8")


# Synthesizes an empty JPS module.
def create_empty_jps_module(name: str) -> JpsModule:
    iml = (
        '<module type="JAVA_MODULE" version="4">\n'
        '  <component name="NewModuleRootManager" inherit-compiler-output="true">\n'
        '  </component>\n'
        '</module>'
    )
    xml = ET.ElementTree(ET.fromstring(iml, ET.XMLParser(encoding="UTF-8")))
    return JpsModule(name, xml)


# Synthesizes .idea/modules.xml from the given list of module files.
def write_module_list(iml_files: list[Path], outdir: Path):
    # Use relative paths so that the monobuild project can be moved without issue.
    iml_relpaths = [f"$PROJECT_DIR$/{posixpath.relpath(iml, outdir)}" for iml in iml_files]
    outfile = outdir.joinpath(".idea/modules.xml")
    assert not outfile.exists(), outfile
    with open(outfile, 'w', encoding="UTF-8") as f:
        f.write('<project version="4">\n')
        f.write('  <component name="ProjectModuleManager">\n')
        f.write('    <modules>\n')
        for iml_path in iml_relpaths:
            f.write(f'      <module fileurl="file://{iml_path}" filepath="{iml_path}" />\n')
        f.write('    </modules>\n')
        f.write('  </component>\n')
        f.write('</project>')


# Concatenates repeatable XML tags from two XML documents.
def concat_xml_elements(into_xml: ET.ElementTree, from_xml: ET.ElementTree, xpaths: list[str]):
    for xpath in xpaths:
        elements_to_copy = from_xml.findall(xpath)
        if not elements_to_copy:
            continue
        # Find insertion point, creating parent elements if needed.
        ancestors = get_ancestors(from_xml, xpath)
        target = into_xml.getroot()
        for ancestor in ancestors[1:-1]:
            target = get_or_create_child(target, ancestor.tag, **ancestor.attrib)
        # Insert the non-duplicates.
        for to_copy in elements_to_copy:
            if not any(structurally_equal(to_copy, existing) for existing in target):
                target.append(copy.deepcopy(to_copy))


# Creates an XML child element if it does not exist already.
def get_or_create_child(parent: ET.Element, tag: str, **attrs: str) -> ET.Element:
    for existing in parent.findall(f"./{tag}"):
        if existing.attrib == attrs:
            return existing
    return ET.SubElement(parent, tag, **attrs)


# Returns all XML elements along the path from the root to the selected XML element.
def get_ancestors(root: ET.ElementTree, xpath: str) -> list[ET.Element]:
    res: list[ET.Element] = []
    while True:
        ancestor = root.find(xpath)  # N.B. assumes at most one path exists.
        if ancestor is None:
            break
        res.append(ancestor)
        xpath += "/.."
    res.reverse()
    return res


# Returns whether two XML elements have the same tags, attributes, and children.
def structurally_equal(a: ET.Element, b: ET.Element) -> bool:
    if a.tag != b.tag: return False
    if a.attrib != b.attrib: return False
    return len(a) == len(b) and all(structurally_equal(*children) for children in zip(a, b))


def fail(msg: str = "unreachable") -> NoReturn:
    raise AssertionError(msg)


if __name__ == "__main__":
    main()<|MERGE_RESOLUTION|>--- conflicted
+++ resolved
@@ -55,10 +55,7 @@
     intellij = load_project("IntelliJ", intellij_root)
     convert_intellij_sdk_libs(studio, intellij, source_map_file)
     rename_libraries_using_prefix(studio, "studio-lib")
-<<<<<<< HEAD
-=======
     remove_test_sources(intellij)
->>>>>>> 0d09370c
     move_project_kotlinc_opts_into_modules(intellij)
 
     # Merge the projects and write out the result.
@@ -214,13 +211,9 @@
     kotlin_facet = create_kotlin_facet_from_project_settings(project)
     for module in project.modules:
         facet_manager = get_or_create_child(module.xml.getroot(), "component", name="FacetManager")
-<<<<<<< HEAD
-        if facet_manager.find(f"./facet[@type='kotlin-language']") is None:
-=======
         kotlin_language_facet = facet_manager.find(f"./facet[@type='kotlin-language']")
         # copy kotlin configurations if there aren't any specified in the module
         if kotlin_language_facet is None:
->>>>>>> 0d09370c
             facet_manager.append(copy.deepcopy(kotlin_facet))
         else:
             # if useProjectSettings is true (which it is by default), we want to set it explicitly to what is used in tools/idea
