"""A tool to check consistency of an intellij plugin."""
from pathlib import Path
import argparse
import sys
from tools.adt.idea.studio import intellij

<<<<<<< HEAD
def check_plugin(plugin_id, files, deps, external_xmls, out):
  if len(files) == 1 and files[0].match("**/lib/modules/*.jar"):
    # This is a v2 module, not a plugin per se. See go/studio-v2-modules for details.
    kind = "module"
    found_id = files[0].stem
    element = intellij.load_plugin_xml(files, external_xmls, f"{found_id}.xml")
  else:
    kind = "plugin"
    element = intellij.load_plugin_xml(files, external_xmls)
    ids = [id.text for id in element.findall("id")]
    if not ids:
      # If id is not found, IJ uses name
      # https://jetbrains.org/intellij/sdk/docs/basics/plugin_structure/plugin_configuration_file.html
      ids = [id.text for id in element.findall("name")]
    if len(set(ids)) != 1:
      print("Expected exactly one id, but found [%s]" % ",".join(ids))
      sys.exit(1)
    found_id = ids[0]

  if plugin_id and found_id != plugin_id:
    print("Expected plugin id to be %s, but found %s" % (plugin_id, found_id))
    sys.exit(1)
=======
def check_plugin(kind, id, files, deps, out):
  if kind == "module":
    # This is a v2 module, not a plugin per se. See go/studio-v2-modules for details.
    element = intellij.load_plugin_xml(files, f"{id}.xml")
  else:
    assert kind == "plugin"
    element = intellij.load_plugin_xml(files)
    found_ids = [id.text for id in element.findall("id")]
    if not found_ids:
      # If id is not found, IJ uses name
      # https://jetbrains.org/intellij/sdk/docs/basics/plugin_structure/plugin_configuration_file.html
      found_ids = [id.text for id in element.findall("name")]
    if len(set(found_ids)) != 1:
      print("Expected exactly one id, but found [%s]" % ",".join(found_ids))
      sys.exit(1)
    found_id = found_ids[0]
    if found_id != id:
      print("Expected plugin id to be %s, but found %s" % (id, found_id))
      sys.exit(1)
>>>>>>> 8b7d83e8

  if element.tag != 'idea-plugin':
    print("Expected plugin.xml root item to be 'idea-plugin' but was %s" % element.tag)
    sys.exit(1)

  # Disallow updates for bundled plugins. We enforce this even for JetBrains plugins, because
  # we want to guarantee compatibility between plugins, and because we want platform plugins
  # to always come from our own IntelliJ fork (which may have patches, for example).
<<<<<<< HEAD
  if element.attrib.get("allow-bundled-update", "false") != "false" and found_id != "org.jetbrains.kotlin":
      print("Bundled plugin update are not allowed for plugin: %s" % found_id)
=======
  if element.attrib.get("allow-bundled-update", "false") != "false" and id != "org.jetbrains.kotlin":
      print("Bundled plugin update are not allowed for plugin: %s" % id)
>>>>>>> 8b7d83e8
      sys.exit(1)

  if deps is not None:
    # Check for duplicate <dependencies> elements, because duplicates get
    # silently overwritten at runtime at XmlReader.readDependencies().
    if len(element.findall("dependencies")) > 1:
<<<<<<< HEAD
      sys.exit(f"ERROR: found multiple <dependencies> elements in plugin.xml for plugin '{found_id}'")
=======
      sys.exit(f"ERROR: found multiple <dependencies> elements in plugin.xml for plugin '{id}'")
>>>>>>> 8b7d83e8

    # Collect plugin.xml dependencies, handling both v1 and v2 syntax.
    # Each dependency is represented as a pair: (kind, ID).
    depends_xml = set()
    for e in element.findall("depends"):
      if e.get("optional") != "true":
        depends_xml.add(("plugin", e.text))
    for e in element.findall("dependencies/plugin"):
      depends_xml.add(("plugin", e.attrib["id"]))
    for e in element.findall("dependencies/module"):
      depends_xml.add(("module", e.attrib["name"]))

    # Ignore "marker" modules; we do not validate them.
    marker_modules = [
      "com.intellij.modules.java",
      "com.intellij.modules.lang",
      "com.intellij.modules.platform",
      "com.intellij.modules.vcs",
      "com.intellij.modules.xdebugger",
      "com.intellij.modules.xml",
      "com.intellij.modules.androidstudio",
    ]
    for m in marker_modules:
      depends_xml.discard(("plugin", m))

    # Collect build dependencies.
    depends_build = set()
    for d in deps:
      with open(d, "r") as info:
        dep_kind, dep_id = info.read().split(":")
        depends_build.add((dep_kind, dep_id))

    # Check consistency between plugin.xml and build dependencies.
    if depends_build != depends_xml:
      print("Error while checking plugin dependencies")
      for dep_kind, dep_id in depends_build - depends_xml:
        print(
<<<<<<< HEAD
          f"ERROR: Plugin '{found_id}' depends on {dep_kind} '{dep_id}' in the build, "
=======
          f"ERROR: {kind} '{id}' depends on {dep_kind} '{dep_id}' in the build, "
>>>>>>> 8b7d83e8
          "but this dependency is not declared in the plugin.xml file."
        )
      for dep_kind, dep_id in depends_xml - depends_build:
        print(
<<<<<<< HEAD
          f"ERROR: Plugin '{found_id}' depends on {dep_kind} '{dep_id}' in the plugin.xml file, "
=======
          f"ERROR: {kind} '{id}' depends on {dep_kind} '{dep_id}' in the plugin.xml file, "
>>>>>>> 8b7d83e8
          "but this dependency is not declared in the build."
        )
      sys.exit(1)

  with open(out, "w") as info:
<<<<<<< HEAD
    info.write(f"{kind}:{found_id}")
=======
    info.write(f"{kind}:{id}")
>>>>>>> 8b7d83e8


if __name__ == "__main__":
  parser = argparse.ArgumentParser()
  parser.add_argument(
      "--kind",
      choices=["plugin", "module"],
      required=True,
      help="Whether this is a top-level plugin, or a plugin module inside a larger host plugin")
  parser.add_argument(
      "--files",
      dest="files",
      nargs="+",
      type=Path,
      help="Path to files included in the plugin.")
  parser.add_argument(
      "--deps",
      dest="deps",
      default=None,
      nargs="*",
      help="Ids of the plugins this plugin depends on.")
  parser.add_argument(
      "--id",
      required=True,
      help="The expected id of this plugin or plugin module")
  parser.add_argument(
      "--out",
      dest="out",
      help="Path to a file where to save the plugin information.")
  args = parser.parse_args()
  check_plugin(args.kind, args.id, args.files, args.deps, args.out)<|MERGE_RESOLUTION|>--- conflicted
+++ resolved
@@ -4,30 +4,6 @@
 import sys
 from tools.adt.idea.studio import intellij
 
-<<<<<<< HEAD
-def check_plugin(plugin_id, files, deps, external_xmls, out):
-  if len(files) == 1 and files[0].match("**/lib/modules/*.jar"):
-    # This is a v2 module, not a plugin per se. See go/studio-v2-modules for details.
-    kind = "module"
-    found_id = files[0].stem
-    element = intellij.load_plugin_xml(files, external_xmls, f"{found_id}.xml")
-  else:
-    kind = "plugin"
-    element = intellij.load_plugin_xml(files, external_xmls)
-    ids = [id.text for id in element.findall("id")]
-    if not ids:
-      # If id is not found, IJ uses name
-      # https://jetbrains.org/intellij/sdk/docs/basics/plugin_structure/plugin_configuration_file.html
-      ids = [id.text for id in element.findall("name")]
-    if len(set(ids)) != 1:
-      print("Expected exactly one id, but found [%s]" % ",".join(ids))
-      sys.exit(1)
-    found_id = ids[0]
-
-  if plugin_id and found_id != plugin_id:
-    print("Expected plugin id to be %s, but found %s" % (plugin_id, found_id))
-    sys.exit(1)
-=======
 def check_plugin(kind, id, files, deps, out):
   if kind == "module":
     # This is a v2 module, not a plugin per se. See go/studio-v2-modules for details.
@@ -47,7 +23,6 @@
     if found_id != id:
       print("Expected plugin id to be %s, but found %s" % (id, found_id))
       sys.exit(1)
->>>>>>> 8b7d83e8
 
   if element.tag != 'idea-plugin':
     print("Expected plugin.xml root item to be 'idea-plugin' but was %s" % element.tag)
@@ -56,24 +31,15 @@
   # Disallow updates for bundled plugins. We enforce this even for JetBrains plugins, because
   # we want to guarantee compatibility between plugins, and because we want platform plugins
   # to always come from our own IntelliJ fork (which may have patches, for example).
-<<<<<<< HEAD
-  if element.attrib.get("allow-bundled-update", "false") != "false" and found_id != "org.jetbrains.kotlin":
-      print("Bundled plugin update are not allowed for plugin: %s" % found_id)
-=======
   if element.attrib.get("allow-bundled-update", "false") != "false" and id != "org.jetbrains.kotlin":
       print("Bundled plugin update are not allowed for plugin: %s" % id)
->>>>>>> 8b7d83e8
       sys.exit(1)
 
   if deps is not None:
     # Check for duplicate <dependencies> elements, because duplicates get
     # silently overwritten at runtime at XmlReader.readDependencies().
     if len(element.findall("dependencies")) > 1:
-<<<<<<< HEAD
-      sys.exit(f"ERROR: found multiple <dependencies> elements in plugin.xml for plugin '{found_id}'")
-=======
       sys.exit(f"ERROR: found multiple <dependencies> elements in plugin.xml for plugin '{id}'")
->>>>>>> 8b7d83e8
 
     # Collect plugin.xml dependencies, handling both v1 and v2 syntax.
     # Each dependency is represented as a pair: (kind, ID).
@@ -111,30 +77,18 @@
       print("Error while checking plugin dependencies")
       for dep_kind, dep_id in depends_build - depends_xml:
         print(
-<<<<<<< HEAD
-          f"ERROR: Plugin '{found_id}' depends on {dep_kind} '{dep_id}' in the build, "
-=======
           f"ERROR: {kind} '{id}' depends on {dep_kind} '{dep_id}' in the build, "
->>>>>>> 8b7d83e8
           "but this dependency is not declared in the plugin.xml file."
         )
       for dep_kind, dep_id in depends_xml - depends_build:
         print(
-<<<<<<< HEAD
-          f"ERROR: Plugin '{found_id}' depends on {dep_kind} '{dep_id}' in the plugin.xml file, "
-=======
           f"ERROR: {kind} '{id}' depends on {dep_kind} '{dep_id}' in the plugin.xml file, "
->>>>>>> 8b7d83e8
           "but this dependency is not declared in the build."
         )
       sys.exit(1)
 
   with open(out, "w") as info:
-<<<<<<< HEAD
-    info.write(f"{kind}:{found_id}")
-=======
     info.write(f"{kind}:{id}")
->>>>>>> 8b7d83e8
 
 
 if __name__ == "__main__":
