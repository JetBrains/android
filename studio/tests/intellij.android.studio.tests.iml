<?xml version="1.0" encoding="UTF-8"?>
<module type="JAVA_MODULE" version="4">
  <component name="NewModuleRootManager" inherit-compiler-output="true">
    <exclude-output />
    <content url="file://$MODULE_DIR$">
      <sourceFolder url="file://$MODULE_DIR$/testSrc" isTestSource="true" />
    </content>
    <orderEntry type="inheritedJdk" />
    <orderEntry type="sourceFolder" forTests="false" />
<<<<<<< HEAD
    <orderEntry type="library" name="studio-plugin-com.intellij.java" level="project" />
    <orderEntry type="library" name="studio-grpc" level="project" />
    <orderEntry type="library" name="studio-proto" level="project" />
    <orderEntry type="library" scope="TEST" name="junit4" level="project" />
    <orderEntry type="library" scope="TEST" name="studio-sdk" level="project" />
    <orderEntry type="module" module-name="perf-logger" scope="TEST" />
    <orderEntry type="module" module-name="android.sdktools.testutils" scope="TEST" />
=======
    <orderEntry type="library" scope="PROVIDED" name="studio-platform" level="project" />
    <orderEntry type="library" scope="TEST" name="studio-test-platform" level="project" />
    <orderEntry type="library" scope="TEST" name="kotlin-stdlib" level="project" />
    <orderEntry type="library" scope="TEST" name="JUnit4" level="project" />
    <orderEntry type="library" scope="TEST" name="kotlinx-coroutines-core" level="project" />
    <orderEntry type="module" module-name="intellij.android.testutils" scope="TEST" />
>>>>>>> 5f7be743
  </component>
</module><|MERGE_RESOLUTION|>--- conflicted
+++ resolved
@@ -7,21 +7,11 @@
     </content>
     <orderEntry type="inheritedJdk" />
     <orderEntry type="sourceFolder" forTests="false" />
-<<<<<<< HEAD
-    <orderEntry type="library" name="studio-plugin-com.intellij.java" level="project" />
-    <orderEntry type="library" name="studio-grpc" level="project" />
-    <orderEntry type="library" name="studio-proto" level="project" />
-    <orderEntry type="library" scope="TEST" name="junit4" level="project" />
-    <orderEntry type="library" scope="TEST" name="studio-sdk" level="project" />
-    <orderEntry type="module" module-name="perf-logger" scope="TEST" />
-    <orderEntry type="module" module-name="android.sdktools.testutils" scope="TEST" />
-=======
     <orderEntry type="library" scope="PROVIDED" name="studio-platform" level="project" />
     <orderEntry type="library" scope="TEST" name="studio-test-platform" level="project" />
     <orderEntry type="library" scope="TEST" name="kotlin-stdlib" level="project" />
     <orderEntry type="library" scope="TEST" name="JUnit4" level="project" />
     <orderEntry type="library" scope="TEST" name="kotlinx-coroutines-core" level="project" />
     <orderEntry type="module" module-name="intellij.android.testutils" scope="TEST" />
->>>>>>> 5f7be743
   </component>
 </module>