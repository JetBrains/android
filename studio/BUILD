load("//tools/base/bazel:bazel.bzl", "iml_module", "iml_test")
load("//tools/adt/idea/studio:studio.bzl", "android_studio", "studio_plugin")

studio_plugin(
    name = "org.jetbrains.android",
    directory = "android",
    libs = [
        "//prebuilts/r8",
        "//prebuilts/tools/common/archive-patcher:explainer",
        "//prebuilts/tools/common/archive-patcher:generator",
        "//prebuilts/tools/common/archive-patcher:shared",
        "//prebuilts/tools/common/m2:eclipse-layout-kernel",
        "//prebuilts/tools/common/m2:juniversalchardet",
        "//prebuilts/tools/common/m2:commons-lang",
        "//prebuilts/tools/common/m2:javapoet",
        "//prebuilts/tools/common/m2:auto-common",
        "//prebuilts/tools/common/m2:jetifier-core",
        "//prebuilts/tools/common/m2:flatbuffers-java",
        "//prebuilts/tools/common/m2:tensorflow-lite-metadata",
        "//prebuilts/tools/common/m2:trace-perfetto-library",
        "//tools/adt/idea/.idea/libraries:aapt-proto",
        "//tools/adt/idea/.idea/libraries:aia-proto",
        "//tools/adt/idea/.idea/libraries:android-test-plugin-host-device-info-proto",
        "//tools/adt/idea/.idea/libraries:asm-tools",
        "//tools/adt/idea/.idea/libraries:baksmali",
        "//tools/adt/idea/.idea/libraries:dexlib2",
        "//tools/adt/idea/.idea/libraries:emulator-proto",
        "//tools/adt/idea/.idea/libraries:ffmpeg",
        "//tools/adt/idea/.idea/libraries:firebase_java_proto",
        "//tools/adt/idea/.idea/libraries:HdrHistogram",
        "//tools/adt/idea/.idea/libraries:javax-inject",
        "//tools/adt/idea/.idea/libraries:kotlinx-coroutines-guava",
        "//tools/adt/idea/.idea/libraries:kxml2",
        "//tools/adt/idea/.idea/libraries:layoutinspector-skia-proto",
        "//tools/adt/idea/.idea/libraries:layoutinspector-view-proto",
        "//tools/adt/idea/.idea/libraries:libam-instrumentation-data-proto",
        "//tools/adt/idea/.idea/libraries:libapp-processes-proto",
        "//tools/adt/idea/.idea/libraries:network_inspector_java_proto",
        "//tools/adt/idea/.idea/libraries:perfetto-proto",
        "//tools/adt/idea/.idea/libraries:sqlite-inspector-proto",
        "//tools/adt/idea/.idea/libraries:sqlite",
        "//tools/adt/idea/.idea/libraries:studio-analytics-proto",
        "//tools/adt/idea/.idea/libraries:studio-grpc",
        "//tools/adt/idea/.idea/libraries:studio-proto",
        "//tools/adt/idea/.idea/libraries:transport-proto",
        "//tools/adt/idea/.idea/libraries:utp-core-proto-jarjar",
        "//tools/adt/idea/.idea/libraries:zxing-core",
        "//tools/adt/idea/android:libandroid-core-proto",
        "//tools/adt/idea/android:libstudio.android-test-plugin-host-retention-proto",
        "//tools/adt/idea/android/lib:android-sdk-tools-jps",
        "//tools/adt/idea/android/lib:instantapps-api",
        "//tools/adt/idea/android/lib:spantable",
        "//tools/adt/idea/app-inspection/inspectors/backgroundtask/model:background-inspector-proto",
        "//tools/adt/idea/app-inspection/inspectors/backgroundtask/model:workmanager-inspector-proto",
        "//tools/adt/idea/app-inspection/inspectors/backgroundtask/view:background-inspector-proto",
        "//tools/adt/idea/app-inspection/inspectors/backgroundtask/view:workmanager-inspector-proto",
        "//tools/adt/idea/compose-designer:ui-animation-tooling-internal",
        "//tools/adt/idea/profilers-android:traceprocessor-proto",
        "//tools/adt/idea/profilers:traceprocessor-proto",
        "//tools/adt/idea/project-system-gradle/lib:pepk",
        "//tools/adt/idea/utp:libstudio.android-test-plugin-result-listener-gradle-proto",
        "//tools/base/deploy/deployer:deploy_java_proto",
        "//tools/base/deploy/deployer:libjava_sites",
        "//tools/base/lint:liblint-checks-proto",
        "//tools/adt/idea/debuggers:libjava_sites",
        "//tools/base/deploy/deployer:libjava_version",
        "//tools/vendor/google/game-tools/main:game-tools-protos",
        "//tools/data-binding:compilerCommon.antlr_runtime.shaded",
        "//tools/data-binding:compilerCommon.antlr.shaded",
        "//tools/adt/idea/build-attribution:build-analysis-results-proto",
        "//tools/base/common:version",
    ],
    licenses = [
        "//prebuilts/r8:license",
        "//prebuilts/tools/common/m2:ffmpeg-licenses",
        "//tools/adt/idea/android/lib:licenses",
    ],
    modules = {
        "adt-ui.jar": [
            "//tools/adt/idea/adt-ui-model:intellij.android.adt.ui.model",
            "//tools/adt/idea/adt-ui:intellij.android.adt.ui",
        ],
        "android-common.jar": [
            "//tools/adt/idea/android-common:intellij.android.common",
            "//tools/adt/idea/jps-model:intellij.android.jps.model",
        ],
        "android-extensions-ide.jar": [
            "//tools/adt/idea/android-kotlin:intellij.android.kotlin.extensions",
            "//tools/adt/idea/android-kotlin:intellij.android.kotlin.extensions.common",
        ],
        "android-kotlin.jar": [
            "//tools/adt/idea/android-kotlin:intellij.android.kotlin.idea",
            "//tools/adt/idea/android-kotlin:intellij.android.kotlin.output.parser",
        ],
        "android-profilers.jar": [
            "//tools/adt/idea/profilers-atrace:intellij.android.profilers.atrace",
            "//tools/adt/idea/profilers-ui:intellij.android.profilers.ui",
            "//tools/adt/idea/profilers:intellij.android.profilers",
            "//tools/adt/idea/transport-database:intellij.android.transportDatabase",
        ],
        "android-rt.jar": [
            "//tools/adt/idea/rt:intellij.android.rt",
        ],
        "android.jar": [
            "//tools/adt/idea/analytics:analytics",
            "//tools/base/flags:studio.android.sdktools.flags",
            "//tools/adt/idea/assistant:assistant",
            "//tools/adt/idea/connection-assistant:connection-assistant",
            "//tools/adt/idea/android-adb:intellij.android.adb",
            "//tools/adt/idea/android-adb-ui:intellij.android.adb.ui",
            "//tools/adt/idea/android-lint:intellij.android.lint",
            "//tools/adt/idea/android-templates:intellij.android.templates",
            "//tools/adt/idea/apkanalyzer:intellij.android.apkanalyzer",
            "//tools/base/profgen/profgen:studio.android.sdktools.profgen",
            "//tools/adt/idea/app-inspection/api:app-inspection.api",
            "//tools/adt/idea/app-inspection/ide:app-inspection.ide",
            "//tools/adt/idea/app-inspection/inspector/api:app-inspection.inspector.api",
            "//tools/adt/idea/app-inspection/inspector/ide:app-inspection.inspector.ide",
            "//tools/adt/idea/app-inspection/inspectors/backgroundtask/ide:app-inspection.inspectors.backgroundtask.ide",
            "//tools/adt/idea/app-inspection/inspectors/backgroundtask/model:app-inspection.inspectors.backgroundtask.model",
            "//tools/adt/idea/app-inspection/inspectors/backgroundtask/view:app-inspection.inspectors.backgroundtask.view",
            "//tools/adt/idea/build-attribution:intellij.android.build-attribution",
            "//tools/adt/idea/intellij.android.compose-common:intellij.android.compose-common",
            "//tools/adt/idea/intellij.android.device",
            "//tools/adt/idea/android:intellij.android.core",
            "//tools/adt/idea/android-navigator:intellij.android.navigator",
            "//tools/adt/idea/dagger:intellij.android.dagger",
            "//tools/adt/idea/databinding:intellij.android.databinding",
            "//tools/adt/idea/app-inspection/inspectors/database:app-inspection.inspectors.database",
            "//tools/adt/idea/debuggers:intellij.android.debuggers",
            "//tools/adt/idea/deploy:intellij.android.deploy",
            "//tools/adt/idea/device-file-explorer-toolwindow:intellij.android.device-file-explorer-toolwindow",
            "//tools/adt/idea/device-explorer:intellij.android.device-explorer",
            "//tools/adt/idea/device-explorer-files:intellij.android.device-explorer-files",
            "//tools/adt/idea/device-explorer-monitor:intellij.android.device-explorer-monitor",
            "//tools/adt/idea/device-explorer-common:intellij.android.device-explorer-common",
            "//tools/adt/idea/device-manager:intellij.android.device-manager",
            "//tools/adt/idea/streaming:intellij.android.streaming",
            "//tools/adt/idea/gradle-tooling/studio-gradle-tooling-api:intellij.android.gradle-tooling.api",
            "//tools/adt/idea/gradle-tooling/studio-gradle-tooling-impl:intellij.android.gradle-tooling.impl",
            "//tools/adt/idea/gradle-dsl:intellij.android.gradle.dsl",
            "//tools/adt/idea/gradle-dsl-kotlin:intellij.android.gradle.dsl.kotlin",
            "//tools/adt/idea/gradle-dsl-toml:intellij.android.gradle.dsl.toml",
            "//tools/adt/idea/android-lang-databinding:intellij.android.lang-databinding",
            "//tools/adt/idea/android-lang:intellij.android.lang",
            "//tools/adt/idea/layout-inspector:intellij.android.layout-inspector",
            "//tools/adt/idea/layout-ui:intellij.android.layout-ui",
            "//tools/adt/idea/logcat:intellij.android.logcat",
            "//tools/adt/idea/mlkit:intellij.android.mlkit",
            "//tools/adt/idea/nav/safeargs:intellij.android.nav.safeargs",
            "//tools/adt/idea/android-npw:intellij.android.newProjectWizard",
            "//tools/adt/idea/observable-ui:intellij.android.observable.ui",
            "//tools/adt/idea/observable:intellij.android.observable",
            "//tools/adt/idea/android-plugin:intellij.android.plugin",
            "//tools/adt/idea/profilers-android:intellij.android.profilersAndroid",
            "//tools/adt/idea/project-system-gradle-models:intellij.android.projectSystem.gradle.models",
            "//tools/adt/idea/project-system-gradle-psd:intellij.android.projectSystem.gradle.psd",
            "//tools/adt/idea/project-system-gradle-repository-search:intellij.android.projectSystem.gradle.repositorySearch",
            "//tools/adt/idea/project-system-gradle-sync:intellij.android.projectSystem.gradle.sync",
            "//tools/adt/idea/project-system-gradle-upgrade:intellij.android.projectSystem.gradle.upgrade",
            "//tools/adt/idea/project-system-gradle:intellij.android.projectSystem.gradle",
            "//tools/adt/idea/project-system:intellij.android.projectSystem",
            "//tools/adt/idea/room:intellij.android.room",
            "//tools/adt/idea/sdk-updates:intellij.android.sdkUpdates",
            "//tools/adt/idea/android-test-retention:intellij.android.testRetention",
            "//tools/adt/idea/threading-checker:intellij.android.threading-checker",
            "//tools/adt/idea/android-transport:intellij.android.transport",
            "//tools/adt/idea/wear-pairing:intellij.android.wear-pairing",
            "//tools/adt/idea/wizard-model:intellij.android.wizard.model",
            "//tools/adt/idea/wizard:intellij.android.wizard",
            "//tools/adt/idea/native-symbolizer:native-symbolizer",
            "//tools/adt/idea/whats-new-assistant:whats-new-assistant",
            "//tools/base/dynamic-layout-inspector/common:studio.dynamic-layout-inspector.common",
            "//tools/adt/idea/app-inspection/inspectors/network/ide:app-inspection.inspectors.network.ide",
            "//tools/adt/idea/app-inspection/inspectors/network/model:app-inspection.inspectors.network.model",
            "//tools/adt/idea/app-inspection/inspectors/network/view:app-inspection.inspectors.network.view",
            "//tools/adt/idea/server-flags:intellij.android.server-flags",
            "//tools/adt/idea/codenavigation:codenavigation",
            "//tools/adt/idea/execution/common:intellij.android.execution.common",
        ],
        "artwork.jar": [
            "//tools/adt/idea/artwork:intellij.android.artwork",
        ],
        "repository.jar": [
            "//tools/base/repository:studio.android.sdktools.repository",
        ],
        "build-common.jar": [
            "//tools/adt/idea/build-common:intellij.android.buildCommon",
        ],
        "data-binding.jar": [
            "//tools/data-binding:studio.baseLibrary",
            "//tools/data-binding:studio.baseLibrarySupport",
            "//tools/data-binding:studio.compiler",
            "//tools/data-binding:studio.compilerCommon",
        ],
        "game-tools.jar": [
            "//tools/vendor/google/game-tools/main:android.game-tools.main",
        ],
        "inspectors-common.jar": [
            "//tools/adt/idea/inspectors-common/api:intellij.android.inspectors-common.api",
            "//tools/adt/idea/inspectors-common/api-ide:intellij.android.inspectors-common.api-ide",
            "//tools/adt/idea/inspectors-common/ui:intellij.android.inspectors-common.ui",
        ],
        "layoutlib-loader.jar": [
            "//tools/adt/idea/layoutlib-loader:intellij.android.layoutlib-loader",
        ],
        "lint-ide.jar": [
            "//tools/adt/idea/lint:intellij.lint",
        ],
        "manifest-merger.jar": [
            "//tools/base/build-system:studio.android.sdktools.manifest-merger",
        ],
        "pixelprobe.jar": [
            "//tools/base/chunkio:studio.android.sdktools.chunkio",
            "//tools/base/pixelprobe:studio.android.sdktools.pixelprobe",
        ],
        "sdk-common.jar": [
            "//tools/base/sdk-common:studio.android.sdktools.sdk-common",
        ],
        "sdk-tools.jar": [
            "//tools/base/annotations:studio.android.sdktools.android-annotations",
            "//tools/base/apkparser/analyzer:studio.android.sdktools.analyzer",
            "//tools/base/apkparser:studio.android.sdktools.binary-resources",
            "//tools/base/build-analyzer/common:studio.android.build-analyzer.common",
            "//tools/base/build-system/builder-model:studio.android.sdktools.builder-model",
            "//tools/base/build-system/builder-test-api:studio.android.sdktools.builder-test-api",
            "//tools/base/adblib:studio.android.sdktools.adblib",
            "//tools/base/adblib-ddmlibcompatibility:studio.android.sdktools.adblib.ddmlibcompatibility",
            "//tools/base/adblib-tools:studio.android.sdktools.adblib.tools",
            "//tools/base/ddmlib:studio.android.sdktools.ddmlib",
            "//tools/base/device-provisioner:studio.android.sdktools.device-provisioner",
            "//tools/base/deploy/deployer:studio.android.sdktools.deployer",
            "//tools/base/device_validator:studio.android.sdktools.dvlib",
            "//tools/base/draw9patch:studio.android.sdktools.draw9patch",
            "//tools/base/jdwp-packet:studio.android.sdktools.jdwppacket",
            "//tools/base/jdwp-tracer:studio.android.sdktools.jdwptracer",
            "//tools/base/lint:studio.android.sdktools.lint-api",
            "//tools/base/lint:studio.android.sdktools.lint-checks",
            "//tools/base/lint:studio.android.sdktools.lint-model",
            "//tools/base/manifest-parser:studio.android.sdktools.manifest-parser",
            "//tools/base/mlkit-common:studio.android.sdktools.mlkit-common",
            "//tools/base/ninepatch:studio.android.sdktools.ninepatch",
            "//tools/base/perflib:studio.android.sdktools.perflib",
            "//tools/base/resource-repository:studio.android.sdktools.resource-repository",
            "//tools/base/threading-agent-callback:studio.android.sdktools.threading-agent-callback",
            "//tools/base/tracer:studio.android.sdktools.tracer",
            "//tools/base/usb-devices:studio.usb-devices",
            "//tools/base/zipflinger:studio.android.sdktools.zipflinger",
        ],
        "sdklib.jar": [
            "//tools/base/sdklib:studio.android.sdktools.sdklib",
        ],
        "utp.jar": [
            "//tools/adt/idea/utp",
        ],
        "wizard-template.jar": [
            "//tools/base/wizard/template-impl:studio.intellij.android.wizardTemplate.impl",
            "//tools/base/wizard/template-plugin:studio.intellij.android.wizardTemplate.plugin",
        ],
        "google-analytics-library.jar": [
            "//tools/analytics-library/shared:analytics-shared",
            "//tools/analytics-library/tracker:analytics-tracker",
            "//tools/analytics-library/publisher:analytics-publisher",
            "//tools/analytics-library/crash:analytics-crash",
        ],
        "android-base-common.jar": [
            "//tools/base/common:studio.android.sdktools.common",
        ],
        "layoutlib-api.jar": [
            "//tools/base/layoutlib-api:studio.android.sdktools.layoutlib-api",
        ],
        "memory-usage.jar": [
            "//tools/adt/idea/memory-usage",
        ],
    },
    resources = {
        "lib": [
            "//prebuilts/tools/common/m2:ffmpeg-platform-bundle",
        ],
        "resources": [
            "//tools/adt/idea/android/lib:sample-data-bundle",
            "//tools/adt/idea/android/lib:apks-bundle",
            "//tools/adt/idea/artwork:device-art-resources-bundle",  # duplicated in android.jar
            "//tools/adt/idea/android/annotations:androidAnnotations",
            "//tools/adt/idea/streaming/native:native_lib",
            "//tools/adt/idea/android/src/com/android/tools/idea/diagnostics/heap/native:native_lib",
            "//tools/adt/idea/streaming/screen-sharing-agent:bundle",
            "//tools/base/app-inspection/inspectors/backgroundtask:bundle",
            "//tools/base/app-inspection/inspectors/network:bundle",
            "//tools/base/dynamic-layout-inspector/agent/appinspection:bundle",
            "//tools/base/profiler/transform:profilers-transform",
            "//tools/base/profiler/app:perfa",
            "//tools/base/profiler/app:perfa_okhttp",
            "//tools/base/threading-agent:threading_agent.jar",
            "//tools/base/tracer:trace_agent.jar",  # TODO(b/149320690): remove in 4.1 final release.
            "//tools/base/transport:transport-bundle",
            "//prebuilts/tools:simpleperf-bundle",
            "//prebuilts/tools/common/perfetto:perfetto-bundle",
            "//prebuilts/tools/common/app-inspection/androidx/sqlite:sqlite-inspection-bundle",
            "//tools/base/deploy/installer:android-installer-bundle",
            "//tools/adt/idea/android:asset-studio-bundle",
            "//prebuilts/tools/common/trace-processor-daemon:trace-processor-daemon-bundle",
        ],
    },
    visibility = ["//visibility:public"],
    deps = [
        ":com.android.tools.idea.smali",
        "//prebuilts/studio/intellij-sdk:studio-sdk-plugin-Groovy",
        "//prebuilts/studio/intellij-sdk:studio-sdk-plugin-Kotlin",
        "//prebuilts/studio/intellij-sdk:studio-sdk-plugin-gradle",
        "//prebuilts/studio/intellij-sdk:studio-sdk-plugin-gradle-java",
        "//prebuilts/studio/intellij-sdk:studio-sdk-plugin-junit",
        "//prebuilts/studio/intellij-sdk:studio-sdk-plugin-platform-images",
        "//prebuilts/studio/intellij-sdk:studio-sdk-plugin-platform-langInjection",
        "//prebuilts/studio/intellij-sdk:studio-sdk-plugin-properties",
        "//prebuilts/studio/intellij-sdk:studio-sdk-plugin-toml",
        "//prebuilts/studio/intellij-sdk:studio-sdk-plugin-webp",
    ],
)

studio_plugin(
    name = "com.android.tools.apk",
    directory = "android-apk",
    modules = {"android-apk.jar": ["//tools/vendor/google/android-apk:android-apk"]},
    visibility = ["//visibility:public"],
    deps = [
        ":com.android.tools.idea.smali",
        ":com.android.tools.ndk",
        ":org.jetbrains.android",
    ],
)

studio_plugin(
    name = "com.android.tools.ndk",
    directory = "android-ndk",
    libs = ["//tools/vendor/google/android-ndk/lib:org.eclipse.cdt"],
    modules = {"android-ndk.jar": ["//tools/vendor/google/android-ndk:android-ndk"]},
    resources = {
        "resources/lldb": [
            "//prebuilts/tools:lldb-bundle",
        ],
    },
    visibility = ["//visibility:public"],
    deps = [
        ":org.jetbrains.android",
        "//prebuilts/studio/intellij-sdk:studio-sdk-plugin-Kotlin",
        "//prebuilts/studio/intellij-sdk:studio-sdk-plugin-c-clangd",
        "//prebuilts/studio/intellij-sdk:studio-sdk-plugin-c-plugin",
        "//prebuilts/studio/intellij-sdk:studio-sdk-plugin-cidr-base-plugin",
        "//prebuilts/studio/intellij-sdk:studio-sdk-plugin-cidr-debugger-plugin",
        "//prebuilts/studio/intellij-sdk:studio-sdk-plugin-gradle",
    ],
)

studio_plugin(
    name = "com.android.tools.design",
    directory = "design-tools",
    libs = [
        "//tools/adt/idea/.idea/libraries:layoutlib",
    ],
    licenses = [
        "//prebuilts/studio/layoutlib:licenses",
    ],
    modules = {
        "design-tools.jar": [
            "//tools/adt/idea/compose-designer:intellij.android.compose-designer",
            "//tools/adt/idea/design-plugin:intellij.android.design-plugin",
            "//tools/adt/idea/designer/customview:intellij.android.designer.customview",
            "//tools/adt/idea/designer:intellij.android.designer",
            "//tools/adt/idea/glance-designer:intellij.android.glance-designer",
            "//tools/adt/idea/layoutlib:intellij.android.layoutlib",
            "//tools/adt/idea/nav/editor:intellij.android.nav.editor",
            "//tools/adt/idea/preview-designer:intellij.android.preview-designer",
        ],
    },
    resources = {
        "resources": [
            "//prebuilts/studio/layoutlib:layoutlib",
        ],
    },
    visibility = ["//visibility:public"],
    deps = [
        ":org.jetbrains.android",
        "//prebuilts/studio/intellij-sdk:studio-sdk-plugin-Kotlin",
        "//prebuilts/studio/intellij-sdk:studio-sdk-plugin-platform-images",
    ],
)

studio_plugin(
    name = "androidx.compose.plugins.idea",
    directory = "android-compose-ide-plugin",
    libs = ["//tools/adt/idea/compose-ide-plugin:compiler-hosted-1.4.0-SNAPSHOT"],
    modules = {"android-compose-ide-plugin.jar": ["//tools/adt/idea/compose-ide-plugin:intellij.android.compose-ide-plugin"]},
    visibility = ["//visibility:public"],
    deps = [
        ":org.jetbrains.android",
        "//prebuilts/studio/intellij-sdk:studio-sdk-plugin-Kotlin",
    ],
)

studio_plugin(
    name = "com.google.services.firebase",
    directory = "firebase",
    libs = [
        "//tools/vendor/google/firebase:google-api-services-mobilesdk-v1",
        "//tools/studio/google/cloud/tools/core-plugin/lib:google-api-services-cloudresourcemanager-v1beta1-rev12-1.21.0",
    ],
    licenses = [
        "//tools/vendor/google/firebase:licenses",
    ],
    modules = {"firebase.jar": ["//tools/vendor/google/firebase:firebase"]},
    visibility = ["//visibility:public"],
    deps = [
        ":com.google.gct.login",
        ":com.google.gct.test.recorder",
        ":org.jetbrains.android",
        "//prebuilts/studio/intellij-sdk:studio-sdk-plugin-Groovy",
        "//prebuilts/studio/intellij-sdk:studio-sdk-plugin-Kotlin",
    ],
)

studio_plugin(
    name = "com.google.gct.directaccess",
    directory = "directaccess",
    libs = [
        "//tools/adt/idea/.idea/libraries:directaccess_client_proto",
        "//tools/adt/idea/.idea/libraries:adb_proxy_proto",
    ],
    modules = {
        "directaccess.jar": [
            "//tools/base/adb-proxy:studio.adb-proxy",
            "//tools/studio/google/cloud/testing/directaccess:directaccess",
            "//tools/vendor/google/directaccess-client:directaccess-client",
        ],
    },
    resources = {
        "resources": ["//tools/base/adb-proxy/reverse-daemon:daemon"],
    },
    visibility = ["//visibility:public"],
    deps = [
        ":com.google.gct.login",
        ":com.google.gct.testing",
        ":org.jetbrains.android",
    ],
)

studio_plugin(
    name = "com.google.gct.testing",
    directory = "firebase-testing",
    libs = [
        "//prebuilts/tools/common/m2:JSch",
        "//tools/studio/google/cloud/testing/firebase-testing/lib:google-api-services-storage-v1-rev1-1.18.0-rc",
        "//tools/studio/google/cloud/testing/firebase-testing/lib:google-api-services-testing-v1-revsnapshot-1.20.0",
        "//tools/studio/google/cloud/testing/firebase-testing/lib:google-api-services-toolresults-v1beta3-rev20151013-1.20.0",
        "//tools/adt/idea/.idea/libraries:tightvnc",
    ],
    licenses = [
        "//tools/studio/google/cloud/testing/firebase-testing/lib:licenses",
    ],
    modules = {"firebase-testing.jar": ["//tools/studio/google/cloud/testing/firebase-testing:firebase-testing"]},
    visibility = ["//visibility:public"],
    deps = [
        ":com.google.gct.core",
        ":com.google.gct.login",
        ":org.jetbrains.android",
        "//prebuilts/studio/intellij-sdk:studio-sdk-plugin-Groovy",
    ],
)

studio_plugin(
    name = "com.google.appindexing",
    directory = "google-appindexing",
    libs = ["//tools/studio/google/appindexing/lib:fetchasgoogle"],
    licenses = [
        "//tools/studio/google/appindexing/lib:licenses",
    ],
    modules = {"google-appindexing.jar": ["//tools/studio/google/appindexing:google-appindexing"]},
    visibility = ["//visibility:public"],
    deps = [
        ":com.google.gct.login",
        ":com.google.urlassistant",
        ":org.jetbrains.android",
        "//prebuilts/studio/intellij-sdk:studio-sdk-plugin-Groovy",
    ],
)

studio_plugin(
    name = "com.google.gct",
    directory = "google-cloud-tools-as",
    libs = [
        "//tools/studio/google/cloud/tools/android-studio-plugin/lib:gradle-appengine-builder-model-0.1.0",
        "//tools/studio/google/cloud/tools/android-studio-plugin/lib:samplesindex-v1-1.0-SNAPSHOT",
        "//tools/studio/google/cloud/tools/android-studio-plugin/lib:google-api-services-source",
        "//tools/studio/google/cloud/tools/android-studio-plugin/lib:google-api-services-debugger",
    ],
    licenses = [
        "//tools/studio/google/cloud/tools/android-studio-plugin/lib:licenses",
    ],
    modules = {"google-cloud-tools-as.jar": ["//tools/studio/google/cloud/tools/android-studio-plugin:google-cloud-tools-as"]},
    visibility = ["//visibility:public"],
    deps = [
        ":com.google.gct.core",
        ":com.google.gct.login",
        ":org.jetbrains.android",
        "//prebuilts/studio/intellij-sdk:studio-sdk-plugin-Groovy",
        "//prebuilts/studio/intellij-sdk:studio-sdk-plugin-Kotlin",
        "//prebuilts/studio/intellij-sdk:studio-sdk-plugin-gradle",
        "//prebuilts/studio/intellij-sdk:studio-sdk-plugin-gradle-java",
        "//prebuilts/studio/intellij-sdk:studio-sdk-plugin-vcs-git",
    ],
)

studio_plugin(
    name = "com.google.gct.core",
    directory = "google-cloud-tools-core-as",
    libs = [
        "//tools/studio/google/cloud/tools/core-plugin/third_party/gradle-appengine-builder-model:gradle-appengine-builder-model-0.1.0",
        "//tools/studio/google/cloud/tools/core-plugin/lib:google-api-services-cloudresourcemanager-v1beta1-rev12-1.21.0",
        "//tools/studio/google/cloud/tools/core-plugin/lib:google-api-services-appengine-v1-rev9-1.22.0",
        "//tools/studio/google/cloud/tools/core-plugin/lib:google-api-services-source",
        "//tools/studio/google/cloud/tools/core-plugin/lib:google-api-services-debugger",
    ],
    licenses = [
        "//tools/studio/google/cloud/tools/core-plugin/lib:licenses",
    ],
    modules = {"google-cloud-tools-core-as.jar": ["//tools/studio/google/cloud/tools/core-plugin:google-cloud-tools-core-as"]},
    visibility = ["//visibility:public"],
    deps = [
        ":com.google.gct.login",
        "//prebuilts/studio/intellij-sdk:studio-sdk-plugin-gradle-java",
        "//prebuilts/studio/intellij-sdk:studio-sdk-plugin-vcs-git",
    ],
)

studio_plugin(
    name = "com.google.gct.login",
    directory = "google-login-as",
    libs = [
        "//prebuilts/tools/common/google-api-java-client/1.20.0:google-api-java-client",
        "//prebuilts/tools/common/m2:jsr305-2.0.1",
        "//tools/adt/idea/.idea/libraries:oauth2",
        "//prebuilts/tools/common/m2:javax-servlet",
    ],
    modules = {"google-login-as.jar": ["//tools/studio/google/cloud/tools/google-login-plugin:google-login-as"]},
    visibility = ["//visibility:public"],
)

studio_plugin(
    name = "com.google.cluestick.studioclient",
    directory = "google-samples",
    modules = {"google-samples.jar": ["//tools/studio/google/samples:google-samples"]},
    visibility = ["//visibility:public"],
    deps = [
        ":com.google.gct.login",
        ":org.jetbrains.android",
    ],
)

studio_plugin(
    name = "com.android.tools.idea.smali",
    directory = "smali",
    modules = {"smali.jar": ["//tools/adt/idea/smali:intellij.android.smali"]},
    visibility = ["//visibility:public"],
)

studio_plugin(
    name = "com.google.gct.test.recorder",
    directory = "test-recorder",
    libs = [
        "//tools/studio/google/cloud/testing/test-recorder/lib:uiautomatorviewer",
        "//tools/studio/google/cloud/testing/test-recorder/lib:swt",
    ],
    licenses = [
        "//tools/studio/google/cloud/testing/test-recorder/lib:licenses",
    ],
    modules = {"test-recorder.jar": ["//tools/studio/google/cloud/testing/test-recorder:test-recorder"]},
    visibility = ["//visibility:public"],
    deps = [
        ":org.jetbrains.android",
    ],
)

studio_plugin(
    name = "com.google.urlassistant",
    directory = "url-assistant",
    libs = [
        "//tools/vendor/google/url-assistant:urlassistant_proto",
    ],
    modules = {"url-assistant.jar": ["//tools/vendor/google/url-assistant:url-assistant"]},
    visibility = ["//visibility:public"],
    deps = [
        ":org.jetbrains.android",
        "//prebuilts/studio/intellij-sdk:studio-sdk-plugin-Groovy",
        "//prebuilts/studio/intellij-sdk:studio-sdk-plugin-Kotlin",
    ],
)

studio_plugin(
    name = "com.google.targetsdkversionassistant",
    directory = "targetsdkversion-upgrade-assistant",
    modules = {"targetsdkversion-upgrade-assistant.jar": ["//tools/vendor/google/targetsdkversion-upgrade-assistant:targetsdkversion-upgrade-assistant"]},
    visibility = ["//visibility:public"],
    deps = [
        ":org.jetbrains.android",
        "//prebuilts/studio/intellij-sdk:studio-sdk-plugin-Kotlin",
    ],
)

exports_files([
    "codesign/entitlements.xml",
])

android_studio(
    name = "android-studio",
    codesign_entitlements = "codesign/entitlements.xml",
    files_linux = {
        "safemode/linux/studio_safe.sh": "bin/studio_safe.sh",
    },
    files_mac = {
        "safemode/mac/studio_safe.sh": "bin/studio_safe.sh",
    },
    files_mac_arm = {
        "safemode/mac/studio_safe.sh": "bin/studio_safe.sh",
    },
    files_win = {
        "safemode/win/studio_safe.bat": "bin/studio_safe.bat",
    },
    jre = "//prebuilts/studio/jdk:jdk-bundle",
    platform = "//prebuilts/studio/intellij-sdk:studio-sdk",
    plugins = [
        ":org.jetbrains.android",
        ":com.android.tools.apk",
        ":com.android.tools.ndk",
        ":com.android.tools.design",
        ":androidx.compose.plugins.idea",
        ":com.google.services.firebase",
        ":com.google.gct.directaccess",
        ":com.google.gct.testing",
        ":com.google.appindexing",
        ":com.google.gct",
        ":com.google.gct.core",
        ":com.google.gct.login",
        ":com.google.cluestick.studioclient",
        ":com.android.tools.idea.smali",
        ":com.google.gct.test.recorder",
        ":com.google.urlassistant",
        ":com.google.targetsdkversionassistant",
    ],
    searchable_options = "//tools/adt/idea/searchable-options",
    update_message_template = ":update_message.html",
    version_code_name = "Giraffe",
    version_micro_patch = "1.4",
    # This will get added to the end of the full-version string.
    # TODO(b/240707039): automate this.
    version_release_number = 4,
    version_type = "Canary",
<<<<<<< HEAD
    version_update_message = "<html>A new Android Studio Giraffe | 2022.3.1 Canary 4 is available in the Canary channel and includes new features and bug fixes.<p><b>Canary builds</b> are released approximately once a week and include all of our new features and bug fixes. Although these builds<br/>receive only minimal testing and may include bugs, they are made available to allow users to try out new features as early as possible.</p></html>",
=======
>>>>>>> 8a8b1242
    visibility = ["//visibility:public"],
)

py_test(
    name = "test_studio",
    srcs = ["tests/test_studio.py"],
    data = [
        "tests/expected_linux.txt",
        "tests/expected_mac.txt",
        "tests/expected_mac_arm.txt",
        "tests/expected_win.txt",
        ":android-studio.linux.zip",
        ":android-studio.mac.zip",
        ":android-studio.mac_arm.zip",
        ":android-studio.win.zip",
    ],
    tags = [
        "no_windows",  # b/234018495
    ],
)

config_setting(
    name = "macos-arm64",
    constraint_values = [
        "@platforms//os:macos",
        "@platforms//cpu:arm64",
    ],
    visibility = ["//visibility:private"],
)

config_setting(
    name = "macos-x86_64",
    constraint_values = [
        "@platforms//os:macos",
        "@platforms//cpu:x86_64",
    ],
    visibility = ["//visibility:private"],
)

py_test(
    name = "test_updater",
    timeout = "long",  # b/233245811
    srcs = ["tests/test_updater.py"],
    data = [
        ":updater",
        ":updater.jar",
    ] + select({
        # On macOS, the test converts macOS ↔ Windows
        ":macos-arm64": [
            ":android-studio.mac_arm.zip",
            ":android-studio.win.zip",
        ],
        ":macos-x86_64": [
            ":android-studio.mac.zip",
            ":android-studio.win.zip",
        ],
        # On Windows, the test converts Windows ↔ macOS
        "@platforms//os:windows": [
            ":android-studio.win.zip",
            ":android-studio.mac.zip",
        ],
        # On Linux, the test converts Linux ↔ Windows
        "@platforms//os:linux": [
            ":android-studio.linux.zip",
            ":android-studio.win.zip",
        ],
    }),
    tags = ["no_windows"],  # b/233968084
)

py_binary(
    name = "stamper",
    srcs = ["stamper.py"],
    visibility = ["//visibility:public"],
)

py_binary(
    name = "check_plugin",
    srcs = ["check_plugin.py"],
    visibility = ["//visibility:public"],
)

py_test(
    name = "tools_test",
    srcs = ["tools_test.py"],
    tags = [
        "no_mac",
        "no_windows",
    ],
    visibility = ["//visibility:public"],
    deps = [":stamper"],
)

py_library(
    name = "intellij",
    srcs = ["intellij.py"],
    visibility = ["//visibility:public"],
)

java_binary(
    name = "updater",
    main_class = "com.intellij.updater.Runner",
    tags = [
        "block_network",
        "no_mac",
        "no_windows",
    ],
    visibility = ["//visibility:public"],
    runtime_deps = [
        "//prebuilts/studio/intellij-sdk:studio-sdk-updater",
        "//tools/adt/idea/.idea/libraries:studio-analytics-proto",
        "//tools/adt/idea/studio-updater:intellij.android.updater.studio-updater.jar",  # Adds analytics to the updater
        "//tools/analytics-library/shared:analytics-shared.jar",
        "//tools/analytics-library/tracker:analytics-tracker.jar",
        "//tools/base/annotations:studio.android.sdktools.android-annotations.jar",
        "//tools/base/common:studio.android.sdktools.common.jar",
        "@maven//:com.google.code.gson.gson",
        "@maven//:com.google.guava.failureaccess",
        "@maven//:com.google.guava.guava",
        "@maven//:com.google.j2objc.j2objc-annotations",
        "@maven//:com.google.protobuf.protobuf-java",
        "@maven//:com.nothome.javaxdelta",
        "@maven//:it.unimi.dsi.fastutil",
        "@maven//:log4j.log4j",
        "@maven//:net.java.dev.jna.jna",
        "@maven//:net.java.dev.jna.jna-platform",
        "@maven//:org.jetbrains.kotlin.kotlin-stdlib",
        "@maven//:org.jetbrains.kotlin.kotlin-stdlib-common",
        "@maven//:org.jetbrains.kotlin.kotlin-stdlib-jdk7",
        "@maven//:org.jetbrains.kotlin.kotlin-stdlib-jdk8",
    ],
)

# managed by go/iml_to_build
iml_module(
    name = "studio",
    iml_files = ["studio.iml"],
    visibility = ["//visibility:public"],
    # do not sort: must match IML order
    deps = [
        "//prebuilts/studio/intellij-sdk:studio-sdk",
        "//prebuilts/studio/intellij-sdk:studio-sdk-plugin-gradle",
        "//tools/adt/idea/android-plugin:intellij.android.plugin[module]",
        "//tools/vendor/google/android-apk[module]",
        "//tools/adt/idea/compose-ide-plugin:intellij.android.compose-ide-plugin[module]",
        "//tools/adt/idea/design-plugin:intellij.android.design-plugin[module]",
        "//tools/vendor/google/android-ndk[module]",
        "//tools/studio/google/cloud/tools/android-studio-plugin:google-cloud-tools-as[module]",
        "//tools/vendor/google/firebase[module]",
        "//tools/studio/google/cloud/testing/directaccess[module]",
        "//tools/studio/google/cloud/testing/firebase-testing[module]",
        "//tools/studio/google/appindexing:google-appindexing[module]",
        "//tools/studio/google/cloud/tools/core-plugin:google-cloud-tools-core-as[module]",
        "//tools/studio/google/cloud/tools/google-login-plugin:google-login-as[module]",
        "//tools/studio/google/samples:google-samples[module]",
        "//tools/adt/idea/smali:intellij.android.smali[module]",
        "//tools/studio/google/cloud/testing/test-recorder[module]",
        "//tools/vendor/google/url-assistant[module]",
        "//tools/vendor/google/targetsdkversion-upgrade-assistant[module]",
        "//prebuilts/studio/intellij-sdk:studio-sdk-plugin-configurationScript",
        "//prebuilts/studio/intellij-sdk:studio-sdk-plugin-copyright",
        "//prebuilts/studio/intellij-sdk:studio-sdk-plugin-java-coverage",
        "//prebuilts/studio/intellij-sdk:studio-sdk-plugin-editorconfig",
        "//prebuilts/studio/intellij-sdk:studio-sdk-plugin-gradle-java",
        "//prebuilts/studio/intellij-sdk:studio-sdk-plugin-Groovy",
        "//prebuilts/studio/intellij-sdk:studio-sdk-plugin-toml",
        "//prebuilts/studio/intellij-sdk:studio-sdk-plugin-platform-langInjection",
        "//prebuilts/studio/intellij-sdk:studio-sdk-plugin-java-decompiler",
        "//prebuilts/studio/intellij-sdk:studio-sdk-plugin-java-i18n",
        "//prebuilts/studio/intellij-sdk:studio-sdk-plugin-java-ide-customization",
        "//prebuilts/studio/intellij-sdk:studio-sdk-plugin-junit",
        "//prebuilts/studio/intellij-sdk:studio-sdk-plugin-Kotlin",
        "//prebuilts/studio/intellij-sdk:studio-sdk-plugin-maven-model",
        "//prebuilts/studio/intellij-sdk:studio-sdk-plugin-platform-images",
        "//prebuilts/studio/intellij-sdk:studio-sdk-plugin-properties",
        "//prebuilts/studio/intellij-sdk:studio-sdk-plugin-repository-search",
        "//prebuilts/studio/intellij-sdk:studio-sdk-plugin-sh",
        "//prebuilts/studio/intellij-sdk:studio-sdk-plugin-tasks",
        "//prebuilts/studio/intellij-sdk:studio-sdk-plugin-terminal",
        "//prebuilts/studio/intellij-sdk:studio-sdk-plugin-testng",
        "//prebuilts/studio/intellij-sdk:studio-sdk-plugin-textmate",
        "//prebuilts/studio/intellij-sdk:studio-sdk-plugin-yaml",
        "//prebuilts/studio/intellij-sdk:studio-sdk-plugin-c-clangd",
        "//prebuilts/studio/intellij-sdk:studio-sdk-plugin-c-plugin",
        "//prebuilts/studio/intellij-sdk:studio-sdk-plugin-cidr-base-plugin",
        "//prebuilts/studio/intellij-sdk:studio-sdk-plugin-cidr-debugger-plugin",
        "//prebuilts/studio/intellij-sdk:studio-sdk-plugin-completionMlRanking",
        "//prebuilts/studio/intellij-sdk:studio-sdk-plugin-c-clangdBridge",
        "//prebuilts/studio/intellij-sdk:studio-sdk-plugin-completionMlRankingModels",
        "//prebuilts/studio/intellij-sdk:studio-sdk-plugin-dev",
        "//prebuilts/studio/intellij-sdk:studio-sdk-plugin-devkit",
        "//prebuilts/studio/intellij-sdk:studio-sdk-plugin-java-debugger-streams",
        "//prebuilts/studio/intellij-sdk:studio-sdk-plugin-keymap-eclipse",
        "//prebuilts/studio/intellij-sdk:studio-sdk-plugin-keymap-netbeans",
        "//prebuilts/studio/intellij-sdk:studio-sdk-plugin-keymap-visualStudio",
        "//prebuilts/studio/intellij-sdk:studio-sdk-plugin-markdown",
        "//prebuilts/studio/intellij-sdk:studio-sdk-plugin-maven-server",
        "//prebuilts/studio/intellij-sdk:studio-sdk-plugin-settingsSync",
        "//prebuilts/studio/intellij-sdk:studio-sdk-plugin-vcs-git",
        "//prebuilts/studio/intellij-sdk:studio-sdk-plugin-vcs-github",
        "//prebuilts/studio/intellij-sdk:studio-sdk-plugin-vcs-hg",
        "//prebuilts/studio/intellij-sdk:studio-sdk-plugin-vcs-svn",
        "//prebuilts/studio/intellij-sdk:studio-sdk-plugin-webp",
    ],
)

# managed by go/iml_to_build
iml_module(
    name = "intellij.android.studio.tests",
    data = [
        # These are to be able to create patches in the test.
        ":updater",
        ":updater.jar",
    ],
    iml_files = ["tests/intellij.android.studio.tests.iml"],
    tags = [
        "no_mac",
        "no_windows",
    ],
    test_class = "com.android.testutils.JarTestSuite",
    test_data = [
        ":android-studio.linux.zip",
        ":android-studio.mac.zip",
        ":android-studio.win.zip",
        ":android-studio.plugin.lst",
    ],
    test_srcs = ["tests/testSrc"],
    visibility = ["//visibility:public"],
    # do not sort: must match IML order
    deps = [
        "//prebuilts/studio/intellij-sdk:studio-sdk[test]",
        "//tools/base/perf-logger:studio.perf-logger[module, test]",
        "//tools/base/testutils:studio.android.sdktools.testutils[module, test]",
        "//tools/adt/idea/.idea/libraries:studio-grpc",
        "//tools/adt/idea/.idea/libraries:studio-proto",
    ],
)

# managed by go/iml_to_build
iml_module(
    name = "intellij.android.studio.integration",
    enable_tests = False,
    iml_files = ["integration/intellij.android.studio.integration/intellij.android.studio.integration.iml"],
    test_srcs = ["integration/intellij.android.studio.integration/testSrc"],
    visibility = ["//visibility:public"],
    # do not sort: must match IML order
    deps = [
        "//prebuilts/tools/common/m2:junit-4.12[test]",
        "//tools/adt/idea/as-driver:as-driver.utils[module, test]",
        "//tools/base/testutils:studio.android.sdktools.testutils[module, test]",
        "//prebuilts/studio/intellij-sdk:studio-sdk[test]",
        "//tools/adt/idea/.idea/libraries:truth[test]",
    ],
)

iml_test(
    name = "StartUpTest",
    data = select({
        "@platforms//os:linux": [
            "//tools/adt/idea/studio:android-studio.linux.zip",
        ],
        "@platforms//os:macos": [
            "//tools/adt/idea/studio:android-studio.mac.zip",
        ],
        "@platforms//os:windows": [
            "//tools/adt/idea/studio:android-studio.win.zip",
        ],
    }),
    module = ":intellij.android.studio.integration",
    tags_linux = ["block-network"],
    tags_windows = ["block-network"],
    test_class = "com.android.tools.idea.StartUpTest",
)

iml_test(
    name = "UpdateTest",
    data = select({
        "@platforms//os:linux": [
            ":android-studio.linux.zip",
        ],
        "@platforms//os:macos": [
            ":android-studio.mac.zip",
        ],
        "@platforms//os:windows": [
            ":android-studio.win.zip",
        ],
    }) + [
        ":updater",
        ":updater.jar",
    ],
    module = ":intellij.android.studio.integration",
    tags_linux = ["block-network"],
    tags_windows = ["block-network"],
    test_class = "com.android.tools.idea.UpdateTest",
)

exports_files(
    ["sdk_version_test.py"],
    visibility = ["//visibility:public"],
)

# TODO(b/239839457): Remove this export when a real metadata file is generated.
exports_files(["metadata.textproto.template"])<|MERGE_RESOLUTION|>--- conflicted
+++ resolved
@@ -654,10 +654,6 @@
     # TODO(b/240707039): automate this.
     version_release_number = 4,
     version_type = "Canary",
-<<<<<<< HEAD
-    version_update_message = "<html>A new Android Studio Giraffe | 2022.3.1 Canary 4 is available in the Canary channel and includes new features and bug fixes.<p><b>Canary builds</b> are released approximately once a week and include all of our new features and bug fixes. Although these builds<br/>receive only minimal testing and may include bugs, they are made available to allow users to try out new features as early as possible.</p></html>",
-=======
->>>>>>> 8a8b1242
     visibility = ["//visibility:public"],
 )
 
