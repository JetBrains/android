--- conflicted
+++ resolved
@@ -594,13 +594,8 @@
     version_micro_patch = "1.18",
     # This will get added to the end of the full-version string.
     # TODO(b/240707039): automate this.
-<<<<<<< HEAD
-    version_release_number = 1,
-    version_type = "Stable",
-=======
     version_release_number = 3,
     version_type = "RC",
->>>>>>> fcdd779d
     # version_update_message = "<html>this is optional</html>",
     visibility = ["//visibility:public"],
 )
