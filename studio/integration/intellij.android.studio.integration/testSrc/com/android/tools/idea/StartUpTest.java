--- conflicted
+++ resolved
@@ -42,12 +42,9 @@
     TestFileSystem fileSystem = new TestFileSystem(tempFolder.getRoot().toPath());
     AndroidStudioInstallation install = AndroidStudioInstallation.fromZip(fileSystem);
     install.addVmOption("-Didea.is.internal=true"); // Allows executing internal actions in the test.
-<<<<<<< HEAD
     if (SystemInfo.isMac) {
       install.addVmOption("-Djava.awt.headless=true");
     }
-=======
->>>>>>> 3a514de0
     try (Display display = Display.createDefault();
          AndroidStudio studio = install.run(display)) {
       // Check that AndroidStudioApplicationInfo.xml was patched properly, and that it is not overridden by
