--- conflicted
+++ resolved
@@ -5,37 +5,19 @@
     <content url="file://$MODULE_DIR$">
       <sourceFolder url="file://$MODULE_DIR$/testSrc" isTestSource="true" />
     </content>
-    <orderEntry type="inheritedJdk" />
-    <orderEntry type="sourceFolder" forTests="false" />
-<<<<<<< HEAD
+    <orderEntry type="library" name="studio-platform" level="project" />
+    <orderEntry type="library" scope="TEST" name="studio-test-platform" level="project" />
     <orderEntry type="library" name="kotlin-stdlib" level="project" />
     <orderEntry type="library" scope="TEST" name="Guava" level="project" />
     <orderEntry type="library" scope="TEST" name="JUnit4" level="project" />
     <orderEntry type="library" scope="TEST" name="commons-io" level="project" />
     <orderEntry type="library" scope="TEST" name="http-client" level="project" />
-=======
-    <orderEntry type="module-library" scope="TEST">
-      <library>
-        <CLASSES>
-          <root url="jar://$MODULE_DIR$/../../../../../../prebuilts/tools/common/m2/repository/junit/junit/4.12/junit-4.12.jar!/" />
-        </CLASSES>
-        <JAVADOC />
-        <SOURCES>
-          <root url="jar://$MODULE_DIR$/../../../../../../prebuilts/tools/common/m2/repository/junit/junit/4.12/junit-4.12-sources.jar!/" />
-        </SOURCES>
-      </library>
-    </orderEntry>
-    <orderEntry type="module" module-name="as-driver.utils" scope="TEST" />
-    <orderEntry type="module" module-name="android.sdktools.common" scope="TEST" />
-    <orderEntry type="module" module-name="android.sdktools.testutils" scope="TEST" />
-    <orderEntry type="library" scope="TEST" name="studio-sdk" level="project" />
-    <orderEntry type="library" name="studio-plugin-com.intellij.java" level="project" />
->>>>>>> 0d09370c
     <orderEntry type="library" scope="TEST" name="truth" level="project" />
-    <orderEntry type="module" module-name="android.sdktools.common" scope="TEST" />
-    <orderEntry type="module" module-name="android.sdktools.testutils" scope="TEST" />
+    <orderEntry type="inheritedJdk" />
+    <orderEntry type="sourceFolder" forTests="false" />
     <orderEntry type="module" module-name="intellij.android.as-driver.utils" scope="TEST" />
     <orderEntry type="module" module-name="intellij.platform.util" scope="TEST" />
     <orderEntry type="module" module-name="intellij.platform.util.rt" scope="TEST" />
+    <orderEntry type="module" module-name="intellij.android.testutils" scope="TEST" />
   </component>
 </module>