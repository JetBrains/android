/*
 * Copyright (C) 2022 The Android Open Source Project
 *
 * Licensed under the Apache License, Version 2.0 (the "License");
 * you may not use this file except in compliance with the License.
 * You may obtain a copy of the License at
 *
 *      http://www.apache.org/licenses/LICENSE-2.0
 *
 * Unless required by applicable law or agreed to in writing, software
 * distributed under the License is distributed on an "AS IS" BASIS,
 * WITHOUT WARRANTIES OR CONDITIONS OF ANY KIND, either express or implied.
 * See the License for the specific language governing permissions and
 * limitations under the License.
 */
package com.android.tools.idea.device.explorer.files.adbimpl

import com.android.adblib.ConnectedDevice
import com.android.adblib.scope
import com.android.ddmlib.FileListingService
import com.android.sdklib.deviceprovisioner.DeviceHandle
import com.android.tools.idea.concurrency.FutureCallbackExecutor
import com.android.tools.idea.device.explorer.files.fs.DeviceFileEntry
import com.android.tools.idea.device.explorer.files.fs.DeviceFileSystem
import com.intellij.openapi.util.text.StringUtil
import kotlinx.coroutines.CoroutineDispatcher
import kotlinx.coroutines.CoroutineScope
import kotlinx.coroutines.SupervisorJob
import kotlinx.coroutines.job
import kotlinx.coroutines.plus
import kotlinx.coroutines.withContext
import java.util.concurrent.Executor

class AdbDeviceFileSystem(
  deviceHandle: DeviceHandle,
  val device: ConnectedDevice,
  edtExecutor: Executor,
  val dispatcher: CoroutineDispatcher
) : DeviceFileSystem {

  private val scope: CoroutineScope = device.scope + SupervisorJob(device.scope.coroutineContext.job)
  private val myEdtExecutor = FutureCallbackExecutor(edtExecutor)
  val capabilities = AdbDeviceCapabilities(scope + dispatcher, deviceHandle.state.properties.title, device)
  val adbFileListing = AdbFileListing(device, capabilities, dispatcher)
  val adbFileOperations = AdbFileOperations(device, capabilities, dispatcher)
  val adbFileTransfer = AdbFileTransfer(device, adbFileOperations, myEdtExecutor, dispatcher)

  override val name = deviceHandle.state.properties.title

  override suspend fun rootDirectory(): DeviceFileEntry {
    return AdbDeviceDefaultFileEntry(this, adbFileListing.getRoot(), null)
  }

  override suspend fun dataDirectory(): DeviceFileEntry {
<<<<<<< HEAD
    return AdbDeviceDefaultFileEntry(this, adbFileListing.getDataDirectory(), null)
=======
    return AdbDeviceDefaultFileEntry(this, adbFileListing.getDataDirectory(), createEmptyRootParent(this))
>>>>>>> 0d09370c
  }

  suspend fun resolveMountPoint(entry: AdbDeviceFileEntry): AdbDeviceFileEntry =
    withContext(dispatcher) {
      when {
        // Root devices or "su 0" devices don't need mount points
        capabilities.supportsSuRootCommand() || capabilities.isRoot() -> createDirectFileEntry(entry)
        // The "/data" folder has directories where we need to use "run-as"
        entry.fullPath == "/data" -> AdbDeviceDataDirectoryEntry(entry)
        else -> createDirectFileEntry(entry)
      }
    }

  override suspend fun getEntry(path: String): DeviceFileEntry {
    val root = rootDirectory()
    if (StringUtil.isEmpty(path) || StringUtil.equals(path, FileListingService.FILE_SEPARATOR)) {
      return root
    }
    val pathSegments = path.substring(1).split(FileListingService.FILE_SEPARATOR.toRegex()).toList()
    return resolvePathSegments(root, pathSegments)
  }

  private suspend fun resolvePathSegments(
    rootEntry: DeviceFileEntry,
    segments: List<String>
  ): DeviceFileEntry {
    var currentEntry = rootEntry
    for (segment in segments) {
      currentEntry = currentEntry.entries().find { it.name == segment } ?: throw IllegalArgumentException("Path not found")
    }
    return currentEntry
  }

  companion object {
    private fun createDirectFileEntry(entry: AdbDeviceFileEntry): AdbDeviceDirectFileEntry {
      return AdbDeviceDirectFileEntry(entry.fileSystem, entry.myEntry, entry.parent, null)
    }

    // Shell /data/ entries to keep a consistent tree structure. This should not be shown
    private fun createEmptyRootParent(device: AdbDeviceFileSystem): AdbDeviceFileEntry {
      val rootShell = AdbDeviceDefaultFileEntry(device, AdbFileListing.defaultRoot, null)
      return AdbDeviceDefaultFileEntry(device, AdbFileListingEntryBuilder().setPath("/data/").setKind(
        AdbFileListingEntry.EntryKind.DIRECTORY).build(), rootShell)
    }
  }
}<|MERGE_RESOLUTION|>--- conflicted
+++ resolved
@@ -52,11 +52,7 @@
   }
 
   override suspend fun dataDirectory(): DeviceFileEntry {
-<<<<<<< HEAD
-    return AdbDeviceDefaultFileEntry(this, adbFileListing.getDataDirectory(), null)
-=======
     return AdbDeviceDefaultFileEntry(this, adbFileListing.getDataDirectory(), createEmptyRootParent(this))
->>>>>>> 0d09370c
   }
 
   suspend fun resolveMountPoint(entry: AdbDeviceFileEntry): AdbDeviceFileEntry =
