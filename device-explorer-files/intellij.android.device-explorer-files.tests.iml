<?xml version="1.0" encoding="UTF-8"?>
<module type="JAVA_MODULE" version="4">
  <component name="NewModuleRootManager" inherit-compiler-output="true">
    <exclude-output />
    <content url="file://$MODULE_DIR$/testSrc">
      <sourceFolder url="file://$MODULE_DIR$/testSrc" isTestSource="true" />
    </content>
    <orderEntry type="inheritedJdk" />
    <orderEntry type="sourceFolder" forTests="false" />
<<<<<<< HEAD
    <orderEntry type="library" scope="PROVIDED" name="studio-platform" level="project" />
    <orderEntry type="library" scope="TEST" name="studio-test-platform" level="project" />
    <orderEntry type="library" name="kotlin-stdlib" level="project" />
    <orderEntry type="library" scope="TEST" name="Guava" level="project" />
    <orderEntry type="library" scope="TEST" name="JUnit4" level="project" />
    <orderEntry type="library" scope="TEST" name="jetbrains-annotations" level="project" />
    <orderEntry type="library" scope="TEST" name="kotlinx-coroutines-core" level="project" />
=======
    <orderEntry type="library" scope="TEST" name="junit4" level="project" />
    <orderEntry type="module" module-name="intellij.android.device-explorer-files" scope="TEST" />
    <orderEntry type="module" module-name="intellij.android.device-explorer-common" scope="TEST" />
    <orderEntry type="module" module-name="intellij.android.common" scope="TEST" />
    <orderEntry type="module" module-name="intellij.android.common.tests" scope="TEST" />
    <orderEntry type="module" module-name="intellij.android.adb" scope="TEST" />
    <orderEntry type="module" module-name="android.sdktools.ddmlib" scope="TEST" />
    <orderEntry type="library" scope="TEST" name="truth" level="project" />
    <orderEntry type="module" module-name="intellij.android.testFramework" scope="TEST" />
    <orderEntry type="module" module-name="intellij.android.core" scope="TEST" />
>>>>>>> 8b7d83e8
    <orderEntry type="library" scope="TEST" name="mockito" level="project" />
    <orderEntry type="library" scope="TEST" name="truth" level="project" />
    <orderEntry type="module" module-name="intellij.android.adb" scope="TEST" />
    <orderEntry type="module" module-name="intellij.android.adt.testutils" scope="TEST" />
    <orderEntry type="module" module-name="intellij.android.common" scope="TEST" />
    <orderEntry type="module" module-name="intellij.android.common.tests" scope="TEST" />
    <orderEntry type="module" module-name="intellij.android.core" scope="TEST" />
    <orderEntry type="module" module-name="intellij.android.device-explorer-common" scope="TEST" />
    <orderEntry type="module" module-name="intellij.android.device-explorer-files" scope="TEST" />
    <orderEntry type="module" module-name="intellij.android.projectSystem" scope="TEST" />
<<<<<<< HEAD
    <orderEntry type="module" module-name="intellij.android.testFramework" scope="TEST" />
    <orderEntry type="module" module-name="intellij.platform.analysis" scope="TEST" />
    <orderEntry type="module" module-name="intellij.platform.concurrency" scope="TEST" />
    <orderEntry type="module" module-name="intellij.platform.core" scope="TEST" />
    <orderEntry type="module" module-name="intellij.platform.core.impl" scope="TEST" />
    <orderEntry type="module" module-name="intellij.platform.editor.ui" scope="TEST" />
    <orderEntry type="module" module-name="intellij.platform.extensions" scope="TEST" />
    <orderEntry type="module" module-name="intellij.platform.ide" scope="TEST" />
    <orderEntry type="module" module-name="intellij.platform.ide.core" scope="TEST" />
    <orderEntry type="module" module-name="intellij.platform.ide.impl" scope="TEST" />
    <orderEntry type="module" module-name="intellij.platform.projectModel" scope="TEST" />
    <orderEntry type="module" module-name="intellij.platform.testFramework" scope="TEST" />
    <orderEntry type="module" module-name="intellij.platform.util" scope="TEST" />
    <orderEntry type="module" module-name="intellij.platform.util.ex" scope="TEST" />
    <orderEntry type="module" module-name="intellij.platform.util.rt" scope="TEST" />
    <orderEntry type="module" module-name="intellij.platform.util.ui" scope="TEST" />
=======
    <orderEntry type="library" scope="TEST" name="mockito-kotlin" level="project" />
>>>>>>> 8b7d83e8
  </component>
</module><|MERGE_RESOLUTION|>--- conflicted
+++ resolved
@@ -7,7 +7,6 @@
     </content>
     <orderEntry type="inheritedJdk" />
     <orderEntry type="sourceFolder" forTests="false" />
-<<<<<<< HEAD
     <orderEntry type="library" scope="PROVIDED" name="studio-platform" level="project" />
     <orderEntry type="library" scope="TEST" name="studio-test-platform" level="project" />
     <orderEntry type="library" name="kotlin-stdlib" level="project" />
@@ -15,19 +14,8 @@
     <orderEntry type="library" scope="TEST" name="JUnit4" level="project" />
     <orderEntry type="library" scope="TEST" name="jetbrains-annotations" level="project" />
     <orderEntry type="library" scope="TEST" name="kotlinx-coroutines-core" level="project" />
-=======
-    <orderEntry type="library" scope="TEST" name="junit4" level="project" />
-    <orderEntry type="module" module-name="intellij.android.device-explorer-files" scope="TEST" />
-    <orderEntry type="module" module-name="intellij.android.device-explorer-common" scope="TEST" />
-    <orderEntry type="module" module-name="intellij.android.common" scope="TEST" />
-    <orderEntry type="module" module-name="intellij.android.common.tests" scope="TEST" />
-    <orderEntry type="module" module-name="intellij.android.adb" scope="TEST" />
-    <orderEntry type="module" module-name="android.sdktools.ddmlib" scope="TEST" />
-    <orderEntry type="library" scope="TEST" name="truth" level="project" />
-    <orderEntry type="module" module-name="intellij.android.testFramework" scope="TEST" />
-    <orderEntry type="module" module-name="intellij.android.core" scope="TEST" />
->>>>>>> 8b7d83e8
     <orderEntry type="library" scope="TEST" name="mockito" level="project" />
+    <orderEntry type="library" scope="TEST" name="mockito-kotlin" level="project" />
     <orderEntry type="library" scope="TEST" name="truth" level="project" />
     <orderEntry type="module" module-name="intellij.android.adb" scope="TEST" />
     <orderEntry type="module" module-name="intellij.android.adt.testutils" scope="TEST" />
@@ -37,7 +25,6 @@
     <orderEntry type="module" module-name="intellij.android.device-explorer-common" scope="TEST" />
     <orderEntry type="module" module-name="intellij.android.device-explorer-files" scope="TEST" />
     <orderEntry type="module" module-name="intellij.android.projectSystem" scope="TEST" />
-<<<<<<< HEAD
     <orderEntry type="module" module-name="intellij.android.testFramework" scope="TEST" />
     <orderEntry type="module" module-name="intellij.platform.analysis" scope="TEST" />
     <orderEntry type="module" module-name="intellij.platform.concurrency" scope="TEST" />
@@ -54,8 +41,5 @@
     <orderEntry type="module" module-name="intellij.platform.util.ex" scope="TEST" />
     <orderEntry type="module" module-name="intellij.platform.util.rt" scope="TEST" />
     <orderEntry type="module" module-name="intellij.platform.util.ui" scope="TEST" />
-=======
-    <orderEntry type="library" scope="TEST" name="mockito-kotlin" level="project" />
->>>>>>> 8b7d83e8
   </component>
 </module>