<?xml version="1.0" encoding="UTF-8"?>
<module type="JAVA_MODULE" version="4">
  <component name="NewModuleRootManager" inherit-compiler-output="true">
    <exclude-output />
    <content url="file://$MODULE_DIR$">
      <sourceFolder url="file://$MODULE_DIR$/resources" type="java-resource" />
      <sourceFolder url="file://$MODULE_DIR$/src" isTestSource="false" />
    </content>
    <orderEntry type="library" scope="PROVIDED" name="studio-platform" level="project" />
    <orderEntry type="library" scope="TEST" name="studio-test-platform" level="project" />
    <orderEntry type="module" module-name="intellij.libraries.guava" />
    <orderEntry type="library" name="jetbrains-annotations" level="project" />
    <orderEntry type="library" name="kotlin-stdlib" level="project" />
    <orderEntry type="library" name="kotlinx-coroutines-core" level="project" />
    <orderEntry type="library" name="kotlinx-coroutines-guava" level="project" />
    <orderEntry type="library" name="protobuf" level="project" />
    <orderEntry type="inheritedJdk" />
    <orderEntry type="sourceFolder" forTests="false" />
    <orderEntry type="module" module-name="intellij.android.adb" />
    <orderEntry type="module" module-name="intellij.android.adt.ui" />
    <orderEntry type="module" module-name="intellij.android.artwork" />
    <orderEntry type="module" module-name="intellij.android.common" />
    <orderEntry type="module" module-name="intellij.android.device-explorer-common" />
    <orderEntry type="module" module-name="intellij.android.projectSystem" />
<<<<<<< HEAD
    <orderEntry type="module" module-name="intellij.android.core" />
=======
    <orderEntry type="module" module-name="intellij.color.scheme.warmNeon" />
    <orderEntry type="module" module-name="intellij.platform.analysis" />
    <orderEntry type="module" module-name="intellij.platform.concurrency" />
    <orderEntry type="module" module-name="intellij.platform.core" />
    <orderEntry type="module" module-name="intellij.platform.core.impl" />
    <orderEntry type="module" module-name="intellij.platform.core.ui" />
    <orderEntry type="module" module-name="intellij.platform.editor.ui" />
    <orderEntry type="module" module-name="intellij.platform.extensions" />
    <orderEntry type="module" module-name="intellij.platform.ide" />
    <orderEntry type="module" module-name="intellij.platform.ide.core" />
    <orderEntry type="module" module-name="intellij.platform.ide.impl" />
    <orderEntry type="module" module-name="intellij.platform.projectModel" />
    <orderEntry type="module" module-name="intellij.platform.util" />
    <orderEntry type="module" module-name="intellij.platform.util.base" />
    <orderEntry type="module" module-name="intellij.platform.util.rt" />
    <orderEntry type="module" module-name="intellij.platform.util.ui" />
>>>>>>> fedb26e2
  </component>
</module><|MERGE_RESOLUTION|>--- conflicted
+++ resolved
@@ -22,9 +22,6 @@
     <orderEntry type="module" module-name="intellij.android.common" />
     <orderEntry type="module" module-name="intellij.android.device-explorer-common" />
     <orderEntry type="module" module-name="intellij.android.projectSystem" />
-<<<<<<< HEAD
-    <orderEntry type="module" module-name="intellij.android.core" />
-=======
     <orderEntry type="module" module-name="intellij.color.scheme.warmNeon" />
     <orderEntry type="module" module-name="intellij.platform.analysis" />
     <orderEntry type="module" module-name="intellij.platform.concurrency" />
@@ -41,6 +38,6 @@
     <orderEntry type="module" module-name="intellij.platform.util.base" />
     <orderEntry type="module" module-name="intellij.platform.util.rt" />
     <orderEntry type="module" module-name="intellij.platform.util.ui" />
->>>>>>> fedb26e2
+    <orderEntry type="module" module-name="intellij.android.core" />
   </component>
 </module>