--- conflicted
+++ resolved
@@ -58,22 +58,6 @@
     <orderEntry type="module" module-name="intellij.platform.util.jdom" scope="TEST" />
     <orderEntry type="module" module-name="intellij.platform.testFramework.common" scope="TEST" />
     <orderEntry type="module" module-name="intellij.platform.execution.impl" scope="TEST" />
-<<<<<<< HEAD
-    <orderEntry type="module" module-name="intellij.java.impl" scope="TEST" />
-    <orderEntry type="module" module-name="intellij.java.analysis.impl" scope="TEST" />
-    <orderEntry type="module" module-name="intellij.gradle.toolingExtension" scope="TEST" />
-    <orderEntry type="module" module-name="intellij.java.execution" scope="TEST" />
-    <orderEntry type="module" module-name="intellij.gradle.java" scope="TEST" />
-    <orderEntry type="module" module-name="intellij.platform.core" scope="TEST" />
-    <orderEntry type="module" module-name="kotlin.code-insight.api" scope="TEST" />
-    <orderEntry type="module" module-name="intellij.platform.extensions" scope="TEST" />
-    <orderEntry type="module" module-name="intellij.platform.core.impl" scope="TEST" />
-    <orderEntry type="module" module-name="intellij.platform.util.ex" scope="TEST" />
-    <orderEntry type="module" module-name="intellij.platform.workspace.storage" scope="TEST" />
-    <orderEntry type="module" module-name="intellij.platform.lang.core" scope="TEST" />
-    <orderEntry type="module" module-name="intellij.platform.util.base" scope="TEST" />
-=======
->>>>>>> 21ed9fc7
     <orderEntry type="module" module-name="intellij.platform.lang.impl" scope="TEST" />
     <orderEntry type="module" module-name="intellij.gradle.common" scope="TEST" />
     <orderEntry type="module" module-name="intellij.java.impl" scope="TEST" />
