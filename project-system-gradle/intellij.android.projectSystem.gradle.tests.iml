<?xml version="1.0" encoding="UTF-8"?>
<module type="JAVA_MODULE" version="4">
  <component name="NewModuleRootManager" inherit-compiler-output="true">
    <exclude-output />
    <content url="file://$MODULE_DIR$/testSrc">
      <sourceFolder url="file://$MODULE_DIR$/testSrc" isTestSource="true" />
      <sourceFolder url="file://$MODULE_DIR$/testSrc/resources" type="java-test-resource" />
    </content>
    <orderEntry type="inheritedJdk" />
    <orderEntry type="library" scope="TEST" name="kotlin-test" level="project" />
<<<<<<< HEAD
=======
    <orderEntry type="library" name="studio-plugin-gradle" level="project" />
    <orderEntry type="library" name="studio-plugin-gradle-java" level="project" />
    <orderEntry type="library" name="studio-plugin-Kotlin" level="project" />
    <orderEntry type="library" name="studio-plugin-java-i18n" level="project" />
    <orderEntry type="library" name="studio-plugin-java-ide-customization" level="project" />
>>>>>>> 574fcae1
    <orderEntry type="sourceFolder" forTests="false" />
    <orderEntry type="module" module-name="intellij.android.common" scope="TEST" />
    <orderEntry type="module" module-name="intellij.android.jps.model" scope="TEST" />
    <orderEntry type="module" module-name="intellij.android.core" scope="TEST" />
    <orderEntry type="module" module-name="intellij.android.projectSystem" scope="TEST" />
    <orderEntry type="module" module-name="intellij.android.projectSystem.gradle" scope="TEST" />
    <orderEntry type="module" module-name="intellij.android.testFramework" scope="TEST" />
    <orderEntry type="module" module-name="android.sdktools.flags" scope="TEST" />
    <orderEntry type="module" module-name="android.sdktools.testutils" scope="TEST" />
    <orderEntry type="library" scope="TEST" name="mockito" level="project" />
    <orderEntry type="library" scope="TEST" name="truth" level="project" />
    <orderEntry type="module" module-name="intellij.android.adt.testutils" scope="TEST" />
    <orderEntry type="module" module-name="intellij.android.gradle.dsl" scope="TEST" />
    <orderEntry type="module" module-name="intellij.android.gradle.dsl.kotlin" scope="RUNTIME" />
    <orderEntry type="module" module-name="intellij.android.gradle.dsl.toml" scope="RUNTIME" />
    <orderEntry type="library" scope="TEST" name="studio-analytics-proto" level="project" />
    <orderEntry type="library" scope="TEST" name="studio-proto" level="project" />
    <orderEntry type="module" module-name="intellij.android.deploy" scope="TEST" />
    <orderEntry type="module" module-name="intellij.android.lint" scope="TEST" />
    <orderEntry type="module" module-name="intellij.android.navigator.testutils" scope="TEST" />
    <orderEntry type="module" module-name="intellij.android.projectSystem.gradle.models" scope="TEST" />
    <orderEntry type="module" module-name="intellij.android.projectSystem.gradle.psd" scope="TEST" />
    <orderEntry type="module" module-name="intellij.android.projectSystem.gradle.repositorySearch" scope="TEST" />
    <orderEntry type="module" module-name="intellij.android.projectSystem.gradle.sync" scope="TEST" />
    <orderEntry type="module" module-name="intellij.android.projectSystem.gradle.sync.testUtils" scope="TEST" />
    <orderEntry type="module" module-name="intellij.android.projectSystem.gradle.upgrade" scope="TEST" />
    <orderEntry type="module" module-name="android.sdktools.analytics-testing" scope="TEST" />
    <orderEntry type="module" module-name="android.sdktools.analytics-tracker" scope="TEST" />
    <orderEntry type="module" module-name="intellij.android.adt.ui" scope="TEST" />
    <orderEntry type="module" module-name="android.sdktools.manifest-merger" scope="TEST" />
    <orderEntry type="module" module-name="android.sdktools.lint-checks" scope="TEST" />
    <orderEntry type="module" module-name="android.sdktools.analytics-shared" scope="TEST" />
    <orderEntry type="module" module-name="intellij.android.build-attribution" scope="TEST" />
    <orderEntry type="module" module-name="intellij.android.execution.common" scope="TEST" />
    <orderEntry type="module" module-name="intellij.android.render-resources" scope="TEST" />
    <orderEntry type="module" module-name="intellij.android.kotlin.idea" scope="RUNTIME" />
<<<<<<< HEAD
    <orderEntry type="module" module-name="intellij.android.kotlin.extensions" scope="RUNTIME" />
    <orderEntry type="module" module-name="intellij.gradle.tests" scope="TEST" />
    <orderEntry type="library" scope="TEST" name="Guava" level="project" />
    <orderEntry type="library" scope="TEST" name="protobuf" level="project" />
    <orderEntry type="library" scope="TEST" name="kotlinc.kotlin-jps-common" level="project" />
    <orderEntry type="library" scope="TEST" name="kotlinx-coroutines-core" level="project" />
    <orderEntry type="library" scope="TEST" name="kotlin-reflect" level="project" />
    <orderEntry type="library" scope="TEST" name="jetbrains-annotations" level="project" />
    <orderEntry type="library" scope="TEST" name="Gradle" level="project" />
    <orderEntry type="library" scope="TEST" name="hamcrest" level="project" />
    <orderEntry type="library" scope="TEST" name="commons-io" level="project" />
    <orderEntry type="library" scope="TEST" name="jackson-module-kotlin" level="project" />
    <orderEntry type="library" scope="TEST" name="kotlinc.kotlin-compiler-common" level="project" />
    <orderEntry type="library" scope="TEST" name="JUnit4" level="project" />
    <orderEntry type="module" module-name="intellij.platform.util.jdom" scope="TEST" />
    <orderEntry type="module" module-name="intellij.platform.testFramework.common" scope="TEST" />
    <orderEntry type="module" module-name="intellij.platform.usageView" scope="TEST" />
    <orderEntry type="module" module-name="kotlin.idea" scope="TEST" />
    <orderEntry type="module" module-name="intellij.groovy.psi" scope="TEST" />
    <orderEntry type="module" module-name="intellij.platform.testFramework" scope="TEST" />
    <orderEntry type="module" module-name="intellij.platform.ide.core.impl" scope="TEST" />
    <orderEntry type="module" module-name="intellij.platform.editor" scope="TEST" />
    <orderEntry type="module" module-name="intellij.platform.analysis" scope="TEST" />
    <orderEntry type="module" module-name="intellij.platform.ide" scope="TEST" />
    <orderEntry type="module" module-name="intellij.platform.core.ui" scope="TEST" />
    <orderEntry type="module" module-name="intellij.platform.usageView.impl" scope="TEST" />
    <orderEntry type="module" module-name="kotlin.gradle.gradle-tooling.impl" scope="TEST" />
    <orderEntry type="module" module-name="intellij.platform.util.ui" scope="TEST" />
    <orderEntry type="module" module-name="intellij.platform.indexing" scope="TEST" />
    <orderEntry type="module" module-name="intellij.platform.analysis.impl" scope="TEST" />
    <orderEntry type="module" module-name="intellij.platform.execution.impl" scope="TEST" />
    <orderEntry type="module" module-name="intellij.java.impl" scope="TEST" />
    <orderEntry type="module" module-name="intellij.java.analysis.impl" scope="TEST" />
    <orderEntry type="module" module-name="intellij.gradle.toolingExtension" scope="TEST" />
    <orderEntry type="module" module-name="intellij.java.execution" scope="TEST" />
    <orderEntry type="module" module-name="intellij.gradle.java" scope="TEST" />
    <orderEntry type="module" module-name="intellij.platform.core" scope="TEST" />
    <orderEntry type="module" module-name="kotlin.code-insight.api" scope="TEST" />
    <orderEntry type="module" module-name="intellij.platform.extensions" scope="TEST" />
    <orderEntry type="module" module-name="intellij.platform.core.impl" scope="TEST" />
    <orderEntry type="module" module-name="intellij.platform.util.ex" scope="TEST" />
    <orderEntry type="module" module-name="intellij.platform.workspace.storage" scope="TEST" />
    <orderEntry type="module" module-name="intellij.platform.lang.core" scope="TEST" />
    <orderEntry type="module" module-name="intellij.platform.util.base" scope="TEST" />
    <orderEntry type="module" module-name="intellij.platform.lang.impl" scope="TEST" />
    <orderEntry type="module" module-name="intellij.platform.util.rt" scope="TEST" />
    <orderEntry type="module" module-name="intellij.platform.projectModel.impl" scope="TEST" />
    <orderEntry type="module" module-name="intellij.xml.analysis.impl" scope="TEST" />
    <orderEntry type="module" module-name="intellij.java.impl.refactorings" scope="TEST" />
    <orderEntry type="module" module-name="intellij.java.psi" scope="TEST" />
    <orderEntry type="module" module-name="intellij.platform.refactoring" scope="TEST" />
    <orderEntry type="module" module-name="intellij.platform.util" scope="TEST" />
    <orderEntry type="module" module-name="intellij.java.testFramework" scope="TEST" />
    <orderEntry type="module" module-name="kotlin.base.facet" scope="TEST" />
    <orderEntry type="module" module-name="kotlin.base.resources" scope="TEST" />
    <orderEntry type="module" module-name="intellij.xml.psi" scope="TEST" />
    <orderEntry type="module" module-name="intellij.platform.projectModel" scope="TEST" />
    <orderEntry type="module" module-name="intellij.gradle.common" scope="TEST" />
    <orderEntry type="module" module-name="intellij.platform.lang" scope="TEST" />
    <orderEntry type="module" module-name="kotlin.base.util" scope="TEST" />
    <orderEntry type="module" module-name="intellij.platform.execution" scope="TEST" />
    <orderEntry type="module" module-name="intellij.xml.dom" scope="TEST" />
    <orderEntry type="module" module-name="intellij.platform.externalSystem.rt" scope="TEST" />
    <orderEntry type="module" module-name="intellij.platform.externalSystem" scope="TEST" />
    <orderEntry type="module" module-name="intellij.platform.externalSystem.impl" scope="TEST" />
    <orderEntry type="module" module-name="intellij.platform.ide.impl" scope="TEST" />
    <orderEntry type="module" module-name="intellij.platform.ide.core" scope="TEST" />
    <orderEntry type="module" module-name="kotlin.plugin" scope="TEST" />
    <orderEntry type="module" module-name="kotlin.plugin.k1" scope="TEST" />
    <orderEntry type="library" name="kotlin-stdlib" level="project" />
    <orderEntry type="module" module-name="intellij.java.compiler.impl" scope="TEST" />
    <orderEntry type="library" scope="TEST" name="ktor-client-cio" level="project" />
    <orderEntry type="module" module-name="intellij.android.render-resources.tests" scope="TEST" />
    <orderEntry type="module" module-name="intellij.groovy" scope="TEST" />
=======
    <orderEntry type="module" module-name="intellij.android.kotlin.idea.common" scope="RUNTIME" />
    <orderEntry type="module" module-name="intellij.android.kotlin.extensions" scope="RUNTIME" />
    <orderEntry type="library" name="studio-plugin-toml" level="project" />
>>>>>>> 574fcae1
  </component>
</module><|MERGE_RESOLUTION|>--- conflicted
+++ resolved
@@ -7,130 +7,126 @@
       <sourceFolder url="file://$MODULE_DIR$/testSrc/resources" type="java-test-resource" />
     </content>
     <orderEntry type="inheritedJdk" />
+    <orderEntry type="sourceFolder" forTests="false" />
+    <orderEntry type="library" name="kotlin-stdlib" level="project" />
+    <orderEntry type="library" scope="TEST" name="Gradle" level="project" />
+    <orderEntry type="library" scope="TEST" name="Guava" level="project" />
+    <orderEntry type="library" scope="TEST" name="JUnit4" level="project" />
+    <orderEntry type="library" scope="TEST" name="XmlRPC" level="project" />
+    <orderEntry type="library" scope="TEST" name="commons-io" level="project" />
+    <orderEntry type="library" scope="TEST" name="commons-lang3" level="project" />
+    <orderEntry type="library" scope="TEST" name="jackson-module-kotlin" level="project" />
+    <orderEntry type="library" scope="TEST" name="jetbrains-annotations" level="project" />
     <orderEntry type="library" scope="TEST" name="kotlin-test" level="project" />
-<<<<<<< HEAD
-=======
-    <orderEntry type="library" name="studio-plugin-gradle" level="project" />
-    <orderEntry type="library" name="studio-plugin-gradle-java" level="project" />
-    <orderEntry type="library" name="studio-plugin-Kotlin" level="project" />
-    <orderEntry type="library" name="studio-plugin-java-i18n" level="project" />
-    <orderEntry type="library" name="studio-plugin-java-ide-customization" level="project" />
->>>>>>> 574fcae1
-    <orderEntry type="sourceFolder" forTests="false" />
+    <orderEntry type="library" scope="TEST" name="kotlin-reflect" level="project" />
+    <orderEntry type="library" scope="TEST" name="mockito" level="project" />
+    <orderEntry type="library" scope="TEST" name="protobuf" level="project" />
+    <orderEntry type="library" scope="TEST" name="studio-analytics-proto" level="project" />
+    <orderEntry type="library" scope="TEST" name="studio-proto" level="project" />
+    <orderEntry type="library" scope="TEST" name="truth" level="project" />
+    <orderEntry type="library" scope="PROVIDED" name="kotlinc.high-level-api" level="project" />
+    <orderEntry type="library" scope="PROVIDED" name="kotlinc.kotlin-compiler-common" level="project" />
+    <orderEntry type="module" module-name="android.sdktools.analytics-shared" scope="TEST" />
+    <orderEntry type="module" module-name="android.sdktools.analytics-testing" scope="TEST" />
+    <orderEntry type="module" module-name="android.sdktools.analytics-tracker" scope="TEST" />
+    <orderEntry type="module" module-name="android.sdktools.android-annotations" scope="TEST" />
+    <orderEntry type="module" module-name="android.sdktools.builder-model" scope="TEST" />
+    <orderEntry type="module" module-name="android.sdktools.common" scope="TEST" />
+    <orderEntry type="module" module-name="android.sdktools.ddmlib" scope="TEST" />
+    <orderEntry type="module" module-name="android.sdktools.flags" scope="TEST" />
+    <orderEntry type="module" module-name="android.sdktools.layoutlib-api" scope="TEST" />
+    <orderEntry type="module" module-name="android.sdktools.lint-api" scope="TEST" />
+    <orderEntry type="module" module-name="android.sdktools.lint-checks" scope="TEST" />
+    <orderEntry type="module" module-name="android.sdktools.manifest-merger" scope="TEST" />
+    <orderEntry type="module" module-name="android.sdktools.repository" scope="TEST" />
+    <orderEntry type="module" module-name="android.sdktools.sdk-common" scope="TEST" />
+    <orderEntry type="module" module-name="android.sdktools.sdk-common.gradle.rt" scope="TEST" />
+    <orderEntry type="module" module-name="android.sdktools.sdklib" scope="TEST" />
+    <orderEntry type="module" module-name="android.sdktools.testutils" scope="TEST" />
+    <orderEntry type="module" module-name="intellij.android.adt.testutils" scope="TEST" />
+    <orderEntry type="module" module-name="intellij.android.adt.ui" scope="TEST" />
+    <orderEntry type="module" module-name="intellij.android.build-attribution" scope="TEST" />
+    <orderEntry type="module" module-name="intellij.android.buildCommon" scope="TEST" />
     <orderEntry type="module" module-name="intellij.android.common" scope="TEST" />
+    <orderEntry type="module" module-name="intellij.android.core" scope="TEST" />
+    <orderEntry type="module" module-name="intellij.android.deploy" scope="TEST" />
+    <orderEntry type="module" module-name="intellij.android.execution.common" scope="TEST" />
+    <orderEntry type="module" module-name="intellij.android.gradle.dsl" scope="TEST" />
     <orderEntry type="module" module-name="intellij.android.jps.model" scope="TEST" />
-    <orderEntry type="module" module-name="intellij.android.core" scope="TEST" />
+    <orderEntry type="module" module-name="intellij.android.lint" scope="TEST" />
+    <orderEntry type="module" module-name="intellij.android.navigator.testutils" scope="TEST" />
     <orderEntry type="module" module-name="intellij.android.projectSystem" scope="TEST" />
     <orderEntry type="module" module-name="intellij.android.projectSystem.gradle" scope="TEST" />
-    <orderEntry type="module" module-name="intellij.android.testFramework" scope="TEST" />
-    <orderEntry type="module" module-name="android.sdktools.flags" scope="TEST" />
-    <orderEntry type="module" module-name="android.sdktools.testutils" scope="TEST" />
-    <orderEntry type="library" scope="TEST" name="mockito" level="project" />
-    <orderEntry type="library" scope="TEST" name="truth" level="project" />
-    <orderEntry type="module" module-name="intellij.android.adt.testutils" scope="TEST" />
-    <orderEntry type="module" module-name="intellij.android.gradle.dsl" scope="TEST" />
-    <orderEntry type="module" module-name="intellij.android.gradle.dsl.kotlin" scope="RUNTIME" />
-    <orderEntry type="module" module-name="intellij.android.gradle.dsl.toml" scope="RUNTIME" />
-    <orderEntry type="library" scope="TEST" name="studio-analytics-proto" level="project" />
-    <orderEntry type="library" scope="TEST" name="studio-proto" level="project" />
-    <orderEntry type="module" module-name="intellij.android.deploy" scope="TEST" />
-    <orderEntry type="module" module-name="intellij.android.lint" scope="TEST" />
-    <orderEntry type="module" module-name="intellij.android.navigator.testutils" scope="TEST" />
     <orderEntry type="module" module-name="intellij.android.projectSystem.gradle.models" scope="TEST" />
     <orderEntry type="module" module-name="intellij.android.projectSystem.gradle.psd" scope="TEST" />
     <orderEntry type="module" module-name="intellij.android.projectSystem.gradle.repositorySearch" scope="TEST" />
     <orderEntry type="module" module-name="intellij.android.projectSystem.gradle.sync" scope="TEST" />
     <orderEntry type="module" module-name="intellij.android.projectSystem.gradle.sync.testUtils" scope="TEST" />
     <orderEntry type="module" module-name="intellij.android.projectSystem.gradle.upgrade" scope="TEST" />
-    <orderEntry type="module" module-name="android.sdktools.analytics-testing" scope="TEST" />
-    <orderEntry type="module" module-name="android.sdktools.analytics-tracker" scope="TEST" />
-    <orderEntry type="module" module-name="intellij.android.adt.ui" scope="TEST" />
-    <orderEntry type="module" module-name="android.sdktools.manifest-merger" scope="TEST" />
-    <orderEntry type="module" module-name="android.sdktools.lint-checks" scope="TEST" />
-    <orderEntry type="module" module-name="android.sdktools.analytics-shared" scope="TEST" />
-    <orderEntry type="module" module-name="intellij.android.build-attribution" scope="TEST" />
-    <orderEntry type="module" module-name="intellij.android.execution.common" scope="TEST" />
     <orderEntry type="module" module-name="intellij.android.render-resources" scope="TEST" />
-    <orderEntry type="module" module-name="intellij.android.kotlin.idea" scope="RUNTIME" />
-<<<<<<< HEAD
-    <orderEntry type="module" module-name="intellij.android.kotlin.extensions" scope="RUNTIME" />
-    <orderEntry type="module" module-name="intellij.gradle.tests" scope="TEST" />
-    <orderEntry type="library" scope="TEST" name="Guava" level="project" />
-    <orderEntry type="library" scope="TEST" name="protobuf" level="project" />
-    <orderEntry type="library" scope="TEST" name="kotlinc.kotlin-jps-common" level="project" />
-    <orderEntry type="library" scope="TEST" name="kotlinx-coroutines-core" level="project" />
-    <orderEntry type="library" scope="TEST" name="kotlin-reflect" level="project" />
-    <orderEntry type="library" scope="TEST" name="jetbrains-annotations" level="project" />
-    <orderEntry type="library" scope="TEST" name="Gradle" level="project" />
-    <orderEntry type="library" scope="TEST" name="hamcrest" level="project" />
-    <orderEntry type="library" scope="TEST" name="commons-io" level="project" />
-    <orderEntry type="library" scope="TEST" name="jackson-module-kotlin" level="project" />
-    <orderEntry type="library" scope="TEST" name="kotlinc.kotlin-compiler-common" level="project" />
-    <orderEntry type="library" scope="TEST" name="JUnit4" level="project" />
-    <orderEntry type="module" module-name="intellij.platform.util.jdom" scope="TEST" />
+    <orderEntry type="module" module-name="intellij.android.testFramework" scope="TEST" />
+    <orderEntry type="module" module-name="intellij.android.testutils" scope="TEST" />
+    <orderEntry type="module" module-name="intellij.color.scheme.warmNeon" scope="TEST" />
+    <orderEntry type="module" module-name="intellij.gradle.common" scope="TEST" />
+    <orderEntry type="module" module-name="intellij.gradle.java" scope="TEST" />
+    <orderEntry type="module" module-name="intellij.gradle.toolingExtension" scope="TEST" />
+    <orderEntry type="module" module-name="intellij.groovy" scope="TEST" />
+    <orderEntry type="module" module-name="intellij.groovy.psi" scope="TEST" />
+    <orderEntry type="module" module-name="intellij.java" scope="TEST" />
+    <orderEntry type="module" module-name="intellij.java.compiler.impl" scope="TEST" />
+    <orderEntry type="module" module-name="intellij.java.execution" scope="TEST" />
+    <orderEntry type="module" module-name="intellij.java.frontback.psi" scope="TEST" />
+    <orderEntry type="module" module-name="intellij.java.impl" scope="TEST" />
+    <orderEntry type="module" module-name="intellij.java.psi" scope="TEST" />
+    <orderEntry type="module" module-name="intellij.java.psi.impl" scope="TEST" />
+    <orderEntry type="module" module-name="intellij.java.testFramework" scope="TEST" />
+    <orderEntry type="module" module-name="intellij.maven.server.indexer" scope="TEST" />
+    <orderEntry type="module" module-name="intellij.platform.analysis" scope="TEST" />
+    <orderEntry type="module" module-name="intellij.platform.analysis.impl" scope="TEST" />
+    <orderEntry type="module" module-name="intellij.platform.backend.workspace" scope="TEST" />
+    <orderEntry type="module" module-name="intellij.platform.core" scope="TEST" />
+    <orderEntry type="module" module-name="intellij.platform.core.impl" scope="TEST" />
+    <orderEntry type="module" module-name="intellij.platform.core.ui" scope="TEST" />
+    <orderEntry type="module" module-name="intellij.platform.editor" scope="TEST" />
+    <orderEntry type="module" module-name="intellij.platform.execution" scope="TEST" />
+    <orderEntry type="module" module-name="intellij.platform.execution.impl" scope="TEST" />
+    <orderEntry type="module" module-name="intellij.platform.extensions" scope="TEST" />
+    <orderEntry type="module" module-name="intellij.platform.externalSystem" scope="TEST" />
+    <orderEntry type="module" module-name="intellij.platform.externalSystem.impl" scope="TEST" />
+    <orderEntry type="module" module-name="intellij.platform.externalSystem.rt" scope="TEST" />
+    <orderEntry type="module" module-name="intellij.platform.ide" scope="TEST" />
+    <orderEntry type="module" module-name="intellij.platform.ide.core" scope="TEST" />
+    <orderEntry type="module" module-name="intellij.platform.ide.core.impl" scope="TEST" />
+    <orderEntry type="module" module-name="intellij.platform.ide.impl" scope="TEST" />
+    <orderEntry type="module" module-name="intellij.platform.indexing" scope="TEST" />
+    <orderEntry type="module" module-name="intellij.platform.jps.model.serialization" scope="TEST" />
+    <orderEntry type="module" module-name="intellij.platform.lang" scope="TEST" />
+    <orderEntry type="module" module-name="intellij.platform.lang.core" scope="TEST" />
+    <orderEntry type="module" module-name="intellij.platform.lang.impl" scope="TEST" />
+    <orderEntry type="module" module-name="intellij.platform.projectModel" scope="TEST" />
+    <orderEntry type="module" module-name="intellij.platform.projectModel.impl" scope="TEST" />
+    <orderEntry type="module" module-name="intellij.platform.refactoring" scope="TEST" />
+    <orderEntry type="module" module-name="intellij.platform.testFramework" scope="TEST" />
     <orderEntry type="module" module-name="intellij.platform.testFramework.common" scope="TEST" />
     <orderEntry type="module" module-name="intellij.platform.usageView" scope="TEST" />
-    <orderEntry type="module" module-name="kotlin.idea" scope="TEST" />
-    <orderEntry type="module" module-name="intellij.groovy.psi" scope="TEST" />
-    <orderEntry type="module" module-name="intellij.platform.testFramework" scope="TEST" />
-    <orderEntry type="module" module-name="intellij.platform.ide.core.impl" scope="TEST" />
-    <orderEntry type="module" module-name="intellij.platform.editor" scope="TEST" />
-    <orderEntry type="module" module-name="intellij.platform.analysis" scope="TEST" />
-    <orderEntry type="module" module-name="intellij.platform.ide" scope="TEST" />
-    <orderEntry type="module" module-name="intellij.platform.core.ui" scope="TEST" />
     <orderEntry type="module" module-name="intellij.platform.usageView.impl" scope="TEST" />
+    <orderEntry type="module" module-name="intellij.platform.util" scope="TEST" />
+    <orderEntry type="module" module-name="intellij.platform.util.base" scope="TEST" />
+    <orderEntry type="module" module-name="intellij.platform.util.jdom" scope="TEST" />
+    <orderEntry type="module" module-name="intellij.platform.util.rt" scope="TEST" />
+    <orderEntry type="module" module-name="intellij.platform.util.ui" scope="TEST" />
+    <orderEntry type="module" module-name="intellij.platform.workspace.storage" scope="TEST" />
+    <orderEntry type="module" module-name="intellij.toml.core" scope="TEST" />
+    <orderEntry type="module" module-name="intellij.xml.analysis.impl" scope="TEST" />
+    <orderEntry type="module" module-name="intellij.xml.dom" scope="TEST" />
+    <orderEntry type="module" module-name="intellij.xml.psi" scope="TEST" />
+    <orderEntry type="module" module-name="kotlin.base.util" scope="TEST" />
+    <orderEntry type="module" module-name="kotlin.gradle.code-insight-common" scope="TEST" />
     <orderEntry type="module" module-name="kotlin.gradle.gradle-tooling.impl" scope="TEST" />
-    <orderEntry type="module" module-name="intellij.platform.util.ui" scope="TEST" />
-    <orderEntry type="module" module-name="intellij.platform.indexing" scope="TEST" />
-    <orderEntry type="module" module-name="intellij.platform.analysis.impl" scope="TEST" />
-    <orderEntry type="module" module-name="intellij.platform.execution.impl" scope="TEST" />
-    <orderEntry type="module" module-name="intellij.java.impl" scope="TEST" />
-    <orderEntry type="module" module-name="intellij.java.analysis.impl" scope="TEST" />
-    <orderEntry type="module" module-name="intellij.gradle.toolingExtension" scope="TEST" />
-    <orderEntry type="module" module-name="intellij.java.execution" scope="TEST" />
-    <orderEntry type="module" module-name="intellij.gradle.java" scope="TEST" />
-    <orderEntry type="module" module-name="intellij.platform.core" scope="TEST" />
-    <orderEntry type="module" module-name="kotlin.code-insight.api" scope="TEST" />
-    <orderEntry type="module" module-name="intellij.platform.extensions" scope="TEST" />
-    <orderEntry type="module" module-name="intellij.platform.core.impl" scope="TEST" />
-    <orderEntry type="module" module-name="intellij.platform.util.ex" scope="TEST" />
-    <orderEntry type="module" module-name="intellij.platform.workspace.storage" scope="TEST" />
-    <orderEntry type="module" module-name="intellij.platform.lang.core" scope="TEST" />
-    <orderEntry type="module" module-name="intellij.platform.util.base" scope="TEST" />
-    <orderEntry type="module" module-name="intellij.platform.lang.impl" scope="TEST" />
-    <orderEntry type="module" module-name="intellij.platform.util.rt" scope="TEST" />
-    <orderEntry type="module" module-name="intellij.platform.projectModel.impl" scope="TEST" />
-    <orderEntry type="module" module-name="intellij.xml.analysis.impl" scope="TEST" />
-    <orderEntry type="module" module-name="intellij.java.impl.refactorings" scope="TEST" />
-    <orderEntry type="module" module-name="intellij.java.psi" scope="TEST" />
-    <orderEntry type="module" module-name="intellij.platform.refactoring" scope="TEST" />
-    <orderEntry type="module" module-name="intellij.platform.util" scope="TEST" />
-    <orderEntry type="module" module-name="intellij.java.testFramework" scope="TEST" />
-    <orderEntry type="module" module-name="kotlin.base.facet" scope="TEST" />
-    <orderEntry type="module" module-name="kotlin.base.resources" scope="TEST" />
-    <orderEntry type="module" module-name="intellij.xml.psi" scope="TEST" />
-    <orderEntry type="module" module-name="intellij.platform.projectModel" scope="TEST" />
-    <orderEntry type="module" module-name="intellij.gradle.common" scope="TEST" />
-    <orderEntry type="module" module-name="intellij.platform.lang" scope="TEST" />
-    <orderEntry type="module" module-name="kotlin.base.util" scope="TEST" />
-    <orderEntry type="module" module-name="intellij.platform.execution" scope="TEST" />
-    <orderEntry type="module" module-name="intellij.xml.dom" scope="TEST" />
-    <orderEntry type="module" module-name="intellij.platform.externalSystem.rt" scope="TEST" />
-    <orderEntry type="module" module-name="intellij.platform.externalSystem" scope="TEST" />
-    <orderEntry type="module" module-name="intellij.platform.externalSystem.impl" scope="TEST" />
-    <orderEntry type="module" module-name="intellij.platform.ide.impl" scope="TEST" />
-    <orderEntry type="module" module-name="intellij.platform.ide.core" scope="TEST" />
-    <orderEntry type="module" module-name="kotlin.plugin" scope="TEST" />
-    <orderEntry type="module" module-name="kotlin.plugin.k1" scope="TEST" />
-    <orderEntry type="library" name="kotlin-stdlib" level="project" />
-    <orderEntry type="module" module-name="intellij.java.compiler.impl" scope="TEST" />
-    <orderEntry type="library" scope="TEST" name="ktor-client-cio" level="project" />
-    <orderEntry type="module" module-name="intellij.android.render-resources.tests" scope="TEST" />
-    <orderEntry type="module" module-name="intellij.groovy" scope="TEST" />
-=======
+    <orderEntry type="module" module-name="intellij.android.gradle.dsl.kotlin" scope="RUNTIME" />
+    <orderEntry type="module" module-name="intellij.android.gradle.dsl.toml" scope="RUNTIME" />
+    <orderEntry type="module" module-name="intellij.android.kotlin.extensions" scope="RUNTIME" />
+    <orderEntry type="module" module-name="intellij.android.kotlin.idea" scope="RUNTIME" />
     <orderEntry type="module" module-name="intellij.android.kotlin.idea.common" scope="RUNTIME" />
-    <orderEntry type="module" module-name="intellij.android.kotlin.extensions" scope="RUNTIME" />
-    <orderEntry type="library" name="studio-plugin-toml" level="project" />
->>>>>>> 574fcae1
   </component>
 </module>