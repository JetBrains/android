--- conflicted
+++ resolved
@@ -115,14 +115,11 @@
     <orderEntry type="module" module-name="intellij.android.gradle.dsl.testutils" scope="TEST" />
     <orderEntry type="module" module-name="kotlin.project-configuration" scope="TEST" />
     <orderEntry type="module" module-name="intellij.android.gradle.dsl.declarative" scope="TEST" />
-<<<<<<< HEAD
     <orderEntry type="module" module-name="intellij.properties.psi" scope="TEST" />
     <orderEntry type="module" module-name="intellij.properties.psi.impl" scope="TEST" />
     <orderEntry type="module" module-name="intellij.android.ml-api" scope="TEST" />
     <orderEntry type="module" module-name="kotlin.base.plugin" scope="TEST" />
     <orderEntry type="module" module-name="intellij.spellchecker" scope="TEST" />
-=======
     <orderEntry type="module" module-name="intellij.android.gradle.declarative.lang" scope="TEST" />
->>>>>>> 176f09ad
   </component>
 </module>