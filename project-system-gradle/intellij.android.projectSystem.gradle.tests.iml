--- conflicted
+++ resolved
@@ -10,15 +10,6 @@
     </content>
     <orderEntry type="inheritedJdk" />
     <orderEntry type="sourceFolder" forTests="false" />
-<<<<<<< HEAD
-    <orderEntry type="module" module-name="intellij.android.gradle.dsl.groovy" scope="RUNTIME" />
-    <orderEntry type="module" module-name="intellij.android.gradle.dsl.kotlin" scope="RUNTIME" />
-    <orderEntry type="module" module-name="intellij.android.gradle.dsl.toml" scope="RUNTIME" />
-    <orderEntry type="module" module-name="intellij.android.kotlin.idea" scope="RUNTIME" />
-    <orderEntry type="module" module-name="intellij.android.kotlin.idea.common" scope="RUNTIME" />
-    <orderEntry type="library" name="studio-plugin-org.toml.lang" level="project" />
-    <orderEntry type="library" scope="TEST" name="junit4" level="project" />
-=======
     <orderEntry type="library" scope="PROVIDED" name="studio-platform" level="project" />
     <orderEntry type="library" scope="TEST" name="studio-test-platform" level="project" />
     <orderEntry type="library" name="kotlin-stdlib" level="project" />
@@ -35,7 +26,6 @@
     <orderEntry type="module" module-name="intellij.libraries.commons.lang3" scope="TEST" />
     <orderEntry type="module" module-name="intellij.libraries.jackson.module.kotlin" scope="TEST" />
     <orderEntry type="library" scope="TEST" name="jetbrains-annotations" level="project" />
->>>>>>> fedb26e2
     <orderEntry type="library" scope="TEST" name="kotlin-test" level="project" />
     <orderEntry type="module" module-name="intellij.libraries.kotlin.reflect" scope="TEST" />
     <orderEntry type="module" module-name="intellij.libraries.mockito" scope="TEST" />
@@ -148,13 +138,8 @@
     <orderEntry type="module" module-name="intellij.android.gradle.declarative.lang.sync" scope="TEST" />
     <orderEntry type="module" module-name="intellij.android.gradle.declarative.lang.flags" scope="TEST" />
     <orderEntry type="module" module-name="intellij.android.testartifacts" scope="TEST" />
-<<<<<<< HEAD
-    <orderEntry type="library" scope="TEST" name="studio-plugin-intellij.spellchecker" level="project" />
-    <orderEntry type="library" scope="TEST" name="studio-plugin-intellij.properties.backend.psi" level="project" />
-=======
     <orderEntry type="module" module-name="intellij.platform.eel" scope="TEST" />
     <orderEntry type="module" module-name="intellij.platform.eel.provider" scope="TEST" />
     <orderEntry type="module" module-name="intellij.kotlin.codeInsight.api" scope="TEST" />
->>>>>>> fedb26e2
   </component>
 </module>