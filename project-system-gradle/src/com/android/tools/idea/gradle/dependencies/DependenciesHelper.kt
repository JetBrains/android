--- conflicted
+++ resolved
@@ -37,15 +37,6 @@
     @JvmStatic
     fun getDefaultCatalogModel(projectModel: ProjectBuildModel): GradleVersionCatalogModel? {
       return projectModel.versionCatalogsModel.getVersionCatalogModel(getDefaultCatalogName(projectModel))
-<<<<<<< HEAD
-    }
-
-    @JvmStatic
-    fun getDefaultCatalogName(projectModel: ProjectBuildModel): String {
-      return projectModel.projectSettingsModel?.dependencyResolutionManagement()?.catalogDefaultName()
-                        ?: VersionCatalogModel.DEFAULT_CATALOG_NAME
-=======
->>>>>>> 8b7d83e8
     }
 
     @JvmStatic
