/*
 * Copyright (C) 2024 The Android Open Source Project
 *
 * Licensed under the Apache License, Version 2.0 (the "License");
 * you may not use this file except in compliance with the License.
 * You may obtain a copy of the License at
 *
 *      http://www.apache.org/licenses/LICENSE-2.0
 *
 * Unless required by applicable law or agreed to in writing, software
 * distributed under the License is distributed on an "AS IS" BASIS,
 * WITHOUT WARRANTIES OR CONDITIONS OF ANY KIND, either express or implied.
 * See the License for the specific language governing permissions and
 * limitations under the License.
 */
package com.android.tools.idea.gradle.dependencies

import com.android.ide.common.gradle.Dependency
import com.android.tools.idea.gradle.dsl.api.GradleBuildModel
import com.android.tools.idea.gradle.dsl.api.dependencies.ArtifactDependencyModel
import com.android.tools.idea.gradle.dsl.api.dependencies.ArtifactDependencySpec
import com.android.tools.idea.gradle.dsl.api.dependencies.DependenciesModel
import com.intellij.psi.PsiFile
import org.jetbrains.kotlin.utils.addIfNotNull

@Suppress("AddDependencyUsage")
<<<<<<< HEAD
open class DependenciesInserter(private val projectModel: ProjectBuildModel) {

  /**
   * Adds plugin in a smart way. Consider version catalog vs non version catalog projects.
   * Looks for pluginsManagement (settings) section, plugins block in root project buildscript,
   * buildscript dependencies section.
   * In case none above found (new project) we fall back to adding project level plugin alias
   * (as plugin itself is declared in version catalog for new projects) to root project plugin block.
   *
   * The plugin is applied to each of the modules in [buildModels]
   */
  fun addPlugin(pluginId: String,
                classpathDependency: String,
                buildModels: List<GradleBuildModel>,
                pluginMatcher: PluginMatcher = IdPluginMatcher(pluginId),
                classpathMatcher: DependencyMatcher = GroupNameDependencyMatcher(CLASSPATH_CONFIGURATION_NAME,
                                                                                 classpathDependency)): Set<PsiFile> {
    val dependency = Dependency.parse(classpathDependency)
    require(dependency.version != null) { "Classpath $classpathDependency version is empty" }
    val version = dependency.version!!.toString()
    val projectBuildModel = projectModel.projectBuildModel ?: error("Build model for root project not found")
    val updatedFiles = mutableSetOf<PsiFile>()
    if (!hasPlugin(pluginMatcher, classpathMatcher)) {
      val result = sequenceOf(
        lazy { tryAddToPluginsManagementBlock(pluginId, version, projectBuildModel, pluginMatcher) },
        lazy { tryAddToPluginsBlock(pluginId, version, projectBuildModel, pluginMatcher) },
        lazy { tryAddToBuildscriptDependencies(classpathDependency, projectBuildModel, classpathMatcher) }
      ).firstOrNull { it.value.succeed }?.value

      // in case there is nothing - we force adding plugin to root project plugins block
      result?.changedFiles?.let { updatedFiles.addAll(it) } ?: updatedFiles.addAll(
        addPlugin(pluginId, version, apply = false, projectBuildModel, projectBuildModel)
      )
    }

    buildModels.forEach {
      updatedFiles.addAll(addPluginToModule(pluginId, version, it))
    }

    return updatedFiles
  }

  // Files may be already in proper state, so we need additional flag `succeed` to make sure
  // all changes already there
  private data class TryAddResult(val changedFiles: Set<PsiFile>, val succeed: Boolean) {
    companion object {
      fun failed() = TryAddResult(setOf(), false)
    }
  }

  private fun tryAddToBuildscriptDependencies(
    classpathDependency: String,
    buildModel: GradleBuildModel,
    classpathMatcher: DependencyMatcher
  ): TryAddResult {
    buildModel.buildscript().dependencies().takeIf { it.psiElement != null }
      ?.let {
        val changedFiles = addClasspathDependency(classpathDependency, listOf(), classpathMatcher)
        return TryAddResult(changedFiles, true)
      }
    return TryAddResult.failed()
  }

  private fun tryAddToPluginsBlock(
    pluginId: String,
    version: String,
    buildModel: GradleBuildModel,
    matcher: PluginMatcher
  ): TryAddResult {
    buildModel.plugins().takeIf { buildModel.pluginsPsiElement != null }
      ?.let { plugins ->
        val updatedFiles = mutableSetOf<PsiFile>()
        val existing = plugins.firstOrNull { matcher.match(it) }
        if (existing == null) {
          updatedFiles.addAll(
            addPlugin(pluginId, version, apply = false, buildModel, buildModel)
          )
        }
        return TryAddResult(updatedFiles, true)
      }
    return TryAddResult.failed()
  }

  private fun tryAddToPluginsManagementBlock(
    pluginId: String,
    version: String,
    buildModel: GradleBuildModel,
    matcher: PluginMatcher
  ): TryAddResult {
    projectModel.projectSettingsModel?.pluginManagement()?.plugins()?.takeIf { it.psiElement != null }
      ?.let { plugins ->
        val existing = plugins.plugins().firstOrNull { matcher.match(it) }
        val updatedFiles = mutableSetOf<PsiFile>()
        if (existing == null) {
          updatedFiles.addAll(
            DependenciesHelper.withModel(projectModel).addPlugin(
              pluginId,
              version,
              apply = null,
              plugins,
              buildModel)
          )
        }
        return TryAddResult(updatedFiles, true)
      }
    return TryAddResult.failed()
  }

  /**
   * Returns whether the project already has the plugin (via pluginManagement block, plugins block,
   * or buildscript classpath dependency)
   */
  private fun hasPlugin(
    pluginMatcher: PluginMatcher,
    classpathMatcher: DependencyMatcher
  ): Boolean {
    val pluginManagementPlugins =
      projectModel.projectSettingsModel?.pluginManagement()?.plugins()?.plugins()
    if (pluginManagementPlugins?.any { pluginMatcher.match(it) } == true) {
      return true
    }
    if (projectModel.projectBuildModel?.plugins()?.any { pluginMatcher.match(it)} == true) {
      return true
    }
    if (projectModel.projectBuildModel?.buildscript()?.dependencies()?.hasArtifact(classpathMatcher) == true) {
      return true
    }
    return false
  }

  @JvmOverloads
  open fun addClasspathDependency(dependency: String,
                                  excludes: List<ArtifactDependencySpec> = listOf(),
                                  matcher: DependencyMatcher = ExactDependencyMatcher(CLASSPATH_CONFIGURATION_NAME,
                                                                                      dependency)): Set<PsiFile> {
    val updatedFiles = mutableSetOf<PsiFile>()
    val buildModel = projectModel.projectBuildModel ?: return updatedFiles
    val buildscriptDependencies = buildModel.buildscript().dependencies()
    if (!buildscriptDependencies.hasArtifact(matcher)) {
      buildscriptDependencies.addArtifact(CLASSPATH_CONFIGURATION_NAME, dependency, excludes).also {
        updatedFiles.addIfNotNull(buildModel.psiFile)
      }
    }
    return updatedFiles
  }
=======
open class DependenciesInserter {
>>>>>>> 8b7d83e8

  open fun addPlatformDependency(
    configuration: String,
    dependency: String,
    enforced: Boolean,
    parsedModel: GradleBuildModel,
    matcher: DependencyMatcher = ExactDependencyMatcher(configuration, dependency)): Set<PsiFile> {
    val buildscriptDependencies = parsedModel.dependencies()
    val updatedFiles = mutableSetOf<PsiFile>()

    if (!buildscriptDependencies.hasArtifact(matcher)) {
      buildscriptDependencies.addPlatformArtifact(configuration, dependency, enforced).also {
        updatedFiles.addIfNotNull(parsedModel.psiFile)
      }
    }

    return updatedFiles
  }

  open fun addDependency(configuration: String,
                         dependency: String,
                         excludes: List<ArtifactDependencySpec>,
                         parsedModel: GradleBuildModel,
                         matcher: DependencyMatcher,
                         sourceSetName: String? = null): Set<PsiFile> {
    val updateFiles = mutableSetOf<PsiFile>()
    val dependenciesModel = getDependenciesModel(sourceSetName, parsedModel)
    if (dependenciesModel != null && !dependenciesModel.hasArtifact(matcher)) {
      dependenciesModel.addArtifact(configuration, dependency, excludes).also {
        updateFiles.addIfNotNull(dependenciesModel.psiElement?.containingFile)
      }
    }
    return updateFiles
  }

<<<<<<< HEAD
  private fun getDependenciesModel(sourceSetName: String?, parsedModel: GradleBuildModel): DependenciesModel? {
    return if (sourceSetName != null) {
      parsedModel.kotlin().sourceSets().find { it.name() == sourceSetName }?.dependencies()
    } else {
      parsedModel.dependencies()
    }
  }

  @JvmOverloads
  open fun addClasspathDependencyWithVersionVariable(dependency: String,
                                                     variableName: String,
                                                     excludes: List<ArtifactDependencySpec> = listOf(),
                                                     matcher: DependencyMatcher = ExactDependencyMatcher(CLASSPATH_CONFIGURATION_NAME,
                                                                                                         dependency)): Set<PsiFile> {
    val updatedFiles = mutableSetOf<PsiFile>()
    val buildModel = projectModel.projectBuildModel ?: return updatedFiles
    val buildscriptDependencies = buildModel.buildscript().dependencies()

    val parsedDependency = Dependency.parse(dependency)
    val version = parsedDependency.version?.toIdentifier()
    buildModel.buildscript().ext().findProperty(variableName).setValue(version!!)
    updatedFiles.addIfNotNull(buildModel.psiFile)
    if (!buildscriptDependencies.hasArtifact(matcher)) {
      buildscriptDependencies.addArtifact(
        CLASSPATH_CONFIGURATION_NAME,
        "${parsedDependency.group}:${parsedDependency.name}:\$$variableName",
        excludes)
=======
  internal fun findDependency(dependency: Dependency,
                              buildModel: GradleBuildModel): ArtifactDependencyModel? {
    val dependenciesModel = buildModel.dependencies()
    val richVersion = dependency.version
    var richVersionIdentifier: String? = null
    if (richVersion != null) richVersionIdentifier = richVersion.toIdentifier()

    val artifacts: List<ArtifactDependencyModel> = ArrayList(dependenciesModel.artifacts())
    for (artifact in artifacts) {
      if (dependency.group == artifact.group().toString()
          && dependency.name == artifact.name().forceString()
          && richVersionIdentifier != artifact.version().toString()) {
        return artifact
      }
>>>>>>> 8b7d83e8
    }
    return null
  }

  open fun updateDependencyVersion(dependency: Dependency,
                                   buildModel: GradleBuildModel) {
    check(dependency.version != null) { "Version must not be null for updateDependencyVersion" }
    findDependency(dependency, buildModel)?.let { artifact ->
      buildModel.dependencies().apply {
        remove(artifact)
        addArtifact(artifact.configurationName(), dependency.toString())
      }
    }
  }

  private fun getDependenciesModel(sourceSetName: String?, parsedModel: GradleBuildModel): DependenciesModel? {
    return if (sourceSetName != null) {
      parsedModel.kotlin().sourceSets().find { it.name() == sourceSetName }?.dependencies()
    }
    else {
      parsedModel.dependencies()
    }
  }

  internal fun DependenciesModel.hasArtifact(matcher: DependencyMatcher): Boolean =
    artifacts().any { matcher.match(it) }

  /**
   * This is short version of addDependency function.
   * Assuming there is no excludes and algorithm will search exact dependency declaration in catalog if exists.
   */
  fun addDependency(configuration: String, dependency: String, parsedModel: GradleBuildModel) =
    addDependency(configuration, dependency, listOf(), parsedModel, ExactDependencyMatcher(configuration, dependency))

}<|MERGE_RESOLUTION|>--- conflicted
+++ resolved
@@ -24,155 +24,7 @@
 import org.jetbrains.kotlin.utils.addIfNotNull
 
 @Suppress("AddDependencyUsage")
-<<<<<<< HEAD
-open class DependenciesInserter(private val projectModel: ProjectBuildModel) {
-
-  /**
-   * Adds plugin in a smart way. Consider version catalog vs non version catalog projects.
-   * Looks for pluginsManagement (settings) section, plugins block in root project buildscript,
-   * buildscript dependencies section.
-   * In case none above found (new project) we fall back to adding project level plugin alias
-   * (as plugin itself is declared in version catalog for new projects) to root project plugin block.
-   *
-   * The plugin is applied to each of the modules in [buildModels]
-   */
-  fun addPlugin(pluginId: String,
-                classpathDependency: String,
-                buildModels: List<GradleBuildModel>,
-                pluginMatcher: PluginMatcher = IdPluginMatcher(pluginId),
-                classpathMatcher: DependencyMatcher = GroupNameDependencyMatcher(CLASSPATH_CONFIGURATION_NAME,
-                                                                                 classpathDependency)): Set<PsiFile> {
-    val dependency = Dependency.parse(classpathDependency)
-    require(dependency.version != null) { "Classpath $classpathDependency version is empty" }
-    val version = dependency.version!!.toString()
-    val projectBuildModel = projectModel.projectBuildModel ?: error("Build model for root project not found")
-    val updatedFiles = mutableSetOf<PsiFile>()
-    if (!hasPlugin(pluginMatcher, classpathMatcher)) {
-      val result = sequenceOf(
-        lazy { tryAddToPluginsManagementBlock(pluginId, version, projectBuildModel, pluginMatcher) },
-        lazy { tryAddToPluginsBlock(pluginId, version, projectBuildModel, pluginMatcher) },
-        lazy { tryAddToBuildscriptDependencies(classpathDependency, projectBuildModel, classpathMatcher) }
-      ).firstOrNull { it.value.succeed }?.value
-
-      // in case there is nothing - we force adding plugin to root project plugins block
-      result?.changedFiles?.let { updatedFiles.addAll(it) } ?: updatedFiles.addAll(
-        addPlugin(pluginId, version, apply = false, projectBuildModel, projectBuildModel)
-      )
-    }
-
-    buildModels.forEach {
-      updatedFiles.addAll(addPluginToModule(pluginId, version, it))
-    }
-
-    return updatedFiles
-  }
-
-  // Files may be already in proper state, so we need additional flag `succeed` to make sure
-  // all changes already there
-  private data class TryAddResult(val changedFiles: Set<PsiFile>, val succeed: Boolean) {
-    companion object {
-      fun failed() = TryAddResult(setOf(), false)
-    }
-  }
-
-  private fun tryAddToBuildscriptDependencies(
-    classpathDependency: String,
-    buildModel: GradleBuildModel,
-    classpathMatcher: DependencyMatcher
-  ): TryAddResult {
-    buildModel.buildscript().dependencies().takeIf { it.psiElement != null }
-      ?.let {
-        val changedFiles = addClasspathDependency(classpathDependency, listOf(), classpathMatcher)
-        return TryAddResult(changedFiles, true)
-      }
-    return TryAddResult.failed()
-  }
-
-  private fun tryAddToPluginsBlock(
-    pluginId: String,
-    version: String,
-    buildModel: GradleBuildModel,
-    matcher: PluginMatcher
-  ): TryAddResult {
-    buildModel.plugins().takeIf { buildModel.pluginsPsiElement != null }
-      ?.let { plugins ->
-        val updatedFiles = mutableSetOf<PsiFile>()
-        val existing = plugins.firstOrNull { matcher.match(it) }
-        if (existing == null) {
-          updatedFiles.addAll(
-            addPlugin(pluginId, version, apply = false, buildModel, buildModel)
-          )
-        }
-        return TryAddResult(updatedFiles, true)
-      }
-    return TryAddResult.failed()
-  }
-
-  private fun tryAddToPluginsManagementBlock(
-    pluginId: String,
-    version: String,
-    buildModel: GradleBuildModel,
-    matcher: PluginMatcher
-  ): TryAddResult {
-    projectModel.projectSettingsModel?.pluginManagement()?.plugins()?.takeIf { it.psiElement != null }
-      ?.let { plugins ->
-        val existing = plugins.plugins().firstOrNull { matcher.match(it) }
-        val updatedFiles = mutableSetOf<PsiFile>()
-        if (existing == null) {
-          updatedFiles.addAll(
-            DependenciesHelper.withModel(projectModel).addPlugin(
-              pluginId,
-              version,
-              apply = null,
-              plugins,
-              buildModel)
-          )
-        }
-        return TryAddResult(updatedFiles, true)
-      }
-    return TryAddResult.failed()
-  }
-
-  /**
-   * Returns whether the project already has the plugin (via pluginManagement block, plugins block,
-   * or buildscript classpath dependency)
-   */
-  private fun hasPlugin(
-    pluginMatcher: PluginMatcher,
-    classpathMatcher: DependencyMatcher
-  ): Boolean {
-    val pluginManagementPlugins =
-      projectModel.projectSettingsModel?.pluginManagement()?.plugins()?.plugins()
-    if (pluginManagementPlugins?.any { pluginMatcher.match(it) } == true) {
-      return true
-    }
-    if (projectModel.projectBuildModel?.plugins()?.any { pluginMatcher.match(it)} == true) {
-      return true
-    }
-    if (projectModel.projectBuildModel?.buildscript()?.dependencies()?.hasArtifact(classpathMatcher) == true) {
-      return true
-    }
-    return false
-  }
-
-  @JvmOverloads
-  open fun addClasspathDependency(dependency: String,
-                                  excludes: List<ArtifactDependencySpec> = listOf(),
-                                  matcher: DependencyMatcher = ExactDependencyMatcher(CLASSPATH_CONFIGURATION_NAME,
-                                                                                      dependency)): Set<PsiFile> {
-    val updatedFiles = mutableSetOf<PsiFile>()
-    val buildModel = projectModel.projectBuildModel ?: return updatedFiles
-    val buildscriptDependencies = buildModel.buildscript().dependencies()
-    if (!buildscriptDependencies.hasArtifact(matcher)) {
-      buildscriptDependencies.addArtifact(CLASSPATH_CONFIGURATION_NAME, dependency, excludes).also {
-        updatedFiles.addIfNotNull(buildModel.psiFile)
-      }
-    }
-    return updatedFiles
-  }
-=======
 open class DependenciesInserter {
->>>>>>> 8b7d83e8
 
   open fun addPlatformDependency(
     configuration: String,
@@ -208,35 +60,6 @@
     return updateFiles
   }
 
-<<<<<<< HEAD
-  private fun getDependenciesModel(sourceSetName: String?, parsedModel: GradleBuildModel): DependenciesModel? {
-    return if (sourceSetName != null) {
-      parsedModel.kotlin().sourceSets().find { it.name() == sourceSetName }?.dependencies()
-    } else {
-      parsedModel.dependencies()
-    }
-  }
-
-  @JvmOverloads
-  open fun addClasspathDependencyWithVersionVariable(dependency: String,
-                                                     variableName: String,
-                                                     excludes: List<ArtifactDependencySpec> = listOf(),
-                                                     matcher: DependencyMatcher = ExactDependencyMatcher(CLASSPATH_CONFIGURATION_NAME,
-                                                                                                         dependency)): Set<PsiFile> {
-    val updatedFiles = mutableSetOf<PsiFile>()
-    val buildModel = projectModel.projectBuildModel ?: return updatedFiles
-    val buildscriptDependencies = buildModel.buildscript().dependencies()
-
-    val parsedDependency = Dependency.parse(dependency)
-    val version = parsedDependency.version?.toIdentifier()
-    buildModel.buildscript().ext().findProperty(variableName).setValue(version!!)
-    updatedFiles.addIfNotNull(buildModel.psiFile)
-    if (!buildscriptDependencies.hasArtifact(matcher)) {
-      buildscriptDependencies.addArtifact(
-        CLASSPATH_CONFIGURATION_NAME,
-        "${parsedDependency.group}:${parsedDependency.name}:\$$variableName",
-        excludes)
-=======
   internal fun findDependency(dependency: Dependency,
                               buildModel: GradleBuildModel): ArtifactDependencyModel? {
     val dependenciesModel = buildModel.dependencies()
@@ -251,7 +74,6 @@
           && richVersionIdentifier != artifact.version().toString()) {
         return artifact
       }
->>>>>>> 8b7d83e8
     }
     return null
   }
