/*
 * Copyright (C) 2023 The Android Open Source Project
 *
 * Licensed under the Apache License, Version 2.0 (the "License");
 * you may not use this file except in compliance with the License.
 * You may obtain a copy of the License at
 *
 *      http://www.apache.org/licenses/LICENSE-2.0
 *
 * Unless required by applicable law or agreed to in writing, software
 * distributed under the License is distributed on an "AS IS" BASIS,
 * WITHOUT WARRANTIES OR CONDITIONS OF ANY KIND, either express or implied.
 * See the License for the specific language governing permissions and
 * limitations under the License.
 */
package com.android.tools.idea.gradle.plugin

import com.android.Version
import com.android.annotations.concurrency.Slow
import com.android.ide.common.gradle.Component
import com.android.ide.common.repository.AgpVersion
import com.android.ide.common.repository.MavenRepositories
import com.android.tools.idea.IdeInfo
import com.android.tools.idea.flags.StudioFlags
import com.android.tools.idea.gradle.project.upgrade.AndroidGradlePluginCompatibility
import com.android.tools.idea.gradle.project.upgrade.computeAndroidGradlePluginCompatibility
import com.android.tools.idea.gradle.repositories.IdeGoogleMavenRepository
<<<<<<< HEAD
import com.android.tools.idea.gradle.util.GradleProjectSystemUtil
=======
import com.android.tools.idea.gradle.util.EmbeddedDistributionPaths
>>>>>>> 3a514de0
import com.android.tools.idea.gradle.util.IdeAndroidGradlePluginSnapshotRepositoryProvider
import com.android.tools.idea.ui.GuiTestingService
import com.android.tools.idea.util.StudioPathManager
import com.intellij.openapi.application.ApplicationManager
import com.intellij.openapi.diagnostic.Logger
import org.jetbrains.annotations.VisibleForTesting
import java.io.File
import java.net.URL
import java.nio.file.Files
import com.android.ide.common.gradle.Version as GradleVersion

object AgpVersions {
  private val LOG: Logger
    get() = Logger.getInstance("#com.android.tools.idea.gradle.plugin.AgpVersions")

  private val ANDROID_GRADLE_PLUGIN_VERSION = AgpVersion.parse(Version.ANDROID_GRADLE_PLUGIN_VERSION)
  private val LAST_STABLE_ANDROID_GRADLE_PLUGIN_VERSION = AgpVersion.parseStable(Version.LAST_STABLE_ANDROID_GRADLE_PLUGIN_VERSION)

  private val AGP_APP_PLUGIN_MARKER = Component(
    "com.android.application", "com.android.application.gradle.plugin",
    GradleVersion.parse(Version.ANDROID_GRADLE_PLUGIN_VERSION))

  @JvmStatic
  val studioFlagOverride: AgpVersion?
    get() {
      val override = StudioFlags.AGP_VERSION_TO_USE.get()
      if (override.isEmpty()) return null
      if (override.equals("stable", true) || !IdeInfo.getInstance().isAndroidStudio) {
        LOG.info(
          "Android Gradle Plugin version overridden to latest stable version $LAST_STABLE_ANDROID_GRADLE_PLUGIN_VERSION by Studio flag ${StudioFlags.AGP_VERSION_TO_USE.id}=stable")
        return LAST_STABLE_ANDROID_GRADLE_PLUGIN_VERSION
      }
      val version = AgpVersion.tryParse(override) ?: throw IllegalStateException(
        "Invalid value '$override' for Studio flag ${StudioFlags.AGP_VERSION_TO_USE.id}. Expected Android Gradle plugin version (e.g. '8.0.2') or 'stable'")
      LOG.info(
        "Android Gradle Plugin version overridden to custom version $version by Studio flag ${StudioFlags.AGP_VERSION_TO_USE.id}=$override")
      return version
    }

  @JvmStatic
  val newProject: AgpVersion
    get() {
      // Allow explicit override by the studio flag
      studioFlagOverride?.let { return it }

      // When running from sources allow fallback to the latest stable if AGP has not been built locally
      if (StudioPathManager.isRunningFromSources() && ApplicationManager.getApplication() != null && !GuiTestingService.isInTestingMode()) {
        val repoPaths = GradleProjectSystemUtil.findAndroidStudioLocalMavenRepoPaths()
        for (repoPath in repoPaths) {
          if (Files.isDirectory(MavenRepositories.getArtifactDirectory(repoPath.toPath(), AGP_APP_PLUGIN_MARKER))) {
            return ANDROID_GRADLE_PLUGIN_VERSION // Found locally built AGP
          }
        }
        LOG.info(
          "Android Gradle plugin $ANDROID_GRADLE_PLUGIN_VERSION not locally built, " +
          "falling back to latest stable version ${Version.LAST_STABLE_ANDROID_GRADLE_PLUGIN_VERSION}. " +
          "${
            if (repoPaths.isEmpty()) "(no injected repos)"
            else "(searched injected repos: ${
              repoPaths.joinToString(File.pathSeparator)
            }"
          })")
        return LAST_STABLE_ANDROID_GRADLE_PLUGIN_VERSION // No locally built AGP exists, use stable version

      }

      if (StudioFlags.USE_STABLE_AGP_VERSION_FOR_NEW_PROJECTS.get()) {
        return LAST_STABLE_ANDROID_GRADLE_PLUGIN_VERSION;
      }

      // In packaged studio and for tests, use the AGP that was built alongside Studio
      return ANDROID_GRADLE_PLUGIN_VERSION
    }

  /** The highest known Android Gradle plugin version. Usually just the version that was built alongside this version of Studio */
  @JvmStatic
  val latestKnown: AgpVersion
    get() {
      return studioFlagOverride?.takeIf { it > ANDROID_GRADLE_PLUGIN_VERSION } ?: ANDROID_GRADLE_PLUGIN_VERSION
    }

  @Slow
  fun getAvailableVersions(): Set<AgpVersion> {
    return IdeGoogleMavenRepository.getAgpVersions().union(getLocalAndSnapshotVersions().map { it.version })
  }

  data class NewProjectWizardAgpVersion(
    val version: AgpVersion,
    val additionalMavenRepositoryUrls: List<URL> = emptyList(),
    val info: String = "",
  ) {
    override fun toString(): String {
      return buildString {
        append(version)
        info.takeIf { it.isNotBlank() }?.let { append(" (").append(it).append(")") }
        additionalMavenRepositoryUrls.takeIf { it.isNotEmpty() }?.let {
          append(it.joinToString(",", " (", ")"))
        }
      }
    }
  }

  /**
   * Returns the list of versions to show in the new project wizard for development versions of Android Studio.
   *
   * The returned set contains latest version from each series which is supported by Studio, in descending order.
   *
   * Should not be called on the UI thread as [getAvailableVersions] may hit the network and do file I/O to check for new versions.
   */
  @Slow
  fun getNewProjectWizardVersions(): List<NewProjectWizardAgpVersion> {
    return getNewProjectWizardVersions(
      latestKnown = latestKnown,
      gmavenVersions = IdeGoogleMavenRepository.getAgpVersions(),
      localAndSnapshotVersions = getLocalAndSnapshotVersions(),
      includeHistoricalAgpVersions = StudioFlags.NPW_INCLUDE_ALL_COMPATIBLE_ANDROID_GRADLE_PLUGIN_VERSIONS.get(),
      )
  }

  @VisibleForTesting
  @Slow
  fun getNewProjectWizardVersions(
    latestKnown: AgpVersion,
    gmavenVersions: Set<AgpVersion>,
    localAndSnapshotVersions: List<NewProjectWizardAgpVersion>,
<<<<<<< HEAD
    includeHistoricalAgpVersions: Boolean,
  ): List<NewProjectWizardAgpVersion> {
=======
    includeHistoricalAgpVersions: Boolean
  ): List<NewProjectWizardAgpVersion> {
    val newProjectDefaultVersion = newProject
>>>>>>> 3a514de0
    val include = setOf(AndroidGradlePluginCompatibility.COMPATIBLE, AndroidGradlePluginCompatibility.DEPRECATED)
    val recommended = mutableListOf<NewProjectWizardAgpVersion>()
    // Offer versions from the development offline repo, if present
    for (localOrSnapshotVersion in localAndSnapshotVersions) {
      if (include.contains(computeAndroidGradlePluginCompatibility(localOrSnapshotVersion.version, latestKnown))) {
        recommended.add(localOrSnapshotVersion)
      }
    }
    var minOfCurrentSeries = AgpVersion(Int.MAX_VALUE, Int.MAX_VALUE, Int.MAX_VALUE)
    var mostRecentMajorMinor = AgpVersion(Int.MAX_VALUE, Int.MAX_VALUE, Int.MAX_VALUE)
    var majorMinorCount = 0
    for (version in gmavenVersions.sortedDescending()) {
      // Go from latest first, and include latest from each series that is compatible
      if (version >= minOfCurrentSeries) continue
      if (!include.contains(computeAndroidGradlePluginCompatibility(version, latestKnown))) continue
      minOfCurrentSeries = if (version.isSnapshot) {
        // Treat -dev as special case, so also include the latest release version from the current series, if present.
        version
      }
      else {
        // Exclude all older versions from the current series
        AgpVersion.parse(version.toString().substringBefore("-") + "-alpha01")
      }
      // Also count how many stable major-minor versions of AGP we've seen, to truncate the list
      if (!version.isPreview && version < mostRecentMajorMinor) {
        mostRecentMajorMinor = AgpVersion(version.major, version.minor)
        majorMinorCount += 1
        if (!includeHistoricalAgpVersions && majorMinorCount > 2) {
          return recommended
        }
      }
<<<<<<< HEAD
      recommended.add(NewProjectWizardAgpVersion(version))
=======
      recommended.add(NewProjectWizardAgpVersion(version, info = if (version == newProjectDefaultVersion) "New project default" else ""))
>>>>>>> 3a514de0
    }
    return recommended
  }

  @Slow
  private fun getLocalAndSnapshotVersions(): List<NewProjectWizardAgpVersion> = getDevelopmentLocalRepoVersions() + getAndroidxDevSnapshotVersions()

  @Slow
  private fun getDevelopmentLocalRepoVersions(): List<NewProjectWizardAgpVersion> {
<<<<<<< HEAD
    return GradleProjectSystemUtil.findAndroidStudioLocalMavenRepoPaths()
=======
    return EmbeddedDistributionPaths.getInstance().findAndroidStudioLocalMavenRepoPaths()
>>>>>>> 3a514de0
      .flatMap { localRepo ->
        MavenRepositories.getAllVersions(localRepo.toPath(), AGP_APP_PLUGIN_MARKER.module)
          .mapNotNullTo(mutableSetOf()) {
            AgpVersion.tryParse(
              it.toString())?.takeIf { version -> version.major == latestKnown.major && version.minor == latestKnown.minor }
          }.map { NewProjectWizardAgpVersion(it, listOf(localRepo.toPath().toUri().toURL())) }
      }
  }

  @Slow
  private fun getAndroidxDevSnapshotVersions(): List<NewProjectWizardAgpVersion> {
    if (!StudioFlags.INCLUDE_ANDROIDX_DEV_ANDROID_GRADLE_PLUGIN_SNAPSHOTS.get()) return emptyList()
    val snapshotRepository = IdeAndroidGradlePluginSnapshotRepositoryProvider.getLatestSnapshot() ?: return emptyList()
    val additionalMavenRepositoryUrls = listOf(snapshotRepository.repositoryURL)
    return snapshotRepository.agpVersions.map { NewProjectWizardAgpVersion(it, additionalMavenRepositoryUrls) }
  }
}<|MERGE_RESOLUTION|>--- conflicted
+++ resolved
@@ -25,11 +25,7 @@
 import com.android.tools.idea.gradle.project.upgrade.AndroidGradlePluginCompatibility
 import com.android.tools.idea.gradle.project.upgrade.computeAndroidGradlePluginCompatibility
 import com.android.tools.idea.gradle.repositories.IdeGoogleMavenRepository
-<<<<<<< HEAD
 import com.android.tools.idea.gradle.util.GradleProjectSystemUtil
-=======
-import com.android.tools.idea.gradle.util.EmbeddedDistributionPaths
->>>>>>> 3a514de0
 import com.android.tools.idea.gradle.util.IdeAndroidGradlePluginSnapshotRepositoryProvider
 import com.android.tools.idea.ui.GuiTestingService
 import com.android.tools.idea.util.StudioPathManager
@@ -155,14 +151,8 @@
     latestKnown: AgpVersion,
     gmavenVersions: Set<AgpVersion>,
     localAndSnapshotVersions: List<NewProjectWizardAgpVersion>,
-<<<<<<< HEAD
     includeHistoricalAgpVersions: Boolean,
   ): List<NewProjectWizardAgpVersion> {
-=======
-    includeHistoricalAgpVersions: Boolean
-  ): List<NewProjectWizardAgpVersion> {
-    val newProjectDefaultVersion = newProject
->>>>>>> 3a514de0
     val include = setOf(AndroidGradlePluginCompatibility.COMPATIBLE, AndroidGradlePluginCompatibility.DEPRECATED)
     val recommended = mutableListOf<NewProjectWizardAgpVersion>()
     // Offer versions from the development offline repo, if present
@@ -194,11 +184,7 @@
           return recommended
         }
       }
-<<<<<<< HEAD
       recommended.add(NewProjectWizardAgpVersion(version))
-=======
-      recommended.add(NewProjectWizardAgpVersion(version, info = if (version == newProjectDefaultVersion) "New project default" else ""))
->>>>>>> 3a514de0
     }
     return recommended
   }
@@ -208,11 +194,7 @@
 
   @Slow
   private fun getDevelopmentLocalRepoVersions(): List<NewProjectWizardAgpVersion> {
-<<<<<<< HEAD
     return GradleProjectSystemUtil.findAndroidStudioLocalMavenRepoPaths()
-=======
-    return EmbeddedDistributionPaths.getInstance().findAndroidStudioLocalMavenRepoPaths()
->>>>>>> 3a514de0
       .flatMap { localRepo ->
         MavenRepositories.getAllVersions(localRepo.toPath(), AGP_APP_PLUGIN_MARKER.module)
           .mapNotNullTo(mutableSetOf()) {
