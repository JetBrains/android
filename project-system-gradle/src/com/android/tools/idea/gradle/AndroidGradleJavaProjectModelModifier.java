/*
 * Copyright (C) 2015 The Android Open Source Project
 *
 * Licensed under the Apache License, Version 2.0 (the "License");
 * you may not use this file except in compliance with the License.
 * You may obtain a copy of the License at
 *
 *      http://www.apache.org/licenses/LICENSE-2.0
 *
 * Unless required by applicable law or agreed to in writing, software
 * distributed under the License is distributed on an "AS IS" BASIS,
 * WITHOUT WARRANTIES OR CONDITIONS OF ANY KIND, either express or implied.
 * See the License for the specific language governing permissions and
 * limitations under the License.
 */
package com.android.tools.idea.gradle;

import static com.android.tools.idea.gradle.LibraryFilePaths.NAME_PREFIX;
import static com.android.tools.idea.gradle.dsl.api.dependencies.CommonConfigurationNames.ANDROID_TEST_IMPLEMENTATION;
import static com.android.tools.idea.gradle.dsl.api.dependencies.CommonConfigurationNames.IMPLEMENTATION;
import static com.android.tools.idea.gradle.dsl.api.dependencies.CommonConfigurationNames.SCREENSHOT_TEST_IMPLEMENTATION;
import static com.android.tools.idea.gradle.dsl.api.dependencies.CommonConfigurationNames.TEST_IMPLEMENTATION;
import static com.android.tools.idea.projectsystem.gradle.GradleProjectPathKt.getGradleProjectPath;
import static com.google.wireless.android.sdk.stats.GradleSyncStats.Trigger.TRIGGER_MODIFIER_ACTION_REDONE;
import static com.google.wireless.android.sdk.stats.GradleSyncStats.Trigger.TRIGGER_MODIFIER_ACTION_UNDONE;
import static com.google.wireless.android.sdk.stats.GradleSyncStats.Trigger.TRIGGER_MODIFIER_ADD_LIBRARY_DEPENDENCY;
import static com.google.wireless.android.sdk.stats.GradleSyncStats.Trigger.TRIGGER_MODIFIER_ADD_MODULE_DEPENDENCY;
import static com.google.wireless.android.sdk.stats.GradleSyncStats.Trigger.TRIGGER_MODIFIER_LANGUAGE_LEVEL_CHANGED;
import static com.intellij.openapi.roots.libraries.LibraryUtil.findLibrary;
import static com.intellij.openapi.util.io.FileUtil.splitPath;
import static com.intellij.openapi.vfs.VfsUtilCore.virtualToIoFile;

import com.android.ide.common.gradle.Component;
import com.android.ide.common.gradle.Version;
import com.android.ide.common.repository.GoogleMavenArtifactId;
import com.android.tools.idea.gradle.dependencies.DependenciesHelper;
import com.android.tools.idea.gradle.dsl.api.GradleBuildModel;
import com.android.tools.idea.gradle.dsl.api.GradleFileModel;
import com.android.tools.idea.gradle.dsl.api.GradleVersionCatalogModel;
import com.android.tools.idea.gradle.dsl.api.PluginModel;
import com.android.tools.idea.gradle.dsl.api.ProjectBuildModel;
import com.android.tools.idea.gradle.dsl.api.android.AndroidModel;
import com.android.tools.idea.gradle.dsl.api.android.CompileOptionsModel;
import com.android.tools.idea.gradle.dsl.api.dependencies.ArtifactDependencySpec;
import com.android.tools.idea.gradle.dsl.api.dependencies.DependenciesModel;
import com.android.tools.idea.gradle.dsl.api.java.JavaModel;
import com.android.tools.idea.gradle.model.IdeArtifactLibrary;
import com.android.tools.idea.gradle.model.IdeArtifactName;
import com.android.tools.idea.gradle.model.IdeBaseArtifact;
import com.android.tools.idea.gradle.model.IdeDependencies;
import com.android.tools.idea.gradle.model.IdeLibrary;
import com.android.tools.idea.gradle.model.IdeVariant;
import com.android.tools.idea.gradle.project.model.GradleAndroidModel;
import com.android.tools.idea.gradle.repositories.RepositoryUrlManager;
<<<<<<< HEAD
import com.android.tools.idea.projectsystem.ProjectSystemUtil;
=======
import com.android.tools.idea.projectsystem.ProjectSystemService;
import com.android.tools.idea.projectsystem.ProjectSystemSyncManager;
>>>>>>> 8b7d83e8
import com.android.tools.idea.projectsystem.TestArtifactSearchScopes;
import com.android.tools.idea.projectsystem.gradle.GradleProjectPath;
import com.google.common.collect.ImmutableList;
import com.google.common.collect.ImmutableMap;
import com.google.common.collect.ImmutableSet;
import com.google.common.collect.Iterables;
import com.google.common.util.concurrent.FutureCallback;
import com.google.common.util.concurrent.Futures;
import com.google.common.util.concurrent.ListenableFuture;
import com.google.common.util.concurrent.MoreExecutors;
import com.google.wireless.android.sdk.stats.GradleSyncStats;
<<<<<<< HEAD
import com.intellij.openapi.application.ApplicationManager;
=======
>>>>>>> 8b7d83e8
import com.intellij.openapi.command.WriteCommandAction;
import com.intellij.openapi.command.undo.BasicUndoableAction;
import com.intellij.openapi.command.undo.UndoManager;
import com.intellij.openapi.command.undo.UnexpectedUndoException;
import com.intellij.openapi.externalSystem.ExternalSystemModulePropertyManager;
import com.intellij.openapi.externalSystem.importing.ImportSpecBuilder;
import com.intellij.openapi.externalSystem.model.DataNode;
import com.intellij.openapi.externalSystem.model.project.ProjectData;
import com.intellij.openapi.externalSystem.service.project.ExternalProjectRefreshCallback;
import com.intellij.openapi.externalSystem.util.ExternalSystemUtil;
import com.intellij.openapi.fileEditor.ex.FileEditorManagerEx;
import com.intellij.openapi.module.Module;
import com.intellij.openapi.module.ModuleManager;
import com.intellij.openapi.project.Project;
import com.intellij.openapi.roots.DependencyScope;
import com.intellij.openapi.roots.ExternalLibraryDescriptor;
import com.intellij.openapi.roots.JavaProjectModelModifier;
import com.intellij.openapi.roots.OrderRootType;
import com.intellij.openapi.roots.libraries.Library;
import com.intellij.openapi.vfs.VirtualFile;
import com.intellij.pom.java.LanguageLevel;
import java.io.File;
import java.util.ArrayList;
import java.util.Collection;
import java.util.List;
import java.util.Map;
import java.util.Set;
import java.util.function.Predicate;
import org.jetbrains.annotations.NotNull;
import org.jetbrains.annotations.Nullable;
import org.jetbrains.concurrency.AsyncPromise;
import org.jetbrains.concurrency.Promise;
import org.jetbrains.concurrency.Promises;
import org.jetbrains.plugins.gradle.util.GradleConstants;

public class AndroidGradleJavaProjectModelModifier extends JavaProjectModelModifier {
  @NotNull
  private static final Map<String, String> EXTERNAL_LIBRARY_VERSIONS = ImmutableMap.of("net.jcip:jcip-annotations", "1.0",
                                                                                       "org.jetbrains:annotations-java5", "15.0",
                                                                                       "org.jetbrains:annotations", "15.0",
                                                                                       "junit:junit", "4.12",
                                                                                       "org.testng:testng", "6.9.6");

  @NotNull
  private static final Set<String> ANDROID_PLUGIN_IDENTIFIERS =
    ImmutableSet.of("android", "android-library",
                    "com.android.application", "com.android.library", "com.android.instantapp",
                    "com.android.feature", "com.android.dynamic-feature", "com.android.test");

  @NotNull
  private static final Set<String> JAVA_PLUGIN_IDENTIFIERS = ImmutableSet.of("java", "java-library");

  private static boolean isAndroidGradleProject(@NotNull Project project) {
    return ProjectSystemUtil.requiresAndroidModel(project);
  }

  @Nullable
  // returns single external project path if it is the same for all the modules, or null
  private static String getSingleExternalProjectPathOrNull(Collection<? extends Module> modules) {
    String projectPath = null;
    for (Module module : modules) {
      String rootProjectPathForModule = getSingleExternalProjectPathOrNull(module);
      if (rootProjectPathForModule == null) return null;
      if (projectPath == null) {
        projectPath = rootProjectPathForModule;
      }
      else if (!projectPath.equals(rootProjectPathForModule)) {
        return null;
      }
    }
    return projectPath;
  }

  @Nullable
  private static String getSingleExternalProjectPathOrNull(Module module) {
    return ExternalSystemModulePropertyManager.getInstance(module).getRootProjectPath();
  }

  @Nullable
  @Override
  public Promise<Void> addModuleDependency(@NotNull Module from, @NotNull Module to, @NotNull DependencyScope scope, boolean exported) {
    @Nullable String externalProjectPath = getSingleExternalProjectPathOrNull(from);
    if (externalProjectPath == null) return null;

    Project project = from.getProject();
    VirtualFile openedFile = FileEditorManagerEx.getInstanceEx(from.getProject()).getCurrentFile();
    GradleProjectPath gradlePath = getGradleProjectPath(to);
    GradleBuildModel buildModel = GradleBuildModel.get(from);

    if (buildModel != null && gradlePath != null) {
      DependenciesModel dependencies = buildModel.dependencies();
      String configurationName = getConfigurationName(from, scope, openedFile);
      dependencies.addModule(configurationName, gradlePath.getPath(), null);

<<<<<<< HEAD
      WriteCommandAction.writeCommandAction(project).withName("Add Gradle Module Dependency").run(() -> {
        buildModel.applyChanges();
        registerUndoAction(project, externalProjectPath);
      });
      return requestProjectSync(project, externalProjectPath, TRIGGER_MODIFIER_ADD_MODULE_DEPENDENCY);
=======
      WriteCommandAction.writeCommandAction(project)
        .withName("Add Gradle Module Dependency")
        .run(() -> { buildModel.applyChanges(); registerUndoAction(project); } );
      return requestProjectSync(project, TRIGGER_MODIFIER_ADD_MODULE_DEPENDENCY);
>>>>>>> 8b7d83e8
    }

    if ((buildModel == null) ^ (gradlePath == null)) {
      // If one of them is gradle module and one of them are not, reject since this is invalid dependency
      return Promises.rejectedPromise();
    }
    return null;
  }

  @Nullable
  @Override
  public Promise<Void> addExternalLibraryDependency(@NotNull Collection<? extends Module> modules,
                                                    @NotNull ExternalLibraryDescriptor descriptor,
                                                    @NotNull DependencyScope scope) {
    @Nullable String externalProjectPath = getSingleExternalProjectPathOrNull(modules);
    if (externalProjectPath == null) return null;

    ArtifactDependencySpec dependencySpec =
      ArtifactDependencySpec.create(descriptor.getLibraryArtifactId(), descriptor.getLibraryGroupId(), selectVersion(descriptor));
    return addExternalLibraryDependency(modules, dependencySpec, scope);
  }

  @Nullable
  @Override
  public Promise<Void> addLibraryDependency(@NotNull Module from, @NotNull Library library, @NotNull DependencyScope scope, boolean exported) {
    @Nullable String externalProjectPath = getSingleExternalProjectPathOrNull(from);
    if (externalProjectPath == null) return null;

    ArtifactDependencySpec dependencySpec = findNewExternalDependency(from.getProject(), library);
    if (dependencySpec == null) {
      return Promises.rejectedPromise();
    }
    return addExternalLibraryDependency(ImmutableList.of(from), dependencySpec, scope);
  }

  @Nullable
  private static Promise<Void> addExternalLibraryDependency(@NotNull Collection<? extends Module> modules,
                                                            @NotNull ArtifactDependencySpec dependencySpec,
                                                            @NotNull DependencyScope scope) {
    @Nullable String externalProjectPath = getSingleExternalProjectPathOrNull(modules);
    if (externalProjectPath == null) return null;

    Module firstModule = Iterables.getFirst(modules, null);
    if (firstModule == null) {
      return null;
    }
    Project project = firstModule.getProject();

    VirtualFile openedFile = FileEditorManagerEx.getInstanceEx(firstModule.getProject()).getCurrentFile();
    ProjectBuildModel projectBuildModel = ProjectBuildModel.get(project);

    List<GradleFileModel> buildModelsToUpdate = new ArrayList<>();
    for (Module module : modules) {
      GradleBuildModel buildModel = GradleBuildModel.get(module);
      if (buildModel == null) {
        return null;
      }
      String configurationName = getConfigurationName(module, scope, openedFile);
      DependenciesHelper.withModel(projectBuildModel)
        .addDependency(configurationName, dependencySpec.compactNotation(), buildModel);
      buildModelsToUpdate.add(buildModel);
    }
    GradleVersionCatalogModel maybeCatalog =
      DependenciesHelper.getDefaultCatalogModel(projectBuildModel);
    if (maybeCatalog != null) buildModelsToUpdate.add(maybeCatalog);

<<<<<<< HEAD
    WriteCommandAction.writeCommandAction(project).withName("Add Gradle Library Dependency").run(() -> {
      for (GradleFileModel buildModel : buildModelsToUpdate) {
        buildModel.applyChanges();
      }
      registerUndoAction(project, externalProjectPath);
    });
=======
    WriteCommandAction.writeCommandAction(project)
      .withName("Add Gradle Library Dependency")
      .run(() -> {
        for (GradleFileModel buildModel : buildModelsToUpdate) {
          buildModel.applyChanges();
        }
        registerUndoAction(project);
      });
>>>>>>> 8b7d83e8

    return requestProjectSync(project, externalProjectPath, TRIGGER_MODIFIER_ADD_LIBRARY_DEPENDENCY);
  }

  @Nullable
  @Override
  public Promise<Void> changeLanguageLevel(@NotNull Module module, @NotNull LanguageLevel level) {
    @Nullable String externalProjectPath = getSingleExternalProjectPathOrNull(module);
    if (externalProjectPath == null) return null;

    Project project = module.getProject();
    GradleBuildModel buildModel = GradleBuildModel.get(module);
    if (buildModel == null) {
      return null;
    }

    List<String> pluginNames = PluginModel.extractNames(buildModel.appliedPlugins());
    List<String> androidPluginNames = new ArrayList<>(pluginNames);
    androidPluginNames.retainAll(ANDROID_PLUGIN_IDENTIFIERS);
    List<String> javaPluginNames = new ArrayList<>(pluginNames);
    javaPluginNames.retainAll(JAVA_PLUGIN_IDENTIFIERS);

    if (!androidPluginNames.isEmpty()) {
      AndroidModel android = buildModel.android();
      CompileOptionsModel compileOptions = android.compileOptions();
      compileOptions.sourceCompatibility().setLanguageLevel(level);
      compileOptions.targetCompatibility().setLanguageLevel(level);
    }
    if (!javaPluginNames.isEmpty()) {
      JavaModel javaModel = buildModel.java();
      javaModel.sourceCompatibility().setLanguageLevel(level);
      javaModel.targetCompatibility().setLanguageLevel(level);
    }

<<<<<<< HEAD
    WriteCommandAction.writeCommandAction(project).withName("Change Gradle Language Level").run(() -> {
      buildModel.applyChanges();
      registerUndoAction(project, externalProjectPath);
    });
=======
    WriteCommandAction.writeCommandAction(project)
      .withName("Change Gradle Language Level")
      .run(() -> { buildModel.applyChanges(); registerUndoAction(project); });
>>>>>>> 8b7d83e8

    return requestProjectSync(project, externalProjectPath, TRIGGER_MODIFIER_LANGUAGE_LEVEL_CHANGED);
  }

  @NotNull
  private static String getConfigurationName(@NotNull Module module,
                                                   @NotNull DependencyScope scope,
                                                   @Nullable VirtualFile openedFile) {
    if (!scope.isForProductionCompile()) {
      TestArtifactSearchScopes testScopes = TestArtifactSearchScopes.getInstance(module);

      boolean isAndroid = testScopes != null && openedFile != null && testScopes.isAndroidTestSource(openedFile);
      boolean isScreenshotTest = testScopes != null && openedFile != null && testScopes.isScreenshotTestSource(openedFile);
      return isAndroid ? ANDROID_TEST_IMPLEMENTATION : (isScreenshotTest ? SCREENSHOT_TEST_IMPLEMENTATION : TEST_IMPLEMENTATION);
    }
    return IMPLEMENTATION;
  }

  @Nullable
  static String selectVersion(@NotNull ExternalLibraryDescriptor descriptor) {
    if (descriptor.getPreferredVersion() != null) {
      return descriptor.getPreferredVersion();
    }

    String libraryArtifactId = descriptor.getLibraryArtifactId();
    String libraryGroupId = descriptor.getLibraryGroupId();
    String groupAndId = libraryGroupId + ":" + libraryArtifactId;
    String version = EXTERNAL_LIBRARY_VERSIONS.get(groupAndId);
    if (version == null) {
      GoogleMavenArtifactId library = GoogleMavenArtifactId.Companion.find(libraryGroupId, libraryArtifactId);
      if (library != null) {
        Predicate<Version> filter =
          descriptor.getMinVersion() == null ? null : (v -> v.toString().startsWith(descriptor.getMinVersion()));

        Component component = RepositoryUrlManager.get().getArtifactComponent(library, filter, false);
        if (component != null) {
          version = component.getVersion().toString();
        }
      }
    }
    if (version == null) {
      version = descriptor.getPreferredVersion();
    }
    return version;
  }

  @NotNull
  private static Promise<Void> requestProjectSync(@NotNull Project project,
                                                  @NotNull String externalProjectPath,
                                                  @NotNull GradleSyncStats.Trigger trigger) {
    if (isAndroidGradleProject(project)) {
      return doAndroidGradleSync(project, trigger);
    }
    else {
      return doIdeaGradleSync(project, externalProjectPath);
    }
  }

  @NotNull
  private static AsyncPromise<Void> doAndroidGradleSync(@NotNull Project project, @NotNull GradleSyncStats.Trigger trigger) {
    AsyncPromise<Void> promise = new AsyncPromise<>();
    ListenableFuture<ProjectSystemSyncManager.SyncResult> result =
      ProjectSystemService.getInstance(project).getProjectSystem().getSyncManager()
        .requestSyncProject(new ProjectSystemSyncManager.SyncReason(trigger));
    Futures.addCallback(result, new FutureCallback<>() {
      @Override
      public void onSuccess(ProjectSystemSyncManager.SyncResult result) {
        promise.setResult(null);
      }

      @Override
      public void onFailure(Throwable t) {
        promise.setError(t.getMessage());
      }
    }, MoreExecutors.directExecutor());
    return promise;
  }

  @NotNull
  private static AsyncPromise<Void> doIdeaGradleSync(@NotNull Project project,
                                                     @NotNull String externalProjectPath) {
    AsyncPromise<Void> promise = new AsyncPromise<>();
    ImportSpecBuilder importSpecBuilder = new ImportSpecBuilder(project, GradleConstants.SYSTEM_ID);
    importSpecBuilder.callback(new ExternalProjectRefreshCallback() {
      private final ImportSpecBuilder.DefaultProjectRefreshCallback
        defaultCallback = new ImportSpecBuilder.DefaultProjectRefreshCallback(importSpecBuilder.build());

      @Override
      public void onSuccess(@Nullable DataNode<ProjectData> externalProject) {
        defaultCallback.onSuccess(externalProject);
        // defaultCallback may defer some tasks with `invokeLater`. We should trigger promise after all the EDT events are finished
        ApplicationManager.getApplication().invokeLater(() -> promise.setResult(null));
      }

      @Override
      public void onFailure(@NotNull String errorMessage, @Nullable String errorDetails) {
        defaultCallback.onFailure(errorMessage, errorDetails);
        promise.setError(errorMessage);
      }
    });
    ExternalSystemUtil.refreshProject(externalProjectPath, importSpecBuilder);
    return promise;
  }

  private static void registerUndoAction(@NotNull Project project, @NotNull String externalProjectPath) {
    UndoManager.getInstance(project).undoableActionPerformed(new BasicUndoableAction() {
      @Override
      public void undo() throws UnexpectedUndoException {
        requestProjectSync(project, externalProjectPath, TRIGGER_MODIFIER_ACTION_UNDONE);
      }

      @Override
      public void redo() throws UnexpectedUndoException {
        requestProjectSync(project, externalProjectPath, TRIGGER_MODIFIER_ACTION_REDONE);
      }
    });
  }

  /**
   * Given a library entry, find out its corresponded gradle dependency entry like 'group:name:version".
   */
  @Nullable
  private static ArtifactDependencySpec findNewExternalDependency(@NotNull Project project, @NotNull Library library) {
    if (library.getName() == null) {
      return null;
    }
    ArtifactDependencySpec result = null;
    for (Module module : ModuleManager.getInstance(project).getModules()) {
      GradleAndroidModel androidModel = GradleAndroidModel.get(module);
      if (androidModel != null && findLibrary(module, library.getName()) != null) {
        result = findNewExternalDependency(library, androidModel.getSelectedVariant());
        break;
      }
    }

    if (result == null) {
      result = findNewExternalDependencyByExaminingPath(library);
    }
    return result;
  }

  @Nullable
  private static ArtifactDependencySpec findNewExternalDependency(@NotNull Library library, @NotNull IdeVariant selectedVariant) {
    @Nullable ArtifactDependencySpec matchedLibrary = null;
    @Nullable IdeBaseArtifact artifact = selectedVariant.getHostTestArtifacts().stream().filter(it -> it.getName() == IdeArtifactName.UNIT_TEST).findFirst().orElse(null);
    if (artifact != null) {
      matchedLibrary = findMatchedLibrary(library, artifact);
    }
    if (matchedLibrary == null) {
      artifact = selectedVariant.getDeviceTestArtifacts().stream().filter(it -> it.getName() == IdeArtifactName.ANDROID_TEST).findFirst().orElse(null);
      if (artifact != null) {
        matchedLibrary = findMatchedLibrary(library, artifact);
      }
    }
    if (matchedLibrary == null) {
      artifact = selectedVariant.getTestFixturesArtifact();
      if (artifact != null) {
        matchedLibrary = findMatchedLibrary(library, artifact);
      }
    }
    if (matchedLibrary == null) {
      artifact = selectedVariant.getHostTestArtifacts().stream().filter(it -> it.getName() == IdeArtifactName.SCREENSHOT_TEST).findFirst().orElse(null);
      if (artifact != null) {
        matchedLibrary = findMatchedLibrary(library, artifact);
      }
    }
    if (matchedLibrary == null) {
      matchedLibrary = findMatchedLibrary(library, selectedVariant.getMainArtifact());
    }

    return matchedLibrary;
  }

  @Nullable
  private static ArtifactDependencySpec findMatchedLibrary(@NotNull Library library, @NotNull IdeBaseArtifact artifact) {
    IdeDependencies dependencies = artifact.getCompileClasspath();
    for (IdeLibrary gradleLibrary : dependencies.getLibraries()) {
      if (!(gradleLibrary instanceof IdeArtifactLibrary dependency)) continue;
      String dependencyAddress = dependency.getArtifactAddress();
      String libraryName = library.getName();
      if (libraryName != null && libraryName.startsWith(NAME_PREFIX)) {
        libraryName = libraryName.substring(NAME_PREFIX.length());
      }
      if (dependencyAddress.equals(libraryName)) {
        Component component = dependency.getComponent();
        if (component != null) {
          return ArtifactDependencySpec.create(component.getName(), component.getGroup(), component.getVersion().toString());
        }
      }
    }
    return null;
  }

  /**
   * Gradle dependencies are stored in following path:  xxx/:groupId/:artifactId/:version/xxx/:artifactId-:version.jar
   * therefor, if we can't get the artifact information from model, then try to extract from path.
   */
  @Nullable
  private static ArtifactDependencySpec findNewExternalDependencyByExaminingPath(@NotNull Library library) {
    VirtualFile[] files = library.getFiles(OrderRootType.CLASSES);
    if (files.length == 0) {
      return null;
    }
    File file = virtualToIoFile(files[0]);
    String libraryName = library.getName();
    if (libraryName == null) {
      return null;
    }

    List<String> pathSegments = splitPath(file.getPath());

    for (int i = 1; i < pathSegments.size() - 2; i++) {
      if (libraryName.startsWith(pathSegments.get(i))) {
        String groupId = pathSegments.get(i - 1);
        String artifactId = pathSegments.get(i);
        String version = pathSegments.get(i + 1);
        if (libraryName.endsWith(version)) {
          return ArtifactDependencySpec.create(artifactId, groupId, version);
        }
      }
    }
    return null;
  }
}<|MERGE_RESOLUTION|>--- conflicted
+++ resolved
@@ -50,14 +50,11 @@
 import com.android.tools.idea.gradle.model.IdeDependencies;
 import com.android.tools.idea.gradle.model.IdeLibrary;
 import com.android.tools.idea.gradle.model.IdeVariant;
+import com.android.tools.idea.gradle.project.facet.gradle.GradleFacet;
 import com.android.tools.idea.gradle.project.model.GradleAndroidModel;
 import com.android.tools.idea.gradle.repositories.RepositoryUrlManager;
-<<<<<<< HEAD
-import com.android.tools.idea.projectsystem.ProjectSystemUtil;
-=======
 import com.android.tools.idea.projectsystem.ProjectSystemService;
 import com.android.tools.idea.projectsystem.ProjectSystemSyncManager;
->>>>>>> 8b7d83e8
 import com.android.tools.idea.projectsystem.TestArtifactSearchScopes;
 import com.android.tools.idea.projectsystem.gradle.GradleProjectPath;
 import com.google.common.collect.ImmutableList;
@@ -69,20 +66,10 @@
 import com.google.common.util.concurrent.ListenableFuture;
 import com.google.common.util.concurrent.MoreExecutors;
 import com.google.wireless.android.sdk.stats.GradleSyncStats;
-<<<<<<< HEAD
-import com.intellij.openapi.application.ApplicationManager;
-=======
->>>>>>> 8b7d83e8
 import com.intellij.openapi.command.WriteCommandAction;
 import com.intellij.openapi.command.undo.BasicUndoableAction;
 import com.intellij.openapi.command.undo.UndoManager;
 import com.intellij.openapi.command.undo.UnexpectedUndoException;
-import com.intellij.openapi.externalSystem.ExternalSystemModulePropertyManager;
-import com.intellij.openapi.externalSystem.importing.ImportSpecBuilder;
-import com.intellij.openapi.externalSystem.model.DataNode;
-import com.intellij.openapi.externalSystem.model.project.ProjectData;
-import com.intellij.openapi.externalSystem.service.project.ExternalProjectRefreshCallback;
-import com.intellij.openapi.externalSystem.util.ExternalSystemUtil;
 import com.intellij.openapi.fileEditor.ex.FileEditorManagerEx;
 import com.intellij.openapi.module.Module;
 import com.intellij.openapi.module.ModuleManager;
@@ -106,7 +93,6 @@
 import org.jetbrains.concurrency.AsyncPromise;
 import org.jetbrains.concurrency.Promise;
 import org.jetbrains.concurrency.Promises;
-import org.jetbrains.plugins.gradle.util.GradleConstants;
 
 public class AndroidGradleJavaProjectModelModifier extends JavaProjectModelModifier {
   @NotNull
@@ -125,38 +111,9 @@
   @NotNull
   private static final Set<String> JAVA_PLUGIN_IDENTIFIERS = ImmutableSet.of("java", "java-library");
 
-  private static boolean isAndroidGradleProject(@NotNull Project project) {
-    return ProjectSystemUtil.requiresAndroidModel(project);
-  }
-
-  @Nullable
-  // returns single external project path if it is the same for all the modules, or null
-  private static String getSingleExternalProjectPathOrNull(Collection<? extends Module> modules) {
-    String projectPath = null;
-    for (Module module : modules) {
-      String rootProjectPathForModule = getSingleExternalProjectPathOrNull(module);
-      if (rootProjectPathForModule == null) return null;
-      if (projectPath == null) {
-        projectPath = rootProjectPathForModule;
-      }
-      else if (!projectPath.equals(rootProjectPathForModule)) {
-        return null;
-      }
-    }
-    return projectPath;
-  }
-
-  @Nullable
-  private static String getSingleExternalProjectPathOrNull(Module module) {
-    return ExternalSystemModulePropertyManager.getInstance(module).getRootProjectPath();
-  }
-
   @Nullable
   @Override
   public Promise<Void> addModuleDependency(@NotNull Module from, @NotNull Module to, @NotNull DependencyScope scope, boolean exported) {
-    @Nullable String externalProjectPath = getSingleExternalProjectPathOrNull(from);
-    if (externalProjectPath == null) return null;
-
     Project project = from.getProject();
     VirtualFile openedFile = FileEditorManagerEx.getInstanceEx(from.getProject()).getCurrentFile();
     GradleProjectPath gradlePath = getGradleProjectPath(to);
@@ -167,18 +124,10 @@
       String configurationName = getConfigurationName(from, scope, openedFile);
       dependencies.addModule(configurationName, gradlePath.getPath(), null);
 
-<<<<<<< HEAD
-      WriteCommandAction.writeCommandAction(project).withName("Add Gradle Module Dependency").run(() -> {
-        buildModel.applyChanges();
-        registerUndoAction(project, externalProjectPath);
-      });
-      return requestProjectSync(project, externalProjectPath, TRIGGER_MODIFIER_ADD_MODULE_DEPENDENCY);
-=======
       WriteCommandAction.writeCommandAction(project)
         .withName("Add Gradle Module Dependency")
         .run(() -> { buildModel.applyChanges(); registerUndoAction(project); } );
       return requestProjectSync(project, TRIGGER_MODIFIER_ADD_MODULE_DEPENDENCY);
->>>>>>> 8b7d83e8
     }
 
     if ((buildModel == null) ^ (gradlePath == null)) {
@@ -193,9 +142,6 @@
   public Promise<Void> addExternalLibraryDependency(@NotNull Collection<? extends Module> modules,
                                                     @NotNull ExternalLibraryDescriptor descriptor,
                                                     @NotNull DependencyScope scope) {
-    @Nullable String externalProjectPath = getSingleExternalProjectPathOrNull(modules);
-    if (externalProjectPath == null) return null;
-
     ArtifactDependencySpec dependencySpec =
       ArtifactDependencySpec.create(descriptor.getLibraryArtifactId(), descriptor.getLibraryGroupId(), selectVersion(descriptor));
     return addExternalLibraryDependency(modules, dependencySpec, scope);
@@ -204,9 +150,9 @@
   @Nullable
   @Override
   public Promise<Void> addLibraryDependency(@NotNull Module from, @NotNull Library library, @NotNull DependencyScope scope, boolean exported) {
-    @Nullable String externalProjectPath = getSingleExternalProjectPathOrNull(from);
-    if (externalProjectPath == null) return null;
-
+    if (!GradleFacet.isAppliedTo(from)) {
+      return null;
+    }
     ArtifactDependencySpec dependencySpec = findNewExternalDependency(from.getProject(), library);
     if (dependencySpec == null) {
       return Promises.rejectedPromise();
@@ -218,9 +164,6 @@
   private static Promise<Void> addExternalLibraryDependency(@NotNull Collection<? extends Module> modules,
                                                             @NotNull ArtifactDependencySpec dependencySpec,
                                                             @NotNull DependencyScope scope) {
-    @Nullable String externalProjectPath = getSingleExternalProjectPathOrNull(modules);
-    if (externalProjectPath == null) return null;
-
     Module firstModule = Iterables.getFirst(modules, null);
     if (firstModule == null) {
       return null;
@@ -245,14 +188,6 @@
       DependenciesHelper.getDefaultCatalogModel(projectBuildModel);
     if (maybeCatalog != null) buildModelsToUpdate.add(maybeCatalog);
 
-<<<<<<< HEAD
-    WriteCommandAction.writeCommandAction(project).withName("Add Gradle Library Dependency").run(() -> {
-      for (GradleFileModel buildModel : buildModelsToUpdate) {
-        buildModel.applyChanges();
-      }
-      registerUndoAction(project, externalProjectPath);
-    });
-=======
     WriteCommandAction.writeCommandAction(project)
       .withName("Add Gradle Library Dependency")
       .run(() -> {
@@ -261,18 +196,18 @@
         }
         registerUndoAction(project);
       });
->>>>>>> 8b7d83e8
-
-    return requestProjectSync(project, externalProjectPath, TRIGGER_MODIFIER_ADD_LIBRARY_DEPENDENCY);
+
+    return requestProjectSync(project, TRIGGER_MODIFIER_ADD_LIBRARY_DEPENDENCY);
   }
 
   @Nullable
   @Override
   public Promise<Void> changeLanguageLevel(@NotNull Module module, @NotNull LanguageLevel level) {
-    @Nullable String externalProjectPath = getSingleExternalProjectPathOrNull(module);
-    if (externalProjectPath == null) return null;
-
     Project project = module.getProject();
+    if (!GradleFacet.isAppliedTo(module)) {
+      return null;
+    }
+
     GradleBuildModel buildModel = GradleBuildModel.get(module);
     if (buildModel == null) {
       return null;
@@ -296,24 +231,17 @@
       javaModel.targetCompatibility().setLanguageLevel(level);
     }
 
-<<<<<<< HEAD
-    WriteCommandAction.writeCommandAction(project).withName("Change Gradle Language Level").run(() -> {
-      buildModel.applyChanges();
-      registerUndoAction(project, externalProjectPath);
-    });
-=======
     WriteCommandAction.writeCommandAction(project)
       .withName("Change Gradle Language Level")
       .run(() -> { buildModel.applyChanges(); registerUndoAction(project); });
->>>>>>> 8b7d83e8
-
-    return requestProjectSync(project, externalProjectPath, TRIGGER_MODIFIER_LANGUAGE_LEVEL_CHANGED);
+
+    return requestProjectSync(project, TRIGGER_MODIFIER_LANGUAGE_LEVEL_CHANGED);
   }
 
   @NotNull
   private static String getConfigurationName(@NotNull Module module,
-                                                   @NotNull DependencyScope scope,
-                                                   @Nullable VirtualFile openedFile) {
+                                             @NotNull DependencyScope scope,
+                                             @Nullable VirtualFile openedFile) {
     if (!scope.isForProductionCompile()) {
       TestArtifactSearchScopes testScopes = TestArtifactSearchScopes.getInstance(module);
 
@@ -326,10 +254,6 @@
 
   @Nullable
   static String selectVersion(@NotNull ExternalLibraryDescriptor descriptor) {
-    if (descriptor.getPreferredVersion() != null) {
-      return descriptor.getPreferredVersion();
-    }
-
     String libraryArtifactId = descriptor.getLibraryArtifactId();
     String libraryGroupId = descriptor.getLibraryGroupId();
     String groupAndId = libraryGroupId + ":" + libraryArtifactId;
@@ -353,19 +277,7 @@
   }
 
   @NotNull
-  private static Promise<Void> requestProjectSync(@NotNull Project project,
-                                                  @NotNull String externalProjectPath,
-                                                  @NotNull GradleSyncStats.Trigger trigger) {
-    if (isAndroidGradleProject(project)) {
-      return doAndroidGradleSync(project, trigger);
-    }
-    else {
-      return doIdeaGradleSync(project, externalProjectPath);
-    }
-  }
-
-  @NotNull
-  private static AsyncPromise<Void> doAndroidGradleSync(@NotNull Project project, @NotNull GradleSyncStats.Trigger trigger) {
+  private static Promise<Void> requestProjectSync(@NotNull Project project, @NotNull GradleSyncStats.Trigger trigger) {
     AsyncPromise<Void> promise = new AsyncPromise<>();
     ListenableFuture<ProjectSystemSyncManager.SyncResult> result =
       ProjectSystemService.getInstance(project).getProjectSystem().getSyncManager()
@@ -384,42 +296,16 @@
     return promise;
   }
 
-  @NotNull
-  private static AsyncPromise<Void> doIdeaGradleSync(@NotNull Project project,
-                                                     @NotNull String externalProjectPath) {
-    AsyncPromise<Void> promise = new AsyncPromise<>();
-    ImportSpecBuilder importSpecBuilder = new ImportSpecBuilder(project, GradleConstants.SYSTEM_ID);
-    importSpecBuilder.callback(new ExternalProjectRefreshCallback() {
-      private final ImportSpecBuilder.DefaultProjectRefreshCallback
-        defaultCallback = new ImportSpecBuilder.DefaultProjectRefreshCallback(importSpecBuilder.build());
-
-      @Override
-      public void onSuccess(@Nullable DataNode<ProjectData> externalProject) {
-        defaultCallback.onSuccess(externalProject);
-        // defaultCallback may defer some tasks with `invokeLater`. We should trigger promise after all the EDT events are finished
-        ApplicationManager.getApplication().invokeLater(() -> promise.setResult(null));
-      }
-
-      @Override
-      public void onFailure(@NotNull String errorMessage, @Nullable String errorDetails) {
-        defaultCallback.onFailure(errorMessage, errorDetails);
-        promise.setError(errorMessage);
-      }
-    });
-    ExternalSystemUtil.refreshProject(externalProjectPath, importSpecBuilder);
-    return promise;
-  }
-
-  private static void registerUndoAction(@NotNull Project project, @NotNull String externalProjectPath) {
+  private static void registerUndoAction(@NotNull Project project) {
     UndoManager.getInstance(project).undoableActionPerformed(new BasicUndoableAction() {
       @Override
       public void undo() throws UnexpectedUndoException {
-        requestProjectSync(project, externalProjectPath, TRIGGER_MODIFIER_ACTION_UNDONE);
+        requestProjectSync(project, TRIGGER_MODIFIER_ACTION_UNDONE);
       }
 
       @Override
       public void redo() throws UnexpectedUndoException {
-        requestProjectSync(project, externalProjectPath, TRIGGER_MODIFIER_ACTION_REDONE);
+        requestProjectSync(project, TRIGGER_MODIFIER_ACTION_REDONE);
       }
     });
   }
