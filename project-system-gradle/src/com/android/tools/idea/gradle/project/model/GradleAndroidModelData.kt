/*
 * Copyright (C) 2022 The Android Open Source Project
 *
 * Licensed under the Apache License, Version 2.0 (the "License");
 * you may not use this file except in compliance with the License.
 * You may obtain a copy of the License at
 *
 *      http://www.apache.org/licenses/LICENSE-2.0
 *
 * Unless required by applicable law or agreed to in writing, software
 * distributed under the License is distributed on an "AS IS" BASIS,
 * WITHOUT WARRANTIES OR CONDITIONS OF ANY KIND, either express or implied.
 * See the License for the specific language governing permissions and
 * limitations under the License.
 */
package com.android.tools.idea.gradle.project.model

import com.android.ide.common.repository.AgpVersion
import com.android.tools.idea.gradle.model.IdeAndroidArtifactCore
import com.android.tools.idea.gradle.model.IdeAndroidProject
import com.android.tools.idea.gradle.model.IdeArtifactName
import com.android.tools.idea.gradle.model.IdeLibraryModelResolver
import com.android.tools.idea.gradle.model.IdeSourceProvider
import com.android.tools.idea.gradle.model.IdeVariant
import com.android.tools.idea.gradle.model.IdeVariantCore
import com.android.tools.idea.gradle.model.impl.IdeAndroidProjectImpl
import com.android.tools.idea.gradle.model.impl.IdeVariantCoreImpl
import com.android.tools.idea.gradle.model.impl.IdeVariantImpl
import com.android.tools.idea.gradle.project.sync.idea.data.service.AndroidProjectKeys
import com.intellij.openapi.application.ApplicationInfo
import com.intellij.openapi.externalSystem.model.DataNode
import com.intellij.openapi.externalSystem.model.ProjectKeys
import com.intellij.openapi.externalSystem.util.ExternalSystemApiUtil
import com.intellij.pom.java.LanguageLevel
import org.jetbrains.plugins.gradle.model.data.GradleSourceSetData
import java.io.File

<<<<<<< HEAD
internal const val ourAndroidSyncVersion = "2023-07-14/1"
=======
/**
 * Suffix for the cached sync files version to allow for changes between development versions that have the same version
 */
private const val ourAndroidSyncVersionSuffix = "2023-10-17/7"

/**
 * Version of the cached sync files, used to ensure caches were written by this version of Studio to avoid untested behavior.
 *
 * Includes the Android Studio (or IDEA) version to force sync when updating Android Studio (or IDEA)
 */
internal val ourAndroidSyncVersion: String = "${ApplicationInfo.getInstance()!!.build} $ourAndroidSyncVersionSuffix"
>>>>>>> 574fcae1

interface GradleAndroidModelData : ModuleModel {
  val androidSyncVersion: String
  val rootDirPath: File
  val androidProject: IdeAndroidProject
  val variants: Collection<IdeVariantCore>
  val selectedVariantName: String
  val agpVersion: AgpVersion
  val selectedVariantCore: IdeVariantCore
  val mainArtifactCore: IdeAndroidArtifactCore
  fun getJavaLanguageLevel(): LanguageLevel?
  fun selectedVariant(resolver: IdeLibraryModelResolver): IdeVariant
  fun getTestSourceProviders(artifactName: IdeArtifactName): List<IdeSourceProvider>
  fun findVariantCoreByName(variantName: String): IdeVariantCore?
}

data class GradleAndroidModelDataImpl(
  override val androidSyncVersion: String,
  private val moduleName: String,
  override val rootDirPath: File,
  override val androidProject: IdeAndroidProjectImpl,
  override val variants: Collection<IdeVariantCoreImpl>,
  override val selectedVariantName: String
) : GradleAndroidModelData {
  init {
    require(androidSyncVersion == ourAndroidSyncVersion) {
      "Attempting to deserialize a model of incompatible version '$androidSyncVersion'. Current IDE model version is '$ourAndroidSyncVersion'"
    }
  }

  override fun getModuleName(): String = moduleName

  override val agpVersion: AgpVersion get() = AgpVersion.parse(androidProject.agpVersion)

  override fun findVariantCoreByName(variantName: String): IdeVariantCore? {
    // Note, when setting up projects models contain just one variant.
    return variants.find { it.name == variantName }
  }

  override val selectedVariantCore: IdeVariantCoreImpl
    get() {
      // Note, when setting up projects models contain just one variant.
      return variants.single { it.name == selectedVariantName }
    }

  override fun selectedVariant(resolver: IdeLibraryModelResolver): IdeVariantImpl {
    return IdeVariantImpl(selectedVariantCore, resolver)
  }

  override val mainArtifactCore: IdeAndroidArtifactCore get() = selectedVariantCore.mainArtifact

  override fun getJavaLanguageLevel(): LanguageLevel? {
    val compileOptions = androidProject.javaCompileOptions
    val sourceCompatibility = compileOptions.sourceCompatibility
    return LanguageLevel.parse(sourceCompatibility)
  }

  override fun getTestSourceProviders(artifactName: IdeArtifactName): List<IdeSourceProvider> {
    return when (artifactName) {
      IdeArtifactName.ANDROID_TEST -> androidTestSourceProviders
      IdeArtifactName.UNIT_TEST -> unitTestSourceProviders
      IdeArtifactName.MAIN -> emptyList()
      IdeArtifactName.TEST_FIXTURES -> emptyList()
    }
  }

  companion object {
    fun findFromModuleDataNode(dataNode: DataNode<*>): GradleAndroidModelData? {
      return when (dataNode.key) {
        ProjectKeys.MODULE -> ExternalSystemApiUtil.find(dataNode, AndroidProjectKeys.ANDROID_MODEL)?.data
        GradleSourceSetData.KEY -> dataNode.parent?.let { findFromModuleDataNode(it) }
        else -> null
      }
    }

    @JvmStatic
    fun create(
      moduleName: String,
      rootDirPath: File,
      androidProject: IdeAndroidProjectImpl,
      cachedVariants: Collection<IdeVariantCoreImpl>,
      variantName: String
    ): GradleAndroidModelData {
      return GradleAndroidModelDataImpl(
        ourAndroidSyncVersion,
        moduleName,
        rootDirPath,
        androidProject,
        cachedVariants,
        variantName
      )
    }
  }
}<|MERGE_RESOLUTION|>--- conflicted
+++ resolved
@@ -35,9 +35,6 @@
 import org.jetbrains.plugins.gradle.model.data.GradleSourceSetData
 import java.io.File
 
-<<<<<<< HEAD
-internal const val ourAndroidSyncVersion = "2023-07-14/1"
-=======
 /**
  * Suffix for the cached sync files version to allow for changes between development versions that have the same version
  */
@@ -49,7 +46,6 @@
  * Includes the Android Studio (or IDEA) version to force sync when updating Android Studio (or IDEA)
  */
 internal val ourAndroidSyncVersion: String = "${ApplicationInfo.getInstance()!!.build} $ourAndroidSyncVersionSuffix"
->>>>>>> 574fcae1
 
 interface GradleAndroidModelData : ModuleModel {
   val androidSyncVersion: String
