/*
 * Copyright (C) 2021 The Android Open Source Project
 *
 * Licensed under the Apache License, Version 2.0 (the "License");
 * you may not use this file except in compliance with the License.
 * You may obtain a copy of the License at
 *
 *      http://www.apache.org/licenses/LICENSE-2.0
 *
 * Unless required by applicable law or agreed to in writing, software
 * distributed under the License is distributed on an "AS IS" BASIS,
 * WITHOUT WARRANTIES OR CONDITIONS OF ANY KIND, either express or implied.
 * See the License for the specific language governing permissions and
 * limitations under the License.
 */
package com.android.tools.idea.gradle.project.sync.idea

import com.android.ide.gradle.model.GradlePluginModel
import com.android.ide.gradle.model.artifacts.AdditionalClassifierArtifactsModel
import com.android.repository.Revision
import com.android.tools.idea.IdeInfo
import com.android.tools.idea.flags.StudioFlags
import com.android.tools.idea.gradle.LibraryFilePaths
import com.android.tools.idea.gradle.model.IdeAndroidProject
import com.android.tools.idea.gradle.model.IdeArtifactLibrary
import com.android.tools.idea.gradle.model.IdeArtifactName
import com.android.tools.idea.gradle.model.IdeBaseArtifactCore
import com.android.tools.idea.gradle.model.IdeCompositeBuildMap
import com.android.tools.idea.gradle.model.IdeDebugInfo
import com.android.tools.idea.gradle.model.IdeSourceProvider
import com.android.tools.idea.gradle.model.IdeSyncIssue
import com.android.tools.idea.gradle.model.IdeVariantCore
import com.android.tools.idea.gradle.model.impl.IdeLibraryModelResolverImpl.Companion.fromLibraryTables
import com.android.tools.idea.gradle.model.impl.IdeResolvedLibraryTable
import com.android.tools.idea.gradle.model.impl.IdeSyncIssueImpl
import com.android.tools.idea.gradle.model.impl.IdeUnresolvedLibraryTable
import com.android.tools.idea.gradle.model.impl.IdeUnresolvedLibraryTableImpl
import com.android.tools.idea.gradle.model.ndk.v1.IdeNativeVariantAbi
import com.android.tools.idea.gradle.project.model.GradleAndroidModelData
import com.android.tools.idea.gradle.project.model.GradleAndroidModelDataImpl.Companion.create
import com.android.tools.idea.gradle.project.model.GradleModuleModel
import com.android.tools.idea.gradle.project.model.NdkModuleModel
import com.android.tools.idea.gradle.project.model.V2NdkModel
import com.android.tools.idea.gradle.project.sync.AndroidSyncException
import com.android.tools.idea.gradle.project.sync.AndroidSyncExceptionType
import com.android.tools.idea.gradle.project.sync.IdeAndroidModels
import com.android.tools.idea.gradle.project.sync.IdeAndroidNativeVariantsModels
import com.android.tools.idea.gradle.project.sync.IdeAndroidSyncError
import com.android.tools.idea.gradle.project.sync.IdeAndroidSyncIssuesAndExceptions
import com.android.tools.idea.gradle.project.sync.IdeSyncExecutionReport
import com.android.tools.idea.gradle.project.sync.SdkSync
import com.android.tools.idea.gradle.project.sync.SimulatedSyncErrors
import com.android.tools.idea.gradle.project.sync.common.CommandLineArgs
import com.android.tools.idea.gradle.project.sync.errors.COULD_NOT_INSTALL_GRADLE_DISTRIBUTION_PREFIX
import com.android.tools.idea.gradle.project.sync.idea.ModuleUtil.getIdeModuleSourceSet
import com.android.tools.idea.gradle.project.sync.idea.ModuleUtil.getModuleName
import com.android.tools.idea.gradle.project.sync.idea.VariantProjectDataNodes.Companion.collectCurrentAndPreviouslyCachedVariants
import com.android.tools.idea.gradle.project.sync.idea.data.model.KotlinMultiplatformAndroidSourceSetType
import com.android.tools.idea.gradle.project.sync.idea.data.model.ProjectCleanupModel
import com.android.tools.idea.gradle.project.sync.idea.data.model.ProjectJdkUpdateData
import com.android.tools.idea.gradle.project.sync.idea.data.service.AndroidProjectKeys
import com.android.tools.idea.gradle.project.sync.issues.SyncFailureUsageReporter
import com.android.tools.idea.gradle.project.sync.issues.SyncIssuesReporter
import com.android.tools.idea.gradle.project.sync.jdk.JdkUtils
import com.android.tools.idea.gradle.project.sync.stackTraceAsMultiLineMessage
import com.android.tools.idea.gradle.project.sync.toException
import com.android.tools.idea.gradle.project.upgrade.AssistantInvoker
import com.android.tools.idea.gradle.util.AndroidGradleSettings
import com.android.tools.idea.gradle.util.GradleProjectSystemUtil
import com.android.tools.idea.gradle.util.LocalProperties
import com.android.tools.idea.io.FilePaths
import com.android.tools.idea.projectsystem.gradle.GradleHolderProjectPath
import com.android.tools.idea.projectsystem.gradle.GradleProjectPath
import com.android.tools.idea.projectsystem.gradle.GradleSourceSetProjectPath
import com.android.tools.idea.projectsystem.gradle.findModule
import com.android.tools.idea.sdk.IdeSdks
import com.android.utils.appendCapitalized
import com.android.utils.findGradleSettingsFile
import com.google.common.annotations.VisibleForTesting
import com.google.wireless.android.sdk.stats.AndroidStudioEvent.GradleSyncFailure
import com.intellij.execution.configurations.SimpleJavaParameters
import com.intellij.externalSystem.JavaModuleData
import com.intellij.gradle.toolingExtension.impl.model.sourceSetModel.DefaultGradleSourceSetModel
import com.intellij.notification.Notification
import com.intellij.notification.NotificationDisplayType
import com.intellij.notification.NotificationType
import com.intellij.notification.Notifications
import com.intellij.notification.NotificationsConfiguration
import com.intellij.openapi.application.ApplicationManager
import com.intellij.openapi.diagnostic.Logger
import com.intellij.openapi.diagnostic.logger
import com.intellij.openapi.externalSystem.model.DataNode
import com.intellij.openapi.externalSystem.model.ExternalSystemException
import com.intellij.openapi.externalSystem.model.Key
import com.intellij.openapi.externalSystem.model.ProjectKeys
import com.intellij.openapi.externalSystem.model.project.LibraryData
import com.intellij.openapi.externalSystem.model.project.LibraryDependencyData
import com.intellij.openapi.externalSystem.model.project.LibraryLevel
import com.intellij.openapi.externalSystem.model.project.LibraryPathType
import com.intellij.openapi.externalSystem.model.project.ModuleData
import com.intellij.openapi.externalSystem.model.project.ProjectData
import com.intellij.openapi.externalSystem.model.project.ProjectSdkData
import com.intellij.openapi.externalSystem.model.project.TestData
import com.intellij.openapi.externalSystem.service.project.ProjectDataManager
import com.intellij.openapi.externalSystem.util.ExternalSystemApiUtil
import com.intellij.openapi.externalSystem.util.ExternalSystemConstants
import com.intellij.openapi.externalSystem.util.Order
import com.intellij.openapi.project.Project
import com.intellij.openapi.roots.DependencyScope
import com.intellij.openapi.util.Pair
import com.intellij.pom.java.LanguageLevel
import com.intellij.serviceContainer.NonInjectable
import com.intellij.util.ExceptionUtil
import com.intellij.util.PathUtil
import com.intellij.util.SystemProperties
import org.gradle.tooling.model.build.BuildEnvironment
import org.gradle.tooling.model.idea.IdeaModule
import org.gradle.tooling.model.idea.IdeaProject
import org.jetbrains.kotlin.android.configure.patchFromMppModel
import org.jetbrains.kotlin.idea.gradleTooling.KotlinMPPGradleModel
import org.jetbrains.kotlin.idea.gradleTooling.model.kapt.KaptGradleModel
import org.jetbrains.kotlin.idea.gradleTooling.model.kapt.KaptModelBuilderService
import org.jetbrains.kotlin.idea.gradleTooling.model.kapt.KaptSourceSetModel
<<<<<<< HEAD
=======
import org.jetbrains.plugins.gradle.model.DefaultExternalProject
>>>>>>> 03a9668f
import org.jetbrains.plugins.gradle.model.ExternalProject
import org.jetbrains.plugins.gradle.model.GradleBuildScriptClasspathModel
import org.jetbrains.plugins.gradle.model.GradleSourceSetModel
import org.jetbrains.plugins.gradle.model.ProjectImportModelProvider
import org.jetbrains.plugins.gradle.model.data.GradleSourceSetData
import org.jetbrains.plugins.gradle.service.project.AbstractProjectResolverExtension
import org.jetbrains.plugins.gradle.service.project.GradleProjectResolverUtil
import org.jetbrains.plugins.gradle.service.project.ProjectResolverContext
import org.jetbrains.plugins.gradle.util.GradleConstants
import org.jetbrains.plugins.gradle.util.gradleIdentityPath
import java.io.File
import java.io.IOException
import java.util.function.Function
import java.util.zip.ZipException

private val LOG = Logger.getInstance(AndroidGradleProjectResolver::class.java)

/**
 * Imports Android-Gradle projects into IDEA.
 */
@Order(ExternalSystemConstants.UNORDERED)
@Suppress("AvoidByLazy")
class AndroidGradleProjectResolver @NonInjectable @VisibleForTesting internal constructor(private val myCommandLineArgs: CommandLineArgs) :
  AbstractProjectResolverExtension(), AndroidGradleProjectResolverMarker {
  private var project: Project? = null
  private val myModuleDataByGradlePath: MutableMap<GradleProjectPath, DataNode<out ModuleData>> = mutableMapOf()
  private val myGradlePathByModuleId: MutableMap<String?, GradleProjectPath> = mutableMapOf()
  private var myResolvedLibraryTable: IdeResolvedLibraryTable? = null

  constructor() : this(CommandLineArgs())

  override fun setProjectResolverContext(projectResolverContext: ProjectResolverContext) {
    project = projectResolverContext.externalSystemTaskId.findProject()
    // Setting this flag on the `projectResolverContext` tells the Kotlin IDE plugin that we are requesting `KotlinGradleModel` for all
    // modules. This is to be able to provide additional arguments to the model builder and avoid unnecessary processing of currently the
    // inactive build variants.
    projectResolverContext.putUserData(IS_ANDROID_PLUGIN_REQUESTING_KOTLIN_GRADLE_MODEL_KEY, true)
    // Similarly for KAPT.
    projectResolverContext.putUserData(IS_ANDROID_PLUGIN_REQUESTING_KAPT_GRADLE_MODEL_KEY, true)
    myResolvedLibraryTable = null
    super.setProjectResolverContext(projectResolverContext)
  }

  override fun populateProjectExtraModels(gradleProject: IdeaProject, projectDataNode: DataNode<ProjectData>) {
    val project = project
    if (project != null) {
      removeExternalSourceSetsAndReportWarnings(project, gradleProject)
      attachVariantsSavedFromPreviousSyncs(project, projectDataNode)
      alignProjectJdkWithGradleSyncJdk(project, projectDataNode)
    }
    val buildMap = resolverCtx.getRootModel(IdeCompositeBuildMap::class.java)
    if (buildMap != null) {
      projectDataNode.createChild(AndroidProjectKeys.IDE_COMPOSITE_BUILD_MAP, buildMap)
    }

    val syncError = resolverCtx.getRootModel(IdeAndroidSyncError::class.java)
    if (syncError != null) {
      throw syncError.toException()
    }
    if (studioProjectSyncDebugModeEnabled()) {
      printDebugInfo()
    }

    // This is used in the special mode sync to fetch additional native variants.
    for (gradleModule in gradleProject.modules) {
      val nativeVariants = resolverCtx.getExtraProject(gradleModule, IdeAndroidNativeVariantsModels::class.java)
      if (nativeVariants != null) {
        projectDataNode.createChild(
          AndroidProjectKeys.NATIVE_VARIANTS,
          IdeAndroidNativeVariantsModelsWrapper(
            GradleProjectResolverUtil.getModuleId(resolverCtx, gradleModule!!),
            nativeVariants
          )
        )
      }
    }
    val syncExecutionReport = resolverCtx.getRootModel(IdeSyncExecutionReport::class.java)
    if (syncExecutionReport != null) {
      projectDataNode.createChild(AndroidProjectKeys.SYNC_EXECUTION_REPORT, syncExecutionReport)
    }
    if (isAndroidGradleProject) {
      projectDataNode.createChild(AndroidProjectKeys.PROJECT_CLEANUP_MODEL, ProjectCleanupModel.getInstance())
    }
    super.populateProjectExtraModels(gradleProject, projectDataNode)

    if (IdeInfo.getInstance().isAndroidStudio) {
      // Remove platform ProjectSdkDataService data node overwritten by our ProjectJdkUpdateService
      ExternalSystemApiUtil.find(projectDataNode, ProjectSdkData.KEY)?.clear(true)
    }
  }

  override fun createModule(gradleModule: IdeaModule, projectDataNode: DataNode<ProjectData>): DataNode<ModuleData>? {
    val ideAndroidSyncIssuesAndExceptions = resolverCtx.getExtraProject(gradleModule, IdeAndroidSyncIssuesAndExceptions::class.java)
    if (!isAndroidGradleProject) {
      return nextResolver.createModule(gradleModule, projectDataNode)?.also {
        ideAndroidSyncIssuesAndExceptions?.process(it)
      }
    }
    val androidModels = resolverCtx.getExtraProject(gradleModule, IdeAndroidModels::class.java)
    val moduleDataNode = nextResolver.createModule(gradleModule, projectDataNode) ?: return null
    createAndAttachModelsToDataNode(moduleDataNode, gradleModule, androidModels)
    ideAndroidSyncIssuesAndExceptions?.process(moduleDataNode)
    patchLanguageLevels(moduleDataNode, gradleModule, androidModels?.androidProject)
    registerModuleData(gradleModule, moduleDataNode)
    return moduleDataNode
  }

  private fun registerModuleData(
    gradleModule: IdeaModule,
    moduleDataNode: DataNode<ModuleData>
  ) {
    val projectIdentifier = gradleModule.gradleProject.projectIdentifier
    val sourceSetNodes = ExternalSystemApiUtil.findAll(moduleDataNode, GradleSourceSetData.KEY)
    if (!sourceSetNodes.isEmpty()) {
      // ":" and similar holder projects do not have any source sets and should not be a target of module dependencies.
      sourceSetNodes.forEach { node: DataNode<GradleSourceSetData> ->
        val sourceSet = node.data.getIdeModuleSourceSet()
        if (sourceSet.canBeConsumed) {
          val gradleProjectPath: GradleProjectPath = GradleSourceSetProjectPath(
            PathUtil.toSystemIndependentName(projectIdentifier.buildIdentifier.rootDir.path),
            projectIdentifier.projectPath,
            sourceSet
          )
          myModuleDataByGradlePath[gradleProjectPath] = node
          myGradlePathByModuleId[node.data.id] = gradleProjectPath
        }
      }
    }
  }

  private fun printDebugInfo() {
    val debugInfo = resolverCtx.getRootModel(IdeDebugInfo::class.java)
    debugInfo?.projectImportModelProviderClasspath?.entries?.forEach { (key, value) ->
      // Integration test searches for this string pattern in idea log file.
      LOG.debug("ModelProvider $key Classpath: $value")
    }
  }

  private fun patchLanguageLevels(
    moduleDataNode: DataNode<ModuleData>,
    gradleModule: IdeaModule,
    androidProject: IdeAndroidProject?
  ) {
    val javaModuleData = ExternalSystemApiUtil.find(moduleDataNode, JavaModuleData.KEY) ?: return
    val moduleData = javaModuleData.data
    if (androidProject != null) {
      val languageLevel = LanguageLevel.parse(androidProject.javaCompileOptions.sourceCompatibility)
      moduleData.languageLevel = languageLevel
      moduleData.targetBytecodeVersion = androidProject.javaCompileOptions.targetCompatibility
    } else {
      // Workaround BaseGradleProjectResolverExtension since the IdeaJavaLanguageSettings doesn't contain any information.
      // For this we set the language level based on the "main" source set of the module.
      // TODO: Remove once we have switched to module per source set. The base resolver should handle that correctly.
      val externalProject = resolverCtx.getExtraProject(gradleModule, ExternalProject::class.java)
      if (externalProject != null) {
        // main should always exist, if it doesn't other things will fail before this.
        val externalSourceSet = externalProject.sourceSets["main"]
        if (externalSourceSet != null) {
          val languageLevel = LanguageLevel.parse(externalSourceSet.sourceCompatibility)
          moduleData.languageLevel = languageLevel
          moduleData.targetBytecodeVersion = externalSourceSet.targetCompatibility
        }
      }
    }
  }

  override fun populateModuleCompileOutputSettings(
    gradleModule: IdeaModule,
    ideModule: DataNode<ModuleData>
  ) {
    super.populateModuleCompileOutputSettings(gradleModule, ideModule)
    ideModule.setupCompilerOutputPaths(isDelegatedBuildUsed = resolverCtx.isDelegatedBuild)
  }

  override fun getToolingExtensionsClasses(): Set<Class<*>> {
    return setOf(KaptModelBuilderService::class.java, Unit::class.java)
  }

  /**
   * Creates and attaches the following models to the moduleNode depending on the type of module:
   *
   *  * GradleAndroidModel
   *  * NdkModuleModel
   *  * GradleModuleModel
   *  * JavaModuleModel
   *
   *
   * @param moduleNode      the module node to attach the models to
   * @param gradleModule    the module in question
   * @param androidModels   the android project models obtained from this module (null is none found)
   */
  private fun createAndAttachModelsToDataNode(
    moduleNode: DataNode<ModuleData>,
    gradleModule: IdeaModule,
    androidModels: IdeAndroidModels?
  ) {
    val moduleName = moduleNode.data.internalName
    val rootModulePath = FilePaths.stringToFile(moduleNode.data.linkedExternalProjectPath)
    val externalProject = resolverCtx.getExtraProject(gradleModule, ExternalProject::class.java)
    val kaptGradleModel =
      if (androidModels != null) androidModels.kaptGradleModel else resolverCtx.getExtraProject(gradleModule, KaptGradleModel::class.java)
    val mppModel = resolverCtx.getExtraProject(gradleModule, KotlinMPPGradleModel::class.java)
    val gradlePluginModel = resolverCtx.getExtraProject(gradleModule, GradlePluginModel::class.java)
    val buildScriptClasspathModel = resolverCtx.getExtraProject(gradleModule, GradleBuildScriptClasspathModel::class.java)
    var androidModel: GradleAndroidModelData? = null
    var ndkModuleModel: NdkModuleModel? = null
    var gradleModel: GradleModuleModel? = null
    if (androidModels != null) {
      androidModel = createGradleAndroidModel(moduleName, rootModulePath, androidModels, mppModel)
      val ndkModuleName = moduleName + "." + getModuleName(androidModel.mainArtifactCore.name)
      ndkModuleModel = maybeCreateNdkModuleModel(ndkModuleName, rootModulePath!!, androidModels)
    }
    val gradleSettingsFile = findGradleSettingsFile(rootModulePath!!)
    val hasArtifactsOrNoRootSettingsFile = !(gradleSettingsFile.isFile && !hasArtifacts(externalProject))
    if (hasArtifactsOrNoRootSettingsFile || androidModel != null) {
      gradleModel = createGradleModuleModel(
        moduleName,
        gradleModule,
        androidModels?.androidProject?.agpVersion,
        buildScriptClasspathModel,
        gradlePluginModel
      )
    }
    if (gradleModel != null) {
      moduleNode.createChild(AndroidProjectKeys.GRADLE_MODULE_MODEL, gradleModel)
    }
    if (androidModel != null) {
      moduleNode.createChild(AndroidProjectKeys.ANDROID_MODEL, androidModel)
    }
    if (ndkModuleModel != null) {
      moduleNode.createChild(AndroidProjectKeys.NDK_MODEL, ndkModuleModel)
    }

    // We also need to patch java modules as we disabled the kapt resolver.
    // Setup Kapt this functionality should be done by KaptProjectResovlerExtension if possible.
    // If we have module per sourceSet turned on we need to fill in the GradleSourceSetData for each of the artifacts.
    if (androidModel != null) {
      val variant = androidModel.selectedVariantCore
      val prodModule = createAndSetupGradleSourceSetDataNode(
        moduleNode, gradleModule, variant.mainArtifact.name,
        null
      )
      val unitTest: IdeBaseArtifactCore? = variant.hostTestArtifacts.find { it.name == IdeArtifactName.UNIT_TEST }
      if (unitTest != null) {
        createAndSetupGradleSourceSetDataNode(moduleNode, gradleModule, unitTest.name, prodModule)
      }
      val androidTest: IdeBaseArtifactCore? = variant.deviceTestArtifacts.find { it.name == IdeArtifactName.ANDROID_TEST }
      if (androidTest != null) {
        createAndSetupGradleSourceSetDataNode(moduleNode, gradleModule, androidTest.name, prodModule)
      }
      val testFixtures: IdeBaseArtifactCore? = variant.testFixturesArtifact
      if (testFixtures != null) {
        createAndSetupGradleSourceSetDataNode(moduleNode, gradleModule, testFixtures.name, prodModule)
      }
      val screenshotTest: IdeBaseArtifactCore? = variant.hostTestArtifacts.find { it.name == IdeArtifactName.SCREENSHOT_TEST }
      if (screenshotTest != null) {
        createAndSetupGradleSourceSetDataNode(moduleNode, gradleModule, screenshotTest.name, prodModule)
      }

      // Setup testData nodes for testing sources used by Gradle test runners.
      createAndSetupTestDataNode(moduleNode, androidModel)

      addGeneratedClassesToLibraryDependencies(variant, moduleNode)
    }
    patchMissingKaptInformationOntoModelAndDataNode(androidModel, moduleNode, kaptGradleModel)

    // Populate extra things
    populateAdditionalClassifierArtifactsModel(gradleModule)
  }

  @Suppress("NewApi")
  private fun createAndSetupTestDataNode(
    moduleDataNode: DataNode<ModuleData>,
    gradleAndroidModel: GradleAndroidModelData
  ) {
    // Get the unit test task for the current module.
    val testTaskName = getTasksFromAndroidModuleData(gradleAndroidModel)
    val moduleData = moduleDataNode.data
    val gradlePath = moduleData.gradleIdentityPath

    val sourceFolders: MutableSet<String> = HashSet()
    for (sourceProvider in gradleAndroidModel.getTestSourceProviders(IdeArtifactName.UNIT_TEST)) {
      for (sourceFolder in getAllSourceFolders(sourceProvider)) {
        sourceFolders.add(sourceFolder.path)
      }
    }
    val taskNamePrefix = if (gradlePath == ":") gradlePath else "$gradlePath:"
    val testData = TestData(GradleConstants.SYSTEM_ID, testTaskName, taskNamePrefix + testTaskName, sourceFolders)
    moduleDataNode.createChild(ProjectKeys.TEST, testData)
  }

  private fun addGeneratedClassesToLibraryDependencies(
    variant: IdeVariantCore,
    moduleNode: DataNode<ModuleData>)
  {
    variant.mainArtifact.generatedClassPaths.forEach {
      addToNewOrExistingLibraryData(
        moduleNode.findSourceSetDataForArtifact(variant.mainArtifact),
        it.key,
        setOf(it.value),
        false)
    }
  }

  private fun createAndSetupGradleSourceSetDataNode(
    parentDataNode: DataNode<ModuleData>,
    gradleModule: IdeaModule,
    artifactName: IdeArtifactName,
    productionModule: GradleSourceSetData?
  ): GradleSourceSetData {
    val moduleId = computeModuleIdForArtifact(resolverCtx, gradleModule, artifactName)
    val readableArtifactName = getModuleName(artifactName)
    val moduleExternalName = gradleModule.name + ":" + readableArtifactName
    val moduleInternalName = parentDataNode.data.internalName + "." + readableArtifactName
    val sourceSetData = GradleSourceSetData(
      moduleId, moduleExternalName, moduleInternalName, parentDataNode.data.moduleFileDirectoryPath,
      parentDataNode.data.linkedExternalProjectPath
    )
    if (productionModule != null) {
      sourceSetData.productionModuleId = productionModule.internalName
    }
    parentDataNode.createChild(GradleSourceSetData.KEY, sourceSetData)
    return sourceSetData
  }

  private fun populateAdditionalClassifierArtifactsModel(gradleModule: IdeaModule) {
    val project = project
    val artifacts = resolverCtx.getExtraProject(gradleModule, AdditionalClassifierArtifactsModel::class.java)
    if (artifacts != null && project != null) {
      LibraryFilePaths.getInstance(project).populate(artifacts)
    }
  }

  override fun populateModuleContentRoots(gradleModule: IdeaModule, ideModule: DataNode<ModuleData>) {
    val gradleAndroidModelNode = ExternalSystemApiUtil.find(ideModule, AndroidProjectKeys.ANDROID_MODEL)
    // Only process android modules.
    if (gradleAndroidModelNode == null) {
      super.populateModuleContentRoots(gradleModule, ideModule)
      return
    }
    nextResolver.populateModuleContentRoots(gradleModule, ideModule)
    ideModule.setupAndroidContentEntriesPerSourceSet(gradleAndroidModelNode.data)
  }

  override fun populateModuleDependencies(
    gradleModule: IdeaModule,
    ideModule: DataNode<ModuleData>,
    ideProject: DataNode<ProjectData>
  ) {
    val androidModelNode = ExternalSystemApiUtil.find(ideModule, AndroidProjectKeys.ANDROID_MODEL)
    // Don't process non-android modules here.
    if (androidModelNode == null) {
      super.populateModuleDependencies(gradleModule, ideModule, ideProject)
      return
    }

    // Call all the other resolvers to ensure that any dependencies that they need to provide are added.
    nextResolver.populateModuleDependencies(gradleModule, ideModule, ideProject)

    if (myResolvedLibraryTable == null) {
      val ideLibraryTable = resolverCtx.getRootModel(
        IdeUnresolvedLibraryTableImpl::class.java
      )
        ?: throw IllegalStateException("IdeLibraryTableImpl is unavailable in resolverCtx when GradleAndroidModel's are present")
      myResolvedLibraryTable = buildResolvedLibraryTable(ideProject, ideLibraryTable)
      ideProject.createChild(
        AndroidProjectKeys.IDE_LIBRARY_TABLE,
        myResolvedLibraryTable!!
      )
    }
    val libraryResolver = fromLibraryTables(myResolvedLibraryTable!!, null)

    val additionalArtifacts = resolverCtx.getExtraProject(gradleModule, AdditionalClassifierArtifactsModel::class.java)
    // TODO: Log error messages from additionalArtifacts.
    val additionalArtifactsMap =
      additionalArtifacts?.artifacts?.associateBy { String.format("%s:%s:%s", it.id.groupId, it.id.artifactId, it.id.version) }.orEmpty()

    val project = project
    val libraryFilePaths = project?.let(LibraryFilePaths::getInstance)
    val artifactLookup = Function { library: IdeArtifactLibrary ->
      // Attempt to find the source/doc/samples jars within the library if we haven't injected the additional artifacts model builder
      if (additionalArtifacts == null) {
        return@Function AdditionalArtifactsPaths(listOfNotNull(library.srcJar, library.samplesJar), library.docJar)
      }

      // Otherwise fall back to using the model from the injected model builder.
      val artifactId = library.component?.toIdentifier() ?: library.name
      // First check to see if we just obtained any paths from Gradle. Since we don't request all the paths this can be null
      // or contain an incomplete set of entries. In order to complete this set we need to obtain the reminder from LibraryFilePaths cache.
      val artifacts = additionalArtifactsMap[artifactId]
      if (artifacts != null) {
        return@Function AdditionalArtifactsPaths(artifacts.sources, artifacts.javadoc)
      }

      // Then check to see whether we already have the library cached.
      if (libraryFilePaths != null) {
        val cachedPaths = libraryFilePaths.getCachedPathsForArtifact(artifactId)
        if (cachedPaths != null) {
          return@Function AdditionalArtifactsPaths(cachedPaths.sources, cachedPaths.javaDoc)
        }
      }
      null
    }

    ideModule.setupAndroidDependenciesForMpss(
      { gradleProjectPath: GradleSourceSetProjectPath ->
        val node = myModuleDataByGradlePath[gradleProjectPath] ?: return@setupAndroidDependenciesForMpss null
        node.data
      },
      artifactLookup::apply,
      androidModelNode.data.selectedVariant(libraryResolver)
    )
  }

  private fun buildResolvedLibraryTable(
    ideProject: DataNode<ProjectData>,
    ideLibraryTable: IdeUnresolvedLibraryTable
  ): IdeResolvedLibraryTable {
    val artifactModuleIdMap = buildArtifactsModuleIdMap()
    val kotlinMultiplatformAndroidSourceSetData = ExternalSystemApiUtil.find(
      ideProject,
      AndroidProjectKeys.KOTLIN_MULTIPLATFORM_ANDROID_SOURCE_SETS_TABLE
    )?.data
    return ResolvedLibraryTableBuilder(
      { key: Any? -> myGradlePathByModuleId[key] },
      { key: Any? -> myModuleDataByGradlePath[key] },
      { artifact: File -> resolveArtifact(artifactModuleIdMap, artifact) },
      {
        kotlinMultiplatformAndroidSourceSetData?.sourceSetsByGradleProjectPath?.get(
          it.path
        )?.get(KotlinMultiplatformAndroidSourceSetType.MAIN)
      }
    ).buildResolvedLibraryTable(ideLibraryTable)
  }

  private fun buildArtifactsModuleIdMap(): Map<String, Set<String>> {
    val artifactsMap = resolverCtx.artifactsMap
    return artifactsMap.keys.associateWith { path ->
      artifactsMap.getModuleMapping(path)?.moduleIds?.toSet().orEmpty()
    }
  }

  private fun resolveArtifact(artifactToModuleIdMap: Map<String, Set<String>>, artifact: File) =
    artifactToModuleIdMap[ExternalSystemApiUtil.toCanonicalPath(artifact.path)]
      ?.mapNotNull { artifactToModuleId -> myGradlePathByModuleId[artifactToModuleId] as? GradleSourceSetProjectPath }

  @Suppress("UnstableApiUsage")
  override fun resolveFinished(projectDataNode: DataNode<ProjectData>) {
    disableOrphanModuleNotifications()
  }

  // Indicates it is an "Android" project if at least one module has an AndroidProject.
  private val isAndroidGradleProject: Boolean by lazy {
    resolverCtx.hasModulesWithModel(IdeAndroidModels::class.java)
  }

  /**
   * Find IdeaModule representations of every Gradle project included in the main build and calls
   * [.removeExternalSourceSetsAndReportWarnings] on each of them.
   *
   * @param project         the project
   * @param mainGradleBuild the IdeaProject representing the mainGradleBuild
   */
  private fun removeExternalSourceSetsAndReportWarnings(project: Project, mainGradleBuild: IdeaProject) {
    // We also need to process composite builds
<<<<<<< HEAD
    val compositeProjects: Collection<IdeaProject?> = resolverCtx.nestedBuilds.map { build ->
      resolverCtx.getBuildModel(build, IdeaProject::class.java)
    }
=======
    val models = resolverCtx.models
    val compositeProjects: Collection<IdeaProject?> =
      models.includedBuilds.map { build -> models.getModel(build, IdeaProject::class.java) }
>>>>>>> 03a9668f
    val gradleProjects =
      compositeProjects.flatMap { gradleBuild: IdeaProject? -> gradleBuild!!.modules } +
      mainGradleBuild.modules

    gradleProjects.forEach { gradleProject: IdeaModule -> removeExternalSourceSetsAndReportWarnings(project, gradleProject) }
  }

  /**
   * This method strips all Gradle source sets from JetBrains' ExternalProject model associated with the given gradleProject.
   * It also emits a warning informing the user that these source sets were detected and ignored. Android modules do not use
   * standard Gradle source sets and as such they can be safely ignored by the IDE.
   *
   *
   * This method will ignore any non-Android modules as these source sets are required for these modules.
   *
   * @param gradleProject the module to process
   */
  private fun removeExternalSourceSetsAndReportWarnings(project: Project, gradleProject: IdeaModule) {
    resolverCtx.getProjectModel(gradleProject, IdeAndroidModels::class.java)
      ?: // Not an android module
      return
    val sourceSetModel = resolverCtx.getProjectModel(gradleProject, GradleSourceSetModel::class.java)
    if (sourceSetModel == null || sourceSetModel.sourceSets.isEmpty()) {
      // No create source sets exist
      return
    }

    // Obtain the existing source set names to add the error message
    val sourceSetNames = java.lang.String.join(", ", sourceSetModel.sourceSets.keys)

    // Remove the source sets so the platform doesn't create extra modules
    (sourceSetModel as DefaultGradleSourceSetModel).sourceSets = emptyMap()

    val notification = Notification(
      "Detected Gradle source sets",
      "Non-Android source sets detected in '" + gradleProject.gradleProject.name + "'",
      "Gradle source sets ignored: $sourceSetNames.",
      NotificationType.WARNING
    )
    Notifications.Bus.notify(notification, project)
  }

  /**
   * This method is not used. Its functionality is only present when not using a
   * [ProjectImportModelProvider]. See: [.getModelProvider]
   */
  override fun getExtraProjectModelClasses(): Set<Class<*>> {
    throw UnsupportedOperationException("getExtraProjectModelClasses() is not used when getModelProvider() is overridden.")
  }

  override fun getModelProvider(): ProjectImportModelProvider? {
    return resolverCtx.configureAndGetExtraModelProvider()
  }

  override fun preImportCheck() {
    // Don't run pre-import checks for the buildSrc project.
    if (resolverCtx.buildSrcGroup != null) {
      return
    }
    SimulatedSyncErrors.simulateRegisteredSyncError()
    val projectPath = resolverCtx.projectPath
    SdkSync.getInstance().syncAndroidSdks(projectPath)
    val project = project

    displayInternalWarningIfForcedUpgradesAreDisabled()
    project?.getService(AssistantInvoker::class.java)?.expireProjectUpgradeNotifications(project)
    if (IdeInfo.getInstance().isAndroidStudio && !ApplicationManager.getApplication().isHeadlessEnvironment) {
      // Don't execute in IDEA in order to avoid conflicting behavior with IDEA's proxy support in gradle project.
      // (https://youtrack.jetbrains.com/issue/IDEA-245273, see BaseResolverExtension#getExtraJvmArgs)
      // To be discussed with the AOSP team to find a way to unify configuration across IDEA and AndroidStudio.
      cleanUpHttpProxySettings()
    }
  }

  override fun getExtraJvmArgs(): List<Pair<String, String>> {
    if (ExternalSystemApiUtil.isInProcessMode(GradleProjectSystemUtil.GRADLE_SYSTEM_ID)) {
      val args: MutableList<Pair<String, String>> = ArrayList()
      if (!IdeInfo.getInstance().isAndroidStudio) {
        val localProperties = localProperties
        if (localProperties.androidSdkPath == null) {
          val androidHomePath = IdeSdks.getInstance().androidSdkPath
          // In Android Studio, the Android SDK home path will never be null. It may be null when running in IDEA.
          if (androidHomePath != null) {
            args.add(Pair.create(AndroidGradleSettings.ANDROID_HOME_JVM_ARG, androidHomePath.path))
          }
        }
      }
      return args
    }
    return emptyList()
  }

  private val localProperties: LocalProperties
    get() {
      val projectDir = FilePaths.stringToFile(resolverCtx.projectPath)
      return try {
        LocalProperties(projectDir!!)
      } catch (e: IOException) {
        val msg = String.format("Unable to read local.properties file in project '%1\$s'", projectDir!!.path)
        throw ExternalSystemException(msg, e)
      }
    }

  override fun getExtraCommandLineArgs(): List<String> {
    val project = project
    return myCommandLineArgs[project]
  }

  override fun getUserFriendlyError(
    buildEnvironment: BuildEnvironment?,
    error: Throwable,
    projectPath: String,
    buildFilePath: String?
  ): ExternalSystemException {
    val msg = error.message
    if (msg != null) {
      val rootCause = ExceptionUtil.getRootCause(error)
      if (rootCause is ZipException) {
        if (msg.startsWith(COULD_NOT_INSTALL_GRADLE_DISTRIBUTION_PREFIX)) {
          return ExternalSystemException(msg)
        }
      }
      else if (rootCause is AndroidSyncException) {
        SyncFailureUsageReporter.getInstance().collectFailure(projectPath, rootCause.toGradleSyncFailure())
        val ideSyncIssues = rootCause.syncIssues
        if (ideSyncIssues?.isNotEmpty() == true) {
          val ideaProject = resolverCtx.getRootModel(IdeaProject::class.java)
          val ideaModule = ideaProject?.modules?.firstOrNull {
            it.matchesPath(rootCause.buildPath, rootCause.modulePath)
          }
          ideaModule?.let {
            val maybeModule = project?.findModule(it.getHolderProjectPath())
            maybeModule?.let { module ->
              SyncIssuesReporter.getInstance().report(
                mapOf(module to ideSyncIssues),
                ExternalSystemApiUtil.getExternalRootProjectPath(module))
              return ExternalSystemException(rootCause.message)
            }
          }
        }
        return ExternalSystemException(rootCause.message)
      }
    }
    return super.getUserFriendlyError(buildEnvironment, error, projectPath, buildFilePath)
  }

  private fun AndroidSyncException.toGradleSyncFailure(): GradleSyncFailure = when (type) {
    AndroidSyncExceptionType.AGP_VERSION_TOO_OLD -> GradleSyncFailure.OLD_ANDROID_PLUGIN
    AndroidSyncExceptionType.AGP_VERSION_TOO_NEW -> GradleSyncFailure.ANDROID_PLUGIN_TOO_NEW
    AndroidSyncExceptionType.AGP_VERSION_INCOMPATIBLE -> GradleSyncFailure.ANDROID_PLUGIN_VERSION_INCOMPATIBLE
    AndroidSyncExceptionType.AGP_VERSIONS_MISMATCH -> GradleSyncFailure.MULTIPLE_ANDROID_PLUGIN_VERSIONS
    AndroidSyncExceptionType.NO_VALID_NATIVE_ABI_FOUND -> GradleSyncFailure.ANDROID_SYNC_NO_VALID_NATIVE_ABI_FOUND
    AndroidSyncExceptionType.NO_VARIANTS_FOUND -> GradleSyncFailure.ANDROID_SYNC_NO_VARIANTS_FOUND
  }

  private fun displayInternalWarningIfForcedUpgradesAreDisabled() {
    if (StudioFlags.DISABLE_FORCED_UPGRADES.get()) {
      val project = project
      project?.getService(AssistantInvoker::class.java)?.displayForceUpdatesDisabledMessage(project)
    }
  }

  private fun cleanUpHttpProxySettings() {
    val project = project
    if (project != null) {
      HttpProxySettingsCleanUp.cleanUp(project)
    }
  }

  override fun enhanceRemoteProcessing(parameters: SimpleJavaParameters) {
    val classPath = parameters.classPath
    classPath.add(PathUtil.getJarPathForClass(javaClass))
    classPath.add(PathUtil.getJarPathForClass(Revision::class.java))
    classPath.add(PathUtil.getJarPathForClass(AndroidGradleSettings::class.java))
  }

  companion object {
    /**
     * Stores a collection of variants of the data node tree for previously synced build variants.
     *
     *
     * NOTE: This key/data is not directly processed by any data importers.
     */
    val CACHED_VARIANTS_FROM_PREVIOUS_GRADLE_SYNCS = Key.create(
      VariantProjectDataNodes::class.java, 1 /* not used */
    )

    private const val BUILD_SYNC_ORPHAN_MODULES_NOTIFICATION_GROUP_NAME = "Build sync orphan modules"
    private val IS_ANDROID_PLUGIN_REQUESTING_KOTLIN_GRADLE_MODEL_KEY =
      com.intellij.openapi.util.Key.create<Boolean>("IS_ANDROID_PLUGIN_REQUESTING_KOTLIN_GRADLE_MODEL_KEY")
    private val IS_ANDROID_PLUGIN_REQUESTING_KAPT_GRADLE_MODEL_KEY =
      com.intellij.openapi.util.Key.create<Boolean>("IS_ANDROID_PLUGIN_REQUESTING_KAPT_GRADLE_MODEL_KEY")

    private fun createGradleModuleModel(
      moduleName: String,
      gradleModule: IdeaModule,
      modelVersionString: String?,
      buildScriptClasspathModel: GradleBuildScriptClasspathModel?,
      gradlePluginModel: GradlePluginModel?
    ): GradleModuleModel {
      val buildScriptPath = try {
        gradleModule.gradleProject.buildScript.sourceFile
      } catch (e: UnsupportedOperationException) {
        null
      }
      return GradleModuleModel(
        moduleName,
        gradleModule.gradleProject,
        buildScriptPath,
        buildScriptClasspathModel?.gradleVersion,
        modelVersionString,
        gradlePluginModel?.hasSafeArgsJava() ?: false,
        gradlePluginModel?.hasSafeArgsKotlin() ?: false
      )
    }

    private fun maybeCreateNdkModuleModel(
      moduleName: String,
      rootModulePath: File,
      ideModels: IdeAndroidModels
    ): NdkModuleModel? {
      // Prefer V2 NativeModule if available
      val selectedAbiName = ideModels.selectedAbiName ?: return null
      // If there are models we have a selected ABI name.
      if (ideModels.v2NativeModule != null) {
        return NdkModuleModel(
          moduleName,
          rootModulePath,
          ideModels.selectedVariantName,
          selectedAbiName,
          V2NdkModel(ideModels.androidProject.agpVersion, ideModels.v2NativeModule!!)
        )
      }
      // V2 model not available, fallback to V1 model.
      if (ideModels.v1NativeProject != null) {
        val ideNativeVariantAbis: MutableList<IdeNativeVariantAbi> = ArrayList()
        if (ideModels.v1NativeVariantAbi != null) {
          ideNativeVariantAbis.add(ideModels.v1NativeVariantAbi!!)
        }
        return NdkModuleModel(
          moduleName,
          rootModulePath,
          ideModels.selectedVariantName,
          selectedAbiName,
          ideModels.v1NativeProject!!,
          ideNativeVariantAbis
        )
      }
      return null
    }

    private fun createGradleAndroidModel(
      moduleName: String,
      rootModulePath: File?,
      ideModels: IdeAndroidModels,
      mppModel: KotlinMPPGradleModel?
    ): GradleAndroidModelData {
      return create(
        moduleName,
        rootModulePath!!,
        ideModels.androidProject,
        ideModels.fetchedVariants.map {
          if (mppModel != null && it.name == ideModels.selectedVariantName) it.patchFromMppModel(ideModels.androidProject, mppModel)
          else it
        },
        ideModels.selectedVariantName
      )
    }

    /**
     * Get test tasks for a given android model.
     *
     * @return the test task for the module. This does not include the full task path, but only the task name.
     * The full task path will be configured later at the execution level in the Gradle producers.
     */
    private fun getTasksFromAndroidModuleData(gradleAndroidModel: GradleAndroidModelData): String {
      val variant = gradleAndroidModel.selectedVariantName
      return "test".appendCapitalized(variant, "unitTest")
    }

    private fun computeModuleIdForArtifact(
      resolverCtx: ProjectResolverContext,
      gradleModule: IdeaModule,
      artifactName: IdeArtifactName
    ): String {
      return GradleProjectResolverUtil.getModuleId(resolverCtx, gradleModule) + ":" + getModuleName(artifactName)
    }

    /**
     * Adds the Kapt generated source directories to Android models generated source folders and sets up the kapt generated class library
     * for both Android and non-android modules.
     *
     *
     * This should probably not be done here. If we need this information in the Android model then this should
     * be the responsibility of the Android Gradle plugin. If we don't then this should be handled by the
     * KaptProjectResolverExtension, however as of now this class only works when module per source set is
     * enabled.
     */
    fun patchMissingKaptInformationOntoModelAndDataNode(
      androidModel: GradleAndroidModelData?,
      moduleDataNode: DataNode<ModuleData>,
      kaptGradleModel: KaptGradleModel?
    ) {
      if (androidModel == null || kaptGradleModel == null || !kaptGradleModel.isEnabled) {
        return
      }
      kaptGradleModel.sourceSets.forEach { sourceSet: KaptSourceSetModel ->
        val result = findVariantAndDataNode(sourceSet, androidModel, moduleDataNode)
          ?: // No artifact was found for the current source set
          return@forEach
        val variant = result.first
        if (variant == androidModel.selectedVariantCore) {
          val classesDirFile = sourceSet.generatedClassesDirFile
          addToNewOrExistingLibraryData(result.second, "kaptGeneratedClasses", setOf(classesDirFile), sourceSet.isTest, true)
        }
      }
    }

    private fun addToNewOrExistingLibraryData(
      moduleDataNode: DataNode<GradleSourceSetData>,
      name: String,
      files: Set<File?>,
      isTest: Boolean,
      isExported: Boolean = false,
    ) {
      // Code adapted from KaptProjectResolverExtension
      val newLibrary = LibraryData(GradleProjectSystemUtil.GRADLE_SYSTEM_ID, name)
      val existingData = moduleDataNode.children.asSequence()
        .map { obj: DataNode<*> -> obj.data }
        .filter { data: Any? -> data is LibraryDependencyData && newLibrary.externalName == data.externalName }
        .map { data: Any -> (data as LibraryDependencyData).target }
        .firstOrNull()
      if (existingData != null) {
        files.forEach { file: File? -> existingData.addPath(LibraryPathType.BINARY, file!!.absolutePath) }
      } else {
        files.forEach { file: File? -> newLibrary.addPath(LibraryPathType.BINARY, file!!.absolutePath) }
        val libraryDependencyData = LibraryDependencyData(moduleDataNode.data, newLibrary, LibraryLevel.MODULE)
        libraryDependencyData.scope = if (isTest) DependencyScope.TEST else DependencyScope.COMPILE
        libraryDependencyData.isExported = isExported
        moduleDataNode.createChild(ProjectKeys.LIBRARY_DEPENDENCY, libraryDependencyData)
      }
    }

    private fun findVariantAndDataNode(
      sourceSetModel: KaptSourceSetModel,
      androidModel: GradleAndroidModelData,
      moduleNode: DataNode<ModuleData>
    ): Pair<IdeVariantCore, DataNode<GradleSourceSetData>>? {
      val sourceSetName = sourceSetModel.sourceSetName
      if (!sourceSetModel.isTest) {
        val variant = androidModel.findVariantCoreByName(sourceSetName)
        return if (variant == null) null else Pair.create(variant, moduleNode.findSourceSetDataForArtifact(variant.mainArtifact))
      }

      // Check if it's android test source set.
      val androidTestSuffix = "AndroidTest"
      if (sourceSetName.endsWith(androidTestSuffix)) {
        val variantName = sourceSetName.substring(0, sourceSetName.length - androidTestSuffix.length)
        val variant = androidModel.findVariantCoreByName(variantName)
        val artifact: IdeBaseArtifactCore? = variant?.deviceTestArtifacts?.find { it.name == IdeArtifactName.ANDROID_TEST }
        return if (artifact == null) null else Pair.create(variant, moduleNode.findSourceSetDataForArtifact(artifact))
      }

      // Check if it's test fixtures source set.
      val testFixturesSuffix = "TestFixtures"
      if (sourceSetName.endsWith(testFixturesSuffix)) {
        val variantName = sourceSetName.substring(0, sourceSetName.length - testFixturesSuffix.length)
        val variant = androidModel.findVariantCoreByName(variantName)
        val artifact: IdeBaseArtifactCore? = variant?.testFixturesArtifact
        return if (artifact == null) null else Pair.create(variant, moduleNode.findSourceSetDataForArtifact(artifact))
      }

      // Check if it's unit test source set.
      val unitTestSuffix = "UnitTest"
      if (sourceSetName.endsWith(unitTestSuffix)) {
        val variantName = sourceSetName.substring(0, sourceSetName.length - unitTestSuffix.length)
        val variant = androidModel.findVariantCoreByName(variantName)
        val artifact: IdeBaseArtifactCore? = variant?.hostTestArtifacts?.find { it.name == IdeArtifactName.UNIT_TEST }
        return if (artifact == null) null else Pair.create(variant, moduleNode.findSourceSetDataForArtifact(artifact))
      }

      // Check if it's a screenshot test source set.
      val screenshotTest = "ScreenshotTest"
      if (sourceSetName.endsWith(screenshotTest)) {
        val variantName = sourceSetName.substring(0, sourceSetName.length - screenshotTest.length)
        val variant = androidModel.findVariantCoreByName(variantName)
        val artifact = variant?.hostTestArtifacts?.find { it.name == IdeArtifactName.SCREENSHOT_TEST }
        return if (artifact == null) null else Pair.create(variant, moduleNode.findSourceSetDataForArtifact(artifact))
      }

      return null
    }

    private fun hasArtifacts(externalProject: ExternalProject?): Boolean {
      return externalProject?.artifacts?.isNotEmpty() ?: false
    }

    /**
     * A method that resets the configuration of "Build sync orphan modules" notification group to "not display" and "not log"
     * in order to prevent a notification which allows users to restore the removed module as a non-Gradle module. Non-Gradle modules
     * are not supported by AS in Gradle projects.
     */
    private fun disableOrphanModuleNotifications() {
      if (IdeInfo.getInstance().isAndroidStudio) {
        NotificationsConfiguration
          .getNotificationsConfiguration()
          .changeSettings(BUILD_SYNC_ORPHAN_MODULES_NOTIFICATION_GROUP_NAME, NotificationDisplayType.NONE, false, false)
      }
    }

    fun shouldDisableForceUpgrades(): Boolean {
      if (ApplicationManager.getApplication().isUnitTestMode) return true
      if (SystemProperties.getBooleanProperty("studio.skip.agp.upgrade", false)) return true
      return StudioFlags.DISABLE_FORCED_UPGRADES.get()
    }

    private val VARIANTS_SAVED_FROM_PREVIOUS_SYNCS =
      com.intellij.openapi.util.Key<VariantProjectDataNodes>("variants.saved.from.previous.syncs")

    @JvmStatic
    fun saveCurrentlySyncedVariantsForReuse(project: Project) {
      val data = ProjectDataManager.getInstance().getExternalProjectData(project, GradleConstants.SYSTEM_ID, project.basePath!!) ?: return
      val currentDataNodes = data.externalProjectStructure ?: return
      project.putUserData(
        VARIANTS_SAVED_FROM_PREVIOUS_SYNCS,
        collectCurrentAndPreviouslyCachedVariants(currentDataNodes)
      )
    }

    @JvmStatic
    fun clearVariantsSavedForReuse(project: Project) {
      project.putUserData(
        VARIANTS_SAVED_FROM_PREVIOUS_SYNCS,
        null
      )
    }

    @VisibleForTesting
    fun attachVariantsSavedFromPreviousSyncs(project: Project, projectDataNode: DataNode<ProjectData>) {
      val projectUserData = project.getUserData(VARIANTS_SAVED_FROM_PREVIOUS_SYNCS)
      if (projectUserData != null) {
        projectDataNode.createChild(CACHED_VARIANTS_FROM_PREVIOUS_GRADLE_SYNCS, projectUserData)
      }
    }

    fun alignProjectJdkWithGradleSyncJdk(project: Project, projectDataNode: DataNode<ProjectData>) {
      JdkUtils.getMaxVersionJdkPathFromAllGradleRoots(project)?.let {
        projectDataNode.createChild(AndroidProjectKeys.PROJECT_JDK_UPDATE, ProjectJdkUpdateData(it))
      }
    }

    private fun getAllSourceFolders(provider: IdeSourceProvider): Collection<File> {
      return listOf(
        provider.javaDirectories,
        provider.kotlinDirectories,
        provider.resDirectories,
        provider.aidlDirectories,
        provider.renderscriptDirectories,
        provider.assetsDirectories,
        provider.jniLibsDirectories,
        provider.baselineProfileDirectories,
      ).flatten()
    }
  }
}

private fun IdeAndroidSyncIssuesAndExceptions.process(moduleDataNode: DataNode<ModuleData>) {
  fun Collection<Throwable>.toSyncIssues(): List<IdeSyncIssue> {
    return map {
      IdeSyncIssueImpl(
        message = it.message ?: "",
        data = null,
        multiLineMessage = it.stackTraceAsMultiLineMessage(),
        severity = IdeSyncIssue.SEVERITY_ERROR,
        type = IdeSyncIssue.TYPE_EXCEPTION
      )
    }
  }
  val allSyncIssues = (exceptions.toSyncIssues() + syncIssues)

  fun Collection<IdeSyncIssue>.createAsDataNodesAndAttach(moduleDataNode: DataNode<ModuleData>) {
    forEach { it: IdeSyncIssue -> moduleDataNode.createChild(AndroidProjectKeys.SYNC_ISSUE, it) }
  }

  allSyncIssues.createAsDataNodesAndAttach(moduleDataNode)
  exceptions.forEach { logger<AndroidGradleProjectResolver>().warn(it) }
}

private fun IdeaModule.matchesPath(buildPath: String?, modulePath: String?): Boolean {
  return projectIdentifier.buildIdentifier.rootDir.path == buildPath
         && projectIdentifier.projectPath?.equals(modulePath) == true
}

private fun IdeaModule.getHolderProjectPath(): GradleHolderProjectPath {
  return GradleHolderProjectPath(
    projectIdentifier.buildIdentifier.rootDir.path,
    projectIdentifier.projectPath)
}
<|MERGE_RESOLUTION|>--- conflicted
+++ resolved
@@ -121,10 +121,7 @@
 import org.jetbrains.kotlin.idea.gradleTooling.model.kapt.KaptGradleModel
 import org.jetbrains.kotlin.idea.gradleTooling.model.kapt.KaptModelBuilderService
 import org.jetbrains.kotlin.idea.gradleTooling.model.kapt.KaptSourceSetModel
-<<<<<<< HEAD
-=======
 import org.jetbrains.plugins.gradle.model.DefaultExternalProject
->>>>>>> 03a9668f
 import org.jetbrains.plugins.gradle.model.ExternalProject
 import org.jetbrains.plugins.gradle.model.GradleBuildScriptClasspathModel
 import org.jetbrains.plugins.gradle.model.GradleSourceSetModel
@@ -590,15 +587,9 @@
    */
   private fun removeExternalSourceSetsAndReportWarnings(project: Project, mainGradleBuild: IdeaProject) {
     // We also need to process composite builds
-<<<<<<< HEAD
     val compositeProjects: Collection<IdeaProject?> = resolverCtx.nestedBuilds.map { build ->
       resolverCtx.getBuildModel(build, IdeaProject::class.java)
     }
-=======
-    val models = resolverCtx.models
-    val compositeProjects: Collection<IdeaProject?> =
-      models.includedBuilds.map { build -> models.getModel(build, IdeaProject::class.java) }
->>>>>>> 03a9668f
     val gradleProjects =
       compositeProjects.flatMap { gradleBuild: IdeaProject? -> gradleBuild!!.modules } +
       mainGradleBuild.modules
