/*
* Copyright (C) 2016 The Android Open Source Project
*
* Licensed under the Apache License, Version 2.0 (the "License");
* you may not use this file except in compliance with the License.
* You may obtain a copy of the License at
*
*      http://www.apache.org/licenses/LICENSE-2.0
*
* Unless required by applicable law or agreed to in writing, software
* distributed under the License is distributed on an "AS IS" BASIS,
* WITHOUT WARRANTIES OR CONDITIONS OF ANY KIND, either express or implied.
* See the License for the specific language governing permissions and
* limitations under the License.
*/
package com.android.tools.idea.gradle.project.model

import com.android.ide.common.repository.AgpVersion
import com.android.projectmodel.DynamicResourceValue
import com.android.resources.ResourceType
import com.android.sdklib.AndroidVersion
import com.android.sdklib.devices.Abi
import com.android.tools.idea.gradle.model.IdeAaptOptions
import com.android.tools.idea.gradle.model.IdeAndroidArtifact
import com.android.tools.idea.gradle.model.IdeAndroidArtifactCore
import com.android.tools.idea.gradle.model.IdeAndroidProject
import com.android.tools.idea.gradle.model.IdeAndroidProjectType
import com.android.tools.idea.gradle.model.IdeArtifactName
import com.android.tools.idea.gradle.model.IdeBasicVariant
import com.android.tools.idea.gradle.model.IdeBuildTypeContainer
import com.android.tools.idea.gradle.model.IdeClassField
import com.android.tools.idea.gradle.model.IdeDeclaredDependencies
import com.android.tools.idea.gradle.model.IdeDependencies
import com.android.tools.idea.gradle.model.IdeJavaArtifact
import com.android.tools.idea.gradle.model.IdeLibraryModelResolver
import com.android.tools.idea.gradle.model.IdeSourceProvider
import com.android.tools.idea.gradle.model.IdeTestOptions
import com.android.tools.idea.gradle.model.IdeVariant
import com.android.tools.idea.gradle.model.IdeVariantCore
import com.android.tools.idea.gradle.model.filteredVariantNames
import com.android.tools.idea.gradle.model.impl.IdeAndroidArtifactCoreImpl
import com.android.tools.idea.gradle.model.impl.IdeAndroidArtifactImpl
import com.android.tools.idea.gradle.model.impl.IdeAndroidProjectImpl
import com.android.tools.idea.gradle.model.impl.IdeBasicVariantImpl
import com.android.tools.idea.gradle.model.impl.IdeBuildTypeContainerImpl
import com.android.tools.idea.gradle.model.impl.IdeDeclaredDependenciesImpl
import com.android.tools.idea.gradle.model.impl.IdeJavaArtifactImpl
import com.android.tools.idea.gradle.model.impl.IdeLibraryModelResolverImpl
import com.android.tools.idea.gradle.model.impl.IdeProductFlavorContainerImpl
import com.android.tools.idea.gradle.model.impl.IdeVariantCoreImpl
import com.android.tools.idea.gradle.model.impl.IdeVariantImpl
import com.android.tools.idea.gradle.util.BaselineProfileUtil.getGenerateBaselineProfileTaskName
import com.android.tools.idea.model.AndroidModel
import com.android.tools.idea.model.Namespacing
import com.android.tools.idea.model.TestExecutionOption
import com.android.tools.idea.model.TestOptions
import com.android.tools.idea.projectsystem.TestComponentType
import com.android.tools.lint.client.api.LintClient.Companion.getGradleDesugaring
import com.android.tools.lint.detector.api.Desugaring
import com.android.utils.usLocaleCapitalize
import com.intellij.openapi.module.Module
import com.intellij.openapi.project.Project
import com.intellij.pom.java.LanguageLevel
import org.jetbrains.android.facet.AndroidFacet
import java.io.File
import java.util.EnumSet
import java.util.Locale
import org.jetbrains.annotations.VisibleForTesting

/**
 * Contains Android-Gradle related state necessary for configuring an IDEA project based on a user-selected build variant.
 */
open class GradleAndroidModelImpl(
  val data: GradleAndroidModelData,
) : GradleAndroidModel {
  constructor(other: GradleAndroidModelImpl) : this(other.data)
  // Need to be initialized here
  private val myBuildTypesByName: Map<String, IdeBuildTypeContainerImpl> =
    androidProject.multiVariantData?.buildTypes.orEmpty().associateBy { it.buildType.name }
  private val myProductFlavorsByName: Map<String, IdeProductFlavorContainerImpl> =
    androidProject.multiVariantData?.productFlavors.orEmpty().associateBy { it.productFlavor.name }
  private val myCachedBasicVariantsByName: Map<String, IdeBasicVariantImpl> =
    data.androidProject.basicVariants.associateBy { it.name }
  private val myCachedVariantsByName: Map<String, IdeVariantCoreImpl> = data.variants.associateBy { it.name }

  override val agpVersion: AgpVersion = AgpVersion.parse(androidProject.agpVersion) // Fail sync if the reported version cannot be parsed.
  override val features: AndroidModelFeatures = AndroidModelFeatures(agpVersion)
  override val moduleName: String get() = data.moduleName
  override val rootDirPath: File get() = data.rootDirPath
  override val androidProject: IdeAndroidProjectImpl get() = data.androidProject
  override val declaredDependencies: IdeDeclaredDependenciesImpl get() = data.declaredDependencies
  override val selectedVariantName: String get() = data.selectedVariantName
  override val selectedBasicVariant: IdeBasicVariantImpl get() = myCachedBasicVariantsByName[selectedVariantName] ?: unknownSelectedVariant()
  override val selectedVariant: IdeVariantCoreImpl get() = myCachedVariantsByName[selectedVariantName] ?: unknownSelectedVariant()

  /**
   * @return the version code associated with the merged flavor of the selected variant, or `null` if none have been set.
   */
  override val versionCode: Int? get() = selectedVariant.versionCode
  override val buildTypeNames: Set<String> get() = myBuildTypesByName.keys
  override val productFlavorNames: Set<String> get() = myProductFlavorsByName.keys
  override val productFlavorNamesByFlavorDimension: Map<String, List<String>>
    get() = myProductFlavorsByName
      .mapNotNull { it.value.productFlavor.dimension?.let { dimension -> dimension to it.key } }
      .sortedBy { androidProject.flavorDimensions.indexOf(it.first) }
      .groupBy({ it.first }, { it.second })
  override val filteredVariantNames: List<String> get() = androidProject.filteredVariantNames.toList()
  override val variants: List<IdeVariantCoreImpl> get() = myCachedVariantsByName.values.toList()
  override val filteredDebuggableVariants: Set<String> get() =
    androidProject.basicVariants.mapNotNull {
      if (myBuildTypesByName[it.buildType]?.buildType?.isDebuggable == true && !it.hideInStudio ) it.name else null
    }.toSet()
  override fun findBasicVariantByName(variantName: String): IdeBasicVariant? = myCachedBasicVariantsByName[variantName]
  override fun findVariantByName(variantName: String): IdeVariantCoreImpl? = myCachedVariantsByName[variantName]



  override fun getArtifactCoreForAndroidTest(): IdeAndroidArtifactCoreImpl? {
    return when (androidProject.projectType) {
      IdeAndroidProjectType.PROJECT_TYPE_TEST -> selectedVariant.mainArtifact
      else -> selectedVariant.deviceTestArtifacts.find { it.name == IdeArtifactName.ANDROID_TEST }
    }
  }


  override fun getGradleConnectedTestTaskNameForSelectedVariant(): String {
    return selectedVariant.deviceTestArtifacts.find { it.name == IdeArtifactName.ANDROID_TEST }?.testOptions?.instrumentedTestTaskName
           ?: "connected${selectedVariantName.usLocaleCapitalize()}AndroidTest" // fallback for v1 models
  }

  /**
   * Returns the name of the Gradle screenshot test task name for the selected mode.
   * TODO: Remove this method once a generic test suite support is ready b/394598774
   *
   * @param mode - can be "update" or "validate" for the two modes of screenshot test tasks.
   * @return The name of the Gradle screenshot test task.
   */
  override fun getGradleScreenshotTestTaskNameForSelectedVariant(mode: String): String {
    return "$mode${selectedVariantName.usLocaleCapitalize()}ScreenshotTest"
  }

  override fun getGenerateBaselineProfileTaskNameForSelectedVariant(useAllVariants: Boolean): String? {
    val variant = if (useAllVariants) "" else selectedVariantName.replaceFirstChar {
      if (it.isLowerCase()) it.titlecase(Locale.getDefault()) else it.toString()
    }

    return getGenerateBaselineProfileTaskName(variant, agpVersion)
  }

  override val defaultSourceProvider: IdeSourceProvider? get() = androidProject.defaultSourceProvider.sourceProvider
  override val activeSourceProviders: List<IdeSourceProvider> get() = data.activeSourceProviders
  override val hostTestSourceProviders: Map<TestComponentType.HostTest, List<IdeSourceProvider>> get() = data.hostTestSourceProviders
  override val deviceTestSourceProviders: Map<TestComponentType.DeviceTest, List<IdeSourceProvider>> get() = data.deviceTestSourceProviders
  override val testFixturesSourceProviders: List<IdeSourceProvider> get() = data.testFixturesSourceProviders
  override val allSourceProviders: List<IdeSourceProvider> get() = data.allSourceProviders
  override val allHostTestSourceProviders: Map<TestComponentType.HostTest, List<IdeSourceProvider>> get() = data.allHostTestSourceProviders
  override val allDeviceTestSourceProviders: Map<TestComponentType.DeviceTest, List<IdeSourceProvider>> get() = data.allDeviceSourceProviders
  override val allTestFixturesSourceProviders: List<IdeSourceProvider> get() = data.allTestFixturesSourceProviders
  override val mainArtifact: IdeAndroidArtifactCoreImpl get() = selectedVariant.mainArtifact

  /**
   * Returns the current application ID.
   *
   * Returns UNINITIALIZED_APPLICATION_ID in contexts that don't have an application ID, see comment on
   * [com.android.tools.idea.gradle.model.IdeAndroidArtifactCore.applicationId]
   */
  override val applicationId get() =
    selectedVariant.mainArtifact.applicationId ?: AndroidModel.UNINITIALIZED_APPLICATION_ID

  override val allApplicationIds: Set<String>
    get() = buildSet {
      androidProject.basicVariants.forEach { variant ->
        variant.applicationId?.let { add(it) }
        variant.testApplicationId?.let { add(it) }
      }
    }

  override val isDebuggable: Boolean
    get() {
      // TODO(b/288091803): Figure out if kotlin multiplatform android modules should be marked debuggable
      if (androidProject.projectType == IdeAndroidProjectType.PROJECT_TYPE_KOTLIN_MULTIPLATFORM) {
        return true
      }

      val buildTypeContainer = myBuildTypesByName[selectedVariant.buildType]
                               ?: error("Build type ${selectedVariant.buildType} not found")
      return buildTypeContainer.buildType.isDebuggable
    }

  override fun getBuildType(variant: IdeBasicVariant): IdeBuildTypeContainer? {
    return variant.buildType?.let { myBuildTypesByName[it] }
  }

  @Transient
  private var minSdkVersionField: AndroidVersion? = null


  /**
   * Returns the JVM `targetCompatibility` for the module.
   */
  override fun getTargetLanguageLevel(): LanguageLevel? = data.getJavaTargetLanguageLevel()

  /**
   * Returns the `minSdkVersion` specified by the user (in the default config or product flavors).
   * This is normally the merged value, but for example when using preview platforms, the Gradle plugin
   * will set minSdkVersion and targetSdkVersion to match the level of the compileSdkVersion; in this case
   * we want tools like lint's API check to continue to look for the intended minSdkVersion specified in
   * the build.gradle file
   *
   * @return the [AndroidVersion] to use for this Gradle project, or `null` if not specified.
   */
  override val minSdkVersion: AndroidVersion
    get() = synchronized(this) {
      minSdkVersionField ?: run {
        var minSdkVersion = selectedVariant.minSdkVersion
        if (minSdkVersion.codename != null) {
          val defaultConfigVersion = androidProject.multiVariantData?.defaultConfig?.minSdkVersion
          if (defaultConfigVersion != null) {
            minSdkVersion = defaultConfigVersion
          }
          val flavors = selectedVariant.productFlavors
          for (flavor in flavors) {
            val productFlavor = myProductFlavorsByName[flavor]!!
            val flavorVersion = productFlavor.productFlavor.minSdkVersion
            if (flavorVersion != null) {
              minSdkVersion = flavorVersion
              break
            }
          }
        }
        convertVersion(minSdkVersion, null)
      }.also {
        minSdkVersionField = it
      }
    }

  override val runtimeMinSdkVersion: AndroidVersion
    get() {
      val minSdkVersion = selectedVariant.minSdkVersion
      return convertVersion(minSdkVersion, null)
    }

  override val targetSdkVersion: AndroidVersion?
    get() {
      val targetSdkVersion = selectedVariant.targetSdkVersion
      return if (targetSdkVersion != null) convertVersion(targetSdkVersion, null) else null
    }

  override val supportedAbis: EnumSet<Abi>
    get() = selectedVariant.mainArtifact.abiFilters
      .mapNotNullTo(EnumSet.noneOf(Abi::class.java)) { Abi.getEnum(it) }

  @Transient
  private var overridesManifestPackageField: Boolean? = null

  /**
   * Returns whether this project fully overrides the manifest package (with applicationId in the
   * default config or one of the product flavors) in the current variant.
   */
  override fun overridesManifestPackage(): Boolean = synchronized(this) {
    overridesManifestPackageField ?: run {
      var result = androidProject.multiVariantData?.defaultConfig?.applicationId != null
      if (!result) {
        val variant = selectedVariant
        val flavors = variant.productFlavors
        for (flavor in flavors) {
          val productFlavor = myProductFlavorsByName[flavor]!!
          if (productFlavor.productFlavor.applicationId != null) {
            result = true
            break
          }
        }
      }
      result
    }.also {
      overridesManifestPackageField = it
    }
  }


  override val namespacing: Namespacing
    get() =
      when (androidProject.aaptOptions.namespacing) {
        IdeAaptOptions.Namespacing.DISABLED -> Namespacing.DISABLED
        IdeAaptOptions.Namespacing.REQUIRED -> Namespacing.REQUIRED
      }

  override val desugaring: Set<Desugaring>
    get() = getGradleDesugaring(
        agpVersion, data.getJavaSourceLanguageLevel(), androidProject.javaCompileOptions?.isCoreLibraryDesugaringEnabled == true
      )


  override val resValues: Map<String, DynamicResourceValue>
    get() = classFieldsToDynamicResourceValues(selectedVariant.resValues)

  override val testOptions: TestOptions
    get() {
      val testArtifact = selectedVariant.deviceTestArtifacts.find { it.name == IdeArtifactName.ANDROID_TEST }
      val testOptions = testArtifact?.testOptions
      val executionOption: TestExecutionOption? =
        when (testOptions?.execution) {
          null -> null
          IdeTestOptions.Execution.ANDROID_TEST_ORCHESTRATOR -> TestExecutionOption.ANDROID_TEST_ORCHESTRATOR
          IdeTestOptions.Execution.ANDROIDX_TEST_ORCHESTRATOR -> TestExecutionOption.ANDROIDX_TEST_ORCHESTRATOR
          IdeTestOptions.Execution.HOST -> TestExecutionOption.HOST
        }
      val animationsDisabled = testOptions != null && testOptions.animationsDisabled
      return TestOptions(
        executionOption,
        animationsDisabled,
        selectedVariant.testInstrumentationRunner,
        selectedVariant.testInstrumentationRunnerArguments
      )
    }

  override val resourcePrefix: String?
    get() = androidProject.resourcePrefix
  override val isBaseSplit: Boolean
    get() = androidProject.isBaseSplit
  override val isInstantAppCompatible: Boolean
    get() = selectedVariant.instantAppCompatible

  @VisibleForTesting
  fun containsTheSameDataAs(that: GradleAndroidModel) = data == (that as? GradleAndroidModelImpl)?.data
}

@VisibleForTesting
class GradleAndroidDependencyModelImpl(
  val gradleAndroidModel: GradleAndroidModelImpl,
  private val ideLibraryModelResolver: IdeLibraryModelResolverImpl
): GradleAndroidDependencyModel, GradleAndroidModelImpl(gradleAndroidModel) {
  private val myCachedResolvedVariantsByName: Map<String, IdeVariantImpl> =
    variants.associate { it.name to IdeVariantImpl(it, ideLibraryModelResolver) }
  override val selectedVariantWithDependencies: IdeVariantImpl get () = myCachedResolvedVariantsByName[selectedVariantName] ?: unknownSelectedVariant()
  override val variantsWithDependencies: List<IdeVariantImpl>
    get() = myCachedResolvedVariantsByName.values.toList()
  /** Returns the artifact used for instrumented testing. For test-only modules this is the main artifact. */
  override fun getArtifactForAndroidTest(): IdeAndroidArtifactImpl? {
    return when (androidProject.projectType) {
      IdeAndroidProjectType.PROJECT_TYPE_TEST -> selectedVariantWithDependencies.mainArtifact
      else -> selectedVariantWithDependencies.deviceTestArtifacts.find { it.name == IdeArtifactName.ANDROID_TEST }
    }
  }
  /** Returns the artifact used for screenshot testing. For screenshot test-only modules this is the main artifact. */
  override fun getArtifactForScreenshotTest(): IdeJavaArtifactImpl? {
    return selectedVariantWithDependencies.hostTestArtifacts.find { it.name == IdeArtifactName.SCREENSHOT_TEST }
  }

  override val selectedAndroidTestCompileDependencies: IdeDependencies? get() = getArtifactForAndroidTest()?.compileClasspath

  override val mainArtifactWithDependencies: IdeAndroidArtifactImpl get() = selectedVariantWithDependencies.mainArtifact

  @VisibleForTesting
  override fun containsTheSameDataAs(that: GradleAndroidDependencyModel) = gradleAndroidModel.containsTheSameDataAs((that as GradleAndroidDependencyModelImpl).gradleAndroidModel)
}

private fun GradleAndroidModel.unknownSelectedVariant(): Nothing = error("Unknown selected variant: $selectedVariantName")

sealed interface GradleAndroidModel: AndroidModel {
  companion object {
    @JvmStatic
    fun get(module: Module): GradleAndroidModel? = AndroidModel.get(module) as? GradleAndroidModel

    @JvmStatic
    fun get(androidFacet: AndroidFacet): GradleAndroidModel? = AndroidModel.get(androidFacet) as? GradleAndroidModel

    @JvmStatic
    fun create(project: Project, data: GradleAndroidModelData): GradleAndroidModel =
      GradleAndroidModelImpl(data)
  }

  val androidProject: IdeAndroidProject
  val agpVersion: AgpVersion
  val features: AndroidModelFeatures
  val moduleName: String
  val rootDirPath: File
  val declaredDependencies: IdeDeclaredDependencies
  val selectedVariantName: String
  val versionCode: Int?
  val buildTypeNames: Set<String>
  val selectedBasicVariant: IdeBasicVariant
  val productFlavorNames: Set<String>
  val productFlavorNamesByFlavorDimension: Map<String, List<String>>
  val filteredVariantNames: Collection<String>
  val defaultSourceProvider: IdeSourceProvider?
  val activeSourceProviders: List<IdeSourceProvider>
  val hostTestSourceProviders: Map<TestComponentType.HostTest, List<IdeSourceProvider>>
  val deviceTestSourceProviders: Map<TestComponentType.DeviceTest, List<IdeSourceProvider>>
  val testFixturesSourceProviders: List<IdeSourceProvider>
  val allSourceProviders: List<IdeSourceProvider>
  val allHostTestSourceProviders: Map<TestComponentType.HostTest, List<IdeSourceProvider>>
  val allDeviceTestSourceProviders: Map<TestComponentType.DeviceTest, List<IdeSourceProvider>>
  val allTestFixturesSourceProviders: List<IdeSourceProvider>
  fun findBasicVariantByName(variantName: String): IdeBasicVariant?
  fun getGradleScreenshotTestTaskNameForSelectedVariant(mode: String): String
  fun getGenerateBaselineProfileTaskNameForSelectedVariant(useAllVariants: Boolean): String?
  fun getBuildType(variant: IdeBasicVariant): IdeBuildTypeContainer?
  fun getTargetLanguageLevel(): LanguageLevel?
  val filteredDebuggableVariants: Set<String>
  val selectedVariant: IdeVariantCore
  val variants: List<IdeVariantCore>
  fun findVariantByName(variantName: String): IdeVariantCore?
  fun getArtifactCoreForAndroidTest(): IdeAndroidArtifactCore?
  fun getGradleConnectedTestTaskNameForSelectedVariant(): String
  val mainArtifact: IdeAndroidArtifactCore
}

@VisibleForTesting
fun classFieldsToDynamicResourceValues(classFields: Map<String, IdeClassField>): Map<String, DynamicResourceValue> {
  val result = HashMap<String, DynamicResourceValue>()
  for (field in classFields.values) {
    val resourceType = ResourceType.fromClassName(field.type)
    if (resourceType != null) {
      result[field.name] = DynamicResourceValue(resourceType, field.value)
    }
  }
  return result
}


sealed interface GradleAndroidDependencyModel: GradleAndroidModel {
  companion object {
    @JvmStatic
    fun get(module: Module): GradleAndroidDependencyModel? = AndroidModel.get(
      module) as? GradleAndroidDependencyModel

    @JvmStatic
    fun get(androidFacet: AndroidFacet): GradleAndroidDependencyModel? = AndroidModel.get(
      androidFacet) as? GradleAndroidDependencyModel

    @JvmStatic
    fun createFactory(project: Project, libraryResolver: IdeLibraryModelResolver): (GradleAndroidModelData) -> GradleAndroidDependencyModel {
      val models = mutableMapOf<GradleAndroidModelData, GradleAndroidDependencyModel>()
      return fun(data: GradleAndroidModelData): GradleAndroidDependencyModel {
<<<<<<< HEAD
        return models.getOrCreate(data) { GradleAndroidDependencyModelImpl(GradleAndroidModel.create(project, data) as GradleAndroidModelImpl,
                                                                           libraryResolver as IdeLibraryModelResolverImpl) }
=======
        return models.computeIfAbsent(data) { GradleAndroidDependencyModelImpl(GradleAndroidModel.create(project, data) as GradleAndroidModelImpl, libraryResolver) }
>>>>>>> fedb26e2
      }
    }
  }
  fun getArtifactForScreenshotTest(): IdeJavaArtifact?
  val selectedAndroidTestCompileDependencies: IdeDependencies?
  val mainArtifactWithDependencies: IdeAndroidArtifact
  val selectedVariantWithDependencies: IdeVariant
  val variantsWithDependencies: List<IdeVariant>
  fun getArtifactForAndroidTest(): IdeAndroidArtifact?

  @VisibleForTesting
  fun containsTheSameDataAs(gradleAndroidModel: GradleAndroidDependencyModel): Boolean
}<|MERGE_RESOLUTION|>--- conflicted
+++ resolved
@@ -433,12 +433,8 @@
     fun createFactory(project: Project, libraryResolver: IdeLibraryModelResolver): (GradleAndroidModelData) -> GradleAndroidDependencyModel {
       val models = mutableMapOf<GradleAndroidModelData, GradleAndroidDependencyModel>()
       return fun(data: GradleAndroidModelData): GradleAndroidDependencyModel {
-<<<<<<< HEAD
-        return models.getOrCreate(data) { GradleAndroidDependencyModelImpl(GradleAndroidModel.create(project, data) as GradleAndroidModelImpl,
+        return models.computeIfAbsent(data) { GradleAndroidDependencyModelImpl(GradleAndroidModel.create(project, data) as GradleAndroidModelImpl,
                                                                            libraryResolver as IdeLibraryModelResolverImpl) }
-=======
-        return models.computeIfAbsent(data) { GradleAndroidDependencyModelImpl(GradleAndroidModel.create(project, data) as GradleAndroidModelImpl, libraryResolver) }
->>>>>>> fedb26e2
       }
     }
   }
