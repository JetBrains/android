--- conflicted
+++ resolved
@@ -17,30 +17,28 @@
 
 import com.android.tools.idea.gradle.project.sync.GradleSyncListenerWithRoot
 import com.android.tools.idea.project.AndroidRunConfigurations
-<<<<<<< HEAD
-import com.intellij.openapi.components.service
-=======
->>>>>>> 574fcae1
 import com.intellij.openapi.externalSystem.util.ExternalSystemUtil
+import com.intellij.openapi.progress.ProgressIndicator
+import com.intellij.openapi.progress.ProgressManager
+import com.intellij.openapi.progress.Task
 import com.intellij.openapi.project.Project
 import org.jetbrains.annotations.SystemIndependent
+
 
 class SetUpRunConfigurationsSyncListener : GradleSyncListenerWithRoot {
   override fun syncSucceeded(project: Project, rootProjectPath: @SystemIndependent String) {
     if (ExternalSystemUtil.isNoBackgroundMode()) {
-      // We rely on the fact that we run in tests or headless mode, and there is no need for ProgressIndicator.
-      project.service<AndroidRunConfigurations>().setupRunConfigurationsBlocking()
-    }
-    else {
-      project.service<AndroidRunConfigurations>().setupRunConfigurations()
+      setUpRunConfigurations(project)
+    } else {
+      ProgressManager.getInstance().run(object : Task.Backgroundable(project, "Setting up run configurations...") {
+        override fun run(indicator: ProgressIndicator) {
+          setUpRunConfigurations(project)
+        }
+      })
     }
   }
-<<<<<<< HEAD
-}
-=======
 }
 
 private fun setUpRunConfigurations(project: Project) {
   AndroidRunConfigurations.instance.createRunConfigurations(project)
 }
->>>>>>> 574fcae1
