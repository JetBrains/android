/*
 * Copyright (C) 2022 The Android Open Source Project
 *
 * Licensed under the Apache License, Version 2.0 (the "License");
 * you may not use this file except in compliance with the License.
 * You may obtain a copy of the License at
 *
 *      http://www.apache.org/licenses/LICENSE-2.0
 *
 * Unless required by applicable law or agreed to in writing, software
 * distributed under the License is distributed on an "AS IS" BASIS,
 * WITHOUT WARRANTIES OR CONDITIONS OF ANY KIND, either express or implied.
 * See the License for the specific language governing permissions and
 * limitations under the License.
 */
package com.android.tools.idea.gradle.project

import com.android.tools.idea.IdeInfo
import com.android.tools.idea.gradle.project.ProjectImportUtil.findGradleTarget
import com.android.tools.idea.gradle.project.importing.GradleProjectImporter
import com.android.tools.idea.gradle.util.GradleProjects
import com.android.tools.idea.util.toPathString
import com.android.tools.idea.util.toVirtualFile
import com.intellij.featureStatistics.fusCollectors.LifecycleUsageTriggerCollector
import com.intellij.ide.GeneralSettings
import com.intellij.ide.IdeBundle
import com.intellij.ide.impl.OpenProjectTask
import com.intellij.ide.impl.ProjectNewWindowDoNotAskOption
import com.intellij.openapi.application.ApplicationManager
import com.intellij.openapi.project.Project
import com.intellij.openapi.project.ProjectManager
import com.intellij.openapi.project.ex.ProjectManagerEx
import com.intellij.openapi.ui.MessageDialogBuilder
import com.intellij.openapi.ui.Messages
import com.intellij.openapi.util.registry.Registry
import com.intellij.openapi.vfs.VirtualFile
import com.intellij.projectImport.ProjectOpenProcessor
import com.intellij.ui.IdeUICustomization
<<<<<<< HEAD
=======

>>>>>>> 574fcae1
/**
 * A project open processor to open Gradle projects in Android Studio.
 *
 * It supports opening projects with or without .idea directory.
 */
internal class AndroidGradleProjectOpenProcessor : ProjectOpenProcessor() {
  override val name: String
    get() = "Android Gradle"

  override fun canOpenProject(file: VirtualFile): Boolean =
      (Registry.`is`("android.gradle.importer.enabled") || IdeInfo.getInstance().isAndroidStudio) &&
      GradleProjects.canImportAsGradleProject(file)

  override fun doOpenProject(virtualFile: VirtualFile, projectToClose: Project?, forceOpenInNewFrame: Boolean): Project? {
    val importTarget = findGradleTarget(virtualFile) ?: return null
    val adjustedOpenTarget =
        if (importTarget.isDirectory) importTarget
        else importTarget.parent

    val gradleImporter = GradleProjectImporter.getInstance()
    if (!canOpenAsExistingProject(adjustedOpenTarget)) {
      if (!forceOpenInNewFrame) {
        if (!promptToCloseIfNecessary(projectToClose)) {
          return null
        }
      }

      return gradleImporter.importAndOpenProjectCore(projectToClose, forceOpenInNewFrame, adjustedOpenTarget)
    }
    return ProjectManagerEx.getInstanceEx().openProject(
      adjustedOpenTarget.toNioPath(), OpenProjectTask(
        forceOpenInNewFrame = forceOpenInNewFrame,
        projectToClose = projectToClose,
      )
    )
  }

  private fun promptToCloseIfNecessary(project: Project?): Boolean {
    var success = true
    val openProjects = ProjectManager.getInstance().openProjects
    if (openProjects.isNotEmpty()) {
      val exitCode = confirmOpenNewProject()
      if (exitCode == GeneralSettings.OPEN_PROJECT_SAME_WINDOW) {
        val toClose = if (project != null && !project.isDefault) project else openProjects[openProjects.size - 1]
        if (!ProjectManager.getInstance().closeAndDispose(toClose)) {
          success = false
        }
      }
      else if (exitCode != GeneralSettings.OPEN_PROJECT_NEW_WINDOW) {
        success = false
      }
    }
    return success
  }

  private fun canOpenAsExistingProject(file: VirtualFile): Boolean =
      file.toPathString().resolve(Project.DIRECTORY_STORE_FOLDER).toVirtualFile(true) != null
}

/**
 * todo Android should somehow do not duplicate platfrom functionality (it should be as part of openProject)
 */
@Suppress("DuplicatedCode")
private fun confirmOpenNewProject(): Int {
  if (ApplicationManager.getApplication().isUnitTestMode) {
    return GeneralSettings.OPEN_PROJECT_NEW_WINDOW
  }

  var mode = GeneralSettings.getInstance().confirmOpenNewProject
  if (mode == GeneralSettings.OPEN_PROJECT_ASK) {
    val message =  IdeUICustomization.getInstance().projectMessage("prompt.open.project.in.new.frame")
    val exitCode = MessageDialogBuilder.yesNoCancel(IdeBundle.message("title.open.project"), message)
      .yesText(IdeBundle.message("button.existing.frame"))
      .noText(IdeBundle.message("button.new.frame"))
      .doNotAsk(ProjectNewWindowDoNotAskOption())
      .guessWindowAndAsk()
    mode = when (exitCode) {
      Messages.YES -> GeneralSettings.OPEN_PROJECT_SAME_WINDOW
      Messages.NO -> GeneralSettings.OPEN_PROJECT_NEW_WINDOW
      else -> Messages.CANCEL
    }
    if (mode != Messages.CANCEL) {
      LifecycleUsageTriggerCollector.onProjectFrameSelected(mode)
    }
  }
  return mode
}<|MERGE_RESOLUTION|>--- conflicted
+++ resolved
@@ -36,16 +36,13 @@
 import com.intellij.openapi.vfs.VirtualFile
 import com.intellij.projectImport.ProjectOpenProcessor
 import com.intellij.ui.IdeUICustomization
-<<<<<<< HEAD
-=======
 
->>>>>>> 574fcae1
 /**
  * A project open processor to open Gradle projects in Android Studio.
  *
  * It supports opening projects with or without .idea directory.
  */
-internal class AndroidGradleProjectOpenProcessor : ProjectOpenProcessor() {
+class AndroidGradleProjectOpenProcessor : ProjectOpenProcessor() {
   override val name: String
     get() = "Android Gradle"
 
