/*
 * Copyright (C) 2022 The Android Open Source Project
 *
 * Licensed under the Apache License, Version 2.0 (the "License");
 * you may not use this file except in compliance with the License.
 * You may obtain a copy of the License at
 *
 *      http://www.apache.org/licenses/LICENSE-2.0
 *
 * Unless required by applicable law or agreed to in writing, software
 * distributed under the License is distributed on an "AS IS" BASIS,
 * WITHOUT WARRANTIES OR CONDITIONS OF ANY KIND, either express or implied.
 * See the License for the specific language governing permissions and
 * limitations under the License.
 */
package com.android.tools.idea.gradle.project.build.output

import com.android.tools.analytics.UsageTracker
import com.android.tools.analytics.withProjectId
import com.android.tools.idea.gradle.project.build.output.tomlParser.TomlErrorParser
import com.google.wireless.android.sdk.stats.AndroidStudioEvent
import com.google.wireless.android.sdk.stats.BuildOutputWindowStats
import com.intellij.build.BuildViewManager
import com.intellij.build.output.BuildOutputParser
import com.intellij.build.output.JavacOutputParser
import com.intellij.openapi.diagnostic.Logger
import com.intellij.openapi.externalSystem.model.task.ExternalSystemTaskId
import com.intellij.openapi.project.Project
import com.intellij.openapi.util.Disposer
import org.jetbrains.annotations.TestOnly
import org.jetbrains.plugins.gradle.execution.build.output.GradleBuildScriptErrorParser

class BuildOutputParserManager @TestOnly constructor(
  private val project: Project,
  private val buildOutputParsers: List<BuildOutputParser>
) {
  // TODO(b/143478291): with linked projects, there will be multiple build tasks with the same project. buildOutputParsers should be updated to a map from task id to list of BuildOutputParser.
  @Suppress("unused")
  private constructor(project: Project) : this(project,
                                               listOf(GradleBuildOutputParser(),
                                                      ClangOutputParser(),
                                                      CmakeOutputParser(),
                                                      XmlErrorOutputParser(),
                                                      JavaLanguageLevelDeprecationOutputParser(),
                                                      AndroidGradlePluginOutputParser(),
                                                      DataBindingOutputParser(),
                                                      JavacFilteringOutputParser(),
                                                      KotlincWithQuickFixesParser(),
                                                      ConfigurationCacheErrorParser(),
                                                      TomlErrorParser(),
                                                      GradleBuildScriptErrorParser()))

  fun getBuildOutputParsers(taskId: ExternalSystemTaskId): List<BuildOutputParser> =
    buildOutputParsers.map { BuildOutputParserWrapper(it, taskId) }

  fun onBuildStart(externalSystemTaskId: ExternalSystemTaskId) {
<<<<<<< HEAD
    val disposable = Disposer.newDisposable("syncViewListenerDisposable")
=======
    val disposable = Disposer.newDisposable("buildViewListenerDisposable")
>>>>>>> 8b7d83e8
    Disposer.register(project, disposable)
    val errorsListener = BuildOutputErrorsListener(externalSystemTaskId, disposable) { buildErrorMessages ->
      try {
        // It is possible that buildErrorMessages is empty when build failed, which means the error message is not handled
        // by any of the parsers. Log failure event with empty error message in this case.
        val buildOutputWindowStats = BuildOutputWindowStats.newBuilder().addAllBuildErrorMessages(buildErrorMessages).build()
        UsageTracker.log(
          AndroidStudioEvent.newBuilder().withProjectId(project)
            .setKind(AndroidStudioEvent.EventKind.BUILD_OUTPUT_WINDOW_STATS)
            .setBuildOutputWindowStats(buildOutputWindowStats)
        )
      }
      catch (e: Exception) {
        Logger.getInstance("BuildFailureMetricsReporting").error("Failed to send metrics", e)
      }
    }
    project.getService(BuildViewManager::class.java).addListener(errorsListener, disposable)
  }
}<|MERGE_RESOLUTION|>--- conflicted
+++ resolved
@@ -54,11 +54,7 @@
     buildOutputParsers.map { BuildOutputParserWrapper(it, taskId) }
 
   fun onBuildStart(externalSystemTaskId: ExternalSystemTaskId) {
-<<<<<<< HEAD
-    val disposable = Disposer.newDisposable("syncViewListenerDisposable")
-=======
     val disposable = Disposer.newDisposable("buildViewListenerDisposable")
->>>>>>> 8b7d83e8
     Disposer.register(project, disposable)
     val errorsListener = BuildOutputErrorsListener(externalSystemTaskId, disposable) { buildErrorMessages ->
       try {
