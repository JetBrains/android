/*
 * Copyright (C) 2021 The Android Open Source Project
 *
 * Licensed under the Apache License, Version 2.0 (the "License");
 * you may not use this file except in compliance with the License.
 * You may obtain a copy of the License at
 *
 *      http://www.apache.org/licenses/LICENSE-2.0
 *
 * Unless required by applicable law or agreed to in writing, software
 * distributed under the License is distributed on an "AS IS" BASIS,
 * WITHOUT WARRANTIES OR CONDITIONS OF ANY KIND, either express or implied.
 * See the License for the specific language governing permissions and
 * limitations under the License.
 */
@file:Suppress("RemoveRedundantQualifierName")

package com.android.tools.idea.gradle.project.sync

import com.android.annotations.concurrency.UiThread
import com.android.tools.analytics.UsageTracker
import com.android.tools.idea.IdeInfo
import com.android.tools.idea.gradle.project.AndroidStudioGradleInstallationManager
import com.android.tools.idea.gradle.project.sync.GradleSyncState.Companion.JDK_LOCATION_WARNING_NOTIFICATION_GROUP
import com.android.tools.idea.gradle.project.sync.hyperlink.DoNotShowJdkHomeWarningAgainHyperlink
import com.android.tools.idea.gradle.project.sync.hyperlink.OpenUrlHyperlink
import com.android.tools.idea.gradle.project.sync.hyperlink.SelectJdkFromFileSystemHyperlink
import com.android.tools.idea.gradle.project.sync.messages.GradleSyncMessages
import com.android.tools.idea.gradle.util.GradleUtil.GRADLE_SYSTEM_ID
import com.android.tools.idea.project.hyperlink.NotificationHyperlink
import com.android.tools.idea.projectsystem.PROJECT_SYSTEM_SYNC_TOPIC
import com.android.tools.idea.projectsystem.ProjectSystemSyncManager
import com.android.tools.idea.sdk.IdeSdks
import com.google.wireless.android.sdk.stats.AndroidStudioEvent
import com.google.wireless.android.sdk.stats.GradleSyncStats
import com.intellij.build.BuildProgressListener
import com.intellij.build.SyncViewManager
import com.intellij.build.events.BuildEvent
import com.intellij.build.events.FailureResult
import com.intellij.build.events.FinishBuildEvent
import com.intellij.build.events.SuccessResult
import com.intellij.ide.util.PropertiesComponent
import com.intellij.notification.NotificationGroup
import com.intellij.notification.NotificationListener
import com.intellij.notification.impl.NotificationsConfigurationImpl
import com.intellij.openapi.Disposable
import com.intellij.openapi.application.ApplicationManager
import com.intellij.openapi.components.Service
import com.intellij.openapi.diagnostic.Logger
import com.intellij.openapi.extensions.PluginId
import com.intellij.openapi.externalSystem.model.task.ExternalSystemTaskId
import com.intellij.openapi.externalSystem.model.task.ExternalSystemTaskNotificationEvent
import com.intellij.openapi.externalSystem.model.task.ExternalSystemTaskNotificationListener
import com.intellij.openapi.externalSystem.model.task.ExternalSystemTaskType
import com.intellij.openapi.externalSystem.service.project.manage.ProjectDataImportListener
import com.intellij.openapi.externalSystem.util.ExternalSystemApiUtil
import com.intellij.openapi.progress.ProgressManager
import com.intellij.openapi.project.Project
import com.intellij.openapi.ui.MessageType
import com.intellij.openapi.util.Disposer
import com.intellij.openapi.util.Key
import com.intellij.openapi.util.UserDataHolderEx
import com.intellij.openapi.util.text.StringUtil.formatDuration
import com.intellij.ui.AppUIUtil.invokeLaterIfProjectAlive
import com.intellij.util.PathUtil.toSystemIndependentName
import com.intellij.util.ThreeState
import com.intellij.util.messages.MessageBusConnection
import com.intellij.util.messages.Topic
import org.gradle.util.GradleVersion
import org.jetbrains.android.util.AndroidBundle
import org.jetbrains.annotations.SystemIndependent
import org.jetbrains.annotations.VisibleForTesting
import org.jetbrains.plugins.gradle.service.GradleInstallationManager
import java.util.concurrent.ConcurrentHashMap
import java.util.concurrent.ConcurrentMap
import java.util.concurrent.locks.ReentrantLock
import kotlin.concurrent.withLock

private val SYNC_NOTIFICATION_GROUP =
  NotificationGroup.logOnlyGroup("Gradle Sync", PluginId.getId("org.jetbrains.android"))

/**
 * This class manages the state of Gradle sync for a project.
 *
*
 * This class records information from various sources about the current state of sync (e.g time taken for each stage) and passes these
 * events to any registered [GradleSyncListener]s via the projects messageBus or any one-time sync listeners passed into a specific
 * invocation of sync.
 */
class GradleSyncStateImpl constructor(project: Project) : GradleSyncState {
  private val delegate = GradleSyncStateHolder.getInstance(project)
  override val isSyncInProgress: Boolean
    get() = delegate.isSyncInProgress
  override val externalSystemTaskId: ExternalSystemTaskId?
    get() = delegate.externalSystemTaskId
  override val lastSyncFinishedTimeStamp: Long
    get() = delegate.lastSyncFinishedTimeStamp
  override val lastSyncedGradleVersion: GradleVersion?
    get() = delegate.lastSyncedGradleVersion

  override fun lastSyncFailed(): Boolean = delegate.lastSyncFailed()
  override fun isSyncNeeded(): ThreeState = delegate.isSyncNeeded()

  override fun subscribe(project: Project, listener: GradleSyncListenerWithRoot, disposable: Disposable): MessageBusConnection {
    val connection = project.messageBus.connect(disposable)
    connection.subscribe(GRADLE_SYNC_TOPIC, listener)
    return connection
  }
}

@VisibleForTesting
@Topic.AppLevel
val GRADLE_SYNC_TOPIC = Topic("Project sync with Gradle", GradleSyncListenerWithRoot::class.java, Topic.BroadcastDirection.NONE)

/**
 * A real implementation of [GradleSyncStateImpl] service which, unlike [GradleSyncStateImpl], can be accessed by various listeners in this
 * file as an implementing class type.
 */
class GradleSyncStateHolder constructor(private val project: Project)  {

  companion object {
    @JvmStatic
    fun getInstance(project: Project): GradleSyncStateHolder = project.getService(GradleSyncStateHolder::class.java)
  }

  private enum class LastSyncState(val isInProgress: Boolean = false, val isSuccessful: Boolean = false, val isFailed: Boolean = false) {
    UNKNOWN,
    SKIPPED(isSuccessful = true),
    IN_PROGRESS(isInProgress = true),
    SUCCEEDED(isSuccessful = true),
    FAILED(isFailed = true);

    init {
      assert(!(isSuccessful && isFailed))
    }
  }

  /**
   * Indicates whether the last started Gradle sync has failed.
   *
   * Possible failure causes:
   *   *An error occurred in Gradle (e.g. a missing dependency, or a missing Android platform in the SDK)
   *   *An error occurred while setting up a project using the models obtained from Gradle during sync (e.g. invoking a method that
   *    doesn't exist in an old version of the Android plugin)
   *   *An error in the structure of the project after sync (e.g. more than one module with the same path in the file system)
   */
  fun lastSyncFailed(): Boolean = state.get { state.isFailed }

  val lastSyncedGradleVersion: GradleVersion? get() = state.get { lastSyncedGradleVersion }
  val lastSyncFinishedTimeStamp: Long get() = state.get { lastSyncFinishedTimeStamp }
  val externalSystemTaskId: ExternalSystemTaskId? get() = state.get { externalSystemTaskId }
  val isSyncInProgress: Boolean get() = state.get { state.isInProgress }

  val syncResult: ProjectSystemSyncManager.SyncResult
    get() = state.get {
      when (state) {
        LastSyncState.IN_PROGRESS -> stateBeforeSyncStarted.toSyncResult()
        else -> state.toSyncResult()
      }
    }

  private class Holder {
    private val lock = ReentrantLock()
    private var state: HolderData = HolderData()

    inline fun <T> get(block: HolderData.() -> T): T    {
      return lock.withLock {
        state.block()
      }
    }

    inline fun set(block: HolderData.() -> HolderData)    {
      return lock.withLock {
        state = state.block()
      }
    }
  }

  private data class HolderData(
    val lastSyncedGradleVersion: GradleVersion? = null,
    val state: LastSyncState = LastSyncState.UNKNOWN,
    val stateBeforeSyncStarted: LastSyncState = LastSyncState.UNKNOWN,
    val externalSystemTaskId: ExternalSystemTaskId? = null,
    val lastSyncFinishedTimeStamp: Long = -1L
  )

  private val state: Holder = Holder()

  /**
   * Triggered at the start of a sync.
   */
  private fun syncStarted(trigger: GradleSyncStats.Trigger, rootProjectPath: @SystemIndependent String): Boolean {
    state.set {
      if (state.isInProgress) {
        LOG.warnWithDebug("Sync already in progress for project '${project.name}'.", Throwable())
        return@syncStarted false
      }
      copy(stateBeforeSyncStarted = state, state = LastSyncState.IN_PROGRESS)
    }

    LOG.info("Started ($trigger) sync with Gradle for project '${project.name}'.")

    eventLogger.syncStarted(GradleSyncStats.GradleSyncType.GRADLE_SYNC_TYPE_SINGLE_VARIANT, trigger)

    addToEventLog(SYNC_NOTIFICATION_GROUP, "Gradle sync started", MessageType.INFO, null)

    GradleFiles.getInstance(project).maybeProcessSyncStarted()

    logSyncEvent(AndroidStudioEvent.EventKind.GRADLE_SYNC_STARTED, rootProjectPath)
<<<<<<< HEAD
    syncPublisher { syncStarted(project, rootProjectPath) }
=======
    project.getService(SyncAnalyzerManager::class.java)?.onSyncStarted(externalSystemTaskId)
    syncPublisher() { syncStarted(project, rootProjectPath) }
>>>>>>> de127946
    return true
  }

  /**
   * Triggered at the start of setup, after the models have been fetched.
   */
  private fun setupStarted(rootProjectPath: @SystemIndependent String) {
    eventLogger.setupStarted()

    LOG.info("Started setup of project '${project.name}'.")

    logSyncEvent(AndroidStudioEvent.EventKind.GRADLE_SYNC_SETUP_STARTED, rootProjectPath)
  }

  /**
   * Triggered at the end of a successful sync, once the models have been fetched.
   */
  private fun syncSucceeded(rootProjectPath: @SystemIndependent String) {
    val millisTook = eventLogger.syncEnded()

    val message = "Gradle sync finished in ${formatDuration(millisTook)}"
    addToEventLog(SYNC_NOTIFICATION_GROUP,
                  message,
                  MessageType.INFO,
                  null
    )
    LOG.info(message)

    logSyncEvent(AndroidStudioEvent.EventKind.GRADLE_SYNC_ENDED, rootProjectPath)
    syncFinished(LastSyncState.SUCCEEDED)
    syncPublisher { syncSucceeded(project, rootProjectPath) }
  }

  /**
   * Triggered when a sync has been found to have failed.
   */
  private fun syncFailed(message: String?, error: Throwable?, rootProjectPath: @SystemIndependent String) {
    val millisTook = eventLogger.syncEnded()
    val throwableMessage = error?.message
    // Find a none null message from either the provided message or the given throwable.
    val causeMessage: String = when {
      !message.isNullOrBlank() -> message
      !throwableMessage.isNullOrBlank() -> throwableMessage
      GradleSyncMessages.getInstance(project).errorDescription.isNotEmpty() -> GradleSyncMessages.getInstance(project).errorDescription
      else -> "Unknown cause".also { LOG.warn(IllegalStateException("No error message given")) }
    }
    val resultMessage = "Gradle sync failed in ${formatDuration(millisTook)}"
    addToEventLog(SYNC_NOTIFICATION_GROUP, resultMessage, MessageType.ERROR, null)
    LOG.warn("$resultMessage. $causeMessage")

    // Log the error to ideas log
    // Note: we log this as well as message above so the stack trace is present in the logs.
    if (error != null) LOG.warn(error)

    // If we are in use tests also log to stdout to help debugging.
    if (ApplicationManager.getApplication().isUnitTestMode) {
      println("***** sync error ${if (error == null) message else error.message}")
    }

    logSyncEvent(AndroidStudioEvent.EventKind.GRADLE_SYNC_FAILURE, rootProjectPath)
    syncFinished(LastSyncState.FAILED)
    syncPublisher { syncFailed(project, causeMessage, rootProjectPath) }
  }

  /**
   * Triggered when a sync has been found to have been cancelled.
   */
  private fun syncCancelled(@Suppress("UNUSED_PARAMETER") rootProjectPath: @SystemIndependent String) {
    val resultMessage = "Gradle sync cancelled"
    addToEventLog(SYNC_NOTIFICATION_GROUP, resultMessage, MessageType.INFO, null)
    LOG.info(resultMessage)


    // If the initial sync has been cancelled we do not have any models, but we cannot stay in the unknown state forever as it blocks
    // various UI features.
    val newStateAfterCancellation =
      state.get { stateBeforeSyncStarted.takeUnless { it == LastSyncState.UNKNOWN } ?: LastSyncState.FAILED }

    logSyncEvent(AndroidStudioEvent.EventKind.GRADLE_SYNC_CANCELLED, rootProjectPath)
    syncFinished(newStateAfterCancellation)
    syncPublisher { syncCancelled(project, rootProjectPath) }
  }

  /**
   * Triggered when a sync have been skipped, this happens when the project is setup by models from the cache.
   */
  fun syncSkipped(listener: GradleSyncListener?) {
    logSyncEvent(AndroidStudioEvent.EventKind.GRADLE_SYNC_SKIPPED, rootProjectPath = null)
    syncFinished(LastSyncState.SKIPPED)
    listener?.syncSkipped(project)
    syncPublisher { syncSkipped(project) }
  }

  fun isSyncNeeded(): ThreeState {
    return when {
      PropertiesComponent.getInstance(project).getBoolean(ANDROID_GRADLE_SYNC_NEEDED_PROPERTY_NAME) -> ThreeState.YES
      GradleFiles.getInstance(project).areGradleFilesModified() -> ThreeState.YES
      else -> ThreeState.NO
    }
  }

  /**
   * Common code to (re)set state once the sync has completed, all successful/failed/skipped syncs should run through this method.
   */
  private fun syncFinished(newState: LastSyncState) {
    project.getService(SyncAnalyzerManager::class.java)?.onSyncFinished(externalSystemTaskId)

    state.set {
      copy(state = newState, externalSystemTaskId = null, lastSyncFinishedTimeStamp = System.currentTimeMillis())
    }

    PropertiesComponent.getInstance(project).setValue(ANDROID_GRADLE_SYNC_NEEDED_PROPERTY_NAME, !newState.isSuccessful)

    // TODO: Move out of GradleSyncState, create a ProjectCleanupTask to show this warning?
    if (newState != LastSyncState.SKIPPED) {
      ApplicationManager.getApplication().invokeLater { warnIfNotJdkHome() }
    }
  }

  fun recordGradleVersion(gradleVersion: GradleVersion) {
    state.set {
      copy(lastSyncedGradleVersion = gradleVersion)
    }
  }

  @UiThread
  private fun warnIfNotJdkHome() {
    if (project.isDisposed) return
    if (!IdeInfo.getInstance().isAndroidStudio) return
    if (!NotificationsConfigurationImpl.getSettings(JDK_LOCATION_WARNING_NOTIFICATION_GROUP.displayId).isShouldLog) return

    // Using the IdeSdks requires us to be on the dispatch thread
    ApplicationManager.getApplication().assertIsDispatchThread()

    val gradleInstallation = (GradleInstallationManager.getInstance() as AndroidStudioGradleInstallationManager)
    if (gradleInstallation.isUsingJavaHomeJdk(project)) {
      return
    }
    val hyperlinkUrl = AndroidBundle.message("project.sync.warning.multiple.gradle.daemons.url")
    val quickFixes = mutableListOf<NotificationHyperlink>(OpenUrlHyperlink(hyperlinkUrl, "More info..."))
    val selectJdkHyperlink = SelectJdkFromFileSystemHyperlink.create(project)
    if (selectJdkHyperlink != null) quickFixes += selectJdkHyperlink
    quickFixes.add(DoNotShowJdkHomeWarningAgainHyperlink())

    val message = AndroidBundle.message("project.sync.warning.multiple.gradle.daemons.message",
      project.name,
      gradleInstallation.getGradleJvmPath(project, project.basePath.orEmpty()) ?: "Undefined",
      IdeSdks.getJdkFromJavaHome() ?: "Undefined"
    )
    addToEventLog(JDK_LOCATION_WARNING_NOTIFICATION_GROUP, message, MessageType.WARNING, quickFixes)
  }

  private val eventLogger = GradleSyncEventLogger()

  fun generateSyncEvent(eventKind: AndroidStudioEvent.EventKind, rootProjectPath: @SystemIndependent String): AndroidStudioEvent.Builder {
    return eventLogger.generateSyncEvent(project, rootProjectPath, eventKind)
  }

  /**
   * Logs a sync event using [UsageTracker]
   */
  private fun logSyncEvent(kind: AndroidStudioEvent.EventKind, rootProjectPath: @SystemIndependent String?) {
    // Do not log an event if the project has been closed, working out the sync type for a disposed project results in
    // an error.
    if (project.isDisposed) return

    val event = eventLogger.generateSyncEvent(project, rootProjectPath, kind) {
      project.getService(SyncAnalyzerManager::class.java)?.updateSyncStatsData(externalSystemTaskId, this)
    }

    UsageTracker.log(event)
  }

  private fun addToEventLog(
    notificationGroup: NotificationGroup,
    message: String,
    type: MessageType,
    quickFixes: List<NotificationHyperlink>?
  ) {
    var resultMessage = message
    var listener: NotificationListener? = null
    if (quickFixes != null) {
      quickFixes.forEach { quickFix ->
        resultMessage += "<br>${quickFix.toHtml()}"
      }
      listener = NotificationListener { _, event ->
        quickFixes.forEach { link -> link.executeIfClicked(project, event) }
      }
    }
    val notification = notificationGroup.createNotification("", resultMessage, type.toNotificationType())
    if (listener != null) notification.setListener(listener)
    notification.notify(project)
  }

  private fun syncPublisher(block: GradleSyncListenerWithRoot.() -> Unit) {
    fun publish() {
      with(project.messageBus.syncPublisher(GRADLE_SYNC_TOPIC)) { block() }
      // Publish to the project-system-wide topic after publishing to our internal topic unless it is an in-progress-state. There is no
      // reason for our callers to handle in-progress states and `SyncResultListener` has `syncEnded()` method only.
      if (state.get { !state.isInProgress }) {
        project.messageBus.syncPublisher(PROJECT_SYSTEM_SYNC_TOPIC).syncEnded(syncResult)
      }
    }
    if (ApplicationManager.getApplication().isUnitTestMode) {
      publish()
    } else {
      invokeLaterIfProjectAlive(project, ::publish)
    }
  }

  /**
   * A helper project level service to keep track of external system sync related tasks and to detect and report any mismatched or
   * unexpected events.
   */
  @Service
  class SyncStateUpdaterService : Disposable {
    val runningTasks: ConcurrentMap<ExternalSystemTaskId, Pair<String, Disposable>> = ConcurrentHashMap()

    fun trackTask(id: ExternalSystemTaskId, projectPath: String): Disposable? {
      LOG.info("trackTask($id, $projectPath)")
      val normalizedProjectPath = normalizePath(projectPath)
      val disposable = Disposer.newDisposable()
      val old = runningTasks.putIfAbsent(id, normalizedProjectPath to disposable)
      if (old != null) {
        LOG.warn("External task $id has been already started")
        Disposer.dispose(disposable)
        return null
      }
      return disposable
    }

    fun stopTrackingTask(id: ExternalSystemTaskId): @SystemIndependent String? {
      LOG.info("stopTrackingTask($id)")
      val info = runningTasks.remove(id)
      if (info == null) {
        LOG.warn("Unknown build $id finished")
        return null
      }
      Disposer.dispose(info.second) // Unsubscribe from notifications.
      return info.first
    }

    fun stopTrackingTask(projectDir: String): @SystemIndependent String? {
      LOG.info("stopTrackingTask($projectDir)")
      val normalizedProjectPath = normalizePath(projectDir)
      val task = runningTasks.entries.find { it.value.first == normalizedProjectPath }?.key ?: return null
      return stopTrackingTask(task)
    }

    override fun dispose() {
      runningTasks.toList().forEach { (key, value) ->
        runCatching {
          Disposer.dispose(value.second)
          runningTasks.remove(key)
        }
      }
    }
  }

  class DataImportListener(val project: Project) : ProjectDataImportListener {
    override fun onImportFinished(projectPath: String?) {
      LOG.info("onImportFinished($projectPath)")
      val syncStateUpdaterService = project.getService(SyncStateUpdaterService::class.java)
      if (syncStateUpdaterService.stopTrackingTask(projectPath!!) != null) {
        GradleSyncStateHolder.getInstance(project).syncSucceeded(projectPath)
      }
    }

    @Suppress("UnstableApiUsage")
    override fun onImportFailed(projectPath: String?, t: Throwable) {
      LOG.info("onImportFailed($projectPath)")
      val syncStateUpdaterService = project.getService(SyncStateUpdaterService::class.java)
      if (syncStateUpdaterService.stopTrackingTask(projectPath!!) != null) {
        // If `onImportFailed` is called because of `ProcessCancelledException`, it results in `isCancelled == true`, and this is the way
        // we detect this case since we don't have access to the exception instance itself here.
        if (ProgressManager.getGlobalProgressIndicator()?.isCanceled == true) {
          ProgressManager.getInstance().executeNonCancelableSection {
            GradleSyncStateHolder.getInstance(project).syncCancelled(projectPath)
          }
        } else {
          // Unfortunately, the exact exception is not passed but this is an unexpected error indicating a bug in the code, and it is logged
          // as an error by the handler calling this callback in the IntelliJ platform. The error message below is used for logging and in
          // tests only, while the user still sees the actual exception in the build output window.
          GradleSyncStateHolder.getInstance(project).syncFailed("Failed to import project structure", null, projectPath)
        }
      }
    }
  }

  class SyncStateUpdater : ExternalSystemTaskNotificationListener, BuildProgressListener {

    private fun ExternalSystemTaskId.findProjectOrLog(): Project? {
      val project = findProject()
      if (project == null) {
        LOG.warn("No project found for $this")
      }
      return project
    }

    override fun onStart(id: ExternalSystemTaskId, workingDir: String) {
      if (!id.isGradleResolveProjectTask()) return
      val project = id.findProjectOrLog() ?: return
      val syncStateImpl = getInstance(project)
      syncStateImpl.state.set { copy(externalSystemTaskId = id) }
      LOG.info("onStart($id, $workingDir)")
      val syncStateUpdaterService = project.getService(SyncStateUpdaterService::class.java)
      val disposable = syncStateUpdaterService.trackTask(id, workingDir) ?: return
      val trigger =
        project.getProjectSyncRequest(workingDir)?.trigger
      if (!GradleSyncStateHolder.getInstance(project)
          .syncStarted(trigger ?: GradleSyncStats.Trigger.TRIGGER_UNKNOWN, rootProjectPath = workingDir)
      ) {
        stopTrackingTask(project, id)
        return
      }
      project.getService(SyncViewManager::class.java).addListener(this, disposable)
    }


    override fun onSuccess(id: ExternalSystemTaskId) {
      if (!id.isGradleResolveProjectTask()) return
      LOG.info("onSuccess($id)")
      val project = id.findProjectOrLog() ?: return
      val runningTasks = project.getService(SyncStateUpdaterService::class.java).runningTasks
      val (rootProjectPath, _) = runningTasks[id] ?: return
      GradleSyncStateHolder.getInstance(project).setupStarted(rootProjectPath)
    }

    override fun onFailure(id: ExternalSystemTaskId, e: Exception) {
      if (!id.isGradleResolveProjectTask()) return
      LOG.info("onFailure($id, $e)")
      val project = id.findProjectOrLog() ?: return
      val rootProjectPath = stopTrackingTask(project, id) ?: return
      GradleSyncStateHolder.getInstance(project).syncFailed(null, e, rootProjectPath)
    }

    override fun onStart(id: ExternalSystemTaskId) = error("Not expected to be called. onStart with a different signature is implemented")

    override fun onEnd(id: ExternalSystemTaskId) = Unit
    override fun onStatusChange(event: ExternalSystemTaskNotificationEvent) = Unit
    override fun onTaskOutput(id: ExternalSystemTaskId, text: String, stdOut: Boolean) = Unit
    override fun beforeCancel(id: ExternalSystemTaskId) = Unit

    override fun onCancel(id: ExternalSystemTaskId) {
      if (!id.isGradleResolveProjectTask()) return
      LOG.info("onCancel($id)")
      val project = id.findProjectOrLog() ?: return
      val rootProjectPath = stopTrackingTask(project, id) ?: return

      GradleSyncStateHolder.getInstance(project).syncCancelled(rootProjectPath)
    }

    override fun onEvent(buildId: Any, event: BuildEvent) {
      if (event !is FinishBuildEvent) return
      if (buildId !is ExternalSystemTaskId) {
        LOG.warn("Unexpected buildId $buildId of type ${buildId::class.java} encountered")
        return
      }
      val project = buildId.findProjectOrLog() ?: return
      val rootProjectPath = stopTrackingTask(project, buildId) ?: return

      if (event.result is SuccessResult) {
        // A successful result at this point without first reaching `onImportFinished` currently means that data import was cancelled.
        LOG.info("Unreported sync success detected. Sync cancelled?")
        GradleSyncStateHolder.getInstance(project).syncCancelled(rootProjectPath)
      } else {

        // Regardless of the result report sync failure. A successful sync would have already removed the task via ProjectDataImportListener.
        val failure = event.result as? FailureResult
        val message = failure?.failures?.mapNotNull { it.message }?.joinToString(separator = "\n") ?: "Sync failed: reason unknown"
        val throwable = failure?.failures?.map { it.error }?.firstOrNull { it != null }

        // Log if a not yet finalised sync detected. An error in Gradle phase is supposed to be reported via `onFailure` method and
        // exceptions in data services are reported via `GradleSyncStateHolder.DataImportListener.onImportFailed`.
        LOG.error("Unreported sync failure detected", Throwable())

        GradleSyncStateHolder.getInstance(project).syncFailed(message, throwable, rootProjectPath)
      }
    }

    private fun stopTrackingTask(project: Project, buildId: ExternalSystemTaskId): @SystemIndependent String? {
      val syncStateUpdaterService = project.getService(SyncStateUpdaterService::class.java)
      return syncStateUpdaterService.stopTrackingTask(buildId)
    }
  }

  private fun GradleSyncStateHolder.LastSyncState.toSyncResult(): ProjectSystemSyncManager.SyncResult {
    return when (this) {
      LastSyncState.UNKNOWN -> ProjectSystemSyncManager.SyncResult.UNKNOWN
      GradleSyncStateHolder.LastSyncState.SKIPPED -> ProjectSystemSyncManager.SyncResult.SKIPPED
      GradleSyncStateHolder.LastSyncState.IN_PROGRESS -> ProjectSystemSyncManager.SyncResult.UNKNOWN
      GradleSyncStateHolder.LastSyncState.SUCCEEDED -> ProjectSystemSyncManager.SyncResult.SUCCESS
      GradleSyncStateHolder.LastSyncState.FAILED -> ProjectSystemSyncManager.SyncResult.FAILURE
    }
  }
}

private val PROJECT_SYNC_REQUESTS = Key.create<Map<String, GradleSyncInvoker.Request>>("PROJECT_SYNC_REQUESTS")

internal fun Project.getProjectSyncRequest(rootPath: String): GradleSyncInvoker.Request? {
  return getUserData(PROJECT_SYNC_REQUESTS)?.get(toSystemIndependentName(toSystemIndependentName(rootPath)))
}

@JvmName("setProjectSyncRequest")
internal fun Project.setProjectSyncRequest(rootPath: String, request: GradleSyncInvoker.Request?) {
  val systemIndependentRootPath = toSystemIndependentName(rootPath)
  do {
    val currentRequests = getUserData(PROJECT_SYNC_REQUESTS)
    val newRequests =
      when {
        request != null -> currentRequests.orEmpty() + (systemIndependentRootPath to request)
        else -> currentRequests.orEmpty() - systemIndependentRootPath
      }
  } while (!(this as UserDataHolderEx).replace(PROJECT_SYNC_REQUESTS, currentRequests, newRequests))
}

private fun ExternalSystemTaskId.isGradleResolveProjectTask() =
  projectSystemId == GRADLE_SYSTEM_ID && type == ExternalSystemTaskType.RESOLVE_PROJECT

private fun normalizePath(projectPath: String) = ExternalSystemApiUtil.toCanonicalPath(projectPath)

private val Any.LOG get() = Logger.getInstance(this::class.java)  // Used for non-frequent logging.
private const val ANDROID_GRADLE_SYNC_NEEDED_PROPERTY_NAME = "android.gradle.sync.needed"<|MERGE_RESOLUTION|>--- conflicted
+++ resolved
@@ -207,12 +207,8 @@
     GradleFiles.getInstance(project).maybeProcessSyncStarted()
 
     logSyncEvent(AndroidStudioEvent.EventKind.GRADLE_SYNC_STARTED, rootProjectPath)
-<<<<<<< HEAD
+    project.getService(SyncAnalyzerManager::class.java)?.onSyncStarted(externalSystemTaskId)
     syncPublisher { syncStarted(project, rootProjectPath) }
-=======
-    project.getService(SyncAnalyzerManager::class.java)?.onSyncStarted(externalSystemTaskId)
-    syncPublisher() { syncStarted(project, rootProjectPath) }
->>>>>>> de127946
     return true
   }
 
