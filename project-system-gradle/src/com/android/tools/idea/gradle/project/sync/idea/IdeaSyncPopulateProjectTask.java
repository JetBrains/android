/*
 * Copyright (C) 2017 The Android Open Source Project
 *
 * Licensed under the Apache License, Version 2.0 (the "License");
 * you may not use this file except in compliance with the License.
 * You may obtain a copy of the License at
 *
 *      http://www.apache.org/licenses/LICENSE-2.0
 *
 * Unless required by applicable law or agreed to in writing, software
 * distributed under the License is distributed on an "AS IS" BASIS,
 * WITHOUT WARRANTIES OR CONDITIONS OF ANY KIND, either express or implied.
 * See the License for the specific language governing permissions and
 * limitations under the License.
 */
package com.android.tools.idea.gradle.project.sync.idea;

import static com.intellij.util.ui.UIUtil.invokeAndWaitIfNeeded;

import com.android.annotations.concurrency.WorkerThread;
import com.android.tools.idea.gradle.project.sync.GradleSyncListener;
import com.android.tools.idea.gradle.project.sync.messages.GradleSyncMessages;
import com.android.tools.idea.project.messages.MessageType;
import com.android.tools.idea.project.messages.SyncMessage;
import com.google.common.annotations.VisibleForTesting;
import com.intellij.openapi.application.ApplicationManager;
import com.intellij.openapi.externalSystem.model.DataNode;
import com.intellij.openapi.externalSystem.model.project.ProjectData;
import com.intellij.openapi.externalSystem.service.project.ProjectDataManager;
import com.intellij.openapi.progress.ProcessCanceledException;
import com.intellij.openapi.progress.ProgressManager;
import com.intellij.openapi.project.Project;
import org.jetbrains.annotations.NotNull;
import org.jetbrains.annotations.Nullable;

public class IdeaSyncPopulateProjectTask {
  @NotNull private final Project myProject;
  @NotNull private final ProjectDataManager myDataManager;

  public IdeaSyncPopulateProjectTask(@NotNull Project project) {
    this(project, ProjectDataManager.getInstance());
  }

  @VisibleForTesting
  IdeaSyncPopulateProjectTask(@NotNull Project project,
                              @NotNull ProjectDataManager dataManager) {
    myProject = project;
    myDataManager = dataManager;
  }

  @WorkerThread
  public void populateProject(@NotNull DataNode<ProjectData> projectInfo,
                              @Nullable GradleSyncListener syncListener) {
    invokeAndWaitIfNeeded((Runnable)() -> {
      if (myProject.isDisposed()) return;
      GradleSyncMessages.getInstance(myProject).removeAllMessages();
    });
    try {
<<<<<<< HEAD
      myDataManager.importData(projectInfo, myProject  /* synchronous */);
=======
      myDataManager.importData(projectInfo, myProject);
>>>>>>> de127946
    }
    catch (ProcessCanceledException ex) {
      if (syncListener != null) {
        ProgressManager.getInstance()
          .executeNonCancelableSection(
            () -> ApplicationManager.getApplication().invokeLater(() -> syncListener.syncCancelled(myProject)));
      }
      throw ex;
    }
    catch (Exception ex) {
      GradleSyncMessages.getInstance(myProject).report(new SyncMessage(SyncMessage.DEFAULT_GROUP, MessageType.ERROR, ex.getMessage()));
      if (syncListener != null) {
        syncListener.syncFailed(myProject, ex.getMessage());
      }
      throw ex;
    }
    if (syncListener != null) {
      syncListener.syncSucceeded(myProject);
    }
  }
}<|MERGE_RESOLUTION|>--- conflicted
+++ resolved
@@ -56,11 +56,7 @@
       GradleSyncMessages.getInstance(myProject).removeAllMessages();
     });
     try {
-<<<<<<< HEAD
-      myDataManager.importData(projectInfo, myProject  /* synchronous */);
-=======
       myDataManager.importData(projectInfo, myProject);
->>>>>>> de127946
     }
     catch (ProcessCanceledException ex) {
       if (syncListener != null) {
