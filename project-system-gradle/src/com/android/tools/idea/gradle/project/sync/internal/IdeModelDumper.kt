/*
 * Copyright (C) 2021 The Android Open Source Project
 *
 * Licensed under the Apache License, Version 2.0 (the "License");
 * you may not use this file except in compliance with the License.
 * You may obtain a copy of the License at
 *
 *      http://www.apache.org/licenses/LICENSE-2.0
 *
 * Unless required by applicable law or agreed to in writing, software
 * distributed under the License is distributed on an "AS IS" BASIS,
 * WITHOUT WARRANTIES OR CONDITIONS OF ANY KIND, either express or implied.
 * See the License for the specific language governing permissions and
 * limitations under the License.
 */
package com.android.tools.idea.gradle.project.sync.internal

import com.android.sdklib.AndroidVersion
import com.android.tools.idea.gradle.model.IdeAaptOptions
import com.android.tools.idea.gradle.model.IdeAndroidArtifact
import com.android.tools.idea.gradle.model.IdeAndroidGradlePluginProjectFlags
import com.android.tools.idea.gradle.model.IdeAndroidLibrary
import com.android.tools.idea.gradle.model.IdeAndroidProject
import com.android.tools.idea.gradle.model.IdeApiVersion
import com.android.tools.idea.gradle.model.IdeArtifactLibrary
import com.android.tools.idea.gradle.model.IdeArtifactName.Companion.toPrintableName
import com.android.tools.idea.gradle.model.IdeBaseArtifact
import com.android.tools.idea.gradle.model.IdeBaseConfig
import com.android.tools.idea.gradle.model.IdeBasicVariant
import com.android.tools.idea.gradle.model.IdeBuildTasksAndOutputInformation
import com.android.tools.idea.gradle.model.IdeBuildTypeContainer
import com.android.tools.idea.gradle.model.IdeCompositeBuildMap
import com.android.tools.idea.gradle.model.IdeDependencies
import com.android.tools.idea.gradle.model.IdeDependenciesInfo
import com.android.tools.idea.gradle.model.IdeExtraSourceProvider
import com.android.tools.idea.gradle.model.IdeJavaArtifact
import com.android.tools.idea.gradle.model.IdeJavaCompileOptions
import com.android.tools.idea.gradle.model.IdeJavaLibrary
import com.android.tools.idea.gradle.model.IdeLibrary
import com.android.tools.idea.gradle.model.IdeLintOptions
import com.android.tools.idea.gradle.model.IdeModuleLibrary
import com.android.tools.idea.gradle.model.IdeProductFlavor
import com.android.tools.idea.gradle.model.IdeProductFlavorContainer
import com.android.tools.idea.gradle.model.IdeSigningConfig
import com.android.tools.idea.gradle.model.IdeSourceProvider
import com.android.tools.idea.gradle.model.IdeSourceProviderContainer
import com.android.tools.idea.gradle.model.IdeTestOptions
import com.android.tools.idea.gradle.model.IdeTestedTargetVariant
import com.android.tools.idea.gradle.model.IdeUnknownLibrary
import com.android.tools.idea.gradle.model.IdeVariant
import com.android.tools.idea.gradle.model.IdeVariantBuildInformation
import com.android.tools.idea.gradle.model.IdeViewBindingOptions
import com.android.tools.idea.gradle.model.impl.IdeResolvedLibraryTable
import com.android.tools.idea.gradle.project.facet.gradle.GradleFacet
import com.android.tools.idea.gradle.project.model.GradleAndroidModel
import com.android.tools.idea.gradle.project.model.GradleModuleModel
import com.android.tools.idea.gradle.project.model.NdkModuleModel
import com.android.tools.idea.gradle.project.sync.idea.data.DataNodeCaches
import com.android.tools.idea.gradle.project.sync.idea.data.service.AndroidProjectKeys
import com.android.tools.idea.model.StudioAndroidModuleInfo
import com.android.tools.idea.projectsystem.gradle.GradleHolderProjectPath
import com.android.tools.idea.projectsystem.gradle.resolveIn
import com.android.tools.idea.projectsystem.isHolderModule
import com.intellij.openapi.actionSystem.AnActionEvent
import com.intellij.openapi.externalSystem.util.ExternalSystemApiUtil
import com.intellij.openapi.fileEditor.FileEditorManager
import com.intellij.openapi.fileEditor.OpenFileDescriptor
import com.intellij.openapi.module.Module
import com.intellij.openapi.module.ModuleManager
import com.intellij.openapi.project.DumbAwareAction
import com.intellij.openapi.project.Project
import com.intellij.openapi.roots.ProjectRootManager
import com.intellij.openapi.vfs.VfsUtil
import com.intellij.util.io.sanitizeFileName
import org.jetbrains.kotlin.cli.common.arguments.CommonCompilerArguments
import org.jetbrains.kotlin.cli.common.arguments.K2JVMCompilerArguments
import org.jetbrains.kotlin.cli.common.arguments.parseCommandLineArguments
import org.jetbrains.kotlin.gradle.idea.tcs.IdeaKotlinDependency
import org.jetbrains.kotlin.idea.gradleTooling.KotlinGradleModel
import org.jetbrains.kotlin.idea.gradleTooling.KotlinMPPGradleModel
import org.jetbrains.kotlin.idea.gradleTooling.model.kapt.KaptGradleModel
import org.jetbrains.kotlin.idea.projectModel.KotlinCompilation
import org.jetbrains.kotlin.idea.projectModel.KotlinTaskProperties
import org.jetbrains.plugins.gradle.model.DefaultExternalSourceSet
import org.jetbrains.plugins.gradle.model.ExternalProject
import java.io.File

fun ProjectDumper.dumpAndroidIdeModel(
  project: Project,
  kotlinModels: (Module) -> KotlinGradleModel?,
  kaptModels: (Module) -> KaptGradleModel?,
  mppModels: (Module) -> KotlinMPPGradleModel?,
  externalProjects: (Module) -> ExternalProject?
) {
  val projectRoot = File(project.basePath!!)
  nest(projectRoot, "PROJECT") {
    with(ideModelDumper(this)) {
      // Android Studio projects always have just one Gradle root, and thus we dump the composite build structure of the root project of a
      // build located at the root of the IDE project.
      GradleHolderProjectPath(projectRoot.canonicalPath, ":")
        .resolveIn(project)
        ?.let { dump(it) }

      dumpLibraryTable(project)

      ModuleManager.getInstance(project).modules.sortedBy { it.name }.forEach { module ->
        head("MODULE") { module.name }
        nest {
          GradleFacet.getInstance(module)?.gradleModuleModel?.let {
            // Skip all but holders to prevent needless spam in the snapshots. All modules
            // point to the same facet.
            if (!module.isHolderModule()) return@let
            dump(it)
          }
          GradleAndroidModel.get(module)?.let { it ->
            // Skip all but holders to prevent needless spam in the snapshots. All modules
            // point to the same facet.
            if (!module.isHolderModule()) return@let
            head("CurrentVariantReportedVersions")
            nest {
              StudioAndroidModuleInfo.getInstance(module)?.minSdkVersion?.dump("minSdk")
              StudioAndroidModuleInfo.getInstance(module)?.runtimeMinSdkVersion?.get()?.dump("runtimeMinSdk")
              StudioAndroidModuleInfo.getInstance(module)?.targetSdkVersion?.dump("targetSdk")
            }
            dump(it.androidProject)
            // Dump all the fetched Ide variants.
            head("IdeVariants")
            nest {
              it.variants.forEach { ideVariant ->
                dump(ideVariant)
              }
            }
          }

          NdkModuleModel.get(module)?.let { it ->
            dumpNdkModuleModel(it)
          }

          kotlinModels(module)?.let {
            dump(it)
          }

          kaptModels(module)?.let {
            dump(it)
          }

          mppModels(module)?.let {
            dump(it)
          }

          externalProjects(module)?.let {
            dump(it)
          }
        }
      }
    }
  }
}

fun ProjectDumper.dumpAllVariantsSyncAndroidModuleModel(gradleAndroidModel: GradleAndroidModel, projectPath: String) {
  nest(File(projectPath), "PROJECT") {
    with(ideModelDumper(this)) {
      gradleAndroidModel.let { gradleAndroidModel ->
        dump(gradleAndroidModel.androidProject)
        dumpLibraryTable(gradleAndroidModel.project)
        // Dump all the fetched Ide variants.
        head("IdeVariants")
        nest {
          gradleAndroidModel.variants.forEach { ideVariant ->
            dump(ideVariant)
          }
        }
      }
    }
  }
}

private val jbModelDumpers = listOf(
  SpecializedDumper(property = CommonCompilerArguments::pluginOptions),
  SpecializedDumper<IdeaKotlinDependency> { dependency ->
    prop(propertyName, dependency.coordinates.toString())
  },
  SpecializedDumper(property = KotlinCompilation::compilerArguments) { _, compilerArguments ->
    prop(propertyName, parseCommandLineArguments<K2JVMCompilerArguments>(compilerArguments))
  },
  SpecializedDumper(property = KotlinGradleModel::compilerArgumentsBySourceSet) { _, compilerArgumentsBySourceSet ->
    head(propertyName)
    nest {
      compilerArgumentsBySourceSet.forEach { (sourceSet, compilerArguments) ->
        head(sourceSet)
        nest {
          prop("compilerArguments", parseCommandLineArguments<K2JVMCompilerArguments>(compilerArguments))
        }
      }
    }
  },
<<<<<<< HEAD
=======
  SpecializedDumper<DefaultExternalSourceSet> { externalSourceSet ->
    head(propertyName)
    nest {
      prop("sourceCompatibility", externalSourceSet.sourceCompatibility)
      prop("targetCompatibility", externalSourceSet.targetCompatibility)
      prop("jdkInstallationPath", externalSourceSet.javaToolchainHome)
      prop("artifacts", externalSourceSet.artifacts)
      prop("dependencies", externalSourceSet.dependencies)
      prop("sources", externalSourceSet.sources.toSortedMap())
    }
  },
>>>>>>> 0d09370c
  SpecializedDumper(property = KotlinMPPGradleModel::dependencies) { holder, dependencies ->
    head(propertyName)
    nest {
      holder.sourceSetsByName.keys.forEach { sourceSet ->
        head(sourceSet)
        nest {
          prop("dependency", dependencies[sourceSet].sortedBy { it.coordinates.toString() })
        }
      }
    }
  },
  // Do nothing as it is a machine specific path to `~/.konan` directory, where `~` is the true user home path rather than the one used
  // in tests.
  SpecializedDumper(property = KotlinMPPGradleModel::kotlinNativeHome),
  SpecializedDumper(property = KotlinTaskProperties::pluginVersion) { _, _ ->
    // We do not have access to `TestUtils.KOTLIN_VERSION_FOR_TESTS` here. Remove the property.
    prop(propertyName, "<CUT>")
  },
  SpecializedDumper(property = KotlinMPPGradleModel::kotlinGradlePluginVersion) { _, kgpVersion ->
    head(propertyName)
    nest {
      prop("versionString", kgpVersion.versionString.replaceKgpForTestVersion())
    }
  },
)

<<<<<<< HEAD
const val KOTLIN_VERSION_FOR_TESTS = "1.9.20"
=======
const val KOTLIN_VERSION_FOR_TESTS = "2.0.0-RC1"
>>>>>>> 0d09370c
fun String.replaceKgpForTestVersion(): String = replace(KOTLIN_VERSION_FOR_TESTS, "<KGP_VERSION>")

private fun ideModelDumper(projectDumper: ProjectDumper) = with(projectDumper) {
  val modelDumper = ModelDumper(jbModelDumpers)
  object {
    fun dump(ideAndroidModel: IdeAndroidProject) {
      prop("RootBuildId") { ideAndroidModel.projectPath.rootBuildId.path.toPrintablePath() }
      prop("BuildId") { ideAndroidModel.projectPath.buildId.path.toPrintablePath() }
      prop("ProjectPath") { ideAndroidModel.projectPath.projectPath }
      prop("ModelVersion") { ideAndroidModel.agpVersion.replaceKnownPatterns() }
      prop("ProjectType") { ideAndroidModel.projectType.toString() }
      prop("CompileTarget") { ideAndroidModel.compileTarget.replaceCurrentSdkVersion() }
      prop("BuildFolder") { ideAndroidModel.buildFolder.path.toPrintablePath() }
      prop("ResourcePrefix") { ideAndroidModel.resourcePrefix }
      prop("buildToolsVersion") { ideAndroidModel.buildToolsVersion?.toPrintableString() }
      prop("IsBaseSplit") { ideAndroidModel.isBaseSplit.toString() }
      prop("GroupId") { ideAndroidModel.groupId }
      prop("Namespace") { ideAndroidModel.namespace }
      prop("TestNamespace") { ideAndroidModel.testNamespace }
      dump(ideAndroidModel.aaptOptions)
      dump(ideAndroidModel.lintOptions)
      dump(ideAndroidModel.javaCompileOptions)
      dump(ideAndroidModel.agpFlags)
      ideAndroidModel.basicVariants.forEach { dump(it) }
      ideAndroidModel.flavorDimensions.forEach { prop("FlavorDimensions") { it } }
      ideAndroidModel.bootClasspath.forEach { prop("BootClassPath") { it.toPrintablePath().replaceCurrentSdkVersion() } }
      ideAndroidModel.dynamicFeatures.forEach { prop("DynamicFeatures") { it } }
      prop("BaseFeature") { ideAndroidModel.baseFeature }
      ideAndroidModel.viewBindingOptions?.let { dump(it) }
      ideAndroidModel.dependenciesInfo?.let { dump(it) }
      ideAndroidModel.lintChecksJars?.forEach { prop("lintChecksJars") { it.path.toPrintablePath() } }

      ideAndroidModel.multiVariantData?.defaultConfig?.let { defaultConfig ->
        head("DefaultConfig")
        nest {
          head("ProductFlavor")
          nest {
            dump(defaultConfig)
          }
          dump(ideAndroidModel.defaultSourceProvider)
        }
      } ?: run {
        head("DefaultSourceProvider")
        nest {
          dump(ideAndroidModel.defaultSourceProvider)
        }
      }
      ideAndroidModel.multiVariantData?.buildTypes?.takeIf { it.isNotEmpty() }?.let { buildTypes ->
        head("BuildTypes")
        nest {
          buildTypes.forEach {
            dump(it)
          }
        }
      }
      ideAndroidModel.multiVariantData?.productFlavors?.takeIf { it.isNotEmpty() }?.let { productFlavors ->
        head("ProductFlavors")
        nest {
          productFlavors.forEach {
            dump(it)
          }
        }
      }
      head("SigningConfigs")
      nest {
        ideAndroidModel.signingConfigs.forEach { dump(it) }
      }

      head("VariantBuildInformation")
      nest {
        ideAndroidModel.variantsBuildInformation.forEach { dump(it) }
      }
    }

    fun dump(ideBasicVariant: IdeBasicVariant) {
      head("- basicVariant:") { ideBasicVariant.name }
      nest {
        prop("applicationId") { ideBasicVariant.applicationId }
        prop("testApplicationId") { ideBasicVariant.testApplicationId }
        prop("buildType") { ideBasicVariant.buildType }
      }
    }

    fun dump(ideVariant: IdeVariant) {
      fun String.toPrintableArtifactName() = "${this}Artifact"

      head("IdeVariant")
      nest {
        prop("Name") { ideVariant.name }
        prop("BuildType") { ideVariant.buildType }
        prop("DisplayName") { ideVariant.displayName }
        prop("InstantAppCompatible") { ideVariant.instantAppCompatible.toString() }
        ideVariant.minSdkVersion.dump("MinSdkVersion")
        ideVariant.targetSdkVersion?.dump("TargetSdkVersion")
        prop("MaxSdkVersion") { ideVariant.maxSdkVersion?.toString()?.replaceCurrentSdkVersion() }
        prop("VersionCode") { ideVariant.versionCode?.toString() }
        prop("VersionNameSuffix") { ideVariant.versionNameSuffix }
        prop("VersionNameWithSuffix") { ideVariant.versionNameWithSuffix }
        prop("DeprecatedPreMergedTestApplicationId") { ideVariant.deprecatedPreMergedTestApplicationId }
        prop("DeprecatedPreMergedApplicationId") { ideVariant.deprecatedPreMergedApplicationId }
        ideVariant.proguardFiles.forEach { prop("ProguardFiles") { it.path.toPrintablePath() } }
        ideVariant.consumerProguardFiles.forEach { prop("ConsumerProguardFiles") { it.path.toPrintablePath() } }
        ideVariant.resourceConfigurations.forEach { prop("ResourceConfigurations") { it } }
        ideVariant.productFlavors.forEach { prop("ProductFlavors") { it } }
        prop("TestInstrumentationRunner") { ideVariant.testInstrumentationRunner }
        if (ideVariant.manifestPlaceholders.isNotEmpty()) {
          head("ManifestPlaceholders")
          nest {
            ideVariant.manifestPlaceholders.forEach { (key, value) ->
              prop(key) { value }
            }
          }
        }
        if (ideVariant.resValues.isNotEmpty()) {
          head("ResValues")
          nest {
            ideVariant.resValues.forEach { (key, value) ->
              prop(key) { "(${value.type}, ${value.name}, ${value.value})" }
            }
          }
        }
        if (ideVariant.testInstrumentationRunnerArguments.isNotEmpty()) {
          head("TestInstrumentationRunnerArguments")
          nest {
            ideVariant.testInstrumentationRunnerArguments.forEach { (key, value) ->
              prop(key) { value }
            }
          }
        }
        head("MainArtifact")
        nest {
          dump(ideVariant.mainArtifact)
        }
        ideVariant.deviceTestArtifacts.forEach {
          head("${it.name.toPrintableName()}Artifact")
          nest {
            dump(it)
          }
        }
        ideVariant.hostTestArtifacts.forEach {
          head("${it.name.toPrintableName()}Artifact")
          nest {
            dump(it)
          }
        }
        ideVariant.testFixturesArtifact?.let {
          head("${it.name.toPrintableName()}Artifact")
          nest {
            dump(it)
          }
        }
        ideVariant.testedTargetVariants.forEach {
          head("TestedTargetVariants")
          nest {
            dump(it)
          }
        }
      }
    }

    fun dumpLibraryTable(project: Project) {
      // Dump library table - this allows us to just use artifact addresses while dumping the dependency graphs for each artifact
      // It also centralizes all library information in one place.
      DataNodeCaches.getInstance(project).cachedProjectData?.let { projectData ->
        val libraryTable = ExternalSystemApiUtil.find(projectData, AndroidProjectKeys.IDE_LIBRARY_TABLE)
        head("LIBRARY_TABLE")
        nest {
          libraryTable?.data?.let {
            dump(it)
          }
        }
      }
    }

    fun dump(libraryTable: IdeResolvedLibraryTable) {
      val libraryComparator = compareBy<IdeLibrary?> { it?.toLibraryType() }.thenBy { it?.toDisplayString() }
      libraryTable.libraries
        .map { it.sortedWith (libraryComparator) } // sort each list first
        .sortedWith(compareBy(libraryComparator) { it.firstOrNull() } ) // then compare the min elements of lists
        .forEach { library ->
           modelDumper.dumpModel(projectDumper, "library", library)
        }
    }

    fun dump(compositeBuildMap: IdeCompositeBuildMap) {
      modelDumper.dumpModel(projectDumper, "CompositeBuildMap", compositeBuildMap)
    }

    private fun dump(ideAndroidArtifact: IdeAndroidArtifact) {
      dump(ideAndroidArtifact as IdeBaseArtifact) // dump the IdeBaseArtifact part first.
      prop("ApplicationId") { ideAndroidArtifact.applicationId }
      prop("SigningConfigName") { ideAndroidArtifact.signingConfigName }
      prop("IsSigned") { ideAndroidArtifact.isSigned.toString() }
      prop("CodeShrinker") { ideAndroidArtifact.codeShrinker.toString() }
      dump(ideAndroidArtifact.buildInformation)
      ideAndroidArtifact.generatedResourceFolders.forEach { prop("GeneratedResourceFolders") { it.path.toPrintablePath() } }
      ideAndroidArtifact.desugaredMethodsFiles.forEach { prop("DesugaredMethodFiles") { it.path.toPrintablePath() } }
      ideAndroidArtifact.additionalRuntimeApks.forEach { prop("AdditionalRuntimeApks") { it.path.toPrintablePath() } }
      ideAndroidArtifact.testOptions?.let { dump(it) }
      ideAndroidArtifact.abiFilters.forEach { prop("AbiFilters") { it } }
    }

    private fun dump(property: String, ideDependencies: IdeDependencies) {

      head(property)
      nest {
        ideDependencies.unresolvedDependencies.forEach { dependency ->
          ideDependencies.resolver.resolve(dependency).forEach {
            prop(it.toLibraryType()) { it.toDisplayString() }
          }
          nest {
            // All the dependencies are included in unresolvedDependencies so we only need to dump the first level of children
            dependency.dependencies?.map { ideDependencies.lookup(it) }?.forEach { nestedDependency ->
              ideDependencies.resolver.resolve(nestedDependency).forEach { lib ->
                prop(lib.toLibraryType()) { lib.toDisplayString() }
              }
            }
          }
        }
      }
    }

    private fun dump(ideBaseArtifact: IdeBaseArtifact) {
      prop("Name") { ideBaseArtifact.name.toString() }
      prop("CompileTaskName") { ideBaseArtifact.compileTaskName }
      prop("AssembleTaskName") { ideBaseArtifact.assembleTaskName }
      prop("IsTestArtifact") { ideBaseArtifact.isTestArtifact.toString() }
      ideBaseArtifact.ideSetupTaskNames.forEach { prop("IdeSetupTaskNames") { it } }
      ideBaseArtifact.generatedSourceFolders.map { it.path.toPrintablePath() }.sorted().forEach {
        prop("GeneratedSourceFolders") { it }
      }
      ideBaseArtifact.classesFolder.map { it.path.toPrintablePath() }.sorted().forEach {
        prop("ClassesFolder") { it }
      }
      ideBaseArtifact.generatedClassPaths.map { it.value.toPrintablePath() }.sorted().forEach {
        prop("GeneratedClassPaths") { it }
      }
      ideBaseArtifact.variantSourceProvider?.let {
        head("VariantSourceProvider")
        nest { dump(it) }
      }
      ideBaseArtifact.multiFlavorSourceProvider?.let {
        head("MultiFlavorSourceProvider")
        nest { dump(it) }
      }
      head("Dependencies")
      nest {
        dump("compileClasspath", ideBaseArtifact.compileClasspath)
        dump("runtimeClasspath", ideBaseArtifact.runtimeClasspath)
      }
      val runtimeNames = ideBaseArtifact.runtimeClasspath.libraries.filterIsInstance<IdeArtifactLibrary>().map { it.name }.toSet()
      val compileTimeNames = ideBaseArtifact.compileClasspath.libraries.filterIsInstance<IdeArtifactLibrary>().map { it.name }.toSet()
      val providedDependencies = ideBaseArtifact.compileClasspath.libraries.filterIsInstance<IdeArtifactLibrary>()
        .filter { it.name !in runtimeNames }
      if (providedDependencies.isNotEmpty()) {
        head("ProvidedDependencies")
        nest {
          providedDependencies
            .sortedBy { it.name }
            .forEach {
              prop("- provided") { it.name.replaceKnownPatterns().replaceKnownPaths() }
            }
        }
      }
      val runtimeOnlyClasses =
        ideBaseArtifact.runtimeClasspath.libraries
          .filterIsInstance<IdeArtifactLibrary>()
          .filter { it.name !in compileTimeNames }
          .flatMap {
            when (it) {
              is IdeAndroidLibrary -> it.runtimeJarFiles
              is IdeJavaLibrary -> listOf(it.artifact)
              else -> emptyList()
            }
          }
          .distinct()
      if (runtimeOnlyClasses.isNotEmpty()) {
        head("RuntimeOnlyClasses")
        nest {
          runtimeOnlyClasses
            .map { it.toPrintablePath() }
            .sorted()
            .forEach {
              prop("- class") { it }
            }
        }
      }
    }

    private fun dump(ideJavaArtifact: IdeJavaArtifact) {
      dump(ideJavaArtifact as IdeBaseArtifact)
      prop("MockablePlatformJar") { ideJavaArtifact.mockablePlatformJar?.path?.toPrintablePath() }
    }

    private fun dump(ideTestedTargetVariant: IdeTestedTargetVariant) {
      prop("TargetProjectPath") { ideTestedTargetVariant.targetProjectPath }
      prop("TargetVariant") { ideTestedTargetVariant.targetVariant }
    }

    private fun dump(ideProductFlavorContainer: IdeProductFlavorContainer) {
      head("ProductFlavor")
      nest {
        dump(ideProductFlavorContainer.productFlavor)
      }
      head("SourceProvider")
      nest {
        dump(ideProductFlavorContainer.sourceProvider)
      }
      head("ExtraSourceProviders")
      nest {
        ideProductFlavorContainer.extraSourceProviders.forEach {
          dump(it)
        }
      }
    }

    private fun dump(ideBaseConfig: IdeBaseConfig) {
      prop("Name") { ideBaseConfig.name }
      prop("ApplicationIdSuffix") { ideBaseConfig.applicationIdSuffix }
      prop("VersionNameSuffix") { ideBaseConfig.versionNameSuffix }
      prop("IsMultiDexEnabled") { ideBaseConfig.multiDexEnabled?.toString() }
      if (ideBaseConfig.resValues.isNotEmpty()) {
        head("ResValues")
        nest {
          ideBaseConfig.resValues.forEach { (key, value) ->
            prop(key) { "(${value.type}, ${value.name}, ${value.value})" }
          }
        }
      }

      ideBaseConfig.proguardFiles.forEach { prop("ProguardFiles") { it.path.toPrintablePath() } }
      ideBaseConfig.consumerProguardFiles.forEach { prop("ConsumerProguardFiles") { it.path.toPrintablePath() } }
      if (ideBaseConfig.manifestPlaceholders.isNotEmpty()) {
        head("ManifestPlaceholders")
        nest {
          ideBaseConfig.manifestPlaceholders.forEach { (key, value) ->
            prop(key) { value }
          }
        }
      }
    }

    private fun dump(ideProductFlavor: IdeProductFlavor) {
      dump(ideProductFlavor as IdeBaseConfig)
      prop("Dimension") { ideProductFlavor.dimension }
      prop("ApplicationId") { ideProductFlavor.applicationId }
      prop("VersionCode") { ideProductFlavor.versionCode?.toString() }
      prop("VersionName") { ideProductFlavor.versionName }
      prop("MaxSdkVersion") { ideProductFlavor.maxSdkVersion?.toString()?.replaceCurrentSdkVersion() }
      prop("TestApplicationId") { ideProductFlavor.testApplicationId }
      prop("TestInstrumentationRunner") { ideProductFlavor.testInstrumentationRunner }
      prop("TestHandleProfiling") { ideProductFlavor.testHandleProfiling?.toString() }
      prop("TestFunctionalTest") { ideProductFlavor.testFunctionalTest?.toString() }
      ideProductFlavor.resourceConfigurations.forEach { prop("resourceConfigurations") { it } }
      ideProductFlavor.minSdkVersion?.dump("MinSdkVersion")
      ideProductFlavor.targetSdkVersion?.dump("TargetSdkVersion")
      if (ideProductFlavor.testInstrumentationRunnerArguments.isNotEmpty()) {
        head("TestInstrumentationRunnerArguments")
        nest {
          ideProductFlavor.testInstrumentationRunnerArguments.forEach { (key, value) ->
            prop(key) { value }
          }
        }
      }
      ideProductFlavor.vectorDrawables?.let {
        head("VectorDrawables")
        nest {
          prop("UseSupportLibrary") { it.useSupportLibrary?.toString() }
        }
      }
    }

    private fun dump(ideSourceProviderContainer: IdeSourceProviderContainer) {
      head("SourceProvider")
      nest {
        dump(ideSourceProviderContainer.sourceProvider)
      }
      head("ExtraSourceProviders")
      nest {
        ideSourceProviderContainer.extraSourceProviders.forEach {
          dump(it)
        }
      }
    }

    private fun dump(ideSourceProvider: IdeSourceProvider?) {
      if (ideSourceProvider == null) return
      prop("Name") { ideSourceProvider.name }
      prop("Manifest") { ideSourceProvider.manifestFile.path.toPrintablePath() }
      ideSourceProvider.javaDirectories.forEach { prop("JavaDirectories") { it.path.toPrintablePath() } }
      ideSourceProvider.kotlinDirectories.forEach { prop("KotlinDirectories") { it.path.toPrintablePath() } }
      ideSourceProvider.resourcesDirectories.forEach { prop("ResourcesDirectories") { it.path.toPrintablePath() } }
      ideSourceProvider.aidlDirectories.forEach { prop("AidlDirectories") { it.path.toPrintablePath() } }
      ideSourceProvider.renderscriptDirectories.forEach { prop("RenderscriptDirectories") { it.path.toPrintablePath() } }
      ideSourceProvider.resDirectories.forEach { prop("ResDirectories") { it.path.toPrintablePath() } }
      ideSourceProvider.assetsDirectories.forEach { prop("AssetsDirectories") { it.path.toPrintablePath() } }
      ideSourceProvider.jniLibsDirectories.forEach { prop("JniLibsDirectories") { it.path.toPrintablePath() } }
      ideSourceProvider.shadersDirectories.forEach { prop("ShadersDirectories") { it.path.toPrintablePath() } }
      ideSourceProvider.mlModelsDirectories.forEach { prop("MlModelsDirectories") { it.path.toPrintablePath() } }
      ideSourceProvider.customSourceDirectories.forEach {
        head("CustomSourceDirectories")
        nest {
          prop("SourceTypeName") { it.sourceTypeName }
          prop("Directory") { it.directory.path.toPrintablePath() }
        }
      }
      ideSourceProvider.baselineProfileDirectories.forEach { prop("BaselineProfileDirectories") { it.path.toPrintablePath() } }
    }

    private fun dump(extraSourceProvider: IdeExtraSourceProvider) {
      head("ExtraSourceProvider")
      nest {
        prop("ArtifactName") { extraSourceProvider.artifactName }
        head("SourceProvider")
        nest {
          dump(extraSourceProvider.sourceProvider)
        }
      }
    }

    private fun dump(ideBuildTypeContainer: IdeBuildTypeContainer) {
      head("BuildType")
      nest {
        dump(ideBuildTypeContainer.buildType as IdeBaseConfig)
        prop("IsDebuggable") { ideBuildTypeContainer.buildType.isDebuggable.toString() }
        prop("IsJniDebuggable") { ideBuildTypeContainer.buildType.isJniDebuggable.toString() }
        prop("IsPseudoLocalesEnabled") { ideBuildTypeContainer.buildType.isPseudoLocalesEnabled.toString() }
        prop("IsRenderscriptDebuggable") { ideBuildTypeContainer.buildType.isRenderscriptDebuggable.toString() }
        prop("RenderscriptOptimLevel") { ideBuildTypeContainer.buildType.renderscriptOptimLevel.toString() }
        prop("IsMinifyEnabled") { ideBuildTypeContainer.buildType.isMinifyEnabled.toString() }
        prop("IsZipAlignEnabled") { ideBuildTypeContainer.buildType.isZipAlignEnabled.toString() }
      }
      head("SourceProvider")
      nest {
        dump(ideBuildTypeContainer.sourceProvider)
      }
      ideBuildTypeContainer.extraSourceProviders.forEach {
        head("ExtraSourceProviders")
        nest {
          dump(it)
        }
      }
    }

    private fun dump(ideSigningConfig: IdeSigningConfig) {
      head("SigningConfig")
      nest {
        prop("Name") { ideSigningConfig.name }
        // TODO(karimai): determine if we can compare the file paths for storeFile or just the name ?
        prop("StoreFile") { ideSigningConfig.storeFile?.name }
        prop("StorePassword") { ideSigningConfig.storePassword }
        prop("KeyAlias") { ideSigningConfig.keyAlias }
      }
    }

    private fun dump(aaptOptions: IdeAaptOptions) {
      head("AaptOptions")
      nest {
        prop("NameSpacing") { aaptOptions.namespacing.toString() }
      }
    }

    private fun dump(lintOptions: IdeLintOptions) {
      head("LintOptions")
      nest {
        prop("BaselineFile") { lintOptions.baselineFile?.path?.toPrintablePath() }
        prop("LintConfig") { lintOptions.lintConfig?.path?.toPrintablePath() }
        prop("IsCheckTestSources") { lintOptions.isCheckTestSources.toString() }
        prop("IsCheckDependencies") { lintOptions.isCheckDependencies.toString() }
        prop("IsAbortOnError") { lintOptions.isAbortOnError.toString() }
        prop("IsAbsolutePaths") { lintOptions.isAbsolutePaths.toString() }
        prop("IsNoLines") { lintOptions.isNoLines.toString() }
        prop("IsQuiet") { lintOptions.isQuiet.toString() }
        prop("IsCheckAllWarnings") { lintOptions.isCheckAllWarnings.toString() }
        prop("IsIgnoreWarnings") { lintOptions.isIgnoreWarnings.toString() }
        prop("IsWarningsAsErrors") { lintOptions.isWarningsAsErrors.toString() }
        prop("IsIgnoreTestSources") { lintOptions.isIgnoreTestSources.toString() }
        prop("IsIgnoreTestFixturesSources") { lintOptions.isIgnoreTestFixturesSources.toString() }
        prop("IsCheckGeneratedSources") { lintOptions.isCheckGeneratedSources.toString() }
        prop("IsCheckReleaseBuilds") { lintOptions.isCheckReleaseBuilds.toString() }
        prop("IsExplainIssues") { lintOptions.isExplainIssues.toString() }
        prop("IsShowAll") { lintOptions.isShowAll.toString() }
        prop("TextReport") { lintOptions.textReport.toString() }
        prop("TextOutput") { lintOptions.textOutput?.path?.toPrintablePath() }
        prop("HtmlReport") { lintOptions.htmlReport.toString() }
        prop("HtmlOutput") { lintOptions.htmlOutput?.path?.toPrintablePath() }
        prop("XmlReport") { lintOptions.xmlReport.toString() }
        prop("XmlOutput") { lintOptions.xmlOutput?.path?.toPrintablePath() }
        prop("SarifReport") { lintOptions.sarifReport.toString() }
        prop("SarifOutput") { lintOptions.sarifOutput?.path?.toPrintablePath() }
        lintOptions.disable.forEach { prop("- Disable") { it } }
        lintOptions.enable.forEach { prop("- Enable") { it } }
        lintOptions.check?.forEach { prop("- Check") { it } }
        if (lintOptions.severityOverrides.orEmpty().isNotEmpty()) {
          head("SeverityOverrides")
          nest {
            lintOptions.severityOverrides?.forEach { key, value ->
              prop(key) { value.toString() }
            }
          }
        }
      }
    }

    private fun dump(javaCompileOptions: IdeJavaCompileOptions) {
      head("JavaCompileOptions")
      nest {
        prop("Encoding") { javaCompileOptions.encoding }
        prop("SourceCompatibility") { javaCompileOptions.sourceCompatibility }
        prop("TargetCompatibility") { javaCompileOptions.targetCompatibility }
        prop("IsCoreLibraryDesugaringEnabled") { javaCompileOptions.isCoreLibraryDesugaringEnabled.toString() }
      }
    }

    private fun dump(viewBindingOptions: IdeViewBindingOptions) {
      head("ViewBindingOptions")
      nest {
        prop("Enabled") { viewBindingOptions.enabled.toString() }
      }
    }

    private fun dump(dependenciesInfo: IdeDependenciesInfo) {
      head("DependenciesInfo")
      nest {
        prop("IncludeInApk") { dependenciesInfo.includeInApk.toString() }
        prop("IncludeInBundle") { dependenciesInfo.includeInBundle.toString() }
      }
    }

    private fun dump(agpFlags: IdeAndroidGradlePluginProjectFlags) {
      head("AgpFlags")
      nest {
        prop("ApplicationRClassConstantIds") { agpFlags.applicationRClassConstantIds.toString() }
        prop("AestRClassConstantIds") { agpFlags.testRClassConstantIds.toString() }
        prop("TransitiveRClasses") { agpFlags.transitiveRClasses.toString() }
        prop("UseAndroidX") { agpFlags.useAndroidX.toString() }
        prop("UsesCompose") { agpFlags.usesCompose.toString() }
        prop("MlModelBindingEnabled") { agpFlags.mlModelBindingEnabled.toString() }
        prop("AndroidResourcesEnabled") { agpFlags.androidResourcesEnabled.toString() }
      }
    }

    private fun dump(variantBuildInformation: IdeVariantBuildInformation) {
      head("VariantBuildInformation")
      nest {
        prop("VariantName") { variantBuildInformation.variantName }
        dump(variantBuildInformation.buildInformation)
      }
    }

    private fun dump(info: IdeBuildTasksAndOutputInformation) {
      head("BuildTasksAndOutputInformation")
      nest {
        prop("AssembleTaskName") { info.assembleTaskName }
        prop("AssembleTaskOutputListingFile") { info.assembleTaskOutputListingFile?.toPrintablePath() }
        prop("BundleTaskName") { info.bundleTaskName }
        prop("BundleTaskOutputListingFile") { info.bundleTaskOutputListingFile?.toPrintablePath() }
        prop("ApkFromBundleTaskName") { info.apkFromBundleTaskName }
        prop("ApkFromBundleTaskOutputListingFile") { info.apkFromBundleTaskOutputListingFile?.toPrintablePath() }
      }
    }

    private fun IdeApiVersion.dump(name: String) {
      head(name)
      nest {
        prop("ApiLevel") { apiLevel.toString().replaceCurrentSdkVersion(apiLevel, codename) }
        prop("CodeName") { codename }
        prop("ApiString") { apiString.replaceCurrentSdkVersion(apiLevel, codename) }
      }
    }

    fun AndroidVersion.dump(name: String) {
      head(name)
      nest {
        prop("ApiLevel") { apiLevel.toString().replaceCurrentSdkVersion(apiLevel, codename) }
        prop("CodeName") { codename }
        prop("ApiString") { apiString.replaceCurrentSdkVersion(apiLevel, codename) }
      }
    }

    private fun dump(testOptions: IdeTestOptions) {
      head("TestOptions")
      nest {
        prop("AnimationsDisabled") { testOptions.animationsDisabled.toString() }
        prop("Execution") { testOptions.execution?.toString() }
        prop("InstrumentedTestTaskName") { testOptions.instrumentedTestTaskName }
      }
    }

    fun dump(model: GradleModuleModel) {
      head("GradleModuleModel")
      nest {
        prop("agpVersion") { model.agpVersion?.replaceAgpVersion() }
        prop("gradlePath") { model.gradlePath }
        prop("gradleVersion") { model.gradleVersion?.replaceGradleVersion() }
        prop("buildFile") { model.buildFile?.path?.toPrintablePath() }
        prop("buildFilePath") { model.buildFilePath?.path?.toPrintablePath() }
        prop("rootFolderPath") { model.rootFolderPath.path.toPrintablePath() }
        prop("hasSafeArgsJava") { model.hasSafeArgsJavaPlugin().toString() }
        prop("hasSafeArgsKotlin") { model.hasSafeArgsKotlinPlugin().toString() }
        model.taskNames.forEach { prop("- taskNames") { it } }
      }
    }

    fun dump(kotlinGradleModel: KotlinGradleModel) {
      modelDumper.dumpModel(this@with, "kotlinGradleModel", kotlinGradleModel)
    }

    fun dump(kaptGradleModel: KaptGradleModel) {
      if (!kaptGradleModel.isEnabled) return // Usually models are present for all modules with Kotlin but disabled.
      modelDumper.dumpModel(this@with, "kaptGradleModel", kaptGradleModel)
    }

    fun dump(mppGradleModel: KotlinMPPGradleModel) {
      modelDumper.dumpModel(this@with, "kotlinMppGradleModel", mppGradleModel)
    }

    fun dump(externalProject: ExternalProject) {
      modelDumper.dumpModel(this@with, "externalProject", externalProject)
    }

    fun IdeLibrary.toDisplayString(): String = when (this) {
      is IdeArtifactLibrary -> artifactAddress
      is IdeModuleLibrary -> "${buildId}-${projectPath}-${sourceSet}"
      is IdeUnknownLibrary -> key
    }.replaceKnownPaths()

    fun IdeLibrary.toLibraryType(): String = when (this) {
      is IdeAndroidLibrary -> "androidLibrary"
      is IdeJavaLibrary -> "javaLibrary"
      is IdeModuleLibrary -> "module"
      is IdeUnknownLibrary -> "unknown"
    }
  }
}

class DumpProjectIdeModelAction : DumbAwareAction("Dump Project IDE Models") {
  override fun actionPerformed(e: AnActionEvent) {
    val project = e.project!!
    val dumper = ProjectDumper(projectJdk = ProjectRootManager.getInstance(project).projectSdk)
    dumper.dumpAndroidIdeModel(project, { null }, { null }, { null }, { null })
    val dump = dumper.toString().trimIndent()
    val outputFile = File(File(project.basePath), sanitizeFileName(project.name) + ".project_ide_models_dump")
    outputFile.writeText(dump)
    FileEditorManager.getInstance(project).openEditor(OpenFileDescriptor(project, VfsUtil.findFileByIoFile(outputFile, true)!!), true)
    VfsUtil.markDirtyAndRefresh(true, false, false, outputFile)
    println("Dumped to: file://$outputFile")
  }
}<|MERGE_RESOLUTION|>--- conflicted
+++ resolved
@@ -194,8 +194,6 @@
       }
     }
   },
-<<<<<<< HEAD
-=======
   SpecializedDumper<DefaultExternalSourceSet> { externalSourceSet ->
     head(propertyName)
     nest {
@@ -207,7 +205,6 @@
       prop("sources", externalSourceSet.sources.toSortedMap())
     }
   },
->>>>>>> 0d09370c
   SpecializedDumper(property = KotlinMPPGradleModel::dependencies) { holder, dependencies ->
     head(propertyName)
     nest {
@@ -234,11 +231,7 @@
   },
 )
 
-<<<<<<< HEAD
-const val KOTLIN_VERSION_FOR_TESTS = "1.9.20"
-=======
 const val KOTLIN_VERSION_FOR_TESTS = "2.0.0-RC1"
->>>>>>> 0d09370c
 fun String.replaceKgpForTestVersion(): String = replace(KOTLIN_VERSION_FOR_TESTS, "<KGP_VERSION>")
 
 private fun ideModelDumper(projectDumper: ProjectDumper) = with(projectDumper) {
