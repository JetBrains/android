/*
 * Copyright (C) 2021 The Android Open Source Project
 *
 * Licensed under the Apache License, Version 2.0 (the "License");
 * you may not use this file except in compliance with the License.
 * You may obtain a copy of the License at
 *
 *      http://www.apache.org/licenses/LICENSE-2.0
 *
 * Unless required by applicable law or agreed to in writing, software
 * distributed under the License is distributed on an "AS IS" BASIS,
 * WITHOUT WARRANTIES OR CONDITIONS OF ANY KIND, either express or implied.
 * See the License for the specific language governing permissions and
 * limitations under the License.
 */
package com.android.tools.idea.gradle.project.sync.internal

import com.android.sdklib.AndroidVersion
import com.android.tools.idea.gradle.model.IdeAaptOptions
import com.android.tools.idea.gradle.model.IdeAndroidArtifact
import com.android.tools.idea.gradle.model.IdeAndroidGradlePluginProjectFlags
import com.android.tools.idea.gradle.model.IdeAndroidLibrary
import com.android.tools.idea.gradle.model.IdeAndroidProject
import com.android.tools.idea.gradle.model.IdeApiVersion
import com.android.tools.idea.gradle.model.IdeArtifactLibrary
import com.android.tools.idea.gradle.model.IdeArtifactName.Companion.toPrintableName
import com.android.tools.idea.gradle.model.IdeBaseArtifact
import com.android.tools.idea.gradle.model.IdeBaseConfig
import com.android.tools.idea.gradle.model.IdeBasicVariant
import com.android.tools.idea.gradle.model.IdeBuildTasksAndOutputInformation
import com.android.tools.idea.gradle.model.IdeBuildTypeContainer
import com.android.tools.idea.gradle.model.IdeCompositeBuildMap
import com.android.tools.idea.gradle.model.IdeDependencies
import com.android.tools.idea.gradle.model.IdeDependenciesInfo
import com.android.tools.idea.gradle.model.IdeExtraSourceProvider
import com.android.tools.idea.gradle.model.IdeJavaArtifact
import com.android.tools.idea.gradle.model.IdeJavaCompileOptions
import com.android.tools.idea.gradle.model.IdeJavaLibrary
import com.android.tools.idea.gradle.model.IdeLibrary
import com.android.tools.idea.gradle.model.IdeLintOptions
import com.android.tools.idea.gradle.model.IdeModuleLibrary
import com.android.tools.idea.gradle.model.IdeProductFlavor
import com.android.tools.idea.gradle.model.IdeProductFlavorContainer
import com.android.tools.idea.gradle.model.IdeSigningConfig
import com.android.tools.idea.gradle.model.IdeSourceProvider
import com.android.tools.idea.gradle.model.IdeSourceProviderContainer
import com.android.tools.idea.gradle.model.IdeTestOptions
import com.android.tools.idea.gradle.model.IdeTestedTargetVariant
import com.android.tools.idea.gradle.model.IdeUnknownLibrary
import com.android.tools.idea.gradle.model.IdeVariant
import com.android.tools.idea.gradle.model.IdeVariantBuildInformation
import com.android.tools.idea.gradle.model.IdeViewBindingOptions
import com.android.tools.idea.gradle.model.impl.IdeResolvedLibraryTable
import com.android.tools.idea.gradle.project.facet.gradle.GradleFacet
import com.android.tools.idea.gradle.project.model.GradleAndroidModel
import com.android.tools.idea.gradle.project.model.GradleModuleModel
import com.android.tools.idea.gradle.project.model.NdkModuleModel
import com.android.tools.idea.gradle.project.sync.idea.data.DataNodeCaches
import com.android.tools.idea.gradle.project.sync.idea.data.service.AndroidProjectKeys
import com.android.tools.idea.model.StudioAndroidModuleInfo
import com.android.tools.idea.projectsystem.gradle.GradleHolderProjectPath
import com.android.tools.idea.projectsystem.gradle.resolveIn
import com.android.tools.idea.projectsystem.gradle.isHolderModule
import com.intellij.openapi.actionSystem.AnActionEvent
import com.intellij.openapi.externalSystem.util.ExternalSystemApiUtil
import com.intellij.openapi.fileEditor.FileEditorManager
import com.intellij.openapi.fileEditor.OpenFileDescriptor
import com.intellij.openapi.module.Module
import com.intellij.openapi.module.ModuleManager
import com.intellij.openapi.project.DumbAwareAction
import com.intellij.openapi.project.Project
import com.intellij.openapi.roots.ProjectRootManager
import com.intellij.openapi.vfs.VfsUtil
import com.intellij.util.io.sanitizeFileName
import org.jetbrains.kotlin.cli.common.arguments.CommonCompilerArguments
import org.jetbrains.kotlin.cli.common.arguments.K2JVMCompilerArguments
import org.jetbrains.kotlin.cli.common.arguments.parseCommandLineArguments
import org.jetbrains.kotlin.gradle.idea.tcs.IdeaKotlinDependency
import org.jetbrains.kotlin.idea.gradleTooling.KotlinGradleModel
import org.jetbrains.kotlin.idea.gradleTooling.KotlinMPPGradleModel
import org.jetbrains.kotlin.idea.gradleTooling.model.kapt.KaptGradleModel
import org.jetbrains.kotlin.idea.projectModel.KotlinCompilation
import org.jetbrains.kotlin.idea.projectModel.KotlinTaskProperties
import org.jetbrains.plugins.gradle.model.DefaultExternalSourceSet
import org.jetbrains.plugins.gradle.model.ExternalProject
import java.io.File

fun ProjectDumper.dumpAndroidIdeModel(
  project: Project,
  kotlinModels: (Module) -> KotlinGradleModel?,
  kaptModels: (Module) -> KaptGradleModel?,
  mppModels: (Module) -> KotlinMPPGradleModel?,
  externalProjects: (Module) -> ExternalProject?
) {
  val projectRoot = File(project.basePath!!)
  nest(projectRoot, "PROJECT") {
    with(ideModelDumper(this)) {
      // Android Studio projects always have just one Gradle root, and thus we dump the composite build structure of the root project of a
      // build located at the root of the IDE project.
      GradleHolderProjectPath(projectRoot.canonicalPath, ":")
        .resolveIn(project)
        ?.let { dump(it) }

      dumpLibraryTable(project)

      ModuleManager.getInstance(project).modules.sortedBy { it.name }.forEach { module ->
        head("MODULE") { module.name }
        nest {
          GradleFacet.getInstance(module)?.gradleModuleModel?.let {
            // Skip all but holders to prevent needless spam in the snapshots. All modules
            // point to the same facet.
            if (!module.isHolderModule()) return@let
            dump(it)
          }
          GradleAndroidModel.get(module)?.let { it ->
            // Skip all but holders to prevent needless spam in the snapshots. All modules
            // point to the same facet.
            if (!module.isHolderModule()) return@let
            head("CurrentVariantReportedVersions")
            nest {
              StudioAndroidModuleInfo.getInstance(module)?.minSdkVersion?.dump("minSdk")
              StudioAndroidModuleInfo.getInstance(module)?.runtimeMinSdkVersion?.get()?.dump("runtimeMinSdk")
              StudioAndroidModuleInfo.getInstance(module)?.targetSdkVersion?.dump("targetSdk")
            }
            dump(it.androidProject)
            // Dump all the fetched Ide variants.
            head("IdeVariants")
            nest {
              it.variants.forEach { ideVariant ->
                dump(ideVariant)
              }
            }
          }

          NdkModuleModel.get(module)?.let { it ->
            dumpNdkModuleModel(it)
          }

          kotlinModels(module)?.let {
            dump(it)
          }

          kaptModels(module)?.let {
            dump(it)
          }

          mppModels(module)?.let {
            dump(it)
          }

          externalProjects(module)?.let {
            dump(it)
          }
        }
      }
    }
  }
}

fun ProjectDumper.dumpAllVariantsSyncAndroidModuleModel(gradleAndroidModel: GradleAndroidModel, projectPath: String) {
  nest(File(projectPath), "PROJECT") {
    with(ideModelDumper(this)) {
      gradleAndroidModel.let { gradleAndroidModel ->
        dump(gradleAndroidModel.androidProject)
        dumpLibraryTable(gradleAndroidModel.project)
        // Dump all the fetched Ide variants.
        head("IdeVariants")
        nest {
          gradleAndroidModel.variants.forEach { ideVariant ->
            dump(ideVariant)
          }
        }
      }
    }
  }
}

private val jbModelDumpers = listOf(
  SpecializedDumper(property = CommonCompilerArguments::pluginOptions),
  SpecializedDumper<IdeaKotlinDependency> { dependency ->
    prop(propertyName, dependency.coordinates.toString())
  },
  SpecializedDumper(property = KotlinCompilation::compilerArguments) { _, compilerArguments ->
    prop(propertyName, parseCommandLineArguments<K2JVMCompilerArguments>(compilerArguments))
  },
  SpecializedDumper(property = KotlinGradleModel::compilerArgumentsBySourceSet) { _, compilerArgumentsBySourceSet ->
    head(propertyName)
    nest {
      compilerArgumentsBySourceSet.forEach { (sourceSet, compilerArguments) ->
        head(sourceSet)
        nest {
          prop("compilerArguments", parseCommandLineArguments<K2JVMCompilerArguments>(compilerArguments))
        }
      }
    }
  },
  SpecializedDumper<DefaultExternalSourceSet> { externalSourceSet ->
    head(propertyName)
    nest {
      prop("sourceCompatibility", externalSourceSet.sourceCompatibility)
      prop("targetCompatibility", externalSourceSet.targetCompatibility)
      prop("jdkInstallationPath", externalSourceSet.javaToolchainHome)
      prop("artifacts", externalSourceSet.artifacts)
      prop("dependencies", externalSourceSet.dependencies)
      prop("sources", externalSourceSet.sources.toSortedMap())
    }
  },
  SpecializedDumper(property = KotlinMPPGradleModel::dependencies) { holder, dependencies ->
    head(propertyName)
    nest {
      holder.sourceSetsByName.keys.forEach { sourceSet ->
        head(sourceSet)
        nest {
          prop("dependency", dependencies[sourceSet].sortedBy { it.coordinates.toString() })
        }
      }
    }
  },
  // Do nothing as it is a machine specific path to `~/.konan` directory, where `~` is the true user home path rather than the one used
  // in tests.
  SpecializedDumper(property = KotlinMPPGradleModel::kotlinNativeHome),
  SpecializedDumper(property = KotlinTaskProperties::pluginVersion) { _, _ ->
    // We do not have access to `TestUtils.KOTLIN_VERSION_FOR_TESTS` here. Remove the property.
    prop(propertyName, "<CUT>")
  },
  SpecializedDumper(property = KotlinMPPGradleModel::kotlinGradlePluginVersion) { _, kgpVersion ->
    head(propertyName)
    nest {
      prop("versionString", kgpVersion.versionString.replaceKotlinVersionForTests())
    }
  },
)

<<<<<<< HEAD
const val KOTLIN_VERSION_FOR_TESTS = "2.1.0-Beta1"
=======
const val KOTLIN_VERSION_FOR_TESTS = "2.1.20-Beta2"
>>>>>>> 8b7d83e8

fun String.replaceKotlinVersionForTests(): String = replace(KOTLIN_VERSION_FOR_TESTS, "<KOTLIN_VERSION_FOR_TESTS>")

private fun ideModelDumper(projectDumper: ProjectDumper) = with(projectDumper) {
  val modelDumper = ModelDumper(jbModelDumpers)
  object {
    fun dump(ideAndroidModel: IdeAndroidProject) {
      prop("RootBuildId") { ideAndroidModel.projectPath.rootBuildId.path.toPrintablePath() }
      prop("BuildId") { ideAndroidModel.projectPath.buildId.path.toPrintablePath() }
      prop("ProjectPath") { ideAndroidModel.projectPath.projectPath }
      prop("ModelVersion") { ideAndroidModel.agpVersion.replaceKnownPatterns() }
      prop("ProjectType") { ideAndroidModel.projectType.toString() }
      prop("CompileTarget") { ideAndroidModel.compileTarget }
      prop("BuildFolder") { ideAndroidModel.buildFolder.path.toPrintablePath() }
      prop("ResourcePrefix") { ideAndroidModel.resourcePrefix }
      prop("buildToolsVersion") { ideAndroidModel.buildToolsVersion?.toPrintableString() }
      prop("IsBaseSplit") { ideAndroidModel.isBaseSplit.toString() }
      prop("GroupId") { ideAndroidModel.groupId }
      prop("Namespace") { ideAndroidModel.namespace }
      prop("TestNamespace") { ideAndroidModel.testNamespace }
      dump(ideAndroidModel.aaptOptions)
      ideAndroidModel.lintOptions?.let { dump(it) }
      dump(ideAndroidModel.javaCompileOptions)
      dump(ideAndroidModel.agpFlags)
      ideAndroidModel.basicVariants.forEach { dump(it) }
      ideAndroidModel.flavorDimensions.forEach { prop("FlavorDimensions") { it } }
      ideAndroidModel.bootClasspath.forEach { prop("BootClassPath") { it.toPrintablePath() } }
      ideAndroidModel.dynamicFeatures.forEach { prop("DynamicFeatures") { it } }
      prop("BaseFeature") { ideAndroidModel.baseFeature }
      ideAndroidModel.viewBindingOptions?.let { dump(it) }
      ideAndroidModel.dependenciesInfo?.let { dump(it) }
      ideAndroidModel.lintChecksJars?.forEach { prop("lintChecksJars") { it.path.toPrintablePath() } }

      ideAndroidModel.multiVariantData?.defaultConfig?.let { defaultConfig ->
        head("DefaultConfig")
        nest {
          head("ProductFlavor")
          nest {
            dump(defaultConfig)
          }
          dump(ideAndroidModel.defaultSourceProvider)
        }
      } ?: run {
        head("DefaultSourceProvider")
        nest {
          dump(ideAndroidModel.defaultSourceProvider)
        }
      }
      ideAndroidModel.multiVariantData?.buildTypes?.takeIf { it.isNotEmpty() }?.let { buildTypes ->
        head("BuildTypes")
        nest {
          buildTypes.forEach {
            dump(it)
          }
        }
      }
      ideAndroidModel.multiVariantData?.productFlavors?.takeIf { it.isNotEmpty() }?.let { productFlavors ->
        head("ProductFlavors")
        nest {
          productFlavors.forEach {
            dump(it)
          }
        }
      }
      head("SigningConfigs")
      nest {
        ideAndroidModel.signingConfigs.forEach { dump(it) }
      }

      head("VariantBuildInformation")
      nest {
        ideAndroidModel.variantsBuildInformation.forEach { dump(it) }
      }
    }

    fun dump(ideBasicVariant: IdeBasicVariant) {
      head("- basicVariant:") { ideBasicVariant.name }
      nest {
        prop("applicationId") { ideBasicVariant.applicationId }
        prop("testApplicationId") { ideBasicVariant.testApplicationId }
        prop("buildType") { ideBasicVariant.buildType }
      }
    }

    fun dump(ideVariant: IdeVariant) {
      fun String.toPrintableArtifactName() = "${this}Artifact"

      head("IdeVariant")
      nest {
        prop("Name") { ideVariant.name }
        prop("BuildType") { ideVariant.buildType }
        prop("DisplayName") { ideVariant.displayName }
        prop("InstantAppCompatible") { ideVariant.instantAppCompatible.toString() }
        ideVariant.minSdkVersion.dump("MinSdkVersion")
        ideVariant.targetSdkVersion?.dump("TargetSdkVersion")
        prop("MaxSdkVersion") { ideVariant.maxSdkVersion?.toString() }
        prop("VersionCode") { ideVariant.versionCode?.toString() }
        prop("VersionNameSuffix") { ideVariant.versionNameSuffix }
        prop("VersionNameWithSuffix") { ideVariant.versionNameWithSuffix }
        prop("DeprecatedPreMergedTestApplicationId") { ideVariant.deprecatedPreMergedTestApplicationId }
        prop("DeprecatedPreMergedApplicationId") { ideVariant.deprecatedPreMergedApplicationId }
        ideVariant.proguardFiles.forEach { prop("ProguardFiles") { it.path.toPrintablePath() } }
        ideVariant.consumerProguardFiles.forEach { prop("ConsumerProguardFiles") { it.path.toPrintablePath() } }
        ideVariant.resourceConfigurations.forEach { prop("ResourceConfigurations") { it } }
        ideVariant.productFlavors.forEach { prop("ProductFlavors") { it } }
        prop("TestInstrumentationRunner") { ideVariant.testInstrumentationRunner }
        if (ideVariant.manifestPlaceholders.isNotEmpty()) {
          head("ManifestPlaceholders")
          nest {
            ideVariant.manifestPlaceholders.forEach { (key, value) ->
              prop(key) { value }
            }
          }
        }
        if (ideVariant.resValues.isNotEmpty()) {
          head("ResValues")
          nest {
            ideVariant.resValues.forEach { (key, value) ->
              prop(key) { "(${value.type}, ${value.name}, ${value.value})" }
            }
          }
        }
        if (ideVariant.testInstrumentationRunnerArguments.isNotEmpty()) {
          head("TestInstrumentationRunnerArguments")
          nest {
            ideVariant.testInstrumentationRunnerArguments.forEach { (key, value) ->
              prop(key) { value }
            }
          }
        }
        head("MainArtifact")
        nest {
          dump(ideVariant.mainArtifact)
        }
        ideVariant.deviceTestArtifacts.forEach {
          head("${it.name.toPrintableName()}Artifact")
          nest {
            dump(it)
          }
        }
        ideVariant.hostTestArtifacts.forEach {
          head("${it.name.toPrintableName()}Artifact")
          nest {
            dump(it)
          }
        }
        ideVariant.testFixturesArtifact?.let {
          head("${it.name.toPrintableName()}Artifact")
          nest {
            dump(it)
          }
        }
        ideVariant.testedTargetVariants.forEach {
          head("TestedTargetVariants")
          nest {
            dump(it)
          }
        }
      }
    }

    fun dumpLibraryTable(project: Project) {
      // Dump library table - this allows us to just use artifact addresses while dumping the dependency graphs for each artifact
      // It also centralizes all library information in one place.
      DataNodeCaches.getInstance(project).cachedProjectData?.let { projectData ->
        val libraryTable = ExternalSystemApiUtil.find(projectData, AndroidProjectKeys.IDE_LIBRARY_TABLE)
        head("LIBRARY_TABLE")
        nest {
          libraryTable?.data?.let {
            dump(it)
          }
        }
      }
    }

    fun dump(libraryTable: IdeResolvedLibraryTable) {
      val libraryComparator = compareBy<IdeLibrary?> { it?.toLibraryType() }.thenBy { it?.toDisplayString() }
      libraryTable.libraries
        .map { it.sortedWith (libraryComparator) } // sort each list first
        .sortedWith(compareBy(libraryComparator) { it.firstOrNull() } ) // then compare the min elements of lists
        .forEach { library ->
           modelDumper.dumpModel(projectDumper, "library", library)
        }
    }

    fun dump(compositeBuildMap: IdeCompositeBuildMap) {
      modelDumper.dumpModel(projectDumper, "CompositeBuildMap", compositeBuildMap)
    }

    private fun dump(ideAndroidArtifact: IdeAndroidArtifact) {
      dump(ideAndroidArtifact as IdeBaseArtifact) // dump the IdeBaseArtifact part first.
      prop("ApplicationId") { ideAndroidArtifact.applicationId }
      prop("SigningConfigName") { ideAndroidArtifact.signingConfigName }
      prop("IsSigned") { ideAndroidArtifact.isSigned.toString() }
      prop("CodeShrinker") { ideAndroidArtifact.codeShrinker.toString() }
      dump(ideAndroidArtifact.buildInformation)
      ideAndroidArtifact.generatedResourceFolders.forEach { prop("GeneratedResourceFolders") { it.path.toPrintablePath() } }
      ideAndroidArtifact.generatedAssetFolders.forEach { prop("GeneratedAssetFolders") { it.path.toPrintablePath() } }
      ideAndroidArtifact.desugaredMethodsFiles.forEach { prop("DesugaredMethodFiles") { it.path.toPrintablePath() } }
      ideAndroidArtifact.additionalRuntimeApks.forEach { prop("AdditionalRuntimeApks") { it.path.toPrintablePath() } }
      ideAndroidArtifact.testOptions?.let { dump(it) }
      ideAndroidArtifact.abiFilters.forEach { prop("AbiFilters") { it } }
    }

    private fun dump(property: String, ideDependencies: IdeDependencies) {

      head(property)
      nest {
        ideDependencies.unresolvedDependencies.forEach { dependency ->
          ideDependencies.resolver.resolve(dependency).forEach {
            prop(it.toLibraryType()) { it.toDisplayString() }
          }
          nest {
            // All the dependencies are included in unresolvedDependencies so we only need to dump the first level of children
            dependency.dependencies?.map { ideDependencies.lookup(it) }?.forEach { nestedDependency ->
              ideDependencies.resolver.resolve(nestedDependency).forEach { lib ->
                prop(lib.toLibraryType()) { lib.toDisplayString() }
              }
            }
          }
        }
      }
    }

    private fun dump(ideBaseArtifact: IdeBaseArtifact) {
      prop("Name") { ideBaseArtifact.name.toString() }
      prop("CompileTaskName") { ideBaseArtifact.compileTaskName }
      prop("AssembleTaskName") { ideBaseArtifact.assembleTaskName }
      prop("IsTestArtifact") { ideBaseArtifact.isTestArtifact.toString() }
      ideBaseArtifact.ideSetupTaskNames.forEach { prop("IdeSetupTaskNames") { it } }
      ideBaseArtifact.generatedSourceFolders.map { it.path.toPrintablePath() }.sorted().forEach {
        prop("GeneratedSourceFolders") { it }
      }
      ideBaseArtifact.classesFolder.map { it.path.toPrintablePath() }.sorted().forEach {
        prop("ClassesFolder") { it }
      }
      ideBaseArtifact.generatedClassPaths.map { it.value.toPrintablePath() }.sorted().forEach {
        prop("GeneratedClassPaths") { it }
      }
      ideBaseArtifact.variantSourceProvider?.let {
        head("VariantSourceProvider")
        nest { dump(it) }
      }
      ideBaseArtifact.multiFlavorSourceProvider?.let {
        head("MultiFlavorSourceProvider")
        nest { dump(it) }
      }
      head("Dependencies")
      nest {
        dump("compileClasspath", ideBaseArtifact.compileClasspath)
        dump("runtimeClasspath", ideBaseArtifact.runtimeClasspath)
      }
      val runtimeNames = ideBaseArtifact.runtimeClasspath.libraries.filterIsInstance<IdeArtifactLibrary>().map { it.name }.toSet()
      val compileTimeNames = ideBaseArtifact.compileClasspath.libraries.filterIsInstance<IdeArtifactLibrary>().map { it.name }.toSet()
      val providedDependencies = ideBaseArtifact.compileClasspath.libraries.filterIsInstance<IdeArtifactLibrary>()
        .filter { it.name !in runtimeNames }
      if (providedDependencies.isNotEmpty()) {
        head("ProvidedDependencies")
        nest {
          providedDependencies
            .sortedBy { it.name }
            .forEach {
              prop("- provided") { it.name.replaceKnownPatterns().replaceKnownPaths() }
            }
        }
      }
      val runtimeOnlyClasses =
        ideBaseArtifact.runtimeClasspath.libraries
          .filterIsInstance<IdeArtifactLibrary>()
          .filter { it.name !in compileTimeNames }
          .flatMap {
            when (it) {
              is IdeAndroidLibrary -> it.runtimeJarFiles
              is IdeJavaLibrary -> listOf(it.artifact)
              else -> emptyList()
            }
          }
          .distinct()
      if (runtimeOnlyClasses.isNotEmpty()) {
        head("RuntimeOnlyClasses")
        nest {
          runtimeOnlyClasses
            .map { it.toPrintablePath() }
            .sorted()
            .forEach {
              prop("- class") { it }
            }
        }
      }
    }

    private fun dump(ideJavaArtifact: IdeJavaArtifact) {
      dump(ideJavaArtifact as IdeBaseArtifact)
      prop("MockablePlatformJar") { ideJavaArtifact.mockablePlatformJar?.path?.toPrintablePath() }
    }

    private fun dump(ideTestedTargetVariant: IdeTestedTargetVariant) {
      prop("TargetProjectPath") { ideTestedTargetVariant.targetProjectPath }
      prop("TargetVariant") { ideTestedTargetVariant.targetVariant }
    }

    private fun dump(ideProductFlavorContainer: IdeProductFlavorContainer) {
      head("ProductFlavor")
      nest {
        dump(ideProductFlavorContainer.productFlavor)
      }
      head("SourceProvider")
      nest {
        dump(ideProductFlavorContainer.sourceProvider)
      }
      head("ExtraSourceProviders")
      nest {
        ideProductFlavorContainer.extraSourceProviders.forEach {
          dump(it)
        }
      }
    }

    private fun dump(ideBaseConfig: IdeBaseConfig) {
      prop("Name") { ideBaseConfig.name }
      prop("ApplicationIdSuffix") { ideBaseConfig.applicationIdSuffix }
      prop("VersionNameSuffix") { ideBaseConfig.versionNameSuffix }
      prop("IsMultiDexEnabled") { ideBaseConfig.multiDexEnabled?.toString() }
      if (ideBaseConfig.resValues.isNotEmpty()) {
        head("ResValues")
        nest {
          ideBaseConfig.resValues.forEach { (key, value) ->
            prop(key) { "(${value.type}, ${value.name}, ${value.value})" }
          }
        }
      }

      ideBaseConfig.proguardFiles.forEach { prop("ProguardFiles") { it.path.toPrintablePath() } }
      ideBaseConfig.consumerProguardFiles.forEach { prop("ConsumerProguardFiles") { it.path.toPrintablePath() } }
      if (ideBaseConfig.manifestPlaceholders.isNotEmpty()) {
        head("ManifestPlaceholders")
        nest {
          ideBaseConfig.manifestPlaceholders.forEach { (key, value) ->
            prop(key) { value }
          }
        }
      }
    }

    private fun dump(ideProductFlavor: IdeProductFlavor) {
      dump(ideProductFlavor as IdeBaseConfig)
      prop("Dimension") { ideProductFlavor.dimension }
      prop("ApplicationId") { ideProductFlavor.applicationId }
      prop("VersionCode") { ideProductFlavor.versionCode?.toString() }
      prop("VersionName") { ideProductFlavor.versionName }
      prop("MaxSdkVersion") { ideProductFlavor.maxSdkVersion?.toString() }
      prop("TestApplicationId") { ideProductFlavor.testApplicationId }
      prop("TestInstrumentationRunner") { ideProductFlavor.testInstrumentationRunner }
      prop("TestHandleProfiling") { ideProductFlavor.testHandleProfiling?.toString() }
      prop("TestFunctionalTest") { ideProductFlavor.testFunctionalTest?.toString() }
      ideProductFlavor.resourceConfigurations.forEach { prop("resourceConfigurations") { it } }
      ideProductFlavor.minSdkVersion?.dump("MinSdkVersion")
      ideProductFlavor.targetSdkVersion?.dump("TargetSdkVersion")
      if (ideProductFlavor.testInstrumentationRunnerArguments.isNotEmpty()) {
        head("TestInstrumentationRunnerArguments")
        nest {
          ideProductFlavor.testInstrumentationRunnerArguments.forEach { (key, value) ->
            prop(key) { value }
          }
        }
      }
      ideProductFlavor.vectorDrawables?.let {
        head("VectorDrawables")
        nest {
          prop("UseSupportLibrary") { it.useSupportLibrary?.toString() }
        }
      }
    }

    private fun dump(ideSourceProviderContainer: IdeSourceProviderContainer) {
      head("SourceProvider")
      nest {
        dump(ideSourceProviderContainer.sourceProvider)
      }
      head("ExtraSourceProviders")
      nest {
        ideSourceProviderContainer.extraSourceProviders.forEach {
          dump(it)
        }
      }
    }

    private fun dump(ideSourceProvider: IdeSourceProvider?) {
      if (ideSourceProvider == null) return
      prop("Name") { ideSourceProvider.name }
      prop("Manifest") { ideSourceProvider.manifestFile.path.toPrintablePath() }
      ideSourceProvider.javaDirectories.forEach { prop("JavaDirectories") { it.path.toPrintablePath() } }
      ideSourceProvider.kotlinDirectories.forEach { prop("KotlinDirectories") { it.path.toPrintablePath() } }
      ideSourceProvider.resourcesDirectories.forEach { prop("ResourcesDirectories") { it.path.toPrintablePath() } }
      ideSourceProvider.aidlDirectories.forEach { prop("AidlDirectories") { it.path.toPrintablePath() } }
      ideSourceProvider.renderscriptDirectories.forEach { prop("RenderscriptDirectories") { it.path.toPrintablePath() } }
      ideSourceProvider.resDirectories.forEach { prop("ResDirectories") { it.path.toPrintablePath() } }
      ideSourceProvider.assetsDirectories.forEach { prop("AssetsDirectories") { it.path.toPrintablePath() } }
      ideSourceProvider.jniLibsDirectories.forEach { prop("JniLibsDirectories") { it.path.toPrintablePath() } }
      ideSourceProvider.shadersDirectories.forEach { prop("ShadersDirectories") { it.path.toPrintablePath() } }
      ideSourceProvider.mlModelsDirectories.forEach { prop("MlModelsDirectories") { it.path.toPrintablePath() } }
      ideSourceProvider.customSourceDirectories.forEach {
        head("CustomSourceDirectories")
        nest {
          prop("SourceTypeName") { it.sourceTypeName }
          prop("Directory") { it.directory.path.toPrintablePath() }
        }
      }
      ideSourceProvider.baselineProfileDirectories.forEach { prop("BaselineProfileDirectories") { it.path.toPrintablePath() } }
    }

    private fun dump(extraSourceProvider: IdeExtraSourceProvider) {
      head("ExtraSourceProvider")
      nest {
        prop("ArtifactName") { extraSourceProvider.artifactName }
        head("SourceProvider")
        nest {
          dump(extraSourceProvider.sourceProvider)
        }
      }
    }

    private fun dump(ideBuildTypeContainer: IdeBuildTypeContainer) {
      head("BuildType")
      nest {
        dump(ideBuildTypeContainer.buildType as IdeBaseConfig)
        prop("IsDebuggable") { ideBuildTypeContainer.buildType.isDebuggable.toString() }
        prop("IsJniDebuggable") { ideBuildTypeContainer.buildType.isJniDebuggable.toString() }
        prop("IsPseudoLocalesEnabled") { ideBuildTypeContainer.buildType.isPseudoLocalesEnabled.toString() }
        prop("IsRenderscriptDebuggable") { ideBuildTypeContainer.buildType.isRenderscriptDebuggable.toString() }
        prop("RenderscriptOptimLevel") { ideBuildTypeContainer.buildType.renderscriptOptimLevel.toString() }
        prop("IsMinifyEnabled") { ideBuildTypeContainer.buildType.isMinifyEnabled.toString() }
        prop("IsZipAlignEnabled") { ideBuildTypeContainer.buildType.isZipAlignEnabled.toString() }
      }
      head("SourceProvider")
      nest {
        dump(ideBuildTypeContainer.sourceProvider)
      }
      ideBuildTypeContainer.extraSourceProviders.forEach {
        head("ExtraSourceProviders")
        nest {
          dump(it)
        }
      }
    }

    private fun dump(ideSigningConfig: IdeSigningConfig) {
      head("SigningConfig")
      nest {
        prop("Name") { ideSigningConfig.name }
        // TODO(karimai): determine if we can compare the file paths for storeFile or just the name ?
        prop("StoreFile") { ideSigningConfig.storeFile?.name }
        prop("StorePassword") { ideSigningConfig.storePassword }
        prop("KeyAlias") { ideSigningConfig.keyAlias }
      }
    }

    private fun dump(aaptOptions: IdeAaptOptions) {
      head("AaptOptions")
      nest {
        prop("NameSpacing") { aaptOptions.namespacing.toString() }
      }
    }

    private fun dump(lintOptions: IdeLintOptions) {
      head("LintOptions")
      nest {
        prop("BaselineFile") { lintOptions.baselineFile?.path?.toPrintablePath() }
        prop("LintConfig") { lintOptions.lintConfig?.path?.toPrintablePath() }
        prop("IsCheckTestSources") { lintOptions.isCheckTestSources.toString() }
        prop("IsCheckDependencies") { lintOptions.isCheckDependencies.toString() }
        prop("IsAbortOnError") { lintOptions.isAbortOnError.toString() }
        prop("IsAbsolutePaths") { lintOptions.isAbsolutePaths.toString() }
        prop("IsNoLines") { lintOptions.isNoLines.toString() }
        prop("IsQuiet") { lintOptions.isQuiet.toString() }
        prop("IsCheckAllWarnings") { lintOptions.isCheckAllWarnings.toString() }
        prop("IsIgnoreWarnings") { lintOptions.isIgnoreWarnings.toString() }
        prop("IsWarningsAsErrors") { lintOptions.isWarningsAsErrors.toString() }
        prop("IsIgnoreTestSources") { lintOptions.isIgnoreTestSources.toString() }
        prop("IsIgnoreTestFixturesSources") { lintOptions.isIgnoreTestFixturesSources.toString() }
        prop("IsCheckGeneratedSources") { lintOptions.isCheckGeneratedSources.toString() }
        prop("IsCheckReleaseBuilds") { lintOptions.isCheckReleaseBuilds.toString() }
        prop("IsExplainIssues") { lintOptions.isExplainIssues.toString() }
        prop("IsShowAll") { lintOptions.isShowAll.toString() }
        prop("TextReport") { lintOptions.textReport.toString() }
        prop("TextOutput") { lintOptions.textOutput?.path?.toPrintablePath() }
        prop("HtmlReport") { lintOptions.htmlReport.toString() }
        prop("HtmlOutput") { lintOptions.htmlOutput?.path?.toPrintablePath() }
        prop("XmlReport") { lintOptions.xmlReport.toString() }
        prop("XmlOutput") { lintOptions.xmlOutput?.path?.toPrintablePath() }
        prop("SarifReport") { lintOptions.sarifReport.toString() }
        prop("SarifOutput") { lintOptions.sarifOutput?.path?.toPrintablePath() }
        lintOptions.disable.forEach { prop("- Disable") { it } }
        lintOptions.enable.forEach { prop("- Enable") { it } }
        lintOptions.check?.forEach { prop("- Check") { it } }
        if (lintOptions.severityOverrides.orEmpty().isNotEmpty()) {
          head("SeverityOverrides")
          nest {
            lintOptions.severityOverrides?.forEach { key, value ->
              prop(key) { value.toString() }
            }
          }
        }
      }
    }

    private fun dump(javaCompileOptions: IdeJavaCompileOptions) {
      head("JavaCompileOptions")
      nest {
        prop("Encoding") { javaCompileOptions.encoding }
        prop("SourceCompatibility") { javaCompileOptions.sourceCompatibility }
        prop("TargetCompatibility") { javaCompileOptions.targetCompatibility }
        prop("IsCoreLibraryDesugaringEnabled") { javaCompileOptions.isCoreLibraryDesugaringEnabled.toString() }
      }
    }

    private fun dump(viewBindingOptions: IdeViewBindingOptions) {
      head("ViewBindingOptions")
      nest {
        prop("Enabled") { viewBindingOptions.enabled.toString() }
      }
    }

    private fun dump(dependenciesInfo: IdeDependenciesInfo) {
      head("DependenciesInfo")
      nest {
        prop("IncludeInApk") { dependenciesInfo.includeInApk.toString() }
        prop("IncludeInBundle") { dependenciesInfo.includeInBundle.toString() }
      }
    }

    private fun dump(agpFlags: IdeAndroidGradlePluginProjectFlags) {
      head("AgpFlags")
      nest {
        prop("ApplicationRClassConstantIds") { agpFlags.applicationRClassConstantIds.toString() }
        prop("AestRClassConstantIds") { agpFlags.testRClassConstantIds.toString() }
        prop("TransitiveRClasses") { agpFlags.transitiveRClasses.toString() }
        prop("UseAndroidX") { agpFlags.useAndroidX.toString() }
        prop("UsesCompose") { agpFlags.usesCompose.toString() }
        prop("MlModelBindingEnabled") { agpFlags.mlModelBindingEnabled.toString() }
        prop("AndroidResourcesEnabled") { agpFlags.androidResourcesEnabled.toString() }
        prop("DataBindingEnabled") { agpFlags.dataBindingEnabled.toString() }
<<<<<<< HEAD
=======
        prop("GenerateManifestClass") { agpFlags.generateManifestClass.toString() }
>>>>>>> 8b7d83e8
      }
    }

    private fun dump(variantBuildInformation: IdeVariantBuildInformation) {
      head("VariantBuildInformation")
      nest {
        prop("VariantName") { variantBuildInformation.variantName }
        dump(variantBuildInformation.buildInformation)
      }
    }

    private fun dump(info: IdeBuildTasksAndOutputInformation) {
      head("BuildTasksAndOutputInformation")
      nest {
        prop("AssembleTaskName") { info.assembleTaskName }
        prop("AssembleTaskOutputListingFile") { info.assembleTaskOutputListingFile?.toPrintablePath() }
        prop("BundleTaskName") { info.bundleTaskName }
        prop("BundleTaskOutputListingFile") { info.bundleTaskOutputListingFile?.toPrintablePath() }
        prop("ApkFromBundleTaskName") { info.apkFromBundleTaskName }
        prop("ApkFromBundleTaskOutputListingFile") { info.apkFromBundleTaskOutputListingFile?.toPrintablePath() }
      }
    }

    private fun IdeApiVersion.dump(name: String) {
      head(name)
      nest {
        prop("ApiLevel") { apiLevel.toString() }
        prop("CodeName") { codename }
        prop("ApiString") { apiString }
      }
    }

    fun AndroidVersion.dump(name: String) {
      head(name)
      nest {
        prop("ApiLevel") { apiLevel.toString() }
        prop("CodeName") { codename }
        prop("ApiString") { apiStringWithExtension }
      }
    }

    private fun dump(testOptions: IdeTestOptions) {
      head("TestOptions")
      nest {
        prop("AnimationsDisabled") { testOptions.animationsDisabled.toString() }
        prop("Execution") { testOptions.execution?.toString() }
        prop("InstrumentedTestTaskName") { testOptions.instrumentedTestTaskName }
      }
    }

    fun dump(model: GradleModuleModel) {
      head("GradleModuleModel")
      nest {
        prop("agpVersion") { model.agpVersion?.replaceAgpVersion() }
        prop("gradlePath") { model.gradlePath }
        prop("gradleVersion") { model.gradleVersion?.replaceGradleVersion() }
        prop("buildFile") { model.buildFile?.path?.toPrintablePath() }
        prop("buildFilePath") { model.buildFilePath?.path?.toPrintablePath() }
        prop("rootFolderPath") { model.rootFolderPath.path.toPrintablePath() }
        prop("hasSafeArgsJava") { model.hasSafeArgsJavaPlugin().toString() }
        prop("hasSafeArgsKotlin") { model.hasSafeArgsKotlinPlugin().toString() }
        model.taskNames.forEach { prop("- taskNames") { it } }
      }
    }

    fun dump(kotlinGradleModel: KotlinGradleModel) {
      modelDumper.dumpModel(this@with, "kotlinGradleModel", kotlinGradleModel)
    }

    fun dump(kaptGradleModel: KaptGradleModel) {
      if (!kaptGradleModel.isEnabled) return // Usually models are present for all modules with Kotlin but disabled.
      modelDumper.dumpModel(this@with, "kaptGradleModel", kaptGradleModel)
    }

    fun dump(mppGradleModel: KotlinMPPGradleModel) {
      modelDumper.dumpModel(this@with, "kotlinMppGradleModel", mppGradleModel)
    }

    fun dump(externalProject: ExternalProject) {
      modelDumper.dumpModel(this@with, "externalProject", externalProject)
    }

    fun IdeLibrary.toDisplayString(): String = when (this) {
      is IdeArtifactLibrary -> artifactAddress
      is IdeModuleLibrary -> "${buildId}-${projectPath}-${sourceSet}"
      is IdeUnknownLibrary -> key
    }.replaceKnownPaths()

    fun IdeLibrary.toLibraryType(): String = when (this) {
      is IdeAndroidLibrary -> "androidLibrary"
      is IdeJavaLibrary -> "javaLibrary"
      is IdeModuleLibrary -> "module"
      is IdeUnknownLibrary -> "unknown"
    }
  }
}

class DumpProjectIdeModelAction : DumbAwareAction("Dump Project IDE Models") {
  override fun actionPerformed(e: AnActionEvent) {
    val project = e.project!!
    val dumper = ProjectDumper(projectJdk = ProjectRootManager.getInstance(project).projectSdk)
    dumper.dumpAndroidIdeModel(project, { null }, { null }, { null }, { null })
    val dump = dumper.toString().trimIndent()
    val outputFile = File(File(project.basePath), sanitizeFileName(project.name) + ".project_ide_models_dump")
    outputFile.writeText(dump)
    FileEditorManager.getInstance(project).openEditor(OpenFileDescriptor(project, VfsUtil.findFileByIoFile(outputFile, true)!!), true)
    VfsUtil.markDirtyAndRefresh(true, false, false, outputFile)
    println("Dumped to: file://$outputFile")
  }
}<|MERGE_RESOLUTION|>--- conflicted
+++ resolved
@@ -231,11 +231,7 @@
   },
 )
 
-<<<<<<< HEAD
-const val KOTLIN_VERSION_FOR_TESTS = "2.1.0-Beta1"
-=======
 const val KOTLIN_VERSION_FOR_TESTS = "2.1.20-Beta2"
->>>>>>> 8b7d83e8
 
 fun String.replaceKotlinVersionForTests(): String = replace(KOTLIN_VERSION_FOR_TESTS, "<KOTLIN_VERSION_FOR_TESTS>")
 
@@ -778,10 +774,7 @@
         prop("MlModelBindingEnabled") { agpFlags.mlModelBindingEnabled.toString() }
         prop("AndroidResourcesEnabled") { agpFlags.androidResourcesEnabled.toString() }
         prop("DataBindingEnabled") { agpFlags.dataBindingEnabled.toString() }
-<<<<<<< HEAD
-=======
         prop("GenerateManifestClass") { agpFlags.generateManifestClass.toString() }
->>>>>>> 8b7d83e8
       }
     }
 
