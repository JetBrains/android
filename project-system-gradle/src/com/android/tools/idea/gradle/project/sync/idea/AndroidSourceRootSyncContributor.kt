--- conflicted
+++ resolved
@@ -28,19 +28,13 @@
 import com.android.tools.idea.gradle.model.IdeArtifactName
 import com.android.tools.idea.gradle.model.IdeArtifactName.Companion.toWellKnownSourceSet
 import com.android.tools.idea.gradle.model.impl.IdeVariantCoreImpl
-<<<<<<< HEAD
+import com.android.tools.idea.gradle.model.impl.IdeAndroidProjectImpl
 import com.android.tools.idea.gradle.project.entities.GradleAndroidModelEntity
 import com.android.tools.idea.gradle.project.entities.GradleModuleModelEntity
 import com.android.tools.idea.gradle.project.entities.gradleAndroidModel
 import com.android.tools.idea.gradle.project.entities.gradleModuleModel
 import com.android.tools.idea.gradle.project.model.GradleAndroidModel
 import com.android.tools.idea.gradle.project.model.GradleAndroidModelData
-=======
-import com.android.tools.idea.gradle.project.model.GradleAndroidModelDataImpl
-import com.android.tools.idea.gradle.model.impl.IdeAndroidProjectImpl
-import com.android.tools.idea.gradle.project.facet.gradle.GradleFacet
-import com.android.tools.idea.gradle.project.model.GradleAndroidModel
->>>>>>> fedb26e2
 import com.android.tools.idea.gradle.project.model.GradleModuleModel
 import com.android.tools.idea.gradle.project.sync.ModelFeature
 import com.android.tools.idea.gradle.project.sync.ModelVersions
@@ -48,11 +42,6 @@
 import com.android.tools.idea.gradle.project.sync.computeVariantNameToBeSynced
 import com.android.tools.idea.gradle.project.sync.convert
 import com.android.tools.idea.gradle.project.sync.idea.AndroidGradleProjectResolver.Companion.toIdeDeclaredDependencies
-<<<<<<< HEAD
-import com.android.tools.idea.gradle.project.sync.idea.entities.AndroidGradleSourceSetEntitySource
-=======
-import com.android.tools.idea.model.AndroidModel
->>>>>>> fedb26e2
 import com.android.tools.idea.projectsystem.gradle.LINKED_ANDROID_GRADLE_MODULE_GROUP
 import com.android.tools.idea.projectsystem.gradle.LinkedAndroidGradleModuleGroup
 import com.android.tools.idea.sdk.AndroidSdks
@@ -74,11 +63,7 @@
 import com.intellij.openapi.project.modules
 import com.intellij.openapi.util.Key
 import com.intellij.openapi.util.io.CanonicalPathPrefixTree
-<<<<<<< HEAD
-import com.intellij.openapi.util.removeUserData
-=======
 import com.intellij.openapi.util.io.toCanonicalPath
->>>>>>> fedb26e2
 import com.intellij.openapi.vfs.VfsUtilCore.pathToUrl
 import com.intellij.platform.workspace.jps.entities.ContentRootEntity
 import com.intellij.platform.workspace.jps.entities.ExcludeUrlEntity
@@ -109,11 +94,7 @@
 import com.intellij.workspaceModel.ide.legacyBridge.impl.java.JAVA_TEST_RESOURCE_ROOT_ENTITY_TYPE_ID
 import com.intellij.workspaceModel.ide.legacyBridge.impl.java.JAVA_TEST_ROOT_ENTITY_TYPE_ID
 import org.gradle.tooling.model.GradleProject
-<<<<<<< HEAD
 import org.gradle.tooling.model.idea.IdeaModule
-=======
-import org.jetbrains.android.facet.AndroidFacet
->>>>>>> fedb26e2
 import org.jetbrains.android.sdk.AndroidSdkType
 import org.jetbrains.jps.model.java.JavaResourceRootType
 import org.jetbrains.jps.model.java.JavaSourceRootType
@@ -182,14 +163,6 @@
   val buildModel: GradleLightBuild,
   val projectModel: GradleLightProject
 ) {
-<<<<<<< HEAD
-  val virtualFileUrlManager = project.workspaceModel.getVirtualFileUrlManager()
-  // Create an entity source representing each project root
-  val rootIdeaProjectEntitySource = GradleLinkedProjectEntitySource(File(context.projectPath).toVirtualFileUrl())
-  // For each build, create an entity source representing the Gradle build, as the root project source as parent
-  val buildEntitySource = GradleBuildEntitySource(rootIdeaProjectEntitySource, buildModel.buildIdentifier.rootDir.toVirtualFileUrl())
-=======
->>>>>>> fedb26e2
   // For each project in the build, create an entity source representing the project, as the build entity source as the parent.
   val projectEntitySource = AndroidGradleProjectEntitySource(
     context.projectPath,
@@ -227,36 +200,20 @@
   val androidDsl = context.getProjectModel(projectModel, AndroidDsl::class.java)!!
   val gradlePluginModel = context.getProjectModel(projectModel, GradlePluginModel::class.java)!!
   val gradleProject = context.getProjectModel(projectModel, GradleProject::class.java)!!
-<<<<<<< HEAD
   val ideaModule =  context.getProjectModel(projectModel, IdeaModule::class.java)!!
-=======
->>>>>>> fedb26e2
 
   // Need to use Impl version because GradleAndroidModelData expects an immutable implementation.
   val ideAndroidProject = context.getProjectModel(projectModel, IdeAndroidProject::class.java)!! as IdeAndroidProjectImpl
   val ideDeclaredDependencies = context.getProjectModel(projectModel, DeclaredDependencies::class.java)!!.toIdeDeclaredDependencies()
 
-<<<<<<< HEAD
   val testArtifactsAndSourceSetsInMaps: Boolean = versions[ModelFeature.TEST_ARTIFACTS_AND_SOURCE_SETS_IN_MAPS]
-=======
-  // TODO(b/410774404): HAS_SCREENSHOT_TESTS_SUPPORT is not the best name for even though it's what indicates the availability in the
-  // new fields. Consider renaming.
-  val useContainer: Boolean = versions[ModelFeature.HAS_SCREENSHOT_TESTS_SUPPORT]
->>>>>>> fedb26e2
   val sdk: SdkDependency?  =
     AndroidSdks.getInstance().findSuitableAndroidSdk(androidDsl.compileTarget)?.let {
       SdkDependency(SdkId(it.name, AndroidSdkType.SDK_NAME))
     }
   val variantName: String = computeVariantNameToBeSynced(syncOptions, projectModel.moduleId(), basicAndroidProject, androidDsl)!!
-<<<<<<< HEAD
-
-  private val holderModuleEntityNullable: ModuleEntity? = storage.resolve(ModuleId(resolveModuleName()))
-
-=======
 
   private val holderModuleEntityNullable: ModuleEntity? = storage.resolve(ModuleId(resolveHolderModuleName()))
-
->>>>>>> fedb26e2
   // This is structured this way to make sure consumers don't have to worry about nullability.
   val holderModuleEntity: ModuleEntity by lazy { checkNotNull(holderModuleEntityNullable) { "Holder module can't be null!" } }
 
@@ -264,13 +221,8 @@
     "Holder module entity is null for ${projectModel.path}"
    }
    // TODO(b/384022658): Spaces in module names are causing issues, fix them to  be consistent with data services too.
-<<<<<<< HEAD
-   && (!resolveModuleName().contains("\\s".toRegex())).logDebugIfFalse {
-     "Module name has spaces in it ${resolveModuleName()}"
-=======
    && (!resolveHolderModuleName().contains("\\s".toRegex())).logDebugIfFalse {
      "Module name has spaces in it ${resolveHolderModuleName()}"
->>>>>>> fedb26e2
    }
    // TODO(b/384022658): We don't behave well in the unlikely event when there is a rename that ends up with a holder
    // module with the same name as one of the existing source set modules (i.e. from app to app.main). This needs to be
@@ -279,28 +231,17 @@
      "Holder module is not populated via Android Gradle source sets for ${projectModel.path}"
    }
 
-<<<<<<< HEAD
   internal val gradleAndroidModelDataFactory: (String) -> GradleAndroidModelData
     get() = { moduleName ->
       val ideAndroidProject = ideAndroidProject.copy(baseFeature = baseFeature)
       GradleAndroidModelData.create(
-=======
-  internal val gradleAndroidModelFactory: (String) -> GradleAndroidModelDataImpl
-    get() = { moduleName ->
-      val ideAndroidProject = ideAndroidProject.copy(baseFeature = baseFeature)
-      GradleAndroidModelDataImpl.create(
->>>>>>> fedb26e2
         moduleName = moduleName,
         rootDirPath = File(externalProject.projectDir.path),
         ideAndroidProject,
         ideDeclaredDependencies,
         ideAndroidProject.coreVariants.map { it as IdeVariantCoreImpl },
         variantName
-<<<<<<< HEAD
       )
-=======
-      ) as GradleAndroidModelDataImpl
->>>>>>> fedb26e2
     }
   internal val gradleModuleModelFactory: (String) -> GradleModuleModel
     get() = { moduleName ->
@@ -346,10 +287,7 @@
         context,
         project,
         storage,
-<<<<<<< HEAD
-=======
         phase,
->>>>>>> fedb26e2
         buildModel,
         projectModel,
         syncOptions,
@@ -363,33 +301,6 @@
 
 private val SOURCE_SET_UPDATE_RESULT_KEY: Key<SourceSetUpdateResult> = Key.create("SOURCE_SET_UPDATE_RESULT")
 
-<<<<<<< HEAD
-@ApiStatus.Internal
-@Order(GradleSyncContributor.Order.SOURCE_ROOT_CONTRIBUTOR)
-class AndroidSourceRootSyncContributor : GradleSyncContributor {
-  override suspend fun onModelFetchPhaseCompleted(
-    context: ProjectResolverContext,
-    storage: MutableEntityStorage,
-    phase: GradleModelFetchPhase,
-  ) {
-    if (context.isPhasedSyncEnabled) {
-      LOG.info("Processing phase $phase for Android.")
-      if (phase == GradleModelFetchPhase.PROJECT_SOURCE_SET_PHASE) {
-        val result = configureModulesForSourceSets(context, storage.toSnapshot())
-        // Only replace the android related source sets
-        storage.replaceBySource({ it in result.knownEntitySources }, result.updatedStorage)
-        context.putUserDataIfAbsent(SOURCE_SET_UPDATE_RESULT_KEY, result)
-      } else if (phase == GradleModelFetchPhase.PROJECT_SOURCE_SET_DEPENDENCY_PHASE) {
-        val previousResult = checkNotNull(context.getUserData(SOURCE_SET_UPDATE_RESULT_KEY)) {
-          "No result from source set phase!"
-        }
-        performModuleActionsFromPreviousPhase(context.project(), previousResult.allModuleActions)
-        if (StudioFlags.PHASED_SYNC_DEPENDENCY_RESOLUTION_ENABLED.get()) {
-          val result = setupAndroidDependenciesForAllProjects(context, context.getUserData(SOURCE_SET_UPDATE_RESULT_KEY)!!.allAndroidProjectContexts,
-                                                              storage.toSnapshot())
-          storage.replaceBySource({ it in result.knownEntitySources }, result.updatedStorage)
-        }
-=======
 internal class AndroidDependencySyncContributor: GradleSyncContributor {
 
   override val phase: GradleSyncPhase = GradleSyncPhase.DEPENDENCY_MODEL_PHASE
@@ -402,23 +313,12 @@
     if (StudioFlags.PHASED_SYNC_DEPENDENCY_RESOLUTION_ENABLED.get()) {
       val previousResult = checkNotNull(context.getUserData(SOURCE_SET_UPDATE_RESULT_KEY)) {
         "No result from source set phase!"
->>>>>>> fedb26e2
       }
       val result = setupAndroidDependenciesForAllProjects(context, phase, previousResult.allAndroidProjectContexts, storage)
       return updateStorage(storage, result)
     }
     return storage
   }
-<<<<<<< HEAD
-  override suspend fun onModelFetchCompleted(context: ProjectResolverContext, storage: MutableEntityStorage) {
-    context.removeUserData(SOURCE_SET_UPDATE_RESULT_KEY)
-  }
-
-  override suspend fun onModelFetchFailed(context: ProjectResolverContext,
-                                          storage: MutableEntityStorage,
-                                          exception: Throwable) {
-    context.removeUserData(SOURCE_SET_UPDATE_RESULT_KEY)
-=======
 }
 
 internal class AndroidSourceRootSyncExtension : GradleSyncExtension {
@@ -434,7 +334,6 @@
       }
       performModuleActionsFromPreviousPhase(context.project, previousResult.allModuleActions)
     }
->>>>>>> fedb26e2
   }
 
   /**
@@ -477,11 +376,7 @@
     storage: ImmutableEntityStorage
   ): SourceSetUpdateResult {
     LOG.debug("Configuring modules for source sets")
-<<<<<<< HEAD
-    val project = context.project()
-=======
     val project = context.project
->>>>>>> fedb26e2
     val syncOptions = context.getSyncOptions(project)
 
     val updatedEntities = MutableEntityStorage.from(storage)
@@ -509,11 +404,7 @@
     val newModuleEntities = allAndroidContexts.flatMap {
       with(it) {
         LOG.debug("Setting up project ${projectModel.path}")
-<<<<<<< HEAD
-        val sourceSetModuleEntitiesByArtifact = getAllSourceSetModuleEntities()
-=======
         val sourceSetModuleEntitiesByArtifact = getAllSourceSetModuleEntities(updatedEntities)
->>>>>>> fedb26e2
         if (sourceSetModuleEntitiesByArtifact.isEmpty()) (return@flatMap emptyList()).also {
           LOG.debug("No source sets found for ${projectModel.path}")
         }
@@ -529,10 +420,6 @@
           // There seems to be a bug in workspace model implementation that requires doing this to update list of changed props
           this.facets = facets
         }
-<<<<<<< HEAD
-=======
-        linkModuleGroup(sourceSetModuleEntitiesByArtifact, featureToAppMapping)
->>>>>>> fedb26e2
         sourceSetModules
       }
     }
@@ -598,33 +485,23 @@
 
   val moduleEntitiesMap = mutableMapOf<String, ModuleEntityBuilder>()
   val mainSourceSetName = IdeArtifactName.MAIN.toWellKnownSourceSet().sourceSetName
-<<<<<<< HEAD
-  LOG.debug("Configuring module $projectModuleName")
-=======
   LOG.debug("Configuring module " + holderModuleEntity.name)
->>>>>>> fedb26e2
 
 
   return allSourceSets.associate  { (sourceSetArtifactName, typeToDirsMap) ->
     // For each source set in the project, create entity source and the actual entities.
     val sourceSetName = sourceSetArtifactName.toWellKnownSourceSet().sourceSetName
     val entitySource = AndroidGradleSourceSetEntitySource(projectEntitySource, sourceSetName)
-<<<<<<< HEAD
-    val moduleName = "$projectModuleName.$sourceSetName"
+    val moduleName = resolveSourceSetModuleName(storage, sourceSetName)
+    val productionModuleName = resolveSourceSetModuleName(storage, mainSourceSetName)
+      .takeIf { it != moduleName } // Only set for test modules
     LOG.debug("Configuring source set for $moduleName: $typeToDirsMap")
     val newModuleEntity = findOrCreateModuleEntity(
       moduleName,
       entitySource,
       moduleEntitiesMap,
-      productionModuleName = "$projectModuleName.$mainSourceSetName".takeIf { it != moduleName } // Only set for test modules
+      productionModuleName
     )
-=======
-    val moduleName = resolveSourceSetModuleName(storage, sourceSetName)
-    val productionModuleName = resolveSourceSetModuleName(storage, mainSourceSetName)
-      .takeIf { it != moduleName } // Only set for test modules
-    LOG.debug("Configuring source set for $moduleName: $typeToDirsMap")
-    val newModuleEntity = findOrCreateModuleEntity(moduleName, entitySource, moduleEntitiesMap, productionModuleName)
->>>>>>> fedb26e2
 
     // Create the content roots and associate it with the module
     newModuleEntity.contentRoots += createContentRootEntities(moduleName, entitySource, typeToDirsMap)
@@ -633,26 +510,17 @@
   }
 }
 
-<<<<<<< HEAD
 private fun SyncContributorAndroidProjectContext.linkModuleGroup(
   holderModuleEntity: ModuleEntity.Builder,
-  sourceSetModules: Map<IdeArtifactName, ModuleEntity.Builder>) {
-=======
-private fun SyncContributorAndroidProjectContext.linkModuleGroup(sourceSetModules: Map<IdeArtifactName, ModuleEntityBuilder>,
-                                                                 featureToAppMapping: Map<String, String?>
-) {
-  val projectDirectory = File (holderModuleEntity.exModuleOptions?.linkedProjectPath
-                               ?: error("Can't find external path for holder module"))
-
->>>>>>> fedb26e2
+  sourceSetModules: Map<IdeArtifactName, ModuleEntityBuilder>) {
   val androidModuleGroup = getModuleGroup(sourceSetModules)
   val linkedModules = sourceSetModules.values + holderModuleEntity
   registerModuleActions(linkedModules.associate {
     it.name to { moduleInstance ->
       moduleInstance.putUserData(LINKED_ANDROID_GRADLE_MODULE_GROUP, androidModuleGroup)
-<<<<<<< HEAD
     }
   })
+
   linkedModules.forEach { entity ->
     val gradleAndroidModelData = gradleAndroidModelDataFactory(entity.name)
     entity.gradleAndroidModel = GradleAndroidModelEntity(
@@ -664,26 +532,6 @@
       gradleModuleModel = gradleModuleModelFactory(entity.name)
     )
   }
-=======
-      AndroidFacet.getInstance(moduleInstance)?.let {
-        val gradleAndroidModelData = GradleAndroidModelDataImpl.create(
-          moduleInstance.name,
-          projectDirectory,
-          ideAndroidProject.copy(baseFeature = featureToAppMapping[ideAndroidProject.projectPath.projectPath]),
-          ideDeclaredDependencies,
-          ideAndroidProject.coreVariants.map { it as IdeVariantCoreImpl },
-          variantName ?: error("Unknown variant!")
-        )
-
-        AndroidModel.set(it, GradleAndroidModel.create(project, gradleAndroidModelData))
-      }
-
-      val gradleModuleModel = gradleModuleModelFactory(moduleInstance.name)
-      GradleFacet.getInstance(moduleInstance)
-        ?.setGradleModuleModel(gradleModuleModel)
-    }
-  })
->>>>>>> fedb26e2
 }
 
 
