--- conflicted
+++ resolved
@@ -16,14 +16,6 @@
 package com.android.tools.idea.gradle.project.sync;
 
 import com.android.annotations.concurrency.GuardedBy;
-<<<<<<< HEAD
-=======
-import com.android.tools.concurrency.AndroidIoManager;
-import com.android.tools.idea.gradle.feature.flags.DeclarativeStudioSupport;
-import com.android.tools.idea.gradle.project.model.NdkModuleModel;
-import com.android.tools.idea.gradle.project.upgrade.AssistantInvoker;
-import com.android.tools.idea.gradle.util.GradleWrapper;
->>>>>>> 3a514de0
 import com.android.tools.idea.res.FileRelevanceKt;
 import com.android.tools.idea.util.CommonAndroidUtil;
 import com.google.common.annotations.VisibleForTesting;
@@ -236,19 +228,10 @@
    * and its value should not be used.
    */
   @Nullable
-<<<<<<< HEAD
   static Integer computeHash(@NotNull VirtualFile file) {
     if (!file.isValid()) return null;
     Document document = FileDocumentManager.getInstance().getDocument(file);
     return document == null ? null : document.getText().hashCode();
-=======
-  private static Integer computeHash(@NotNull VirtualFile file) {
-    return ReadAction.compute(() -> {
-      if (!file.isValid()) return null;
-      Document document = FileDocumentManager.getInstance().getDocument(file);
-      return document == null ? null : document.getText().hashCode();
-    });
->>>>>>> 3a514de0
   }
 
   private boolean areHashesEqual(@NotNull VirtualFile file) {
@@ -286,7 +269,6 @@
     return status;
   }
 
-<<<<<<< HEAD
   Function1<? super GradleFilesUpdater.Result, Unit> updateCallback() {
     return (result) -> {
       synchronized (myLock) {
@@ -294,133 +276,6 @@
         myExternalBuildFiles.addAll(result.getExternalBuildFiles());
         myFileHashes.clear();
         myFileHashes.putAll(result.getHashes());
-=======
-  private void updateFileHashes() {
-    Project project = myProject;
-    if (project.isDisposed()) {
-      return;
-    }
-
-    ExecutorService executorService = AndroidIoManager.getInstance().getBackgroundDiskIoExecutor();
-    ProgressManager progressManager = ProgressManager.getInstance();
-    ProgressIndicator progressIndicator = progressManager.getProgressIndicator();
-    Application application = ApplicationManager.getApplication();
-
-    // Local map to minimize time holding myLock
-    Map<VirtualFile, Integer> fileHashes = new HashMap<>();
-
-    Runnable computeWrapperHashRunnable = () -> {
-      GradleWrapper gradleWrapper = GradleWrapper.find(project);
-      if (gradleWrapper != null) {
-        File propertiesFilePath = gradleWrapper.getPropertiesFilePath();
-        if (propertiesFilePath.isFile()) {
-          VirtualFile propertiesFile = gradleWrapper.getPropertiesFile();
-          if (propertiesFile != null) {
-            application.runReadAction(() -> putHashForFile(fileHashes, propertiesFile));
-          }
-        }
-      }
-    };
-    Future<?> wrapperHashFuture = executorService.submit(
-      () -> progressManager.executeProcessUnderProgress(computeWrapperHashRunnable, progressIndicator)
-    );
-    try {
-      wrapperHashFuture.get();
-    } catch (InterruptedException | ExecutionException e) {
-      /* ignored */
-    }
-
-    // Clean external build files before they are repopulated.
-    removeExternalBuildFiles();
-    List<VirtualFile> externalBuildFiles = new ArrayList<>();
-
-    List<Module> modules = ImmutableList.copyOf(ModuleManager.getInstance(project).getModules());
-
-    Consumer<Module> computeHashes = module -> {
-      VirtualFile buildFile = getGradleBuildFile(module);
-      if (buildFile != null) {
-        ProgressManager.checkCanceled();
-        File path = VfsUtilCore.virtualToIoFile(buildFile);
-        if (path.isFile()) {
-          application.runReadAction(() -> putHashForFile(fileHashes, buildFile));
-        }
-      }
-      NdkModuleModel ndkModuleModel = NdkModuleModel.get(module);
-      if (ndkModuleModel != null) {
-        for (File externalBuildFile : ndkModuleModel.getBuildFiles()) {
-          ProgressManager.checkCanceled();
-          if (externalBuildFile.isFile()) {
-            // TODO find a better way to find a VirtualFile without refreshing the file system. It is expensive.
-            VirtualFile virtualFile = findFileByIoFile(externalBuildFile, true);
-            externalBuildFiles.add(virtualFile);
-            if (virtualFile != null) {
-              application.runReadAction(() -> putHashForFile(fileHashes, virtualFile));
-            }
-          }
-        }
-      }
-    };
-
-    modules.stream()
-      .map(module ->
-             executorService.submit(
-               () -> progressManager.executeProcessUnderProgress(() -> computeHashes.accept(module), progressIndicator)
-             )
-      )
-      .forEach(future -> {
-        try {
-          future.get();
-        }
-        catch (InterruptedException | ExecutionException e) {
-          // ignored, the hashes won't be updated. This will cause areGradleFilesModified to return true.
-        }
-      });
-
-    storeExternalBuildFiles(externalBuildFiles);
-
-    String[] fileNames = {FN_SETTINGS_GRADLE, FN_SETTINGS_GRADLE_KTS, FN_GRADLE_PROPERTIES};
-    if (DeclarativeStudioSupport.isEnabled()) {
-      fileNames = ArrayUtils.add(fileNames, FN_SETTINGS_GRADLE_DECLARATIVE);
-    }
-    File rootFolderPath = getBaseDirPath(myProject);
-    VirtualFile rootFolder = ProjectUtil.guessProjectDir(myProject);
-    final String[] finalFileNames = fileNames;
-    Runnable projectWideFilesRunnable = () -> {
-      for (String fileName : finalFileNames) {
-        ProgressManager.checkCanceled();
-        File filePath = new File(rootFolderPath, fileName);
-        if (filePath.isFile() && rootFolder != null) {
-          VirtualFile virtualFile = rootFolder.findChild(fileName);
-          if (virtualFile != null && virtualFile.exists() && !virtualFile.isDirectory()) {
-            application.runReadAction(() -> putHashForFile(fileHashes, virtualFile));
-          }
-        }
-      }
-      ProgressManager.checkCanceled();
-      File gradlePath = new File(rootFolderPath, "gradle");
-      if (gradlePath.isDirectory()) {
-        File[] gradleFiles = gradlePath.listFiles((dir, name) -> name.endsWith(".versions.toml"));
-        if (gradleFiles != null) {
-          for (File tomlFile : gradleFiles) {
-            ProgressManager.checkCanceled();
-            if (tomlFile.isFile()) {
-              VirtualFile virtualFile = findFileByIoFile(tomlFile, false);
-              if (virtualFile != null && virtualFile.exists() && !virtualFile.isDirectory()) {
-                application.runReadAction(() -> putHashForFile(fileHashes, virtualFile));
-              }
-            }
-          }
-        }
-      }
-      ProgressManager.checkCanceled();
-      File gradleCachePath = new File(rootFolderPath, ".gradle");
-      if (gradleCachePath.isDirectory()) {
-        File gradleConfigProperties = new File(gradleCachePath, FN_GRADLE_CONFIG_PROPERTIES);
-        VirtualFile virtualFile = findFileByIoFile(gradleConfigProperties, false);
-        if (virtualFile != null && virtualFile.exists() && !virtualFile.isDirectory()) {
-          application.runReadAction(() -> putHashForFile(fileHashes, virtualFile));
-        }
->>>>>>> 3a514de0
       }
       return Unit.INSTANCE;
     };
