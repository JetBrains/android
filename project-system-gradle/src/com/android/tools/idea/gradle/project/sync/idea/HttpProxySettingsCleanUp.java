--- conflicted
+++ resolved
@@ -41,14 +41,8 @@
 // See https://code.google.com/p/android/issues/detail?id=169743
 public class HttpProxySettingsCleanUp {
   public static void cleanUp(@NotNull Project project) {
-<<<<<<< HEAD
-    HttpConfigurable ideHttpProxySettings = HttpConfigurable.getInstance();
-    boolean ideUsingProxy = (ideHttpProxySettings.USE_HTTP_PROXY && isNotEmpty(ideHttpProxySettings.PROXY_HOST))
-                            || (ideHttpProxySettings.USE_PROXY_PAC && isNotEmpty(ideHttpProxySettings.PAC_URL));
-=======
     IdeProxyInfo ideProxyInfo = IdeProxyInfo.getInstance();
     boolean ideUsingProxy = ideProxyInfo.isHttpProxyExplicitlyConfigured();
->>>>>>> 8b7d83e8
     GradleProperties properties;
     try {
       properties = new GradleProperties(GradleProjectSystemUtil.getUserGradlePropertiesFile(project));
