--- conflicted
+++ resolved
@@ -19,10 +19,6 @@
 import com.android.tools.idea.gradle.model.IdeArtifactName.Companion.toWellKnownSourceSet
 import com.android.tools.idea.gradle.model.IdeModuleSourceSet
 import com.android.tools.idea.gradle.model.impl.IdeModuleSourceSetImpl
-<<<<<<< HEAD
-import com.android.tools.idea.gradle.project.sync.idea.ModuleUtil.getModuleName
-=======
->>>>>>> 0d09370c
 import com.android.tools.idea.gradle.project.sync.idea.data.model.KotlinMultiplatformAndroidSourceSetType
 import com.android.tools.idea.gradle.project.sync.idea.data.service.AndroidProjectKeys
 import com.android.tools.idea.util.CommonAndroidUtil.LINKED_ANDROID_MODULE_GROUP
@@ -53,19 +49,8 @@
    * @return if android module group was successfully linked
    */
   @JvmStatic
-<<<<<<< HEAD
-  fun DataNode<out ModuleData>.linkAndroidModuleGroup(dataToModuleMap: (ModuleData) -> Module?) {
-    val holderModule = dataToModuleMap(data) ?: return
-
-    // check if it's a kotlin multiplatform module
-    if (ExternalSystemApiUtil.find(this, KotlinTargetData.KEY)?.data?.externalName == "android") {
-      linkKmpAndroidModuleGroup(dataToModuleMap, holderModule)
-      return
-    }
-=======
   fun DataNode<out ModuleData>.linkAndroidModuleGroup(dataToModuleMap: (ModuleData) -> Module?): Boolean {
     val holderModule = dataToModuleMap(data) ?: return false
->>>>>>> 0d09370c
     // Clear the links, this prevents old links from being used
     holderModule.putUserData(LINKED_ANDROID_MODULE_GROUP, null)
 
@@ -83,11 +68,6 @@
     else {
       IdeArtifactName.values().associate { getModuleName(it) to it }
     }
-<<<<<<< HEAD
-    if (mainModule == null) {
-      logger<ModuleUtil>().error("Unexpected - Android module (${holderModule.name}) is missing a main source set")
-      return
-=======
 
     val ideArtifactNameToModule = ExternalSystemApiUtil.findAll(this, GradleSourceSetData.KEY).mapNotNull {
       val sourceSetName = it.data.externalName.substringAfterLast(":")
@@ -98,7 +78,6 @@
     val mainModule = ideArtifactNameToModule[IdeArtifactName.MAIN] ?: run {
       logger<ModuleUtil>().info("Android module (${holderModule.name}) is missing a main source set")
       return false
->>>>>>> 0d09370c
     }
 
     val androidModuleGroup = LinkedAndroidModuleGroup(holderModule, mainModule, ideArtifactNameToModule[IdeArtifactName.UNIT_TEST],
@@ -109,50 +88,6 @@
       module.putUserData(LINKED_ANDROID_MODULE_GROUP, androidModuleGroup)
     }
     return true
-  }
-
-  @JvmStatic
-  fun DataNode<out ModuleData>.linkKmpAndroidModuleGroup(
-      dataToModuleMap: (ModuleData) -> Module?,
-      holderModule: Module
-  ) {
-    // Clear the links, this prevents old links from being used
-    holderModule.putUserData(LINKED_ANDROID_MODULE_GROUP, null)
-    var unitTestModule : Module? = null
-    var androidTestModule : Module? = null
-    var mainModule : Module? = null
-
-    val kotlinMultiplatformAndroidSourceSetData = ExternalSystemApiUtil.findParent(
-      this,
-      ProjectKeys.PROJECT
-    )?.let {
-      ExternalSystemApiUtil.find(
-        it,
-        AndroidProjectKeys.KOTLIN_MULTIPLATFORM_ANDROID_SOURCE_SETS_TABLE
-      )
-    }?.data?.sourceSetsByGradleProjectPath?.get(this.data.id)
-
-    ExternalSystemApiUtil.findAll(this, GradleSourceSetData.KEY).forEach {
-      when(it.data.externalName.substringAfterLast(":")) {
-        kotlinMultiplatformAndroidSourceSetData?.get(KotlinMultiplatformAndroidSourceSetType.MAIN) ->
-          mainModule = dataToModuleMap(it.data)
-        kotlinMultiplatformAndroidSourceSetData?.get(KotlinMultiplatformAndroidSourceSetType.UNIT_TEST) ->
-          unitTestModule = dataToModuleMap(it.data)
-        kotlinMultiplatformAndroidSourceSetData?.get(KotlinMultiplatformAndroidSourceSetType.ANDROID_TEST) ->
-          androidTestModule = dataToModuleMap(it.data)
-        else -> {
-          // can be anything, just ignore
-        }
-      }
-    }
-    if (mainModule == null) {
-      logger<ModuleUtil>().error("Unexpected - Android module is missing a main source set")
-      return
-    }
-    val androidModuleGroup = LinkedAndroidModuleGroup(holderModule, mainModule!!, unitTestModule, androidTestModule, null)
-    androidModuleGroup.getModules().forEach { module ->
-      module.putUserData(LINKED_ANDROID_MODULE_GROUP, androidModuleGroup)
-    }
   }
 
   @JvmStatic
@@ -167,18 +102,4 @@
 
   @JvmStatic
   fun GradleSourceSetData.getIdeModuleSourceSet(): IdeModuleSourceSet = IdeModuleSourceSetImpl.wellKnownOrCreate(moduleName)
-<<<<<<< HEAD
-}
-
-private fun String.removeSourceSetSuffix(delimiter: String) : String = IdeArtifactName.values().firstNotNullOfOrNull { artifactName ->
-  val moduleName = getModuleName(artifactName)
-  val suffix = "$delimiter$moduleName"
-  if (this.endsWith(suffix)) {
-    this.removeSuffix(suffix)
-  } else {
-    null
-  }
-} ?: this
-=======
-}
->>>>>>> 0d09370c
+}