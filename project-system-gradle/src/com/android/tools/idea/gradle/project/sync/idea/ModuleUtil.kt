/*
 * Copyright (C) 2021 The Android Open Source Project
 *
 * Licensed under the Apache License, Version 2.0 (the "License");
 * you may not use this file except in compliance with the License.
 * You may obtain a copy of the License at
 *
 *      http://www.apache.org/licenses/LICENSE-2.0
 *
 * Unless required by applicable law or agreed to in writing, software
 * distributed under the License is distributed on an "AS IS" BASIS,
 * WITHOUT WARRANTIES OR CONDITIONS OF ANY KIND, either express or implied.
 * See the License for the specific language governing permissions and
 * limitations under the License.
 */
package com.android.tools.idea.gradle.project.sync.idea

import com.android.tools.idea.gradle.model.IdeArtifactName
import com.android.tools.idea.gradle.model.IdeArtifactName.Companion.toWellKnownSourceSet
import com.android.tools.idea.gradle.model.IdeModuleSourceSet
import com.android.tools.idea.gradle.model.impl.IdeModuleSourceSetImpl
import com.android.tools.idea.gradle.project.sync.idea.data.model.KotlinMultiplatformAndroidSourceSetType
import com.android.tools.idea.gradle.project.sync.idea.data.service.AndroidProjectKeys
<<<<<<< HEAD
import com.android.tools.idea.projectsystem.LINKED_ANDROID_GRADLE_MODULE_GROUP
import com.android.tools.idea.projectsystem.LinkedAndroidGradleModuleGroup
=======
import com.android.tools.idea.projectsystem.gradle.LINKED_ANDROID_GRADLE_MODULE_GROUP
import com.android.tools.idea.projectsystem.gradle.LinkedAndroidGradleModuleGroup
>>>>>>> 8b7d83e8
import com.intellij.openapi.diagnostic.logger
import com.intellij.openapi.externalSystem.model.DataNode
import com.intellij.openapi.externalSystem.model.ProjectKeys
import com.intellij.openapi.externalSystem.model.project.ModuleData
import com.intellij.openapi.externalSystem.service.project.IdeModifiableModelsProvider
import com.intellij.openapi.externalSystem.util.ExternalSystemApiUtil
import com.intellij.openapi.module.Module
import com.intellij.openapi.module.ModulePointerManager
import com.intellij.openapi.project.Project
import org.jetbrains.kotlin.idea.gradle.configuration.KotlinTargetData
import org.jetbrains.plugins.gradle.model.data.GradleSourceSetData

object ModuleUtil {
  @JvmStatic
  fun getModuleName(artifactName: IdeArtifactName): String {
    return artifactName.toWellKnownSourceSet().sourceSetName
  }

  /**
   * Do not use this method outside of project system code.
   *
   * This method is used to link all modules that come from the same Gradle project.
   * It uses user data under the [LINKED_ANDROID_GRADLE_MODULE_GROUP] key to store an instance of [LinkedAndroidGradleModuleGroup] on each module.
   *
   * @param dataToModuleMap a map of external system [ModuleData] to modules required in order to lookup a modules children
   * @return if android module group was successfully linked
   */
  @JvmStatic
  fun DataNode<out ModuleData>.linkAndroidModuleGroup(project: Project, dataToModuleMap: (ModuleData) -> Module?): Boolean {
    val holderModule = dataToModuleMap(data) ?: return false
    // Clear the links, this prevents old links from being used
    holderModule.putUserData(LINKED_ANDROID_GRADLE_MODULE_GROUP, null)

    val possibleSourceSetNames = if (ExternalSystemApiUtil.find(this, KotlinTargetData.KEY)?.data?.externalName == "android") {
      val kotlinMultiplatformAndroidSourceSetData = ExternalSystemApiUtil.findParent(this, ProjectKeys.PROJECT)?.let {
        ExternalSystemApiUtil.find(it, AndroidProjectKeys.KOTLIN_MULTIPLATFORM_ANDROID_SOURCE_SETS_TABLE)
      }?.data?.sourceSetsByGradleProjectPath?.get(this.data.id)

      mapOf(
        kotlinMultiplatformAndroidSourceSetData?.get(KotlinMultiplatformAndroidSourceSetType.MAIN) to IdeArtifactName.MAIN,
        kotlinMultiplatformAndroidSourceSetData?.get(KotlinMultiplatformAndroidSourceSetType.UNIT_TEST) to IdeArtifactName.UNIT_TEST,
        kotlinMultiplatformAndroidSourceSetData?.get(KotlinMultiplatformAndroidSourceSetType.ANDROID_TEST) to IdeArtifactName.ANDROID_TEST,
      )
    }
    else {
      IdeArtifactName.values().associate { getModuleName(it) to it }
    }

    val ideArtifactNameToModule = ExternalSystemApiUtil.findAll(this, GradleSourceSetData.KEY).mapNotNull {
      val sourceSetName = it.data.externalName.substringAfterLast(":")
      val ideArtifactName = possibleSourceSetNames[sourceSetName] ?: return@mapNotNull null
      ideArtifactName to dataToModuleMap(it.data)
    }.toMap()

    val mainModule = ideArtifactNameToModule[IdeArtifactName.MAIN] ?: run {
      logger<ModuleUtil>().info("Android module (${holderModule.name}) is missing a main source set")
      return false
    }

<<<<<<< HEAD
    val androidModuleGroup = LinkedAndroidGradleModuleGroup(holderModule, mainModule, ideArtifactNameToModule[IdeArtifactName.UNIT_TEST],
                                                            ideArtifactNameToModule[IdeArtifactName.ANDROID_TEST],
                                                            ideArtifactNameToModule[IdeArtifactName.TEST_FIXTURES],
                                                            ideArtifactNameToModule[IdeArtifactName.SCREENSHOT_TEST])
=======
    val modulePointerManager = ModulePointerManager.getInstance(project)
    val androidModuleGroup = LinkedAndroidGradleModuleGroup(
      modulePointerManager.create(holderModule),
      modulePointerManager.create(mainModule),
      ideArtifactNameToModule[IdeArtifactName.UNIT_TEST]?.let { modulePointerManager.create(it) },
      ideArtifactNameToModule[IdeArtifactName.ANDROID_TEST]?.let { modulePointerManager.create(it) },
      ideArtifactNameToModule[IdeArtifactName.TEST_FIXTURES]?.let { modulePointerManager.create(it) },
      ideArtifactNameToModule[IdeArtifactName.SCREENSHOT_TEST]?.let { modulePointerManager.create(it) }
    )
>>>>>>> 8b7d83e8
    androidModuleGroup.getModules().forEach { module ->
      module.putUserData(LINKED_ANDROID_GRADLE_MODULE_GROUP, androidModuleGroup)
    }
    return true
  }

  @JvmStatic
  fun DataNode<ModuleData>.linkAndroidModuleGroup(project: Project, ideModelProvider: IdeModifiableModelsProvider) =
    linkAndroidModuleGroup(project) { ideModelProvider.findIdeModule(it) }

  @JvmStatic
  fun Module.unlinkAndroidModuleGroup() {
    val androidModuleGroup = getUserData(LINKED_ANDROID_GRADLE_MODULE_GROUP) ?: return
    androidModuleGroup.getModules().filter { !it.isDisposed }.forEach { it.putUserData(LINKED_ANDROID_GRADLE_MODULE_GROUP, null) }
  }

  @JvmStatic
  fun GradleSourceSetData.getIdeModuleSourceSet(): IdeModuleSourceSet = IdeModuleSourceSetImpl.wellKnownOrCreate(moduleName)
}<|MERGE_RESOLUTION|>--- conflicted
+++ resolved
@@ -21,13 +21,8 @@
 import com.android.tools.idea.gradle.model.impl.IdeModuleSourceSetImpl
 import com.android.tools.idea.gradle.project.sync.idea.data.model.KotlinMultiplatformAndroidSourceSetType
 import com.android.tools.idea.gradle.project.sync.idea.data.service.AndroidProjectKeys
-<<<<<<< HEAD
-import com.android.tools.idea.projectsystem.LINKED_ANDROID_GRADLE_MODULE_GROUP
-import com.android.tools.idea.projectsystem.LinkedAndroidGradleModuleGroup
-=======
 import com.android.tools.idea.projectsystem.gradle.LINKED_ANDROID_GRADLE_MODULE_GROUP
 import com.android.tools.idea.projectsystem.gradle.LinkedAndroidGradleModuleGroup
->>>>>>> 8b7d83e8
 import com.intellij.openapi.diagnostic.logger
 import com.intellij.openapi.externalSystem.model.DataNode
 import com.intellij.openapi.externalSystem.model.ProjectKeys
@@ -87,12 +82,6 @@
       return false
     }
 
-<<<<<<< HEAD
-    val androidModuleGroup = LinkedAndroidGradleModuleGroup(holderModule, mainModule, ideArtifactNameToModule[IdeArtifactName.UNIT_TEST],
-                                                            ideArtifactNameToModule[IdeArtifactName.ANDROID_TEST],
-                                                            ideArtifactNameToModule[IdeArtifactName.TEST_FIXTURES],
-                                                            ideArtifactNameToModule[IdeArtifactName.SCREENSHOT_TEST])
-=======
     val modulePointerManager = ModulePointerManager.getInstance(project)
     val androidModuleGroup = LinkedAndroidGradleModuleGroup(
       modulePointerManager.create(holderModule),
@@ -102,7 +91,6 @@
       ideArtifactNameToModule[IdeArtifactName.TEST_FIXTURES]?.let { modulePointerManager.create(it) },
       ideArtifactNameToModule[IdeArtifactName.SCREENSHOT_TEST]?.let { modulePointerManager.create(it) }
     )
->>>>>>> 8b7d83e8
     androidModuleGroup.getModules().forEach { module ->
       module.putUserData(LINKED_ANDROID_GRADLE_MODULE_GROUP, androidModuleGroup)
     }
