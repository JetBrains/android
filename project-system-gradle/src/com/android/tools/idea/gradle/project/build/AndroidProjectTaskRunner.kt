--- conflicted
+++ resolved
@@ -44,24 +44,13 @@
   }
 
   override fun canRun(projectTask: ProjectTask): Boolean {
-<<<<<<< HEAD
-    if (Registry.`is`("android.task.runner.restricted")) {
-      assert(!IdeInfo.getInstance().isAndroidStudio) { "This code is not expected to be executed in Android Studio" }
-      return projectTask is ModuleBuildTask && AndroidFacet.getInstance(projectTask.module) != null
-    }
-    else {
-      return projectTask is ModuleBuildTask &&
-             (isAndroidStudio || projectTask.module.project.isAndroidProject) &&
-             ExternalSystemApiUtil.isExternalSystemAwareModule(GradleConstants.SYSTEM_ID, projectTask.module)
-=======
-    return if (!isAndroidStudio || (projectTask is ModuleBuildTask && projectTask.module.isMultiPlatformModule)) {
+    return if (Registry.`is`("android.task.runner.restricted") || !isAndroidStudio || (projectTask is ModuleBuildTask && projectTask.module.isMultiPlatformModule)) {
       projectTask is ModuleBuildTask && AndroidFacet.getInstance(projectTask.module) != null
     }
     else {
       projectTask is ModuleBuildTask &&
       projectTask.module.project.isAndroidProject &&
       ExternalSystemApiUtil.isExternalSystemAwareModule(GradleConstants.SYSTEM_ID, projectTask.module)
->>>>>>> 0d09370c
     }
   }
 
