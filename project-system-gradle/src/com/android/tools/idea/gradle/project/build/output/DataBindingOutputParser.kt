--- conflicted
+++ resolved
@@ -168,11 +168,7 @@
 
         val sourceFile = File(file)
         val filePosition = FilePosition(sourceFile, startLine, startCol, endLine, endCol)
-<<<<<<< HEAD
         val fileLink = StringBuilder(filePosition.file?.path.orEmpty())
-=======
-        val fileLink = StringBuilder(filePosition.file!!.path)
->>>>>>> fedb26e2
         if (filePosition.startLine > 0) {
           fileLink.append(":").append(filePosition.startLine + 1)
           if (filePosition.startColumn > 0) {
