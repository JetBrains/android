/*
 * Copyright (C) 2022 The Android Open Source Project
 *
 * Licensed under the Apache License, Version 2.0 (the "License");
 * you may not use this file except in compliance with the License.
 * You may obtain a copy of the License at
 *
 *      http://www.apache.org/licenses/LICENSE-2.0
 *
 * Unless required by applicable law or agreed to in writing, software
 * distributed under the License is distributed on an "AS IS" BASIS,
 * WITHOUT WARRANTIES OR CONDITIONS OF ANY KIND, either express or implied.
 * See the License for the specific language governing permissions and
 * limitations under the License.
 */
package com.android.tools.idea.gradle.project.sync.idea

import com.android.tools.idea.flags.StudioFlags
import com.android.tools.idea.gradle.LibraryFilePaths
import com.android.tools.idea.gradle.project.GradleExperimentalSettings
import com.android.tools.idea.gradle.project.sync.AdditionalClassifierArtifactsActionOptions
import com.android.tools.idea.gradle.project.sync.AllVariantsSyncActionOptions
import com.android.tools.idea.gradle.project.sync.AndroidExtraModelProvider
import com.android.tools.idea.gradle.project.sync.GradleSyncStudioFlags
import com.android.tools.idea.gradle.project.sync.NativeVariantsSyncActionOptions
import com.android.tools.idea.gradle.project.sync.SelectedVariantCollector
import com.android.tools.idea.gradle.project.sync.SelectedVariants
import com.android.tools.idea.gradle.project.sync.SingleVariantSyncActionOptions
import com.android.tools.idea.gradle.project.sync.SyncTestMode
import com.android.tools.idea.gradle.project.sync.getProjectSyncRequest
import com.android.tools.idea.gradle.project.sync.idea.ProjectResolutionMode.FetchAllVariantsMode
import com.android.tools.idea.gradle.project.sync.idea.ProjectResolutionMode.FetchNativeVariantsMode
import com.android.tools.idea.gradle.project.sync.idea.ProjectResolutionMode.SingleVariantSyncProjectMode
import com.intellij.openapi.diagnostic.thisLogger
import org.jetbrains.plugins.gradle.service.project.ProjectResolverContext
import org.jetbrains.plugins.gradle.settings.GradleExecutionSettings
private const val STUDIO_PROJECT_SYNC_DEBUG_MODE_KEY = "studio.project.sync.debug.mode"

fun studioProjectSyncDebugModeEnabled(): Boolean = java.lang.Boolean.getBoolean(STUDIO_PROJECT_SYNC_DEBUG_MODE_KEY)

fun ProjectResolverContext.configureAndGetExtraModelProvider(): AndroidExtraModelProvider? {
  val project = this.externalSystemTaskId.findProject() ?: let {
    thisLogger().error("Cannot find a project for $externalSystemTaskId", Throwable())
    return null // We can't be helpful if the current project is not available.
  }
  val projectResolutionMode = settings.getRequestedSyncMode()

  val parallelSync = StudioFlags.GRADLE_SYNC_PARALLEL_SYNC_ENABLED.get() &&
                     GradleExperimentalSettings.getInstance().ENABLE_PARALLEL_SYNC
  val parallelSyncPrefetchVariants = StudioFlags.GRADLE_SYNC_PARALLEL_SYNC_PREFETCH_VARIANTS.get()

  val multiVariantArtifactSupport =
    GradleExperimentalSettings.getInstance().USE_MULTI_VARIANT_EXTRA_ARTIFACTS &&
    StudioFlags.GRADLE_MULTI_VARIANT_ADDITIONAL_ARTIFACT_SUPPORT.get()

  val studioFlags = GradleSyncStudioFlags(
    studioFlagParallelSyncEnabled = parallelSync,
    studioFlagParallelSyncPrefetchVariantsEnabled = parallelSyncPrefetchVariants,
    studioFlagUseV2BuilderModels = StudioFlags.GRADLE_SYNC_USE_V2_MODEL.get(),
    studioFlagDisableForcedUpgrades = AndroidGradleProjectResolver.shouldDisableForceUpgrades(),
    studioFlagSyncStatsOutputDirectory = StudioFlags.SYNC_STATS_OUTPUT_DIRECTORY.get(),
    studioHprofOutputDirectory = StudioFlags.GRADLE_HPROF_OUTPUT_DIRECTORY.get(),
    studioHeapAnalysisOutputDirectory = StudioFlags.GRADLE_HEAP_ANALYSIS_OUTPUT_DIRECTORY.get(),
    studioHeapAnalysisLightweightMode = StudioFlags.GRADLE_HEAP_ANALYSIS_LIGHTWEIGHT_MODE.get(),
    studioFlagMultiVariantAdditionalArtifactSupport = multiVariantArtifactSupport,
    studioDebugMode =  studioProjectSyncDebugModeEnabled(),
    studioFlagSkipRuntimeClasspathForLibraries = StudioFlags.GRADLE_SKIP_RUNTIME_CLASSPATH_FOR_LIBRARIES.get()
                                                 && GradleExperimentalSettings.getInstance().DERIVE_RUNTIME_CLASSPATHS_FOR_LIBRARIES,
    studioFlagSupportFutureAgpVersions = StudioFlags.SUPPORT_FUTURE_AGP_VERSIONS.get(),
    studioFlagUseNewDependencyGraphModel = StudioFlags.USE_NEW_DEPENDENCY_GRAPH_MODEL.get(),
<<<<<<< HEAD
    studioFlagFetchKotlinModelsInParallel = StudioFlags.GRADLE_SYNC_FETCH_KOTLIN_MODELS_IN_PARALLEL.get(),
=======
    studioFlagFetchKotlinModelsInParallel = StudioFlags.GRADLE_SYNC_FETCH_KOTLIN_MODELS_IN_PARALLEL.get()
>>>>>>> 574fcae1
  )

  fun getAdditionalArtifactsAction() = AdditionalClassifierArtifactsActionOptions(
    LibraryFilePaths.getInstance(project).retrieveCachedLibs(),
  )

  val syncOptions = when (projectResolutionMode) {
    SingleVariantSyncProjectMode -> {
      val request = project.getProjectSyncRequest(projectPath)
      // If the variants should be set to defaults, don't select any variants and the project with re-import with the defaults.
      val selectedVariants = if (request?.importDefaultVariants == true) {
        SelectedVariants(emptyMap())
      } else {
        SelectedVariantCollector(project).collectSelectedVariants()
      }
      SingleVariantSyncActionOptions(
        studioFlags,
        syncTestMode = request?.syncTestMode ?: SyncTestMode.PRODUCTION,
        selectedVariants,
        request?.requestedVariantChange,
        getAdditionalArtifactsAction()
      )
    }
    FetchAllVariantsMode -> AllVariantsSyncActionOptions(
      studioFlags,
      SyncTestMode.PRODUCTION, // No request in this mode.
      getAdditionalArtifactsAction()
    )
    is FetchNativeVariantsMode -> {
      NativeVariantsSyncActionOptions(
        studioFlags,
        SyncTestMode.PRODUCTION, // No request in this mode.
        projectResolutionMode.moduleVariants,
        projectResolutionMode.requestedAbis
      )
    }
  }
  return AndroidExtraModelProvider(syncOptions)
}

private fun GradleExecutionSettings?.getRequestedSyncMode(): ProjectResolutionMode {
  val projectResolutionMode = this?.getUserData(AndroidGradleProjectResolverKeys.REQUESTED_PROJECT_RESOLUTION_MODE_KEY)
  return projectResolutionMode ?: SingleVariantSyncProjectMode
}<|MERGE_RESOLUTION|>--- conflicted
+++ resolved
@@ -68,11 +68,7 @@
                                                  && GradleExperimentalSettings.getInstance().DERIVE_RUNTIME_CLASSPATHS_FOR_LIBRARIES,
     studioFlagSupportFutureAgpVersions = StudioFlags.SUPPORT_FUTURE_AGP_VERSIONS.get(),
     studioFlagUseNewDependencyGraphModel = StudioFlags.USE_NEW_DEPENDENCY_GRAPH_MODEL.get(),
-<<<<<<< HEAD
-    studioFlagFetchKotlinModelsInParallel = StudioFlags.GRADLE_SYNC_FETCH_KOTLIN_MODELS_IN_PARALLEL.get(),
-=======
     studioFlagFetchKotlinModelsInParallel = StudioFlags.GRADLE_SYNC_FETCH_KOTLIN_MODELS_IN_PARALLEL.get()
->>>>>>> 574fcae1
   )
 
   fun getAdditionalArtifactsAction() = AdditionalClassifierArtifactsActionOptions(
