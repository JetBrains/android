--- conflicted
+++ resolved
@@ -52,12 +52,9 @@
 import com.intellij.facet.Facet
 import com.intellij.facet.FacetManager
 import com.intellij.openapi.application.ApplicationManager
-<<<<<<< HEAD
 import com.intellij.openapi.application.edtWriteAction
-=======
 import com.intellij.openapi.application.EDT
 import com.intellij.openapi.application.writeAction
->>>>>>> 5f7be743
 import com.intellij.openapi.components.Service
 import com.intellij.openapi.components.service
 import com.intellij.openapi.diagnostic.Logger
@@ -117,8 +114,6 @@
       if (Registry.`is`("android.gradle.project.startup.activity.disabled")) return
 
       runInitialization {
-        LOG.debug { "AndroidGradleProjectStartupActivity.performStartupActivity runInitialization" }
-
         // Need to wait for both JpsProjectLoadingManager and ExternalProjectsManager, as well as the completion of
         // AndroidNewProjectInitializationStartupActivity.  In old-skool thread
         // programming I'd probably use an atomic integer and wait for the count to reach 3.
@@ -131,7 +126,6 @@
           ExternalProjectsManager.getInstance(project).runWhenInitializedInBackground { externalProjectsJob.complete(Unit) }
           whenAllModulesLoaded(project, isJpsProjectLoaded) { jpsProjectJob.complete(Unit) }
           awaitAll(newProjectStartupJob, externalProjectsJob, jpsProjectJob)
-          LOG.debug { "AndroidGradleProjectStartupActivity.performStartupActivity awaited all" }
         }
 
         performActivity(project)
