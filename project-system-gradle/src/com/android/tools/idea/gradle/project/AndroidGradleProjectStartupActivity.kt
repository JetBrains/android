/*
 * Copyright (C) 2015 The Android Open Source Project
 *
 * Licensed under the Apache License, Version 2.0 (the "License");
 * you may not use this file except in compliance with the License.
 * You may obtain a copy of the License at
 *
 *      http://www.apache.org/licenses/LICENSE-2.0
 *
 * Unless required by applicable law or agreed to in writing, software
 * distributed under the License is distributed on an "AS IS" BASIS,
 * WITHOUT WARRANTIES OR CONDITIONS OF ANY KIND, either express or implied.
 * See the License for the specific language governing permissions and
 * limitations under the License.
 */
package com.android.tools.idea.gradle.project

import com.android.Version
import com.android.ide.common.repository.AgpVersion
import com.android.tools.idea.IdeInfo
import com.android.tools.idea.gradle.model.impl.IdeLibraryModelResolverImpl
import com.android.tools.idea.gradle.plugin.AndroidPluginInfo
import com.android.tools.idea.gradle.project.facet.gradle.GradleFacet
import com.android.tools.idea.gradle.project.facet.ndk.NativeHeaderRootType
import com.android.tools.idea.gradle.project.facet.ndk.NativeSourceRootType
import com.android.tools.idea.gradle.project.facet.ndk.NdkFacet
import com.android.tools.idea.gradle.project.model.GradleAndroidModel
import com.android.tools.idea.gradle.project.model.GradleAndroidModelData
import com.android.tools.idea.gradle.project.sync.GradleSyncInvoker
import com.android.tools.idea.gradle.project.sync.GradleSyncStateHolder
import com.android.tools.idea.gradle.project.sync.idea.AndroidGradleProjectResolver.Companion.shouldDisableForceUpgrades
import com.android.tools.idea.gradle.project.sync.idea.ModuleUtil.linkAndroidModuleGroup
import com.android.tools.idea.gradle.project.sync.idea.data.service.AndroidProjectKeys.ANDROID_MODEL
import com.android.tools.idea.gradle.project.sync.idea.data.service.AndroidProjectKeys.GRADLE_MODULE_MODEL
import com.android.tools.idea.gradle.project.sync.idea.data.service.AndroidProjectKeys.IDE_LIBRARY_TABLE
import com.android.tools.idea.gradle.project.sync.idea.data.service.AndroidProjectKeys.KMP_ANDROID_LIBRARY_TABLE
import com.android.tools.idea.gradle.project.sync.idea.data.service.AndroidProjectKeys.NDK_MODEL
import com.android.tools.idea.gradle.project.sync.idea.findAndSetupSelectedCachedVariantData
import com.android.tools.idea.gradle.project.sync.idea.getSelectedVariantAndAbis
import com.android.tools.idea.gradle.project.upgrade.AgpVersionChecker
import com.android.tools.idea.gradle.project.upgrade.AssistantInvoker
import com.android.tools.idea.gradle.util.GradleProjectSystemUtil.GRADLE_SYSTEM_ID
import com.android.tools.idea.model.AndroidModel
import com.google.wireless.android.sdk.stats.GradleSyncStats.Trigger
import com.intellij.execution.RunConfigurationProducerService
import com.intellij.execution.actions.RunConfigurationProducer
import com.intellij.execution.junit.JUnitConfigurationType
import com.intellij.facet.Facet
import com.intellij.facet.FacetManager
import com.intellij.openapi.application.ApplicationManager
import com.intellij.openapi.application.EDT
import com.intellij.openapi.application.runWriteAction
import com.intellij.openapi.components.Service
import com.intellij.openapi.components.service
import com.intellij.openapi.diagnostic.Logger
import com.intellij.openapi.diagnostic.debug
import com.intellij.openapi.externalSystem.ExternalSystemModulePropertyManager
import com.intellij.openapi.externalSystem.model.DataNode
import com.intellij.openapi.externalSystem.model.Key
import com.intellij.openapi.externalSystem.model.ProjectKeys
import com.intellij.openapi.externalSystem.model.project.ModuleData
import com.intellij.openapi.externalSystem.model.project.ProjectData
import com.intellij.openapi.externalSystem.service.project.ProjectDataManager
import com.intellij.openapi.externalSystem.service.project.manage.ExternalProjectsManager
import com.intellij.openapi.externalSystem.util.ExternalSystemApiUtil
import com.intellij.openapi.module.Module
import com.intellij.openapi.module.ModuleManager
import com.intellij.openapi.project.DumbService
import com.intellij.openapi.project.Project
import com.intellij.openapi.project.rootManager
import com.intellij.openapi.roots.LibraryOrderEntry
import com.intellij.openapi.roots.ModuleRootManager
import com.intellij.openapi.roots.ModuleSourceOrderEntry
import com.intellij.openapi.roots.OrderRootType
import com.intellij.openapi.roots.libraries.LibraryTablesRegistrar
import com.intellij.openapi.startup.ProjectActivity
import com.intellij.openapi.util.registry.Registry
import com.intellij.openapi.vfs.VirtualFileManager
import com.intellij.platform.PlatformProjectOpenProcessor
import com.intellij.workspaceModel.ide.JpsProjectLoadingManager
import kotlinx.coroutines.CompletableDeferred
import kotlinx.coroutines.Dispatchers
import kotlinx.coroutines.async
import kotlinx.coroutines.awaitAll
import kotlinx.coroutines.coroutineScope
import kotlinx.coroutines.currentCoroutineContext
import kotlinx.coroutines.job
import kotlinx.coroutines.withContext
import org.jetbrains.android.AndroidStartupManager
import org.jetbrains.android.facet.AndroidFacet
import org.jetbrains.kotlin.idea.base.util.isAndroidModule
import org.jetbrains.plugins.gradle.model.data.GradleSourceSetData
import org.jetbrains.plugins.gradle.settings.GradleSettings
import org.jetbrains.plugins.gradle.settings.GradleSettingsListener
import org.jetbrains.plugins.gradle.util.GradleConstants

/**
 * Syncs Android Gradle project with the persisted project data on startup.
 */
class AndroidGradleProjectStartupActivity : ProjectActivity {

  @Service(Service.Level.PROJECT)
  class StartupService(private val project: Project) : AndroidGradleProjectStartupService<Unit>() {

    suspend fun performStartupActivity(isJpsProjectLoaded: Boolean = false) {
      LOG.debug { "AndroidGradleProjectStartupActivity.performStartupActivity(isJpsProjectLoaded = $isJpsProjectLoaded)" }
      if (Registry.`is`("android.gradle.project.startup.activity.disabled")) return

      runInitialization {
        LOG.debug { "AndroidGradleProjectStartupActivity.performStartupActivity runInitialization" }
        // Need to wait for both JpsProjectLoadingManager and ExternalProjectsManager, as well as the completion of
        // AndroidNewProjectInitializationStartupActivity.  In old-skool thread
        // programming I'd probably use an atomic integer and wait for the count to reach 3.
        coroutineScope {
          val myJob = currentCoroutineContext().job
          val externalProjectsJob = CompletableDeferred<Unit>(parent = myJob)
          val jpsProjectJob = CompletableDeferred<Unit>(parent = myJob)
          val newProjectStartupJob = async { project.service<AndroidNewProjectInitializationStartupActivity.StartupService>().awaitInitialization() }

          ExternalProjectsManager.getInstance(project).runWhenInitializedInBackground { externalProjectsJob.complete(Unit) }
          whenAllModulesLoaded(project, isJpsProjectLoaded) { jpsProjectJob.complete(Unit) }
          awaitAll(newProjectStartupJob, externalProjectsJob, jpsProjectJob)
          LOG.debug { "AndroidGradleProjectStartupActivity.performStartupActivity awaited all" }
        }

        performActivity(project)
      }
    }
  }

  override suspend fun execute(project: Project) {
    project.service<StartupService>().performStartupActivity()
  }
}

private val LOG = Logger.getInstance(AndroidGradleProjectStartupActivity::class.java)

private suspend fun performActivity(project: Project) {
  val gradleProjectInfo = GradleProjectInfo.getInstance(project)
  val info = Info.getInstance(project)

  fun shouldSyncOrAttachModels(): Boolean {
    if (gradleProjectInfo.isSkipStartupActivity) return false

    // Opening an IDEA project with Android modules (AS and IDEA - i.e. previously synced).
    if (info.androidModules.isNotEmpty()) return true

    // Opening a Gradle project with .idea but no .iml files or facets (Typical for AS but not in IDEA)
    return IdeInfo.getInstance().isAndroidStudio && info.isBuildWithGradle
  }

<<<<<<< HEAD

=======
  // Also, make sure that we do not use JUnit to run tests. This could happen if we find that we cannot use Gradle to run the unit tests.
  // But since we have moved to running tests with Gradle we only want to run these when it is possible via Gradle.
  // This would also make sure that we do not even try to create configurations using JUnit.
  addJUnitProducersToIgnoredList(project)
>>>>>>> 009d25fa

  if (shouldSyncOrAttachModels()) {
    // Make sure we remove Gradle producers from the ignoredProducers list for old projects that used to run tests through AndroidJunit.
    // This would allow running unit tests through Gradle for existing projects where Gradle producers where disabled in favor of AndroidJunit.
    removeGradleProducersFromIgnoredList(project)

    // Also, make sure that we do not use JUnit to run tests. This could happen if we find that we cannot use Gradle to run the unit tests.
    // But since we have moved to running tests with Gradle we only want to run these when it is possible via Gradle.
    // This would also make sure that we do not even try to create configurations using JUnit.
    addJUnitProducersToIgnoredList(project)

    withContext(Dispatchers.EDT) {
      removePointlessModules(project)
      attachCachedModelsOrTriggerSync(project, gradleProjectInfo)
      subscribeToGradleSettingChanges(project)
    }
  }

  gradleProjectInfo.isSkipStartupActivity = false
}

private fun subscribeToGradleSettingChanges(project: Project) {
  val disposable = project.getService(AndroidStartupManager.ProjectDisposableScope::class.java)
  val connection = project.messageBus.connect(disposable)
  connection.subscribe(GradleSettingsListener.TOPIC, object : GradleSettingsListener {
    override fun onGradleJvmChange(oldGradleJvm: String?, newGradleJvm: String?, linkedProjectPath: String) {
      GradleSyncStateHolder.getInstance(project).recordGradleJvmConfigurationChanged()
    }
  })
}

private fun whenAllModulesLoaded(project: Project, isJpsProjectLoaded: Boolean, callback: () -> Unit) {
  if (isJpsProjectLoaded || project.getUserData(PlatformProjectOpenProcessor.PROJECT_LOADED_FROM_CACHE_BUT_HAS_NO_MODULES) == true) {
    // All modules are loaded at this point and JpsProjectLoadingManager.jpsProjectLoaded is not triggered, so invoke callback directly.
    callback()
  } else {
    // Initially, IJ loads the state of workspace model from the cache and in DelayedProjectSynchronizer synchronizes the state of
    // workspace model with project model files using JpsProjectModelSynchronizer. Since that activity runs async we need to detect
    // when the JPS was loaded, otherwise, any change will be overridden.
    JpsProjectLoadingManager.getInstance(project).jpsProjectLoaded { callback() }
  }
}

private fun removePointlessModules(project: Project) {
  val moduleManager = ModuleManager.getInstance(project)
  val emptyModulesToRemove = mutableListOf<Pair<Module, Module.() -> Unit>>()
  val nativeOnlySourceRootsModulesToRemove = mutableListOf<Pair<Module, Module.() -> Unit>>()

  moduleManager.modules.forEach { module ->
    if (module.isLoaded && ExternalSystemModulePropertyManager.getInstance(module).getExternalSystemId().isNullOrEmpty()) {
      if (module.isEmptyModule()) {
        emptyModulesToRemove.add(Pair(module) {
          LOG.warn("Disposing module '$name' which is empty, not registered with the external system and '$moduleFilePath' does not exist.")
        })
      } else if (module.hasOnlyNativeRoots()) {
        nativeOnlySourceRootsModulesToRemove.add(Pair(module) {
          LOG.warn("Disposing module '$name' which is not registered with the external system and contains only native roots.")
        })
      }
    }
  }

  removeModules(
    moduleManager,
    modules = emptyModulesToRemove + nativeOnlySourceRootsModulesToRemove
  )
}

private fun removeModules(moduleManager: ModuleManager, modules: List<Pair<Module, Module.() -> Unit>>) {
  if (modules.isEmpty()) return
  runWriteAction {
    with(moduleManager.getModifiableModel()) {
      modules.forEach { (module, onRemovingModule) ->
        onRemovingModule(module)
        disposeModule(module)
      }
      commit()
    }
  }
}

/**
 * Attempts to see if the models cached by IDEAs external system are valid, if they are then we attach them to the facet,
 * if they are not then we request a project sync in order to ensure that the IDE has access to all the models it needs to function.
 */
private fun attachCachedModelsOrTriggerSync(project: Project, gradleProjectInfo: GradleProjectInfo) {
  try {
    attachCachedModelsOrTriggerSyncBody(project, gradleProjectInfo)
  }
  catch (e: RequestSyncThrowable) {
    // TODO(b/155467517): Reconsider the way we launch sync when GradleSyncInvoker is deleted. We may want to handle each external project
    //  path individually.
    LOG.info("Requesting Gradle sync (${e.reason}).")
    val trigger = if (gradleProjectInfo.isNewProject) Trigger.TRIGGER_PROJECT_NEW else Trigger.TRIGGER_PROJECT_REOPEN
    LOG.info("Requesting Gradle sync with trigger (${trigger}).")
    GradleSyncInvoker.getInstance().requestProjectSync(project, GradleSyncInvoker.Request(trigger))
  }
}

private class RequestSyncThrowable(val reason: String) : Throwable()

private fun attachCachedModelsOrTriggerSyncBody(project: Project, gradleProjectInfo: GradleProjectInfo) {
  val moduleManager = ModuleManager.getInstance(project)
  val projectDataManager = ProjectDataManager.getInstance()

  fun DataNode<ProjectData>.modules(): Collection<DataNode<ModuleData>> =
    ExternalSystemApiUtil.findAllRecursively(this, ProjectKeys.MODULE)

  fun requestSync(reason: String): Nothing {
    throw RequestSyncThrowable(reason)
  }

  val existingGradleModules = moduleManager.modules.filter { ExternalSystemApiUtil.isExternalSystemAwareModule(GRADLE_SYSTEM_ID, it) }

  val modulesById =
    existingGradleModules
      .mapNotNull { module ->
        val externalId = ExternalSystemApiUtil.getExternalProjectId(module)
                         ?: requestSync("Unable to get external project id for ${module.name} from project ${project.name}.")
        externalId to module
      }
      .toMap()

  val projectDataNodes: List<DataNode<ProjectData>> =
    GradleSettings.getInstance(project)
      .linkedProjectsSettings
      .mapNotNull { it.externalProjectPath }
      .toSet()
      .map { externalProjectPath ->
        val externalProjectInfo = projectDataManager.getExternalProjectData(project, GradleConstants.SYSTEM_ID, externalProjectPath)
        if (externalProjectInfo != null && externalProjectInfo.lastImportTimestamp != externalProjectInfo.lastSuccessfulImportTimestamp) {
          requestSync("Sync failed in last import attempt. Path: ${externalProjectInfo.externalProjectPath}")
        }
        externalProjectInfo?.externalProjectStructure?.modules()?.forEach { moduleDataNode ->
          if (ExternalSystemApiUtil.getChildren(moduleDataNode, ANDROID_MODEL).singleOrNull() != null) {
            val isLinked = moduleDataNode.linkAndroidModuleGroup { data -> modulesById[data.id] }
            if (!isLinked) {
              requestSync("Not enough information to link all modules from: ${moduleDataNode.data.id}")
            }
          }
        }
        val moduleVariants = project.getSelectedVariantAndAbis()
        externalProjectInfo?.findAndSetupSelectedCachedVariantData(moduleVariants)
          ?: requestSync("DataNode<ProjectData> not found for $externalProjectPath. Variants: $moduleVariants")
      }


  if (projectDataNodes.isEmpty()) {
    requestSync("No linked projects found")
  }

  val facets =
    existingGradleModules
      .flatMap { module ->
        FacetManager.getInstance(module).let {
          it.getFacetsByType(GradleFacet.getFacetTypeId()) +
            it.getFacetsByType(AndroidFacet.ID) +
            it.getFacetsByType(NdkFacet.facetTypeId)
        }
      }
      .toMutableSet()

  existingGradleModules.asSequence().flatMap { module ->
    ModuleRootManager.getInstance(module)
      .orderEntries.filterIsInstance<LibraryOrderEntry>().asSequence()
      .mapNotNull { it.library }
      .filter { it.name?.startsWith("Gradle: ") ?: false }
      // Module level libraries and libraries not listed in any library table usually represent special kinds of artifacts like local
      // libraries in `lib` folders, generated code, etc. We are interested in libraries with JAR files in the shared Gradle cache.
      .filter { it.table?.tableLevel == LibraryTablesRegistrar.PROJECT_LEVEL }
  }
    .distinct()
    .forEach { library ->
      // CLASSES root contains jar file and res folder, and none of them are guaranteed to exist. Fail validation only if
      // all files are missing. If the library lifetime in the Gradle cache has expired there will be none that exists.
      // TODO(b/160088430): Review when the platform is fixed and not existing entries are correctly removed.
      // For other types of root we do not perform any validations since urls are intentionally or unintentionally not removed
      // from libraries if the location changes. See TODO: b/160088430.
      val expectedUrls = library.getUrls(OrderRootType.CLASSES)
      if (expectedUrls.isNotEmpty() && expectedUrls.none { url: String -> VirtualFileManager.getInstance().findFileByUrl(url) != null }) {
        requestSync("Cannot find any of:\n ${expectedUrls.joinToString(separator = ",\n") { it }}\n in ${library.name}")
      }
    }

  class ModuleSetupData(
    val module: Module,
    val dataNode: DataNode<out ModuleData>,
    val gradleAndroidModelFactory: (GradleAndroidModelData) -> GradleAndroidModel
  )

  val moduleSetupData: Collection<ModuleSetupData> =
    projectDataNodes.flatMap { projectData ->
      val libraries = ExternalSystemApiUtil.find(projectData, IDE_LIBRARY_TABLE)?.data
      val kmpLibraries = ExternalSystemApiUtil.find(projectData, KMP_ANDROID_LIBRARY_TABLE)?.data
      val libraryResolver = IdeLibraryModelResolverImpl.fromLibraryTables(libraries, kmpLibraries)
      val modelFactory = GradleAndroidModel.createFactory(project, libraryResolver)
      projectData
        .modules()
        .flatMap inner@{ node ->
          val sourceSets = ExternalSystemApiUtil.findAll(node, GradleSourceSetData.KEY)

          val externalId = node.data.id
          val module = modulesById[externalId] ?: requestSync("Module $externalId not found")

          if (sourceSets.isEmpty()) {
            listOf(ModuleSetupData(module, node, modelFactory))
          } else {
            sourceSets
              .mapNotNull { sourceSet ->
                val moduleId = modulesById[sourceSet.data.id] ?: requestSync("Module ${sourceSet.data.id} not found")
                if (moduleId.isAndroidModule()) ModuleSetupData(moduleId, sourceSet, modelFactory) else null
              } + ModuleSetupData(module, node, modelFactory)
          }
        }
    }

  val attachModelActions = moduleSetupData.flatMap { data ->

    fun GradleAndroidModelData.validate() =
      shouldDisableForceUpgrades() ||
      AgpVersion.parse(Version.ANDROID_GRADLE_PLUGIN_VERSION).let { latestKnown ->
          !ApplicationManager.getApplication().getService(AgpVersionChecker::class.java).versionsAreIncompatible(agpVersion, latestKnown)
        }

    fun <T, V : Facet<*>> prepare(
      dataKey: Key<T>,
      getModel: (DataNode<*>, Key<T>) -> T?,
      getFacet: (Module) -> V?,
      attach: V.(T) -> Unit,
      validate: T.() -> Boolean = { true }
    ): (() -> Unit) {
      val model = getModel(data.dataNode, dataKey) ?: return { /* No model for datanode/datakey pair */ }
      if (!model.validate()) {
        requestSync("invalid model found for $dataKey in ${data.module.name}")
      }
      val facet = getFacet(data.module) ?: requestSync("no facet found for $dataKey in ${data.module.name} module")
      facets.remove(facet)
      return { facet.attach(model) }
    }

    // For models that can be broken into source sets we need to check the parent datanode for the model
    // For now we check both the current and parent node for code simplicity, once we finalize the layout for NDK and switch to
    // module per source set we should replace this code with were we know the model will be living.
    fun <T> getModelForMaybeSourceSetDataNode(): (DataNode<*>, Key<T>) -> T? {
      return { n, k -> getModelFromDataNode(n, k) ?: n.parent?.let { getModelFromDataNode(it, k) } }
    }
    listOf(
      prepare(
        ANDROID_MODEL,
        getModelForMaybeSourceSetDataNode(),
        AndroidFacet::getInstance,
        { AndroidModel.set(this, data.gradleAndroidModelFactory(it)) },
        validate = GradleAndroidModelData::validate
      ),
      prepare(GRADLE_MODULE_MODEL, ::getModelFromDataNode, GradleFacet::getInstance, GradleFacet::setGradleModuleModel),
      prepare(NDK_MODEL, ::getModelFromDataNode, NdkFacet::getInstance, NdkFacet::setNdkModuleModel)
    )
  }

  if (facets.isNotEmpty()) {
    requestSync("Cached models not available for:\n" + facets.joinToString(separator = ",\n") { "${it.module.name} : ${it.typeId}" })
  }

  LOG.info("Up-to-date models found in the cache. Not invoking Gradle sync.")
  attachModelActions.forEach { it() }

  additionalProjectSetup(project)

  GradleSyncStateHolder.getInstance(project).syncSkipped(null)
}

private fun <T> getModelFromDataNode(moduleDataNode: DataNode<*>, dataKey: Key<T>) =
  ExternalSystemApiUtil
    .getChildren(moduleDataNode, dataKey)
    .singleOrNull() // None or one node is expected here.
    ?.data

private fun additionalProjectSetup(project: Project) {
  AndroidPluginInfo.findFromModel(project)?.let { info ->
    project.getService(AssistantInvoker::class.java).maybeRecommendPluginUpgrade(project, info)
  }
  ProjectStructure.getInstance(project).analyzeProjectStructure()
  GradleVersionCatalogDetector.getInstance(project).maybeSuggestToml(project)
}

private fun addJUnitProducersToIgnoredList(project: Project) {
  val producerService = RunConfigurationProducerService.getInstance(project)
  val allJUnitProducers = DumbService.getInstance(project).filterByDumbAwareness(
    RunConfigurationProducer.EP_NAME.extensionList).filter { it.configurationType == JUnitConfigurationType.getInstance() }
  for (producer in allJUnitProducers) {
    producerService.state.ignoredProducers.add (producer::class.java.name)
  }
}

private fun Module.isEmptyModule() =
  moduleFile == null &&
  rootManager.let { roots -> roots.contentEntries.isEmpty() && roots.orderEntries.all { it is ModuleSourceOrderEntry } }

private fun Module.hasOnlyNativeRoots() =
  rootManager.let { roots ->
    roots.sourceRoots.isNotEmpty() &&
    roots.getSourceRoots(NativeSourceRootType).size + roots.getSourceRoots(NativeHeaderRootType).size == roots.sourceRoots.size
  }<|MERGE_RESOLUTION|>--- conflicted
+++ resolved
@@ -149,20 +149,9 @@
     return IdeInfo.getInstance().isAndroidStudio && info.isBuildWithGradle
   }
 
-<<<<<<< HEAD
-
-=======
-  // Also, make sure that we do not use JUnit to run tests. This could happen if we find that we cannot use Gradle to run the unit tests.
-  // But since we have moved to running tests with Gradle we only want to run these when it is possible via Gradle.
-  // This would also make sure that we do not even try to create configurations using JUnit.
-  addJUnitProducersToIgnoredList(project)
->>>>>>> 009d25fa
+
 
   if (shouldSyncOrAttachModels()) {
-    // Make sure we remove Gradle producers from the ignoredProducers list for old projects that used to run tests through AndroidJunit.
-    // This would allow running unit tests through Gradle for existing projects where Gradle producers where disabled in favor of AndroidJunit.
-    removeGradleProducersFromIgnoredList(project)
-
     // Also, make sure that we do not use JUnit to run tests. This could happen if we find that we cannot use Gradle to run the unit tests.
     // But since we have moved to running tests with Gradle we only want to run these when it is possible via Gradle.
     // This would also make sure that we do not even try to create configurations using JUnit.
