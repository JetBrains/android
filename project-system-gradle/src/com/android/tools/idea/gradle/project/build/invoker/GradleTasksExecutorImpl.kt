--- conflicted
+++ resolved
@@ -230,11 +230,7 @@
         val buildCompleter = buildState.buildStarted(BuildContext(myRequest))
         var buildEnvironment: BuildEnvironment? = null
         var buildAttributionManager: BuildAttributionManager? = null
-<<<<<<< HEAD
         val enableBuildAttribution = isBuildAttributionEnabledForProject(project)
-=======
-        val enableBuildAttribution = isBuildAttributionEnabledForProject(myProject!!)
->>>>>>> 3a514de0
         val invocationResult = try {
           val buildConfiguration = AndroidGradleBuildConfiguration.getInstance(project)
           val commandLineArguments: MutableList<String?> = Lists.newArrayList(*buildConfiguration.commandLineOptions)
@@ -310,11 +306,7 @@
           buildEnvironment = GradleExecutionHelper.getBuildEnvironment(connection, id, taskListener, cancellationToken, executionSettings)
           GradleExecutionHelper.prepareForExecution(operation, cancellationToken, id, executionSettings, listener, buildEnvironment)
           if (enableBuildAttribution) {
-<<<<<<< HEAD
             buildAttributionManager = project.getService(BuildAttributionManager::class.java)
-=======
-            buildAttributionManager = myProject!!.getService(BuildAttributionManager::class.java)
->>>>>>> 3a514de0
             setUpBuildAttributionManager(
               operation, buildAttributionManager,  // In some tests we don't care about build attribution being setup
               ApplicationManager.getApplication().isUnitTestMode
@@ -358,34 +350,17 @@
           when {
             buildError == null -> {
               buildCompleter.buildFinished(BuildStatus.SUCCESS)
-<<<<<<< HEAD
-              taskListener.onSuccess(id)
-=======
               taskListener.onSuccess(gradleRootProjectPath, id)
->>>>>>> 3a514de0
             }
 
             wasBuildCanceled(buildError) -> {
               buildCompleter.buildFinished(BuildStatus.CANCELED)
-<<<<<<< HEAD
-              taskListener.onCancel(id)
-=======
               taskListener.onCancel(gradleRootProjectPath, id)
->>>>>>> 3a514de0
             }
 
             else -> {
               buildCompleter.buildFinished(BuildStatus.FAILED)
               taskListener.onFailure(
-<<<<<<< HEAD
-                id,
-                GradleProjectResolver.createProjectResolverChain()
-                  .getUserFriendlyError(null, buildError, gradleRootProjectPath, null)
-              )
-            }
-          }
-          taskListener.onEnd(id)
-=======
                 gradleRootProjectPath, id,
                 GradleProjectResolver.createProjectResolverChain()
                   .getUserFriendlyError(buildEnvironment, buildError, gradleRootProjectPath, null)
@@ -393,7 +368,6 @@
             }
           }
           taskListener.onEnd(gradleRootProjectPath, id)
->>>>>>> 3a514de0
           myBuildStopper.remove(id)
           if (GuiTestingService.getInstance().isGuiTestingMode) {
             val testOutput = application.getUserData(GuiTestingService.GRADLE_BUILD_OUTPUT_IN_GUI_TEST_KEY)
