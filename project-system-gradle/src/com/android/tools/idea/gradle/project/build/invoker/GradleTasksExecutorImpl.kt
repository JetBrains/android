--- conflicted
+++ resolved
@@ -93,7 +93,6 @@
 import org.jetbrains.plugins.gradle.service.GradleFileModificationTracker
 import org.jetbrains.plugins.gradle.service.execution.GradleExecutionContextImpl
 import org.jetbrains.plugins.gradle.service.GradleInstallationManager
-import org.jetbrains.plugins.gradle.service.execution.GradleExecutionContextImpl
 import org.jetbrains.plugins.gradle.service.execution.GradleExecutionHelper
 import org.jetbrains.plugins.gradle.service.project.GradleProjectResolver
 import org.jetbrains.plugins.gradle.service.task.GradleTaskManager
@@ -302,15 +301,9 @@
               }
             }
           }
-<<<<<<< HEAD
           val context = GradleExecutionContextImpl(gradleRootProjectPath, id, executionSettings, listener, cancellationTokenSource.token())
           context.buildEnvironment = GradleExecutionHelper.getBuildEnvironment(connection, context)
           val gradleVersion = context.buildEnvironment?.gradle?.gradleVersion?.let(GradleInstallationManager::getGradleVersionSafe)
-=======
-          val context = GradleExecutionContextImpl(gradleRootProjectPath, id, executionSettings, listener, cancellationToken)
-          context.buildEnvironment = GradleExecutionHelper.getBuildEnvironment(connection, context).also { buildEnvironment = it }
-          val gradleVersion = buildEnvironment?.gradle?.gradleVersion?.let(GradleInstallationManager::getGradleVersionSafe)
->>>>>>> fedb26e2
           GradleTaskManager.configureTasks(myRequest.rootProjectPath.path, myRequest.taskId, executionSettings, gradleVersion)
           GradleExecutionHelper.prepareForExecution(operation, context)
           if (enableBuildAttribution) {
