/*
 * Copyright (C) 2021 The Android Open Source Project
 *
 * Licensed under the Apache License, Version 2.0 (the "License");
 * you may not use this file except in compliance with the License.
 * You may obtain a copy of the License at
 *
 *      http://www.apache.org/licenses/LICENSE-2.0
 *
 * Unless required by applicable law or agreed to in writing, software
 * distributed under the License is distributed on an "AS IS" BASIS,
 * WITHOUT WARRANTIES OR CONDITIONS OF ANY KIND, either express or implied.
 * See the License for the specific language governing permissions and
 * limitations under the License.
 */
package com.android.tools.idea.gradle.project.build.invoker

import com.android.builder.model.PROPERTY_ATTRIBUTION_FILE_LOCATION
import com.android.builder.model.PROPERTY_INVOKED_FROM_IDE
import com.android.ide.common.repository.AgpVersion
import com.android.tools.idea.IdeInfo
import com.android.tools.idea.flags.StudioFlags
import com.android.tools.idea.gradle.project.ProjectStructure
import com.android.tools.idea.gradle.project.build.BuildContext
import com.android.tools.idea.gradle.project.build.BuildStatus
import com.android.tools.idea.gradle.project.build.GradleBuildState
import com.android.tools.idea.gradle.project.build.attribution.BasicBuildAttributionInfo
import com.android.tools.idea.gradle.project.build.attribution.BuildAttributionManager
import com.android.tools.idea.gradle.project.build.attribution.getAgpAttributionFileDir
import com.android.tools.idea.gradle.project.build.attribution.isBuildAttributionEnabledForProject
import com.android.tools.idea.gradle.project.build.compiler.AndroidGradleBuildConfiguration
import com.android.tools.idea.gradle.project.common.GradleInitScripts
import com.android.tools.idea.gradle.project.sync.jdk.JdkUtils
import com.android.tools.idea.gradle.util.AndroidGradleSettings
import com.android.tools.idea.gradle.util.GradleBuilds
import com.android.tools.idea.gradle.util.GradleProjectSystemUtil
import com.android.tools.idea.gradle.util.GradleProjectSystemUtil.hasCause
import com.android.tools.idea.gradle.util.addAndroidStudioPluginVersion
import com.android.tools.idea.projectsystem.getSyncManager
import com.android.tools.idea.projectsystem.toReason
import com.android.tools.idea.sdk.IdeSdks
import com.android.tools.idea.sdk.SelectSdkDialog
import com.android.tools.idea.ui.GuiTestingService
import com.android.tools.tracer.Trace
import com.google.common.base.Stopwatch
import com.google.common.base.Strings
import com.google.common.collect.Lists
import com.google.common.util.concurrent.ListenableFuture
import com.google.common.util.concurrent.SettableFuture
import com.google.wireless.android.sdk.stats.GradleSyncStats.Trigger.TRIGGER_USER_STALE_CHANGES
import com.intellij.compiler.CompilerConfiguration
import com.intellij.compiler.CompilerManagerImpl
import com.intellij.notification.NotificationAction
import com.intellij.notification.NotificationGroupManager
import com.intellij.notification.NotificationType
import com.intellij.openapi.application.ApplicationManager
import com.intellij.openapi.application.PathManager
import com.intellij.openapi.application.runWriteAction
import com.intellij.openapi.compiler.CompilerManager
import com.intellij.openapi.diagnostic.Logger
import com.intellij.openapi.externalSystem.model.ExternalSystemException
import com.intellij.openapi.externalSystem.model.task.ExternalSystemTaskId
import com.intellij.openapi.externalSystem.model.task.ExternalSystemTaskNotificationEvent
import com.intellij.openapi.externalSystem.model.task.ExternalSystemTaskNotificationListener
import com.intellij.openapi.progress.EmptyProgressIndicator
import com.intellij.openapi.progress.ProcessCanceledException
import com.intellij.openapi.progress.ProgressIndicator
import com.intellij.openapi.progress.ProgressManager
import com.intellij.openapi.progress.Task
import com.intellij.openapi.project.Project
import com.intellij.openapi.project.ProjectManager
import com.intellij.openapi.project.VetoableProjectManagerListener
import com.intellij.openapi.ui.MessageType
import com.intellij.openapi.ui.Messages
import com.intellij.openapi.util.registry.Registry
import com.intellij.openapi.util.text.StringUtil
import com.intellij.openapi.wm.WindowManager
import com.intellij.openapi.wm.ex.ProgressIndicatorEx
import com.intellij.openapi.wm.ex.StatusBarEx
import com.intellij.openapi.wm.ex.WindowManagerEx
import com.intellij.ui.AppIcon
import com.intellij.ui.AppUIUtil
import com.intellij.ui.content.ContentManagerListener
import com.intellij.util.ArrayUtil
import com.intellij.util.ExceptionUtil
import com.intellij.util.Function
import com.intellij.util.ui.UIUtil
import org.gradle.tooling.BuildAction
import org.gradle.tooling.BuildActionExecuter
import org.gradle.tooling.BuildCancelledException
import org.gradle.tooling.BuildException
import org.gradle.tooling.BuildLauncher
import org.gradle.tooling.GradleConnector
import org.gradle.tooling.LongRunningOperation
import org.gradle.tooling.ProjectConnection
import org.gradle.tooling.events.OperationType
import org.gradle.tooling.model.build.BuildEnvironment
import org.jetbrains.plugins.gradle.service.GradleFileModificationTracker
import org.jetbrains.plugins.gradle.service.execution.GradleExecutionHelper
import org.jetbrains.plugins.gradle.service.project.GradleProjectResolver
import java.io.IOException
import java.nio.file.Files
import java.nio.file.Paths
import java.nio.file.StandardOpenOption
import java.util.Locale
import java.util.concurrent.TimeUnit
import java.util.concurrent.atomic.AtomicReference

internal class GradleTasksExecutorImpl : GradleTasksExecutor {
  override fun execute(
    request: GradleBuildInvoker.Request,
    buildAction: BuildAction<*>?,
    buildStopper: BuildStopper,
    listener: ExternalSystemTaskNotificationListener
  ): ListenableFuture<GradleInvocationResult> {
    val resultFuture = SettableFuture.create<GradleInvocationResult>()
    TaskImpl(request, buildAction, buildStopper, listener, resultFuture).queue()
    return resultFuture
  }

  override fun internalIsBuildRunning(project: Project): Boolean {
    val frame = (WindowManager.getInstance() as WindowManagerEx).findFrameFor(project)
    val statusBar = (if (frame == null) null else frame.statusBar as StatusBarEx?) ?: return false
    for (backgroundProcess in statusBar.backgroundProcessModels) {
      val task = backgroundProcess.getFirst()
      if (task is TaskImpl) {
        val second = backgroundProcess.getSecond()
        if (second.isRunning()) {
          return true
        }
      }
    }
    return false
  }

  private class TaskImpl constructor(
    private val myRequest: GradleBuildInvoker.Request,
    private val myBuildAction: BuildAction<*>?,
    private val myBuildStopper: BuildStopper,
    private val myListener: ExternalSystemTaskNotificationListener,
    private val myResultFuture: SettableFuture<GradleInvocationResult>
  ) : Task.Backgroundable(myRequest.project, "Gradle Build Running", true) {
<<<<<<< HEAD
=======

>>>>>>> 5f7be743
    @Volatile
    private var myErrorCount = 0

    @Volatile
    private var myProgressIndicator: ProgressIndicator = EmptyProgressIndicator()

    override fun run(indicator: ProgressIndicator) {
      try {
        myProgressIndicator = indicator
        indicator.text = this.title
        val projectManager = ProjectManager.getInstance()
        val project = myRequest.project
        val closeListener: CloseListener = CloseListener()
        projectManager.addProjectManagerListener(project, closeListener)
        val semaphore = (CompilerManager.getInstance(project) as CompilerManagerImpl).compilationSemaphore
        while (!semaphore.tryAcquire(300, TimeUnit.MILLISECONDS)) {
          ProgressManager.checkCanceled()
        }
        try {
          addIndicatorDelegate()
          myResultFuture.set(invokeGradleTasks(myBuildAction))
        } finally {
          try {
            myProgressIndicator.stop()
            projectManager.removeProjectManagerListener(project, closeListener)
          } finally {
            semaphore.release()
          }
        }
      } catch (t: Throwable) {
        myResultFuture.setException(t)
        throw t
      }
    }

    private fun addIndicatorDelegate() {
      if (myProgressIndicator is ProgressIndicatorEx) {
        val indicator = myProgressIndicator as ProgressIndicatorEx
        indicator.addStateDelegate(ProgressIndicatorStateDelegate(myRequest.taskId, myBuildStopper))
      }
    }

    private fun setUpBuildAttributionManager(
      operation: LongRunningOperation,
      buildAttributionManager: BuildAttributionManager?,
      skipIfNull: Boolean
    ) {
      if (skipIfNull && buildAttributionManager == null) {
        return
      }
      operation.addProgressListener(
        buildAttributionManager,
        OperationType.PROJECT_CONFIGURATION,
        OperationType.TASK,
        OperationType.TEST,
        OperationType.FILE_DOWNLOAD
      )
      buildAttributionManager!!.onBuildStart(myRequest)
    }

    private fun invokeGradleTasks(buildAction: BuildAction<*>?): GradleInvocationResult {
      val project = myRequest.project
      val executionSettings = myRequest.data.executionSettings ?: GradleProjectSystemUtil.getOrCreateGradleExecutionSettings(
        project
      ).apply {
        this.withVmOptions(myRequest.jvmArguments)
          .withArguments(myRequest.commandLineArguments)
          .withEnvironmentVariables(myRequest.env)
          .passParentEnvs(myRequest.isPassParentEnvs)
      }
      val model = AtomicReference<Any?>(null)
      val gradleRootProjectPath = myRequest.rootProjectPath.path
      val executeTasksFunction = Function { connection: ProjectConnection ->
        val stopwatch = Stopwatch.createStarted()
        val isRunBuildAction = buildAction != null
        val gradleTasks = myRequest.gradleTasks
        val executingTasksText = "Executing tasks: $gradleTasks in project $gradleRootProjectPath"
        addToEventLog(executingTasksText, MessageType.INFO)
        val id = myRequest.taskId
        val taskListener = myListener
        val cancellationTokenSource = GradleConnector.newCancellationTokenSource()
        val cancellationToken = cancellationTokenSource.token()
        myBuildStopper.register(id, cancellationTokenSource)
        taskListener.onStart(gradleRootProjectPath, id)
        taskListener.onTaskOutput(id, executingTasksText + System.lineSeparator() + System.lineSeparator(), true)
        val buildState = GradleBuildState.getInstance(project)
        val buildCompleter = buildState.buildStarted(BuildContext(myRequest))
        var buildEnvironment: BuildEnvironment? = null
        var buildAttributionManager: BuildAttributionManager? = null
        val enableBuildAttribution = isBuildAttributionEnabledForProject(project)
        val invocationResult = try {
          val buildConfiguration = AndroidGradleBuildConfiguration.getInstance(project)
          val commandLineArguments: MutableList<String?> = Lists.newArrayList(*buildConfiguration.commandLineOptions)
          if (!commandLineArguments.contains(GradleBuilds.PARALLEL_BUILD_OPTION) &&
            CompilerConfiguration.getInstance(project).isParallelCompilationEnabled
          ) {
            commandLineArguments.add(GradleBuilds.PARALLEL_BUILD_OPTION)
          }
          commandLineArguments.add(AndroidGradleSettings.createProjectProperty(PROPERTY_INVOKED_FROM_IDE, true))
          addAndroidStudioPluginVersion(commandLineArguments)
          if (enableBuildAttribution) {
            val attributionFileDir = getAgpAttributionFileDir(myRequest.data)
            commandLineArguments.add(
              AndroidGradleSettings.createProjectProperty(
                PROPERTY_ATTRIBUTION_FILE_LOCATION,
                attributionFileDir.absolutePath
              )
            )
          }

          // Inject embedded repository if it's enabled by user.
          if (!GuiTestingService.isInTestingMode()) {
            GradleInitScripts.getInstance().addLocalMavenRepoInitScriptCommandLineArg(commandLineArguments)
            GradleProjectSystemUtil.attemptToUseEmbeddedGradle(project)
          }

          // Don't include passwords in the log
          var logMessage = "Build command line options: $commandLineArguments"
          if (logMessage.contains(PASSWORD_KEY_SUFFIX)) {
            val replaced: MutableList<String?> = ArrayList(commandLineArguments.size)
            for (option in commandLineArguments) {
              // -Pandroid.injected.signing.store.password=, -Pandroid.injected.signing.key.password=
              val index = option!!.indexOf(".password=")
              if (index == -1) {
                replaced.add(option)
              } else {
                replaced.add(option.substring(0, index + PASSWORD_KEY_SUFFIX.length) + "*********")
              }
            }
            logMessage = replaced.toString()
          }
          logger.info(logMessage)
          val traceJvmArgs: List<String> = emptyList()
          // Add trace arguments to jvmArguments.
          Trace.addVmArgs(traceJvmArgs)
          executionSettings
            .withVmOptions(traceJvmArgs)
            .withArguments(commandLineArguments)
          val operation: LongRunningOperation = if (isRunBuildAction) connection.action(buildAction) else connection.newBuild()
          val listener = object : ExternalSystemTaskNotificationListener {
            override fun onStatusChange(event: ExternalSystemTaskNotificationEvent) {
              if (myBuildStopper.contains(id)) {
                taskListener.onStatusChange(event)
              }
            }

            override fun onTaskOutput(id: ExternalSystemTaskId, text: String, stdOut: Boolean) {
              // For test use only: save the logs to a file. Note that if there are multiple tasks at once
              // the output will be interleaved.
              if (StudioFlags.GRADLE_SAVE_LOG_TO_FILE.get()) {
                try {
                  val path = Paths.get(PathManager.getLogPath(), "gradle.log")
                  Files.writeString(path, text, StandardOpenOption.APPEND, StandardOpenOption.CREATE)
                } catch (e: IOException) {
                  // Ignore
                }
              }
              if (myBuildStopper.contains(id)) {
                taskListener.onTaskOutput(id, text, stdOut)
              }
            }
          }
<<<<<<< HEAD
          val buildEnvironment = GradleExecutionHelper.getBuildEnvironment(connection, id, taskListener, cancellationTokenSource.token(), executionSettings)
          GradleExecutionHelper.prepareForExecution(operation, cancellationTokenSource.token(), id, executionSettings, listener, buildEnvironment)
=======
          buildEnvironment = GradleExecutionHelper.getBuildEnvironment(connection, id, taskListener, cancellationToken, executionSettings)
          GradleExecutionHelper.prepareForExecution(operation, cancellationToken, id, executionSettings, listener, buildEnvironment)
>>>>>>> 5f7be743
          if (enableBuildAttribution) {
            buildAttributionManager = project.getService(BuildAttributionManager::class.java)
            setUpBuildAttributionManager(
              operation, buildAttributionManager,  // In some tests we don't care about build attribution being setup
              ApplicationManager.getApplication().isUnitTestMode
            )
          }
          if (isRunBuildAction) {
            (operation as BuildActionExecuter<*>).forTasks(*ArrayUtil.toStringArray(gradleTasks))
          } else {
            (operation as BuildLauncher).forTasks(*ArrayUtil.toStringArray(gradleTasks))
          }
<<<<<<< HEAD
=======
          if (Registry.`is`("gradle.report.recently.saved.paths")) {
            ApplicationManager.getApplication()
              .getService(GradleFileModificationTracker::class.java)
              .notifyConnectionAboutChangedPaths(connection)
          }
>>>>>>> 5f7be743
          if (isRunBuildAction) {
            model.set((operation as BuildActionExecuter<*>).run())
          } else {
            (operation as BuildLauncher).run()
          }
          val buildInfo = buildAttributionManager?.onBuildSuccess(myRequest)
          if (buildInfo?.agpVersion != null) {
            reportAgpVersionMismatch(project, buildInfo)
          }
          GradleInvocationResult(myRequest.rootProjectPath, myRequest.gradleTasks, null, model.get())
        } catch (e: BuildException) {
          val failure = runCatching { buildAttributionManager?.onBuildFailure(myRequest) }.exceptionOrNull() ?: e
          GradleInvocationResult(myRequest.rootProjectPath, myRequest.gradleTasks, failure, model.get())
        } catch (e: Throwable) {
          val failure = runCatching {
            buildAttributionManager?.onBuildFailure(myRequest)
            handleTaskExecutionError(e)
          }.exceptionOrNull() ?: e
          GradleInvocationResult(myRequest.rootProjectPath, myRequest.gradleTasks, failure, model.get())
        }


        executeWithoutProcessCanceledException {
          val application = ApplicationManager.getApplication()
          val buildError = invocationResult.buildError
          when {
            buildError == null -> {
              buildCompleter.buildFinished(BuildStatus.SUCCESS)
              taskListener.onSuccess(gradleRootProjectPath, id)
            }

            wasBuildCanceled(buildError) -> {
              buildCompleter.buildFinished(BuildStatus.CANCELED)
              taskListener.onCancel(gradleRootProjectPath, id)
            }

            else -> {
              buildCompleter.buildFinished(BuildStatus.FAILED)
              taskListener.onFailure(
                gradleRootProjectPath, id,
                GradleProjectResolver.createProjectResolverChain()
                  .getUserFriendlyError(buildEnvironment, buildError, gradleRootProjectPath, null)
              )
            }
          }
          taskListener.onEnd(gradleRootProjectPath, id)
          myBuildStopper.remove(id)
          if (GuiTestingService.getInstance().isGuiTestingMode) {
            val testOutput = application.getUserData(GuiTestingService.GRADLE_BUILD_OUTPUT_IN_GUI_TEST_KEY)
            if (StringUtil.isNotEmpty(testOutput)) {
              application.putUserData(GuiTestingService.GRADLE_BUILD_OUTPUT_IN_GUI_TEST_KEY, null)
            }
          }
          application.invokeLater { notifyGradleInvocationCompleted(buildState, stopwatch.elapsed(TimeUnit.MILLISECONDS)) }
        }
        invocationResult
      }
      if (GuiTestingService.getInstance().isGuiTestingMode) {
        // We use this task in GUI tests to simulate errors coming from Gradle project sync.
        val application = ApplicationManager.getApplication()
        val task = application.getUserData(GuiTestingService.EXECUTE_BEFORE_PROJECT_BUILD_IN_GUI_TEST_KEY)
        if (task != null) {
          application.putUserData(GuiTestingService.EXECUTE_BEFORE_PROJECT_BUILD_IN_GUI_TEST_KEY, null)
          task.run()
        }
      }
      return try {
        GradleExecutionHelper.execute(
          gradleRootProjectPath, executionSettings,
          myRequest.taskId, myListener, null, executeTasksFunction
        )
      } catch (e: ExternalSystemException) {
        if (e.originalReason.startsWith("com.intellij.openapi.progress.ProcessCanceledException")) {
          logger.info("Gradle execution cancelled.", e)
          GradleInvocationResult(myRequest.rootProjectPath, myRequest.gradleTasks, e)
        } else {
          throw e
        }
      }
    }

    private fun reportAgpVersionMismatch(project: Project, buildInfo: BasicBuildAttributionInfo) {
      val syncedAgpVersions = ProjectStructure.getInstance(project).androidPluginVersions.allVersions
      if (!syncedAgpVersions.contains(buildInfo.agpVersion)) {
        val incompatibilityMessage = getAgpIncompatibilityMessage(buildInfo.agpVersion, syncedAgpVersions)
        logger.warn(incompatibilityMessage)
        NotificationGroupManager.getInstance()
          .getNotificationGroup("Android Gradle Sync Issues")
          .createNotification("Gradle sync needed", incompatibilityMessage, NotificationType.ERROR)
          .addAction(NotificationAction.createSimpleExpiring("Sync project") {
            project.getSyncManager().requestSyncProject(TRIGGER_USER_STALE_CHANGES.toReason())
          })
          .setImportant(true)
          .notify(project)
        throw ProcessCanceledException()
      }
    }

    private fun getAgpIncompatibilityMessage(builtAgpVersion: AgpVersion?, syncedAgpVersions: List<AgpVersion>) =
      if (builtAgpVersion == null || syncedAgpVersions.isEmpty()) {
        "Unable to determine project Android Gradle Plugin (AGP) version."
      } else {
        String.format("Project was built with Android Gradle Plugin (AGP) %s but it is synced with %s.",
                      builtAgpVersion, syncedAgpVersions.joinToString(", ") { it.toString() })
      }

    private fun handleTaskExecutionError(e: Throwable) {
      if (myProgressIndicator.isCanceled) {
        logger.info("Failed to complete Gradle execution. Project may be closing or already closed.", e)
        return
      }
      val rootCause = ExceptionUtil.getRootCause(e)
      val error = Strings.nullToEmpty(rootCause.message)
      if (error.contains("Build cancelled")) {
        return
      }
      val showErrorTask = Runnable {
        myErrorCount++

        // This is temporary. Once we have support for hyperlinks in "Messages" window, we'll show the error message the with a
        // hyperlink to set the JDK home.
        // For now we show the "Select SDK" dialog, but only giving the option to set the JDK path.
        if (IdeInfo.getInstance().isAndroidStudio && error.startsWith("Supplied javaHome is not a valid folder")) {
          val ideSdks = IdeSdks.getInstance()
          val androidHome = ideSdks.androidSdkPath
          val androidSdkPath = androidHome?.path
          val selectSdkDialog = SelectSdkDialog(null, androidSdkPath)
          selectSdkDialog.isModal = true
          if (selectSdkDialog.showAndGet()) {
            val jdkHome = selectSdkDialog.jdkHome
            UIUtil.invokeLaterIfNeeded {
              myRequest.project.basePath?.let { gradleRootPath ->
                runWriteAction {
                  JdkUtils.setProjectGradleJdk(myRequest.project, gradleRootPath, jdkHome)
                }
              }
            }
          }
        }
      }
      AppUIUtil.invokeLaterIfProjectAlive(myRequest.project, showErrorTask)
    }

    private fun notifyGradleInvocationCompleted(buildState: GradleBuildState, durationMillis: Long) {
      val project = myRequest.project
      if (!project.isDisposed) {
        val statusMsg = createStatusMessage(buildState, durationMillis)
        val messageType = if (myErrorCount > 0) MessageType.ERROR else MessageType.INFO
        if (durationMillis > ONE_MINUTE_MS) {
          BALLOON_NOTIFICATION.createNotification(statusMsg, messageType).notify(project)
        } else {
          addToEventLog(statusMsg, messageType)
        }
        logger.info(statusMsg)
      }
    }

    private fun createStatusMessage(buildState: GradleBuildState, durationMillis: Long): String {
      var message = "Gradle build " + formatBuildStatusFromState(buildState)
      if (myErrorCount > 0) {
        message += String.format(Locale.US, " with %d error(s)", myErrorCount)
      }
      message = message + " in " + StringUtil.formatDuration(durationMillis)
      return message
    }

    private fun addToEventLog(message: String, type: MessageType) {
      LOGGING_NOTIFICATION.createNotification(message, type).notify(myProject)
    }

    private fun attemptToStopBuild() {
      myBuildStopper.attemptToStopBuild(myRequest.taskId, myProgressIndicator)
    }

    private inner class CloseListener : ContentManagerListener, VetoableProjectManagerListener {
      private var myIsApplicationExitingOrProjectClosing = false
      private var myUserAcceptedCancel = false
      override fun canClose(project: Project): Boolean {
        if (project != myProject) {
          return true
        }
        if (shouldPromptUser()) {
          myUserAcceptedCancel = askUserToCancelGradleExecution()
          if (!myUserAcceptedCancel) {
            return false // veto closing
          }
          attemptToStopBuild()
          return true
        }
        return !myProgressIndicator.isRunning
      }

      override fun projectClosing(project: Project) {
        if (project == myProject) {
          myIsApplicationExitingOrProjectClosing = true
        }
      }

      private fun shouldPromptUser(): Boolean {
        return !myUserAcceptedCancel && !myIsApplicationExitingOrProjectClosing && myProgressIndicator.isRunning
      }

      private fun askUserToCancelGradleExecution(): Boolean {
        val msg = "Gradle is running. Proceed with Project closing?"
        val result = Messages.showYesNoDialog(myProject, msg, GRADLE_RUNNING_MSG_TITLE, Messages.getQuestionIcon())
        return result == Messages.YES
      }
    }

    private inner class ProgressIndicatorStateDelegate internal constructor(
      taskId: ExternalSystemTaskId,
      buildStopper: BuildStopper
    ) : TaskExecutionProgressIndicator(taskId, buildStopper) {
      public override fun onCancel() {
        stopAppIconProgress()
      }

      override fun stop() {
        super.stop()
        stopAppIconProgress()
      }

      private fun stopAppIconProgress() {
        UIUtil.invokeLaterIfNeeded {
          val appIcon = AppIcon.getInstance()
          val project = myRequest.project
          if (appIcon.hideProgress(project, APP_ICON_ID)) {
            if (myErrorCount > 0) {
              appIcon.setErrorBadge(project, myErrorCount.toString())
              appIcon.requestAttention(project, true)
            } else {
              appIcon.setOkBadge(project, true)
              appIcon.requestAttention(project, false)
            }
          }
        }
      }
    }

    companion object {
      private const val ONE_MINUTE_MS = 60L /*sec*/ * 1000L /*millisec*/
      val LOGGING_NOTIFICATION = NotificationGroupManager.getInstance().getNotificationGroup("Gradle Build (Logging)")!!
      val BALLOON_NOTIFICATION = NotificationGroupManager.getInstance().getNotificationGroup("Gradle Build (Balloon)")!!
      private val APP_ICON_ID: String? = "compiler"
      private const val GRADLE_RUNNING_MSG_TITLE = "Gradle Running"
      private const val PASSWORD_KEY_SUFFIX = ".password="
      private fun wasBuildCanceled(buildError: Throwable): Boolean {
        return hasCause(buildError, BuildCancelledException::class.java) || hasCause(buildError, ProcessCanceledException::class.java)
      }

      private val logger: Logger
        get() = Logger.getInstance(GradleBuildInvoker::class.java)

      private fun formatBuildStatusFromState(state: GradleBuildState): String {
        val summary = state.lastFinishedBuildSummary
        return if (summary != null) {
          when (summary.status) {
            BuildStatus.SUCCESS -> "finished"
            BuildStatus.FAILED -> "failed"
            BuildStatus.CANCELED -> "cancelled"
          }
        } else "finished"
      }
    }
  }
}

private inline fun <T> executeWithoutProcessCanceledException(crossinline action: () -> T): T {
  var result: T? = null
  ProgressManager.getInstance().executeNonCancelableSection { result = action() }
  @Suppress("UNCHECKED_CAST")
  return result as T
}
<|MERGE_RESOLUTION|>--- conflicted
+++ resolved
@@ -140,10 +140,7 @@
     private val myListener: ExternalSystemTaskNotificationListener,
     private val myResultFuture: SettableFuture<GradleInvocationResult>
   ) : Task.Backgroundable(myRequest.project, "Gradle Build Running", true) {
-<<<<<<< HEAD
-=======
-
->>>>>>> 5f7be743
+
     @Volatile
     private var myErrorCount = 0
 
@@ -306,13 +303,8 @@
               }
             }
           }
-<<<<<<< HEAD
-          val buildEnvironment = GradleExecutionHelper.getBuildEnvironment(connection, id, taskListener, cancellationTokenSource.token(), executionSettings)
-          GradleExecutionHelper.prepareForExecution(operation, cancellationTokenSource.token(), id, executionSettings, listener, buildEnvironment)
-=======
           buildEnvironment = GradleExecutionHelper.getBuildEnvironment(connection, id, taskListener, cancellationToken, executionSettings)
           GradleExecutionHelper.prepareForExecution(operation, cancellationToken, id, executionSettings, listener, buildEnvironment)
->>>>>>> 5f7be743
           if (enableBuildAttribution) {
             buildAttributionManager = project.getService(BuildAttributionManager::class.java)
             setUpBuildAttributionManager(
@@ -325,14 +317,11 @@
           } else {
             (operation as BuildLauncher).forTasks(*ArrayUtil.toStringArray(gradleTasks))
           }
-<<<<<<< HEAD
-=======
           if (Registry.`is`("gradle.report.recently.saved.paths")) {
             ApplicationManager.getApplication()
               .getService(GradleFileModificationTracker::class.java)
               .notifyConnectionAboutChangedPaths(connection)
           }
->>>>>>> 5f7be743
           if (isRunBuildAction) {
             model.set((operation as BuildActionExecuter<*>).run())
           } else {
