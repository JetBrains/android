/*
 * Copyright (C) 2021 The Android Open Source Project
 *
 * Licensed under the Apache License, Version 2.0 (the "License");
 * you may not use this file except in compliance with the License.
 * You may obtain a copy of the License at
 *
 *      http://www.apache.org/licenses/LICENSE-2.0
 *
 * Unless required by applicable law or agreed to in writing, software
 * distributed under the License is distributed on an "AS IS" BASIS,
 * WITHOUT WARRANTIES OR CONDITIONS OF ANY KIND, either express or implied.
 * See the License for the specific language governing permissions and
 * limitations under the License.
 */
package com.android.tools.idea.gradle.project.build.invoker

import com.android.builder.model.PROPERTY_ATTRIBUTION_FILE_LOCATION
import com.android.builder.model.PROPERTY_INVOKED_FROM_IDE
import com.android.ide.common.repository.AgpVersion
import com.android.tools.idea.flags.StudioFlags
import com.android.tools.idea.gradle.project.ProjectStructure
import com.android.tools.idea.gradle.project.build.BuildContext
import com.android.tools.idea.gradle.project.build.BuildStatus
import com.android.tools.idea.gradle.project.build.GradleBuildState
import com.android.tools.idea.gradle.project.build.attribution.BasicBuildAttributionInfo
import com.android.tools.idea.gradle.project.build.attribution.BuildAttributionManager
import com.android.tools.idea.gradle.project.build.attribution.getAgpAttributionFileDir
import com.android.tools.idea.gradle.project.build.attribution.isBuildAttributionEnabledForProject
import com.android.tools.idea.gradle.project.build.compiler.AndroidGradleBuildConfiguration
import com.android.tools.idea.gradle.project.common.GradleInitScripts
import com.android.tools.idea.gradle.util.AndroidGradleSettings
import com.android.tools.idea.gradle.util.GradleBuilds
import com.android.tools.idea.gradle.util.GradleProjectSystemUtil
import com.android.tools.idea.gradle.util.GradleProjectSystemUtil.hasCause
import com.android.tools.idea.gradle.util.addAndroidStudioPluginVersion
import com.android.tools.idea.projectsystem.getSyncManager
import com.android.tools.idea.projectsystem.toReason
import com.android.tools.idea.ui.GuiTestingService
import com.android.tools.tracer.Trace
import com.google.common.base.Stopwatch
import com.google.common.base.Strings
import com.google.common.collect.Lists
import com.google.common.util.concurrent.ListenableFuture
import com.google.common.util.concurrent.SettableFuture
import com.google.wireless.android.sdk.stats.GradleSyncStats.Trigger.TRIGGER_USER_STALE_CHANGES
import com.intellij.compiler.CompilerConfiguration
import com.intellij.compiler.CompilerManagerImpl
import com.intellij.execution.process.ProcessOutputType
import com.intellij.notification.NotificationAction
import com.intellij.notification.NotificationGroupManager
import com.intellij.notification.NotificationType
import com.intellij.openapi.application.ApplicationManager
import com.intellij.openapi.application.PathManager
import com.intellij.openapi.compiler.CompilerManager
import com.intellij.openapi.diagnostic.Logger
import com.intellij.openapi.externalSystem.model.ExternalSystemException
import com.intellij.openapi.externalSystem.model.task.ExternalSystemTaskId
import com.intellij.openapi.externalSystem.model.task.ExternalSystemTaskNotificationEvent
import com.intellij.openapi.externalSystem.model.task.ExternalSystemTaskNotificationListener
import com.intellij.openapi.progress.EmptyProgressIndicator
import com.intellij.openapi.progress.ProcessCanceledException
import com.intellij.openapi.progress.ProgressIndicator
import com.intellij.openapi.progress.ProgressManager
import com.intellij.openapi.progress.Task
import com.intellij.openapi.project.Project
import com.intellij.openapi.project.ProjectManager
import com.intellij.openapi.project.VetoableProjectManagerListener
import com.intellij.openapi.ui.MessageType
import com.intellij.openapi.ui.Messages
import com.intellij.openapi.util.registry.Registry
import com.intellij.openapi.util.text.StringUtil
import com.intellij.openapi.wm.WindowManager
import com.intellij.openapi.wm.ex.ProgressIndicatorEx
import com.intellij.openapi.wm.ex.StatusBarEx
import com.intellij.openapi.wm.ex.WindowManagerEx
import com.intellij.ui.AppIcon
import com.intellij.ui.content.ContentManagerListener
import com.intellij.util.ArrayUtil
import com.intellij.util.ExceptionUtil
import com.intellij.util.Function
import com.intellij.util.ui.UIUtil
import org.gradle.tooling.BuildAction
import org.gradle.tooling.BuildActionExecuter
import org.gradle.tooling.BuildCancelledException
import org.gradle.tooling.BuildException
import org.gradle.tooling.BuildLauncher
import org.gradle.tooling.GradleConnector
import org.gradle.tooling.LongRunningOperation
import org.gradle.tooling.ProjectConnection
import org.gradle.tooling.events.OperationType
<<<<<<< HEAD
import org.gradle.tooling.model.build.BuildEnvironment
import org.jetbrains.plugins.gradle.service.GradleFileModificationTracker
import org.jetbrains.plugins.gradle.service.execution.GradleExecutionContextImpl
=======
import org.jetbrains.plugins.gradle.service.GradleInstallationManager
>>>>>>> 926dc9be
import org.jetbrains.plugins.gradle.service.execution.GradleExecutionHelper
import org.jetbrains.plugins.gradle.service.project.GradleProjectResolver
import org.jetbrains.plugins.gradle.service.task.GradleTaskManager
import java.io.IOException
import java.nio.file.Files
import java.nio.file.Paths
import java.nio.file.StandardOpenOption
import java.util.Locale
import java.util.concurrent.TimeUnit
import java.util.concurrent.atomic.AtomicReference

internal class GradleTasksExecutorImpl : GradleTasksExecutor {
  override fun execute(
    request: GradleBuildInvoker.Request,
    buildAction: BuildAction<*>?,
    buildStopper: BuildStopper,
    listener: ExternalSystemTaskNotificationListener
  ): ListenableFuture<GradleInvocationResult> {
    val resultFuture = SettableFuture.create<GradleInvocationResult>()
    TaskImpl(request, buildAction, buildStopper, listener, resultFuture).queue()
    return resultFuture
  }

  override fun internalIsBuildRunning(project: Project): Boolean {
    val frame = (WindowManager.getInstance() as WindowManagerEx).findFrameFor(project)
    val statusBar = (if (frame == null) null else frame.statusBar as StatusBarEx?) ?: return false
    for (backgroundProcess in statusBar.backgroundProcessModels) {
      val task = backgroundProcess.getFirst()
      if (task is TaskImpl) {
        val second = backgroundProcess.getSecond()
        if (second.isRunning()) {
          return true
        }
      }
    }
    return false
  }

  private class TaskImpl constructor(
    private val myRequest: GradleBuildInvoker.Request,
    private val myBuildAction: BuildAction<*>?,
    private val myBuildStopper: BuildStopper,
    private val myListener: ExternalSystemTaskNotificationListener,
    private val myResultFuture: SettableFuture<GradleInvocationResult>
  ) : Task.Backgroundable(myRequest.project, "Gradle Build Running", true) {

    @Volatile
    private var myErrorCount = 0

    @Volatile
    private var myProgressIndicator: ProgressIndicator = EmptyProgressIndicator()

    override fun run(indicator: ProgressIndicator) {
      try {
        myProgressIndicator = indicator
        indicator.text = this.title
        val projectManager = ProjectManager.getInstance()
        val project = myRequest.project
        val closeListener: CloseListener = CloseListener()
        projectManager.addProjectManagerListener(project, closeListener)
        val semaphore = (CompilerManager.getInstance(project) as CompilerManagerImpl).compilationSemaphore
        while (!semaphore.tryAcquire(300, TimeUnit.MILLISECONDS)) {
          ProgressManager.checkCanceled()
        }
        try {
          addIndicatorDelegate()
          myResultFuture.set(invokeGradleTasks(myBuildAction))
        } finally {
          try {
            myProgressIndicator.stop()
            projectManager.removeProjectManagerListener(project, closeListener)
          } finally {
            semaphore.release()
          }
        }
      } catch (t: Throwable) {
        myResultFuture.setException(t)
        throw t
      }
    }

    private fun addIndicatorDelegate() {
      if (myProgressIndicator is ProgressIndicatorEx) {
        val indicator = myProgressIndicator as ProgressIndicatorEx
        indicator.addStateDelegate(ProgressIndicatorStateDelegate(myRequest.taskId, myBuildStopper))
      }
    }

    private fun setUpBuildAttributionManager(
      operation: LongRunningOperation,
      buildAttributionManager: BuildAttributionManager?,
      skipIfNull: Boolean
    ) {
      if (skipIfNull && buildAttributionManager == null) {
        return
      }
      operation.addProgressListener(
        buildAttributionManager,
        OperationType.PROJECT_CONFIGURATION,
        OperationType.TASK,
        OperationType.TEST,
        OperationType.FILE_DOWNLOAD
      )
      buildAttributionManager!!.onBuildStart(myRequest)
    }

    private fun invokeGradleTasks(buildAction: BuildAction<*>?): GradleInvocationResult {
      val project = myRequest.project
      val executionSettings = myRequest.data.executionSettings ?: GradleProjectSystemUtil.getOrCreateGradleExecutionSettings(
        project
      ).apply {
        this.withVmOptions(myRequest.jvmArguments)
          .withArguments(myRequest.commandLineArguments)
          .withEnvironmentVariables(myRequest.env)
          .passParentEnvs(myRequest.isPassParentEnvs)
      }
      val model = AtomicReference<Any?>(null)
      val gradleRootProjectPath = myRequest.rootProjectPath.path
      val executeTasksFunction = Function { connection: ProjectConnection ->
        val stopwatch = Stopwatch.createStarted()
        val isRunBuildAction = buildAction != null
        val gradleTasks = myRequest.gradleTasks
        val executingTasksText = "Executing tasks: $gradleTasks in project $gradleRootProjectPath"
        addToEventLog(executingTasksText, MessageType.INFO)
        val id = myRequest.taskId
        val taskListener = myListener
        val cancellationTokenSource = GradleConnector.newCancellationTokenSource()
        val cancellationToken = cancellationTokenSource.token()
        myBuildStopper.register(id, cancellationTokenSource)
        taskListener.onStart(gradleRootProjectPath, id)
        taskListener.onTaskOutput(id, executingTasksText + System.lineSeparator() + System.lineSeparator(), ProcessOutputType.STDOUT)
        val buildState = GradleBuildState.getInstance(project)
        val buildCompleter = buildState.buildStarted(BuildContext(myRequest))
        var buildEnvironment: BuildEnvironment? = null
        var buildAttributionManager: BuildAttributionManager? = null
        val enableBuildAttribution = isBuildAttributionEnabledForProject(project)
        val invocationResult = try {
          val buildConfiguration = AndroidGradleBuildConfiguration.getInstance(project)
          val commandLineArguments: MutableList<String?> = Lists.newArrayList(*buildConfiguration.commandLineOptions)
          if (!commandLineArguments.contains(GradleBuilds.PARALLEL_BUILD_OPTION) &&
            CompilerConfiguration.getInstance(project).isParallelCompilationEnabled
          ) {
            commandLineArguments.add(GradleBuilds.PARALLEL_BUILD_OPTION)
          }
          commandLineArguments.add(AndroidGradleSettings.createProjectProperty(PROPERTY_INVOKED_FROM_IDE, true))
          addAndroidStudioPluginVersion(commandLineArguments)
          if (enableBuildAttribution) {
            val attributionFileDir = getAgpAttributionFileDir(myRequest.data)
            commandLineArguments.add(
              AndroidGradleSettings.createProjectProperty(
                PROPERTY_ATTRIBUTION_FILE_LOCATION,
                attributionFileDir.absolutePath
              )
            )
          }

          // Inject embedded repository if it's enabled by user.
          if (!GuiTestingService.isInTestingMode()) {
            GradleInitScripts.getInstance().addLocalMavenRepoInitScriptCommandLineArg(commandLineArguments)
            GradleProjectSystemUtil.attemptToUseEmbeddedGradle(project)
          }

          // Don't include passwords in the log
          var logMessage = "Build command line options: $commandLineArguments"
          if (logMessage.contains(PASSWORD_KEY_SUFFIX)) {
            val replaced: MutableList<String?> = ArrayList(commandLineArguments.size)
            for (option in commandLineArguments) {
              // -Pandroid.injected.signing.store.password=, -Pandroid.injected.signing.key.password=
              val index = option!!.indexOf(".password=")
              if (index == -1) {
                replaced.add(option)
              } else {
                replaced.add(option.substring(0, index + PASSWORD_KEY_SUFFIX.length) + "*********")
              }
            }
            logMessage = replaced.toString()
          }
          logger.info(logMessage)
          val traceJvmArgs: List<String> = emptyList()
          // Add trace arguments to jvmArguments.
          Trace.addVmArgs(traceJvmArgs)
          executionSettings
            .withVmOptions(traceJvmArgs)
            .withArguments(commandLineArguments)
          val operation: LongRunningOperation = if (isRunBuildAction) connection.action(buildAction) else connection.newBuild()
          val listener = object : ExternalSystemTaskNotificationListener {
            override fun onStatusChange(event: ExternalSystemTaskNotificationEvent) {
              if (myBuildStopper.contains(id)) {
                taskListener.onStatusChange(event)
              }
            }

            override fun onTaskOutput(id: ExternalSystemTaskId, text: String, processOutputType: ProcessOutputType) {
              // For test use only: save the logs to a file. Note that if there are multiple tasks at once
              // the output will be interleaved.
              if (StudioFlags.GRADLE_SAVE_LOG_TO_FILE.get()) {
                try {
                  val path = Paths.get(PathManager.getLogPath(), "gradle.log")
                  Files.writeString(path, text, StandardOpenOption.APPEND, StandardOpenOption.CREATE)
                } catch (e: IOException) {
                  // Ignore
                }
              }
              if (myBuildStopper.contains(id)) {
                taskListener.onTaskOutput(id, text, processOutputType)
              }
            }
          }
<<<<<<< HEAD
          val context = GradleExecutionContextImpl(gradleRootProjectPath, id, executionSettings, listener, cancellationToken)
          context.buildEnvironment = GradleExecutionHelper.getBuildEnvironment(connection, context).also { buildEnvironment = it }
          GradleExecutionHelper.prepareForExecution(operation, context)
=======
          val buildEnvironment = GradleExecutionHelper.getBuildEnvironment(connection, id, taskListener, cancellationTokenSource.token(), executionSettings)
          val gradleVersion = buildEnvironment?.gradle?.gradleVersion?.let(GradleInstallationManager::getGradleVersionSafe)
          GradleTaskManager.configureTasks(myRequest.rootProjectPath.path, myRequest.taskId, executionSettings, gradleVersion)
          GradleExecutionHelper.prepareForExecution(operation, cancellationTokenSource.token(), id, executionSettings, listener, buildEnvironment)
>>>>>>> 926dc9be
          if (enableBuildAttribution) {
            buildAttributionManager = project.getService(BuildAttributionManager::class.java)
            setUpBuildAttributionManager(
              operation, buildAttributionManager,  // In some tests we don't care about build attribution being setup
              ApplicationManager.getApplication().isUnitTestMode
            )
          }
          if (isRunBuildAction) {
            (operation as BuildActionExecuter<*>).forTasks(*ArrayUtil.toStringArray(gradleTasks))
          } else {
            (operation as BuildLauncher).forTasks(*ArrayUtil.toStringArray(gradleTasks))
          }
          if (Registry.`is`("gradle.report.recently.saved.paths")) {
            ApplicationManager.getApplication()
              .getService(GradleFileModificationTracker::class.java)
              .notifyConnectionAboutChangedPaths(connection)
          }
          if (isRunBuildAction) {
            model.set((operation as BuildActionExecuter<*>).run())
          } else {
            (operation as BuildLauncher).run()
          }
          val buildInfo = buildAttributionManager?.onBuildSuccess(myRequest)
          if (buildInfo?.agpVersion != null) {
            reportAgpVersionMismatch(project, buildInfo)
          }
          GradleInvocationResult(myRequest.rootProjectPath, myRequest.gradleTasks, null, model.get())
        } catch (e: BuildException) {
          val failure = runCatching { buildAttributionManager?.onBuildFailure(myRequest) }.exceptionOrNull() ?: e
          GradleInvocationResult(myRequest.rootProjectPath, myRequest.gradleTasks, failure, model.get())
        } catch (e: Throwable) {
          val failure = runCatching {
            buildAttributionManager?.onBuildFailure(myRequest)
            handleTaskExecutionError(e)
          }.exceptionOrNull() ?: e
          GradleInvocationResult(myRequest.rootProjectPath, myRequest.gradleTasks, failure, model.get())
        }


        executeWithoutProcessCanceledException {
          val application = ApplicationManager.getApplication()
          val buildError = invocationResult.buildError
          when {
            buildError == null -> {
              buildCompleter.buildFinished(BuildStatus.SUCCESS)
              taskListener.onSuccess(gradleRootProjectPath, id)
            }

            wasBuildCanceled(buildError) -> {
              buildCompleter.buildFinished(BuildStatus.CANCELED)
              taskListener.onCancel(gradleRootProjectPath, id)
            }

            else -> {
              buildCompleter.buildFinished(BuildStatus.FAILED)
              taskListener.onFailure(
                gradleRootProjectPath, id,
                GradleProjectResolver.createProjectResolverChain()
                  .getUserFriendlyError(buildEnvironment, buildError, gradleRootProjectPath, null)
              )
            }
          }
          taskListener.onEnd(gradleRootProjectPath, id)
          myBuildStopper.remove(id)
          if (GuiTestingService.getInstance().isGuiTestingMode) {
            val testOutput = application.getUserData(GuiTestingService.GRADLE_BUILD_OUTPUT_IN_GUI_TEST_KEY)
            if (StringUtil.isNotEmpty(testOutput)) {
              application.putUserData(GuiTestingService.GRADLE_BUILD_OUTPUT_IN_GUI_TEST_KEY, null)
            }
          }
          application.invokeLater { notifyGradleInvocationCompleted(buildState, stopwatch.elapsed(TimeUnit.MILLISECONDS)) }
        }
        invocationResult
      }
      if (GuiTestingService.getInstance().isGuiTestingMode) {
        // We use this task in GUI tests to simulate errors coming from Gradle project sync.
        val application = ApplicationManager.getApplication()
        val task = application.getUserData(GuiTestingService.EXECUTE_BEFORE_PROJECT_BUILD_IN_GUI_TEST_KEY)
        if (task != null) {
          application.putUserData(GuiTestingService.EXECUTE_BEFORE_PROJECT_BUILD_IN_GUI_TEST_KEY, null)
          task.run()
        }
      }
      return try {
        GradleExecutionHelper.execute(
          gradleRootProjectPath, executionSettings,
          myRequest.taskId, myListener, null, executeTasksFunction
        )
      } catch (e: ExternalSystemException) {
        if (e.originalReason.startsWith("com.intellij.openapi.progress.ProcessCanceledException")) {
          logger.info("Gradle execution cancelled.", e)
          GradleInvocationResult(myRequest.rootProjectPath, myRequest.gradleTasks, e)
        } else {
          throw e
        }
      }
    }

    private fun reportAgpVersionMismatch(project: Project, buildInfo: BasicBuildAttributionInfo) {
      val syncedAgpVersions = ProjectStructure.getInstance(project).androidPluginVersions.allVersions
      if (!syncedAgpVersions.contains(buildInfo.agpVersion)) {
        val incompatibilityMessage = getAgpIncompatibilityMessage(buildInfo.agpVersion, syncedAgpVersions)
        logger.warn(incompatibilityMessage)
        NotificationGroupManager.getInstance()
          .getNotificationGroup("Android Gradle Sync Issues")
          .createNotification("Gradle sync needed", incompatibilityMessage, NotificationType.ERROR)
          .addAction(NotificationAction.createSimpleExpiring("Sync project") {
            project.getSyncManager().requestSyncProject(TRIGGER_USER_STALE_CHANGES.toReason())
          })
          .setImportant(true)
          .notify(project)
        throw ProcessCanceledException()
      }
    }

    private fun getAgpIncompatibilityMessage(builtAgpVersion: AgpVersion?, syncedAgpVersions: List<AgpVersion>) =
      if (builtAgpVersion == null || syncedAgpVersions.isEmpty()) {
        "Unable to determine project Android Gradle Plugin (AGP) version."
      } else {
        String.format("Project was built with Android Gradle Plugin (AGP) %s but it is synced with %s.",
                      builtAgpVersion, syncedAgpVersions.joinToString(", ") { it.toString() })
      }

    private fun handleTaskExecutionError(e: Throwable) {
      if (myProgressIndicator.isCanceled) {
        logger.info("Failed to complete Gradle execution. Project may be closing or already closed.", e)
        return
      }
      val rootCause = ExceptionUtil.getRootCause(e)
      val error = Strings.nullToEmpty(rootCause.message)
      if (error.contains("Build cancelled")) {
        return
      }
      myErrorCount++
    }

    private fun notifyGradleInvocationCompleted(buildState: GradleBuildState, durationMillis: Long) {
      val project = myRequest.project
      if (!project.isDisposed) {
        val statusMsg = createStatusMessage(buildState, durationMillis)
        val messageType = if (myErrorCount > 0) MessageType.ERROR else MessageType.INFO
        if (durationMillis > ONE_MINUTE_MS) {
          BALLOON_NOTIFICATION.createNotification(statusMsg, messageType).notify(project)
        } else {
          addToEventLog(statusMsg, messageType)
        }
        logger.info(statusMsg)
      }
    }

    private fun createStatusMessage(buildState: GradleBuildState, durationMillis: Long): String {
      var message = "Gradle build " + formatBuildStatusFromState(buildState)
      if (myErrorCount > 0) {
        message += String.format(Locale.US, " with %d error(s)", myErrorCount)
      }
      message = message + " in " + StringUtil.formatDuration(durationMillis)
      return message
    }

    private fun addToEventLog(message: String, type: MessageType) {
      LOGGING_NOTIFICATION.createNotification(message, type).notify(myProject)
    }

    private fun attemptToStopBuild() {
      myBuildStopper.attemptToStopBuild(myRequest.taskId, myProgressIndicator)
    }

    private inner class CloseListener : ContentManagerListener, VetoableProjectManagerListener {
      private var myIsApplicationExitingOrProjectClosing = false
      private var myUserAcceptedCancel = false
      override fun canClose(project: Project): Boolean {
        if (project != myProject) {
          return true
        }
        if (shouldPromptUser()) {
          myUserAcceptedCancel = askUserToCancelGradleExecution()
          if (!myUserAcceptedCancel) {
            return false // veto closing
          }
          attemptToStopBuild()
          return true
        }
        return !myProgressIndicator.isRunning
      }

      override fun projectClosing(project: Project) {
        if (project == myProject) {
          myIsApplicationExitingOrProjectClosing = true
        }
      }

      private fun shouldPromptUser(): Boolean {
        return !myUserAcceptedCancel && !myIsApplicationExitingOrProjectClosing && myProgressIndicator.isRunning
      }

      private fun askUserToCancelGradleExecution(): Boolean {
        val msg = "Gradle is running. Proceed with Project closing?"
        val result = Messages.showYesNoDialog(myProject, msg, GRADLE_RUNNING_MSG_TITLE, Messages.getQuestionIcon())
        return result == Messages.YES
      }
    }

    private inner class ProgressIndicatorStateDelegate internal constructor(
      taskId: ExternalSystemTaskId,
      buildStopper: BuildStopper
    ) : TaskExecutionProgressIndicator(taskId, buildStopper) {
      public override fun onCancel() {
        stopAppIconProgress()
      }

      override fun stop() {
        super.stop()
        stopAppIconProgress()
      }

      private fun stopAppIconProgress() {
        UIUtil.invokeLaterIfNeeded {
          val appIcon = AppIcon.getInstance()
          val project = myRequest.project
          if (appIcon.hideProgress(project, APP_ICON_ID)) {
            if (myErrorCount > 0) {
              appIcon.setErrorBadge(project, myErrorCount.toString())
              appIcon.requestAttention(project, true)
            } else {
              appIcon.setOkBadge(project, true)
              appIcon.requestAttention(project, false)
            }
          }
        }
      }
    }

    companion object {
      private const val ONE_MINUTE_MS = 60L /*sec*/ * 1000L /*millisec*/
      val LOGGING_NOTIFICATION = NotificationGroupManager.getInstance().getNotificationGroup("Gradle Build (Logging)")!!
      val BALLOON_NOTIFICATION = NotificationGroupManager.getInstance().getNotificationGroup("Gradle Build (Balloon)")!!
      private val APP_ICON_ID: String? = "compiler"
      private const val GRADLE_RUNNING_MSG_TITLE = "Gradle Running"
      private const val PASSWORD_KEY_SUFFIX = ".password="
      private fun wasBuildCanceled(buildError: Throwable): Boolean {
        return hasCause(buildError, BuildCancelledException::class.java) || hasCause(buildError, ProcessCanceledException::class.java)
      }

      private val logger: Logger
        get() = Logger.getInstance(GradleBuildInvoker::class.java)

      private fun formatBuildStatusFromState(state: GradleBuildState): String {
        val summary = state.lastFinishedBuildSummary
        return if (summary != null) {
          when (summary.status) {
            BuildStatus.SUCCESS -> "finished"
            BuildStatus.FAILED -> "failed"
            BuildStatus.CANCELED -> "cancelled"
          }
        } else "finished"
      }
    }
  }
}

private inline fun <T> executeWithoutProcessCanceledException(crossinline action: () -> T): T {
  var result: T? = null
  ProgressManager.getInstance().executeNonCancelableSection { result = action() }
  @Suppress("UNCHECKED_CAST")
  return result as T
}
<|MERGE_RESOLUTION|>--- conflicted
+++ resolved
@@ -89,13 +89,10 @@
 import org.gradle.tooling.LongRunningOperation
 import org.gradle.tooling.ProjectConnection
 import org.gradle.tooling.events.OperationType
-<<<<<<< HEAD
 import org.gradle.tooling.model.build.BuildEnvironment
 import org.jetbrains.plugins.gradle.service.GradleFileModificationTracker
 import org.jetbrains.plugins.gradle.service.execution.GradleExecutionContextImpl
-=======
 import org.jetbrains.plugins.gradle.service.GradleInstallationManager
->>>>>>> 926dc9be
 import org.jetbrains.plugins.gradle.service.execution.GradleExecutionHelper
 import org.jetbrains.plugins.gradle.service.project.GradleProjectResolver
 import org.jetbrains.plugins.gradle.service.task.GradleTaskManager
@@ -304,16 +301,11 @@
               }
             }
           }
-<<<<<<< HEAD
           val context = GradleExecutionContextImpl(gradleRootProjectPath, id, executionSettings, listener, cancellationToken)
           context.buildEnvironment = GradleExecutionHelper.getBuildEnvironment(connection, context).also { buildEnvironment = it }
-          GradleExecutionHelper.prepareForExecution(operation, context)
-=======
-          val buildEnvironment = GradleExecutionHelper.getBuildEnvironment(connection, id, taskListener, cancellationTokenSource.token(), executionSettings)
           val gradleVersion = buildEnvironment?.gradle?.gradleVersion?.let(GradleInstallationManager::getGradleVersionSafe)
           GradleTaskManager.configureTasks(myRequest.rootProjectPath.path, myRequest.taskId, executionSettings, gradleVersion)
-          GradleExecutionHelper.prepareForExecution(operation, cancellationTokenSource.token(), id, executionSettings, listener, buildEnvironment)
->>>>>>> 926dc9be
+          GradleExecutionHelper.prepareForExecution(operation, context)
           if (enableBuildAttribution) {
             buildAttributionManager = project.getService(BuildAttributionManager::class.java)
             setUpBuildAttributionManager(
