--- conflicted
+++ resolved
@@ -42,11 +42,7 @@
   @Suppress("UnstableApiUsage")
   override fun requestProjectSync(project: Project, request: GradleSyncInvoker.Request, listener: GradleSyncListener?) {
     if (!project.isTrusted()) {
-<<<<<<< HEAD
-      LOG.debug("Skip ${project.name} import, because project is not trusted", Throwable())
-=======
       LOG.info("Skip ${project.name} import, because project is not trusted", Throwable())
->>>>>>> 574fcae1
       listener?.syncSkipped(project)
       return
     }
