--- conflicted
+++ resolved
@@ -135,7 +135,6 @@
       else -> {
         val (filePath, suffix) = splitPathAndSuffix()
         val file = File(filePath)
-<<<<<<< HEAD
         (if (file.isRooted) filePath.replaceKnownPaths() else filePath) + suffix + file.existenceSuffix()
       }
     }
@@ -146,33 +145,6 @@
     // and its presence depends on applied dependencies/plugins
     if (name == "build") return ""
     return if (!exists()) " [-]" else ""
-=======
-        val existenceSuffix = if (!file.exists()) " [-]" else ""
-        val maskedPath = (if (file.isRooted) filePath.replaceKnownPaths() else filePath)
-        val maskedMavenPath = convertToMaskedMavenPath(maskedPath)
-        (if (file.isRooted) maskedMavenPath.replaceKnownPaths() else maskedMavenPath) + suffix + existenceSuffix
-      }
-    }
-  }
-
-  @VisibleForTesting
-  fun convertToMaskedMavenPath(maskedPath: String): String {
-    var res = maskedPath
-    val gradleFilesPrefix = "<GRADLE>/caches/modules-2/files-2.1/"
-    if (res.startsWith(gradleFilesPrefix)) {
-      val parts = res.substringAfter(gradleFilesPrefix).split("/");
-
-      val pkg = parts[0]
-      val artifact = parts[1]
-      val version = parts[2]
-      // parts[3] - gradle SHA
-      val jarFile = parts[4]
-      assert(jarFile.startsWith("$artifact-$version.")) { "\"$jarFile\" should start with \"$artifact-$version.\"" }
-
-      res = "<M2>/${pkg.replace('.', '/')}/${artifact}/${version}/${jarFile}"
-    }
-    return res
->>>>>>> eaeecd45
   }
 
   fun String.toPrintableString(): String = if (this == SdkConstants.CURRENT_BUILD_TOOLS_VERSION) "<CURRENT_BUILD_TOOLS_VERSION>"
