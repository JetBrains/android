--- conflicted
+++ resolved
@@ -17,7 +17,6 @@
 
 import static com.android.tools.idea.gradle.util.GradleProjectSystemUtil.getGradleBuildFile;
 
-import com.android.tools.idea.explainer.IssueExplainer;
 import com.android.tools.idea.gradle.model.IdeSyncIssue;
 import com.android.tools.idea.gradle.project.build.output.ExplainBuildErrorFilterKt;
 import com.android.tools.idea.gradle.project.sync.messages.GradleSyncMessages;
@@ -135,17 +134,10 @@
     }
     final var gradleSyncMessages = GradleSyncMessages.getInstance(project);
 
-<<<<<<< HEAD
-    IssueExplainer service = IssueExplainer.get();
-    if (service.isAvailable()) {
-      // this only covers sync warning, but sync errors are handled by AndroidGradleExecutionConsoleManager
-      addIssueExplanationLinks(service, syncMessages);
-=======
     StudioBot studioBot = StudioBot.Companion.getInstance();
     if (studioBot.isAvailable()) {
       // this only covers sync warning, but sync errors are handled by AndroidGradleExecutionConsoleManager
       addIssueExplanationLinks(studioBot, syncMessages);
->>>>>>> 0d09370c
     }
 
     for (SyncMessage syncMessage : syncMessages) {
@@ -163,31 +155,19 @@
     }
   }
 
-<<<<<<< HEAD
-  private static void addIssueExplanationLinks(@NotNull IssueExplainer service, @NotNull List<SyncMessage> syncMessages) {
-=======
   private static void addIssueExplanationLinks(@NotNull StudioBot studioBot, @NotNull List<SyncMessage> syncMessages) {
->>>>>>> 0d09370c
     for (SyncMessage syncMessage : syncMessages) {
       final var message = syncMessage.getText();
       syncMessage.add(new SyncIssueNotificationHyperlink(
         "explain.issue",
-<<<<<<< HEAD
-        service.getConsoleLinkText(),
-=======
         consoleLinkUnderlinedText,
->>>>>>> 0d09370c
         AndroidStudioEvent.GradleSyncQuickFix.UNKNOWN_GRADLE_SYNC_QUICK_FIX
       ) {
         @Override
         protected void execute(@NotNull Project project) {
-<<<<<<< HEAD
-          IssueExplainer.get().explain(project, message, IssueExplainer.RequestKind.SYNC_ISSUE);
-=======
           ExplainBuildErrorFilterKt.sendChatQueryIfContextAllowed(studioBot, project,
                                                                   "Explain gradle sync issue: " + message,
                                                                   StudioBot.RequestSource.SYNC);
->>>>>>> 0d09370c
         }
       });
     }
