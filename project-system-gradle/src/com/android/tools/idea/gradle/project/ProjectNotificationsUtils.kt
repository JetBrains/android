/*
 * Copyright (C) 2021 The Android Open Source Project
 *
 * Licensed under the Apache License, Version 2.0 (the "License");
 * you may not use this file except in compliance with the License.
 * You may obtain a copy of the License at
 *
 *      http://www.apache.org/licenses/LICENSE-2.0
 *
 * Unless required by applicable law or agreed to in writing, software
 * distributed under the License is distributed on an "AS IS" BASIS,
 * WITHOUT WARRANTIES OR CONDITIONS OF ANY KIND, either express or implied.
 * See the License for the specific language governing permissions and
 * limitations under the License.
 */
package com.android.tools.idea.gradle.project

import com.android.tools.idea.IdeInfo
import com.android.tools.idea.gradle.project.sync.hyperlink.SelectJdkFromFileSystemHyperlink
import com.android.tools.idea.gradle.project.sync.hyperlink.UseEmbeddedJdkHyperlink
import com.android.tools.idea.project.AndroidNotification
import com.android.tools.idea.project.AndroidProjectInfo
import com.android.tools.idea.project.hyperlink.NotificationHyperlink
import com.android.tools.idea.sdk.IdeSdks
import com.intellij.notification.NotificationType
import com.intellij.openapi.project.Project
import org.jetbrains.annotations.VisibleForTesting
import org.jetbrains.plugins.gradle.service.GradleInstallationManager
<<<<<<< HEAD
=======
import java.io.File
>>>>>>> 44b500f2
import java.nio.file.Paths

fun showNeededNotifications(project: Project) {
  if (IdeInfo.getInstance().isAndroidStudio) {
    notifyOnLegacyAndroidProject(project)
    notifyOnInvalidGradleJDKEnv(project)
    val projectJdkPath = GradleInstallationManager.getInstance().getGradleJvmPath(project, project.basePath!!)
    val jdkErrorMessage: String? = invalidJdkErrorMessage(projectJdkPath)
    if (jdkErrorMessage != null) {
      notifyOnInvalidGradleJdk(project, jdkErrorMessage)
    }
  }
}

private fun notifyOnLegacyAndroidProject(project: Project) {
  val legacyAndroidProjects = LegacyAndroidProjects(project)
  if (AndroidProjectInfo.getInstance(project).isLegacyIdeaAndroidProject
      && !AndroidProjectInfo.getInstance(project).isApkProject) {
    legacyAndroidProjects.trackProject()
    if (!GradleProjectInfo.getInstance(project).isBuildWithGradle) {
      // Suggest that Android Studio users use Gradle instead of IDEA project builder.
      legacyAndroidProjects.showMigrateToGradleWarning()
    }
  }
}

private fun notifyOnInvalidGradleJDKEnv(project: Project) {
  val ideSdks = IdeSdks.getInstance()
  if (ideSdks.isJdkEnvVariableDefined && !ideSdks.isJdkEnvVariableValid) {
    val msg = IdeSdks.JDK_LOCATION_ENV_VARIABLE_NAME +
              " is being ignored since it is set to an invalid JDK Location:\n" +
              ideSdks.envVariableJdkValue
    AndroidNotification.getInstance(project).showBalloon("", msg, NotificationType.WARNING,
                                                         SelectJdkFromFileSystemHyperlink.create(project)!!)
  }
}

private fun notifyOnInvalidGradleJdk(project: Project, errorMessage: String) {
  val quickFixes = generateInvalidGradleJdkLinks(project)
  AndroidNotification.getInstance(project).showBalloon("", errorMessage, NotificationType.ERROR, *quickFixes.toTypedArray())
}

@VisibleForTesting
fun invalidJdkErrorMessage(jdkPath: String?): String? {
  var errorMessage: String? = null
  if (jdkPath == null) {
    errorMessage = "Could not determine Gradle JDK"
  }
  else {
    val ideSdks = IdeSdks.getInstance()
    if (ideSdks.validateJdkPath(Paths.get(jdkPath)) == null) {
      errorMessage = "Could not find a valid JDK at $jdkPath"
    }
  }
  if (errorMessage != null) {
    errorMessage = "$errorMessage\nHaving an incorrect Gradle JDK may result in unresolved symbols and problems when running Gradle tasks."
  }
  return errorMessage
}

@VisibleForTesting
fun generateInvalidGradleJdkLinks(project: Project): ArrayList<NotificationHyperlink> {
  val quickFixes: ArrayList<NotificationHyperlink> = arrayListOf()

  val ideSdks = IdeSdks.getInstance()
  val embeddedJdkPath = ideSdks.embeddedJdkPath
  if (embeddedJdkPath != null && (ideSdks.validateJdkPath(embeddedJdkPath) != null)) {
    quickFixes.add(UseEmbeddedJdkHyperlink())
  }
  val selectJdkLink = SelectJdkFromFileSystemHyperlink.create(project)
  if (selectJdkLink != null) {
    quickFixes.add(selectJdkLink)
  }
  return quickFixes
}<|MERGE_RESOLUTION|>--- conflicted
+++ resolved
@@ -16,8 +16,10 @@
 package com.android.tools.idea.gradle.project
 
 import com.android.tools.idea.IdeInfo
+import com.android.tools.idea.gradle.project.AndroidStudioGradleInstallationManager.setJdkAsEmbedded
 import com.android.tools.idea.gradle.project.sync.hyperlink.SelectJdkFromFileSystemHyperlink
-import com.android.tools.idea.gradle.project.sync.hyperlink.UseEmbeddedJdkHyperlink
+import com.android.tools.idea.gradle.service.notification.GradleJvmNotificationExtension.Companion.getInvalidJdkReason
+import com.android.tools.idea.gradle.service.notification.GradleJvmNotificationExtension.Companion.reportInvalidJdkReasonToUsageTracker
 import com.android.tools.idea.project.AndroidNotification
 import com.android.tools.idea.project.AndroidProjectInfo
 import com.android.tools.idea.project.hyperlink.NotificationHyperlink
@@ -25,21 +27,13 @@
 import com.intellij.notification.NotificationType
 import com.intellij.openapi.project.Project
 import org.jetbrains.annotations.VisibleForTesting
-import org.jetbrains.plugins.gradle.service.GradleInstallationManager
-<<<<<<< HEAD
-=======
-import java.io.File
->>>>>>> 44b500f2
-import java.nio.file.Paths
 
 fun showNeededNotifications(project: Project) {
   if (IdeInfo.getInstance().isAndroidStudio) {
     notifyOnLegacyAndroidProject(project)
     notifyOnInvalidGradleJDKEnv(project)
-    val projectJdkPath = GradleInstallationManager.getInstance().getGradleJvmPath(project, project.basePath!!)
-    val jdkErrorMessage: String? = invalidJdkErrorMessage(projectJdkPath)
-    if (jdkErrorMessage != null) {
-      notifyOnInvalidGradleJdk(project, jdkErrorMessage)
+    if (notifyOnInvalidGradleJdk(project)) {
+      setJdkAsEmbedded(project)
     }
   }
 }
@@ -67,38 +61,43 @@
   }
 }
 
-private fun notifyOnInvalidGradleJdk(project: Project, errorMessage: String) {
-  val quickFixes = generateInvalidGradleJdkLinks(project)
-  AndroidNotification.getInstance(project).showBalloon("", errorMessage, NotificationType.ERROR, *quickFixes.toTypedArray())
+@VisibleForTesting
+fun notifyOnInvalidGradleJdk(project: Project): Boolean {
+  val jdkInvalidReason = getInvalidJdkReason(project)
+  if (jdkInvalidReason != null) {
+    val ideSdks = IdeSdks.getInstance()
+    val embeddedJdkPath = ideSdks.embeddedJdkPath
+    val errorResolution: String
+    val notificationType: NotificationType
+    val shouldUseEmbedded: Boolean
+    if (embeddedJdkPath != null && (ideSdks.validateJdkPath(embeddedJdkPath) != null)) {
+      // Can use embedded JDK as alternative, do so and warn user of change
+      errorResolution = "Gradle JVM setting was changed to use Embedded JDK."
+      notificationType = NotificationType.WARNING
+      shouldUseEmbedded = true
+    }
+    else {
+      // Cannot use embedded, notify as error
+      errorResolution = "Having an incorrect Gradle JDK may result in unresolved symbols and problems when running Gradle tasks."
+      notificationType = NotificationType.ERROR
+      shouldUseEmbedded = false
+    }
+    showBalloon(project, jdkInvalidReason.message, errorResolution, notificationType)
+    reportInvalidJdkReasonToUsageTracker(project, jdkInvalidReason.reason)
+    return shouldUseEmbedded
+  }
+  return false
 }
 
-@VisibleForTesting
-fun invalidJdkErrorMessage(jdkPath: String?): String? {
-  var errorMessage: String? = null
-  if (jdkPath == null) {
-    errorMessage = "Could not determine Gradle JDK"
-  }
-  else {
-    val ideSdks = IdeSdks.getInstance()
-    if (ideSdks.validateJdkPath(Paths.get(jdkPath)) == null) {
-      errorMessage = "Could not find a valid JDK at $jdkPath"
-    }
-  }
-  if (errorMessage != null) {
-    errorMessage = "$errorMessage\nHaving an incorrect Gradle JDK may result in unresolved symbols and problems when running Gradle tasks."
-  }
-  return errorMessage
+private fun showBalloon(project: Project, errorReason: String, errorText: String, notificationType: NotificationType) {
+  val quickFixes = generateInvalidGradleJdkLinks(project)
+  AndroidNotification.getInstance(project).showBalloon(errorReason,errorText, notificationType, *quickFixes.toTypedArray())
 }
 
 @VisibleForTesting
 fun generateInvalidGradleJdkLinks(project: Project): ArrayList<NotificationHyperlink> {
   val quickFixes: ArrayList<NotificationHyperlink> = arrayListOf()
 
-  val ideSdks = IdeSdks.getInstance()
-  val embeddedJdkPath = ideSdks.embeddedJdkPath
-  if (embeddedJdkPath != null && (ideSdks.validateJdkPath(embeddedJdkPath) != null)) {
-    quickFixes.add(UseEmbeddedJdkHyperlink())
-  }
   val selectJdkLink = SelectJdkFromFileSystemHyperlink.create(project)
   if (selectJdkLink != null) {
     quickFixes.add(selectJdkLink)
