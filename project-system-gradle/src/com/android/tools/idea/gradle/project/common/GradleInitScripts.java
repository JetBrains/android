/*
 * Copyright (C) 2022 The Android Open Source Project
 *
 * Licensed under the Apache License, Version 2.0 (the "License");
 * you may not use this file except in compliance with the License.
 * You may obtain a copy of the License at
 *
 *      http://www.apache.org/licenses/LICENSE-2.0
 *
 * Unless required by applicable law or agreed to in writing, software
 * distributed under the License is distributed on an "AS IS" BASIS,
 * WITHOUT WARRANTIES OR CONDITIONS OF ANY KIND, either express or implied.
 * See the License for the specific language governing permissions and
 * limitations under the License.
 */
package com.android.tools.idea.gradle.project.common;

import static com.android.SdkConstants.DOT_GRADLE;
import static com.intellij.openapi.util.io.FileUtil.createTempFile;
import static com.intellij.openapi.util.io.FileUtil.writeToFile;
import static org.jetbrains.plugins.gradle.util.GradleConstants.INIT_SCRIPT_CMD_OPTION;

import com.android.ide.common.repository.GoogleMavenRepositoryKt;
import com.android.ide.gradle.model.GradlePluginModel;
import com.android.ide.gradle.model.builder.AndroidStudioToolingPlugin;
import com.android.tools.idea.flags.StudioFlags;
import com.android.tools.idea.gradle.util.GradleProjectSystemUtil;
import com.google.common.annotations.VisibleForTesting;
import com.google.common.escape.Escaper;
import com.google.common.escape.Escapers;
import com.intellij.openapi.application.ApplicationManager;
import com.intellij.openapi.application.PathManager;
import com.intellij.openapi.diagnostic.Logger;
import com.intellij.openapi.util.io.FileUtil;
import com.intellij.serviceContainer.NonInjectable;
import java.io.File;
import java.io.IOException;
import java.util.ArrayList;
import java.util.Collections;
import java.util.List;
import java.util.Objects;
import java.util.Optional;
import java.util.Set;
import java.util.stream.Collectors;
import java.util.stream.Stream;
import kotlin.reflect.KType;
import org.jetbrains.annotations.NotNull;
import org.jetbrains.annotations.Nullable;

public class GradleInitScripts {
  @NotNull private final ContentCreator myContentCreator;
  @NotNull private static final String STUDIO_PROJECT_SYNC_DEBUG_MODE_KEY = "studio.project.sync.debug.mode";
  @NotNull private static final String STUDIO_PROJECT_EXCLUDED_JARS_KEY = "studio.project.sync.excluded.jars";
  @NotNull private static final Set<String> EXCLUDED_JARS = Set.of(
    Optional.ofNullable(System.getProperty(STUDIO_PROJECT_EXCLUDED_JARS_KEY))
      .map(env -> env.split("\\s*,\\s*"))
      .orElse(new String[]{}));

  @NotNull
  public static GradleInitScripts getInstance() {
    return ApplicationManager.getApplication().getService(GradleInitScripts.class);
  }

  // Used by intellij
  @SuppressWarnings("unused")
  public GradleInitScripts() {
    this(new ContentCreator());
  }

  @NonInjectable
  @VisibleForTesting
<<<<<<< HEAD
  public GradleInitScripts(@NotNull EmbeddedDistributionPaths embeddedDistributionPaths, @NotNull ContentCreator contentCreator) {
    myEmbeddedDistributionPaths = embeddedDistributionPaths;
=======
  GradleInitScripts(@NotNull ContentCreator contentCreator) {
>>>>>>> 8b7d83e8
    myContentCreator = contentCreator;
  }

  public void addLocalMavenRepoInitScriptCommandLineArg(@NotNull List<String> allArgs) {
    File initScriptFile = createLocalMavenRepoInitScriptFile();
    if (initScriptFile != null) {
      addInitScriptCommandLineArg(initScriptFile, allArgs);
    }
  }

  @Nullable
  private File createLocalMavenRepoInitScriptFile() {
    List<String> repoPaths = getRepoPaths();
    String content = myContentCreator.createLocalMavenRepoInitScriptContent(repoPaths);
    if (content != null) {
      String fileName = "sync.local.repo";
      try {
        return createInitScriptFile(fileName, content);
      }
      catch (Throwable e) {
        String message = String.format("Failed to set up Gradle init script: '%1$s'", fileName);
        getLogger().warn(message, e);
      }
    }
    return null;
  }

  private List<String> getRepoPaths() {
    if (!StudioFlags.INJECT_EXTRA_GRADLE_REPOSITORIES_WITH_INIT_SCRIPT.get()) {
      return Collections.emptyList();
    }
    List<String> repoPaths = GradleProjectSystemUtil.findAndroidStudioLocalMavenRepoPaths().stream()
      .map(File::getPath).collect(Collectors.toCollection(ArrayList::new));

    if (!GoogleMavenRepositoryKt.DEFAULT_GMAVEN_URL.equals(GoogleMavenRepositoryKt.GMAVEN_BASE_URL)) {
      repoPaths.add(GoogleMavenRepositoryKt.GMAVEN_BASE_URL);
    }
    return repoPaths;
  }

  public void addAndroidStudioToolingPluginInitScriptCommandLineArg(@NotNull List<String> allArgs) {
    try {
      File initScriptFile = createAndroidStudioToolingPluginInitScriptFile();
      addInitScriptCommandLineArg(initScriptFile, allArgs);
    }
    catch (IOException e) {
      // Unlikely to happen, create warning message in log files. Let Gradle sync continue without the injected init script.
      getLogger().warn("Failed to create init script that applies the Android Studio Tooling plugin.", e);
    }
  }

  @NotNull
  private File createAndroidStudioToolingPluginInitScriptFile() throws IOException {
    String content = myContentCreator.createAndroidStudioToolingPluginInitScriptContent();
    return createInitScriptFile("sync.studio.tooling", content);
  }

  @NotNull
  private static File createInitScriptFile(@NotNull String fileName, @NotNull String content) throws IOException {
    File file = createTempFile(fileName, DOT_GRADLE);
    try {
      file.deleteOnExit();
      writeToFile(file, content);
      getLogger().info(String.format("init script file %s contents %s", fileName, escapeAsStringLiteral(content)));
    } catch (Exception ex) {
      getLogger().error("Failed to create init script: " + fileName, ex);
      throw ex;
    }
    return file;
  }

  private static void warnOnExcludedJarInclusion(List<String> paths) {
    var foundExcludedJars = paths.stream()
      .filter(EXCLUDED_JARS::contains)
      .collect(Collectors.joining());
    if (!foundExcludedJars.isEmpty()) {
      getLogger().warn("Unexpected Jars were added as dependencies in init script: " + foundExcludedJars);
    }
  }

  @NotNull
  private static Logger getLogger() {
    return Logger.getInstance(GradleInitScripts.class);
  }

  @NotNull
  private static String escapeAsStringLiteral(@NotNull String s) {
    // JLS 3.10.6: Escape Sequences for Character and String Literals
    // @formatter:off
    Escaper escaper = Escapers.builder().addEscape('\b', "\\b")
                                        .addEscape('\t', "\\t")
                                        .addEscape('\n', "\\n")
                                        .addEscape('\f', "\\f")
                                        .addEscape('\r', "\\r")
                                        .addEscape('"', "\\\"")
                                        .addEscape('\\', "\\\\")
                                        .build();
    // @formatter:on
    return "\"" + escaper.escape(s) + "\"";
  }

  private static void addInitScriptCommandLineArg(@NotNull File initScriptFile, @NotNull List<String> allArgs) {
    allArgs.add(INIT_SCRIPT_CMD_OPTION);
    allArgs.add(initScriptFile.getAbsolutePath());
  }

  @VisibleForTesting
  public static class ContentCreator {
    @NotNull private final AndroidStudioToolingPluginJars myAndroidStudioToolingPluginJars;

    ContentCreator() {
      this(new AndroidStudioToolingPluginJars());
    }

    ContentCreator(@NotNull AndroidStudioToolingPluginJars androidStudioToolingPluginJars) {
      myAndroidStudioToolingPluginJars = androidStudioToolingPluginJars;
    }

    @Nullable
    String createLocalMavenRepoInitScriptContent(@NotNull List<String> repoPaths) {
      if (repoPaths.isEmpty()) {
        return null;
      }

      StringBuilder paths = new StringBuilder();
      for (String path : repoPaths) {
        path = escapeGroovyStringLiteral(path);
        paths.append("maven { url '").append(path).append("'}\n");
      }
      String pathsString = paths.toString();

      return """
        import org.gradle.util.GradleVersion

        allprojects {
          buildscript {
            repositories {
              %s
            }
          }
          repositories {
              %s
          }
        }

        if (GradleVersion.current().baseVersion >= GradleVersion.version('7.0')) {
          beforeSettings {
            it.pluginManagement {
              repositories {
                %s
              }
            }
          }
        }

        if (GradleVersion.current().baseVersion >= GradleVersion.version('6.8')) {
          beforeSettings {
            it.dependencyResolutionManagement {
              repositories {
                %s
              }
            }
          }
        }
        """.stripIndent().formatted(pathsString, pathsString, pathsString, pathsString);
    }

    @NotNull
    String createAndroidStudioToolingPluginInitScriptContent() {
      List<String> paths = myAndroidStudioToolingPluginJars.getJarPaths();
      if (Boolean.getBoolean(STUDIO_PROJECT_SYNC_DEBUG_MODE_KEY)) {
        warnOnExcludedJarInclusion(paths);
      }

<<<<<<< HEAD
      return """
        import org.gradle.util.GradleVersion
        initscript {
          dependencies {
            %s
          }
        }
        if (GradleVersion.current().baseVersion >= GradleVersion.version("8.8")) {
          gradle.lifecycle.beforeProject { Project project ->
            project.apply plugin: %s
          }
        } else {
          allprojects {
            apply plugin: %s
          }
        }
        """.stripIndent()
        .formatted(createClassPathString(paths), AndroidStudioToolingPlugin.class.getName(), AndroidStudioToolingPlugin.class.getName());
=======
      return "import org.gradle.util.GradleVersion\n" +
             "initscript {\n" +
             "    dependencies {\n" +
             "        " + createClassPathString(paths) + "\n" +
             "    }\n" +
             "}\n" +
             "if (GradleVersion.current() < GradleVersion.version(\"8.8\")) {\n" +
             "    allprojects {\n" +
             "        apply plugin: " + AndroidStudioToolingPlugin.class.getName() + "\n" +
             "    }\n" +
             "} else {\n" +
             "    lifecycle.beforeProject {\n" +
             "        apply plugin: " + AndroidStudioToolingPlugin.class.getName() + "\n" +
             "    }\n" +
             "\n}";
>>>>>>> 8b7d83e8
    }

    @NotNull
    String createClassPathString(@NotNull List<String> paths) {
      StringBuilder classpath = new StringBuilder();
      classpath.append("classpath files([");
      int pathCount = paths.size();
      for (int i = 0; i < pathCount; i++) {
        String jarPath = escapeGroovyStringLiteral(paths.get(i));
        classpath.append("mapPath('").append(jarPath).append("')");
        if (i < pathCount - 1) {
          classpath.append(", ");
        }
      }
      classpath.append("])");
      return classpath.toString();
    }

    @NotNull
    private String escapeGroovyStringLiteral(@NotNull String s) {
      StringBuilder sb = new StringBuilder(s.length() + 5);
      for (int i = 0, n = s.length(); i < n; i++) {
        char c = s.charAt(i);
        if (c == '\\' || c == '\'') {
          sb.append('\\');
        }
        sb.append(c);
      }
      return sb.toString();
    }
  }

  @VisibleForTesting
  public static class AndroidStudioToolingPluginJars {
    @NotNull
    List<String> getJarPaths() {
      return Stream.of(
          getJarPathForClass(GradlePluginModel.class), getJarPathForClass(AndroidStudioToolingPlugin.class), getJarPathForClass(KType.class))
        .filter(Objects::nonNull)
        .collect(Collectors.toList());
    }

    private static String getJarPathForClass(@NotNull Class<?> aClass) {
      return FileUtil.toCanonicalPath(PathManager.getJarPathForClass(aClass));
    }
  }
}<|MERGE_RESOLUTION|>--- conflicted
+++ resolved
@@ -69,12 +69,7 @@
 
   @NonInjectable
   @VisibleForTesting
-<<<<<<< HEAD
-  public GradleInitScripts(@NotNull EmbeddedDistributionPaths embeddedDistributionPaths, @NotNull ContentCreator contentCreator) {
-    myEmbeddedDistributionPaths = embeddedDistributionPaths;
-=======
   GradleInitScripts(@NotNull ContentCreator contentCreator) {
->>>>>>> 8b7d83e8
     myContentCreator = contentCreator;
   }
 
@@ -249,7 +244,6 @@
         warnOnExcludedJarInclusion(paths);
       }
 
-<<<<<<< HEAD
       return """
         import org.gradle.util.GradleVersion
         initscript {
@@ -268,23 +262,6 @@
         }
         """.stripIndent()
         .formatted(createClassPathString(paths), AndroidStudioToolingPlugin.class.getName(), AndroidStudioToolingPlugin.class.getName());
-=======
-      return "import org.gradle.util.GradleVersion\n" +
-             "initscript {\n" +
-             "    dependencies {\n" +
-             "        " + createClassPathString(paths) + "\n" +
-             "    }\n" +
-             "}\n" +
-             "if (GradleVersion.current() < GradleVersion.version(\"8.8\")) {\n" +
-             "    allprojects {\n" +
-             "        apply plugin: " + AndroidStudioToolingPlugin.class.getName() + "\n" +
-             "    }\n" +
-             "} else {\n" +
-             "    lifecycle.beforeProject {\n" +
-             "        apply plugin: " + AndroidStudioToolingPlugin.class.getName() + "\n" +
-             "    }\n" +
-             "\n}";
->>>>>>> 8b7d83e8
     }
 
     @NotNull
