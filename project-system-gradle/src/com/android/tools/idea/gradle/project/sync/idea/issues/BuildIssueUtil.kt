--- conflicted
+++ resolved
@@ -35,32 +35,6 @@
 class BuildIssueComposer(baseMessage: String, val issueTitle: String = "Gradle Sync issues.") {
   val descriptionComposer = BuildIssueDescriptionComposer(baseMessage)
 
-<<<<<<< HEAD
-  fun addDescription(message: String): BuildIssueComposer {
-    descriptionBuilder.appendLine()
-    descriptionBuilder.appendLine(message)
-    return this
-  }
-
-  fun addQuickFix(quickFix: DescribedBuildIssueQuickFix): BuildIssueComposer {
-    issueQuickFixes.add(quickFix)
-    descriptionBuilder.appendLine()
-    descriptionBuilder.append(quickFix.html)
-    return this
-  }
-
-  fun addQuickFix(text: String, quickFix: BuildIssueQuickFix): BuildIssueComposer {
-    issueQuickFixes.add(quickFix)
-    descriptionBuilder.appendLine()
-    descriptionBuilder.append("<a href=\"${quickFix.id}\">$text</a>")
-    return this
-  }
-
-  fun addQuickFix(prefix: String, text: String, suffix: String, quickFix: BuildIssueQuickFix): BuildIssueComposer {
-    issueQuickFixes.add(quickFix)
-    descriptionBuilder.appendLine()
-    descriptionBuilder.append("$prefix<a href=\"${quickFix.id}\">$text</a>$suffix")
-=======
   val issueQuickFixes: List<BuildIssueQuickFix> get() = descriptionComposer.quickFixes
 
   fun addDescriptionOnNewLine(message: String): BuildIssueComposer {
@@ -95,7 +69,6 @@
   fun addDescriptionOnNewLine(additionalDescription: BuildIssueDescriptionComposer): BuildIssueComposer {
     descriptionComposer.newLine()
     descriptionComposer.addDescription(additionalDescription)
->>>>>>> 8b7d83e8
     return this
   }
 
@@ -110,13 +83,6 @@
 
   fun composeErrorMessageAwareBuildIssue(buildErrorMessage: BuildErrorMessage) = object : ErrorMessageAwareBuildIssue {
     override val title: String = issueTitle
-<<<<<<< HEAD
-    override val description = descriptionBuilder.toString()
-    override val quickFixes = issueQuickFixes
-    override val buildErrorMessage = buildErrorMessage
-    override fun getNavigatable(project: Project) = null
-  }
-=======
     override val description = descriptionComposer.description
     override val quickFixes = descriptionComposer.quickFixes
     override val buildErrorMessage = buildErrorMessage
@@ -163,7 +129,6 @@
     issueQuickFixes.add(quickFix)
     descriptionBuilder.append(html)
   }
->>>>>>> 8b7d83e8
 }
 
 /**
