/*
 * Copyright (C) 2023 The Android Open Source Project
 *
 * Licensed under the Apache License, Version 2.0 (the "License");
 * you may not use this file except in compliance with the License.
 * You may obtain a copy of the License at
 *
 *      http://www.apache.org/licenses/LICENSE-2.0
 *
 * Unless required by applicable law or agreed to in writing, software
 * distributed under the License is distributed on an "AS IS" BASIS,
 * WITHOUT WARRANTIES OR CONDITIONS OF ANY KIND, either express or implied.
 * See the License for the specific language governing permissions and
 * limitations under the License.
 */
package com.android.tools.idea.gradle.util;

import static com.intellij.openapi.options.Configurable.PROJECT_CONFIGURABLE;

import com.intellij.compiler.CompilerWorkspaceConfiguration;
import com.intellij.openapi.application.ApplicationManager;
import com.intellij.openapi.extensions.ExtensionPoint;
import com.intellij.openapi.externalSystem.autoimport.ExternalSystemProjectTrackerSettings;
import com.intellij.openapi.options.Configurable;
import com.intellij.openapi.options.ConfigurableEP;
import com.intellij.openapi.project.Project;
import com.intellij.ui.EditorNotificationProvider;
import java.util.Arrays;
import java.util.List;
import org.jetbrains.annotations.NotNull;
<<<<<<< HEAD
import org.jetbrains.kotlin.idea.core.script.settings.KotlinScriptingSettingsStorage;
=======
import org.jetbrains.kotlin.idea.core.script.v1.settings.KotlinScriptingSettings;
import org.jetbrains.kotlin.scripting.definitions.ScriptDefinitionProvider;
>>>>>>> fedb26e2

public final class AndroidStudioPreferences {
  private static final List<String> PROJECT_PREFERENCES_TO_REMOVE = Arrays.asList(
    "org.intellij.lang.xpath.xslt.associations.impl.FileAssociationsConfigurable", "com.intellij.uiDesigner.GuiDesignerConfigurable",
    "org.jetbrains.plugins.groovy.gant.GantConfigurable", "org.jetbrains.plugins.groovy.compiler.GroovyCompilerConfigurable",
    "org.jetbrains.idea.maven.utils.MavenSettings",
    "com.intellij.compiler.options.CompilerConfigurable", "org.jetbrains.kotlin.idea.compiler.configuration.KotlinCompilerConfigurableTab",
    "com.intellij.openapi.externalSystem.service.settings.ExternalSystemGroupConfigurable"
  );

  private static final List<String> NOTIFICATION_PROVIDERS_TO_REMOVE = List.of(
    "org.jetbrains.kotlin.idea.gradleJava.scripting.GradleScriptNotificationProvider"
  );

  /**
   * Disables extensions (settings, notification providers) from Intellij that we don't need in Android Studio.
   */
  public static void unregisterUnnecessaryExtensions(@NotNull Project project) {
    disableUnnecessarySettings(project);
    disableUnnecessaryNotificationProviders(project);
  }

  private static void disableUnnecessarySettings(@NotNull Project project) {
    // This option currently causes issues with external Gradle builds (see https://issuetracker.google.com/issues/183632446)
    // This option can not be set in Android Studio, this is to disable already set configurations.
    CompilerWorkspaceConfiguration.getInstance(project).MAKE_PROJECT_ON_SAVE = false;

    ExtensionPoint<ConfigurableEP<Configurable>> projectConfigurable = PROJECT_CONFIGURABLE.getPoint(project);

    // Set ExternalSystemProjectTrackerSettings.autoReloadType to none, re-syncing project only if cached data is corrupted, invalid or missing
    ExternalSystemProjectTrackerSettings.getInstance(project).setAutoReloadType(ExternalSystemProjectTrackerSettings.AutoReloadType.NONE);

    // Tests do not rely on this but it causes test flakiness as it can be executed after test finish during project disposal.
    if (!ApplicationManager.getApplication().isUnitTestMode()) {
      // Disable KotlinScriptingSettings.autoReloadConfigurations flag, avoiding unexpected re-sync project with kotlin scripts
<<<<<<< HEAD
      getAllDefinitions(project).forEach(scriptDefinition -> {
        var settings = KotlinScriptingSettingsStorage.Companion.getInstance(project);
=======
      var iterator = ScriptDefinitionProvider.Companion.getInstance(project).getCurrentDefinitions().iterator();
      var settings = KotlinScriptingSettings.getInstance(project);
      while (iterator.hasNext()) {
        var scriptDefinition = iterator.next();
>>>>>>> fedb26e2
        if (settings.isScriptDefinitionEnabled(scriptDefinition) && settings.autoReloadConfigurations(scriptDefinition)) {
          settings.setAutoReloadConfigurations(scriptDefinition, false);
        }
      }
    }

    // Note: This unregisters the extensions when the predicate returns False.
    projectConfigurable.unregisterExtensions((s, adapter) -> {
      // We need to create instances as given string is universally com.intellij.openapi.options.ConfigurableEP
      ConfigurableEP<Configurable> ep = adapter.createInstance(project);
      return ep == null || !PROJECT_PREFERENCES_TO_REMOVE.contains(ep.instanceClass);
    }, false);
  }

  private static void disableUnnecessaryNotificationProviders(@NotNull Project project) {
    // We can use given string as it already tells use the class used
    EditorNotificationProvider.EP_NAME.getPoint(project)
      .unregisterExtensions((s, adapter) -> !NOTIFICATION_PROVIDERS_TO_REMOVE.contains(s), false);
  }
}<|MERGE_RESOLUTION|>--- conflicted
+++ resolved
@@ -28,12 +28,8 @@
 import java.util.Arrays;
 import java.util.List;
 import org.jetbrains.annotations.NotNull;
-<<<<<<< HEAD
-import org.jetbrains.kotlin.idea.core.script.settings.KotlinScriptingSettingsStorage;
-=======
 import org.jetbrains.kotlin.idea.core.script.v1.settings.KotlinScriptingSettings;
 import org.jetbrains.kotlin.scripting.definitions.ScriptDefinitionProvider;
->>>>>>> fedb26e2
 
 public final class AndroidStudioPreferences {
   private static final List<String> PROJECT_PREFERENCES_TO_REMOVE = Arrays.asList(
@@ -69,15 +65,10 @@
     // Tests do not rely on this but it causes test flakiness as it can be executed after test finish during project disposal.
     if (!ApplicationManager.getApplication().isUnitTestMode()) {
       // Disable KotlinScriptingSettings.autoReloadConfigurations flag, avoiding unexpected re-sync project with kotlin scripts
-<<<<<<< HEAD
-      getAllDefinitions(project).forEach(scriptDefinition -> {
-        var settings = KotlinScriptingSettingsStorage.Companion.getInstance(project);
-=======
       var iterator = ScriptDefinitionProvider.Companion.getInstance(project).getCurrentDefinitions().iterator();
       var settings = KotlinScriptingSettings.getInstance(project);
       while (iterator.hasNext()) {
         var scriptDefinition = iterator.next();
->>>>>>> fedb26e2
         if (settings.isScriptDefinitionEnabled(scriptDefinition) && settings.autoReloadConfigurations(scriptDefinition)) {
           settings.setAutoReloadConfigurations(scriptDefinition, false);
         }
