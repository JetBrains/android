--- conflicted
+++ resolved
@@ -80,7 +80,6 @@
 import com.intellij.openapi.project.Project;
 import com.intellij.openapi.roots.ProjectFileIndex;
 import com.intellij.openapi.util.io.FileUtil;
-import com.intellij.openapi.util.registry.Registry;
 import com.intellij.openapi.util.text.StringUtil;
 import com.intellij.openapi.vfs.VirtualFile;
 import java.io.File;
@@ -450,11 +449,7 @@
       else if (buildFileName.endsWith(DOT_KTS)) {
         result.add(DOT_KTS);
       }
-<<<<<<< HEAD
-      else if (Registry.is("android.gradle.ide.gradle.declarative.ide.support") && buildFileName.endsWith(DOT_DECLARATIVE)) {
-=======
       else if (DeclarativeStudioSupport.isEnabled() && buildFileName.endsWith(DOT_DECLARATIVE)) {
->>>>>>> 009d25fa
         result.add(DOT_DECLARATIVE);
       }
     }
@@ -706,11 +701,7 @@
    */
   @Nullable
   public static VirtualFile findGradleBuildFile(@NotNull VirtualFile parentDir) {
-<<<<<<< HEAD
-    if (Registry.is("android.gradle.ide.gradle.declarative.ide.support")) {
-=======
     if (DeclarativeStudioSupport.isEnabled()) {
->>>>>>> 009d25fa
       return findFileWithNames(parentDir, FN_BUILD_GRADLE, FN_BUILD_GRADLE_KTS, FN_BUILD_GRADLE_DECLARATIVE);
     }
     return findFileWithNames(parentDir, FN_BUILD_GRADLE, FN_BUILD_GRADLE_KTS);
@@ -725,11 +716,7 @@
    */
   @Nullable
   public static VirtualFile findGradleSettingsFile(@NotNull VirtualFile parentDir) {
-<<<<<<< HEAD
-    if (Registry.is("android.gradle.ide.gradle.declarative.ide.support")) {
-=======
     if (DeclarativeStudioSupport.isEnabled()) {
->>>>>>> 009d25fa
       return findFileWithNames(parentDir, FN_SETTINGS_GRADLE, FN_SETTINGS_GRADLE_KTS, FN_SETTINGS_GRADLE_DECLARATIVE);
     }
     return findFileWithNames(parentDir, FN_SETTINGS_GRADLE, FN_SETTINGS_GRADLE_KTS);
