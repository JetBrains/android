/*
 * Copyright (C) 2020 The Android Open Source Project
 *
 * Licensed under the Apache License, Version 2.0 (the "License");
 * you may not use this file except in compliance with the License.
 * You may obtain a copy of the License at
 *
 *      http://www.apache.org/licenses/LICENSE-2.0
 *
 * Unless required by applicable law or agreed to in writing, software
 * distributed under the License is distributed on an "AS IS" BASIS,
 * WITHOUT WARRANTIES OR CONDITIONS OF ANY KIND, either express or implied.
 * See the License for the specific language governing permissions and
 * limitations under the License.
 */
package com.android.tools.idea.gradle.run

import com.android.builder.model.PROPERTY_APK_SELECT_CONFIG
import com.android.builder.model.PROPERTY_APK_SELECT_MULTIPLE_DEVICE_SPECS
import com.android.builder.model.PROPERTY_BUILD_ABI
import com.android.builder.model.PROPERTY_BUILD_API
import com.android.builder.model.PROPERTY_BUILD_API_CODENAME
import com.android.builder.model.PROPERTY_BUILD_WITH_STABLE_IDS
import com.android.builder.model.PROPERTY_DEPLOY_AS_INSTANT_APP
import com.android.builder.model.PROPERTY_EXTRACT_INSTANT_APK
import com.android.builder.model.PROPERTY_INJECTED_DYNAMIC_MODULES_LIST
import com.android.builder.model.PROPERTY_SUPPORTS_PRIVACY_SANDBOX
import com.android.sdklib.AndroidVersion
import com.android.sdklib.AndroidVersion.VersionCodes
import com.android.tools.idea.IdeInfo
import com.android.tools.idea.execution.common.stats.RunStats
import com.android.tools.idea.flags.StudioFlags
import com.android.tools.idea.flags.StudioFlags.API_OPTIMIZATION_ENABLE
import com.android.tools.idea.flags.StudioFlags.INJECT_DEVICE_SERIAL_ENABLED
import com.android.tools.idea.gradle.project.GradleExperimentalSettings
import com.android.tools.idea.gradle.project.Info
import com.android.tools.idea.gradle.project.build.invoker.AssembleInvocationResult
import com.android.tools.idea.gradle.project.build.invoker.GradleTaskFinder
import com.android.tools.idea.gradle.project.model.GradleAndroidModel
import com.android.tools.idea.gradle.project.model.NdkModuleModel
import com.android.tools.idea.gradle.project.sync.GradleSyncInvoker
import com.android.tools.idea.gradle.run.OutputBuildAction.PostBuildProjectModels
import com.android.tools.idea.gradle.util.AndroidGradleSettings
import com.android.tools.idea.gradle.util.BuildMode
import com.android.tools.idea.gradle.util.GradleBuilds
import com.android.tools.idea.projectsystem.getModuleSystem
import com.android.tools.idea.projectsystem.getProjectSystem
import com.android.tools.idea.projectsystem.gradle.GradleProjectSystem
import com.android.tools.idea.projectsystem.gradle.RunConfigurationGradleContext
import com.android.tools.idea.projectsystem.gradle.getGradleContext
import com.android.tools.idea.projectsystem.gradle.getGradlePluginVersion
import com.android.tools.idea.projectsystem.requiresAndroidModel
import com.android.tools.idea.run.DeviceFutures
import com.android.tools.idea.run.GradleApkProvider
import com.android.tools.idea.run.PreferGradleMake
import com.android.tools.idea.run.editor.ProfilerState
import com.android.tools.idea.run.profiler.AbstractProfilerExecutorGroup
import com.android.tools.idea.run.profiler.ProfilingMode
import com.android.tools.idea.util.DynamicAppUtils.useSelectApksFromBundleBuilder
import com.android.tools.idea.util.EmbeddedDistributionPaths
import com.google.common.annotations.VisibleForTesting
import com.google.common.base.Charsets
import com.google.common.base.Joiner
import com.intellij.compiler.options.CompileStepBeforeRun
import com.intellij.execution.BeforeRunTaskProvider
import com.intellij.execution.configurations.RunConfiguration
import com.intellij.execution.configurations.RunProfileWithCompileBeforeLaunchOption
import com.intellij.execution.junit.JUnitConfiguration
import com.intellij.execution.runners.ExecutionEnvironment
import com.intellij.notification.NotificationGroupManager
import com.intellij.notification.NotificationType
import com.intellij.openapi.actionSystem.DataContext
import com.intellij.openapi.application.ApplicationManager
import com.intellij.openapi.diagnostic.Logger
import com.intellij.openapi.diagnostic.logger
import com.intellij.openapi.externalSystem.model.ProjectKeys
import com.intellij.openapi.externalSystem.util.ExternalSystemApiUtil
import com.intellij.openapi.module.Module
import com.intellij.openapi.module.ModuleManager
import com.intellij.openapi.project.Project
import com.intellij.openapi.util.Key
import com.intellij.openapi.util.UserDataHolderEx
import com.intellij.openapi.util.io.FileUtil
import com.intellij.util.concurrency.AppExecutorUtil
import icons.StudioIcons
import org.jetbrains.kotlin.idea.base.externalSystem.findAll
import org.jetbrains.plugins.gradle.execution.build.CachedModuleDataFinder
import java.io.FileOutputStream
import java.io.IOException
import java.io.OutputStreamWriter
import java.io.Writer
import java.nio.file.Path
import java.nio.file.Paths
import java.util.Properties
import java.util.concurrent.TimeUnit
import javax.swing.Icon

/**
 * Provides the "Gradle-aware Make" task for Run Configurations, which
 *
 *  * is only available in Android Studio
 *  * delegates to the regular "Make" if the project is not an Android Gradle project
 *  * otherwise, invokes Gradle directly, to build the project
 *
 */
class MakeBeforeRunTaskProvider : BeforeRunTaskProvider<MakeBeforeRunTask>() {
  override fun getId(): Key<MakeBeforeRunTask> = ID
  override fun getIcon(): Icon = StudioIcons.Common.ANDROID_HEAD
  override fun getTaskIcon(task: MakeBeforeRunTask): Icon = StudioIcons.Common.ANDROID_HEAD
  override fun getName(): String = TASK_NAME
  override fun isConfigurable(): Boolean = true

  override fun getDescription(task: MakeBeforeRunTask): String {
    val goal = task.goal
    return if (goal.isNullOrEmpty()) TASK_NAME else "gradle $goal"
  }

  override fun createTask(runConfiguration: RunConfiguration): MakeBeforeRunTask? {
    // "Gradle-aware Make" is only available in Android Studio.
    if (!configurationTypeIsSupported(runConfiguration)) return null
    return MakeBeforeRunTask().also {
      it.isEnabled = configurationTypeIsEnabledByDefault(runConfiguration)
      // For Android configurations, we want to replace the default make, so this new task needs to be enabled.
      // In AndroidRunConfigurationType#configureBeforeTaskDefaults we disable the default make, which is
      // enabled by default. For other configurations we leave it disabled, so we don't end up with two different
      // make steps executed by default. If the task is added to the run configuration manually, it will be
      // enabled by the UI layer later.
    }
  }

  private fun configurationTypeIsSupported(runConfiguration: RunConfiguration): Boolean {
<<<<<<< HEAD
    if (runConfiguration is PreferGradleMake) return true

    return (ApplicationManager.getApplication().isUnitTestMode || IdeInfo.getInstance().isAndroidStudio)
           && isUnitTestConfiguration(runConfiguration)
           && runConfiguration.project.getProjectSystem() is GradleProjectSystem
=======
    return runConfiguration.project.getProjectSystem() is GradleProjectSystem &&
           (runConfiguration is PreferGradleMake || isUnitTestConfiguration(runConfiguration))
>>>>>>> 4e5dd375
  }

  private fun configurationTypeIsEnabledByDefault(runConfiguration: RunConfiguration): Boolean = runConfiguration is PreferGradleMake

  override fun configureTask(runConfiguration: RunConfiguration, task: MakeBeforeRunTask): Boolean {
    val dialog = GradleEditTaskDialog(runConfiguration.project)
    dialog.goal = task.goal
    dialog.setAvailableGoals(createAvailableTasks(runConfiguration.project))
    if (!dialog.showAndGet()) {
      // since we allow tasks without any arguments (assumed to be equivalent to assembling the app),
      // we need a way to specify that a task is not valid. This is because of the current restriction
      // of this API, where the return value from configureTask is ignored.
      task.setInvalid()
      return false
    }
    task.goal = dialog.goal
    return true
  }

  private fun createAvailableTasks(project: Project): List<String> {
    val moduleManager = ModuleManager.getInstance(project)
    val gradleTasks: MutableList<String> = ArrayList()
    for (module in moduleManager.modules) {
      CachedModuleDataFinder.findModuleData(module)?.findAll(ProjectKeys.TASK)?.forEach {
        gradleTasks.add(it.data.name)
      }
    }
    return gradleTasks
  }

  override fun canExecuteTask(configuration: RunConfiguration, task: MakeBeforeRunTask): Boolean = task.isValid

  /**
   * Execute the Gradle build task, returns `false` in case of any error.
   *
   *
   * Note: Error handling should be improved to notify user in case of `false` return value.
   * Currently, the caller does not expect exceptions, and there is no notification mechanism to propagate an
   * error message to the user. The current implementation uses logging (in idea.log) to report errors, whereas the
   * UI behavior is to merely stop the execution without any other sort of notification, which far from ideal.
   */
  override fun executeTask(
    context: DataContext,
    configuration: RunConfiguration,
    env: ExecutionEnvironment,
    task: MakeBeforeRunTask
  ): Boolean {
    if (java.lang.Boolean.FALSE == env.getUserData(GradleBuilds.BUILD_SHOULD_EXECUTE)) {
      return true
    }
    val stats = RunStats.from(env)
    return try {
      stats.beginBeforeRunTasks()
      doExecuteTask(context, configuration, env, task)
    }
    finally {
      stats.endBeforeRunTasks()
    }
  }

  @VisibleForTesting
  enum class SyncNeeded {
    NOT_NEEDED, NATIVE_VARIANTS_SYNC_NEEDED
  }

  @VisibleForTesting
  fun isSyncNeeded(project: Project, abis: Collection<String>): SyncNeeded {
    // Only trigger sync if both
    //   The project have native modules, synced with v1 (needsAbiSyncBeforeRun)
    //   The ABI is available, but it hasn't been synced yet
    for (module in ModuleManager.getInstance(project).modules) {
      val ndkModel = NdkModuleModel.get(module)
      val androidModel = GradleAndroidModel.get(module)
      if (ndkModel != null && androidModel != null) {
        if (ndkModel.ndkModel.needsAbiSyncBeforeRun) {
          val selectedVariantName = androidModel.selectedVariant.name
          val syncedAbis = ndkModel.syncedVariantAbis
            .filter { it.variant == selectedVariantName }
            .map { it.abi }
            .toSet()
          val availableAbis = ndkModel.allVariantAbis.filter { it.variant == selectedVariantName }.map { it.abi }.toSet()
          for (abi in abis) {
            if (!syncedAbis.contains(abi) && availableAbis.contains(abi)) {
              return SyncNeeded.NATIVE_VARIANTS_SYNC_NEEDED
            }
          }
        }
      }
    }
    return SyncNeeded.NOT_NEEDED
  }

  private fun runSyncIfNeeded(project: Project, syncNeeded: SyncNeeded, requestedAbis: Set<String>) {
    return when (syncNeeded) {
      SyncNeeded.NATIVE_VARIANTS_SYNC_NEEDED -> GradleSyncInvoker.getInstance().fetchAndMergeNativeVariants(project, requestedAbis)
      SyncNeeded.NOT_NEEDED -> Unit
    }
  }

  private fun doExecuteTask(
    context: DataContext,
    configuration: RunConfiguration,
    env: ExecutionEnvironment,
    task: MakeBeforeRunTask
  ): Boolean {
    if (!configuration.project.requiresAndroidModel()) {
      val regularMake = CompileStepBeforeRun(configuration.project)
      return regularMake.executeTask(context, configuration, env, CompileStepBeforeRun.MakeBeforeRunTask())
    }

    // Note: this run task provider may be invoked from a context such as Java unit tests, in which case it doesn't have
    // the android run config context
    val deviceFutures = env.getCopyableUserData(DeviceFutures.KEY)
    val targetDevices = deviceFutures?.devices ?: emptyList()

    val deviceSpecs = createDeviceSpecs(targetDevices)

    val targetDeviceSpec = createTargetDeviceSpec(targetDevices) { title, message ->
      val notification = NotificationGroupManager
        .getInstance()
        .getNotificationGroup("Deploy")
        .createNotification(message, NotificationType.INFORMATION)
        .setTitle(title)
        .setImportant(false)
      notification.notify(env.project)
      AppExecutorUtil.getAppScheduledExecutorService().schedule({ notification.expire() }, 5, TimeUnit.SECONDS)
    }

    // Some configurations (e.g. native attach) don't require a build while running the configuration
    if (configuration is RunProfileWithCompileBeforeLaunchOption &&
        (configuration as RunProfileWithCompileBeforeLaunchOption).isExcludeCompileBeforeLaunchOption
    ) {
      return true
    }

    // To support Profileable Builds, update profiling mode here based on the executor that invoked this build:
    //   Profile as profileable -> PROFILEABLE
    //   Profile as debuggable -> DEBUGGABLE
    //   Other (Run, Debug, legacy Profile) -> NOT_SET
    val profilingMode = if (StudioFlags.PROFILEABLE_BUILDS.get()) {
      AbstractProfilerExecutorGroup.getExecutorSetting(env.executor.id)?.profilingMode ?: ProfilingMode.NOT_SET
    }
    else {
      ProfilingMode.NOT_SET
    }

    // Compute modules to build
    val modules = getModules(context, configuration)
    val runConfigurationGradleContext = configuration.getGradleContext()
    val cmdLineArgs =
      try {
        getCommonArguments(modules, runConfigurationGradleContext, targetDeviceSpec, deviceSpecs, profilingMode) + "--stacktrace"
      }
      catch (e: Exception) {
        log.warn("Error generating command line arguments for Gradle task", e)
        return false
      }
    val targetDeviceVersion = when (targetDeviceSpec) {
      is ProcessedDeviceSpec.SingleDeviceSpec.NoDevices -> null
      is ProcessedDeviceSpec.SingleDeviceSpec.TargetDeviceSpec -> targetDeviceSpec.deviceSpec.commonVersion
    }
    val buildResult = build(modules, runConfigurationGradleContext, targetDeviceVersion, task.goal, cmdLineArgs, env)
    if (configuration is UserDataHolderEx && buildResult != null) {
      val model = buildResult.invocationResult.models.firstOrNull()
      if (model is PostBuildProjectModels) {
        configuration.putUserData(GradleApkProvider.POST_BUILD_MODEL, PostBuildModel(model))
      }
      else {
        log.info("Couldn't get post build models.")
      }
    }
    log.info("Gradle invocation complete, build result = $buildResult")

    // If the model needs a sync, we need to sync "synchronously" before running.
    val targetAbis: Set<String> = when (targetDeviceSpec) {
      is ProcessedDeviceSpec.SingleDeviceSpec.NoDevices -> emptySet()
      is ProcessedDeviceSpec.SingleDeviceSpec.TargetDeviceSpec -> targetDeviceSpec.deviceSpec.abis.toSet()
    }
    val syncNeeded = isSyncNeeded(configuration.project, targetAbis)
    runSyncIfNeeded(configuration.project, syncNeeded, targetAbis)
    return !configuration.project.isDisposed &&
           buildResult != null &&
           buildResult.isBuildSuccessful &&
           buildResult.invocationResult.invocations.isNotEmpty()
  }

  private fun getModules(context: DataContext, configuration: RunConfiguration): Array<Module> {
    return when (configuration) {
      // ModuleBasedConfiguration includes Android and JUnit run configurations, including "JUnit: Rerun Failed Tests",
      // which is AbstractRerunFailedTestsAction.MyRunProfile.
      is RunProfileWithCompileBeforeLaunchOption -> configuration.modules
      else -> Info.getInstance(configuration.project).getModulesToBuildFromSelection(context)
    }
  }

  companion object {
    @JvmField
    val ID = Key.create<MakeBeforeRunTask>("Android.Gradle.BeforeRunTask")

    const val TASK_NAME = "Gradle-aware Make"

    private val log = Logger.getInstance(MakeBeforeRunTask::class.java)

    /**
     * Returns the list of arguments to Gradle that are common to both instant and non-instant builds.
     */
    @VisibleForTesting
    @Throws(IOException::class)
    fun getCommonArguments(
      modules: Array<Module>,
      configuration: RunConfigurationGradleContext?,
      targetDeviceSpec: ProcessedDeviceSpec.SingleDeviceSpec,
      deviceSpecs: ProcessedDeviceSpec.MultipleDeviceSpec,
      profilingMode: ProfilingMode
    ): List<String> {
      val cmdLineArgs = mutableListOf<String>()
      // Always build with stable IDs to avoid push-to-device overhead.
      cmdLineArgs.add(AndroidGradleSettings.createProjectProperty(PROPERTY_BUILD_WITH_STABLE_IDS, true))
      if (configuration != null) {
        cmdLineArgs.addAll(getDeviceSpecificArguments(modules, configuration, targetDeviceSpec, deviceSpecs))
        cmdLineArgs.addAll(getProfilingOptions(configuration, targetDeviceSpec, profilingMode))
      }
      return cmdLineArgs
    }

    @VisibleForTesting
    fun getDeviceSpecificArguments(
      modules: Array<Module>,
      configuration: RunConfigurationGradleContext,
      targetDeviceSpec: ProcessedDeviceSpec.SingleDeviceSpec,
      deviceSpecs: ProcessedDeviceSpec.MultipleDeviceSpec
    ): List<String> {
      if (targetDeviceSpec !is ProcessedDeviceSpec.SingleDeviceSpec.TargetDeviceSpec) {
        return emptyList()
      }

      val properties = mutableListOf<String>()
      val viaBundle = useSelectApksFromBundleBuilder(modules, configuration, targetDeviceSpec.deviceSpec.minVersion)
      if (viaBundle) {
        if (deviceSpecs.deviceSpecs.isEmpty()) {
          return emptyList()
        }
        // For the bundle tool, we create a temporary json file with the device spec and
        // pass the file path to the gradle task.
        val collectListOfLanguages = shouldCollectListOfLanguages(modules, configuration, targetDeviceSpec.deviceSpec.minVersion)
        val moduleAgpVersions = modules.mapNotNull { it.getGradlePluginVersion() }
        val targetDeviceSpecFile = targetDeviceSpec.writeToJsonTempFile(collectListOfLanguages, moduleAgpVersions)
        properties.add(AndroidGradleSettings.createProjectProperty(PROPERTY_APK_SELECT_CONFIG, targetDeviceSpecFile.absolutePath))
        if (StudioFlags.MULTIPLE_DEVICE_SPECS_ENABLED.get()) {
          val deviceSpecFiles = deviceSpecs.writeToMultipleJsonTempFiles(collectListOfLanguages, moduleAgpVersions)
          val multipleDeviceSpecProperty =
            AndroidGradleSettings.createProjectProperty(PROPERTY_APK_SELECT_MULTIPLE_DEVICE_SPECS,
                                                        deviceSpecFiles.joinToString { it.invariantSeparatorsPath })
          properties.add(multipleDeviceSpecProperty)
        }
        if (configuration.deployAsInstant) {
          properties.add(AndroidGradleSettings.createProjectProperty(PROPERTY_EXTRACT_INSTANT_APK, true))
        }
        if (configuration.alwaysDeployApkFromBundle) {
          val featureList = getEnabledDynamicFeatureList(modules, configuration)
          if (featureList.isNotEmpty()) {
            properties.add(AndroidGradleSettings.createProjectProperty(PROPERTY_INJECTED_DYNAMIC_MODULES_LIST, featureList))
          }
        }
      }
      else {
        // For non bundle tool deploy tasks, we have one argument per device spec property
        val version = targetDeviceSpec.deviceSpec.commonVersion
        val deviceApiOptimization = API_OPTIMIZATION_ENABLE.get() && GradleExperimentalSettings.getInstance().ENABLE_GRADLE_API_OPTIMIZATION
        if (version != null && deviceApiOptimization) {
          properties.add(AndroidGradleSettings.createProjectProperty(PROPERTY_BUILD_API, version.apiLevel.toString()))
          if (version.codename != null) {
            properties.add(AndroidGradleSettings.createProjectProperty(PROPERTY_BUILD_API_CODENAME, version.codename!!))
          }
        }
        if (targetDeviceSpec.deviceSpec.abis.isNotEmpty()) {
          properties.add(
            AndroidGradleSettings.createProjectProperty(PROPERTY_BUILD_ABI, Joiner.on(',').join(targetDeviceSpec.deviceSpec.abis)))
        }
        if (configuration.deployAsInstant) {
          properties.add(AndroidGradleSettings.createProjectProperty(PROPERTY_DEPLOY_AS_INSTANT_APP, true))
        }
        if (INJECT_DEVICE_SERIAL_ENABLED.get() && targetDeviceSpec.deviceSpec.deviceSerials.isNotEmpty() == true) {
          // This is an internal, opt-in flag to Sys-UI. See http://b/234033515 for more details.
          val deviceSerials = targetDeviceSpec.deviceSpec.deviceSerials.joinToString(separator = ",")
          val injectedProperty = AndroidGradleSettings.createProjectProperty("internal.android.inject.device.serials", deviceSerials)
          properties.add(injectedProperty)
        }
        if (configuration.supportsPrivacySandbox) {
          properties.add(AndroidGradleSettings.createProjectProperty(PROPERTY_SUPPORTS_PRIVACY_SANDBOX,
                                                                     targetDeviceSpec.deviceSpec.supportsSdkRuntime))
        }
      }
      return properties
    }
  }
}

private fun isUnitTestConfiguration(runConfiguration: RunConfiguration): Boolean {
  return runConfiguration is JUnitConfiguration || runConfiguration.javaClass.simpleName == "TestNGConfiguration"
}

private fun getEnabledDynamicFeatureList(
  modules: Array<Module>,
  configuration: RunConfigurationGradleContext
): String {
  val disabledFeatures = configuration.disabledDynamicFeatureModuleNames
  return modules.asSequence()
    .flatMap { it.getModuleSystem().getDynamicFeatureModules() }
    .map { it.name }
    .filter { name: String -> !disabledFeatures.contains(name) }
    .map { moduleName: String ->
      // e.g name = "MyApplication.dynamicfeature"
      val index = moduleName.lastIndexOf('.')
      if (index < 0) moduleName else moduleName.substring(index + 1)
    }
    .joinToString(separator = ",")
}

@Throws(IOException::class)
private fun getProfilingOptions(
  configuration: RunConfigurationGradleContext,
  targetDeviceSpec: ProcessedDeviceSpec.SingleDeviceSpec,
  profilingMode: ProfilingMode
): List<String> {
  if (targetDeviceSpec !is ProcessedDeviceSpec.SingleDeviceSpec.TargetDeviceSpec) {
    return emptyList()
  }
  if (targetDeviceSpec.deviceSpec.minVersion == null) {
    return emptyList()
  }

  // Find the minimum API version in case both a pre-O and post-O devices are selected.
  // TODO: if a post-O app happened to be transformed, the agent needs to account for that.
  val minFeatureLevel = targetDeviceSpec.deviceSpec.minVersion!!.featureLevel
  val arguments = mutableListOf<String>()
  if (configuration.isAdvancedProfilingEnabled && minFeatureLevel >= VersionCodes.LOLLIPOP && minFeatureLevel < VersionCodes.O) {
    val file = EmbeddedDistributionPaths.getInstance().findEmbeddedProfilerTransform()
    arguments.add(AndroidGradleSettings.createProjectProperty(ProfilerState.ANDROID_ADVANCED_PROFILING_TRANSFORMS, file.absolutePath))
    val profilerProperties = configuration.profilerProperties ?: Properties()
    val propertiesFile = FileUtil.createTempFile("profiler", ".properties")
    propertiesFile.deleteOnExit() // TODO: It'd be nice to clean this up sooner than at exit.
    val writer: Writer = OutputStreamWriter(FileOutputStream(propertiesFile), Charsets.UTF_8)
    profilerProperties.store(writer, "Android Studio Profiler Gradle Plugin Properties")
    writer.close()
    arguments.add(AndroidGradleSettings.createJvmArg("android.profiler.properties", propertiesFile.absolutePath))
  }
  // Append PROFILING_MODE if set by profilers.
  if (StudioFlags.PROFILEABLE_BUILDS.get() && profilingMode.shouldInjectProjectProperty) {
    arguments.add(AndroidGradleSettings.createProjectProperty(AbstractProfilerExecutorGroup.PROFILING_MODE_PROPERTY_NAME,
                                                              profilingMode.value))
  }
  return arguments
}

private fun build(
  modules: Array<Module>,
  configuration: RunConfigurationGradleContext?,
  targetDeviceVersion: AndroidVersion?,
  userGoal: String?,
  commandLineArgs: List<String>,
  executionEnvironment: ExecutionEnvironment
): AssembleInvocationResult? {

  check(modules.isNotEmpty()) { "Unable to determine list of modules to build" }

  val gradleTasksFinder = GradleTaskFinder.getInstance()

  fun doBuild(tasks: Map<Path, Collection<String>>, buildMode: BuildMode): AssembleInvocationResult? {
    if (tasks.values.flatten().isEmpty()) {
      logger<MakeBeforeRunTaskProvider>().error("Unable to determine gradle tasks to execute")
      return null
    }
    return GradleTaskRunner.run(modules[0].project, modules, tasks, buildMode, commandLineArgs, executionEnvironment)
  }

  if (!userGoal.isNullOrEmpty()) {
    val tasks: Map<Path, List<String>> =
      modules
        .map { ExternalSystemApiUtil.getExternalRootProjectPath(it) }
        .distinct()
        .associate { Paths.get(it) to listOf(userGoal) }

    return doBuild(tasks, BuildMode.DEFAULT_BUILD_MODE)
  }
  return when {
    // Use the "select apks from bundle" task if using a "AndroidRunConfigurationBase".
    // Note: This is very ad-hoc, and it would be nice to have a better abstraction for this special case.

    // NOTE: MakeBeforeRunTask is configured on unit-test and AndroidRunConfigurationBase run configurations only. Therefore,
    //       since this is not about unit tests compilation it is safe to assume that configuration is
    //       AndroidRunConfigurationBase.
    // Um, except that AndroidWearConfiguration now exists.
    useSelectApksFromBundleBuilder(modules, configuration, targetDeviceVersion) ->
      doBuild(gradleTasksFinder.findTasksToExecute(modules, BuildMode.APK_FROM_BUNDLE, expandModules = true).asMap(),
              BuildMode.APK_FROM_BUNDLE)

    else ->
      doBuild(gradleTasksFinder.findTasksToExecute(modules, BuildMode.ASSEMBLE, expandModules = true).asMap(), BuildMode.ASSEMBLE)
  }
}

private fun useSelectApksFromBundleBuilder(
  modules: Array<Module>,
  configuration: RunConfigurationGradleContext?,
  minTargetDeviceVersion: AndroidVersion?
): Boolean {
  return modules.any {
    useSelectApksFromBundleBuilder(
      it,
      configuration?.alwaysDeployApkFromBundle ?: false,
      configuration?.isTestConfiguration ?: false,
      minTargetDeviceVersion
    )
  }
}

private fun shouldCollectListOfLanguages(
  modules: Array<Module>,
  configuration: RunConfigurationGradleContext,
  targetDeviceVersion: AndroidVersion?,
): Boolean {
  // We should collect the list of languages only if *all* devices are verify the condition, otherwise we would
  // end up deploying language split APKs to devices that don't support them.
  return modules.all {
    // Don't collect if not using the bundle tool
    if (!useSelectApksFromBundleBuilder(
        it,
        configuration.alwaysDeployApkFromBundle,
        configuration.isTestConfiguration,
        targetDeviceVersion
      )) {
      false
    }
    else {
      // Only collect if all devices are L or later devices, because pre-L devices don't support split apks, meaning
      // they don't support install on demand, meaning all languages should be installed.
      targetDeviceVersion != null && targetDeviceVersion.featureLevel >= VersionCodes.LOLLIPOP
    }
  }
}<|MERGE_RESOLUTION|>--- conflicted
+++ resolved
@@ -129,16 +129,11 @@
   }
 
   private fun configurationTypeIsSupported(runConfiguration: RunConfiguration): Boolean {
-<<<<<<< HEAD
     if (runConfiguration is PreferGradleMake) return true
 
     return (ApplicationManager.getApplication().isUnitTestMode || IdeInfo.getInstance().isAndroidStudio)
            && isUnitTestConfiguration(runConfiguration)
            && runConfiguration.project.getProjectSystem() is GradleProjectSystem
-=======
-    return runConfiguration.project.getProjectSystem() is GradleProjectSystem &&
-           (runConfiguration is PreferGradleMake || isUnitTestConfiguration(runConfiguration))
->>>>>>> 4e5dd375
   }
 
   private fun configurationTypeIsEnabledByDefault(runConfiguration: RunConfiguration): Boolean = runConfiguration is PreferGradleMake
