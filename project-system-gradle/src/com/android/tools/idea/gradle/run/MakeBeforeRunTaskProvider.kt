--- conflicted
+++ resolved
@@ -26,10 +26,7 @@
 import com.android.builder.model.PROPERTY_SUPPORTS_PRIVACY_SANDBOX
 import com.android.sdklib.AndroidVersion
 import com.android.sdklib.AndroidVersion.VersionCodes
-<<<<<<< HEAD
 import com.android.tools.idea.IdeInfo
-=======
->>>>>>> 0d09370c
 import com.android.tools.idea.execution.common.stats.RunStats
 import com.android.tools.idea.flags.StudioFlags
 import com.android.tools.idea.flags.StudioFlags.API_OPTIMIZATION_ENABLE
@@ -492,26 +489,11 @@
 
     return doBuild(tasks, BuildMode.DEFAULT_BUILD_MODE)
   }
-<<<<<<< HEAD
-  val testCompileType = configuration?.testCompileType ?: TestCompileType.NONE
   return when {
-    testCompileType === TestCompileType.UNIT_TESTS ->
-      doBuild(gradleTasksFinder.findTasksToExecute(modules, BuildMode.COMPILE_JAVA, TestCompileType.UNIT_TESTS).asMap(), BuildMode.COMPILE_JAVA)
-=======
-  return when {
->>>>>>> 0d09370c
     // Use the "select apks from bundle" task if using a "AndroidRunConfigurationBase".
     // Note: This is very ad-hoc, and it would be nice to have a better abstraction for this special case.
 
     // NOTE: MakeBeforeRunTask is configured on unit-test and AndroidrunConfigurationBase run configurations only. Therefore,
-<<<<<<< HEAD
-    //       since testCompileType != TestCompileType.UNIT_TESTS it is safe to assume that configuration is
-    //       AndroidRunConfigurationBase.
-    useSelectApksFromBundleBuilder(modules, configuration, targetDeviceVersion) ->
-      doBuild(gradleTasksFinder.findTasksToExecute(modules, BuildMode.APK_FROM_BUNDLE, testCompileType).asMap(), BuildMode.APK_FROM_BUNDLE)
-    else ->
-      doBuild(gradleTasksFinder.findTasksToExecute(modules, BuildMode.ASSEMBLE, testCompileType).asMap(), BuildMode.ASSEMBLE)
-=======
     //       since this is not about unit tests compilation it is safe to assume that configuration is
     //       AndroidRunConfigurationBase.
     // Um, except that AndroidWearConfiguration now exists.
@@ -519,7 +501,6 @@
       doBuild(gradleTasksFinder.findTasksToExecute(modules, BuildMode.APK_FROM_BUNDLE, expandModules = true).asMap(), BuildMode.APK_FROM_BUNDLE)
     else ->
       doBuild(gradleTasksFinder.findTasksToExecute(modules, BuildMode.ASSEMBLE, expandModules = true).asMap(), BuildMode.ASSEMBLE)
->>>>>>> 0d09370c
   }
 }
 
