--- conflicted
+++ resolved
@@ -19,12 +19,7 @@
 import com.android.ide.common.gradle.Component
 import com.android.ide.common.gradle.Dependency
 import com.android.ide.common.gradle.RichVersion
-<<<<<<< HEAD
-import com.android.ide.common.gradle.RichVersion.Declaration
-import com.android.ide.common.gradle.RichVersion.Kind.STRICTLY
-=======
 import com.android.ide.common.gradle.Module as ExternalModule
->>>>>>> 926dc9be
 import com.android.ide.common.gradle.Version
 import com.android.ide.common.gradle.VersionRange
 import com.android.ide.common.repository.KnownVersionStability
@@ -57,7 +52,6 @@
 import com.intellij.openapi.module.ModuleManager
 import org.jetbrains.annotations.TestOnly
 import java.util.ArrayDeque
-import com.android.ide.common.gradle.Module as ExternalModule
 
 private const val MAX_ARTIFACTS_TO_REQUEST = 50  // Note: we do not expect more than one result per repository.
 private val groupsWithVersionIdentifyRequirements = listOf(SdkConstants.SUPPORT_LIB_GROUP_ID)
@@ -90,24 +84,6 @@
    *   method.)
    * - There are no possible matches.
    */
-<<<<<<< HEAD
-  fun analyzeCoordinateCompatibility(
-    coordinatesToAdd: List<GradleCoordinate>
-  ): ListenableFuture<Triple<List<GradleCoordinate>, List<GradleCoordinate>, String>> =
-    coordinatesToAdd.associateBy { it.dependency() }.let { dependenciesToCoordinates ->
-      val dependenciesToAdd = dependenciesToCoordinates.keys.toList()
-      findVersions(dependenciesToAdd).transform(MoreExecutors.directExecutor()) { results ->
-        analyzeCompatibility(dependenciesToCoordinates.map { it.key to it.value.toString() }, results).run {
-          val found = first.values.map { component -> GradleCoordinate(component.group, component.name, component.version.toString()) }
-          val missing = second.mapNotNull { dependency -> dependenciesToCoordinates[dependency] }
-          val message = third
-          Triple(found, missing, message)
-        }
-      }
-    }
-
-=======
->>>>>>> 926dc9be
   fun analyzeComponentCompatibility(
     components: List<Component>
   ): ListenableFuture<Triple<Map<Component,Component>, List<Dependency>, String>> {
