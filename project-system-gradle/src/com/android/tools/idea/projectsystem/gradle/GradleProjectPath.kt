--- conflicted
+++ resolved
@@ -42,12 +42,12 @@
   abstract val path: String
 }
 
-data class GradleHolderProjectPath(
+data class GradleHolderProjectPath constructor(
   override val buildRoot: @SystemIndependent String,
   override val path: String
 ) : GradleProjectPath()
 
-data class GradleSourceSetProjectPath(
+data class GradleSourceSetProjectPath constructor(
   override val buildRoot: @SystemIndependent String,
   override val path: String,
   val sourceSet: IdeModuleSourceSet
@@ -74,11 +74,7 @@
 /** Returns Gradle identity path (composite build-aware path) of the Gradle build this module belongs to e.g. ":" or ":includedBuild". */
 private fun Module.getGradleBuildIdentityPath(): String? {
   fun computeValue(): String? {
-<<<<<<< HEAD
     val mainModuleDataNode = CachedModuleDataFinder.findMainModuleData(this) ?: return null
-=======
-    val mainModuleDataNode = CachedModuleDataFinder.getInstance(project).findMainModuleData(this) ?: return null
->>>>>>> 574fcae1
     if (!mainModuleDataNode.data.isIncludedBuild) return ":"
     val gradlePath = mainModuleDataNode.data.gradlePathOrNull ?: return null
     val gradleIdentityPath = mainModuleDataNode.data.gradleIdentityPathOrNull ?: return null
