--- conflicted
+++ resolved
@@ -15,29 +15,12 @@
  */
 package com.android.tools.idea.projectsystem.gradle;
 
-<<<<<<< HEAD
-import com.android.tools.idea.gradle.model.IdeAndroidArtifact;
-import com.android.tools.idea.gradle.project.model.GradleAndroidModel;
-import com.android.tools.idea.project.ModuleBasedClassFileFinder;
-import com.android.tools.idea.projectsystem.ClassFileFinderUtil;
-import com.google.common.collect.ImmutableList;
-import com.intellij.openapi.compiler.CompilerPaths;
-import com.intellij.openapi.module.Module;
-import com.intellij.openapi.vfs.VfsUtil;
-import com.intellij.openapi.vfs.VirtualFile;
-import java.io.File;
-import java.util.Collection;
-import java.util.Objects;
-import java.util.stream.Collectors;
-import java.util.stream.Stream;
-=======
 import com.android.tools.idea.project.ModuleBasedClassFileFinder;
 import com.android.tools.idea.projectsystem.ClassFileFinderUtil;
 import com.intellij.openapi.module.Module;
 import com.intellij.openapi.vfs.VfsUtil;
 import com.intellij.openapi.vfs.VirtualFile;
 import java.util.Objects;
->>>>>>> b5f40ffd
 import org.jetbrains.annotations.NotNull;
 import org.jetbrains.annotations.Nullable;
 
@@ -56,45 +39,6 @@
   @Override
   @Nullable
   protected VirtualFile findClassFileInModule(@NotNull Module module, @NotNull String className) {
-<<<<<<< HEAD
-    for (VirtualFile outputDir : getModuleCompileOutputs(module)) {
-      VirtualFile file = ClassFileFinderUtil.findClassFileInOutputRoot(outputDir, className);
-      if (file != null) {
-        return file;
-      }
-    }
-    return null;
-  }
-
-  @NotNull
-  private static Collection<VirtualFile> getCompilerOutputRoots(@NotNull GradleAndroidModel model) {
-    IdeAndroidArtifact mainArtifactInfo = model.getMainArtifact();
-    ImmutableList.Builder<VirtualFile> compilerOutputs = new ImmutableList.Builder<>();
-
-    for (File classFolder : mainArtifactInfo.getClassesFolder()) {
-      VirtualFile file = VfsUtil.findFileByIoFile(classFolder, true);
-      if (file != null) {
-        compilerOutputs.add(file);
-      }
-    }
-
-    return compilerOutputs.build();
-  }
-
-  @NotNull
-  private static Collection<VirtualFile> getModuleCompileOutputs(@NotNull Module module) {
-    GradleAndroidModel androidModel = GradleAndroidModel.get(module);
-    if (androidModel != null) {
-      return getCompilerOutputRoots(androidModel);
-    }
-
-    // The module is not an Android module. Check for regular Java outputs.
-    Module[] modules = {module};
-    return Stream.of(CompilerPaths.getOutputPaths(modules))
-      .map(path -> VfsUtil.findFileByIoFile(new File(path), true))
-      .filter(Objects::nonNull)
-      .collect(Collectors.toList());
-=======
     return GradleClassFinderUtil.getModuleCompileOutputs(module, includeAndroidTests)
       .map(file -> VfsUtil.findFileByIoFile(file, true))
       .filter(Objects::nonNull)
@@ -102,6 +46,5 @@
       .filter(Objects::nonNull)
       .findFirst()
       .orElse(null);
->>>>>>> b5f40ffd
   }
 }