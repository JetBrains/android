/*
 * Copyright (C) 2022 The Android Open Source Project
 *
 * Licensed under the Apache License, Version 2.0 (the "License");
 * you may not use this file except in compliance with the License.
 * You may obtain a copy of the License at
 *
 *      http://www.apache.org/licenses/LICENSE-2.0
 *
 * Unless required by applicable law or agreed to in writing, software
 * distributed under the License is distributed on an "AS IS" BASIS,
 * WITHOUT WARRANTIES OR CONDITIONS OF ANY KIND, either express or implied.
 * See the License for the specific language governing permissions and
 * limitations under the License.
 */
package com.android.tools.idea.projectsystem.gradle

import com.android.SdkConstants
<<<<<<< HEAD
=======
import com.android.tools.idea.flags.StudioFlags.GRADLE_DECLARATIVE_IDE_SUPPORT
>>>>>>> 0d09370c
import com.android.tools.idea.gradle.util.GradleProjectSystemUtil
import com.android.tools.idea.projectsystem.BuildConfigurationSourceProvider
import com.intellij.openapi.application.ApplicationManager
import com.intellij.openapi.fileTypes.FileType
import com.intellij.openapi.fileTypes.FileTypeRegistry
import com.intellij.openapi.module.Module
import com.intellij.openapi.module.ModuleManager
import com.intellij.openapi.project.Project
import com.intellij.openapi.util.io.FileUtilRt
import com.intellij.openapi.util.registry.Registry
import com.intellij.openapi.vfs.VfsUtil
import com.intellij.openapi.vfs.VirtualFile
import org.jetbrains.android.facet.AndroidRootUtil
import org.jetbrains.kotlin.utils.yieldIfNotNull

private const val BUILD_ORDER_BASE = 1_000_000
private const val MODULE_ORDER_BASE = 2_000_000
private const val MODULE_SECONDARY_OFFSET = 500_000
private const val BUILD_WIDE_ORDER_BASE = 3_000_000

class GradleBuildConfigurationSourceProvider(private val project: Project) : BuildConfigurationSourceProvider {

  private data class ModuleDesc(
    val module: Module,
    val projectPath: GradleHolderProjectPath,
    val gradleIdentityPath: String,
  ) {

    val orderBase: Int = when {
      gradleIdentityPath == ":" -> 0
      projectPath.path == ":" -> BUILD_ORDER_BASE
      else -> MODULE_ORDER_BASE
    }

    val displayPath: String = gradleIdentityPath

    val projectDisplayName: String = when {
      gradleIdentityPath == ":" -> PROJECT_PREFIX + module.name
      projectPath.path == ":" -> BUILD_PREFIX + gradleIdentityPath
      else -> MODULE_PREFIX + displayPath
    }

    companion object {
      val CONFIG_FILE_GROUP_COMPARATOR: Comparator<ModuleDesc> =
        compareBy<ModuleDesc> { it.projectPath.buildRootDir }.thenBy { it.projectPath.path }
    }
  }

  private val holderModules: List<ModuleDesc> =
    ModuleManager.getInstance(project).modules
      .mapNotNull {
        val gradleHolderProjectPath = it.getGradleProjectPath()?.toHolder() ?: return@mapNotNull null
        val gradleIdentityPath = it.getGradleIdentityPath() ?: return@mapNotNull null
        gradleHolderProjectPath.resolveIn(project)?.let { holderModule ->
          ModuleDesc(
            module = holderModule,
            projectPath = gradleHolderProjectPath,
            gradleIdentityPath = gradleIdentityPath
          )
        }
      }
      .sortedWith(ModuleDesc.CONFIG_FILE_GROUP_COMPARATOR)

  private data class ConfigurationFileImpl(
    override val file: VirtualFile,
    override val displayName: String,
    override val groupOrder: Int
  ) : BuildConfigurationSourceProvider.ConfigurationFile

  private fun VirtualFile.describe(displayName: String, legacyOrder: Int):ConfigurationFileImpl {
    return ConfigurationFileImpl(this, displayName, legacyOrder)
  }

  override fun getBuildConfigurationFiles(): List<BuildConfigurationSourceProvider.ConfigurationFile> {
    return findConfigurationFiles()
      .groupBy { it.file }
      .map { it.value.last() }
  }

  override fun contains(file: VirtualFile): Boolean {
    return findConfigurationFiles().any { it.file == file }
  }

  private fun findConfigurationFiles() = sequence {
    holderModules.forEachIndexed { index, module ->
      yieldIfNotNull(
        GradleProjectSystemUtil.getGradleModuleModel(module.module)
          ?.buildFilePath
          ?.let { VfsUtil.findFileByIoFile(it, false) }
          ?.describe(module.projectDisplayName, module.orderBase + index)
      )

      // include all .gradle and ProGuard files from each module
      for (file in findAllGradleScriptsInModule(module.module)) {
        yield(
          file.describe(
            if (file.fileType === proguardFileType) {
              "ProGuard Rules for \"${module.displayPath}\""
            } else {
              module.projectDisplayName
            },
            (module.orderBase + index) + if (file.fileType === proguardFileType) MODULE_SECONDARY_OFFSET else 0
          )
        )
      }
    }

    val projectRootFolder = project.baseDir
    if (projectRootFolder != null) {

      yieldIfNotNull(
        projectRootFolder.findChild(SdkConstants.FN_GRADLE_PROPERTIES)
          ?.describe("Project Properties", BUILD_WIDE_ORDER_BASE)
      )


      yieldIfNotNull(
        projectRootFolder.findFileByRelativePath(FileUtilRt.toSystemIndependentName(
          GradleProjectSystemUtil.GRADLEW_PROPERTIES_PATH))
          ?.describe("Gradle Version", BUILD_WIDE_ORDER_BASE)
      )

      yieldIfNotNull(
        projectRootFolder.findChild(SdkConstants.FN_SETTINGS_GRADLE)
          ?.describe("Project Settings", BUILD_WIDE_ORDER_BASE)
      )

      if (Registry.`is`("android.gradle.declarative.plugin.studio.support")) {
        yieldIfNotNull(
          projectRootFolder.findChild(SdkConstants.FN_SETTINGS_GRADLE_TOML)
            ?.describe("Declarative Project Settings", BUILD_WIDE_ORDER_BASE)
        )
      }

      yieldIfNotNull(
        projectRootFolder.findChild(SdkConstants.FN_SETTINGS_GRADLE_KTS)
          ?.describe("Project Settings", BUILD_WIDE_ORDER_BASE)
      )

      if (GRADLE_DECLARATIVE_IDE_SUPPORT.get()) {
        yieldIfNotNull(
          projectRootFolder.findChild(SdkConstants.FN_SETTINGS_GRADLE_DECLARATIVE)
            ?.describe("Project Settings", BUILD_WIDE_ORDER_BASE)
        )
      }

      projectRootFolder.findChild("gradle")?.takeIf { it.isDirectory }?.let { gradle ->
        gradle.children.filter { !it.isDirectory && it.name.endsWith(SdkConstants.DOT_VERSIONS_DOT_TOML) }.forEach {
          yield(it.describe("Version Catalog", BUILD_WIDE_ORDER_BASE))
        }
      }
      yieldIfNotNull(
        projectRootFolder.findChild(SdkConstants.FN_LOCAL_PROPERTIES)
          ?.describe("SDK Location", BUILD_WIDE_ORDER_BASE)
      )
    }

    if (!ApplicationManager.getApplication().isUnitTestMode) {
      val userSettingsFile =
        GradleProjectSystemUtil.getUserGradlePropertiesFile(project)
      val file = VfsUtil.findFileByIoFile(userSettingsFile, false)
      if (file != null) {
        yield(file.describe("Global Properties", BUILD_WIDE_ORDER_BASE))
      }
    }
  }

  private fun findAllGradleScriptsInModule(module: Module): List<VirtualFile> {
    val moduleRootFolderPath = AndroidRootUtil.findModuleRootFolderPath(module) ?: return emptyList()
    val moduleRootFolder = VfsUtil.findFileByIoFile(moduleRootFolderPath, false)?.takeUnless { it.children == null } ?: return emptyList()

    val files = mutableListOf<VirtualFile>()
    for (child in moduleRootFolder.children) {
      if (!child.isValid ||
        child.isDirectory ||
        (
          !child.name.endsWith(SdkConstants.EXT_GRADLE) &&
            !child.name.endsWith(SdkConstants.EXT_GRADLE_KTS) &&
<<<<<<< HEAD
            !child.isDeclarativeBuildFile() &&
=======
            !child.isGradleDeclarativeBuildFile() &&
>>>>>>> 0d09370c
            child.fileType !== proguardFileType
          )
      ) {
        continue
      }

      // When a project is imported via unit tests, there is a ijinitXXXX.gradle file created somehow, exclude that.
      if (ApplicationManager.getApplication().isUnitTestMode &&
        (child.name.startsWith("ijinit") || child.name.startsWith("asLocalRepo"))
      ) {
        continue
      }
      files.add(child)
    }
    return files
  }

<<<<<<< HEAD
  private fun VirtualFile.isDeclarativeBuildFile() =
    Registry.`is`("android.gradle.declarative.plugin.studio.support") && name.endsWith(SdkConstants.EXT_GRADLE_TOML)
=======
  private fun VirtualFile.isGradleDeclarativeBuildFile() =
    GRADLE_DECLARATIVE_IDE_SUPPORT.get() && name.endsWith(SdkConstants.EXT_GRADLE_DECLARATIVE)
>>>>>>> 0d09370c

  private val proguardFileType: FileType = FileTypeRegistry.getInstance().findFileTypeByName("Shrinker Config File")
}

private const val MODULE_PREFIX = "Module "
private const val PROJECT_PREFIX = "Project: "
private const val BUILD_PREFIX = "Included build: "<|MERGE_RESOLUTION|>--- conflicted
+++ resolved
@@ -16,10 +16,7 @@
 package com.android.tools.idea.projectsystem.gradle
 
 import com.android.SdkConstants
-<<<<<<< HEAD
-=======
 import com.android.tools.idea.flags.StudioFlags.GRADLE_DECLARATIVE_IDE_SUPPORT
->>>>>>> 0d09370c
 import com.android.tools.idea.gradle.util.GradleProjectSystemUtil
 import com.android.tools.idea.projectsystem.BuildConfigurationSourceProvider
 import com.intellij.openapi.application.ApplicationManager
@@ -147,13 +144,6 @@
           ?.describe("Project Settings", BUILD_WIDE_ORDER_BASE)
       )
 
-      if (Registry.`is`("android.gradle.declarative.plugin.studio.support")) {
-        yieldIfNotNull(
-          projectRootFolder.findChild(SdkConstants.FN_SETTINGS_GRADLE_TOML)
-            ?.describe("Declarative Project Settings", BUILD_WIDE_ORDER_BASE)
-        )
-      }
-
       yieldIfNotNull(
         projectRootFolder.findChild(SdkConstants.FN_SETTINGS_GRADLE_KTS)
           ?.describe("Project Settings", BUILD_WIDE_ORDER_BASE)
@@ -198,11 +188,7 @@
         (
           !child.name.endsWith(SdkConstants.EXT_GRADLE) &&
             !child.name.endsWith(SdkConstants.EXT_GRADLE_KTS) &&
-<<<<<<< HEAD
-            !child.isDeclarativeBuildFile() &&
-=======
             !child.isGradleDeclarativeBuildFile() &&
->>>>>>> 0d09370c
             child.fileType !== proguardFileType
           )
       ) {
@@ -220,13 +206,8 @@
     return files
   }
 
-<<<<<<< HEAD
-  private fun VirtualFile.isDeclarativeBuildFile() =
-    Registry.`is`("android.gradle.declarative.plugin.studio.support") && name.endsWith(SdkConstants.EXT_GRADLE_TOML)
-=======
   private fun VirtualFile.isGradleDeclarativeBuildFile() =
-    GRADLE_DECLARATIVE_IDE_SUPPORT.get() && name.endsWith(SdkConstants.EXT_GRADLE_DECLARATIVE)
->>>>>>> 0d09370c
+    Registry.`is`("android.gradle.declarative.plugin.studio.support") && name.endsWith(SdkConstants.EXT_GRADLE_DECLARATIVE)
 
   private val proguardFileType: FileType = FileTypeRegistry.getInstance().findFileTypeByName("Shrinker Config File")
 }
