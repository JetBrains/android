/*
 * Copyright (C) 2017 The Android Open Source Project
 *
 * Licensed under the Apache License, Version 2.0 (the "License");
 * you may not use this file except in compliance with the License.
 * You may obtain a copy of the License at
 *
 *      http://www.apache.org/licenses/LICENSE-2.0
 *
 * Unless required by applicable law or agreed to in writing, software
 * distributed under the License is distributed on an "AS IS" BASIS,
 * WITHOUT WARRANTIES OR CONDITIONS OF ANY KIND, either express or implied.
 * See the License for the specific language governing permissions and
 * limitations under the License.
 */
package com.android.tools.idea.projectsystem.gradle

import com.android.ide.common.gradle.Component
import com.android.ide.common.gradle.Dependency
import com.android.ide.common.gradle.RichVersion
<<<<<<< HEAD
=======
import com.android.ide.common.gradle.Module as ExternalModule
>>>>>>> 0d09370c
import com.android.ide.common.repository.AgpVersion
import com.android.ide.common.repository.GradleCoordinate
import com.android.manifmerger.ManifestSystemProperty
import com.android.projectmodel.ExternalAndroidLibrary
import com.android.tools.idea.flags.StudioFlags
import com.android.tools.idea.gradle.dependencies.GradleDependencyManager
import com.android.tools.idea.gradle.model.IdeAndroidGradlePluginProjectFlags
import com.android.tools.idea.gradle.model.IdeAndroidLibrary
import com.android.tools.idea.gradle.model.IdeAndroidProjectType
import com.android.tools.idea.gradle.model.IdeArtifactLibrary
<<<<<<< HEAD
=======
import com.android.tools.idea.gradle.model.IdeArtifactName
>>>>>>> 0d09370c
import com.android.tools.idea.gradle.model.IdeDependencies
import com.android.tools.idea.gradle.model.IdeJavaLibrary
import com.android.tools.idea.gradle.model.IdeModuleLibrary
import com.android.tools.idea.gradle.project.model.GradleAndroidModel
import com.android.tools.idea.gradle.project.sync.idea.getGradleProjectPath
import com.android.tools.idea.gradle.util.DynamicAppUtils
import com.android.tools.idea.projectsystem.AndroidModuleSystem
import com.android.tools.idea.projectsystem.AndroidProjectRootUtil
import com.android.tools.idea.projectsystem.CapabilityStatus
import com.android.tools.idea.projectsystem.CapabilitySupported
import com.android.tools.idea.projectsystem.ClassFileFinder
import com.android.tools.idea.projectsystem.CodeShrinker
import com.android.tools.idea.projectsystem.CommonTestType
import com.android.tools.idea.projectsystem.DependencyScopeType
import com.android.tools.idea.projectsystem.DependencyType
import com.android.tools.idea.projectsystem.ManifestOverrides
import com.android.tools.idea.projectsystem.MergedManifestContributors
import com.android.tools.idea.projectsystem.ModuleHierarchyProvider
import com.android.tools.idea.projectsystem.NamedModuleTemplate
import com.android.tools.idea.projectsystem.ProjectSyncModificationTracker
import com.android.tools.idea.projectsystem.SampleDataDirectoryProvider
import com.android.tools.idea.projectsystem.ScopeType
import com.android.tools.idea.projectsystem.TestArtifactSearchScopes
import com.android.tools.idea.projectsystem.androidFacetsForNonHolderModules
import com.android.tools.idea.projectsystem.buildNamedModuleTemplatesFor
import com.android.tools.idea.projectsystem.getAndroidTestModule
import com.android.tools.idea.projectsystem.getFlavorAndBuildTypeManifests
import com.android.tools.idea.projectsystem.getFlavorAndBuildTypeManifestsOfLibs
import com.android.tools.idea.projectsystem.getForFile
import com.android.tools.idea.projectsystem.getMainModule
import com.android.tools.idea.projectsystem.getScreenshotTestModule
import com.android.tools.idea.projectsystem.getTestFixturesModule
import com.android.tools.idea.projectsystem.getTransitiveNavigationFiles
import com.android.tools.idea.projectsystem.getUnitTestModule
import com.android.tools.idea.projectsystem.isAndroidTestFile
import com.android.tools.idea.projectsystem.isAndroidTestModule
<<<<<<< HEAD
=======
import com.android.tools.idea.projectsystem.isScreenshotTestModule
>>>>>>> 0d09370c
import com.android.tools.idea.projectsystem.isUnitTestModule
import com.android.tools.idea.projectsystem.sourceProviders
import com.android.tools.idea.rendering.StudioModuleDependencies
import com.android.tools.idea.res.AndroidDependenciesCache
import com.android.tools.idea.res.MainContentRootSampleDataDirectoryProvider
import com.android.tools.idea.run.ApplicationIdProvider
import com.android.tools.idea.run.GradleApplicationIdProvider
import com.android.tools.idea.startup.ClearResourceCacheAfterFirstBuild
import com.android.tools.idea.stats.recordTestLibraries
import com.android.tools.idea.testartifacts.scopes.GradleTestArtifactSearchScopes
import com.android.tools.idea.util.androidFacet
import com.android.tools.module.ModuleDependencies
import com.google.wireless.android.sdk.stats.TestLibraries
import com.intellij.openapi.diagnostic.thisLogger
import com.intellij.openapi.externalSystem.util.ExternalSystemApiUtil
import com.intellij.openapi.module.Module
import com.intellij.openapi.module.ModuleManager
import com.intellij.openapi.util.text.StringUtil
import com.intellij.openapi.vfs.VfsUtil
import com.intellij.openapi.vfs.VirtualFile
import com.intellij.psi.search.GlobalSearchScope
import com.intellij.psi.util.CachedValueProvider
import com.intellij.psi.util.CachedValuesManager
import org.jetbrains.android.dom.manifest.getPrimaryManifestXml
import org.jetbrains.android.facet.AndroidFacet
import org.jetbrains.plugins.gradle.service.project.GradleProjectResolverUtil
import org.jetbrains.plugins.gradle.util.GradleConstants
import java.io.File
import java.nio.file.Path
import java.util.Collections
import java.util.concurrent.TimeUnit
import com.android.ide.common.gradle.Module as ExternalModule

/**
 * Make [.getRegisteredDependency] return the direct module dependencies.
 *
 * The method [.getRegisteredDependency] should return direct module dependencies,
 * but we do not have those available with the current model see b/128449813.
 *
 * The artifacts in
 *   [com.android.tools.idea.gradle.dsl.api.GradleBuildModel.dependencies().artifacts]
 * is a list of the direct dependencies parsed from the build.gradle files but the
 * information will not be available for complex build files.
 *
 * For now always look at the transitive closure of dependencies.
 */
const val CHECK_DIRECT_GRADLE_DEPENDENCIES = false

/** Creates a map for the given pairs, filtering out null values. */
private fun <K, V> notNullMapOf(vararg pairs: Pair<K, V?>): Map<K, V> {
  @Suppress("UNCHECKED_CAST")
  return pairs.asSequence()
    .filter { it.second != null }
    .toMap() as Map<K, V>
}

class GradleModuleSystem(
  override val module: Module,
  private val projectBuildModelHandler: ProjectBuildModelHandler,
  private val moduleHierarchyProvider: ModuleHierarchyProvider,
) : AndroidModuleSystem,
    SampleDataDirectoryProvider by MainContentRootSampleDataDirectoryProvider(module) {

  override val type: AndroidModuleSystem.Type
    get() = when (GradleAndroidModel.get(module)?.androidProject?.projectType) {
      IdeAndroidProjectType.PROJECT_TYPE_APP -> AndroidModuleSystem.Type.TYPE_APP
      IdeAndroidProjectType.PROJECT_TYPE_ATOM -> AndroidModuleSystem.Type.TYPE_ATOM
      IdeAndroidProjectType.PROJECT_TYPE_DYNAMIC_FEATURE -> AndroidModuleSystem.Type.TYPE_DYNAMIC_FEATURE
      IdeAndroidProjectType.PROJECT_TYPE_FEATURE -> AndroidModuleSystem.Type.TYPE_FEATURE
      IdeAndroidProjectType.PROJECT_TYPE_INSTANTAPP -> AndroidModuleSystem.Type.TYPE_INSTANTAPP
      IdeAndroidProjectType.PROJECT_TYPE_LIBRARY -> AndroidModuleSystem.Type.TYPE_LIBRARY
      IdeAndroidProjectType.PROJECT_TYPE_KOTLIN_MULTIPLATFORM -> AndroidModuleSystem.Type.TYPE_LIBRARY
      IdeAndroidProjectType.PROJECT_TYPE_TEST -> AndroidModuleSystem.Type.TYPE_TEST
      null -> AndroidModuleSystem.Type.TYPE_NON_ANDROID
    }

  override val moduleClassFileFinder: ClassFileFinder = GradleClassFileFinder.create(module, false)
  private val androidTestsClassFileFinder: ClassFileFinder = GradleClassFileFinder.create(module, true)

  private val dependencyCompatibility = GradleDependencyCompatibilityAnalyzer(this, projectBuildModelHandler)

  /**
   * Return the corresponding [ClassFileFinder], depending on whether the [sourceFile] is an android
   * test file or not. In case the [sourceFile] is not specified (is null), the [androidTestsClassFileFinder]
   * will be returned, as it has a wider search scope than [moduleClassFileFinder].
   */
  override fun getClassFileFinderForSourceFile(sourceFile: VirtualFile?) =
    if (sourceFile == null || isAndroidTestFile(module.project, sourceFile)) androidTestsClassFileFinder else moduleClassFileFinder

  override fun getResolvedDependency(coordinate: GradleCoordinate, scope: DependencyScopeType): GradleCoordinate? {
    return getCompileDependenciesFor(module, scope)
      ?.libraries
      ?.filterIsInstance<IdeArtifactLibrary>()
      ?.mapNotNull { it.component }
      ?.find { it.matches(coordinate) }
      ?.let { GradleCoordinate(it.group, it.name, it.version.toString()) }
  }

  private fun Component.matches(coordinate: GradleCoordinate): Boolean =
    this.group == coordinate.groupId &&
    this.name == coordinate.artifactId &&
    RichVersion.parse(coordinate.revision).contains(this.version)

  private fun GradleCoordinate.toDependency(): Dependency = Dependency.parse(toString());

  private fun IdeArtifactLibrary.componentToArtifact(): Pair<Component, File?>? =
    when (this) {
      is IdeAndroidLibrary -> component?.let { it to artifact }
      is IdeJavaLibrary -> component?.let { it to artifact }
      else -> null
    }

  fun getDependencyPath(coordinate: GradleCoordinate): Path? {
    return getCompileDependenciesFor(module, DependencyScopeType.MAIN)
      ?.libraries
      ?.filterIsInstance<IdeArtifactLibrary>()
      ?.mapNotNull { it.componentToArtifact() }
      ?.find { it.first.matches(coordinate) }
      ?.second?.toPath()
  }

  // TODO: b/129297171
  override fun getRegisteredDependency(coordinate: GradleCoordinate): GradleCoordinate? =
    // TODO(xof): I'm reasonably convinced that this interface (in terms of GradleCoordinate) and its implementation
    //  verifying that any version field specified in the GradleCoordinate matches (in some sense, where "+" is treated
    //  specially in the coordinate but not in any of the matches) is not reasonably supportable.  Almost all uses of this in production
    //  use a bare version of "+", which will match any version.  There is an exception, which attempts to insert specific versions
    //  taken from fragments of other Gradle build files (or Maven XML).
    //  I think the ideal final state will involve removing this function from the AndroidModuleSystem interface; converting users of
    //  this to the getRegisteredDependency(ExternalModule) method below; and require clients who want to query or add specific
    //  dependency versions to Gradle build files to accept that they are using GradleModuleSystem facilities, which we will allow from
    //  a limited set of modules.  In the meantime, preserve existing behavior by emulating GradleCoordinate.matches(...)
    getRegisteredDependency(ExternalModule(coordinate.groupId, coordinate.artifactId))
      ?.takeIf { it.matches(coordinate) }
      ?.toIdentifier()
      ?.let { GradleCoordinate.parseCoordinateString(it) }

  // This only exists to support the contract of getRegisteredDependency(), which is that an existing declared dependency should be
  // returned if it matches the coordinate given, with a possibly-wild or possibly rich version.  If the declared dependency is to
  // an explicit singleton, we check whether the pattern contains that version; if the pattern version is wild, we accept any
  // declared dependency; otherwise, we accept only exact rich version matches.
  private fun Dependency.matches(coordinate: GradleCoordinate): Boolean =
    coordinate.groupId == this.group &&
    coordinate.artifactId == this.name &&
    when (val version = this.version?.explicitSingletonVersion) {
      null -> coordinate.revision == "+" || RichVersion.parse(coordinate.revision) == this.version
      else -> RichVersion.parse(coordinate.revision).contains(version)
    }
<<<<<<< HEAD

  fun getRegisteredDependency(externalModule: ExternalModule): Dependency? =
    getDirectDependencies(module).find { it.name == externalModule.name && it.group == externalModule.group }

=======

  fun getRegisteredDependency(externalModule: ExternalModule): Dependency? =
    getDirectDependencies(module).find { it.name == externalModule.name && it.group == externalModule.group }

>>>>>>> 0d09370c
  private fun Component.dependency() = Dependency(group, name, RichVersion.parse(version.toString()))

  fun getDirectDependencies(module: Module): Sequence<Dependency> {
    // TODO: b/129297171
    @Suppress("ConstantConditionIf")
    return if (CHECK_DIRECT_GRADLE_DEPENDENCIES) {
      projectBuildModelHandler.read {
        // TODO: Replace the below artifacts with the direct dependencies from the GradleAndroidModel see b/128449813
        val artifacts = getModuleBuildModel(module)?.dependencies()?.artifacts() ?: return@read emptySequence<Dependency>()
        artifacts
          .asSequence()
          .mapNotNull { Dependency.parse("${it.group()}:${it.name().forceString()}:${it.version()}") }
      }
    } else {
      getCompileDependenciesFor(module, DependencyScopeType.MAIN)
        ?.libraries
        ?.asSequence()
        ?.filterIsInstance<IdeArtifactLibrary>()
        ?.mapNotNull { it.component?.dependency() } ?: emptySequence()
    }
  }

  override fun getResourceModuleDependencies() =
    AndroidDependenciesCache.getAllAndroidDependencies(module.getMainModule(), true).map(AndroidFacet::getModule)

  override fun getAndroidTestDirectResourceModuleDependencies(): List<Module> {
    val dependencies = GradleAndroidModel.get(this.module)?.selectedAndroidTestCompileDependencies
    return dependencies?.libraries?.filterIsInstance<IdeModuleLibrary>()
      ?.mapNotNull { it.getGradleProjectPath().resolveIn(this.module.project) }
      ?.toList()
      ?: emptyList()
  }

  override fun getDirectResourceModuleDependents(): List<Module> = ModuleManager.getInstance(module.project).getModuleDependentModules(
    module
  )

  override fun getAndroidLibraryDependencies(scope: DependencyScopeType): Collection<ExternalAndroidLibrary> {
    // TODO: b/129297171 When this bug is resolved we may not need getResolvedLibraryDependencies(Module)
    return getRuntimeDependenciesFor(module, scope)
      .flatMap { it.libraries }
      .distinct()
      .filterIsInstance<IdeAndroidLibrary>()
      .map(::convertLibraryToExternalLibrary)
      .toList()
  }

  private fun getCompileDependenciesFor(module: Module, scope: DependencyScopeType): IdeDependencies? {
    val gradleModel = GradleAndroidModel.get(module) ?: return null

    return when (scope) {
      DependencyScopeType.MAIN -> gradleModel.selectedVariant.mainArtifact.compileClasspath
      DependencyScopeType.ANDROID_TEST ->
        gradleModel.selectedVariant.deviceTestArtifacts.find { it.name == IdeArtifactName.ANDROID_TEST }?.compileClasspath
      DependencyScopeType.UNIT_TEST ->
        gradleModel.selectedVariant.hostTestArtifacts.find { it.name == IdeArtifactName.UNIT_TEST }?.compileClasspath
      DependencyScopeType.TEST_FIXTURES -> gradleModel.selectedVariant.testFixturesArtifact?.compileClasspath
      DependencyScopeType.SCREENSHOT_TEST ->
        gradleModel.selectedVariant.hostTestArtifacts.find { it.name == IdeArtifactName.SCREENSHOT_TEST }?.compileClasspath
    }
  }

  private fun getRuntimeDependenciesFor(module: Module, scope: DependencyScopeType): Sequence<IdeDependencies> {
    fun impl(module: Module, scope: DependencyScopeType): Sequence<IdeDependencies> = sequence {
      val gradleModel = GradleAndroidModel.get(module)
      if (gradleModel == null) {
        // TODO(b/253476264): Returning an incomplete set of dependencies is highly problematic and should be avoided.
        ClearResourceCacheAfterFirstBuild.getInstance(module.project).setIncompleteRuntimeDependencies()
        return@sequence
      }

      val selectedVariant = gradleModel.selectedVariant
      val artifact = when (scope) {
        DependencyScopeType.MAIN -> selectedVariant.mainArtifact
        DependencyScopeType.ANDROID_TEST -> selectedVariant.deviceTestArtifacts.find { it.name == IdeArtifactName.ANDROID_TEST }
        DependencyScopeType.UNIT_TEST -> selectedVariant.hostTestArtifacts.find { it.name == IdeArtifactName.UNIT_TEST }
        DependencyScopeType.TEST_FIXTURES -> selectedVariant.testFixturesArtifact
        DependencyScopeType.SCREENSHOT_TEST -> selectedVariant.hostTestArtifacts.find { it.name == IdeArtifactName.SCREENSHOT_TEST }
      }
      if (artifact != null) yield(artifact.runtimeClasspath)

      yieldAll(
        when {
          scope != DependencyScopeType.MAIN -> impl(module, DependencyScopeType.MAIN)
          gradleModel.androidProject.projectType == IdeAndroidProjectType.PROJECT_TYPE_DYNAMIC_FEATURE -> {
            val baseFeature = DynamicAppUtils.getBaseFeature(module)
            if (baseFeature != null) {
              impl(baseFeature, DependencyScopeType.MAIN)
            } else {
              thisLogger().error("Cannot find base feature module for: $module")
              emptySequence()
            }
          }
          else -> emptySequence()
        }
      )
    }

    return impl(module, scope)
  }

  override fun canRegisterDependency(type: DependencyType): CapabilityStatus {
    return CapabilitySupported()
  }

  override fun registerDependency(coordinate: GradleCoordinate) {
    registerDependency(coordinate, DependencyType.IMPLEMENTATION)
  }

  override fun registerDependency(coordinate: GradleCoordinate, type: DependencyType) {
    val manager = GradleDependencyManager.getInstance(module.project)
    val dependencies = Collections.singletonList(coordinate.toDependency())

    when (type) {
      DependencyType.ANNOTATION_PROCESSOR -> {
        // addDependenciesWithoutSync doesn't support this: more direct implementation
        manager.addDependenciesWithoutSync(module, dependencies) { _, name, _ ->
          when {
            name.startsWith("androidTest") -> "androidTestAnnotationProcessor"
            name.startsWith("test") -> "testAnnotationProcessor"
            else -> "annotationProcessor"
          }
        }
      }
      DependencyType.DEBUG_IMPLEMENTATION -> {
        manager.addDependenciesWithoutSync(module, dependencies) { _, _, _ ->
          "debugImplementation"
        }
      }
      else -> {
        manager.addDependenciesWithoutSync(module, dependencies)
      }
    }
  }

  override fun updateLibrariesToVersion(toVersions: List<GradleCoordinate>) {
    val manager = GradleDependencyManager.getInstance(module.project)
    manager.updateLibrariesToVersion(module, toVersions.map { it.toDependency() })
  }

  override fun getModuleTemplates(targetDirectory: VirtualFile?): List<NamedModuleTemplate> {
    val moduleRootDir = AndroidProjectRootUtil.getModuleDirPath(module)?.let { File(it) }
    val sourceProviders = module.androidFacet?.sourceProviders ?: return listOf()
    val selectedSourceProviders = targetDirectory?.let { sourceProviders.getForFile(targetDirectory) }
      ?: (sourceProviders.currentAndSomeFrequentlyUsedInactiveSourceProviders +
          sourceProviders.currentDeviceTestSourceProviders[CommonTestType.ANDROID_TEST].orEmpty())
    return sourceProviders.buildNamedModuleTemplatesFor(moduleRootDir, selectedSourceProviders)
  }

  override fun canGeneratePngFromVectorGraphics(): CapabilityStatus {
    return supportsPngGeneration(module)
  }

  /**
   * See the documentation on [AndroidModuleSystem.analyzeDependencyCompatibility]
   */
  override fun analyzeDependencyCompatibility(dependenciesToAdd: List<GradleCoordinate>)
    : Triple<List<GradleCoordinate>, List<GradleCoordinate>, String> =
    //TODO: Change the API to return a ListenableFuture instead of calling get with a timeout here...
    dependencyCompatibility.analyzeDependencyCompatibility(dependenciesToAdd).get(30, TimeUnit.SECONDS)

  override fun getManifestOverrides(): ManifestOverrides {
    val facet = AndroidFacet.getInstance(module)
    val androidModel = facet?.let(GradleAndroidModel::get) ?: return ManifestOverrides()
    val directOverrides = notNullMapOf(
      ManifestSystemProperty.UsesSdk.MIN_SDK_VERSION to androidModel.minSdkVersion?.apiString,
      ManifestSystemProperty.UsesSdk.TARGET_SDK_VERSION to androidModel.targetSdkVersion?.apiString,
      ManifestSystemProperty.Manifest.VERSION_CODE to androidModel.versionCode?.takeIf { it > 0 }?.toString(),
      ManifestSystemProperty.Document.PACKAGE to
        (
          when (androidModel.androidProject.projectType) {
            IdeAndroidProjectType.PROJECT_TYPE_APP -> androidModel.applicationId
            IdeAndroidProjectType.PROJECT_TYPE_ATOM -> androidModel.applicationId
            IdeAndroidProjectType.PROJECT_TYPE_INSTANTAPP -> androidModel.applicationId
            IdeAndroidProjectType.PROJECT_TYPE_FEATURE -> androidModel.applicationId
            IdeAndroidProjectType.PROJECT_TYPE_DYNAMIC_FEATURE -> androidModel.applicationId
            IdeAndroidProjectType.PROJECT_TYPE_TEST -> androidModel.applicationId
            IdeAndroidProjectType.PROJECT_TYPE_LIBRARY -> getPackageName()
            IdeAndroidProjectType.PROJECT_TYPE_KOTLIN_MULTIPLATFORM -> getPackageName()
          }
        )
    )
    val variant = androidModel.selectedVariant
    val placeholders = getManifestPlaceholders()
    val directOverridesFromGradle = notNullMapOf(
      ManifestSystemProperty.UsesSdk.MAX_SDK_VERSION to variant.maxSdkVersion?.toString(),
      ManifestSystemProperty.Manifest.VERSION_NAME to getVersionNameOverride(facet, androidModel)
    )
    return ManifestOverrides(directOverrides + directOverridesFromGradle, placeholders)
  }

  override fun getManifestPlaceholders(): Map<String, String> {
    val facet = AndroidFacet.getInstance(module)
    val androidModel = facet?.let(GradleAndroidModel::get) ?: return emptyMap()
    return androidModel.selectedVariant.manifestPlaceholders
  }

  override fun getMergedManifestContributors(): MergedManifestContributors {
    val facet = module.androidFacet!!
    val dependencies = getResourceModuleDependencies().mapNotNull { it.androidFacet }
    return MergedManifestContributors(
      primaryManifest = facet.sourceProviders.mainManifestFile,
      flavorAndBuildTypeManifests = facet.getFlavorAndBuildTypeManifests(),
      libraryManifests = if (facet.configuration.isAppOrFeature) facet.getLibraryManifests(dependencies) else emptyList(),
      navigationFiles = facet.getTransitiveNavigationFiles(dependencies),
      flavorAndBuildTypeManifestsOfLibs = facet.getFlavorAndBuildTypeManifestsOfLibs(dependencies)
    )
  }

  private fun getVersionNameOverride(facet: AndroidFacet, gradleModel: GradleAndroidModel): String? {
    val variant = gradleModel.selectedVariant
    val versionNameWithSuffix = variant.versionNameWithSuffix
    val versionNameSuffix = variant.versionNameSuffix
    return when {
      !versionNameWithSuffix.isNullOrEmpty() -> versionNameWithSuffix
      versionNameSuffix.isNullOrEmpty() -> null
      else -> facet.getPrimaryManifestXml()?.versionName.orEmpty() + versionNameSuffix
    }
  }

  override fun getPackageName(): String? {
    val facet = AndroidFacet.getInstance(module) ?: return null
    return GradleAndroidModel.get(facet)?.androidProject?.namespace
  }

  override fun getTestPackageName(): String? {
    val facet = AndroidFacet.getInstance(module) ?: return null
    val gradleAndroidModel = GradleAndroidModel.get(facet)
    val variant = gradleAndroidModel?.selectedVariant ?: return null
    // Only report a test package if the selected variant actually has corresponding androidTest components
<<<<<<< HEAD
    if (variant.androidTestArtifact == null) return null
=======
    if (variant.deviceTestArtifacts.find { it.name == IdeArtifactName.ANDROID_TEST } == null) return null
>>>>>>> 0d09370c
    return gradleAndroidModel.androidProject.testNamespace ?: variant.deprecatedPreMergedTestApplicationId ?: run {
      // That's how older versions of AGP that do not include testNamespace directly in the model work:
      // in apps the applicationId from the model is used with the ".test" suffix (ignoring the manifest), in libs
      // there is no applicationId and the package name from the manifest is used with the suffix.
      val applicationId = if (facet.configuration.isLibraryProject) getPackageName() else variant.deprecatedPreMergedApplicationId
      if (applicationId.isNullOrEmpty()) null else "$applicationId.test"
    }
  }

  override fun getApplicationIdProvider(): ApplicationIdProvider {
    val androidFacet = AndroidFacet.getInstance(module) ?: error("Cannot find AndroidFacet. Module: ${module.name}")
    val androidModel = GradleAndroidModel.get(androidFacet) ?: error("Cannot find GradleAndroidModel. Module: ${module.name}")
<<<<<<< HEAD
    val forTests =  androidFacet.module.isUnitTestModule() || androidFacet.module.isAndroidTestModule()
=======
    val forTests =  androidFacet.module.isUnitTestModule() || androidFacet.module.isAndroidTestModule() ||
      androidFacet.module.isScreenshotTestModule()
>>>>>>> 0d09370c
    return GradleApplicationIdProvider.create(
      androidFacet, forTests, androidModel, androidModel.selectedBasicVariant, androidModel.selectedVariant
    )
  }

  override fun getResolveScope(scopeType: ScopeType): GlobalSearchScope {
    val type = type
    val mainModule = if (type == AndroidModuleSystem.Type.TYPE_TEST) null else module.getMainModule()
    val androidTestModule = if (type == AndroidModuleSystem.Type.TYPE_TEST) module.getMainModule() else module.getAndroidTestModule()
    val unitTestModule = module.getUnitTestModule()
    val fixturesModule = module.getTestFixturesModule()
    val screenshotTestModule = module.getScreenshotTestModule()
    return when (scopeType) {
      ScopeType.MAIN -> mainModule?.getModuleWithDependenciesAndLibrariesScope(false)
      ScopeType.UNIT_TEST -> unitTestModule?.getModuleWithDependenciesAndLibrariesScope(true)
      ScopeType.ANDROID_TEST -> androidTestModule?.getModuleWithDependenciesAndLibrariesScope(true)
      ScopeType.TEST_FIXTURES -> fixturesModule?.getModuleWithDependenciesAndLibrariesScope(false)
<<<<<<< HEAD
=======
      ScopeType.SCREENSHOT_TEST -> screenshotTestModule?.getModuleWithDependenciesAndLibrariesScope(true)
>>>>>>> 0d09370c
    } ?: GlobalSearchScope.EMPTY_SCOPE
  }

  override fun getTestArtifactSearchScopes(): TestArtifactSearchScopes = GradleTestArtifactSearchScopes(module)

  private inline fun <T> readFromAgpFlags(read: (IdeAndroidGradlePluginProjectFlags) -> T): T? {
    return GradleAndroidModel.get(module)?.androidProject?.agpFlags?.let(read)
  }

  private data class AgpBuildGlobalFlags(
    val useAndroidX: Boolean,
  )

  /**
   * Returns the module that is the root for this build.
   *
   * This does not traverse across builds if there is a composite build,
   * or if multiple gradle projects were imported in idea, the value is per
   * gradle build.
   */
  private fun Module.getGradleBuildRootModule(): Module? {
    val currentPath = module.getGradleProjectPath() ?: return null
    return project.findModule(currentPath.resolve(":"))
  }

  /**
   * For some flags, we know they are global to a build, but are only reported by android projects
   *
   * The value is read from any android model in this Gradle build (not traversing included builds)
   * and cached in the module corresponding to the root of that Gradle build.
   *
   * Returns default values if there are no Android models in the same Gradle build as this module
   */
  private val agpBuildGlobalFlags: AgpBuildGlobalFlags
    get() = module.getGradleBuildRootModule()?.let { gradleBuildRoot ->
      CachedValuesManager.getManager(module.project).getCachedValue(gradleBuildRoot, AgpBuildGlobalFlagsProvider(gradleBuildRoot))
    } ?: AGP_GLOBAL_FLAGS_DEFAULTS

  private class AgpBuildGlobalFlagsProvider(private val gradleBuildRoot: Module) : CachedValueProvider<AgpBuildGlobalFlags> {
    override fun compute(): CachedValueProvider.Result<AgpBuildGlobalFlags> {
      val tracker = ProjectSyncModificationTracker.getInstance(gradleBuildRoot.project)
      val buildRoot = gradleBuildRoot.getGradleProjectPath()?.buildRoot ?: return CachedValueProvider.Result(null, tracker)
      val gradleAndroidModel =
        gradleBuildRoot.project.androidFacetsForNonHolderModules()
          .filter { it.module.getGradleProjectPath()?.buildRoot == buildRoot }
          .mapNotNull { GradleAndroidModel.get(it) }
          .firstOrNull()
        ?: return CachedValueProvider.Result(null, tracker)
      val agpBuildGlobalFlags = AgpBuildGlobalFlags(
        useAndroidX = gradleAndroidModel.androidProject.agpFlags.useAndroidX,
      )
      return CachedValueProvider.Result(agpBuildGlobalFlags, tracker)
    }
  }

  override val usesCompose: Boolean
    get() = StudioFlags.COMPOSE_PROJECT_USES_COMPOSE_OVERRIDE.get() ||
            readFromAgpFlags { it.usesCompose } ?: false

  override val codeShrinker: CodeShrinker?
    get() = when (GradleAndroidModel.get(module)?.selectedVariant?.mainArtifact?.codeShrinker) {
      com.android.tools.idea.gradle.model.CodeShrinker.PROGUARD -> CodeShrinker.PROGUARD
      com.android.tools.idea.gradle.model.CodeShrinker.R8 -> CodeShrinker.R8
      null -> null
    }

  override val supportsAndroidResources: Boolean
    get() = readFromAgpFlags { it.androidResourcesEnabled } ?: true

  override val isRClassTransitive: Boolean get() = readFromAgpFlags { it.transitiveRClasses } ?: true

  override fun getTestLibrariesInUse(): TestLibraries? {
    val androidTestArtifact =
      GradleAndroidModel.get(module)?.selectedVariant?.deviceTestArtifacts?.find { it.name == IdeArtifactName.ANDROID_TEST } ?: return null
    return TestLibraries.newBuilder().also { recordTestLibraries(it, androidTestArtifact) }.build()
  }

  override fun getDynamicFeatureModules(): List<Module> {
    val project = GradleAndroidModel.get(module)?.androidProject ?: return emptyList()
    val ourGradleProjectPath = gradleProjectPath.toHolder()
    return project.dynamicFeatures.map { dynamicFeature ->
      val dynamicFeatureGradleProjectPath = ourGradleProjectPath.copy(path = dynamicFeature)
      dynamicFeatureGradleProjectPath.resolveIn(module.project) ?: error("Missing dynamic feature module: $dynamicFeatureGradleProjectPath")
    }
  }

  override fun getBaseFeatureModule(): Module? {
    val ideAndroidProject = GradleAndroidModel.get(module)?.androidProject ?: return null
    return ideAndroidProject
      .baseFeature
      ?.let { baseFeature -> gradleProjectPath.toHolder().copy(path = baseFeature) }
      ?.resolveIn(module.project)
  }

  private val gradleProjectPath: GradleProjectPath get() = module.getGradleProjectPath() ?: error("getGradleProjectPath($module) == null")

  override val isMlModelBindingEnabled: Boolean get() = readFromAgpFlags { it.mlModelBindingEnabled } ?: false

  override val isViewBindingEnabled: Boolean get() = GradleAndroidModel.get(module)?.androidProject?.viewBindingOptions?.enabled ?: false

  override val isKaptEnabled: Boolean get() = GradleAndroidModel.get(module)?.androidProject?.isKaptEnabled ?: false

  override val applicationRClassConstantIds: Boolean get() = readFromAgpFlags { it.applicationRClassConstantIds } ?: true

  override val testRClassConstantIds: Boolean get() = readFromAgpFlags { it.testRClassConstantIds } ?: true

  /**
   * Whether AndroidX libraries should be used instead of legacy support libraries.
   *
   * This property is global to the Gradle build, but only reported in Android models,
   * so the value is read from the first found android model in the same Gradle build,
   * and cached on the idea module corresponding to the root of that gradle build.
   */
  override val useAndroidX: Boolean get() = agpBuildGlobalFlags.useAndroidX

  override val submodules: Collection<Module>
    get() = moduleHierarchyProvider.submodules

  override val desugarLibraryConfigFilesKnown: Boolean
    get() = GradleAndroidModel.get(module)?.agpVersion?.let {it >= (DESUGAR_LIBRARY_CONFIG_MINIMUM_AGP_VERSION) } ?: false
  override val desugarLibraryConfigFilesNotKnownUserMessage: String?
    get() = when {
      GradleAndroidModel.get(module) == null -> "Not supported for non-Android modules."
      !desugarLibraryConfigFilesKnown -> "Only supported for projects using Android Gradle plugin '$DESUGAR_LIBRARY_CONFIG_MINIMUM_AGP_VERSION' and above."
      else -> null
    }
  override val desugarLibraryConfigFiles: List<Path>
    get() = GradleAndroidModel.get(module)?.androidProject?.desugarLibraryConfigFiles?.map { it.toPath() } ?: emptyList()

  override val moduleDependencies: ModuleDependencies get() = StudioModuleDependencies(module)

  /**
   * Returns a name that should be used when displaying a [Module] to the user. This method should be used unless there is a very
   * good reason why it does not work for you. This method performs as follows:
   *   1 - If the [Module] is not registered as a Gradle module then the module's name is returned.
   *   2 - If the [Module] directly corresponds to a Gradle source set, then the name of the source set is returned.
   *   3 - If the [Module] represents the root Gradle project then the project's name is returned.
   *   4 - If the [Module] represents any other module then the root project, the last part of the Gradle path is used.
   *   5 - If any of 2 to 4 fail, for any reason then we always fall back to just using the [Module]'s name.
   */
  override fun getDisplayNameForModule(): String {
    fun getNameFromGradlePath(module: Module) : String? {
      if (!ExternalSystemApiUtil.isExternalSystemAwareModule(GradleConstants.SYSTEM_ID, module)) return null
      // If we have a module per source-set we need ensure that the names we display are the name of the source-set rather than the module
      // name.
      if (GradleConstants.GRADLE_SOURCE_SET_MODULE_TYPE_KEY == ExternalSystemApiUtil.getExternalModuleType(module)) {
        return GradleProjectResolverUtil.getSourceSetName(module)
      }
      val shortName: String? = ExternalSystemApiUtil.getExternalProjectId(module)
      val isRootModule = StringUtil.equals(ExternalSystemApiUtil.getExternalProjectPath(module),
                                           ExternalSystemApiUtil.getExternalRootProjectPath(
                                             module))
      return if (isRootModule || shortName == null) shortName else StringUtil.getShortName(shortName, ':')
    }
    return getNameFromGradlePath(module) ?: super.getDisplayNameForModule()
  }

  companion object {
    private val AGP_GLOBAL_FLAGS_DEFAULTS = AgpBuildGlobalFlags(
      useAndroidX = true
    )
    private val DESUGAR_LIBRARY_CONFIG_MINIMUM_AGP_VERSION = AgpVersion.parse("8.1.0-alpha05")
  }
}


private fun AndroidFacet.getLibraryManifests(dependencies: List<AndroidFacet>): List<VirtualFile> {
  if (isDisposed) return emptyList()
  val localLibManifests = dependencies.mapNotNull { it.sourceProviders.mainManifestFile }
  fun IdeAndroidLibrary.manifestFile(): File? = this.folder?.resolve(this.manifest)

  val aarManifests =
    (listOf(this) + dependencies)
      .flatMap { androidFacet ->
        GradleAndroidModel.get(androidFacet)
          ?.mainArtifact?.compileClasspath
          ?.libraries
          ?.filterIsInstance<IdeAndroidLibrary>()
          ?.mapNotNull { it.manifestFile() }
          .orEmpty()
      }
      .toSet()

  // Local library manifests come first because they have higher priority.
  return localLibManifests +
    // If any of these are null, then the file is specified in the model,
    // but not actually available yet, such as exploded AAR manifests.
    aarManifests.mapNotNull { VfsUtil.findFileByIoFile(it, false) }
}<|MERGE_RESOLUTION|>--- conflicted
+++ resolved
@@ -18,10 +18,6 @@
 import com.android.ide.common.gradle.Component
 import com.android.ide.common.gradle.Dependency
 import com.android.ide.common.gradle.RichVersion
-<<<<<<< HEAD
-=======
-import com.android.ide.common.gradle.Module as ExternalModule
->>>>>>> 0d09370c
 import com.android.ide.common.repository.AgpVersion
 import com.android.ide.common.repository.GradleCoordinate
 import com.android.manifmerger.ManifestSystemProperty
@@ -32,10 +28,7 @@
 import com.android.tools.idea.gradle.model.IdeAndroidLibrary
 import com.android.tools.idea.gradle.model.IdeAndroidProjectType
 import com.android.tools.idea.gradle.model.IdeArtifactLibrary
-<<<<<<< HEAD
-=======
 import com.android.tools.idea.gradle.model.IdeArtifactName
->>>>>>> 0d09370c
 import com.android.tools.idea.gradle.model.IdeDependencies
 import com.android.tools.idea.gradle.model.IdeJavaLibrary
 import com.android.tools.idea.gradle.model.IdeModuleLibrary
@@ -72,10 +65,7 @@
 import com.android.tools.idea.projectsystem.getUnitTestModule
 import com.android.tools.idea.projectsystem.isAndroidTestFile
 import com.android.tools.idea.projectsystem.isAndroidTestModule
-<<<<<<< HEAD
-=======
 import com.android.tools.idea.projectsystem.isScreenshotTestModule
->>>>>>> 0d09370c
 import com.android.tools.idea.projectsystem.isUnitTestModule
 import com.android.tools.idea.projectsystem.sourceProviders
 import com.android.tools.idea.rendering.StudioModuleDependencies
@@ -224,17 +214,10 @@
       null -> coordinate.revision == "+" || RichVersion.parse(coordinate.revision) == this.version
       else -> RichVersion.parse(coordinate.revision).contains(version)
     }
-<<<<<<< HEAD
 
   fun getRegisteredDependency(externalModule: ExternalModule): Dependency? =
     getDirectDependencies(module).find { it.name == externalModule.name && it.group == externalModule.group }
 
-=======
-
-  fun getRegisteredDependency(externalModule: ExternalModule): Dependency? =
-    getDirectDependencies(module).find { it.name == externalModule.name && it.group == externalModule.group }
-
->>>>>>> 0d09370c
   private fun Component.dependency() = Dependency(group, name, RichVersion.parse(version.toString()))
 
   fun getDirectDependencies(module: Module): Sequence<Dependency> {
@@ -465,11 +448,7 @@
     val gradleAndroidModel = GradleAndroidModel.get(facet)
     val variant = gradleAndroidModel?.selectedVariant ?: return null
     // Only report a test package if the selected variant actually has corresponding androidTest components
-<<<<<<< HEAD
-    if (variant.androidTestArtifact == null) return null
-=======
     if (variant.deviceTestArtifacts.find { it.name == IdeArtifactName.ANDROID_TEST } == null) return null
->>>>>>> 0d09370c
     return gradleAndroidModel.androidProject.testNamespace ?: variant.deprecatedPreMergedTestApplicationId ?: run {
       // That's how older versions of AGP that do not include testNamespace directly in the model work:
       // in apps the applicationId from the model is used with the ".test" suffix (ignoring the manifest), in libs
@@ -482,12 +461,8 @@
   override fun getApplicationIdProvider(): ApplicationIdProvider {
     val androidFacet = AndroidFacet.getInstance(module) ?: error("Cannot find AndroidFacet. Module: ${module.name}")
     val androidModel = GradleAndroidModel.get(androidFacet) ?: error("Cannot find GradleAndroidModel. Module: ${module.name}")
-<<<<<<< HEAD
-    val forTests =  androidFacet.module.isUnitTestModule() || androidFacet.module.isAndroidTestModule()
-=======
     val forTests =  androidFacet.module.isUnitTestModule() || androidFacet.module.isAndroidTestModule() ||
       androidFacet.module.isScreenshotTestModule()
->>>>>>> 0d09370c
     return GradleApplicationIdProvider.create(
       androidFacet, forTests, androidModel, androidModel.selectedBasicVariant, androidModel.selectedVariant
     )
@@ -505,10 +480,7 @@
       ScopeType.UNIT_TEST -> unitTestModule?.getModuleWithDependenciesAndLibrariesScope(true)
       ScopeType.ANDROID_TEST -> androidTestModule?.getModuleWithDependenciesAndLibrariesScope(true)
       ScopeType.TEST_FIXTURES -> fixturesModule?.getModuleWithDependenciesAndLibrariesScope(false)
-<<<<<<< HEAD
-=======
       ScopeType.SCREENSHOT_TEST -> screenshotTestModule?.getModuleWithDependenciesAndLibrariesScope(true)
->>>>>>> 0d09370c
     } ?: GlobalSearchScope.EMPTY_SCOPE
   }
 
