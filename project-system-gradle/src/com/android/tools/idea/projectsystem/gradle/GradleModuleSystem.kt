/*
 * Copyright (C) 2017 The Android Open Source Project
 *
 * Licensed under the Apache License, Version 2.0 (the "License");
 * you may not use this file except in compliance with the License.
 * You may obtain a copy of the License at
 *
 *      http://www.apache.org/licenses/LICENSE-2.0
 *
 * Unless required by applicable law or agreed to in writing, software
 * distributed under the License is distributed on an "AS IS" BASIS,
 * WITHOUT WARRANTIES OR CONDITIONS OF ANY KIND, either express or implied.
 * See the License for the specific language governing permissions and
 * limitations under the License.
 */
package com.android.tools.idea.projectsystem.gradle

import com.android.SdkConstants
import com.android.SdkConstants.ANNOTATIONS_LIB_ARTIFACT_ID
import com.android.ide.common.gradle.model.GradleModelConverter
import com.android.ide.common.gradle.model.IdeAndroidGradlePluginProjectFlags
import com.android.ide.common.gradle.model.IdeBuildType
import com.android.ide.common.gradle.model.IdeLibrary
import com.android.ide.common.repository.GradleCoordinate
import com.android.ide.common.repository.GradleVersion
import com.android.ide.common.repository.GradleVersionRange
import com.android.ide.common.repository.MavenRepositories
import com.android.manifmerger.ManifestSystemProperty
import com.android.projectmodel.ExternalLibrary
import com.android.repository.io.FileOpUtils
import com.android.tools.idea.gradle.dependencies.GradleDependencyManager
import com.android.tools.idea.gradle.project.model.AndroidModuleModel
import com.android.tools.idea.gradle.repositories.RepositoryUrlManager
import com.android.tools.idea.gradle.util.DynamicAppUtils
import com.android.tools.idea.model.AndroidModel
import com.android.tools.idea.project.getPackageName
import com.android.tools.idea.projectsystem.AndroidModuleSystem
import com.android.tools.idea.projectsystem.AndroidProjectRootUtil
import com.android.tools.idea.projectsystem.CapabilityStatus
import com.android.tools.idea.projectsystem.CapabilitySupported
import com.android.tools.idea.projectsystem.ClassFileFinder
import com.android.tools.idea.projectsystem.CodeShrinker
import com.android.tools.idea.projectsystem.DependencyType
import com.android.tools.idea.projectsystem.ManifestOverrides
import com.android.tools.idea.projectsystem.MergedManifestContributors
import com.android.tools.idea.projectsystem.ModuleHierarchyProvider
import com.android.tools.idea.projectsystem.NamedModuleTemplate
import com.android.tools.idea.projectsystem.SampleDataDirectoryProvider
import com.android.tools.idea.projectsystem.ScopeType
import com.android.tools.idea.projectsystem.TestArtifactSearchScopes
import com.android.tools.idea.projectsystem.buildNamedModuleTemplatesFor
import com.android.tools.idea.projectsystem.getFlavorAndBuildTypeManifests
import com.android.tools.idea.projectsystem.getFlavorAndBuildTypeManifestsOfLibs
import com.android.tools.idea.projectsystem.getForFile
import com.android.tools.idea.projectsystem.getTransitiveNavigationFiles
import com.android.tools.idea.projectsystem.sourceProviders
import com.android.tools.idea.res.MainContentRootSampleDataDirectoryProvider
import com.android.tools.idea.run.ApplicationIdProvider
import com.android.tools.idea.run.GradleApplicationIdProvider
import com.android.tools.idea.testartifacts.scopes.GradleTestArtifactSearchScopes
import com.android.tools.idea.util.androidFacet
import com.google.common.base.Predicate
import com.google.common.base.Predicates
import com.google.common.collect.ArrayListMultimap
import com.google.common.collect.Multimap
import com.intellij.openapi.diagnostic.Logger
import com.intellij.openapi.diagnostic.logger
import com.intellij.openapi.module.Module
import com.intellij.openapi.module.ModuleManager
import com.intellij.openapi.vfs.VfsUtil
import com.intellij.openapi.vfs.VirtualFile
import com.intellij.psi.search.GlobalSearchScope
import org.jetbrains.android.dom.manifest.getPrimaryManifestXml
import org.jetbrains.android.facet.AndroidFacet
import org.jetbrains.android.util.AndroidUtils
import org.jetbrains.annotations.TestOnly
import java.io.File
import java.util.ArrayDeque
import java.util.Collections
import com.android.builder.model.CodeShrinker as BuildModelCodeShrinker

/**
 * Make [.getRegisteredDependency] return the direct module dependencies.
 *
 * The method [.getRegisteredDependency] should return direct module dependencies,
 * but we do not have those available with the current model see b/128449813.
 *
 * The artifacts in
 *   [com.android.tools.idea.gradle.dsl.api.GradleBuildModel.dependencies().artifacts]
 * is a list of the direct dependencies parsed from the build.gradle files but the
 * information will not be available for complex build files.
 *
 * For now always look at the transitive closure of dependencies.
 */
const val CHECK_DIRECT_GRADLE_DEPENDENCIES = false

<<<<<<< HEAD
private val PACKAGE_NAME = Key.create<CachedValue<String?>>("merged.manifest.package.name")
private val LOG: Logger get() = logger<GradleModuleSystem>()
=======
private val LOG: Logger get() = Logger.getInstance("GradleModuleSystem.kt")
>>>>>>> 799703f0

/** Creates a map for the given pairs, filtering out null values. */
private fun <K, V> notNullMapOf(vararg pairs: Pair<K, V?>): Map<K, V> {
  return pairs.asSequence()
    .filter { it.second != null }
    .toMap() as Map<K, V>
}

class GradleModuleSystem(
  override val module: Module,
  private val projectBuildModelHandler: ProjectBuildModelHandler,
  private val moduleHierarchyProvider: ModuleHierarchyProvider,
  @TestOnly private val repoUrlManager: RepositoryUrlManager = RepositoryUrlManager.get()
) : AndroidModuleSystem,
    ClassFileFinder by GradleClassFileFinder(module),
    SampleDataDirectoryProvider by MainContentRootSampleDataDirectoryProvider(module) {

  private val groupsWithVersionIdentifyRequirements = listOf(SdkConstants.SUPPORT_LIB_GROUP_ID)

  override fun getResolvedDependency(coordinate: GradleCoordinate): GradleCoordinate? {
    return getResolvedLibraryDependencies()
      .asSequence()
      .mapNotNull { GradleCoordinate.parseCoordinateString(it.address) }
      .find { it.matches(coordinate) }
  }

  // TODO: b/129297171
  override fun getRegisteredDependency(coordinate: GradleCoordinate): GradleCoordinate? {
    return getDirectDependencies(module).find { it.matches(coordinate) }
  }

  private fun getDirectDependencies(module: Module): Sequence<GradleCoordinate> {
    // TODO: b/129297171
    @Suppress("ConstantConditionIf")
    return if (CHECK_DIRECT_GRADLE_DEPENDENCIES) {
      projectBuildModelHandler.read {
        // TODO: Replace the below artifacts with the direct dependencies from the AndroidModuleModel see b/128449813
        val artifacts = getModuleBuildModel(module)?.dependencies()?.artifacts() ?: return@read emptySequence<GradleCoordinate>()
        artifacts
          .asSequence()
          .mapNotNull { GradleCoordinate.parseCoordinateString("${it.group()}:${it.name().forceString()}:${it.version()}") }
      }
    }
    else {
      getResolvedLibraryDependencies(module)
        .asSequence()
        .mapNotNull { GradleCoordinate.parseCoordinateString(it.address) }
    }
  }

  override fun getResourceModuleDependencies() = AndroidUtils.getAllAndroidDependencies(module, true).map(AndroidFacet::getModule)

  override fun getDirectResourceModuleDependents(): List<Module> = ModuleManager.getInstance(module.project).getModuleDependentModules(
    module)

<<<<<<< HEAD
  override fun getResolvedLibraryDependencies(includeExportedTransitiveDeps: Boolean): Collection<Library> {
=======
  override fun getResolvedLibraryDependencies(): Collection<ExternalLibrary> {
>>>>>>> 799703f0
    // TODO: b/129297171 When this bug is resolved we may not need getResolvedLibraryDependencies(Module)
    return getResolvedLibraryDependencies(module)
  }

  private fun getResolvedLibraryDependencies(module: Module): Collection<ExternalLibrary> {
    val gradleModel = AndroidModuleModel.get(module) ?: return emptySet()

    val converter = GradleModelConverter(gradleModel.androidProject)
    val javaLibraries = gradleModel.selectedMainCompileLevel2Dependencies.javaLibraries.mapNotNull(converter::convert)
    val androidLibraries = gradleModel.selectedMainCompileLevel2Dependencies.androidLibraries.mapNotNull(converter::convert)

    return javaLibraries + androidLibraries
  }

  override fun canRegisterDependency(type: DependencyType): CapabilityStatus {
    return CapabilitySupported()
  }

  override fun registerDependency(coordinate: GradleCoordinate) {
    registerDependency(coordinate, DependencyType.IMPLEMENTATION)
  }

  override fun registerDependency(coordinate: GradleCoordinate, type: DependencyType) {
    val manager = GradleDependencyManager.getInstance(module.project)
    val coordinates = Collections.singletonList(coordinate)

    if (type == DependencyType.ANNOTATION_PROCESSOR) {
      // addDependenciesWithoutSync doesn't support this: more direct implementation
      manager.addDependenciesWithoutSync(module, coordinates) { _, name, _ ->
        when {
          name.startsWith("androidTest") -> "androidTestAnnotationProcessor"
          name.startsWith("test") -> "testAnnotationProcessor"
          else -> "annotationProcessor"
        }
      }
    }
    else {
      manager.addDependenciesWithoutSync(module, coordinates)
    }
  }

  override fun getModuleTemplates(targetDirectory: VirtualFile?): List<NamedModuleTemplate> {
    val moduleRootDir = AndroidProjectRootUtil.getModuleDirPath(module)?.let { File(it) }
    val sourceProviders = module.androidFacet?.sourceProviders ?: return listOf()
    val selectedSourceProviders = targetDirectory?.let { sourceProviders.getForFile(targetDirectory) }
                                  ?: sourceProviders.currentAndSomeFrequentlyUsedInactiveSourceProviders
    return sourceProviders.buildNamedModuleTemplatesFor(moduleRootDir, selectedSourceProviders)
  }

  override fun canGeneratePngFromVectorGraphics(): CapabilityStatus {
    return supportsPngGeneration(module)
  }

  private fun createGradleCoordinate(mavenGroupId: String, mavenArtifactId: String, version: GradleVersion) =
    GradleCoordinate(mavenGroupId, mavenArtifactId, version.toString())

  /**
   * Return the list of modules including [module] that are related to [module].
   *
   * All modules that transitively depends on [module] and all modules that [module] transitively depends on are returned.
   * The returned list will start with [module] followed by its immediate dependents. The iteration order after that is
   * undefined.
   */
  private fun findRelatedModules(): List<Module> {
    val nameLookup = HashMap<String, Module>()
    ModuleManager.getInstance(module.project).modules.forEach { nameLookup[moduleReference(it.name)] = it }

    val dependencies = ArrayListMultimap.create<String, String>()
    val reverseDependencies = ArrayListMultimap.create<String, String>()
    nameLookup.values.forEach { findModuleDependencies(it, dependencies, reverseDependencies) }

    val relatedModules = findTransitiveClosure(dependencies, reverseDependencies)
    return relatedModules.mapNotNull { nameLookup[it] }
  }

  private fun findModuleDependencies(module: Module,
                                     dependencies: Multimap<String, String>,
                                     reverseDependencies: Multimap<String, String>) {
    projectBuildModelHandler.read {
      val dependentNames = getModuleBuildModel(module)?.dependencies()?.modules()?.map { it.path().forceString() } ?: return@read
      val moduleReference = moduleReference(module.name)
      dependencies.putAll(moduleReference, dependentNames)
      dependentNames.forEach { reverseDependencies.put(it, moduleReference) }
    }
  }

  private fun findTransitiveClosure(dependencies: Multimap<String, String>, reverseDependencies: Multimap<String, String>): Set<String> {
    val result = linkedSetOf<String>()
    val stack = ArrayDeque<String>()
    stack.push(moduleReference(module.name))
    while (stack.isNotEmpty()) {
      val element = stack.pop()
      dependencies[element]?.stream()
        ?.filter { !result.contains(it) }
        ?.forEach { stack.add(it) }
      reverseDependencies[element]?.stream()
        ?.filter { !result.contains(it) }
        ?.forEach { stack.add(it) }
      result.add(element)
    }
    return result
  }

  private fun moduleReference(moduleName: String): String {
    return ":$moduleName"
  }

  /**
   * Analyze the existing artifacts and [dependenciesToAdd] for version capability.
   * The decision is designed to help choose versions for [dependenciesToAdd] such
   * that Gradle can still build the project after the dependencies are added.
   *
   * There are (at least) 3 possible error conditions:
   * <ul>
   *   <li>The latest version of a new artifact has a dependency that is newer than
   *       an existing dependency. This method should handle this case by attempting
   *       to match an earlier version of that new artifact.</li>
   *   <li>The latest version of a new artifact has a dependency that is older than
   *       an existing dependency. The situation could be handled by choosing older
   *       versions of the existing dependencies. However this method is not attempting
   *       to handle this situation. Instead a warning message is returned, and the
   *       user has to edit the resulting dependencies if addition is accepted with
   *       those warnings.</li>
   *   <li>There is theoretically a possibility that there is no possible matches.
   *       Give a warning and choose the newest available version.</li>
   * </ul>
   *
   * See the documentation on [AndroidModuleSystem.analyzeDependencyCompatibility]
   * for information on the return value.
   */
  override fun analyzeDependencyCompatibility(dependenciesToAdd: List<GradleCoordinate>)
    : Triple<List<GradleCoordinate>, List<GradleCoordinate>, String> {
    val missing = mutableListOf<GradleCoordinate>()
    val latestVersions = findLatestVersions(dependenciesToAdd, missing)
    if (latestVersions.isEmpty()) {
      // The new dependencies were not found, just return.
      return Triple(emptyList(), missing, "")
    }

    // First analyze the existing dependency artifacts of all the related modules.
    val found = mutableListOf<GradleCoordinate>()
    val analyzer = AndroidDependencyAnalyzer()
    try {
      projectBuildModelHandler.read {
        for (relatedModule in findRelatedModules()) {
          getDirectDependencies(relatedModule).forEach { analyzer.addExplicitDependency(it, relatedModule) }
        }
      }
    }
    catch (ex: VersionIncompatibilityException) {
      // The existing dependencies are not compatible.
      // There is no point in trying to find the correct new dependency.
      latestVersions.forEach { artifact, version -> found.add(GradleCoordinate(artifact.groupId, artifact.artifactId, version.toString())) }
      return Triple(found, missing, "Inconsistencies in the existing project dependencies found.\n${ex.message}")
    }

    // Then attempt to find a version of each new artifact that would not cause compatibility problems with the existing dependencies.
    val baseAnalyzer = AndroidDependencyAnalyzer(analyzer)
    val warning = StringBuilder()
    for ((artifact, latestVersion) in latestVersions) {
      try {
        found.add(findCompatibleVersion(analyzer, baseAnalyzer, artifact, latestVersion))
      }
      catch (ex: VersionIncompatibilityException) {
        warning.append(if (warning.isNotEmpty()) "\n\n" else "").append(ex.message)
        found.add(GradleCoordinate(artifact.groupId, artifact.artifactId, latestVersion.toString()))
      }
    }
    return Triple(found, missing, warning.toString())
  }

  /**
   * Find the latest version in the maven repository for the given [dependenciesToAdd].
   * Return the result as a map from the [GradleCoordinateId] to the latest version found.
   * Any dependencies that are not found in the maven repository is added to [missing].
   */
  private fun findLatestVersions(dependenciesToAdd: List<GradleCoordinate>,
                                 missing: MutableList<GradleCoordinate>): Map<GradleCoordinateId, GradleVersion> {
    val foundArtifactToVersion = mutableMapOf<GradleCoordinateId, GradleVersion>()
    for (coordinate in dependenciesToAdd) {
      val id = GradleCoordinateId(coordinate)

      // Always look for a stable version first. If none exists look for a preview version.
      val latestVersion = repoUrlManager.findVersion(id.groupId, id.artifactId, Predicates.alwaysTrue(), false, FileOpUtils.create())
                          ?: repoUrlManager.findVersion(id.groupId, id.artifactId, Predicates.alwaysTrue(), true, FileOpUtils.create())
      if (latestVersion == null) {
        missing.add(coordinate)
      }
      else {
        foundArtifactToVersion[id] = latestVersion
      }
    }
    return foundArtifactToVersion
  }

  /**
   * Find a compatible version of an [id] starting with the [latestVersion].
   *
   * If a compatibility problem is found try the previous known version of the [id]
   * until either there is no compatibility problems or the added id requires a
   * dependent library that are 2 or more major versions older than an existing dependency.
   * At that point we assume that there are no possible compatible libraries
   * (note: in theory this may be wrong, but is considered safe for practical purposes).
   *
   * Use [analyzer] for testing the dependency. If a version incompatibility is found
   * during testing of all possible versions, the analyzer should be reset to the state
   * specified by [baseAnalyzer]. When a compatible version is found, [baseAnalyzer]
   * should be updated with the state created by adding the successful version of this
   * [id] such that other artifacts can be tested with the dependencies added.
   */
  private fun findCompatibleVersion(analyzer: AndroidDependencyAnalyzer,
                                    baseAnalyzer: AndroidDependencyAnalyzer,
                                    id: GradleCoordinateId,
                                    latestVersion: GradleVersion): GradleCoordinate {
    var found: GradleCoordinate? = null
    val testVersion = analyzer.getVersionIdentityMatch(id.groupId) ?: latestVersion
    var candidate = createGradleCoordinate(id.groupId, id.artifactId, testVersion)
    var bestError: VersionIncompatibilityException? = null

    while (found == null) {
      try {
        analyzer.addExplicitDependency(candidate, module)
        baseAnalyzer.copy(analyzer)
        found = candidate
      }
      catch (ex: VersionIncompatibilityException) {
        analyzer.copy(baseAnalyzer)
        val nextVersionToTest = when {
          ex.problemVersion1.min.major + 2 < ex.problemVersion2.min.major -> throw bestError ?: ex
          id == ex.problemId2 && candidate.version!!.major > ex.problemVersion2.min.major ->
            findNextVersion(id, { it.major == ex.problemVersion2.min.major }, candidate.isPreview) ?: throw bestError ?: ex
          else ->
            findNextVersion(id, { it < candidate.version!! }, candidate.isPreview) ?: throw bestError ?: ex
        }
        candidate = createGradleCoordinate(id.groupId, id.artifactId, nextVersionToTest)
        bestError = ex
      }
    }
    return found
  }

  private fun findNextVersion(id: GradleCoordinateId, filter: (GradleVersion) -> Boolean, isPreview: Boolean): GradleVersion? =
    repoUrlManager.findVersion(id.groupId, id.artifactId, Predicate { filter(it!!) }, isPreview, FileOpUtils.create())

  private data class GradleCoordinateId(val groupId: String, val artifactId: String) {
    constructor(coordinate: GradleCoordinate) : this(coordinate.groupId, coordinate.artifactId)

    override fun toString() = "$groupId:$artifactId"
    fun isSameAs(coordinate: GradleCoordinate) = groupId == coordinate.groupId && artifactId == coordinate.artifactId
  }

  override fun getManifestOverrides(): ManifestOverrides {
    val facet = AndroidFacet.getInstance(module)
    val androidModel = facet?.let(AndroidModel::get) ?: return ManifestOverrides()
    val directOverrides = notNullMapOf(
      ManifestSystemProperty.MIN_SDK_VERSION to androidModel.minSdkVersion?.apiString,
      ManifestSystemProperty.TARGET_SDK_VERSION to androidModel.targetSdkVersion?.apiString,
      ManifestSystemProperty.VERSION_CODE to androidModel.versionCode?.takeIf { it > 0 }?.toString(),
      ManifestSystemProperty.PACKAGE to androidModel.applicationId
    )
    val gradleModel = AndroidModuleModel.get(facet) ?: return ManifestOverrides(directOverrides)
    val flavor = gradleModel.selectedVariant.mergedFlavor
    val buildType = gradleModel.findBuildType(gradleModel.selectedVariant.buildType)!!.buildType
    val placeholders = (flavor.manifestPlaceholders + buildType.manifestPlaceholders).mapValues { it.value.toString() }
    val directOverridesFromGradle = notNullMapOf(
      ManifestSystemProperty.MAX_SDK_VERSION to flavor.maxSdkVersion?.toString(),
      ManifestSystemProperty.VERSION_NAME to getVersionNameOverride(facet, gradleModel, buildType)
    )
    return ManifestOverrides(directOverrides + directOverridesFromGradle, placeholders)
  }

  override fun getMergedManifestContributors(): MergedManifestContributors {
    val facet = module.androidFacet!!
    val dependencies = getResourceModuleDependencies().mapNotNull { it.androidFacet }
    return MergedManifestContributors(
      primaryManifest = facet.sourceProviders.mainManifestFile,
      flavorAndBuildTypeManifests = facet.getFlavorAndBuildTypeManifests(),
      libraryManifests = if (facet.configuration.isAppOrFeature) facet.getLibraryManifests(dependencies) else emptyList(),
      navigationFiles = facet.getTransitiveNavigationFiles(dependencies),
      flavorAndBuildTypeManifestsOfLibs = facet.getFlavorAndBuildTypeManifestsOfLibs(dependencies)
    )
  }

  private fun getVersionNameOverride(facet: AndroidFacet, gradleModel: AndroidModuleModel, buildType: IdeBuildType): String? {
    val flavor = gradleModel.selectedVariant.mergedFlavor
    val versionName = flavor.versionName
    val flavorSuffix = if (gradleModel.features.isProductFlavorVersionSuffixSupported) flavor.versionNameSuffix.orEmpty() else ""
    val suffix = flavorSuffix + buildType.versionNameSuffix.orEmpty()
    return when {
      versionName != null && versionName.isNotEmpty() -> versionName + suffix
      suffix.isEmpty() -> null
      else -> facet.getPrimaryManifestXml()?.versionName.orEmpty() + suffix
    }
  }

  override fun getPackageName(): String? {
    return getPackageName(module)
  }

  override fun getNotRuntimeConfigurationSpecificApplicationIdProviderForLegacyUse(): ApplicationIdProvider {
    return GradleApplicationIdProvider(
      AndroidFacet.getInstance(module) ?: throw IllegalStateException("Cannot find AndroidFacet. Module: ${module.name}"), { null }
    )
  }

  override fun getResolveScope(scopeType: ScopeType): GlobalSearchScope {
    val testScopes = getTestArtifactSearchScopes()
    return when {
      scopeType == ScopeType.MAIN -> module.getModuleWithDependenciesAndLibrariesScope(false)
      testScopes == null -> module.getModuleWithDependenciesAndLibrariesScope(true)
      else -> {
        val excludeScope = when (scopeType) {
          ScopeType.SHARED_TEST -> testScopes.sharedTestExcludeScope
          ScopeType.UNIT_TEST -> testScopes.unitTestExcludeScope
          ScopeType.ANDROID_TEST -> testScopes.androidTestExcludeScope
          else -> error("Unknown test scope")
        }

        // Usual scope minus things to exclude:
        module.getModuleWithDependenciesAndLibrariesScope(true).intersectWith(GlobalSearchScope.notScope(excludeScope))
      }
    }
  }

  override fun getTestArtifactSearchScopes(): TestArtifactSearchScopes? = GradleTestArtifactSearchScopes.getInstance(module)

  private inline fun <T> readFromAgpFlags(read: (IdeAndroidGradlePluginProjectFlags) -> T): T? {
    return AndroidModuleModel.get(module)?.androidProject?.agpFlags?.let(read)
  }

  override val usesCompose: Boolean get() = readFromAgpFlags { it.usesCompose } ?: false

  override val codeShrinker: CodeShrinker?
    get() = when (AndroidModuleModel.get(module)?.selectedVariant?.mainArtifact?.codeShrinker) {
      BuildModelCodeShrinker.PROGUARD -> CodeShrinker.PROGUARD
      BuildModelCodeShrinker.R8 -> CodeShrinker.R8
      null -> null
    }

  override val isRClassTransitive: Boolean get() = readFromAgpFlags { it.transitiveRClasses } ?: true

  override fun getDynamicFeatureModules(): List<Module> {
    val project = AndroidModuleModel.get(module)?.androidProject ?: return emptyList()
    return DynamicAppUtils.getDependentFeatureModulesForBase(module.project, project)
  }

  override val isMlModelBindingEnabled: Boolean get() = readFromAgpFlags { it.mlModelBindingEnabled } ?: false

  override val applicationRClassConstantIds: Boolean get() = readFromAgpFlags { it.applicationRClassConstantIds } ?: true

  override val testRClassConstantIds: Boolean get() = readFromAgpFlags { it.testRClassConstantIds } ?: true

  /**
   * Specifies a version incompatibility between [conflict1] from [module1] and [conflict2] from [module2].
   * Some incompatibilities are indirect incompatibilities i.e. from the dependencies of [conflict1] and [conflict2].
   * The details are then found in [problemId1] with [problemVersion1] found from [conflict1] and
   * [problemId2] with [problemVersion2] found from [conflict2].
   *
   * This information is gathered such that a meaningful message can be generated for the user.
   */
  private class VersionIncompatibilityException(
    val conflict1: GradleCoordinate,
    val module1: Module?,
    val conflict2: GradleCoordinate,
    val module2: Module?,
    val problemId1: GradleCoordinateId,
    val problemVersion1: GradleVersionRange,
    val problemId2: GradleCoordinateId,
    val problemVersion2: GradleVersionRange) : RuntimeException() {

    override val message: String by lazy {
      val version1 = formatVersion(problemId1, problemVersion1)
      val version2 = formatVersion(problemId2, problemVersion2)
      val module1Name = if (module1 != null && module1 != module2) " in module ${module1.name}" else ""
      val module2Name = if (module2 != null && module1 != module2) " in module ${module2.name}" else ""
      var message = "Version incompatibility between:\n-   $conflict1$module1Name\nand:\n-   $conflict2$module2Name"
      if (!problemId1.isSameAs(conflict1) || !problemId1.isSameAs(conflict2)) {
        message += "\n\nWith the dependency:\n-   $problemId1:$version1\nversus:\n-   $problemId2:$version2"
      }
      message
    }

    /**
     * AndroidX dependency ranges are displayed as simply a version.
     */
    private fun formatVersion(id: GradleCoordinateId, version: GradleVersionRange): String {
      val max = version.max
      if (MavenRepositories.isAndroidX(id.groupId) && max != null &&
          max.minor == 0 && max.micro == 0 && max.major == version.min.major + 1) {
        return version.min.toString()
      }
      return version.toString()
    }
  }

  /**
   * A dependency analyzer that can track which explicit artifact and which module a dependency is coming from.
   * Special handling are included for pre androidX support artifacts which require version identify.
   */
  private inner class AndroidDependencyAnalyzer() {
    private val dependencyMap = mutableMapOf<GradleCoordinateId, GradleVersionRange>()
    private val explicitDependencies = mutableSetOf<GradleCoordinateId>()
    private val explicitMap = mutableMapOf<GradleCoordinateId, GradleCoordinate>()
    private val moduleMap = mutableMapOf<GradleCoordinateId, Module>()
    private val groupMap = mutableMapOf<String, GradleCoordinate>()

    constructor(analyzer: AndroidDependencyAnalyzer) : this() {
      add(analyzer)
    }

    fun copy(analyzer: AndroidDependencyAnalyzer) {
      clear()
      add(analyzer)
    }

    private fun clear() {
      dependencyMap.clear()
      explicitDependencies.clear()
      explicitMap.clear()
      moduleMap.clear()
      groupMap.clear()
    }

    private fun add(analyzer: AndroidDependencyAnalyzer) {
      dependencyMap.putAll(analyzer.dependencyMap)
      explicitDependencies.addAll(analyzer.explicitDependencies)
      explicitMap.putAll(analyzer.explicitMap)
      moduleMap.putAll(analyzer.moduleMap)
      groupMap.putAll(analyzer.groupMap)
    }


    fun getVersionIdentityMatch(groupId: String): GradleVersion? {
      return groupMap[groupId]?.versionRange?.min
    }

    fun addExplicitDependency(dependency: GradleCoordinate, fromModule: Module) {
      val id = GradleCoordinateId(dependency)
      val existingDependency = explicitMap[id]
      val existingVersion = dependencyMap[id]
      val existingModule = moduleMap[id]
      val dependencyVersion = dependency.versionRange ?: GradleVersionRange.parse("+")
      if (existingDependency != null && existingVersion != null && dependencyVersion.intersection(existingVersion) == null) {
        throw VersionIncompatibilityException(dependency, fromModule, existingDependency, existingModule,
                                              id, dependencyVersion, id, existingVersion)
      }
      addDependency(dependency, dependency, fromModule)
      explicitDependencies.add(id)
    }

    private fun addDependency(dependency: GradleCoordinate, explicitDependency: GradleCoordinate, fromModule: Module) {
      val id = GradleCoordinateId(dependency)
      val versionRange = dependency.versionRange ?: return
      val existingVersionRange = dependencyMap[id]
      val existingExplicitCoordinate = explicitMap[id]
      if (versionRange != existingVersionRange) {
        val effectiveRange = if (existingVersionRange != null) existingVersionRange.intersection(versionRange) else versionRange
        if (existingVersionRange != null && existingExplicitCoordinate != null && effectiveRange == null) {
          throw VersionIncompatibilityException(explicitDependency, fromModule, existingExplicitCoordinate, moduleMap[id],
                                                id, versionRange, id, existingVersionRange)
        }

        // Special case for the support annotations. See details here: b/129408604
        if (groupsWithVersionIdentifyRequirements.contains(id.groupId) && id.artifactId != ANNOTATIONS_LIB_ARTIFACT_ID) {
          val otherGroupCoordinate = groupMap[id.groupId]
          if (otherGroupCoordinate != null) {
            val dependencyVersion = dependency.versionRange ?: GradleVersionRange.parse("+")
            val existingVersion = otherGroupCoordinate.versionRange ?: GradleVersionRange.parse("+")
            val otherId = GradleCoordinateId(otherGroupCoordinate)
            val otherExplicitCoordinate = explicitMap[otherId]
            if (dependencyVersion != existingVersion && otherExplicitCoordinate != null) {
              throw VersionIncompatibilityException(explicitDependency, fromModule, otherExplicitCoordinate, moduleMap[id],
                                                    id, versionRange, otherId, existingVersion)
            }
          }
          groupMap[id.groupId] = dependency
        }
        dependencyMap[id] = versionRange
        explicitMap[id] = explicitDependency
        moduleMap[id] = fromModule
        repoUrlManager
          .findCompileDependencies(id.groupId, id.artifactId, versionRange.min)
          .forEach { addDependency(it, explicitDependency, fromModule) }
      }
    }
  }

  override val submodules: Collection<Module>
    get() = moduleHierarchyProvider.submodules
}

private fun AndroidFacet.getLibraryManifests(dependencies: List<AndroidFacet>): List<VirtualFile> {
  if (isDisposed) return emptyList()
  val localLibManifests = dependencies.mapNotNull { it.sourceProviders.mainManifestFile }
  fun IdeLibrary.manifestFile(): File? = this.folder?.resolve(this.manifest)

  val aarManifests =
    AndroidModuleModel.get(this)
      ?.selectedMainCompileLevel2Dependencies
      ?.androidLibraries
      ?.mapNotNull { it.manifestFile() }
      ?.toSet()
      .orEmpty()

  // Local library manifests come first because they have higher priority.
  return localLibManifests +
         // If any of these are null, then the file is specified in the model,
         // but not actually available yet, such as exploded AAR manifests.
         aarManifests.mapNotNull { VfsUtil.findFileByIoFile(it, false) }
}<|MERGE_RESOLUTION|>--- conflicted
+++ resolved
@@ -94,12 +94,7 @@
  */
 const val CHECK_DIRECT_GRADLE_DEPENDENCIES = false
 
-<<<<<<< HEAD
-private val PACKAGE_NAME = Key.create<CachedValue<String?>>("merged.manifest.package.name")
 private val LOG: Logger get() = logger<GradleModuleSystem>()
-=======
-private val LOG: Logger get() = Logger.getInstance("GradleModuleSystem.kt")
->>>>>>> 799703f0
 
 /** Creates a map for the given pairs, filtering out null values. */
 private fun <K, V> notNullMapOf(vararg pairs: Pair<K, V?>): Map<K, V> {
@@ -155,11 +150,7 @@
   override fun getDirectResourceModuleDependents(): List<Module> = ModuleManager.getInstance(module.project).getModuleDependentModules(
     module)
 
-<<<<<<< HEAD
-  override fun getResolvedLibraryDependencies(includeExportedTransitiveDeps: Boolean): Collection<Library> {
-=======
-  override fun getResolvedLibraryDependencies(): Collection<ExternalLibrary> {
->>>>>>> 799703f0
+  override fun getResolvedLibraryDependencies(includeExportedTransitiveDeps: Boolean): Collection<ExternalLibrary> {
     // TODO: b/129297171 When this bug is resolved we may not need getResolvedLibraryDependencies(Module)
     return getResolvedLibraryDependencies(module)
   }
