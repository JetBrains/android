--- conflicted
+++ resolved
@@ -19,11 +19,6 @@
 import com.android.tools.idea.gradle.project.model.GradleAndroidModel
 import com.android.tools.idea.projectsystem.CapabilityStatus
 import com.android.tools.idea.projectsystem.CapabilitySupported
-<<<<<<< HEAD
-=======
-import com.android.tools.idea.projectsystem.CapabilityUpgradeRequired
-import com.intellij.openapi.application.ApplicationNamesInfo
->>>>>>> 3a514de0
 import com.intellij.openapi.module.Module
 
 /**
@@ -31,33 +26,4 @@
  */
 fun Module.getGradlePluginVersion(): AgpVersion? {
   return GradleAndroidModel.get(this)?.let { AgpVersion.parse(it.androidProject.agpVersion) }
-<<<<<<< HEAD
-=======
-}
-
-fun Module.isGradlePluginVersionAtLeast(version: AgpVersion, default: Boolean, ignoreQualifier: Boolean = true): Boolean {
-  val gradleVersion = getGradlePluginVersion()
-  return when {
-    gradleVersion == null -> default
-    ignoreQualifier -> gradleVersion.compareIgnoringQualifiers(version) >= 0
-    else -> gradleVersion >= version
-  }
-}
-
-/**
- * @return whether the gradle plugin used by this module supports PNG generation
- */
-fun supportsPngGeneration(module: Module): CapabilityStatus {
-  return if (module.isGradlePluginVersionAtLeast(MIN_PNG_GENERATION_VERSION, true))
-    CapabilitySupported()
-  else
-    CapabilityUpgradeRequired(
-      "<html><p>To support vector assets when your minimal SDK version is less than 21," +
-      "<br>the Android plugin for Gradle version must be 1.4 or above." +
-      "<br>This will allow ${ApplicationNamesInfo.getInstance().fullProductName} to convert vector " +
-      "assets into PNG images at build time." +
-      "</p><p>See <a href=\"https://developer.android.com/tools/building/plugin-for-gradle.html#projectBuildFile\">here</a> " +
-      "for how to update the version of Android plugin for Gradle.</p></html>",
-      "Newer Android Plugin for Gradle Required")
->>>>>>> 3a514de0
 }