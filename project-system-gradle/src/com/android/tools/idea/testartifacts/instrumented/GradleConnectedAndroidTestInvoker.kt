/*
 * Copyright (C) 2021 The Android Open Source Project
 *
 * Licensed under the Apache License, Version 2.0 (the "License");
 * you may not use this file except in compliance with the License.
 * You may obtain a copy of the License at
 *
 *      http://www.apache.org/licenses/LICENSE-2.0
 *
 * Unless required by applicable law or agreed to in writing, software
 * distributed under the License is distributed on an "AS IS" BASIS,
 * WITHOUT WARRANTIES OR CONDITIONS OF ANY KIND, either express or implied.
 * See the License for the specific language governing permissions and
 * limitations under the License.
 */
package com.android.tools.idea.testartifacts.instrumented

import com.android.builder.model.PROPERTY_BUILD_ABI
import com.android.builder.model.PROPERTY_BUILD_API
import com.android.builder.model.PROPERTY_BUILD_API_CODENAME
import com.android.ddmlib.IDevice
import com.android.tools.idea.Projects
import com.android.tools.idea.flags.StudioFlags.API_OPTIMIZATION_ENABLE
import com.android.tools.idea.gradle.model.IdeAndroidArtifact
import com.android.tools.idea.gradle.project.GradleExperimentalSettings
import com.android.tools.idea.gradle.project.model.GradleAndroidModel
import com.android.tools.idea.gradle.run.createSpec
import com.android.tools.idea.gradle.task.ANDROID_GRADLE_TASK_MANAGER_DO_NOT_SHOW_BUILD_OUTPUT_ON_FAILURE
import com.android.tools.idea.gradle.task.AndroidGradleTaskManager
import com.android.tools.idea.gradle.util.AndroidGradleSettings.createProjectProperty
import com.android.tools.idea.gradle.util.GradleProjectSystemUtil
import com.android.tools.idea.run.DeviceFutures
import com.android.tools.idea.run.configuration.execution.println
import com.android.tools.idea.run.configuration.execution.printlnError
import com.android.tools.idea.run.editor.AndroidTestExtraParam.Companion.parseFromString
import com.android.tools.idea.testartifacts.instrumented.testsuite.adapter.GradleTestResultAdapter
import com.android.tools.idea.testartifacts.instrumented.testsuite.api.AndroidTestResultListener
import com.android.tools.idea.testartifacts.instrumented.testsuite.view.AndroidTestSuiteView
import com.android.tools.utp.UtpAndroidGradleTaskManagerExtension
import com.android.tools.utp.TaskOutputLineProcessor
import com.android.tools.utp.TaskOutputProcessor
import com.google.common.base.Joiner
import com.intellij.build.BuildContentManager
import com.intellij.execution.ExecutionListener
import com.intellij.execution.ExecutionManager
import com.intellij.execution.process.ProcessAdapter
import com.intellij.execution.process.ProcessEvent
import com.intellij.execution.process.ProcessHandler
import com.intellij.execution.runners.ExecutionEnvironment
import com.intellij.execution.ui.RunContentManager
import com.intellij.openapi.application.ApplicationManager
import com.intellij.openapi.application.ModalityState
import com.intellij.openapi.externalSystem.model.ExternalSystemException
import com.intellij.openapi.externalSystem.model.project.ModuleData
import com.intellij.openapi.externalSystem.model.task.ExternalSystemTaskId
import com.intellij.openapi.externalSystem.model.task.ExternalSystemTaskNotificationListener
import com.intellij.openapi.externalSystem.model.task.ExternalSystemTaskType
import com.intellij.openapi.project.Project
import com.intellij.openapi.util.Disposer
import com.intellij.openapi.util.Key
import com.intellij.openapi.wm.ToolWindow
import org.jetbrains.plugins.gradle.service.task.GradleTaskManager
import org.jetbrains.plugins.gradle.settings.GradleExecutionSettings
import org.jetbrains.plugins.gradle.util.GradleConstants
import org.jetbrains.plugins.gradle.util.gradleIdentityPath
import java.io.File
import java.util.concurrent.Future
import java.util.concurrent.atomic.AtomicBoolean

/**
 * Gradle task invoker to run ConnectedAndroidTask for selected devices at once.
 */
class GradleConnectedAndroidTestInvoker(
  private val executionEnvironment: ExecutionEnvironment,
  private val moduleData: ModuleData,
  private val uninstallIncompatibleApks: Boolean = false,
  private val backgroundTaskExecutor: (Runnable) -> Future<*> = ApplicationManager.getApplication()::executeOnPooledThread,
  private val gradleTaskManagerFactory: () -> GradleTaskManager = { GradleTaskManager() },
  private val gradleTestResultAdapterFactory: (IDevice, String, IdeAndroidArtifact?, AndroidTestResultListener) -> GradleTestResultAdapter
  = { iDevice, testSuiteDisplayName, artifact, listener ->
    GradleTestResultAdapter(iDevice, testSuiteDisplayName, artifact, listener)
  },
  private val buildToolWindowProvider: (Project) -> ToolWindow = { BuildContentManager.getInstance(it).orCreateToolWindow },
) {

  companion object {
    const val RETENTION_ENABLE_PROPERTY = "android.experimental.testOptions.emulatorSnapshots.maxSnapshotsForTestFailures"
    const val RETENTION_COMPRESS_SNAPSHOT_PROPERTY = "android.experimental.testOptions.emulatorSnapshots.compressSnapshots"
    const val UNINSTALL_INCOMPATIBLE_APKS_PROPERTY = "android.experimental.testOptions.uninstallIncompatibleApks"
    val TEST_LISTENER_KEY: Key<List<AndroidTestResultListener>> = Key.create("android.testartifacts.instrumented.AndroidTestResultListener")
  }

  /**
   * Runs connectedAndroidTest Gradle task asynchronously.
   */
  fun runGradleTask(
    project: Project,
    devices: List<IDevice>,
    taskId: String,
    androidTestSuiteView: AndroidTestSuiteView,
    gradleAndroidModel: GradleAndroidModel,
    waitForDebugger: Boolean,
    testPackageName: String,
    testClassName: String,
    testMethodName: String,
    testRegex: String,
    retentionConfiguration: RetentionConfiguration,
    extraInstrumentationOptions: String
  ) {
    androidTestSuiteView.println("Running tests")

    val listeners = mutableListOf<AndroidTestResultListener>(androidTestSuiteView)
    TEST_LISTENER_KEY[executionEnvironment]?.let { listeners.addAll(it) }
    val adapters = devices.associate { device ->
      val adapterList = listeners.map { gradleTestResultAdapterFactory(device, taskId, gradleAndroidModel.getArtifactForAndroidTest(), it) }
      adapterList.first().device.id to adapterList
    }

    val path: File = Projects.getBaseDirPath(project)
    val taskNames: List<String> = getTaskNames(gradleAndroidModel)
    val externalTaskId: ExternalSystemTaskId = ExternalSystemTaskId.create(GradleConstants.SYSTEM_ID,
                                                                           ExternalSystemTaskType.EXECUTE_TASK, project)
    val taskOutputProcessor = TaskOutputProcessor(adapters)
    val executionId = executionEnvironment.executionId
    val listener = object : ExternalSystemTaskNotificationListener {
      val outputLineProcessor = TaskOutputLineProcessor(object : TaskOutputLineProcessor.LineProcessor {
        override fun processLine(line: String) {
          val processedText = taskOutputProcessor.process(line)
          if (!(processedText.isBlank() && line != processedText)) {
            androidTestSuiteView.println(processedText)
          }
        }
      })

      val testRunIsCancelled = AtomicBoolean(false)
      val onEndIsCalled = AtomicBoolean(false)

      override fun onCancel(projectPath: String, id: ExternalSystemTaskId) {
        testRunIsCancelled.set(true)
      }

      override fun onTaskOutput(id: ExternalSystemTaskId, text: String, stdOut: Boolean) {
        super.onTaskOutput(id, text, stdOut)
        if (stdOut) {
          outputLineProcessor.append(text)
        } else {
          androidTestSuiteView.printlnError(text)
        }
      }

      override fun onEnd(projectPath: String, id: ExternalSystemTaskId) {
        if (onEndIsCalled.getAndSet(true)) {
          return
        }

<<<<<<< HEAD
        val testSuiteStartedOnAnyDevice = adapters.values.any(GradleTestResultAdapter::testSuiteStarted)
=======
        super.onEnd(id)

        val allAdapters = adapters.values.flatten()
        val testSuiteStartedOnAnyDevice = allAdapters.any(GradleTestResultAdapter::testSuiteStarted)
>>>>>>> 5f7be743

        outputLineProcessor.close()
        allAdapters.forEach(GradleTestResultAdapter::onGradleTaskFinished)

        // If there is an APK installation error due to incompatible APKs installed on device,
        // display a popup and ask a user to rerun the Gradle task with UNINSTALL_INCOMPATIBLE_APKS
        // option.
        var isRerunRequested = false
        val rerunDevices = allAdapters.filter {
          it.needRerunWithUninstallIncompatibleApkOption().needRerunWithUninstallIncompatibleApkOption
        }
        if (rerunDevices.isNotEmpty()) {
          ApplicationManager.getApplication().invokeAndWait {
            isRerunRequested = rerunDevices.first().showRerunWithUninstallIncompatibleApkOptionDialog(project)
          }
        }
        if (isRerunRequested) {
          // rerunInvoker will call detachProcess().
          val rerunInvoker = GradleConnectedAndroidTestInvoker(
            executionEnvironment,
            moduleData,
            uninstallIncompatibleApks = true,
            backgroundTaskExecutor,
            gradleTaskManagerFactory,
            gradleTestResultAdapterFactory,
          )
          rerunDevices.forEach {
            androidTestSuiteView.onRerunScheduled(it.device)
          }
          rerunInvoker.runGradleTask(
            project,
            rerunDevices.map { it.iDevice }.toList(),
            taskId,
            androidTestSuiteView,
            gradleAndroidModel,
            waitForDebugger,
            testPackageName,
            testClassName,
            testMethodName,
            testRegex,
            retentionConfiguration,
            extraInstrumentationOptions
          )
        } else {
          // If Gradle task run finished before the test suite starts, show error
          // in the Build output tool window.
          if (!testSuiteStartedOnAnyDevice && !testRunIsCancelled.get()) {
            ApplicationManager.getApplication().invokeLater({
                                                              val toolWindow = buildToolWindowProvider(project)
                                                              if (toolWindow.isAvailable && !toolWindow.isVisible) {
                                                                toolWindow.show()
                                                              }
                                                            }, ModalityState.nonModal(), project.disposed)
          }

          RunContentManager.getInstance(project).allDescriptors.find {
            it.executionId == executionEnvironment.executionId
          }?.let {
            it.processHandler?.detachProcess()
          }
        }
      }
    }

    val disposable = Disposer.newDisposable()
    Disposer.register(project, disposable)
    project.messageBus.connect(disposable).subscribe(ExecutionManager.EXECUTION_TOPIC, object : ExecutionListener {
      override fun processNotStarted(executorId: String, env: ExecutionEnvironment) {
        if (env.executionId != executionId) {
          return
        }
        Disposer.dispose(disposable)
      }

      override fun processStarted(executorId: String, env: ExecutionEnvironment, handler: ProcessHandler) {
        if (env.executionId != executionId) {
          return
        }
        Disposer.dispose(disposable)
        handler.addProcessListener(object : ProcessAdapter() {
          override fun processWillTerminate(event: ProcessEvent, willBeDestroyed: Boolean) {
            if (willBeDestroyed) {
              AndroidGradleTaskManager().cancelTask(externalTaskId, listener)
            }
          }
        })
      }
    })

    val gradleExecutionSettings = getGradleExecutionSettings(
      project, devices, waitForDebugger, testPackageName, testClassName, testMethodName, testRegex,
      retentionConfiguration, extraInstrumentationOptions)

    gradleExecutionSettings.tasks = taskNames

    backgroundTaskExecutor {
      try {
        gradleTaskManagerFactory().executeTasks(path.path, externalTaskId, gradleExecutionSettings, listener)
      } catch (e: ExternalSystemException) {
        // No-op.
        // If there is a failing test case, the test task finished in failed state
        // that ends up with ExternalSystemException to be thrown on Windows.
        // On Linux and Mac OS, GradleTaskManager doesn't throw ExternalSystemException
        // for failed task and it calls listener.onFailure() callback instead.
      } finally {
        // When a Gradle task fails, GradleTaskManager.executeTasks method may throw
        // an ExternalSystemException without calling onEnd() or onFailure() callback.
        // This often happens on Windows.
        listener.onEnd(path.path, externalTaskId)
      }
    }
  }

  private fun getGradleExecutionSettings(
    project: Project,
    devices: List<IDevice>,
    waitForDebugger: Boolean,
    testPackageName: String,
    testClassName: String,
    testMethodName: String,
    testRegex: String,
    retentionConfiguration: RetentionConfiguration,
    extraInstrumentationOptions: String
  ): GradleExecutionSettings {
    return GradleProjectSystemUtil.getOrCreateGradleExecutionSettings(project).apply {
      // Add an environmental variable to filter connected devices for selected devices.
      val deviceSerials = devices.joinToString(",") { device ->
        device.serialNumber
      }
      withEnvironmentVariables(mapOf(("ANDROID_SERIAL" to deviceSerials)))

      withArguments(getDeviceSpecificArguments())

      // Enable UTP test results reporting by embedded XML tag in stdout.
      withArgument("-P${UtpAndroidGradleTaskManagerExtension.ENABLE_UTP_TEST_REPORT_PROPERTY}=true")

      if (retentionConfiguration.enabled == EnableRetention.YES) {
        withArgument("-P$RETENTION_ENABLE_PROPERTY=${retentionConfiguration.maxSnapshots}")
        withArgument("-P$RETENTION_COMPRESS_SNAPSHOT_PROPERTY=${retentionConfiguration.compressSnapshots}")
      } else if (retentionConfiguration.enabled == EnableRetention.NO) {
        withArgument("-P$RETENTION_ENABLE_PROPERTY=0")
      }

      // Add a test filter.
      if (testRegex.isNotBlank()) {
        withArgument("-Pandroid.testInstrumentationRunnerArguments.tests_regex=$testRegex")
      } else if (testPackageName != "" || testClassName != "") {
        var testTypeArgs = "-Pandroid.testInstrumentationRunnerArguments"
        if (testPackageName != "") {
          testTypeArgs += ".package=$testPackageName"
        } else if (testClassName != "") {
          testTypeArgs += ".class=$testClassName"
          if (testMethodName != "") {
            testTypeArgs += "#$testMethodName"
          }
        }
        withArgument(testTypeArgs)
      }

      // Enable debug flag for run with debugger.
      if (waitForDebugger) {
        withArgument("-Pandroid.testInstrumentationRunnerArguments.debug=true")
      }

      if (uninstallIncompatibleApks) {
        withArgument("-P$UNINSTALL_INCOMPATIBLE_APKS_PROPERTY=true")
      }

      // Extra instrumentation params are stored as a String with the format "-e name1 value1 -e name2 value2...". To use these arguments
      // in a Gradle test, each argument needs to be in the format "-Pandroid.testInstrumentationRunnerArguments.name=value".
      val extraInstrumentationOptionsList = parseFromString(extraInstrumentationOptions).toList()
      for (param in extraInstrumentationOptionsList) {
        withArgument("-Pandroid.testInstrumentationRunnerArguments.${param.NAME}=${param.VALUE.trim()}")
      }

      // Don't switch focus to build tool window even after build failure because
      // if there is a test failure, AGP handles it as a build failure and it hides
      // the test result panel if this option is not set.
      // TODO(b/233356642): Replace with direct GradleBuildInvoker usage.
      @Suppress("DEPRECATION")
      putUserData(ANDROID_GRADLE_TASK_MANAGER_DO_NOT_SHOW_BUILD_OUTPUT_ON_FAILURE, true)
    }
  }

  private fun getTaskNames(gradleAndroidModel: GradleAndroidModel): List<String> {
    return listOf(
      moduleData.gradleIdentityPath.trimEnd(':') + ":" + gradleAndroidModel.getGradleConnectedTestTaskNameForSelectedVariant()
    )
  }

  // TODO: This method is copied from com.android.tools.idea.gradle.run.MakeBeforeRunTaskProvider#getDeviceSpecificArguments.
  //       which lives in a different module and this class doesn't have access. Factor out the common method into
  //       a shared utility class and them it from both places.
  private fun getDeviceSpecificArguments(): List<String> {
    val deviceFutures = executionEnvironment.getCopyableUserData(DeviceFutures.KEY)?.devices ?: emptyList()
    val deviceSpec = createSpec(deviceFutures) ?: return emptyList()

    val deviceSpecificArguments = mutableListOf<String>()
    deviceSpec.commonVersion?.let { version ->
      val deviceApiOptimization = API_OPTIMIZATION_ENABLE.get() && GradleExperimentalSettings.getInstance().ENABLE_GRADLE_API_OPTIMIZATION
      if (deviceApiOptimization) {
        deviceSpecificArguments.add(createProjectProperty(PROPERTY_BUILD_API, version.apiLevel.toString()))
        version.codename?.let { codename ->
          deviceSpecificArguments.add(createProjectProperty(PROPERTY_BUILD_API_CODENAME, codename))
        }
      }
    }
    if (deviceSpec.abis.isNotEmpty()) {
      deviceSpecificArguments.add(createProjectProperty(PROPERTY_BUILD_ABI, Joiner.on(',').join(deviceSpec.abis)))
    }

    return deviceSpecificArguments
  }
}<|MERGE_RESOLUTION|>--- conflicted
+++ resolved
@@ -153,14 +153,10 @@
           return
         }
 
-<<<<<<< HEAD
-        val testSuiteStartedOnAnyDevice = adapters.values.any(GradleTestResultAdapter::testSuiteStarted)
-=======
         super.onEnd(id)
 
         val allAdapters = adapters.values.flatten()
         val testSuiteStartedOnAnyDevice = allAdapters.any(GradleTestResultAdapter::testSuiteStarted)
->>>>>>> 5f7be743
 
         outputLineProcessor.close()
         allAdapters.forEach(GradleTestResultAdapter::onGradleTaskFinished)
