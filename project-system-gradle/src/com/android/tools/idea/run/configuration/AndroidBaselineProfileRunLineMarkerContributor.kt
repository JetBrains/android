/*
 * Copyright (C) 2023 The Android Open Source Project
 *
 * Licensed under the Apache License, Version 2.0 (the "License");
 * you may not use this file except in compliance with the License.
 * You may obtain a copy of the License at
 *
 *      http://www.apache.org/licenses/LICENSE-2.0
 *
 * Unless required by applicable law or agreed to in writing, software
 * distributed under the License is distributed on an "AS IS" BASIS,
 * WITHOUT WARRANTIES OR CONDITIONS OF ANY KIND, either express or implied.
 * See the License for the specific language governing permissions and
 * limitations under the License.
 */
package com.android.tools.idea.run.configuration

import com.android.tools.idea.flags.StudioFlags
import com.android.tools.idea.gradle.project.model.GradleAndroidModel
import com.android.tools.idea.kotlin.getQualifiedName
import com.android.tools.idea.kotlin.hasAnnotation
import com.android.tools.idea.projectsystem.getSyncManager
import com.android.tools.idea.projectsystem.gradle.getGradleProjectPath
import com.android.tools.idea.projectsystem.gradle.resolve
import com.intellij.codeInsight.AnnotationUtil
import com.intellij.execution.ProgramRunnerUtil
import com.intellij.execution.RunManagerEx
import com.intellij.execution.executors.DefaultDebugExecutor
import com.intellij.execution.executors.DefaultRunExecutor
import com.intellij.execution.lineMarker.ExecutorAction
import com.intellij.execution.lineMarker.RunLineMarkerContributor
import com.intellij.icons.AllIcons
import com.intellij.lang.java.JavaLanguage
import com.intellij.openapi.actionSystem.ActionGroupWrapper
import com.intellij.openapi.actionSystem.ActionManager
import com.intellij.openapi.actionSystem.AnAction
import com.intellij.openapi.actionSystem.AnActionEvent
import com.intellij.openapi.actionSystem.PlatformCoreDataKeys
import com.intellij.openapi.actionSystem.Separator
import com.intellij.psi.PsiAnnotation
import com.intellij.psi.PsiClass
import com.intellij.psi.PsiElement
import com.intellij.psi.PsiField
import com.intellij.psi.PsiIdentifier
import com.intellij.psi.PsiMember
import com.intellij.psi.PsiMethod
import com.intellij.psi.PsiNewExpression
import com.intellij.psi.util.PsiTreeUtil
import org.jetbrains.android.util.AndroidBundle
<<<<<<< HEAD
import org.jetbrains.kotlin.analysis.api.analyze
import org.jetbrains.kotlin.analysis.api.permissions.KaAllowAnalysisFromWriteAction
import org.jetbrains.kotlin.analysis.api.permissions.KaAllowAnalysisOnEdt
=======
import org.jetbrains.kotlin.analysis.api.permissions.KaAllowAnalysisFromWriteAction
import org.jetbrains.kotlin.analysis.api.permissions.KaAllowAnalysisOnEdt
import org.jetbrains.kotlin.analysis.api.analyze
>>>>>>> ad897288
import org.jetbrains.kotlin.analysis.api.permissions.allowAnalysisFromWriteAction
import org.jetbrains.kotlin.analysis.api.permissions.allowAnalysisOnEdt
import org.jetbrains.kotlin.idea.KotlinLanguage
import org.jetbrains.kotlin.idea.base.util.isUnderKotlinSourceRootTypes
import org.jetbrains.kotlin.lexer.KtTokens
import org.jetbrains.kotlin.name.ClassId
import org.jetbrains.kotlin.psi.KtCallExpression
import org.jetbrains.kotlin.psi.KtClass
import org.jetbrains.kotlin.psi.KtClassOrObject
import org.jetbrains.kotlin.psi.KtNamedDeclaration
import org.jetbrains.kotlin.psi.KtNamedFunction
import org.jetbrains.kotlin.psi.KtProperty
import org.jetbrains.kotlin.psi.psiUtil.getStrictParentOfType
import org.jetbrains.plugins.groovy.intentions.style.inference.resolve
import javax.swing.Icon

class BaselineProfileRunLineMarkerContributor : RunLineMarkerContributor() {

  companion object {
    private const val FQ_NAME_ORG_JUNIT_RULE = "org.junit.Rule"
    private const val NAME_ANDROIDX_JUNIT_BASELINE_PROFILE_RULE = "androidx/benchmark/macro/junit4/BaselineProfileRule"
    private const val NAME_ANDROIDX_JUNIT_MACROBENCHMARK_RULE = "androidx/benchmark/macro/junit4/MacrobenchmarkRule"
    private const val FQ_NAME_ANDROIDX_JUNIT_BASELINE_PROFILE_RULE = "androidx.benchmark.macro.junit4.BaselineProfileRule"
    private const val FQ_NAME_ANDROIDX_JUNIT_MACROBENCHMARK_RULE = "androidx.benchmark.macro.junit4.MacrobenchmarkRule"

    private val generateAction = ActionManager.getInstance().getAction("AndroidX.BaselineProfile.RunGenerate")

    private val executorActions: List<AnAction> = ExecutorAction.getActionList()
      .mapNotNull { it as? ExecutorAction }
      .filter {
        it.executor == DefaultRunExecutor.getRunExecutorInstance() ||
        it.executor == DefaultDebugExecutor.getDebugExecutorInstance()
      }

    private val createRunConfigAction = ExecutorAction.getActionList()
      .mapNotNull { it as? ActionGroupWrapper }
      .firstOrNull { it.delegate == ActionManager.getInstance().getAction("CreateRunConfiguration") }

    internal fun isKtTestClassIdentifier(e: PsiElement): Boolean {
      if (e.node?.elementType != KtTokens.IDENTIFIER) {
        return false
      }

      val declaration = e.getStrictParentOfType<KtNamedDeclaration>()?.takeIf { it.nameIdentifier == e } ?: return false

      return declaration is KtClassOrObject &&
             declaration.isUnderKotlinSourceRootTypes() &&
             e.parent is KtClass
    }

    internal fun isKtTestMethodIdentifier(e: PsiElement): Boolean {
      if (e.node?.elementType != KtTokens.IDENTIFIER) {
        return false
      }

      val declaration = e.getStrictParentOfType<KtNamedDeclaration>()?.takeIf { it.nameIdentifier == e } ?: return false

      return declaration is KtNamedFunction &&
             declaration.isUnderKotlinSourceRootTypes() &&
             e.parent is KtNamedFunction &&
             declaration.hasAnnotation(ClassId.fromString("org/junit/Test"))
    }

    internal fun isJavaTestClassIdentifier(e: PsiElement): Boolean {
      return e is PsiIdentifier && e.parent is PsiClass
    }

    internal fun isJavaTestMethodIdentifier(e: PsiElement): Boolean {
      return e is PsiIdentifier &&
             e.parent is PsiMethod &&
             AnnotationUtil.findAnnotation(e.parent as PsiMethod, "org.junit.Test") != null
    }

    @OptIn(KaAllowAnalysisOnEdt::class)
    internal fun anyTopLevelKtRule(psiElement: PsiElement): String? {
      // Find class body
      val topLevelClass = if (psiElement is KtClass) {
        psiElement
      }
      else {
        PsiTreeUtil.getParentOfType(psiElement, KtClass::class.java) ?: return null
      }

      // Find properties
      val ktProperties = PsiTreeUtil.findChildrenOfType(topLevelClass, KtProperty::class.java).toList()
      if (ktProperties.isEmpty()) {
        return null
      }

      // Analyzes the class to check each property to see if there is at least a BaselineProfileRule applied.
      return allowAnalysisOnEdt {
        @OptIn(KaAllowAnalysisFromWriteAction::class) // TODO(b/310045274)
        allowAnalysisFromWriteAction {
          analyze(topLevelClass) {
            ktProperties
              .filter { prop ->
                // Check that this property has a rule annotation applied and that the parent class node is the
                // same of the method (to ensure both method and rule are in the same class).
                prop.annotationEntries.any { it.getQualifiedName() == FQ_NAME_ORG_JUNIT_RULE } &&
                PsiTreeUtil.getParentOfType(prop, KtClass::class.java) == topLevelClass
              }.firstNotNullOfOrNull { prop ->
                // TODO(b/303222395): Only using the receiver type here, but this won't work if the baseline profile rule
                // gets extended.
                PsiTreeUtil
                  .findChildOfType(prop, KtCallExpression::class.java)
                  ?.expressionType
                  ?.toString()
                  ?.takeIf { it == NAME_ANDROIDX_JUNIT_BASELINE_PROFILE_RULE || it == NAME_ANDROIDX_JUNIT_MACROBENCHMARK_RULE }
              }
          }
        }
      }
    }

    internal fun anyTopLevelJavaRule(psiElement: PsiElement, vararg filter: String): String? {
      // Find class body
      val topLevelClass = if (psiElement is PsiClass) {
        psiElement
      }
      else {
        PsiTreeUtil.getParentOfType(psiElement, PsiClass::class.java) ?: return null
      }

      // Find class members
      val classMembers = PsiTreeUtil.getChildrenOfTypeAsList(topLevelClass, PsiField::class.java)
      if (classMembers.isEmpty()) {
        return null
      }

      // Find a class member that has a BaselineProfileRule applied.
      for (member: PsiMember in classMembers) {
        // Only evaluate direct field member of the top level class
        val rule = PsiTreeUtil
          .findChildrenOfType(member, PsiAnnotation::class.java)
          .filter {
            it.resolveAnnotationType()?.qualifiedName == FQ_NAME_ORG_JUNIT_RULE
          }
          .map {
            PsiTreeUtil.findChildOfType(member, PsiNewExpression::class.java)
              ?.type
              .resolve()
              ?.qualifiedName
              ?.takeIf { it == FQ_NAME_ANDROIDX_JUNIT_BASELINE_PROFILE_RULE || it == FQ_NAME_ANDROIDX_JUNIT_MACROBENCHMARK_RULE }
          }
          .firstOrNull()

        if (rule != null) {
          return rule
        }
      }
      return null
    }
  }

  private val generateBaselineProfileInfo = createOverridingInfo(
    AllIcons.RunConfigurations.TestState.Run_run,
    AndroidBundle.message("android.run.configuration.generate.baseline.profile"),
    listOfNotNull(
      generateAction,
      Separator.getInstance().takeIf { executorActions.isNotEmpty() },
      *executorActions.toTypedArray(),
      createRunConfigAction.takeIf { executorActions.isNotEmpty() && createRunConfigAction != null })
  )

  private val runTestInfo = createOverridingInfo(
    AllIcons.RunConfigurations.TestState.Run,
    AndroidBundle.message("android.run.configuration.generate.baseline.profile"),
    listOfNotNull(
      *executorActions.toTypedArray(),
      createRunConfigAction.takeIf { executorActions.isNotEmpty() && createRunConfigAction != null })
  )

  private fun createOverridingInfo(
    icon: Icon,
    message: String,
    actions: List<AnAction>,
  ): Info {
    return object : Info(
      icon,
      actions.toTypedArray(),
      { _ -> message }
    ) {
      override fun shouldReplace(other: Info): Boolean {
        return other.actions.intersect(executorActions.toSet()).isNotEmpty()
      }
    }
  }

  override fun getInfo(e: PsiElement): Info? {
    // If the studio flag is not enabled, skip entirely.
    if (!StudioFlags.GENERATE_BASELINE_PROFILE_GUTTER_ICON.get()) return null

    if (e.project.getSyncManager().isSyncNeeded()) return null

    var classIdentifier = false
    var rule: String? = null

    if (e.language == KotlinLanguage.INSTANCE) {
      classIdentifier = isKtTestClassIdentifier(e)
      val methodIdentifier = isKtTestMethodIdentifier(e)
      if (!classIdentifier && !methodIdentifier) {
        return null
      }
      // This check is potentially computationally expensive, but needs to be checked if when
      // either this PsiElement is a class or a method. Therefore, we check it only once after
      // making sure we have a class or method identifier.
      rule = anyTopLevelKtRule(e)
    }
    else if (e.language == JavaLanguage.INSTANCE) {
      classIdentifier = isJavaTestClassIdentifier(e)
      val methodIdentifier = isJavaTestMethodIdentifier(e)
      if (!classIdentifier && !methodIdentifier) {
        return null
      }
      // This check is potentially computationally expensive, but needs to be checked if when
      // either this PsiElement is a class or a method. Therefore, we check it only once after
      // making sure we have a class or method identifier.
      rule = anyTopLevelJavaRule(e)
    }

    return when (rule) {
      NAME_ANDROIDX_JUNIT_BASELINE_PROFILE_RULE, FQ_NAME_ANDROIDX_JUNIT_BASELINE_PROFILE_RULE ->
        if (classIdentifier) generateBaselineProfileInfo else runTestInfo
      NAME_ANDROIDX_JUNIT_MACROBENCHMARK_RULE, FQ_NAME_ANDROIDX_JUNIT_MACROBENCHMARK_RULE -> runTestInfo
      else -> null
    }
  }
}

class BaselineProfileAction : AnAction() {
  override fun actionPerformed(e: AnActionEvent) {
    val project = e.project ?: return
    val sourceModule = e.getData(PlatformCoreDataKeys.MODULE) ?: return
    val targetModulePath = GradleAndroidModel.get(
      sourceModule)?.selectedVariant?.testedTargetVariants?.map { it.targetProjectPath }?.firstOrNull() ?: return
    val targetModuleGradlePath = sourceModule.getGradleProjectPath()?.resolve(targetModulePath)
    val runManager = RunManagerEx.getInstanceEx(project)
    val runConfiguration = runManager.allSettings
      .asSequence()
      .filter { it.type == AndroidBaselineProfileRunConfigurationType.getInstance() }
      .filter { (it.configuration as AndroidBaselineProfileRunConfiguration).configurationModule.module?.getGradleProjectPath() == targetModuleGradlePath }
      .firstOrNull()
      .let {
        // If the configuration was found, use this one
        if (it != null) return@let it

        val runnerAndConfigSettings = runManager.createConfiguration(
          AndroidBaselineProfileRunConfigurationType.NAME,
          AndroidBaselineProfileRunConfigurationType.getInstance().factory
        )
        runManager.addConfiguration(runnerAndConfigSettings)
        return@let runnerAndConfigSettings
      }

    // If the configuration is not selected, if fails says it cannot run on the selected target.
    // Selecting this gradle configuration also disables the target selection.
    runManager.selectedConfiguration = runConfiguration
    ProgramRunnerUtil.executeConfiguration(runConfiguration, DefaultRunExecutor.getRunExecutorInstance())
  }
}
<|MERGE_RESOLUTION|>--- conflicted
+++ resolved
@@ -47,15 +47,9 @@
 import com.intellij.psi.PsiNewExpression
 import com.intellij.psi.util.PsiTreeUtil
 import org.jetbrains.android.util.AndroidBundle
-<<<<<<< HEAD
-import org.jetbrains.kotlin.analysis.api.analyze
-import org.jetbrains.kotlin.analysis.api.permissions.KaAllowAnalysisFromWriteAction
-import org.jetbrains.kotlin.analysis.api.permissions.KaAllowAnalysisOnEdt
-=======
 import org.jetbrains.kotlin.analysis.api.permissions.KaAllowAnalysisFromWriteAction
 import org.jetbrains.kotlin.analysis.api.permissions.KaAllowAnalysisOnEdt
 import org.jetbrains.kotlin.analysis.api.analyze
->>>>>>> ad897288
 import org.jetbrains.kotlin.analysis.api.permissions.allowAnalysisFromWriteAction
 import org.jetbrains.kotlin.analysis.api.permissions.allowAnalysisOnEdt
 import org.jetbrains.kotlin.idea.KotlinLanguage
@@ -85,10 +79,8 @@
 
     private val executorActions: List<AnAction> = ExecutorAction.getActionList()
       .mapNotNull { it as? ExecutorAction }
-      .filter {
-        it.executor == DefaultRunExecutor.getRunExecutorInstance() ||
-        it.executor == DefaultDebugExecutor.getDebugExecutorInstance()
-      }
+      .filter { it.executor == DefaultRunExecutor.getRunExecutorInstance() ||
+                it.executor == DefaultDebugExecutor.getDebugExecutorInstance() }
 
     private val createRunConfigAction = ExecutorAction.getActionList()
       .mapNotNull { it as? ActionGroupWrapper }
@@ -289,8 +281,7 @@
   override fun actionPerformed(e: AnActionEvent) {
     val project = e.project ?: return
     val sourceModule = e.getData(PlatformCoreDataKeys.MODULE) ?: return
-    val targetModulePath = GradleAndroidModel.get(
-      sourceModule)?.selectedVariant?.testedTargetVariants?.map { it.targetProjectPath }?.firstOrNull() ?: return
+    val targetModulePath = GradleAndroidModel.get(sourceModule)?.selectedVariant?.testedTargetVariants?.map { it.targetProjectPath }?.firstOrNull() ?: return
     val targetModuleGradlePath = sourceModule.getGradleProjectPath()?.resolve(targetModulePath)
     val runManager = RunManagerEx.getInstanceEx(project)
     val runConfiguration = runManager.allSettings
