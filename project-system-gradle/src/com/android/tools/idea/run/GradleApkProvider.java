--- conflicted
+++ resolved
@@ -59,7 +59,6 @@
 import com.android.tools.idea.util.DynamicAppUtils;
 import com.android.tools.idea.gradle.util.OutputType;
 import com.android.tools.idea.log.LogWrapper;
-import com.android.tools.idea.projectsystem.ModuleSystemUtil;
 import com.android.tools.idea.projectsystem.ProjectSystemSyncManager;
 import com.android.tools.idea.projectsystem.ProjectSystemUtil;
 import com.android.tools.idea.projectsystem.gradle.GradleHolderProjectPath;
@@ -278,10 +277,10 @@
               }
 
               ApkInfo apkInfo = collectAppBundleOutput(
-                  baseAndroidModel,
-                  baseAppModule,
-                  myOutputModelProvider,
-                  pkgName);
+                baseAndroidModel,
+                baseAppModule,
+                myOutputModelProvider,
+                pkgName);
               if (apkInfo != null) {
                 apkList.add(apkInfo);
               }
@@ -321,15 +320,12 @@
       for (ApkFileUnit file : info.getFiles()) {
         logger.info(String.format("    apk from %s : %s", file.getModuleName(), file.getApkFile()));
       }
-<<<<<<< HEAD
-=======
       for (BaselineProfileDetails bps: info.getBaselineProfiles()) {
         logger.info("    baseline prof: api ["+ bps.getMinApi()+","+bps.getMaxApi()+"]");
         for (File f: bps.getBaselineProfileFiles()) {
           logger.info("        md : '" + f.getName() + "'");
         }
       }
->>>>>>> 8b7d83e8
     }
 
     return apkList;
@@ -338,7 +334,7 @@
   @NotNull
   private List<BaselineProfileDetails> getBaselineProfiles(GenericBuiltArtifacts builtArtifacts) {
     if (builtArtifacts == null) {
-        return emptyList();
+      return emptyList();
     }
 
     List<BaselineProfileDetails> bp = builtArtifacts.getBaselineProfiles();
@@ -634,11 +630,7 @@
       Module targetModule = ApplicationManager.getApplication().runReadAction(
         (Computable<Module>)() -> {
           Project project = myFacet.getModule().getProject();
-<<<<<<< HEAD
-          GradleProjectPath projectPath = getGradleProjectPath(ModuleSystemUtil.getHolderModule(myFacet.getModule()));
-=======
           GradleProjectPath projectPath = getGradleProjectPath(LinkedAndroidModuleGroupUtilsKt.getHolderModule(myFacet.getModule()));
->>>>>>> 8b7d83e8
           if (projectPath == null) return null;
           GradleProjectPath targetProjectPath = new GradleHolderProjectPath(projectPath.getBuildRoot(), targetGradlePath);
           return resolveIn(targetProjectPath, project);
