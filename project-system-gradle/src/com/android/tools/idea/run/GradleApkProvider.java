--- conflicted
+++ resolved
@@ -32,7 +32,6 @@
 import com.android.builder.model.TestVariantBuildOutput;
 import com.android.builder.model.VariantBuildOutput;
 import com.android.ddmlib.IDevice;
-import com.android.ide.common.build.BaselineProfileDetails;
 import com.android.ide.common.build.GenericBuiltArtifact;
 import com.android.ide.common.build.GenericBuiltArtifacts;
 import com.android.ide.common.build.GenericBuiltArtifactsLoader;
@@ -81,7 +80,6 @@
 import java.nio.file.Files;
 import java.nio.file.Path;
 import java.util.ArrayList;
-import java.util.Arrays;
 import java.util.Collection;
 import java.util.Collections;
 import java.util.List;
@@ -659,15 +657,10 @@
 
     final String message =
       AndroidBundle.message("run.error.apk.not.signed", gradleAndroidModel.getSelectedVariant().getDisplayName());
-<<<<<<< HEAD
-    ConfigurationQuickFix quickFix = new UnsignedApkQuickFix(module, gradleAndroidModel.getSelectedVariant().getBuildType());
-    result.add(ValidationError.fatal(message, quickFix));
-=======
     UnsignedApkQuickFix quickfix = UnsignedApkQuickFix.create(module,
                                                               gradleAndroidModel.getSelectedVariant().getBuildType(),
                                                               quickFixCallback);
     result.add(ValidationError.fatal(message, quickfix));
->>>>>>> 574fcae1
     return result.build();
   }
 
