--- conflicted
+++ resolved
@@ -164,24 +164,8 @@
                              implementationClass="com.android.tools.idea.gradle.navigation.KotlinRefManipulator"/>
     <lang.elementManipulator forClass="org.jetbrains.kotlin.psi.KtDotQualifiedExpression"
                              implementationClass="com.android.tools.idea.gradle.navigation.KotlinExpressionRefManipulator"/>
-<<<<<<< HEAD
-    <!--
-      These two activities, along with NativeStartupActivity in android-ndk, have an ordering requirement.  In production,
-      that ordering requirement is satisfied by the services within the activities, providing DeferredCompletables which
-      are completed when the activity is done, and which can be waited for from other activities.
-
-      In unit test mode, StartupManagerImpl runs all the ProjectActivities synchronously, and in order.  We therefore
-      have to ensure that these activities are in an acceptable order, or our tests will deadlock.
-    -->
-    <postStartupActivity id="Android.Initialization"
-                         implementation="com.android.tools.idea.gradle.project.AndroidNewProjectInitializationStartupActivity"/>
-    <postStartupActivity id="Android.Gradle.Project"
-                         implementation="com.android.tools.idea.gradle.project.AndroidGradleProjectStartupActivity"
-                         order="after Android.Initialization"/>
-=======
     <postStartupActivity implementation="com.android.tools.idea.gradle.project.AndroidNewProjectInitializationStartupActivity"/>
     <postStartupActivity implementation="com.android.tools.idea.gradle.project.AndroidGradleProjectStartupActivity"/>
->>>>>>> 50c60fc5
     <intentionAction>
       <language>UAST</language>
       <className>org.jetbrains.android.intentions.AndroidAddLibraryDependencyAction</className>
@@ -200,19 +184,10 @@
     <facetType implementation="com.android.tools.idea.gradle.project.facet.gradle.GradleFacetType"/>
     <facetType implementation="com.android.tools.idea.gradle.project.facet.ndk.NdkFacetType"/>
     <facetType implementation="com.android.tools.idea.gradle.project.facet.java.JavaFacetType"/>
-<<<<<<< HEAD
-    <externalProjectDataService implementation="com.android.tools.idea.gradle.project.facet.java.DoNotUseLegacyJavaFacetRemover"/>
-    <spellchecker.support language="Groovy" implementationClass="org.jetbrains.android.spellchecker.AndroidGradleSpellcheckingStrategy"
-                          order="first"/>
-    <spellchecker.support language="kotlin"
-                          implementationClass="org.jetbrains.kotlin.android.spellchecker.AndroidGradleKtsSpellcheckingStrategy"
-                          order="first"/>
-    <versionCatalogFilesGradleModel implementation="com.android.tools.idea.gradle.catalog.VersionCatalogFilesGradleModel"/>
-=======
     <externalProjectDataService implementation="com.android.tools.idea.gradle.project.facet.java.DoNotUseLegacyJavaFacetRemover" />
     <spellchecker.support language="Groovy" implementationClass="org.jetbrains.android.spellchecker.AndroidGradleSpellcheckingStrategy" order="first"/>
     <spellchecker.support language="kotlin" implementationClass="org.jetbrains.kotlin.android.spellchecker.AndroidGradleKtsSpellcheckingStrategy" order="first"/>
->>>>>>> 50c60fc5
+    <versionCatalogFilesGradleModel implementation="com.android.tools.idea.gradle.catalog.VersionCatalogFilesGradleModel"/>
   </extensions>
   <extensions defaultExtensionNs="com.intellij.properties">
     <implicitPropertyUsageProvider implementation="com.android.tools.idea.editors.GradleImplicitPropertyUsageProvider"/>
@@ -249,8 +224,7 @@
         implementation="com.android.tools.idea.testartifacts.instrumented.AndroidTestConfigurationProducerGradleToken"/>
   </extensions>
   <extensions defaultExtensionNs="com.android.tools.idea.ui.resourcemanager.importer">
-    <createDefaultResDirectoryToken
-        implementation="com.android.tools.idea.ui.resourcemanager.importer.CreateDefaultResDirectoryGradleToken"/>
+    <createDefaultResDirectoryToken implementation="com.android.tools.idea.ui.resourcemanager.importer.CreateDefaultResDirectoryGradleToken"/>
   </extensions>
   <extensions defaultExtensionNs="org.jetbrains.android.facet">
     <resourceFolderManagerToken implementation="org.jetbrains.android.facet.ResourceFolderManagerGradleToken"/>
