/*
 * Copyright (C) 2023 The Android Open Source Project
 *
 * Licensed under the Apache License, Version 2.0 (the "License");
 * you may not use this file except in compliance with the License.
 * You may obtain a copy of the License at
 *
 *      http://www.apache.org/licenses/LICENSE-2.0
 *
 * Unless required by applicable law or agreed to in writing, software
 * distributed under the License is distributed on an "AS IS" BASIS,
 * WITHOUT WARRANTIES OR CONDITIONS OF ANY KIND, either express or implied.
 * See the License for the specific language governing permissions and
 * limitations under the License.
 */
package org.jetbrains.kotlin.android.models

import com.android.builder.model.proto.ide.AndroidGradlePluginProjectFlags
import com.android.builder.model.proto.ide.AndroidGradlePluginProjectFlags.BooleanFlag as ProtoBooleanFlag
import com.android.builder.model.proto.ide.AndroidVersion
import com.android.builder.model.proto.ide.Library
import com.android.builder.model.proto.ide.SigningConfig
import com.android.builder.model.proto.ide.TestInfo
import com.android.builder.model.v2.ide.AndroidGradlePluginProjectFlags.BooleanFlag
import com.android.ide.common.gradle.Component
import com.android.ide.common.gradle.Version
import com.android.kotlin.multiplatform.ide.models.serialization.androidDependencyKey
import com.android.kotlin.multiplatform.ide.models.serialization.androidSourceSetKey
import com.android.kotlin.multiplatform.models.AndroidCompilation
import com.android.kotlin.multiplatform.models.AndroidTarget
import com.android.kotlin.multiplatform.models.SourceProvider
import com.android.tools.idea.flags.StudioFlags
import com.android.tools.idea.gradle.model.ARTIFACT_NAME_ANDROID_TEST
import com.android.tools.idea.gradle.model.ARTIFACT_NAME_UNIT_TEST
import com.android.tools.idea.gradle.model.CodeShrinker
import com.android.tools.idea.gradle.model.IdeAaptOptions
import com.android.tools.idea.gradle.model.IdeAndroidProjectType
import com.android.tools.idea.gradle.model.IdeArtifactName
import com.android.tools.idea.gradle.model.IdeLibrary
import com.android.tools.idea.gradle.model.IdeTestOptions
import com.android.tools.idea.gradle.model.LibraryReference
import com.android.tools.idea.gradle.model.ResolverType
import com.android.tools.idea.gradle.model.impl.IdeAaptOptionsImpl
import com.android.tools.idea.gradle.model.impl.IdeAndroidArtifactCoreImpl
import com.android.tools.idea.gradle.model.impl.IdeAndroidGradlePluginProjectFlagsImpl
import com.android.tools.idea.gradle.model.impl.IdeAndroidLibraryImpl
import com.android.tools.idea.gradle.model.impl.IdeAndroidProjectImpl
import com.android.tools.idea.gradle.model.impl.IdeApiVersionImpl
import com.android.tools.idea.gradle.model.impl.IdeBasicVariantImpl
import com.android.tools.idea.gradle.model.impl.IdeBuildTasksAndOutputInformationImpl
import com.android.tools.idea.gradle.model.impl.IdeDependenciesCoreDirect
import com.android.tools.idea.gradle.model.impl.IdeDependencyCoreImpl
import com.android.tools.idea.gradle.model.impl.IdeExtraSourceProviderImpl
import com.android.tools.idea.gradle.model.impl.IdeJavaArtifactCoreImpl
import com.android.tools.idea.gradle.model.impl.IdeJavaCompileOptionsImpl
import com.android.tools.idea.gradle.model.impl.IdeJavaLibraryImpl
import com.android.tools.idea.gradle.model.impl.IdeLintOptionsImpl
import com.android.tools.idea.gradle.model.impl.IdeModuleLibraryImpl
import com.android.tools.idea.gradle.model.impl.IdeModuleSourceSetImpl.Companion.wellKnownOrCreate
import com.android.tools.idea.gradle.model.impl.IdeProjectPathImpl
import com.android.tools.idea.gradle.model.impl.IdeResolvedLibraryTableImpl
import com.android.tools.idea.gradle.model.impl.IdeSigningConfigImpl
import com.android.tools.idea.gradle.model.impl.IdeSourceProviderContainerImpl
import com.android.tools.idea.gradle.model.impl.IdeSourceProviderImpl
import com.android.tools.idea.gradle.model.impl.IdeTestOptionsImpl
import com.android.tools.idea.gradle.model.impl.IdeVariantBuildInformationImpl
import com.android.tools.idea.gradle.model.impl.IdeVariantCoreImpl
import com.android.tools.idea.gradle.project.GradleExperimentalSettings
import com.android.tools.idea.gradle.project.model.GradleAndroidModelData
import com.android.tools.idea.gradle.project.model.GradleAndroidModelDataImpl
import com.android.tools.idea.gradle.project.model.ourAndroidSyncVersion
import com.android.tools.idea.gradle.project.sync.idea.data.service.AndroidProjectKeys
import com.intellij.openapi.externalSystem.model.DataNode
import com.intellij.openapi.externalSystem.model.project.ProjectData
import com.intellij.openapi.externalSystem.util.ExternalSystemApiUtil
import org.jetbrains.kotlin.cli.common.arguments.K2JVMCompilerArguments
import org.jetbrains.kotlin.cli.common.arguments.parseCommandLineArguments
import org.jetbrains.kotlin.gradle.idea.tcs.IdeaKotlinBinaryDependency
import org.jetbrains.kotlin.gradle.idea.tcs.IdeaKotlinDependency
import org.jetbrains.kotlin.gradle.idea.tcs.IdeaKotlinDependencyCoordinates
import org.jetbrains.kotlin.gradle.idea.tcs.IdeaKotlinResolvedBinaryDependency
import org.jetbrains.kotlin.gradle.idea.tcs.IdeaKotlinSourceDependency
import org.jetbrains.kotlin.gradle.idea.tcs.extras.documentationClasspath
import org.jetbrains.kotlin.gradle.idea.tcs.extras.sourcesClasspath
import org.jetbrains.kotlin.idea.projectModel.KotlinCompilation
import org.jetbrains.kotlin.idea.projectModel.KotlinSourceSet
import org.jetbrains.kotlin.tooling.core.WeakInterner
import java.io.File
import java.nio.charset.Charset

/**
 * Used to convert models coming from the build side in the kotlin model extras to the IDE models representation.
 */
class KotlinModelConverter {
  companion object {
    const val kotlinMultiplatformAndroidVariantName = "androidMain"

    internal fun KotlinSourceSet.getJavaSourceDirectories() = sourceDirs.map { File(it.parentFile, "java") }
    internal fun KotlinSourceSet.getResSourceDirectories() = sourceDirs.map { File(it.parentFile, "res") }
    internal fun KotlinSourceSet.getAssetsSourceDirectories() = sourceDirs.map { File(it.parentFile, "assets") }
  }

  private val interner = WeakInterner(lock = null) // No need for a lock since the resolution happens sequentially.

  private val seenDependencies = mutableMapOf<IdeaKotlinDependencyCoordinates, LibraryReference>()
  private val libraries = mutableListOf<IdeLibrary>()

  private val useAdditionalArtifactsFromLibraries by lazy {
    GradleExperimentalSettings.getInstance().USE_MULTI_VARIANT_EXTRA_ARTIFACTS &&
    StudioFlags.GRADLE_MULTI_VARIANT_ADDITIONAL_ARTIFACT_SUPPORT.get()
  }

  private fun String.deduplicate() = interner.getOrPut(this)
  private fun File.deduplicateFile(): File = File(path.deduplicate())
  private fun com.android.builder.model.proto.ide.File.convertAndDeduplicate() = File(absolutePath.deduplicate())
  private fun Collection<com.android.builder.model.proto.ide.File>.convertAndDeduplicate() = map { it.convertAndDeduplicate() }

  private fun AndroidVersion.convert(): IdeApiVersionImpl {
    val apiString = codename ?: apiLevel.toString()
    return IdeApiVersionImpl(
      apiLevel = apiLevel,
      codename = codename.deduplicate(),
      apiString = apiString.deduplicate()
    )
  }

  private fun TestInfo.convert(): IdeTestOptionsImpl {
    val executionOption: IdeTestOptions.Execution? =
      when (execution) {
        null -> null
        TestInfo.Execution.ANDROID_TEST_ORCHESTRATOR ->
          IdeTestOptions.Execution.ANDROID_TEST_ORCHESTRATOR
        TestInfo.Execution.ANDROIDX_TEST_ORCHESTRATOR ->
          IdeTestOptions.Execution.ANDROIDX_TEST_ORCHESTRATOR
        TestInfo.Execution.HOST ->
          IdeTestOptions.Execution.HOST
        TestInfo.Execution.UNRECOGNIZED -> IdeTestOptions.Execution.HOST
      }
    return IdeTestOptionsImpl(
      animationsDisabled = animationsDisabled,
      execution = executionOption,
      instrumentedTestTaskName = instrumentedTestTaskName.deduplicate()
    )
  }

  private fun SourceProvider.convert(
    sourceSet: KotlinSourceSet,
    withJava: Boolean
  ): IdeSourceProviderImpl {
    val folder = File(manifestFile.absolutePath).parentFile
    fun File.makeRelativeAndDeduplicate(): String = (if (folder != null) relativeToOrSelf(folder) else this).path.deduplicate()
    fun String.makeRelativeAndDeduplicate(): String = File(this).makeRelativeAndDeduplicate()
    fun Collection<File>.makeRelativeAndDeduplicate(): Collection<String> = map { it.makeRelativeAndDeduplicate() }
    return IdeSourceProviderImpl(
      myName = sourceSet.name,
      myFolder = folder,
      myManifestFile = manifestFile.absolutePath.makeRelativeAndDeduplicate(),
      myKotlinDirectories = sourceSet.sourceDirs.makeRelativeAndDeduplicate(),
      myResourcesDirectories = sourceSet.resourceDirs.makeRelativeAndDeduplicate(),
      myJavaDirectories = if (withJava) {
        sourceSet.getJavaSourceDirectories().makeRelativeAndDeduplicate()
      } else emptyList(),
      myAidlDirectories = emptyList(),
      myRenderscriptDirectories = emptyList(),
      myResDirectories = sourceSet.getResSourceDirectories().makeRelativeAndDeduplicate(),
      myAssetsDirectories = sourceSet.getAssetsSourceDirectories().makeRelativeAndDeduplicate(),
      myJniLibsDirectories = emptyList(),
      myShadersDirectories = emptyList(),
      myMlModelsDirectories = emptyList(),
      myBaselineProfileDirectories = emptyList(),
      myCustomSourceDirectories = emptyList()
    )
  }

  private fun AndroidGradlePluginProjectFlags.convert() = IdeAndroidGradlePluginProjectFlagsImpl(
    applicationRClassConstantIds = booleanFlagValuesList.firstOrNull {
      it.flag == ProtoBooleanFlag.APPLICATION_R_CLASS_CONSTANT_IDS
    }?.value ?: BooleanFlag.APPLICATION_R_CLASS_CONSTANT_IDS.legacyDefault,

    testRClassConstantIds = booleanFlagValuesList.firstOrNull {
      it.flag == ProtoBooleanFlag.TEST_R_CLASS_CONSTANT_IDS
    }?.value ?: BooleanFlag.TEST_R_CLASS_CONSTANT_IDS.legacyDefault,

    transitiveRClasses = booleanFlagValuesList.firstOrNull {
      it.flag == ProtoBooleanFlag.TRANSITIVE_R_CLASS
    }?.value ?: BooleanFlag.TRANSITIVE_R_CLASS.legacyDefault,

    usesCompose = booleanFlagValuesList.firstOrNull {
      it.flag == ProtoBooleanFlag.JETPACK_COMPOSE
    }?.value ?: BooleanFlag.JETPACK_COMPOSE.legacyDefault,

    mlModelBindingEnabled = booleanFlagValuesList.firstOrNull {
      it.flag == ProtoBooleanFlag.ML_MODEL_BINDING
    }?.value ?: BooleanFlag.ML_MODEL_BINDING.legacyDefault,

    androidResourcesEnabled = booleanFlagValuesList.firstOrNull {
      it.flag == ProtoBooleanFlag.BUILD_FEATURE_ANDROID_RESOURCES
    }?.value ?: BooleanFlag.BUILD_FEATURE_ANDROID_RESOURCES.legacyDefault,

    unifiedTestPlatformEnabled = booleanFlagValuesList.firstOrNull {
      it.flag == ProtoBooleanFlag.UNIFIED_TEST_PLATFORM
    }?.value ?: BooleanFlag.UNIFIED_TEST_PLATFORM.legacyDefault,

    useAndroidX = booleanFlagValuesList.firstOrNull {
      it.flag == ProtoBooleanFlag.USE_ANDROID_X
    }?.value ?: BooleanFlag.USE_ANDROID_X.legacyDefault,

    dataBindingEnabled = booleanFlagValuesList.firstOrNull {
      it.flag == ProtoBooleanFlag.DATA_BINDING_ENABLED
<<<<<<< HEAD
    }?.value ?: BooleanFlag.DATA_BINDING_ENABLED.legacyDefault
=======
    }?.value ?: BooleanFlag.DATA_BINDING_ENABLED.legacyDefault,

    generateManifestClass = booleanFlagValuesList.firstOrNull {
      it.flag == ProtoBooleanFlag.GENERATE_MANIFEST_CLASS
    }?.value ?: BooleanFlag.GENERATE_MANIFEST_CLASS.legacyDefault
>>>>>>> 8b7d83e8
  )

  private fun SigningConfig.convert() = IdeSigningConfigImpl(
    name = name.deduplicate(),
    storeFile = storeFile?.convertAndDeduplicate(),
    storePassword = storePassword?.deduplicate(),
    keyAlias = keyAlias?.deduplicate()
  )

  private fun computeForCoordinatesIfAbsent(
    coordinates: IdeaKotlinDependencyCoordinates?,
    action: () -> LibraryReference
  ): LibraryReference {
    return if (coordinates == null) {
      action()
    } else {
      seenDependencies.computeIfAbsent(coordinates) {
        action()
      }
    }
  }

  private fun recordLibraryDependency(library: IdeLibrary): LibraryReference {
    val index = libraries.size
    libraries.add(library)
    return LibraryReference(index, ResolverType.KMP_ANDROID)
  }

  private fun androidLibraryFrom(
    androidLibrary: Library,
    coordinates: IdeaKotlinDependencyCoordinates?
  ): LibraryReference {
    return computeForCoordinatesIfAbsent(coordinates) {
      val libraryInfo = androidLibrary.libraryInfo ?: error("libraryInfo missing for ${androidLibrary.key}")

      val androidLibraryData = androidLibrary.androidLibraryData ?: error("androidLibraryData missing for ${androidLibrary.key}")

      val artifactAddress = "${libraryInfo.group}:${libraryInfo.name}:${libraryInfo.version}@aar"
      val library = IdeAndroidLibraryImpl.create(
        artifactAddress = artifactAddress,
        name = coordinates?.toString() ?: artifactAddress,
        component = androidLibrary.getComponent(),
        folder = androidLibraryData.resFolder.convertAndDeduplicate().parentFile.deduplicateFile(),
        artifact = if (androidLibrary.hasArtifact()) androidLibrary.artifact.convertAndDeduplicate() else File(""),
        lintJar = if (androidLibrary.hasLintJar()) androidLibrary.lintJar.convertAndDeduplicate().path else null,
        srcJar = if (useAdditionalArtifactsFromLibraries && androidLibrary.hasSrcJar()) androidLibrary.srcJar.convertAndDeduplicate().path else null,
        docJar = if (useAdditionalArtifactsFromLibraries && androidLibrary.hasDocJar()) androidLibrary.docJar.convertAndDeduplicate().path else null,
        samplesJar = if (useAdditionalArtifactsFromLibraries && androidLibrary.hasSamplesJar()) androidLibrary.samplesJar.convertAndDeduplicate().path else null,
        manifest = androidLibraryData.manifest.convertAndDeduplicate().path ?: "",
        compileJarFiles = androidLibraryData.compileJarFilesList.map { it.convertAndDeduplicate().path },
        runtimeJarFiles = androidLibraryData.runtimeJarFilesList.map { it.convertAndDeduplicate().path },
        resFolder = androidLibraryData.resFolder.convertAndDeduplicate().path ?: "",
        resStaticLibrary = androidLibraryData.resStaticLibrary.convertAndDeduplicate(),
        assetsFolder = androidLibraryData.assetsFolder.convertAndDeduplicate().path ?: "",
        jniFolder = androidLibraryData.jniFolder.convertAndDeduplicate().path ?: "",
        aidlFolder = androidLibraryData.aidlFolder.convertAndDeduplicate().path ?: "",
        renderscriptFolder = androidLibraryData.renderscriptFolder.convertAndDeduplicate().path ?: "",
        proguardRules = androidLibraryData.proguardRules.convertAndDeduplicate().path ?: "",
        externalAnnotations = androidLibraryData.externalAnnotations.convertAndDeduplicate().path ?: "",
        publicResources = androidLibraryData.publicResources.convertAndDeduplicate().path ?: "",
        symbolFile = androidLibraryData.symbolFile.convertAndDeduplicate().path,
        deduplicate = { this.deduplicate() }
      )

      recordLibraryDependency(library)
    }
  }

  fun Library.getComponent() = if (hasLibraryInfo()) {
    when (libraryInfo.group) {
      "__local_aars__", "__wrapped_aars__", "__local_asars__", "artifacts" -> null
      else -> Component(libraryInfo.group, libraryInfo.name, Version.parse(libraryInfo.version))
    }
  } else {
    null
  }

  /**
   * Converts kotlin's dependency notion into the notion used in the IDE models, caches the result and returns a reference to the created
   * library.
   */
  fun recordDependency(dependency: IdeaKotlinDependency): LibraryReference? {
    val libraryReference = when (dependency) {
      is IdeaKotlinBinaryDependency -> {
        val dependencyInfo = dependency.extras[androidDependencyKey]

        if (dependencyInfo != null) {
          androidLibraryFrom(dependencyInfo.library, dependency.coordinates)
        } else if (dependency is IdeaKotlinResolvedBinaryDependency) {
          computeForCoordinatesIfAbsent(dependency.coordinates) {
            recordLibraryDependency(
              IdeJavaLibraryImpl(
                artifactAddress = dependency.coordinates.toString(),
                name = dependency.coordinates.toString(),
                component = dependency.coordinates?.let {
                  if (it.version != null) {
                    Component(it.group, it.module, Version.parse(it.version!!))
                  } else {
                    null
                  }
                },
                artifact = dependency.classpath.first(),
                srcJar = if (useAdditionalArtifactsFromLibraries) dependency.sourcesClasspath.firstOrNull() else null,
                docJar = if (useAdditionalArtifactsFromLibraries) dependency.documentationClasspath.firstOrNull() else null,
                samplesJar = null,
              )
            )
          }
        } else {
          null
        }
      }

      is IdeaKotlinSourceDependency -> {
        computeForCoordinatesIfAbsent(dependency.coordinates) {
          recordLibraryDependency(
            IdeModuleLibraryImpl(
              buildId = dependency.coordinates.buildId,
              projectPath = dependency.coordinates.projectPath,
              variant = null, // TODO(b/269755640): how to combine the flavors here in the right order?
              lintJar = null,
              sourceSet = wellKnownOrCreate(dependency.coordinates.sourceSetName)
            )
          )
        }
      }

      else -> null
    }

    return libraryReference
  }


  /**
   * Creates the library table data node and attaches it to the project. When that happens, we don't need the cache for libraries anymore,
   * and so they're disposed.
   */
  fun maybeCreateLibraryTable(projectNode: DataNode<ProjectData>) {
    if (ExternalSystemApiUtil.find(projectNode, AndroidProjectKeys.KMP_ANDROID_LIBRARY_TABLE) == null) {
      projectNode.createChild(
        AndroidProjectKeys.KMP_ANDROID_LIBRARY_TABLE,
        IdeResolvedLibraryTableImpl(
          libraries = libraries.map { listOf(it) }
        )
      )

      seenDependencies.clear()
      libraries.clear()
    }
  }

  fun createGradleAndroidModelData(
    moduleName: String,
    rootModulePath: File?,
    targetInfo: AndroidTarget,
    compilationInfoMap: Map<AndroidCompilation.CompilationType, Pair<KotlinCompilation, AndroidCompilation>>,
    sourceSetDependenciesMap: Map<String, Set<LibraryReference>>,
  ): GradleAndroidModelData {
    val (mainKotlinCompilation, mainAndroidCompilation) = compilationInfoMap[AndroidCompilation.CompilationType.MAIN]!!
    val (unitTestKotlinCompilation, unitTestAndroidCompilation) = compilationInfoMap[AndroidCompilation.CompilationType.UNIT_TEST] ?: Pair(null, null)
    val (androidTestKotlinCompilation, androidTestAndroidCompilation) = compilationInfoMap[AndroidCompilation.CompilationType.INSTRUMENTED_TEST] ?: Pair(null, null)

    val mainSourceSetDependencies = sourceSetDependenciesMap[mainAndroidCompilation.defaultSourceSetName]!!.map {
      IdeDependencyCoreImpl(
        target = it,
        dependencies = null
      )
    }
    val unitTestSourceSetDependencies = unitTestAndroidCompilation?.let { sourceSetDependenciesMap[unitTestAndroidCompilation.defaultSourceSetName] }?.map {
      IdeDependencyCoreImpl(
        target = it,
        dependencies = null
      )
    }
    val androidTestSourceSetDependencies = androidTestAndroidCompilation?.let { sourceSetDependenciesMap[androidTestAndroidCompilation.defaultSourceSetName] }?.map {
      IdeDependencyCoreImpl(
        target = it,
        dependencies = null
      )
    }

    val mainKotlinCompilerOptions =
      parseCommandLineArguments<K2JVMCompilerArguments>(mainKotlinCompilation.compilerArguments ?: emptyList())

    val mainBuildInformation = IdeBuildTasksAndOutputInformationImpl(
      assembleTaskName = mainAndroidCompilation.assembleTaskName,
      assembleTaskOutputListingFile = null,
      bundleTaskName = null,
      bundleTaskOutputListingFile = null,
      apkFromBundleTaskName = null,
      apkFromBundleTaskOutputListingFile = null,
    )

    val androidProject = IdeAndroidProjectImpl(
      agpVersion = targetInfo.agpVersion,
      projectPath = IdeProjectPathImpl(
        rootBuildId = targetInfo.rootBuildId.convertAndDeduplicate(),
        buildId = targetInfo.buildId.convertAndDeduplicate(),
        projectPath = targetInfo.projectPath.deduplicate()
      ),
      buildFolder = File(targetInfo.buildDir.absolutePath).deduplicateFile(),
      projectType = IdeAndroidProjectType.PROJECT_TYPE_KOTLIN_MULTIPLATFORM,
      defaultSourceProvider = IdeSourceProviderContainerImpl(
        sourceProvider = mainKotlinCompilation.declaredSourceSets.firstOrNull {
          it.name == mainAndroidCompilation.defaultSourceSetName
        }?.let { sourceSet ->
          sourceSet.extras[androidSourceSetKey]?.sourceProvider?.convert(sourceSet, targetInfo.withJava)
        },
        extraSourceProviders = listOf(
          ARTIFACT_NAME_UNIT_TEST to unitTestKotlinCompilation?.declaredSourceSets?.firstOrNull {
            it.name == unitTestAndroidCompilation?.defaultSourceSetName
          }?.let { sourceSet ->
            sourceSet.extras[androidSourceSetKey]?.sourceProvider?.convert(sourceSet, targetInfo.withJava)
          },
          ARTIFACT_NAME_ANDROID_TEST  to androidTestKotlinCompilation?.declaredSourceSets?.firstOrNull {
            it.name == androidTestAndroidCompilation?.defaultSourceSetName
          }?.let { sourceSet ->
            sourceSet.extras[androidSourceSetKey]?.sourceProvider?.convert(sourceSet, targetInfo.withJava)
          }
        ).mapNotNull { (artifactName, sourceProvider) ->
          sourceProvider?.let {
            IdeExtraSourceProviderImpl(
              artifactName = artifactName,
              sourceProvider = sourceProvider
            )
          }
        }
      ),
      multiVariantData = null,
      flavorDimensions = emptyList(),
      compileTarget = mainAndroidCompilation.mainInfo.compileSdkTarget,
      bootClasspath = targetInfo.bootClasspathList.map { it.absolutePath.deduplicate() },
      signingConfigs = listOfNotNull(
        androidTestAndroidCompilation?.instrumentedTestInfo?.signingConfig?.convert()
      ),
      aaptOptions = IdeAaptOptionsImpl(IdeAaptOptions.Namespacing.DISABLED),
      lintOptions = IdeLintOptionsImpl(), // TODO(b/269755640): support lint in the IDE
      javaCompileOptions = IdeJavaCompileOptionsImpl(
        encoding = Charset.defaultCharset().name(),
        sourceCompatibility = mainKotlinCompilerOptions.jvmTarget ?: "1.8",
        targetCompatibility = mainKotlinCompilerOptions.jvmTarget ?: "1.8",
        isCoreLibraryDesugaringEnabled = targetInfo.isCoreLibraryDesugaringEnabled,
      ),
      resourcePrefix = null,
      buildToolsVersion = targetInfo.buildToolsVersion,
      isBaseSplit = false,
      dynamicFeatures = emptyList(),
      viewBindingOptions = null,
      dependenciesInfo = null,
      groupId = targetInfo.groupId,
      namespace = mainAndroidCompilation.mainInfo.namespace,
      agpFlags = targetInfo.flags.convert(),
      variantsBuildInformation = listOf(
        IdeVariantBuildInformationImpl(
          variantName = kotlinMultiplatformAndroidVariantName,
          mainBuildInformation
        )
      ),
      lintChecksJars = targetInfo.lintChecksJarsList.convertAndDeduplicate(),
      testNamespace = androidTestAndroidCompilation?.instrumentedTestInfo?.namespace,
      isKaptEnabled = false,
      desugarLibraryConfigFiles = targetInfo.desugarLibConfigList.convertAndDeduplicate(),
      baseFeature = null,
      basicVariants = listOf(
        IdeBasicVariantImpl(
          name = kotlinMultiplatformAndroidVariantName,
          applicationId = null,
          testApplicationId = androidTestAndroidCompilation?.instrumentedTestInfo?.namespace,
          buildType = null,
          false,
        )
      ),
      defaultVariantName = kotlinMultiplatformAndroidVariantName,
      lintJar = null
    )

    val mainArtifact = IdeAndroidArtifactCoreImpl(
      name = IdeArtifactName.MAIN,
      compileTaskName = mainAndroidCompilation.kotlinCompileTaskName,
      assembleTaskName = mainAndroidCompilation.assembleTaskName,
      classesFolder = mainKotlinCompilation.output.classesDirs,
      variantSourceProvider = null,
      multiFlavorSourceProvider = null,
      ideSetupTaskNames = emptyList(), // For now, there is no source generation tasks
      generatedSourceFolders = emptyList(), // For now, there is no generated sourced
      isTestArtifact = false,
      compileClasspathCore = IdeDependenciesCoreDirect(
        dependencies = mainSourceSetDependencies
      ),
      runtimeClasspathCore = IdeDependenciesCoreDirect(
        dependencies = mainSourceSetDependencies
      ),
      unresolvedDependencies = emptyList(),
      applicationId = null,
      signingConfigName = null,
      isSigned = false,
      generatedResourceFolders = emptyList(),
      additionalRuntimeApks = emptyList(),
      testOptions = null,
      abiFilters = emptySet(),
      buildInformation = mainBuildInformation,
      codeShrinker = CodeShrinker.R8.takeIf { mainAndroidCompilation.mainInfo.minificationEnabled },
      privacySandboxSdkInfo = null,
      desugaredMethodsFiles = targetInfo.desugaredMethodsFilesList.convertAndDeduplicate(),
      generatedClassPaths = emptyMap(),
      bytecodeTransforms = null,
      generatedAssetFolders = emptyList()
    )

    val unitTestArtifact = unitTestAndroidCompilation?.let {
      IdeJavaArtifactCoreImpl(
        name = IdeArtifactName.UNIT_TEST,
        compileTaskName = unitTestAndroidCompilation.kotlinCompileTaskName,
        assembleTaskName = unitTestAndroidCompilation.assembleTaskName,
        classesFolder = unitTestKotlinCompilation?.output?.classesDirs ?: emptyList(),
        variantSourceProvider = null,
        multiFlavorSourceProvider = null,
        ideSetupTaskNames = emptyList(), // For now, there is no source generation tasks
        generatedSourceFolders = emptyList(), // For now, there is no generated sourced
        isTestArtifact = true,
        compileClasspathCore = IdeDependenciesCoreDirect(
          dependencies = unitTestSourceSetDependencies!!
        ),
        runtimeClasspathCore = IdeDependenciesCoreDirect(
          dependencies = unitTestSourceSetDependencies
        ),
        unresolvedDependencies = emptyList(),
        mockablePlatformJar = unitTestAndroidCompilation.unitTestInfo.mockablePlatformJar.convertAndDeduplicate(),
        generatedClassPaths = emptyMap(),
        bytecodeTransforms = null,
      )
    }

    val androidTestArtifact = androidTestAndroidCompilation?.let {
      IdeAndroidArtifactCoreImpl(
        name = IdeArtifactName.ANDROID_TEST,
        compileTaskName = androidTestAndroidCompilation.kotlinCompileTaskName,
        assembleTaskName = androidTestAndroidCompilation.assembleTaskName,
        classesFolder = androidTestKotlinCompilation?.output?.classesDirs ?: emptyList(),
        variantSourceProvider = null,
        multiFlavorSourceProvider = null,
        ideSetupTaskNames = emptyList(), // For now, there is no source generation tasks
        generatedSourceFolders = emptyList(), // For now, there is no generated sourced
        isTestArtifact = true,
        compileClasspathCore = IdeDependenciesCoreDirect(
          dependencies = androidTestSourceSetDependencies!!
        ),
        runtimeClasspathCore = IdeDependenciesCoreDirect(
          dependencies = androidTestSourceSetDependencies
        ),
        unresolvedDependencies = emptyList(),
        applicationId = androidTestAndroidCompilation.instrumentedTestInfo.namespace,
        signingConfigName = androidTestAndroidCompilation.instrumentedTestInfo.signingConfig?.name,
        isSigned = androidTestAndroidCompilation.instrumentedTestInfo.signingConfig != null,
        generatedResourceFolders = emptyList(),
        additionalRuntimeApks = emptyList(),
        testOptions = targetInfo.testInfo.convert(),
        abiFilters = emptySet(),
        buildInformation = IdeBuildTasksAndOutputInformationImpl(
          assembleTaskName = androidTestAndroidCompilation.assembleTaskName,
          assembleTaskOutputListingFile = androidTestAndroidCompilation.instrumentedTestInfo.assembleTaskOutputListingFile.absolutePath.deduplicate(),
          bundleTaskName = null,
          bundleTaskOutputListingFile = null,
          apkFromBundleTaskName = null,
          apkFromBundleTaskOutputListingFile = null
        ),
        codeShrinker = mainArtifact.codeShrinker,
        privacySandboxSdkInfo = null,
        desugaredMethodsFiles = targetInfo.desugaredMethodsFilesList.convertAndDeduplicate(),
        generatedClassPaths = emptyMap(),
        bytecodeTransforms = null,
        generatedAssetFolders = emptyList()
      )
    }

    val androidMainVariant = IdeVariantCoreImpl(
      name = kotlinMultiplatformAndroidVariantName,
      displayName = kotlinMultiplatformAndroidVariantName,
      mainArtifact = mainArtifact,
      hostTestArtifacts = listOfNotNull(unitTestArtifact),
      deviceTestArtifacts = listOfNotNull(androidTestArtifact),
      testFixturesArtifact = null,
      buildType = "", // TODO(b/288062702): figure out what will this affect
      productFlavors = emptyList(),
      minSdkVersion = mainAndroidCompilation.mainInfo.minSdkVersion.convert(),
      targetSdkVersion = null,
      maxSdkVersion = mainAndroidCompilation.mainInfo.maxSdkVersion,
      versionCode = null,
      versionNameSuffix = null,
      versionNameWithSuffix = null,
      instantAppCompatible = false,
      vectorDrawablesUseSupportLibrary = false,
      resourceConfigurations = emptyList(),
      resValues = emptyMap(),
      proguardFiles = mainAndroidCompilation.mainInfo.proguardFilesList.convertAndDeduplicate(),
      consumerProguardFiles = mainAndroidCompilation.mainInfo.consumerProguardFilesList.convertAndDeduplicate(),
      manifestPlaceholders = emptyMap(),
      testInstrumentationRunner = androidTestAndroidCompilation?.instrumentedTestInfo?.testInstrumentationRunner,
      testInstrumentationRunnerArguments = androidTestAndroidCompilation?.instrumentedTestInfo?.testInstrumentationRunnerArgumentsMap?.toMap() ?: emptyMap(),
      testedTargetVariants = emptyList(),
      runTestInSeparateProcess = false,
      deprecatedPreMergedApplicationId = null,
      deprecatedPreMergedTestApplicationId = null,
      desugaredMethodsFiles = targetInfo.desugaredMethodsFilesList.convertAndDeduplicate(),
      experimentalProperties = emptyMap()
    )

    return GradleAndroidModelDataImpl(
      androidSyncVersion = ourAndroidSyncVersion,
      moduleName = moduleName,
      rootDirPath = rootModulePath!!,
      androidProject = androidProject,
      selectedVariantName = kotlinMultiplatformAndroidVariantName,
      variants = listOf(androidMainVariant)
    )
  }
}<|MERGE_RESOLUTION|>--- conflicted
+++ resolved
@@ -207,15 +207,11 @@
 
     dataBindingEnabled = booleanFlagValuesList.firstOrNull {
       it.flag == ProtoBooleanFlag.DATA_BINDING_ENABLED
-<<<<<<< HEAD
-    }?.value ?: BooleanFlag.DATA_BINDING_ENABLED.legacyDefault
-=======
     }?.value ?: BooleanFlag.DATA_BINDING_ENABLED.legacyDefault,
 
     generateManifestClass = booleanFlagValuesList.firstOrNull {
       it.flag == ProtoBooleanFlag.GENERATE_MANIFEST_CLASS
     }?.value ?: BooleanFlag.GENERATE_MANIFEST_CLASS.legacyDefault
->>>>>>> 8b7d83e8
   )
 
   private fun SigningConfig.convert() = IdeSigningConfigImpl(
