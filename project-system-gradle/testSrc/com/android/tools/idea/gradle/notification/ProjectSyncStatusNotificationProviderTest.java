--- conflicted
+++ resolved
@@ -179,45 +179,6 @@
   }
 
   @Test
-<<<<<<< HEAD
-  public void testVersionCatalogNotificationPanelTypeWithBanners() {
-    StudioFlags.GRADLE_VERSION_CATALOG_DISPLAY_BANNERS.override(true);
-    try {
-      when(mySyncState.lastSyncFailed()).thenReturn(false);
-      when(myVersionCatalogDetector.isVersionCatalogProject()).thenReturn(true);
-      PropertiesComponent.getInstance(myProject).setValue("PROJECT_COMPLICATED_NOTIFICATION_LAST_HIDDEN_VERSION", "0.0");
-      PropertiesComponent.getInstance().setValue("PROJECT_STRUCTURE_NOTIFICATION_LAST_HIDDEN_TIMESTAMP", "0");
-
-      Type type = myNotificationProvider.notificationPanelType();
-      assertEquals(Type.VERSION_CATALOG_PROJECT, type);
-
-      ProjectSyncStatusNotificationProvider.NotificationPanel panel = createPanel(type);
-      if (myFileNeedsVersionCatalogNotifications) {
-        assertInstanceOf(panel, ProjectSyncStatusNotificationProvider.VersionCatalogProjectNotificationPanel.class);
-      }
-      else if (myFileNeedsProjectStructureNotifications) {
-        assertInstanceOf(panel, ProjectSyncStatusNotificationProvider.ProjectStructureNotificationPanel.class);
-      }
-      else {
-        assertNull(panel);
-      }
-
-      String version = ApplicationInfo.getInstance().getShortVersion();
-      PropertiesComponent.getInstance(myProject).setValue("PROJECT_COMPLICATED_NOTIFICATION_LAST_HIDDEN_VERSION", version);
-      type = myNotificationProvider.notificationPanelType();
-      assertEquals(Type.VERSION_CATALOG_PROJECT, type);
-      panel = createPanel(type);
-      if (myFileNeedsProjectStructureNotifications) {
-        assertInstanceOf(panel, ProjectSyncStatusNotificationProvider.ProjectStructureNotificationPanel.class);
-      }
-      else {
-        assertNull(panel);
-      }
-    }
-    finally {
-      StudioFlags.GRADLE_VERSION_CATALOG_DISPLAY_BANNERS.clearOverride();
-    }
-=======
   public void testNotificationPanelTypeWithModifiedGradleJvmConfiguration() {
     when(mySyncState.isSyncNeeded()).thenReturn(YES);
 
@@ -225,38 +186,10 @@
     assertEquals(Type.SYNC_NEEDED, type);
     ProjectSyncStatusNotificationProvider.NotificationPanel panel = createPanel(type, GradleSyncNeededReason.GRADLE_JVM_CONFIG_CHANGED);
     assertInstanceOf(panel, ProjectSyncStatusNotificationProvider.StaleGradleModelNotificationPanel.class);
->>>>>>> 574fcae1
   }
 
   @Test
   public void testVersionCatalogNotificationPanelTypeWithoutBanners() {
-<<<<<<< HEAD
-    StudioFlags.GRADLE_VERSION_CATALOG_DISPLAY_BANNERS.override(false);
-    try {
-      when(mySyncState.lastSyncFailed()).thenReturn(false);
-      when(myVersionCatalogDetector.isVersionCatalogProject()).thenReturn(true);
-      PropertiesComponent.getInstance(myProject).setValue("PROJECT_COMPLICATED_NOTIFICATION_LAST_HIDDEN_VERSION", "0.0");
-      PropertiesComponent.getInstance().setValue("PROJECT_STRUCTURE_NOTIFICATION_LAST_HIDDEN_TIMESTAMP", "0");
-
-      Type type = myNotificationProvider.notificationPanelType();
-      assertEquals(Type.PROJECT_STRUCTURE, type);
-
-      ProjectSyncStatusNotificationProvider.NotificationPanel panel = createPanel(type);
-      if (myFileNeedsProjectStructureNotifications) {
-        assertInstanceOf(panel, ProjectSyncStatusNotificationProvider.ProjectStructureNotificationPanel.class);
-      }
-      else {
-        assertNull(panel);
-      }
-
-      // The reshow timeout should always be too large comparing to the potential time difference between statements below,
-      // e.g. dozens of days.
-      PropertiesComponent.getInstance().setValue("PROJECT_STRUCTURE_NOTIFICATION_LAST_HIDDEN_TIMESTAMP",
-                                                 Long.toString(System.currentTimeMillis()));
-      type = myNotificationProvider.notificationPanelType();
-      assertEquals(Type.PROJECT_STRUCTURE, type);
-      assertNull(createPanel(type));
-=======
     when(mySyncState.lastSyncFailed()).thenReturn(false);
     when(myVersionCatalogDetector.isVersionCatalogProject()).thenReturn(true);
     PropertiesComponent.getInstance(myProject).setValue("PROJECT_COMPLICATED_NOTIFICATION_LAST_HIDDEN_VERSION", "0.0");
@@ -268,7 +201,6 @@
     ProjectSyncStatusNotificationProvider.NotificationPanel panel = createPanel(type);
     if (myFileNeedsProjectStructureNotifications) {
       assertInstanceOf(panel, ProjectSyncStatusNotificationProvider.ProjectStructureNotificationPanel.class);
->>>>>>> 574fcae1
     }
     else {
       assertNull(panel);
