--- conflicted
+++ resolved
@@ -23,7 +23,6 @@
 import com.intellij.openapi.externalSystem.model.task.ExternalSystemTaskId
 import com.intellij.openapi.externalSystem.model.task.ExternalSystemTaskType
 import com.intellij.openapi.externalSystem.service.ExternalSystemFacadeManager
-import org.jetbrains.plugins.gradle.settings.GradleExecutionSettings
 import org.jetbrains.plugins.gradle.util.GradleConstants
 import org.junit.Rule
 import org.junit.Test
@@ -43,28 +42,12 @@
       val capturedRequests = project.hookExecuteTasks()
       val facadeManager = ExternalSystemFacadeManager.getInstance()
       val facade = facadeManager.getFacade(project, path.absolutePath, GradleConstants.SYSTEM_ID)
-<<<<<<< HEAD
-      val taskManager = facade.taskManager
-=======
->>>>>>> e2e9b046
 
       val externalSystemTaskId = ExternalSystemTaskId.create(GradleConstants.SYSTEM_ID, ExternalSystemTaskType.EXECUTE_TASK, project)
-      run {
-        // 1) This is a common form used by Android Studio etc.
-        val projectPath = path.absolutePath
-        val settings = GradleExecutionSettings().apply {
-          tasks = listOf(":app:assembleDebug")
-        }
-        taskManager.executeTasks(projectPath, externalSystemTaskId, settings)
-      }
-      run {
-        // 2) This is a way in which tasks are invoked from the Gradle tool window and from Gradle run configurations, if configured this way.
-        val projectPath = path.resolve("app").absolutePath
-        val settings = GradleExecutionSettings().apply {
-          tasks = listOf("assembleDebug")
-        }
-        taskManager.executeTasks(projectPath, externalSystemTaskId, settings)
-      }
+      // 1) This is a common form used by Android Studio etc.
+      facade.taskManager.executeTasks(externalSystemTaskId, listOf(":app:assembleDebug"), path.absolutePath, null, null)
+      // 2) This is a way in which tasks are invoked from the Gradle tool window and from Gradle run configurations, if configured this way.
+      facade.taskManager.executeTasks(externalSystemTaskId, listOf("assembleDebug"), path.resolve("app").absolutePath, null, null)
 
       expect.that(capturedRequests).hasSize(2)
 
