--- conflicted
+++ resolved
@@ -642,8 +642,6 @@
     fixture.checkHighlighting()
   }
 
-<<<<<<< HEAD
-=======
   // Regression test for b/391902703
   @Test
   fun checkNonVersionsToml() {
@@ -657,7 +655,6 @@
     fixture.checkHighlighting()
   }
 
->>>>>>> 8b7d83e8
   @Test
   fun checkBundleRefDuplication() {
     // for some reason checkHighlighting interpret warning as error so need to use another verification approach
