/*
 * Copyright (C) 2018 The Android Open Source Project
 *
 * Licensed under the Apache License, Version 2.0 (the "License");
 * you may not use this file except in compliance with the License.
 * You may obtain a copy of the License at
 *
 *      http://www.apache.org/licenses/LICENSE-2.0
 *
 * Unless required by applicable law or agreed to in writing, software
 * distributed under the License is distributed on an "AS IS" BASIS,
 * WITHOUT WARRANTIES OR CONDITIONS OF ANY KIND, either express or implied.
 * See the License for the specific language governing permissions and
 * limitations under the License.
 */
package com.android.tools.idea.gradle.project.build.output;

import static com.google.common.truth.Truth.assertThat;
import static org.junit.Assert.assertFalse;
import static org.junit.Assert.assertTrue;
import static org.mockito.Mockito.verify;
import static org.mockito.Mockito.when;
import static org.mockito.MockitoAnnotations.initMocks;

<<<<<<< HEAD
=======
import com.android.tools.idea.gradle.project.build.quickFixes.DescribedOpenGradleJdkSettingsQuickfix;
>>>>>>> 0d09370c
import com.android.tools.idea.gradle.project.build.quickFixes.OpenJavaLanguageSpecQuickFix;
import com.android.tools.idea.gradle.project.build.quickFixes.OpenSourceCompatibilityLinkQuickFix;
import com.android.tools.idea.gradle.project.build.quickFixes.OpenTargetCompatibilityLinkQuickFix;
import com.android.tools.idea.gradle.project.build.quickFixes.PickLanguageLevelInPSDQuickFix;
import com.android.tools.idea.gradle.project.sync.idea.issues.DescribedBuildIssueQuickFix;
<<<<<<< HEAD
import com.android.tools.idea.gradle.project.sync.quickFixes.SetLanguageLevel8AllQuickFix;
=======
import com.android.tools.idea.gradle.project.sync.quickFixes.AbstractSetJavaLanguageLevelQuickFix;
import com.android.tools.idea.gradle.project.sync.quickFixes.SetJavaLanguageLevelAllQuickFix;
>>>>>>> 0d09370c
import com.intellij.build.events.BuildEvent;
import com.intellij.build.events.BuildIssueEvent;
import com.intellij.build.events.MessageEvent;
import com.intellij.build.events.impl.MessageEventImpl;
import com.intellij.build.issue.BuildIssue;
import com.intellij.build.issue.BuildIssueQuickFix;
import com.intellij.build.output.BuildOutputInstantReader;
import com.intellij.pom.java.LanguageLevel;
import java.util.List;
import java.util.function.Consumer;
import org.jetbrains.annotations.NotNull;
import org.jetbrains.annotations.Nullable;
import org.junit.Before;
import org.junit.Test;
import org.mockito.ArgumentCaptor;
import org.mockito.Mock;

public class AndroidGradlePluginOutputParserTest {
  @Mock private BuildOutputInstantReader myReader;
  @Mock private Consumer<BuildEvent> myConsumer;
  @Nullable private AndroidGradlePluginOutputParser myParser;

  @Before
  public void setUp() {
    initMocks(this);
    myParser = new AndroidGradlePluginOutputParser();
  }

  @Test
  public void testParseWarningFromOutput() {
    String line = "WARNING: Configuration 'compile' is obsolete and has been replaced with 'implementation'.";
    String expected = "Configuration 'compile' is obsolete and has been replaced with 'implementation'.";
    when(myReader.getParentEventId()).thenReturn("BUILD_ID_MOCK");

    ArgumentCaptor<MessageEvent> messageCaptor = ArgumentCaptor.forClass(MessageEvent.class);
    assertTrue(myParser.parse(line, myReader, myConsumer));
    verify(myConsumer).accept(messageCaptor.capture());

    List<MessageEvent> generatedMessages = messageCaptor.getAllValues();
    assertThat(generatedMessages).hasSize(1);
    assertThat(generatedMessages.get(0)).isInstanceOf(MessageEventImpl.class);
    MessageEventImpl fileMessageEvent = (MessageEventImpl)generatedMessages.get(0);
    assertThat(fileMessageEvent.getResult().getDetails()).isEqualTo(expected);
  }

  @Test
  public void testParseJavacWithSource() {
    String line = "MyClass.java:38: warning: [serial] serializable class MyClass has no definition of serialVersionUID";
    when(myReader.getParentEventId()).thenReturn("BUILD_ID_MOCK");
    assertFalse(myParser.parse(line, myReader, myConsumer));
  }

  /**
   * Javac warnings without sources are currently treated as AGP warnings as there is no reliable way to distinguish them from each other.
   */
  @Test
  public void testParseJavacWithoutSource() {
    String line = "warning: [serial] serializable class MyClass has no definition of serialVersionUID";
    when(myReader.getParentEventId()).thenReturn("BUILD_ID_MOCK");
    assertTrue(myParser.parse(line, myReader, myConsumer));
  }

  @Test
  public void testParseAGPResourceWarning() {
    String line = "warning: string 'snowball' has no default translation.\n";
    when(myReader.getParentEventId()).thenReturn("BUILD_ID_MOCK");
    assertTrue(myParser.parse(line, myReader, myConsumer));
  }

  @Test
  public void testParseAGPError() {
    String line = "ERROR: Something went wrong!\n";
    when(myReader.getParentEventId()).thenReturn("BUILD_ID_MOCK");
    assertTrue(myParser.parse(line, myReader, myConsumer));
  }

  @Test
  public void testParseJavaError() {
    String line = "MyClass.java:23 error: Something went REALLY wrong!\n";
    when(myReader.getParentEventId()).thenReturn("BUILD_ID_MOCK");
    assertFalse(myParser.parse(line, myReader, myConsumer));
  }

  @Test
  public void testParseJavaSourceLevel7Obsolete() {
    String line = "warning: [options] source value 7 is obsolete and will be removed in a future release";
    String expectedMessage = "[options] source value 7 is obsolete and will be removed in a future release";
    List<Class<? extends DescribedBuildIssueQuickFix>> expectedFixes =
<<<<<<< HEAD
      List.of(SetLanguageLevel8AllQuickFix.class, PickLanguageLevelInPSDQuickFix.class, OpenSourceCompatibilityLinkQuickFix.class,
              OpenJavaLanguageSpecQuickFix.class);
    verifyJavaLanguageLevel(line, expectedMessage, expectedFixes, MessageEvent.Kind.WARNING);
=======
      List.of(SetJavaLanguageLevelAllQuickFix.class, DescribedOpenGradleJdkSettingsQuickfix.class, PickLanguageLevelInPSDQuickFix.class,
              OpenSourceCompatibilityLinkQuickFix.class, OpenJavaLanguageSpecQuickFix.class);
    verifyJavaLanguageLevel(line, expectedMessage, expectedFixes, MessageEvent.Kind.WARNING, LanguageLevel.JDK_1_8);
>>>>>>> 0d09370c
  }

  @Test
  public void testParseJavaSourceLevel8Obsolete() {
    String line = "warning: [options] source value 8 is obsolete and will be removed in a future release";
    String expectedMessage = "[options] source value 8 is obsolete and will be removed in a future release";
    List<Class<? extends DescribedBuildIssueQuickFix>> expectedFixes =
<<<<<<< HEAD
      List.of(PickLanguageLevelInPSDQuickFix.class, OpenSourceCompatibilityLinkQuickFix.class, OpenJavaLanguageSpecQuickFix.class);
    verifyJavaLanguageLevel(line, expectedMessage, expectedFixes, MessageEvent.Kind.WARNING);
=======
      List.of(DescribedOpenGradleJdkSettingsQuickfix.class, PickLanguageLevelInPSDQuickFix.class, OpenSourceCompatibilityLinkQuickFix.class,
              OpenJavaLanguageSpecQuickFix.class);
    verifyJavaLanguageLevel(line, expectedMessage, expectedFixes, MessageEvent.Kind.WARNING, null);
>>>>>>> 0d09370c
  }

  @Test
  public void testParseJavaSourceLevel6NotSupported() {
    String line = "error: Source option 6 is no longer supported. Use 7 or later.";
    String expectedMessage = "Source option 6 is no longer supported. Use 7 or later.";
    List<Class<? extends DescribedBuildIssueQuickFix>> expectedFixes =
<<<<<<< HEAD
      List.of(SetLanguageLevel8AllQuickFix.class, PickLanguageLevelInPSDQuickFix.class, OpenSourceCompatibilityLinkQuickFix.class,
              OpenJavaLanguageSpecQuickFix.class);
    verifyJavaLanguageLevel(line, expectedMessage, expectedFixes, MessageEvent.Kind.ERROR);
=======
      List.of(SetJavaLanguageLevelAllQuickFix.class, DescribedOpenGradleJdkSettingsQuickfix.class, PickLanguageLevelInPSDQuickFix.class,
              OpenSourceCompatibilityLinkQuickFix.class, OpenJavaLanguageSpecQuickFix.class);
    verifyJavaLanguageLevel(line, expectedMessage, expectedFixes, MessageEvent.Kind.ERROR, LanguageLevel.JDK_1_8);
>>>>>>> 0d09370c
  }

  @Test
  public void testParseJavaSourceLevel7NotSupported8Minimum() {
    String line = "error: Source option 7 is no longer supported. Use 8 or later.";
    String expectedMessage = "Source option 7 is no longer supported. Use 8 or later.";
    List<Class<? extends DescribedBuildIssueQuickFix>> expectedFixes =
<<<<<<< HEAD
      List.of(SetLanguageLevel8AllQuickFix.class, PickLanguageLevelInPSDQuickFix.class, OpenSourceCompatibilityLinkQuickFix.class,
              OpenJavaLanguageSpecQuickFix.class);
    verifyJavaLanguageLevel(line, expectedMessage, expectedFixes, MessageEvent.Kind.ERROR);
=======
      List.of(SetJavaLanguageLevelAllQuickFix.class, DescribedOpenGradleJdkSettingsQuickfix.class, PickLanguageLevelInPSDQuickFix.class,
              OpenSourceCompatibilityLinkQuickFix.class, OpenJavaLanguageSpecQuickFix.class);
    verifyJavaLanguageLevel(line, expectedMessage, expectedFixes, MessageEvent.Kind.ERROR, LanguageLevel.JDK_1_8);
>>>>>>> 0d09370c
  }

  @Test
  public void testParseJavaSourceLevel7NotSupported9Minimum() {
    String line = "error: Source option 7 is no longer supported. Use 9 or later.";
    String expectedMessage = "Source option 7 is no longer supported. Use 9 or later.";
    List<Class<? extends DescribedBuildIssueQuickFix>> expectedFixes =
<<<<<<< HEAD
      List.of(PickLanguageLevelInPSDQuickFix.class, OpenSourceCompatibilityLinkQuickFix.class, OpenJavaLanguageSpecQuickFix.class);
    verifyJavaLanguageLevel(line, expectedMessage, expectedFixes, MessageEvent.Kind.ERROR);
=======
      List.of(SetJavaLanguageLevelAllQuickFix.class, DescribedOpenGradleJdkSettingsQuickfix.class, PickLanguageLevelInPSDQuickFix.class,
              OpenSourceCompatibilityLinkQuickFix.class, OpenJavaLanguageSpecQuickFix.class);
    verifyJavaLanguageLevel(line, expectedMessage, expectedFixes, MessageEvent.Kind.ERROR, LanguageLevel.JDK_1_9);
>>>>>>> 0d09370c
  }

  @Test
  public void testParseJavaSource8LevelNotSupported() {
    String line = "error: Source option 8 is no longer supported. Use 9 or later.";
    String expectedMessage = "Source option 8 is no longer supported. Use 9 or later.";
    List<Class<? extends DescribedBuildIssueQuickFix>> expectedFixes =
<<<<<<< HEAD
      List.of(PickLanguageLevelInPSDQuickFix.class, OpenSourceCompatibilityLinkQuickFix.class, OpenJavaLanguageSpecQuickFix.class);
    verifyJavaLanguageLevel(line, expectedMessage, expectedFixes, MessageEvent.Kind.ERROR);
=======
      List.of(SetJavaLanguageLevelAllQuickFix.class, DescribedOpenGradleJdkSettingsQuickfix.class, PickLanguageLevelInPSDQuickFix.class,
              OpenSourceCompatibilityLinkQuickFix.class, OpenJavaLanguageSpecQuickFix.class);
    verifyJavaLanguageLevel(line, expectedMessage, expectedFixes, MessageEvent.Kind.ERROR, LanguageLevel.JDK_1_9);
>>>>>>> 0d09370c
  }

  @Test
  public void testParseJavaTargetLevel7Obsolete() {
    String line = "warning: [options] target value 7 is obsolete and will be removed in a future release";
    String expectedMessage = "[options] target value 7 is obsolete and will be removed in a future release";
    List<Class<? extends DescribedBuildIssueQuickFix>> expectedFixes =
<<<<<<< HEAD
      List.of(SetLanguageLevel8AllQuickFix.class, PickLanguageLevelInPSDQuickFix.class, OpenTargetCompatibilityLinkQuickFix.class,
              OpenJavaLanguageSpecQuickFix.class);
    verifyJavaLanguageLevel(line, expectedMessage, expectedFixes, MessageEvent.Kind.WARNING);
=======
      List.of(SetJavaLanguageLevelAllQuickFix.class, DescribedOpenGradleJdkSettingsQuickfix.class, PickLanguageLevelInPSDQuickFix.class,
              OpenTargetCompatibilityLinkQuickFix.class, OpenJavaLanguageSpecQuickFix.class);
    verifyJavaLanguageLevel(line, expectedMessage, expectedFixes, MessageEvent.Kind.WARNING, LanguageLevel.JDK_1_8);
>>>>>>> 0d09370c
  }

  @Test
  public void testParseJavaTargetLevel8Obsolete() {
    String line = "warning: [options] target value 8 is obsolete and will be removed in a future release";
    String expectedMessage = "[options] target value 8 is obsolete and will be removed in a future release";
    List<Class<? extends DescribedBuildIssueQuickFix>> expectedFixes =
<<<<<<< HEAD
      List.of(PickLanguageLevelInPSDQuickFix.class, OpenTargetCompatibilityLinkQuickFix.class, OpenJavaLanguageSpecQuickFix.class);
    verifyJavaLanguageLevel(line, expectedMessage, expectedFixes, MessageEvent.Kind.WARNING);
=======
      List.of(DescribedOpenGradleJdkSettingsQuickfix.class, PickLanguageLevelInPSDQuickFix.class, OpenTargetCompatibilityLinkQuickFix.class,
              OpenJavaLanguageSpecQuickFix.class);
    verifyJavaLanguageLevel(line, expectedMessage, expectedFixes, MessageEvent.Kind.WARNING, null);
>>>>>>> 0d09370c
  }

  @Test
  public void testParseJavaTargetLevel6NotSupported() {
    String line = "error: Target option 6 is no longer supported. Use 7 or later.";
    String expectedMessage = "Target option 6 is no longer supported. Use 7 or later.";
    List<Class<? extends DescribedBuildIssueQuickFix>> expectedFixes =
<<<<<<< HEAD
      List.of(SetLanguageLevel8AllQuickFix.class, PickLanguageLevelInPSDQuickFix.class, OpenTargetCompatibilityLinkQuickFix.class,
              OpenJavaLanguageSpecQuickFix.class);
    verifyJavaLanguageLevel(line, expectedMessage, expectedFixes, MessageEvent.Kind.ERROR);
=======
      List.of(SetJavaLanguageLevelAllQuickFix.class, DescribedOpenGradleJdkSettingsQuickfix.class, PickLanguageLevelInPSDQuickFix.class,
              OpenTargetCompatibilityLinkQuickFix.class, OpenJavaLanguageSpecQuickFix.class);
    verifyJavaLanguageLevel(line, expectedMessage, expectedFixes, MessageEvent.Kind.ERROR, LanguageLevel.JDK_1_8);
>>>>>>> 0d09370c
  }

  @Test
  public void testParseJavaTargetLevel7NotSupported8Minimum() {
    String line = "error: Target option 7 is no longer supported. Use 8 or later.";
    String expectedMessage = "Target option 7 is no longer supported. Use 8 or later.";
    List<Class<? extends DescribedBuildIssueQuickFix>> expectedFixes =
<<<<<<< HEAD
      List.of(SetLanguageLevel8AllQuickFix.class, PickLanguageLevelInPSDQuickFix.class, OpenTargetCompatibilityLinkQuickFix.class,
              OpenJavaLanguageSpecQuickFix.class);
    verifyJavaLanguageLevel(line, expectedMessage, expectedFixes, MessageEvent.Kind.ERROR);
=======
      List.of(SetJavaLanguageLevelAllQuickFix.class, DescribedOpenGradleJdkSettingsQuickfix.class, PickLanguageLevelInPSDQuickFix.class,
              OpenTargetCompatibilityLinkQuickFix.class, OpenJavaLanguageSpecQuickFix.class);
    verifyJavaLanguageLevel(line, expectedMessage, expectedFixes, MessageEvent.Kind.ERROR, LanguageLevel.JDK_1_8);
>>>>>>> 0d09370c
  }

  @Test
  public void testParseJavaTargetLevel7NotSupported9Minimum() {
    String line = "error: Target option 7 is no longer supported. Use 9 or later.";
    String expectedMessage = "Target option 7 is no longer supported. Use 9 or later.";
    List<Class<? extends DescribedBuildIssueQuickFix>> expectedFixes =
<<<<<<< HEAD
      List.of(PickLanguageLevelInPSDQuickFix.class, OpenTargetCompatibilityLinkQuickFix.class, OpenJavaLanguageSpecQuickFix.class);
    verifyJavaLanguageLevel(line, expectedMessage, expectedFixes, MessageEvent.Kind.ERROR);
=======
      List.of(SetJavaLanguageLevelAllQuickFix.class, DescribedOpenGradleJdkSettingsQuickfix.class, PickLanguageLevelInPSDQuickFix.class,
              OpenTargetCompatibilityLinkQuickFix.class, OpenJavaLanguageSpecQuickFix.class);
    verifyJavaLanguageLevel(line, expectedMessage, expectedFixes, MessageEvent.Kind.ERROR, LanguageLevel.JDK_1_9);
>>>>>>> 0d09370c
  }

  @Test
  public void testParseJavaTarget8LevelNotSupported() {
    String line = "error: Target option 8 is no longer supported. Use 9 or later.";
    String expectedMessage = "Target option 8 is no longer supported. Use 9 or later.";
    List<Class<? extends DescribedBuildIssueQuickFix>> expectedFixes =
<<<<<<< HEAD
      List.of(PickLanguageLevelInPSDQuickFix.class, OpenTargetCompatibilityLinkQuickFix.class, OpenJavaLanguageSpecQuickFix.class);
    verifyJavaLanguageLevel(line, expectedMessage, expectedFixes, MessageEvent.Kind.ERROR);
=======
      List.of(SetJavaLanguageLevelAllQuickFix.class, DescribedOpenGradleJdkSettingsQuickfix.class, PickLanguageLevelInPSDQuickFix.class,
              OpenTargetCompatibilityLinkQuickFix.class, OpenJavaLanguageSpecQuickFix.class);
    verifyJavaLanguageLevel(line, expectedMessage, expectedFixes, MessageEvent.Kind.ERROR, LanguageLevel.JDK_1_9);
>>>>>>> 0d09370c
  }

  private void verifyJavaLanguageLevel(@NotNull String line,
                                       @NotNull String expectedMessage,
                                       @NotNull List<Class<? extends DescribedBuildIssueQuickFix>> expectedQuickFixes,
<<<<<<< HEAD
                                       MessageEvent.Kind kind) {
=======
                                       @NotNull MessageEvent.Kind kind,
                                       @Nullable LanguageLevel quickFixLevel) {
>>>>>>> 0d09370c
    ArgumentCaptor<BuildEvent> messageCaptor = ArgumentCaptor.forClass(BuildEvent.class);
    when(myReader.getParentEventId()).thenReturn("BUILD_ID_MOCK");
    assertTrue(myParser.parse(line, myReader, myConsumer));
    verify(myConsumer).accept(messageCaptor.capture());
    List<BuildEvent> generatedEvents = messageCaptor.getAllValues();
    assertThat(generatedEvents).hasSize(1);
    assertThat(generatedEvents.get(0)).isInstanceOf(BuildIssueEvent.class);
    BuildIssueEvent event = (BuildIssueEvent)generatedEvents.get(0);
    assertThat(event.getKind()).isEqualTo(kind);
    @NotNull BuildIssue issue = event.getIssue();
    assertThat(issue.getTitle()).isEqualTo(expectedMessage);
    assertThat(issue.getDescription()).startsWith(expectedMessage);
    List<BuildIssueQuickFix> fixes = issue.getQuickFixes();
    assertThat(fixes.stream().map(BuildIssueQuickFix::getClass).toList()).isEqualTo(expectedQuickFixes);
<<<<<<< HEAD
=======
    for (BuildIssueQuickFix fix : fixes) {
      if (fix instanceof AbstractSetJavaLanguageLevelQuickFix) {
        assertThat(((AbstractSetJavaLanguageLevelQuickFix)fix).getLevel()).isEqualTo(quickFixLevel);
      }
    }
>>>>>>> 0d09370c
  }
}<|MERGE_RESOLUTION|>--- conflicted
+++ resolved
@@ -22,21 +22,14 @@
 import static org.mockito.Mockito.when;
 import static org.mockito.MockitoAnnotations.initMocks;
 
-<<<<<<< HEAD
-=======
 import com.android.tools.idea.gradle.project.build.quickFixes.DescribedOpenGradleJdkSettingsQuickfix;
->>>>>>> 0d09370c
 import com.android.tools.idea.gradle.project.build.quickFixes.OpenJavaLanguageSpecQuickFix;
 import com.android.tools.idea.gradle.project.build.quickFixes.OpenSourceCompatibilityLinkQuickFix;
 import com.android.tools.idea.gradle.project.build.quickFixes.OpenTargetCompatibilityLinkQuickFix;
 import com.android.tools.idea.gradle.project.build.quickFixes.PickLanguageLevelInPSDQuickFix;
 import com.android.tools.idea.gradle.project.sync.idea.issues.DescribedBuildIssueQuickFix;
-<<<<<<< HEAD
-import com.android.tools.idea.gradle.project.sync.quickFixes.SetLanguageLevel8AllQuickFix;
-=======
 import com.android.tools.idea.gradle.project.sync.quickFixes.AbstractSetJavaLanguageLevelQuickFix;
 import com.android.tools.idea.gradle.project.sync.quickFixes.SetJavaLanguageLevelAllQuickFix;
->>>>>>> 0d09370c
 import com.intellij.build.events.BuildEvent;
 import com.intellij.build.events.BuildIssueEvent;
 import com.intellij.build.events.MessageEvent;
@@ -125,15 +118,9 @@
     String line = "warning: [options] source value 7 is obsolete and will be removed in a future release";
     String expectedMessage = "[options] source value 7 is obsolete and will be removed in a future release";
     List<Class<? extends DescribedBuildIssueQuickFix>> expectedFixes =
-<<<<<<< HEAD
-      List.of(SetLanguageLevel8AllQuickFix.class, PickLanguageLevelInPSDQuickFix.class, OpenSourceCompatibilityLinkQuickFix.class,
-              OpenJavaLanguageSpecQuickFix.class);
-    verifyJavaLanguageLevel(line, expectedMessage, expectedFixes, MessageEvent.Kind.WARNING);
-=======
       List.of(SetJavaLanguageLevelAllQuickFix.class, DescribedOpenGradleJdkSettingsQuickfix.class, PickLanguageLevelInPSDQuickFix.class,
               OpenSourceCompatibilityLinkQuickFix.class, OpenJavaLanguageSpecQuickFix.class);
     verifyJavaLanguageLevel(line, expectedMessage, expectedFixes, MessageEvent.Kind.WARNING, LanguageLevel.JDK_1_8);
->>>>>>> 0d09370c
   }
 
   @Test
@@ -141,14 +128,9 @@
     String line = "warning: [options] source value 8 is obsolete and will be removed in a future release";
     String expectedMessage = "[options] source value 8 is obsolete and will be removed in a future release";
     List<Class<? extends DescribedBuildIssueQuickFix>> expectedFixes =
-<<<<<<< HEAD
-      List.of(PickLanguageLevelInPSDQuickFix.class, OpenSourceCompatibilityLinkQuickFix.class, OpenJavaLanguageSpecQuickFix.class);
-    verifyJavaLanguageLevel(line, expectedMessage, expectedFixes, MessageEvent.Kind.WARNING);
-=======
       List.of(DescribedOpenGradleJdkSettingsQuickfix.class, PickLanguageLevelInPSDQuickFix.class, OpenSourceCompatibilityLinkQuickFix.class,
               OpenJavaLanguageSpecQuickFix.class);
     verifyJavaLanguageLevel(line, expectedMessage, expectedFixes, MessageEvent.Kind.WARNING, null);
->>>>>>> 0d09370c
   }
 
   @Test
@@ -156,15 +138,9 @@
     String line = "error: Source option 6 is no longer supported. Use 7 or later.";
     String expectedMessage = "Source option 6 is no longer supported. Use 7 or later.";
     List<Class<? extends DescribedBuildIssueQuickFix>> expectedFixes =
-<<<<<<< HEAD
-      List.of(SetLanguageLevel8AllQuickFix.class, PickLanguageLevelInPSDQuickFix.class, OpenSourceCompatibilityLinkQuickFix.class,
-              OpenJavaLanguageSpecQuickFix.class);
-    verifyJavaLanguageLevel(line, expectedMessage, expectedFixes, MessageEvent.Kind.ERROR);
-=======
-      List.of(SetJavaLanguageLevelAllQuickFix.class, DescribedOpenGradleJdkSettingsQuickfix.class, PickLanguageLevelInPSDQuickFix.class,
-              OpenSourceCompatibilityLinkQuickFix.class, OpenJavaLanguageSpecQuickFix.class);
-    verifyJavaLanguageLevel(line, expectedMessage, expectedFixes, MessageEvent.Kind.ERROR, LanguageLevel.JDK_1_8);
->>>>>>> 0d09370c
+      List.of(SetJavaLanguageLevelAllQuickFix.class, DescribedOpenGradleJdkSettingsQuickfix.class, PickLanguageLevelInPSDQuickFix.class,
+              OpenSourceCompatibilityLinkQuickFix.class, OpenJavaLanguageSpecQuickFix.class);
+    verifyJavaLanguageLevel(line, expectedMessage, expectedFixes, MessageEvent.Kind.ERROR, LanguageLevel.JDK_1_8);
   }
 
   @Test
@@ -172,15 +148,9 @@
     String line = "error: Source option 7 is no longer supported. Use 8 or later.";
     String expectedMessage = "Source option 7 is no longer supported. Use 8 or later.";
     List<Class<? extends DescribedBuildIssueQuickFix>> expectedFixes =
-<<<<<<< HEAD
-      List.of(SetLanguageLevel8AllQuickFix.class, PickLanguageLevelInPSDQuickFix.class, OpenSourceCompatibilityLinkQuickFix.class,
-              OpenJavaLanguageSpecQuickFix.class);
-    verifyJavaLanguageLevel(line, expectedMessage, expectedFixes, MessageEvent.Kind.ERROR);
-=======
-      List.of(SetJavaLanguageLevelAllQuickFix.class, DescribedOpenGradleJdkSettingsQuickfix.class, PickLanguageLevelInPSDQuickFix.class,
-              OpenSourceCompatibilityLinkQuickFix.class, OpenJavaLanguageSpecQuickFix.class);
-    verifyJavaLanguageLevel(line, expectedMessage, expectedFixes, MessageEvent.Kind.ERROR, LanguageLevel.JDK_1_8);
->>>>>>> 0d09370c
+      List.of(SetJavaLanguageLevelAllQuickFix.class, DescribedOpenGradleJdkSettingsQuickfix.class, PickLanguageLevelInPSDQuickFix.class,
+              OpenSourceCompatibilityLinkQuickFix.class, OpenJavaLanguageSpecQuickFix.class);
+    verifyJavaLanguageLevel(line, expectedMessage, expectedFixes, MessageEvent.Kind.ERROR, LanguageLevel.JDK_1_8);
   }
 
   @Test
@@ -188,14 +158,9 @@
     String line = "error: Source option 7 is no longer supported. Use 9 or later.";
     String expectedMessage = "Source option 7 is no longer supported. Use 9 or later.";
     List<Class<? extends DescribedBuildIssueQuickFix>> expectedFixes =
-<<<<<<< HEAD
-      List.of(PickLanguageLevelInPSDQuickFix.class, OpenSourceCompatibilityLinkQuickFix.class, OpenJavaLanguageSpecQuickFix.class);
-    verifyJavaLanguageLevel(line, expectedMessage, expectedFixes, MessageEvent.Kind.ERROR);
-=======
-      List.of(SetJavaLanguageLevelAllQuickFix.class, DescribedOpenGradleJdkSettingsQuickfix.class, PickLanguageLevelInPSDQuickFix.class,
-              OpenSourceCompatibilityLinkQuickFix.class, OpenJavaLanguageSpecQuickFix.class);
-    verifyJavaLanguageLevel(line, expectedMessage, expectedFixes, MessageEvent.Kind.ERROR, LanguageLevel.JDK_1_9);
->>>>>>> 0d09370c
+      List.of(SetJavaLanguageLevelAllQuickFix.class, DescribedOpenGradleJdkSettingsQuickfix.class, PickLanguageLevelInPSDQuickFix.class,
+              OpenSourceCompatibilityLinkQuickFix.class, OpenJavaLanguageSpecQuickFix.class);
+    verifyJavaLanguageLevel(line, expectedMessage, expectedFixes, MessageEvent.Kind.ERROR, LanguageLevel.JDK_1_9);
   }
 
   @Test
@@ -203,14 +168,9 @@
     String line = "error: Source option 8 is no longer supported. Use 9 or later.";
     String expectedMessage = "Source option 8 is no longer supported. Use 9 or later.";
     List<Class<? extends DescribedBuildIssueQuickFix>> expectedFixes =
-<<<<<<< HEAD
-      List.of(PickLanguageLevelInPSDQuickFix.class, OpenSourceCompatibilityLinkQuickFix.class, OpenJavaLanguageSpecQuickFix.class);
-    verifyJavaLanguageLevel(line, expectedMessage, expectedFixes, MessageEvent.Kind.ERROR);
-=======
-      List.of(SetJavaLanguageLevelAllQuickFix.class, DescribedOpenGradleJdkSettingsQuickfix.class, PickLanguageLevelInPSDQuickFix.class,
-              OpenSourceCompatibilityLinkQuickFix.class, OpenJavaLanguageSpecQuickFix.class);
-    verifyJavaLanguageLevel(line, expectedMessage, expectedFixes, MessageEvent.Kind.ERROR, LanguageLevel.JDK_1_9);
->>>>>>> 0d09370c
+      List.of(SetJavaLanguageLevelAllQuickFix.class, DescribedOpenGradleJdkSettingsQuickfix.class, PickLanguageLevelInPSDQuickFix.class,
+              OpenSourceCompatibilityLinkQuickFix.class, OpenJavaLanguageSpecQuickFix.class);
+    verifyJavaLanguageLevel(line, expectedMessage, expectedFixes, MessageEvent.Kind.ERROR, LanguageLevel.JDK_1_9);
   }
 
   @Test
@@ -218,15 +178,9 @@
     String line = "warning: [options] target value 7 is obsolete and will be removed in a future release";
     String expectedMessage = "[options] target value 7 is obsolete and will be removed in a future release";
     List<Class<? extends DescribedBuildIssueQuickFix>> expectedFixes =
-<<<<<<< HEAD
-      List.of(SetLanguageLevel8AllQuickFix.class, PickLanguageLevelInPSDQuickFix.class, OpenTargetCompatibilityLinkQuickFix.class,
-              OpenJavaLanguageSpecQuickFix.class);
-    verifyJavaLanguageLevel(line, expectedMessage, expectedFixes, MessageEvent.Kind.WARNING);
-=======
       List.of(SetJavaLanguageLevelAllQuickFix.class, DescribedOpenGradleJdkSettingsQuickfix.class, PickLanguageLevelInPSDQuickFix.class,
               OpenTargetCompatibilityLinkQuickFix.class, OpenJavaLanguageSpecQuickFix.class);
     verifyJavaLanguageLevel(line, expectedMessage, expectedFixes, MessageEvent.Kind.WARNING, LanguageLevel.JDK_1_8);
->>>>>>> 0d09370c
   }
 
   @Test
@@ -234,14 +188,9 @@
     String line = "warning: [options] target value 8 is obsolete and will be removed in a future release";
     String expectedMessage = "[options] target value 8 is obsolete and will be removed in a future release";
     List<Class<? extends DescribedBuildIssueQuickFix>> expectedFixes =
-<<<<<<< HEAD
-      List.of(PickLanguageLevelInPSDQuickFix.class, OpenTargetCompatibilityLinkQuickFix.class, OpenJavaLanguageSpecQuickFix.class);
-    verifyJavaLanguageLevel(line, expectedMessage, expectedFixes, MessageEvent.Kind.WARNING);
-=======
       List.of(DescribedOpenGradleJdkSettingsQuickfix.class, PickLanguageLevelInPSDQuickFix.class, OpenTargetCompatibilityLinkQuickFix.class,
               OpenJavaLanguageSpecQuickFix.class);
     verifyJavaLanguageLevel(line, expectedMessage, expectedFixes, MessageEvent.Kind.WARNING, null);
->>>>>>> 0d09370c
   }
 
   @Test
@@ -249,15 +198,9 @@
     String line = "error: Target option 6 is no longer supported. Use 7 or later.";
     String expectedMessage = "Target option 6 is no longer supported. Use 7 or later.";
     List<Class<? extends DescribedBuildIssueQuickFix>> expectedFixes =
-<<<<<<< HEAD
-      List.of(SetLanguageLevel8AllQuickFix.class, PickLanguageLevelInPSDQuickFix.class, OpenTargetCompatibilityLinkQuickFix.class,
-              OpenJavaLanguageSpecQuickFix.class);
-    verifyJavaLanguageLevel(line, expectedMessage, expectedFixes, MessageEvent.Kind.ERROR);
-=======
-      List.of(SetJavaLanguageLevelAllQuickFix.class, DescribedOpenGradleJdkSettingsQuickfix.class, PickLanguageLevelInPSDQuickFix.class,
-              OpenTargetCompatibilityLinkQuickFix.class, OpenJavaLanguageSpecQuickFix.class);
-    verifyJavaLanguageLevel(line, expectedMessage, expectedFixes, MessageEvent.Kind.ERROR, LanguageLevel.JDK_1_8);
->>>>>>> 0d09370c
+      List.of(SetJavaLanguageLevelAllQuickFix.class, DescribedOpenGradleJdkSettingsQuickfix.class, PickLanguageLevelInPSDQuickFix.class,
+              OpenTargetCompatibilityLinkQuickFix.class, OpenJavaLanguageSpecQuickFix.class);
+    verifyJavaLanguageLevel(line, expectedMessage, expectedFixes, MessageEvent.Kind.ERROR, LanguageLevel.JDK_1_8);
   }
 
   @Test
@@ -265,15 +208,9 @@
     String line = "error: Target option 7 is no longer supported. Use 8 or later.";
     String expectedMessage = "Target option 7 is no longer supported. Use 8 or later.";
     List<Class<? extends DescribedBuildIssueQuickFix>> expectedFixes =
-<<<<<<< HEAD
-      List.of(SetLanguageLevel8AllQuickFix.class, PickLanguageLevelInPSDQuickFix.class, OpenTargetCompatibilityLinkQuickFix.class,
-              OpenJavaLanguageSpecQuickFix.class);
-    verifyJavaLanguageLevel(line, expectedMessage, expectedFixes, MessageEvent.Kind.ERROR);
-=======
-      List.of(SetJavaLanguageLevelAllQuickFix.class, DescribedOpenGradleJdkSettingsQuickfix.class, PickLanguageLevelInPSDQuickFix.class,
-              OpenTargetCompatibilityLinkQuickFix.class, OpenJavaLanguageSpecQuickFix.class);
-    verifyJavaLanguageLevel(line, expectedMessage, expectedFixes, MessageEvent.Kind.ERROR, LanguageLevel.JDK_1_8);
->>>>>>> 0d09370c
+      List.of(SetJavaLanguageLevelAllQuickFix.class, DescribedOpenGradleJdkSettingsQuickfix.class, PickLanguageLevelInPSDQuickFix.class,
+              OpenTargetCompatibilityLinkQuickFix.class, OpenJavaLanguageSpecQuickFix.class);
+    verifyJavaLanguageLevel(line, expectedMessage, expectedFixes, MessageEvent.Kind.ERROR, LanguageLevel.JDK_1_8);
   }
 
   @Test
@@ -281,14 +218,9 @@
     String line = "error: Target option 7 is no longer supported. Use 9 or later.";
     String expectedMessage = "Target option 7 is no longer supported. Use 9 or later.";
     List<Class<? extends DescribedBuildIssueQuickFix>> expectedFixes =
-<<<<<<< HEAD
-      List.of(PickLanguageLevelInPSDQuickFix.class, OpenTargetCompatibilityLinkQuickFix.class, OpenJavaLanguageSpecQuickFix.class);
-    verifyJavaLanguageLevel(line, expectedMessage, expectedFixes, MessageEvent.Kind.ERROR);
-=======
-      List.of(SetJavaLanguageLevelAllQuickFix.class, DescribedOpenGradleJdkSettingsQuickfix.class, PickLanguageLevelInPSDQuickFix.class,
-              OpenTargetCompatibilityLinkQuickFix.class, OpenJavaLanguageSpecQuickFix.class);
-    verifyJavaLanguageLevel(line, expectedMessage, expectedFixes, MessageEvent.Kind.ERROR, LanguageLevel.JDK_1_9);
->>>>>>> 0d09370c
+      List.of(SetJavaLanguageLevelAllQuickFix.class, DescribedOpenGradleJdkSettingsQuickfix.class, PickLanguageLevelInPSDQuickFix.class,
+              OpenTargetCompatibilityLinkQuickFix.class, OpenJavaLanguageSpecQuickFix.class);
+    verifyJavaLanguageLevel(line, expectedMessage, expectedFixes, MessageEvent.Kind.ERROR, LanguageLevel.JDK_1_9);
   }
 
   @Test
@@ -296,25 +228,16 @@
     String line = "error: Target option 8 is no longer supported. Use 9 or later.";
     String expectedMessage = "Target option 8 is no longer supported. Use 9 or later.";
     List<Class<? extends DescribedBuildIssueQuickFix>> expectedFixes =
-<<<<<<< HEAD
-      List.of(PickLanguageLevelInPSDQuickFix.class, OpenTargetCompatibilityLinkQuickFix.class, OpenJavaLanguageSpecQuickFix.class);
-    verifyJavaLanguageLevel(line, expectedMessage, expectedFixes, MessageEvent.Kind.ERROR);
-=======
-      List.of(SetJavaLanguageLevelAllQuickFix.class, DescribedOpenGradleJdkSettingsQuickfix.class, PickLanguageLevelInPSDQuickFix.class,
-              OpenTargetCompatibilityLinkQuickFix.class, OpenJavaLanguageSpecQuickFix.class);
-    verifyJavaLanguageLevel(line, expectedMessage, expectedFixes, MessageEvent.Kind.ERROR, LanguageLevel.JDK_1_9);
->>>>>>> 0d09370c
+      List.of(SetJavaLanguageLevelAllQuickFix.class, DescribedOpenGradleJdkSettingsQuickfix.class, PickLanguageLevelInPSDQuickFix.class,
+              OpenTargetCompatibilityLinkQuickFix.class, OpenJavaLanguageSpecQuickFix.class);
+    verifyJavaLanguageLevel(line, expectedMessage, expectedFixes, MessageEvent.Kind.ERROR, LanguageLevel.JDK_1_9);
   }
 
   private void verifyJavaLanguageLevel(@NotNull String line,
                                        @NotNull String expectedMessage,
                                        @NotNull List<Class<? extends DescribedBuildIssueQuickFix>> expectedQuickFixes,
-<<<<<<< HEAD
-                                       MessageEvent.Kind kind) {
-=======
                                        @NotNull MessageEvent.Kind kind,
                                        @Nullable LanguageLevel quickFixLevel) {
->>>>>>> 0d09370c
     ArgumentCaptor<BuildEvent> messageCaptor = ArgumentCaptor.forClass(BuildEvent.class);
     when(myReader.getParentEventId()).thenReturn("BUILD_ID_MOCK");
     assertTrue(myParser.parse(line, myReader, myConsumer));
@@ -329,13 +252,10 @@
     assertThat(issue.getDescription()).startsWith(expectedMessage);
     List<BuildIssueQuickFix> fixes = issue.getQuickFixes();
     assertThat(fixes.stream().map(BuildIssueQuickFix::getClass).toList()).isEqualTo(expectedQuickFixes);
-<<<<<<< HEAD
-=======
     for (BuildIssueQuickFix fix : fixes) {
       if (fix instanceof AbstractSetJavaLanguageLevelQuickFix) {
         assertThat(((AbstractSetJavaLanguageLevelQuickFix)fix).getLevel()).isEqualTo(quickFixLevel);
       }
     }
->>>>>>> 0d09370c
   }
 }