/*
 * Copyright (C) 2016 The Android Open Source Project
 *
 * Licensed under the Apache License, Version 2.0 (the "License");
 * you may not use this file except in compliance with the License.
 * You may obtain a copy of the License at
 *
 *      http://www.apache.org/licenses/LICENSE-2.0
 *
 * Unless required by applicable law or agreed to in writing, software
 * distributed under the License is distributed on an "AS IS" BASIS,
 * WITHOUT WARRANTIES OR CONDITIONS OF ANY KIND, either express or implied.
 * See the License for the specific language governing permissions and
 * limitations under the License.
 */
package com.android.tools.idea.gradle.project.sync.setup.post;

import static com.android.tools.idea.gradle.project.sync.snapshots.TestProjectDefinition.prepareTestProject;
import static com.android.tools.idea.testing.AndroidGradleTestUtilsKt.verifySyncSkipped;
import static com.google.common.truth.Truth.assertThat;

import com.android.SdkConstants;
import com.android.testutils.VirtualTimeScheduler;
import com.android.tools.analytics.LoggedUsage;
import com.android.tools.analytics.TestUsageTracker;
import com.android.tools.analytics.UsageTracker;
import com.android.tools.idea.gradle.plugin.AgpVersions;
import com.android.tools.idea.gradle.project.sync.snapshots.AndroidCoreTestProject;
import com.android.tools.idea.gradle.project.sync.snapshots.PreparedTestProject;
import com.android.tools.idea.gradle.project.sync.snapshots.TemplateBasedTestProject;
import com.android.tools.idea.gradle.util.GradleVersions;
import com.android.tools.idea.stats.AnonymizerUtil;
import com.android.tools.idea.testing.AndroidProjectRule;
import com.android.tools.idea.testing.IntegrationTestEnvironmentRule;
import com.google.wireless.android.sdk.stats.AndroidStudioEvent;
import com.google.wireless.android.sdk.stats.GradleAndroidModule;
import com.google.wireless.android.sdk.stats.GradleBuildDetails;
import com.google.wireless.android.sdk.stats.GradleLibrary;
import com.google.wireless.android.sdk.stats.GradleModule;
import com.google.wireless.android.sdk.stats.GradleNativeAndroidModule;
import com.intellij.openapi.project.Project;
import com.intellij.testFramework.RunsInEdt;
import java.util.List;
import java.util.function.Consumer;
import org.jetbrains.annotations.NotNull;
import org.junit.After;
import org.junit.Before;
import org.junit.Rule;
import org.junit.Test;

/**
 * Tests for {@link ProjectStructureUsageTracker}.
 */
@RunsInEdt
public class ProjectStructureUsageTrackerTest {
  @Rule public IntegrationTestEnvironmentRule projectRule = AndroidProjectRule.withIntegrationTestEnvironment();
  // A UsageTracker implementation that allows introspection of logged metrics in tests.
  private TestUsageTracker myUsageTracker;

  @Before
  public void setUp() throws Exception {
    // Used to test the scheduling of usage tracking.
    VirtualTimeScheduler scheduler = new VirtualTimeScheduler();
    myUsageTracker = new TestUsageTracker(scheduler);
    UsageTracker.setWriterForTest(myUsageTracker);
  }

  @After
  public void tearDown() throws Exception {
    if (myUsageTracker != null) myUsageTracker.close();
    UsageTracker.cleanAfterTesting();
  }

  @Test
  public void testProductStructureUsageTrackingBasic() {
    trackGradleProject(AndroidCoreTestProject.PROJECT_WITH_APP_AND_LIB_DEPENDENCY, project -> {
      List<LoggedUsage> usages =
        myUsageTracker.getUsages().stream().filter(it -> AndroidStudioEvent.EventKind.GRADLE_BUILD_DETAILS == it.getStudioEvent().getKind())
          .toList();
      assertThat(usages).hasSize(1);
      verifyAppAndLibBuildDetails(usages.get(0));
    });
  }

  @Test
  public void testProductStructureUsageWithWearHardware() {
    trackGradleProject(AndroidCoreTestProject.RUN_CONFIG_WATCHFACE, project -> {
      List<LoggedUsage> usages =
        myUsageTracker.getUsages().stream().filter(it -> AndroidStudioEvent.EventKind.GRADLE_BUILD_DETAILS == it.getStudioEvent().getKind())
          .toList();
      assertThat(usages).hasSize(1);
      LoggedUsage usage = usages.get(0);
      assertThat(usage.getTimestamp()).isEqualTo(0);
      assertThat(usage.getStudioEvent().getKind()).isEqualTo(AndroidStudioEvent.EventKind.GRADLE_BUILD_DETAILS);
      assertThat(usage.getStudioEvent().getGradleBuildDetails()).isEqualTo(
        GradleBuildDetails.newBuilder()
          .setAndroidPluginVersion(AgpVersions.getLatestKnown().toString())
          .setGradleVersion(GradleVersions.inferStableGradleVersion(SdkConstants.GRADLE_LATEST_VERSION))
          .addLibraries(GradleLibrary.newBuilder()
                          .setJarDependencyCount(0)
                          .setAarDependencyCount(0))
          .addModules(GradleModule.newBuilder()
                        .setTotalModuleCount(1)
                        .setAppModuleCount(1)
<<<<<<< HEAD
                        .setLibModuleCount(0))
=======
                        .setLibModuleCount(0)
                        .setDynamicFeatureModuleCount(0)
                        .setTestModuleCount(0)
                        .setKotlinMultiplatformModuleCount(0))
>>>>>>> 574fcae1
          .addAndroidModules(GradleAndroidModule.newBuilder()
                               .setModuleName(AnonymizerUtil.anonymizeUtf8("project"))
                               .setIsLibrary(false)
                               .setBuildTypeCount(2)
                               .setFlavorCount(0)
                               .setFlavorDimension(0)
                               .setSigningConfigCount(1)
                               .setRequiredHardware("android.hardware.type.watch"))
          .setModuleCount(1)
          .setLibCount(0)
          .setAppId(AnonymizerUtil.anonymizeUtf8("from.gradle.debug"))
          .build());
    });
  }

  @Test
  public void testProductStructureUsageTrackingJni() {
    trackGradleProject(AndroidCoreTestProject.HELLO_JNI, project -> {
      List<LoggedUsage> usages =
        myUsageTracker.getUsages().stream().filter(it -> AndroidStudioEvent.EventKind.GRADLE_BUILD_DETAILS == it.getStudioEvent().getKind())
          .toList();
      assertThat(usages).hasSize(1);
      LoggedUsage usage = usages.get(0);
      assertThat(usage.getTimestamp()).isEqualTo(0);
      assertThat(usage.getStudioEvent().getGradleBuildDetails()).isEqualTo(
        GradleBuildDetails.newBuilder()
          .setAndroidPluginVersion(AgpVersions.getLatestKnown().toString())
          .setGradleVersion(GradleVersions.inferStableGradleVersion(SdkConstants.GRADLE_LATEST_VERSION))
          .addLibraries(GradleLibrary.newBuilder()
                          .setJarDependencyCount(5)
                          .setAarDependencyCount(27))
          .addModules(GradleModule.newBuilder()
                        .setTotalModuleCount(2)
                        .setAppModuleCount(1)
<<<<<<< HEAD
                        .setLibModuleCount(0))
=======
                        .setLibModuleCount(0)
                        .setDynamicFeatureModuleCount(0)
                        .setTestModuleCount(0)
                        .setKotlinMultiplatformModuleCount(0))
>>>>>>> 574fcae1
          .addAndroidModules(GradleAndroidModule.newBuilder()
                               .setModuleName(AnonymizerUtil.anonymizeUtf8("project.app"))
                               .setIsLibrary(false)
                               .setBuildTypeCount(2)
                               .setFlavorCount(5)
                               .setFlavorDimension(1)
                               .setSigningConfigCount(1))
          .addNativeAndroidModules(GradleNativeAndroidModule.newBuilder()
                                     .setModuleName(AnonymizerUtil.anonymizeUtf8("project.app.main"))
                                     .setBuildSystemType(GradleNativeAndroidModule.NativeBuildSystemType.CMAKE))
          .setModuleCount(2)
          .setLibCount(32)
          .setAppId(AnonymizerUtil.anonymizeUtf8("com.example.hellojni"))
          .build());
    });
  }

  @Test
  public void testStringToBuildSystemType() {
    assertThat(ProjectStructureUsageTracker.stringToBuildSystemType("ndkBuild")).isEqualTo(
      GradleNativeAndroidModule.NativeBuildSystemType.NDK_BUILD);
    assertThat(ProjectStructureUsageTracker.stringToBuildSystemType("cmake")).isEqualTo(
      GradleNativeAndroidModule.NativeBuildSystemType.CMAKE);
    assertThat(ProjectStructureUsageTracker.stringToBuildSystemType("ndkCompile")).isEqualTo(
      GradleNativeAndroidModule.NativeBuildSystemType.NDK_COMPILE);
    assertThat(ProjectStructureUsageTracker.stringToBuildSystemType("gradle")).isEqualTo(
      GradleNativeAndroidModule.NativeBuildSystemType.GRADLE_EXPERIMENTAL);
    assertThat(ProjectStructureUsageTracker.stringToBuildSystemType("blaze")).isEqualTo(
      GradleNativeAndroidModule.NativeBuildSystemType.UNKNOWN_NATIVE_BUILD_SYSTEM_TYPE);
  }

  /**
   * Confirm that build details are tracked when a sync is skipped (when a previously synced project was reopened)
   */
  @Test
  public void testSkippedSyncTracksBuildDetails() {
    PreparedTestProject preparedProject = trackGradleProject(AndroidCoreTestProject.PROJECT_WITH_APP_AND_LIB_DEPENDENCY, project -> {
      List<LoggedUsage> usages =
        myUsageTracker.getUsages().stream().filter(it -> AndroidStudioEvent.EventKind.GRADLE_BUILD_DETAILS == it.getStudioEvent().getKind())
          .toList();
      // Only an event should happen the first time it is open
      assertThat(usages).hasSize(1);
    });
    preparedProject.open(it -> it, project -> {
      verifySyncSkipped(project, projectRule.getTestRootDisposable());
      List<LoggedUsage> usages =
        myUsageTracker.getUsages().stream().filter(it -> AndroidStudioEvent.EventKind.GRADLE_BUILD_DETAILS == it.getStudioEvent().getKind())
          .toList();
      // Now 2 events should have been logged
      assertThat(usages).hasSize(2);
      for (LoggedUsage usage : usages) {
        verifyAppAndLibBuildDetails(usage);
      }
    });
  }

  /**
   * Builds a set of mock objects representing an Android Studio project with a set of modules
   * and calls the tracking code to report metrics on this project.
   *
   * @return the prepared project that was created
   */
  private PreparedTestProject trackGradleProject(@NotNull TemplateBasedTestProject testProject, @NotNull Consumer<Project> test) {
    final var preparedProject = prepareTestProject(projectRule, testProject);
    preparedProject.open(it -> it, project -> {
      test.accept(project);
      return null;
    });
    return preparedProject;
  }

  private void verifyAppAndLibBuildDetails(LoggedUsage usage) {
    assertThat(usage.getTimestamp()).isEqualTo(0);
    assertThat(usage.getStudioEvent().getKind()).isEqualTo(AndroidStudioEvent.EventKind.GRADLE_BUILD_DETAILS);
    // The order of the modules is not always the same, and thus we cannot compare the details directly
    // since assertEquals will fail when the order is different to the expected details
    GradleBuildDetails buildDetails = usage.getStudioEvent().getGradleBuildDetails();
    assertThat(buildDetails.getAndroidPluginVersion()).isEqualTo(AgpVersions.getLatestKnown().toString());
    assertThat(buildDetails.getGradleVersion()).isEqualTo(GradleVersions.inferStableGradleVersion(SdkConstants.GRADLE_LATEST_VERSION));
    assertThat(buildDetails.getLibrariesList()).containsExactly(
      GradleLibrary.newBuilder()
<<<<<<< HEAD
        .setJarDependencyCount(12)
=======
        .setJarDependencyCount(9)
>>>>>>> 574fcae1
        .setAarDependencyCount(49)
        .build());
    assertThat(buildDetails.getModulesList()).containsExactly(
      GradleModule.newBuilder()
        .setTotalModuleCount(3)
        .setAppModuleCount(1)
        .setLibModuleCount(1)
<<<<<<< HEAD
=======
        .setDynamicFeatureModuleCount(0)
        .setTestModuleCount(0)
        .setKotlinMultiplatformModuleCount(0)
>>>>>>> 574fcae1
        .build());
    assertThat(buildDetails.getAndroidModulesList()).containsExactly(
      GradleAndroidModule.newBuilder()
        .setModuleName(AnonymizerUtil.anonymizeUtf8("project.lib"))
        .setIsLibrary(true)
        .setBuildTypeCount(2)
        .setFlavorCount(0)
        .setFlavorDimension(0)
        .setSigningConfigCount(1)
        .build(),
      GradleAndroidModule.newBuilder()
        .setModuleName(AnonymizerUtil.anonymizeUtf8("project.app"))
        .setIsLibrary(false)
        .setBuildTypeCount(2)
        .setFlavorCount(2)
        .setFlavorDimension(1)
        .setSigningConfigCount(1)
        .build());
    assertThat(buildDetails.getModuleCount()).isEqualTo(3);
<<<<<<< HEAD
    assertThat(buildDetails.getLibCount()).isEqualTo(82);
=======
    assertThat(buildDetails.getLibCount()).isEqualTo(79);
>>>>>>> 574fcae1
    assertThat(buildDetails.getAppId()).isEqualTo(AnonymizerUtil.anonymizeUtf8("com.example.projectwithappandlib.app"));
  }
}<|MERGE_RESOLUTION|>--- conflicted
+++ resolved
@@ -102,14 +102,10 @@
           .addModules(GradleModule.newBuilder()
                         .setTotalModuleCount(1)
                         .setAppModuleCount(1)
-<<<<<<< HEAD
-                        .setLibModuleCount(0))
-=======
                         .setLibModuleCount(0)
                         .setDynamicFeatureModuleCount(0)
                         .setTestModuleCount(0)
                         .setKotlinMultiplatformModuleCount(0))
->>>>>>> 574fcae1
           .addAndroidModules(GradleAndroidModule.newBuilder()
                                .setModuleName(AnonymizerUtil.anonymizeUtf8("project"))
                                .setIsLibrary(false)
@@ -144,14 +140,10 @@
           .addModules(GradleModule.newBuilder()
                         .setTotalModuleCount(2)
                         .setAppModuleCount(1)
-<<<<<<< HEAD
-                        .setLibModuleCount(0))
-=======
                         .setLibModuleCount(0)
                         .setDynamicFeatureModuleCount(0)
                         .setTestModuleCount(0)
                         .setKotlinMultiplatformModuleCount(0))
->>>>>>> 574fcae1
           .addAndroidModules(GradleAndroidModule.newBuilder()
                                .setModuleName(AnonymizerUtil.anonymizeUtf8("project.app"))
                                .setIsLibrary(false)
@@ -233,11 +225,7 @@
     assertThat(buildDetails.getGradleVersion()).isEqualTo(GradleVersions.inferStableGradleVersion(SdkConstants.GRADLE_LATEST_VERSION));
     assertThat(buildDetails.getLibrariesList()).containsExactly(
       GradleLibrary.newBuilder()
-<<<<<<< HEAD
-        .setJarDependencyCount(12)
-=======
         .setJarDependencyCount(9)
->>>>>>> 574fcae1
         .setAarDependencyCount(49)
         .build());
     assertThat(buildDetails.getModulesList()).containsExactly(
@@ -245,12 +233,9 @@
         .setTotalModuleCount(3)
         .setAppModuleCount(1)
         .setLibModuleCount(1)
-<<<<<<< HEAD
-=======
         .setDynamicFeatureModuleCount(0)
         .setTestModuleCount(0)
         .setKotlinMultiplatformModuleCount(0)
->>>>>>> 574fcae1
         .build());
     assertThat(buildDetails.getAndroidModulesList()).containsExactly(
       GradleAndroidModule.newBuilder()
@@ -270,11 +255,7 @@
         .setSigningConfigCount(1)
         .build());
     assertThat(buildDetails.getModuleCount()).isEqualTo(3);
-<<<<<<< HEAD
-    assertThat(buildDetails.getLibCount()).isEqualTo(82);
-=======
     assertThat(buildDetails.getLibCount()).isEqualTo(79);
->>>>>>> 574fcae1
     assertThat(buildDetails.getAppId()).isEqualTo(AnonymizerUtil.anonymizeUtf8("com.example.projectwithappandlib.app"));
   }
 }