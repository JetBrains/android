--- conflicted
+++ resolved
@@ -40,17 +40,7 @@
   @get:Rule
   val projectRule: IntegrationTestEnvironmentRule = AndroidProjectRule.withIntegrationTestEnvironment()
 
-<<<<<<< HEAD
-  override fun setUp() {
-    super.setUp()
-
-    syncMessages = GradleSyncMessagesStub.replaceSyncMessagesService(project, testRootDisposable)
-    reporter = CxxConfigurationIssuesReporter()
-    usageReporter = TestSyncIssueUsageReporter()
-  }
-=======
   private val reporter = CxxConfigurationIssuesReporter()
->>>>>>> de127946
 
   @Test
   fun testWithSingleModule() {
