--- conflicted
+++ resolved
@@ -81,8 +81,6 @@
         SUCCESS : SYNC_TOTAL/GRADLE_CONFIGURE_ROOT_BUILD/GRADLE_RUN_WORK
         FAILURE : SYNC_TOTAL/GRADLE_CONFIGURE_ROOT_BUILD
         FAILURE : SYNC_TOTAL
-<<<<<<< HEAD
-=======
       """.trimIndent(),
       expectedFailureDetailsString = """
         failure {
@@ -97,7 +95,6 @@
               at: [2]org.gradle.api.internal.plugins.ImperativeOnlyPluginTarget#applyImperative
           }
         }
->>>>>>> 8b7d83e8
       """.trimIndent()
     )
   }
@@ -118,8 +115,6 @@
         SUCCESS : SYNC_TOTAL/GRADLE_CONFIGURE_ROOT_BUILD/GRADLE_RUN_WORK
         FAILURE : SYNC_TOTAL/GRADLE_CONFIGURE_ROOT_BUILD
         FAILURE : SYNC_TOTAL
-<<<<<<< HEAD
-=======
       """.trimIndent(),
       expectedFailureDetailsString = """
         failure {
@@ -136,7 +131,6 @@
               at: [2]org.gradle.api.internal.plugins.ImperativeOnlyPluginTarget#applyImperative
           }
         }
->>>>>>> 8b7d83e8
       """.trimIndent()
     )
   }
@@ -158,8 +152,6 @@
         SUCCESS : SYNC_TOTAL/GRADLE_CONFIGURE_ROOT_BUILD/GRADLE_RUN_WORK
         FAILURE : SYNC_TOTAL/GRADLE_CONFIGURE_ROOT_BUILD
         FAILURE : SYNC_TOTAL
-<<<<<<< HEAD
-=======
       """.trimIndent(),
       expectedFailureDetailsString = """
         failure {
@@ -178,7 +170,6 @@
               at: [0]org.gradle.internal.classloader.VisitableURLClassLoader${'$'}InstrumentingVisitableURLClassLoader#findClass
           }
         }
->>>>>>> 8b7d83e8
       """.trimIndent()
     )
   }
