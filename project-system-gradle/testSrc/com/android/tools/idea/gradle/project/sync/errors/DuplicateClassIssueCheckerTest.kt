/*
 * Copyright (C) 2022 The Android Open Source Project
 *
 * Licensed under the Apache License, Version 2.0 (the "License");
 * you may not use this file except in compliance with the License.
 * You may obtain a copy of the License at
 *
 *      http://www.apache.org/licenses/LICENSE-2.0
 *
 * Unless required by applicable law or agreed to in writing, software
 * distributed under the License is distributed on an "AS IS" BASIS,
 * WITHOUT WARRANTIES OR CONDITIONS OF ANY KIND, either express or implied.
 * See the License for the specific language governing permissions and
 * limitations under the License.
 */
package com.android.tools.idea.gradle.project.sync.errors

import com.android.tools.idea.gradle.project.build.output.TestMessageEventConsumer
import com.android.tools.idea.gradle.project.sync.quickFixes.OpenLinkQuickFix
import com.google.common.truth.Truth.assertThat
import org.gradle.tooling.BuildException
import org.jetbrains.plugins.gradle.issue.GradleIssueData
import org.junit.Test

class DuplicateClassIssueCheckerTest {
  private val VALID_MESSAGE_AGP_8_7 =
    "Duplicate class org.intellij.lang.annotations.Identifier found in modules jetified-annotations-12.0 (com.intellij:annotations:12.0) and jetified-annotations-13.0 (org.jetbrains:annotations:13.0)\n" +
    "\n" +
    "Learn how to fix dependency resolution errors at https://d.android.com/r/tools/classpath-sync-errors"
  // Message before change in 8.7
  private val VALID_MESSAGE_AGP_OLD =
    "Duplicate class org.intellij.lang.annotations.Identifier found in modules jetified-annotations-12.0 (com.intellij:annotations:12.0) and jetified-annotations-13.0 (org.jetbrains:annotations:13.0)\n" +
    "\n" +
    "Go to the documentation to learn how to <a href=\"d.android.com/r/tools/classpath-sync-errors\">Fix dependency resolution errors</a>."
  private val issueChecker = DuplicateClassIssueChecker()

  @Test
  fun `not BuildException causes null issue`() {
    val issueData = GradleIssueData("projectFolderPath", Throwable(VALID_MESSAGE_AGP_8_7), null, null)
    val buildIssue = issueChecker.check(issueData)
    assertThat(buildIssue).isNull()
  }

  @Test
  fun `BuildException with no RuntimeException causes null issue`() {
    val issueData = GradleIssueData("projectFolderPath", BuildException("BuildException", Throwable(VALID_MESSAGE_AGP_8_7)), null, null)
    val buildIssue = issueChecker.check(issueData)
    assertThat(buildIssue).isNull()
  }

  @Test
  fun `incorrect message causes null issue`() {
    val issueData = GradleIssueData("projectFolderPath", BuildException("BuildException", RuntimeException("Bad message")), null, null)
    val buildIssue = issueChecker.check(issueData)
    assertThat(buildIssue).isNull()
  }

  @Test
  fun `link is replaced with correct message`() {
    val issueData = GradleIssueData("projectFolderPath", BuildException("Build exception", RuntimeException(VALID_MESSAGE_AGP_8_7)), null, null)
    val buildIssue = issueChecker.check(issueData)
    assertThat(buildIssue).isNotNull()
    assertThat(buildIssue!!.quickFixes).isEmpty()
    assertThat(buildIssue.description).contains("https://d.android.com/r/tools/classpath-sync-errors")
  }

  @Test
  fun `link is replaced with correct older message`() {
    val issueData = GradleIssueData("projectFolderPath", BuildException("Build exception", RuntimeException(VALID_MESSAGE_AGP_OLD)), null, null)
    val buildIssue = issueChecker.check(issueData)
    assertThat(buildIssue).isNotNull()
    assertThat(buildIssue!!.quickFixes).hasSize(1)
    assertThat(buildIssue.quickFixes[0]).isInstanceOf(OpenLinkQuickFix::class.java)
    assertThat(buildIssue.description).doesNotContain("\"<a href=\"d.android.com/r/tools/classpath-sync-errors\"")
    assertThat(buildIssue.description).contains("<a href=\"open.more.details\"")
  }

  @Test
  fun `testCheckIssueHandled`() {
    /*
    Full message is:
    ```
    Duplicate class  ABC

    Learn how to fix dependency resolution errors at https://d.android.com/r/tools/classpath-sync-errors
    ```
    But GradleBuildScriptErrorParser does not support empty lines in the description, so the link line is missing in practice.
     */
    assertThat(
      issueChecker.consumeBuildOutputFailureMessage(
        "Build failed with Exception",
        "Duplicate class  ABC",
<<<<<<< HEAD
        null,
        null,
=======
        null,
        null,
>>>>>>> 3a514de0
        ":app:checkDebugDuplicateClasses",
        TestMessageEventConsumer()
      )).isEqualTo(true)

    assertThat(
      issueChecker.consumeBuildOutputFailureMessage(
        "Build failed with Exception",
        "Duplicate class  ABC",
        null,
        null,
        ":app:compileDebug",
        TestMessageEventConsumer()
      )).isEqualTo(false)
  }
}<|MERGE_RESOLUTION|>--- conflicted
+++ resolved
@@ -90,13 +90,8 @@
       issueChecker.consumeBuildOutputFailureMessage(
         "Build failed with Exception",
         "Duplicate class  ABC",
-<<<<<<< HEAD
         null,
         null,
-=======
-        null,
-        null,
->>>>>>> 3a514de0
         ":app:checkDebugDuplicateClasses",
         TestMessageEventConsumer()
       )).isEqualTo(true)
