/*
 * Copyright (C) 2025 The Android Open Source Project
 *
 * Licensed under the Apache License, Version 2.0 (the "License");
 * you may not use this file except in compliance with the License.
 * You may obtain a copy of the License at
 *
 *      http://www.apache.org/licenses/LICENSE-2.0
 *
 * Unless required by applicable law or agreed to in writing, software
 * distributed under the License is distributed on an "AS IS" BASIS,
 * WITHOUT WARRANTIES OR CONDITIONS OF ANY KIND, either express or implied.
 * See the License for the specific language governing permissions and
 * limitations under the License.
 */
package com.android.tools.idea.gradle.project.sync.runsIndexingWithGradlePhasedSync

import com.android.tools.idea.flags.StudioFlags
import com.android.tools.idea.gradle.project.sync.snapshots.TestProject
import com.android.tools.idea.gradle.project.sync.snapshots.TestProjectDefinition.Companion.prepareTestProject
import com.android.tools.idea.testing.AndroidProjectRule
import com.android.tools.idea.testing.IntegrationTestEnvironmentRule
import com.android.tools.idea.testing.TestProjectToSnapshotPaths
import com.android.tools.idea.testing.aggregateAndThrowIfAny
import com.android.tools.idea.testing.requestSyncAndWait
import com.android.tools.idea.testing.runCatchingAndRecord
import com.google.common.truth.Truth
import com.intellij.openapi.project.Project
import org.junit.Rule
import org.junit.Test
import org.junit.runner.RunWith
import org.junit.runners.Parameterized

private fun getProjectSpecificResyncIssues(testProject: TestProject) = when(testProject) {
  // TODO(b/384022658): Symlink for the root project is not handled the same way by phased sync
  TestProject.SIMPLE_APPLICATION_VIA_SYMLINK -> setOf(
    "/RootProjectPath"
  )
  TestProject.BASIC_WITH_EMPTY_SETTINGS_FILE -> setOf(
    // TODO(b/384022658): We don't set up tasks in phased sync, although it shouldn't really affect a re-sync, it does for this project.
    "BUILD_TASKS",
    // TODO(b/384022658): Not sure why
    "MODULE (project.androidTest)/Classes"
  )
  TestProject.KOTLIN_KAPT,
  TestProject.NEW_SYNC_KOTLIN_TEST -> setOf(
    "</>kaptKotlin</>",
    "</>kapt</>"
  )
  TestProject.MAIN_IN_ROOT -> setOf(
    // This is incorrectly populated as a content root(!) in old sync
    "project</>app</>AndroidManifest.xml",
    // This is incorrectly missing from the old sync content roots
    "project</>app</>src</>debug"
  )
  else -> emptySet()
}

private fun getProjectSpecificIdeModelResyncIssues(testProject: TestProject) = when(testProject.template) {
  TestProjectToSnapshotPaths.KOTLIN_MULTIPLATFORM,
  TestProjectToSnapshotPaths.NON_STANDARD_SOURCE_SET_DEPENDENCIES -> setOf(
    // TODO(b/384022658): Dependencies to kotlin multiplatform modules can't be set up as module set up is not supported by phased sync
    "Classpath/module (<PROJECT>-:module2",
    "Classpath/module (<PROJECT>-:feature-b-MAIN)",
    "Classpath/module (<PROJECT>-:common-commonMain)"
  )
<<<<<<< HEAD
=======

  else -> when (testProject) {
    TestProject.PRIVACY_SANDBOX_SDK,
    TestProject.COMPATIBILITY_TESTS_AS_36,
    TestProject.COMPATIBILITY_TESTS_AS_36_NO_IML -> setOf(
      // TODO(b/384022658): Manifest index affects these values so they fail to populate correctly in some cases
      "/CurrentVariantReportedVersions"
    )
    // TODO(b/384022658): Info from KaptGradleModel is missing for phased sync entities for now
    TestProject.KOTLIN_KAPT,
    TestProject.NEW_SYNC_KOTLIN_TEST -> setOf(
      "generated/source/kaptKotlin",
    )
    // TODO(b/428221750) BytecodeTransforms is missing for phased sync entities
    TestProject.BASIC_WITH_EMPTY_SETTINGS_FILE -> setOf(
      "/BytecodeTransforms",
    )

    else -> emptySet()
  }
}
>>>>>>> fedb26e2

  else -> when (testProject) {
    TestProject.PRIVACY_SANDBOX_SDK,
    TestProject.COMPATIBILITY_TESTS_AS_36,
    TestProject.COMPATIBILITY_TESTS_AS_36_NO_IML -> setOf(
      // TODO(b/384022658): Manifest index affects these values so they fail to populate correctly in some cases
      "/CurrentVariantReportedVersions"
    )
    // TODO(b/384022658): Info from KaptGradleModel is missing for phased sync entities for now
    TestProject.KOTLIN_KAPT,
    TestProject.NEW_SYNC_KOTLIN_TEST -> setOf(
      "generated/source/kaptKotlin",
    )

    else -> emptySet()
  }
}


fun ModuleDumpWithType.filterOutProjectSpecificIssues(testProject: TestProject) = copy(
  projectStructure = projectStructure.filter { line ->
     getProjectSpecificResyncIssues(testProject).none { line.contains(it) }
    },
  ideModels = ideModels.filter { line ->
    getProjectSpecificIdeModelResyncIssues(testProject).none { line.contains(it) }
  }
)

@RunWith(Parameterized::class)
class PhasedSyncResyncTests(val testProject: TestProject) : PhasedSyncSnapshotTestBase() {
  @get:Rule val projectRule: IntegrationTestEnvironmentRule = AndroidProjectRule.withIntegrationTestEnvironment()

  @Test
  fun testResync() {
    if (!StudioFlags.PHASED_SYNC_ENABLED.get()) return
    setupPhasedSyncIntermediateStateCollector(projectRule.testRootDisposable)

    val preparedProject = projectRule.prepareTestProject(testProject)
    preparedProject.open({ it.copy(expectedSyncIssues = testProject.expectedSyncIssues) }) { project: Project ->
      val firstFullSync = project.dumpModules(knownAndroidPaths)
      project.requestSyncAndWait(ignoreSyncIssues = testProject.expectedSyncIssues, waitForIndexes = false)
      val secondFullSync = project.dumpModules(knownAndroidPaths)
      val secondIntermediateSync = intermediateDump.copy()
      aggregateAndThrowIfAny {
        runCatchingAndRecord {
          Truth.assertWithMessage("Comparing full project structures")
            .that(secondFullSync.projectStructure())
            .isEqualTo(firstFullSync.projectStructure())
        }
        runCatchingAndRecord {
          Truth.assertWithMessage("Comparing full ide models")
            .that(secondFullSync.ideModels())
            .isEqualTo(firstFullSync.ideModels())
        }
        runCatchingAndRecord {
          Truth.assertWithMessage("Comparing resync intermediate sync project structure to full state")
            .that(secondIntermediateSync.filterOutProjectSpecificIssues(testProject).projectStructure())
            .isEqualTo(secondFullSync.filterOutProjectSpecificIssues(testProject).projectStructure())
        }
        runCatchingAndRecord {
          Truth.assertWithMessage("Comparing resync intermediate sync ide models to full state")
            .that(secondIntermediateSync.filterOutProjectSpecificIssues(testProject).ideModels())
            .isEqualTo(secondFullSync.filterOutProjectSpecificIssues(testProject).ideModels())
        }
      }
    }
  }


  companion object {
    @JvmStatic
    @Parameterized.Parameters(name = "{0}")
    fun testParameters(): Collection<*>  = phasedSyncTestProjects.filterNot {
      setOf(
        // TODO(b/384022658): Excluded for now as dependency resolution is disabled for this project
        TestProject.PRIVACY_SANDBOX_SDK,
        // TODO(b/384022658): There is an issue regarding the full sync regarding this project, it seems to create duplicate
        //  library dependencies for some modules. Probably has to do with module libraries.
        TestProject.KOTLIN_MULTIPLATFORM_WITHJS,
        // TODO(b/384022658): Handle spaces in the root project name (settings.gradle) correctly
        TestProject.TWO_JARS,
        TestProject.ANDROID_KOTLIN_MULTIPLATFORM,
      ).contains(it)
    }
  }
}<|MERGE_RESOLUTION|>--- conflicted
+++ resolved
@@ -64,8 +64,6 @@
     "Classpath/module (<PROJECT>-:feature-b-MAIN)",
     "Classpath/module (<PROJECT>-:common-commonMain)"
   )
-<<<<<<< HEAD
-=======
 
   else -> when (testProject) {
     TestProject.PRIVACY_SANDBOX_SDK,
@@ -79,28 +77,7 @@
     TestProject.NEW_SYNC_KOTLIN_TEST -> setOf(
       "generated/source/kaptKotlin",
     )
-    // TODO(b/428221750) BytecodeTransforms is missing for phased sync entities
-    TestProject.BASIC_WITH_EMPTY_SETTINGS_FILE -> setOf(
-      "/BytecodeTransforms",
-    )
 
-    else -> emptySet()
-  }
-}
->>>>>>> fedb26e2
-
-  else -> when (testProject) {
-    TestProject.PRIVACY_SANDBOX_SDK,
-    TestProject.COMPATIBILITY_TESTS_AS_36,
-    TestProject.COMPATIBILITY_TESTS_AS_36_NO_IML -> setOf(
-      // TODO(b/384022658): Manifest index affects these values so they fail to populate correctly in some cases
-      "/CurrentVariantReportedVersions"
-    )
-    // TODO(b/384022658): Info from KaptGradleModel is missing for phased sync entities for now
-    TestProject.KOTLIN_KAPT,
-    TestProject.NEW_SYNC_KOTLIN_TEST -> setOf(
-      "generated/source/kaptKotlin",
-    )
 
     else -> emptySet()
   }
