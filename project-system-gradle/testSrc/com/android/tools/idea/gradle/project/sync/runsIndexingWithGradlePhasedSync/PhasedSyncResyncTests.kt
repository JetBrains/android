/*
 * Copyright (C) 2025 The Android Open Source Project
 *
 * Licensed under the Apache License, Version 2.0 (the "License");
 * you may not use this file except in compliance with the License.
 * You may obtain a copy of the License at
 *
 *      http://www.apache.org/licenses/LICENSE-2.0
 *
 * Unless required by applicable law or agreed to in writing, software
 * distributed under the License is distributed on an "AS IS" BASIS,
 * WITHOUT WARRANTIES OR CONDITIONS OF ANY KIND, either express or implied.
 * See the License for the specific language governing permissions and
 * limitations under the License.
 */
package com.android.tools.idea.gradle.project.sync.runsIndexingWithGradlePhasedSync

import com.android.tools.idea.flags.StudioFlags
import com.android.tools.idea.gradle.project.sync.snapshots.TestProject
import com.android.tools.idea.gradle.project.sync.snapshots.TestProjectDefinition.Companion.prepareTestProject
import com.android.tools.idea.testing.AndroidProjectRule
import com.android.tools.idea.testing.IntegrationTestEnvironmentRule
import com.android.tools.idea.testing.TestProjectToSnapshotPaths
import com.android.tools.idea.testing.aggregateAndThrowIfAny
import com.android.tools.idea.testing.requestSyncAndWait
import com.android.tools.idea.testing.runCatchingAndRecord
import com.google.common.truth.Truth
import com.intellij.openapi.project.Project
import org.junit.Rule
import org.junit.Test
import org.junit.runner.RunWith
import org.junit.runners.Parameterized

private fun getProjectSpecificResyncIssues(testProject: TestProject) = when(testProject) {
  // TODO(b/384022658): Symlink for the root project is not handled the same way by phased sync
  TestProject.SIMPLE_APPLICATION_VIA_SYMLINK -> setOf(
    "/RootProjectPath"
  )
  TestProject.BASIC_WITH_EMPTY_SETTINGS_FILE -> setOf(
    // TODO(b/384022658): We don't set up tasks in phased sync, although it shouldn't really affect a re-sync, it does for this project.
    "BUILD_TASKS",
    // TODO(b/384022658): Not sure why
    "MODULE (project.androidTest)/Classes"
  )
  TestProject.KOTLIN_KAPT,
  TestProject.NEW_SYNC_KOTLIN_TEST -> setOf(
    "</>kaptKotlin</>",
    "</>kapt</>"
  )
  TestProject.MAIN_IN_ROOT -> setOf(
    // This is incorrectly populated as a content root(!) in old sync
    "project</>app</>AndroidManifest.xml",
    // This is incorrectly missing from the old sync content roots
    "project</>app</>src</>debug"
  )
  else -> emptySet()
}

<<<<<<< HEAD
private fun getProjectSpecificIdeModelResyncIssues(testProject: TestProject) = when(testProject.template) {
  TestProjectToSnapshotPaths.KOTLIN_MULTIPLATFORM,
  TestProjectToSnapshotPaths.NON_STANDARD_SOURCE_SET_DEPENDENCIES -> setOf(
    // TODO(b/384022658): Dependencies to kotlin multiplatform modules can't be set up as module set up is not supported by phased sync
    "Classpath/module (<PROJECT>-:module2",
    "Classpath/module (<PROJECT>-:feature-b-MAIN)",
    "Classpath/module (<PROJECT>-:common-commonMain)"
  )

  else -> when (testProject) {
    TestProject.PRIVACY_SANDBOX_SDK,
    TestProject.COMPATIBILITY_TESTS_AS_36,
    TestProject.COMPATIBILITY_TESTS_AS_36_NO_IML -> setOf(
      // TODO(b/384022658): Manifest index affects these values so they fail to populate correctly in some cases
      "/CurrentVariantReportedVersions"
    )
    // TODO(b/384022658): Info from KaptGradleModel is missing for phased sync entities for now
    TestProject.KOTLIN_KAPT,
    TestProject.NEW_SYNC_KOTLIN_TEST -> setOf(
      "generated/source/kaptKotlin",
    )
    // TODO(b/428221750) BytecodeTransforms is missing for phased sync entities
    TestProject.BASIC_WITH_EMPTY_SETTINGS_FILE -> setOf(
      "/BytecodeTransforms",
    )

    else -> emptySet()
  }
=======
private fun getProjectSpecificIdeModelResyncIssues(testProject: TestProject) = when(testProject) {
  TestProject.PRIVACY_SANDBOX_SDK,
  TestProject.COMPATIBILITY_TESTS_AS_36,
  TestProject.COMPATIBILITY_TESTS_AS_36_NO_IML -> setOf(
    // TODO(b/384022658): Manifest index affects these values so they fail to populate correctly in some cases
    "/CurrentVariantReportedVersions"
  )
  // TODO(b/384022658): Info from KaptGradleModel is missing for phased sync entities for now
  TestProject.KOTLIN_KAPT,
  TestProject.NEW_SYNC_KOTLIN_TEST -> setOf(
    "generated/source/kaptKotlin",
  )
  // TODO(b/428221750) BytecodeTransforms is missing for phased sync entities
  TestProject.BASIC_WITH_EMPTY_SETTINGS_FILE -> setOf(
      "/BytecodeTransforms",
  )
  else -> emptySet()
>>>>>>> 926dc9be
}

private val IDE_MODELS_WITH_KNOWN_RESYNC_CONSISTENCY_ISSUES = setOf(
  "/GradleModuleModel",
)

fun ModuleDumpWithType.filterOutKnownConsistencyIssues(): ModuleDumpWithType {
  return copy(
    ideModels = ideModels
      .filter { line ->
        (IDE_MODEL_DEPENDENCY_RELATED_PROPERTIES + // This is expected as intermediate GradleAndroidModel won't have dependencies
         IDE_MODELS_WITH_KNOWN_RESYNC_CONSISTENCY_ISSUES).none { line.contains(it) }
      }
  )
}

fun ModuleDumpWithType.filterOutProjectSpecificIssues(testProject: TestProject) = copy(
  projectStructure = projectStructure.filter { line ->
     getProjectSpecificResyncIssues(testProject).none { line.contains(it) }
    },
  ideModels = ideModels.filter { line ->
    getProjectSpecificIdeModelResyncIssues(testProject).none { line.contains(it) }
  }
)

@RunWith(Parameterized::class)
class PhasedSyncResyncTests(val testProject: TestProject) : PhasedSyncSnapshotTestBase() {
  @get:Rule val projectRule: IntegrationTestEnvironmentRule = AndroidProjectRule.withIntegrationTestEnvironment()

  @Test
  fun testResync() {
    if (!StudioFlags.PHASED_SYNC_ENABLED.get()) return
    setupPhasedSyncIntermediateStateCollector(projectRule.testRootDisposable)

    val preparedProject = projectRule.prepareTestProject(testProject)
    preparedProject.open({ it.copy(expectedSyncIssues = testProject.expectedSyncIssues) }) { project: Project ->
      val firstFullSync = project.dumpModules(knownAndroidPaths)
      project.requestSyncAndWait(ignoreSyncIssues = testProject.expectedSyncIssues, waitForIndexes = false)
      val secondFullSync = project.dumpModules(knownAndroidPaths)
      val secondIntermediateSync = intermediateDump.copy()
<<<<<<< HEAD
      aggregateAndThrowIfAny {
        runCatchingAndRecord {
          Truth.assertWithMessage("Comparing full project structures")
            .that(secondFullSync.projectStructure())
            .isEqualTo(firstFullSync.projectStructure())
        }
        runCatchingAndRecord {
          Truth.assertWithMessage("Comparing full ide models")
            .that(secondFullSync.ideModels())
            .isEqualTo(firstFullSync.ideModels())
        }
        runCatchingAndRecord {
          Truth.assertWithMessage("Comparing resync intermediate sync project structure to full state")
            .that(secondIntermediateSync.filterOutProjectSpecificIssues(testProject).projectStructure())
            .isEqualTo(secondFullSync.filterOutProjectSpecificIssues(testProject).projectStructure())
        }
        runCatchingAndRecord {
          Truth.assertWithMessage("Comparing resync intermediate sync ide models to full state")
            .that(secondIntermediateSync.filterOutProjectSpecificIssues(testProject).ideModels())
            .isEqualTo(secondFullSync.filterOutProjectSpecificIssues(testProject).ideModels())
        }
      }
=======
      Truth.assertWithMessage("Comparing full project structures")
        .that(secondFullSync.projectStructure())
        .isEqualTo(firstFullSync.projectStructure())

      Truth.assertWithMessage("Comparing full ide models")
        .that(secondFullSync.ideModels())
        .isEqualTo(firstFullSync.ideModels())

      Truth.assertWithMessage("Comparing resync intermediate sync project structure to full state")
        .that(secondIntermediateSync.filterOutProjectSpecificIssues(testProject).projectStructure())
        .isEqualTo(secondFullSync.filterOutProjectSpecificIssues(testProject).projectStructure())

      Truth.assertWithMessage("Comparing resync intermediate sync ide models to full state")
        .that(secondIntermediateSync.filterOutKnownConsistencyIssues().filterOutProjectSpecificIssues(testProject).ideModels())
        .isEqualTo(secondFullSync.filterOutKnownConsistencyIssues().filterOutProjectSpecificIssues(testProject).ideModels())
>>>>>>> 926dc9be
    }
  }


  companion object {
    @JvmStatic
    @Parameterized.Parameters(name = "{0}")
    fun testParameters(): Collection<*>  = phasedSyncTestProjects.filterNot {
      setOf(
        // TODO(b/384022658): Excluded for now as dependency resolution is disabled for this project
        TestProject.PRIVACY_SANDBOX_SDK,
        // TODO(b/384022658): There is an issue regarding the full sync regarding this project, it seems to create duplicate
        //  library dependencies for some modules. Probably has to do with module libraries.
        TestProject.KOTLIN_MULTIPLATFORM_WITHJS,
        // TODO(b/384022658): Handle spaces in the root project name (settings.gradle) correctly
        TestProject.TWO_JARS,
        TestProject.ANDROID_KOTLIN_MULTIPLATFORM,
      ).contains(it)
    }
  }
}<|MERGE_RESOLUTION|>--- conflicted
+++ resolved
@@ -56,7 +56,6 @@
   else -> emptySet()
 }
 
-<<<<<<< HEAD
 private fun getProjectSpecificIdeModelResyncIssues(testProject: TestProject) = when(testProject.template) {
   TestProjectToSnapshotPaths.KOTLIN_MULTIPLATFORM,
   TestProjectToSnapshotPaths.NON_STANDARD_SOURCE_SET_DEPENDENCIES -> setOf(
@@ -85,25 +84,6 @@
 
     else -> emptySet()
   }
-=======
-private fun getProjectSpecificIdeModelResyncIssues(testProject: TestProject) = when(testProject) {
-  TestProject.PRIVACY_SANDBOX_SDK,
-  TestProject.COMPATIBILITY_TESTS_AS_36,
-  TestProject.COMPATIBILITY_TESTS_AS_36_NO_IML -> setOf(
-    // TODO(b/384022658): Manifest index affects these values so they fail to populate correctly in some cases
-    "/CurrentVariantReportedVersions"
-  )
-  // TODO(b/384022658): Info from KaptGradleModel is missing for phased sync entities for now
-  TestProject.KOTLIN_KAPT,
-  TestProject.NEW_SYNC_KOTLIN_TEST -> setOf(
-    "generated/source/kaptKotlin",
-  )
-  // TODO(b/428221750) BytecodeTransforms is missing for phased sync entities
-  TestProject.BASIC_WITH_EMPTY_SETTINGS_FILE -> setOf(
-      "/BytecodeTransforms",
-  )
-  else -> emptySet()
->>>>>>> 926dc9be
 }
 
 private val IDE_MODELS_WITH_KNOWN_RESYNC_CONSISTENCY_ISSUES = setOf(
@@ -144,30 +124,6 @@
       project.requestSyncAndWait(ignoreSyncIssues = testProject.expectedSyncIssues, waitForIndexes = false)
       val secondFullSync = project.dumpModules(knownAndroidPaths)
       val secondIntermediateSync = intermediateDump.copy()
-<<<<<<< HEAD
-      aggregateAndThrowIfAny {
-        runCatchingAndRecord {
-          Truth.assertWithMessage("Comparing full project structures")
-            .that(secondFullSync.projectStructure())
-            .isEqualTo(firstFullSync.projectStructure())
-        }
-        runCatchingAndRecord {
-          Truth.assertWithMessage("Comparing full ide models")
-            .that(secondFullSync.ideModels())
-            .isEqualTo(firstFullSync.ideModels())
-        }
-        runCatchingAndRecord {
-          Truth.assertWithMessage("Comparing resync intermediate sync project structure to full state")
-            .that(secondIntermediateSync.filterOutProjectSpecificIssues(testProject).projectStructure())
-            .isEqualTo(secondFullSync.filterOutProjectSpecificIssues(testProject).projectStructure())
-        }
-        runCatchingAndRecord {
-          Truth.assertWithMessage("Comparing resync intermediate sync ide models to full state")
-            .that(secondIntermediateSync.filterOutProjectSpecificIssues(testProject).ideModels())
-            .isEqualTo(secondFullSync.filterOutProjectSpecificIssues(testProject).ideModels())
-        }
-      }
-=======
       Truth.assertWithMessage("Comparing full project structures")
         .that(secondFullSync.projectStructure())
         .isEqualTo(firstFullSync.projectStructure())
@@ -183,7 +139,6 @@
       Truth.assertWithMessage("Comparing resync intermediate sync ide models to full state")
         .that(secondIntermediateSync.filterOutKnownConsistencyIssues().filterOutProjectSpecificIssues(testProject).ideModels())
         .isEqualTo(secondFullSync.filterOutKnownConsistencyIssues().filterOutProjectSpecificIssues(testProject).ideModels())
->>>>>>> 926dc9be
     }
   }
 
