--- conflicted
+++ resolved
@@ -35,10 +35,7 @@
 import com.android.tools.idea.testing.AgpVersionSoftwareEnvironmentDescriptor.AGP_80
 import com.android.tools.idea.testing.AgpVersionSoftwareEnvironmentDescriptor.AGP_81
 import com.android.tools.idea.testing.AgpVersionSoftwareEnvironmentDescriptor.AGP_82
-<<<<<<< HEAD
-=======
 import com.android.tools.idea.testing.AgpVersionSoftwareEnvironmentDescriptor.AGP_LATEST
->>>>>>> 574fcae1
 import com.android.tools.idea.testing.AgpVersionSoftwareEnvironmentDescriptor.Companion.AGP_CURRENT
 import com.android.tools.idea.testing.ModelVersion
 import com.android.tools.idea.testing.SnapshotContext
@@ -138,13 +135,6 @@
         TestProject.KOTLIN_MULTIPLATFORM_MULTIPLE_SOURCE_SET_PER_ANDROID_COMPILATION,
         skipV1toV2Comparison = true
       ),
-<<<<<<< HEAD
-      IdeModelSnapshotComparisonTestDefinition(
-        TestProject.KOTLIN_MULTIPLATFORM_MULTIPLE_SOURCE_SET_PER_ANDROID_COMPILATION,
-        skipV1toV2Comparison = true
-      ),
-=======
->>>>>>> 574fcae1
       IdeModelSnapshotComparisonTestDefinition(TestProject.ANDROID_KOTLIN_MULTIPLATFORM, skipV1toV2Comparison = true),
       IdeModelSnapshotComparisonTestDefinition(TestProject.MULTI_FLAVOR),
       IdeModelSnapshotComparisonTestDefinition(TestProject.MULTI_FLAVOR_WITH_FILTERING),
@@ -205,10 +195,7 @@
       AGP_80 -> Unit
       AGP_81 -> Unit
       AGP_82 -> Unit
-<<<<<<< HEAD
-=======
       AGP_LATEST -> Unit
->>>>>>> 574fcae1
     }
   }
 
