--- conflicted
+++ resolved
@@ -31,10 +31,7 @@
 import static org.mockito.Mockito.mock;
 import static org.mockito.MockitoAnnotations.initMocks;
 
-<<<<<<< HEAD
-=======
 import com.android.tools.idea.flags.DeclarativeStudioSupport;
->>>>>>> 009d25fa
 import com.android.tools.idea.gradle.dsl.api.dependencies.DependencyModel;
 import com.android.tools.idea.gradle.project.sync.GradleFiles;
 import com.android.tools.idea.gradle.util.GradleWrapper;
@@ -49,10 +46,6 @@
 import com.intellij.openapi.fileEditor.FileEditorManagerEvent;
 import com.intellij.openapi.module.Module;
 import com.intellij.openapi.project.Project;
-<<<<<<< HEAD
-import com.intellij.openapi.util.registry.Registry;
-=======
->>>>>>> 009d25fa
 import com.intellij.openapi.vfs.VfsUtilCore;
 import com.intellij.openapi.vfs.VirtualFile;
 import com.intellij.psi.PsiComment;
@@ -62,6 +55,7 @@
 import com.intellij.psi.impl.PsiManagerEx;
 import com.intellij.util.ui.UIUtil;
 import java.io.File;
+import java.io.IOException;
 import java.util.List;
 import java.util.function.BiConsumer;
 import org.jetbrains.annotations.NotNull;
@@ -399,11 +393,7 @@
   }
 
   public void testModifiedWhenAddingTextChildInDeclarativeSettingsFile() throws Exception {
-<<<<<<< HEAD
-    Registry.get("android.gradle.ide.gradle.declarative.ide.support").setValue(true);
-=======
     DeclarativeStudioSupport.override(true);
->>>>>>> 009d25fa
     try {
       loadSimpleApplication();
 
@@ -412,20 +402,12 @@
                               virtualFile);
     }
     finally {
-<<<<<<< HEAD
-      Registry.get("android.gradle.ide.gradle.declarative.ide.support").resetToDefault();
-=======
       DeclarativeStudioSupport.clearOverride();
->>>>>>> 009d25fa
     }
   }
 
   public void testModifiedWhenAddingTextChildInDeclarativeBuildFile() throws Exception {
-<<<<<<< HEAD
-    Registry.get("android.gradle.ide.gradle.declarative.ide.support").setValue(true);
-=======
     DeclarativeStudioSupport.override(true);
->>>>>>> 009d25fa
     try {
       loadSimpleApplication();
 
@@ -434,11 +416,7 @@
                               virtualFile);
     }
     finally {
-<<<<<<< HEAD
-      Registry.get("android.gradle.ide.gradle.declarative.ide.support").resetToDefault();
-=======
       DeclarativeStudioSupport.clearOverride();
->>>>>>> 009d25fa
     }
   }
 
