/*
 * Copyright (C) 2024 The Android Open Source Project
 *
 * Licensed under the Apache License, Version 2.0 (the "License");
 * you may not use this file except in compliance with the License.
 * You may obtain a copy of the License at
 *
 *      http://www.apache.org/licenses/LICENSE-2.0
 *
 * Unless required by applicable law or agreed to in writing, software
 * distributed under the License is distributed on an "AS IS" BASIS,
 * WITHOUT WARRANTIES OR CONDITIONS OF ANY KIND, either express or implied.
 * See the License for the specific language governing permissions and
 * limitations under the License.
 */
package com.android.tools.idea.gradle.project.sync.errors.integration

import com.android.SdkConstants
import com.android.tools.idea.gradle.project.sync.snapshots.PreparedTestProject
import com.android.tools.idea.gradle.project.sync.snapshots.TemplateBasedTestProject
import com.android.tools.idea.gradle.project.sync.snapshots.TestProjectDefinition.Companion.prepareTestProject
import com.android.tools.idea.gradle.project.sync.snapshots.testProjectTemplateFromPath
import com.android.tools.idea.testing.TestProjectPaths
import com.google.common.truth.Truth
import com.google.wireless.android.sdk.stats.AndroidStudioEvent
import com.google.wireless.android.sdk.stats.BuildErrorMessage
import com.intellij.build.events.BuildIssueEvent
import com.intellij.build.events.MessageEvent
import org.junit.Test

class KtsBuildFileCompilationBrokenTest: AbstractSyncFailureIntegrationTest() {

  private fun runSyncAndCheckFailure(
    preparedProject: PreparedTestProject,
    expectedErrorNodeNameVerifier: (String) -> Unit
  ) = runSyncAndCheckGeneralFailure(
    preparedProject = preparedProject,
    verifySyncViewEvents = { _, buildEvents ->
      // Expect single MessageEvent on Sync Output
      buildEvents.filterIsInstance<MessageEvent>().let { events ->
        expect.that(events).hasSize(1)
        events.firstOrNull()?.let { expectedErrorNodeNameVerifier(it.message) }
      }
      // Make sure no additional error events are generated
      expect.that(buildEvents.filterIsInstance<BuildIssueEvent>()).isEmpty()
      expect.that(buildEvents.finishEventFailures()).isEmpty()

    },
    verifyFailureReported = {
      expect.that(it.gradleSyncFailure).isEqualTo(AndroidStudioEvent.GradleSyncFailure.KTS_COMPILATION_ERROR)
      expect.that(it.buildOutputWindowStats.buildErrorMessagesList.map { it.errorShownType })
        .containsExactly(BuildErrorMessage.ErrorType.KOTLIN_COMPILER)
      expect.that(it.gradleSyncStats.printPhases()).isEqualTo("""
          FAILURE : SYNC_TOTAL/GRADLE_CONFIGURE_ROOT_BUILD
          FAILURE : SYNC_TOTAL
        """.trimIndent())
<<<<<<< HEAD
=======
      Truth.assertThat(it.gradleFailureDetails.toTestString()).isEqualTo("""
        failure {
          error {
            exception: org.gradle.tooling.BuildActionFailureException
              at: [0]org.gradle.tooling.internal.consumer.connection.PhasedActionAwareConsumerConnection#run
            exception: org.gradle.api.ProjectConfigurationException
              at: [0]org.gradle.configuration.project.LifecycleProjectEvaluator#wrapException
            exception: org.gradle.internal.exceptions.LocationAwareException
              at: [0]org.gradle.kotlin.dsl.execution.Interpreter${'$'}ProgramHost${'$'}compileSecondStageOf${'$'}cacheDir${'$'}1#invoke
            exception: org.gradle.kotlin.dsl.support.ScriptCompilationException
              at: [0]org.gradle.kotlin.dsl.support.KotlinCompilerKt#compileKotlinScriptModuleTo
          }
        }
      """.trimIndent())
>>>>>>> 8b7d83e8
    }

  )

  @Test
  fun testMethodNotFoundInBuildFileRoot() {
    val preparedProject = projectRule.prepareTestProject(testProject())

    val buildFile = preparedProject.root.resolve(SdkConstants.FN_BUILD_GRADLE_KTS)
    buildFile.appendText("\nabcd()")

    runSyncAndCheckFailure(
      preparedProject = preparedProject,
      expectedErrorNodeNameVerifier = {
        // The message may have multiple lines, so check the first line only.
        // Example:
        //     Unresolved reference: abcd
        //     Build 06caa169-39fa-46b1-befd-827d18fbb27e is started
        //     Build 06caa169-39fa-46b1-befd-827d18fbb27e is closed
        expect.that(it.lines().firstOrNull()).isEqualTo("Unresolved reference: abcd")
      }
    )
  }

  @Test
  fun testPropertyNotFoundInBuildFileRoot() {
    val preparedProject = projectRule.prepareTestProject(testProject())

    val buildFile = preparedProject.root.resolve(SdkConstants.FN_BUILD_GRADLE_KTS)
    buildFile.appendText("\nabcd = \"abcd\"")

    runSyncAndCheckFailure(
      preparedProject = preparedProject,
      expectedErrorNodeNameVerifier = {
        // The message may have multiple lines, so check the first line only
        expect.that(it.lines().firstOrNull()).isEqualTo("Unresolved reference: abcd")
      }
    )
  }

  @Test
  fun testMethodNotFoundInBuildFileAndroidSection() {
    val preparedProject = projectRule.prepareTestProject(testProject())

    val buildFile = preparedProject.root.resolve(SdkConstants.FN_BUILD_GRADLE_KTS)
    buildFile.appendText("\nandroid { abcd { } }")

    runSyncAndCheckFailure(
      preparedProject = preparedProject,
      expectedErrorNodeNameVerifier = {
        // The message may have multiple lines, so check the first line only
        expect.that(it.lines().firstOrNull()).isEqualTo("Unresolved reference: abcd")
      }
    )
  }

  private fun testProject(): TemplateBasedTestProject = testProjectTemplateFromPath(
    TestProjectPaths.BASIC_KOTLIN_GRADLE_DSL,
    "tools/adt/idea/android/testData"
  )
}<|MERGE_RESOLUTION|>--- conflicted
+++ resolved
@@ -54,8 +54,6 @@
           FAILURE : SYNC_TOTAL/GRADLE_CONFIGURE_ROOT_BUILD
           FAILURE : SYNC_TOTAL
         """.trimIndent())
-<<<<<<< HEAD
-=======
       Truth.assertThat(it.gradleFailureDetails.toTestString()).isEqualTo("""
         failure {
           error {
@@ -70,7 +68,6 @@
           }
         }
       """.trimIndent())
->>>>>>> 8b7d83e8
     }
 
   )
