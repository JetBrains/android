/*
 * Copyright (C) 2025 The Android Open Source Project
 *
 * Licensed under the Apache License, Version 2.0 (the "License");
 * you may not use this file except in compliance with the License.
 * You may obtain a copy of the License at
 *
 *      http://www.apache.org/licenses/LICENSE-2.0
 *
 * Unless required by applicable law or agreed to in writing, software
 * distributed under the License is distributed on an "AS IS" BASIS,
 * WITHOUT WARRANTIES OR CONDITIONS OF ANY KIND, either express or implied.
 * See the License for the specific language governing permissions and
 * limitations under the License.
 */
package com.android.tools.idea.gradle.project.sync.runsIndexingWithGradlePhasedSync

import com.android.tools.idea.flags.StudioFlags
import com.android.tools.idea.gradle.project.sync.snapshots.SyncedProjectTestDef
import com.android.tools.idea.gradle.project.sync.snapshots.TestProject
import com.android.tools.idea.testing.AgpVersionSoftwareEnvironmentDescriptor
import com.android.tools.idea.testing.AgpVersionSoftwareEnvironmentDescriptor.Companion.AGP_CURRENT
import com.android.tools.idea.testing.TestProjectToSnapshotPaths
import com.android.tools.idea.testing.aggregateAndThrowIfAny
import com.android.tools.idea.testing.runCatchingAndRecord
import com.google.common.truth.Truth
import com.intellij.openapi.Disposable
import com.intellij.openapi.project.Project
import java.io.File

private val IDE_MODELS_WITH_KNOWN_CONSISTENCY_ISSUES = setOf(
  "/GradleModuleModel",
)


private val PROPERTIES_WITH_KNOWN_CONSISTENCY_ISSUES = setOf(
  // TODO(b/384022658): Facet related
  "/FACET (Kotlin)",

  // Individual issues
  "/EXCLUDE_FOLDER", // TODO(b/384022658)
  "/Classes" // TODO(b/384022658)
)


// Additional issues with java/kmp modules, as we only operate on Android modules
private val PROPERTIES_WITH_KNOWN_CONSISTENCY_ISSUES_FOR_NON_ANDROID_MODULES =
  PROPERTIES_WITH_KNOWN_CONSISTENCY_ISSUES +
  // TODO(b/384022658): There are dependency related issues with non-android modules
  DEPENDENCY_RELATED_PROPERTIES + setOf(
    // TODO(b/384022658): Content root watching related
    "/WATCHED_SOURCE_FOLDER",
    "/WATCHED_RESOURCE_FOLDER",
    "/WATCHED_TEST_SOURCE_FOLDER",
    "/WATCHED_TEST_RESOURCE_FOLDER",

    // TODO(b/384022658): JDK related
    "/JDK",
    // This should be nested under JDK, but isn't by mistake I think, so need to add it here explicitly
    "/*isInherited",

    // Individual issues
    "/COMPILER_MODULE_EXTENSION",
    "/TEST_MODULE_PROPERTIES", // TODO(b/384022658)

    // TODO(b/384022658): Facet related
    // Apparently these are currently set up even for Java libraries (and aar wrapper modules)!.
    // KMP modules are also not setup but that's expected.
    "/FACET (Android-Gradle)",
    // These are still present in the KMP holder modules, and not set up by phased sync, so we need to filter them out here
    "/FACET (Android)",
  )

fun getProjectSpecificIssues(testProject: TestProject) = when(testProject.template) {
  TestProjectToSnapshotPaths.KOTLIN_MULTIPLATFORM,
  TestProjectToSnapshotPaths.NON_STANDARD_SOURCE_SET_DEPENDENCIES -> setOf(
    // TODO(b/384022658): Linked android module group is still set for KMP holder modules by full sync, but not phased sync
    "LINKED_ANDROID_MODULE_GROUP",
    // TODO(b/384022658): KMP projects are currently ignored by phased sync, except for when there is no Android target configured.
    "</>src</>jvmMain",
    "</>src</>jvmTest",
    // TODO(b/384022658): Dependencies to kotlin multiplatform modules can't be set up as module set up is not supported by phased sync
    "/ORDER_ENTRY (kotlinMultiPlatform.module2", // Close paranthesis left out deliberately to include all sub-modules
    "/ORDER_ENTRY (NonStandardSourceSetDependencies.common", // Close paranthesis left out deliberately to include all sub-modules
    "/ORDER_ENTRY (NonStandardSourceSetDependencies.feature-b"
  ) else -> when(testProject) {
    // TODO(b/384022658): Info from KaptGradleModel is missing for phased sync entities for now
    TestProject.KOTLIN_KAPT,
    TestProject.NEW_SYNC_KOTLIN_TEST -> setOf(
      "</>kaptKotlin</>",
      "</>kapt</>",
      // TODO(b/384022658): Generated class libraries aren't supported
      "LIBRARY (Gradle: kaptGeneratedClasses [=])",
      // TODO(b/384022658): Module level libraries are set up differently in some cases
      "/LIBRARY (Gradle: org.jetbrains:annotations:13.0 [=])/LibraryLevel (module)",
      "/LIBRARY (Gradle: org.jetbrains:annotations:13.0 [=])/IsModuleLevel (true)"
    )

    TestProject.MULTI_FLAVOR_SWITCH_VARIANT -> setOf(
      // This is stored in the facet but does actually change correctly when switching, so we need to ignore it here.
      "/SelectedBuildVariant"
    )
    TestProject.MAIN_IN_ROOT -> setOf(
      // This is incorrectly populated as a content root(!) in old sync
      "project</>app</>AndroidManifest.xml",
      // This is incorrectly missing from the old sync content roots
      "project</>app</>src</>debug"
    )
    // TODO:(b/384022658): When syncing an already existing project with iml,
    //  1. Some external options metadata is different
    //  2. Holder modules have their directory as a content root (which should be incorrect)
    TestProject.COMPATIBILITY_TESTS_AS_36 -> setOf(
      // 1
      "/ExternalModuleGroup",
      "/ExternalModuleVersion",
      // 2
      "MODULE (AS36.features)/CONENT_ENTRY",
      "MODULE (AS36.libs)/CONENT_ENTRY",
      "MODULE (AS36.libs.java_lib)/CONENT_ENTRY",
      "MODULE (AS36.app)/CONENT_ENTRY",
      "MODULE (AS36.features.dynamicfeature)/CONENT_ENTRY",
      "MODULE (AS36.features.dynamicfeature2)/CONENT_ENTRY",
      "MODULE (AS36.libs.android_library)/CONENT_ENTRY"
    )
    TestProject.BUILD_CONFIG_AS_BYTECODE_ENABLED -> setOf(
      // TODO(b/384022658): Generated class libraries aren't supported
      "LIBRARY (Gradle: buildConfigGeneratedClasses [=])",
    )

    else -> emptySet()
  }
}

<<<<<<< HEAD
private fun getProjectSpecificIdeModelIssues(testProject: TestProject) = when(testProject.template) {
  TestProjectToSnapshotPaths.KOTLIN_MULTIPLATFORM,
  TestProjectToSnapshotPaths.NON_STANDARD_SOURCE_SET_DEPENDENCIES -> setOf(
    // TODO(b/384022658): Dependencies to kotlin multiplatform modules can't be set up as module set up is not supported by phased sync
    "Classpath/module (<PROJECT>-:module2",
    "Classpath/module (<PROJECT>-:feature-b-MAIN)",
    "Classpath/module (<PROJECT>-:common-commonMain)"
  )
  else -> when(testProject) {
=======
private fun getProjectSpecificIdeModelIssues(testProject: TestProject) = when(testProject) {
>>>>>>> 926dc9be
  TestProject.PRIVACY_SANDBOX_SDK,
  TestProject.COMPATIBILITY_TESTS_AS_36,
  TestProject.COMPATIBILITY_TESTS_AS_36_NO_IML -> setOf(
    // TODO(b/384022658): Manifest index affects these values so they fail to populate correctly in some cases
    "/CurrentVariantReportedVersions"
  )
  // TODO(b/384022658): Info from KaptGradleModel is missing for phased sync entities for now
  TestProject.KOTLIN_KAPT,
  TestProject.NEW_SYNC_KOTLIN_TEST -> setOf(
    "generated/source/kaptKotlin",
  )
<<<<<<< HEAD
  // TODO(b/428221750) BytecodeTransforms is missing for phased sync entities
  TestProject.BASIC_WITH_EMPTY_SETTINGS_FILE -> setOf(
    "/BytecodeTransforms",
  )
  TestProject.MULTI_FLAVOR_SWITCH_VARIANT -> setOf(
      // TODO:(b/384022658): This is a quirk of this project where we have to capture the intermediate state switching variants (essentially
      // a second sync). We don't normally expect the library table to be present but in this case it is because a full sync has completed.
      "LIBRARY_TABLE"
    )
  else -> emptySet()
}
}
=======

  else -> emptySet()
}
>>>>>>> 926dc9be

fun ModuleDumpWithType.filterOutKnownConsistencyIssues(testProject: TestProject): ModuleDumpWithType {
  val (androidEntries, rest) = projectStructure.partition { line ->
    androidModuleNames.any { line.contains("MODULE ($it)") }
  }
  val projectSpecificIssues = getProjectSpecificIssues(testProject)
  return copy(
    projectStructure = androidEntries.filter { line ->
      (PROPERTIES_WITH_KNOWN_CONSISTENCY_ISSUES +
       projectSpecificIssues).none { line.contains(it) }
    }.asSequence() + rest.filter { line ->
      (PROPERTIES_WITH_KNOWN_CONSISTENCY_ISSUES_FOR_NON_ANDROID_MODULES +
       projectSpecificIssues).none { line.contains(it) }
    },
<<<<<<< HEAD
    ideModels = ideModels.filter { line ->
=======
    ideModels = ideModels
      .filter { line ->
        IDE_MODELS_WITH_KNOWN_CONSISTENCY_ISSUES.none { line.contains(it) }
      }.filter {line ->
>>>>>>> 926dc9be
        getProjectSpecificIdeModelIssues(testProject).none { line.contains(it) }
      }
  )
}

data class PhasedSyncSnapshotConsistencyTestDef(
  override val testProject: TestProject,
  override val agpVersion: AgpVersionSoftwareEnvironmentDescriptor = AGP_CURRENT,
) : SyncedProjectTestDef, PhasedSyncSnapshotTestBase() {

  override fun setup(testRootDisposable: Disposable) {
    setupPhasedSyncIntermediateStateCollector(testRootDisposable)
  }

  override fun runTest(root: File, project: Project) {
    if (!StudioFlags.PHASED_SYNC_ENABLED.get()) return
    Truth.assertThat(knownAndroidPaths).isNotNull()
    Truth.assertThat(intermediateDump).isNotNull()

    val fullDump = project.dumpModules(knownAndroidPaths)
    val filteredIntermediateDump = intermediateDump.filterOutExpectedInconsistencies().filterOutKnownConsistencyIssues(testProject).filterOutRootModule()
    val filteredFullDump = fullDump.filterOutExpectedInconsistencies().filterOutKnownConsistencyIssues(testProject).filterOutRootModule().filterToPhasedSyncModules()

<<<<<<< HEAD
    aggregateAndThrowIfAny {
      runCatchingAndRecord {
        Truth.assertWithMessage("Comparing intermediate phased sync project structure to full sync without dependencies")
          .that(filteredIntermediateDump.projectStructure())
          .isEqualTo(filteredFullDump.projectStructure())
      }
      runCatchingAndRecord {
        Truth.assertWithMessage("Comparing intermediate phased sync ide models to full sync without dependencies")
          .that(filteredIntermediateDump.ideModels())
          // We only need to inspect android modules when comparing IDE models
          .isEqualTo(filteredFullDump.filterToAndroidModules().ideModels())
      }
    }
=======
    Truth.assertWithMessage("Comparing intermediate phased sync project structure to full sync without dependencies")
      .that(filteredIntermediateDump.projectStructure())
      .isEqualTo(filteredFullDump.projectStructure())

    Truth.assertWithMessage("Comparing intermediate phased sync ide models to full sync without dependencies")
      .that(filteredIntermediateDump.ideModels())
      // We only need to inspect android modules when comparing IDE models
      .isEqualTo(filteredFullDump.filterToAndroidModules().ideModels())
>>>>>>> 926dc9be
  }



  override val name: String = testProject.projectName

  override fun toString(): String = testProject.projectName

  override fun withAgpVersion(agpVersion: AgpVersionSoftwareEnvironmentDescriptor): SyncedProjectTestDef {
    return copy(agpVersion = agpVersion)
  }

  override fun isCompatible(): Boolean {
    return agpVersion == AGP_CURRENT
  }

  companion object {
    val tests = phasedSyncTestProjects.filterNot {
      setOf(
      // TODO(b/384022658): Excluded for now as dependency resolution is disabled for this project
      TestProject.PRIVACY_SANDBOX_SDK,
      // TODO(b/384022658): Handle spaces in the root project name (settings.gradle) correctly
      TestProject.TWO_JARS,
      TestProject.ANDROID_KOTLIN_MULTIPLATFORM,
      ).contains(it)
    }.map { PhasedSyncSnapshotConsistencyTestDef(it) }
  }
}
<|MERGE_RESOLUTION|>--- conflicted
+++ resolved
@@ -21,8 +21,6 @@
 import com.android.tools.idea.testing.AgpVersionSoftwareEnvironmentDescriptor
 import com.android.tools.idea.testing.AgpVersionSoftwareEnvironmentDescriptor.Companion.AGP_CURRENT
 import com.android.tools.idea.testing.TestProjectToSnapshotPaths
-import com.android.tools.idea.testing.aggregateAndThrowIfAny
-import com.android.tools.idea.testing.runCatchingAndRecord
 import com.google.common.truth.Truth
 import com.intellij.openapi.Disposable
 import com.intellij.openapi.project.Project
@@ -131,7 +129,6 @@
   }
 }
 
-<<<<<<< HEAD
 private fun getProjectSpecificIdeModelIssues(testProject: TestProject) = when(testProject.template) {
   TestProjectToSnapshotPaths.KOTLIN_MULTIPLATFORM,
   TestProjectToSnapshotPaths.NON_STANDARD_SOURCE_SET_DEPENDENCIES -> setOf(
@@ -141,9 +138,6 @@
     "Classpath/module (<PROJECT>-:common-commonMain)"
   )
   else -> when(testProject) {
-=======
-private fun getProjectSpecificIdeModelIssues(testProject: TestProject) = when(testProject) {
->>>>>>> 926dc9be
   TestProject.PRIVACY_SANDBOX_SDK,
   TestProject.COMPATIBILITY_TESTS_AS_36,
   TestProject.COMPATIBILITY_TESTS_AS_36_NO_IML -> setOf(
@@ -155,7 +149,6 @@
   TestProject.NEW_SYNC_KOTLIN_TEST -> setOf(
     "generated/source/kaptKotlin",
   )
-<<<<<<< HEAD
   // TODO(b/428221750) BytecodeTransforms is missing for phased sync entities
   TestProject.BASIC_WITH_EMPTY_SETTINGS_FILE -> setOf(
     "/BytecodeTransforms",
@@ -168,11 +161,6 @@
   else -> emptySet()
 }
 }
-=======
-
-  else -> emptySet()
-}
->>>>>>> 926dc9be
 
 fun ModuleDumpWithType.filterOutKnownConsistencyIssues(testProject: TestProject): ModuleDumpWithType {
   val (androidEntries, rest) = projectStructure.partition { line ->
@@ -187,14 +175,10 @@
       (PROPERTIES_WITH_KNOWN_CONSISTENCY_ISSUES_FOR_NON_ANDROID_MODULES +
        projectSpecificIssues).none { line.contains(it) }
     },
-<<<<<<< HEAD
-    ideModels = ideModels.filter { line ->
-=======
     ideModels = ideModels
       .filter { line ->
         IDE_MODELS_WITH_KNOWN_CONSISTENCY_ISSUES.none { line.contains(it) }
       }.filter {line ->
->>>>>>> 926dc9be
         getProjectSpecificIdeModelIssues(testProject).none { line.contains(it) }
       }
   )
@@ -218,21 +202,6 @@
     val filteredIntermediateDump = intermediateDump.filterOutExpectedInconsistencies().filterOutKnownConsistencyIssues(testProject).filterOutRootModule()
     val filteredFullDump = fullDump.filterOutExpectedInconsistencies().filterOutKnownConsistencyIssues(testProject).filterOutRootModule().filterToPhasedSyncModules()
 
-<<<<<<< HEAD
-    aggregateAndThrowIfAny {
-      runCatchingAndRecord {
-        Truth.assertWithMessage("Comparing intermediate phased sync project structure to full sync without dependencies")
-          .that(filteredIntermediateDump.projectStructure())
-          .isEqualTo(filteredFullDump.projectStructure())
-      }
-      runCatchingAndRecord {
-        Truth.assertWithMessage("Comparing intermediate phased sync ide models to full sync without dependencies")
-          .that(filteredIntermediateDump.ideModels())
-          // We only need to inspect android modules when comparing IDE models
-          .isEqualTo(filteredFullDump.filterToAndroidModules().ideModels())
-      }
-    }
-=======
     Truth.assertWithMessage("Comparing intermediate phased sync project structure to full sync without dependencies")
       .that(filteredIntermediateDump.projectStructure())
       .isEqualTo(filteredFullDump.projectStructure())
@@ -241,7 +210,6 @@
       .that(filteredIntermediateDump.ideModels())
       // We only need to inspect android modules when comparing IDE models
       .isEqualTo(filteredFullDump.filterToAndroidModules().ideModels())
->>>>>>> 926dc9be
   }
 
 
