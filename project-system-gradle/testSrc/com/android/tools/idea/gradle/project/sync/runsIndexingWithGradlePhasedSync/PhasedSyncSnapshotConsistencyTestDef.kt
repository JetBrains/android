/*
 * Copyright (C) 2025 The Android Open Source Project
 *
 * Licensed under the Apache License, Version 2.0 (the "License");
 * you may not use this file except in compliance with the License.
 * You may obtain a copy of the License at
 *
 *      http://www.apache.org/licenses/LICENSE-2.0
 *
 * Unless required by applicable law or agreed to in writing, software
 * distributed under the License is distributed on an "AS IS" BASIS,
 * WITHOUT WARRANTIES OR CONDITIONS OF ANY KIND, either express or implied.
 * See the License for the specific language governing permissions and
 * limitations under the License.
 */
package com.android.tools.idea.gradle.project.sync.runsIndexingWithGradlePhasedSync

import com.android.tools.idea.flags.StudioFlags
import com.android.tools.idea.gradle.project.sync.snapshots.SyncedProjectTestDef
import com.android.tools.idea.gradle.project.sync.snapshots.TestProject
import com.android.tools.idea.testing.AgpVersionSoftwareEnvironmentDescriptor
import com.android.tools.idea.testing.AgpVersionSoftwareEnvironmentDescriptor.Companion.AGP_CURRENT
import com.android.tools.idea.testing.TestProjectToSnapshotPaths
import com.android.tools.idea.testing.aggregateAndThrowIfAny
import com.android.tools.idea.testing.runCatchingAndRecord
import com.google.common.truth.Truth
import com.intellij.openapi.Disposable
import com.intellij.openapi.project.Project
import java.io.File

private val PROPERTIES_WITH_KNOWN_CONSISTENCY_ISSUES = setOf(
  // TODO(b/384022658): Facet related
  "/FACET (Kotlin)",

  // Individual issues
  "/Classes" // TODO(b/384022658)
)


// Additional issues with java/kmp modules, as we only operate on Android modules
private val PROPERTIES_WITH_KNOWN_CONSISTENCY_ISSUES_FOR_NON_ANDROID_MODULES =
  PROPERTIES_WITH_KNOWN_CONSISTENCY_ISSUES +
  // TODO(b/384022658): There are dependency related issues with non-android modules
  DEPENDENCY_RELATED_PROPERTIES + setOf(
    // TODO(b/384022658): Content root watching related
    "/WATCHED_SOURCE_FOLDER",
    "/WATCHED_RESOURCE_FOLDER",
    "/WATCHED_TEST_SOURCE_FOLDER",
    "/WATCHED_TEST_RESOURCE_FOLDER",

    // TODO(b/384022658): JDK related
    "/JDK",
    // This should be nested under JDK, but isn't by mistake I think, so need to add it here explicitly
    "/*isInherited",

    // Individual issues
    "/COMPILER_MODULE_EXTENSION",
    "/TEST_MODULE_PROPERTIES", // TODO(b/384022658)

    // TODO(b/384022658): Facet related
    // Apparently these are currently set up even for Java libraries (and aar wrapper modules)!.
    // KMP modules are also not setup but that's expected.
    "/FACET (Android-Gradle)",
    // These are still present in the KMP holder modules, and not set up by phased sync, so we need to filter them out here
    "/FACET (Android)",
    "/EXCLUDE_FOLDER", // TODO(b/384022658)
  )

fun getProjectSpecificIssues(testProject: TestProject) = when(testProject.template) {
  TestProjectToSnapshotPaths.KOTLIN_MULTIPLATFORM,
  TestProjectToSnapshotPaths.NON_STANDARD_SOURCE_SET_DEPENDENCIES -> setOf(
    // TODO(b/384022658): Linked android module group is still set for KMP holder modules by full sync, but not phased sync
    "LINKED_ANDROID_MODULE_GROUP",
    // TODO(b/384022658): KMP projects are currently ignored by phased sync, except for when there is no Android target configured.
    "</>src</>jvmMain",
    "</>src</>jvmTest",
    // TODO(b/384022658): Dependencies to kotlin multiplatform modules can't be set up as module set up is not supported by phased sync
    "/ORDER_ENTRY (kotlinMultiPlatform.module2", // Close paranthesis left out deliberately to include all sub-modules
    "/ORDER_ENTRY (NonStandardSourceSetDependencies.common", // Close paranthesis left out deliberately to include all sub-modules
    "/ORDER_ENTRY (NonStandardSourceSetDependencies.feature-b"
  ) else -> when(testProject) {
    // TODO(b/384022658): Info from KaptGradleModel is missing for phased sync entities for now
    TestProject.KOTLIN_KAPT,
    TestProject.NEW_SYNC_KOTLIN_TEST -> setOf(
      "</>kaptKotlin</>",
      "</>kapt</>",
      // TODO(b/384022658): Generated class libraries aren't supported
      "LIBRARY (Gradle: kaptGeneratedClasses [=])",
      // TODO(b/384022658): Module level libraries are set up differently in some cases
      "/LIBRARY (Gradle: org.jetbrains:annotations:13.0 [=])/LibraryLevel (module)",
      "/LIBRARY (Gradle: org.jetbrains:annotations:13.0 [=])/IsModuleLevel (true)"
    )

    TestProject.MULTI_FLAVOR_SWITCH_VARIANT -> setOf(
      // This is stored in the facet but does actually change correctly when switching, so we need to ignore it here.
      "/SelectedBuildVariant"
    )
    TestProject.MAIN_IN_ROOT -> setOf(
      // This is incorrectly populated as a content root(!) in old sync
      "project</>app</>AndroidManifest.xml",
      // This is incorrectly missing from the old sync content roots
      "project</>app</>src</>debug"
    )
    // TODO:(b/384022658): When syncing an already existing project with iml,
    //  1. Some external options metadata is different
    //  2. Holder modules have their directory as a content root (which should be incorrect)
    TestProject.COMPATIBILITY_TESTS_AS_36 -> setOf(
      // 1
      "/ExternalModuleGroup",
      "/ExternalModuleVersion",
      // 2
      "MODULE (AS36.features)/CONENT_ENTRY",
      "MODULE (AS36.libs)/CONENT_ENTRY",
      "MODULE (AS36.libs.java_lib)/CONENT_ENTRY",
      "MODULE (AS36.app)/CONENT_ENTRY",
      "MODULE (AS36.features.dynamicfeature)/CONENT_ENTRY",
      "MODULE (AS36.features.dynamicfeature2)/CONENT_ENTRY",
      "MODULE (AS36.libs.android_library)/CONENT_ENTRY"
    )
    TestProject.BUILD_CONFIG_AS_BYTECODE_ENABLED -> setOf(
      // TODO(b/384022658): Generated class libraries aren't supported
      "LIBRARY (Gradle: buildConfigGeneratedClasses [=])",
    )

    else -> emptySet()
  }
}

private fun getProjectSpecificIdeModelIssues(testProject: TestProject) = when(testProject.template) {
  TestProjectToSnapshotPaths.KOTLIN_MULTIPLATFORM,
  TestProjectToSnapshotPaths.NON_STANDARD_SOURCE_SET_DEPENDENCIES -> setOf(
    // TODO(b/384022658): Dependencies to kotlin multiplatform modules can't be set up as module set up is not supported by phased sync
    "Classpath/module (<PROJECT>-:module2",
    "Classpath/module (<PROJECT>-:feature-b-MAIN)",
    "Classpath/module (<PROJECT>-:common-commonMain)"
  )
  else -> when(testProject) {
  TestProject.PRIVACY_SANDBOX_SDK,
  TestProject.COMPATIBILITY_TESTS_AS_36,
  TestProject.COMPATIBILITY_TESTS_AS_36_NO_IML -> setOf(
    // TODO(b/384022658): Manifest index affects these values so they fail to populate correctly in some cases
    "/CurrentVariantReportedVersions"
  )
  // TODO(b/384022658): Info from KaptGradleModel is missing for phased sync entities for now
  TestProject.KOTLIN_KAPT,
  TestProject.NEW_SYNC_KOTLIN_TEST -> setOf(
    "generated/source/kaptKotlin",
  )
<<<<<<< HEAD
=======
  // TODO(b/428221750) BytecodeTransforms is missing for phased sync entities
  TestProject.BASIC_WITH_EMPTY_SETTINGS_FILE -> setOf(
    "/BytecodeTransforms",
  )
>>>>>>> fedb26e2
  TestProject.MULTI_FLAVOR_SWITCH_VARIANT -> setOf(
      // TODO:(b/384022658): This is a quirk of this project where we have to capture the intermediate state switching variants (essentially
      // a second sync). We don't normally expect the library table to be present but in this case it is because a full sync has completed.
      "LIBRARY_TABLE"
    )
  else -> emptySet()
}
}

fun ModuleDumpWithType.filterOutKnownConsistencyIssues(testProject: TestProject): ModuleDumpWithType {
  val (androidEntries, rest) = projectStructure.partition { line ->
    androidModuleNames.any { line.contains("MODULE ($it)") }
  }
  val projectSpecificIssues = getProjectSpecificIssues(testProject)
  return copy(
    projectStructure = androidEntries.filter { line ->
      (PROPERTIES_WITH_KNOWN_CONSISTENCY_ISSUES +
       projectSpecificIssues).none { line.contains(it) }
    }.asSequence() + rest.filter { line ->
      (PROPERTIES_WITH_KNOWN_CONSISTENCY_ISSUES_FOR_NON_ANDROID_MODULES +
       projectSpecificIssues).none { line.contains(it) }
    },
    ideModels = ideModels.filter { line ->
        getProjectSpecificIdeModelIssues(testProject).none { line.contains(it) }
      }
  )
}

data class PhasedSyncSnapshotConsistencyTestDef(
  override val testProject: TestProject,
  override val agpVersion: AgpVersionSoftwareEnvironmentDescriptor = AGP_CURRENT,
) : SyncedProjectTestDef, PhasedSyncSnapshotTestBase() {

  override fun setup(testRootDisposable: Disposable) {
    setupPhasedSyncIntermediateStateCollector(testRootDisposable)
  }

  override fun runTest(root: File, project: Project) {
    if (!StudioFlags.PHASED_SYNC_ENABLED.get()) return
    Truth.assertThat(knownAndroidPaths).isNotNull()
    Truth.assertThat(intermediateDump).isNotNull()

    val fullDump = project.dumpModules(knownAndroidPaths)
    val filteredIntermediateDump = intermediateDump.filterOutExpectedInconsistencies().filterOutKnownConsistencyIssues(testProject).filterOutRootModule()
    val filteredFullDump = fullDump.filterOutExpectedInconsistencies().filterOutKnownConsistencyIssues(testProject).filterOutRootModule().filterToPhasedSyncModules()

    aggregateAndThrowIfAny {
      runCatchingAndRecord {
        Truth.assertWithMessage("Comparing intermediate phased sync project structure to full sync without dependencies")
          .that(filteredIntermediateDump.projectStructure())
          .isEqualTo(filteredFullDump.projectStructure())
      }
      runCatchingAndRecord {
        Truth.assertWithMessage("Comparing intermediate phased sync ide models to full sync without dependencies")
          .that(filteredIntermediateDump.ideModels())
          // We only need to inspect android modules when comparing IDE models
          .isEqualTo(filteredFullDump.filterToAndroidModules().ideModels())
      }
    }
  }



  override val name: String = testProject.projectName

  override fun toString(): String = testProject.projectName

  override fun withAgpVersion(agpVersion: AgpVersionSoftwareEnvironmentDescriptor): SyncedProjectTestDef {
    return copy(agpVersion = agpVersion)
  }

  override fun isCompatible(): Boolean {
    return agpVersion == AGP_CURRENT
  }

  companion object {
    val tests = phasedSyncTestProjects.filterNot {
      setOf(
      // TODO(b/384022658): Excluded for now as dependency resolution is disabled for this project
      TestProject.PRIVACY_SANDBOX_SDK,
      // TODO(b/384022658): Handle spaces in the root project name (settings.gradle) correctly
      TestProject.TWO_JARS,
      TestProject.ANDROID_KOTLIN_MULTIPLATFORM,
      ).contains(it)
    }.map { PhasedSyncSnapshotConsistencyTestDef(it) }
  }
}
<|MERGE_RESOLUTION|>--- conflicted
+++ resolved
@@ -146,13 +146,10 @@
   TestProject.NEW_SYNC_KOTLIN_TEST -> setOf(
     "generated/source/kaptKotlin",
   )
-<<<<<<< HEAD
-=======
   // TODO(b/428221750) BytecodeTransforms is missing for phased sync entities
   TestProject.BASIC_WITH_EMPTY_SETTINGS_FILE -> setOf(
     "/BytecodeTransforms",
   )
->>>>>>> fedb26e2
   TestProject.MULTI_FLAVOR_SWITCH_VARIANT -> setOf(
       // TODO:(b/384022658): This is a quirk of this project where we have to capture the intermediate state switching variants (essentially
       // a second sync). We don't normally expect the library table to be present but in this case it is because a full sync has completed.
