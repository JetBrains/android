/*
 * Copyright (C) 2025 The Android Open Source Project
 *
 * Licensed under the Apache License, Version 2.0 (the "License");
 * you may not use this file except in compliance with the License.
 * You may obtain a copy of the License at
 *
 *      http://www.apache.org/licenses/LICENSE-2.0
 *
 * Unless required by applicable law or agreed to in writing, software
 * distributed under the License is distributed on an "AS IS" BASIS,
 * WITHOUT WARRANTIES OR CONDITIONS OF ANY KIND, either express or implied.
 * See the License for the specific language governing permissions and
 * limitations under the License.
 */
package com.android.tools.idea.gradle.project.sync.model

import com.intellij.platform.eel.EelApi
import com.intellij.platform.eel.EelDescriptor
import com.intellij.platform.eel.EelExecApi
import com.intellij.platform.eel.EelExecPosixApi
<<<<<<< HEAD
=======
import com.intellij.platform.eel.EelMachine
>>>>>>> fedb26e2
import com.intellij.platform.eel.EelOsFamily
import com.intellij.platform.eel.EelPosixProcess
import com.intellij.platform.eel.ExecuteProcessException
import com.intellij.platform.eel.path.EelPath
<<<<<<< HEAD
import com.intellij.platform.eel.provider.EelNioBridgeService
import com.intellij.platform.eel.provider.LocalEelDescriptor
import com.intellij.platform.eel.provider.LocalPosixEelApi
=======
import com.intellij.platform.eel.provider.LocalPosixEelApi
import kotlinx.coroutines.CompletableDeferred
>>>>>>> fedb26e2
import org.jetbrains.annotations.NonNls

<<<<<<< HEAD
class StubLocalPosixEelApi(private val envVariables: Map<String, String>) : EelExecPosixApi {
  override val descriptor: EelDescriptor get() = throw UnsupportedOperationException()
  override suspend fun spawnProcess(generatedBuilder: EelExecApi.ExecuteProcessOptions): EelPosixProcess = throw ExecuteProcessException(12345, "mock result")
  override suspend fun fetchLoginShellEnvVariables(): Map<String, String> = envVariables
  override suspend fun findExeFilesInPath(binaryName: String): List<EelPath> = error("not implemented in mock")
  override suspend fun createExternalCli(options: EelExecApi.ExternalCliOptions): EelExecApi.ExternalCliEntrypoint = error("not implemented in mock")
}

class StubEelNioBridgeService(private val eelDescriptor: EelDescriptor) : EelNioBridgeService {
  override fun tryGetEelDescriptor(nioPath: Path) = eelDescriptor
  override fun tryGetNioRoots(eelDescriptor: EelDescriptor) = null
  override fun tryGetId(eelDescriptor: EelDescriptor) = null
  override fun tryGetDescriptorByName(name: String) = eelDescriptor
  override fun register(localRoot: String,
                        descriptor: EelDescriptor,
                        internalName: @NonNls String,
                        prefix: Boolean,
                        caseSensitive: Boolean,
                        fsProvider: (FileSystemProvider, FileSystem?) -> FileSystem?) {}
  override fun unregister(descriptor: EelDescriptor): Boolean = true
}

class StubLocalEelDescriptor(private val eelApi: LocalPosixEelApi) : EelDescriptor {
  override val userReadableDescription: @NonNls String = LocalEelDescriptor.userReadableDescription
  override val osFamily: EelOsFamily = LocalEelDescriptor.osFamily
  override suspend fun toEelApi() = eelApi
  override suspend fun upgrade() = eelApi
  override fun equals(other: Any?) = true
  override fun hashCode() = LocalEelDescriptor.hashCode()
  override fun toString() = LocalEelDescriptor.toString()
=======
// TODO KMT-1388
class StubLocalPosixEelApi(private val envVariables: Map<String, String>) : EelExecPosixApi {
  private val executeResultMock by lazy {
    ExecuteProcessException(errno = 12345, message = "mock result")
  }
  override val descriptor: EelDescriptor get() = throw UnsupportedOperationException()
  override fun environmentVariables(opts: EelExecApi.EnvironmentVariablesOptions): EelExecApi.EnvironmentVariablesDeferred =
    EelExecApi.EnvironmentVariablesDeferred(CompletableDeferred(envVariables))
  override suspend fun findExeFilesInPath(binaryName: String): List<EelPath> {
    return emptyList()
  }

  override suspend fun createExternalCli(options: EelExecApi.ExternalCliOptions): EelExecApi.ExternalCliEntrypoint {
    throw UnsupportedOperationException()
  }

  override suspend fun spawnProcess(builder: EelExecApi.ExecuteProcessOptions): EelPosixProcess {
    throw executeResultMock
  }
}

//class StubEelNioBridgeService(private val eelDescriptor: EelDescriptor) : EelNioBridgeService {
//  override fun tryGetEelDescriptor(nioPath: Path) = eelDescriptor
//  override fun tryGetNioRoots(eelDescriptor: EelDescriptor) = null
//  override fun tryGetId(eelDescriptor: EelDescriptor) = null
//  override fun tryGetDescriptorByName(name: String) = eelDescriptor
//  override fun register(localRoot: String,
//                        descriptor: EelDescriptor,
//                        internalName: @NonNls String,
//                        prefix: Boolean,
//                        caseSensitive: Boolean,
//                        fsProvider: (FileSystemProvider, FileSystem?) -> FileSystem?) {}
//
//  override fun unregister(descriptor: EelDescriptor): Boolean {
//    return true
//  }
//}

class StubEelDescriptor(private val eelApi: LocalPosixEelApi) : EelDescriptor {
  override val operatingSystem = EelPath.OS.UNIX

  override val machine: EelMachine = object : EelMachine {
    override val name: @NonNls String
      get() = ""
    override val osFamily: EelOsFamily
      get() = EelOsFamily.Posix

    override suspend fun toEelApi(descriptor: EelDescriptor): EelApi = eelApi
  }
>>>>>>> fedb26e2
}<|MERGE_RESOLUTION|>--- conflicted
+++ resolved
@@ -19,56 +19,15 @@
 import com.intellij.platform.eel.EelDescriptor
 import com.intellij.platform.eel.EelExecApi
 import com.intellij.platform.eel.EelExecPosixApi
-<<<<<<< HEAD
-=======
 import com.intellij.platform.eel.EelMachine
->>>>>>> fedb26e2
 import com.intellij.platform.eel.EelOsFamily
 import com.intellij.platform.eel.EelPosixProcess
 import com.intellij.platform.eel.ExecuteProcessException
 import com.intellij.platform.eel.path.EelPath
-<<<<<<< HEAD
-import com.intellij.platform.eel.provider.EelNioBridgeService
-import com.intellij.platform.eel.provider.LocalEelDescriptor
-import com.intellij.platform.eel.provider.LocalPosixEelApi
-=======
 import com.intellij.platform.eel.provider.LocalPosixEelApi
 import kotlinx.coroutines.CompletableDeferred
->>>>>>> fedb26e2
 import org.jetbrains.annotations.NonNls
 
-<<<<<<< HEAD
-class StubLocalPosixEelApi(private val envVariables: Map<String, String>) : EelExecPosixApi {
-  override val descriptor: EelDescriptor get() = throw UnsupportedOperationException()
-  override suspend fun spawnProcess(generatedBuilder: EelExecApi.ExecuteProcessOptions): EelPosixProcess = throw ExecuteProcessException(12345, "mock result")
-  override suspend fun fetchLoginShellEnvVariables(): Map<String, String> = envVariables
-  override suspend fun findExeFilesInPath(binaryName: String): List<EelPath> = error("not implemented in mock")
-  override suspend fun createExternalCli(options: EelExecApi.ExternalCliOptions): EelExecApi.ExternalCliEntrypoint = error("not implemented in mock")
-}
-
-class StubEelNioBridgeService(private val eelDescriptor: EelDescriptor) : EelNioBridgeService {
-  override fun tryGetEelDescriptor(nioPath: Path) = eelDescriptor
-  override fun tryGetNioRoots(eelDescriptor: EelDescriptor) = null
-  override fun tryGetId(eelDescriptor: EelDescriptor) = null
-  override fun tryGetDescriptorByName(name: String) = eelDescriptor
-  override fun register(localRoot: String,
-                        descriptor: EelDescriptor,
-                        internalName: @NonNls String,
-                        prefix: Boolean,
-                        caseSensitive: Boolean,
-                        fsProvider: (FileSystemProvider, FileSystem?) -> FileSystem?) {}
-  override fun unregister(descriptor: EelDescriptor): Boolean = true
-}
-
-class StubLocalEelDescriptor(private val eelApi: LocalPosixEelApi) : EelDescriptor {
-  override val userReadableDescription: @NonNls String = LocalEelDescriptor.userReadableDescription
-  override val osFamily: EelOsFamily = LocalEelDescriptor.osFamily
-  override suspend fun toEelApi() = eelApi
-  override suspend fun upgrade() = eelApi
-  override fun equals(other: Any?) = true
-  override fun hashCode() = LocalEelDescriptor.hashCode()
-  override fun toString() = LocalEelDescriptor.toString()
-=======
 // TODO KMT-1388
 class StubLocalPosixEelApi(private val envVariables: Map<String, String>) : EelExecPosixApi {
   private val executeResultMock by lazy {
@@ -118,5 +77,4 @@
 
     override suspend fun toEelApi(descriptor: EelDescriptor): EelApi = eelApi
   }
->>>>>>> fedb26e2
 }