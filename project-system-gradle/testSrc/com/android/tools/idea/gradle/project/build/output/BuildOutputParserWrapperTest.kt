--- conflicted
+++ resolved
@@ -15,24 +15,6 @@
  */
 package com.android.tools.idea.gradle.project.build.output
 
-<<<<<<< HEAD
-import com.android.testutils.MockitoKt.whenever
-import com.android.tools.idea.gradle.project.sync.quickFixes.OpenStudioBotBuildIssueQuickFix
-import com.android.tools.idea.studiobot.ChatService
-import com.android.tools.idea.studiobot.StudioBot
-import com.android.tools.idea.studiobot.prompts.buildPrompt
-import com.android.tools.idea.testing.AndroidGradleProjectRule
-import com.android.utils.FileUtils
-import com.google.common.truth.Truth.assertThat
-import com.intellij.build.FilePosition
-import com.intellij.build.events.BuildIssueEvent
-import com.intellij.build.events.FileMessageEvent
-import com.intellij.build.events.MessageEvent
-import com.intellij.build.events.MessageEvent.Kind.ERROR
-import com.intellij.build.events.MessageEvent.Kind.INFO
-import com.intellij.build.events.MessageEvent.Kind.WARNING
-import com.intellij.build.events.impl.FileMessageEventImpl
-=======
 
 import com.android.tools.idea.gradle.project.build.events.GradleErrorQuickFixProvider
 import com.android.tools.idea.gradle.project.sync.idea.issues.DescribedBuildIssueQuickFix
@@ -42,40 +24,25 @@
 import com.intellij.build.events.BuildIssueEvent
 import com.intellij.build.events.MessageEvent
 import com.intellij.build.events.MessageEvent.Kind.ERROR
->>>>>>> 8b7d83e8
 import com.intellij.build.events.impl.MessageEventImpl
 import com.intellij.build.output.BuildOutputParser
 import com.intellij.openapi.application.ApplicationManager
 import com.intellij.openapi.externalSystem.model.task.ExternalSystemTaskId
 import com.intellij.openapi.externalSystem.model.task.ExternalSystemTaskType
-<<<<<<< HEAD
-import com.intellij.openapi.project.Project
-import com.intellij.testFramework.replaceService
-=======
 import com.intellij.testFramework.registerExtension
->>>>>>> 8b7d83e8
 import org.junit.Before
 import org.junit.Rule
 import org.junit.Test
 import org.junit.rules.TemporaryFolder
 import org.mockito.Mockito.mock
-<<<<<<< HEAD
-import org.mockito.Mockito.spy
-import org.mockito.Mockito.verify
-=======
 import org.mockito.kotlin.whenever
->>>>>>> 8b7d83e8
 
 class BuildOutputParserWrapperTest {
   @get:Rule
   val temporaryFolder = TemporaryFolder()
 
   @get:Rule
-<<<<<<< HEAD
-  val projectRule = AndroidGradleProjectRule()
-=======
   val tempDirRule = TemporaryDirectoryRule()
->>>>>>> 8b7d83e8
 
   @get:Rule
   val projectRule = AndroidGradleProjectRule()
@@ -84,215 +51,28 @@
   private lateinit var messageEvent: MessageEvent
 
   @Before
-<<<<<<< HEAD
-  fun setUp() {
-    // Set StudioBot's availability to true by default.
-    setStudioBotInstanceAvailability(true)
-=======
   fun setup() {
->>>>>>> 8b7d83e8
     val parser = BuildOutputParser { _, _, messageConsumer ->
       messageConsumer?.accept(messageEvent)
       true
     }
     myParserWrapper = BuildOutputParserWrapper(parser, ID)
     whenever(ID.type).thenReturn(ExternalSystemTaskType.REFRESH_TASKS_LIST)
-<<<<<<< HEAD
-  }
-
-  @Test
-  fun `test 'Ask Gemini' link is added for ERROR FileMessageEvent`() {
-    messageEvent = createFileMessageEvent(ERROR)
-
-    myParserWrapper.parse(null, null) { event ->
-
-      assertThat(event).isInstanceOf(BuildIssueEvent::class.java)
-      val quickFixes = (event as BuildIssueEvent).issue.quickFixes
-      assertThat(quickFixes).hasSize(1)
-      assertThat(quickFixes.first()).isInstanceOf(OpenStudioBotBuildIssueQuickFix::class.java)
-    }
-  }
-
-  @Test
-  fun `test 'Ask Gemini' link is added for ERROR MessageEvent`() {
-    messageEvent = createMessageEvent(ERROR)
-
-    myParserWrapper.parse(null, null) { event ->
-
-      assertThat(event).isInstanceOf(BuildIssueEvent::class.java)
-      val quickFixes = (event as BuildIssueEvent).issue.quickFixes
-      assertThat(quickFixes).hasSize(1)
-      assertThat(quickFixes.first()).isInstanceOf(OpenStudioBotBuildIssueQuickFix::class.java)
-    }
-  }
-
-  @Test
-  fun `test 'Ask Gemini' link is not added for WARNING MessageEvent`() {
-    messageEvent = createFileMessageEvent(WARNING)
-
-    myParserWrapper.parse(null, null) { event ->
-
-      assertThat(event).isNotInstanceOf(BuildIssueEvent::class.java)
-    }
-  }
-=======
 
     ApplicationManager.getApplication().registerExtension(GradleErrorQuickFixProvider.EP_NAME, mockGradleErrorQuickFixProvider, projectRule.project)
   }
 
->>>>>>> 8b7d83e8
-
 
   @Test
-<<<<<<< HEAD
-  fun `test 'Ask Gemini' link is not added for INFO MessageEvent`() {
-    messageEvent = createFileMessageEvent(INFO)
-
-    myParserWrapper.parse(null, null) { event ->
-
-      assertThat(event).isNotInstanceOf(BuildIssueEvent::class.java)
-    }
-  }
-
-  @Test
-  fun `test when StudioBot is not available, 'Ask Gemini' links is not added for ERROR MessageEvent`() {
-    setStudioBotInstanceAvailability(false)
-    messageEvent = createMessageEvent(ERROR)
-
-    myParserWrapper.parse(null, null) { event ->
-
-      assertThat(event).isNotInstanceOf(BuildIssueEvent::class.java)
-    }
-  }
-
-  @Test
-  fun `test 'Ask Gemini' quick fix sends query to ChatService when context allowed`() {
-    // Given: Context is allowed.
-    setStudioBotInstanceAvailability(isAvailable = true, isContextAllowed = true)
-    whenever(ID.type).thenReturn(ExternalSystemTaskType.RESOLVE_PROJECT)
-    messageEvent = createMessageEvent(ERROR)
-
-    myParserWrapper.parse(null, null) { event ->
-
-      val quickFixes = (event as BuildIssueEvent).issue.quickFixes
-      assertThat(quickFixes.first()).isInstanceOf(OpenStudioBotBuildIssueQuickFix::class.java)
-      quickFixes.first().runQuickFix(projectRule.project) { }
-
-      verify(StudioBot.getInstance().chat(projectRule.project)).sendChatQuery(
-        buildPrompt(projectRule.project){
-          userMessage {
-            text("""
-            I'm getting the following error while syncing my project. The error is: !!some error message!!
-            ```
-            Detailed error message
-            ```
-            How do I fix this?
-        """.trimIndent(), emptyList())
-          }
-        },
-        StudioBot.RequestSource.BUILD)
-=======
   fun `test when GradleErrorQuickFixProvider is not available, quick fix is not added to the build event`() {
     messageEvent = createMessageEvent(ERROR)
     myParserWrapper.parse(null, null) { event ->
       // MessageEvent is not converted into a BuildIssueEvent which holds the quickfix.
       assertThat(event).isSameAs(messageEvent)
->>>>>>> 8b7d83e8
     }
   }
 
   @Test
-<<<<<<< HEAD
-  fun `test 'Ask Gemini' quick fix sends query to ChatService without gradle command`() {
-    // Given: Context is allowed.
-    setStudioBotInstanceAvailability(isAvailable = true, isContextAllowed = true)
-    whenever(ID.type).thenReturn(ExternalSystemTaskType.EXECUTE_TASK)
-    messageEvent = createMessageEvent(ERROR)
-
-    myParserWrapper.parse(null, null) { event ->
-
-      val quickFixes = (event as BuildIssueEvent).issue.quickFixes
-      assertThat(quickFixes.first()).isInstanceOf(OpenStudioBotBuildIssueQuickFix::class.java)
-      quickFixes.first().runQuickFix(projectRule.project) { }
-
-      verify(StudioBot.getInstance().chat(projectRule.project)).sendChatQuery(
-        buildPrompt(projectRule.project){
-          userMessage {
-            text("""
-            I'm getting the following error while building my project. The error is: !!some error message!!
-            ```
-            Detailed error message
-            ```
-            How do I fix this?
-        """.trimIndent(), emptyList())
-          }
-        },
-        StudioBot.RequestSource.BUILD)
-    }
-  }
-
-
-  @Test
-  fun `test 'Ask Gemini' quick fix stages query to ChatService when context not allowed`() {
-    // Given: Context is not allowed
-    setStudioBotInstanceAvailability(isAvailable = true, isContextAllowed = false)
-    whenever(ID.type).thenReturn(ExternalSystemTaskType.EXECUTE_TASK)
-    messageEvent = createMessageEvent(ERROR)
-
-    myParserWrapper.parse(null, null) { event ->
-
-      val quickFixes = (event as BuildIssueEvent).issue.quickFixes
-      assertThat(quickFixes.first()).isInstanceOf(OpenStudioBotBuildIssueQuickFix::class.java)
-      quickFixes.first().runQuickFix(projectRule.project) { }
-
-      verify(StudioBot.getInstance().chat(projectRule.project)).stageChatQuery(
-        """
-        I'm getting the following error while building my project. The error is: !!some error message!!
-        ```
-        Detailed error message
-        ```
-        How do I fix this?
-        """.trimIndent(),
-        StudioBot.RequestSource.BUILD)
-    }
-  }
-
-  @Test
-  fun `test 'Ask Gemini' quick fix parses Gradle command from projectId`() {
-    // Given: Context is not allowed
-    setStudioBotInstanceAvailability(isAvailable = true, isContextAllowed = false)
-    whenever(ID.type).thenReturn(ExternalSystemTaskType.EXECUTE_TASK)
-    messageEvent = createMessageEvent(ERROR, id = "[-4474:2441] > [Task :app:compileDebugJavaWithJavac]")
-
-    myParserWrapper.parse(null, null) { event ->
-
-      val quickFixes = (event as BuildIssueEvent).issue.quickFixes
-      assertThat(quickFixes.first()).isInstanceOf(OpenStudioBotBuildIssueQuickFix::class.java)
-      quickFixes.first().runQuickFix(projectRule.project) { }
-
-      verify(StudioBot.getInstance().chat(projectRule.project)).stageChatQuery(
-        """
-        I'm getting the following error while building my project. The error is: !!some error message!!
-        ```
-        ${'$'} ./gradlew :app:compileDebugJavaWithJavac
-        Detailed error message
-        ```
-        How do I fix this?
-        """.trimIndent(),
-        StudioBot.RequestSource.BUILD)
-    }
-  }
-
-  private fun setStudioBotInstanceAvailability(isAvailable: Boolean, isContextAllowed: Boolean = false) {
-    val studioBot = object : StudioBot.StubStudioBot() {
-      override fun isContextAllowed(project: Project): Boolean = isContextAllowed
-      override fun isAvailable(): Boolean = isAvailable
-      private val _chatService = spy(object : ChatService.StubChatService() {})
-      override fun chat(project: Project): ChatService = _chatService
-    }
-    ApplicationManager.getApplication()
-      .replaceService(StudioBot::class.java, studioBot, projectRule.project)
-=======
   fun `test when GradleErrorQuickFixProvider is available, a quick fix is added to the build event`() {
     messageEvent = createMessageEvent(ERROR)
 
@@ -314,7 +94,6 @@
       val quickFixes = (event as BuildIssueEvent).issue.quickFixes
       assertThat(quickFixes).hasSize(1)
     }
->>>>>>> 8b7d83e8
   }
 
   private fun createMessageEvent(
@@ -332,26 +111,6 @@
       detailedMessage)
   }
 
-<<<<<<< HEAD
-  private fun createFileMessageEvent(
-    kind: MessageEvent.Kind,
-    group: String = "Compiler",
-    message: String = "!!some error message!!",
-    detailedMessage: String = "Detailed error message",
-    id: Any = ID,
-  ): FileMessageEvent {
-    val folder = temporaryFolder.newFolder("test")
-    return FileMessageEventImpl(
-      id,
-      kind,
-      group,
-      message,
-      detailedMessage,
-      FilePosition(FileUtils.join(folder, "main", "src", "main.java"),1, 1))
-  }
-
-=======
->>>>>>> 8b7d83e8
   companion object {
     val ID = mock<ExternalSystemTaskId>()
   }
