/*
 * Copyright (C) 2022 The Android Open Source Project
 *
 * Licensed under the Apache License, Version 2.0 (the "License");
 * you may not use this file except in compliance with the License.
 * You may obtain a copy of the License at
 *
 *      http://www.apache.org/licenses/LICENSE-2.0
 *
 * Unless required by applicable law or agreed to in writing, software
 * distributed under the License is distributed on an "AS IS" BASIS,
 * WITHOUT WARRANTIES OR CONDITIONS OF ANY KIND, either express or implied.
 * See the License for the specific language governing permissions and
 * limitations under the License.
 */
package com.android.tools.idea.gradle.project.sync.snapshots

import com.android.builder.model.v2.ide.SyncIssue
import com.android.testutils.AssumeUtil.assumeNotWindows
import com.android.tools.idea.flags.StudioFlags
import com.android.tools.idea.gradle.project.GradleExperimentalSettings
import com.android.tools.idea.gradle.project.sync.GradleSyncState
import com.android.tools.idea.gradle.project.sync.snapshots.TestProjectDefinition.Companion.prepareTestProject
import com.android.tools.idea.testing.AgpVersionSoftwareEnvironmentDescriptor
import com.android.tools.idea.testing.AgpVersionSoftwareEnvironmentDescriptor.Companion.AGP_CURRENT
import com.android.tools.idea.testing.AndroidProjectRule
import com.android.tools.idea.testing.IntegrationTestEnvironmentRule
import com.android.tools.idea.testing.ModelVersion
import com.android.tools.idea.testing.TestProjectToSnapshotPaths
import com.android.tools.idea.testing.resolve
import com.google.common.truth.Expect
import com.google.common.truth.Truth.assertThat
import com.intellij.openapi.project.Project
import com.intellij.openapi.vfs.VfsUtil
import com.intellij.util.PathUtil
import org.jetbrains.android.AndroidTestBase
import org.junit.Rule
import java.io.File
import java.nio.file.Files

/**
 * Defines test projects used in [SyncedProjectTest].
 *
 * When adding a new entry to this file add a new test method to [SyncedProjectTest].
 */
enum class TestProject(
  override val template: String,
  override val pathToOpen: String = "",
  override val testName: String? = null,
  override val isCompatibleWith: (AgpVersionSoftwareEnvironmentDescriptor) -> Boolean = { true },
  override val autoMigratePackageAttribute: Boolean = true,
  override val setup: () -> () -> Unit = { {} },
  override val patch: AgpVersionSoftwareEnvironmentDescriptor.(projectRoot: File) -> Unit = {},
  override val expectedSyncIssues: Set<Int> = emptySet(),
  override val verifyOpened: ((Project) -> Unit)? = null,
  override val switchVariant: TemplateBasedTestProject.VariantSelection? = null
) : TemplateBasedTestProject {
  APP_WITH_ML_MODELS(TestProjectToSnapshotPaths.APP_WITH_ML_MODELS),
  APP_WITH_BUILDSRC(TestProjectToSnapshotPaths.APP_WITH_BUILDSRC),
  APP_WITH_BUILDSRC_AND_SETTINGS_PLUGIN(
    TestProjectToSnapshotPaths.APP_WITH_BUILDSRC,
    testName = "buildSrcWithSettingsPlugin",
    patch = {
      it.resolve("settings.gradle").replaceContent { original ->
        original.replace("plugins {", """
          plugins {
            id("com.android.settings") version "${this.resolve().agpVersion}"
        """.trimIndent()
        )
      }
    },
    isCompatibleWith = { it >= AgpVersionSoftwareEnvironmentDescriptor.AGP_CURRENT }
  ),
  COMPATIBILITY_TESTS_AS_36(TestProjectToSnapshotPaths.COMPATIBILITY_TESTS_AS_36, patch = { updateProjectJdk(it) }),
  COMPATIBILITY_TESTS_AS_36_NO_IML(TestProjectToSnapshotPaths.COMPATIBILITY_TESTS_AS_36_NO_IML, patch = { updateProjectJdk(it) }),
  ANDROID_KOTLIN_MULTIPLATFORM(
    TestProjectToSnapshotPaths.ANDROID_KOTLIN_MULTIPLATFORM,
    isCompatibleWith = { it >= AgpVersionSoftwareEnvironmentDescriptor.AGP_CURRENT },
  ),
  SIMPLE_APPLICATION(TestProjectToSnapshotPaths.SIMPLE_APPLICATION),
  SIMPLE_APPLICATION_NO_PARALLEL_SYNC(
    TestProjectToSnapshotPaths.SIMPLE_APPLICATION,
    testName = "noParallelSync",
    setup =
    fun(): () -> Unit {
      val oldValue = GradleExperimentalSettings.getInstance().ENABLE_PARALLEL_SYNC

      GradleExperimentalSettings.getInstance().ENABLE_PARALLEL_SYNC = false

      return fun() {
        GradleExperimentalSettings.getInstance().ENABLE_PARALLEL_SYNC = oldValue
      }
    },
  ),
  SIMPLE_APPLICATION_VIA_SYMLINK(
    TestProjectToSnapshotPaths.SIMPLE_APPLICATION,
    testName = "viaSymLink",
    patch = { root ->
      assumeNotWindows()
      val linkSourcePath = root.parentFile.resolve(root.name + "_sm_src").toPath()
      Files.move(root.toPath(), linkSourcePath)
      Files.createSymbolicLink(root.toPath(), linkSourcePath)
      VfsUtil.markDirtyAndRefresh(false, true, true, root)
    }
  ),
  SIMPLE_APPLICATION_APP_VIA_SYMLINK(
    TestProjectToSnapshotPaths.SIMPLE_APPLICATION,
    testName = "appViaSymLink",
    patch = { root ->
      assumeNotWindows()
      val app = root.resolve("app").toPath()
      val linkSourcePath = root.resolve("app_sm_src").toPath()
      Files.move(app, linkSourcePath)
      Files.createSymbolicLink(app, linkSourcePath)
      VfsUtil.markDirtyAndRefresh(false, true, true, root)
    }
  ),
  SIMPLE_APPLICATION_WITH_ADDITIONAL_GRADLE_SOURCE_SETS(
    TestProjectToSnapshotPaths.SIMPLE_APPLICATION,
    testName = "additionalGradleSourceSets",
    patch = { root ->
      val buildFile = root.resolve("app").resolve("build.gradle")
      buildFile.writeText(
        buildFile.readText() + """
          
          sourceSets {
            test.resources.srcDirs += 'src/test/resources'
          }
        """.trimIndent()
      )
    }
  ),
  SIMPLE_APPLICATION_NOT_AT_ROOT(
    TestProjectToSnapshotPaths.SIMPLE_APPLICATION,
    testName = "gradleNotAtRoot",
    isCompatibleWith = { it == AGP_CURRENT },
    patch = { moveGradleRootUnderGradleProjectDirectory(it) }
  ),
  SIMPLE_APPLICATION_MULTIPLE_ROOTS(
    TestProjectToSnapshotPaths.SIMPLE_APPLICATION,
    testName = "multipleGradleRoots",
    isCompatibleWith = { it == AGP_CURRENT },
    patch = { moveGradleRootUnderGradleProjectDirectory(it, makeSecondCopy = true) }
  ),
  SIMPLE_APPLICATION_WITH_TRANSITIVE_DEPENDENCIES(TestProjectToSnapshotPaths.SIMPLE_APPLICATION_WITH_TRANSITIVE_DEPENDENCIES),
  SIMPLE_APPLICATION_WITH_UNNAMED_DIMENSION(
    TestProjectToSnapshotPaths.SIMPLE_APPLICATION,
    testName = "withUnnamedDimension",
    isCompatibleWith = { it == AGP_CURRENT },
    patch = { root ->
      root.resolve("app/build.gradle").replaceContent {
        it + """
          android.productFlavors {
           example {
           }
          }
         """
      }
    },
    expectedSyncIssues = setOf(SyncIssue.TYPE_UNNAMED_FLAVOR_DIMENSION)
  ),
  SIMPLE_APPLICATION_WITH_ANDROID_CAR(
    TestProjectToSnapshotPaths.SIMPLE_APPLICATION,
    testName = "withAndroidCar",
    patch = { root ->
      root.resolve("app/build.gradle").replaceContent {
        it + """
          android.useLibrary 'android.car'
         """
      }
    }
  ),
  SIMPLE_APPLICATION_SYNC_FAILED(
    TestProjectToSnapshotPaths.SIMPLE_APPLICATION,
    testName = "syncFailed",
    verifyOpened = { project -> assertThat(GradleSyncState.Companion.getInstance(project).lastSyncFailed()).isTrue() },
    patch = { root ->
      root.resolve("build.gradle").writeText("*** this is an error ***")
    }
  ),
  CUSTOM_NAMESPACE(TestProjectToSnapshotPaths.CUSTOM_NAMESPACE),
  WITH_GRADLE_METADATA(TestProjectToSnapshotPaths.WITH_GRADLE_METADATA),
  BASIC_CMAKE_APP(TestProjectToSnapshotPaths.BASIC_CMAKE_APP),
  PSD_SAMPLE_GROOVY(TestProjectToSnapshotPaths.PSD_SAMPLE_GROOVY),
  COMPOSITE_BUILD(
    TestProjectToSnapshotPaths.COMPOSITE_BUILD,
    isCompatibleWith = { it >= AgpVersionSoftwareEnvironmentDescriptor.AGP_70 },
    patch = { projectRoot ->
      if (modelVersion == ModelVersion.V2) {
        truncateForV2(projectRoot.resolve("settings.gradle"))
      }
    }),
  NON_STANDARD_SOURCE_SETS(
    TestProjectToSnapshotPaths.NON_STANDARD_SOURCE_SETS,
    isCompatibleWith = { it >= AgpVersionSoftwareEnvironmentDescriptor.AGP_70 },
    pathToOpen = "/application"
  ),
  NON_STANDARD_SOURCE_SET_DEPENDENCIES(
    TestProjectToSnapshotPaths.NON_STANDARD_SOURCE_SET_DEPENDENCIES,
    isCompatibleWith = { it.modelVersion == ModelVersion.V2 }
  ),
  NON_STANDARD_SOURCE_SET_DEPENDENCIES_MANUAL_TEST_FIXTURES_WORKAROUND(
    TestProjectToSnapshotPaths.NON_STANDARD_SOURCE_SET_DEPENDENCIES,
    testName = "manualTestFixturesWorkaround",
    isCompatibleWith = { it.modelVersion == ModelVersion.V2 },
    patch = {
      it.resolve("app/build.gradle")
        .replaceInContent("androidTestImplementation project(':lib')", "// androidTestImplementation project(':lib')")
    }
  ),
  LINKED(TestProjectToSnapshotPaths.LINKED, "/firstapp"),
  KOTLIN_KAPT(TestProjectToSnapshotPaths.KOTLIN_KAPT),
  LINT_CUSTOM_CHECKS(
    TestProjectToSnapshotPaths.LINT_CUSTOM_CHECKS,
    isCompatibleWith = { it >= AgpVersionSoftwareEnvironmentDescriptor.AGP_71 }
  ),
  TEST_FIXTURES(
    TestProjectToSnapshotPaths.TEST_FIXTURES,
    isCompatibleWith = { it >= AgpVersionSoftwareEnvironmentDescriptor.AGP_72 }
  ),
  TEST_ONLY_MODULE(
    TestProjectToSnapshotPaths.TEST_ONLY_MODULE,
    patch = { projectRoot ->
      if (this < AgpVersionSoftwareEnvironmentDescriptor.AGP_42) {
        // Benchmarks sub-project is incompatible with <= 4.1.
        projectRoot.resolve("settings.gradle").replaceInContent(", ':benchmark'", "")
      }
    }
  ),
  KOTLIN_MULTIPLATFORM(
    TestProjectToSnapshotPaths.KOTLIN_MULTIPLATFORM,
    isCompatibleWith = { it >= AgpVersionSoftwareEnvironmentDescriptor.AGP_70 }
  ),
  KOTLIN_MULTIPLATFORM_WITHJS(
<<<<<<< HEAD
    TestProjectToSnapshotPaths.KOTLIN_MULTIPLATFORM,
    testName = "withjs",
    isCompatibleWith = { it == AGP_CURRENT },
    patch = { patchMppProject(it, addJsModule = true) }
=======
    TestProjectToSnapshotPaths.KOTLIN_MULTIPLATFORM,
    testName = "withjs",
    isCompatibleWith = { it == AGP_CURRENT },
    patch = { patchMppProject(it, addJsModule = true) }
  ),
  KOTLIN_MULTIPLATFORM_IOS(
    TestProjectToSnapshotPaths.KOTLIN_MULTIPLATFORM,
    testName = "ios",
    isCompatibleWith = { it == AGP_CURRENT },
    patch = { patchMppProject(it, addIosTo = listOf("module2")) }
>>>>>>> 0d09370c
  ),
  KOTLIN_MULTIPLATFORM_JVM(
    TestProjectToSnapshotPaths.KOTLIN_MULTIPLATFORM,
    testName = "jvm",
    isCompatibleWith = { it == AGP_CURRENT },
    patch = { patchMppProject(it, addJvmTo = listOf("module2")) }
  ),
  KOTLIN_MULTIPLATFORM_JVM_KMPAPP(
    TestProjectToSnapshotPaths.KOTLIN_MULTIPLATFORM,
    testName = "jvm_kmpapp",
    isCompatibleWith = { it == AGP_CURRENT },
    patch = { patchMppProject(it, convertAppToKmp = true, addJvmTo = listOf("app", "module2")) }
  ),
  KOTLIN_MULTIPLATFORM_JVM_KMPAPP_WITHINTERMEDIATE(
    TestProjectToSnapshotPaths.KOTLIN_MULTIPLATFORM,
    testName = "jvm_kmpapp_withintermediate",
    isCompatibleWith = { it == AGP_CURRENT },
    patch = {
      patchMppProject(
        it,
        convertAppToKmp = true,
        addJvmTo = listOf("app", "module2"),
        addIntermediateTo = listOf("module2")
      )
    }
  ),
<<<<<<< HEAD
=======
  SIMPLE_APPLICATION_WITH_SCREENSHOT_TEST(
    TestProjectToSnapshotPaths.SIMPLE_APPLICATION,
    testName = "simple_application_with_screenshot_test",
    isCompatibleWith = { it == AGP_CURRENT },
    patch = { projectRoot ->
      projectRoot.resolve("app").resolve("build.gradle").replaceContent { content ->
        content
          .replace(
            "buildTypes {",
            """// Do not remove. This is needed to test screenshot tests support.
                  experimentalProperties["android.experimental.enableScreenshotTest"] = true
                   buildTypes {
            """.trimMargin())
      }
      projectRoot.resolve("app").resolve("build.gradle").replaceContent { content ->
        content.replace(
          "dependencies {",
          "dependencies {\n  implementation 'org.jetbrains.kotlin:kotlin-stdlib-jdk8:1.9.22'"
        )
      }
      projectRoot.resolve("gradle.properties").replaceContent { content ->
        content
          .replace("android.experimental.enableScreenshotTest=false", "android.experimental.enableScreenshotTest=true")
      }
      projectRoot.resolve("build.gradle").replaceContent { content ->
        content.replace(
          "classpath 'com.android.tools.build:gradle:",
          "classpath 'org.jetbrains.kotlin:kotlin-gradle-plugin:1.9.22'\nclasspath 'com.android.tools.build:gradle:"
        )
      }
    }
  ),
>>>>>>> 0d09370c
  KOTLIN_MULTIPLATFORM_MULTIPLE_SOURCE_SET_PER_ANDROID_COMPILATION(
    TestProjectToSnapshotPaths.KOTLIN_MULTIPLATFORM,
    testName = "multiple_source_set_per_android_compilation",
    isCompatibleWith = { it == AGP_CURRENT },
    patch = { projectRoot ->
      patchMppProject(projectRoot, convertAppToKmp = true)
      projectRoot.resolve("app").resolve("build.gradle").replaceInContent(
        "android()",
        """
          android()
            sourceSets {
              androidTest
              androidAndroidTest {
                dependsOn(androidTest)
              }
            }
        """.trimIndent()
      )
    }
  ),
  MULTI_FLAVOR(TestProjectToSnapshotPaths.MULTI_FLAVOR),
  MULTI_FLAVOR_SWITCH_VARIANT(
    TestProjectToSnapshotPaths.MULTI_FLAVOR,
    testName = "switchVariant",
    switchVariant = TemplateBasedTestProject.VariantSelection(":app", "firstXyzSecondXyzRelease")
  ),
  MULTI_FLAVOR_WITH_FILTERING(
    TestProjectToSnapshotPaths.MULTI_FLAVOR,
    testName = "_withFiltering",
    patch = { projectRoot ->
      projectRoot.resolve("app").resolve("build.gradle").replaceContent { content ->
        content
          .replace(" implementation", "// implementation")
          .replace(" androidTestImplementation", "// androidTestImplementation") +
        """
              android.variantFilter { variant ->
                  variant.setIgnore(!variant.name.startsWith("firstAbcSecondAbc"))
              }
        """
      }
    }
  ),
  NAMESPACES(TestProjectToSnapshotPaths.NAMESPACES),
  INCLUDE_FROM_LIB(TestProjectToSnapshotPaths.INCLUDE_FROM_LIB),
  LOCAL_AARS_AS_MODULES(TestProjectToSnapshotPaths.LOCAL_AARS_AS_MODULES),
  BASIC(TestProjectToSnapshotPaths.BASIC),
  BASIC_WITH_EMPTY_SETTINGS_FILE(
    TestProjectToSnapshotPaths.BASIC,
    testName = "basicWithEmptySettingsFile",
    patch = { projectRootPath ->
      createEmptyGradleSettingsFile(projectRootPath)
    }),
  MAIN_IN_ROOT(
    TestProjectToSnapshotPaths.MAIN_IN_ROOT,
    isCompatibleWith = { it >= AgpVersionSoftwareEnvironmentDescriptor.AGP_80 }
    ),
  NESTED_MODULE(TestProjectToSnapshotPaths.NESTED_MODULE),
  TRANSITIVE_DEPENDENCIES(TestProjectToSnapshotPaths.TRANSITIVE_DEPENDENCIES),
  TRANSITIVE_DEPENDENCIES_NO_TARGET_SDK_IN_LIBS(
    TestProjectToSnapshotPaths.TRANSITIVE_DEPENDENCIES,
    testName = "_no_target_sdk_in_libs",
    patch = { projectRootPath ->
      fun patch(content: String): String {
        return content
          .replace("targetSdkVersion", "// targetSdkVersion")
      }

      projectRootPath.resolve("library1").resolve("build.gradle").replaceContent(::patch)
      projectRootPath.resolve("library2").resolve("build.gradle").replaceContent(::patch)
    }
  ),
  KOTLIN_GRADLE_DSL(TestProjectToSnapshotPaths.KOTLIN_GRADLE_DSL),
  NEW_SYNC_KOTLIN_TEST(TestProjectToSnapshotPaths.NEW_SYNC_KOTLIN_TEST),
  TWO_JARS(TestProjectToSnapshotPaths.TWO_JARS),
  API_DEPENDENCY(TestProjectToSnapshotPaths.API_DEPENDENCY),
  NAVIGATOR_PACKAGEVIEW_COMMONROOTS(TestProjectToSnapshotPaths.NAVIGATOR_PACKAGEVIEW_COMMONROOTS),
  NAVIGATOR_PACKAGEVIEW_SIMPLE(TestProjectToSnapshotPaths.NAVIGATOR_PACKAGEVIEW_SIMPLE),
  SIMPLE_APPLICATION_VERSION_CATALOG(
    TestProjectToSnapshotPaths.SIMPLE_APPLICATION_VERSION_CATALOG,
    isCompatibleWith = { it >= AgpVersionSoftwareEnvironmentDescriptor.AGP_CURRENT }
  ),
  CUSTOM_SOURCE_TYPE(TestProjectToSnapshotPaths.CUSTOM_SOURCE_TYPE),
  LIGHT_SYNC_REFERENCE(TestProjectToSnapshotPaths.LIGHT_SYNC_REFERENCE),
  NON_TRANSITIVE_R_CLASS_SYMBOL(TestProjectToSnapshotPaths.NON_TRANSITIVE_R_CLASS_SYMBOL),
  NON_TRANSITIVE_R_CLASS_SYMBOL_TRUE(
    TestProjectToSnapshotPaths.NON_TRANSITIVE_R_CLASS_SYMBOL,
    testName = "_non_transitive_r_class_symbol_true",
    patch = { projectRoot ->
      projectRoot.resolve("gradle.properties").replaceContent { content ->
        content.replace("android.nonTransitiveRClass=false", "android.nonTransitiveRClass=true")
      }
    }
  ),
  MIGRATE_TO_NON_TRANSITIVE_R_CLASSES(TestProjectToSnapshotPaths.MIGRATE_TO_NON_TRANSITIVE_R_CLASSES),
  PURE_JAVA_PROJECT(TestProjectToSnapshotPaths.PURE_JAVA_PROJECT),
  BUILDSRC_WITH_COMPOSITE(TestProjectToSnapshotPaths.BUILDSRC_WITH_COMPOSITE),
  PRIVACY_SANDBOX_SDK(
    TestProjectToSnapshotPaths.PRIVACY_SANDBOX_SDK,
    isCompatibleWith = { it >= AgpVersionSoftwareEnvironmentDescriptor.AGP_CURRENT },
  ),
  APP_WITH_BUILD_FEATURES_ENABLED(TestProjectToSnapshotPaths.APP_WITH_BUILD_FEATURES_ENABLED),
  DEPENDENT_MODULES_ONLY_APP_RUNTIME(
    TestProjectToSnapshotPaths.DEPENDENT_MODULES,
    testName = "noLibraryRuntime",
    setup =
    fun(): () -> Unit {
      StudioFlags.GRADLE_SKIP_RUNTIME_CLASSPATH_FOR_LIBRARIES.override(true)
      val old = GradleExperimentalSettings.getInstance().DERIVE_RUNTIME_CLASSPATHS_FOR_LIBRARIES
      GradleExperimentalSettings.getInstance().DERIVE_RUNTIME_CLASSPATHS_FOR_LIBRARIES = true

      return fun() {
        StudioFlags.GRADLE_SKIP_RUNTIME_CLASSPATH_FOR_LIBRARIES.clearOverride()
        GradleExperimentalSettings.getInstance().DERIVE_RUNTIME_CLASSPATHS_FOR_LIBRARIES = old
      }
    },
    isCompatibleWith = { it >= AgpVersionSoftwareEnvironmentDescriptor.AGP_CURRENT },
    ),
  INDEPENDENT_MODULES_ONLY_RUNTIME(
    TestProjectToSnapshotPaths.DEPENDENT_MODULES,
    testName = "noLibraryRuntimeIndependentModules",
    setup =
    fun(): () -> Unit {
      StudioFlags.GRADLE_SKIP_RUNTIME_CLASSPATH_FOR_LIBRARIES.override(true)
      val old = GradleExperimentalSettings.getInstance().DERIVE_RUNTIME_CLASSPATHS_FOR_LIBRARIES
      GradleExperimentalSettings.getInstance().DERIVE_RUNTIME_CLASSPATHS_FOR_LIBRARIES = true

      return fun() {
        StudioFlags.GRADLE_SKIP_RUNTIME_CLASSPATH_FOR_LIBRARIES.clearOverride()
        GradleExperimentalSettings.getInstance().DERIVE_RUNTIME_CLASSPATHS_FOR_LIBRARIES = old
      }
    },
    isCompatibleWith = { it >= AgpVersionSoftwareEnvironmentDescriptor.AGP_CURRENT },
    patch = { projectRoot: File ->
      projectRoot.resolve("app").resolve("build.gradle").replaceContent {
        it.replace("api project(\":lib\")", "")
      }
    }
  ),
  BUILD_CONFIG_AS_BYTECODE_ENABLED(
    TestProjectToSnapshotPaths.SIMPLE_APPLICATION,
    testName = "buildConfigAsBytecodeEnabled",
    patch = { projectRoot ->
<<<<<<< HEAD
      projectRoot.resolve("gradle.properties").appendText("android.enableBuildConfigAsBytecode=true")
      projectRoot.resolve("app/build.gradle").appendText(
        """
=======
      projectRoot.resolve("gradle.properties").appendText("\nandroid.enableBuildConfigAsBytecode=true")
      projectRoot.resolve("app/build.gradle").appendText(
        """
          
>>>>>>> 0d09370c
          android.buildFeatures.buildConfig true
        """.trimIndent()
      )
    }
<<<<<<< HEAD
  )
  ;
=======
  ),
  GRADLE_DECLARATIVE(
    TestProjectToSnapshotPaths.GRADLE_DECLARATIVE,
    setup = fun(): () -> Unit {
      StudioFlags.GRADLE_DECLARATIVE_IDE_SUPPORT.override(true)

      return fun() {
        StudioFlags.GRADLE_DECLARATIVE_IDE_SUPPORT.clearOverride()
      }
    },
    isCompatibleWith = { it >= AgpVersionSoftwareEnvironmentDescriptor.AGP_CURRENT },
  );
>>>>>>> 0d09370c

  override fun getTestDataDirectoryWorkspaceRelativePath(): String = "tools/adt/idea/android/testData/snapshots"

  override fun getAdditionalRepos(): Collection<File> =
    listOf(File(AndroidTestBase.getTestDataPath(), PathUtil.toSystemDependentName(TestProjectToSnapshotPaths.PSD_SAMPLE_REPO)))
}

/**
 * Other test projects not included in `SyncedProjectTest`.
 */
enum class TestProjectOther(
  override val template: String,
  override val pathToOpen: String = "",
  override val testName: String? = null,
  override val isCompatibleWith: (AgpVersionSoftwareEnvironmentDescriptor) -> Boolean = { true },
  override val autoMigratePackageAttribute: Boolean = true,
  override val setup: () -> () -> Unit = { {} },
  override val patch: AgpVersionSoftwareEnvironmentDescriptor.(projectRoot: File) -> Unit = {},
  override val expectedSyncIssues: Set<Int> = emptySet(),
  override val verifyOpened: ((Project) -> Unit)? = null,
  override val switchVariant: TemplateBasedTestProject.VariantSelection? = null
) : TemplateBasedTestProject {
  JPS_WITH_QUALIFIED_NAMES(TestProjectToSnapshotPaths.JPS_WITH_QUALIFIED_NAMES),
  SIMPLE_APPLICATION_CORRUPTED_MISSING_IML_40(TestProjectToSnapshotPaths.SIMPLE_APPLICATION_CORRUPTED_MISSING_IML_40),
  ;

  override fun getTestDataDirectoryWorkspaceRelativePath(): String = "tools/adt/idea/android/testData/snapshots"

  override fun getAdditionalRepos(): Collection<File> =
    listOf(File(AndroidTestBase.getTestDataPath(), PathUtil.toSystemDependentName(TestProjectToSnapshotPaths.PSD_SAMPLE_REPO)))
}

open class TestProjectTest {
  @get:Rule
  val projectRule: IntegrationTestEnvironmentRule = AndroidProjectRule.withIntegrationTestEnvironment()

  @get:Rule
  val expect: Expect = Expect.createAndEnableStackTrace()

  private val namespaceSubstring = """namespace = "google.simpleapplication"""" // Do not inline as it needs to be the same in both tests.
  private val packageSubstring = """package="google.simpleapplication"""" // Do not inline.

  open fun testMigratePackageAttribute_agp71() {
    val preparedProject71 =
      projectRule.prepareTestProject(TestProject.SIMPLE_APPLICATION, agpVersion = AgpVersionSoftwareEnvironmentDescriptor.AGP_71)

    val root = preparedProject71.root
    expect.that(root.resolve("app/build.gradle").readText()).doesNotContain(namespaceSubstring)
    expect.that(root.resolve("app/src/main/AndroidManifest.xml").readText()).contains(packageSubstring)
  }

  open fun testMigratePackageAttribute_agp80() {
    val preparedProject80 =
      projectRule.prepareTestProject(TestProject.SIMPLE_APPLICATION, agpVersion = AgpVersionSoftwareEnvironmentDescriptor.AGP_80)
    val root = preparedProject80.root
    expect.that(root.resolve("app/build.gradle").readText()).contains(namespaceSubstring)
    expect.that(root.resolve("app/src/main/AndroidManifest.xml").readText()).doesNotContain(packageSubstring)
  }
}<|MERGE_RESOLUTION|>--- conflicted
+++ resolved
@@ -232,23 +232,16 @@
     isCompatibleWith = { it >= AgpVersionSoftwareEnvironmentDescriptor.AGP_70 }
   ),
   KOTLIN_MULTIPLATFORM_WITHJS(
-<<<<<<< HEAD
     TestProjectToSnapshotPaths.KOTLIN_MULTIPLATFORM,
     testName = "withjs",
     isCompatibleWith = { it == AGP_CURRENT },
     patch = { patchMppProject(it, addJsModule = true) }
-=======
-    TestProjectToSnapshotPaths.KOTLIN_MULTIPLATFORM,
-    testName = "withjs",
-    isCompatibleWith = { it == AGP_CURRENT },
-    patch = { patchMppProject(it, addJsModule = true) }
   ),
   KOTLIN_MULTIPLATFORM_IOS(
     TestProjectToSnapshotPaths.KOTLIN_MULTIPLATFORM,
     testName = "ios",
     isCompatibleWith = { it == AGP_CURRENT },
     patch = { patchMppProject(it, addIosTo = listOf("module2")) }
->>>>>>> 0d09370c
   ),
   KOTLIN_MULTIPLATFORM_JVM(
     TestProjectToSnapshotPaths.KOTLIN_MULTIPLATFORM,
@@ -275,8 +268,6 @@
       )
     }
   ),
-<<<<<<< HEAD
-=======
   SIMPLE_APPLICATION_WITH_SCREENSHOT_TEST(
     TestProjectToSnapshotPaths.SIMPLE_APPLICATION,
     testName = "simple_application_with_screenshot_test",
@@ -309,7 +300,6 @@
       }
     }
   ),
->>>>>>> 0d09370c
   KOTLIN_MULTIPLATFORM_MULTIPLE_SOURCE_SET_PER_ANDROID_COMPILATION(
     TestProjectToSnapshotPaths.KOTLIN_MULTIPLATFORM,
     testName = "multiple_source_set_per_android_compilation",
@@ -452,24 +442,14 @@
     TestProjectToSnapshotPaths.SIMPLE_APPLICATION,
     testName = "buildConfigAsBytecodeEnabled",
     patch = { projectRoot ->
-<<<<<<< HEAD
-      projectRoot.resolve("gradle.properties").appendText("android.enableBuildConfigAsBytecode=true")
-      projectRoot.resolve("app/build.gradle").appendText(
-        """
-=======
       projectRoot.resolve("gradle.properties").appendText("\nandroid.enableBuildConfigAsBytecode=true")
       projectRoot.resolve("app/build.gradle").appendText(
         """
           
->>>>>>> 0d09370c
           android.buildFeatures.buildConfig true
         """.trimIndent()
       )
     }
-<<<<<<< HEAD
-  )
-  ;
-=======
   ),
   GRADLE_DECLARATIVE(
     TestProjectToSnapshotPaths.GRADLE_DECLARATIVE,
@@ -482,7 +462,6 @@
     },
     isCompatibleWith = { it >= AgpVersionSoftwareEnvironmentDescriptor.AGP_CURRENT },
   );
->>>>>>> 0d09370c
 
   override fun getTestDataDirectoryWorkspaceRelativePath(): String = "tools/adt/idea/android/testData/snapshots"
 
