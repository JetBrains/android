/*
 * Copyright (C) 2022 The Android Open Source Project
 *
 * Licensed under the Apache License, Version 2.0 (the "License");
 * you may not use this file except in compliance with the License.
 * You may obtain a copy of the License at
 *
 *      http://www.apache.org/licenses/LICENSE-2.0
 *
 * Unless required by applicable law or agreed to in writing, software
 * distributed under the License is distributed on an "AS IS" BASIS,
 * WITHOUT WARRANTIES OR CONDITIONS OF ANY KIND, either express or implied.
 * See the License for the specific language governing permissions and
 * limitations under the License.
 */
package com.android.tools.idea.gradle.project.sync.snapshots

import com.android.builder.model.v2.ide.SyncIssue
import com.android.testutils.AssumeUtil.assumeNotWindows
<<<<<<< HEAD
import com.android.testutils.TestUtils
=======
import com.android.tools.idea.flags.StudioFlags
>>>>>>> de127946
import com.android.tools.idea.gradle.project.GradleExperimentalSettings
import com.android.tools.idea.gradle.project.sync.GradleSyncState
import com.android.tools.idea.gradle.project.sync.snapshots.TestProjectDefinition.Companion.prepareTestProject
import com.android.tools.idea.testing.AgpVersionSoftwareEnvironmentDescriptor
<<<<<<< HEAD
import com.android.tools.idea.testing.AgpVersionSoftwareEnvironmentDescriptor.AGP_CURRENT
import com.android.tools.idea.testing.AndroidGradleTests
import com.android.tools.idea.testing.FileSubject.file
import com.android.tools.idea.testing.IntegrationTestEnvironment
=======
import com.android.tools.idea.testing.AgpVersionSoftwareEnvironmentDescriptor.Companion.AGP_CURRENT
import com.android.tools.idea.testing.AndroidProjectRule
import com.android.tools.idea.testing.IntegrationTestEnvironmentRule
>>>>>>> de127946
import com.android.tools.idea.testing.ModelVersion
import com.android.tools.idea.testing.TestProjectToSnapshotPaths
import com.google.common.truth.Expect
import com.google.common.truth.Truth.assertThat
import com.intellij.openapi.project.Project
<<<<<<< HEAD
import com.intellij.openapi.util.io.FileUtil
import com.intellij.openapi.util.io.FileUtilRt
import com.intellij.openapi.vfs.VfsUtil
import com.intellij.util.PathUtil
import org.jetbrains.android.AndroidTestBase
import org.jetbrains.android.AndroidTestBase.refreshProjectFiles
import org.jetbrains.annotations.SystemIndependent
=======
import com.intellij.openapi.vfs.VfsUtil
import com.intellij.util.PathUtil
import org.jetbrains.android.AndroidTestBase
import org.junit.Rule
>>>>>>> de127946
import java.io.File
import java.nio.file.Files

/**
 * Defines test projects used in [SyncedProjectTest].
 *
 * When adding a new entry to this file add a new test method to [SyncedProjectTest].
 */
enum class TestProject(
  override val template: String,
  override val pathToOpen: String = "",
  override val testName: String? = null,
  override val isCompatibleWith: (AgpVersionSoftwareEnvironmentDescriptor) -> Boolean = { true },
  override val autoMigratePackageAttribute: Boolean = true,
  override val setup: () -> () -> Unit = { {} },
  override val patch: AgpVersionSoftwareEnvironmentDescriptor.(projectRoot: File) -> Unit = {},
  override val expectedSyncIssues: Set<Int> = emptySet(),
  override val verifyOpened: ((Project) -> Unit)? = null,
  override val switchVariant: TemplateBasedTestProject.VariantSelection? = null
) : TemplateBasedTestProject {
  APP_WITH_ML_MODELS(TestProjectToSnapshotPaths.APP_WITH_ML_MODELS),
  APP_WITH_BUILDSRC(TestProjectToSnapshotPaths.APP_WITH_BUILDSRC),
  COMPATIBILITY_TESTS_AS_36(TestProjectToSnapshotPaths.COMPATIBILITY_TESTS_AS_36, patch = { updateProjectJdk(it) }),
  COMPATIBILITY_TESTS_AS_36_NO_IML(TestProjectToSnapshotPaths.COMPATIBILITY_TESTS_AS_36_NO_IML, patch = { updateProjectJdk(it) }),
  SIMPLE_APPLICATION(TestProjectToSnapshotPaths.SIMPLE_APPLICATION),
  SIMPLE_APPLICATION_NO_PARALLEL_SYNC(
    TestProjectToSnapshotPaths.SIMPLE_APPLICATION,
    testName = "noParallelSync",
    setup =
    fun(): () -> Unit {
      val oldValue = GradleExperimentalSettings.getInstance().ENABLE_PARALLEL_SYNC

      GradleExperimentalSettings.getInstance().ENABLE_PARALLEL_SYNC = false

      return fun() {
        GradleExperimentalSettings.getInstance().ENABLE_PARALLEL_SYNC = oldValue
      }
    },
  ),
  SIMPLE_APPLICATION_VIA_SYMLINK(
    TestProjectToSnapshotPaths.SIMPLE_APPLICATION,
    testName = "viaSymLink",
    patch = { root ->
      assumeNotWindows()
      val linkSourcePath = root.parentFile.resolve(root.name + "_sm_src").toPath()
      Files.move(root.toPath(), linkSourcePath)
      Files.createSymbolicLink(root.toPath(), linkSourcePath)
      VfsUtil.markDirtyAndRefresh(false, true, true, root)
    }
  ),
  SIMPLE_APPLICATION_APP_VIA_SYMLINK(
    TestProjectToSnapshotPaths.SIMPLE_APPLICATION,
    testName = "appViaSymLink",
    patch = { root ->
      assumeNotWindows()
      val app = root.resolve("app").toPath()
      val linkSourcePath = root.resolve("app_sm_src").toPath()
      Files.move(app, linkSourcePath)
      Files.createSymbolicLink(app, linkSourcePath)
      VfsUtil.markDirtyAndRefresh(false, true, true, root)
    }
  ),
  SIMPLE_APPLICATION_WITH_ADDITIONAL_GRADLE_SOURCE_SETS(
    TestProjectToSnapshotPaths.SIMPLE_APPLICATION,
    testName = "additionalGradleSourceSets",
    patch = { root ->
      val buildFile = root.resolve("app").resolve("build.gradle")
      buildFile.writeText(
        buildFile.readText() + """
          sourceSets {
            test.resources.srcDirs += 'src/test/resources'
          }
        """.trimIndent()
      )
    }
  ),
  SIMPLE_APPLICATION_NOT_AT_ROOT(
    TestProjectToSnapshotPaths.SIMPLE_APPLICATION,
    testName = "gradleNotAtRoot",
    isCompatibleWith = { it == AGP_CURRENT },
    patch = { moveGradleRootUnderGradleProjectDirectory(it) }
  ),
  SIMPLE_APPLICATION_MULTIPLE_ROOTS(
    TestProjectToSnapshotPaths.SIMPLE_APPLICATION,
    testName = "multipleGradleRoots",
    isCompatibleWith = { it == AGP_CURRENT },
    patch = { moveGradleRootUnderGradleProjectDirectory(it, makeSecondCopy = true) }
  ),
  SIMPLE_APPLICATION_WITH_UNNAMED_DIMENSION(
    TestProjectToSnapshotPaths.SIMPLE_APPLICATION,
    testName = "withUnnamedDimension",
    isCompatibleWith = { it == AGP_CURRENT },
    patch = { root ->
      root.resolve("app/build.gradle").replaceContent {
        it + """
          android.productFlavors {
           example {
           }
          }
         """
      }
    },
    expectedSyncIssues = setOf(SyncIssue.TYPE_UNNAMED_FLAVOR_DIMENSION)
  ),
  SIMPLE_APPLICATION_WITH_ANDROID_CAR(
    TestProjectToSnapshotPaths.SIMPLE_APPLICATION,
    testName = "withAndroidCar",
    patch = { root ->
      root.resolve("app/build.gradle").replaceContent {
        it + """
          android.useLibrary 'android.car'
         """
      }
    }
  ),
  SIMPLE_APPLICATION_SYNC_FAILED(
    TestProjectToSnapshotPaths.SIMPLE_APPLICATION,
    testName = "syncFailed",
    verifyOpened = { project -> assertThat(GradleSyncState.Companion.getInstance(project).lastSyncFailed()).isTrue() },
    patch = { root ->
      root.resolve("build.gradle").writeText("*** this is an error ***")
    }
  ),
  WITH_GRADLE_METADATA(TestProjectToSnapshotPaths.WITH_GRADLE_METADATA),
  BASIC_CMAKE_APP(TestProjectToSnapshotPaths.BASIC_CMAKE_APP),
  PSD_SAMPLE_GROOVY(TestProjectToSnapshotPaths.PSD_SAMPLE_GROOVY),
  COMPOSITE_BUILD(
    TestProjectToSnapshotPaths.COMPOSITE_BUILD,
    isCompatibleWith = { it >= AgpVersionSoftwareEnvironmentDescriptor.AGP_70 },
    patch = { projectRoot ->
      if (modelVersion == ModelVersion.V2) {
        truncateForV2(projectRoot.resolve("settings.gradle"))
      }
    }),
  NON_STANDARD_SOURCE_SETS(
    TestProjectToSnapshotPaths.NON_STANDARD_SOURCE_SETS,
    isCompatibleWith = { it >= AgpVersionSoftwareEnvironmentDescriptor.AGP_70 },
    pathToOpen = "/application"
  ),
  NON_STANDARD_SOURCE_SET_DEPENDENCIES(
    TestProjectToSnapshotPaths.NON_STANDARD_SOURCE_SET_DEPENDENCIES,
    isCompatibleWith = { it.modelVersion == ModelVersion.V2 }
  ),
  NON_STANDARD_SOURCE_SET_DEPENDENCIES_MANUAL_TEST_FIXTURES_WORKAROUND(
    TestProjectToSnapshotPaths.NON_STANDARD_SOURCE_SET_DEPENDENCIES,
    testName = "manualTestFixturesWorkaround",
    isCompatibleWith = { it.modelVersion == ModelVersion.V2 },
    patch = {
      it.resolve("app/build.gradle")
        .replaceInContent("androidTestImplementation project(':lib')", "// androidTestImplementation project(':lib')")
    }
  ),
  NON_STANDARD_SOURCE_SET_DEPENDENCIES_HIERARCHICAL(
    TestProjectToSnapshotPaths.NON_STANDARD_SOURCE_SET_DEPENDENCIES,
    testName = "hierarchical",
    isCompatibleWith = { it == AGP_CURRENT },
    patch = { patchMppProject(it, enableHierarchicalSupport = true) }
  ),
  LINKED(TestProjectToSnapshotPaths.LINKED, "/firstapp"),
  KOTLIN_KAPT(TestProjectToSnapshotPaths.KOTLIN_KAPT),
  LINT_CUSTOM_CHECKS(
    TestProjectToSnapshotPaths.LINT_CUSTOM_CHECKS,
    isCompatibleWith = { it >= AgpVersionSoftwareEnvironmentDescriptor.AGP_71 }
  ),
  TEST_FIXTURES(
    TestProjectToSnapshotPaths.TEST_FIXTURES,
    isCompatibleWith = { it >= AgpVersionSoftwareEnvironmentDescriptor.AGP_72 }
  ),
  TEST_ONLY_MODULE(
    TestProjectToSnapshotPaths.TEST_ONLY_MODULE,
    patch = { projectRoot ->
      if (this < AgpVersionSoftwareEnvironmentDescriptor.AGP_42) {
        // Benchmarks sub-project is incompatible with <= 4.1.
        projectRoot.resolve("settings.gradle").replaceInContent(", ':benchmark'", "")
      }
    }
  ),
  KOTLIN_MULTIPLATFORM(
    TestProjectToSnapshotPaths.KOTLIN_MULTIPLATFORM,
    isCompatibleWith = { it >= AgpVersionSoftwareEnvironmentDescriptor.AGP_70 }
  ),
  KOTLIN_MULTIPLATFORM_HIERARCHICAL(
    TestProjectToSnapshotPaths.KOTLIN_MULTIPLATFORM,
    testName = "hierarchical",
    isCompatibleWith = { it == AGP_CURRENT },
    patch = { patchMppProject(it, enableHierarchicalSupport = true) }
  ),
  KOTLIN_MULTIPLATFORM_HIERARCHICAL_WITHJS(
    TestProjectToSnapshotPaths.KOTLIN_MULTIPLATFORM,
    testName = "hierarchical_withjs",
    isCompatibleWith = { it == AGP_CURRENT },
    patch = { patchMppProject(it, enableHierarchicalSupport = true, addJsModule = true) }
  ),
  KOTLIN_MULTIPLATFORM_JVM(
    TestProjectToSnapshotPaths.KOTLIN_MULTIPLATFORM,
    testName = "jvm",
    isCompatibleWith = { it == AGP_CURRENT },
    patch = { patchMppProject(it, enableHierarchicalSupport = false, addJvmTo = listOf("module2")) }
  ),
  KOTLIN_MULTIPLATFORM_JVM_HIERARCHICAL(
    TestProjectToSnapshotPaths.KOTLIN_MULTIPLATFORM,
    testName = "jvm_hierarchical",
    isCompatibleWith = { it == AGP_CURRENT },
    patch = { patchMppProject(it, enableHierarchicalSupport = true, addJvmTo = listOf("module2")) }
  ),
  KOTLIN_MULTIPLATFORM_JVM_HIERARCHICAL_KMPAPP(
    TestProjectToSnapshotPaths.KOTLIN_MULTIPLATFORM,
    testName = "jvm_hierarchical_kmpapp",
    isCompatibleWith = { it == AGP_CURRENT },
    patch = { patchMppProject(it, enableHierarchicalSupport = true, convertAppToKmp = true, addJvmTo = listOf("app", "module2")) }
  ),
  KOTLIN_MULTIPLATFORM_JVM_HIERARCHICAL_KMPAPP_WITHINTERMEDIATE(
    TestProjectToSnapshotPaths.KOTLIN_MULTIPLATFORM,
    testName = "jvm_hierarchical_kmpapp_withintermediate",
    isCompatibleWith = { it == AGP_CURRENT },
    patch = {
      patchMppProject(
        it,
        enableHierarchicalSupport = true,
        convertAppToKmp = true,
        addJvmTo = listOf("app", "module2"),
        addIntermediateTo = listOf("module2")
      )
    }
  ),
  MULTI_FLAVOR(TestProjectToSnapshotPaths.MULTI_FLAVOR),
  MULTI_FLAVOR_SWITCH_VARIANT(
    TestProjectToSnapshotPaths.MULTI_FLAVOR,
    testName = "switchVariant",
    switchVariant = TemplateBasedTestProject.VariantSelection(":app", "firstXyzSecondXyzRelease")
  ),
  MULTI_FLAVOR_WITH_FILTERING(
    TestProjectToSnapshotPaths.MULTI_FLAVOR,
    testName = "_withFiltering",
    patch = { projectRoot ->
      projectRoot.resolve("app").resolve("build.gradle").replaceContent { content ->
        content
          .replace(" implementation", "// implementation")
          .replace(" androidTestImplementation", "// androidTestImplementation") +
        """
              android.variantFilter { variant ->
                  variant.setIgnore(!variant.name.startsWith("firstAbcSecondAbc"))
              }
        """
      }
    }
  ),
  NAMESPACES(TestProjectToSnapshotPaths.NAMESPACES),
  INCLUDE_FROM_LIB(TestProjectToSnapshotPaths.INCLUDE_FROM_LIB),
  LOCAL_AARS_AS_MODULES(TestProjectToSnapshotPaths.LOCAL_AARS_AS_MODULES),
  BASIC(TestProjectToSnapshotPaths.BASIC),
  BASIC_WITH_EMPTY_SETTINGS_FILE(
    TestProjectToSnapshotPaths.BASIC,
    testName = "basicWithEmptySettingsFile",
    patch = { projectRootPath ->
      createEmptyGradleSettingsFile(projectRootPath)
    }),
  MAIN_IN_ROOT(
    TestProjectToSnapshotPaths.MAIN_IN_ROOT,
    isCompatibleWith = { it >= AgpVersionSoftwareEnvironmentDescriptor.AGP_80 }
    ),
  NESTED_MODULE(TestProjectToSnapshotPaths.NESTED_MODULE),
  TRANSITIVE_DEPENDENCIES(TestProjectToSnapshotPaths.TRANSITIVE_DEPENDENCIES),
  TRANSITIVE_DEPENDENCIES_NO_TARGET_SDK_IN_LIBS(
    TestProjectToSnapshotPaths.TRANSITIVE_DEPENDENCIES,
    testName = "_no_target_sdk_in_libs",
    patch = { projectRootPath ->
      fun patch(content: String): String {
        return content
          .replace("targetSdkVersion", "// targetSdkVersion")
      }

      projectRootPath.resolve("library1").resolve("build.gradle").replaceContent(::patch)
      projectRootPath.resolve("library2").resolve("build.gradle").replaceContent(::patch)
    }
  ),
  KOTLIN_GRADLE_DSL(TestProjectToSnapshotPaths.KOTLIN_GRADLE_DSL),
  NEW_SYNC_KOTLIN_TEST(TestProjectToSnapshotPaths.NEW_SYNC_KOTLIN_TEST),
  TWO_JARS(TestProjectToSnapshotPaths.TWO_JARS),
  API_DEPENDENCY(TestProjectToSnapshotPaths.API_DEPENDENCY),
  NAVIGATOR_PACKAGEVIEW_COMMONROOTS(TestProjectToSnapshotPaths.NAVIGATOR_PACKAGEVIEW_COMMONROOTS),
  NAVIGATOR_PACKAGEVIEW_SIMPLE(TestProjectToSnapshotPaths.NAVIGATOR_PACKAGEVIEW_SIMPLE),
  SIMPLE_APPLICATION_VERSION_CATALOG(TestProjectToSnapshotPaths.SIMPLE_APPLICATION_VERSION_CATALOG),
  CUSTOM_SOURCE_TYPE(TestProjectToSnapshotPaths.CUSTOM_SOURCE_TYPE),
  LIGHT_SYNC_REFERENCE(TestProjectToSnapshotPaths.LIGHT_SYNC_REFERENCE),
  NON_TRANSITIVE_R_CLASS_SYMBOL(TestProjectToSnapshotPaths.NON_TRANSITIVE_R_CLASS_SYMBOL),
  NON_TRANSITIVE_R_CLASS_SYMBOL_TRUE(
    TestProjectToSnapshotPaths.NON_TRANSITIVE_R_CLASS_SYMBOL,
    testName = "_non_transitive_r_class_symbol_true",
    patch = { projectRoot ->
      projectRoot.resolve("gradle.properties").replaceContent { content ->
        content.replace("android.nonTransitiveRClass=false", "android.nonTransitiveRClass=true")
      }
    }
  ),
  MIGRATE_TO_NON_TRANSITIVE_R_CLASSES(TestProjectToSnapshotPaths.MIGRATE_TO_NON_TRANSITIVE_R_CLASSES),
  PURE_JAVA_PROJECT(TestProjectToSnapshotPaths.PURE_JAVA_PROJECT),
  BUILDSRC_WITH_COMPOSITE(TestProjectToSnapshotPaths.BUILDSRC_WITH_COMPOSITE),
  PRIVACY_SANDBOX_SDK(
    TestProjectToSnapshotPaths.PRIVACY_SANDBOX_SDK,
    isCompatibleWith = { it >= AgpVersionSoftwareEnvironmentDescriptor.AGP_CURRENT },
<<<<<<< HEAD
  )
  ;

  val projectName: String get() = "${template.removePrefix("projects/")}$pathToOpen${if (testName == null) "" else " - $testName"}"

  val templateAbsolutePath: File get() = resolveTestDataPath(template)
  val additionalRepositories: Collection<File> get() = getAdditionalRepos()

  private fun getTestDataDirectoryWorkspaceRelativePath(): String = "tools/adt/idea/android/testData/snapshots"
  private fun getAdditionalRepos(): Collection<File> =
    listOf(File(AndroidTestBase.getTestDataPath(), PathUtil.toSystemDependentName(TestProjectToSnapshotPaths.PSD_SAMPLE_REPO)))

  private fun resolveTestDataPath(testDataPath: @SystemIndependent String): File {
    val testDataDirectory = TestUtils.resolveWorkspacePath(FileUtilRt.toSystemDependentName(getTestDataDirectoryWorkspaceRelativePath()))
    return testDataDirectory.resolve(FileUtilRt.toSystemDependentName(testDataPath)).toFile()
  }
}

private fun File.replaceContent(change: (String) -> String) {
  writeText(
    readText().let {
      val result = change(it)
      if (it == result) error("No replacements made")
      result
    }
  )
}

private fun File.replaceInContent(oldValue: String, newValue: String) {
  replaceContent { it.replace(oldValue, newValue) }
}

private fun truncateForV2(settingsFile: File) {
  val patchedText = settingsFile.readLines().takeWhile { !it.contains("//-v2:truncate-from-here") }.joinToString("\n")
  Truth.assertThat(patchedText.trim()).isNotEqualTo(settingsFile.readText().trim())
  settingsFile.writeText(patchedText)
}

private fun moveGradleRootUnderGradleProjectDirectory(root: File, makeSecondCopy: Boolean = false) {
  val testJdkName = IdeSdks.getInstance().jdk?.name ?: error("No JDK in test")
  val newRoot = root.resolve(if (makeSecondCopy) "gradle_project_1" else "gradle_project")
  val newRoot2 = root.resolve("gradle_project_2")
  val tempRoot = File(root.path + "_tmp")
  val ideaDirectory = root.resolve(".idea")
  val gradleXml = ideaDirectory.resolve("gradle.xml")
  val miscXml = ideaDirectory.resolve("misc.xml")
  Files.move(root.toPath(), tempRoot.toPath())
  Files.createDirectory(root.toPath())
  Files.move(tempRoot.toPath(), newRoot.toPath())
  if (makeSecondCopy) {
    FileUtils.copyDirectory(newRoot, newRoot2)
    newRoot2
      .resolve("settings.gradle")
      .replaceContent { "rootProject.name = 'gradle_project_name'\n$it" } // Give it a name not matching the directory name.
  }
  Files.createDirectory(ideaDirectory.toPath())

  fun gradleSettingsFor(rootName: String): String {
    return """
      <GradleProjectSettings>
        <option name="testRunner" value="GRADLE" />
        <option name="distributionType" value="DEFAULT_WRAPPED" />
        <option name="externalProjectPath" value="${'$'}PROJECT_DIR${'$'}/$rootName" />
      </GradleProjectSettings>
    """
  }

  gradleXml.writeText(
    """
<?xml version="1.0" encoding="UTF-8"?>
<project version="4">
  <component name="GradleMigrationSettings" migrationVersion="1" />
  <component name="GradleSettings">
    <option name="linkedExternalProjectsSettings">
        ${gradleSettingsFor(newRoot.name)}
        ${if (makeSecondCopy) gradleSettingsFor(newRoot2.name) else ""}
    </option>
  </component>
</project>        
    """.trim()
  )
=======
  ),
  APP_WITH_BUILD_FEATURES_ENABLED(TestProjectToSnapshotPaths.APP_WITH_BUILD_FEATURES_ENABLED),
  DEPENDENT_MODULES_ONLY_APP_RUNTIME(
    TestProjectToSnapshotPaths.DEPENDENT_MODULES,
    testName = "noLibraryRuntime",
    setup =
    fun(): () -> Unit {
      StudioFlags.GRADLE_SKIP_RUNTIME_CLASSPATH_FOR_LIBRARIES.override(true)
>>>>>>> de127946

      return fun() {
        StudioFlags.GRADLE_SKIP_RUNTIME_CLASSPATH_FOR_LIBRARIES.clearOverride()
      }
    },
    isCompatibleWith = { it >= AgpVersionSoftwareEnvironmentDescriptor.AGP_CURRENT },
    ),
  ;

  override fun getTestDataDirectoryWorkspaceRelativePath(): String = "tools/adt/idea/android/testData/snapshots"

  override fun getAdditionalRepos(): Collection<File> =
    listOf(File(AndroidTestBase.getTestDataPath(), PathUtil.toSystemDependentName(TestProjectToSnapshotPaths.PSD_SAMPLE_REPO)))
}

/**
 * Other test projects not included in `SyncedProjectTest`.
 */
enum class TestProjectOther(
  override val template: String,
  override val pathToOpen: String = "",
  override val testName: String? = null,
  override val isCompatibleWith: (AgpVersionSoftwareEnvironmentDescriptor) -> Boolean = { true },
  override val autoMigratePackageAttribute: Boolean = true,
  override val setup: () -> () -> Unit = { {} },
  override val patch: AgpVersionSoftwareEnvironmentDescriptor.(projectRoot: File) -> Unit = {},
  override val expectedSyncIssues: Set<Int> = emptySet(),
  override val verifyOpened: ((Project) -> Unit)? = null,
  override val switchVariant: TemplateBasedTestProject.VariantSelection? = null
) : TemplateBasedTestProject {
  JPS_WITH_QUALIFIED_NAMES(TestProjectToSnapshotPaths.JPS_WITH_QUALIFIED_NAMES),
  SIMPLE_APPLICATION_CORRUPTED_MISSING_IML_40(TestProjectToSnapshotPaths.SIMPLE_APPLICATION_CORRUPTED_MISSING_IML_40),
  ;

  override fun getTestDataDirectoryWorkspaceRelativePath(): String = "tools/adt/idea/android/testData/snapshots"

  override fun getAdditionalRepos(): Collection<File> =
    listOf(File(AndroidTestBase.getTestDataPath(), PathUtil.toSystemDependentName(TestProjectToSnapshotPaths.PSD_SAMPLE_REPO)))
}

open class TestProjectTest {
  @get:Rule
  val projectRule: IntegrationTestEnvironmentRule = AndroidProjectRule.withIntegrationTestEnvironment()

  @get:Rule
  val expect: Expect = Expect.createAndEnableStackTrace()

  private val namespaceSubstring = """namespace = "google.simpleapplication"""" // Do not inline as it needs to be the same in both tests.
  private val packageSubstring = """package="google.simpleapplication"""" // Do not inline.

  open fun testMigratePackageAttribute_agp71() {
    val preparedProject71 =
      projectRule.prepareTestProject(TestProject.SIMPLE_APPLICATION, agpVersion = AgpVersionSoftwareEnvironmentDescriptor.AGP_71)

<<<<<<< HEAD
fun IntegrationTestEnvironment.prepareTestProject(
  testProject: TestProject,
  name: String = "project",
  agpVersion: AgpVersionSoftwareEnvironmentDescriptor = AGP_CURRENT
): PreparedTestProject {
  val root = prepareGradleProject(
    testProject.templateAbsolutePath,
    testProject.additionalRepositories,
    name,
    agpVersion,
    ndkVersion = SdkConstants.NDK_DEFAULT_VERSION
  )
  testProject.patch(agpVersion, root)
=======
    val root = preparedProject71.root
    expect.that(root.resolve("app/build.gradle").readText()).doesNotContain(namespaceSubstring)
    expect.that(root.resolve("app/src/main/AndroidManifest.xml").readText()).contains(packageSubstring)
  }
>>>>>>> de127946

  open fun testMigratePackageAttribute_agp80() {
    val preparedProject80 =
      projectRule.prepareTestProject(TestProject.SIMPLE_APPLICATION, agpVersion = AgpVersionSoftwareEnvironmentDescriptor.AGP_80)
    val root = preparedProject80.root
    expect.that(root.resolve("app/build.gradle").readText()).contains(namespaceSubstring)
    expect.that(root.resolve("app/src/main/AndroidManifest.xml").readText()).doesNotContain(packageSubstring)
  }
}<|MERGE_RESOLUTION|>--- conflicted
+++ resolved
@@ -17,44 +17,23 @@
 
 import com.android.builder.model.v2.ide.SyncIssue
 import com.android.testutils.AssumeUtil.assumeNotWindows
-<<<<<<< HEAD
-import com.android.testutils.TestUtils
-=======
 import com.android.tools.idea.flags.StudioFlags
->>>>>>> de127946
 import com.android.tools.idea.gradle.project.GradleExperimentalSettings
 import com.android.tools.idea.gradle.project.sync.GradleSyncState
 import com.android.tools.idea.gradle.project.sync.snapshots.TestProjectDefinition.Companion.prepareTestProject
 import com.android.tools.idea.testing.AgpVersionSoftwareEnvironmentDescriptor
-<<<<<<< HEAD
-import com.android.tools.idea.testing.AgpVersionSoftwareEnvironmentDescriptor.AGP_CURRENT
-import com.android.tools.idea.testing.AndroidGradleTests
-import com.android.tools.idea.testing.FileSubject.file
-import com.android.tools.idea.testing.IntegrationTestEnvironment
-=======
 import com.android.tools.idea.testing.AgpVersionSoftwareEnvironmentDescriptor.Companion.AGP_CURRENT
 import com.android.tools.idea.testing.AndroidProjectRule
 import com.android.tools.idea.testing.IntegrationTestEnvironmentRule
->>>>>>> de127946
 import com.android.tools.idea.testing.ModelVersion
 import com.android.tools.idea.testing.TestProjectToSnapshotPaths
 import com.google.common.truth.Expect
 import com.google.common.truth.Truth.assertThat
 import com.intellij.openapi.project.Project
-<<<<<<< HEAD
-import com.intellij.openapi.util.io.FileUtil
-import com.intellij.openapi.util.io.FileUtilRt
-import com.intellij.openapi.vfs.VfsUtil
-import com.intellij.util.PathUtil
-import org.jetbrains.android.AndroidTestBase
-import org.jetbrains.android.AndroidTestBase.refreshProjectFiles
-import org.jetbrains.annotations.SystemIndependent
-=======
 import com.intellij.openapi.vfs.VfsUtil
 import com.intellij.util.PathUtil
 import org.jetbrains.android.AndroidTestBase
 import org.junit.Rule
->>>>>>> de127946
 import java.io.File
 import java.nio.file.Files
 
@@ -356,89 +335,6 @@
   PRIVACY_SANDBOX_SDK(
     TestProjectToSnapshotPaths.PRIVACY_SANDBOX_SDK,
     isCompatibleWith = { it >= AgpVersionSoftwareEnvironmentDescriptor.AGP_CURRENT },
-<<<<<<< HEAD
-  )
-  ;
-
-  val projectName: String get() = "${template.removePrefix("projects/")}$pathToOpen${if (testName == null) "" else " - $testName"}"
-
-  val templateAbsolutePath: File get() = resolveTestDataPath(template)
-  val additionalRepositories: Collection<File> get() = getAdditionalRepos()
-
-  private fun getTestDataDirectoryWorkspaceRelativePath(): String = "tools/adt/idea/android/testData/snapshots"
-  private fun getAdditionalRepos(): Collection<File> =
-    listOf(File(AndroidTestBase.getTestDataPath(), PathUtil.toSystemDependentName(TestProjectToSnapshotPaths.PSD_SAMPLE_REPO)))
-
-  private fun resolveTestDataPath(testDataPath: @SystemIndependent String): File {
-    val testDataDirectory = TestUtils.resolveWorkspacePath(FileUtilRt.toSystemDependentName(getTestDataDirectoryWorkspaceRelativePath()))
-    return testDataDirectory.resolve(FileUtilRt.toSystemDependentName(testDataPath)).toFile()
-  }
-}
-
-private fun File.replaceContent(change: (String) -> String) {
-  writeText(
-    readText().let {
-      val result = change(it)
-      if (it == result) error("No replacements made")
-      result
-    }
-  )
-}
-
-private fun File.replaceInContent(oldValue: String, newValue: String) {
-  replaceContent { it.replace(oldValue, newValue) }
-}
-
-private fun truncateForV2(settingsFile: File) {
-  val patchedText = settingsFile.readLines().takeWhile { !it.contains("//-v2:truncate-from-here") }.joinToString("\n")
-  Truth.assertThat(patchedText.trim()).isNotEqualTo(settingsFile.readText().trim())
-  settingsFile.writeText(patchedText)
-}
-
-private fun moveGradleRootUnderGradleProjectDirectory(root: File, makeSecondCopy: Boolean = false) {
-  val testJdkName = IdeSdks.getInstance().jdk?.name ?: error("No JDK in test")
-  val newRoot = root.resolve(if (makeSecondCopy) "gradle_project_1" else "gradle_project")
-  val newRoot2 = root.resolve("gradle_project_2")
-  val tempRoot = File(root.path + "_tmp")
-  val ideaDirectory = root.resolve(".idea")
-  val gradleXml = ideaDirectory.resolve("gradle.xml")
-  val miscXml = ideaDirectory.resolve("misc.xml")
-  Files.move(root.toPath(), tempRoot.toPath())
-  Files.createDirectory(root.toPath())
-  Files.move(tempRoot.toPath(), newRoot.toPath())
-  if (makeSecondCopy) {
-    FileUtils.copyDirectory(newRoot, newRoot2)
-    newRoot2
-      .resolve("settings.gradle")
-      .replaceContent { "rootProject.name = 'gradle_project_name'\n$it" } // Give it a name not matching the directory name.
-  }
-  Files.createDirectory(ideaDirectory.toPath())
-
-  fun gradleSettingsFor(rootName: String): String {
-    return """
-      <GradleProjectSettings>
-        <option name="testRunner" value="GRADLE" />
-        <option name="distributionType" value="DEFAULT_WRAPPED" />
-        <option name="externalProjectPath" value="${'$'}PROJECT_DIR${'$'}/$rootName" />
-      </GradleProjectSettings>
-    """
-  }
-
-  gradleXml.writeText(
-    """
-<?xml version="1.0" encoding="UTF-8"?>
-<project version="4">
-  <component name="GradleMigrationSettings" migrationVersion="1" />
-  <component name="GradleSettings">
-    <option name="linkedExternalProjectsSettings">
-        ${gradleSettingsFor(newRoot.name)}
-        ${if (makeSecondCopy) gradleSettingsFor(newRoot2.name) else ""}
-    </option>
-  </component>
-</project>        
-    """.trim()
-  )
-=======
   ),
   APP_WITH_BUILD_FEATURES_ENABLED(TestProjectToSnapshotPaths.APP_WITH_BUILD_FEATURES_ENABLED),
   DEPENDENT_MODULES_ONLY_APP_RUNTIME(
@@ -447,7 +343,6 @@
     setup =
     fun(): () -> Unit {
       StudioFlags.GRADLE_SKIP_RUNTIME_CLASSPATH_FOR_LIBRARIES.override(true)
->>>>>>> de127946
 
       return fun() {
         StudioFlags.GRADLE_SKIP_RUNTIME_CLASSPATH_FOR_LIBRARIES.clearOverride()
@@ -502,26 +397,10 @@
     val preparedProject71 =
       projectRule.prepareTestProject(TestProject.SIMPLE_APPLICATION, agpVersion = AgpVersionSoftwareEnvironmentDescriptor.AGP_71)
 
-<<<<<<< HEAD
-fun IntegrationTestEnvironment.prepareTestProject(
-  testProject: TestProject,
-  name: String = "project",
-  agpVersion: AgpVersionSoftwareEnvironmentDescriptor = AGP_CURRENT
-): PreparedTestProject {
-  val root = prepareGradleProject(
-    testProject.templateAbsolutePath,
-    testProject.additionalRepositories,
-    name,
-    agpVersion,
-    ndkVersion = SdkConstants.NDK_DEFAULT_VERSION
-  )
-  testProject.patch(agpVersion, root)
-=======
     val root = preparedProject71.root
     expect.that(root.resolve("app/build.gradle").readText()).doesNotContain(namespaceSubstring)
     expect.that(root.resolve("app/src/main/AndroidManifest.xml").readText()).contains(packageSubstring)
   }
->>>>>>> de127946
 
   open fun testMigratePackageAttribute_agp80() {
     val preparedProject80 =
