/*
 * Copyright (C) 2025 The Android Open Source Project
 *
 * Licensed under the Apache License, Version 2.0 (the "License");
 * you may not use this file except in compliance with the License.
 * You may obtain a copy of the License at
 *
 *      http://www.apache.org/licenses/LICENSE-2.0
 *
 * Unless required by applicable law or agreed to in writing, software
 * distributed under the License is distributed on an "AS IS" BASIS,
 * WITHOUT WARRANTIES OR CONDITIONS OF ANY KIND, either express or implied.
 * See the License for the specific language governing permissions and
 * limitations under the License.
 */
package com.android.tools.idea.gradle.project.sync.runsIndexingWithGradlePhasedSync

import com.android.builder.model.v2.models.Versions
import com.android.testutils.TestUtils
import com.android.testutils.TestUtils.getSdk
import com.android.tools.idea.gradle.project.sync.internal.ProjectDumper
import com.android.tools.idea.gradle.project.sync.internal.dump
import com.android.tools.idea.gradle.project.sync.internal.dumpAndroidIdeModel
import com.android.tools.idea.gradle.project.sync.internal.isKotlinBuildScript
import com.android.tools.idea.gradle.project.sync.snapshots.TestProject
import com.android.tools.idea.testing.nameProperties
import com.intellij.openapi.Disposable
import com.intellij.openapi.externalSystem.ExternalSystemModulePropertyManager
import com.intellij.openapi.module.Module
import com.intellij.openapi.project.Project
import com.intellij.openapi.project.modules
import com.intellij.openapi.roots.ProjectRootManager
import com.intellij.util.application
import org.jetbrains.plugins.gradle.service.project.ProjectResolverContext
import org.jetbrains.plugins.gradle.service.syncAction.GradleSyncListener
import java.io.File

abstract class PhasedSyncSnapshotTestBase {

  private val modelDumpSyncContributor = ModelDumpSyncContributor()
  internal val intermediateDump get() = modelDumpSyncContributor.intermediateDump
  internal val knownAndroidPaths get() = modelDumpSyncContributor.knownAndroidPaths


  @Suppress("UnstableApiUsage")
  fun setupPhasedSyncIntermediateStateCollector(disposable: Disposable) {
    application.messageBus.connect(disposable)
      .subscribe(GradleSyncListener.TOPIC, modelDumpSyncContributor)
  }

  companion object {
    val phasedSyncTestProjects = listOf(
      TestProject.SIMPLE_APPLICATION,
      TestProject.SIMPLE_APPLICATION_VIA_SYMLINK,
      TestProject.SIMPLE_APPLICATION_APP_VIA_SYMLINK,
      TestProject.SIMPLE_APPLICATION_NOT_AT_ROOT,
      TestProject.SIMPLE_APPLICATION_MULTIPLE_ROOTS,
      TestProject.SIMPLE_APPLICATION_WITH_UNNAMED_DIMENSION,
      TestProject.SIMPLE_APPLICATION_WITH_ANDROID_CAR,
      TestProject.SIMPLE_APPLICATION_WITH_SCREENSHOT_TEST,
      TestProject.PURE_JAVA_PROJECT,
      TestProject.MAIN_IN_ROOT,
      TestProject.NESTED_MODULE,
      TestProject.BASIC_WITH_EMPTY_SETTINGS_FILE,
      TestProject.TRANSITIVE_DEPENDENCIES,
      TestProject.WITH_GRADLE_METADATA,
      TestProject.TEST_FIXTURES,
      TestProject.TEST_ONLY_MODULE,
      TestProject.APP_WITH_ML_MODELS,
      TestProject.MULTI_FLAVOR,
      TestProject.MULTI_FLAVOR_SWITCH_VARIANT,
      TestProject.MULTI_FLAVOR_WITH_FILTERING,
      TestProject.NON_STANDARD_SOURCE_SET_DEPENDENCIES,
      TestProject.NON_STANDARD_SOURCE_SET_DEPENDENCIES_MANUAL_TEST_FIXTURES_WORKAROUND,
      TestProject.KOTLIN_GRADLE_DSL,
      TestProject.NEW_SYNC_KOTLIN_TEST,
      TestProject.PSD_SAMPLE_GROOVY,
      TestProject.COMPOSITE_BUILD,
      TestProject.APP_WITH_BUILDSRC,
      TestProject.APP_WITH_BUILDSRC_AND_SETTINGS_PLUGIN,
      TestProject.KOTLIN_MULTIPLATFORM,
      TestProject.KOTLIN_MULTIPLATFORM_WITHJS,
      TestProject.KOTLIN_MULTIPLATFORM_IOS,
      TestProject.KOTLIN_MULTIPLATFORM_JVM,
      TestProject.KOTLIN_MULTIPLATFORM_JVM_KMPAPP,
      TestProject.KOTLIN_MULTIPLATFORM_JVM_KMPAPP_WITHINTERMEDIATE,
      TestProject.KOTLIN_MULTIPLATFORM_MULTIPLE_SOURCE_SET_PER_ANDROID_COMPILATION,
      TestProject.KOTLIN_KAPT,
      TestProject.API_DEPENDENCY,
      TestProject.LIGHT_SYNC_REFERENCE,
      TestProject.NON_STANDARD_SOURCE_SETS,
      TestProject.BUILDSRC_WITH_COMPOSITE,
      TestProject.PRIVACY_SANDBOX_SDK,
      TestProject.APP_WITH_BUILD_FEATURES_ENABLED,
      TestProject.DEPENDENT_MODULES_ONLY_APP_RUNTIME,
      TestProject.BUILD_CONFIG_AS_BYTECODE_ENABLED,
      TestProject.TEST_STATIC_DIR,

      TestProject.COMPATIBILITY_TESTS_AS_36_NO_IML,
      TestProject.COMPATIBILITY_TESTS_AS_36,
      TestProject.TWO_JARS,
      TestProject.ANDROID_KOTLIN_MULTIPLATFORM,
    )
  }
}


data class ModuleDumpWithType(
  val rootModuleNames: List<String>,
  val phasedSyncModuleNames : List<String>,
  val androidModuleNames: List<String>,
  val projectStructure: Sequence<String>,
  val ideModels: Sequence<String>
)

fun ModuleDumpWithType.projectStructure() : String = annotate().projectStructure.joinToString(separator = "\n")
fun ModuleDumpWithType.ideModels() : String = annotate().ideModels.joinToString(separator = "\n")
fun ModuleDumpWithType.filterOutRootModule() = excludeByModuleName(rootModuleNames)
fun ModuleDumpWithType.filterToPhasedSyncModules() = includeByModuleName(phasedSyncModuleNames)
fun ModuleDumpWithType.filterToAndroidModules() = includeByModuleName(androidModuleNames)

fun ModuleDumpWithType.annotate() = copy(
  projectStructure = projectStructure.annotate(phasedSyncModuleNames, androidModuleNames),
  ideModels = ideModels.annotate(phasedSyncModuleNames, androidModuleNames)
)

fun Sequence<String>.annotate(
  phasedSyncModuleNames: List<String>,
  androidModuleNames: List<String>
) = this.map { line ->
  buildString {
    if (phasedSyncModuleNames.any { line.contains("MODULE ($it)") })
      append("PHASED")
    else
      append("LEGACY")
    append(" ")
    if (androidModuleNames.any { line.contains("MODULE ($it)") })
      append("ANDROID")
    else
      append("NON-ANDROID")
    append(" ")
    append(line)
  }
}

fun ModuleDumpWithType.filterOutExpectedInconsistencies() = copy(
  projectStructure = projectStructure.filter { line ->
    !line.contains("BUILD_TASKS") // We don't set up tasks in phased sync
  })

fun Project.dumpModules(knownAndroidPaths: Set<File>): ModuleDumpWithType {
  // Filter KTS modules since with IntelliJ 2025.2 there are differences between intermediate and full sync b/431159711
  val modulesFiltered = modules.filter { !it.isKotlinBuildScript }
  return ModuleDumpWithType(
    rootModuleNames = modulesFiltered
      .groupBy {
        ExternalSystemModulePropertyManager.getInstance(it).getLinkedProjectPath()
      }.mapValues {
        it.value.minBy { it.name.length }
      }.filter { (linkedProjectPath, module) ->
        ExternalSystemModulePropertyManager.getInstance(module).getRootProjectPath() == linkedProjectPath
      }.values.map {
        it.name
      },
    phasedSyncModuleNames = modulesFiltered.filter { it.moduleFilePath.isEmpty() }.map { it.name },
    androidModuleNames = modulesFiltered.filter { it.projectDirectory() in knownAndroidPaths }.map { it.name },
    projectStructure = dumpAllModuleEntries(),
    ideModels = dumpAllIdeModels()
  )
}

private fun Project.dumpAllModuleEntries() : Sequence<String> {
  val dumper = createDumper()
  modules.sortedBy { it.name }.forEach {
    dumper.dump(it)
  }

  return dumper.toString().nameProperties()
}

private fun Project.dumpAllIdeModels() : Sequence<String> {
  val dumper = createDumper()
  dumper.dumpAndroidIdeModel(
      this,
      kotlinModels = { null },
      kaptModels = { null },
      mppModels = { null },
      externalProjects = { null },
<<<<<<< HEAD
=======
      // We have full variant information set up in the GradleAndroidModel in phased sync case
      // without the dependencies, whereas that's not the case formerly.
      dumpAllVariants = false,
      // IdeModelDumper dump the root project structure by default, we don't want that here
      dumpRootModuleProjectStructure = false,
      // IdeModelDumper dumps only one entry from each linked group to prevent noise, but we should
      // compare everything here.
      dumpAllLinkedModules = true
>>>>>>> fedb26e2
  )

  return dumper.toString().nameProperties()
}


private fun Project.createDumper() = ProjectDumper(
  androidSdk = getSdk().toFile(),
  devBuildHome = TestUtils.getWorkspaceRoot().toFile(),
  projectJdk = ProjectRootManager.getInstance(this).projectSdk,
  forSnapshotComparison = true
)

private fun Module.projectDirectory(): File? = ExternalSystemModulePropertyManager.getInstance(this).getLinkedProjectPath()?.let { File(it) }

val DEPENDENCY_RELATED_PROPERTIES = setOf(
  "/ORDER_ENTRY",
  "/LIBRARY",
)


private fun String.nameProperties(): Sequence<String> =
  this
    .splitToSequence('\n')
    .let { nameProperties(
      it,
      attachValue = true,
      // Make sure the top level entries where all children end up being filtered also gets filtered
      skipTopLevel = true
    ) }
    .map { it.first }

private fun ModuleDumpWithType.excludeByModuleName(names: List<String>) = copy (
  projectStructure = projectStructure.filter { line ->
    names.none { line.contains("MODULE ($it)") }
  },
  ideModels = ideModels.filter { line ->
    names.none { line.contains("MODULE ($it)") }
  }
)

private fun ModuleDumpWithType.includeByModuleName(names: List<String>) = copy (
  projectStructure = projectStructure.filter { line ->
    names.any { line.contains("MODULE ($it)") }
  },
  ideModels = ideModels.filter { line ->
    names.any { line.contains("MODULE ($it)") }
  }
)

@Suppress("UnstableApiUsage")
internal class ModelDumpSyncContributor: GradleSyncListener {
  val knownAndroidPaths = mutableSetOf<File>()
  lateinit var intermediateDump: ModuleDumpWithType

  override fun onModelFetchCompleted(context: ProjectResolverContext) {
    // Multiple composite builds can invoke this method, so keeping track of all android projects
    knownAndroidPaths += context.allBuilds.flatMap { buildModel ->
      buildModel.projects.sortedBy{ it.path }.filter { projectModel ->
        context.getProjectModel(projectModel, Versions::class.java) != null
      }.map {
        it.projectDirectory
      }
    }

    intermediateDump = context.project.dumpModules(knownAndroidPaths)
  }
}
<|MERGE_RESOLUTION|>--- conflicted
+++ resolved
@@ -186,17 +186,6 @@
       kaptModels = { null },
       mppModels = { null },
       externalProjects = { null },
-<<<<<<< HEAD
-=======
-      // We have full variant information set up in the GradleAndroidModel in phased sync case
-      // without the dependencies, whereas that's not the case formerly.
-      dumpAllVariants = false,
-      // IdeModelDumper dump the root project structure by default, we don't want that here
-      dumpRootModuleProjectStructure = false,
-      // IdeModelDumper dumps only one entry from each linked group to prevent noise, but we should
-      // compare everything here.
-      dumpAllLinkedModules = true
->>>>>>> fedb26e2
   )
 
   return dumper.toString().nameProperties()
