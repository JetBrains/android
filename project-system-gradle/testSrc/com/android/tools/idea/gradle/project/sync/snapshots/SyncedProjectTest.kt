--- conflicted
+++ resolved
@@ -91,14 +91,8 @@
   @Test
   fun testAppWithBuildSrcAndSettingsPlugin() = testProject(TestProject.APP_WITH_BUILDSRC_AND_SETTINGS_PLUGIN)
 
-<<<<<<< HEAD
-  // TODO(b/279759255)
-  // @Test
-  // fun testCompatibilityAs36() = testProject(TestProject.COMPATIBILITY_TESTS_AS_36)
-=======
   @Test
   fun testCompatibilityAs36() = testProject(TestProject.COMPATIBILITY_TESTS_AS_36)
->>>>>>> 574fcae1
 
   @Test
   fun testCompatibilityAs36NoIml() = testProject(TestProject.COMPATIBILITY_TESTS_AS_36_NO_IML)
@@ -177,10 +171,6 @@
     testProject(TestProject.KOTLIN_MULTIPLATFORM_MULTIPLE_SOURCE_SET_PER_ANDROID_COMPILATION)
 
   @Test
-  fun testKotlinMultiplatform_multiple_source_set_per_android_compilation() =
-    testProject(TestProject.KOTLIN_MULTIPLATFORM_MULTIPLE_SOURCE_SET_PER_ANDROID_COMPILATION)
-
-  @Test
   fun testMultiFlavor() = testProject(TestProject.MULTI_FLAVOR)
 
   @Test
@@ -254,7 +244,6 @@
   fun testBuildSrcWithComposite() = testProject(TestProject.BUILDSRC_WITH_COMPOSITE)
 
   @Test
-  @Ignore("Privacy sandbox SDK support is planned in AGP 8.3.0")
   fun testPrivacySandboxSdkProject() = testProject(TestProject.PRIVACY_SANDBOX_SDK)
 
   @Test
