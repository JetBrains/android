--- conflicted
+++ resolved
@@ -25,15 +25,8 @@
 import com.android.tools.idea.projectsystem.gradle.getGradleProjectPath
 import com.android.tools.idea.testing.AndroidGradleTests
 import com.android.tools.idea.testing.AndroidProjectRule
-<<<<<<< HEAD
-import com.android.tools.idea.testing.OpenPreparedProjectOptions
-import com.android.tools.idea.testing.onEdt
-import com.android.tools.idea.testing.openPreparedProject
-import com.android.tools.idea.testing.requestSyncAndWait
-=======
 import com.android.tools.idea.testing.IntegrationTestEnvironmentRule
 import com.android.tools.idea.testing.openPreparedProject
->>>>>>> de127946
 import com.google.common.truth.Expect
 import com.google.common.truth.Truth.assertThat
 import com.intellij.openapi.application.ApplicationManager
@@ -77,14 +70,10 @@
   @Test
   fun testModelBuildServiceInCompositeBuilds() {
     val compositeBuild = projectRule.prepareTestProject(TestProject.COMPOSITE_BUILD, "project")
-<<<<<<< HEAD
-    CapturePlatformModelsProjectResolverExtension.registerTestHelperProjectResolver(projectRule.fixture.testRootDisposable)
-=======
     CapturePlatformModelsProjectResolverExtension.registerTestHelperProjectResolver(
       CapturePlatformModelsProjectResolverExtension.TestGradleModels(),
       projectRule.testRootDisposable
     )
->>>>>>> de127946
     compositeBuild.open { project ->
       for (module in ModuleManager.getInstance(project).modules) {
         if (ExternalSystemApiUtil.getExternalModuleType(module) == "sourceSet") continue
@@ -346,13 +335,9 @@
     }) { project ->
 
       root.resolve("settings.gradle").writeText("Thread.sleep(200); println('waiting!'); Thread.sleep(30_000)")
-<<<<<<< HEAD
-      project.requestSyncAndWait()
-=======
       AndroidGradleTests.syncProject(project, GradleSyncInvoker.Request.testRequest()) {
         // Do not check status.
       }
->>>>>>> de127946
 
       // Cancelling sync does not change the current state.
       expect.that(GradleSyncState.getInstance(project).lastSyncFailed()).isFalse()
@@ -480,8 +465,6 @@
       """.trimMargin())
   }
 
-<<<<<<< HEAD
-=======
   @Test
   fun testSimpleApplicationReopened() {
     val preparedProject = projectRule.prepareTestProject(TestProject.SIMPLE_APPLICATION)
@@ -534,7 +517,6 @@
     }
   }
 
->>>>>>> de127946
   private fun PreparedTestProject.openProjectWithEventLogging(
     outputHandler: (Project.(String) -> Unit)? = null,
     body: (Project) -> Unit = {}
@@ -546,40 +528,6 @@
     val completedChanged = CountDownLatch(1)
     val log = buildString {
       open(
-<<<<<<< HEAD
-        options = OpenPreparedProjectOptions(
-          verifyOpened = { /* do nothing */ },
-          outputHandler = outputHandler,
-          subscribe = {
-            it.subscribe(GRADLE_SYNC_TOPIC, object : GradleSyncListenerWithRoot {
-              override fun syncStarted(project: Project, rootProjectPath: @SystemIndependent String) {
-                appendLine("started(${rootProjectPath.toLocalPath()})")
-              }
-
-              override fun syncFailed(project: Project, errorMessage: String, rootProjectPath: @SystemIndependent String) {
-                appendLine("failed(${rootProjectPath.toLocalPath()}): $errorMessage")
-              }
-
-              override fun syncSucceeded(project: Project, rootProjectPath: @SystemIndependent String) {
-                appendLine("succeeded(${rootProjectPath.toLocalPath()})")
-              }
-
-              override fun syncSkipped(project: Project) {
-                appendLine("skipped")
-              }
-
-              override fun syncCancelled(project: Project, rootProjectPath: @SystemIndependent String) {
-                appendLine("cancelled(${rootProjectPath.toLocalPath()})")
-              }
-            })
-            it.subscribe(PROJECT_SYSTEM_SYNC_TOPIC, object: ProjectSystemSyncManager.SyncResultListener {
-              override fun syncEnded(result: SyncResult) {
-                appendLine("ended: $result")
-                completedChanged.countDown()
-              }
-            })
-          })
-=======
         updateOptions = {
           it.copy(
             verifyOpened = { /* do nothing */ },
@@ -615,7 +563,6 @@
             }
           )
         }
->>>>>>> de127946
       ) { project ->
         // When sync is cancelled, and it is detected by handling `FinishBuildEvent` with `SuccessResult` the `syncCancelled` event might be
         // delivered after we reach this point.
