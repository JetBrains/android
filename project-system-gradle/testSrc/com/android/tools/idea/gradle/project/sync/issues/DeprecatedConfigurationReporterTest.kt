--- conflicted
+++ resolved
@@ -35,11 +35,6 @@
 
   override fun setUp() {
     super.setUp()
-<<<<<<< HEAD
-    messageStub = GradleSyncMessagesStub.replaceSyncMessagesService(project, testRootDisposable)
-    messageStub.removeAllMessages()
-=======
->>>>>>> de127946
     reporter = DeprecatedConfigurationReporter()
     module1 = createModule("app")
     module2 = createModule("lib")
