/*
 * Copyright (C) 2023 The Android Open Source Project
 *
 * Licensed under the Apache License, Version 2.0 (the "License");
 * you may not use this file except in compliance with the License.
 * You may obtain a copy of the License at
 *
 *      http://www.apache.org/licenses/LICENSE-2.0
 *
 * Unless required by applicable law or agreed to in writing, software
 * distributed under the License is distributed on an "AS IS" BASIS,
 * WITHOUT WARRANTIES OR CONDITIONS OF ANY KIND, either express or implied.
 * See the License for the specific language governing permissions and
 * limitations under the License.
 */
package com.android.tools.idea.gradle.project.sync.errors.integration

import com.android.tools.idea.gradle.project.sync.errors.UnsupportedGradleVersionIssueChecker
import com.android.tools.idea.gradle.project.sync.quickFixes.OpenStudioProxySettingsQuickFix
import com.android.tools.idea.gradle.project.sync.snapshots.AndroidCoreTestProject
import com.android.tools.idea.gradle.project.sync.snapshots.TestProjectDefinition.Companion.prepareTestProject
import com.android.utils.FileUtils
import com.google.wireless.android.sdk.stats.AndroidStudioEvent
import com.intellij.openapi.util.io.NioFiles
import org.jetbrains.plugins.gradle.issue.quickfix.GradleWrapperSettingsOpenQuickFix
import org.junit.Assert
import org.junit.Test
import java.net.InetAddress
import java.net.UnknownHostException

class GradleDistributionInstallIssueCheckerTest : AbstractIssueCheckerIntegrationTest() {

  @Test
  fun testNoWriteAccess() {
    val preparedProject = projectRule.prepareTestProject(AndroidCoreTestProject.SIMPLE_APPLICATION)
    val wrapperFile = preparedProject.root.resolve("gradle/wrapper/gradle-wrapper.properties")
    wrapperFile.writeText("""
      distributionBase=PROJECT
      distributionPath=wrapper/dists
      distributionUrl=https\://services.gradle.org/distributions/gradle-8.3-rc-2-bin.zip
      zipStoreBase=PROJECT
      zipStorePath=wrapper/dists
    """.trimIndent())

    val distsDir = preparedProject.root.resolve("wrapper/dists")
    FileUtils.mkdirs(distsDir)
    NioFiles.setReadOnly(distsDir.toPath(), true)

    runSyncAndCheckBuildIssueFailure(
      preparedProject = preparedProject,
      verifyBuildIssue = { _, buildIssue ->
        expect.that(buildIssue).isNotNull()
        expect.that(buildIssue.description).contains("Could not install Gradle distribution from 'https://services.gradle.org/distributions/gradle-8.3-rc-2-bin.zip'.")
        expect.that(buildIssue.description).contains("Reason: java.lang.RuntimeException: Could not create parent directory for lock file ")
        expect.that(buildIssue.description).contains("""
                Please ensure Android Studio can write to the specified Gradle wrapper distribution directory.
                You can also change Gradle home directory in Gradle Settings.
              """.trimIndent())
        expect.that(buildIssue.quickFixes.map { it::class.java }).isEqualTo(listOf(
          UnsupportedGradleVersionIssueChecker.OpenGradleSettingsQuickFix::class.java,
          GradleWrapperSettingsOpenQuickFix::class.java
        ))
      },
      expectedFailureReported = AndroidStudioEvent.GradleSyncFailure.GRADLE_DISTRIBUTION_INSTALL_ERROR,
      expectedPhasesReported = """
        FAILURE : SYNC_TOTAL
<<<<<<< HEAD
=======
      """.trimIndent(),
      expectedFailureDetailsString = """
        failure {
          error {
            exception: org.gradle.tooling.GradleConnectionException
              at: [0]org.gradle.tooling.internal.consumer.DistributionFactory${'$'}ZippedDistribution#getToolingImplementationClasspath
            exception: java.lang.RuntimeException
              at: [0]org.gradle.internal.file.locking.ExclusiveFileAccessManager#access
          }
        }
>>>>>>> 8b7d83e8
      """.trimIndent()
    )
  }

  @Test
  fun testConnectionRefusedHost() {
    val preparedProject = projectRule.prepareTestProject(AndroidCoreTestProject.SIMPLE_APPLICATION)
    val wrapperFile = preparedProject.root.resolve("gradle/wrapper/gradle-wrapper.properties")
    wrapperFile.writeText("""
      distributionBase=PROJECT
      distributionPath=wrapper/dists
      distributionUrl=https\://127.0.0.1:1234/distributions/gradle-8.3-rc-2-bin.zip
      zipStoreBase=PROJECT
      zipStorePath=wrapper/dists
    """.trimIndent())

    runSyncAndCheckBuildIssueFailure(
      preparedProject,
      { _, buildIssue ->
        expect.that(buildIssue).isNotNull()
        expect.that(buildIssue.description).isEqualTo("""
          Could not install Gradle distribution from 'https://127.0.0.1:1234/distributions/gradle-8.3-rc-2-bin.zip'.
          Reason: java.net.ConnectException: Connection refused
          
          Please ensure <a href="open_gradle_wrapper_settings">gradle distribution url</a> is correct.
          If you are behind an HTTP proxy, please <a href="open.proxy.settings">configure the proxy settings</a>.
        """.trimIndent())
        expect.that(buildIssue.quickFixes.map { it::class.java }).isEqualTo(listOf(
          GradleWrapperSettingsOpenQuickFix::class.java,
          OpenStudioProxySettingsQuickFix::class.java
        ))
      },
      AndroidStudioEvent.GradleSyncFailure.GRADLE_DISTRIBUTION_INSTALL_ERROR,
      expectedPhasesReported = """
        FAILURE : SYNC_TOTAL
<<<<<<< HEAD
=======
      """.trimIndent(),
      expectedFailureDetailsString = """
        failure {
          error {
            exception: org.gradle.tooling.GradleConnectionException
              at: [0]org.gradle.tooling.internal.consumer.DistributionFactory${'$'}ZippedDistribution#getToolingImplementationClasspath
            exception: java.net.ConnectException
              at: [0]sun.nio.ch.Net#pollConnect
          }
        }
>>>>>>> 8b7d83e8
      """.trimIndent()
    )
  }

  @Test
  fun testUnknownHost() {
    val unknownHost = "services.gradle.org.invalid"
    Assert.assertThrows(UnknownHostException::class.java) { InetAddress.getByName(unknownHost) }
    val preparedProject = projectRule.prepareTestProject(AndroidCoreTestProject.SIMPLE_APPLICATION)
    val wrapperFile = preparedProject.root.resolve("gradle/wrapper/gradle-wrapper.properties")
    wrapperFile.writeText("""
      distributionBase=PROJECT
      distributionPath=wrapper/dists
      distributionUrl=https\://$unknownHost/distributions/gradle-8.3-rc-2-bin.zip
      zipStoreBase=PROJECT
      zipStorePath=wrapper/dists
    """.trimIndent())
    runSyncAndCheckBuildIssueFailure(
      preparedProject,
      { _, buildIssue ->
        expect.that(buildIssue).isNotNull()
        expect.that(buildIssue.description).isEqualTo("""
          Could not install Gradle distribution from 'https://$unknownHost/distributions/gradle-8.3-rc-2-bin.zip'.
          Reason: java.net.UnknownHostException: $unknownHost
          
          Please ensure <a href="open_gradle_wrapper_settings">gradle distribution url</a> is correct.
          If you are behind an HTTP proxy, please <a href="open.proxy.settings">configure the proxy settings</a>.
        """.trimIndent())
        expect.that(buildIssue.quickFixes.map { it::class.java }).isEqualTo(listOf(
          GradleWrapperSettingsOpenQuickFix::class.java,
          OpenStudioProxySettingsQuickFix::class.java
        ))
      },
      AndroidStudioEvent.GradleSyncFailure.GRADLE_DISTRIBUTION_INSTALL_ERROR,
      expectedPhasesReported = """
        FAILURE : SYNC_TOTAL
<<<<<<< HEAD
=======
      """.trimIndent(),
      expectedFailureDetailsString = """
        failure {
          error {
            exception: org.gradle.tooling.GradleConnectionException
              at: [0]org.gradle.tooling.internal.consumer.DistributionFactory${'$'}ZippedDistribution#getToolingImplementationClasspath
            exception: java.net.UnknownHostException
              at: [0]sun.nio.ch.NioSocketImpl#connect
          }
        }
>>>>>>> 8b7d83e8
      """.trimIndent()
    )
  }
}<|MERGE_RESOLUTION|>--- conflicted
+++ resolved
@@ -64,8 +64,6 @@
       expectedFailureReported = AndroidStudioEvent.GradleSyncFailure.GRADLE_DISTRIBUTION_INSTALL_ERROR,
       expectedPhasesReported = """
         FAILURE : SYNC_TOTAL
-<<<<<<< HEAD
-=======
       """.trimIndent(),
       expectedFailureDetailsString = """
         failure {
@@ -76,7 +74,6 @@
               at: [0]org.gradle.internal.file.locking.ExclusiveFileAccessManager#access
           }
         }
->>>>>>> 8b7d83e8
       """.trimIndent()
     )
   }
@@ -112,8 +109,6 @@
       AndroidStudioEvent.GradleSyncFailure.GRADLE_DISTRIBUTION_INSTALL_ERROR,
       expectedPhasesReported = """
         FAILURE : SYNC_TOTAL
-<<<<<<< HEAD
-=======
       """.trimIndent(),
       expectedFailureDetailsString = """
         failure {
@@ -124,7 +119,6 @@
               at: [0]sun.nio.ch.Net#pollConnect
           }
         }
->>>>>>> 8b7d83e8
       """.trimIndent()
     )
   }
@@ -161,8 +155,6 @@
       AndroidStudioEvent.GradleSyncFailure.GRADLE_DISTRIBUTION_INSTALL_ERROR,
       expectedPhasesReported = """
         FAILURE : SYNC_TOTAL
-<<<<<<< HEAD
-=======
       """.trimIndent(),
       expectedFailureDetailsString = """
         failure {
@@ -173,7 +165,6 @@
               at: [0]sun.nio.ch.NioSocketImpl#connect
           }
         }
->>>>>>> 8b7d83e8
       """.trimIndent()
     )
   }
