/*
 * Copyright (C) 2017 The Android Open Source Project
 *
 * Licensed under the Apache License, Version 2.0 (the "License");
 * you may not use this file except in compliance with the License.
 * You may obtain a copy of the License at
 *
 *      http://www.apache.org/licenses/LICENSE-2.0
 *
 * Unless required by applicable law or agreed to in writing, software
 * distributed under the License is distributed on an "AS IS" BASIS,
 * WITHOUT WARRANTIES OR CONDITIONS OF ANY KIND, either express or implied.
 * See the License for the specific language governing permissions and
 * limitations under the License.
 */
package com.android.tools.idea.projectsystem

import com.android.tools.idea.gradle.dependencies.GradleDependencyManager
import com.android.tools.idea.gradle.project.GradleProjectInfo
import com.android.tools.idea.gradle.project.build.BuildStatus
import com.android.tools.idea.gradle.project.build.GradleBuildState
import com.android.tools.idea.gradle.project.build.GradleProjectBuilder
import com.android.tools.idea.gradle.project.sync.GradleSyncInvoker
import com.android.tools.idea.gradle.project.sync.GradleSyncState
import com.android.tools.idea.projectsystem.ProjectSystemSyncManager.SyncReason
import com.android.tools.idea.projectsystem.ProjectSystemSyncManager.SyncResult
import com.android.tools.idea.projectsystem.ProjectSystemSyncManager.SyncResultListener
import com.android.tools.idea.projectsystem.gradle.GradleProjectSystemSyncManager
import com.android.tools.idea.testing.IdeComponents
import com.google.common.truth.Truth.assertThat
import com.google.common.util.concurrent.ListenableFuture
import com.intellij.ide.startup.impl.StartupManagerImpl
import com.intellij.openapi.application.ApplicationManager
import com.intellij.openapi.project.Project
import com.intellij.openapi.startup.StartupManager
<<<<<<< HEAD
import com.intellij.testFramework.PlatformTestCase
import com.intellij.util.messages.MessageBusConnection
import org.mockito.Mockito.`when`
import org.mockito.Mockito.any
import org.mockito.Mockito.doAnswer
import org.mockito.Mockito.mock
import org.mockito.Mockito.never
import org.mockito.Mockito.same
import org.mockito.Mockito.verify

class GradleProjectSystemSyncManagerTest : PlatformTestCase() {
  private lateinit var ideComponents: IdeComponents
=======
import com.intellij.testFramework.JavaProjectTestCase
import com.intellij.testFramework.replaceService
import com.intellij.util.messages.MessageBusConnection
import org.mockito.Mockito.*

class GradleProjectSystemSyncManagerTest : JavaProjectTestCase() {
>>>>>>> 12e77d2e
  private lateinit var gradleProjectInfo: GradleProjectInfo
  private lateinit var syncManager: ProjectSystemSyncManager
  private lateinit var gradleBuildState: GradleBuildState
  private lateinit var gradleSyncState: GradleSyncState
  private lateinit var syncInvoker: GradleSyncInvoker

  private lateinit var syncTopicConnection: MessageBusConnection
  private lateinit var syncTopicListener: SyncResultListener

  override fun setUp() {
    super.setUp()

    syncInvoker = IdeComponents.mockApplicationService(GradleSyncInvoker::class.java, testRootDisposable)

    IdeComponents.mockProjectService(project, GradleDependencyManager::class.java, testRootDisposable)
    IdeComponents.mockProjectService(project, GradleProjectBuilder::class.java, testRootDisposable)
    gradleProjectInfo = IdeComponents.mockProjectService(project, GradleProjectInfo::class.java, testRootDisposable)
    `when`<Boolean>(gradleProjectInfo.isBuildWithGradle).thenReturn(true)

    syncManager = GradleProjectSystemSyncManager(myProject)
    gradleBuildState = GradleBuildState.getInstance(myProject)
    gradleSyncState = GradleSyncState.getInstance(myProject)

    syncTopicConnection = project.messageBus.connect()
    syncTopicListener = mock(SyncResultListener::class.java)
    syncTopicConnection.subscribe(PROJECT_SYSTEM_SYNC_TOPIC, syncTopicListener)
  }

  private fun emulateSync(syncSuccessful: Boolean, buildResult: BuildStatus?):
      ListenableFuture<SyncResult> {

    doAnswer { invocation ->
      val request = invocation.getArgument<GradleSyncInvoker.Request>(1)

      ApplicationManager.getApplication().invokeAndWait {
        gradleSyncState.syncStarted(request, null)

        if (syncSuccessful) {
          gradleSyncState.syncSucceeded()
        }
        else {
          gradleSyncState.syncFailed("", null, null)
        }
      }
<<<<<<< HEAD
    }).`when`(syncInvoker).requestProjectSync(any(), any<GradleSyncInvoker.Request>())
=======
    }.`when`(syncInvoker).requestProjectSync(any(), any())

    return syncManager.syncProject(SyncReason.PROJECT_MODIFIED, requireSourceGeneration)
  }
>>>>>>> 12e77d2e

    val listenableFuture = syncManager.syncProject(SyncReason.PROJECT_MODIFIED)
    if (buildResult != null) {
      ApplicationManager.getApplication().invokeAndWait { gradleBuildState.buildFinished(buildResult) }
    }
    return listenableFuture
  }

  fun testSyncProject_uninitializedProject() {
    val startupManager = object : StartupManagerImpl(project) {
      override fun startupActivityPassed(): Boolean {
        return false // this will make Project.isInitialized return false;
      }

      override fun runWhenProjectIsInitialized(action: Runnable) {
        action.run()
      }
    }

    project.replaceService(StartupManager::class.java, startupManager, testRootDisposable)
    // http://b/62543184
    `when`(gradleProjectInfo.isImportedProject).thenReturn(true)

    project.getProjectSystem().getSyncManager().syncProject(SyncReason.PROJECT_LOADED)
    verify(syncInvoker, never()).requestProjectSync(same(project), any<GradleSyncInvoker.Request>())
  }

  fun testGetLastSyncResult_unknownIfNeverSynced() {
    assertThat(syncManager.getLastSyncResult()).isSameAs(SyncResult.UNKNOWN)
  }

  fun testGetLastSyncResult_sameAsSyncResult() {
    emulateSync(true, BuildStatus.SUCCESS)

    assertThat(syncManager.getLastSyncResult()).isSameAs(SyncResult.SUCCESS)
  }
}<|MERGE_RESOLUTION|>--- conflicted
+++ resolved
@@ -33,7 +33,6 @@
 import com.intellij.openapi.application.ApplicationManager
 import com.intellij.openapi.project.Project
 import com.intellij.openapi.startup.StartupManager
-<<<<<<< HEAD
 import com.intellij.testFramework.PlatformTestCase
 import com.intellij.util.messages.MessageBusConnection
 import org.mockito.Mockito.`when`
@@ -46,14 +45,6 @@
 
 class GradleProjectSystemSyncManagerTest : PlatformTestCase() {
   private lateinit var ideComponents: IdeComponents
-=======
-import com.intellij.testFramework.JavaProjectTestCase
-import com.intellij.testFramework.replaceService
-import com.intellij.util.messages.MessageBusConnection
-import org.mockito.Mockito.*
-
-class GradleProjectSystemSyncManagerTest : JavaProjectTestCase() {
->>>>>>> 12e77d2e
   private lateinit var gradleProjectInfo: GradleProjectInfo
   private lateinit var syncManager: ProjectSystemSyncManager
   private lateinit var gradleBuildState: GradleBuildState
@@ -65,12 +56,13 @@
 
   override fun setUp() {
     super.setUp()
+    ideComponents = IdeComponents(myProject)
 
-    syncInvoker = IdeComponents.mockApplicationService(GradleSyncInvoker::class.java, testRootDisposable)
+    syncInvoker = ideComponents.mockApplicationService(GradleSyncInvoker::class.java)
 
-    IdeComponents.mockProjectService(project, GradleDependencyManager::class.java, testRootDisposable)
-    IdeComponents.mockProjectService(project, GradleProjectBuilder::class.java, testRootDisposable)
-    gradleProjectInfo = IdeComponents.mockProjectService(project, GradleProjectInfo::class.java, testRootDisposable)
+    ideComponents.mockProjectService(GradleDependencyManager::class.java)
+    ideComponents.mockProjectService(GradleProjectBuilder::class.java)
+    gradleProjectInfo = ideComponents.mockProjectService(GradleProjectInfo::class.java)
     `when`<Boolean>(gradleProjectInfo.isBuildWithGradle).thenReturn(true)
 
     syncManager = GradleProjectSystemSyncManager(myProject)
@@ -98,14 +90,7 @@
           gradleSyncState.syncFailed("", null, null)
         }
       }
-<<<<<<< HEAD
-    }).`when`(syncInvoker).requestProjectSync(any(), any<GradleSyncInvoker.Request>())
-=======
-    }.`when`(syncInvoker).requestProjectSync(any(), any())
-
-    return syncManager.syncProject(SyncReason.PROJECT_MODIFIED, requireSourceGeneration)
-  }
->>>>>>> 12e77d2e
+    }.`when`(syncInvoker).requestProjectSync(any(), any<GradleSyncInvoker.Request>())
 
     val listenableFuture = syncManager.syncProject(SyncReason.PROJECT_MODIFIED)
     if (buildResult != null) {
@@ -124,8 +109,7 @@
         action.run()
       }
     }
-
-    project.replaceService(StartupManager::class.java, startupManager, testRootDisposable)
+    ideComponents.replaceProjectService(StartupManager::class.java, startupManager)
     // http://b/62543184
     `when`(gradleProjectInfo.isImportedProject).thenReturn(true)
 
