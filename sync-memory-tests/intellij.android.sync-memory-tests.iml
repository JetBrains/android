<?xml version="1.0" encoding="UTF-8"?>
<module type="JAVA_MODULE" version="4">
  <component name="NewModuleRootManager" inherit-compiler-output="true">
    <exclude-output />
    <content url="file://$MODULE_DIR$">
      <sourceFolder url="file://$MODULE_DIR$/src" isTestSource="false" />
      <sourceFolder url="file://$MODULE_DIR$/testSrc" isTestSource="true" />
    </content>
    <orderEntry type="library" scope="PROVIDED" name="studio-platform" level="project" />
    <orderEntry type="library" scope="TEST" name="studio-test-platform" level="project" />
    <orderEntry type="module" module-name="intellij.libraries.gson" />
    <orderEntry type="library" name="kotlin-stdlib" level="project" />
    <orderEntry type="library" scope="TEST" name="Gradle" level="project" />
    <orderEntry type="library" scope="TEST" name="JUnit4" level="project" />
    <orderEntry type="library" scope="TEST" name="javax-inject" level="project" />
    <orderEntry type="library" scope="TEST" name="kotlinx-coroutines-core" level="project" />
    <orderEntry type="module" module-name="intellij.libraries.kotlinx.datetime" scope="TEST" />
    <orderEntry type="inheritedJdk" />
    <orderEntry type="sourceFolder" forTests="false" />
    <orderEntry type="module" module-name="intellij.android.adt.testutils" scope="TEST" />
    <orderEntry type="module" module-name="intellij.android.common" scope="TEST" />
<<<<<<< HEAD
    <orderEntry type="module" module-name="android.sdktools.flags" scope="TEST" />
    <orderEntry type="module" module-name="android.sdktools.testutils" scope="TEST" />
    <orderEntry type="module" module-name="perf-logger" scope="TEST" />
    <orderEntry type="module" module-name="intellij.android.testFramework" scope="TEST" />
=======
>>>>>>> fedb26e2
    <orderEntry type="module" module-name="intellij.android.core" scope="TEST" />
    <orderEntry type="module" module-name="intellij.android.core.tests" scope="TEST" />
    <orderEntry type="module" module-name="intellij.android.memory-usage" scope="TEST" />
    <orderEntry type="module" module-name="intellij.android.projectSystem.gradle" scope="TEST" />
    <orderEntry type="module" module-name="intellij.android.projectSystem.gradle.sync" scope="TEST" />
    <orderEntry type="module" module-name="intellij.android.testFramework" scope="TEST" />
    <orderEntry type="module" module-name="intellij.android.testutils" scope="TEST" />
    <orderEntry type="module" module-name="intellij.color.scheme.warmNeon" scope="TEST" />
    <orderEntry type="module" module-name="intellij.gradle.common" scope="TEST" />
    <orderEntry type="module" module-name="intellij.platform.core" scope="TEST" />
    <orderEntry type="module" module-name="intellij.platform.extensions" scope="TEST" />
    <orderEntry type="module" module-name="intellij.platform.externalSystem" scope="TEST" />
    <orderEntry type="module" module-name="intellij.platform.projectModel" scope="TEST" />
    <orderEntry type="module" module-name="intellij.platform.util" scope="TEST" />
    <orderEntry type="module" module-name="intellij.platform.util.ex" scope="TEST" />
    <orderEntry type="library" scope="TEST" name="truth" level="project" />
  </component>
</module><|MERGE_RESOLUTION|>--- conflicted
+++ resolved
@@ -19,13 +19,6 @@
     <orderEntry type="sourceFolder" forTests="false" />
     <orderEntry type="module" module-name="intellij.android.adt.testutils" scope="TEST" />
     <orderEntry type="module" module-name="intellij.android.common" scope="TEST" />
-<<<<<<< HEAD
-    <orderEntry type="module" module-name="android.sdktools.flags" scope="TEST" />
-    <orderEntry type="module" module-name="android.sdktools.testutils" scope="TEST" />
-    <orderEntry type="module" module-name="perf-logger" scope="TEST" />
-    <orderEntry type="module" module-name="intellij.android.testFramework" scope="TEST" />
-=======
->>>>>>> fedb26e2
     <orderEntry type="module" module-name="intellij.android.core" scope="TEST" />
     <orderEntry type="module" module-name="intellij.android.core.tests" scope="TEST" />
     <orderEntry type="module" module-name="intellij.android.memory-usage" scope="TEST" />
