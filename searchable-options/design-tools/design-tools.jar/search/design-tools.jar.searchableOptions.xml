<options>
  <configurable id="preferences.keymap" configurable_name="Keymap">
    <option name="" path="ActionManager" hit="" />
    <option name="action" path="ActionManager" hit="Action to switch and create qualifiers for layout files" />
    <option name="and" path="ActionManager" hit="Action to switch and create qualifiers for layout files" />
    <option name="create" path="ActionManager" hit="Action to switch and create qualifiers for layout files" />
    <option name="files" path="ActionManager" hit="Action to switch and create qualifiers for layout files" />
    <option name="for" path="ActionManager" hit="Action to switch and create qualifiers for layout files" />
    <option name="layout" path="ActionManager" hit="Action to switch and create qualifiers for layout files" />
    <option name="qualifiers" path="ActionManager" hit="Action to switch and create qualifiers for layout files" />
    <option name="switch" path="ActionManager" hit="Action to switch and create qualifiers for layout files" />
    <option name="to" path="ActionManager" hit="Action to switch and create qualifiers for layout files" />
    <option name="action" path="ActionManager" hit="Add Action" />
    <option name="add" path="ActionManager" hit="Add Action" />
    <option name="add" path="ActionManager" hit="Add Deep Link" />
    <option name="deep" path="ActionManager" hit="Add Deep Link" />
    <option name="link" path="ActionManager" hit="Add Deep Link" />
    <option name="action" path="ActionManager" hit="Add action to the selected item" />
    <option name="add" path="ActionManager" hit="Add action to the selected item" />
    <option name="item" path="ActionManager" hit="Add action to the selected item" />
    <option name="selected" path="ActionManager" hit="Add action to the selected item" />
    <option name="the" path="ActionManager" hit="Add action to the selected item" />
    <option name="to" path="ActionManager" hit="Add action to the selected item" />
    <option name="add" path="ActionManager" hit="Add deep link to the selected item" />
    <option name="deep" path="ActionManager" hit="Add deep link to the selected item" />
    <option name="item" path="ActionManager" hit="Add deep link to the selected item" />
    <option name="link" path="ActionManager" hit="Add deep link to the selected item" />
    <option name="selected" path="ActionManager" hit="Add deep link to the selected item" />
    <option name="the" path="ActionManager" hit="Add deep link to the selected item" />
    <option name="to" path="ActionManager" hit="Add deep link to the selected item" />
    <option name="assign" path="ActionManager" hit="Assign Start Destination" />
    <option name="destination" path="ActionManager" hit="Assign Start Destination" />
    <option name="start" path="ActionManager" hit="Assign Start Destination" />
    <option name="assign" path="ActionManager" hit="Assign the start point of navigation graph" />
    <option name="graph" path="ActionManager" hit="Assign the start point of navigation graph" />
    <option name="navigation" path="ActionManager" hit="Assign the start point of navigation graph" />
    <option name="of" path="ActionManager" hit="Assign the start point of navigation graph" />
    <option name="point" path="ActionManager" hit="Assign the start point of navigation graph" />
    <option name="start" path="ActionManager" hit="Assign the start point of navigation graph" />
    <option name="the" path="ActionManager" hit="Assign the start point of navigation graph" />
    <option name="arrange" path="ActionManager" hit="Auto Arrange" />
    <option name="auto" path="ActionManager" hit="Auto Arrange" />
    <option name="build" path="ActionManager" hit="Build &amp; Refresh" />
    <option name="refresh" path="ActionManager" hit="Build &amp; Refresh" />
    <option name="change" path="ActionManager" hit="Change to next device in the device menu" />
    <option name="device" path="ActionManager" hit="Change to next device in the device menu" />
    <option name="in" path="ActionManager" hit="Change to next device in the device menu" />
    <option name="menu" path="ActionManager" hit="Change to next device in the device menu" />
    <option name="next" path="ActionManager" hit="Change to next device in the device menu" />
    <option name="the" path="ActionManager" hit="Change to next device in the device menu" />
    <option name="to" path="ActionManager" hit="Change to next device in the device menu" />
    <option name="change" path="ActionManager" hit="Change to previous device in the device menu" />
    <option name="device" path="ActionManager" hit="Change to previous device in the device menu" />
    <option name="in" path="ActionManager" hit="Change to previous device in the device menu" />
    <option name="menu" path="ActionManager" hit="Change to previous device in the device menu" />
    <option name="previous" path="ActionManager" hit="Change to previous device in the device menu" />
    <option name="the" path="ActionManager" hit="Change to previous device in the device menu" />
    <option name="to" path="ActionManager" hit="Change to previous device in the device menu" />
    <option name="constraint" path="ActionManager" hit="Constraint Layout Help Panel" />
    <option name="help" path="ActionManager" hit="Constraint Layout Help Panel" />
    <option name="layout" path="ActionManager" hit="Constraint Layout Help Panel" />
    <option name="panel" path="ActionManager" hit="Constraint Layout Help Panel" />
    <option name="copy" path="ActionManager" hit="Copy Problem Description" />
    <option name="description" path="ActionManager" hit="Copy Problem Description" />
    <option name="problem" path="ActionManager" hit="Copy Problem Description" />
    <option name="constraint" path="ActionManager" hit="Create Help Panel for Constraint Layout Editor" />
    <option name="create" path="ActionManager" hit="Create Help Panel for Constraint Layout Editor" />
    <option name="editor" path="ActionManager" hit="Create Help Panel for Constraint Layout Editor" />
    <option name="for" path="ActionManager" hit="Create Help Panel for Constraint Layout Editor" />
    <option name="help" path="ActionManager" hit="Create Help Panel for Constraint Layout Editor" />
    <option name="layout" path="ActionManager" hit="Create Help Panel for Constraint Layout Editor" />
    <option name="panel" path="ActionManager" hit="Create Help Panel for Constraint Layout Editor" />
    <option name="create" path="ActionManager" hit="Create Help Panel for Motion Layout Editor" />
    <option name="editor" path="ActionManager" hit="Create Help Panel for Motion Layout Editor" />
    <option name="for" path="ActionManager" hit="Create Help Panel for Motion Layout Editor" />
    <option name="help" path="ActionManager" hit="Create Help Panel for Motion Layout Editor" />
    <option name="layout" path="ActionManager" hit="Create Help Panel for Motion Layout Editor" />
    <option name="motion" path="ActionManager" hit="Create Help Panel for Motion Layout Editor" />
    <option name="panel" path="ActionManager" hit="Create Help Panel for Motion Layout Editor" />
    <option name="create" path="ActionManager" hit="Create new Sample Data directory" />
    <option name="data" path="ActionManager" hit="Create new Sample Data directory" />
    <option name="directory" path="ActionManager" hit="Create new Sample Data directory" />
    <option name="new" path="ActionManager" hit="Create new Sample Data directory" />
    <option name="sample" path="ActionManager" hit="Create new Sample Data directory" />
    <option name="disable" path="ActionManager" hit="Enable or disable the Night mode of preview" />
    <option name="enable" path="ActionManager" hit="Enable or disable the Night mode of preview" />
    <option name="mode" path="ActionManager" hit="Enable or disable the Night mode of preview" />
    <option name="night" path="ActionManager" hit="Enable or disable the Night mode of preview" />
    <option name="of" path="ActionManager" hit="Enable or disable the Night mode of preview" />
    <option name="or" path="ActionManager" hit="Enable or disable the Night mode of preview" />
    <option name="preview" path="ActionManager" hit="Enable or disable the Night mode of preview" />
    <option name="the" path="ActionManager" hit="Enable or disable the Night mode of preview" />
    <option name="force" path="ActionManager" hit="Force Refresh Layout" />
    <option name="layout" path="ActionManager" hit="Force Refresh Layout" />
    <option name="refresh" path="ActionManager" hit="Force Refresh Layout" />
    <option name="help" path="ActionManager" hit="Motion Layout Help Panel" />
    <option name="layout" path="ActionManager" hit="Motion Layout Help Panel" />
    <option name="motion" path="ActionManager" hit="Motion Layout Help Panel" />
    <option name="panel" path="ActionManager" hit="Motion Layout Help Panel" />
    <option name="and" path="ActionManager" hit="Paste Views from Clipboard and generate new ids" />
    <option name="clipboard" path="ActionManager" hit="Paste Views from Clipboard and generate new ids" />
    <option name="from" path="ActionManager" hit="Paste Views from Clipboard and generate new ids" />
    <option name="generate" path="ActionManager" hit="Paste Views from Clipboard and generate new ids" />
    <option name="ids" path="ActionManager" hit="Paste Views from Clipboard and generate new ids" />
    <option name="new" path="ActionManager" hit="Paste Views from Clipboard and generate new ids" />
    <option name="paste" path="ActionManager" hit="Paste Views from Clipboard and generate new ids" />
    <option name="views" path="ActionManager" hit="Paste Views from Clipboard and generate new ids" />
    <option name="ids" path="ActionManager" hit="Paste with New Ids" />
    <option name="new" path="ActionManager" hit="Paste with New Ids" />
    <option name="paste" path="ActionManager" hit="Paste with New Ids" />
    <option name="with" path="ActionManager" hit="Paste with New Ids" />
    <option name="device" path="ActionManager" hit="Preview Next Device" />
    <option name="next" path="ActionManager" hit="Preview Next Device" />
    <option name="preview" path="ActionManager" hit="Preview Next Device" />
    <option name="device" path="ActionManager" hit="Preview Previous Device" />
    <option name="preview" path="ActionManager" hit="Preview Previous Device" />
    <option name="previous" path="ActionManager" hit="Preview Previous Device" />
    <option name="items" path="ActionManager" hit="Rearrange the items" />
    <option name="rearrange" path="ActionManager" hit="Rearrange the items" />
    <option name="the" path="ActionManager" hit="Rearrange the items" />
    <option name="preview" path="ActionManager" hit="Refresh preview(s)" />
    <option name="refresh" path="ActionManager" hit="Refresh preview(s)" />
    <option name="s" path="ActionManager" hit="Refresh preview(s)" />
    <option name="default" path="ActionManager" hit="Restore Default Layout" />
    <option name="layout" path="ActionManager" hit="Restore Default Layout" />
    <option name="restore" path="ActionManager" hit="Restore Default Layout" />
    <option name="data" path="ActionManager" hit="Sample Data Directory" />
    <option name="directory" path="ActionManager" hit="Sample Data Directory" />
    <option name="sample" path="ActionManager" hit="Sample Data Directory" />
    <option name="filters" path="ActionManager" hit="Severity Filters of Issue Panel" />
    <option name="issue" path="ActionManager" hit="Severity Filters of Issue Panel" />
    <option name="of" path="ActionManager" hit="Severity Filters of Issue Panel" />
    <option name="panel" path="ActionManager" hit="Severity Filters of Issue Panel" />
    <option name="severity" path="ActionManager" hit="Severity Filters of Issue Panel" />
    <option name="help" path="ActionManager" hit="Show Help Panel" />
    <option name="panel" path="ActionManager" hit="Show Help Panel" />
    <option name="show" path="ActionManager" hit="Show Help Panel" />
    <option name="editor" path="ActionManager" hit="Show Help Panel for Navigation Editor" />
    <option name="for" path="ActionManager" hit="Show Help Panel for Navigation Editor" />
    <option name="help" path="ActionManager" hit="Show Help Panel for Navigation Editor" />
    <option name="navigation" path="ActionManager" hit="Show Help Panel for Navigation Editor" />
    <option name="panel" path="ActionManager" hit="Show Help Panel for Navigation Editor" />
    <option name="show" path="ActionManager" hit="Show Help Panel for Navigation Editor" />
    <option name="detail" path="ActionManager" hit="Show Issue Detail" />
    <option name="issue" path="ActionManager" hit="Show Issue Detail" />
    <option name="show" path="ActionManager" hit="Show Issue Detail" />
    <option name="fixes" path="ActionManager" hit="Show Quick Fixes" />
    <option name="quick" path="ActionManager" hit="Show Quick Fixes" />
    <option name="show" path="ActionManager" hit="Show Quick Fixes" />
    <option name="editor" path="ActionManager" hit="Show/Hide Help Panel for Layout Editor" />
    <option name="for" path="ActionManager" hit="Show/Hide Help Panel for Layout Editor" />
    <option name="help" path="ActionManager" hit="Show/Hide Help Panel for Layout Editor" />
    <option name="hide" path="ActionManager" hit="Show/Hide Help Panel for Layout Editor" />
    <option name="layout" path="ActionManager" hit="Show/Hide Help Panel for Layout Editor" />
    <option name="panel" path="ActionManager" hit="Show/Hide Help Panel for Layout Editor" />
    <option name="show" path="ActionManager" hit="Show/Hide Help Panel for Layout Editor" />
    <option name="as" path="ActionManager" hit="Store Current Layout as Default" />
    <option name="current" path="ActionManager" hit="Store Current Layout as Default" />
    <option name="default" path="ActionManager" hit="Store Current Layout as Default" />
    <option name="layout" path="ActionManager" hit="Store Current Layout as Default" />
    <option name="store" path="ActionManager" hit="Store Current Layout as Default" />
    <option name="design" path="ActionManager" hit="Switch Design Mode" />
    <option name="mode" path="ActionManager" hit="Switch Design Mode" />
    <option name="switch" path="ActionManager" hit="Switch Design Mode" />
    <option name="layout" path="ActionManager" hit="Switch Layout Qualifier" />
    <option name="qualifier" path="ActionManager" hit="Switch Layout Qualifier" />
    <option name="switch" path="ActionManager" hit="Switch Layout Qualifier" />
    <option name="and" path="ActionManager" hit="Switch the design mode cycling within Design, Blueprint, and Design + Blueprint" />
    <option name="blueprint" path="ActionManager" hit="Switch the design mode cycling within Design, Blueprint, and Design + Blueprint" />
    <option name="cycling" path="ActionManager" hit="Switch the design mode cycling within Design, Blueprint, and Design + Blueprint" />
    <option name="design" path="ActionManager" hit="Switch the design mode cycling within Design, Blueprint, and Design + Blueprint" />
    <option name="mode" path="ActionManager" hit="Switch the design mode cycling within Design, Blueprint, and Design + Blueprint" />
    <option name="switch" path="ActionManager" hit="Switch the design mode cycling within Design, Blueprint, and Design + Blueprint" />
    <option name="the" path="ActionManager" hit="Switch the design mode cycling within Design, Blueprint, and Design + Blueprint" />
    <option name="within" path="ActionManager" hit="Switch the design mode cycling within Design, Blueprint, and Design + Blueprint" />
    <option name="device" path="ActionManager" hit="Toggle Device Night Mode" />
    <option name="mode" path="ActionManager" hit="Toggle Device Night Mode" />
    <option name="night" path="ActionManager" hit="Toggle Device Night Mode" />
    <option name="toggle" path="ActionManager" hit="Toggle Device Night Mode" />
    <option name="device" path="ActionManager" hit="Toggle Device Orientation" />
    <option name="orientation" path="ActionManager" hit="Toggle Device Orientation" />
    <option name="toggle" path="ActionManager" hit="Toggle Device Orientation" />
    <option name="issue" path="ActionManager" hit="Toggle Issue Panel" />
    <option name="panel" path="ActionManager" hit="Toggle Issue Panel" />
    <option name="toggle" path="ActionManager" hit="Toggle Issue Panel" />
    <option name="and" path="ActionManager" hit="Toggle the preview orientation between portrait and landscape" />
    <option name="between" path="ActionManager" hit="Toggle the preview orientation between portrait and landscape" />
    <option name="landscape" path="ActionManager" hit="Toggle the preview orientation between portrait and landscape" />
    <option name="orientation" path="ActionManager" hit="Toggle the preview orientation between portrait and landscape" />
    <option name="portrait" path="ActionManager" hit="Toggle the preview orientation between portrait and landscape" />
    <option name="preview" path="ActionManager" hit="Toggle the preview orientation between portrait and landscape" />
    <option name="the" path="ActionManager" hit="Toggle the preview orientation between portrait and landscape" />
    <option name="toggle" path="ActionManager" hit="Toggle the preview orientation between portrait and landscape" />
    <option name="issue" path="ActionManager" hit="Toggle the visibility of Issue Panel" />
    <option name="of" path="ActionManager" hit="Toggle the visibility of Issue Panel" />
    <option name="panel" path="ActionManager" hit="Toggle the visibility of Issue Panel" />
    <option name="the" path="ActionManager" hit="Toggle the visibility of Issue Panel" />
    <option name="toggle" path="ActionManager" hit="Toggle the visibility of Issue Panel" />
    <option name="visibility" path="ActionManager" hit="Toggle the visibility of Issue Panel" />
    <option name="change" path="ActionManager" hit="Update the preview to latest code change" />
    <option name="code" path="ActionManager" hit="Update the preview to latest code change" />
    <option name="latest" path="ActionManager" hit="Update the preview to latest code change" />
    <option name="preview" path="ActionManager" hit="Update the preview to latest code change" />
    <option name="the" path="ActionManager" hit="Update the preview to latest code change" />
    <option name="to" path="ActionManager" hit="Update the preview to latest code change" />
    <option name="update" path="ActionManager" hit="Update the preview to latest code change" />
  </configurable>
  <configurable id="nele.options" configurable_name="Design Tools">
    <option name="code" hit="Code" />
    <option name="compose" hit="Compose Preview" />
    <option name="preview" hit="Compose Preview" />
<<<<<<< HEAD
    <option name="compose" hit="Compose files:" />
    <option name="files" hit="Compose files:" />
=======
    <option name="compose" hit="Compose files with previews:" />
    <option name="files" hit="Compose files with previews:" />
    <option name="previews" hit="Compose files with previews:" />
    <option name="with" hit="Compose files with previews:" />
    <option name="compose" hit="Compose files without previews:" />
    <option name="files" hit="Compose files without previews:" />
    <option name="previews" hit="Compose files without previews:" />
    <option name="without" hit="Compose files without previews:" />
>>>>>>> 574fcae1
    <option name="default" hit="Default Editor Mode" />
    <option name="editor" hit="Default Editor Mode" />
    <option name="mode" hit="Default Editor Mode" />
    <option name="design" hit="Design" />
    <option name="design" hit="Design Tools" />
    <option name="tools" hit="Design Tools" />
    <option name="drawables" hit="Drawables:" />
    <option name="enable" hit="Enable live updates" />
    <option name="live" hit="Enable live updates" />
    <option name="updates" hit="Enable live updates" />
    <option name="files" hit="Other Kotlin files:" />
    <option name="kotlin" hit="Other Kotlin files:" />
    <option name="other" hit="Other Kotlin files:" />
    <option name="e" hit="Other Resources (e.g. Layout, Menu, Navigation):" />
    <option name="g" hit="Other Resources (e.g. Layout, Menu, Navigation):" />
    <option name="layout" hit="Other Resources (e.g. Layout, Menu, Navigation):" />
    <option name="menu" hit="Other Resources (e.g. Layout, Menu, Navigation):" />
    <option name="navigation" hit="Other Resources (e.g. Layout, Menu, Navigation):" />
    <option name="other" hit="Other Resources (e.g. Layout, Menu, Navigation):" />
    <option name="resources" hit="Other Resources (e.g. Layout, Menu, Navigation):" />
    <option name="split" hit="Split" />
  </configurable>
</options><|MERGE_RESOLUTION|>--- conflicted
+++ resolved
@@ -209,10 +209,6 @@
     <option name="code" hit="Code" />
     <option name="compose" hit="Compose Preview" />
     <option name="preview" hit="Compose Preview" />
-<<<<<<< HEAD
-    <option name="compose" hit="Compose files:" />
-    <option name="files" hit="Compose files:" />
-=======
     <option name="compose" hit="Compose files with previews:" />
     <option name="files" hit="Compose files with previews:" />
     <option name="previews" hit="Compose files with previews:" />
@@ -221,7 +217,6 @@
     <option name="files" hit="Compose files without previews:" />
     <option name="previews" hit="Compose files without previews:" />
     <option name="without" hit="Compose files without previews:" />
->>>>>>> 574fcae1
     <option name="default" hit="Default Editor Mode" />
     <option name="editor" hit="Default Editor Mode" />
     <option name="mode" hit="Default Editor Mode" />
