--- conflicted
+++ resolved
@@ -12,16 +12,6 @@
     <option name="repository" path="ActionManager" hit="Easily use Google as a source repository." />
     <option name="source" path="ActionManager" hit="Easily use Google as a source repository." />
     <option name="use" path="ActionManager" hit="Easily use Google as a source repository." />
-<<<<<<< HEAD
-    <option name="import" path="ActionManager" hit="Import Sample..." />
-    <option name="sample" path="ActionManager" hit="Import Sample..." />
-    <option name="an" path="ActionManager" hit="Import an Android Code Sample" />
-    <option name="android" path="ActionManager" hit="Import an Android Code Sample" />
-    <option name="code" path="ActionManager" hit="Import an Android Code Sample" />
-    <option name="import" path="ActionManager" hit="Import an Android Code Sample" />
-    <option name="sample" path="ActionManager" hit="Import an Android Code Sample" />
-=======
->>>>>>> 574fcae1
     <option name="cloud" path="ActionManager" hit="Setup on Google Cloud Source Repositories..." />
     <option name="google" path="ActionManager" hit="Setup on Google Cloud Source Repositories..." />
     <option name="on" path="ActionManager" hit="Setup on Google Cloud Source Repositories..." />
