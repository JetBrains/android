/*
 * Copyright (C) 2022 The Android Open Source Project
 *
 * Licensed under the Apache License, Version 2.0 (the "License");
 * you may not use this file except in compliance with the License.
 * You may obtain a copy of the License at
 *
 *      http://www.apache.org/licenses/LICENSE-2.0
 *
 * Unless required by applicable law or agreed to in writing, software
 * distributed under the License is distributed on an "AS IS" BASIS,
 * WITHOUT WARRANTIES OR CONDITIONS OF ANY KIND, either express or implied.
 * See the License for the specific language governing permissions and
 * limitations under the License.
 */
package com.android.tools.idea.projectsystem.gradle

import org.junit.Test

class SdkIndexPsdTest : SdkIndexTestBase() {
  @Test
  fun `Snapshot used by PSD`() {
    system.installation.addVmOption("-Didea.log.debug.categories=#com.android.tools.idea.gradle.structure.daemon.PsAnalyzerDaemon")
    system.installation.addVmOption("-Dgoogle.play.sdk.index.show.sdk.index.notes=true")
    system.installation.addVmOption("-Dgoogle.play.sdk.index.show.sdk.index.recommended.versions=true")
<<<<<<< HEAD
=======
    system.installation.addVmOption("-Dgoogle.play.sdk.index.show.sdk.index.deprecation.issues=true")
>>>>>>> 8b7d83e8
    verifySdkIndexIsInitializedAndUsedWhen(
      showFunction = { studio, _ ->
        openAndClosePSD(studio)
      },
      beforeClose = {
<<<<<<< HEAD
        verifyPsdIssues(numErrors = 5, numWarnings = 4)
=======
        verifyPsdIssues(numErrors = 7, numWarnings = 4)
>>>>>>> 8b7d83e8
      },
      expectedIssues = listOf(
        // Error
        listOf(
          "**[Prevents app release in Google Play Console]** com.google.android.gms:play-services-ads-lite version 19.4.0 has been reported as problematic by its author and will block publishing of your app to Play Console.",
          "**Note:** As of June 30th 2023, this version is sunset. For more information, please visit https://developers.google.com/admob/android/deprecation.",
        ),
        // Error
        listOf(
          "**[Prevents app release in Google Play Console]** com.startapp:inapp-sdk version 3.9.1 has Permissions policy issues that will block publishing of your app to Play Console.",
          "The library author recommends using versions:",
          "  - From 4.10.0 to 4.10.8",
          "  - 4.11.2 or higher",
          "These versions have not been reviewed by Google Play. They could contain vulnerabilities or policy violations. Carefully evaluate any third-party SDKs before integrating them into your app.",
        ),
        // Error
        listOf(
          "**[Prevents app release in Google Play Console]** com.startapp:inapp-sdk version 3.9.1 has been reported as problematic by its author and will block publishing of your app to Play Console.",
          "**Note:** Critical issue has been identified which causes intensive battery consumption.",
        ),
        // Error
        listOf(
          "**[Prevents app release in Google Play Console]** com.startapp:inapp-sdk version 3.9.1 has been reported as outdated by its author and will block publishing of your app to Play Console.",
          "The library author recommends using versions:", "  - From 4.10.0 to 4.10.8", "  - 4.11.2 or higher",
          "These versions have not been reviewed by Google Play. They could contain vulnerabilities or policy violations. Carefully evaluate any third-party SDKs before integrating them into your app.",
        ),
        // Error
        listOf(
          "com.startapp:inapp-sdk version 3.9.1 contains unsafe unzipping patterns.",
        ),
<<<<<<< HEAD
=======
        // Error
        listOf(
          "**[Prevents app release in Google Play Console]** com.google.android.play:core version 1.10.3 has been reported as problematic by its author and will block publishing of your app to Play Console.",
          // Yes, there is a space at the end, the message comes like that from the SDK Index snapshot
          "**Note:** Update your Play Core Maven dependency to an Android 14 compatible version! ",
          "Your current Play Core library is incompatible with targetSdkVersion 34 (Android 14), which introduces a " +
          "backwards-incompatible change to broadcast receivers to improve user security. As a reminder, from August 31, Google Play " +
          "requires all new app releases to target Android 14. Update to the latest Play Core library version dependency to avoid app " +
          "crashes: https://developer.android.com/guide/playcore#playcore-migration"
        ),
        // Error
        listOf(
          "Google Play Core (com.google.android.play:core) has been deprecated by its developer. Consider updating to an alternative SDK before publishing a new release.",
          "The developer has recommended these alternatives:",
          "```",
          " - Google Play Feature Delivery (com.google.android.play:feature-delivery)",
          " - Google Play Asset Delivery (com.google.android.play:asset-delivery)",
          " - Google Play In-App Updates (com.google.android.play:app-update)",
          " - Google Play In-App Reviews (com.google.android.play:review)",
          "```",
        ),
>>>>>>> 8b7d83e8
        // Warning
        listOf(
          "androidx.annotation:annotation version 1.0.0 has been reported as outdated by its author.",
          "The library author recommends using versions:",
          "  - 1.0.1 or higher",
        ),
        // Warning
        listOf(
          "com.google.ads.interactivemedia.v3:interactivemedia version 3.18.2 has been reported as outdated by its author.",
          "The library author recommends using versions:",
          "  - From 3.19.0 to 3.29.0",
          "  - From 3.30.2 to 3.31.0",
          "  - 3.33.0 or higher",
        ),
        // Warning
        listOf(
          "io.objectbox:objectbox-android version 2.5.1 has been reported as outdated by its author.",
          "The library author recommends using versions:",
          "  - 2.6.0 or higher",
          "These versions have not been reviewed by Google Play. They could contain vulnerabilities or policy violations. Carefully evaluate any third-party SDKs before integrating them into your app.",
        ),
        // Warning
        listOf(
          "com.paypal.android.sdk:data-collector version 3.20.0 has Permissions policy issues that will block publishing of your app to Play Console in the future.",
          "The library author recommends using versions:",
          "  - 3.20.1 or higher",
          "These versions have not been reviewed by Google Play. They could contain vulnerabilities or policy violations. Carefully evaluate any third-party SDKs before integrating them into your app.",
        ),
        // Info
        listOf(
          "com.google.android.gms:play-services-safetynet version 10.0.0 has an associated message from its author.",
          "**Note:** The SafetyNet Attestation API is being discontinued and replaced by the new Play Integrity API. Begin migration as soon as possible to avoid user disruption. The Play Integrity API includes all the integrity signals that SafetyNet Attestation offers and more, like Google Play licensing and better error messaging. Learn more and start migrating at https://developer.android.com/training/safetynet/deprecation-timeline",
        ),
        // Info
        listOf(
          "io.objectbox:objectbox-android version 2.5.1 has an associated message from its author.",
          "**Note:** This version has known issues that have been fixed in more recent versions. We also have made improvements to the API, performance and compatibility with devices. See https://docs.objectbox.io for details. Please upgrade to version 3.3.1 or newer (compatible with Android Plugin 3.4.0 or newer and Gradle 6.1 or newer). Note that newer versions are available on Maven Central.",
        ),
      )
    )
  }
}<|MERGE_RESOLUTION|>--- conflicted
+++ resolved
@@ -23,20 +23,13 @@
     system.installation.addVmOption("-Didea.log.debug.categories=#com.android.tools.idea.gradle.structure.daemon.PsAnalyzerDaemon")
     system.installation.addVmOption("-Dgoogle.play.sdk.index.show.sdk.index.notes=true")
     system.installation.addVmOption("-Dgoogle.play.sdk.index.show.sdk.index.recommended.versions=true")
-<<<<<<< HEAD
-=======
     system.installation.addVmOption("-Dgoogle.play.sdk.index.show.sdk.index.deprecation.issues=true")
->>>>>>> 8b7d83e8
     verifySdkIndexIsInitializedAndUsedWhen(
       showFunction = { studio, _ ->
         openAndClosePSD(studio)
       },
       beforeClose = {
-<<<<<<< HEAD
-        verifyPsdIssues(numErrors = 5, numWarnings = 4)
-=======
         verifyPsdIssues(numErrors = 7, numWarnings = 4)
->>>>>>> 8b7d83e8
       },
       expectedIssues = listOf(
         // Error
@@ -67,8 +60,6 @@
         listOf(
           "com.startapp:inapp-sdk version 3.9.1 contains unsafe unzipping patterns.",
         ),
-<<<<<<< HEAD
-=======
         // Error
         listOf(
           "**[Prevents app release in Google Play Console]** com.google.android.play:core version 1.10.3 has been reported as problematic by its author and will block publishing of your app to Play Console.",
@@ -90,7 +81,6 @@
           " - Google Play In-App Reviews (com.google.android.play:review)",
           "```",
         ),
->>>>>>> 8b7d83e8
         // Warning
         listOf(
           "androidx.annotation:annotation version 1.0.0 has been reported as outdated by its author.",
