/*
 * Copyright (C) 2022 The Android Open Source Project
 *
 * Licensed under the Apache License, Version 2.0 (the "License");
 * you may not use this file except in compliance with the License.
 * You may obtain a copy of the License at
 *
 *      http://www.apache.org/licenses/LICENSE-2.0
 *
 * Unless required by applicable law or agreed to in writing, software
 * distributed under the License is distributed on an "AS IS" BASIS,
 * WITHOUT WARRANTIES OR CONDITIONS OF ANY KIND, either express or implied.
 * See the License for the specific language governing permissions and
 * limitations under the License.
 */
package com.android.tools.idea.projectsystem.gradle

import com.android.test.testutils.TestUtils
import com.android.tools.asdriver.tests.AndroidProject
import com.android.tools.asdriver.tests.AndroidStudio
import com.android.tools.asdriver.tests.AndroidSystem
import com.android.tools.asdriver.tests.MavenRepo
import com.android.tools.asdriver.tests.MemoryDashboardNameProviderWatcher
import com.android.tools.lint.checks.GooglePlaySdkIndex
import com.google.common.truth.Truth.assertThat
import com.google.common.truth.Truth.assertWithMessage
import org.junit.Rule
import java.util.concurrent.TimeUnit
import java.util.regex.Pattern
import kotlin.concurrent.thread
import kotlin.io.path.exists

open class SdkIndexTestBase {
  private val snapshotPath = "system/sdk_index/snapshot.gz"
  private val localSnapshotFolder = "tools/adt/idea/project-system-integration-tests/testData/snapshot/"
  private val testProjectPath = "tools/adt/idea/project-system-integration-tests/testData/sdkindexapp"
  private val testRepoManifest = "tools/adt/idea/project-system-integration-tests/sdkindexproject_deps.manifest"
  private val snapshotTimeoutSeconds: Long = 120
  private val timeoutPsdShowSeconds: Long = 60
  // TODO(b/243691427): Change the way we confirm no more issues were created, on test runs it is around 10 ms between issues
  private val timeoutBetweenIssuesSeconds: Long = 2

  @JvmField
  @Rule
  val system: AndroidSystem = AndroidSystem.standard()

  @JvmField
  @Rule
  var watcher = MemoryDashboardNameProviderWatcher()

  fun verifySdkIndexIsInitializedAndUsedWhen(showFunction: ((studio: AndroidStudio, project: AndroidProject) -> Unit)?,
                                             beforeClose: (() -> Unit)?,
                                             expectedIssues: List<List<String>>) {
    val project = AndroidProject(testProjectPath)
    // Create a maven repo and set it up in the installation and environment
    system.installRepo(MavenRepo(testRepoManifest))

    // Change URL for snapshot to a local file
    val snapshotFolder = TestUtils.resolveWorkspacePath(localSnapshotFolder).toUri().toURL()
    system.setEnv(GooglePlaySdkIndex.SDK_INDEX_SNAPSHOT_TEST_BASE_URL_ENV_VAR, snapshotFolder.toString())

    system.runStudio(project, watcher.dashboardName) { studio ->
      studio.waitForSync()
      studio.waitForIndex()
      // Check that the snapshot is not yet present
      val indexPath = system.installation.workDir.normalize().resolve(snapshotPath)
      assertWithMessage("SDK index snapshot ($indexPath) should not exist before opening build file").that(indexPath.exists()).isFalse()

      showFunction?.invoke(studio, project)
      system.installation.ideaLog.waitForMatchingLine(".*SDK Index data loaded correctly.*", snapshotTimeoutSeconds, TimeUnit.SECONDS)

      // Check that the snapshot now exists
      assertWithMessage("SDK index snapshot ($indexPath) should exist after opening build file").that(indexPath.exists()).isTrue()
      // Check lint caused SDK Index to look for issues
      println("Checking that ${expectedIssues.size} issues were created")
      val expectedHeaders = mutableSetOf<String>()
      for (issue in expectedIssues) {
        val escapedIssueHeader = ".*IdeGooglePlaySdkIndex - ${Pattern.quote(issue[0])}$"
        expectedHeaders.add(issue[0])
        println("  Looking for header \"$escapedIssueHeader\"")
        system.installation.ideaLog.waitForMatchingLine(escapedIssueHeader, null, true, snapshotTimeoutSeconds, TimeUnit.SECONDS)
        for (line in issue.drop(1)) {
          val escapedLine = "${Pattern.quote(line)}$"
          system.installation.ideaLog.waitForMatchingLine(escapedLine, null, true, snapshotTimeoutSeconds, TimeUnit.SECONDS)
        }
      }
<<<<<<< HEAD
      println("Found all headers, checking that the lines are correct")
=======
>>>>>>> 3a514de0
      // Now check that only expected issues were present and that the expected lines after them were included
      val foundHeaders: MutableSet<String> = mutableSetOf()
      while (true) {
        try {
          // TODO(b/243691427): Change the way we confirm no more issues were created
          val matcher = system.installation.ideaLog.waitForMatchingLine(".*IdeGooglePlaySdkIndex - (.*)$", timeoutBetweenIssuesSeconds,
                                                                        TimeUnit.SECONDS)
          val header = matcher.group(1)
          for (issue in expectedIssues) {
            if (header == issue[0]) {
              // Confirm the expected lines follow
<<<<<<< HEAD
              println("  Checking issue: \"$header\"")
=======
>>>>>>> 3a514de0
              var allLinesFound = true
              for (line in issue.drop(1)) {
                val escapedLine = "${Pattern.quote(line)}$"
                try {
                  system.installation.ideaLog.waitForMatchingLine(escapedLine, timeoutBetweenIssuesSeconds, TimeUnit.SECONDS)
                }
                catch (unexpected: InterruptedException) {
<<<<<<< HEAD
                  println("    Could not find line \"$line\"")
=======
>>>>>>> 3a514de0
                  allLinesFound = false
                  break
                }
              }
              assertWithMessage("Lines for $header could not be found").that(allLinesFound).isTrue()
              break
            }
          }
          foundHeaders.add(header)
        }
        catch (expected: InterruptedException) {
          // This means that no more matches were found
          break
        }
      }
      beforeClose?.invoke()
      // Sort them before comparing so it is easier to debug
      assertThat(foundHeaders.sorted()).isEqualTo(expectedHeaders.sorted())
    }
  }

  protected fun verifyPsdIssues(numErrors:Int, numWarnings: Int) {
    val summaryRegex = ".*PsAnalyzerDaemon - Issues recreated: (.*)$"
    val expectedSummary = "$numErrors errors, $numWarnings warnings, 2 information, 0 updates, 0 other"
    val foundSummary: String
    try {
      val matcher = system.installation.ideaLog.waitForMatchingLine(summaryRegex, timeoutBetweenIssuesSeconds, TimeUnit.SECONDS)
      foundSummary = matcher.group(1)
    }
    catch (exc: InterruptedException) {
      print("Test failed because no summary message was found")
      throw exc
    }
    assertThat(foundSummary).isEqualTo(expectedSummary)
  }

  protected fun openAndClosePSD(studio: AndroidStudio) {
    thread(start = true) {
      try {
        // Wait for summary to appear
        val summaryRegex = ".*PsAnalyzerDaemon - Issues recreated: (.*)$"
        system.installation.ideaLog.waitForMatchingLine(summaryRegex, null,true, timeoutPsdShowSeconds, TimeUnit.SECONDS)
      }
      finally {
        // Close PSD even if summary could not be found so executeAction("ShowProjectStructureSettings") is finished
        studio.invokeComponent("OK")
      }
    }
    studio.executeAction("ShowProjectStructureSettings")
  }
}<|MERGE_RESOLUTION|>--- conflicted
+++ resolved
@@ -84,10 +84,7 @@
           system.installation.ideaLog.waitForMatchingLine(escapedLine, null, true, snapshotTimeoutSeconds, TimeUnit.SECONDS)
         }
       }
-<<<<<<< HEAD
       println("Found all headers, checking that the lines are correct")
-=======
->>>>>>> 3a514de0
       // Now check that only expected issues were present and that the expected lines after them were included
       val foundHeaders: MutableSet<String> = mutableSetOf()
       while (true) {
@@ -99,10 +96,7 @@
           for (issue in expectedIssues) {
             if (header == issue[0]) {
               // Confirm the expected lines follow
-<<<<<<< HEAD
               println("  Checking issue: \"$header\"")
-=======
->>>>>>> 3a514de0
               var allLinesFound = true
               for (line in issue.drop(1)) {
                 val escapedLine = "${Pattern.quote(line)}$"
@@ -110,10 +104,7 @@
                   system.installation.ideaLog.waitForMatchingLine(escapedLine, timeoutBetweenIssuesSeconds, TimeUnit.SECONDS)
                 }
                 catch (unexpected: InterruptedException) {
-<<<<<<< HEAD
                   println("    Could not find line \"$line\"")
-=======
->>>>>>> 3a514de0
                   allLinesFound = false
                   break
                 }
