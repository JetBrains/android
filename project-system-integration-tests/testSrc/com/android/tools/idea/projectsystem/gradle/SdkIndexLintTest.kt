/*
 * Copyright (C) 2022 The Android Open Source Project
 *
 * Licensed under the Apache License, Version 2.0 (the "License");
 * you may not use this file except in compliance with the License.
 * You may obtain a copy of the License at
 *
 *      http://www.apache.org/licenses/LICENSE-2.0
 *
 * Unless required by applicable law or agreed to in writing, software
 * distributed under the License is distributed on an "AS IS" BASIS,
 * WITHOUT WARRANTIES OR CONDITIONS OF ANY KIND, either express or implied.
 * See the License for the specific language governing permissions and
 * limitations under the License.
 */
package com.android.tools.idea.projectsystem.gradle

import org.junit.Test
import java.nio.file.Path
import kotlin.io.path.name

class SdkIndexLintTest : SdkIndexTestBase() {
  @Test
  fun `Snapshot used by Lint`() {
    system.installation.addVmOption("-Dgoogle.play.sdk.index.show.sdk.index.notes=true")
    system.installation.addVmOption("-Dgoogle.play.sdk.index.show.sdk.index.recommended.versions=true")
<<<<<<< HEAD
=======
    system.installation.addVmOption("-Dgoogle.play.sdk.index.show.sdk.index.deprecation.issues=true")
>>>>>>> 8b7d83e8
    verifySdkIndexIsInitializedAndUsedWhen(
      showFunction = { studio, project ->
        // Open build.gradle file in editor
        val projectName = project.targetProject.name
        val buildFilePath: Path = project.targetProject.resolve("build.gradle")
        studio.openFile(projectName, buildFilePath.toString())
      },
      beforeClose = null,
      expectedIssues = listOf(
        // Error
        listOf(
          "**[Prevents app release in Google Play Console]** com.google.android.gms:play-services-ads-lite version 19.4.0 has been reported as problematic by its author and will block publishing of your app to Play Console.",
          "**Note:** As of June 30th 2023, this version is sunset. For more information, please visit https://developers.google.com/admob/android/deprecation.",
        ),
        // Error
        listOf(
          "**[Prevents app release in Google Play Console]** com.startapp:inapp-sdk version 3.9.1 has Permissions policy issues that will block publishing of your app to Play Console.",
          "The library author recommends using versions:",
          "  - From 4.10.0 to 4.10.8",
          "  - 4.11.2 or higher",
          "These versions have not been reviewed by Google Play. They could contain vulnerabilities or policy violations. Carefully evaluate any third-party SDKs before integrating them into your app.",
        ),
        // Error
        listOf(
          "**[Prevents app release in Google Play Console]** com.startapp:inapp-sdk version 3.9.1 has been reported as problematic by its author and will block publishing of your app to Play Console.",
          "**Note:** Critical issue has been identified which causes intensive battery consumption.",
        ),
        // Error
        listOf(
          "**[Prevents app release in Google Play Console]** com.startapp:inapp-sdk version 3.9.1 has been reported as outdated by its author and will block publishing of your app to Play Console.",
          "The library author recommends using versions:", "  - From 4.10.0 to 4.10.8", "  - 4.11.2 or higher",
          "These versions have not been reviewed by Google Play. They could contain vulnerabilities or policy violations. Carefully evaluate any third-party SDKs before integrating them into your app.",
        ),
        // Error
        listOf(
          "com.startapp:inapp-sdk version 3.9.1 contains unsafe unzipping patterns.",
        ),
<<<<<<< HEAD
=======
        // Error
        listOf(
          "**[Prevents app release in Google Play Console]** com.google.android.play:core version 1.10.3 has been reported as problematic by its author and will block publishing of your app to Play Console.",
          // Yes, there is a space at the end, the message comes like that from the SDK Index snapshot
          "**Note:** Update your Play Core Maven dependency to an Android 14 compatible version! ",
          "Your current Play Core library is incompatible with targetSdkVersion 34 (Android 14), which introduces a " +
            "backwards-incompatible change to broadcast receivers to improve user security. As a reminder, from August 31, Google Play " +
            "requires all new app releases to target Android 14. Update to the latest Play Core library version dependency to avoid app " +
            "crashes: https://developer.android.com/guide/playcore#playcore-migration"
        ),
        // Error
        listOf(
          "Google Play Core (com.google.android.play:core) has been deprecated by its developer. Consider updating to an alternative SDK before publishing a new release.",
          "The developer has recommended these alternatives:",
          "```",
          " - Google Play Feature Delivery (com.google.android.play:feature-delivery)",
          " - Google Play Asset Delivery (com.google.android.play:asset-delivery)",
          " - Google Play In-App Updates (com.google.android.play:app-update)",
          " - Google Play In-App Reviews (com.google.android.play:review)",
          "```",
        ),
>>>>>>> 8b7d83e8
        // Warning
        listOf(
          "androidx.annotation:annotation version 1.0.0 has been reported as outdated by its author.",
          "The library author recommends using versions:",
          "  - 1.0.1 or higher",
        ),
        // Warning
        listOf(
          "com.google.ads.interactivemedia.v3:interactivemedia version 3.18.2 has been reported as outdated by its author.",
          "The library author recommends using versions:",
          "  - From 3.19.0 to 3.29.0",
          "  - From 3.30.2 to 3.31.0",
          "  - 3.33.0 or higher",
        ),
        // Warning
        listOf(
          "io.objectbox:objectbox-android version 2.5.1 has been reported as outdated by its author.",
          "The library author recommends using versions:",
          "  - 2.6.0 or higher",
          "These versions have not been reviewed by Google Play. They could contain vulnerabilities or policy violations. Carefully evaluate any third-party SDKs before integrating them into your app.",
        ),
        // Warning
        listOf(
          "com.paypal.android.sdk:data-collector version 3.20.0 has Permissions policy issues that will block publishing of your app to Play Console in the future.",
          "The library author recommends using versions:",
          "  - 3.20.1 or higher",
          "These versions have not been reviewed by Google Play. They could contain vulnerabilities or policy violations. Carefully evaluate any third-party SDKs before integrating them into your app.",
        ),
      )
    )
  }
}<|MERGE_RESOLUTION|>--- conflicted
+++ resolved
@@ -24,10 +24,7 @@
   fun `Snapshot used by Lint`() {
     system.installation.addVmOption("-Dgoogle.play.sdk.index.show.sdk.index.notes=true")
     system.installation.addVmOption("-Dgoogle.play.sdk.index.show.sdk.index.recommended.versions=true")
-<<<<<<< HEAD
-=======
     system.installation.addVmOption("-Dgoogle.play.sdk.index.show.sdk.index.deprecation.issues=true")
->>>>>>> 8b7d83e8
     verifySdkIndexIsInitializedAndUsedWhen(
       showFunction = { studio, project ->
         // Open build.gradle file in editor
@@ -65,8 +62,6 @@
         listOf(
           "com.startapp:inapp-sdk version 3.9.1 contains unsafe unzipping patterns.",
         ),
-<<<<<<< HEAD
-=======
         // Error
         listOf(
           "**[Prevents app release in Google Play Console]** com.google.android.play:core version 1.10.3 has been reported as problematic by its author and will block publishing of your app to Play Console.",
@@ -88,7 +83,6 @@
           " - Google Play In-App Reviews (com.google.android.play:review)",
           "```",
         ),
->>>>>>> 8b7d83e8
         // Warning
         listOf(
           "androidx.annotation:annotation version 1.0.0 has been reported as outdated by its author.",
