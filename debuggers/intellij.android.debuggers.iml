--- conflicted
+++ resolved
@@ -58,22 +58,7 @@
     <orderEntry type="module" module-name="intellij.kotlin.jvm.debugger.coroutines" />
     <orderEntry type="module" module-name="intellij.java" />
     <orderEntry type="module" module-name="intellij.android.projectSystem" />
-<<<<<<< HEAD
-    <orderEntry type="module" module-name="android.sdktools.zipflinger" />
-    <orderEntry type="module-library">
-      <library>
-        <CLASSES>
-          <root url="jar://$MODULE_DIR$/../../../../prebuilts/r8/r8.jar!/" />
-        </CLASSES>
-        <JAVADOC />
-        <SOURCES />
-      </library>
-    </orderEntry>
-    <orderEntry type="module" module-name="android.sdktools.deployer" />
-    <orderEntry type="library" name="studio-proto" level="project" />
-=======
     <orderEntry type="library" scope="PROVIDED" name="kotlinc.kotlin-compiler-common" level="project" />
     <orderEntry type="module" module-name="intellij.platform.debugger.impl.rpc" />
->>>>>>> fedb26e2
   </component>
 </module>