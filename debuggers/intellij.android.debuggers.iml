<?xml version="1.0" encoding="UTF-8"?>
<module type="JAVA_MODULE" version="4">
  <component name="NewModuleRootManager" inherit-compiler-output="true">
    <exclude-output />
    <content url="file://$MODULE_DIR$">
      <sourceFolder url="file://$MODULE_DIR$/src" isTestSource="false" />
      <sourceFolder url="file://$MODULE_DIR$/resources" type="java-resource" />
    </content>
    <orderEntry type="library" scope="PROVIDED" name="studio-platform" level="project" />
    <orderEntry type="library" scope="TEST" name="studio-test-platform" level="project" />
    <orderEntry type="library" name="Guava" level="project" />
    <orderEntry type="library" name="fastutil-min" level="project" />
    <orderEntry type="library" name="jetbrains-annotations" level="project" />
    <orderEntry type="library" name="kotlin-stdlib" level="project" />
    <orderEntry type="library" name="protobuf" level="project" />
    <orderEntry type="inheritedJdk" />
    <orderEntry type="sourceFolder" forTests="false" />
    <orderEntry type="module" module-name="intellij.android.analytics" />
    <orderEntry type="module" module-name="intellij.android.common" />
    <orderEntry type="module" module-name="intellij.android.core" />
    <orderEntry type="module" module-name="intellij.android.deploy" />
    <orderEntry type="module" module-name="intellij.android.execution.common" />
    <orderEntry type="module" module-name="intellij.android.jps.model" />
    <orderEntry type="module" module-name="intellij.android.render-resources" />
<<<<<<< HEAD
    <orderEntry type="module" module-name="analytics" />
    <orderEntry type="module" module-name="android.sdktools.kexter" />
    <orderEntry type="module" module-name="intellij.android.projectSystem" />
    <orderEntry type="module" module-name="android.sdktools.zipflinger" />
=======
    <orderEntry type="module" module-name="intellij.color.scheme.warmNeon" />
    <orderEntry type="module" module-name="intellij.java.debugger" />
    <orderEntry type="module" module-name="intellij.java.debugger.impl" />
    <orderEntry type="module" module-name="intellij.java.execution" />
    <orderEntry type="module" module-name="intellij.java.frontback.psi.impl" />
    <orderEntry type="module" module-name="intellij.java.psi" />
    <orderEntry type="module" module-name="intellij.java.psi.impl" />
    <orderEntry type="module" module-name="intellij.platform.analysis" />
    <orderEntry type="module" module-name="intellij.platform.concurrency" />
    <orderEntry type="module" module-name="intellij.platform.core" />
    <orderEntry type="module" module-name="intellij.platform.core.ui" />
    <orderEntry type="module" module-name="intellij.platform.debugger" />
    <orderEntry type="module" module-name="intellij.platform.debugger.impl" />
    <orderEntry type="module" module-name="intellij.platform.execution" />
    <orderEntry type="module" module-name="intellij.platform.execution.impl" />
    <orderEntry type="module" module-name="intellij.platform.extensions" />
    <orderEntry type="module" module-name="intellij.platform.ide" />
    <orderEntry type="module" module-name="intellij.platform.ide.core" />
    <orderEntry type="module" module-name="intellij.platform.images" />
    <orderEntry type="module" module-name="intellij.platform.indexing.impl" />
    <orderEntry type="module" module-name="intellij.platform.lang.core" />
    <orderEntry type="module" module-name="intellij.platform.projectModel" />
    <orderEntry type="module" module-name="intellij.platform.util" />
    <orderEntry type="module" module-name="intellij.platform.util.base" />
    <orderEntry type="module" module-name="intellij.platform.util.jdom" />
    <orderEntry type="module" module-name="intellij.platform.util.nanoxml" />
    <orderEntry type="module" module-name="intellij.platform.util.rt" />
    <orderEntry type="module" module-name="intellij.platform.util.ui" />
    <orderEntry type="module" module-name="intellij.xml.dom" />
    <orderEntry type="module" module-name="kotlin.jvm-debugger.coroutines" />
    <orderEntry type="module" module-name="intellij.java" />
>>>>>>> 3a514de0
  </component>
</module><|MERGE_RESOLUTION|>--- conflicted
+++ resolved
@@ -22,12 +22,6 @@
     <orderEntry type="module" module-name="intellij.android.execution.common" />
     <orderEntry type="module" module-name="intellij.android.jps.model" />
     <orderEntry type="module" module-name="intellij.android.render-resources" />
-<<<<<<< HEAD
-    <orderEntry type="module" module-name="analytics" />
-    <orderEntry type="module" module-name="android.sdktools.kexter" />
-    <orderEntry type="module" module-name="intellij.android.projectSystem" />
-    <orderEntry type="module" module-name="android.sdktools.zipflinger" />
-=======
     <orderEntry type="module" module-name="intellij.color.scheme.warmNeon" />
     <orderEntry type="module" module-name="intellij.java.debugger" />
     <orderEntry type="module" module-name="intellij.java.debugger.impl" />
@@ -57,8 +51,11 @@
     <orderEntry type="module" module-name="intellij.platform.util.rt" />
     <orderEntry type="module" module-name="intellij.platform.util.ui" />
     <orderEntry type="module" module-name="intellij.xml.dom" />
+    <orderEntry type="module" module-name="kotlin.jvm-debugger.base.util" />
+    <orderEntry type="module" module-name="kotlin.jvm-debugger.core" />
     <orderEntry type="module" module-name="kotlin.jvm-debugger.coroutines" />
     <orderEntry type="module" module-name="intellij.java" />
->>>>>>> 3a514de0
+    <orderEntry type="module" module-name="intellij.android.projectSystem" />
+    <orderEntry type="library" scope="PROVIDED" name="kotlinc.kotlin-compiler-common" level="project" />
   </component>
 </module>