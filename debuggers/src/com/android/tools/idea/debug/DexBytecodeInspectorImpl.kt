/*
 * Copyright (C) 2024 The Android Open Source Project
 *
 * Licensed under the Apache License, Version 2.0 (the "License");
 * you may not use this file except in compliance with the License.
 * You may obtain a copy of the License at
 *
 *      http://www.apache.org/licenses/LICENSE-2.0
 *
 * Unless required by applicable law or agreed to in writing, software
 * distributed under the License is distributed on an "AS IS" BASIS,
 * WITHOUT WARRANTIES OR CONDITIONS OF ANY KIND, either express or implied.
 * See the License for the specific language governing permissions and
 * limitations under the License.
 */
package com.android.tools.idea.debug

import com.intellij.debugger.PositionManager
import com.intellij.debugger.engine.DebugProcessImpl
import com.intellij.openapi.application.readAction
import com.intellij.psi.util.parentOfType
import com.sun.jdi.Location
import com.sun.jdi.Method
<<<<<<< HEAD
=======
import com.sun.jdi.ReferenceType
>>>>>>> fedb26e2
import kexter.Dex
import kexter.DexBytecode
import kexter.DexMethod
import kexter.DexMethodDebugInfo
import kexter.InvokeInstruction
import kexter.LineTableEntry
import kexter.Opcode
import org.jetbrains.kotlin.idea.debugger.base.util.safeMethod
import org.jetbrains.kotlin.idea.debugger.core.DexBytecodeInspector
import org.jetbrains.kotlin.idea.debugger.core.getInlineFunctionAndArgumentVariablesToBordersMap
import org.jetbrains.kotlin.idea.debugger.core.isInlineFunctionMarkerVariableName
import org.jetbrains.kotlin.idea.debugger.stepping.smartStepInto.KotlinMethodSmartStepTarget
import org.jetbrains.kotlin.idea.debugger.stepping.smartStepInto.KotlinSmartStepTargetFilterer
import org.jetbrains.kotlin.idea.debugger.stepping.smartStepInto.SmartStepIntoContext
import org.jetbrains.kotlin.psi.KtNamedFunction
import java.util.LinkedList

class DexBytecodeInspectorImpl : DexBytecodeInspector {
  /**
   * Checks if the method is a simple delegate to a static method by performing a bytecode
   * instruction test.
   *
   * A simple delegate to a static method can be defined by these sets of opcodes:
   * ```
   * invoke-static
   * return
   * ```
   *
   * or
   *
   * ```
   * invoke-static
   * move-result
   * return
   * ```
   *
   * # Context
   * In Kotlin when providing a default implementation of a method in an interface:
   * ```
   * interface I {
   *     fun foo() {
   *     }
   * }
   * ```
   *
   * Two classes will be generated:
   * - `I.class`
   * - `I$DefaultImpls.class`
   *
   * The `I$DefaultImpls.class` will contain a static `foo` method with the default implementation.
   *
   * When implementing the `I` interface:
   * ```
   * class X : I
   * ```
   *
   * The `foo` method in `X` will simply call the `foo` method of `I$DefaultImpls`:
   * ```java
   *  public void foo();
   *    0: aload_0
   *    1: invokestatic  #18 // Method I$DefaultImpls.foo:(LI;)V
   *    4: return
   * ```
   */
  override fun hasOnlyInvokeStatic(method: Method): Boolean {
    val instructions = DexBytecode.fromBytes(method.bytecodes()).instructions
    if (instructions.isEmpty() || instructions.size > 3) {
      return false
    }

    return instructions.first().opcode.isInvokeStatic() &&
      instructions.last().opcode.isReturn() &&
      (instructions.size == 2 || instructions[1].opcode.isMoveResult())
  }

  override suspend fun filterAlreadyExecutedTargets(
    targets: List<KotlinMethodSmartStepTarget>,
    context: SmartStepIntoContext,
  ): List<KotlinMethodSmartStepTarget> {
    val (expression, debugProcess, _, _, location) = context
    val method = location.safeMethod() ?: return targets

    val dex = DexFinder.findDex(debugProcess, expression, location) ?: return targets

    val filterer = KotlinSmartStepTargetFilterer(targets, debugProcess)
    filterer.visitMethodUntilLocation(debugProcess, method, location, dex)
    return filterer.getUnvisitedTargets()
  }
}

<<<<<<< HEAD
=======
private class DexCache {
  companion object {
    val DEX_CACHE_KEY = Key.create<DexCache>("DEX_CACHE_KEY")
  }

  val typeToDex = mutableMapOf<ReferenceType, Dex>()
}

private fun logSmartStepTargetFilteringEvent(status: DexSearchStatus, timeMs: Long) {
  val event =
    AndroidStudioEvent.newBuilder()
      .setKind(AndroidStudioEvent.EventKind.DEBUGGER_EVENT)
      .setDebuggerEvent(
        DebuggerEvent.newBuilder()
          .setType(DebuggerEvent.Type.SMART_STEP_TARGET_FILTERING)
          .setSmartStepTargetFilteringPerformed(
            DebuggerEvent.SmartStepTargetFilteringPerformed.newBuilder()
              .setDexFetchTimeMs(timeMs)
              .setStatus(status)
          )
      )
  UsageTracker.log(event)
}

private suspend fun findDexWithLocationCacheAwareSafe(
  debugProcess: DebugProcessImpl,
  expression: KtElement,
  location: Location,
): Pair<Dex?, DexSearchStatus> {
  return try {
    findDexWithLocationCacheAware(debugProcess, expression, location)
  } catch (ex: Exception) {
    Pair(null, DexSearchStatus.UNKNOWN)
  }
}

private suspend fun findDexWithLocationCacheAware(
  debugProcess: DebugProcessImpl,
  expression: KtElement,
  location: Location,
): Pair<Dex?, DexSearchStatus> {
  val vmProxy = debugProcess.suspendManager.pausedContext.virtualMachineProxy
  val cache = vmProxy.getOrCreateUserData(DexCache.DEX_CACHE_KEY) { DexCache() }

  cache.typeToDex[location.declaringType()]?.let { dex ->
    return dex to DexSearchStatus.FOUND
  }

  val configuration =
    debugProcess.androidRunConfiguration
      ?: return null to DexSearchStatus.APK_PROVIDER_NOT_AVAILABLE
  val apkProvider =
    configuration.apkProvider ?: return null to DexSearchStatus.APK_PROVIDER_NOT_AVAILABLE
  val module = findModule(expression) ?: return null to DexSearchStatus.MODULE_NOT_FOUND
  val project = debugProcess.project
  val androidDevices =
    configuration.deployTargetContext.currentDeployTargetProvider
      .getDeployTarget(project)
      .getAndroidDevices(project)

  // Waiting for devices to become online can hang the debugger for a while,
  // so fetch only the ones that are already running
  val devices = androidDevices.mapNotNull { it.ddmlibDevice }
  if (devices.isEmpty()) {
    return null to DexSearchStatus.DEVICES_NOT_RUNNING
  }

  val apks = findApksWithModule(devices, apkProvider, module)
  if (apks.isEmpty()) {
    return null to DexSearchStatus.APK_NOT_FOUND
  }

  val dex = apks.firstNotNullOfOrNull { findDexWithLocation(it, location) }
  if (dex != null) {
    cache.typeToDex[location.declaringType()] = dex
    return dex to DexSearchStatus.FOUND
  }
  return null to DexSearchStatus.DEX_NOT_FOUND
}

private fun findApksWithModule(
  devices: List<IDevice>,
  apkProvider: ApkProvider,
  module: Module,
): List<ApkFileUnit> {
  val result = mutableListOf<ApkFileUnit>()
  for (device in devices) {
    for (apkInfos in apkProvider.getApks(device)) {
      for (file in apkInfos.files) {
        if (module.name.startsWith(file.moduleName)) {
          result.add(file)
        }
      }
    }
  }
  return result
}

private fun findDexWithLocation(file: ApkFileUnit, location: Location): Dex? {
  val signature = location.declaringType().signature()
  ZipRepo(file.apkPath).use { zipRepo ->
    val dexEntries = zipRepo.entries.filter { (name, _) -> name.endsWith(".dex") }
    for (entry in dexEntries) {
      val content = zipRepo.getContent(entry.key).array()
      val dex = Dex.fromBytes(content).getDexFileWithClass(signature)
      if (dex != null) {
        return dex
      }
    }
  }
  return null
}

>>>>>>> fedb26e2
private suspend fun KotlinSmartStepTargetFilterer.visitMethodUntilLocation(
  debugProcess: DebugProcessImpl,
  method: Method,
  location: Location,
  dex: Dex,
) {
  val debugInfo = method.getDebugInfo()
  if (debugInfo.lineTable.isEmpty()) {
    return
  }

  val methodBytecode = DexBytecode.fromBytes(method.bytecodes(), debugInfo)
  if (methodBytecode.instructions.isEmpty()) {
    return
  }

  val lineTableIterator = debugInfo.lineTable.iterator()
  var nextLine = lineTableIterator.next()
  var currentLineNumber: Int? = null
  var lineEverMatched = false
  var inInline = false
  val sortedInlineCalls = LinkedList(extractInlineCalls(location))
  for (insn in methodBytecode.instructions) {
    if (insn.index >= location.codeIndex().toUInt()) {
      break
    }

    if (insn.index >= nextLine.index) {
      currentLineNumber = nextLine.lineNumber
      if (lineTableIterator.hasNext()) {
        nextLine = lineTableIterator.next()
      }
    }

    if (currentLineNumber == location.lineNumber()) {
      lineEverMatched = true
      if (insn is InvokeInstruction) {
        val methodInfo = dex.retrieveMethod(insn.methodIndex())
        if (methodInfo != null) {
          visitOrdinaryFunction(
            methodInfo.owner,
            methodInfo.name,
            methodInfo.signature,
            insn.opcode.name.startsWith("INVOKE_STATIC"),
          )
        }
      }
    }

    if (sortedInlineCalls.isNotEmpty() && lineEverMatched) {
      while (sortedInlineCalls.first.bciRange.last.toUInt() < insn.index) {
        sortedInlineCalls.pop()
      }
      val inlineCall = sortedInlineCalls.firstOrNull { insn.index.toLong() in it.bciRange }
      if (inlineCall == null) {
        inInline = false
        continue
      } else if (inInline) {
        continue
      }
      inInline = true
      if (inlineCall.isInlineFun) {
        val call =
          getCalledInlineFunction(debugProcess.positionManager, inlineCall.startLocation)
            ?: continue
        visitInlineFunction(call)
      } else {
        visitInlineInvokeCall()
      }
    }
  }
}

private val DexMethod.owner: String
  // Drop first 'L' and last ';'
  get() = type.drop(1).dropLast(1)

private val DexMethod.signature: String
  get() = params.joinToString(separator = "", prefix = "(", postfix = ")") + returnType

private fun Opcode.isInvokeStatic(): Boolean {
  return this == Opcode.INVOKE_STATIC || this == Opcode.INVOKE_STATIC_RANGE
}

private fun Opcode.isMoveResult(): Boolean {
  return this == Opcode.MOVE_RESULT ||
    this == Opcode.MOVE_RESULT_WIDE ||
    this == Opcode.MOVE_RESULT_OBJECT
}

private fun Opcode.isReturn(): Boolean {
  return this == Opcode.RETURN_VOID ||
    this == Opcode.RETURN_OBJECT ||
    this == Opcode.RETURN_WIDE ||
    this == Opcode.RETURN
}

private fun Method.getDebugInfo(): DexMethodDebugInfo {
  val lineTable =
    allLineLocations().map { LineTableEntry(it.codeIndex().toUInt(), it.lineNumber()) }
  return DexMethodDebugInfo(lineTable)
}

// Copied from
// src/org/jetbrains/kotlin/idea/debugger/stepping/smartStepInto/KotlinSmartStepTargetFiltererAdapter.kt
////////////////////////////////////////////////////////////////////////////////////////////////////////////////////
internal data class InlineCallInfo(
  val isInlineFun: Boolean,
  val bciRange: LongRange,
  val startLocation: Location,
)

private fun extractInlineCalls(location: Location): List<InlineCallInfo> =
  location
    .safeMethod()
    ?.getInlineFunctionAndArgumentVariablesToBordersMap()
    ?.toList()
    .orEmpty()
    .map { (variable, locationRange) ->
      InlineCallInfo(
        isInlineFun = variable.name().isInlineFunctionMarkerVariableName,
        bciRange = locationRange.start.codeIndex()..locationRange.endInclusive.codeIndex(),
        startLocation = locationRange.start,
      )
    }
    // Filter already visible variables to support smart-step-into while inside an inline function
    .filterNot { location.codeIndex() in it.bciRange }
    .sortedBy { it.bciRange.first }

private suspend fun getCalledInlineFunction(
  positionManager: PositionManager,
  location: Location,
): KtNamedFunction? {
  val sourcePosition = positionManager.getSourcePosition(location) ?: return null
  return readAction { sourcePosition.elementAt?.parentOfType<KtNamedFunction>() }
}
////////////////////////////////////////////////////////////////////////////////////////////////////////////////////<|MERGE_RESOLUTION|>--- conflicted
+++ resolved
@@ -21,10 +21,6 @@
 import com.intellij.psi.util.parentOfType
 import com.sun.jdi.Location
 import com.sun.jdi.Method
-<<<<<<< HEAD
-=======
-import com.sun.jdi.ReferenceType
->>>>>>> fedb26e2
 import kexter.Dex
 import kexter.DexBytecode
 import kexter.DexMethod
@@ -115,122 +111,6 @@
   }
 }
 
-<<<<<<< HEAD
-=======
-private class DexCache {
-  companion object {
-    val DEX_CACHE_KEY = Key.create<DexCache>("DEX_CACHE_KEY")
-  }
-
-  val typeToDex = mutableMapOf<ReferenceType, Dex>()
-}
-
-private fun logSmartStepTargetFilteringEvent(status: DexSearchStatus, timeMs: Long) {
-  val event =
-    AndroidStudioEvent.newBuilder()
-      .setKind(AndroidStudioEvent.EventKind.DEBUGGER_EVENT)
-      .setDebuggerEvent(
-        DebuggerEvent.newBuilder()
-          .setType(DebuggerEvent.Type.SMART_STEP_TARGET_FILTERING)
-          .setSmartStepTargetFilteringPerformed(
-            DebuggerEvent.SmartStepTargetFilteringPerformed.newBuilder()
-              .setDexFetchTimeMs(timeMs)
-              .setStatus(status)
-          )
-      )
-  UsageTracker.log(event)
-}
-
-private suspend fun findDexWithLocationCacheAwareSafe(
-  debugProcess: DebugProcessImpl,
-  expression: KtElement,
-  location: Location,
-): Pair<Dex?, DexSearchStatus> {
-  return try {
-    findDexWithLocationCacheAware(debugProcess, expression, location)
-  } catch (ex: Exception) {
-    Pair(null, DexSearchStatus.UNKNOWN)
-  }
-}
-
-private suspend fun findDexWithLocationCacheAware(
-  debugProcess: DebugProcessImpl,
-  expression: KtElement,
-  location: Location,
-): Pair<Dex?, DexSearchStatus> {
-  val vmProxy = debugProcess.suspendManager.pausedContext.virtualMachineProxy
-  val cache = vmProxy.getOrCreateUserData(DexCache.DEX_CACHE_KEY) { DexCache() }
-
-  cache.typeToDex[location.declaringType()]?.let { dex ->
-    return dex to DexSearchStatus.FOUND
-  }
-
-  val configuration =
-    debugProcess.androidRunConfiguration
-      ?: return null to DexSearchStatus.APK_PROVIDER_NOT_AVAILABLE
-  val apkProvider =
-    configuration.apkProvider ?: return null to DexSearchStatus.APK_PROVIDER_NOT_AVAILABLE
-  val module = findModule(expression) ?: return null to DexSearchStatus.MODULE_NOT_FOUND
-  val project = debugProcess.project
-  val androidDevices =
-    configuration.deployTargetContext.currentDeployTargetProvider
-      .getDeployTarget(project)
-      .getAndroidDevices(project)
-
-  // Waiting for devices to become online can hang the debugger for a while,
-  // so fetch only the ones that are already running
-  val devices = androidDevices.mapNotNull { it.ddmlibDevice }
-  if (devices.isEmpty()) {
-    return null to DexSearchStatus.DEVICES_NOT_RUNNING
-  }
-
-  val apks = findApksWithModule(devices, apkProvider, module)
-  if (apks.isEmpty()) {
-    return null to DexSearchStatus.APK_NOT_FOUND
-  }
-
-  val dex = apks.firstNotNullOfOrNull { findDexWithLocation(it, location) }
-  if (dex != null) {
-    cache.typeToDex[location.declaringType()] = dex
-    return dex to DexSearchStatus.FOUND
-  }
-  return null to DexSearchStatus.DEX_NOT_FOUND
-}
-
-private fun findApksWithModule(
-  devices: List<IDevice>,
-  apkProvider: ApkProvider,
-  module: Module,
-): List<ApkFileUnit> {
-  val result = mutableListOf<ApkFileUnit>()
-  for (device in devices) {
-    for (apkInfos in apkProvider.getApks(device)) {
-      for (file in apkInfos.files) {
-        if (module.name.startsWith(file.moduleName)) {
-          result.add(file)
-        }
-      }
-    }
-  }
-  return result
-}
-
-private fun findDexWithLocation(file: ApkFileUnit, location: Location): Dex? {
-  val signature = location.declaringType().signature()
-  ZipRepo(file.apkPath).use { zipRepo ->
-    val dexEntries = zipRepo.entries.filter { (name, _) -> name.endsWith(".dex") }
-    for (entry in dexEntries) {
-      val content = zipRepo.getContent(entry.key).array()
-      val dex = Dex.fromBytes(content).getDexFileWithClass(signature)
-      if (dex != null) {
-        return dex
-      }
-    }
-  }
-  return null
-}
-
->>>>>>> fedb26e2
 private suspend fun KotlinSmartStepTargetFilterer.visitMethodUntilLocation(
   debugProcess: DebugProcessImpl,
   method: Method,
