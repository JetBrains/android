--- conflicted
+++ resolved
@@ -16,11 +16,11 @@
 package com.android.tools.idea.projectsystem.gradle.sync
 
 import com.android.AndroidProjectTypes
-import com.android.tools.idea.gradle.model.IdeAndroidProjectType
-import com.android.tools.idea.gradle.model.IdeVariant
 import com.android.tools.idea.IdeInfo
 import com.android.tools.idea.facet.AndroidArtifactFacet
 import com.android.tools.idea.flags.StudioFlags
+import com.android.tools.idea.gradle.model.IdeAndroidProjectType
+import com.android.tools.idea.gradle.model.IdeVariant
 import com.android.tools.idea.gradle.plugin.AndroidPluginInfo
 import com.android.tools.idea.gradle.project.GradleProjectInfo
 import com.android.tools.idea.gradle.project.ProjectStructure
@@ -30,20 +30,13 @@
 import com.android.tools.idea.gradle.project.sync.idea.data.service.AndroidProjectKeys.ANDROID_MODEL
 import com.android.tools.idea.gradle.project.sync.idea.data.service.ModuleModelDataService
 import com.android.tools.idea.gradle.project.sync.setup.Facets.removeAllFacets
-import com.android.tools.idea.gradle.project.sync.setup.post.ComposeInBetaChecker
 import com.android.tools.idea.gradle.project.sync.setup.post.MemorySettingsPostSyncChecker
 import com.android.tools.idea.gradle.project.sync.setup.post.ProjectSetup
 import com.android.tools.idea.gradle.project.sync.setup.post.ProjectStructureUsageTracker
 import com.android.tools.idea.gradle.project.sync.setup.post.TimeBasedReminder
 import com.android.tools.idea.gradle.project.sync.setup.post.setUpModules
 import com.android.tools.idea.gradle.project.sync.validation.android.AndroidModuleValidator
-<<<<<<< HEAD
-import com.android.tools.idea.gradle.project.upgrade.recommendPluginUpgrade
-import com.android.tools.idea.gradle.project.upgrade.shouldRecommendPluginUpgrade
-import com.android.tools.idea.gradle.run.MakeBeforeRunTaskProvider
-=======
 import com.android.tools.idea.gradle.project.upgrade.maybeRecommendPluginUpgrade
->>>>>>> cdc83e4e
 import com.android.tools.idea.gradle.variant.conflict.ConflictSet.findConflicts
 import com.android.tools.idea.model.AndroidModel
 import com.android.tools.idea.run.RunConfigurationChecker
@@ -58,10 +51,7 @@
 import com.intellij.openapi.externalSystem.service.project.IdeModelsProvider
 import com.intellij.openapi.externalSystem.service.project.IdeModifiableModelsProvider
 import com.intellij.openapi.externalSystem.util.ExternalSystemApiUtil
-<<<<<<< HEAD
-=======
 import com.intellij.openapi.externalSystem.util.ExternalSystemApiUtil.findAll
->>>>>>> cdc83e4e
 import com.intellij.openapi.module.Module
 import com.intellij.openapi.progress.ProgressIndicator
 import com.intellij.openapi.progress.ProgressManager
@@ -69,25 +59,15 @@
 import com.intellij.openapi.project.Project
 import com.intellij.openapi.projectRoots.Sdk
 import com.intellij.openapi.roots.LanguageLevelModuleExtension
-import com.intellij.openapi.util.Computable
 import com.intellij.openapi.util.io.FileUtil.getRelativePath
 import com.intellij.openapi.util.io.FileUtil.toSystemIndependentName
 import com.intellij.openapi.vfs.VfsUtilCore
 import com.intellij.pom.java.LanguageLevel
 import org.jetbrains.android.facet.AndroidFacet
 import org.jetbrains.android.facet.AndroidFacetProperties.PATH_LIST_SEPARATOR_IN_FACET_CONFIGURATION
-<<<<<<< HEAD
-import org.jetbrains.annotations.NotNull
-import org.jetbrains.jps.model.serialization.PathMacroUtil
-import org.jetbrains.plugins.gradle.util.GradleConstants
-import java.io.File
-import java.util.*
-=======
 import org.jetbrains.kotlin.idea.framework.GRADLE_SYSTEM_ID
 import org.jetbrains.plugins.gradle.model.data.GradleSourceSetData
 import java.io.File
-import java.util.HashSet
->>>>>>> cdc83e4e
 import java.util.concurrent.TimeUnit
 
 /**
@@ -111,22 +91,6 @@
                                  modelsProvider: IdeModifiableModelsProvider,
                                  modelsByModuleName: Map<String, DataNode<AndroidModuleModel>>) {
     val moduleValidator = myModuleValidatorFactory.create(project)
-<<<<<<< HEAD
-    for (module in modelsProvider.modules) {
-      val androidModel = modelsByModuleName[module.name]
-      if (androidModel != null) {
-        // Create the Android facet and attache to the module.
-        val androidFacet = modelsProvider.getModifiableFacetModel(module).getFacetByType(AndroidFacet.ID)
-                           ?: createAndroidFacet(module, modelsProvider)
-        androidModel.setModule(module)
-        // Configure that Android facet from the information in the AndroidModuleModel.
-        configureFacet(androidFacet, androidModel)
-
-        // Set language level if available
-        val languageLevel = androidModel.javaLanguageLevel
-        if (languageLevel != null) {
-          modelsProvider.getModifiableRootModel(module).getModuleExtension(LanguageLevelModuleExtension::class.java).languageLevel = languageLevel
-=======
 
     // Any modules left in this set need to be purged of all Android and AndroidArtifact facets.
     val nonAndroidModules = modelsProvider.modules.toMutableSet()
@@ -164,19 +128,15 @@
           configureFacet(androidFacet, androidModel)
         } else {
           removeAllFacets(facetModel, AndroidFacet.ID)
->>>>>>> cdc83e4e
         }
 
         moduleValidator.validate(module, androidModel)
       }
-<<<<<<< HEAD
-=======
     }
 
     nonAndroidModules.forEach { module ->
       removeAllFacets(modelsProvider.getModifiableFacetModel(module), AndroidFacet.ID)
       // We don't need to clean up the sdk or language level as that should be set by whatever is handling the new module type.
->>>>>>> cdc83e4e
     }
 
     if (modelsByModuleName.isNotEmpty()) {
@@ -184,46 +144,6 @@
     }
   }
 
-<<<<<<< HEAD
-  override fun removeData(toRemoveComputable: Computable<out Collection<Module>>,
-                          toIgnore: Collection<DataNode<AndroidModuleModel>>,
-                          projectData: @NotNull ProjectData,
-                          project: @NotNull Project,
-                          modelsProvider: @NotNull IdeModifiableModelsProvider) {
-    for (module in toRemoveComputable.get()) {
-      val facetModel = modelsProvider.getModifiableFacetModel(module)
-      removeAllFacets(facetModel, AndroidFacet.ID)
-    }
-  }
-
-  override fun postProcess(toImport: MutableCollection<out DataNode<AndroidModuleModel>>,
-                           projectData: ProjectData?,
-                           project: Project,
-                           modelsProvider: IdeModifiableModelsProvider) {
-    super.postProcess(toImport, projectData, project, modelsProvider)
-    for (nodeToImport in toImport) {
-      val mainModuleDataNode = ExternalSystemApiUtil.findParent(
-        nodeToImport,
-        ProjectKeys.MODULE
-      ) ?: continue
-      val mainModuleData = mainModuleDataNode.data
-      val mainIdeModule = modelsProvider.findIdeModule(mainModuleData) ?: continue
-
-      val androidModel = nodeToImport.data
-      // The SDK needs to be set here for Android modules, unfortunately we can't use intellijs
-      // code to set this us as we need to reload the SDKs in case AGP has just downloaded it.
-      // Android model is null for the root project module.
-      val sdkToUse = AndroidSdks.getInstance().computeSdkReloadingAsNeeded(
-        project,
-        androidModel.androidProject.name,
-        androidModel.androidProject.compileTarget,
-        androidModel.androidProject.bootClasspath,
-        IdeSdks.getInstance()
-      )
-      if (sdkToUse != null) {
-        modelsProvider.getModifiableRootModel(mainIdeModule).sdk = sdkToUse
-      }
-=======
   private fun Module.setupSdkAndLanguageLevel(
     modelsProvider: IdeModifiableModelsProvider,
     languageLevel: LanguageLevel?,
@@ -235,7 +155,6 @@
     }
     if (sdkToUse != null) {
       rootModel.sdk = sdkToUse
->>>>>>> cdc83e4e
     }
   }
 
@@ -249,23 +168,10 @@
     GradleProjectInfo.getInstance(project).isNewProject = false
     GradleProjectInfo.getInstance(project).isImportedProject = false
 
-<<<<<<< HEAD
-    if (imported.isEmpty() && !IdeInfo.getInstance().isAndroidStudio){
-      // in IDEA Android Plugin should not do anything, if there are no Android Modules in the project.
-      // not sure why Android Studio wants to do something (maybe it's OK to skip the remaining in Android Studio as well).
-      return;
-    }
-
-    ApplicationManager.getApplication().executeOnPooledThread {
-      if (shouldRecommendPluginUpgrade(project)) recommendPluginUpgrade(project)
-    }
-=======
     // TODO(b/124229467): Consider whether this should be here, as it will trigger on any project data import.
     AndroidPluginInfo.findFromModel(project)?.maybeRecommendPluginUpgrade(project)
->>>>>>> cdc83e4e
 
     if (IdeInfo.getInstance().isAndroidStudio) {
-      ComposeInBetaChecker.checkIfComposeProject(project);
       MemorySettingsPostSyncChecker
         .checkSettings(project, TimeBasedReminder(project, "memory.settings.postsync", TimeUnit.DAYS.toMillis(1)))
     }
@@ -330,12 +236,8 @@
 private fun createAndroidFacet(module: Module, facetModel: ModifiableFacetModel): AndroidFacet {
   val facetType = AndroidFacet.getFacetType()
   val facet = facetType.createFacet(module, AndroidFacet.NAME, facetType.createDefaultConfiguration(), null)
-<<<<<<< HEAD
-  model.addFacet(facet, ExternalSystemApiUtil.toExternalSource(GradleConstants.SYSTEM_ID))
-=======
   @Suppress("UnstableApiUsage")
   facetModel.addFacet(facet, ExternalSystemApiUtil.toExternalSource(GRADLE_SYSTEM_ID))
->>>>>>> cdc83e4e
   return facet
 }
 
