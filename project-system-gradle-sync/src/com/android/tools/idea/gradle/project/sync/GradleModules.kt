/*
 * Copyright (C) 2021 The Android Open Source Project
 *
 * Licensed under the Apache License, Version 2.0 (the "License");
 * you may not use this file except in compliance with the License.
 * You may obtain a copy of the License at
 *
 *      http://www.apache.org/licenses/LICENSE-2.0
 *
 * Unless required by applicable law or agreed to in writing, software
 * distributed under the License is distributed on an "AS IS" BASIS,
 * WITHOUT WARRANTIES OR CONDITIONS OF ANY KIND, either express or implied.
 * See the License for the specific language governing permissions and
 * limitations under the License.
 */
package com.android.tools.idea.gradle.project.sync

import com.android.ide.common.repository.AgpVersion
import com.android.ide.gradle.model.ArtifactIdentifier
import com.android.ide.gradle.model.ArtifactIdentifierImpl
import com.android.ide.gradle.model.LegacyAndroidGradlePluginProperties
import com.android.ide.gradle.model.artifacts.AdditionalClassifierArtifactsModel
import com.android.tools.idea.gradle.model.IdeAndroidProjectType
import com.android.tools.idea.gradle.model.IdeArtifactLibrary
import com.android.tools.idea.gradle.model.IdeArtifactName
import com.android.tools.idea.gradle.model.IdeArtifactName.Companion.toPrintableName
import com.android.tools.idea.gradle.model.IdeBaseArtifactCore
import com.android.tools.idea.gradle.model.IdeSyncIssue
import com.android.tools.idea.gradle.model.IdeUnresolvedDependency
import com.android.tools.idea.gradle.model.IdeUnresolvedLibrary
import com.android.tools.idea.gradle.model.LibraryReference
import com.android.tools.idea.gradle.model.impl.IdeAndroidProjectImpl
import com.android.tools.idea.gradle.model.impl.IdeSyncIssueImpl
import com.android.tools.idea.gradle.model.impl.IdeVariantCoreImpl
import com.android.tools.idea.gradle.model.ndk.v1.IdeNativeAndroidProject
import com.android.tools.idea.gradle.model.ndk.v1.IdeNativeVariantAbi
import com.android.tools.idea.gradle.model.ndk.v2.IdeNativeModule
import com.android.tools.idea.gradle.project.sync.Modules.createUniqueModuleId
import com.android.utils.findGradleBuildFile
import org.gradle.tooling.BuildController
import org.gradle.tooling.model.Model
import org.gradle.tooling.model.gradle.BasicGradleProject
import org.jetbrains.kotlin.idea.gradleTooling.KotlinGradleModel
import org.jetbrains.kotlin.idea.gradleTooling.model.kapt.KaptGradleModel
import org.jetbrains.kotlin.idea.gradleTooling.model.kapt.KaptSourceSetModel
import java.io.File
import com.android.builder.model.ProjectSyncIssues as ProjectSyncIssuesV1
import com.android.builder.model.v2.models.ProjectSyncIssues as ProjectSyncIssuesV2

typealias IdeVariantFetcher = (
  controller: BuildController,
  androidProjectPathResolver: AndroidProjectPathResolver,
  module: AndroidModule,
  configuration: ModuleConfiguration
) -> ModelResult<IdeVariantWithPostProcessor>

sealed class GradleModule(val gradleProject: BasicGradleProject) {
  val findModelRoot: Model get() = gradleProject
  val id = createUniqueModuleId(gradleProject)
  val moduleId: ModuleId = gradleProject.toModuleId()
  var projectSyncIssues: List<IdeSyncIssue> = emptyList(); private set
  val exceptions: MutableList<Throwable> = mutableListOf()

  fun setSyncIssues(issues: List<IdeSyncIssue>) {
    projectSyncIssues = issues
  }

  fun recordExceptions(throwables: List<Throwable>) {
    exceptions += throwables
  }

  /**
   * Prepares the final collection of models for delivery to the IDE.
   */
  abstract fun prepare(indexedModels: IndexedModels): DeliverableGradleModule
  abstract fun getFetchSyncIssuesAction(): ActionToRun<Unit>?
}

/**
 * The container class for Java module, containing its Android models handled by the Android plugin.
 */
class JavaModule(
  gradleProject: BasicGradleProject,
  private val kotlinGradleModel: KotlinGradleModel?,
  private val kaptGradleModel: KaptGradleModel?
) : GradleModule(gradleProject) {
  override fun getFetchSyncIssuesAction(): ActionToRun<Unit>? = null

  override fun prepare(indexedModels: IndexedModels): DeliverableGradleModule {
    return DeliverableJavaModule(gradleProject, projectSyncIssues, exceptions, kotlinGradleModel, kaptGradleModel)
  }
}

/**
 * The container class for Android module, containing its Android model, Variant models, and dependency modules.
 */
sealed class AndroidModule constructor(
<<<<<<< HEAD
  val agpVersion: AgpVersion?,
=======
  val modelVersions: ModelVersions,
>>>>>>> 0d09370c
  val buildPathMap: Map<String, BuildId>,
  gradleProject: BasicGradleProject,
  val androidProject: IdeAndroidProjectImpl,
  /** All configured variant names if supported by the AGP version. */
  val allVariantNames: Set<String>?,
  val defaultVariantName: String?,
  val variantFetcher: IdeVariantFetcher,
  /** Old V1 model. It's only set if [nativeModule] is not set. */
  val androidVariantResolver: AndroidVariantResolver,
  private val nativeAndroidProject: IdeNativeAndroidProject?,
  /** New V2 model. It's only set if [nativeAndroidProject] is not set. */
  private val nativeModule: IdeNativeModule?,
  val legacyAndroidGradlePluginProperties: LegacyAndroidGradlePluginProperties?,
) : GradleModule(gradleProject) {
  val projectType: IdeAndroidProjectType get() = androidProject.projectType

  fun getVariantAbiNames(variantName: String): Collection<String>? {
    return nativeModule?.variants?.firstOrNull { it.name == variantName }?.abis?.map { it.name }
           ?: nativeAndroidProject?.variantInfos?.get(variantName)?.abiNames
  }

  enum class NativeModelVersion { None, V1, V2 }

  val nativeModelVersion: NativeModelVersion = when {
    nativeModule != null -> NativeModelVersion.V2
    nativeAndroidProject != null -> NativeModelVersion.V1
    else -> NativeModelVersion.None
  }

  var syncedVariant: IdeVariantWithPostProcessor? = null
  var syncedNativeVariantAbiName: String? = null
  var syncedNativeVariant: IdeNativeVariantAbi? = null
  var allVariants: List<IdeVariantWithPostProcessor>? = null

  var additionalClassifierArtifacts: AdditionalClassifierArtifactsModel? = null
  var kotlinGradleModel: KotlinGradleModel? = null
  var kaptGradleModel: KaptGradleModel? = null

  var unresolvedDependencies: List<IdeUnresolvedDependency> = emptyList()

  /** Returns the list of all libraries this currently selected variant depends on (and temporarily maybe some
   * libraries other variants depend on).
   **/
  fun getLibraryDependencies(libraryResolver: (LibraryReference) -> IdeUnresolvedLibrary): Collection<ArtifactIdentifier> {
    return collectIdentifiers(listOfNotNull(syncedVariant?.variant), libraryResolver)
  }

  class V1(
<<<<<<< HEAD
    agpVersion: AgpVersion?,
=======
    modelVersions: ModelVersions,
>>>>>>> 0d09370c
    buildPathMap: Map<String, BuildId>,
    gradleProject: BasicGradleProject,
    androidProject: IdeAndroidProjectImpl,
    /** All configured variant names if supported by the AGP version. */
    allVariantNames: Set<String>?,
    defaultVariantName: String?,
    variantFetcher: IdeVariantFetcher,
    /** Old V1 native model. It's only set if [nativeModule] is not set. */
    nativeAndroidProject: IdeNativeAndroidProject?,
    /** New V2 native model. It's only set if [nativeAndroidProject] is not set. */
    nativeModule: IdeNativeModule?,
    legacyAndroidGradlePluginProperties: LegacyAndroidGradlePluginProperties?,
  ) : AndroidModule(
<<<<<<< HEAD
    agpVersion = agpVersion,
=======
    modelVersions = modelVersions,
>>>>>>> 0d09370c
    buildPathMap = buildPathMap,
    gradleProject = gradleProject,
    androidProject = androidProject,
    /** All configured variant names if supported by the AGP version. */
    allVariantNames = allVariantNames,
    defaultVariantName = defaultVariantName,
    variantFetcher = variantFetcher,
    androidVariantResolver = AndroidVariantResolver.NONE,
    /** Old V1 model. It's only set if [nativeModule] is not set. */
    nativeAndroidProject = nativeAndroidProject,
    /** New V2 model. It's only set if [nativeAndroidProject] is not set. */
    nativeModule = nativeModule,
    legacyAndroidGradlePluginProperties = legacyAndroidGradlePluginProperties,
  ) {
    override fun getFetchSyncIssuesAction(): ActionToRun<Unit> {
      return ActionToRun(
        fun(controller: BuildController) {
          val syncIssues =
            controller.findModel(this.findModelRoot, ProjectSyncIssuesV1::class.java)?.syncIssues?.toSyncIssueData()

          if (syncIssues != null) {
            // These would have been attached above if there is no separate sync issue model.
            val legacyModelProblems = this.legacyAndroidGradlePluginProperties.getProblemsAsSyncIssues()
            this.setSyncIssues(syncIssues + legacyModelProblems)
          }
        },
        fetchesV1Models = true
      )
    }
  }

  class V2(
<<<<<<< HEAD
    agpVersion: AgpVersion?,
=======
    modelVersions: ModelVersions,
>>>>>>> 0d09370c
    buildPathMap: Map<String, BuildId>,
    gradleProject: BasicGradleProject,
    androidProject: IdeAndroidProjectImpl,
    allVariantNames: Set<String>,
    defaultVariantName: String?,
    variantFetcher: IdeVariantFetcher,
    androidVariantResolver: AndroidVariantResolver,
    nativeModule: IdeNativeModule?,
    legacyAndroidGradlePluginProperties: LegacyAndroidGradlePluginProperties?,
  ) : AndroidModule(
<<<<<<< HEAD
    agpVersion = agpVersion,
=======
    modelVersions = modelVersions,
>>>>>>> 0d09370c
    buildPathMap = buildPathMap,
    gradleProject = gradleProject,
    androidProject = androidProject,
    allVariantNames = allVariantNames,
    defaultVariantName = defaultVariantName,
    variantFetcher = variantFetcher,
    androidVariantResolver = androidVariantResolver,
    /** Old V1 model. Not used with V2. */
    nativeAndroidProject = null,
    nativeModule = nativeModule,
    legacyAndroidGradlePluginProperties = legacyAndroidGradlePluginProperties,
  ) {
    override fun getFetchSyncIssuesAction(): ActionToRun<Unit> {
      return ActionToRun(
        fun(controller: BuildController) {
          val syncIssues =
            controller.findModel(this.findModelRoot, ProjectSyncIssuesV2::class.java)?.syncIssues?.toV2SyncIssueData() ?: listOf()
          val legacyModelProblems = this.legacyAndroidGradlePluginProperties.getProblemsAsSyncIssues()
          // For V2: we do not populate SyncIssues with Unresolved dependencies because we pass them through builder models.
          val v2UnresolvedDependenciesIssues = this.unresolvedDependencies.map {
            IdeSyncIssueImpl(
              message = "Unresolved dependencies",
              data = it.name,
              multiLineMessage = it.cause?.lines(),
              severity = IdeSyncIssue.SEVERITY_ERROR,
              type = IdeSyncIssue.TYPE_UNRESOLVED_DEPENDENCY
            )
          }
          this.setSyncIssues(syncIssues + v2UnresolvedDependenciesIssues + legacyModelProblems)
        },
        fetchesV2Models = true,
        fetchesKotlinModels = false
      )

    }
  }

  override fun prepare(indexedModels: IndexedModels): DeliverableGradleModule {
    fun IdeAndroidProjectImpl.populateBaseFeature(): IdeAndroidProjectImpl {
      return if (this.projectType != IdeAndroidProjectType.PROJECT_TYPE_DYNAMIC_FEATURE) this
      else copy(baseFeature = indexedModels.dynamicFeatureToBaseFeatureMap[moduleId]?.gradlePath)
    }
    // For now, use one model cache per module. It is does deliver the smallest memory footprint, but this is what we get after
    // models are deserialized from the DataNode cache anyway. This will be replaced with a model cache per sync when shared libraries
    // are moved out of `IdeAndroidProject` and delivered to the IDE separately.
    val selectedVariantName =
      syncedVariant?.name
        ?: allVariants?.map { it.name }?.getDefaultOrFirstItem("debug")
        ?: throw AndroidSyncException(
          AndroidSyncExceptionType.NO_VARIANTS_FOUND,
          "No variants found for '${gradleProject.path}'. Check ${findGradleBuildFile(gradleProject.projectDirectory).absolutePath} to ensure at least one variant exists and address any sync warnings and errors.",
          gradleProject.projectIdentifier.buildIdentifier.rootDir.path,
          gradleProject.path,
          projectSyncIssues)
    return DeliverableAndroidModule(
      gradleProject = gradleProject,
      projectSyncIssues = projectSyncIssues,
      exceptions = exceptions,
      selectedVariantName = selectedVariantName,
      selectedAbiName = syncedNativeVariantAbiName,
      androidProject = androidProject.patchForKapt(kaptGradleModel).populateBaseFeature(),
      fetchedVariants = (syncedVariant?.let { listOf(it) } ?: allVariants.orEmpty()).map { it.postProcess() }.patchForKapt(kaptGradleModel),
      nativeModule = nativeModule,
      nativeAndroidProject = nativeAndroidProject,
      syncedNativeVariant = syncedNativeVariant,
      kotlinGradleModel = kotlinGradleModel,
      kaptGradleModel = kaptGradleModel,
      additionalClassifierArtifacts = additionalClassifierArtifacts
    )
  }
}

private fun IdeAndroidProjectImpl.patchForKapt(kaptModel: KaptGradleModel?) = copy(isKaptEnabled = kaptModel?.isEnabled ?: false)

private fun List<IdeVariantCoreImpl>.patchForKapt(kaptModel: KaptGradleModel?): List<IdeVariantCoreImpl> {
  if (kaptModel == null) return this
  val sourceSets = kaptModel.sourceSets.associateBy { it.sourceSetName }
  return map { variant ->

    fun <T> T.maybePatch(suffix: String, code: T.(KaptSourceSetModel) -> T): T {
      val kaptSourceSet = sourceSets[variant.name + suffix] ?: return this
      return code(kaptSourceSet)
    }

    fun IdeBaseArtifactCore.generatedSourceFoldersPatchedForKapt(kaptSourceSet: KaptSourceSetModel): List<File> {
      return (generatedSourceFolders.toSet() + listOfNotNull(kaptSourceSet.generatedKotlinSourcesDirFile)).toList()
    }

    variant.copy(
      mainArtifact = variant.mainArtifact
        .maybePatch("") { copy(generatedSourceFolders = generatedSourceFoldersPatchedForKapt(it)) },
      deviceTestArtifacts = variant.deviceTestArtifacts.map {
        v -> v.maybePatch(v.name.toPrintableName()) { copy(generatedSourceFolders = generatedSourceFoldersPatchedForKapt(it)) }
                                                            },
      hostTestArtifacts = variant.hostTestArtifacts.map {
        v -> v.maybePatch(v.name.toPrintableName()) { copy(generatedSourceFolders = generatedSourceFoldersPatchedForKapt(it)) }
                                                        },
      testFixturesArtifact = variant.testFixturesArtifact
        ?.maybePatch("TestFixtures") { copy(generatedSourceFolders = generatedSourceFoldersPatchedForKapt(it)) }
    )
  }
}

data class ModuleConfiguration(
  val id: String,
  val variant: String,
  val abi: String?,
  // Whether this configuration was requested as the root of a request.
  // Here root means that this Gradle project is not depended upon by any other Gradle projects.
  // This is used to determine whether to fetch the runtime classpath for libraries.
  val isRoot: Boolean,
)

class NativeVariantsAndroidModule private constructor(
  gradleProject: BasicGradleProject,
  private val nativeVariants: List<IdeNativeVariantAbi>? // Null means V2.
) : GradleModule(gradleProject) {
  companion object {
    fun createV2(gradleProject: BasicGradleProject): NativeVariantsAndroidModule = NativeVariantsAndroidModule(gradleProject, null)
    fun createV1(gradleProject: BasicGradleProject, nativeVariants: List<IdeNativeVariantAbi>): NativeVariantsAndroidModule =
      NativeVariantsAndroidModule(gradleProject, nativeVariants)
  }

  override fun getFetchSyncIssuesAction(): ActionToRun<Unit> {
    return ActionToRun(
      fun(controller: BuildController) {
        val syncIssues = if (nativeVariants == null) {
          controller.findModel(this.findModelRoot, ProjectSyncIssuesV2::class.java)?.syncIssues?.toV2SyncIssueData()
        } else {
          controller.findModel(this.findModelRoot, ProjectSyncIssuesV1::class.java)?.syncIssues?.toSyncIssueData()
        }

        if (syncIssues != null) {
          this.setSyncIssues(syncIssues)
        }
      },
      fetchesV1Models = nativeVariants != null,
      fetchesV2Models = nativeVariants == null
    )
  }

  override fun prepare(indexedModels: IndexedModels): DeliverableGradleModule {
    return DeliverableNativeVariantsAndroidModule(gradleProject, projectSyncIssues, exceptions, nativeVariants)
  }
}

fun Collection<String>.getDefaultOrFirstItem(defaultValue: String): String? =
  if (contains(defaultValue)) defaultValue else minByOrNull { it }

private fun collectIdentifiers(
  variants: Collection<IdeVariantCoreImpl>,
  libraryResolver: (LibraryReference) -> IdeUnresolvedLibrary
): List<ArtifactIdentifier> {
  return variants.asSequence()
    .flatMap {
      val sequence = sequenceOf(it.mainArtifact.compileClasspathCore) +
                     it.deviceTestArtifacts.find { v -> v.name == IdeArtifactName.ANDROID_TEST }?.compileClasspathCore +
                     it.hostTestArtifacts.map { v -> v.compileClasspathCore } +
                     it.testFixturesArtifact?.compileClasspathCore

        sequence.filterNotNull()
    }
    .flatMap { it.dependencies.asSequence() }
    .mapNotNull { (libraryResolver(it.target) as? IdeArtifactLibrary)?.component }
    .map { ArtifactIdentifierImpl(it.group, it.name, it.version.toString()) }
    .distinct()
    .toList()
}<|MERGE_RESOLUTION|>--- conflicted
+++ resolved
@@ -95,11 +95,7 @@
  * The container class for Android module, containing its Android model, Variant models, and dependency modules.
  */
 sealed class AndroidModule constructor(
-<<<<<<< HEAD
-  val agpVersion: AgpVersion?,
-=======
   val modelVersions: ModelVersions,
->>>>>>> 0d09370c
   val buildPathMap: Map<String, BuildId>,
   gradleProject: BasicGradleProject,
   val androidProject: IdeAndroidProjectImpl,
@@ -148,11 +144,7 @@
   }
 
   class V1(
-<<<<<<< HEAD
-    agpVersion: AgpVersion?,
-=======
     modelVersions: ModelVersions,
->>>>>>> 0d09370c
     buildPathMap: Map<String, BuildId>,
     gradleProject: BasicGradleProject,
     androidProject: IdeAndroidProjectImpl,
@@ -166,11 +158,7 @@
     nativeModule: IdeNativeModule?,
     legacyAndroidGradlePluginProperties: LegacyAndroidGradlePluginProperties?,
   ) : AndroidModule(
-<<<<<<< HEAD
-    agpVersion = agpVersion,
-=======
     modelVersions = modelVersions,
->>>>>>> 0d09370c
     buildPathMap = buildPathMap,
     gradleProject = gradleProject,
     androidProject = androidProject,
@@ -203,11 +191,7 @@
   }
 
   class V2(
-<<<<<<< HEAD
-    agpVersion: AgpVersion?,
-=======
     modelVersions: ModelVersions,
->>>>>>> 0d09370c
     buildPathMap: Map<String, BuildId>,
     gradleProject: BasicGradleProject,
     androidProject: IdeAndroidProjectImpl,
@@ -218,11 +202,7 @@
     nativeModule: IdeNativeModule?,
     legacyAndroidGradlePluginProperties: LegacyAndroidGradlePluginProperties?,
   ) : AndroidModule(
-<<<<<<< HEAD
-    agpVersion = agpVersion,
-=======
     modelVersions = modelVersions,
->>>>>>> 0d09370c
     buildPathMap = buildPathMap,
     gradleProject = gradleProject,
     androidProject = androidProject,
