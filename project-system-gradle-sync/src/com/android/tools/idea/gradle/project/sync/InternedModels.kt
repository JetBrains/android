/*
 * Copyright (C) 2022 The Android Open Source Project
 *
 * Licensed under the Apache License, Version 2.0 (the "License");
 * you may not use this file except in compliance with the License.
 * You may obtain a copy of the License at
 *
 *      http://www.apache.org/licenses/LICENSE-2.0
 *
 * Unless required by applicable law or agreed to in writing, software
 * distributed under the License is distributed on an "AS IS" BASIS,
 * WITHOUT WARRANTIES OR CONDITIONS OF ANY KIND, either express or implied.
 * See the License for the specific language governing permissions and
 * limitations under the License.
 */
package com.android.tools.idea.gradle.project.sync

import com.android.annotations.concurrency.GuardedBy
<<<<<<< HEAD
=======
import com.android.builder.model.v2.ide.Library
import com.android.builder.model.v2.ide.LibraryType
>>>>>>> 574fcae1
import com.android.tools.idea.gradle.model.ClasspathType
import com.android.tools.idea.gradle.model.IdeAndroidLibrary
import com.android.tools.idea.gradle.model.IdeArtifactLibrary
import com.android.tools.idea.gradle.model.IdeJavaLibrary
import com.android.tools.idea.gradle.model.IdeModuleSourceSet
<<<<<<< HEAD
import com.android.tools.idea.gradle.model.IdeUnresolvedKmpAndroidModuleLibrary
=======
>>>>>>> 574fcae1
import com.android.tools.idea.gradle.model.IdeUnresolvedLibrary
import com.android.tools.idea.gradle.model.IdeUnresolvedUnknownLibrary
import com.android.tools.idea.gradle.model.LibraryReference
import com.android.tools.idea.gradle.model.impl.IdeAndroidLibraryImpl
import com.android.tools.idea.gradle.model.impl.IdeDependenciesCoreDirect
import com.android.tools.idea.gradle.model.impl.IdeJavaLibraryImpl
<<<<<<< HEAD
import com.android.tools.idea.gradle.model.impl.IdePreResolvedModuleLibraryImpl
import com.android.tools.idea.gradle.model.impl.IdeUnknownLibraryImpl
import com.android.tools.idea.gradle.model.impl.IdeUnresolvedLibraryTableImpl
import com.android.tools.idea.gradle.model.impl.IdeUnresolvedModuleLibraryImpl
=======
import com.android.tools.idea.gradle.model.impl.IdeUnresolvedLibraryTableImpl
import org.jetbrains.annotations.VisibleForTesting
>>>>>>> 574fcae1
import java.io.File
import java.util.concurrent.locks.ReentrantLock
import kotlin.Comparator
import kotlin.concurrent.withLock
import kotlin.math.min

/**
 * Small data class to store information for mapping projects to dependencies.
 */
internal data class ClasspathIdentifier(
  val buildId: BuildId,
  val projectPath: String,
  val artifact: IdeModuleSourceSet,
  val classpathType: ClasspathType,
)
<<<<<<< HEAD

class InternedModels(private val buildRootDirectory: File?) {
  private val lock = ReentrantLock()

  @GuardedBy("lock")
  private val strings: MutableMap<String, String> = HashMap()
  @GuardedBy("lock")
  private val libraries: MutableList<IdeUnresolvedLibrary> = mutableListOf()

  // Library names are expected to be unique, and thus we track already allocated library names to be able to uniqualize names when
  // necessary.
  @GuardedBy("lock")
  private val allocatedLibraryNames: MutableSet<String> = HashSet()

  // Different modules (Gradle projects) may (usually do) share the same libraries. We create up to two library instances in this case.
  // One is when the library is used as a regular dependency and one when it is used as a "provided" dependency. This is going to change
  // when we add support for dependency graphs and different entities are used to represent libraries and dependencies.
  // We use mutable [Instances] objects to keep record of already instantiated and named library objects for each of the cases.
  @GuardedBy("lock")
  private val androidLibraries: MutableMap<IdeAndroidLibraryImpl, Pair<LibraryReference, IdeAndroidLibraryImpl>> = HashMap()
  @GuardedBy("lock")
  private val javaLibraries: MutableMap<IdeJavaLibraryImpl, Pair<LibraryReference, IdeJavaLibraryImpl>> = HashMap()
  @GuardedBy("lock")
  private val moduleLibraries: MutableMap<IdeUnresolvedLibrary, Pair<LibraryReference, IdeUnresolvedLibrary>> = HashMap()
  @GuardedBy("lock")
  private val unknownLibraries: MutableMap<IdeUnresolvedLibrary, Pair<LibraryReference, IdeUnresolvedLibrary>> = HashMap()

  var artifactToLibraryReferenceMap: Map<File, LibraryReference>? = null ; private set

  @GuardedBy("lock")
  internal val projectReferenceToArtifactClasspathMap: MutableMap<ClasspathIdentifier, Pair<IdeDependenciesCoreDirect, Int>> = HashMap()

  fun lookup(reference: LibraryReference): IdeUnresolvedLibrary = libraries[reference.libraryIndex]

  fun intern(string: String) = lock.withLock {
    strings.getOrPut(string) { string }
=======

data class LibraryIdentity private constructor(val key: Any) {
  companion object {
    @VisibleForTesting
    fun fromLibrary(library: Library): LibraryIdentity = LibraryIdentity(run {
      checkNotNull(library.libraryInfo) {
        "Use IDE model as key for project dependencies"
      }
      library.toAddressAndArtifactPath()
    })

    internal fun fromFile(file: File) = LibraryIdentity(file.path.toString())

    @VisibleForTesting
    fun fromIdeModel(library: IdeUnresolvedLibrary) = LibraryIdentity(library)

    private fun Library.toAddressAndArtifactPath() =
      "${libraryInfo!!.group}:${libraryInfo!!.name}:${libraryInfo!!.version}${artifact?.absolutePath ?: ""}"
>>>>>>> 574fcae1
  }

  /**
   * In some cases (explained in the methods below), we prefer one library identity over another to ensure deterministic behavior
   * across multiple syncs. This class tracks which identity belongs to which library to be able to later compare them and sort
   * them according to a pre-defined order.
   */
  class LibraryIdentityProvider {
    private val identityToLibrary = mutableMapOf<LibraryIdentity, Library>()

    private val comparator = compareBy<LibraryIdentity, List<String>>(sortedListComparator) {
      identityToLibrary[it]?.libraryInfo?.capabilities.orEmpty().sorted()
    }.thenBy(sortedMapEntries) {
      identityToLibrary[it]?.libraryInfo?.attributes?.entries.orEmpty().sortedBy { it.key }
    }

    /**
     * For Android libraries, when the build script classpath is different for each project/build, we might
     * end up running the same transform for the same artifact multiple times, and the only signal for that
     * we have on this side is the AAR extraction folder. Here when multiple of those are collapsed together
     * this makes sure we always pick a consistent one across multiple syncs.
     *
     * Function returns identity alongside whether the library is updated to make sure the resulting IDE model
     * can be updated too.
     */
    internal fun associate(library: Library) : Pair<LibraryIdentity, Boolean> =
      if (library.type == LibraryType.ANDROID_LIBRARY) {
        associateWithV2AndroidLibrary(library)
      } else {
        fromLibrary(library).also {
          identityToLibrary[it] = library
        } to false // no need to update non-android libraries
      }

    private fun associateWithV2AndroidLibrary(library: Library): Pair<LibraryIdentity, Boolean> {
      var updated = false
      val identity = fromLibrary(library)
      identityToLibrary.computeIfPresent(identity) { _, oldLibrary ->
        val oldFolder = oldLibrary.toExtractedFolder()
        val newFolder = library.toExtractedFolder()
        if (oldFolder != null && newFolder != null && newFolder < oldFolder) {
          updated = true
          library
        }
        else {
          oldLibrary
        }
      } ?: identityToLibrary.put(identity, library)
      return identity to updated
    }

    private fun Library.toExtractedFolder() = androidLibraryData?.resFolder?.parentFile?.path?.toString()

    /**
     * In some cases, artifacts with different set of gradle attributes can end up matching the same artifact,
     * so they end up having  the same identity, and we can use any of them. However, we still want to make sure
     * we pick one consistently across multiple syncs. This function is used  to sort the library table entries
     * in a deterministic order by comparing their attribute and capability sets.
     */
    fun compare(identity1: LibraryIdentity, identity2: LibraryIdentity): Int = comparator.compare(identity1, identity2)

    companion object {
      private val sortedListComparator = Comparator<List<String>> { list1, list2 ->
        for (i in 0 until min(list1.size, list2.size)) {
          // Comparing the length first makes sure test fixtures come after a main library, purely for "cosmetic" reasons.
          compareBy<String> { it.length }
            .thenBy { it }
            .compare(list1[i], list2[i]).let {
              if (it != 0) return@Comparator it
            }
        }
        return@Comparator list1.size - list2.size
      }

      private val sortedMapEntries = Comparator<List<Map.Entry<String, String>>> { entries1, entries2 ->
        for (i in 0 until min(entries1.size, entries2.size)) {
          compareBy<Map.Entry<String, String>> { it.key }
            .thenBy { it.value }
            .compare(entries1[i], entries2[i]).let {
              if (it != 0) return@Comparator it
            }
        }
        return@Comparator entries1.size - entries2.size
      }
    }
  }
}

class InternedModels(private val buildRootDirectory: File?) {
  private val lock = ReentrantLock()
  private val libraryIdentityProvider = LibraryIdentity.LibraryIdentityProvider()

  @GuardedBy("lock")
  private val strings: MutableMap<String, String> = HashMap()
  @GuardedBy("lock")
  private val libraries: MutableList<IdeUnresolvedLibrary> = mutableListOf()

  // Map from a [LibraryIdentity] to an indexed reference in the library table.
  @GuardedBy("lock")
  private val keyToLibraryReference = mutableMapOf<LibraryIdentity, LibraryReference>()


  var artifactToLibraryReferenceMap: Map<File, LibraryReference>? = null ; private set

  @GuardedBy("lock")
  internal val projectReferenceToArtifactClasspathMap: MutableMap<ClasspathIdentifier, Pair<IdeDependenciesCoreDirect, Int>> = HashMap()

  fun lookup(reference: LibraryReference): IdeUnresolvedLibrary = libraries[reference.libraryIndex]

  fun intern(string: String) = lock.withLock {
    strings.getOrPut(string) { string }
  }

  fun internAndroidLibrary(key: IdeUnresolvedLibrary, factory: () -> IdeAndroidLibraryImpl) =
    createOrGetLibrary(LibraryIdentity.fromIdeModel(key), factory)

  fun internAndroidLibraryV2(v2Library: Library, factory: () -> IdeAndroidLibraryImpl): LibraryReference = lock.withLock {
      val (identity, isLibraryHigherPriority) = libraryIdentityProvider.associate(v2Library)
      return keyToLibraryReference.computeIfPresent(identity) { _ , existingReference ->
        if (isLibraryHigherPriority) {
          libraries[existingReference.libraryIndex] = factory()
        }
        existingReference
      } ?: createOrGetLibrary(identity, factory)
    }

  fun internJavaLibrary(key: LibraryIdentity, factory: () -> IdeJavaLibraryImpl) =
    createOrGetLibrary(key, factory)

  fun internJavaLibraryV2(library: Library, factory: () -> IdeJavaLibraryImpl) = lock.withLock {
    val (identity, _) = libraryIdentityProvider.associate(library)
    createOrGetLibrary(identity, factory)
  }

<<<<<<< HEAD
  fun getOrCreate(moduleLibrary: IdeUnresolvedKmpAndroidModuleLibrary): LibraryReference {
    return moduleLibraries.createOrGetLibrary(moduleLibrary) { it }
  }

  /**
   * Interns [unknownLibrary].
   */
  fun getOrCreate(unknownLibrary: IdeUnknownLibraryImpl): LibraryReference {
    return unknownLibraries.createOrGetLibrary(unknownLibrary) { it }
=======
  fun internModuleLibrary(key: LibraryIdentity, factory: () -> IdeUnresolvedLibrary) = createOrGetLibrary(key, factory)
  fun internUnknownLibraryV2(library: Library, factory: () -> IdeUnresolvedUnknownLibrary) = lock.withLock {
    val (identity, _) = libraryIdentityProvider.associate(library)
    createOrGetLibrary(identity, factory)
>>>>>>> 574fcae1
  }

  /**
   * Finds an existing or creates a new library instance that match [key]. When creating a new library generates a unique library name
   * based on its artifact address.
   */
  private fun createOrGetLibrary(
    key: LibraryIdentity,
    modelFactory: () -> IdeUnresolvedLibrary
  ): LibraryReference {
    return lock.withLock {
<<<<<<< HEAD
      computeIfAbsent(unnamed) {
        val library = factory(unnamed)
        val index = libraries.size
        libraries.add(library)
        LibraryReference(index) to library
      }.first
=======
      keyToLibraryReference.computeIfAbsent(key) {
        LibraryReference(libraries.size).also {
          libraries.add(modelFactory())
        }
      }
>>>>>>> 574fcae1
    }
  }


    // Note: Naming mechanism is going to change in the future when dependencies and libraries are separated. We will try to assign more
    // meaningful names to libraries representing different artifact variants under the same Gradle coordinates.
    private fun nameLibraries() {
      data class IdeModelAndReferenceAndIdentity (
        val ideModel: IdeArtifactLibrary,
        val reference: LibraryReference,
        val identity: LibraryIdentity,
      ) : Comparable<IdeModelAndReferenceAndIdentity> {
        override fun compareTo(other: IdeModelAndReferenceAndIdentity) =
          libraryIdentityProvider.compare(this.identity, other.identity)
      }

      keyToLibraryReference.entries.distinctBy { it.value }
        .mapNotNull {(key, reference) ->
          (lookup(reference) as? IdeArtifactLibrary)?.let { IdeModelAndReferenceAndIdentity(it, reference, key) }
        }.groupBy {
          convertToLibraryName(it.ideModel.artifactAddress, buildRootDirectory)
        }.forEach { (libraryName, unnamedLibrariesWithSameName) ->
          var counter = 0
          unnamedLibrariesWithSameName
            .sorted()
            .forEach { ( library, reference) ->
              val name = if (counter > 0) "$libraryName ($counter)" else libraryName
              val namedLibrary = when (library) {
                is IdeAndroidLibraryImpl -> library.copy(name = name)
                is IdeJavaLibraryImpl -> library.copy(name = name)
                else -> null
              }
              if (namedLibrary != null) {
                libraries[reference.libraryIndex] = namedLibrary
                counter++
              }
            }
        }
    }

  // This will be initialized at the end, at which point we also name the libraries if there are any duplicates
  fun createLibraryTable():  IdeUnresolvedLibraryTableImpl {
    nameLibraries()
    return IdeUnresolvedLibraryTableImpl(libraries.toList())
  }

  /**
   * Prepares [ModelCache] for running any post-processors previously returned in [IdeModelWithPostProcessor] instances.
   */
  fun prepare() {
    artifactToLibraryReferenceMap =
      createLibraryTable()
        .libraries
        .mapIndexed { index, ideLibrary ->
          val reference = LibraryReference(index)
          reference to ideLibrary
        }
        .flatMap { (reference, ideLibrary) ->
          when (ideLibrary) {
            is IdeAndroidLibrary -> ideLibrary.runtimeJarFiles.map { it to reference }
            is IdeJavaLibrary -> listOf(ideLibrary.artifact to reference)
            else -> emptyList()
          }
        }
        .toMap()
<<<<<<< HEAD
  }

  private fun nameLibrary(unnamed: IdeArtifactLibrary) =
    allocatedLibraryNames.generateLibraryName(projectBasePath = buildRootDirectory, artifactAddress = unnamed.artifactAddress)

  internal fun addProjectReferenceToArtifactClasspath(id: ClasspathIdentifier, pair: Pair<IdeDependenciesCoreDirect, Int>) {
    lock.withLock {
      projectReferenceToArtifactClasspathMap.putIfAbsent(id, pair)
    }
  }

  internal fun getProjectReferenceToArtifactClasspath(classpathId: ClasspathIdentifier) = lock.withLock {
    projectReferenceToArtifactClasspathMap[classpathId]
  }
}
=======
  }

  internal fun addProjectReferenceToArtifactClasspath(id: ClasspathIdentifier, pair: Pair<IdeDependenciesCoreDirect, Int>) {
    lock.withLock {
      projectReferenceToArtifactClasspathMap.putIfAbsent(id, pair)
    }
  }

  internal fun getProjectReferenceToArtifactClasspath(classpathId: ClasspathIdentifier) = lock.withLock {
    projectReferenceToArtifactClasspathMap[classpathId]
  }
>>>>>>> 574fcae1

  @VisibleForTesting
  fun getLibraryByKey(libraryIdentity: LibraryIdentity) = lock.withLock {
    keyToLibraryReference[libraryIdentity]
  }
}<|MERGE_RESOLUTION|>--- conflicted
+++ resolved
@@ -16,38 +16,23 @@
 package com.android.tools.idea.gradle.project.sync
 
 import com.android.annotations.concurrency.GuardedBy
-<<<<<<< HEAD
-=======
 import com.android.builder.model.v2.ide.Library
 import com.android.builder.model.v2.ide.LibraryType
->>>>>>> 574fcae1
 import com.android.tools.idea.gradle.model.ClasspathType
 import com.android.tools.idea.gradle.model.IdeAndroidLibrary
 import com.android.tools.idea.gradle.model.IdeArtifactLibrary
 import com.android.tools.idea.gradle.model.IdeJavaLibrary
 import com.android.tools.idea.gradle.model.IdeModuleSourceSet
-<<<<<<< HEAD
-import com.android.tools.idea.gradle.model.IdeUnresolvedKmpAndroidModuleLibrary
-=======
->>>>>>> 574fcae1
 import com.android.tools.idea.gradle.model.IdeUnresolvedLibrary
 import com.android.tools.idea.gradle.model.IdeUnresolvedUnknownLibrary
 import com.android.tools.idea.gradle.model.LibraryReference
 import com.android.tools.idea.gradle.model.impl.IdeAndroidLibraryImpl
 import com.android.tools.idea.gradle.model.impl.IdeDependenciesCoreDirect
 import com.android.tools.idea.gradle.model.impl.IdeJavaLibraryImpl
-<<<<<<< HEAD
-import com.android.tools.idea.gradle.model.impl.IdePreResolvedModuleLibraryImpl
-import com.android.tools.idea.gradle.model.impl.IdeUnknownLibraryImpl
-import com.android.tools.idea.gradle.model.impl.IdeUnresolvedLibraryTableImpl
-import com.android.tools.idea.gradle.model.impl.IdeUnresolvedModuleLibraryImpl
-=======
 import com.android.tools.idea.gradle.model.impl.IdeUnresolvedLibraryTableImpl
 import org.jetbrains.annotations.VisibleForTesting
->>>>>>> 574fcae1
 import java.io.File
 import java.util.concurrent.locks.ReentrantLock
-import kotlin.Comparator
 import kotlin.concurrent.withLock
 import kotlin.math.min
 
@@ -60,44 +45,6 @@
   val artifact: IdeModuleSourceSet,
   val classpathType: ClasspathType,
 )
-<<<<<<< HEAD
-
-class InternedModels(private val buildRootDirectory: File?) {
-  private val lock = ReentrantLock()
-
-  @GuardedBy("lock")
-  private val strings: MutableMap<String, String> = HashMap()
-  @GuardedBy("lock")
-  private val libraries: MutableList<IdeUnresolvedLibrary> = mutableListOf()
-
-  // Library names are expected to be unique, and thus we track already allocated library names to be able to uniqualize names when
-  // necessary.
-  @GuardedBy("lock")
-  private val allocatedLibraryNames: MutableSet<String> = HashSet()
-
-  // Different modules (Gradle projects) may (usually do) share the same libraries. We create up to two library instances in this case.
-  // One is when the library is used as a regular dependency and one when it is used as a "provided" dependency. This is going to change
-  // when we add support for dependency graphs and different entities are used to represent libraries and dependencies.
-  // We use mutable [Instances] objects to keep record of already instantiated and named library objects for each of the cases.
-  @GuardedBy("lock")
-  private val androidLibraries: MutableMap<IdeAndroidLibraryImpl, Pair<LibraryReference, IdeAndroidLibraryImpl>> = HashMap()
-  @GuardedBy("lock")
-  private val javaLibraries: MutableMap<IdeJavaLibraryImpl, Pair<LibraryReference, IdeJavaLibraryImpl>> = HashMap()
-  @GuardedBy("lock")
-  private val moduleLibraries: MutableMap<IdeUnresolvedLibrary, Pair<LibraryReference, IdeUnresolvedLibrary>> = HashMap()
-  @GuardedBy("lock")
-  private val unknownLibraries: MutableMap<IdeUnresolvedLibrary, Pair<LibraryReference, IdeUnresolvedLibrary>> = HashMap()
-
-  var artifactToLibraryReferenceMap: Map<File, LibraryReference>? = null ; private set
-
-  @GuardedBy("lock")
-  internal val projectReferenceToArtifactClasspathMap: MutableMap<ClasspathIdentifier, Pair<IdeDependenciesCoreDirect, Int>> = HashMap()
-
-  fun lookup(reference: LibraryReference): IdeUnresolvedLibrary = libraries[reference.libraryIndex]
-
-  fun intern(string: String) = lock.withLock {
-    strings.getOrPut(string) { string }
-=======
 
 data class LibraryIdentity private constructor(val key: Any) {
   companion object {
@@ -116,7 +63,6 @@
 
     private fun Library.toAddressAndArtifactPath() =
       "${libraryInfo!!.group}:${libraryInfo!!.name}:${libraryInfo!!.version}${artifact?.absolutePath ?: ""}"
->>>>>>> 574fcae1
   }
 
   /**
@@ -251,22 +197,10 @@
     createOrGetLibrary(identity, factory)
   }
 
-<<<<<<< HEAD
-  fun getOrCreate(moduleLibrary: IdeUnresolvedKmpAndroidModuleLibrary): LibraryReference {
-    return moduleLibraries.createOrGetLibrary(moduleLibrary) { it }
-  }
-
-  /**
-   * Interns [unknownLibrary].
-   */
-  fun getOrCreate(unknownLibrary: IdeUnknownLibraryImpl): LibraryReference {
-    return unknownLibraries.createOrGetLibrary(unknownLibrary) { it }
-=======
   fun internModuleLibrary(key: LibraryIdentity, factory: () -> IdeUnresolvedLibrary) = createOrGetLibrary(key, factory)
   fun internUnknownLibraryV2(library: Library, factory: () -> IdeUnresolvedUnknownLibrary) = lock.withLock {
     val (identity, _) = libraryIdentityProvider.associate(library)
     createOrGetLibrary(identity, factory)
->>>>>>> 574fcae1
   }
 
   /**
@@ -278,20 +212,11 @@
     modelFactory: () -> IdeUnresolvedLibrary
   ): LibraryReference {
     return lock.withLock {
-<<<<<<< HEAD
-      computeIfAbsent(unnamed) {
-        val library = factory(unnamed)
-        val index = libraries.size
-        libraries.add(library)
-        LibraryReference(index) to library
-      }.first
-=======
       keyToLibraryReference.computeIfAbsent(key) {
         LibraryReference(libraries.size).also {
           libraries.add(modelFactory())
         }
       }
->>>>>>> 574fcae1
     }
   }
 
@@ -357,11 +282,7 @@
           }
         }
         .toMap()
-<<<<<<< HEAD
-  }
-
-  private fun nameLibrary(unnamed: IdeArtifactLibrary) =
-    allocatedLibraryNames.generateLibraryName(projectBasePath = buildRootDirectory, artifactAddress = unnamed.artifactAddress)
+  }
 
   internal fun addProjectReferenceToArtifactClasspath(id: ClasspathIdentifier, pair: Pair<IdeDependenciesCoreDirect, Int>) {
     lock.withLock {
@@ -372,20 +293,6 @@
   internal fun getProjectReferenceToArtifactClasspath(classpathId: ClasspathIdentifier) = lock.withLock {
     projectReferenceToArtifactClasspathMap[classpathId]
   }
-}
-=======
-  }
-
-  internal fun addProjectReferenceToArtifactClasspath(id: ClasspathIdentifier, pair: Pair<IdeDependenciesCoreDirect, Int>) {
-    lock.withLock {
-      projectReferenceToArtifactClasspathMap.putIfAbsent(id, pair)
-    }
-  }
-
-  internal fun getProjectReferenceToArtifactClasspath(classpathId: ClasspathIdentifier) = lock.withLock {
-    projectReferenceToArtifactClasspathMap[classpathId]
-  }
->>>>>>> 574fcae1
 
   @VisibleForTesting
   fun getLibraryByKey(libraryIdentity: LibraryIdentity) = lock.withLock {
