--- conflicted
+++ resolved
@@ -226,17 +226,12 @@
           val sequentialAction = indexedActions.filter { !it.value.canRunInParallel }
           val executionResults =
             parallelActions.keys.zip(
-<<<<<<< HEAD
               @Suppress("UnstableApiUsage")
-              controller.run(parallelActions.map { indexedActionToRun -> BuildAction { indexedActionToRun.value.run(it) } }) as List<T>
-=======
-              @Suppress("UNCHECKED_CAST", "UnstableApiUsage")
               controller.run(parallelActions.map { indexedActionToRun ->
                 BuildAction {
                   indexedActionToRun.value.run(it.toMeasuringController(syncCounters))
                 }
               }) as List<T>
->>>>>>> 13cf34d7
             ).toMap() +
               sequentialAction.map {
                 it.key to runAction { controller -> it.value.run(controller.toMeasuringController(syncCounters)) }
