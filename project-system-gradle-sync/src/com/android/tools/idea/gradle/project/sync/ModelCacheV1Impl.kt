--- conflicted
+++ resolved
@@ -92,7 +92,6 @@
 import com.android.tools.idea.gradle.model.impl.IdeClassFieldImpl
 import com.android.tools.idea.gradle.model.impl.IdeDependenciesCoreDirect
 import com.android.tools.idea.gradle.model.impl.IdeDependenciesCoreImpl
-import com.android.tools.idea.gradle.model.impl.IdeDependenciesCoreDirect
 import com.android.tools.idea.gradle.model.impl.IdeDependenciesInfoImpl
 import com.android.tools.idea.gradle.model.impl.IdeDependencyCoreImpl
 import com.android.tools.idea.gradle.model.impl.IdeExtraSourceProviderImpl
@@ -825,11 +824,7 @@
       // NB: the model will not be available for things that are not applicable, e.g. library and dynamic feature main
       IdeArtifactName.MAIN -> legacyAndroidGradlePluginProperties?.componentToApplicationIdMap?.get(apkVariantName)
       IdeArtifactName.ANDROID_TEST -> legacyAndroidGradlePluginProperties?.componentToApplicationIdMap?.get(variantName + "AndroidTest")
-<<<<<<< HEAD
-      IdeArtifactName.UNIT_TEST, IdeArtifactName.TEST_FIXTURES -> null
-=======
       IdeArtifactName.UNIT_TEST, IdeArtifactName.TEST_FIXTURES, IdeArtifactName.SCREENSHOT_TEST -> null
->>>>>>> 0d09370c
     }
     val androidArtifactCoreImpl = IdeAndroidArtifactCoreImpl(
       name = ideArtifactName,
@@ -934,11 +929,7 @@
     androidProject: IdeAndroidProjectImpl,
     variant: Variant,
     legacyAndroidGradlePluginProperties: LegacyAndroidGradlePluginProperties?,
-<<<<<<< HEAD
-    modelVersion: AgpVersion?,
-=======
     modelVersions: ModelVersions,
->>>>>>> 0d09370c
     androidModuleId: ModuleId
   ): ModelResult<IdeVariantWithPostProcessor> {
     val mergedFlavor = copyModel(variant.mergedFlavor, ::productFlavorFrom)
@@ -1281,20 +1272,12 @@
     return if (project.isLibrary) IdeAndroidProjectType.PROJECT_TYPE_LIBRARY else IdeAndroidProjectType.PROJECT_TYPE_APP
   }
 
-<<<<<<< HEAD
-  fun basicVariantFrom(name: String, legacyAndroidGradlePluginProperties: LegacyAndroidGradlePluginProperties?): IdeBasicVariantImpl {
-    return IdeBasicVariantImpl(
-      name,
-      applicationId = legacyAndroidGradlePluginProperties?.componentToApplicationIdMap?.get(name),
-      testApplicationId = legacyAndroidGradlePluginProperties?.componentToApplicationIdMap?.get(name + "AndroidTest")
-=======
   fun basicVariantFrom(name: String, variantToBuildType: (String) -> String?, legacyAndroidGradlePluginProperties: LegacyAndroidGradlePluginProperties?): IdeBasicVariantImpl {
     return IdeBasicVariantImpl(
       name,
       applicationId = legacyAndroidGradlePluginProperties?.componentToApplicationIdMap?.get(name),
       testApplicationId = legacyAndroidGradlePluginProperties?.componentToApplicationIdMap?.get(name + "AndroidTest"),
       buildType = variantToBuildType(name),
->>>>>>> 0d09370c
     )
   }
 
@@ -1338,11 +1321,7 @@
         else
           copy(project::getVariantNames, ::deduplicateString)
         )
-<<<<<<< HEAD
-        .map { basicVariantFrom(it, legacyAndroidGradlePluginProperties) }
-=======
         .map { basicVariantFrom(it, variantToBuildType, legacyAndroidGradlePluginProperties) }
->>>>>>> 0d09370c
     val flavorDimensionCopy: Collection<String> = copy(project::getFlavorDimensions, ::deduplicateString)
     val bootClasspathCopy: Collection<String> = ImmutableList.copyOf(project.bootClasspath)
     val signingConfigsCopy: Collection<IdeSigningConfigImpl> = copy(project::getSigningConfigs, ::signingConfigFrom)
@@ -1402,12 +1381,8 @@
         agpFlags = agpFlags,
         isKaptEnabled = false,
         desugarLibraryConfigFiles = listOf(),
-<<<<<<< HEAD
-        defaultVariantName = null
-=======
         defaultVariantName = null,
         lintJar = null,
->>>>>>> 0d09370c
       )
     }
   }
@@ -1418,17 +1393,10 @@
       androidProject: IdeAndroidProjectImpl,
       variant: Variant,
       legacyAndroidGradlePluginProperties: LegacyAndroidGradlePluginProperties?,
-<<<<<<< HEAD
-      modelVersion: AgpVersion?,
-      androidModuleId: ModuleId
-    ): ModelResult<IdeVariantWithPostProcessor> =
-      variantFrom(androidProject, variant, legacyAndroidGradlePluginProperties, modelVersion, androidModuleId)
-=======
       modelVersions: ModelVersions,
       androidModuleId: ModuleId
     ): ModelResult<IdeVariantWithPostProcessor> =
       variantFrom(androidProject, variant, legacyAndroidGradlePluginProperties, modelVersions, androidModuleId)
->>>>>>> 0d09370c
 
     override fun androidProjectFrom(
       rootBuildId: BuildId,
