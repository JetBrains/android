--- conflicted
+++ resolved
@@ -1241,10 +1241,7 @@
     booleanFlagMap: Map<AndroidGradlePluginProjectFlags.BooleanFlag, Boolean>,
     gradlePropertiesModel: GradlePropertiesModel,
     legacyAndroidGradlePluginProperties: LegacyAndroidGradlePluginProperties?,
-<<<<<<< HEAD
     parsedModelVersion: AgpVersion?,
-=======
->>>>>>> 3a514de0
   ): IdeAndroidGradlePluginProjectFlagsImpl {
     return IdeAndroidGradlePluginProjectFlagsImpl(
       applicationRClassConstantIds =
@@ -1258,7 +1255,6 @@
       unifiedTestPlatformEnabled = booleanFlagMap.getBooleanFlag(AndroidGradlePluginProjectFlags.BooleanFlag.UNIFIED_TEST_PLATFORM),
       useAndroidX = gradlePropertiesModel.useAndroidX ?: com.android.builder.model.v2.ide.AndroidGradlePluginProjectFlags.BooleanFlag.USE_ANDROID_X.legacyDefault,
       dataBindingEnabled = legacyAndroidGradlePluginProperties?.dataBindingEnabled ?: false,
-<<<<<<< HEAD
       generateManifestClass = when {
         // Probably an ancient AGP version.
         parsedModelVersion == null -> true
@@ -1269,8 +1265,6 @@
         // Gradle property respected, implicitly defaulting to `false`
         else -> gradlePropertiesModel.generateManifestClass ?: false
       }
-=======
->>>>>>> 3a514de0
     )
   }
 
@@ -1363,11 +1357,7 @@
     // AndroidProject#isBaseSplit is always non null.
     val isBaseSplit = copyNewProperty({ project.isBaseSplit }, false)
     val agpFlags: IdeAndroidGradlePluginProjectFlagsImpl =
-<<<<<<< HEAD
       createIdeAndroidGradlePluginProjectFlagsImpl(projectFlags?.booleanFlagMap ?: emptyMap(), gradlePropertiesModel, legacyAndroidGradlePluginProperties, parsedModelVersion)
-=======
-      createIdeAndroidGradlePluginProjectFlagsImpl(projectFlags?.booleanFlagMap ?: emptyMap(), gradlePropertiesModel, legacyAndroidGradlePluginProperties)
->>>>>>> 3a514de0
     return ModelResult.create {
       IdeAndroidProjectImpl(
         agpVersion = project.modelVersion,
