--- conflicted
+++ resolved
@@ -26,10 +26,7 @@
 import com.android.builder.model.v2.ide.ApiVersion
 import com.android.builder.model.v2.ide.BasicArtifact
 import com.android.builder.model.v2.ide.BasicVariant
-<<<<<<< HEAD
-=======
 import com.android.builder.model.v2.ide.BytecodeTransformation
->>>>>>> 574fcae1
 import com.android.builder.model.v2.ide.Edge
 import com.android.builder.model.v2.ide.GraphItem
 import com.android.builder.model.v2.ide.JavaArtifact
@@ -55,8 +52,6 @@
 import com.android.builder.model.v2.models.ndk.NativeBuildSystem
 import com.android.builder.model.v2.models.ndk.NativeModule
 import com.android.builder.model.v2.models.ndk.NativeVariant
-import com.android.ide.common.gradle.Component
-import com.android.ide.common.gradle.Version
 import com.android.ide.common.repository.AgpVersion
 import com.android.ide.gradle.model.GradlePropertiesModel
 import com.android.ide.gradle.model.LegacyAndroidGradlePluginProperties
@@ -72,10 +67,6 @@
 import com.android.tools.idea.gradle.model.IdeLintOptions.Companion.SEVERITY_IGNORE
 import com.android.tools.idea.gradle.model.IdeLintOptions.Companion.SEVERITY_INFORMATIONAL
 import com.android.tools.idea.gradle.model.IdeLintOptions.Companion.SEVERITY_WARNING
-<<<<<<< HEAD
-import com.android.tools.idea.gradle.model.IdeModelSyncFile
-=======
->>>>>>> 574fcae1
 import com.android.tools.idea.gradle.model.IdeModuleWellKnownSourceSet
 import com.android.tools.idea.gradle.model.IdeModuleWellKnownSourceSet.ANDROID_TEST
 import com.android.tools.idea.gradle.model.IdeModuleWellKnownSourceSet.MAIN
@@ -119,12 +110,6 @@
 import com.android.tools.idea.gradle.model.impl.IdeTestedTargetVariantImpl
 import com.android.tools.idea.gradle.model.impl.IdeUnknownLibraryImpl
 import com.android.tools.idea.gradle.model.impl.IdeUnresolvedDependencyImpl
-<<<<<<< HEAD
-import com.android.tools.idea.gradle.model.impl.IdeUnresolvedKmpAndroidModuleLibraryImpl
-import com.android.tools.idea.gradle.model.impl.IdeUnresolvedLibraryTableImpl
-import com.android.tools.idea.gradle.model.impl.IdeUnresolvedModuleLibraryImpl
-=======
->>>>>>> 574fcae1
 import com.android.tools.idea.gradle.model.impl.IdeVariantBuildInformationImpl
 import com.android.tools.idea.gradle.model.impl.IdeVariantCoreImpl
 import com.android.tools.idea.gradle.model.impl.IdeVectorDrawablesOptionsImpl
@@ -137,7 +122,6 @@
 import com.google.common.collect.ImmutableMap
 import com.google.common.collect.ImmutableSet
 import com.google.common.collect.Lists
-import org.gradle.api.attributes.java.TargetJvmEnvironment
 import java.io.File
 
 // NOTE: The implementation is structured as a collection of nested functions to ensure no recursive dependencies are possible between
@@ -160,18 +144,7 @@
   fun List<File>.deduplicateFiles() = map { it.deduplicateFile() }
   fun Collection<File>.deduplicateFiles() = map { it.deduplicateFile() }
 
-<<<<<<< HEAD
-  /**
-   * Sources, JavaDocs and Samples are only provided in libraries after AGP version 8.1.0-alpha8.
-   * Any attempt to read these values from a version prior to this will result in an exception.
-   */
-  val isAGPVersion8dot1dot0alpha8orLater = agpVersion.isAtLeast(8, 1, 0, "alpha", 8, false)
-  val useAdditionalArtifactsFromLibraries = isAGPVersion8dot1dot0alpha8orLater && multiVariantAdditionalArtifactSupport
   /** If AGP has absolute Gradle build path used in [ProjectInfo.buildId], or it uses the Gradle build name that we need to patch. */
-  val supportsAbsoluteGradleBuildPaths = agpVersion.isAtLeast(8, 2, 0, "alpha", 13, false)
-=======
-  /** If AGP has absolute Gradle build path used in [ProjectInfo.buildId], or it uses the Gradle build name that we need to patch. */
->>>>>>> 574fcae1
 
   fun sourceProviderFrom(provider: SourceProvider): IdeSourceProviderImpl {
     val folder: File? = provider.manifestFile.parentFile?.deduplicateFile()
@@ -438,126 +411,7 @@
     )
   }
 
-<<<<<<< HEAD
-  fun Library.getComponent() = libraryInfo?.let {
-    when (it.group) {
-      "__local_aars__", "__wrapped_aars__", "__local_asars__", "artifacts" -> null
-      else -> Component(it.group, it.name, Version.parse(it.version))
-    }
-  }
-
-  /**
-   * @param androidLibrary Instance returned by android plugin.
-   * path to build directory for all modules.
-   * @return Instance of [IdeLibrary] based on dependency type.
-   */
-  fun androidLibraryFrom(androidLibrary: Library): LibraryReference {
-    val libraryInfo = androidLibrary.libraryInfo ?: error("libraryInfo missing for ${androidLibrary.key}")
-
-    val androidLibraryData = androidLibrary.androidLibraryData ?: error("androidLibraryData missing for ${androidLibrary.key}")
-
-    val artifactAddress = "${libraryInfo.group}:${libraryInfo.name}:${libraryInfo.version}@aar"
-    val core = IdeAndroidLibraryImpl.create(
-      artifactAddress = artifactAddress,
-      component = androidLibrary.getComponent(),
-      name = "",
-      folder = androidLibraryData.resFolder.parentFile.deduplicateFile(),
-      artifact = androidLibrary.artifact ?: File(""),
-      lintJar = androidLibrary.lintJar?.path,
-      srcJar = if (useAdditionalArtifactsFromLibraries) androidLibrary.srcJar?.path else null,
-      docJar = if (useAdditionalArtifactsFromLibraries) androidLibrary.docJar?.path else null,
-      samplesJar = if (useAdditionalArtifactsFromLibraries) androidLibrary.samplesJar?.path else null,
-      manifest = androidLibraryData.manifest.path ?: "",
-      compileJarFiles = androidLibraryData.compileJarFiles.map { it.path },
-      runtimeJarFiles = androidLibraryData.runtimeJarFiles.map { it.path },
-      resFolder = androidLibraryData.resFolder.path ?: "",
-      resStaticLibrary = androidLibraryData.resStaticLibrary,
-      assetsFolder = androidLibraryData.assetsFolder.path ?: "",
-      jniFolder = androidLibraryData.jniFolder.path ?: "",
-      aidlFolder = androidLibraryData.aidlFolder.path ?: "",
-      renderscriptFolder = androidLibraryData.renderscriptFolder.path ?: "",
-      proguardRules = androidLibraryData.proguardRules.path ?: "",
-      externalAnnotations = androidLibraryData.externalAnnotations.path ?: "",
-      publicResources = androidLibraryData.publicResources.path ?: "",
-      symbolFile = androidLibraryData.symbolFile.path,
-      deduplicate = { internedModels.intern(this) }
-    )
-    return internedModels.getOrCreate(core)
-  }
-
-  /**
-   * @param javaLibrary Instance of type [LibraryType.JAVA_LIBRARY] returned by android plugin.
-   * @return Instance of [Library] based on dependency type.
-   */
-  fun javaLibraryFrom(javaLibrary: Library): LibraryReference {
-    val libraryInfo = javaLibrary.libraryInfo ?: error("libraryInfo missing for ${javaLibrary.key}")
-    val artifactAddress = "${libraryInfo.group}:${libraryInfo.name}:${libraryInfo.version}@jar"
-    val unnamed = IdeJavaLibraryImpl(
-      artifactAddress = artifactAddress,
-      component = javaLibrary.getComponent(),
-      name = "",
-      artifact = javaLibrary.artifact!!,
-      srcJar = if (useAdditionalArtifactsFromLibraries) javaLibrary.srcJar else null,
-      docJar = if (useAdditionalArtifactsFromLibraries) javaLibrary.docJar else null,
-      samplesJar = if (useAdditionalArtifactsFromLibraries) javaLibrary.samplesJar else null,
-    )
-    return internedModels.getOrCreate(unnamed)
-  }
-
-  fun javaLibraryFromJarFile(jarFile: File): LibraryReference {
-    return internedModels.getOrCreate(IdeJavaLibraryImpl("${ModelCache.LOCAL_JARS}:" + jarFile.path + ":unspecified", null, "", jarFile, null, null, null))
-  }
-
-  fun moduleLibraryFrom(
-    projectPath: String,
-    buildId: BuildId,
-    lintJar: File?,
-    artifact: ArtifactRef
-  ): LibraryReference {
-
-    fun kmpAndroidUnresolved(): LibraryReference {
-      return internedModels.getOrCreate(
-        IdeUnresolvedKmpAndroidModuleLibraryImpl(
-          buildId = buildId.asString,
-          projectPath = projectPath,
-          lintJar = lintJar?.path?.let(::File),
-        )
-      )
-    }
-
-    fun resolved(artifact: AndroidArtifactRef): LibraryReference {
-      return internedModels.getOrCreate(
-        IdePreResolvedModuleLibraryImpl(
-          buildId = buildId.asString,
-          projectPath = projectPath,
-          variant = artifact.variantName,
-          lintJar = lintJar?.path?.let(::File),
-          sourceSet = if (artifact.isTestFixture) TEST_FIXTURES else MAIN
-        )
-      )
-    }
-
-    fun unresolved(artifact: File): LibraryReference {
-      return internedModels.getOrCreate(
-        IdeUnresolvedModuleLibraryImpl(
-          buildId = buildId.asString,
-          projectPath = projectPath,
-          variant = null,
-          lintJar = lintJar?.path?.let(::File),
-          artifact = artifact
-        )
-      )
-    }
-
-    return when (artifact) {
-      is AndroidArtifactRef -> resolved(artifact)
-      is KmpAndroidArtifactRef -> kmpAndroidUnresolved()
-      is NonAndroidAndroidArtifactRef -> unresolved(artifact.artifactFile)
-    }
-  }
-=======
-
->>>>>>> 574fcae1
+
 
   fun createFromDependencies(
     classpathId: ClasspathIdentifier,
@@ -567,137 +421,11 @@
     androidProjectPathResolver: AndroidProjectPathResolver,
     buildPathMap: Map<String, BuildId>,
   ): ModelResult<IdeModelWithPostProcessor<IdeDependenciesCoreImpl>> = ModelResult.create {
-<<<<<<< HEAD
-    // Map from unique artifact address to level2 library instance. The library instances are
-    // supposed to be shared by all artifacts. When creating IdeLevel2Dependencies, check if current library is available in this map,
-    // if it's available, don't create new one, simple add reference to it. If it's not available, create new instance and save
-    // to this map, so it can be reused the next time when the same library is added.
-    val librariesById = mutableMapOf<String, LibraryReference>()
-    fun buildPathToBuildId(projectInfo: ProjectInfo): BuildId {
-      val buildTreePath = projectInfo.buildTreePath
-      val buildId = if (supportsAbsoluteGradleBuildPaths) {
-        buildPathMap[projectInfo.buildTreePath]
-      } else {
-        // If there is no full support for Gradle build paths, we are looking only to match the last segment.
-        // E.g. ":nested" matches ":includedBuild:nested".
-        buildPathMap.entries.firstOrNull { it.key.endsWith(buildTreePath) }?.value
-      }
-      return buildId ?: error("Unknown build name: '${projectInfo.displayName}'. Known names ${buildPathMap}")
-    }
-=======
->>>>>>> 574fcae1
 
     // The key can be either a v2 library key or a file path in case the library comes from the boot classpath
     val keyToIdentityMap = mutableMapOf<String, LibraryIdentity>()
     data class LibraryWithDependencies(val library: Library, val dependencies: List<String>)
 
-<<<<<<< HEAD
-    fun createModuleDependency(
-      seenDependencies: MutableMap<String, List<String>>,
-      projectInfo: ProjectInfo,
-      artifactAddress: String,
-      lintJar: File?,
-      artifact: ArtifactRef,
-      dependencies: List<String>
-    ) {
-      if (!seenDependencies.contains(artifactAddress)) {
-        seenDependencies[artifactAddress] = dependencies
-        librariesById.computeIfAbsent(artifactAddress) {
-          val buildId = buildPathToBuildId(projectInfo)
-          moduleLibraryFrom(
-            projectPath = projectInfo.projectPath,
-            buildId = buildId,
-            lintJar = lintJar,
-            artifact = artifact
-          )
-        }
-      }
-    }
-
-    fun AndroidModule.resolveVariantName(
-      projectInfo: ProjectInfo
-    ): String {
-      return this.androidVariantResolver.resolveVariant(
-        buildType = projectInfo.buildType,
-        productFlavors = { dimension ->
-          projectInfo.productFlavors[dimension]
-            ?: run {
-              // See: b/242856048 and b/242289523: Flavors in `FAKE_DIMENSION` are not reported here.
-              if (dimension == FAKE_DIMENSION) {
-                val suffix = projectInfo.buildType.orEmpty()
-                projectInfo
-                  .attributes["com.android.build.gradle.internal.attributes.VariantAttr"]
-                  ?.takeIf { it.endsWith(suffix, ignoreCase = true) }
-                  ?.let { it.substring(0, it.length - suffix.length) }
-              } else null
-            }
-            ?: error(
-              "$dimension attribute not found in a dependency model " +
-                "of ${classpathId.projectPath} (${classpathId.buildId}) " +
-                "on  ${projectInfo.displayName}"
-            )
-        }
-      )
-        ?: error(
-          "Cannot find a variant matching build type '${projectInfo.buildType}' " +
-            "and product flavors '${projectInfo.productFlavors}' " +
-            "in ${projectInfo.displayName} " +
-            "referred from ${classpathId.projectPath} (${classpathId.buildId})"
-        )
-    }
-
-    fun populateProjectDependencies(libraries: List<LibraryWithDependencies>, seenDependencies: MutableMap<String, List<String>>) {
-      /**
-       * Determines whether a dependency target is an Android component.
-       *
-       * It was initially assumed that the Android Gradle plugin should only populate `identifier.artifact` property
-       * for non-Android components. However, it happened that it is also not null in the case of dependencies of
-       * `androidTest` (or similarly of `TEST_ONLY` projects) artifact on `main` artifacts.
-       *
-       * Also, unfortunately, the artifact file returned in this case is not known to the IDE.
-       *
-       * Temporarily, detect Android components by presence of a build type or a product flavor.
-       */
-      fun ProjectInfo.isAndroidComponent(): Boolean = buildType != null || productFlavors.isNotEmpty()
-
-      fun ProjectInfo.isKmpAndroidComponent(): Boolean =
-        attributes["org.jetbrains.kotlin.platform.type"] == "jvm" &&
-        attributes[TargetJvmEnvironment.TARGET_JVM_ENVIRONMENT_ATTRIBUTE.name] == TargetJvmEnvironment.ANDROID
-
-      for (identifier in libraries) {
-        val projectInfo = identifier.library.projectInfo!!
-        // TODO(b/203750717): Model this explicitly in the tooling model.
-        val artifact =
-          if (projectInfo.isKmpAndroidComponent()) {
-            KmpAndroidArtifactRef
-          } else if (projectInfo.isAndroidComponent()) {
-            val androidModule: AndroidModule =
-              androidProjectPathResolver.resolve(buildPathToBuildId(projectInfo), projectInfo.projectPath)
-                ?: error("Cannot find an Android module: ${projectInfo.displayName}")
-            val variantName = androidModule.resolveVariantName(projectInfo)
-            AndroidArtifactRef(variantName, projectInfo.isTestFixtures)
-          } else {
-            val artifact = identifier.library.artifact ?: let {
-              recordException {
-                error(
-                  "Unresolved module dependency ${projectInfo.displayName} in " +
-                  "${classpathId.projectPath} (${classpathId.buildId}). Neither the source set nor the artifact property was populated" +
-                  " by the Android Gradle plugin."
-                )
-              }
-              null
-            } ?: continue
-            NonAndroidAndroidArtifactRef(artifact)
-          }
-        createModuleDependency(
-          seenDependencies = seenDependencies,
-          projectInfo = projectInfo,
-          artifactAddress = identifier.library.key,
-          lintJar = identifier.library.lintJar,
-          artifact = artifact,
-          dependencies = identifier.dependencies
-        )
-=======
     fun populateProjectDependencies(libraries: List<LibraryWithDependencies>, seenDependencies: MutableMap<LibraryIdentity, List<String>>) {
       libraries.forEach { (library, dependencies) ->
         val ideModel = modelFactory.moduleLibraryFrom(library, androidProjectPathResolver, buildPathMap)
@@ -709,7 +437,6 @@
             ideModel
           }
         }
->>>>>>> 574fcae1
       }
     }
 
@@ -858,19 +585,12 @@
       /* Collect the list of indexes for Project dependencies in order that they be potentially referred to by other modules */
       val projectIdToIndex: MutableMap<ClasspathIdentifier, Int> = HashMap()
 
-      /* Collect the list of indexes for Project dependencies in order that they be potentially referred to by other modules */
-      val projectIdToIndex: MutableMap<ClasspathIdentifier, Int> = HashMap()
-
       artifactAddressesAndDependencies.onEachIndexed { index, entry ->
         indexed[entry.key] = index
       }
 
       artifactAddressesAndDependencies.forEach { (key, deps) ->
-<<<<<<< HEAD
-        val libraryReference = librariesById[key]!!
-=======
         val libraryReference = internedModels.getLibraryByKey(key)!!
->>>>>>> 574fcae1
 
         val library = internedModels.lookup(libraryReference)
         if (library is IdePreResolvedModuleLibraryImpl) {
@@ -878,8 +598,7 @@
           projectIdToIndex[id] = indexed[key]!!
         }
 
-<<<<<<< HEAD
-        dependencyList.add(IdeDependencyCoreImpl(libraryReference, deps.mapNotNull { indexed[it] }))
+        dependencyList.add(IdeDependencyCoreImpl(libraryReference, deps.mapNotNull { indexed[keyToIdentityMap[it]!!] }))
       }
 
       val ideDependenciesCore = IdeDependenciesCoreDirect(dependencyList)
@@ -893,39 +612,15 @@
         }
       }
 
-=======
-        dependencyList.add(IdeDependencyCoreImpl(libraryReference, deps.mapNotNull { indexed[keyToIdentityMap[it]!!] }))
-      }
-
-      val ideDependenciesCore = IdeDependenciesCoreDirect(dependencyList)
-      /* If we are computing the runtime classpath then save references to any module dependencies within the graph */
-      if (classpathId.classpathType == ClasspathType.RUNTIME) {
-        projectIdToIndex.forEach { (id, index) ->
-          // Don't override stored classpath references, preferring the first classpath that we come across instead of the last.
-          internedModels.addProjectReferenceToArtifactClasspath(
-            id,
-            ideDependenciesCore to index)
-        }
-      }
-
->>>>>>> 574fcae1
       return ideDependenciesCore
     }
 
     fun createIdeDependenciesInstance(): IdeDependenciesCoreImpl {
-<<<<<<< HEAD
-      val seenDependencies = mutableMapOf<String, List<String>>()
-      val dependencyList = when (dependencies) {
-        is DependencyGraphCompat.AdjacencyList -> dependencies.edges.toFlatLibraryList()
-        is DependencyGraphCompat.GraphItemList -> dependencies.graphItems.toFlatLibraryList()
-        null -> null
-=======
       val seenDependencies = mutableMapOf<LibraryIdentity, List<String>>()
       val dependencyList = when (dependencies) {
         is DependencyGraphCompat.AdjacencyList -> dependencies.edges.toFlatLibraryList()
         is DependencyGraphCompat.GraphItemList -> dependencies.graphItems.toFlatLibraryList()
         null -> emptyList()
->>>>>>> 574fcae1
       }
       val typedLibraries = getTypedLibraries(dependencyList)
 
@@ -1071,12 +766,8 @@
         null,
       desugaredMethodsFiles = getDesugaredMethodsList(artifact, fallbackDesugaredMethodsFiles),
       generatedClassPaths = if (agpVersion.isAtLeast(8, 2, 0, "alpha", 7, false))
-<<<<<<< HEAD
-        artifact.generatedClassPaths else emptyMap()
-=======
         artifact.generatedClassPaths else emptyMap(),
       bytecodeTransforms = if (agpVersion.isAtLeast(8, 3, 0, "alpha", 14, false)) artifact.bytecodeTransformations.toIdeModels() else null,
->>>>>>> 574fcae1
     )
   }
 
@@ -1150,12 +841,8 @@
       mockablePlatformJar = artifact.mockablePlatformJar,
       isTestArtifact = name == IdeArtifactName.UNIT_TEST,
       generatedClassPaths = if (agpVersion.isAtLeast(8, 2, 0, "alpha", 7, false))
-<<<<<<< HEAD
-        artifact.generatedClassPaths else emptyMap()
-=======
         artifact.generatedClassPaths else emptyMap(),
       bytecodeTransforms = if (agpVersion.isAtLeast(8, 3, 0, "alpha", 14, false)) artifact.bytecodeTransformations.toIdeModels() else null,
->>>>>>> 574fcae1
     )
   }
 
@@ -1520,8 +1207,7 @@
       mlModelBindingEnabled = AndroidGradlePluginProjectFlags.BooleanFlag.ML_MODEL_BINDING.getValue(flags),
       unifiedTestPlatformEnabled = AndroidGradlePluginProjectFlags.BooleanFlag.UNIFIED_TEST_PLATFORM.getValue(flags),
       // If the property is not found in AGPProjectFlags (e.g., when opening older AGPs), get it from GradlePropertiesModel
-      useAndroidX = AndroidGradlePluginProjectFlags.BooleanFlag.USE_ANDROID_X.getValue(flags, gradlePropertiesModel.useAndroidX),
-      enableVcsInfo = AndroidGradlePluginProjectFlags.BooleanFlag.ENABLE_VCS_INFO.getValue(flags)
+      useAndroidX = AndroidGradlePluginProjectFlags.BooleanFlag.USE_ANDROID_X.getValue(flags, gradlePropertiesModel.useAndroidX)
     )
 
   fun copyProjectType(projectType: ProjectType): IdeAndroidProjectType = when (projectType) {
@@ -1731,13 +1417,6 @@
   }
 }
 
-<<<<<<< HEAD
-private sealed class ArtifactRef
-private object KmpAndroidArtifactRef : ArtifactRef()
-private data class AndroidArtifactRef(val variantName: String, val isTestFixture: Boolean) : ArtifactRef()
-private data class NonAndroidAndroidArtifactRef(val artifactFile: File) : ArtifactRef()
-=======
->>>>>>> 574fcae1
 
 /**
  * AGP 8.2+ will return the absolute Gradle build path (which supports nested composite builds).
@@ -1749,9 +1428,6 @@
   get() = if (buildId.startsWith(":")) buildId else ":$buildId"
 
 val ProjectInfo.displayName
-<<<<<<< HEAD
-  get() = "$projectPath ($buildTreePath)"
-=======
   get() = "$projectPath ($buildTreePath)"
 
 private fun Collection<BytecodeTransformation>.toIdeModels(): Collection<IdeBytecodeTransformation> {
@@ -1772,5 +1448,4 @@
 
     }
   }
-}
->>>>>>> 574fcae1
+}