/*
 * Copyright (C) 2025 The Android Open Source Project
 *
 * Licensed under the Apache License, Version 2.0 (the "License");
 * you may not use this file except in compliance with the License.
 * You may obtain a copy of the License at
 *
 *      http://www.apache.org/licenses/LICENSE-2.0
 *
 * Unless required by applicable law or agreed to in writing, software
 * distributed under the License is distributed on an "AS IS" BASIS,
 * WITHOUT WARRANTIES OR CONDITIONS OF ANY KIND, either express or implied.
 * See the License for the specific language governing permissions and
 * limitations under the License.
 */
@file:Suppress("UnstableApiUsage")

package com.android.tools.idea.gradle.project.sync

import com.android.builder.model.v2.ide.AndroidGradlePluginProjectFlags
import com.android.builder.model.v2.models.AndroidDsl
import com.android.builder.model.v2.models.AndroidProject
import com.android.builder.model.v2.models.BasicAndroidProject
import com.android.builder.model.v2.models.Versions
import com.android.ide.common.repository.AgpVersion
import com.android.ide.gradle.model.GradlePluginModel
import com.android.ide.gradle.model.GradlePropertiesModel
import com.android.ide.gradle.model.composites.BuildMap
import com.android.ide.gradle.model.dependencies.DeclaredDependencies
import com.android.tools.idea.gradle.model.IdeAndroidProject
import com.android.tools.idea.gradle.project.sync.ModelResult.Companion.ignoreExceptionsAndGet
import com.intellij.gradle.toolingExtension.modelAction.GradleModelFetchPhase
import com.intellij.openapi.diagnostic.logger
import org.gradle.tooling.BuildAction
import org.gradle.tooling.BuildController
import org.gradle.tooling.model.GradleProject
import org.gradle.tooling.model.gradle.BasicGradleProject
import org.gradle.tooling.model.gradle.GradleBuild
import org.gradle.tooling.model.idea.IdeaModule
import org.gradle.tooling.model.idea.IdeaProject
import org.jetbrains.plugins.gradle.model.ProjectImportModelProvider


class PhasedSyncProjectModelProvider(val syncOptions: SyncActionOptions, val cachedModels: ModelProviderCachedData) : ProjectImportModelProvider {
   /**
    * This is just indicating which phase the provider will  on. To match the names it can technically run on
    * [GradleModelFetchPhase.PROJECT_MODEL_PHASE] but we populate source sets with this information, so it's kept in the source set phase.
    * The source of the clash is the mismatch between the platform models and our models. Platform models for the projects don't have source
    * set information whereas Android models do, so some sort of inconsistency will always be there with the current definition of phases.
   */
  override fun getPhase(): GradleModelFetchPhase = GradleModelFetchPhase.PROJECT_SOURCE_SET_PHASE

  override fun populateModels(controller: BuildController,
                              buildModels: MutableCollection<out GradleBuild>,
                              modelConsumer: ProjectImportModelProvider.GradleModelConsumer) {
    val exceptionsPerProject = mutableListOf<Pair<BasicGradleProject, Throwable>>()
    // .first call seems a bit silly, but it's what we do on the other side too
    val rootBuildId = BuildId(buildModels.first().buildIdentifier.rootDir)
    // Build root directory is used for dependency models only, not used in a meaningful way here.
    // Apart from that, we use interned models only to intern strings.
    val buildRootDirectory = null
    val internedModels = InternedModels(buildRootDirectory)
    controller.run(buildModels.flatMap { buildModel ->
      buildModel.projects.mapNotNull { gradleProject ->
        BuildAction {
<<<<<<< HEAD
          runCatching {
            if (controller.findModel(gradleProject, GradlePluginModel::class.java)?.hasKotlinMultiPlatform() == true) {
              // Kotlin multiplatform projects are not supported for phased sync yet.
              return@BuildAction null
            }
            val versions = controller.findModel(gradleProject, Versions::class.java)
                             // TODO(b/384022658): Reconsider this check if we implement a cache between model providers to avoid fetching the models twice
                             ?.takeIf { it.isAtLeastAgp8() } ?: return@BuildAction null
            val modelVersions = versions.convert()
            val basicAndroidProject = controller.findModel(gradleProject, BasicAndroidProject::class.java)
            val androidProject = controller.findModel(gradleProject, AndroidProject::class.java)
            val androidDsl = controller.findModel(gradleProject, AndroidDsl::class.java)
            val gradlePropertiesModel = controller.findModel(gradleProject, GradlePropertiesModel::class.java)

            val selectedVariantName = computeVariantNameToBeSynced(syncOptions, gradleProject.moduleId(), basicAndroidProject, androidDsl)
                                      ?: return@BuildAction null

            val modelCache = modelCacheV2Impl(internedModels, modelVersions, syncTestMode = syncOptions.syncTestMode)

            val ideAndroidProject = modelCache.androidProjectFrom(
              rootBuildId,
              buildId = BuildId(gradleProject.projectIdentifier.buildIdentifier.rootDir),
              basicAndroidProject,
              androidProject,
              modelVersions,
              androidDsl,
              legacyAndroidGradlePluginProperties = null, // Is this actually needed now?
              gradlePropertiesModel,
              defaultVariantName = null // Is this actually needed now?
            ).let { it.exceptions.takeIf { it.isNotEmpty() }?.first()?.let { throw it } ?: it.ignoreExceptionsAndGet()!! }
            gradleProject to AndroidProjectData(
              versions,
              basicAndroidProject,
              androidProject,
              androidDsl,
              controller.findModel(gradleProject, DeclaredDependencies::class.java),
              controller.findModel(gradleProject, GradlePluginModel::class.java),
              ideAndroidProject,
              selectedVariantName,
              shouldSkipRuntimeClasspathForLibraries(androidProject.flags, gradlePropertiesModel)
            )
          }.onFailure {
            exceptionsPerProject += gradleProject to it
          }.getOrNull()
        }
      }
    }).filterNotNull().forEach { (gradleProject, data) ->
      modelConsumer.consumeProjectModel(gradleProject, gradleProject, BasicGradleProject::class.java)
      modelConsumer.consumeProjectModel(gradleProject, data.versions, Versions::class.java)
      modelConsumer.consumeProjectModel(gradleProject, data.basicAndroidProject, BasicAndroidProject::class.java)
      modelConsumer.consumeProjectModel(gradleProject, data.androidProject, AndroidProject::class.java)
      modelConsumer.consumeProjectModel(gradleProject, data.androidDsl, AndroidDsl::class.java)
      modelConsumer.consumeProjectModel(gradleProject, data.declaredDependencies, DeclaredDependencies::class.java)
      modelConsumer.consumeProjectModel(gradleProject, data.gradlePluginModel, GradlePluginModel::class.java)
      modelConsumer.consumeProjectModel(gradleProject, data.ideAndroidProject, IdeAndroidProject::class.java)
      cachedModels.data[gradleProject] = CachedAndroidProjectData(
        data.selectedVariantName,
        data.ideAndroidProject.projectType,
        data.shouldSkipRuntimeClassPathForLibraries,
        data.declaredDependencies.allOutgoingProjectDependencies
      )
    }
    populateGradleProjectAndBuildMapModel(controller, buildModels, modelConsumer, exceptionsPerProject)
    populateIdeaModuleModel(controller, buildModels, modelConsumer)

    exceptionsPerProject
      .groupBy ({ it.first }) { it.second }
      .filter { (_, exceptions) -> exceptions.isNotEmpty()}
      .forEach { (gradleProject, exceptions) ->
        // TODO: Explicitly fetch sync issues as well
        val issuesAndExceptions = IdeAndroidSyncIssuesAndExceptions(syncIssues = emptyList(), exceptions = exceptions)
        modelConsumer.consumeProjectModel(gradleProject, issuesAndExceptions, IdeAndroidSyncIssuesAndExceptions::class.java)
      }
  }
}

private fun populateGradleProjectAndBuildMapModel(
  controller: BuildController,
  buildModels: MutableCollection<out GradleBuild>,
  modelConsumer: ProjectImportModelProvider.GradleModelConsumer,
  exceptionsPerProject: MutableList<Pair<BasicGradleProject, Throwable>>
) {
  buildModels.map { it.rootProject }.distinct().forEach { projectModel ->
    runCatching {
      controller.findModel(projectModel, BuildMap::class.java)?.let {
        modelConsumer.consumeProjectModel(projectModel, it, BuildMap::class.java)
      }
      val basicModelsMap = projectModel.getAllChildren { it.children.toList() }.associateBy { it.path }

      controller.findModel(projectModel, GradleProject::class.java)?.let {
        it.getAllChildren { it.children.toList() }.forEach {
          modelConsumer.consumeProjectModel(basicModelsMap[it.path]!!, it, GradleProject::class.java)
        }
      }
    }.onFailure {
      exceptionsPerProject += projectModel to it
    }
  }
}

private fun populateIdeaModuleModel(
  controller: BuildController,
  buildModels: MutableCollection<out GradleBuild>,
  modelConsumer: ProjectImportModelProvider.GradleModelConsumer
) {
  buildModels.mapNotNull { buildModel ->
    val modulesByPathMap = controller.findModel(buildModel, IdeaProject::class.java)?.let {
      it.getAllChildren().associateBy { it.gradleProject.path }
    } ?: return@mapNotNull null

    buildModel.getAllChildren().forEach { gradleProject ->
      modulesByPathMap[gradleProject.path]?.let {
        modelConsumer.consumeProjectModel(gradleProject, it, IdeaModule::class.java)
      }
    }
  }
}



=======
          if (controller.findModel(gradleProject, GradlePluginModel::class.java)?.hasKotlinMultiPlatform() == true) {
            // Kotlin multiplatform projects are not supported for phased sync yet.
            return@BuildAction null
          }
          val versions = controller.findModel(gradleProject, Versions::class.java)
            // TODO(b/384022658): Reconsider this check if we implement a cache between model providers to avoid fetching the models twice
            ?.takeIf { it.isAtLeastAgp8() } ?: return@BuildAction null
          val modelVersions = versions.convert()
          val basicAndroidProject = controller.findModel(gradleProject, BasicAndroidProject::class.java)!!
          val androidProject = controller.findModel(gradleProject, AndroidProject::class.java)!!
          val androidDsl = controller.findModel(gradleProject, AndroidDsl::class.java)!!
          val gradlePropertiesModel = controller.findModel(gradleProject, GradlePropertiesModel::class.java)!!

          val selectedVariantName = computeVariantNameToBeSynced(syncOptions, gradleProject.moduleId(), basicAndroidProject, androidDsl) ?: return@BuildAction null

          val modelCache = modelCacheV2Impl(internedModels, modelVersions, syncTestMode = productionMode)

          val ideAndroidProject = modelCache.androidProjectFrom(
            rootBuildId,
            buildId = BuildId(gradleProject.projectIdentifier.buildIdentifier.rootDir),
            basicAndroidProject,
            androidProject,
            modelVersions,
            androidDsl,
            legacyAndroidGradlePluginProperties = null, // Is this actually needed now?
            gradlePropertiesModel,
            defaultVariantName = null // Is this actually needed now?
          ).let { it.exceptions.takeIf { it.isNotEmpty() }?.first()?.let { throw it } ?: it.ignoreExceptionsAndGet()!! }
          gradleProject to AndroidProjectData(
            versions,
            basicAndroidProject,
            androidProject,
            androidDsl,
            controller.findModel(gradleProject, DeclaredDependencies::class.java)!!,
            controller.findModel(gradleProject, GradlePluginModel ::class.java)!!,
            ideAndroidProject,
            selectedVariantName,
            shouldSkipRuntimeClasspathForLibraries(androidProject.flags, gradlePropertiesModel)
          )
        }
      }
    }).filterNotNull().forEach { (gradleProject, data) ->
        modelConsumer.consumeProjectModel(gradleProject, gradleProject, BasicGradleProject::class.java)
        modelConsumer.consumeProjectModel(gradleProject, data.versions, Versions::class.java)
        modelConsumer.consumeProjectModel(gradleProject, data.basicAndroidProject, BasicAndroidProject::class.java)
        modelConsumer.consumeProjectModel(gradleProject, data.androidProject, AndroidProject::class.java)
        modelConsumer.consumeProjectModel(gradleProject, data.androidDsl, AndroidDsl::class.java)
        modelConsumer.consumeProjectModel(gradleProject, data.declaredDependencies, DeclaredDependencies::class.java)
        modelConsumer.consumeProjectModel(gradleProject, data.gradlePluginModel, GradlePluginModel::class.java)
        modelConsumer.consumeProjectModel(gradleProject, data.ideAndroidProject, IdeAndroidProject::class.java)
        cachedModels.data[gradleProject] = CachedAndroidProjectData(
          data.selectedVariantName,
          data.ideAndroidProject.projectType,
          data.shouldSkipRuntimeClassPathForLibraries,
          data.declaredDependencies.allOutgoingProjectDependencies
        )
      }
    buildModels.map { it.rootProject }.distinct().forEach { projectModel ->
      controller.findModel(projectModel, BuildMap::class.java)?.let {
        modelConsumer.consumeProjectModel(projectModel, it, BuildMap::class.java)
      }
      val basicModelsMap = projectModel.getAllChildren { it.children.toList() }.associateBy { it.path }

      controller.findModel(projectModel, GradleProject::class.java)?.let {
        it.getAllChildren { it.children.toList() }.forEach {
          modelConsumer.consumeProjectModel(basicModelsMap[it.path]!!, it, GradleProject::class.java)
        }
      }
    }
  }
}


>>>>>>> fedb26e2
private val LOG = logger<PhasedSyncProjectModelProvider>()

/** Use [Modules.createUniqueModuleId] to provide module id. */
fun computeVariantNameToBeSynced(syncOptions: SyncActionOptions, moduleId: String, basicAndroidProject: BasicAndroidProject, androidDsl: AndroidDsl): String? =
  when (syncOptions) {
    is SingleVariantSyncActionOptions ->
      // newly user-selected variant
      syncOptions.switchVariantRequest.takeIf { it?.moduleId == moduleId }?.variantName?.also {
        LOG.debug("Picked user-selected variant $it for $moduleId")
      }
      // variants selected by the last sync, only if it still exists
      ?: syncOptions.selectedVariants.getSelectedVariant(moduleId).takeIf { basicAndroidProject.variants.map { it.name }.contains(it) }?.also {
        LOG.debug("Picked selected variant from last sync $it for $moduleId")
      }
    else -> null
  } // default variant as specified by the build script (computation could still end up being null)
  ?: basicAndroidProject.variants.toList().getDefaultVariant(androidDsl.buildTypes, androidDsl.productFlavors).also {
    LOG.debug("Picked the default variant $it for $moduleId")
  }

private fun Versions.isAtLeastAgp8() = AgpVersion.parse(agp).isAtLeast(8, 0, 0)

private fun BasicGradleProject.moduleId() = Modules.createUniqueModuleId(projectIdentifier.buildIdentifier.rootDir, path)

private data class AndroidProjectData(
  val versions: Versions,
  val basicAndroidProject: BasicAndroidProject,
  val androidProject: AndroidProject,
  val androidDsl: AndroidDsl,
  val declaredDependencies: DeclaredDependencies,
  val gradlePluginModel: GradlePluginModel,
  val ideAndroidProject: IdeAndroidProject,
  val selectedVariantName: String,
  val shouldSkipRuntimeClassPathForLibraries: Boolean
)

<<<<<<< HEAD
private fun IdeaProject.getAllChildren() = modules.flatMap { it.getAllChildren { it.children.filterIsInstance<IdeaModule>().toList() }}

private fun GradleBuild.getAllChildren() = rootProject.getAllChildren { it.children.toList() }

private fun <T> T.getAllChildren(childrenFunction: (T) -> List<out T>): List<T> {
=======

private fun <T> T.getAllChildren(childrenFunction: (T) -> List<T>): List<T> {
>>>>>>> fedb26e2
  val result = mutableListOf<T>(this)
  val stack = ArrayDeque<T>(result)
  while(stack.isNotEmpty()) {
    val next = stack.removeLast()
    val children  = childrenFunction(next)
    result.addAll(children)
    stack.addAll(children)
  }
  return result
}

internal fun shouldSkipRuntimeClasspathForLibraries(flags: AndroidGradlePluginProjectFlags, gradlePropertiesModel: GradlePropertiesModel) =
<<<<<<< HEAD
  !AndroidGradlePluginProjectFlags.BooleanFlag.ENABLE_COMPILE_RUNTIME_CLASSPATH_ALIGNMENT.getValue(flags, true) || // true because we always used to align
=======
>>>>>>> fedb26e2
  AndroidGradlePluginProjectFlags.BooleanFlag.EXCLUDE_LIBRARY_COMPONENTS_FROM_CONSTRAINTS.getValue(flags, gradlePropertiesModel.excludeLibraryComponentsFromConstraints)<|MERGE_RESOLUTION|>--- conflicted
+++ resolved
@@ -63,7 +63,6 @@
     controller.run(buildModels.flatMap { buildModel ->
       buildModel.projects.mapNotNull { gradleProject ->
         BuildAction {
-<<<<<<< HEAD
           runCatching {
             if (controller.findModel(gradleProject, GradlePluginModel::class.java)?.hasKotlinMultiPlatform() == true) {
               // Kotlin multiplatform projects are not supported for phased sync yet.
@@ -73,15 +72,14 @@
                              // TODO(b/384022658): Reconsider this check if we implement a cache between model providers to avoid fetching the models twice
                              ?.takeIf { it.isAtLeastAgp8() } ?: return@BuildAction null
             val modelVersions = versions.convert()
-            val basicAndroidProject = controller.findModel(gradleProject, BasicAndroidProject::class.java)
-            val androidProject = controller.findModel(gradleProject, AndroidProject::class.java)
-            val androidDsl = controller.findModel(gradleProject, AndroidDsl::class.java)
-            val gradlePropertiesModel = controller.findModel(gradleProject, GradlePropertiesModel::class.java)
-
-            val selectedVariantName = computeVariantNameToBeSynced(syncOptions, gradleProject.moduleId(), basicAndroidProject, androidDsl)
-                                      ?: return@BuildAction null
-
-            val modelCache = modelCacheV2Impl(internedModels, modelVersions, syncTestMode = syncOptions.syncTestMode)
+            val basicAndroidProject = controller.findModel(gradleProject, BasicAndroidProject::class.java)!!
+            val androidProject = controller.findModel(gradleProject, AndroidProject::class.java)!!
+            val androidDsl = controller.findModel(gradleProject, AndroidDsl::class.java)!!
+            val gradlePropertiesModel = controller.findModel(gradleProject, GradlePropertiesModel::class.java)!!
+
+          val selectedVariantName = computeVariantNameToBeSynced(syncOptions, gradleProject.moduleId(), basicAndroidProject, androidDsl) ?: return@BuildAction null
+
+          val modelCache = modelCacheV2Impl(internedModels, modelVersions, syncTestMode = syncOptions.syncTestMode)
 
             val ideAndroidProject = modelCache.androidProjectFrom(
               rootBuildId,
@@ -99,8 +97,8 @@
               basicAndroidProject,
               androidProject,
               androidDsl,
-              controller.findModel(gradleProject, DeclaredDependencies::class.java),
-              controller.findModel(gradleProject, GradlePluginModel::class.java),
+              controller.findModel(gradleProject, DeclaredDependencies::class.java)!!,
+              controller.findModel(gradleProject, GradlePluginModel::class.java)!!,
               ideAndroidProject,
               selectedVariantName,
               shouldSkipRuntimeClasspathForLibraries(androidProject.flags, gradlePropertiesModel)
@@ -184,81 +182,6 @@
 
 
 
-=======
-          if (controller.findModel(gradleProject, GradlePluginModel::class.java)?.hasKotlinMultiPlatform() == true) {
-            // Kotlin multiplatform projects are not supported for phased sync yet.
-            return@BuildAction null
-          }
-          val versions = controller.findModel(gradleProject, Versions::class.java)
-            // TODO(b/384022658): Reconsider this check if we implement a cache between model providers to avoid fetching the models twice
-            ?.takeIf { it.isAtLeastAgp8() } ?: return@BuildAction null
-          val modelVersions = versions.convert()
-          val basicAndroidProject = controller.findModel(gradleProject, BasicAndroidProject::class.java)!!
-          val androidProject = controller.findModel(gradleProject, AndroidProject::class.java)!!
-          val androidDsl = controller.findModel(gradleProject, AndroidDsl::class.java)!!
-          val gradlePropertiesModel = controller.findModel(gradleProject, GradlePropertiesModel::class.java)!!
-
-          val selectedVariantName = computeVariantNameToBeSynced(syncOptions, gradleProject.moduleId(), basicAndroidProject, androidDsl) ?: return@BuildAction null
-
-          val modelCache = modelCacheV2Impl(internedModels, modelVersions, syncTestMode = productionMode)
-
-          val ideAndroidProject = modelCache.androidProjectFrom(
-            rootBuildId,
-            buildId = BuildId(gradleProject.projectIdentifier.buildIdentifier.rootDir),
-            basicAndroidProject,
-            androidProject,
-            modelVersions,
-            androidDsl,
-            legacyAndroidGradlePluginProperties = null, // Is this actually needed now?
-            gradlePropertiesModel,
-            defaultVariantName = null // Is this actually needed now?
-          ).let { it.exceptions.takeIf { it.isNotEmpty() }?.first()?.let { throw it } ?: it.ignoreExceptionsAndGet()!! }
-          gradleProject to AndroidProjectData(
-            versions,
-            basicAndroidProject,
-            androidProject,
-            androidDsl,
-            controller.findModel(gradleProject, DeclaredDependencies::class.java)!!,
-            controller.findModel(gradleProject, GradlePluginModel ::class.java)!!,
-            ideAndroidProject,
-            selectedVariantName,
-            shouldSkipRuntimeClasspathForLibraries(androidProject.flags, gradlePropertiesModel)
-          )
-        }
-      }
-    }).filterNotNull().forEach { (gradleProject, data) ->
-        modelConsumer.consumeProjectModel(gradleProject, gradleProject, BasicGradleProject::class.java)
-        modelConsumer.consumeProjectModel(gradleProject, data.versions, Versions::class.java)
-        modelConsumer.consumeProjectModel(gradleProject, data.basicAndroidProject, BasicAndroidProject::class.java)
-        modelConsumer.consumeProjectModel(gradleProject, data.androidProject, AndroidProject::class.java)
-        modelConsumer.consumeProjectModel(gradleProject, data.androidDsl, AndroidDsl::class.java)
-        modelConsumer.consumeProjectModel(gradleProject, data.declaredDependencies, DeclaredDependencies::class.java)
-        modelConsumer.consumeProjectModel(gradleProject, data.gradlePluginModel, GradlePluginModel::class.java)
-        modelConsumer.consumeProjectModel(gradleProject, data.ideAndroidProject, IdeAndroidProject::class.java)
-        cachedModels.data[gradleProject] = CachedAndroidProjectData(
-          data.selectedVariantName,
-          data.ideAndroidProject.projectType,
-          data.shouldSkipRuntimeClassPathForLibraries,
-          data.declaredDependencies.allOutgoingProjectDependencies
-        )
-      }
-    buildModels.map { it.rootProject }.distinct().forEach { projectModel ->
-      controller.findModel(projectModel, BuildMap::class.java)?.let {
-        modelConsumer.consumeProjectModel(projectModel, it, BuildMap::class.java)
-      }
-      val basicModelsMap = projectModel.getAllChildren { it.children.toList() }.associateBy { it.path }
-
-      controller.findModel(projectModel, GradleProject::class.java)?.let {
-        it.getAllChildren { it.children.toList() }.forEach {
-          modelConsumer.consumeProjectModel(basicModelsMap[it.path]!!, it, GradleProject::class.java)
-        }
-      }
-    }
-  }
-}
-
-
->>>>>>> fedb26e2
 private val LOG = logger<PhasedSyncProjectModelProvider>()
 
 /** Use [Modules.createUniqueModuleId] to provide module id. */
@@ -295,16 +218,11 @@
   val shouldSkipRuntimeClassPathForLibraries: Boolean
 )
 
-<<<<<<< HEAD
 private fun IdeaProject.getAllChildren() = modules.flatMap { it.getAllChildren { it.children.filterIsInstance<IdeaModule>().toList() }}
 
 private fun GradleBuild.getAllChildren() = rootProject.getAllChildren { it.children.toList() }
 
 private fun <T> T.getAllChildren(childrenFunction: (T) -> List<out T>): List<T> {
-=======
-
-private fun <T> T.getAllChildren(childrenFunction: (T) -> List<T>): List<T> {
->>>>>>> fedb26e2
   val result = mutableListOf<T>(this)
   val stack = ArrayDeque<T>(result)
   while(stack.isNotEmpty()) {
@@ -317,8 +235,5 @@
 }
 
 internal fun shouldSkipRuntimeClasspathForLibraries(flags: AndroidGradlePluginProjectFlags, gradlePropertiesModel: GradlePropertiesModel) =
-<<<<<<< HEAD
   !AndroidGradlePluginProjectFlags.BooleanFlag.ENABLE_COMPILE_RUNTIME_CLASSPATH_ALIGNMENT.getValue(flags, true) || // true because we always used to align
-=======
->>>>>>> fedb26e2
   AndroidGradlePluginProjectFlags.BooleanFlag.EXCLUDE_LIBRARY_COMPONENTS_FROM_CONSTRAINTS.getValue(flags, gradlePropertiesModel.excludeLibraryComponentsFromConstraints)