--- conflicted
+++ resolved
@@ -34,7 +34,7 @@
 import java.io.File
 
 internal class BuildInfo(
-  val buildModels: List<GradleBuild>, // Always not empty.
+  buildModels: List<GradleBuild>, // Always not empty.
   buildMap: IdeCompositeBuildMap,
   val buildFolderPaths: BuildFolderPaths,
 ) {
@@ -151,13 +151,9 @@
   private fun ProjectImportModelProvider.runModelProvider(
     controller: BuildController,
     buildInfo: BuildInfo,
-    modelConsumer: GradleModelConsumer,
+    modelConsumer: ProjectImportModelProvider.GradleModelConsumer,
   ) {
-<<<<<<< HEAD
     populateModels(controller, listOf(buildInfo.rootBuild), modelConsumer)
-=======
-    populateModels(controller, buildInfo.buildModels, modelConsumer)
->>>>>>> 5f7be743
   }
 
   private fun getBasicIncompleteGradleModules(): List<BasicIncompleteGradleModule> {
