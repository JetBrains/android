--- conflicted
+++ resolved
@@ -151,19 +151,9 @@
   private fun ProjectImportModelProvider.runModelProvider(
     controller: BuildController,
     buildInfo: BuildInfo,
-<<<<<<< HEAD
-    modelConsumer: ProjectImportModelProvider.GradleModelConsumer,
-  ) {
-    for (gradleProject in buildInfo.projects) {
-      populateProjectModels(controller, gradleProject, modelConsumer)
-    }
-    populateBuildModels(controller, buildInfo.rootBuild, modelConsumer)
-    populateModels(controller, listOf(buildInfo.rootBuild), modelConsumer)
-=======
     modelConsumer: GradleModelConsumer,
   ) {
     populateModels(controller, buildInfo.buildModels, modelConsumer)
->>>>>>> 3a514de0
   }
 
   private fun getBasicIncompleteGradleModules(): List<BasicIncompleteGradleModule> {
