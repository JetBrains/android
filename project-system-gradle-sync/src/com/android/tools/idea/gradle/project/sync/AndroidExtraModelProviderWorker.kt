--- conflicted
+++ resolved
@@ -119,593 +119,6 @@
     }
   }
 
-<<<<<<< HEAD
-  private fun verifyIncompatibleAgpVersionsAreNotUsedOrFailSync(modules: List<BasicIncompleteGradleModule>) {
-    val agpVersionsAndGradleBuilds = modules.mapNotNull {
-      when (it) {
-        is BasicV2AndroidModuleGradleProject -> it.versions.agp to getRootProject(it.gradleProject).name
-        is BasicV1AndroidModuleGradleProject -> if (it.legacyV1AgpVersion != null) {
-          it.legacyV1AgpVersion.agp to getRootProject(it.gradleProject).name
-        } else {
-          null
-        }
-        is BasicNonAndroidIncompleteGradleModule -> null
-      }
-    }
-    // Fail Sync if we do not use the same AGP version across all the android projects.
-    if (agpVersionsAndGradleBuilds.isNotEmpty() && agpVersionsAndGradleBuilds.map { it.first }.distinct().singleOrNull() == null)
-      throw AgpVersionsMismatch(agpVersionsAndGradleBuilds)
-  }
-
-
-  private fun getRootProject(gradleProject: BasicGradleProject): BasicGradleProject {
-    var parentProject = gradleProject
-    while (parentProject.parent != null) parentProject = parentProject.parent!!
-    return parentProject
-  }
-
-  inner class SyncProjectActionWorker(
-    private val syncOptions: SyncProjectActionOptions,
-    private val buildModel: BuildModel,
-    private val canFetchV2Models: Boolean,
-    private val actionRunner: SyncActionRunner
-  )
-  {
-    private val modelCacheLock = ReentrantLock()
-    private val internedModels = InternedModels(buildFolderPaths.buildRootDirectory)
-
-    /**
-     * Requests Android project models for the given [buildModels]
-     *
-     * We do this by going through each module and query Gradle for the following models:
-     *   1. Query for the AndroidProject for the module
-     *   2. Query for the NativeModule (V2 API) (only if we also obtain an AndroidProject)
-     *   3. Query for the NativeAndroidProject (V1 API) (only if we can obtain AndroidProject but cannot obtain V2 NativeModule)
-     *   4. Query for the GlobalLibraryMap for the module (we ALWAYS do this regardless of the other two models)
-     *   5. (Single Variant Sync only) Work out which variant for which models we need to request, and request them.
-     *      See IdeaSelectedVariantChooser for more details.
-     *
-     * If single variant sync is enabled then [findParameterizedAndroidModel] will use Gradle parameterized model builder API
-     * in order to stop Gradle from building the variant.
-     * All the requested models are registered back to the external project system via the
-     * [ProjectImportModelProvider.BuildModelConsumer] callback.
-     */
-    fun populateAndroidModels(basicIncompleteModules: List<BasicIncompleteGradleModule>): List<GradleModelCollection> {
-      val buildNameMap = buildMap.builds.associate { it.buildName to BuildId(it.buildId) }
-      val buildIdMap = buildMap.builds.associate { BuildId(it.buildId) to it.buildName }
-
-      val modules = fetchGradleModulesAction(basicIncompleteModules, buildNameMap, buildIdMap)
-
-      val androidModules = modules.filterIsInstance<AndroidModule>()
-      androidModules.forEach { androidModulesById[it.id] = it }
-
-      val androidModulesByProjectPath = androidModules
-        .associate { (BuildId(it.gradleProject.projectIdentifier.buildIdentifier.rootDir) to it.gradleProject.path) to it }
-
-      fun resolveAndroidProjectPath(buildId: BuildId, projectPath: String): AndroidModule? =
-        androidModulesByProjectPath[buildId to projectPath]
-
-      when (syncOptions) {
-        is SingleVariantSyncActionOptions -> {
-          // This section is for Single Variant Sync specific models if we have reached here we should have already requested AndroidProjects
-          // without any Variant information. Now we need to request that Variant information for the variants that we are interested in.
-          // e.g the ones that should be selected by the IDE.
-          chooseSelectedVariants(androidModules, syncOptions, ::resolveAndroidProjectPath)
-        }
-        is AllVariantsSyncActionOptions -> {
-          syncAllVariants(androidModules, ::resolveAndroidProjectPath)
-        }
-      }
-
-      // AdditionalClassifierArtifactsModel must be requested after AndroidProject and Variant model since it requires the library list in dependency model.
-      getAdditionalClassifierArtifactsModel(
-        actionRunner,
-        androidModules,
-        internedModels::resolve,
-        syncOptions.additionalClassifierArtifactsAction.cachedLibraries,
-        syncOptions.additionalClassifierArtifactsAction.downloadAndroidxUISamplesSources
-      )
-
-
-      // Requesting ProjectSyncIssues must be performed "last" since all other model requests may produces additional issues.
-      // Note that "last" here means last among Android models since many non-Android models are requested after this point.
-      populateProjectSyncIssues(androidModules, canFetchV2Models)
-      internedModels.prepare(modelCacheLock)
-      val indexedModels = indexModels(modules)
-      return modules.map { it.prepare(indexedModels) } + GradleProject(buildModel, internedModels.createLibraryTable())
-    }
-
-    private fun indexModels(modules: List<GradleModule>): IndexedModels {
-      return IndexedModels(
-        dynamicFeatureToBaseFeatureMap =
-        modules.filterIsInstance<AndroidModule>()
-          .flatMap { androidModule ->
-            val projectIdentifier = androidModule.gradleProject.projectIdentifier
-            val rootDir = projectIdentifier.buildIdentifier.rootDir
-            androidModule.androidProject.dynamicFeatures
-              .map { ModuleId(it, rootDir.path) }
-              .map { it to androidModule.moduleId }
-          }
-          .toMap()
-      )
-    }
-
-    private fun fetchGradleModulesAction(
-      incompleteBasicModules: List<BasicIncompleteGradleModule>,
-      buildNameMap: Map<String, BuildId>,
-      buildIdMap: Map<BuildId, String>
-    ): List<GradleModule> {
-      return actionRunner.runActions(
-        incompleteBasicModules.map {
-          when (it) {
-            is BasicV2AndroidModuleGradleProject ->
-              ActionToRun(
-                fun(controller: BuildController): GradleModule {
-                  val basicAndroidProject = controller.findNonParameterizedV2Model(it.gradleProject, BasicAndroidProject::class.java)
-                                            ?: error("Cannot get BasicAndroidProject model for ${it.gradleProject}")
-                  val androidProject = controller.findNonParameterizedV2Model(it.gradleProject, V2AndroidProject::class.java)
-                                       ?: error("Cannot get V2AndroidProject model for ${it.gradleProject}")
-                  val androidDsl = controller.findNonParameterizedV2Model(it.gradleProject, AndroidDsl::class.java)
-                                   ?: error("Cannot get AndroidDsl model for ${it.gradleProject}")
-                  val agpVersion = GradleVersion.tryParse(it.versions.agp)
-                    ?: error("AGP returned incorrect version: ${it.versions.agp}")
-                  val modelIncludesApplicationId = agpVersion.agpModelIncludesApplicationId
-                  val legacyApplicationIdModel = if (!modelIncludesApplicationId) {
-                    controller.findModel(it.gradleProject, LegacyApplicationIdModel::class.java)
-                  } else { null }
-
-                  val modelCache = modelCacheV2Impl(internedModels, modelCacheLock, agpVersion)
-                  val rootBuildId = buildNameMap[":"] ?: error("Root build (':') not found")
-                  val buildId = buildNameMap[basicAndroidProject.buildName]
-                    ?: error("(Included) build named '${basicAndroidProject.buildName}' not found")
-                  val androidProjectResult =
-                    AndroidProjectResult.V2Project(
-                      modelCache = modelCache,
-                      rootBuildId = rootBuildId,
-                      buildId = buildId,
-                      basicAndroidProject = basicAndroidProject,
-                      androidProject = androidProject,
-                      modelVersions = it.versions,
-                      androidDsl = androidDsl,
-                      legacyApplicationIdModel = legacyApplicationIdModel
-                    )
-
-                  // TODO(solodkyy): Perhaps request the version interface depending on AGP version.
-                  val nativeModule = controller.findNativeModuleModel(it.gradleProject, syncAllVariantsAndAbis = false)
-
-                  return createAndroidModule(
-                    it.gradleProject,
-                    androidProjectResult,
-                    nativeModule,
-                    buildNameMap,
-                    buildIdMap,
-                    modelCache
-                  )
-                },
-                fetchesV2Models = true)
-            is BasicV1AndroidModuleGradleProject ->
-              ActionToRun(
-                fun(controller: BuildController): GradleModule {
-                  val androidProject = controller.findParameterizedAndroidModel(
-                    it.gradleProject,
-                    AndroidProject::class.java,
-                    shouldBuildVariant = false
-                  ) ?: error("Cannot fetch AndroidProject models for V1 projects.")
-
-                  val legacyApplicationIdModel = controller.findModel(it.gradleProject, LegacyApplicationIdModel::class.java)
-
-                  checkAgpVersionCompatibility(androidProject.modelVersion, syncOptions)
-                  val modelCache = modelCacheV1Impl(internedModels, buildFolderPaths, modelCacheLock)
-                  val buildId = BuildId(it.gradleProject.projectIdentifier.buildIdentifier.rootDir)
-                  val buildName = buildIdMap[buildId] ?: error("Unknown build id: $buildId")
-                  val rootBuildDir = buildNameMap[":"] ?: error("Root build (':') not found")
-                  val androidProjectResult = AndroidProjectResult.V1Project(
-                    modelCache = modelCache,
-                    rootBuildId = rootBuildDir,
-                    buildId = buildId,
-                    buildName = buildName,
-                    projectPath = it.gradleProject.path,
-                    androidProject = androidProject,
-                    legacyApplicationIdModel = legacyApplicationIdModel
-                  )
-
-                  val nativeModule = controller.findNativeModuleModel(it.gradleProject, syncAllVariantsAndAbis = false)
-                  val nativeAndroidProject: NativeAndroidProject? =
-                    if (nativeModule == null)
-                      controller.findParameterizedAndroidModel(it.gradleProject, NativeAndroidProject::class.java,
-                                                               shouldBuildVariant = false)
-                    else null
-
-                  return createAndroidModule(
-                    it.gradleProject,
-                    androidProjectResult,
-                    nativeAndroidProject,
-                    nativeModule,
-                    buildNameMap,
-                    buildIdMap,
-                    modelCache
-                  )
-
-                },
-                fetchesV1Models = true,
-                fetchesKotlinModels = true
-              )
-            is BasicNonAndroidIncompleteGradleModule ->
-              ActionToRun(
-                fun(controller: BuildController): GradleModule {
-                  val kotlinGradleModel = controller.findModel(it.gradleProject, KotlinGradleModel::class.java)
-                  val kaptGradleModel = controller.findModel(it.gradleProject, KaptGradleModel::class.java)
-                  return JavaModule(it.gradleProject, kotlinGradleModel, kaptGradleModel)
-                },
-                fetchesV1Models = false,
-                fetchesKotlinModels = true
-              )
-          }
-        }.toList()
-      )
-    }
-
-    private fun syncAllVariants(
-      inputModules: List<AndroidModule>,
-      androidProjectPathResolver: AndroidProjectPathResolver
-    ) {
-      if (inputModules.isEmpty()) return
-
-      val variants =
-        actionRunner
-          .runActions(inputModules.flatMap { module ->
-            module.allVariantNames.orEmpty().map { variant ->
-              getVariantAction(ModuleConfiguration(module.id, variant, abi = null), androidProjectPathResolver)
-            }
-          })
-          .filterNotNull()
-          .groupBy { it.module }
-
-      // TODO(b/220325253): Kotlin parallel model fetching is broken.
-      actionRunner.runActions(variants.entries.map { (module, result) ->
-        ActionToRun(fun(controller: BuildController) {
-          result.map {
-            module.kotlinGradleModel = controller.findKotlinGradleModelForAndroidProject(module.findModelRoot, it.ideVariant.name)
-            module.kaptGradleModel = controller.findKaptGradleModelForAndroidProject(module.findModelRoot, it.ideVariant.name)
-          }
-        }, fetchesKotlinModels = true)
-      })
-
-      variants.entries.forEach { (module, result) ->
-        module.allVariants = result.map { it.ideVariant }
-      }
-    }
-
-    /**
-     * This method requests all of the required [Variant] models from Gradle via the tooling API.
-     *
-     * Function for choosing the build variant that will be selected in Android Studio (the IDE can only work with one variant at a time.)
-     * works as follows:
-     *  1. For Android app modules using new versions of the plugin, the [Variant] to select is obtained from the model.
-     *     For older plugins, the "debug" variant is selected. If the module doesn't have a variant named "debug", it sorts all the
-     *     variant names alphabetically and picks the first one.
-     *  2. For Android library modules, it chooses the variant needed by dependent modules. For example, if variant "debug" in module "app"
-     *     depends on module "lib" - variant "freeDebug", the selected variant in "lib" will be "freeDebug". If a library module is a leaf
-     *     (i.e. no other modules depend on it) a variant will be picked as if the module was an app module.
-     */
-    private fun chooseSelectedVariants(
-      inputModules: List<AndroidModule>,
-      syncOptions: SingleVariantSyncActionOptions,
-      androidProjectPathResolver: AndroidProjectPathResolver
-    ) {
-      if (inputModules.isEmpty()) return
-      val allModulesToSetUp = prepareRequestedOrDefaultModuleConfigurations(inputModules, syncOptions)
-
-      // When re-syncing a project without changing the selected variants it is likely that the selected variants won't in the end.
-      // However, variant resolution is not perfectly parallelizable. To overcome this we try to fetch the previously selected variant
-      // models in parallel and discard any that happen to change.
-      val preResolvedVariants =
-        when {
-          !syncOptions.flags.studioFlagParallelSyncEnabled -> emptyMap()
-          !syncOptions.flags.studioFlagParallelSyncPrefetchVariantsEnabled -> emptyMap()
-          !actionRunner.parallelActionsForV2ModelsSupported -> emptyMap()
-          // TODO(b/181028873): Predict changed variants and build models in parallel.
-          syncOptions.switchVariantRequest != null -> emptyMap()
-          else -> {
-            actionRunner
-              .runActions(allModulesToSetUp.map {
-                getVariantAndModuleDependenciesAction(
-                  it,
-                  syncOptions.selectedVariants,
-                  androidProjectPathResolver
-                )
-              })
-              .filterNotNull()
-              .associateBy { it.moduleConfiguration }
-          }
-        }
-
-      // This first starts by requesting models for all the modules that can be reached from the app modules (via dependencies) and then
-      // requests any other modules that can't be reached.
-      var propagatedToModules: List<ModuleConfiguration>? = null
-      val visitedModules = HashSet<String>()
-
-      while (propagatedToModules != null || allModulesToSetUp.isNotEmpty()) {
-        // Walk the tree of module dependencies in the breadth-first-search order.
-        val moduleConfigurationsToRequest: List<ModuleConfiguration> =
-          if (propagatedToModules != null) {
-            // If there are modules for which we know the selected variant, build models for these modules in parallel.
-            val modules = propagatedToModules
-            propagatedToModules = null
-            modules.filter { visitedModules.add(it.id) }
-          }
-          else {
-            // Otherwise, take the next module from the main queue and follow its dependencies.
-            val moduleConfiguration = allModulesToSetUp.removeFirst()
-            if (!visitedModules.add(moduleConfiguration.id)) emptyList() else listOf(moduleConfiguration)
-          }
-        if (moduleConfigurationsToRequest.isEmpty()) continue
-
-        val actions =
-          moduleConfigurationsToRequest.map { moduleConfiguration ->
-            val prefetchedModel = preResolvedVariants[moduleConfiguration]
-            if (prefetchedModel != null) {
-              // Return an action that simply returns the `prefetchedModel`.
-              val action = (fun(_: BuildController) = prefetchedModel)
-              ActionToRun(action)
-            }
-            else {
-              getVariantAndModuleDependenciesAction(
-                moduleConfiguration,
-                syncOptions.selectedVariants,
-                androidProjectPathResolver
-              )
-            }
-          }
-
-        val preModuleDependencies = actionRunner.runActions(actions)
-
-        // TODO(b/220325253): Kotlin parallel model fetching is broken.
-        actionRunner.runActions(preModuleDependencies.mapNotNull { syncResult ->
-          ActionToRun(fun(controller: BuildController) {
-            if (syncResult == null) return
-            syncResult.module.kotlinGradleModel =
-              controller.findKotlinGradleModelForAndroidProject(syncResult.module.findModelRoot, syncResult.ideVariant.name)
-            syncResult.module.kaptGradleModel =
-              controller.findKaptGradleModelForAndroidProject(syncResult.module.findModelRoot, syncResult.ideVariant.name)
-          }, fetchesKotlinModels = true)
-        }
-        )
-
-        preModuleDependencies.filterNotNull().forEach { result ->
-          result.module.syncedVariant = result.ideVariant
-          result.module.unresolvedDependencies = result.unresolvedDependencies
-          result.module.syncedNativeVariant = when (val nativeVariantAbiResult = result.nativeVariantAbi) {
-            is NativeVariantAbiResult.V1 -> nativeVariantAbiResult.variantAbi
-            is NativeVariantAbiResult.V2 -> null
-            NativeVariantAbiResult.None -> null
-          }
-          result.module.syncedNativeVariantAbiName = when (val nativeVariantAbiResult = result.nativeVariantAbi) {
-            is NativeVariantAbiResult.V1 -> nativeVariantAbiResult.variantAbi.abi
-            is NativeVariantAbiResult.V2 -> nativeVariantAbiResult.selectedAbiName
-            NativeVariantAbiResult.None -> null
-          }
-        }
-        propagatedToModules = preModuleDependencies.filterNotNull().flatMap { it.moduleDependencies }.takeUnless { it.isEmpty() }
-      }
-    }
-
-    /**
-     * Given a [moduleConfiguration] returns an action that fetches variant specific models for the given module+variant and returns the set
-     * of [SyncVariantResult]s containing the fetched models and describing resolved module configurations for the given module.
-     */
-    private fun getVariantAndModuleDependenciesAction(
-      moduleConfiguration: ModuleConfiguration,
-      selectedVariants: SelectedVariants,
-      androidProjectPathResolver: AndroidProjectPathResolver
-    ): ActionToRun<SyncVariantResult?> {
-      val getVariantActionToRun = getVariantAction(moduleConfiguration, androidProjectPathResolver)
-      return getVariantActionToRun.map { syncVariantResultCore ->
-        syncVariantResultCore?.let {
-          SyncVariantResult(
-            syncVariantResultCore,
-            syncVariantResultCore.getModuleDependencyConfigurations(selectedVariants, internedModels::resolve),
-          )
-        }
-      }
-    }
-
-    private fun getVariantAction(
-      moduleConfiguration: ModuleConfiguration,
-      androidProjectPathResolver: AndroidProjectPathResolver
-    ): ActionToRun<SyncVariantResultCore?> {
-      val module = androidModulesById[moduleConfiguration.id] ?: return ActionToRun({ null }, false)
-      val isV2Action =
-        when (module) { // Exhaustive when, do not replace with `is`.
-          is AndroidModule.V1 -> false
-          is AndroidModule.V2 -> true
-        }
-      return ActionToRun(fun(controller: BuildController): SyncVariantResultCore {
-        val abiToRequest: String?
-        val nativeVariantAbi: NativeVariantAbiResult?
-        val ideVariant: IdeVariantWithPostProcessor =
-          module.variantFetcher(controller, androidProjectPathResolver, module, moduleConfiguration)
-            ?: error("Resolved variant '${moduleConfiguration.variant}' does not exist.")
-        val variantName = ideVariant.name
-
-        abiToRequest = chooseAbiToRequest(module, variantName, moduleConfiguration.abi)
-        nativeVariantAbi = abiToRequest?.let {
-          controller.findNativeVariantAbiModel(modelCacheV1Impl(internedModels, buildFolderPaths, modelCacheLock), module, variantName, it)
-        } ?: NativeVariantAbiResult.None
-
-        fun getUnresolvedDependencies(): List<IdeUnresolvedDependency> {
-          val unresolvedDependencies = mutableListOf<IdeUnresolvedDependency>()
-          unresolvedDependencies.addAll(ideVariant.mainArtifact.unresolvedDependencies)
-          ideVariant.androidTestArtifact?.let { unresolvedDependencies.addAll(it.unresolvedDependencies) }
-          ideVariant.testFixturesArtifact?.let { unresolvedDependencies.addAll(it.unresolvedDependencies) }
-          ideVariant.unitTestArtifact?.let { unresolvedDependencies.addAll(it.unresolvedDependencies) }
-          return unresolvedDependencies
-        }
-
-        return SyncVariantResultCore(
-          moduleConfiguration,
-          module,
-          ideVariant,
-          nativeVariantAbi,
-          getUnresolvedDependencies()
-        )
-      }, fetchesV2Models = isV2Action, fetchesV1Models = !isV2Action)
-    }
-  }
-
-  inner class NativeVariantsSyncActionWorker(
-    private val syncOptions: NativeVariantsSyncActionOptions
-  ) {
-    private val modelCacheLock = ReentrantLock()
-    private val internedModels = InternedModels(buildFolderPaths.buildRootDirectory)
-    // NativeVariantsSyncAction is only used with AGPs not supporting v2 models and thus not supporting parallel sync.
-    private val actionRunner = safeActionRunner
-
-    fun fetchNativeVariantsAndroidModels(): List<GradleModelCollection> {
-      val modelCache = modelCacheV1Impl(internedModels, buildFolderPaths, modelCacheLock)
-      val nativeModules = actionRunner.runActions(
-        buildModels.projects.map { gradleProject ->
-          ActionToRun(fun(controller: BuildController): GradleModule? {
-            val projectIdentifier = gradleProject.projectIdentifier
-            val moduleId = Modules.createUniqueModuleId(projectIdentifier.buildIdentifier.rootDir, projectIdentifier.projectPath)
-            val variantName = syncOptions.moduleVariants[moduleId] ?: return null
-
-            fun tryV2(): NativeVariantsAndroidModule? {
-              controller.findModel(gradleProject, NativeModule::class.java, NativeModelBuilderParameter::class.java) {
-                it.variantsToGenerateBuildInformation = listOf(variantName)
-                it.abisToGenerateBuildInformation = syncOptions.requestedAbis.toList()
-              } ?: return null
-              return NativeVariantsAndroidModule.createV2(gradleProject)
-            }
-
-            fun fetchV1Abi(abi: String): IdeNativeVariantAbi? {
-              val model = controller.findModel(
-                gradleProject,
-                NativeVariantAbi::class.java,
-                ModelBuilderParameter::class.java
-              ) { parameter ->
-                parameter.setVariantName(variantName)
-                parameter.setAbiName(abi)
-              } ?: return null
-              return modelCache.nativeVariantAbiFrom(model)
-            }
-
-            fun tryV1(): NativeVariantsAndroidModule {
-              return NativeVariantsAndroidModule.createV1(gradleProject, syncOptions.requestedAbis.mapNotNull { abi -> fetchV1Abi(abi) })
-            }
-
-            return tryV2() ?: tryV1()
-          }, fetchesV1Models = true) // It should never run with Gradle V2 models. 
-        }.toList()
-      ).filterNotNull()
-
-      populateProjectSyncIssues(nativeModules)
-
-      return nativeModules.map { it.prepare(IndexedModels(dynamicFeatureToBaseFeatureMap = emptyMap())) }
-    }
-  }
-
-  sealed class AndroidProjectResult {
-    class V1Project(
-      val modelCache: ModelCache.V1,
-      rootBuildId: BuildId,
-      buildId: BuildId,
-      override val buildName: String,
-      projectPath: String,
-      androidProject: AndroidProject,
-      override val legacyApplicationIdModel: LegacyApplicationIdModel?,
-    ) : AndroidProjectResult() {
-      override val agpVersion: String = safeGet(androidProject::getModelVersion, "")
-      override val ideAndroidProject: IdeAndroidProjectImpl =
-        modelCache.androidProjectFrom(rootBuildId, buildId, buildName, projectPath, androidProject, legacyApplicationIdModel)
-      override val allVariantNames: Set<String> = safeGet(androidProject::getVariantNames, null).orEmpty().toSet()
-      override val defaultVariantName: String? = safeGet(androidProject::getDefaultVariant, null)
-                                                 ?: allVariantNames.getDefaultOrFirstItem("debug")
-      val syncIssues: Collection<SyncIssue>? = @Suppress("DEPRECATION") safeGet(androidProject::getSyncIssues, null)
-      val ndkVersion: String? = safeGet(androidProject::getNdkVersion, null)
-
-      override fun createVariantFetcher(): IdeVariantFetcher = v1VariantFetcher(modelCache, legacyApplicationIdModel)
-    }
-
-    class V2Project(
-      val modelCache: ModelCache.V2,
-      rootBuildId: BuildId,
-      buildId: BuildId,
-      basicAndroidProject: BasicAndroidProject,
-      androidProject: V2AndroidProject,
-      modelVersions: Versions,
-      androidDsl: AndroidDsl,
-      override val legacyApplicationIdModel: LegacyApplicationIdModel?,
-    ) : AndroidProjectResult() {
-      override val buildName: String = basicAndroidProject.buildName
-      override val agpVersion: String = modelVersions.agp
-      override val ideAndroidProject: IdeAndroidProjectImpl =
-        modelCache.androidProjectFrom(
-          rootBuildId = rootBuildId,
-          buildId = buildId,
-          basicProject = basicAndroidProject,
-          project = androidProject,
-          androidVersion = modelVersions,
-          androidDsl = androidDsl,
-          legacyApplicationIdModel = legacyApplicationIdModel
-        )
-      private val basicVariants: List<BasicVariant> = basicAndroidProject.variants.toList()
-      private val agpParsedVersion = GradleVersion.tryParseAndroidGradlePluginVersion(agpVersion)
-
-      private val v2Variants: List<IdeVariantCoreImpl> = let {
-        val v2Variants: List<V2Variant> = androidProject.variants.toList()
-        val basicVariantMap = basicVariants.associateBy { it.name }
-
-        v2Variants.map {
-          modelCache.variantFrom(
-            androidProject = ideAndroidProject,
-            basicVariant = basicVariantMap[it.name] ?: error("BasicVariant not found. Name: ${it.name}"),
-            variant = it,
-            legacyApplicationIdModel = legacyApplicationIdModel
-          )
-        }
-      }
-
-      override val allVariantNames: Set<String> = basicVariants.map { it.name }.toSet()
-      override val defaultVariantName: String? =
-        // Try to get the default variant based on default BuildTypes and productFlavors, otherwise get first one in the list.
-        basicVariants.getDefaultVariant(androidDsl.buildTypes, androidDsl.productFlavors)
-      val androidVariantResolver: AndroidVariantResolver = buildVariantNameResolver(ideAndroidProject, v2Variants)
-
-      override fun createVariantFetcher(): IdeVariantFetcher = v2VariantFetcher(modelCache, v2Variants)
-    }
-
-    abstract val buildName: String
-    abstract val agpVersion: String
-    abstract val ideAndroidProject: IdeAndroidProjectImpl
-    abstract val allVariantNames: Set<String>
-    abstract val defaultVariantName: String?
-    abstract fun createVariantFetcher(): IdeVariantFetcher
-    abstract val legacyApplicationIdModel: LegacyApplicationIdModel?
-  }
-
-  private fun canFetchV2Models(gradlePluginVersion: GradleVersion?): Boolean {
-    return gradlePluginVersion != null && gradlePluginVersion.isAtLeast(7, 2, 0, "alpha", 1, true)
-  }
-
-  /**
-   * Checks if we can request the V2 models in parallel.
-   * We need to make sure we only request the models in parallel if:
-   * - we are fetching android models
-   * - we are using Gradle 7.4.2+ (https://github.com/gradle/gradle/issues/18587)
-   * - using a stable AGP version higher than or equal to AGP 7.2.0 and lower than AGP 7.3.0-alpha01, or
-   * - using at least AGP 7.3.0-alpha-04.
-   *  @returns true if we can fetch the V2 models in parallel, otherwise, returns false.
-   */
-  private fun canUseParallelSync(agpVersion: GradleVersion?, gradleVersion: String): Boolean {
-    return org.gradle.util.GradleVersion.version(gradleVersion) >= org.gradle.util.GradleVersion.version("7.4.2") &&
-           agpVersion != null &&
-           ((agpVersion >= GradleVersion(7, 2, 0) && agpVersion < "7.3.0-alpha01") ||
-            agpVersion.isAtLeast(7, 3, 0, "alpha", 4, true))
-  }
-
-=======
->>>>>>> 13cf34d7
   private fun getBasicIncompleteGradleModules(): List<BasicIncompleteGradleModule> {
     return safeActionRunner.runActions(
       buildInfo.projects.map { gradleProject ->
