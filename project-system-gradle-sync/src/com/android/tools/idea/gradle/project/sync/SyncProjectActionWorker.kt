--- conflicted
+++ resolved
@@ -16,10 +16,6 @@
 package com.android.tools.idea.gradle.project.sync
 
 import org.gradle.tooling.model.BuildModel
-<<<<<<< HEAD
-import java.util.LinkedList
-=======
->>>>>>> 574fcae1
 
 internal class SyncProjectActionWorker(
   private val buildInfo: BuildInfo,
@@ -127,349 +123,6 @@
     )
   }
 
-<<<<<<< HEAD
-  private fun syncAllVariants(
-    inputModules: List<AndroidModule>,
-    androidProjectPathResolver: AndroidProjectPathResolver
-  ) {
-    if (inputModules.isEmpty()) return
-
-    val variants =
-      actionRunner
-        .runActions(inputModules.flatMap { module ->
-          module.allVariantNames.orEmpty().map { variant ->
-            getVariantAction(ModuleConfiguration(module.id, variant, abi = null, isRoot = true), androidProjectPathResolver)
-          }
-        })
-        .mapNotNull { it.ignoreExceptionsAndGet()?.let { result -> result.module to it } }
-        .groupBy({ it.first }, { it.second })
-
-    actionRunner.runActions(variants.entries.map { (module, result) ->
-      ActionToRun(fun(controller: BuildController) {
-        result.map {
-          it.mapCatching {
-            when (it) {
-              is SyncVariantResultCoreFailure -> Unit
-              is SyncVariantResultCoreSuccess -> {
-                val allKotlinModels = controller.findKotlinModelsForAndroidProject(module.findModelRoot, it.ideVariant.name)
-                module.kotlinGradleModel = allKotlinModels.kotlinModel
-                module.kaptGradleModel = allKotlinModels.kaptModel
-              }
-            }
-          }
-        }
-      }, fetchesKotlinModels = true)
-    })
-
-    variants.entries.forEach { (module, result) ->
-      module.allVariants = result.mapNotNull { (it.ignoreExceptionsAndGet() as? SyncVariantResultCoreSuccess)?.ideVariant }
-      module.recordExceptions(result.flatMap { it.exceptions })
-    }
-  }
-
-  /**
-   * This method requests all of the required [Variant] models from Gradle via the tooling API.
-   *
-   * Function for choosing the build variant that will be selected in Android Studio (the IDE can only work with one variant at a time.)
-   * works as follows:
-   *  1. For Android app modules using new versions of the plugin, the [Variant] to select is obtained from the model.
-   *     For older plugins, the "debug" variant is selected. If the module doesn't have a variant named "debug", it sorts all the
-   *     variant names alphabetically and picks the first one.
-   *  2. For Android library modules, it chooses the variant needed by dependent modules. For example, if variant "debug" in module "app"
-   *     depends on module "lib" - variant "freeDebug", the selected variant in "lib" will be "freeDebug". If a library module is a leaf
-   *     (i.e. no other modules depend on it) a variant will be picked as if the module was an app module.
-   */
-  private fun chooseSelectedVariants(
-    inputModules: List<AndroidModule>,
-    syncOptions: SingleVariantSyncActionOptions,
-    androidProjectPathResolver: AndroidProjectPathResolver
-  ) {
-    if (inputModules.isEmpty()) return
-    val allModulesToSetUp = prepareRequestedOrDefaultModuleConfigurations(inputModules, syncOptions)
-
-    // When re-syncing a project without changing the selected variants it is likely that the selected variants won't in the end.
-    // However, variant resolution is not perfectly parallelizable. To overcome this we try to fetch the previously selected variant
-    // models in parallel and discard any that happen to change.
-    val preResolvedVariants =
-      when {
-        !syncOptions.flags.studioFlagParallelSyncEnabled -> emptyMap()
-        !syncOptions.flags.studioFlagParallelSyncPrefetchVariantsEnabled -> emptyMap()
-        !actionRunner.parallelActionsForV2ModelsSupported -> emptyMap()
-        // TODO(b/181028873): Predict changed variants and build models in parallel.
-        syncOptions.switchVariantRequest != null -> emptyMap()
-        else -> {
-          actionRunner
-            .runActions(allModulesToSetUp.map {
-              getVariantAndModuleDependenciesAction(
-                it,
-                syncOptions.selectedVariants,
-                androidProjectPathResolver
-              )
-            })
-            .mapNotNull { it.ignoreExceptionsAndGet()?.let { result -> result.moduleConfiguration to it } }
-            .toMap()
-        }
-      }
-
-    // This first starts by requesting models for all the modules that can be reached from the app modules (via dependencies) and then
-    // requests any other modules that can't be reached.
-    var propagatedToModules: List<ModuleConfiguration>? = null
-    val visitedModules = HashSet<String>()
-
-    while (propagatedToModules != null || allModulesToSetUp.isNotEmpty()) {
-      // Walk the tree of module dependencies in the breadth-first-search order.
-      val moduleConfigurationsToRequest: List<ModuleConfiguration> =
-        if (propagatedToModules != null) {
-          // If there are modules for which we know the selected variant, build models for these modules in parallel.
-          val modules = propagatedToModules
-          propagatedToModules = null
-          modules.filter { visitedModules.add(it.id) }
-        }
-        else {
-          // Otherwise, take the next module from the main queue and follow its dependencies.
-          val moduleConfiguration = allModulesToSetUp.removeFirst()
-          if (!visitedModules.add(moduleConfiguration.id)) emptyList() else listOf(moduleConfiguration)
-        }
-      if (moduleConfigurationsToRequest.isEmpty()) continue
-
-      val actions: List<ActionToRun<ModelResult<SyncVariantResult>>> =
-        moduleConfigurationsToRequest.map { moduleConfiguration ->
-          val prefetchedModel = preResolvedVariants[moduleConfiguration]
-          if (prefetchedModel != null) {
-            // Return an action that simply returns the `prefetchedModel`.
-            val action = (fun(_: BuildController): ModelResult<SyncVariantResult> = prefetchedModel)
-            ActionToRun(action)
-          } else {
-            getVariantAndModuleDependenciesAction(
-              moduleConfiguration,
-              syncOptions.selectedVariants,
-              androidProjectPathResolver
-            )
-          }
-        }
-
-      val preModuleDependenciesWithoutKotlin: List<ModelResult<SyncVariantResult>> = actionRunner.runActions(actions)
-      val preModuleDependencies = actionRunner.runActions(preModuleDependenciesWithoutKotlin.map { syncResult ->
-        ActionToRun(fun(controller: BuildController): ModelResult<SyncVariantResult> {
-          return syncResult.mapCatching { syncResult ->
-            when (syncResult) {
-              is SyncVariantResultFailure -> syncResult
-              is SyncVariantResultSuccess -> {
-                val allKotlinModels =
-                  controller.findKotlinModelsForAndroidProject(syncResult.module.findModelRoot, syncResult.ideVariant.name)
-
-                syncResult.module.kotlinGradleModel = allKotlinModels.kotlinModel
-                syncResult.module.kaptGradleModel = allKotlinModels.kaptModel
-                syncResult // Not changing value as results are returned as side effects.
-              }
-            }
-          }
-        }, fetchesKotlinModels = true)
-      }
-      )
-
-      preModuleDependencies.forEach { result ->
-        val updatedResult = result.mapCatching { result ->
-          when (result) {
-            is SyncVariantResultFailure -> result
-            is SyncVariantResultSuccess -> {
-              result.module.syncedVariant = result.ideVariant
-              result.module.unresolvedDependencies = result.unresolvedDependencies
-              result.module.syncedNativeVariant = when (val nativeVariantAbiResult = result.nativeVariantAbi) {
-                is NativeVariantAbiResult.V1 -> nativeVariantAbiResult.variantAbi
-                is NativeVariantAbiResult.V2 -> null
-                NativeVariantAbiResult.None -> null
-              }
-              result.module.syncedNativeVariantAbiName = when (
-
-                val nativeVariantAbiResult = result.nativeVariantAbi
-              ) {
-                is NativeVariantAbiResult.V1 -> nativeVariantAbiResult.variantAbi.abi
-                is NativeVariantAbiResult.V2 -> nativeVariantAbiResult.selectedAbiName
-                NativeVariantAbiResult.None -> null
-              }
-
-              result
-            }
-          }
-        }
-        if (syncOptions.syncTestMode == SyncTestMode.TEST_EXCEPTION_WITH_UNRESOLVED_MODULE) error("**internal error for tests**")
-        val androidModule = updatedResult.ignoreExceptionsAndGet()?.module
-        if (androidModule != null) {
-          androidModule.recordExceptions(updatedResult.exceptions)
-        }
-        else {
-          // TODO(b/276454275): Record exceptions when module is unresolved.
-          updatedResult.exceptions.firstOrNull()?.let { throw it }
-        }
-      }
-      propagatedToModules =
-        preModuleDependencies
-          .flatMap { (it.ignoreExceptionsAndGet() as? SyncVariantResultSuccess)?.moduleDependencies.orEmpty() }
-          .takeUnless { it.isEmpty() }
-    }
-  }
-
-  /**
-   * Given a [moduleConfiguration] returns an action that fetches variant specific models for the given module+variant and returns the set
-   * of [SyncVariantResult]s containing the fetched models and describing resolved module configurations for the given module.
-   */
-  private fun getVariantAndModuleDependenciesAction(
-    moduleConfiguration: ModuleConfiguration,
-    selectedVariants: SelectedVariants,
-    androidProjectPathResolver: AndroidProjectPathResolver
-  ): ActionToRun<ModelResult<SyncVariantResult>> {
-    val getVariantActionToRun = getVariantAction(moduleConfiguration, androidProjectPathResolver)
-    return getVariantActionToRun.map { syncVariantResultCoreResult ->
-      syncVariantResultCoreResult.mapCatching { syncVariantResultCore ->
-        when (syncVariantResultCore) {
-          is SyncVariantResultCoreFailure -> SyncVariantResultFailure(syncVariantResultCore)
-          is SyncVariantResultCoreSuccess -> SyncVariantResultSuccess(
-            syncVariantResultCore,
-            syncVariantResultCore.getModuleDependencyConfigurations(selectedVariants, androidModulesById, internedModels::lookup),
-          )
-        }
-      }
-    }
-  }
-
-  private fun getVariantAction(
-    moduleConfiguration: ModuleConfiguration,
-    androidProjectPathResolver: AndroidProjectPathResolver
-  ): ActionToRun<ModelResult<SyncVariantResultCore>> {
-    val module = androidModulesById[moduleConfiguration.id]
-      ?: return ActionToRun({ ModelResult.create { error("Module with id '${moduleConfiguration.id}' not found") } }, false)
-    val isV2Action =
-      when (module) { // Exhaustive when, do not replace with `is`.
-        is AndroidModule.V1 -> false
-        is AndroidModule.V2 -> true
-      }
-    return ActionToRun(
-      fun(controller: BuildController): ModelResult<SyncVariantResultCore> {
-        return ModelResult.create {
-          val ideVariant: IdeVariantWithPostProcessor =
-            module
-              .variantFetcher(controller, androidProjectPathResolver, module, moduleConfiguration)
-              .mapNull { error("Resolved variant '${moduleConfiguration.variant}' does not exist.") }
-              .recordAndGet()
-              ?: return@create SyncVariantResultCoreFailure(moduleConfiguration, module)
-
-          val variantName = ideVariant.name
-          val abiToRequest: String? = chooseAbiToRequest(module, variantName, moduleConfiguration.abi)
-          val nativeVariantAbi: NativeVariantAbiResult = abiToRequest?.let {
-            controller.findNativeVariantAbiModel(
-              modelCacheV1Impl(internedModels, buildInfo.buildFolderPaths),
-              module,
-              variantName,
-              it
-            )
-          } ?: NativeVariantAbiResult.None
-
-          fun getUnresolvedDependencies(): List<IdeUnresolvedDependency> {
-            val unresolvedDependencies = mutableListOf<IdeUnresolvedDependency>()
-            unresolvedDependencies.addAll(ideVariant.mainArtifact.unresolvedDependencies)
-            ideVariant.androidTestArtifact?.let { unresolvedDependencies.addAll(it.unresolvedDependencies) }
-            ideVariant.testFixturesArtifact?.let { unresolvedDependencies.addAll(it.unresolvedDependencies) }
-            ideVariant.unitTestArtifact?.let { unresolvedDependencies.addAll(it.unresolvedDependencies) }
-            return unresolvedDependencies
-          }
-
-          SyncVariantResultCoreSuccess(
-            moduleConfiguration,
-            module,
-            ideVariant,
-            nativeVariantAbi,
-            getUnresolvedDependencies()
-          )
-        }
-      }, fetchesV2Models = isV2Action, fetchesV1Models = !isV2Action
-    )
-  }
-
-  private fun prepareRequestedOrDefaultModuleConfigurations(
-    inputModules: List<AndroidModule>,
-    syncOptions: SingleVariantSyncActionOptions
-  ): LinkedList<ModuleConfiguration> {
-    // The module whose variant selection was changed from UI, the dependency modules should be consistent with this module. Achieve this by
-    // adding this module to the head of allModules so that its dependency modules are resolved first.
-    return inputModules
-      .asSequence()
-      .mapNotNull { module -> selectedOrDefaultModuleConfiguration(module, syncOptions)?.let { module to it } }
-      .sortedBy { (module, _) ->
-        when {
-          module.id == syncOptions.switchVariantRequest?.moduleId -> 0
-          // All app modules must be requested first since they are used to work out which variants to request for their dependencies.
-          // The configurations requested here represent just what we know at this moment. Many of these modules will turn out to be
-          // dependencies of others and will be visited sooner and the configurations created below will be discarded. This is fine since
-          // `createRequestedModuleConfiguration()` is cheap.
-          module.projectType == IdeAndroidProjectType.PROJECT_TYPE_APP -> 1
-          else -> 2
-        }
-      }
-      .map { it.second }
-      .toCollection(LinkedList<ModuleConfiguration>())
-  }
-
-  /**
-   * [selectedAbi] if null or the abi doesn't exist a default will be picked. This default will be "x86" if
-   *               it exists in the abi names returned by the [NativeAndroidProject] otherwise the first item of this list will be
-   *               chosen.
-   */
-  private fun chooseAbiToRequest(
-    module: AndroidModule,
-    variantName: String,
-    selectedAbi: String?
-  ): String? {
-    // This module is not a native one, nothing to do
-    if (module.nativeModelVersion == AndroidModule.NativeModelVersion.None) return null
-
-    // Attempt to get the list of supported abiNames for this variant from the NativeAndroidProject
-    // Otherwise return from this method with a null result as abis are not supported.
-    val abiNames = module.getVariantAbiNames(variantName) ?: return null
-=======
 }
->>>>>>> 574fcae1
 
 
-<<<<<<< HEAD
-    fun firstVariantContainingAbi(abi: String): String? {
-      return (setOfNotNull(module.defaultVariantName) + module.allVariantNames.orEmpty())
-        .firstOrNull { module.getVariantAbiNames(it)?.contains(abi) == true }
-    }
-
-    return when (switchVariantRequest?.moduleId) {
-      module.id -> {
-        val requestedAbi = switchVariantRequest.abi
-        val selectedVariantName = when (requestedAbi) {
-          null -> switchVariantRequest.variantName
-          else ->
-            when {
-              variantContainsAbi(switchVariantRequest.variantName ?: selectedVariantName, requestedAbi) ->
-                switchVariantRequest.variantName
-              else ->
-                firstVariantContainingAbi(requestedAbi)
-            }
-        } ?: selectedVariantName
-        val selectedAbi = requestedAbi.takeIf { module.getVariantAbiNames(selectedVariantName)?.contains(it) == true } ?: selectedAbi
-        ModuleConfiguration(module.id, selectedVariantName, selectedAbi, isRoot = true)
-      }
-      else -> {
-        ModuleConfiguration(module.id, selectedVariantName, selectedAbi, isRoot = true)
-      }
-    }
-  }
-
-  private fun selectVariantForAppOrLeaf(
-    androidModule: AndroidModule,
-    selectedVariants: SelectedVariants
-  ): String? {
-    val variantNames = androidModule.allVariantNames ?: return null
-    return selectedVariants
-      .getSelectedVariant(androidModule.id)
-      // Check to see if we have a variant selected in the IDE, and that it is still a valid one.
-      ?.takeIf { variantNames.contains(it) }
-      ?: androidModule.defaultVariantName
-  }
-}
-=======
->>>>>>> 574fcae1
