<?xml version="1.0" encoding="UTF-8"?>
<module type="JAVA_MODULE" version="4">
  <component name="FacetManager">
    <facet type="kotlin-language" name="Kotlin">
      <configuration version="5" platform="JVM 1.8" allPlatforms="JVM [1.8]" useProjectSettings="false">
        <compilerSettings>
<<<<<<< HEAD
          <option name="additionalArguments" value="-Xjvm-default=all -Xsam-conversions=class" />
=======
          <option name="additionalArguments" value="-version -Xjvm-default=all -Xsam-conversions=class -Xstrict-java-nullability-assertions" />
>>>>>>> 0d09370c
        </compilerSettings>
        <compilerArguments>
          <stringArguments>
            <stringArg name="jvmTarget" arg="1.8" />
            <stringArg name="apiVersion" arg="1.9" />
            <stringArg name="languageVersion" arg="1.9" />
          </stringArguments>
        </compilerArguments>
      </configuration>
    </facet>
  </component>
  <component name="NewModuleRootManager" LANGUAGE_LEVEL="JDK_1_8" inherit-compiler-output="true">
    <exclude-output />
    <content url="file://$MODULE_DIR$">
      <sourceFolder url="file://$MODULE_DIR$/src" isTestSource="false" />
    </content>
    <orderEntry type="inheritedJdk" />
<<<<<<< HEAD
    <orderEntry type="sourceFolder" forTests="false" />
    <orderEntry type="library" name="Gradle" level="project" />
    <orderEntry type="library" name="Guava" level="project" />
    <orderEntry type="library" name="jetbrains-annotations" level="project" />
    <orderEntry type="library" name="kotlin-stdlib" level="project" />
    <orderEntry type="module" module-name="android.sdktools.android-annotations" />
    <orderEntry type="module" module-name="android.sdktools.builder-model" />
    <orderEntry type="module" module-name="android.sdktools.common" />
    <orderEntry type="module" module-name="android.sdktools.sdk-common" />
    <orderEntry type="module" module-name="android.sdktools.sdk-common.gradle.rt" />
=======
    <orderEntry type="library" name="studio-sdk" level="project" />
    <orderEntry type="library" name="studio-plugin-com.intellij.java" level="project" />
    <orderEntry type="library" name="studio-plugin-com.intellij.gradle" level="project" />
    <orderEntry type="sourceFolder" forTests="false" />
    <orderEntry type="library" name="studio-plugin-JUnit" level="project" />
    <orderEntry type="library" name="studio-plugin-org.jetbrains.kotlin" level="project" />
>>>>>>> 0d09370c
    <orderEntry type="module" module-name="intellij.android.gradle-tooling.api" />
    <orderEntry type="module" module-name="intellij.android.gradle-tooling.impl" />
    <orderEntry type="module" module-name="intellij.android.memory-usage" />
    <orderEntry type="module" module-name="intellij.android.projectSystem.gradle.models" />
    <orderEntry type="module" module-name="intellij.gradle.toolingExtension" />
    <orderEntry type="module" module-name="intellij.platform.core" />
    <orderEntry type="module" module-name="intellij.platform.util" />
    <orderEntry type="module" module-name="kotlin.gradle.gradle-tooling.impl" />
  </component>
</module><|MERGE_RESOLUTION|>--- conflicted
+++ resolved
@@ -4,11 +4,7 @@
     <facet type="kotlin-language" name="Kotlin">
       <configuration version="5" platform="JVM 1.8" allPlatforms="JVM [1.8]" useProjectSettings="false">
         <compilerSettings>
-<<<<<<< HEAD
           <option name="additionalArguments" value="-Xjvm-default=all -Xsam-conversions=class" />
-=======
-          <option name="additionalArguments" value="-version -Xjvm-default=all -Xsam-conversions=class -Xstrict-java-nullability-assertions" />
->>>>>>> 0d09370c
         </compilerSettings>
         <compilerArguments>
           <stringArguments>
@@ -25,26 +21,14 @@
     <content url="file://$MODULE_DIR$">
       <sourceFolder url="file://$MODULE_DIR$/src" isTestSource="false" />
     </content>
-    <orderEntry type="inheritedJdk" />
-<<<<<<< HEAD
-    <orderEntry type="sourceFolder" forTests="false" />
-    <orderEntry type="library" name="Gradle" level="project" />
+    <orderEntry type="library" name="studio-platform" level="project" />
+    <orderEntry type="library" scope="TEST" name="studio-test-platform" level="project" />
     <orderEntry type="library" name="Guava" level="project" />
     <orderEntry type="library" name="jetbrains-annotations" level="project" />
     <orderEntry type="library" name="kotlin-stdlib" level="project" />
-    <orderEntry type="module" module-name="android.sdktools.android-annotations" />
-    <orderEntry type="module" module-name="android.sdktools.builder-model" />
-    <orderEntry type="module" module-name="android.sdktools.common" />
-    <orderEntry type="module" module-name="android.sdktools.sdk-common" />
-    <orderEntry type="module" module-name="android.sdktools.sdk-common.gradle.rt" />
-=======
-    <orderEntry type="library" name="studio-sdk" level="project" />
-    <orderEntry type="library" name="studio-plugin-com.intellij.java" level="project" />
-    <orderEntry type="library" name="studio-plugin-com.intellij.gradle" level="project" />
+    <orderEntry type="library" name="Gradle" level="project" />
+    <orderEntry type="inheritedJdk" />
     <orderEntry type="sourceFolder" forTests="false" />
-    <orderEntry type="library" name="studio-plugin-JUnit" level="project" />
-    <orderEntry type="library" name="studio-plugin-org.jetbrains.kotlin" level="project" />
->>>>>>> 0d09370c
     <orderEntry type="module" module-name="intellij.android.gradle-tooling.api" />
     <orderEntry type="module" module-name="intellij.android.gradle-tooling.impl" />
     <orderEntry type="module" module-name="intellij.android.memory-usage" />
@@ -53,5 +37,6 @@
     <orderEntry type="module" module-name="intellij.platform.core" />
     <orderEntry type="module" module-name="intellij.platform.util" />
     <orderEntry type="module" module-name="kotlin.gradle.gradle-tooling.impl" />
+    <orderEntry type="module" module-name="intellij.gradle.toolingExtension.impl" />
   </component>
 </module>