<?xml version="1.0" encoding="UTF-8"?>
<module type="JAVA_MODULE" version="4">
  <component name="NewModuleRootManager" inherit-compiler-output="true">
    <exclude-output />
    <content url="file://$MODULE_DIR$/testSrc">
      <sourceFolder url="file://$MODULE_DIR$/testSrc" isTestSource="true" />
    </content>
    <orderEntry type="inheritedJdk" />
    <orderEntry type="sourceFolder" forTests="false" />
<<<<<<< HEAD
    <orderEntry type="library" name="studio-plugin-org.jetbrains.kotlin" level="project" />
    <orderEntry type="library" name="studio-plugin-JUnit" level="project" />
    <orderEntry type="library" scope="TEST" name="junit4" level="project" />
    <orderEntry type="module" module-name="intellij.android.projectSystem.gradle.sync" scope="TEST" />
    <orderEntry type="library" scope="TEST" name="truth" level="project" />
=======
    <orderEntry type="library" scope="PROVIDED" name="studio-platform" level="project" />
    <orderEntry type="library" scope="TEST" name="studio-test-platform" level="project" />
    <orderEntry type="library" scope="TEST" name="kotlin-stdlib" level="project" />
    <orderEntry type="library" scope="TEST" name="JUnit4" level="project" />
>>>>>>> 5f7be743
    <orderEntry type="library" scope="TEST" name="mockito" level="project" />
    <orderEntry type="library" scope="TEST" name="truth" level="project" />
    <orderEntry type="module" module-name="intellij.android.adt.testutils" scope="TEST" />
    <orderEntry type="module" module-name="intellij.android.common" scope="TEST" />
    <orderEntry type="module" module-name="intellij.android.core" scope="TEST" />
    <orderEntry type="module" module-name="intellij.android.projectSystem.gradle" scope="TEST" />
    <orderEntry type="module" module-name="intellij.android.projectSystem.gradle.models" scope="TEST" />
    <orderEntry type="module" module-name="intellij.android.projectSystem.gradle.sync" scope="TEST" />
    <orderEntry type="module" module-name="intellij.android.projectSystem.gradle.upgrade" scope="TEST" />
<<<<<<< HEAD
=======
    <orderEntry type="module" module-name="intellij.android.testFramework" scope="TEST" />
>>>>>>> 5f7be743
  </component>
</module><|MERGE_RESOLUTION|>--- conflicted
+++ resolved
@@ -7,18 +7,10 @@
     </content>
     <orderEntry type="inheritedJdk" />
     <orderEntry type="sourceFolder" forTests="false" />
-<<<<<<< HEAD
-    <orderEntry type="library" name="studio-plugin-org.jetbrains.kotlin" level="project" />
-    <orderEntry type="library" name="studio-plugin-JUnit" level="project" />
-    <orderEntry type="library" scope="TEST" name="junit4" level="project" />
-    <orderEntry type="module" module-name="intellij.android.projectSystem.gradle.sync" scope="TEST" />
-    <orderEntry type="library" scope="TEST" name="truth" level="project" />
-=======
     <orderEntry type="library" scope="PROVIDED" name="studio-platform" level="project" />
     <orderEntry type="library" scope="TEST" name="studio-test-platform" level="project" />
     <orderEntry type="library" scope="TEST" name="kotlin-stdlib" level="project" />
     <orderEntry type="library" scope="TEST" name="JUnit4" level="project" />
->>>>>>> 5f7be743
     <orderEntry type="library" scope="TEST" name="mockito" level="project" />
     <orderEntry type="library" scope="TEST" name="truth" level="project" />
     <orderEntry type="module" module-name="intellij.android.adt.testutils" scope="TEST" />
@@ -28,9 +20,6 @@
     <orderEntry type="module" module-name="intellij.android.projectSystem.gradle.models" scope="TEST" />
     <orderEntry type="module" module-name="intellij.android.projectSystem.gradle.sync" scope="TEST" />
     <orderEntry type="module" module-name="intellij.android.projectSystem.gradle.upgrade" scope="TEST" />
-<<<<<<< HEAD
-=======
     <orderEntry type="module" module-name="intellij.android.testFramework" scope="TEST" />
->>>>>>> 5f7be743
   </component>
 </module>