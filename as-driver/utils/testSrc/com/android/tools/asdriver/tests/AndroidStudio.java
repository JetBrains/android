/*
 * Copyright (C) 2022 The Android Open Source Project
 *
 * Licensed under the Apache License, Version 2.0 (the "License");
 * you may not use this file except in compliance with the License.
 * You may obtain a copy of the License at
 *
 *      http://www.apache.org/licenses/LICENSE-2.0
 *
 * Unless required by applicable law or agreed to in writing, software
 * distributed under the License is distributed on an "AS IS" BASIS,
 * WITHOUT WARRANTIES OR CONDITIONS OF ANY KIND, either express or implied.
 * See the License for the specific language governing permissions and
 * limitations under the License.
 */
package com.android.tools.asdriver.tests;

import com.android.tools.asdriver.proto.ASDriver;
import com.android.tools.asdriver.proto.AndroidStudioGrpc;
import com.android.tools.idea.io.grpc.ManagedChannel;
import com.android.tools.idea.io.grpc.ManagedChannelBuilder;
import com.android.tools.idea.io.grpc.StatusRuntimeException;
import com.android.tools.perflogger.Benchmark;
import com.intellij.openapi.util.SystemInfo;
import com.intellij.openapi.util.text.StringUtil;
import com.intellij.util.system.CpuArch;
import java.io.IOException;
import java.nio.file.Files;
import java.nio.file.Path;
import java.time.Duration;
import java.time.Instant;
import java.util.ArrayList;
import java.util.Arrays;
import java.util.List;
import java.util.Map;
import java.util.NoSuchElementException;
import java.util.concurrent.ExecutionException;
import java.util.concurrent.TimeUnit;
import java.util.regex.Matcher;

public class AndroidStudio implements AutoCloseable {

  private final AndroidStudioGrpc.AndroidStudioBlockingStub androidStudio;
  private final ProcessHandle process;
  private final AndroidStudioInstallation install;
  private final Instant creationTime;

  private VideoStitcher videoStitcher = null;

<<<<<<< HEAD
=======
  private Benchmark benchmark = null;

>>>>>>> 0d09370c
  static public AndroidStudio run(AndroidStudioInstallation installation,
                                  Display display,
                                  Map<String, String> env,
                                  String[] args) throws IOException, InterruptedException {
    return run(installation, display, env, args, false);
  }

  static public AndroidStudio run(AndroidStudioInstallation installation,
                       Display display,
                       Map<String, String> env,
                       String[] args,
                       boolean safeMode) throws IOException, InterruptedException {
    Path workDir = installation.getWorkDir();

    ArrayList<String> command = new ArrayList<>(args.length + 1);

    String studioExecutable = getStudioExecutable(safeMode);
    command.add(workDir.resolve(studioExecutable).toString());
    command.addAll(Arrays.asList(args));
    ProcessBuilder pb = new ProcessBuilder(command);
    pb.environment().clear();

    for (Map.Entry<String, String> entry : env.entrySet()) {
      pb.environment().put(entry.getKey(), entry.getValue());
    }
    if (display.getDisplay() != null) {
      pb.environment().put("DISPLAY", display.getDisplay());
    }
    pb.environment().put("XDG_DATA_HOME", workDir.resolve("data").toString());
    String shell = System.getenv("SHELL");
    if (shell != null && !shell.isEmpty()) {
      pb.environment().put("SHELL", shell);
    }

    System.out.println("Starting Android Studio");
    installation.getStdout().reset();
    installation.getStderr().reset();
    pb.redirectOutput(installation.getStdout().getPath().toFile());
    pb.redirectError(installation.getStderr().getPath().toFile());
    // We execute it and let the process instance go, as it reflects
    // the shell process, not the idea one.
    pb.start();
    // Now we attach to the real one from the logs
    AndroidStudio studio = attach(installation);
    studio.startCapturingScreenshotsOnWindows();
    return studio;
  }

  static private String getStudioExecutable(boolean useSafeMode) {
    String studioExecutable;

    if (useSafeMode) {
      studioExecutable = "android-studio/bin/studio_safe.sh";
      if (SystemInfo.isMac) {
        studioExecutable = "Android Studio Preview.app/Contents/bin/studio_safe.sh";
      } else if (SystemInfo.isWindows) {
        studioExecutable = "android-studio/bin/studio_safe.bat";
      }
    } else {
      studioExecutable = "android-studio/bin/studio.sh";
      if (SystemInfo.isMac) {
        studioExecutable = "Android Studio Preview.app/Contents/MacOS/studio";
      } else if (SystemInfo.isWindows) {
        studioExecutable = String.format("android-studio/bin/studio%s.exe", CpuArch.isIntel32() ? "" : "64");
      }
    }

    return studioExecutable;
  }

  static AndroidStudio attach(AndroidStudioInstallation installation) throws IOException, InterruptedException {
    int pid;
    try {
      pid = waitForDriverPid(installation.getIdeaLog());
    } catch (InterruptedException e) {
      checkForJdwpError(installation);
      throw e;
    }

    ProcessHandle process = ProcessHandle.of(pid).get();
    int port = waitForDriverServer(installation.getIdeaLog());
    return new AndroidStudio(installation, process, port);
  }

  private AndroidStudio(AndroidStudioInstallation install, ProcessHandle process, int port) {
    this.install = install;
    this.process = process;
    creationTime = Instant.now();
    ManagedChannel channel = ManagedChannelBuilder.forAddress("localhost", port).usePlaintext().build();
    androidStudio = AndroidStudioGrpc.newBlockingStub(channel);
  }

  /**
   * Checks to see if Android Studio failed to start because the JDWP address was already in use.
   * This method will throw an exception in the test process rather than the developer having to
   * check Android Studio's stderr itself. I.e. this method is purely for developer convenience
   * when testing locally.
   */
  static private void checkForJdwpError(AndroidStudioInstallation installation) {
    try {
      List<String> stderrContents = Files.readAllLines(installation.getStderr().getPath());
      boolean hasJdwpError = stderrContents.stream().anyMatch((line) -> line.contains("JDWP exit error AGENT_ERROR_TRANSPORT_INIT"));
      boolean isAddressInUse = stderrContents.stream().anyMatch((line) -> line.contains("Address already in use"));
      if (hasJdwpError && isAddressInUse) {
        throw new IllegalStateException("The JDWP address is already in use. You can fix this either by removing your " +
                                        "AS_TEST_DEBUG env var or by terminating the existing Android Studio process.");
      }
    }
    catch (IOException e) {
      // We tried our best. :(
    }
  }

  static private int waitForDriverPid(LogFile reader) throws IOException, InterruptedException {
    Matcher matcher = reader.waitForMatchingLine(".*STDOUT - as-driver started on pid: (\\d+).*", null, true, 120, TimeUnit.SECONDS);
    return Integer.parseInt(matcher.group(1));
  }

  static private int waitForDriverServer(LogFile reader) throws IOException, InterruptedException {
    Matcher matcher = reader.waitForMatchingLine(".*STDOUT - as-driver server listening at: (\\d+).*", null, true, 30, TimeUnit.SECONDS);
    return Integer.parseInt(matcher.group(1));
  }

  public void waitForProcess() throws ExecutionException, InterruptedException {
    process.onExit().get();
  }

  public void waitForEmulatorStart(LogFile log, Emulator emulator, String appRegex, long timeout, TimeUnit timeUnit)
      throws IOException, InterruptedException {
    log.waitForMatchingLine(
      String.format(".*AndroidProcessHandler - Adding .*emulator-%s.* to monitor for launched app: %s", emulator.getPortString(), appRegex),
      timeout,
      timeUnit
    );
  }

  @Override
  public void close() throws Exception {
    createVideos();
    quitAndWaitForShutdown();
    // We must terminate the process on close. If we don't and expect the test to gracefully terminate it always, it means
    // that if the test has an assertEquals, when the assertion exception is thrown the try-catch will attempt to close
    // this object that has not been asked to terminate, blocking forever until the test times out, swallowing the
    // assertion information.
    process.destroyForcibly();
    waitForProcess();
  }

  public String version() {
    ASDriver.GetVersionRequest rq = ASDriver.GetVersionRequest.newBuilder().build();
    ASDriver.GetVersionResponse response = androidStudio.getVersion(rq);
    return response.getVersion();
  }

  public String getSystemProperty(String systemProperty) {
    ASDriver.GetSystemPropertyRequest rq = ASDriver.GetSystemPropertyRequest.newBuilder().setSystemProperty(systemProperty).build();
    ASDriver.GetSystemPropertyResponse response = androidStudio.getSystemProperty(rq);
    return response.getValue();
  }

<<<<<<< HEAD
=======
  public void addBenchmark(Benchmark benchmark){
    this.benchmark = benchmark;
  }

>>>>>>> 0d09370c
  /**
   * @param force true to kill Studio right away, false to gracefully exit. Note that killing Studio will not allow it to run
   *              cleanup processes, such as stopping Gradle, which would let Gradle to continue writing to the filesystem.
   */
  public void quit(boolean force) {
    ASDriver.QuitRequest rq = ASDriver.QuitRequest.newBuilder().setForce(force).build();
    try {
      ASDriver.QuitResponse ignore = androidStudio.quit(rq);
    }
    catch (StatusRuntimeException e) {
      // Expected as the process is killed.
    }
  }

  /**
   * Works around b/253431062 and b/256687010, which occur on Windows when Android Studio tries to
   * initialize a class despite already being in the shutdown process. The specific failure is:
   * "Sorry but parent [...] has already been disposed [...] so the child [...] will never be
   * disposed".
   *
   * We hit this specifically when a test only needs to verify that Android Studio started
   * correctly, which means we close Android Studio so quickly that we didn't give initialization
   * time to finish.
   *
   * This is not intended to be a permanent solution. However, at least the impact is minimal;
   * we end up waiting ~5 extra seconds for initialization to complete before quitting.
   */
  private void waitToWorkAroundWindowsIssue() throws InterruptedException {
    if (!SystemInfo.isWindows) {
      return;
    }

    Duration elapsedTime = Duration.between(creationTime, Instant.now());
    Duration minimumTimeToStayOpen = Duration.ofSeconds(10);
    if (elapsedTime.compareTo(minimumTimeToStayOpen) < 0) {
      long msToWait = Math.max(Duration.ofSeconds(1).toMillis(), minimumTimeToStayOpen.toMillis() - elapsedTime.toMillis());
      System.out.printf("This AndroidStudio instance was only created %dms ago, so waiting for %dms until quitting.%n", elapsedTime.toMillis(), msToWait);
      Thread.sleep(msToWait);
      System.out.println("Done waiting");
    }
  }

  /**
   * Quit Studio such that Gradle and other Studio-owned processes are properly disposed of.
   */
  private void quitAndWaitForShutdown() throws IOException, InterruptedException {
    System.out.println("Quitting Studio...");
    waitToWorkAroundWindowsIssue();
    quit(false);
    install.getIdeaLog().waitForMatchingLine(".*PersistentFSImpl - VFS dispose completed.*", 30, TimeUnit.SECONDS);
  }

  public boolean showToolWindow(String toolWindow) {
    ASDriver.ShowToolWindowRequest rq = ASDriver.ShowToolWindowRequest.newBuilder().setToolWindowId(toolWindow).build();
    ASDriver.ShowToolWindowResponse response = androidStudio.showToolWindow(rq);
    return response.getResult() == ASDriver.ShowToolWindowResponse.Result.OK;
  }

  public void executeAction(String action) {
    executeAction(action, DataContextSource.DEFAULT);
  }

  public void executeAction(String action, DataContextSource dataContextSource) {
    ASDriver.ExecuteActionRequest rq =
      ASDriver.ExecuteActionRequest.newBuilder().setActionId(action).setDataContextSource(dataContextSource.dataContextSource).build();
    ASDriver.ExecuteActionResponse response = androidStudio.executeAction(rq);
    switch (response.getResult()) {
      case OK -> {}
      case ACTION_NOT_FOUND -> throw new NoSuchElementException(String.format("No action found by this ID: %s", action));
      case ERROR -> throw new IllegalStateException(String.format("Failed to execute action: %s. %s",
                                                                  action, formatErrorMessage(response.getErrorMessage())));
      default -> throw new IllegalStateException(String.format("Unhandled response: %s", response.getResult()));
    }
  }

  private void startCapturingScreenshotsOnWindows() throws IOException {
    if (!SystemInfo.isWindows) {
      return;
    }

    Path destination = VideoStitcher.getScreenshotFolder();
    System.out.printf("Setting up screenshot capture (to %s) since this is Windows%n", destination);

    ASDriver.StartCapturingScreenshotsRequest rq =
      ASDriver.StartCapturingScreenshotsRequest.newBuilder().setDestinationPath(destination.toString())
        .setScreenshotNameFormat(VideoStitcher.SCREENSHOT_NAME_FORMAT).build();
    ASDriver.StartCapturingScreenshotsResponse response = androidStudio.startCapturingScreenshots(rq);
    switch (response.getResult()) {
      case OK -> {}
      case ERROR -> throw new IllegalStateException(String.format("Failed to start capturing screenshots: %s",
                                                                  formatErrorMessage(response.getErrorMessage())));
      default -> throw new IllegalStateException(String.format("Unhandled response: %s", response.getResult()));
    }

    videoStitcher = new VideoStitcher();
    Runtime.getRuntime().addShutdownHook(new Thread(this::createVideos));
  }

  private void createVideos() {
    if (videoStitcher != null) {
      videoStitcher.createVideos();
    }
  }

  /**
   * Waits for the "Resume Program" button, which is only enabled when the debugger has hit a
   * breakpoint.
   */
  public void waitForDebuggerToHitBreakpoint() {
    System.out.println("Waiting for a breakpoint to be hit by the debugger");

    ComponentMatchersBuilder builder = new ComponentMatchersBuilder();
<<<<<<< HEAD
    builder.addSvgIconMatch(new ArrayList<>(List.of("actions/resume.svg")));
=======
    builder.addSwingClassRegexMatch(".*JBRunnerTabs")
      .addSvgIconMatch(new ArrayList<>(List.of("actions/resume.svg")));
>>>>>>> 0d09370c
    waitForComponent(builder, true);
  }

  public void invokeByIcon(String icon) {
    ComponentMatchersBuilder builder = new ComponentMatchersBuilder();
    builder.addSvgIconMatch(new ArrayList<>(List.of(icon)));
    invokeComponent(builder);
  }

  public void invokeComponent(String componentText) {
    ComponentMatchersBuilder builder = new ComponentMatchersBuilder();
    builder.addComponentTextExactMatch(componentText);
    invokeComponent(builder);
  }

  public void invokeComponent(ComponentMatchersBuilder matchers) {
    ASDriver.InvokeComponentRequest request = ASDriver.InvokeComponentRequest.newBuilder().addAllMatchers(matchers.build()).build();
    ASDriver.InvokeComponentResponse response = androidStudio.invokeComponent(request);
    switch (response.getResult()) {
      case OK -> {}
      case ERROR -> throw new IllegalStateException(String.format("Could not invoke component with these matchers: %s. %s",
                                                                  matchers, formatErrorMessage(response.getErrorMessage())));
      default -> throw new IllegalStateException(String.format("Unhandled response: %s", response.getResult()));
    }
  }

  public void waitForIndex() throws IOException, InterruptedException {
    benchmarkLog("calling_waitForIndex");
    System.out.println("Waiting for indexing to complete");
    ASDriver.WaitForIndexRequest rq = ASDriver.WaitForIndexRequest.newBuilder().build();
    ASDriver.WaitForIndexResponse ignore = androidStudio.waitForIndex(rq);
    install.getIdeaLog().reset(); //Log position can be moved past if used after waitForBuild
    install.getIdeaLog().waitForMatchingLine(".*Unindexed files update took.*", 300, TimeUnit.SECONDS);
    benchmarkLog("after_waitForIndex");
  }

  public void waitForNativeBreakpointHit() throws IOException, InterruptedException {
    System.out.println("Waiting for native breakpoint to hit");
    install.getIdeaLog().waitForMatchingLine(".*Native breakpoint hit.*", 3, TimeUnit.MINUTES);
  }

  public void waitForNativeBreakpointHit() throws IOException, InterruptedException {
    System.out.println("Waiting for native breakpoint to hit");
    install.getIdeaLog().waitForMatchingLine(".*Native breakpoint hit.*", 3, TimeUnit.MINUTES);
  }

  /**
   * Opens a file and then goes to a specific line and column in the first open project's selected
   * text editor.
   * @param file the name of the file, interpreted initially as an absolute file path, but subsequently as a project-relative file path
   *            if no file is initially found.
   * @param line 0-indexed line number.
   * @param column 0-indexed column number.
   * @see com.intellij.openapi.editor.LogicalPosition
   */
  public void openFile(String project, String file, Integer line, Integer column) {
    ASDriver.OpenFileRequest.Builder builder = ASDriver.OpenFileRequest.newBuilder().setProject(project).setFile(file);
    if (line != null) {
      builder.setLine(line);
    }
    if (column != null) {
      builder.setColumn(column);
    }
    ASDriver.OpenFileRequest rq = builder.build();
    ASDriver.OpenFileResponse response = androidStudio.openFile(rq);
    switch (response.getResult()) {
      case OK -> {}
      case ERROR ->
        throw new IllegalStateException(String.format("Could not open file \"%s\" in project \"%s\" to line %d:%d. %s",
                                                      file, project, line, column, formatErrorMessage(response.getErrorMessage())));
      default -> throw new IllegalStateException(String.format("Unhandled response: %s", response.getResult()));
    }
  }

  public void openFile(String project, String file) {
    openFile(project, file, null, null);
  }

  public void editFile(String file, String searchRegex, String replacement) {
    ASDriver.EditFileRequest rq =
      ASDriver.EditFileRequest.newBuilder().setFile(file).setSearchRegex(searchRegex).setReplacement(replacement).build();
    ASDriver.EditFileResponse response = androidStudio.editFile(rq);
    switch (response.getResult()) {
      case OK:
        return;
      case ERROR:
        throw new IllegalStateException(String.format("Could not edit file \"%s\" with searchRegex %s and replacement %s. %s",
                                                      file, searchRegex, replacement, formatErrorMessage(response.getErrorMessage())));
      default:
        throw new IllegalStateException(String.format("Unhandled response: %s", response.getResult()));
    }
  }

<<<<<<< HEAD
=======
  /**
   * Moves caret in the currently open editor to position indicated by the window string.
   *
   * @param window the string indicating where the cursor should be moved. The string needs to contain a `|` character surrounded by a
   *               prefix and/or suffix to be found in the file. The file is searched for the concatenation of prefix and suffix strings
   *               and the caret is placed at the first matching offset, between the prefix and suffix.
   */
  public void moveCaret(String window) {
    ASDriver.MoveCaretRequest rq = ASDriver.MoveCaretRequest.newBuilder().setWindow(window).build();
    ASDriver.MoveCaretResponse response = androidStudio.moveCaret(rq);
    switch (response.getResult()) {
      case OK:
        return;
      case ERROR:
        throw new IllegalStateException(String.format("Could not move caret with window '%s'. %s",
                                                      window, formatErrorMessage(response.getErrorMessage())));
      default:
        throw new IllegalStateException(String.format("Unhandled response: %s", response.getResult()));
    }
  }

>>>>>>> 0d09370c
  /** Waits for a {@code Component} whose <b>entire</b> text matches {@code componentText}.*/
  public void waitForComponentWithExactText(String componentText) {
    ComponentMatchersBuilder builder = new ComponentMatchersBuilder();
    builder.addComponentTextExactMatch(componentText);
    waitForComponent(builder);
  }

  /** Waits for a {@code Component} whose text contains {@code containedText}. */
  public void waitForComponentWithTextContaining(String containedText) {
    ComponentMatchersBuilder builder = new ComponentMatchersBuilder();
    builder.addComponentTextContainsMatch(containedText);
    waitForComponent(builder);
  }

  /** Waits for a {@code Component} whose <b>entire</b> text matches the regular expression {@code regex}. */
  public void waitForComponentWithTextMatchingRegex(String regex) {
    ComponentMatchersBuilder builder = new ComponentMatchersBuilder();
    builder.addComponentTextRegexMatch(regex);
    waitForComponent(builder);
  }

  public void waitForComponentByClass(String... classNames){
    waitForComponentByClass(false, classNames);
  }

  public void waitForComponentByClass(boolean waitForEnabled, String... classNames) {
    ComponentMatchersBuilder builder = new ComponentMatchersBuilder();
    for (String className : classNames) {
      builder.addSwingClassRegexMatch(String.format(".*%s.*", className));
    }
    waitForComponent(builder, waitForEnabled);
  }

  public void waitForComponent(ComponentMatchersBuilder requestBuilder){
    waitForComponent(requestBuilder, false);
  }

  public void waitForComponent(ComponentMatchersBuilder requestBuilder, boolean waitForEnabled) {
    ASDriver.WaitForComponentRequest request = ASDriver.WaitForComponentRequest.newBuilder().addAllMatchers(requestBuilder.build()).setWaitForEnabled(waitForEnabled).build();
    ASDriver.WaitForComponentResponse response = androidStudio.waitForComponent(request);
    switch (response.getResult()) {
      case OK -> {}
      case ERROR -> throw new IllegalStateException(String.format("Failed while waiting for component with these matchers: %s. %s",
                                                    requestBuilder, formatErrorMessage(response.getErrorMessage())));
      default -> throw new IllegalStateException(String.format("Unhandled response: %s", response.getResult()));
    }
  }

<<<<<<< HEAD
  public void waitForProjectInit(){
    // Need to wait for the device selector to be ready
    System.out.println("Wait for ActionToolBar");
    this.waitForComponentByClass(true, "MyNavBarWrapperPanel", "ActionToolbarImpl", "DeviceAndSnapshotComboBoxAction");
=======
  public void waitForProjectInit() {
    // Need to wait for the device selector to be ready
    System.out.println("Wait for ActionToolBar");
    this.waitForComponentByClass(true, "MainToolbar", "MyActionToolbarImpl", "DeviceAndSnapshotComboBoxAction");
>>>>>>> 0d09370c
  }

  public List<AnalysisResult> analyzeFile(String file) {
    ASDriver.AnalyzeFileRequest.Builder builder = ASDriver.AnalyzeFileRequest.newBuilder().setFile(file);
    ASDriver.AnalyzeFileRequest rq = builder.build();
    ASDriver.AnalyzeFileResponse response = androidStudio.analyzeFile(rq);
    return switch (response.getStatus()) {
      case OK -> response.getAnalysisResultsList().stream().map(AnalysisResult::fromProto).toList();
      case ERROR ->
        throw new IllegalStateException(String.format("Could not analyze file %s. %s",
                                                      file, formatErrorMessage(response.getErrorMessage())));
      default -> throw new IllegalStateException(String.format("Unhandled response: %s", response.getStatus()));
    };
  }

  public void waitForBuild() throws IOException, InterruptedException {
    // "Infinite" timeout
    waitForBuild(1, TimeUnit.DAYS);
  }

  public void waitForBuild(long timeout, TimeUnit unit) throws IOException, InterruptedException {
    System.out.printf("Waiting up to %d %s for Gradle build%n", timeout, unit);
    Matcher matcher = install.getIdeaLog()
      .waitForMatchingLine(".*Gradle build finished in (.*)", ".*org\\.gradle\\.tooling\\.\\w+Exception.*", timeout, unit);
    System.out.println("Build took " + matcher.group(1));
  }

  public void waitForSync() throws IOException, InterruptedException {
    benchmarkLog("calling_waitForSync");
    // "Infinite" timeout
    waitForSync(1, TimeUnit.DAYS);
    benchmarkLog("after_waitForSync");
  }

  public void waitForSync(long timeout, TimeUnit unit) throws IOException, InterruptedException {
    System.out.printf("Waiting up to %d %s for Gradle sync%n", timeout, unit);
    Matcher matcher = install.getIdeaLog()
      .waitForMatchingLine(".*Gradle sync finished in (.*)", ".*org\\.gradle\\.tooling\\.\\w+Exception.*", timeout, unit);
    System.out.println("Sync took " + matcher.group(1));
  }

  public void runWithBleak(Runnable scenario) {
    scenario.run(); // warm up: for BLeak to track a path in the heap, it must exist when the first snapshot is taken.
    int lastIter = 3;
    for (int i = 0; i < lastIter; i++) {
      ASDriver.TakeBleakSnapshotRequest request = ASDriver.TakeBleakSnapshotRequest.newBuilder().setCurrentIteration(i).setLastIteration(lastIter).build();
      ASDriver.TakeBleakSnapshotResponse response = androidStudio.takeBleakSnapshot(request);
      if (response.getResult() == ASDriver.TakeBleakSnapshotResponse.Result.ERROR) {
        throw new IllegalStateException("Error in BLeak. " + formatErrorMessage(response.getErrorMessage()));
      }
      scenario.run();
    }
    ASDriver.TakeBleakSnapshotRequest request = ASDriver.TakeBleakSnapshotRequest.newBuilder().setCurrentIteration(lastIter).setLastIteration(lastIter).build();
    ASDriver.TakeBleakSnapshotResponse response = androidStudio.takeBleakSnapshot(request);
    switch (response.getResult()) {
      case OK -> {}
      case ERROR -> throw new IllegalStateException("Error in BLeak. " + formatErrorMessage(response.getErrorMessage()));
      case LEAK_DETECTED -> throw new MemoryLeakException(response.getLeakInfo());
    }
  }

  private static String formatErrorMessage(String errorMessage) {
    if (StringUtil.isEmpty(errorMessage)) {
      return "Check the Android Studio stderr log for the cause. See go/e2e-find-log-files for more info.";
    }
    return "Error message: " + errorMessage;
  }

<<<<<<< HEAD
=======
  private void benchmarkLog(String name){
    if (benchmark != null){
      benchmark.log(name, System.currentTimeMillis());
    }
  }

>>>>>>> 0d09370c
  /**
   * Describes from which component an action should obtain its {@code DataContext}. By default, a minimal {@code DataContext} is
   * constructed with only the {@code Project} and the {@code Editor} specified.
   */
  public enum DataContextSource {
    DEFAULT(ASDriver.ExecuteActionRequest.DataContextSource.DEFAULT),
    SELECTED_TEXT_EDITOR(ASDriver.ExecuteActionRequest.DataContextSource.SELECTED_TEXT_EDITOR);

    // This is the underlying proto enum that we do not want to expose as part of the API.
    private final ASDriver.ExecuteActionRequest.DataContextSource dataContextSource;

    DataContextSource(ASDriver.ExecuteActionRequest.DataContextSource dataContextSource) {
      this.dataContextSource = dataContextSource;
    }
  }

  private static class MemoryLeakException extends RuntimeException {
    private MemoryLeakException(String message) {
      super(message);
    }
  }
}<|MERGE_RESOLUTION|>--- conflicted
+++ resolved
@@ -47,11 +47,8 @@
 
   private VideoStitcher videoStitcher = null;
 
-<<<<<<< HEAD
-=======
   private Benchmark benchmark = null;
 
->>>>>>> 0d09370c
   static public AndroidStudio run(AndroidStudioInstallation installation,
                                   Display display,
                                   Map<String, String> env,
@@ -212,13 +209,10 @@
     return response.getValue();
   }
 
-<<<<<<< HEAD
-=======
   public void addBenchmark(Benchmark benchmark){
     this.benchmark = benchmark;
   }
 
->>>>>>> 0d09370c
   /**
    * @param force true to kill Studio right away, false to gracefully exit. Note that killing Studio will not allow it to run
    *              cleanup processes, such as stopping Gradle, which would let Gradle to continue writing to the filesystem.
@@ -331,12 +325,8 @@
     System.out.println("Waiting for a breakpoint to be hit by the debugger");
 
     ComponentMatchersBuilder builder = new ComponentMatchersBuilder();
-<<<<<<< HEAD
-    builder.addSvgIconMatch(new ArrayList<>(List.of("actions/resume.svg")));
-=======
     builder.addSwingClassRegexMatch(".*JBRunnerTabs")
       .addSvgIconMatch(new ArrayList<>(List.of("actions/resume.svg")));
->>>>>>> 0d09370c
     waitForComponent(builder, true);
   }
 
@@ -378,11 +368,6 @@
     install.getIdeaLog().waitForMatchingLine(".*Native breakpoint hit.*", 3, TimeUnit.MINUTES);
   }
 
-  public void waitForNativeBreakpointHit() throws IOException, InterruptedException {
-    System.out.println("Waiting for native breakpoint to hit");
-    install.getIdeaLog().waitForMatchingLine(".*Native breakpoint hit.*", 3, TimeUnit.MINUTES);
-  }
-
   /**
    * Opens a file and then goes to a specific line and column in the first open project's selected
    * text editor.
@@ -430,30 +415,6 @@
     }
   }
 
-<<<<<<< HEAD
-=======
-  /**
-   * Moves caret in the currently open editor to position indicated by the window string.
-   *
-   * @param window the string indicating where the cursor should be moved. The string needs to contain a `|` character surrounded by a
-   *               prefix and/or suffix to be found in the file. The file is searched for the concatenation of prefix and suffix strings
-   *               and the caret is placed at the first matching offset, between the prefix and suffix.
-   */
-  public void moveCaret(String window) {
-    ASDriver.MoveCaretRequest rq = ASDriver.MoveCaretRequest.newBuilder().setWindow(window).build();
-    ASDriver.MoveCaretResponse response = androidStudio.moveCaret(rq);
-    switch (response.getResult()) {
-      case OK:
-        return;
-      case ERROR:
-        throw new IllegalStateException(String.format("Could not move caret with window '%s'. %s",
-                                                      window, formatErrorMessage(response.getErrorMessage())));
-      default:
-        throw new IllegalStateException(String.format("Unhandled response: %s", response.getResult()));
-    }
-  }
-
->>>>>>> 0d09370c
   /** Waits for a {@code Component} whose <b>entire</b> text matches {@code componentText}.*/
   public void waitForComponentWithExactText(String componentText) {
     ComponentMatchersBuilder builder = new ComponentMatchersBuilder();
@@ -502,17 +463,10 @@
     }
   }
 
-<<<<<<< HEAD
-  public void waitForProjectInit(){
-    // Need to wait for the device selector to be ready
-    System.out.println("Wait for ActionToolBar");
-    this.waitForComponentByClass(true, "MyNavBarWrapperPanel", "ActionToolbarImpl", "DeviceAndSnapshotComboBoxAction");
-=======
   public void waitForProjectInit() {
     // Need to wait for the device selector to be ready
     System.out.println("Wait for ActionToolBar");
     this.waitForComponentByClass(true, "MainToolbar", "MyActionToolbarImpl", "DeviceAndSnapshotComboBoxAction");
->>>>>>> 0d09370c
   }
 
   public List<AnalysisResult> analyzeFile(String file) {
@@ -581,15 +535,12 @@
     return "Error message: " + errorMessage;
   }
 
-<<<<<<< HEAD
-=======
   private void benchmarkLog(String name){
     if (benchmark != null){
       benchmark.log(name, System.currentTimeMillis());
     }
   }
 
->>>>>>> 0d09370c
   /**
    * Describes from which component an action should obtain its {@code DataContext}. By default, a minimal {@code DataContext} is
    * constructed with only the {@code Project} and the {@code Editor} specified.
