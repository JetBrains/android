--- conflicted
+++ resolved
@@ -15,12 +15,7 @@
  */
 package com.android.tools.asdriver.tests;
 
-import com.android.testutils.TestUtils;
-<<<<<<< HEAD
-import com.intellij.openapi.util.SystemInfoRt;
-import java.io.File;
-=======
->>>>>>> 574fcae1
+import com.android.test.testutils.TestUtils;
 import java.io.IOException;
 import java.nio.file.Files;
 import java.nio.file.Path;
@@ -59,75 +54,6 @@
     }
   }
 
-<<<<<<< HEAD
-  /**
-   * Helper function for {@link XvfbServer#debugTakeScreenshot}.
-   */
-  private boolean canCallImport() {
-    if (cachedCanCallImport == null) {
-      try {
-        ProcessBuilder pb = new ProcessBuilder("import");
-        Process p = pb.start();
-        p.waitFor(1, TimeUnit.SECONDS);
-        cachedCanCallImport = true;
-      }
-      catch (IOException | InterruptedException e) {
-        cachedCanCallImport = false;
-      }
-    }
-
-    return cachedCanCallImport;
-  }
-
-  /**
-   * Takes a screenshot of the headless display from Xvfb on Linux.
-   * @param fileName A file name for the screenshot, e.g. "before" or "after".
-   */
-  @Override
-  public void debugTakeScreenshot(String fileName) throws IOException {
-    if (!SystemInfoRt.isLinux) {
-      throw new RuntimeException("debugTakeScreenshot is only available on Linux since it uses \"import\"");
-    } else if (!canCallImport()) {
-      throw new RuntimeException("Can't take a screenshot on Linux without \"import\"");
-    }
-
-    if (fileName == null) {
-      fileName = "screenshot";
-    }
-
-    Path screenshotsDir = Paths.get(System.getProperty("java.io.tmpdir"),"e2e_screenshots");
-    try {
-      Files.createDirectories(screenshotsDir);
-    }
-    catch (IOException e) {
-      e.printStackTrace();
-      throw e;
-    }
-    File tempDest = Paths.get(screenshotsDir.toString(), fileName + ".png").toFile();
-    try {
-      System.out.println("Taking a screenshot and saving it to " + tempDest);
-      ProcessBuilder pb = new ProcessBuilder(
-        "import",
-        "-display",
-        display,
-        "-window",
-        "root",
-        tempDest.toString()
-      );
-      pb.redirectOutput(ProcessBuilder.Redirect.INHERIT);
-      pb.redirectError(ProcessBuilder.Redirect.INHERIT);
-      Process p = pb.start();
-      p.waitFor(2, TimeUnit.SECONDS);
-      System.out.println("Successfully captured " + tempDest);
-    }
-    catch (IOException | InterruptedException e) {
-      e.printStackTrace();
-      throw new RuntimeException(e);
-    }
-  }
-
-=======
->>>>>>> 574fcae1
   @Override
   public String getDisplay() {
     return display;
