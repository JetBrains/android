syntax = "proto3";

package asdriver.proto;
option java_package = "com.android.tools.asdriver.proto";
option java_outer_classname = "ASDriver";

service AndroidStudio {
  rpc GetVersion(GetVersionRequest) returns (GetVersionResponse) {}

  rpc Quit(QuitRequest) returns (QuitResponse) {}

  rpc ExecuteAction(ExecuteActionRequest) returns (ExecuteActionResponse) {}

  rpc ShowToolWindow(ShowToolWindowRequest) returns (ShowToolWindowResponse) {}

  rpc InvokeComponent(InvokeComponentRequest) returns (InvokeComponentResponse) {}

  rpc WaitForIndex(WaitForIndexRequest) returns (WaitForIndexResponse) {}

  rpc OpenFile(OpenFileRequest) returns (OpenFileResponse) {}

  rpc EditFile(EditFileRequest) returns (EditFileResponse) {}

  rpc MoveCaret(MoveCaretRequest) returns (MoveCaretResponse) {}

  rpc WaitForComponent(WaitForComponentRequest) returns (WaitForComponentResponse) {}

  rpc GetSystemProperty(GetSystemPropertyRequest) returns (GetSystemPropertyResponse) {}

  rpc AnalyzeFile(AnalyzeFileRequest) returns (AnalyzeFileResponse) {}

  rpc TakeBleakSnapshot(TakeBleakSnapshotRequest) returns (TakeBleakSnapshotResponse) {}

  rpc StartCapturingScreenshots(StartCapturingScreenshotsRequest) returns (StartCapturingScreenshotsResponse) {}
}

message GetVersionRequest {}

message GetVersionResponse {
  string version = 1;
}

message QuitRequest {
  bool force = 1;
}

message QuitResponse {}

message ExecuteActionRequest {
  enum DataContextSource {
    DEFAULT = 0;
    SELECTED_TEXT_EDITOR = 1;
  }

  string action_id = 1;

  optional string project_name = 2;

  optional DataContextSource data_context_source = 3;
}

message ExecuteActionResponse {
  enum Result {
    OK = 0;
    ACTION_NOT_FOUND = 1;
    ERROR = 2;
  }
  ExecuteActionResponse.Result result = 1;
  string error_message = 2;
}

message ShowToolWindowRequest {
  string tool_window_id = 1;
}

message ShowToolWindowResponse {
  enum Result {
    OK = 0;
    PROJECT_NOT_FOUND = 1;
    TOOL_WINDOW_NOT_FOUND = 2;
  }
  ShowToolWindowResponse.Result result = 1;
}

message InvokeComponentRequest {
  repeated ComponentMatcher matchers = 1;
}

message ComponentMatcher {
  oneof matcher {
    SwingClassRegexMatch swing_class_regex_match = 1;
    ComponentTextMatch component_text_match = 2;
    SvgIconMatch svg_icon_match = 3;
  }
}

message SwingClassRegexMatch {
  string regex = 1;
}

message ComponentTextMatch {
  enum MatchMode {
    EXACT = 0;
    CONTAINS = 1;
    REGEX = 2;
  }
  string text = 1;
  MatchMode matchMode = 2;
}

message SvgIconMatch {
  repeated string icon = 1;
}

message InvokeComponentResponse {
  enum Result {
    OK = 0;
    ERROR = 1;
  }
  InvokeComponentResponse.Result result = 1;
  string error_message = 2;
}

message WaitForIndexRequest {}

message WaitForIndexResponse {}

message OpenFileRequest {
  string project = 1;
  string file = 2;

  optional uint32 line = 3;
  optional uint32 column = 4;
}

message OpenFileResponse {
  enum Result {
    OK = 0;
    ERROR = 1;
  }
  OpenFileResponse.Result result = 1;
  string error_message = 2;
}

message EditFileRequest {
  string file = 1;
  string searchRegex = 2;
  string replacement = 3;
}

message EditFileResponse {
  enum Result {
    OK = 0;
    ERROR = 1;
  }
  EditFileResponse.Result result = 1;
  string error_message = 2;
<<<<<<< HEAD
=======
}

message MoveCaretRequest {
  string window = 1;
}

message MoveCaretResponse {
  enum Result {
    OK = 0;
    ERROR = 1;
  }
  MoveCaretResponse.Result result = 1;
  string error_message = 2;
>>>>>>> 0d09370c
}

message WaitForComponentRequest {
  repeated ComponentMatcher matchers = 1;
  bool wait_for_enabled = 2;
}

message WaitForComponentResponse {
  enum Result {
    OK = 0;
    ERROR = 1;
  }
  WaitForComponentResponse.Result result = 1;
  string error_message = 2;
}

message GetSystemPropertyRequest {
  string system_property = 1;
}

message GetSystemPropertyResponse {
  optional string value = 1; // Optional because the property may not be defined
}

message AnalyzeFileRequest {
  string file = 1;
}

message AnalyzeFileResponse {
  enum Status {
    OK = 0;
    ERROR = 1;
  }
  AnalyzeFileResponse.Status status = 1;
  repeated AnalysisResult analysis_results = 2;
  string error_message = 3;
}

message AnalysisResult {
  // Serialized version of com.intellij.lang.annotation.HighlightSeverity.
  message HighlightSeverity {
    string name = 1;
    int32 value = 2;
  }

  HighlightSeverity severity = 1;

  // This is generally the offending line of code, e.g. "import foo;".
  string text = 2;

  // A description of the issue, e.g. "Unused import statement".
  optional string description = 3;

  // This is the name of the tool that produced the problem, e.g.
  // "RedundantSuppression". GlobalSimpleInspectionTool instances like
  // SyntaxErrorInspection will appear as null, as will some other
  // GlobalInspectionTool instances like
  // AndroidLintGradleDependencyInspection.
  optional string tool_id = 4;

  // The line number that the issue starts on.
  uint32 line_number = 5;
}

message TakeBleakSnapshotRequest {
  int32 current_iteration = 1;
  int32 last_iteration = 2;
}

message TakeBleakSnapshotResponse {
  enum Result {
    OK = 0;
    LEAK_DETECTED = 1;
    ERROR = 2;
  }
  TakeBleakSnapshotResponse.Result result = 1;
  optional string leak_info = 2;
  string error_message = 3;
}

message StartCapturingScreenshotsRequest {
  string destination_path = 1;

  string screenshot_name_format = 2;
}

message StartCapturingScreenshotsResponse {
  enum Result {
    OK = 0;
    ERROR = 1;
  }
  StartCapturingScreenshotsResponse.Result result = 1;
  string error_message = 2;
}<|MERGE_RESOLUTION|>--- conflicted
+++ resolved
@@ -155,8 +155,6 @@
   }
   EditFileResponse.Result result = 1;
   string error_message = 2;
-<<<<<<< HEAD
-=======
 }
 
 message MoveCaretRequest {
@@ -170,7 +168,6 @@
   }
   MoveCaretResponse.Result result = 1;
   string error_message = 2;
->>>>>>> 0d09370c
 }
 
 message WaitForComponentRequest {
