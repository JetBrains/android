<?xml version="1.0" encoding="UTF-8"?>
<module type="JAVA_MODULE" version="4">
  <component name="NewModuleRootManager" inherit-compiler-output="true">
    <exclude-output />
    <content url="file://$MODULE_DIR$">
      <sourceFolder url="file://$MODULE_DIR$/src" isTestSource="true" />
    </content>
    <orderEntry type="library" scope="PROVIDED" name="studio-platform" level="project" />
    <orderEntry type="library" scope="TEST" name="studio-test-platform" level="project" />
    <orderEntry type="library" name="jimfs" level="project" />
    <orderEntry type="library" name="kotlin-stdlib" level="project" />
    <orderEntry type="library" scope="TEST" name="mockito" level="project" />
    <orderEntry type="library" scope="TEST" name="truth" level="project" />
    <orderEntry type="library" scope="TEST" name="Guava" level="project" />
    <orderEntry type="library" scope="TEST" name="JUnit4" level="project" />
    <orderEntry type="library" scope="TEST" name="jetbrains-annotations" level="project" />
    <orderEntry type="library" scope="TEST" name="protobuf" level="project" />
    <orderEntry type="inheritedJdk" />
    <orderEntry type="sourceFolder" forTests="false" />
    <orderEntry type="module" module-name="intellij.android.adt.testutils" />
    <orderEntry type="module" module-name="intellij.android.adt.ui" />
    <orderEntry type="module" module-name="intellij.android.common" />
    <orderEntry type="module" module-name="intellij.android.common.tests" />
    <orderEntry type="module" module-name="intellij.android.core" />
    <orderEntry type="module" module-name="intellij.android.observable" />
    <orderEntry type="module" module-name="intellij.android.testFramework" />
    <orderEntry type="module" module-name="intellij.android.wizard.model" />
<<<<<<< HEAD
    <orderEntry type="module" module-name="intellij.android.adb" scope="TEST" />
    <orderEntry type="module" module-name="intellij.android.artwork" scope="TEST" />
    <orderEntry type="module" module-name="intellij.android.testutils" scope="TEST" />
    <orderEntry type="module" module-name="intellij.platform.ide" scope="TEST" />
    <orderEntry type="module" module-name="intellij.platform.ide.util.io" scope="TEST" />
    <orderEntry type="module" module-name="intellij.platform.testFramework" scope="TEST" />
    <orderEntry type="module" module-name="intellij.platform.util" scope="TEST" />
    <orderEntry type="module" module-name="intellij.platform.util.rt" scope="TEST" />
    <orderEntry type="module" module-name="intellij.platform.util.ui" scope="TEST" />
=======
    <orderEntry type="sourceFolder" forTests="false" />
    <orderEntry type="library" scope="TEST" name="junit4" level="project" />
    <orderEntry type="module" module-name="android.sdktools.adblib" scope="TEST" />
    <orderEntry type="module" module-name="android.sdktools.device-provisioner" scope="TEST" />
    <orderEntry type="module" module-name="intellij.android.adb" scope="TEST" />
    <orderEntry type="module" module-name="intellij.android.artwork" scope="TEST" />
    <orderEntry type="library" scope="TEST" name="mockito-kotlin" level="project" />
>>>>>>> 8b7d83e8
  </component>
</module><|MERGE_RESOLUTION|>--- conflicted
+++ resolved
@@ -5,18 +5,18 @@
     <content url="file://$MODULE_DIR$">
       <sourceFolder url="file://$MODULE_DIR$/src" isTestSource="true" />
     </content>
+    <orderEntry type="inheritedJdk" />
+    <orderEntry type="sourceFolder" forTests="false" />
     <orderEntry type="library" scope="PROVIDED" name="studio-platform" level="project" />
     <orderEntry type="library" scope="TEST" name="studio-test-platform" level="project" />
     <orderEntry type="library" name="jimfs" level="project" />
-    <orderEntry type="library" name="kotlin-stdlib" level="project" />
+    <orderEntry type="library" scope="TEST" name="kotlin-stdlib" level="project" />
     <orderEntry type="library" scope="TEST" name="mockito" level="project" />
     <orderEntry type="library" scope="TEST" name="truth" level="project" />
     <orderEntry type="library" scope="TEST" name="Guava" level="project" />
     <orderEntry type="library" scope="TEST" name="JUnit4" level="project" />
     <orderEntry type="library" scope="TEST" name="jetbrains-annotations" level="project" />
     <orderEntry type="library" scope="TEST" name="protobuf" level="project" />
-    <orderEntry type="inheritedJdk" />
-    <orderEntry type="sourceFolder" forTests="false" />
     <orderEntry type="module" module-name="intellij.android.adt.testutils" />
     <orderEntry type="module" module-name="intellij.android.adt.ui" />
     <orderEntry type="module" module-name="intellij.android.common" />
@@ -25,24 +25,13 @@
     <orderEntry type="module" module-name="intellij.android.observable" />
     <orderEntry type="module" module-name="intellij.android.testFramework" />
     <orderEntry type="module" module-name="intellij.android.wizard.model" />
-<<<<<<< HEAD
     <orderEntry type="module" module-name="intellij.android.adb" scope="TEST" />
     <orderEntry type="module" module-name="intellij.android.artwork" scope="TEST" />
+    <orderEntry type="module" module-name="intellij.platform.testFramework" scope="TEST" />
+    <orderEntry type="library" scope="TEST" name="mockito-kotlin" level="project" />
     <orderEntry type="module" module-name="intellij.android.testutils" scope="TEST" />
-    <orderEntry type="module" module-name="intellij.platform.ide" scope="TEST" />
     <orderEntry type="module" module-name="intellij.platform.ide.util.io" scope="TEST" />
-    <orderEntry type="module" module-name="intellij.platform.testFramework" scope="TEST" />
-    <orderEntry type="module" module-name="intellij.platform.util" scope="TEST" />
-    <orderEntry type="module" module-name="intellij.platform.util.rt" scope="TEST" />
-    <orderEntry type="module" module-name="intellij.platform.util.ui" scope="TEST" />
-=======
-    <orderEntry type="sourceFolder" forTests="false" />
-    <orderEntry type="library" scope="TEST" name="junit4" level="project" />
-    <orderEntry type="module" module-name="android.sdktools.adblib" scope="TEST" />
-    <orderEntry type="module" module-name="android.sdktools.device-provisioner" scope="TEST" />
-    <orderEntry type="module" module-name="intellij.android.adb" scope="TEST" />
-    <orderEntry type="module" module-name="intellij.android.artwork" scope="TEST" />
-    <orderEntry type="library" scope="TEST" name="mockito-kotlin" level="project" />
->>>>>>> 8b7d83e8
+    <orderEntry type="module" module-name="intellij.platform.util.ex" scope="TEST" />
+    <orderEntry type="library" scope="TEST" name="kotlinx-datetime-jvm" level="project" />
   </component>
 </module>