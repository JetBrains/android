/*
 * Copyright (C) 2017 The Android Open Source Project
 *
 * Licensed under the Apache License, Version 2.0 (the "License");
 * you may not use this file except in compliance with the License.
 * You may obtain a copy of the License at
 *
 *      http://www.apache.org/licenses/LICENSE-2.0
 *
 * Unless required by applicable law or agreed to in writing, software
 * distributed under the License is distributed on an "AS IS" BASIS,
 * WITHOUT WARRANTIES OR CONDITIONS OF ANY KIND, either express or implied.
 * See the License for the specific language governing permissions and
 * limitations under the License.
 */
package com.android.tools.idea.avdmanager;

import static com.android.sdklib.internal.avd.ConfigKey.FOLD_AT_POSTURE;
import static com.android.sdklib.internal.avd.ConfigKey.HINGE;
import static com.android.sdklib.internal.avd.ConfigKey.HINGE_ANGLES_POSTURE_DEFINITIONS;
import static com.android.sdklib.internal.avd.ConfigKey.HINGE_AREAS;
import static com.android.sdklib.internal.avd.ConfigKey.HINGE_COUNT;
import static com.android.sdklib.internal.avd.ConfigKey.HINGE_DEFAULTS;
import static com.android.sdklib.internal.avd.ConfigKey.HINGE_RANGES;
import static com.android.sdklib.internal.avd.ConfigKey.HINGE_SUB_TYPE;
import static com.android.sdklib.internal.avd.ConfigKey.HINGE_TYPE;
import static com.android.sdklib.internal.avd.ConfigKey.POSTURE_LISTS;
import static com.android.sdklib.internal.avd.ConfigKey.RESIZABLE_CONFIG;
import static com.android.sdklib.internal.avd.ConfigKey.SKIN_NAME;
import static com.android.sdklib.internal.avd.ConfigKey.SKIN_PATH;
import static com.android.sdklib.internal.avd.UserSettingsKey.PREFERRED_ABI;
import static com.android.sdklib.internal.avd.HardwareProperties.HW_LCD_FOLDED_HEIGHT;
import static com.android.sdklib.internal.avd.HardwareProperties.HW_LCD_FOLDED_WIDTH;
import static com.android.sdklib.internal.avd.HardwareProperties.HW_LCD_FOLDED_X_OFFSET;
import static com.android.sdklib.internal.avd.HardwareProperties.HW_LCD_FOLDED_Y_OFFSET;
import static com.google.common.truth.Truth.assertThat;

import com.android.repository.impl.meta.RepositoryPackages;
import com.android.repository.impl.meta.TypeDetails;
import com.android.repository.testframework.FakePackage.FakeLocalPackage;
import com.android.repository.testframework.FakeProgressIndicator;
import com.android.repository.testframework.FakeRepoManager;
import com.android.resources.ScreenOrientation;
import com.android.sdklib.ISystemImage;
import com.android.sdklib.devices.Abi;
import com.android.sdklib.devices.Device;
import com.android.sdklib.devices.DeviceManager;
import com.android.sdklib.internal.avd.AvdInfo;
import com.android.sdklib.internal.avd.AvdManager;
import com.android.sdklib.internal.avd.AvdManagerException;
import com.android.sdklib.internal.avd.OnDiskSkin;
import com.android.sdklib.repository.AndroidSdkHandler;
import com.android.sdklib.repository.IdDisplay;
import com.android.sdklib.repository.meta.DetailsTypes.SysImgDetailsType;
import com.android.sdklib.repository.targets.SystemImage;
import com.android.sdklib.repository.targets.SystemImageManager;
import com.android.testutils.MockLog;
import com.android.testutils.NoErrorsOrWarningsLogger;
import com.android.testutils.file.InMemoryFileSystems;
import com.android.tools.idea.avdmanager.AvdLaunchListener.RequestType;
import com.android.utils.NullLogger;
import com.google.common.collect.ImmutableList;
<<<<<<< HEAD
=======
import com.intellij.credentialStore.Credentials;
import com.intellij.util.net.ProxyConfiguration;
import com.intellij.util.net.ProxyCredentialStore;
>>>>>>> 8b7d83e8
import java.io.IOException;
import java.nio.file.Files;
import java.nio.file.Path;
import java.util.HashMap;
import java.util.List;
import java.util.Map;
import java.util.Objects;
import java.util.concurrent.ExecutionException;
import java.util.concurrent.TimeUnit;
import kotlinx.coroutines.Dispatchers;
import org.jetbrains.android.AndroidTestCase;

public class AvdManagerConnectionTest extends AndroidTestCase {
  private Path mSdkRoot = InMemoryFileSystems.createInMemoryFileSystemAndFolder("sdk");
  private Path mPrefsRoot = mSdkRoot.getRoot().resolve("android-home");

  private AvdManager mAvdManager;
  private AvdManagerConnection mAvdManagerConnection;
  private Path mAvdFolder;
  private SystemImage mSystemImage;

  @Override
  protected void setUp() throws Exception {
    super.setUp();

    InMemoryFileSystems.recordExistingFile(mSdkRoot.resolve("tools/lib/emulator/snapshots.img"));
    recordGoogleApisSysImg23(mSdkRoot);
    recordEmulatorVersion_23_4_5(mSdkRoot);

    AndroidSdkHandler androidSdkHandler = new AndroidSdkHandler(mSdkRoot, mPrefsRoot);

    mAvdManager =
        AvdManager.createInstance(
            androidSdkHandler,
            mPrefsRoot.resolve("avd"),
            DeviceManager.createInstance(androidSdkHandler, NullLogger.getLogger()),
            NullLogger.getLogger());

    mAvdFolder = AvdInfo.getDefaultAvdFolder(mAvdManager, getName(), false);

    mSystemImage = androidSdkHandler.getSystemImageManager(new FakeProgressIndicator()).getImages().iterator().next();

    // We use Dispatchers.Unconfined to show dialogs: this causes MessageDialog to be invoked on the calling thread. We don't simulate
    // user input in these tests; the dialogs just immediately throw an exception.
    mAvdManagerConnection = new AvdManagerConnection(androidSdkHandler, mAvdManager, Dispatchers.getUnconfined());
  }

  @Override
  protected void tearDown() throws Exception {
    super.tearDown();
    AvdManagerConnection.resetConnectionFactory();
  }

  public void testResizableAvd() throws IOException {
    RepositoryPackages packages = new RepositoryPackages();

    // google api31 image
    String g31Path = "system-images;android-31;google_apis;x86_64";
    FakeLocalPackage g31Package = new FakeLocalPackage(g31Path, mSdkRoot.resolve("mySysImg"));
    SysImgDetailsType g31Details = AndroidSdkHandler.getSysImgModule().createLatestFactory().createSysImgDetailsType();
    g31Details.getAbis().add(Abi.X86_64.toString());
    g31Details.getTags().add(IdDisplay.create("google_apis", "Google APIs"));
    g31Package.setTypeDetails((TypeDetails)g31Details);
    InMemoryFileSystems.recordExistingFile(g31Package.getLocation().resolve(SystemImageManager.SYS_IMG_NAME));
    Files.createDirectories(g31Package.getLocation().resolve("data"));

    packages.setLocalPkgInfos(ImmutableList.of(g31Package));
    FakeRepoManager mgr = new FakeRepoManager(mSdkRoot, packages);
    AndroidSdkHandler sdkHandler =
      new AndroidSdkHandler(mSdkRoot, mAvdFolder, mgr);
    FakeProgressIndicator progress = new FakeProgressIndicator();
    SystemImageManager systemImageManager = sdkHandler.getSystemImageManager(progress);

    ISystemImage g31Image =
      systemImageManager.getImageAt(Objects.requireNonNull(sdkHandler.getLocalPackage(g31Path, progress)).getLocation());
    assert g31Image != null;
    SystemImageDescription g31ImageDescription = new SystemImageDescription(g31Image);

    DeviceManager devMgr = DeviceManager.createInstance(sdkHandler, new NoErrorsOrWarningsLogger());
    Device resizableDevice = devMgr.getDevice("resizable", "Generic");

    Map<String, String> hardwareProperties = DeviceManager.getHardwareProperties(resizableDevice);

    AvdInfo avdInfo = mAvdManagerConnection.createOrUpdateAvd(
      null,
      "testResizable",
      resizableDevice,
      g31ImageDescription,
      ScreenOrientation.PORTRAIT,
      false,
      null,
      null,
      hardwareProperties,
      null,
      false);

    Map<String, String> avdConfig = avdInfo.getProperties();
    assertThat(avdConfig.get(HW_LCD_FOLDED_WIDTH)).isEqualTo("1080");
    assertThat(avdConfig.get(HW_LCD_FOLDED_HEIGHT)).isEqualTo("2092");
    assertThat(avdConfig.get(HW_LCD_FOLDED_X_OFFSET)).isEqualTo("0");
    assertThat(avdConfig.get(HW_LCD_FOLDED_Y_OFFSET)).isEqualTo("0");
    assertThat(avdConfig.get(HINGE)).isEqualTo("yes");
    assertThat(avdConfig.get(HINGE_COUNT)).isEqualTo("1");
    assertThat(avdConfig.get(HINGE_TYPE)).isEqualTo("1");
    assertThat(avdConfig.get(HINGE_SUB_TYPE)).isEqualTo("1");
    assertThat(avdConfig.get(HINGE_RANGES)).isEqualTo("0-180");
    assertThat(avdConfig.get(HINGE_DEFAULTS)).isEqualTo("180");
    assertThat(avdConfig.get(HINGE_AREAS)).isEqualTo("1080-0-0-1840");
    assertThat(avdConfig.get(POSTURE_LISTS)).isEqualTo("1, 2, 3");
    assertThat(avdConfig.get(HINGE_ANGLES_POSTURE_DEFINITIONS)).isEqualTo("0-30, 30-150, 150-180");
    assertThat(avdConfig.get(HINGE_ANGLES_POSTURE_DEFINITIONS)).isEqualTo("0-30, 30-150, 150-180");
    assertThat(avdConfig.get(RESIZABLE_CONFIG)).
      isEqualTo("phone-0-1080-2400-420, foldable-1-2208-1840-420, tablet-2-1920-1200-240, desktop-3-1920-1080-160");
    assertThat(avdConfig.get(SKIN_NAME)).isEqualTo("1080x2400");
    assertThat(avdConfig.get(SKIN_PATH)).isEqualTo("1080x2400");
  }

  public void testFoldableAvds() throws IOException {
    RepositoryPackages packages = new RepositoryPackages();

    // google api31 image
    String g31Path = "system-images;android-31;google_apis;x86_64";
    FakeLocalPackage g31Package = new FakeLocalPackage(g31Path, mSdkRoot.resolve("mySysImg"));
    SysImgDetailsType g31Details = AndroidSdkHandler.getSysImgModule().createLatestFactory().createSysImgDetailsType();
    g31Details.getAbis().add(Abi.X86_64.toString());
    g31Details.getTags().add(IdDisplay.create("google_apis", "Google APIs"));
    g31Package.setTypeDetails((TypeDetails)g31Details);
    InMemoryFileSystems.recordExistingFile(g31Package.getLocation().resolve(SystemImageManager.SYS_IMG_NAME));
    Files.createDirectories(g31Package.getLocation().resolve("data"));

    packages.setLocalPkgInfos(List.of(g31Package));
    FakeRepoManager mgr = new FakeRepoManager(mSdkRoot, packages);
    AndroidSdkHandler sdkHandler = new AndroidSdkHandler(mSdkRoot, mAvdFolder, mgr);
    FakeProgressIndicator progress = new FakeProgressIndicator();
    SystemImageManager systemImageManager = sdkHandler.getSystemImageManager(progress);

    ISystemImage g31Image =
      systemImageManager.getImageAt(Objects.requireNonNull(sdkHandler.getLocalPackage(g31Path, progress)).getLocation());
    assert g31Image != null;
    SystemImageDescription g31ImageDescription = new SystemImageDescription(g31Image);

    DeviceManager devMgr = DeviceManager.createInstance(sdkHandler, new NoErrorsOrWarningsLogger());

    // 7.6 foldable
    Device foldable = devMgr.getDevice("7.6in Foldable", "Generic");

    assert foldable != null;
    Map<String, String> hardwareProperties = DeviceManager.getHardwareProperties(foldable);

    AvdInfo avdInfo = mAvdManagerConnection.createOrUpdateAvd(
      null,
      "test7p6Foldable",
      foldable,
      g31ImageDescription,
      ScreenOrientation.PORTRAIT,
      false,
      null,
      null,
      hardwareProperties,
      null,
      false);

    Map<String, String> avdConfig = avdInfo.getProperties();
    assertThat(avdConfig.get(HW_LCD_FOLDED_WIDTH)).isEqualTo("884");
    assertThat(avdConfig.get(HW_LCD_FOLDED_HEIGHT)).isEqualTo("2208");
    assertThat(avdConfig.get(HW_LCD_FOLDED_X_OFFSET)).isEqualTo("0");
    assertThat(avdConfig.get(HW_LCD_FOLDED_Y_OFFSET)).isEqualTo("0");
    assertThat(avdConfig.get(HINGE)).isEqualTo("yes");
    assertThat(avdConfig.get(HINGE_COUNT)).isEqualTo("1");
    assertThat(avdConfig.get(HINGE_TYPE)).isEqualTo("1");
    assertThat(avdConfig.get(HINGE_SUB_TYPE)).isEqualTo("1");
    assertThat(avdConfig.get(HINGE_RANGES)).isEqualTo("0-180");
    assertThat(avdConfig.get(HINGE_DEFAULTS)).isEqualTo("180");
    assertThat(avdConfig.get(HINGE_AREAS)).isEqualTo("884-0-1-2208");
    assertThat(avdConfig.containsKey(FOLD_AT_POSTURE)).isFalse();
    assertThat(avdConfig.get(POSTURE_LISTS)).isEqualTo("1, 2, 3");
    assertThat(avdConfig.get(HINGE_ANGLES_POSTURE_DEFINITIONS)).isEqualTo("0-30, 30-150, 150-180");

    // 8in foldable
    foldable = devMgr.getDevice("8in Foldable", "Generic");
    assert foldable != null;
    hardwareProperties = DeviceManager.getHardwareProperties(foldable);
    avdInfo = mAvdManagerConnection.createOrUpdateAvd(
      null,
      "test8Foldable",
      foldable,
      g31ImageDescription,
      ScreenOrientation.PORTRAIT,
      false,
      null,
      null,
      hardwareProperties,
      null,
      false);
    avdConfig = avdInfo.getProperties();
    assertThat(avdConfig.get(HW_LCD_FOLDED_WIDTH)).isEqualTo("1148");
    assertThat(avdConfig.get(HW_LCD_FOLDED_HEIGHT)).isEqualTo("2480");
    assertThat(avdConfig.get(HW_LCD_FOLDED_X_OFFSET)).isEqualTo("0");
    assertThat(avdConfig.get(HW_LCD_FOLDED_Y_OFFSET)).isEqualTo("0");
    assertThat(avdConfig.get(HINGE)).isEqualTo("yes");
    assertThat(avdConfig.get(HINGE_COUNT)).isEqualTo("1");
    assertThat(avdConfig.get(HINGE_TYPE)).isEqualTo("1");
    assertThat(avdConfig.get(HINGE_SUB_TYPE)).isEqualTo("1");
    assertThat(avdConfig.get(HINGE_RANGES)).isEqualTo("180-360");
    assertThat(avdConfig.get(HINGE_DEFAULTS)).isEqualTo("180");
    assertThat(avdConfig.get(HINGE_AREAS)).isEqualTo("1148-0-1-2480");
    assertThat(avdConfig.get(FOLD_AT_POSTURE)).isEqualTo("4");
    assertThat(avdConfig.get(POSTURE_LISTS)).isEqualTo("3, 4");
    assertThat(avdConfig.get(HINGE_ANGLES_POSTURE_DEFINITIONS)).isEqualTo("180-330, 330-360");

    // 6.7in Foldable
    foldable = devMgr.getDevice("6.7in Foldable", "Generic");
    assert foldable != null;
    hardwareProperties = DeviceManager.getHardwareProperties(foldable);
    avdInfo = mAvdManagerConnection.createOrUpdateAvd(
      null,
      "test6p7Foldable",
      foldable,
      g31ImageDescription,
      ScreenOrientation.PORTRAIT,
      false,
      null,
      null,
      hardwareProperties,
      null,
      false);
    avdConfig = avdInfo.getProperties();

    assertThat(avdConfig.get(HINGE)).isEqualTo("yes");
    assertThat(avdConfig.get(HINGE_COUNT)).isEqualTo("1");
    assertThat(avdConfig.get(HINGE_TYPE)).isEqualTo("0");
    assertThat(avdConfig.get(HINGE_SUB_TYPE)).isEqualTo("1");
    assertThat(avdConfig.get(HINGE_RANGES)).isEqualTo("0-180");
    assertThat(avdConfig.get(HINGE_DEFAULTS)).isEqualTo("180");
    assertThat(avdConfig.get(HINGE_AREAS)).isEqualTo("0-1318-1080-1");
    assertThat(avdConfig.containsKey(FOLD_AT_POSTURE)).isFalse();
    assertThat(avdConfig.get(POSTURE_LISTS)).isEqualTo("1, 2, 3");
    assertThat(avdConfig.get(HINGE_ANGLES_POSTURE_DEFINITIONS)).isEqualTo("0-30, 30-150, 150-180");
  }

  public void testWipeAvd() throws AvdManagerException {
    MockLog log = new MockLog();
    // Create an AVD
    AvdInfo avd = mAvdManager.createAvd(
      mAvdFolder,
      getName(),
      mSystemImage,
      null,
      null,
      null,
      null,
      null,
      false,
      false,
      false);

    // Make a userdata-qemu.img so we can see if 'wipe-data' deletes it
    Path userQemu = mAvdFolder.resolve(AvdManager.USERDATA_QEMU_IMG);
    InMemoryFileSystems.recordExistingFile(userQemu);
    assertTrue("Could not create " + AvdManager.USERDATA_QEMU_IMG + " in " + mAvdFolder, Files.exists(userQemu));
    // Also make a 'snapshots' sub-directory with a file
    Path snapshotsDir = mAvdFolder.resolve(AvdManager.SNAPSHOTS_DIRECTORY);
    Path snapshotFile = snapshotsDir.resolve("aSnapShotFile.txt");
    InMemoryFileSystems.recordExistingFile(snapshotFile, "Some contents for the file");
    assertTrue("Could not create " + snapshotFile, Files.exists(snapshotFile));

    // Do the "wipe-data"
    assertTrue("Could not wipe data from AVD", mAvdManagerConnection.wipeUserData(avd));

    assertFalse("Expected NO " + AvdManager.USERDATA_QEMU_IMG + " in " + mAvdFolder + " after wipe-data", Files.exists(userQemu));
    assertFalse("wipe-data did not remove the '" + AvdManager.SNAPSHOTS_DIRECTORY + "' directory", Files.exists(snapshotsDir));

    Path userData = mAvdFolder.resolve(AvdManager.USERDATA_IMG);
    assertTrue("Expected " + AvdManager.USERDATA_IMG + " in " + mAvdFolder + " after wipe-data", Files.exists(userData));
  }

  public void testDoesSystemImageSupportQemu2() {
    Path avdLocation = mSdkRoot.getRoot().resolve("avd");
    RepositoryPackages packages = new RepositoryPackages();

    // QEMU-1 image
    String q1Path = "system-images;android-q1;google_apis;x86";
    FakeLocalPackage q1Package = new FakeLocalPackage(q1Path, mSdkRoot.resolve("mySysImg1"));
    SysImgDetailsType q1Details = AndroidSdkHandler.getSysImgModule().createLatestFactory().createSysImgDetailsType();
    q1Details.getAbis().add(Abi.X86.toString());
    q1Details.getTags().add(IdDisplay.create("google_apis", "Google APIs"));
    q1Package.setTypeDetails((TypeDetails)q1Details);
    InMemoryFileSystems.recordExistingFile(q1Package.getLocation().resolve(SystemImageManager.SYS_IMG_NAME));

    // QEMU-2 image
    String q2Path = "system-images;android-q2;google_apis;x86";
    FakeLocalPackage q2Package = new FakeLocalPackage(q2Path, mSdkRoot.resolve("mySysImg2"));
    SysImgDetailsType q2Details = AndroidSdkHandler.getSysImgModule().createLatestFactory().createSysImgDetailsType();
    q2Details.getAbis().add(Abi.X86.toString());
    q2Details.getTags().add(IdDisplay.create("google_apis", "Google APIs"));
    q2Package.setTypeDetails((TypeDetails)q2Details);
    InMemoryFileSystems.recordExistingFile(q2Package.getLocation().resolve(SystemImageManager.SYS_IMG_NAME));
    // Add a file that indicates QEMU-2 support
    InMemoryFileSystems.recordExistingFile(q2Package.getLocation().resolve("kernel-ranchu"));

    // QEMU-2-64 image
    String q2_64Path = "system-images;android-q2-64;google_apis;x86";
    FakeLocalPackage q2_64Package = new FakeLocalPackage(q2_64Path, mSdkRoot.resolve("mySysImg3"));
    SysImgDetailsType q2_64Details = AndroidSdkHandler.getSysImgModule().createLatestFactory().createSysImgDetailsType();
    q2_64Details.getAbis().add(Abi.X86.toString());
    q2_64Details.getTags().add(IdDisplay.create("google_apis", "Google APIs"));
    q2_64Package.setTypeDetails((TypeDetails)q2_64Details);
    InMemoryFileSystems.recordExistingFile(q2_64Package.getLocation().resolve(SystemImageManager.SYS_IMG_NAME));
    // Add a file that indicates QEMU-2 support
    InMemoryFileSystems.recordExistingFile(q2_64Package.getLocation().resolve("kernel-ranchu-64"));

    packages.setLocalPkgInfos(ImmutableList.of(q1Package, q2Package, q2_64Package));
    FakeRepoManager mgr = new FakeRepoManager(mSdkRoot, packages);

    AndroidSdkHandler sdkHandler = new AndroidSdkHandler(mSdkRoot, avdLocation, mgr);

    FakeProgressIndicator progress = new FakeProgressIndicator();
    SystemImageManager systemImageManager = sdkHandler.getSystemImageManager(progress);

    ISystemImage q1Image =
      systemImageManager.getImageAt(Objects.requireNonNull(sdkHandler.getLocalPackage(q1Path, progress)).getLocation());
    ISystemImage q2Image =
      systemImageManager.getImageAt(Objects.requireNonNull(sdkHandler.getLocalPackage(q2Path, progress)).getLocation());
    ISystemImage q2_64Image =
      systemImageManager.getImageAt(Objects.requireNonNull(sdkHandler.getLocalPackage(q2_64Path, progress)).getLocation());

    assert q1Image != null;
    SystemImageDescription q1ImageDescription = new SystemImageDescription(q1Image);
    assert q2Image != null;
    SystemImageDescription q2ImageDescription = new SystemImageDescription(q2Image);
    assert q2_64Image != null;
    SystemImageDescription q2_64ImageDescription = new SystemImageDescription(q2_64Image);

    assertFalse("Should not support QEMU2", AvdManagerConnection.doesSystemImageSupportQemu2(q1ImageDescription));
    assertTrue("Should support QEMU2", AvdManagerConnection.doesSystemImageSupportQemu2(q2ImageDescription));
    assertTrue("Should support QEMU2", AvdManagerConnection.doesSystemImageSupportQemu2(q2_64ImageDescription));
  }

  // Note: This only tests a small part of startAvd(). We are not set up
  //       here to actually launch an Emulator instance.
  public void testStartAvdSkinned() throws Exception {
    MockLog log = new MockLog();

    // Create an AVD with a skin
    String skinnyAvdName = "skinnyAvd";
    Path skinnyAvdFolder = AvdInfo.getDefaultAvdFolder(mAvdManager, skinnyAvdName, false);
    Path skinFolder = mPrefsRoot.resolve("skinFolder");
    Files.createDirectories(skinFolder);

    AvdInfo skinnyAvd = mAvdManager.createAvd(
      skinnyAvdFolder,
      skinnyAvdName,
      mSystemImage,
      new OnDiskSkin(skinFolder),
      null,
      null,
      null,
      null,
      false,
      true,
      false);

    try {
      assert skinnyAvd != null;
      mAvdManagerConnection.asyncStartAvd(null, skinnyAvd, RequestType.DIRECT_DEVICE_MANAGER).get(4, TimeUnit.SECONDS);
      fail();
    }
    catch (ExecutionException expected) {
      assertTrue(expected.getCause().getMessage().contains("No emulator installed"));
    }
  }

  // Note: This only tests a small part of startAvd(). We are not set up here to actually launch an Emulator instance.
  public void testStartAvdSkinless() throws Exception {
    MockLog log = new MockLog();

    // Create an AVD without a skin
    String skinlessAvdName = "skinlessAvd";
    Path skinlessAvdFolder = AvdInfo.getDefaultAvdFolder(mAvdManager, skinlessAvdName, false);

    AvdInfo skinlessAvd = mAvdManager.createAvd(
      skinlessAvdFolder,
      skinlessAvdName,
      mSystemImage,
      null,
      null,
      null,
      null,
      null,
      false,
      true,
      false);

    try {
      assert skinlessAvd != null;
      mAvdManagerConnection.asyncStartAvd(null, skinlessAvd, RequestType.DIRECT_DEVICE_MANAGER).get(4, TimeUnit.SECONDS);
      fail();
    }
    catch (ExecutionException expected) {
      if (!expected.getCause().getMessage().contains("No emulator installed")) {
        throw new RuntimeException(expected.getCause());
      }
    }
  }

  public void testUserSettings() throws Exception {
    MockLog log = new MockLog();

    RepositoryPackages packages = new RepositoryPackages();

    // google api31 image
    String g31Path = "system-images;android-31;google_apis;x86_64";
    FakeLocalPackage g31Package = new FakeLocalPackage(g31Path, mSdkRoot.resolve("mySysImg"));
    SysImgDetailsType g31Details = AndroidSdkHandler.getSysImgModule().createLatestFactory().createSysImgDetailsType();
    g31Details.getTags().add(IdDisplay.create("google_apis", "Google APIs"));
    g31Details.getAbis().add(Abi.X86_64.toString());
    g31Package.setTypeDetails((TypeDetails)g31Details);
    InMemoryFileSystems.recordExistingFile(g31Package.getLocation().resolve(SystemImageManager.SYS_IMG_NAME));
    Files.createDirectories(g31Package.getLocation().resolve("data"));

    packages.setLocalPkgInfos(ImmutableList.of(g31Package));
    FakeRepoManager mgr = new FakeRepoManager(mSdkRoot, packages);
    AndroidSdkHandler sdkHandler =
      new AndroidSdkHandler(mSdkRoot, mAvdFolder, mgr);
    FakeProgressIndicator progress = new FakeProgressIndicator();
    SystemImageManager systemImageManager = sdkHandler.getSystemImageManager(progress);

    ISystemImage g31Image =
      systemImageManager.getImageAt(Objects.requireNonNull(sdkHandler.getLocalPackage(g31Path, progress)).getLocation());
    assert g31Image != null;
    SystemImageDescription g31ImageDescription = new SystemImageDescription(g31Image);

    DeviceManager devMgr = DeviceManager.createInstance(sdkHandler, new NoErrorsOrWarningsLogger());
    Device device = devMgr.getDevice("medium_phone", "Generic");

    Map<String, String> hardwareProperties = DeviceManager.getHardwareProperties(device);

    AvdInfo info = mAvdManagerConnection.createOrUpdateAvd(
      null,
      "testPhone",
      device,
      g31ImageDescription,
      ScreenOrientation.PORTRAIT,
      false,
      null,
      null,
      hardwareProperties,
      null,
      false);

    assertThat(info).isNotNull();
    assertThat(info.getUserSettings().get(PREFERRED_ABI)).isNull();

    Map<String, String> userSettings = new HashMap<>();
    userSettings.put(PREFERRED_ABI, Abi.X86_64.toString());
    info = mAvdManagerConnection.createOrUpdateAvd(
      null,
      "test7p6Foldable",
      device,
      g31ImageDescription,
      ScreenOrientation.PORTRAIT,
      false,
      null,
      null,
      hardwareProperties,
      userSettings,
      false);
    assertThat(info).isNotNull();
    assertThat(info.getUserSettings().get(PREFERRED_ABI)).isEqualTo(Abi.X86_64.toString());
<<<<<<< HEAD
=======
  }

  public void testStudioParams() {
    ProxyConfiguration.StaticProxyConfiguration config =
      ProxyConfiguration.proxy(ProxyConfiguration.ProxyProtocol.HTTP, "proxy.com", 80, "");
    ProxyCredentialStore.getInstance().setCredentials("proxy.com", 80, new Credentials("myuser", "hunter2"), false);

    List<String> params = AvdManagerConnectionKt.toStudioParams(config, ProxyCredentialStore.getInstance());
    assertThat(params).containsExactly("http.proxyHost=proxy.com", "http.proxyPort=80", "proxy.authentication.username=myuser",
                                       "proxy.authentication.password=hunter2");
>>>>>>> 8b7d83e8
  }

  private static void recordGoogleApisSysImg23(Path sdkRoot) {
    InMemoryFileSystems.recordExistingFile(sdkRoot.resolve("system-images/android-23/google_apis/x86_64/system.img"));
    InMemoryFileSystems.recordExistingFile(sdkRoot.resolve("system-images/android-23/google_apis/x86_64/" + AvdManager.USERDATA_IMG),
                                           "Some dummy info");
    InMemoryFileSystems.recordExistingFile(sdkRoot.resolve("system-images/android-23/google_apis/x86_64/package.xml"),
                           "<?xml version=\"1.0\" encoding=\"UTF-8\" standalone=\"yes\"?>"
                           + "<ns3:sdk-sys-img "
                           + "xmlns:ns3=\"http://schemas.android.com/sdk/android/repo/sys-img2/01\">"
                           + "<localPackage path=\"system-images;android-23;google_apis;x86_64\">"
                           + "<type-details xmlns:xsi=\"http://www.w3.org/2001/XMLSchema-instance\" "
                           + "xsi:type=\"ns3:sysImgDetailsType\"><api-level>23</api-level>"
                           + "<tag><id>google_apis</id><display>Google APIs</display></tag>"
                           + "<vendor><id>google</id><display>Google Inc.</display></vendor>"
                           + "<abi>x86_64</abi></type-details><revision><major>9</major></revision>"
                           + "<display-name>Google APIs Intel x86 Atom_64 System Image</display-name>"
                           + "</localPackage></ns3:sdk-sys-img>\n");
  }

  private static void recordEmulatorVersion_23_4_5(Path sdkRoot) {
    // This creates two 'package' directories.
    // We do not create a valid Emulator executable, so tests expect
    // a failure when they try to launch the Emulator.
    InMemoryFileSystems.recordExistingFile(sdkRoot.resolve("emulator/package.xml"),
                           "<?xml version=\"1.0\" encoding=\"UTF-8\" standalone=\"yes\"?>"
                           + "<ns2:repository xmlns:ns2=\"http://schemas.android.com/repository/android/common/01\""
                           + "                xmlns:ns3=\"http://schemas.android.com/repository/android/generic/01\">"
                           + "  <localPackage path=\"emulator\">"
                           + "    <type-details xmlns:xsi=\"http://www.w3.org/2001/XMLSchema-instance\""
                           + "        xsi:type=\"ns3:genericDetailsType\"/>"
                           + "    <revision><major>23</major><minor>4</minor><micro>5</micro></revision>"
                           + "    <display-name>Google APIs Intel x86 Atom_64 System Image</display-name>"
                           + "  </localPackage>"
                           + "</ns2:repository>");
    InMemoryFileSystems.recordExistingFile(sdkRoot.resolve("tools/package.xml"),
                           "<?xml version=\"1.0\" encoding=\"UTF-8\" standalone=\"yes\"?>"
                           + "<ns2:repository xmlns:ns2=\"http://schemas.android.com/repository/android/common/01\""
                           + "                xmlns:ns3=\"http://schemas.android.com/repository/android/generic/01\">"
                           + "  <localPackage path=\"tools\">"
                           + "    <type-details xmlns:xsi=\"http://www.w3.org/2001/XMLSchema-instance\""
                           + "        xsi:type=\"ns3:genericDetailsType\"/>"
                           + "    <revision><major>23</major><minor>4</minor><micro>5</micro></revision>"
                           + "    <display-name>Google APIs Intel x86 Atom_64 System Image</display-name>"
                           + "  </localPackage>"
                           + "</ns2:repository>");
  }

  private static void recordEmulatorHardwareProperties(Path sdkRoot) {
    InMemoryFileSystems.recordExistingFile(sdkRoot.resolve("emulator/lib/hardware-properties.ini"),
                           "name        = sdcard.size\n"
                           + "type        = diskSize\n"
                           + "default     = 800M\n"
                           + "abstract    = SD Card Image Size\n"
                           + "# Data partition size.\n"
                           + "name        = disk.dataPartition.size\n"
                           + "type        = diskSize\n"
                           + "default     = 2G\n"
                           + "abstract    = Ideal size of data partition\n");
  }
}<|MERGE_RESOLUTION|>--- conflicted
+++ resolved
@@ -60,12 +60,9 @@
 import com.android.tools.idea.avdmanager.AvdLaunchListener.RequestType;
 import com.android.utils.NullLogger;
 import com.google.common.collect.ImmutableList;
-<<<<<<< HEAD
-=======
 import com.intellij.credentialStore.Credentials;
 import com.intellij.util.net.ProxyConfiguration;
 import com.intellij.util.net.ProxyCredentialStore;
->>>>>>> 8b7d83e8
 import java.io.IOException;
 import java.nio.file.Files;
 import java.nio.file.Path;
@@ -535,8 +532,6 @@
       false);
     assertThat(info).isNotNull();
     assertThat(info.getUserSettings().get(PREFERRED_ABI)).isEqualTo(Abi.X86_64.toString());
-<<<<<<< HEAD
-=======
   }
 
   public void testStudioParams() {
@@ -547,7 +542,6 @@
     List<String> params = AvdManagerConnectionKt.toStudioParams(config, ProxyCredentialStore.getInstance());
     assertThat(params).containsExactly("http.proxyHost=proxy.com", "http.proxyPort=80", "proxy.authentication.username=myuser",
                                        "proxy.authentication.password=hunter2");
->>>>>>> 8b7d83e8
   }
 
   private static void recordGoogleApisSysImg23(Path sdkRoot) {
