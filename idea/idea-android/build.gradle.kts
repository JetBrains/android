
apply { plugin("kotlin") }

dependencies {
    compileOnly(project(":kotlin-reflect-api"))
    compile(project(":compiler:util"))
    compile(project(":compiler:light-classes"))
    compile(project(":compiler:frontend"))
    compile(project(":compiler:frontend.java"))
    compile(project(":idea"))
    compile(project(":idea:idea-jvm"))
    compile(project(":idea:idea-core"))
    compile(project(":idea:ide-common"))
    compile(project(":idea:idea-gradle"))

    compile(ideaSdkDeps("openapi", "idea"))
    compile(ideaPluginDeps("gradle-api", plugin = "gradle"))
<<<<<<< HEAD
    compile(ideaPluginDeps("android", "android-common", "sdklib", "sdk-common", "sdk-tools", "layoutlib-api", plugin = "android"))
=======
    compile(
        ideaPluginDeps(
            "android",
            "android-common",
            "build-common",
            "android-base-common",
            "sdklib",
            "sdk-common",
            "sdk-tools",
            "layoutlib-api",
            plugin = "android"
        )
    )
>>>>>>> 8b17fcad
    compile(preloadedDeps("dx", subdir = "android-5.0/lib"))
    compile(ideaSdkDeps("android-base-common"))

    testCompile(projectDist(":kotlin-test:kotlin-test-jvm"))
    testCompile(project(":idea:idea-test-framework")) { isTransitive = false }
    testCompile(project(":plugins:lint")) { isTransitive = false }
    testCompile(project(":idea:idea-jvm"))
    testCompile(projectTests(":compiler:tests-common"))
    testCompile(projectTests(":idea"))
    testCompile(projectTests(":idea:idea-gradle"))
    testCompile(ideaPluginDeps("properties", plugin = "properties"))
    testCompile(ideaSdkDeps("gson"))
    testCompile(commonDep("junit:junit"))
    testCompile(ideaPluginDeps("build-common", plugin = "android"))

    testRuntime(projectDist(":kotlin-reflect"))
    testRuntime(project(":plugins:android-extensions-ide"))
    testRuntime(project(":plugins:kapt3-idea"))
    testRuntime(project(":sam-with-receiver-ide-plugin"))
    testRuntime(project(":noarg-ide-plugin"))
    testRuntime(project(":allopen-ide-plugin"))
    testRuntime(ideaSdkDeps("resources"))
    testRuntime(ideaSdkDeps("*.jar"))
    testRuntime(ideaPluginDeps("idea-junit", "resources_en", plugin = "junit"))
    testRuntime(ideaPluginDeps("IntelliLang", plugin = "IntelliLang"))
    testRuntime(ideaPluginDeps("jcommander", "testng", "testng-plugin", "resources_en", plugin = "testng"))
    testRuntime(ideaPluginDeps("copyright", plugin = "copyright"))
    testRuntime(ideaPluginDeps("properties", "resources_en", plugin = "properties"))
    testRuntime(ideaPluginDeps("java-i18n", plugin = "java-i18n"))
    testRuntime(ideaPluginDeps("*.jar", plugin = "gradle"))
    testRuntime(ideaPluginDeps("*.jar", plugin = "Groovy"))
    testRuntime(ideaPluginDeps("coverage", "jacocoant", plugin = "coverage"))
    testRuntime(ideaPluginDeps("java-decompiler", plugin = "java-decompiler"))
    //testRuntime(ideaPluginDeps("*.jar", plugin = "maven"))
    testRuntime(ideaPluginDeps("*.jar", plugin = "android"))
    testRuntime(ideaPluginDeps("*.jar", plugin = "smali"))
}

sourceSets {
    "main" { projectDefault() }
    "test" { projectDefault() }
}

projectTest {
    workingDir = rootDir
}

testsJar {}
<|MERGE_RESOLUTION|>--- conflicted
+++ resolved
@@ -15,15 +15,11 @@
 
     compile(ideaSdkDeps("openapi", "idea"))
     compile(ideaPluginDeps("gradle-api", plugin = "gradle"))
-<<<<<<< HEAD
-    compile(ideaPluginDeps("android", "android-common", "sdklib", "sdk-common", "sdk-tools", "layoutlib-api", plugin = "android"))
-=======
     compile(
         ideaPluginDeps(
             "android",
             "android-common",
             "build-common",
-            "android-base-common",
             "sdklib",
             "sdk-common",
             "sdk-tools",
@@ -31,7 +27,6 @@
             plugin = "android"
         )
     )
->>>>>>> 8b17fcad
     compile(preloadedDeps("dx", subdir = "android-5.0/lib"))
     compile(ideaSdkDeps("android-base-common"))
 
