<idea-plugin>
    <extensions defaultExtensionNs="com.intellij">
<<<<<<< HEAD
        <externalAnnotator language="kotlin" implementationClass="org.jetbrains.android.inspections.lint.AndroidLintExternalAnnotator"/>
        
        <projectService serviceInterface="org.jetbrains.uast.kotlin.KotlinUastBindingContextProviderService"
                        serviceImplementation="org.jetbrains.uast.kotlin.internal.IdeaKotlinUastBindingContextProviderService"/>
    </extensions>
=======
        <externalAnnotator language="kotlin" implementationClass="org.jetbrains.android.inspections.klint.AndroidLintExternalAnnotator"/>
>>>>>>> 959e3f78

    <extensions defaultExtensionNs="org.jetbrains.uast">
        <uastLanguagePlugin implementation="org.jetbrains.uast.kotlin.KotlinUastLanguagePlugin"/>
    </extensions>
</idea-plugin><|MERGE_RESOLUTION|>--- conflicted
+++ resolved
@@ -1,16 +1,5 @@
 <idea-plugin>
     <extensions defaultExtensionNs="com.intellij">
-<<<<<<< HEAD
         <externalAnnotator language="kotlin" implementationClass="org.jetbrains.android.inspections.lint.AndroidLintExternalAnnotator"/>
-        
-        <projectService serviceInterface="org.jetbrains.uast.kotlin.KotlinUastBindingContextProviderService"
-                        serviceImplementation="org.jetbrains.uast.kotlin.internal.IdeaKotlinUastBindingContextProviderService"/>
-    </extensions>
-=======
-        <externalAnnotator language="kotlin" implementationClass="org.jetbrains.android.inspections.klint.AndroidLintExternalAnnotator"/>
->>>>>>> 959e3f78
-
-    <extensions defaultExtensionNs="org.jetbrains.uast">
-        <uastLanguagePlugin implementation="org.jetbrains.uast.kotlin.KotlinUastLanguagePlugin"/>
     </extensions>
 </idea-plugin>