/*
 * Copyright (C) 2013 The Android Open Source Project
 *
 * Licensed under the Apache License, Version 2.0 (the "License");
 * you may not use this file except in compliance with the License.
 * You may obtain a copy of the License at
 *
 *      http://www.apache.org/licenses/LICENSE-2.0
 *
 * Unless required by applicable law or agreed to in writing, software
 * distributed under the License is distributed on an "AS IS" BASIS,
 * WITHOUT WARRANTIES OR CONDITIONS OF ANY KIND, either express or implied.
 * See the License for the specific language governing permissions and
 * limitations under the License.
 */

# This script relies on NSIS 3.0 (currently 3.0b2), with the UAC, FindProc
# and Nsis7z plugins

# IMPORTANT: to run this script, the defines DIR_SRC and DIR_SDK (if BUNDLE_SDK
# is set) must exist and point to the absolute path where those components can
# be found.
#
# This should look like the following:
#   $DIR_SRC\android-studio\
#   $DIR_SDK\android-sdk.7z
#
# DIR_SRC and DIR_SDK can be set to the same location.

# If uncommented, DRY_RUN visits every page but doesn't actually install
# anything.
#!define DRY_RUN

# If uncommented, this script will build an intermediate uninstall_builder.exe
# which generates an uninstaller when run. This extra step allows us to sign the
# uninstaller. See also: http://nsis.sourceforge.net/Signing_an_Uninstaller
# NOTE: Be sure to run uninstall_builder.exe from the same working directory
# that contains this script so the final uninstaller is put in the right
# location.
#!define UNINSTALL_BUILDER

# If uncommented, bundle the SDK with the installer. This adds ~500MB to the
# installer's size.
#!define BUNDLE_SDK

# If uncommented, bundle the Microsoft redistributables with the installer.
# This is a dependency we hope to remove, eventually, after we rebuild all tool
# exes so they statically link MSVC++ libraries instead of loading them
# dynamically.
#!define DIR_MSREDIST ..\..\..\microsoft

Unicode true

!define APP_NAME "Android Studio"
Name "${APP_NAME}"

!ifndef DRY_RUN && UNINSTALL_BUILDER
    !ifndef DIR_SRC
        !warning "DIR_SRC should be defined! This script won't work without it."
        CompileErrorOnPurpose
    !endif

    !ifdef BUNDLE_SDK
        !ifndef DIR_SDK
            !warning "DIR_SDK should be defined! This script won't work without it."
            CompileErrorOnPurpose
        !endif
    !endif
!endif

!ifndef UNINSTALL_BUILDER
# Via the UAC plugin, we start our installer as a user process, collect
# information about the current user, and then elevate to an admin installer.
# See http://nsis.sourceforge.net/UAC_plug-in for details
RequestExecutionLevel user
!else
RequestExecutionLevel admin # The uninstaller always runs in admin mode
!endif

# General Symbol Definitions
!define REGKEY "SOFTWARE\${APP_NAME}"

!define EXE_NAME_32 "studio.exe"
!define EXE_NAME_64 "studio64.exe"

!define USER_ADMIN_HANDOFF_FILE "inst_user_settings.tmp"

!define DEFAULT_STUDIO_PATH "$PROGRAMFILES\Android\Android Studio"
!define FALLBACK_STUDIO_PATH "C:\Android\Android Studio"
!define DEFAULT_SDK_PATH "$PROFILE\AppData\Local\Android\sdk"
!define FALLBACK_SDK_PATH "C:\Android\sdk"
!define ANDROID_USER_SETTINGS "$PROFILE\.android"
!define BAD_CHARS '?%*:|"<>!;'

!define VERSION_MAJOR 2024
<<<<<<< HEAD
!define VERSION_MINOR 2
=======
!define VERSION_MINOR 3
>>>>>>> 8b7d83e8
!define VERSION ${VERSION_MAJOR}.${VERSION_MINOR}
!define VENDOR Android
!define COMPANY "Google LLC"
!define URL http://developer.android.com

# MUI Symbol Definitions
!define MUI_ICON "assets\studio-inst.ico"
!ifndef DRY_RUN
# Abort normally, but dry runs are for testing, and we often want to test,
# quit, and iterate in that case, so don't slow us down then.
!define MUI_ABORTWARNING
!endif
!define MUI_FINISHPAGE_NOAUTOCLOSE
!define MUI_HEADERIMAGE
!define MUI_HEADERIMAGE_BITMAP "assets\header.bmp"
!define MUI_WELCOMEFINISHPAGE_BITMAP "assets\sidebar.bmp"
!define MUI_STARTMENUPAGE_REGISTRY_ROOT HKLM
!define MUI_STARTMENUPAGE_REGISTRY_KEY "${REGKEY}"
!define MUI_STARTMENUPAGE_REGISTRY_VALUENAME StartMenuGroup
!define MUI_STARTMENUPAGE_DEFAULTFOLDER "${APP_NAME}"
!define MUI_FINISHPAGE_RUN
!define MUI_FINISHPAGE_RUN_TEXT "Start ${APP_NAME}"
!define MUI_FINISHPAGE_RUN_FUNCTION s_StartApp
!define MUI_UNICON ${MUI_ICON} # Our studio install icon is generic, so just re-use it for uninstall
!define MUI_UNFINISHPAGE_NOAUTOCLOSE

# Included files
!include UAC.nsh
!include Sections.nsh
!include MUI2.nsh
!include x64.nsh
!include LogicLib.nsh
!include WinVer.nsh
!include nsDialogs.nsh
!include StrFunc.nsh
!include FileFunc.nsh
!include StrContains.nsh
!include TimeStamp.nsh

# StrFunc.nsh requires priming the commands which actually get used later
${StrRep}
${StrStr}

# Helper defines for Sections.nsh
!define SelectSection '!insertmacro SelectSection'
!define UnselectSection '!insertmacro UnselectSection'

# Installer attributes
!ifndef UNINSTALL_BUILDER
OutFile setup.exe
!else
OutFile "uninstall_builder.exe"
SetCompress off
!endif
CRCCheck on
XPStyle on
BrandingText " " # Branding footer disabled
ShowInstDetails hide
ShowUninstDetails hide
ManifestDPIAware true

# Right-click installer .exe -> Properties -> Details
VIProductVersion ${VERSION}.0.0
VIAddVersionKey ProductName "${APP_NAME}"
VIAddVersionKey ProductVersion "${VERSION}"
VIAddVersionKey CompanyName "${COMPANY}"
VIAddVersionKey CompanyWebsite "${URL}"
VIAddVersionKey FileVersion "${VERSION}"
VIAddVersionKey FileDescription ""
VIAddVersionKey LegalCopyright ""
ShowUninstDetails hide

# Variables
Var s_DefaultSdkPath
Var s_UserSettingsPath
Var s_SystemMemoryMB
Var s_SystemMemoryGB
Var s_StudioPath
Var s_SdkPath
Var s_InstallSdk # 0 (skip install) or non-zero (include install)
Var s_SdkReferencePath # Path where we installed the latest SDK to. Will be
                       # different from s_SdkPath if user asks to use an
                       # existing SDK.

Var s_SkipAndroidLicense # If 1, skip the license (we saw it already)

Var s_StartMenuGroup

# Page definitions
# Generated by CoolSoft NSIS Dialog Designer
!include PageDefns\UninstallPreviousPage.nsdinc
!include PageDefns\AndroidSdkPage.nsdinc
!include PageDefns\InstallDirsPage.nsdinc

# ---------- Pages -------------------------------------------

Page custom fnc_UninstallPreviousPage_ShowIfNecessary func_UninstallPreviousPage_Leave

# Installer pages
!insertmacro MUI_PAGE_WELCOME

!define MUI_PAGE_CUSTOMFUNCTION_PRE s_ComponentsPagePre
!define MUI_PAGE_CUSTOMFUNCTION_LEAVE s_ComponentsPageLeave
!insertmacro MUI_PAGE_COMPONENTS

!define MUI_PAGE_CUSTOMFUNCTION_PRE s_AndroidLicensePagePre
!define MUI_PAGE_CUSTOMFUNCTION_LEAVE s_AndroidLicensePageLeave
!insertmacro MUI_PAGE_LICENSE licenses/android.txt

Page custom fnc_AndroidSdkPage_ShowIfNecessary fnc_AndroidSdkPage_Leave

Page custom fnc_InstallDirsPage_Show fnc_InstallDirsPage_Leave

!insertmacro MUI_PAGE_STARTMENU Application $s_StartMenuGroup

!insertmacro MUI_PAGE_INSTFILES

!insertmacro MUI_PAGE_FINISH

# Uninstaller pages
!insertmacro MUI_UNPAGE_COMPONENTS

!define MUI_UNCONFIRMPAGE_TEXT_TOP "Click uninstall to begin the process."
!define MUI_PAGE_CUSTOMFUNCTION_LEAVE un.s_ConfirmPageLeave
!insertmacro MUI_UNPAGE_CONFIRM

!insertmacro MUI_UNPAGE_INSTFILES

# Installer languages
!insertmacro MUI_LANGUAGE English

# ---------- Sections ----------------------------------------

# Hide a section and make sure it's unselected
!macro EXCLUDE_SECTION SECTION_ID
    # In NSIS, the way you hide a section is by clearing its text
    ${UnselectSection} ${SECTION_ID}
    SectionSetText ${SECTION_ID} ""
!macroend

# Requires the user to stop Studio, if it's running, or else we should abort.
# It's expected that this macro should be used in onInit functions.
!macro STOP_STUDIO_PROCESS
    StrCpy $R2 1 # This var means continue looping. Set to 0 to escape.
    ${DoWhile} $R2 == 1
        FindProcDLL::FindProc ${EXE_NAME_32} # Sets $R0 to 1 if found
        StrCpy $R1 $R0
        FindProcDLL::FindProc ${EXE_NAME_64}

        ${If} $R0 != 1
        ${AndIf} $R1 != 1
            StrCpy $R2 0
        ${Else}
            MessageBox MB_OKCANCEL "Android Studio is currently running. \
            Please exit the application and press OK to continue with the installation."\
            IDOK tryagain IDCANCEL 0
                MessageBox MB_OK "Uninstalling Android Studio has been aborted. Please try again later."
                Abort
            tryagain:
        ${EndIf}
    ${Loop}
!macroend

# Installer sections
Section "Android Studio" SectionStudio
    SectionIn RO # Can't deselect this section

    !ifndef DRY_RUN && UNINSTALL_BUILDER

    SetOutPath $s_StudioPath
    SetOverwrite on

    File /r "${DIR_SRC}\android-studio\*"

    !endif # DRY_RUN && UNINSTALL_BUILDER
SectionEnd

!ifdef BUNDLE_SDK
Section "Android SDK" SectionSdk
    # Final size on disk: 2.2+GB. Add size until components page shows 2.3GB
    AddSize 1930000

    !ifndef DRY_RUN && UNINSTALL_BUILDER

    SetOutPath $TEMP
    SetOverwrite on

    SetCompress off
    File "${DIR_SDK}\android-sdk.7z"
    SetCompress auto

    ${If} $s_InstallSdk != 0
        StrCpy $s_SdkReferencePath "$s_SdkPath"
        StrCpy $R0 "Extracting Android SDK... %s"
    ${Else}
        StrCpy $s_SdkReferencePath "$TEMP\Android Sdk"
        # Should be rare, but perhaps a reference SDK was left over from a previous install
        RMDir /r $s_SdkReferencePath
        StrCpy $R0 "Preparing reference SDK for Android Studio first launch... %s"
    ${EndIf}

    SetOutPath "$s_SdkReferencePath"
    Nsis7z::ExtractWithDetails "$TEMP\android-sdk.7z" "$R0"
    Delete "$TEMP\android-sdk.7z"

    !endif # DRY_RUN && UNINSTALL_BUILDER
SectionEnd
!endif # BUNDLE_SDK

Section "Android Virtual Device" SectionAvd
    # Dummy section for AVD creation. We actually don't do anything here but
    # hand off the work to the Studio first run wizard. See SectionFirstRun.
    AddSize 1048576 # == 1GB. AVD creation creates a 1GB virtual device.
SectionEnd



# MS VC Redistributable
Section -Redist SectionRedist
    !ifdef DIR_MSREDIST
    !ifndef DRY_RUN && UNINSTALL_BUILDER

    SetOutPath $TEMP

    # Always add the VS.Net 2008 and 2010 redistributable CRT installers, relative to this script
    # Note: /q:a is "almost silent with progress bar", /q is totally silent but might
    # still display an EULA & install page on some systems.
    File ${DIR_MSREDIST}\vcredist_x86_2008.exe
    ExecWait '"$TEMP\vcredist_x86_2008.exe" /q:a'
    Delete /REBOOTOK "$TEMP\vcredist_x86_2008.exe"

    ${If} ${RunningX64}
        File ${DIR_MSREDIST}\vcredist_x64_2008.exe
        ExecWait '"$TEMP\vcredist_x64_2008.exe" /q:a'
        Delete /REBOOTOK "$TEMP\vcredist_x64_2008.exe"
    ${EndIf}

    File ${DIR_MSREDIST}\vcredist_x86_2010.exe
    ExecWait '"$TEMP\vcredist_x86_2010.exe" /passive /norestart /showfinalerror'
    Delete /REBOOTOK "$TEMP\vcredist_x86_2010.exe"

    ${If} ${RunningX64}
        File ${DIR_MSREDIST}\vcredist_x64_2010.exe
        ExecWait '"$TEMP\vcredist_x64_2010.exe" /passive /norestart /showfinalerror'
        Delete /REBOOTOK "$TEMP\vcredist_x64_2010.exe"
    ${EndIf}

    !endif # DRY_RUN && UNINSTALL_BUILDER
    !endif # DIR_MSREDIST
SectionEnd

Section -Post SectionSystem
    !ifndef DRY_RUN && UNINSTALL_BUILDER

    WriteRegStr HKLM "${REGKEY}" Path $s_StudioPath
    SetOutPath $s_StudioPath

    !insertmacro MUI_STARTMENU_WRITE_BEGIN Application
    SetOutPath $SMPROGRAMS\$s_StartMenuGroup

    ${If} ${RunningX64}
        CreateShortcut "$SMPROGRAMS\$s_StartMenuGroup\${APP_NAME}.lnk" "$s_StudioPath\bin\${EXE_NAME_64}"
    ${Else}
        CreateShortcut "$SMPROGRAMS\$s_StartMenuGroup\${APP_NAME}.lnk" "$s_StudioPath\bin\${EXE_NAME_32}"
    ${EndIf}

    !insertmacro MUI_STARTMENU_WRITE_END

    WriteRegStr HKLM "SOFTWARE\Microsoft\Windows\CurrentVersion\Uninstall\${APP_NAME}" DisplayName "${APP_NAME}"
    WriteRegStr HKLM "SOFTWARE\Microsoft\Windows\CurrentVersion\Uninstall\${APP_NAME}" DisplayVersion "${VERSION}"
    WriteRegStr HKLM "SOFTWARE\Microsoft\Windows\CurrentVersion\Uninstall\${APP_NAME}" Publisher "${COMPANY}"
    WriteRegStr HKLM "SOFTWARE\Microsoft\Windows\CurrentVersion\Uninstall\${APP_NAME}" URLInfoAbout "${URL}"
    WriteRegStr HKLM "SOFTWARE\Microsoft\Windows\CurrentVersion\Uninstall\${APP_NAME}" DisplayIcon "$s_StudioPath\bin\${EXE_NAME_32}"
    WriteRegStr HKLM "SOFTWARE\Microsoft\Windows\CurrentVersion\Uninstall\${APP_NAME}" UninstallString $s_StudioPath\uninstall.exe
    WriteRegDWORD HKLM "SOFTWARE\Microsoft\Windows\CurrentVersion\Uninstall\${APP_NAME}" NoModify 1
    WriteRegDWORD HKLM "SOFTWARE\Microsoft\Windows\CurrentVersion\Uninstall\${APP_NAME}" NoRepair 1

    WriteRegStr HKLM "${REGKEY}" SdkPath "$s_SdkPath"
    WriteRegStr HKLM "${REGKEY}" UserSettingsPath "$s_UserSettingsPath"
    WriteRegStr HKLM "${REGKEY}" InstallSdk "$s_InstallSdk"

    !endif # DRY_RUN && UNINSTALL_BUILDER
SectionEnd

Section -FirstRun SectionFirstRun
    !ifndef DRY_RUN && UNINSTALL_BUILDER

    StrCpy $R9 "false" # Set $R9 to [true|false] if Studio should create an AVD
    SectionGetFlags ${SectionAvd} $R8
    IntOp $R8 $R8 & ${SF_SELECTED}
    ${If} $R8 != 0
        StrCpy $R9 "true"
    ${EndIf}

    ${TimeStamp} $R7

    # Write out the installer->studio handoff file into the user's .android directory
    SetOutPath $PROFILE
    SetOverwrite on

    CreateDirectory "$s_UserSettingsPath\studio"
    CreateDirectory "$s_UserSettingsPath\studio\installer"
    FileOpen $R0 "$s_UserSettingsPath\studio\installer\firstrun.data" w
    # Even though NSIS is writing out UTF16LE, it doesn't provide an option to write out a BOM,
    # which means our file would open incorrectly in a lot of editors. So, we do it ourselves.
    # The BOM for UTF16LE is FFFE. http://en.wikipedia.org/wiki/Byte_order_mark
    FileWriteByte $R0 255
    FileWriteByte $R0 254
    FileWriteUTF16LE $R0 "# This file's encoding is UTF-16LE. If modified, preserve the encoding!$\r$\n"
    FileWriteUTF16LE $R0 "$\r$\n"
    FileWriteUTF16LE $R0 "# Location of the user's Android SDK$\r$\n"
    FileWriteUTF16LE $R0 "androidsdk.dir=$s_SdkPath$\r$\n"
    FileWriteUTF16LE $R0 "$\r$\n"
    FileWriteUTF16LE $R0 "# Location of a reference Android SDK that just has the latest files$\r$\n"
    FileWriteUTF16LE $R0 "androidsdk.repo=$s_SdkReferencePath$\r$\n"
    FileWriteUTF16LE $R0 "$\r$\n"
    FileWriteUTF16LE $R0 "# If true, create a default AVD with optimized settings$\r$\n"
    FileWriteUTF16LE $R0 "create.avd=$R9$\r$\n"
    FileWriteUTF16LE $R0 "$\r$\n"
    FileWriteUTF16LE $R0 "# The UTC timestamp when this installer ran$\r$\n"
    FileWriteUTF16LE $R0 "install.timestamp=$R7$\r$\n"

    FileWriteUTF16LE $R0 "$\r$\n"
    FileWriteUTF16LE $R0 "# The installed version of studio$\r$\n"
    FileOpen $R1 "$EXEDIR\version" R
    FileRead $R1 $R2
    FileClose $R1
    FileWriteUTF16LE $R0 "studio.version=$R2$\r$\n"

    FileClose $R0

    !endif # DRY_RUN && UNINSTALL_BUILDER
SectionEnd


# Uninstaller sections
Section "un.Android Studio" UNSectionStudio
    SectionIn RO # Can't deselect this section

    !ifndef DRY_RUN

    # Don't set REBOOTOK here, or else we may end up installing a new version
    # of Android Studio in this path which gets removed on reboot!
    RmDir /r $s_StudioPath

    !endif # DRY_RUN
SectionEnd

Section "un.Android SDK" UNSectionSdk
    !ifndef DRY_RUN
    RmDir /r /REBOOTOK $s_SdkPath
    !endif # DRY_RUN
SectionEnd

Section -un.FirstRun UNSectionFirstRun
    !ifndef DRY_RUN
        RmDir /r /REBOOTOK "$s_UserSettingsPath\studio\installer"
        RmDir "$s_UserSettingsPath\studio" # Remove if empty
    !endif
SectionEnd

Section "un.Android User Settings" UNSectionUserSettings
    !ifndef DRY_RUN
        RmDir /r /REBOOTOK "${ANDROID_USER_SETTINGS}\"
    !endif
SectionEnd

Section -un.Post UNSectionSystem
    !ifndef DRY_RUN

    DeleteRegKey HKLM "SOFTWARE\Microsoft\Windows\CurrentVersion\Uninstall\${APP_NAME}"
    DeleteRegValue HKLM "${REGKEY}" StartMenuGroup
    DeleteRegValue HKLM "${REGKEY}" Path
    # We don't add JdkPath anymore, but left in case we uninstall an old version
    DeleteRegValue HKLM "${REGKEY}" JdkPath
    DeleteRegValue HKLM "${REGKEY}" SdkPath
    DeleteRegValue HKLM "${REGKEY}" InstallSdk
    DeleteRegValue HKLM "${REGKEY}" UserSettingsPath

    DeleteRegKey /IfEmpty HKLM "${REGKEY}"

    Delete /REBOOTOK "$SMPROGRAMS\$s_StartMenuGroup\${APP_NAME}.lnk"
    RmDir  /REBOOTOK "$SMPROGRAMS\$s_StartMenuGroup"

    !endif # DRY_RUN
SectionEnd

# If you add a new uninstall section, and it shouldn't be run if all we're doing
# is overwriting an existing version of Studio, then update the logic in
# un.onInit to exclude the section from running in silent mode.

!insertmacro MUI_FUNCTION_DESCRIPTION_BEGIN
  !insertmacro MUI_DESCRIPTION_TEXT ${SectionStudio} \
    "The Android developer environment to design and develop your app for \
    Android."
!ifdef BUNDLE_SDK
  !insertmacro MUI_DESCRIPTION_TEXT ${SectionSdk} \
    "The collection of Android platform APIs, tools and utilities that enables \
    you to debug, profile, and compile your app."
!endif
  !insertmacro MUI_DESCRIPTION_TEXT ${SectionAvd} \
    "A preconfigured and optimized Android Virtual Device for app testing on \
    the emulator.  (Recommended)"
!insertmacro MUI_FUNCTION_DESCRIPTION_END

!insertmacro MUI_UNFUNCTION_DESCRIPTION_BEGIN
  !insertmacro MUI_DESCRIPTION_TEXT ${UNSectionStudio} \
    "The Android developer environment to design and develop your app for \
    Android."
  !insertmacro MUI_DESCRIPTION_TEXT ${UNSectionSdk} \
    "The collection of Android platform APIs, tools and utilities that enables \
    you to debug, profile, and compile your app."
  !insertmacro MUI_DESCRIPTION_TEXT ${UNSectionUserSettings} \
    "A folder that contains your saved Android Virtual Devices (AVDs), Android \
    SDK caches, and, potentially, app signing keystores."
!insertmacro MUI_UNFUNCTION_DESCRIPTION_END

# ---------- Functions ---------------------------------------

# Returns 1 if PATH contains only valid chars, 0 otherwise. If INCLUDE_SPACE is 1, consider space an invalid char
Var validPath_path
Var validPath_includeSpace
Var validPath_badChars

Function fnc_ValidPath
    Pop $validPath_includeSpace
    Pop $validPath_path
    Push $R0
    StrLen $R0 $validPath_path
    StrCpy $validPath_path $validPath_path $R0 2 ; Skip c:
    ${If} $validPath_includeSpace == 0
        StrCpy $validPath_badChars '${BAD_CHARS}'
    ${Else}
        StrCpy $validPath_badChars ' ${BAD_CHARS}'
    ${EndIf}
    ${StrContainsAnyOf} $R0 $validPath_path $validPath_badChars
    Exch $R0
FunctionEnd
!macro fnc_ValidPath VAR PATH INCLUDE_SPACE
    Push `${PATH}`
    Push `${INCLUDE_SPACE}`
    call fnc_ValidPath
    Pop `${VAR}`
!macroend
!define fnc_ValidPath "!insertmacro fnc_ValidPath"


# Returns DEFAULT if it contains none of $BAD_CHARS (or space if INCLUDE_SPACE = 1) otherwise returns FALLBACK
Var defaultPath_default
Var defaultPath_fallback
Var defaultPath_includeSpace

Function fnc_DefaultPath
    Pop $defaultPath_includeSpace
    Pop $defaultPath_fallback
    Pop $defaultPath_default
    Push $R0
    ${fnc_ValidPath} $R0 $defaultPath_default $defaultPath_includeSpace
    ${If} $R0 == 0
        Push $defaultPath_default
    ${Else}
        Push $defaultPath_fallback
    ${EndIf}
    Exch
    Pop $R0
FunctionEnd
!macro fnc_DefaultPath VAR DEFAULT FALLBACK INCLUDE_SPACE
    Push `${DEFAULT}`
    Push `${FALLBACK}`
    Push `${INCLUDE_SPACE}`
    call fnc_DefaultPath
    Pop `${VAR}`
!macroend
!define fnc_DefaultPath "!insertmacro fnc_DefaultPath"


# Elevate the installer from user to admin priveleges, passing along some values
# from one process to the other via a temporarily created file.
!macro ELEVATE_PROCESS

# Hand off data from the user account to the admin account using the HKCU
# (Current User) registry
${IfNot} ${UAC_IsAdmin}
    FileOpen $R0 ${USER_ADMIN_HANDOFF_FILE} w
    ${fnc_DefaultPath} $s_DefaultSdkPath "${DEFAULT_SDK_PATH}" "${FALLBACK_SDK_PATH}" 1
    FileWriteUTF16LE $R0 $s_DefaultSdkPath
    FileWriteUTF16LE $R0 "$\r$\n"
    FileWriteUTF16LE $R0 ${ANDROID_USER_SETTINGS}
    FileClose $R0
    SetFileAttributes ${USER_ADMIN_HANDOFF_FILE} HIDDEN
${Else}
    FileOpen $R0 ${USER_ADMIN_HANDOFF_FILE} r
    FileReadUTF16LE $R0 $s_DefaultSdkPath
    FileReadUTF16LE $R0 $s_UserSettingsPath
    FileClose $R0
    Delete ${USER_ADMIN_HANDOFF_FILE}

    ${If} $s_DefaultSdkPath != ""
        # FileReadUTF16LE includes the newline (\r\n) in the read, so remove it.
        StrCpy $s_DefaultSdkPath $s_DefaultSdkPath -2
    ${EndIf}

    # Fail-safe in case values couldn't get read in for some reason
    ${If} $s_DefaultSdkPath == ""
        ${fnc_DefaultPath} $s_DefaultSdkPath "${DEFAULT_SDK_PATH}" "${FALLBACK_SDK_PATH}" 1
    ${EndIf}
    ${If} $s_UserSettingsPath == ""
        StrCpy $s_UserSettingsPath ${ANDROID_USER_SETTINGS}
    ${Endif}
${EndIf}

uac_tryagain:
!insertmacro UAC_RunElevated # See UAC.nsh for documentation on return values
${Switch} $0
${Case} 0
    ${If} $1 = 1
        # We are the user script, and we successfully elevated ourselves to the
        # admin installer, which did all the real work. (This case is hit after
        # the admin installer has finished)
        Quit
    ${ElseIf} $3 <> 0
        # We are already admin - we must be the spawned, elevated process. Continue!
        Goto uac_success
    ${ElseIf} $1 = 3
        # Somehow the user simply chose another non-admin account. Try again?
        MessageBox MB_YESNO|MB_ICONEXCLAMATION "You must choose an account with administrative privileges. Try again?" \
            /SD IDNO IDYES uac_tryagain IDNO 0
    ${EndIf}
    ${Break}
    # If here, something went wrong. Fall to the next case to show the abort message.
${Case} 1223
    MessageBox MB_ICONSTOP "The installer could not request administrative privileges and must abort."
    ${Break}
${Case} 1062
    MessageBox MB_ICONSTOP "Logon service not running, which is needed to request administrative privileges, and the installer must abort."
    ${Break}
${Default}
    MessageBox MB_ICONSTOP "Unable to elevate [error: $0]"
    ${Break}
${EndSwitch}

# Normally, we delete the handoff file right after being elevated to
# admin mode. However, if the user can't elevate to admin mode for some
# reason, we still need to clean this up.
Delete ${USER_ADMIN_HANDOFF_FILE}
Quit

uac_success:
Delete ${USER_ADMIN_HANDOFF_FILE}
SetShellVarContext all

!macroend

# Installer functions
Function .onInit

!ifdef UNINSTALL_BUILDER
    System::Call "kernel32::GetCurrentDirectory(i ${NSIS_MAX_STRLEN}, t .r0)"
    CreateDirectory "$0\uninstaller"
    WriteUninstaller "$0\uninstaller\uninstall.exe"
    MessageBox MB_OK "Uninstaller was built in $0\uninstaller" /SD IDOK
    ExecShell "open" "$0\uninstaller"
    Quit
!endif

    !insertmacro STOP_STUDIO_PROCESS

    !insertmacro ELEVATE_PROCESS

    InitPluginsDir
    # A useful property of PLUGINSDIR is that it's a temp directory that is automatically deleted
    # after the installer runs. We'll load additional dependencies into there.
    SetOutPath $PLUGINSDIR

    ${If} ${RunningX64}
        SetRegView 64
    ${EndIf}

    ${fnc_DefaultPath} $s_StudioPath "${DEFAULT_STUDIO_PATH}" "${FALLBACK_STUDIO_PATH}" 0
    !ifdef BUNDLE_SDK
        StrCpy $s_SdkPath $s_DefaultSdkPath
    !endif # BUNDLE_SDK

    # HACK: NSIS always defaults to "Program Files (x86)". However, we provide
    # both 32-bit and 64-bit .exes, so we always want to install into
    # "Program Files" regardless of OS type.
    # See also: http://sourceforge.net/p/nsis/bugs/843/
    ${If} ${RunningX64}
      # "C:\Program Files (x86)\blah" -> "C:\Program Files\blah"
      ${StrRep} $s_StudioPath $s_StudioPath $PROGRAMFILES $PROGRAMFILES64
    ${EndIf}

FunctionEnd

# Uninstaller functions
Function un.onInit

    !insertmacro STOP_STUDIO_PROCESS

    InitPluginsDir # See onInit for why we use PLUGINSDIR as a temp directory
    SetOutPath $PLUGINSDIR

    ${If} ${RunningX64}
        SetRegView 64
    ${EndIf}

    StrCpy $s_StudioPath $INSTDIR # $INSTDIR is set to cwd
    ReadRegStr $s_SdkPath HKLM "${REGKEY}" SdkPath
    ReadRegStr $s_InstallSdk HKLM "${REGKEY}" InstallSdk
    ReadRegStr $s_UserSettingsPath HKLM "${REGKEY}" UserSettingsPath

    # If we weren't the ones who installed the SDK in the first place, don't
    # recommend uninstalling it by default
    ${If} $s_InstallSdk != 1
        ${UnselectSection} ${UNSectionSdk}
    ${Endif}

    # Don't uninstall user settings by default
    ${UnselectSection} ${UNSectionUserSettings}

    !ifndef DRY_RUN
        # Exclude sections we can't or don't need to uninstall

        IfFileExists $s_SdkPath skip_exclude_sdk_section 0
            !insertmacro EXCLUDE_SECTION ${UNSectionSdk}
        skip_exclude_sdk_section:

        IfFileExists $s_UserSettingsPath skip_exclude_settings_section 0
            !insertmacro EXCLUDE_SECTION ${UNSectionUserSettings}
        skip_exclude_settings_section:
    !endif # DRY_RUN

    IfSilent 0 skip_disable_sections
        # The silent uninstaller is called by the installer when we want to
        # replace an existing version of Android Studio by removing it. So, only
        # remove Android Studio and nothing else!
        ${UnselectSection} ${UNSectionSdk}
        ${UnselectSection} ${UNSectionUserSettings}
    skip_disable_sections:

    !insertmacro MUI_STARTMENU_GETFOLDER Application $s_StartMenuGroup
FunctionEnd

# Ask the system for how much memory it has available. When finished,
# the variables $s_SystemMemoryMB and $s_SystemMemoryGB will be initialized
Function s_QuerySystemMemory
    # We will need to use variables $0 through $9, so save away any existing values.
    Push $0
    Push $1
    Push $2
    Push $3
    Push $4
    Push $5
    Push $6
    Push $7
    Push $8
    Push $9

    # Call GlobalMemoryStatusEx using the System plugin.
    # For more info: http://nsis.sourceforge.net/Docs/System/System.html
    System::Alloc 64
    Pop $0
    # GlobalMemoryStatusEx requires the first parameter to be the size
    # of the whole structure. Everything else is zeroed out.
    System::Call "*$0(i 64, i 0, l 0, l 0, l 0, l 0, l 0, l 0, l 0)"
    System::Call "Kernel32::GlobalMemoryStatusEx(i r0)" # Read status into $0
    System::Call "*$0(i.r1, i.r2, l.r3, l.r4, l.r5, l.r6, l.r7, l.r8, l.r9)"
    # Machine's physical memory value (in bytes) is the third parameter. See MSDN:
    # http://msdn.microsoft.com/en-us/library/windows/desktop/aa366770(v=vs.85).aspx
    System::Int64Op $3 / 1048576 # 1024 * 1024
    Pop $s_SystemMemoryMB
    System::Int64Op $s_SystemMemoryMB / 1024
    Pop $s_SystemMemoryGB
    System::Free $0

    # Restore old values
    Pop $9
    Pop $8
    Pop $7
    Pop $6
    Pop $5
    Pop $4
    Pop $3
    Pop $2
    Pop $1
    Pop $0

FunctionEnd

# Function invoked by MUI_FINISHPAGE_RUN
Function s_StartApp
    !ifndef DRY_RUN

    # ExecShell sets the CWD using $OUTDIR, which in this context is the
    # StartMenu>Shortcuts folder.
    # We change it to where studio.exe is actually located
    # for this invocation and then restore it.

    Push $OUTDIR
    SetOutPath $s_StudioPath
    ${If} ${RunningX64}
        StrCpy $R0 "$s_StudioPath\bin\${EXE_NAME_64}"
    ${Else}
        StrCpy $R0 "$s_StudioPath\bin\${EXE_NAME_32}"
    ${EndIf}
    !insertmacro UAC_AsUser_ExecShell "" "$R0" "" "" ""
    Pop $OUTDIR

    !endif # DRY_RUN
FunctionEnd

# Check whether directory is empty: use FindFirst/FindNext,
# skipping the "." and ".." directories.
# Return 1 (true) if empty and 0 (false) if not empty.
Function s___isEmptyDir
    Exch $0                         # $0 = Get dir
    Push $1
    Push $2
    StrCpy $2 1                     # result is 1/true by default (empty)

    FindFirst  $0 $1 "$0\*.*"       # $0 <= find handle, $1 <= first match,
    ${DoWhile} $1 != ""             # Find returns "" when done
        ${If}    $1 != "."
        ${AndIf} $1 != ".."
            StrCpy $2 0             # result is false (not empty)
            ${Break}
        ${Endif}
        FindNext $0 $1
    ${Loop}

    ClearErrors
    FindClose $0
    StrCpy $0 $2                    # $0 is result (0 or 1)
    Pop  $2
    Pop  $1
    Exch $0
FunctionEnd

!macro s__IsEmptyDir VAR DIR
    Push ${DIR}
    call s___isEmptyDir
    Pop ${VAR}
!macroend

!define s_IsEmptyDir "!insertmacro s__IsEmptyDir"

!macro ConfirmUninstallPath PATH OUT_VAR
    MessageBox MB_YESNO|MB_ICONEXCLAMATION \
    "This will remove ALL of the program files under$\r$\n\
    $\r$\n\
    ${PATH}$\r$\n\
    $\r$\n\
    and cannot be undone. Are you sure you wish to continue?" \
    /SD IDYES IDYES yes IDNO no

    yes:
        StrCpy ${OUT_VAR} 1
        Goto done
    no:
        StrCpy ${OUT_VAR} 0
        Goto done

    done:
!macroend

!define ConfirmUninstallPath '!insertmacro ConfirmUninstallPath'

Function fnc_UninstallPreviousPage_ShowIfNecessary
    !ifndef DRY_RUN

    # Offer to remove a currently installed version of Studio if found
    ReadRegStr $R0 HKLM "${REGKEY}" Path
    ${If} $R0 != ""
        StrCpy $R1 "$R0\uninstall.exe"
        IfFileExists $R1 show_uninstall_page 0
    ${Endif}

    Abort # Skip uninstall page

    !else
        StrCpy $R0 "C:\Dummy Path\Android Studio"
    !endif # DRY_RUN

    show_uninstall_page:
    Push $R0
    Call fnc_UninstallPreviousPage_SetTargetPath
    Call fnc_UninstallPreviousPage_Show

FunctionEnd

Function func_UninstallPreviousPage_Leave
    !ifndef DRY_RUN

    ${NSD_GetState} $hCtl_UninstallPreviousPage_CheckUninstall $R0
    ${If} $R0 == ${BST_CHECKED}
        ${NSD_GetText} $hCtl_UninstallPreviousPage_TextPath $R1

        ${ConfirmUninstallPath} $R1 $R2

        ${If} $R2 == 0
            Abort
        ${Endif}

        StrCpy $R3 "$R1\uninstall.exe"
        # _?=... causes the uninstaller to run directly instead of in the
        # background. If we don't do this, ExecWait won't work.
        ExecWait '"$R3" /S _?=$R1'
        Delete $R3
        RmDir $R1 # Should be empty after the uninstaller is removed
    ${EndIf}

    !endif
FunctionEnd

Function fnc_AndroidSdkPage_ShowIfNecessary
    !ifndef BUNDLE_SDK
        Abort # Skip this page if this installer doesn't bundle an SDK
    !endif

    # Skip this page if the user is installing the latest SDK
    ${If} $s_InstallSdk != 0
        Abort
    ${EndIf}

    Call fnc_AndroidSdkPage_Show
FunctionEnd

Function fnc_AndroidSdkPage_InitializeControls # Called in AndroidSdkPage.nsdinc
    IfFileExists $s_SdkPath 0 skip_set_sdk_text
    ${NSD_SetText} $hCtl_AndroidSdkPage_DirRequestUseExisting_Txt $s_SdkPath

    skip_set_sdk_text:
FunctionEnd

# Test if a target directory is an Android SDK. If it is, OUT_VAR will be set to
# 1, else 0.
!macro IS_SDK SDK_DIR OUT_VAR
    StrCpy ${OUT_VAR} 0
    IfFileExists "${SDK_DIR}\tools\android.bat" valid_sdk invalid_sdk
    valid_sdk:
        StrCpy ${OUT_VAR} 1
    invalid_sdk:
!macroend

!define IS_SDK "!insertmacro IS_SDK"

Function fnc_AndroidSdkPage_Leave
    ${NSD_GetState} $hCtl_AndroidSdkPage_RadioInstallLatest $R0
    ${If} $R0 == ${BST_CHECKED}
        StrCpy $s_InstallSdk 1
    ${Else}
        StrCpy $s_InstallSdk 0
        ${NSD_GetText} $hCtl_AndroidSdkPage_DirRequestUseExisting_Txt $R0

        ${IS_SDK} $R0 $R1 # $R0 is the directory we're testing. $R1 will be set to 1 if it's vaild.
        ${If} $R1 == 0
            MessageBox MB_OK|MB_ICONEXCLAMATION "Sorry, the selected SDK path is invalid." /SD IDOK
            Abort
        ${Endif}
        StrCpy $s_SdkPath $R0
    ${EndIf}
FunctionEnd

# Given an input path, return a path that's non-empty, by appending numbers to the end.
# The path will be returned as-is if it is already empty.
#
# To use:
#   Push $pathIn
#   Call s_computeEmptyDir
#   Pop $pathOut # You can use $pathIn here again to overwrite it
Function s___computeEmptyDir
    Exch $0 # Get directory to check
    Push $1 # s_IsEmptyDir return value

    # Check whether that install directory is empty. If not, compute a new value.
    ${s_IsEmptyDir} $1 $0
    ${If} $1 == 0
        Push $R0 # Integer value which we'll append to DIR, like DIR1, DIR2, etc...
        Push $R1 # Copy of $0 (original path) plus a numeric value
        StrCpy $R0 0
        ${Do}
            IntOp $R0 $R0 + 1
            StrCpy $R1 "$0$R0"
            ${s_IsEmptyDir} $1 $R1
        ${LoopUntil} $1 != 0

        StrCpy $0 $R1
        Pop $R1
        Pop $R0
    ${Endif}

    Pop $1
    Exch $0 # Put output directory on top of the stack
FunctionEnd

!macro s__computeEmptyDir PATH
    Push ${PATH}
    Call s___computeEmptyDir
    Pop ${PATH}
!macroend

!define s_computeEmptyDir "!insertmacro s__computeEmptyDir"


# Called when entering the Components page.
Function s_ComponentsPagePre
!ifdef BUNDLE_SDK
    # Restore the SDK section selection if the user previously expressed
    # interest in installing it (and are now coming back to this page).
    # See also s_ComponentsPageLeave, which sets the flag.
    ${If} $s_InstallSdk != 0
        ${SelectSection} ${SectionSdk}
    ${Else}
        ${UnselectSection} ${SectionSdk}
    ${EndIf}
!endif # BUNDLE_SDK
FunctionEnd


# Called when leaving the Components page.
Function s_ComponentsPageLeave

!ifdef BUNDLE_SDK
    # Minor hack alert: We ALWAYS want to install this installer's SDK, either
    # to the directory the user specified, or to a temporary location that
    # Android Studio's first run experience can make use of. Therefore, even
    # if a user says they don't want to install the SDK, we have to switch the
    # flag on behind their back anyway. The $s_InstallSdk flag will modify the
    # behaviour of the SDK section.
    SectionGetFlags ${SectionSdk} $R0
    IntOp $s_InstallSdk $R0 & ${SF_SELECTED}

    ${SelectSection} ${SectionSdk}
!else
    StrCpy $s_InstallSdk 0
!endif # BUNDLE_SDK

FunctionEnd

# Called when entering the Android License page.
Function s_AndroidLicensePagePre
    !ifndef BUNDLE_SDK
        Abort
    !endif # BUNDLE_SDK

    ${If} $s_SkipAndroidLicense == 1
        Abort
    ${Endif}
FunctionEnd

# Called when leaving the Android License page.
Function s_AndroidLicensePageLeave
    StrCpy $s_SkipAndroidLicense 1
FunctionEnd

Function fnc_InstallDirsPage_InitializeControls # Called in InstallDirsPage.nsdinc
    ${s_computeEmptyDir} $s_StudioPath
    ${NSD_SetText} $hCtl_InstallDirsPage_DirRequestStudio_Txt $s_StudioPath

    ${If} $s_InstallSdk != 0
        ${s_computeEmptyDir} $s_SdkPath
        ${NSD_SetText} $hCtl_InstallDirsPage_DirRequestSdk_Txt $s_SdkPath
    ${Else}
        ShowWindow $hCtl_InstallDirsPage_GroupSdk ${SW_HIDE}
        ShowWindow $hCtl_InstallDirsPage_LabelSdk ${SW_HIDE}
        ShowWindow $hCtl_InstallDirsPage_DirRequestSdk_Txt ${SW_HIDE}
        ShowWindow $hCtl_InstallDirsPage_DirRequestSdk_Btn ${SW_HIDE}
    ${EndIf}
FunctionEnd

Function fnc_InstallDirsPage_Leave
    ${NSD_GetText} $hCtl_InstallDirsPage_DirRequestStudio_Txt $s_StudioPath
    ${s_IsEmptyDir} $0 $s_StudioPath
    ${If} $0 == 0
        MessageBox MB_OK|MB_ICONEXCLAMATION "Please select an empty folder to install Android Studio." /SD IDOK
        Abort
    ${Endif}

    ${fnc_ValidPath} $0 $s_StudioPath 0
    ${If} $0 != 0
        MessageBox MB_OK|MB_ICONEXCLAMATION 'The install path must not contain any of ${BAD_CHARS}.' /SD IDOK
        Abort
    ${Endif}

    ${If} $s_InstallSdk != 0
        ${NSD_GetText} $hCtl_InstallDirsPage_DirRequestSdk_Txt $s_SdkPath

        ${fnc_ValidPath} $0 $s_SdkPath 1
        ${If} $0 != 0
            MessageBox MB_OK|MB_ICONEXCLAMATION 'In order for the SDK tools to work properly, the path must not \
            contain any of ${BAD_CHARS} or space.' /SD IDOK
            Abort
        ${Endif}

        ${IS_SDK} $s_SdkPath $R1 # $R1 will be set to 1 if an SDK is already there
        ${If} $R1 == 1
            StrCpy $s_InstallSdk 0
            Goto endOfBlock
        ${Endif}

        ${s_IsEmptyDir} $0 $s_SdkPath
        ${If} $0 == 0
            MessageBox MB_OK|MB_ICONEXCLAMATION "Please select an empty folder to install the Android SDK." /SD IDOK
            Abort
        ${Endif}

        ${StrContains} $R1 $s_SdkPath $s_StudioPath
        ${If} $R1 != 0
            MessageBox MB_OK|MB_ICONEXCLAMATION \
            "You are attempting to install the Android SDK inside your Android Studio installation.$\r$\n \
            $\r$\n \
            Updates to Android Studio will not work in this configuration. Please select a valid installation path."

            Abort
        ${Endif}

        # Make sure the user didn't put their SDK under Program Files
        StrCpy $R0 $PROGRAMFILES
        ${If} ${RunningX64}
            StrCpy $R0 $PROGRAMFILES64
        ${EndIf}

        ${StrContains} $R1 $s_SdkPath $R0
        ${If} $R1 != 0
            MessageBox MB_YESNO|MB_ICONQUESTION \
            "Android Studio periodically updates your SDK to make sure your files are up to date. \
            To avoid getting errors when updating, we recommend installing your SDK into a user directory with read/write access.$\r$\n \
            $\r$\n \
            Do you want to update the SDK installation path?" IDYES updateSdkPath IDNO ignoreWarning
            updateSdkPath:
                StrCpy $s_SdkPath $s_DefaultSdkPath
                ${NSD_SetText} $hCtl_InstallDirsPage_DirRequestSdk_Txt $s_SdkPath
                Abort
            ignoreWarning:
        ${Endif}

        endOfBlock:
    ${EndIf}

FunctionEnd

# Called when leaving the "Confirm Uninstall" page
Function un.s_ConfirmPageLeave
    ${ConfirmUninstallPath} $s_StudioPath $R0

    ${If} $R0 == 0
        Abort
    ${Endif}
FunctionEnd<|MERGE_RESOLUTION|>--- conflicted
+++ resolved
@@ -93,11 +93,7 @@
 !define BAD_CHARS '?%*:|"<>!;'
 
 !define VERSION_MAJOR 2024
-<<<<<<< HEAD
-!define VERSION_MINOR 2
-=======
 !define VERSION_MINOR 3
->>>>>>> 8b7d83e8
 !define VERSION ${VERSION_MAJOR}.${VERSION_MINOR}
 !define VENDOR Android
 !define COMPANY "Google LLC"
