--- conflicted
+++ resolved
@@ -336,12 +336,8 @@
       }
     }
     finally {
-<<<<<<< HEAD
       //noinspection deprecation
-      Closeables.close(out, true);
-=======
       Closeables.close(out, true /* swallowIOException */);
->>>>>>> d17d31b9
     }
   }
 
