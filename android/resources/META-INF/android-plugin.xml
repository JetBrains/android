<!--
  ~ Copyright (C) 2021 The Android Open Source Project
  ~
  ~ Licensed under the Apache License, Version 2.0 (the "License");
  ~ you may not use this file except in compliance with the License.
  ~ You may obtain a copy of the License at
  ~
  ~      http://www.apache.org/licenses/LICENSE-2.0
  ~
  ~ Unless required by applicable law or agreed to in writing, software
  ~ distributed under the License is distributed on an "AS IS" BASIS,
  ~ WITHOUT WARRANTIES OR CONDITIONS OF ANY KIND, either express or implied.
  ~ See the License for the specific language governing permissions and
  ~ limitations under the License.
  -->
<idea-plugin xmlns:xi="http://www.w3.org/2001/XInclude">

  <depends>JUnit</depends>
  <depends>com.intellij.properties</depends>
  <depends>com.intellij.modules.json</depends>
  <depends>intellij.webp</depends>
  <depends>com.intellij.gradle</depends>
  <depends>org.jetbrains.plugins.gradle</depends>
  <depends>org.intellij.groovy</depends>
  <depends>org.jetbrains.kotlin</depends>
  <depends>org.toml.lang</depends>
  <depends>org.jetbrains.idea.gradle.dsl</depends>
  <depends>com.intellij.modules.json</depends>

  <depends optional="true" config-file="android-plugin-androidstudio.xml">com.intellij.modules.androidstudio</depends>
  <depends optional="true" config-file="android-plugin-idea.xml">com.intellij.modules.idea</depends>
  <depends optional="true" config-file="android-webp.xml">intellij.webp</depends>
  <depends optional="true" config-file="android-smali.xml">com.android.tools.idea.smali</depends>

  <xi:include href="/org/jetbrains/android/dom/android-xml.xml"/>

  <resource-bundle>messages.AndroidBundle</resource-bundle>
  <actions>
    <action class="com.android.tools.idea.actions.ExportProjectZip" id="Android.ExportProjectZip" text="Export Project to Zip File...">
      <override-text place="MainMenu" text="Project to Zip File..."/>
      <add-to-group group-id="FileExportGroup" anchor="last"/>
    </action>

    <group id="Android.DeployActions">
      <action id="android.deploy.DebugWithoutBuild" class="com.android.tools.idea.run.ui.DeployAction$DebugWithoutBuildAction"/>
      <action id="android.deploy.RunWithoutBuild" class="com.android.tools.idea.run.ui.DeployAction$RunWithoutBuildAction"/>
    </group>

    <group id="Android.InstantRunActions">
      <action id="android.deploy.ApplyChanges" class="com.android.tools.idea.execution.common.applychanges.ApplyChangesAction"/>
      <action id="android.deploy.CodeSwap" class="com.android.tools.idea.execution.common.applychanges.CodeSwapAction"/>
      <add-to-group group-id="RunnerActions" anchor="after" relative-to-action="Run"/>
    </group>

    <action id="LegacyNewAndroidComponent" class="com.android.tools.idea.actions.LegacyNewAndroidComponentAction">
      <add-to-group group-id="NewGroup" anchor="after" relative-to-action="NewDir"/>
    </action>
    <group id="Android.CreateResourcesActionGroup" text="Android resource file" class="org.jetbrains.android.actions.CreateResourceFileActionGroup">
      <add-to-group group-id="NewGroup" anchor="before" relative-to-action="NewFile"/>
    </group>
    <action id="Android.CreateResourceDirectory" class="org.jetbrains.android.actions.CreateResourceDirectoryAction">
      <add-to-group group-id="NewGroup" anchor="after" relative-to-action="Android.CreateResourcesActionGroup"/>
    </action>
    <action id="Android.ConvertToNinePatch" class="com.android.tools.idea.actions.ConvertToNinePatchAction">
      <add-to-group group-id="ProjectViewPopupMenu" anchor="last" />
    </action>
    <action id="Android.OpenStringResourceEditor" class="com.android.tools.idea.actions.OpenStringResourceEditorAction">
      <add-to-group group-id="ProjectViewPopupMenu" anchor="after" relative-to-action="EditSource"/>
    </action>
    <group id="AndroidToolsGroup" class="org.jetbrains.android.actions.AndroidToolsActionGroup" text="Android" icon="StudioIcons.Common.ANDROID_HEAD" popup="true">
      <separator/>
      <group id="AndroidDeviceManagerPlaceholder"/>
      <separator/>
      <action id="ResourceExplorer.open"
              icon="StudioIcons.Shell.ToolWindows.VISUAL_ASSETS"
              class="com.android.tools.idea.ui.resourcemanager.actions.OpenResourceManagerAction"/>
      <separator/>
      <group id="AndroidToolsGroupExtension"/>
      <separator/>
    </group>

    <group id="Android.MainToolBarActionGroup">
      <separator/>
      <reference ref="AndroidDeviceManagerPlaceholder"/>
      <separator/>
      <add-to-group group-id="MainToolBar" anchor="before" relative-to-action="MainToolBarSettings" />
    </group>

    <group id="Internal.Android" text="Android" popup="true" internal="true">
      <action internal="true" id="Android.GetAdbAction" class="com.android.tools.idea.ddms.actions.GetAdbAction" />
      <action internal="true" id="Android.TerminateAdbAction" class="com.android.tools.idea.ddms.actions.TerminateAdbAction" />
      <action internal="true" id="StatisticsViewer" class="com.android.tools.idea.stats.ShowStatisticsViewerAction" text="Show statistics viewer"/>
      <action internal="true" id="Android.EditFlags" class="com.android.tools.idea.flags.ShowStudioFlagsDialogAction"/>
      <action internal="true" id="Android.ServerFlags" class="com.android.tools.idea.serverflags.ServerFlagsMenuAction" />
      <action internal="true" id="Android.ShowRoomSchema" class="com.android.tools.idea.actions.ShowRoomSchemaAction"/>
      <action internal="true" id="Android.SwingProfiler" class="com.android.tools.adtui.actions.EnableSwingProfilerAction"/>
      <action internal="true" id="IdeaNewProject" class="com.intellij.ide.actions.NewProjectAction" text="IDEA New Project..."/>
      <action internal="true" id="IdeaNewModule" class="com.intellij.openapi.roots.ui.configuration.actions.NewModuleAction" text="IDEA New Module..."/>
      <action internal="true" id="Android.IdeaProjectStructure" class="com.android.tools.idea.structure.IdeaProjectStructureAction"/>
      <action internal="true" id="Android.ShowSatisfactionDialog" class="com.android.tools.idea.stats.ShowSatisfactionDialogAction"/>
      <action internal="true" id="Android.ShowFileResources" class="com.android.tools.idea.res.ShowFileResourcesAction"/>
      <action internal="true" id="Android.Jfr.Start" class="com.android.tools.idea.diagnostics.profiler.StartJfr" />
      <action internal="true" id="Android.Jfr.Dump" class="com.android.tools.idea.diagnostics.profiler.DumpJfrRecording" />
      <action internal="true" id="Android.Jfr.Stop" class="com.android.tools.idea.diagnostics.profiler.StopJfr" />
      <add-to-group group-id="Internal"/>
    </group>
    <group id="Android.Diagnostics">
      <separator/>
      <action
          id="Android.ToggleResourceTrace"
          class="com.android.tools.idea.res.ToggleResourceTraceAction"/>
      <action
          id="Android.DumpResourceTrace"
          class="com.android.tools.idea.res.DumpResourceTraceAction"/>
      <separator/>
      <add-to-group group-id="HelpDiagnosticTools" anchor="last"/>
    </group>

    <action id="Android.AnalyzeApk" class="com.android.tools.idea.apk.viewer.AnalyzeApkAction">
      <add-to-group group-id="BuildMenu" relative-to-action="Android.GenerateSignedApk" anchor="after"/>
    </action>
    <action id="AndroidConnectDebuggerAction"
            class="org.jetbrains.android.actions.AndroidConnectDebuggerAction"
            text="Attach Debugger to Android Process"
            description="Attach Debugger to Android Process"
            icon="StudioIcons.Shell.Toolbar.ATTACH_DEBUGGER">
      <add-to-group group-id="ToolbarRunGroup" anchor="after" relative-to-action="RunnerActions"/>
      <add-to-group group-id="RunMenu"/>
    </action>
    <action id="AndroidModularizeAction" class="com.android.tools.idea.refactoring.modularize.AndroidModularizeAction" text="Modularize..."
            description="Moves classes and their associated resources to another module">
      <add-to-group group-id="RefactoringMenu"/>
    </action>
    <action id="AndroidUnusedResourceAction" class="org.jetbrains.android.refactoring.UnusedResourcesAction" text="Remove Unused Resources..."
            description="Removes unused resources">
      <add-to-group group-id="RefactoringMenu"/>
    </action>
    <action id="AndroidExtractStyleAction" class="org.jetbrains.android.refactoring.AndroidExtractStyleAction" text="St_yle..."
            description="Pulls out style-related attributes from layout and extract them as a new style">
      <add-to-group group-id="IntroduceActionsGroup"/>
    </action>
    <action id="AndroidExtractAsIncludeAction" class="org.jetbrains.android.refactoring.AndroidExtractAsIncludeAction"
            text="_Layout..." description="Extracts one or more views into a separate layout">
      <add-to-group group-id="IntroduceActionsGroup"/>
    </action>
    <action id="AndroidInlineStyleReferenceAction" class="org.jetbrains.android.refactoring.AndroidInlineStyleReferenceAction"
            text="Inline _Style..." description="Inlines Android style">
      <add-to-group group-id="RefactoringMenu"/>
    </action>
    <action id="AndroidInlineIncludeAction" class="org.jetbrains.android.refactoring.AndroidInlineIncludeAction"
            text="Inline _Layout..." description="Inlines included Android layout"/>
    <action id="AndroidFindStyleApplicationsAction" class="org.jetbrains.android.refactoring.AndroidFindStyleApplicationsAction"
            text="Use Style _Where Possible..." description="Replaces attributes by Android style reference where possible">
      <add-to-group group-id="RefactoringMenu"/>
    </action>
    <action id="Android.AddRTLSupport" class="com.android.tools.idea.actions.AndroidAddRtlSupportAction"
            text="Add RTL Support Where Possible..." description="Add right-to-left (RTL) support where possible">
      <add-to-group group-id="RefactoringMenu"/>
    </action>

    <action id="InferAnnotations" text="Infer Annotations..." class="com.android.tools.idea.actions.annotations.InferAnnotationsAction">
      <add-to-group group-id="AnalyzeActions" anchor="after" relative-to-action="InferNullity"/>
    </action>
    <action id="Android.Device.Picker.Help" class="com.android.tools.idea.actions.DevicePickerHelpAction"/>

    <action id="RenderLaggingMode" internal="true" class="com.android.tools.idea.rendering.actions.RenderLaggingMode">
      <add-to-group group-id="Internal.Performance" anchor="last" />
    </action>

    <action id="Compose.Live.Edit.ManualLiveEdit" class="com.android.tools.idea.editors.liveedit.ui.ManualLiveEditAction">
      <keyboard-shortcut keymap="$default" first-keystroke="control QUOTE" />
    </action>
    <action id="Compose.Live.Edit.Refresh" class="com.android.tools.idea.editors.liveedit.ui.RefreshAction" />
    <action id="Compose.Live.Edit.ShowLogcat" class="com.android.tools.idea.editors.liveedit.ui.ShowLogcatAction"/>

    <action
        id="com.android.tools.idea.actions.HideAndroidBannerAction"
        class="com.android.tools.idea.actions.HideAndroidBannerAction"
        text="Hide Android Banners"
        description="Dismisses banner for Gradle project notifications">
    </action>
  </actions>

  <extensions defaultExtensionNs="com.intellij">
    <registryKey key="android.task.runner.restricted"
                 description="Forbid android-plugin to handle run/debug actions on modules with no Android facet."
                 defaultValue="false"
                 restartRequired="false"/>

    <registryKey key="android.gradle.importer.enabled"
                 description="Use Android-Gradle importer. If disabled, platform gradle importer will be used."
                 defaultValue="false"
                 restartRequired="false"/>

    <groupConfigurable id="build.android" parentId="build"
                       displayNameKey="configurable.group.android.settings.display.name"
                       descriptionKey="configurable.group.build.android.settings.description"/>
    <groupConfigurable id="tools.android" parentId="tools"
                       displayNameKey="configurable.group.android.settings.display.name"
                       descriptionKey="configurable.group.tools.android.settings.description"/>

    <titleInfoProvider implementation="com.intellij.android.safemode.SafeMode$TitleProvider"/>
    <postStartupActivity implementation="com.android.tools.idea.res.AndroidPsiTreeChangeListener$MyProjectActivity"/>
    <postStartupActivity implementation="com.android.tools.idea.startup.ClearResourceCacheAfterFirstBuild$MyStartupActivity"/>
    <applicationInitializedListener implementation="com.android.tools.idea.progress.StudioProgressManagerAdapter$Installer" />
    <fileBasedIndex implementation="com.android.tools.idea.model.AndroidManifestIndex"/>
    <postStartupActivity implementation="com.android.tools.idea.imports.AutoRefresherForMavenClassRegistry"/>
    <postStartupActivity implementation="com.android.tools.idea.model.MergedManifestRefreshListener$SubscriptionStartupActivity"/>
    <postStartupActivity implementation="com.android.tools.idea.model.MergedManifestModificationListener$SubscriptionStartupActivity"/>
    <applicationService serviceInterface="com.android.tools.idea.res.ResourceFolderRepositoryFileCache"
                        serviceImplementation="com.android.tools.idea.res.ResourceFolderRepositoryFileCacheImpl"/>
    <applicationService serviceInterface="com.android.tools.res.FrameworkResourceRepositoryManagerImpl"
                        serviceImplementation="com.android.tools.idea.res.StudioFrameworkResourceRepositoryManager"/>
    <postStartupActivity implementation="com.android.tools.idea.res.ResourceFolderRepositoryFileCacheImpl$MaintenanceActivity"/>
    <cachesInvalidator implementation="com.android.tools.idea.res.ResourceFolderRepositoryFileCacheImpl$CacheInvalidator"/>
    <cachesInvalidator implementation="com.android.tools.idea.project.metrics.CacheInvalidatorMetricCollector"/>
    <requiredForSmartModeStartupActivity implementation="com.android.tools.idea.res.ResourceFolderRepositoryFileCacheImpl$PopulateCachesActivity"/>
    <lang.foldingBuilder language="JAVA" implementationClass="com.android.tools.idea.folding.ResourceFoldingBuilder" />
    <codeFoldingOptionsProvider instance="com.android.tools.idea.folding.AndroidCodeFoldingOptionsProvider"/>

    <actionConfigurationCustomizer implementation="org.jetbrains.android.AndroidPlugin$ActionCustomizer"/>
    <applicationService serviceImplementation="org.jetbrains.android.AndroidPlugin"/>
    <applicationService serviceImplementation="com.android.tools.idea.streaming.DeviceMirroringSettings"/>
    <applicationService serviceImplementation="com.android.tools.idea.streaming.DeviceMirroringSettings$SettingsV1"/>
    <applicationService serviceImplementation="com.android.tools.idea.streaming.EmulatorSettings"/>
    <applicationService serviceImplementation="com.android.tools.idea.res.ResourceUpdateTraceSettings"/>
    <applicationService serviceImplementation="com.android.tools.idea.welcome.config.AndroidFirstRunPersistentData" />
    <applicationService serviceImplementation="com.android.tools.idea.ui.GuiTestingService"/>
    <applicationService serviceImplementation="com.android.tools.idea.ui.designer.overlays.OverlayPersistentStateService"/>
    <applicationService serviceImplementation="com.android.tools.idea.flags.StudioFlagSettings"/>
    <applicationService serviceImplementation="com.android.tools.idea.folding.AndroidFoldingSettings"/>
    <applicationService serviceImplementation="com.android.tools.idea.instantapp.InstantAppSdks" />
    <applicationService serviceImplementation="com.android.tools.idea.sdk.IdeSdks"/>
    <applicationService serviceInterface="com.android.tools.idea.sdk.AndroidSdks" serviceImplementation="com.android.tools.idea.sdk.AndroidSdksImpl"/>
    <applicationService serviceImplementation="com.android.tools.idea.sdk.Jdks"/>
    <applicationService serviceImplementation="com.android.tools.idea.project.AndroidRunConfigurations"/>
    <applicationService serviceImplementation="com.android.tools.idea.project.CustomProjectTypeImporter$MainImporter"/>
    <applicationService serviceImplementation="com.android.tools.idea.res.AarResourceRepositoryCache"/>
    <applicationService serviceImplementation="com.android.tools.idea.run.DeploymentApplicationServiceImpl"
                        serviceInterface="com.android.tools.idea.run.DeploymentApplicationService"/>
    <applicationService serviceImplementation="org.jetbrains.android.uipreview.AndroidEditorSettings"/>
    <applicationService serviceInterface="org.jetbrains.android.facet.AndroidFacetConfiguration$EditorTabProvider"
                        serviceImplementation="org.jetbrains.android.facet.AndroidFacetEditorTab$Provider"/>
    <applicationService serviceInterface="com.android.tools.idea.util.CommonAndroidUtil"
                        serviceImplementation="org.jetbrains.android.util.AndroidUtils"/>
    <applicationService serviceImplementation="com.android.tools.idea.diagnostics.crash.ExceptionDataCollection"/>
    <applicationService serviceInterface="com.android.tools.idea.diagnostics.crash.ExceptionDataConfiguration"
                        serviceImplementation="com.android.tools.idea.diagnostics.crash.ExceptionDataConfigurationImpl"/>
    <applicationService serviceInterface="com.android.tools.idea.serverflags.ServerFlagService"
                        serviceImplementation="com.android.tools.idea.serverflags.ServerFlagServiceImpl"/>
<<<<<<< HEAD
    <applicationService serviceInterface="com.android.tools.idea.serverflags.DynamicServerFlagService"
                        serviceImplementation="com.android.tools.idea.serverflags.DynamicServerFlagServiceImpl" />
    <applicationService serviceImplementation="com.android.tools.idea.diagnostics.heap.HeapSnapshotTraverseService"/>
=======
<!--    <applicationService serviceImplementation="com.android.tools.idea.diagnostics.heap.HeapSnapshotTraverseService"/>-->
>>>>>>> c4f2349c

    <applicationConfigurable groupId="build" id="instant.run"
                             provider="com.android.tools.idea.deploy.DeploymentConfigurableProvider"
                             bundle="messages.AndroidBundle"
                             key="configurable.DeploymentConfigurable.displayName"/>

    <projectTypesProvider implementation="com.android.tools.idea.project.AndroidProjectTypesProvider"/>

    <applicationService serviceImplementation="com.android.tools.idea.deploy.DeploymentConfiguration"/>
    <projectService serviceImplementation="com.android.tools.idea.testartifacts.instrumented.testsuite.view.state.AndroidTestResultsUserPreferences"/>
    <projectConfigurable provider="com.android.tools.idea.flags.StudioExperimentalConfigurableProvider"
                         id ="experimental" displayName="Experimental" groupId="root" groupWeight="-999"/>
    <projectConfigurable provider="com.android.tools.idea.flags.PluginExperimentalConfigurableProvider"
                         id ="experimentalPlugin" displayName="Android (Experimental)" groupId="language"/>
    <applicationService serviceImplementation="com.android.tools.idea.sdk.StudioSettingsController"/>

    <applicationService serviceImplementation="com.android.tools.idea.diagnostics.crash.StudioCrashReporter" />
    <applicationService serviceInterface="com.android.tools.fonts.DownloadableFontCacheService"
                        serviceImplementation="com.android.tools.idea.fonts.StudioDownloadableFontCacheService" />

    <applicationService serviceImplementation="org.jetbrains.android.uipreview.StudioModuleClassLoaderManager"/>
    <applicationService serviceImplementation="com.android.tools.idea.stats.ExperimentalUISettings"/>
    <projectService serviceInterface="com.android.tools.idea.res.AppLanguageService"
                    serviceImplementation="com.android.tools.idea.res.AppLanguageServiceImpl" />
    <projectService serviceImplementation="com.android.tools.idea.project.AndroidRunConfigurationsManager"/>
    <projectService serviceInterface="com.android.tools.idea.rendering.EnvironmentContextFactory"
                    serviceImplementation="com.android.tools.idea.rendering.StudioEnvironmentContextFactory"/>
    <registryKey key="ide.essentials.mode"
                 description="Essentials Mode is a lighter-weight version of the editor, which turns some features off until receiving an explicit SaveAll command"
                 defaultValue="false"
                 restartRequired="false"/>

    <registryKey key="profiler.trace.open.mode.web"
                 description="Opens Perfetto traces in http://ui.perfetto.dev (in the browser) as opposed to the Profiler UI"
                 defaultValue="false"
                 restartRequired="true"/>

    <fileType name="Android 9-Patch"
              implementationClass="com.android.tools.idea.fileTypes.AndroidNinePatchFileType"
              fieldName="INSTANCE"
              extensions="9.png" />
    <fileType name="Adobe Photoshop"
              implementationClass="com.android.tools.idea.fileTypes.PhotoshopFileType"
              fieldName="INSTANCE"
              extensions="psd" />
    <fileType name="APK"
              implementationClass="com.android.tools.idea.apk.ApkFileType"
              fieldName="INSTANCE"
              extensions="apk" />
    <fileType name="DEX"
              implementationClass="com.android.tools.idea.apk.DexFileType"
              fieldName="INSTANCE"
              extensions="dex" />
    <fileType name="AAR"
              implementationClass="com.android.tools.idea.apk.AarFileType"
              fieldName="INSTANCE"
              extensions="aar" />
    <fileType name="AAB"
              implementationClass="com.android.tools.idea.apk.BundleFileType"
              fieldName="INSTANCE"
              extensions="aab" />
    <fileType name="Font"
              implementationClass="com.android.tools.idea.fileTypes.FontFileType"
              fieldName="INSTANCE"
              extensions="otf;ttf" />

    <fileEditorProvider implementation="com.android.tools.idea.editors.NinePatchEditorProvider"/>
    <fileEditorProvider implementation="com.android.tools.idea.apk.viewer.ApkEditorProvider"/>
    <fileEditorProvider implementation="com.android.tools.idea.apk.viewer.DexEditorProvider"/>
    <fileEditorProvider implementation="com.android.tools.idea.editors.fonts.FontEditorProvider" fileType="Font"/>

    <runConfigurationProducer implementation="com.android.tools.idea.run.AndroidConfigurationProducer"/>
    <runConfigurationProducer implementation="com.android.tools.idea.testartifacts.instrumented.AndroidTestConfigurationProducer"
                              order="first"/>
    <runConfigurationProducer implementation="com.android.tools.idea.run.configuration.AndroidWatchFaceRunConfigurationProducer"/>
    <runConfigurationProducer implementation="com.android.tools.idea.run.configuration.AndroidTileRunConfigurationProducer"/>
    <runConfigurationProducer implementation="com.android.tools.idea.run.configuration.AndroidComplicationRunConfigurationProducer"/>
    <runLineMarkerContributor language="JAVA" implementationClass="com.android.tools.idea.run.configuration.AndroidWearRunMarkerContributor"/>
    <runLineMarkerContributor language="kotlin" implementationClass="com.android.tools.idea.run.configuration.AndroidWearRunMarkerContributor"/>
    <runLineMarkerContributor language="JAVA" implementationClass="com.android.tools.idea.run.AndroidActivityRunLineMarkerContributor"/>
    <runLineMarkerContributor language="kotlin" implementationClass="com.android.tools.idea.run.AndroidActivityRunLineMarkerContributor"/>
    <configurationType implementation="com.android.tools.idea.run.AndroidRunConfigurationType"/>
    <configurationType implementation="com.android.tools.idea.testartifacts.instrumented.AndroidTestRunConfigurationType"/>
    <configurationType implementation="com.android.tools.idea.run.configuration.AndroidWatchFaceConfigurationType"/>
    <configurationType implementation="com.android.tools.idea.run.configuration.AndroidTileConfigurationType"/>
    <configurationType implementation="com.android.tools.idea.run.configuration.AndroidComplicationConfigurationType"/>
    <configurationType implementation="com.android.tools.idea.run.configuration.AndroidDeclarativeWatchFaceConfigurationType"/>
    <programRunner implementation="com.android.tools.idea.run.DefaultStudioProgramRunner" order="first" id="DefaultStudioProgramRunner"/>
    <programRunner implementation="com.android.tools.idea.run.AndroidDeclarativeWatchFaceProgramRunner" order="after DefaultStudioProgramRunner" />
    <facetType implementation="org.jetbrains.android.facet.AndroidFacetType"/>
    <facetType implementation="com.android.tools.idea.facet.AndroidArtifactFacetType"/>

    <facetType implementation="com.android.tools.idea.apk.ApkFacetType"/>
    <fileTemplateGroup implementation="org.jetbrains.android.AndroidFileTemplateProvider"/>
    <completion.contributor language="JAVA"
                            id="JavaAndroidDeprecationPresentationCompletionContributor"
                            implementationClass="org.jetbrains.android.completion.AndroidDeprecationPresentationCompletionContributor"
                            order="first"/>
    <completion.contributor language="kotlin"
                            id="KotlinAndroidDeprecationPresentationCompletionContributor"
                            implementationClass="org.jetbrains.android.completion.AndroidDeprecationPresentationCompletionContributor"
                            order="first"/>
    <completion.contributor language="kotlin"
                            id="KotlinResourceCompletionContributor"
                            implementationClass="com.android.tools.idea.res.completion.KotlinResourceCompletionContributor"
                            order="first, before KotlinCompletionContributor" />
    <completion.contributor language="JAVA"
                            id="JavaResourceCompletionContributor"
                            implementationClass="com.android.tools.idea.res.completion.JavaResourceCompletionContributor"
                            order="first" />
    <completion.contributor language="JAVA"
                            implementationClass="org.jetbrains.android.inspections.ResourceTypeCompletionContributor"
                            id="resourceTypeCompletion"
                            order="after javaBasic2ClassName"/>
    <completion.contributor language="TEXT"
                            implementationClass="com.android.tools.idea.run.AndroidActivityAliasCompletionContributor"
                            order="first"/>
    <completion.contributor language="kotlin"
                            implementationClass="org.jetbrains.android.completion.AndroidNonTransitiveRClassKotlinCompletionContributor"
                            order="first, after KotlinCompletionContributor"/>
    <completion.contributor language="kotlin"
                            implementationClass="com.android.tools.idea.lang.typedef.KotlinTypeDefCompletionContributor"
                            order="first, before KotlinCompletionContributor"/>
    <completion.contributor language="JAVA"
                            implementationClass="com.android.tools.idea.lang.typedef.JavaTypeDefCompletionContributor"
                            order="first, before AndroidJavaPrivateResourceCompletionContributor"/>
    <completion.contributor language="JAVA"
                            implementationClass="org.jetbrains.android.completion.AndroidNonTransitiveRClassJavaCompletionContributor"
                            order="last, before javaLegacy"/>
    <completion.contributor language="JAVA"
                            implementationClass="org.jetbrains.android.completion.AndroidJavaRequiresPermissionCompletionContributor"
                            order="first" />
    <completion.contributor language="kotlin"
                            implementationClass="org.jetbrains.android.completion.AndroidKotlinRequiresPermissionCompletionContributor"
                            order="first" />
    <weigher key="completion"
             implementationClass="org.jetbrains.android.completion.AndroidRequiresPermissionCompletionWeigher"
             id="AndroidRequiresPermissionCompletionWeigher"
             order="first"/>

    <renamePsiElementProcessor id="ResourceReference"
                               implementation="org.jetbrains.android.refactoring.renaming.ResourceReferenceRenameProcessor"
                               order="first"/>
    <renamePsiElementProcessor implementation="org.jetbrains.android.AndroidApplicationPackageRenameProcessor" order="first"/>

    <java.languageFeatureProvider implementation="org.jetbrains.android.inspections.AndroidLanguageFeatureProvider"/>

    <intentionAction>
      <language>UAST</language>
      <className>org.jetbrains.android.intentions.AddActivityToManifest</className>
      <category>Android</category>
    </intentionAction>

    <intentionAction>
      <language>UAST</language>
      <className>org.jetbrains.android.intentions.AddBroadcastReceiverToManifest</className>
      <category>Android</category>
    </intentionAction>

    <intentionAction>
      <language>UAST</language>
      <className>org.jetbrains.android.intentions.AddServiceToManifest</className>
      <category>Android</category>
    </intentionAction>

    <intentionAction>
      <className>org.jetbrains.android.intentions.AndroidAddStringResourceAction</className>
      <category>Android</category>
    </intentionAction>

    <intentionAction>
      <language>XML</language>
      <className>org.jetbrains.android.intentions.AndroidExtractDimensionAction</className>
      <category>Android</category>
    </intentionAction>

    <intentionAction>
      <language>XML</language>
      <className>org.jetbrains.android.intentions.AndroidExtractColorAction</className>
      <category>Android</category>
    </intentionAction>

    <intentionAction>
      <language>XML</language>
      <className>org.jetbrains.android.intentions.AndroidCreateOnClickHandlerAction</className>
      <category>Android</category>
    </intentionAction>

    <intentionAction>
      <language>XML</language>
      <className>org.jetbrains.android.intentions.OverrideResourceAction</className>
      <category>Android</category>
    </intentionAction>

    <daemon.intentionActionFilter implementation="org.jetbrains.android.intentions.AndroidLightOrGeneratedClassIntentionActionFilter"/>
    <daemon.intentionActionFilter implementation="org.jetbrains.android.intentions.AndroidOrderEntryFixIntentionActionFilter"/>
    <daemon.intentionActionFilter implementation="org.jetbrains.android.intentions.AndroidUpgradeSdkActionFilter"/>

    <localInspection language="JAVA" shortName="AndroidNonConstantResIdsInSwitch" bundle="messages.AndroidBundle"
                     key="android.inspections.non.constant.res.ids.in.switch.name" groupKey="android.inspections.group.name"
                     enabledByDefault="true" level="ERROR"
                     implementationClass="org.jetbrains.android.inspections.AndroidNonConstantResIdsInSwitchInspection"/>

    <predefinedCodeStyle implementation="org.jetbrains.android.formatter.AndroidJavaPredefinedCodeStyle"/>
    <predefinedCodeStyle implementation="org.jetbrains.android.formatter.AndroidKotlinPredefinedCodeStyle"/>

    <findUsagesHandlerFactory implementation="org.jetbrains.android.AndroidResourcesFindUsagesHandlerFactory"/>

    <!-- `language=""` means this is applicable to Language.ANY which is what images and other binary files use. -->
    <lang.findUsagesProvider language="" implementationClass="org.jetbrains.android.refactoring.AndroidFallbackFindUsagesProvider" />

    <lang.inferredAnnotationProvider implementation="com.android.tools.idea.lang.AndroidSdkInferredAnnotationProvider" />

    <usageTypeProvider implementation="org.jetbrains.android.refactoring.AndroidBinaryResourceFileUsageTypeProvider" order="first" />
    <usageTypeProvider implementation="org.jetbrains.android.refactoring.AndroidResourceXmlUsageProvider" order="first" />
    <usageTypeProvider implementation="org.jetbrains.android.refactoring.AndroidResourceReferenceInCodeUsageTypeProvider" order="first" />
    <externalAnnotator language="JAVA" implementationClass="org.jetbrains.android.AndroidJavaResourceExternalAnnotator"/>
    <codeInsight.lineMarkerProvider language=""
                                    implementationClass="org.jetbrains.android.AndroidResourceExternalAnnotatorBase$LineMarkerProvider"/>

    <projectService serviceImplementation="com.android.tools.idea.project.AndroidProjectInfo"/>
    <projectService serviceImplementation="com.android.tools.idea.apk.debugging.DexSourceFiles"/>
    <projectService serviceImplementation="com.android.tools.idea.project.AndroidNotification"/>
    <applicationService serviceImplementation="com.android.tools.idea.run.DeploymentService"/>

    <projectService serviceImplementation="com.android.tools.idea.run.profiler.CpuProfilerConfigsState" />
    <projectService serviceInterface="com.android.tools.idea.configurations.ConfigurationStateManager"
                    serviceImplementation="com.android.tools.idea.configurations.StudioConfigurationStateManager"/>

    <projectService serviceImplementation="com.android.tools.idea.res.ResourceFolderRegistry"/>
    <projectService serviceImplementation="com.android.tools.idea.rendering.RenderSettings" />
    <projectService serviceInterface="com.android.tools.idea.databinding.analytics.api.DataBindingTracker"
                    serviceImplementation="com.android.tools.idea.databinding.analytics.DataBindingDefaultTracker"/>
    <projectService serviceImplementation="com.android.tools.idea.ndk.NativeWorkspaceService" />
    <projectService serviceInterface="com.android.tools.idea.editors.fast.FastPreviewTrackerManager"
                    serviceImplementation="com.android.tools.idea.editors.fast.FastPreviewTrackerManagerImpl"/>

    <moduleService serviceImplementation="org.jetbrains.android.TagToClassMapperImpl"
                   serviceInterface="com.android.tools.idea.psi.TagToClassMapper" />
    <moduleService serviceImplementation="org.jetbrains.android.resourceManagers.ModuleResourceManagers" />
    <moduleService serviceImplementation="org.jetbrains.android.facet.ResourceFolderManager" />
    <moduleService serviceInterface="com.android.tools.res.ids.ResourceIdManager"
                   serviceImplementation="com.android.tools.idea.res.StudioResourceIdManager"
                   testServiceImplementation="com.android.tools.idea.res.TestResourceIdManager" />
    <moduleService serviceImplementation="com.android.tools.idea.model.MergedManifestManager" />
    <moduleService serviceImplementation="com.android.tools.idea.model.MergedManifestModificationTracker" />
    <moduleService serviceImplementation="com.android.tools.idea.databinding.DataBindingAnnotationsService" />
    <moduleService serviceImplementation="org.jetbrains.android.uipreview.ModuleClassLoaderOverlays" />
    <moduleService serviceImplementation="com.android.tools.idea.res.AndroidDependenciesCache" />
    <moduleService serviceImplementation="com.android.tools.idea.res.ResourceFolderRepositoryBackgroundActions" />
    <moduleService serviceImplementation="com.android.tools.idea.module.ModuleDisposableService" />

    <problemFileHighlightFilter implementation="org.jetbrains.android.AndroidProblemFileHighlightingFilter"/>
    <spellchecker.dictionary.runtimeDictionaryProvider implementation="com.android.tools.idea.AndroidDictionaryProvider"/>

    <sdkType implementation="org.jetbrains.android.sdk.AndroidSdkType"/>
    <gotoDeclarationHandler implementation="org.jetbrains.android.AndroidGotoDeclarationHandler"/>
    <gotoSymbolContributor implementation="com.android.tools.idea.res.psi.GoToAndroidResourceContributor"/>
    <definitionsScopedSearch implementation="com.android.tools.idea.res.psi.ResourceDefinitionSearch" order="first"/>
    <moduleRendererFactory implementation="com.android.tools.idea.res.psi.ResourceModuleRendererFactory" order="first"/>
    <importFilter implementation="com.android.tools.idea.editors.AndroidImportFilter" />
    <overrideImplementsAnnotationsHandler implementation="com.android.tools.idea.editors.AndroidOverrideAnnotationsHandler" />
    <editorTabTitleProvider implementation="com.android.tools.idea.editors.AndroidEditorTitleProvider"/>
    <iconProvider implementation="com.android.tools.idea.fileTypes.AndroidIconProvider" id="androidIcons" order="before javaDirectory" />
    <refactoring.safeDeleteProcessor id="android_resource_file" implementation="org.jetbrains.android.AndroidResourceFileSafeDeleteProcessor"/>

    <statusBarWidgetProvider implementation="com.android.tools.idea.widget.AdbConnectionWidgetProvider"/>
    <applicationService serviceImplementation="com.android.tools.idea.startup.ApplicationAdbFileProvider"
                        serviceInterface="com.android.tools.idea.adb.AdbFileProvider" />
    <projectService serviceImplementation="com.android.tools.idea.startup.ProjectAdbFileProvider"
                        serviceInterface="com.android.tools.idea.adb.AdbFileProvider" />
    <projectService serviceImplementation="com.android.tools.idea.stats.ReportProjectSizeTask"/>

    <additionalTextAttributes scheme="Default" file="colorschemes/LiveLiteralsColorSchemeDefault.xml"/>
    <additionalTextAttributes scheme="Darcula" file="colorschemes/LiveLiteralsColorSchemeDarcula.xml"/>

    <actionOnSaveInfoProvider id="live.edit.onSaveInfoProvider"
                              implementation="com.android.tools.idea.editors.liveedit.ui.LiveEditOnSaveInfoProvider" />
    <applicationConfigurable provider="com.android.tools.idea.editors.liveedit.ui.LiveEditConfigurableProvider"
                             key="live.edit.configurable.display.name" id="live.edit.configurable" bundle="messages.AndroidBundle" groupId="editor"/>
    <applicationConfigurable provider="com.android.tools.idea.editors.liveedit.ui.LiveEditAdvancedSettingsConfigurableProvider"
                             key="live.edit.advanced.settings.configurable.display.name" bundle="messages.AndroidBundle" groupId="editor" parentId="live.edit.configurable" />

    <usageTargetProvider implementation="org.jetbrains.android.AndroidUsagesTargetProvider"/>
    <renameHandler implementation="org.jetbrains.android.refactoring.renaming.ResourceRenameHandler" order="first"/>
    <elementDescriptionProvider implementation="com.android.tools.idea.res.psi.ResourceReferencePsiElement$ResourceReferencePsiElementDescriptorProvider"/>

    <codeInsight.unresolvedReferenceQuickFixProvider implementation="org.jetbrains.android.inspections.AndroidResourceQuickFixProvider"/>
    <codeInsight.unresolvedReferenceQuickFixProvider implementation="com.android.tools.idea.imports.AndroidMavenImportJavaResolver"/>

    <!-- Finder for light R classes, runs before the default finder. -->
    <java.elementFinder implementation="com.android.tools.idea.res.ProjectSystemPsiClassFinder" order="first, before java"/>

    <!-- Finder for light packages, runs last. Light packages are only used if regular PsiPackages don't exist for light classes. -->
    <java.elementFinder implementation="com.android.tools.idea.res.ProjectSystemPsiPackageFinder" order="last"/>
    <java.shortNamesCache implementation="com.android.tools.idea.res.AndroidResourcesShortNamesCache"/>
    <java.shortNamesCache implementation="com.android.tools.idea.res.AndroidManifestShortNamesCache"/>

    <weigher key="proximity"
             implementationClass="com.android.tools.idea.res.AndroidLightClassWeigher"
             id="javaInheritance"
             order="before explicitlyImported"/>

    <weigher key="completion"
             implementationClass="org.jetbrains.android.completion.AndroidRestrictToCompletionWeigher"
             id="restrictTo" />
    <resolveScopeEnlarger implementation="org.jetbrains.android.AndroidResolveScopeEnlarger" />

    <java.elementFinder implementation="com.android.tools.idea.res.AndroidInternalRClassFinder"/>

    <projectService serviceImplementation="com.android.tools.idea.res.ProjectNamespacingStatusService" />

    <editorNotificationProvider implementation="com.android.tools.idea.editors.manifest.StaleManifestNotificationProvider"/>
    <editorNotificationProvider implementation="com.android.tools.idea.editors.AttachAndroidSdkSourcesNotificationProvider"/>

    <inlineActionHandler implementation="org.jetbrains.android.refactoring.AndroidInlineStyleHandler"/>
    <inlineActionHandler implementation="org.jetbrains.android.refactoring.AndroidInlineLayoutHandler" order="first"/>

    <editorNotificationProvider implementation="org.jetbrains.android.sdk.AndroidSdkNotConfiguredNotificationProvider"/>

    <spellchecker.bundledDictionaryProvider implementation="org.jetbrains.android.spellchecker.AndroidBundledDictionaryProvider"/>
    <projectStructureDetector implementation="org.jetbrains.android.newProject.AndroidProjectStructureDetector"/>
    <resolveScopeProvider implementation="org.jetbrains.android.AndroidSdkResolveScopeProvider"/>
    <codeInsight.lineMarkerProvider language="JAVA"
                                    implementationClass="org.jetbrains.android.AndroidGotoRelatedLineMarkerProvider"/>
    <codeInsight.lineMarkerProvider language="kotlin"
                                    implementationClass="org.jetbrains.android.AndroidGotoRelatedLineMarkerProvider"/>
    <codeInsight.lineMarkerProvider language="XML"
                                    implementationClass="org.jetbrains.android.AndroidGotoRelatedLineMarkerProvider"/>
    <codeInsight.lineMarkerProvider language="Properties"
                                    implementationClass="org.jetbrains.android.AndroidPropertiesLineMarkerProvider"/>
    <implicitUsageProvider implementation="org.jetbrains.android.AndroidClassMembersImplicitUsagesProvider"/>
    <spellchecker.support language="TEXT" implementationClass="org.jetbrains.android.spellchecker.AndroidTextSpellcheckingStrategy" order="first"/>
    <spellchecker.support language="Properties" implementationClass="org.jetbrains.android.spellchecker.AndroidTextSpellcheckingStrategy" order="first"/>
    <spellchecker.support language="JSON" implementationClass="org.jetbrains.android.spellchecker.GoogleServicesJsonSpellcheckingStrategy" order="first"/>
    <spellchecker.support language="Shell Script" implementationClass="org.jetbrains.android.spellchecker.AndroidShellSpellcheckingStrategy" order="first"/>
    <deadCode implementation="org.jetbrains.android.inspections.AndroidComponentEntryPoint"/>

    <virtualFileSystem key="android-dummy" implementationClass="com.android.tools.idea.editors.AndroidFakeFileSystem"/>
    <virtualFileSystem key="apk" implementationClass="com.android.tools.idea.apk.viewer.ApkFileSystem"/>

    <!-- Translations Editor -->
    <editorNotificationProvider implementation="com.android.tools.idea.editors.strings.StringResourceEditorNotificationProvider"/>
    <fileEditorProvider implementation="com.android.tools.idea.editors.strings.StringResourceEditorProvider"/>

    <refactoring.safeDeleteProcessor
        id="android_string_resource"
        implementation="com.android.tools.idea.editors.strings.StringResourceSafeDeleteProcessorDelegate"/>

    <fileBasedIndex implementation="com.android.tools.idea.databinding.index.BindingXmlIndex"/>
    <projectStructureDetector implementation="com.android.tools.idea.apk.debugging.KotlinProjectStructureDetector"/>
    <notificationGroup id="APK Analyzer (Important)" displayType="BALLOON"/>
    <notificationGroup id="Gradle Build (Balloon)" displayType="BALLOON"/>
    <notificationGroup id="Gradle KTS build files" displayType="BALLOON"/>
    <notificationGroup id="Android Notification Group" displayType="BALLOON"/>
    <notificationGroup id="Android Property Files Updating" displayType="BALLOON"/>
    <notificationGroup id="Android Module Importing" displayType="BALLOON"/>
    <notificationGroup id="APK Analyzer (Info)" displayType="NONE"/>
    <notificationGroup id="Gradle Build (Logging)" displayType="NONE"/>
    <notificationGroup id="Android Notification Log-Only Group" displayType="NONE"/>
    <notificationGroup id="Gradle Sync" displayType="NONE"/>
    <notificationGroup id="JDK Location different to JAVA_HOME" displayType="NONE"/>
    <notificationGroup id="UnifiedDeployTask" displayType="TOOL_WINDOW" toolWindowId="Run"/>
    <notificationGroup id="Invalid Sketch file" displayType="BALLOON"/>
    <notificationGroup id="Android" displayType="BALLOON"/>
    <notificationGroup id="Compose Project Notification" displayType="STICKY_BALLOON"/>
    <notificationGroup id="Memory Settings Notification" displayType="STICKY_BALLOON"/>
    <notificationGroup id="Render error panel notifications" displayType="BALLOON" isLogByDefault="false"/>
    <notificationGroup id="Convert to WebP" displayType="BALLOON"/>
    <notificationGroup id="SDK Install" displayType="STICKY_BALLOON" isLogByDefault="false"/>
    <notificationGroup id="Gradle Initializer" displayType="STICKY_BALLOON"/>
    <notificationGroup id="Emulator" displayType="BALLOON" bundle="messages.AndroidBundle" key="android.emulator"/>
    <notificationGroup id="Android Autogeneration" displayType="BALLOON" bundle="messages.AndroidBundle" key="android.autogeneration.notification.group"/>
    <!-- Default settings should match with the values specified in ProjectUpgradeNotification.kt -->
    <notificationGroup id="Android Gradle Upgrade Notification" displayType="STICKY_BALLOON" isLogByDefault="true" />
    <notificationGroup id="Thanks for the feedback!" displayType="BALLOON" bundle="messages.AndroidBundle" key="feedback.notifications.title"/>
    <notificationGroup id="DeviceMirrorBenchmarking" displayType="STICKY_BALLOON" key="android.emulator" />
    <notificationGroup id="Font Downloading Problems" displayType="BALLOON" isLogByDefault="true" />
    <notificationGroup id="Create Diagnostic Report" displayType="BALLOON" isLogByDefault="true" />
    <notificationGroup id="Feature Survey" displayType="STICKY_BALLOON" isLogByDefault="true" />
    <notificationGroup id="Essentials Mode" displayType="STICKY_BALLOON" isLogByDefault="true" />
    <notificationGroup id="Import Android Test Results" displayType="BALLOON" />
    <notificationGroup id="Google Play SDK Index Notifications" displayType="STICKY_BALLOON" isLogByDefault="true" />
    <notificationGroup id="Android Debug Bridge (adb)" displayType="BALLOON"/>
    <notificationGroup id="Android 16 KB Alignment" displayType="BALLOON"/>
    <notificationGroup id="Browser Survey" displayType="BALLOON"/>

    <webHelpProvider implementation="com.android.tools.idea.help.AndroidWebHelpProvider"/>

    <iw.actionProvider implementation="com.android.tools.idea.editors.liveedit.ui.LiveEditActionProvider"/>

    <notificationGroup id="Fast Preview Notification" displayType="NONE"/>
    <regExpLanguageHost forClass="com.intellij.psi.impl.source.tree.java.PsiLiteralExpressionImpl"
                        implementationClass="com.android.tools.idea.editors.AndroidRegExpHost"
                        order="first" />
    <regExpLanguageHost forClass="org.jetbrains.kotlin.psi.KtStringTemplateExpression"
                        implementationClass="com.android.tools.idea.editors.AndroidRegExpHost"
                        order="first" />

    <codeInsight.codeVision.settings.defaults
        implementation="com.android.tools.idea.editors.AndroidCodeVisionSettingsDefaults"
        order="first" />

    <projectService
        serviceInterface="com.android.tools.idea.sdk.sources.SdkSourcePositionFinder"
        serviceImplementation="com.android.tools.idea.sdk.sources.SdkSourcePositionFinderImpl"/>

    <daemon.highlightInfoFilter implementation="com.android.tools.idea.sdk.SdkHighlightFilter"/>

    <writingAccessProvider implementation="com.android.tools.idea.sdk.SdkWritingAccessProvider"/>
    <postStartupActivity implementation="com.android.tools.idea.ndk.PageAlignProjectActivity"/>

    <internalFileTemplate name="Version_Catalog_File.versions" />
  </extensions>

  <extensions defaultExtensionNs="org.jetbrains.kotlin">
    <classImportFilter implementation="com.android.tools.idea.res.NestedResourceClassImportFilter"/>
    <quickFixContributor implementation="com.android.tools.idea.imports.AndroidMavenImportKotlinResolver"/>
    <codeinsight.quickfix.registrar implementation="com.android.tools.idea.imports.AndroidMavenImportKotlinQuickFixRegistrar"/>
    <renameHandler implementation="org.jetbrains.android.refactoring.renaming.KotlinResourceRenameHandler" order="first"/>
    <k2KaModuleFactory implementation="org.jetbrains.android.augment.AndroidLightClassBase$AndroidLightClassKaModuleFactory"/>
  </extensions>


  <extensionPoints>
    <extensionPoint qualifiedName="com.android.tools.idea.actions.exportProjectZipExcludesContributor"
                    interface="com.android.tools.idea.actions.ExportProjectZipExcludesContributor"/>
    <extensionPoint qualifiedName="com.android.customProjectTypeImporter" interface="com.android.tools.idea.project.CustomProjectTypeImporter"/>
    <extensionPoint qualifiedName="com.android.ide.sdkEventListener"
                    interface="com.android.tools.idea.sdk.IdeSdks$AndroidSdkEventListener"/>
    <extensionPoint qualifiedName="com.android.run.deployTargetProvider" interface="com.android.tools.idea.run.editor.DeployTargetProvider" />
    <extensionPoint qualifiedName="com.android.ide.androidConfigurableContributor"
                    interface="com.android.tools.idea.structure.dialog.AndroidConfigurableContributor"/>
    <extensionPoint qualifiedName="com.android.run.androidDebugger" interface="com.android.tools.idea.execution.common.debug.AndroidDebugger" />
    <extensionPoint qualifiedName="com.android.tools.idea.run.editor.androidDebuggerInfoProvider"
                    interface="com.android.tools.idea.run.editor.AndroidDebuggerInfoProvider"/>
    <extensionPoint qualifiedName="org.jetbrains.android.actions.newResourceCreationHandler"
                    interface="org.jetbrains.android.actions.NewResourceCreationHandler"/>
    <extensionPoint qualifiedName="com.android.run.androidLaunchTaskContributor"
                    interface="com.android.tools.idea.run.AndroidLaunchTaskContributor"/>
    <extensionPoint qualifiedName="com.android.rendering.renderErrorContributor"
                    interface="com.android.tools.idea.rendering.RenderErrorContributor$Provider"/>
    <extensionPoint qualifiedName="com.android.tools.idea.rendering.renderIssueCollectionConsumer"
                    interface="com.android.tools.idea.rendering.RenderIssueCollectionConsumer$Provider"/>
    <extensionPoint qualifiedName="com.android.tools.idea.ui.guiTestingStatusProvider"
                    interface="com.android.tools.idea.ui.GuiTestingStatusProvider"
                    dynamic="false"/>
    <extensionPoint qualifiedName="com.android.tools.idea.ui.designer.overlays.overlayProvider"
                    interface="com.android.tools.idea.ui.designer.overlays.OverlayProvider"/>
    <extensionPoint qualifiedName="com.android.rendering.renderSecurityManagerOverrides"
                    interface="com.android.tools.rendering.security.RenderSecurityManagerOverrides"
                    dynamic="true"/>
    <extensionPoint qualifiedName="com.android.tools.idea.lang.databinding.dataBindingCompletionSupport"
                    interface="com.android.tools.idea.lang.databinding.DataBindingCompletionSupport"/>
    <extensionPoint qualifiedName="com.android.tools.idea.lang.databinding.dataBindingExpressionSupport"
                    interface="com.android.tools.idea.lang.databinding.DataBindingExpressionSupport"/>
    <extensionPoint qualifiedName="com.android.tools.idea.databinding.layoutBindingSupport"
                    interface="com.android.tools.idea.databinding.LayoutBindingSupport"/>
    <extensionPoint qualifiedName="com.android.tools.idea.wizard.template.wizardTemplateProvider"
                    interface="com.android.tools.idea.wizard.template.WizardTemplateProvider"/>
    <extensionPoint qualifiedName="com.android.tools.idea.ndk.nativeWorkspaceProvider"
                    interface="com.android.tools.idea.ndk.NativeWorkspaceProvider"/>
    <extensionPoint qualifiedName="com.android.tools.idea.analytics.ideBrandProvider"
                    interface="com.android.tools.idea.analytics.IdeBrandProvider" />
    <extensionPoint qualifiedName="com.android.tools.idea.layoutlib.layoutLibraryProvider"
                    interface="com.android.tools.idea.layoutlib.LayoutLibraryLoader$LayoutLibraryProvider" />
    <extensionPoint qualifiedName="com.android.tools.idea.diagnostics.report.logsProvider"
                    interface="com.android.tools.idea.diagnostics.report.DiagnosticsSummaryFileProvider"/>
    <extensionPoint qualifiedName="com.android.tools.idea.editors.manifest.manifestPanelToken"
                    interface="com.android.tools.idea.editors.manifest.ManifestPanelToken"/>
    <extensionPoint qualifiedName="org.jetbrains.android.refactoring.unusedResourcesToken"
                    interface="org.jetbrains.android.refactoring.UnusedResourcesToken"/>
    <extensionPoint qualifiedName="com.android.tools.idea.actions.annotations.inferAnnotationsToken"
                    interface="com.android.tools.idea.actions.annotations.InferAnnotationsToken"/>
    <extensionPoint qualifiedName="com.android.tools.idea.testartifacts.instrumented.testRunConfigurationOptions"
                    interface="com.android.tools.idea.testartifacts.instrumented.TestRunConfigurationOptions"
                    dynamic="true"/>
    <extensionPoint qualifiedName="com.android.tools.idea.flags.experimentalSettingsContributor"
                    interface="com.android.tools.idea.flags.ExperimentalSettingsContributor"/>
    <extensionPoint qualifiedName="com.android.tools.idea.rendering.tokens.buildSystemFilePreviewServices"
                    interface="com.android.tools.idea.rendering.tokens.BuildSystemFilePreviewServices"/>
    <extensionPoint qualifiedName="com.android.tools.idea.liveedit.tokens.buildSystemLiveEditServices"
                    interface="com.android.tools.idea.run.deployment.liveedit.tokens.BuildSystemLiveEditServices"/>
    <extensionPoint qualifiedName="com.android.tools.idea.run.editor.testRunParametersToken"
                    interface="com.android.tools.idea.run.editor.TestRunParameters$TestRunParametersToken"/>
    <extensionPoint qualifiedName="com.android.tools.idea.testartifacts.instrumented.androidTestConfigurationProducerToken"
                    interface="com.android.tools.idea.testartifacts.instrumented.AndroidTestConfigurationProducerToken"/>
    <extensionPoint qualifiedName="com.android.tools.idea.ui.resourcemanager.importer.createDefaultResDirectoryToken"
                    interface="com.android.tools.idea.ui.resourcemanager.importer.CreateDefaultResDirectoryToken"/>
    <extensionPoint qualifiedName="com.android.tools.idea.run.configuration.editors.androidWearConfigurationEditorToken"
                    interface="com.android.tools.idea.run.configuration.editors.AndroidWearConfigurationEditorToken"/>
    <extensionPoint qualifiedName="com.android.tools.idea.res.resourceClassToken"
                    interface="com.android.tools.idea.res.ResourceClassToken"/>
    <extensionPoint qualifiedName="com.android.tools.idea.manifest.manifestClassToken"
                    interface="com.android.tools.idea.manifest.ManifestClassToken"/>
    <extensionPoint qualifiedName="com.android.tools.idea.imports.androidMavenImportToken"
                    interface="com.android.tools.idea.imports.AndroidMavenImportToken"/>
  </extensionPoints>

  <extensions defaultExtensionNs="com.android.project">
    <projectsystem implementation="com.android.tools.idea.project.DefaultProjectSystemProvider"/>
  </extensions>

  <xi:include href="new-deployment-target-selection.xml"/>

  <extensions defaultExtensionNs="com.android.run">
    <androidDebugger implementation="com.android.tools.idea.execution.common.debug.impl.java.AndroidJavaDebugger"/>
  </extensions>

  <extensions defaultExtensionNs="com.android.tools.idea">
    <projectsystem.ApplicationProjectContextProvider implementation="com.android.tools.idea.project.DefaultApplicationProjectContextProvider"/>
    <rendering.tokens.buildSystemFilePreviewServices implementation="com.android.tools.idea.rendering.tokens.DefaultBuildSystemFilePreviewServices"/>
  </extensions>

  <applicationListeners>
    <listener class="com.android.tools.idea.editors.liveedit.LiveEditAnActionListener"
              topic="com.intellij.openapi.actionSystem.ex.AnActionListener"/>
    <listener class="com.android.tools.idea.stats.ManifestMergerStatsTracker"
              topic="com.android.tools.idea.model.MergedManifestSnapshotComputeListener"/>
  </applicationListeners>

  <projectListeners>
    <listener class="com.android.tools.idea.databinding.DataBindingTrackerSyncListener"
              topic="com.android.tools.idea.projectsystem.ProjectSystemSyncManager$SyncResultListener"/>
    <listener class="com.android.tools.idea.stats.ProjectSizeUsageTrackerListener"
              activeInTestMode="false"
              topic="com.android.tools.idea.projectsystem.ProjectSystemSyncManager$SyncResultListener"/>
  </projectListeners>

  <xi:include href="/META-INF/android-common.xml"/>
  <!-- Resource Explorer is included at the bottom since it has dependencies on the general Android Plugin declarations -->
  <xi:include href="/com/android/tools/idea/ui/resourcemanager/META-INF/resources-explorer.xml"/>
</idea-plugin><|MERGE_RESOLUTION|>--- conflicted
+++ resolved
@@ -248,13 +248,9 @@
                         serviceImplementation="com.android.tools.idea.diagnostics.crash.ExceptionDataConfigurationImpl"/>
     <applicationService serviceInterface="com.android.tools.idea.serverflags.ServerFlagService"
                         serviceImplementation="com.android.tools.idea.serverflags.ServerFlagServiceImpl"/>
-<<<<<<< HEAD
+<!--    <applicationService serviceImplementation="com.android.tools.idea.diagnostics.heap.HeapSnapshotTraverseService"/>-->
     <applicationService serviceInterface="com.android.tools.idea.serverflags.DynamicServerFlagService"
                         serviceImplementation="com.android.tools.idea.serverflags.DynamicServerFlagServiceImpl" />
-    <applicationService serviceImplementation="com.android.tools.idea.diagnostics.heap.HeapSnapshotTraverseService"/>
-=======
-<!--    <applicationService serviceImplementation="com.android.tools.idea.diagnostics.heap.HeapSnapshotTraverseService"/>-->
->>>>>>> c4f2349c
 
     <applicationConfigurable groupId="build" id="instant.run"
                              provider="com.android.tools.idea.deploy.DeploymentConfigurableProvider"
