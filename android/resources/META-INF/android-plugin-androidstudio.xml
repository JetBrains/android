<!--
 *
 * Copyright (C) 2013 The Android Open Source Project
 *
 * Licensed under the Apache License, Version 2.0 (the "License");
 * you may not use this file except in compliance with the License.
 * You may obtain a copy of the License at
 *
 *      http://www.apache.org/licenses/LICENSE-2.0
 *
 * Unless required by applicable law or agreed to in writing, software
 * distributed under the License is distributed on an "AS IS" BASIS,
 * WITHOUT WARRANTIES OR CONDITIONS OF ANY KIND, either express or implied.
 * See the License for the specific language governing permissions and
 * limitations under the License.
 *
  -->
<idea-plugin>
  <extensions defaultExtensionNs="com.intellij">
    <registryKey key="ide.slow.operations.assertion.generic" defaultValue="false" description="Flag for generic activities and code in `SlowOperations#allowSlowOperations`"/>
    <applicationInitializedListener id="Startup.AndroidStudioInitializer" implementation="com.android.tools.idea.startup.AndroidStudioInitializer" />
    <actionConfigurationCustomizer id="Startup.AndroidStudioActionCustomizer" implementation="com.android.tools.idea.startup.AndroidStudioActionCustomizer"/>
    <applicationInitializedListener implementation="com.android.tools.idea.instrumentation.threading.ThreadingChecker" />
    <applicationService serviceInterface="com.intellij.platform.ide.customization.ExternalProductResourceUrls"
                        serviceImplementation="com.android.tools.idea.AndroidStudioResourceUrls"
                        overrides="true"/>

    <applicationService serviceInterface="com.intellij.openapi.updateSettings.UpdateStrategyCustomization"
                        serviceImplementation="com.android.tools.idea.AndroidStudioUpdateStrategyCustomization"
                        overrides="true"/>

    <!--suppress PluginXmlValidity (this service is intentionally registered outside the module of the interface class) -->
    <applicationService serviceInterface="com.intellij.analytics.AndroidStudioAnalytics"
                        serviceImplementation="com.android.tools.idea.startup.AndroidStudioAnalyticsImpl"/>

    <!--suppress PluginXmlValidity (this service is intentionally registered outside the module of the interface class) -->
    <applicationService serviceInterface="com.intellij.ide.AndroidStudioSystemHealthMonitorAdapter$EventsListener"
                        serviceImplementation="com.android.tools.idea.diagnostics.AndroidStudioSystemHealthMonitor$MyEventsListener"/>

    <!-- overrides UTM-tracking implementation included from JavaIdePlugin.xml: -->
    <applicationService serviceImplementation="com.intellij.openapi.application.IdeUrlTrackingParametersProvider"
                        overrides="true"/>

    <!-- Disable JetBrains feedback surveys (b/402895189). Tested by AndroidStudioJetBrainsSurveysTest. -->
    <registryKey overrides="true" key="platform.feedback" defaultValue="false" description="Enables JetBrains feedback surveys"/>

    <!-- This registry flag changed upstream in 2025.1 causing the platform to think JCef is supported in Android Studio. b/416777166 -->
    <registryKey key="ide.browser.jcef.out-of-process.enabled" overrides="true" defaultValue="false" description="Enable JCEF is a separate process"/>

    <welcomeScreen implementation="com.android.tools.idea.welcome.wizard.AndroidStudioWelcomeScreenProvider"/>

    <codeStyleSettingsProvider implementation="org.jetbrains.android.formatter.AndroidStudioCodeStyleSettingsProvider" order="last"/>

    <errorHandler implementation="com.android.tools.idea.diagnostics.error.AndroidStudioErrorReportSubmitter"/>
    <applicationInitializedListener id="Startup.StartLowMemoryReporter"
                                    implementation="com.android.tools.idea.stats.LowMemoryReporter$OnStartup"/>
    <postStartupActivity implementation="com.android.tools.idea.stats.GcPauseWatcher" />
    <postStartupActivity implementation="com.android.tools.idea.serverflags.ServerFlagDownloader$Initializer" />
    <postStartupActivity implementation="com.android.tools.idea.diagnostics.WindowsCRuntimeChecker" os="windows" />
    <postStartupActivity implementation="com.android.tools.idea.diagnostics.DiagnosticsReportCleaner" />
    <defender.config implementation="com.android.tools.idea.diagnostics.windows.AndroidWindowsDefenderCheckerExt"/>
    <defaultToolWindowLayout
      id="AndroidStudioDefaultToolWindowLayoutExtension"
      implementation="com.android.tools.idea.AndroidStudioDefaultToolWindowLayoutExtension"
      order="last"
    />
    <applicationService serviceInterface="com.intellij.diagnostic.LowMemoryNotifier" preload="true" overrides="true"
                        serviceImplementation="com.android.tools.idea.memorysettings.AndroidLowMemoryNotifier"/>
    <execution.applicationRunLineMarkerHider implementation="com.android.tools.idea.run.AndroidRunMarkerHider"/>
    <postStartupActivity implementation="com.android.tools.idea.project.LibraryToolWindowInitializer"/>
    <postStartupActivity implementation="com.android.tools.idea.gservices.StudioDeprecationChecker$Initializer" />
    <notificationGroup displayType="STICKY_BALLOON" id="StudioDeprecationNotification" />

    <projectService serviceImplementation="com.android.tools.idea.stats.ToolWindowTrackerService"/>

    <spellchecker.support language="Groovy" implementationClass="org.jetbrains.android.spellchecker.AndroidGradleSpellcheckingStrategy" order="first"/>
  </extensions>

  <applicationListeners>
    <listener
        class="com.android.tools.idea.diagnostics.LastActionTracker$MyActionListener"
        topic="com.intellij.openapi.actionSystem.ex.AnActionListener" />
  </applicationListeners>

  <actions>
    <action id="HelpTopics" class="com.android.tools.idea.actions.MeetAndroidStudioHelpAction" overrides="true"
            icon="AllIcons.Actions.Help" text="Android Studio Help" description="Help"/>
    <reference ref="AndroidToolsGroup">
      <add-to-group group-id="ToolsMenu" anchor="first"/>
    </reference>

    <action class="com.intellij.ide.actions.HelpTopicsAction" id="IntelliJ.HelpTopics" text="IntelliJ IDEA Help">
      <add-to-group group-id="HelpMenu" anchor="after" relative-to-action="HelpTopics" />
    </action>

    <action class="com.android.tools.idea.actions.license.ShowLicensesUsedAction" id="Android.ShowLicenses">
      <add-to-group group-id="HelpMenu" anchor="before" relative-to-action="Help.KeymapReference" />
    </action>

    <action class="com.android.tools.idea.diagnostics.hprof.action.UserInvokedHeapDumpSnapshotAction" id="UserInvokedHeapDumpSnapshot"
            text="Analyze Memory Usage">
      <add-to-group group-id="HelpMenu" anchor="after" relative-to-action="CollectZippedLogs" />
    </action>

    <action class="com.android.tools.idea.diagnostics.hprof.action.InternalUserInvokedFullAnalysisAction" id="UserInvokedFullAnalysis"
            text="Create And Immediately Analyze Heap Dump" internal="true">
      <add-to-group group-id="Internal.HeapAnalysis"/>
    </action>

    <group id="Internal.Android.FreezeTools" popup="true" internal="true" text="Freeze">
      <action class="com.android.tools.idea.diagnostics.freeze.DeadlockUIThreadWithLocks" id="DeadlockUIThread"
              text="Create UI thread deadlock with Locks" internal="true"/>

      <action class="com.android.tools.idea.diagnostics.freeze.DeadlockUIThreadWithLocksTimeout" id="DeadlockUIThreadWithTimeout"
              text="Create UI thread deadlock with Locks (10s timeout)" internal="true"/>

      <action class="com.android.tools.idea.diagnostics.freeze.DeadlockUIThreadWithSynchronized" id="DeadlockUIThreadWithSynchronized"
              text="Create UI thread deadlock with Synchronized" internal="true"/>

      <action class="com.android.tools.idea.diagnostics.freeze.DeadlockUIThreadWithReadAction" id="DeadlockUIThreadWithReadAction"
              text="Create UI thread deadlock with Read action" internal="true"/>
      <add-to-group group-id="Internal.Android"/>
    </group>

    <action class="com.android.tools.idea.diagnostics.hprof.action.InternalNonuserInvokedHeapDumpSnapshotAction" id="SilentHeapDumpSnapshot"
              text="Create And Schedule Heap Dump Analysis (Non-user invoked)" internal="true">
      <add-to-group group-id="Internal.HeapAnalysis"/>
    </action>

<!--    <action class="com.android.tools.idea.diagnostics.heap.CollectMemoryUsageStatisticsAction" id="CollectMemoryUsageStatistics"-->
<!--            text="Collect Studio Components Memory Usage Statistics" internal="true">-->
<!--      <add-to-group group-id="Internal.HeapAnalysis"/>-->
<!--    </action>-->

    <group id="Internal.JavaFlightRecorder" text="Java Flight Recorder" popup="true" internal="true">
      <add-to-group group-id="Internal" anchor="after" relative-to-action="Internal.HeapAnalysis"/>
    </group>
    <action class="com.android.tools.idea.diagnostics.jfr.FreezeUiAction" id="FreezeUI"
            text="Freeze UI" internal="true">
      <add-to-group group-id="Internal.JavaFlightRecorder" anchor="first"/>
    </action>
    <action class="com.android.tools.idea.diagnostics.jfr.RecordingManager$DumpJfrAction" id="DumpJFR"
            text="Dump JFR Recording" internal="true">
      <add-to-group group-id="Internal.JavaFlightRecorder" anchor="after" relative-to-action="FreezeUI"/>
    </action>

    <group id="Android.NavBarToolBar">
      <reference ref="AndroidDeviceManagerPlaceholder" />
      <separator/>
      <add-to-group group-id="NavBarToolBar" anchor="before" relative-to-action="SearchEverywhere" />
    </group>

    <group id="Android.MainToolbarRight" >
      <reference ref="Android.InstantRunActions" />
      <reference ref="AndroidConnectDebuggerAction" />

      <add-to-group group-id="MainToolbarRight" anchor="before" relative-to-action="SearchEverywhere" />
    </group>

    <action id="WelcomeScreen.AndroidStudio.apkProfilingAndDebugging"
            class="com.android.tools.idea.apk.ImportApkAction">
      <add-to-group group-id="WelcomeScreen.QuickStart"/>
    </action>

    <action id="ImportApkAction"
            class="com.android.tools.idea.apk.ImportApkAction" text="Profile or Debug APK...">
      <add-to-group group-id="FileOpenGroup" relative-to-action="OpenFile" anchor="after"/>
    </action>

    <group id="ImportTests"
           class="com.android.tools.idea.testartifacts.instrumented.testsuite.actions.ImportTestGroup"
           icon="AllIcons.Vcs.History"
           overrides="true"/>
    <action id="ImportTestsFromFile"
            class="com.android.tools.idea.testartifacts.instrumented.testsuite.actions.ImportTestsFromFileAction"
            icon="AllIcons.ToolbarDecorator.Import"
            overrides="true"/>
    <action
        id="ReportProblem"
        class="com.android.tools.idea.actions.SubmitBugReportAction"
        overrides="true"/>
    <action
        id="CollectZippedLogs"
        class="com.android.tools.idea.actions.CreateDiagnosticReportAction"
        overrides="true"
        text="Collect Logs and Diagnostic Data"
        description="Collect logs and diagnostic data"/>
    <action
        id="ResetUserIdAction"
        class="com.android.tools.idea.actions.ResetUserIdAction"
        text="Reset Data Sharing User Identifier"
        description="Reset Data Sharing User Identifier"/>
<<<<<<< HEAD
    <group overrides="true" class="com.intellij.openapi.actionSystem.EmptyActionGroup" id="Java.ProjectTemplate.Group"/>
    <action overrides="true" class="com.intellij.openapi.actionSystem.EmptyAction" id="SaveProjectAsTemplate"/>
    <action overrides="true" class="com.intellij.openapi.actionSystem.EmptyAction" id="ManageProjectTemplates"/>
=======

    <action id="Android.SyncProject" class="com.android.tools.idea.gradle.actions.SyncProjectAction" icon="StudioIcons.Shell.Toolbar.GRADLE_SYNC">
      <add-to-group group-id="FileMenu" anchor="after" relative-to-action="SaveAll"/>
    </action>
>>>>>>> fedb26e2
  </actions>

  <extensions defaultExtensionNs="com.intellij">
    <defaultProjectTypeProvider type="Android"/>
    <targetElementEvaluator language="XML" implementationClass="org.jetbrains.android.dom.AndroidXmlTargetElementEvaluatorEx" order="first"/>

    <!-- Unregister DefaultJdkConfigurator b/112481251 -->
    <applicationService serviceInterface="com.intellij.openapi.projectRoots.DefaultJdkConfigurator"
                        serviceImplementation="com.android.tools.idea.sdk.StudioJdkConfigurator"
                        overrides="true"
                        headlessImplementation="com.android.tools.idea.sdk.StudioJdkConfigurator"
    />
    <applicationService serviceInterface="com.intellij.diagnostic.EventWatcher"
                        serviceImplementation="com.android.tools.idea.diagnostics.typing.TypingEventWatcher" headlessImplementation=""
                        preload="notHeadless"
                        overrides="true"/>

    <welcomeFrameProvider implementation="com.android.tools.idea.welcome.wizard.FirstRunWizardFrameProvider" order="FIRST"/>

    <localInspection groupPath="Java" language="JAVA" suppressId="deprecation" shortName="Deprecation" displayName="Deprecated API usage"
                     groupKey="group.names.code.maturity.issues" groupBundle="messages.InspectionsBundle"
                     enabledByDefault="true" level="WARNING"
                     implementationClass="org.jetbrains.android.inspections.AndroidDeprecationInspection"/>

    <applicationConfigurable parentId="preferences.general"
                             bundle="messages.AndroidBundle"
                             key="configurable.MemorySettingsConfigurable.display.name"
                             provider="com.android.tools.idea.memorysettings.MemorySettingsConfigurableProvider"
                             id="memory.settings"/>

    <!-- Note: in Idea this configurable has different groupId: build.android -->
    <applicationConfigurable groupId="build" id="instant.run"
                             provider="com.android.tools.idea.deploy.DeploymentConfigurableProvider"
                             bundle="messages.AndroidBundle"
                             key="configurable.DeploymentConfigurable.displayName"/>

    <statistic.eventLog.eventLoggerProvider implementation="com.android.tools.idea.stats.AndroidStudioStatisticsEventLoggerProvider"/>
    <projectService serviceInterface="com.intellij.codeInsight.NullableNotNullManager"
                    serviceImplementation="com.android.tools.idea.lang.AndroidNullableNotNullManagerImpl"
                    overrides="true"
    />

    <postStartupActivity implementation="com.android.tools.idea.startup.ProjectMetricsInitializer$MyStartupActivity"/>
    <postStartupActivity implementation="com.android.tools.idea.diagnostics.commit.GitCommitTrackerActivity"/>
  </extensions>

  <applicationListeners>
    <listener class="com.android.tools.idea.startup.ProjectMetricsInitializer"
              topic="com.intellij.openapi.project.ProjectCloseListener"/>
    <listener class="com.android.tools.idea.stats.AndroidStudioUsageTracker$UsageTrackerAppLifecycleListener"
              topic="com.intellij.ide.AppLifecycleListener"/>
    <listener class="com.android.tools.idea.stats.ToolWindowTrackerService$Companion$LazyListener"
              topic="com.intellij.openapi.wm.ex.ToolWindowManagerListener"/>
    <listener class="com.android.tools.idea.navigator.ProjectViewListener"
              activeInHeadlessMode="false"
              activeInTestMode="false"
              topic="com.intellij.openapi.wm.ex.ToolWindowManagerListener"/>
  </applicationListeners>
  <projectListeners>
    <listener class="com.android.tools.idea.navigator.ProjectViewListener"
              activeInHeadlessMode="false"
              activeInTestMode="false"
              topic="com.intellij.openapi.wm.ex.ToolWindowManagerListener"/>
  </projectListeners>
</idea-plugin><|MERGE_RESOLUTION|>--- conflicted
+++ resolved
@@ -190,16 +190,13 @@
         class="com.android.tools.idea.actions.ResetUserIdAction"
         text="Reset Data Sharing User Identifier"
         description="Reset Data Sharing User Identifier"/>
-<<<<<<< HEAD
     <group overrides="true" class="com.intellij.openapi.actionSystem.EmptyActionGroup" id="Java.ProjectTemplate.Group"/>
     <action overrides="true" class="com.intellij.openapi.actionSystem.EmptyAction" id="SaveProjectAsTemplate"/>
     <action overrides="true" class="com.intellij.openapi.actionSystem.EmptyAction" id="ManageProjectTemplates"/>
-=======
 
     <action id="Android.SyncProject" class="com.android.tools.idea.gradle.actions.SyncProjectAction" icon="StudioIcons.Shell.Toolbar.GRADLE_SYNC">
       <add-to-group group-id="FileMenu" anchor="after" relative-to-action="SaveAll"/>
     </action>
->>>>>>> fedb26e2
   </actions>
 
   <extensions defaultExtensionNs="com.intellij">
