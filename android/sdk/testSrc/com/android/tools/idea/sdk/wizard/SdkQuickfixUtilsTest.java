/*
 * Copyright (C) 2018 The Android Open Source Project
 *
 * Licensed under the Apache License, Version 2.0 (the "License");
 * you may not use this file except in compliance with the License.
 * You may obtain a copy of the License at
 *
 *      http://www.apache.org/licenses/LICENSE-2.0
 *
 * Unless required by applicable law or agreed to in writing, software
 * distributed under the License is distributed on an "AS IS" BASIS,
 * WITHOUT WARRANTIES OR CONDITIONS OF ANY KIND, either express or implied.
 * See the License for the specific language governing permissions and
 * limitations under the License.
 */
package com.android.tools.idea.sdk.wizard;

import static com.google.common.truth.Truth.assertThat;
import static org.junit.Assert.assertNotNull;
import static org.junit.Assert.assertNull;
import static org.junit.Assert.assertSame;
import static org.mockito.Mockito.any;
import static org.mockito.Mockito.eq;
import static org.mockito.Mockito.mock;
import static org.mockito.Mockito.never;
import static org.mockito.Mockito.spy;
import static org.mockito.Mockito.times;
import static org.mockito.Mockito.verify;
import static org.mockito.Mockito.when;

import com.android.repository.api.LocalPackage;
import com.android.repository.api.RepoManager;
import com.android.repository.impl.meta.RepositoryPackages;
import com.android.repository.testframework.FakePackage;
import com.android.repository.testframework.FakeProgressIndicator;
import com.android.repository.testframework.FakeRepoManager;
import com.android.sdklib.repository.AndroidSdkHandler;
import com.android.testutils.file.InMemoryFileSystems;
import com.android.tools.adtui.swing.HeadlessDialogRule;
import com.android.tools.idea.sdk.AndroidSdks;
import com.android.tools.idea.testing.AndroidProjectRule;
import com.android.tools.idea.wizard.model.ModelWizardDialog;
import com.android.tools.sdk.AndroidSdkData;
import com.google.common.collect.ImmutableList;
import com.intellij.openapi.ui.DialogWrapper;
import com.intellij.openapi.util.Disposer;
import com.intellij.testFramework.EdtRule;
import com.intellij.testFramework.IndexingTestUtil;
import com.intellij.testFramework.RunsInEdt;
import com.intellij.util.ui.UIUtil;
import java.nio.file.Path;
import java.util.Collections;
import org.junit.After;
import org.junit.Before;
import org.junit.Rule;
import org.junit.Test;
import org.junit.rules.RuleChain;

/**
 * Tests for {@link SdkQuickfixUtils}.
 */
public class SdkQuickfixUtilsTest {
  public AndroidProjectRule androidProjectRule = AndroidProjectRule.withSdk();
  @Rule
  public RuleChain ruleChain = RuleChain.outerRule(androidProjectRule).around(new EdtRule()).around(new HeadlessDialogRule());

  RepoManager myRepoManager;
  AndroidSdkHandler mySdkHandler;
  RepositoryPackages myPackages;

  private final Path sdkRoot = InMemoryFileSystems.createInMemoryFileSystemAndFolder("sdk");
  private AndroidSdkData originalAndroidSdkData;

  @Before
  public void setUp() throws Exception {
    myPackages = new RepositoryPackages();
    myRepoManager = spy(new FakeRepoManager(sdkRoot, myPackages));
    mySdkHandler = new AndroidSdkHandler(sdkRoot, sdkRoot.getRoot().resolve("avd"), myRepoManager);
    assertNotNull(mySdkHandler);
    FakeProgressIndicator progress = new FakeProgressIndicator();
    assertSame(myRepoManager, mySdkHandler.getSdkManager(progress));

    originalAndroidSdkData = AndroidSdks.getInstance().tryToChooseAndroidSdk();
    AndroidSdkData data = mock(AndroidSdkData.class);
    when(data.getSdkHandler()).thenReturn(mySdkHandler);
    AndroidSdks.getInstance().setSdkData(data);
  }

  @After
  public void tearDown() {
<<<<<<< HEAD
    AndroidSdks.getInstance().setSdkData(null);
=======
    AndroidSdks.getInstance().setSdkData(originalAndroidSdkData);

    // Workaround for https://youtrack.jetbrains.com/issue/IJPL-149706:
    // test tear-down during indexing triggers flaky "already disposed" exceptions.
    IndexingTestUtil.waitUntilIndexesAreReady(androidProjectRule.getProject());
>>>>>>> 03a9668f
  }

  @Test
  public void testCreateDialogForPathsNoOpMessageNull() {
    ModelWizardDialog dialog;
    dialog = SdkQuickfixUtils.createDialogForPaths(null, Collections.emptyList(), null);
    assertNull(dialog);
  }

  @Test
  public void testCreateDialogForPathsNoOpMessage() {
    String errorMessage = "This is an error from testCreateDialogNoOpMessage";
    // createDialogForPaths will cause a RuntimeException instead of creating a dialog when it is headless or in testing mode
    // Check for that exception instead of trying to see if showErrorDialog was called
    boolean causedException = false;
    try {
      ModelWizardDialog dialog = SdkQuickfixUtils.createDialogForPaths(null, Collections.emptyList(), errorMessage);
      Disposer.register(androidProjectRule.getTestRootDisposable(), dialog.getDisposable());
    }
    catch (RuntimeException error) {
      causedException = true;
      assertThat(error.getMessage()).isEqualTo(errorMessage);
    }
    assertThat(causedException).isTrue();
  }

  @Test
  @RunsInEdt
  public void testCreateDialogNoRepoReloadsWhenUninstallsOnly() {
    LocalPackage localPackage = new FakePackage.FakeLocalPackage("some;sdk;package", sdkRoot.resolve("p"));

    ModelWizardDialog dialog = SdkQuickfixUtils.createDialog(null, null, null,
                                                             Collections.emptyList(), ImmutableList.of(localPackage), mySdkHandler,
                                                             null, false);
    assertNotNull(dialog);
    dialog.close(DialogWrapper.CANCEL_EXIT_CODE);
    UIUtil.dispatchAllInvocationEvents();
    // We're fine with non-zero cache expiration values, as those inherently optimize the redundant downloads.
    // One such call is currently made from the wizard, which starts SDK installation once built - we will accept that.
    verify(myRepoManager, never()).loadSynchronously(eq(0), any(), any(), any(), any(), any(), any());
  }

  @Test
  public void testCreateDialogNoUncachedRepoReloads() {
    LocalPackage localPackage = new FakePackage.FakeLocalPackage("some;sdk;package", sdkRoot.resolve("p"));
    try {
      SdkQuickfixUtils.createDialog(null, null, ImmutableList.of("some;other;package"),
                                    null, ImmutableList.of(localPackage), mySdkHandler,
                                    null, false);
    }
    catch (RuntimeException e) {
      // Expected RuntimeException when creating the dialog in unit test mode.
      assertThat(e.getMessage()).contains("All packages are not available for download!");
    }

    verify(myRepoManager, never()).loadSynchronously(eq(0), any(), any(), any(), any(), any(), any());
    verify(myRepoManager, times(1)).loadSynchronously(eq(RepoManager.DEFAULT_EXPIRATION_PERIOD_MS), any(), any(), any(), any(),
                                         any(), any());
  }

  @Test
  public void testCheckPathIsAvailableForDownload() {
    myPackages.setLocalPkgInfos(ImmutableList.of());
    myPackages.setRemotePkgInfos(ImmutableList.of());
    myRepoManager.markInvalid();

    assertThat(SdkQuickfixUtils.checkPathIsAvailableForDownload("some;localonly;package")).isFalse();
    assertThat(SdkQuickfixUtils.checkPathIsAvailableForDownload("some;remoteonly;package")).isFalse();
    assertThat(SdkQuickfixUtils.checkPathIsAvailableForDownload("some;localandremote;package")).isFalse();
    assertThat(SdkQuickfixUtils.checkPathIsAvailableForDownload("some;missing;package")).isFalse();

    myPackages.setLocalPkgInfos(ImmutableList.of(
      new FakePackage.FakeLocalPackage("some;localonly;package"),
      new FakePackage.FakeLocalPackage("some;localandremote;package")
    ));
    myPackages.setRemotePkgInfos(ImmutableList.of(
      new FakePackage.FakeRemotePackage("some;remoteonly;package"),
      new FakePackage.FakeRemotePackage("some;localandremote;package")
    ));
    myRepoManager.markInvalid();

    assertThat(SdkQuickfixUtils.checkPathIsAvailableForDownload("some;localonly;package")).isFalse();
    assertThat(SdkQuickfixUtils.checkPathIsAvailableForDownload("some;remoteonly;package")).isTrue();
    assertThat(SdkQuickfixUtils.checkPathIsAvailableForDownload("some;localandremote;package")).isTrue();
    assertThat(SdkQuickfixUtils.checkPathIsAvailableForDownload("some;missing;package")).isFalse();
  }
}<|MERGE_RESOLUTION|>--- conflicted
+++ resolved
@@ -88,15 +88,11 @@
 
   @After
   public void tearDown() {
-<<<<<<< HEAD
-    AndroidSdks.getInstance().setSdkData(null);
-=======
     AndroidSdks.getInstance().setSdkData(originalAndroidSdkData);
 
     // Workaround for https://youtrack.jetbrains.com/issue/IJPL-149706:
     // test tear-down during indexing triggers flaky "already disposed" exceptions.
     IndexingTestUtil.waitUntilIndexesAreReady(androidProjectRule.getProject());
->>>>>>> 03a9668f
   }
 
   @Test
