--- conflicted
+++ resolved
@@ -1025,11 +1025,7 @@
 
   public void testTaskError() {
     PsiFile file = myFixture.addFileToProject("src/EmptyFile.kt", "");
-<<<<<<< HEAD
-    RenderResult result = createRenderTaskErrorResult(file, new Throwable("This is a render task error"));
-=======
     RenderResult result = createRenderTaskErrorResult(file, new Throwable("This is a render task error"), null);
->>>>>>> 8b7d83e8
 
     assertTrue(result.getLogger().hasErrors());
     assertEquals("Render error (<A HREF=\"\">Details</A>)", result.getLogger().getMessages().get(0).getHtml());
