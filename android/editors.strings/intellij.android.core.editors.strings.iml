--- conflicted
+++ resolved
@@ -5,18 +5,9 @@
     <content url="file://$MODULE_DIR$">
       <sourceFolder url="file://$MODULE_DIR$/testSrc" isTestSource="true" />
     </content>
-<<<<<<< HEAD
-    <orderEntry type="inheritedJdk" />
-    <orderEntry type="library" name="studio-sdk" level="project" />
-    <orderEntry type="library" name="studio-plugin-com.intellij.java" level="project" />
-    <orderEntry type="sourceFolder" forTests="false" />
-    <orderEntry type="module" module-name="intellij.android.projectSystem.gradle.psd" />
-    <orderEntry type="library" scope="TEST" name="junit4" level="project" />
-=======
     <orderEntry type="library" scope="PROVIDED" name="studio-platform" level="project" />
     <orderEntry type="library" scope="TEST" name="studio-test-platform" level="project" />
     <orderEntry type="library" scope="TEST" name="JUnit4" level="project" />
->>>>>>> 5f7be743
     <orderEntry type="module" module-name="intellij.android.core" scope="TEST" />
     <orderEntry type="module" module-name="intellij.android.adt.ui" scope="TEST" />
     <orderEntry type="library" scope="TEST" name="mockito" level="project" />
@@ -30,9 +21,6 @@
     <orderEntry type="module" module-name="intellij.android.core.tests" scope="TEST" />
     <orderEntry type="module" module-name="intellij.android.jps.model" scope="TEST" />
     <orderEntry type="library" scope="TEST" name="mockito-kotlin" level="project" />
-<<<<<<< HEAD
-    <orderEntry type="library" scope="TEST" name="jetbrains.kotlinx.coroutines.test" level="project" />
-=======
     <orderEntry type="module" module-name="intellij.android.testFramework" scope="TEST" />
     <orderEntry type="module" module-name="intellij.platform.analysis" scope="TEST" />
     <orderEntry type="module" module-name="intellij.platform.editor.ui" scope="TEST" />
@@ -49,7 +37,7 @@
     <orderEntry type="module" module-name="intellij.xml.psi" scope="TEST" />
     <orderEntry type="module" module-name="intellij.android.testutils" scope="TEST" />
     <orderEntry type="module" module-name="intellij.android.render-resources" scope="TEST" />
->>>>>>> 5f7be743
+    <orderEntry type="library" scope="TEST" name="kotlinx-coroutines-test" level="project" />
   </component>
   <component name="TestModuleProperties" production-module="intellij.android.core" />
 </module>