<?xml version="1.0" encoding="UTF-8"?>
<module version="4">
  <component name="NewModuleRootManager" inherit-compiler-output="true">
    <exclude-output />
    <content url="file://$MODULE_DIR$">
      <sourceFolder url="file://$MODULE_DIR$/testSrc" isTestSource="true" />
    </content>
<<<<<<< HEAD
    <orderEntry type="library" scope="PROVIDED" name="studio-platform" level="project" />
    <orderEntry type="library" scope="TEST" name="studio-test-platform" level="project" />
=======
    <orderEntry type="inheritedJdk" />
    <orderEntry type="library" name="studio-sdk" level="project" />
    <orderEntry type="library" name="studio-plugin-com.intellij.java" level="project" />
    <orderEntry type="sourceFolder" forTests="false" />
    <orderEntry type="library" scope="TEST" name="junit4" level="project" />
    <orderEntry type="module" module-name="intellij.android.core" scope="TEST" />
    <orderEntry type="module" module-name="intellij.android.core.tests" scope="TEST" />
    <orderEntry type="module" module-name="intellij.android.testFramework" scope="TEST" />
    <orderEntry type="module" module-name="intellij.android.execution.common" scope="TEST" />
    <orderEntry type="library" scope="TEST" name="mockito" level="project" />
>>>>>>> 8b7d83e8
    <orderEntry type="module-library" scope="TEST">
      <library name="instantapps-api">
        <CLASSES>
          <root url="jar://$MODULE_DIR$/../lib/instantapps-api-1.8.jar!/" />
        </CLASSES>
        <JAVADOC />
        <SOURCES />
      </library>
    </orderEntry>
    <orderEntry type="library" name="kotlin-stdlib" level="project" />
    <orderEntry type="library" scope="TEST" name="Guava" level="project" />
    <orderEntry type="library" scope="TEST" name="JUnit4" level="project" />
    <orderEntry type="library" scope="TEST" name="jetbrains-annotations" level="project" />
    <orderEntry type="library" scope="TEST" name="mockito" level="project" />
    <orderEntry type="library" scope="TEST" name="truth" level="project" />
    <orderEntry type="inheritedJdk" />
    <orderEntry type="sourceFolder" forTests="false" />
    <orderEntry type="module" module-name="intellij.android.core" scope="TEST" />
    <orderEntry type="module" module-name="intellij.android.core.tests" scope="TEST" />
    <orderEntry type="module" module-name="intellij.android.execution.common" scope="TEST" />
    <orderEntry type="module" module-name="intellij.android.projectSystem" scope="TEST" />
    <orderEntry type="module" module-name="intellij.android.projectSystem.gradle.models" scope="TEST" />
<<<<<<< HEAD
    <orderEntry type="module" module-name="intellij.android.testFramework" scope="TEST" />
    <orderEntry type="module" module-name="intellij.color.scheme.warmNeon" scope="TEST" />
    <orderEntry type="module" module-name="intellij.java.execution" scope="TEST" />
    <orderEntry type="module" module-name="intellij.platform.core" scope="TEST" />
    <orderEntry type="module" module-name="intellij.platform.core.ui" scope="TEST" />
    <orderEntry type="module" module-name="intellij.platform.execution" scope="TEST" />
    <orderEntry type="module" module-name="intellij.platform.execution.impl" scope="TEST" />
    <orderEntry type="module" module-name="intellij.platform.ide.core" scope="TEST" />
    <orderEntry type="module" module-name="intellij.platform.testFramework" scope="TEST" />
    <orderEntry type="module" module-name="intellij.platform.util" scope="TEST" />
    <orderEntry type="module" module-name="intellij.platform.util.jdom" scope="TEST" />
=======
    <orderEntry type="library" scope="TEST" name="truth" level="project" />
    <orderEntry type="module" module-name="analytics-shared" scope="TEST" />
    <orderEntry type="module" module-name="android.sdktools.analytics-testing" scope="TEST" />
    <orderEntry type="module" module-name="analytics-tracker" scope="TEST" />
    <orderEntry type="module" module-name="android.sdktools.common" scope="TEST" />
    <orderEntry type="library" scope="TEST" name="mockito-kotlin" level="project" />
>>>>>>> 8b7d83e8
  </component>
</module><|MERGE_RESOLUTION|>--- conflicted
+++ resolved
@@ -5,21 +5,13 @@
     <content url="file://$MODULE_DIR$">
       <sourceFolder url="file://$MODULE_DIR$/testSrc" isTestSource="true" />
     </content>
-<<<<<<< HEAD
     <orderEntry type="library" scope="PROVIDED" name="studio-platform" level="project" />
     <orderEntry type="library" scope="TEST" name="studio-test-platform" level="project" />
-=======
-    <orderEntry type="inheritedJdk" />
-    <orderEntry type="library" name="studio-sdk" level="project" />
-    <orderEntry type="library" name="studio-plugin-com.intellij.java" level="project" />
-    <orderEntry type="sourceFolder" forTests="false" />
-    <orderEntry type="library" scope="TEST" name="junit4" level="project" />
     <orderEntry type="module" module-name="intellij.android.core" scope="TEST" />
     <orderEntry type="module" module-name="intellij.android.core.tests" scope="TEST" />
     <orderEntry type="module" module-name="intellij.android.testFramework" scope="TEST" />
     <orderEntry type="module" module-name="intellij.android.execution.common" scope="TEST" />
     <orderEntry type="library" scope="TEST" name="mockito" level="project" />
->>>>>>> 8b7d83e8
     <orderEntry type="module-library" scope="TEST">
       <library name="instantapps-api">
         <CLASSES>
@@ -42,25 +34,11 @@
     <orderEntry type="module" module-name="intellij.android.execution.common" scope="TEST" />
     <orderEntry type="module" module-name="intellij.android.projectSystem" scope="TEST" />
     <orderEntry type="module" module-name="intellij.android.projectSystem.gradle.models" scope="TEST" />
-<<<<<<< HEAD
-    <orderEntry type="module" module-name="intellij.android.testFramework" scope="TEST" />
-    <orderEntry type="module" module-name="intellij.color.scheme.warmNeon" scope="TEST" />
-    <orderEntry type="module" module-name="intellij.java.execution" scope="TEST" />
+    <orderEntry type="library" scope="TEST" name="truth" level="project" />
+    <orderEntry type="library" scope="TEST" name="mockito-kotlin" level="project" />
+    <orderEntry type="module" module-name="intellij.platform.execution" scope="TEST" />
     <orderEntry type="module" module-name="intellij.platform.core" scope="TEST" />
-    <orderEntry type="module" module-name="intellij.platform.core.ui" scope="TEST" />
-    <orderEntry type="module" module-name="intellij.platform.execution" scope="TEST" />
-    <orderEntry type="module" module-name="intellij.platform.execution.impl" scope="TEST" />
-    <orderEntry type="module" module-name="intellij.platform.ide.core" scope="TEST" />
+    <orderEntry type="module" module-name="intellij.platform.util" scope="TEST" />
     <orderEntry type="module" module-name="intellij.platform.testFramework" scope="TEST" />
-    <orderEntry type="module" module-name="intellij.platform.util" scope="TEST" />
-    <orderEntry type="module" module-name="intellij.platform.util.jdom" scope="TEST" />
-=======
-    <orderEntry type="library" scope="TEST" name="truth" level="project" />
-    <orderEntry type="module" module-name="analytics-shared" scope="TEST" />
-    <orderEntry type="module" module-name="android.sdktools.analytics-testing" scope="TEST" />
-    <orderEntry type="module" module-name="analytics-tracker" scope="TEST" />
-    <orderEntry type="module" module-name="android.sdktools.common" scope="TEST" />
-    <orderEntry type="library" scope="TEST" name="mockito-kotlin" level="project" />
->>>>>>> 8b7d83e8
   </component>
 </module>