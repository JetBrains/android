--- conflicted
+++ resolved
@@ -31,28 +31,18 @@
   public override fun setUp() {
     super.setUp()
     StudioFlags.COMPOSE_EDITOR_SUPPORT.override(true)
-<<<<<<< HEAD
-    StudioFlags.COMPOSE_COMPLETION_INSERT_HANDLER.override(true)
-    StudioFlags.COMPOSE_COMPLETION_PRESENTATION.override(true)
-=======
     StudioFlags.COMPOSE_COMPLETION_PRESENTATION.override(true)
     StudioFlags.COMPOSE_COMPLETION_INSERT_HANDLER.override(true)
     StudioFlags.COMPOSE_COMPLETION_WEIGHER.override(true)
->>>>>>> 640ce73c
     (myModule.getModuleSystem() as DefaultModuleSystem).usesCompose = true
     myFixture.stubComposableAnnotation()
   }
 
   override fun tearDown() {
     StudioFlags.COMPOSE_EDITOR_SUPPORT.clearOverride()
-<<<<<<< HEAD
-    StudioFlags.COMPOSE_COMPLETION_INSERT_HANDLER.clearOverride()
-    StudioFlags.COMPOSE_COMPLETION_PRESENTATION.clearOverride()
-=======
     StudioFlags.COMPOSE_COMPLETION_PRESENTATION.clearOverride()
     StudioFlags.COMPOSE_COMPLETION_INSERT_HANDLER.clearOverride()
     StudioFlags.COMPOSE_COMPLETION_WEIGHER.clearOverride()
->>>>>>> 640ce73c
     super.tearDown()
   }
 
