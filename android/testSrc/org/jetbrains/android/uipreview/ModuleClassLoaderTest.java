/*
 * Copyright (C) 2016 The Android Open Source Project
 *
 * Licensed under the Apache License, Version 2.0 (the "License");
 * you may not use this file except in compliance with the License.
 * You may obtain a copy of the License at
 *
 *      http://www.apache.org/licenses/LICENSE-2.0
 *
 * Unless required by applicable law or agreed to in writing, software
 * distributed under the License is distributed on an "AS IS" BASIS,
 * WITHOUT WARRANTIES OR CONDITIONS OF ANY KIND, either express or implied.
 * See the License for the specific language governing permissions and
 * limitations under the License.
 */
package org.jetbrains.android.uipreview;

import static com.android.tools.idea.io.FilePaths.pathToIdeaUrl;
import static com.google.common.truth.Truth.assertThat;
import static org.mockito.Mockito.mock;

import com.android.builder.model.AndroidProject;
import com.android.ide.common.gradle.model.level2.IdeDependenciesFactory;
import com.android.ide.common.rendering.api.ResourceNamespace;
import com.android.ide.common.resources.ResourceRepository;
import com.android.tools.idea.Projects;
import com.android.tools.idea.gradle.TestProjects;
import com.android.tools.idea.gradle.project.build.PostProjectBuildTasksExecutor;
import com.android.tools.idea.gradle.project.model.AndroidModuleModel;
import com.android.tools.idea.gradle.stubs.android.AndroidProjectStub;
import com.android.tools.idea.layoutlib.LayoutLibrary;
import com.android.tools.idea.res.ResourceClassRegistry;
import com.android.tools.idea.res.ResourceIdManager;
import com.android.tools.idea.res.ResourceRepositoryManager;
import com.google.common.collect.ImmutableList;
import com.google.common.io.Files;
import com.intellij.openapi.application.ApplicationManager;
import com.intellij.openapi.application.WriteAction;
import com.intellij.openapi.compiler.DummyCompileContext;
import com.intellij.openapi.module.Module;
import com.intellij.openapi.roots.CompilerModuleExtension;
import com.intellij.openapi.roots.CompilerProjectExtension;
import com.intellij.openapi.roots.SourceFolder;
import com.intellij.openapi.util.Computable;
import com.intellij.openapi.util.io.FileUtil;
import com.intellij.openapi.vfs.LocalFileSystem;
import com.intellij.openapi.vfs.VfsUtil;
import com.intellij.openapi.vfs.VirtualFile;
import com.intellij.testFramework.PsiTestUtil;
import com.intellij.util.TimeoutUtil;
import java.io.File;
import java.io.IOException;
import java.util.Collections;
import java.util.List;
import javax.tools.JavaCompiler;
import javax.tools.ToolProvider;
import org.jetbrains.android.AndroidTestCase;
<<<<<<< HEAD
import org.jetbrains.android.dom.manifest.Manifest;
import org.jetbrains.android.facet.SourceProviderManager;
=======
>>>>>>> f305d7b8
import org.jetbrains.annotations.NotNull;

public class ModuleClassLoaderTest extends AndroidTestCase {
  /**
   * Generates an empty R class file with one static field ID = "FileID"
   */
  @SuppressWarnings("SameParameterValue")
  private static void generateRClass(@NotNull String pkg, @NotNull File outputFile) throws IOException {
    File tmpDir = FileUtil.createTempDirectory("source", null);
    File tmpClass = new File(tmpDir, "R.java");
    FileUtil.writeToFile(tmpClass,
                         "package " + pkg + ";" +
                         "public class R {" +
                         "      public static final String ID = \"FileID\";" +
                         "}");

    JavaCompiler javac = ToolProvider.getSystemJavaCompiler();
    javac.run(null, System.out, System.err, tmpClass.getAbsolutePath());

    FileUtil.copy(new File(tmpDir, "R.class"), outputFile);
  }

  // Disabled. Failing in post-submit
  public void disabledTestModuleClassLoading() throws ClassNotFoundException, IOException {
    LayoutLibrary layoutLibrary = mock(LayoutLibrary.class);

    Module module = myFixture.getModule();
    File tmpDir = Files.createTempDir();
    File outputDir = new File(tmpDir, CompilerModuleExtension.PRODUCTION + "/" + module.getName() + "/test");
    assertTrue(FileUtil.createDirectory(outputDir));
    CompilerProjectExtension.getInstance(getProject()).setCompilerOutputUrl(pathToIdeaUrl(tmpDir));

    generateRClass("test", new File(outputDir, "R.class"));

    ApplicationManager.getApplication().runReadAction(() -> {
      ModuleClassLoader loader = ModuleClassLoader.get(layoutLibrary, module);
      try {
        Class<?> rClass = loader.loadClass("test.R");
        String value = (String)rClass.getDeclaredField("ID").get(null);
        assertEquals("FileID", value);
      }
      catch (ClassNotFoundException | IllegalAccessException | NoSuchFieldException e) {
        fail("Unexpected exception " + e.getLocalizedMessage());
      }
    });
  }

  /**
   * Verifies that the AAR generated R classes are given priority vs the build generated files. This is important in cases like support
   * library upgrades/downgrades. In those cases, the build generated file, will be outdated so it shouldn't be used by the ModuleClassLoader.
   * By preferring the AAR geneated versions, we make sure we are always up-to-date.
   * See <a href="http://b.android.com/229382">229382</a>
   */
  public void testAARPriority() throws Exception {
    doTestAARPriority();
  }

  public void testAARPriorityNamespaced() throws Exception {
    enableNamespacing("test");
    doTestAARPriority();
  }

  private void doTestAARPriority() throws IOException {
    LayoutLibrary layoutLibrary = mock(LayoutLibrary.class);

    Module module = myFixture.getModule();
    File tmpDir = Files.createTempDir();
    File outputDir = new File(tmpDir, CompilerModuleExtension.PRODUCTION + "/" + module.getName() + "/test");
    assertTrue(FileUtil.createDirectory(outputDir));
    CompilerProjectExtension.getInstance(getProject()).setCompilerOutputUrl(pathToIdeaUrl(tmpDir));

    generateRClass("test", new File(outputDir, "R.class"));

    ResourceRepositoryManager repositoryManager = ResourceRepositoryManager.getInstance(module);
    ResourceNamespace namespace = repositoryManager.getNamespace();
    List<ResourceRepository> repositories = repositoryManager.getAppResourcesForNamespace(namespace);
    // In the namespaced case two repositories are returned. The first one is a module repository,
    // the second one is an empty repository of user-defined sample data. In the non-namespaced case
    // the app resource repository is returned.
    assertFalse(repositories.isEmpty());
    ResourceClassRegistry rClassRegistry = ResourceClassRegistry.get(module.getProject());
    rClassRegistry.addLibrary(repositories.get(0), ResourceIdManager.get(module), "test", namespace);

    ApplicationManager.getApplication().runReadAction(() -> {
      ModuleClassLoader loader = ModuleClassLoader.get(layoutLibrary, module);
      try {
        Class<?> rClass = loader.loadClass("test.R");
        rClass.getDeclaredField("ID");
        fail("Field \"ID\" is not expected");
      }
      catch (NoSuchFieldException expected) {
      }
      catch (ClassNotFoundException e) {
        fail("Unexpected exception " + e.getLocalizedMessage());
      }
    });

  }

  public void testIsSourceModified() throws IOException {
    File rootDirPath = Projects.getBaseDirPath(getProject());
    AndroidProjectStub androidProject = TestProjects.createBasicProject();
<<<<<<< HEAD
    myFacet.getConfiguration()
      .setModel(AndroidModuleModel.create(androidProject.getName(), rootDirPath, androidProject, "debug", new IdeDependenciesFactory()));
=======
    myFacet.setModel(new AndroidModuleModel(androidProject.getName(), rootDirPath, androidProject, "debug", new IdeDependenciesFactory()));
>>>>>>> f305d7b8
    myFacet.getProperties().ALLOW_USER_CONFIGURATION = false;
    assertThat(myFacet.requiresAndroidModel()).isTrue();

    File srcDir = new File(Files.createTempDir(), "src");
    File rSrc = new File(srcDir, "com/google/example/R.java");
    FileUtil.writeToFile(rSrc, "package com.google.example; public class R { public class string {} }");
    File modifiedSrc = new File(srcDir, "com/google/example/Modified.java");
    FileUtil.writeToFile(modifiedSrc, "package com.google.example; public class Modified {}");
    File notModifiedSrc = new File(srcDir, "/com/google/example/NotModified.java");
    FileUtil.writeToFile(notModifiedSrc, "package com.google.example; public class NotModified {}");

    ApplicationManager.getApplication().runWriteAction(
      (Computable<SourceFolder>)() -> PsiTestUtil.addSourceRoot(myModule, VfsUtil.findFileByIoFile(srcDir, true)));

    JavaCompiler javac = ToolProvider.getSystemJavaCompiler();
    for (File src : ImmutableList.of(rSrc, modifiedSrc, notModifiedSrc)) {
      javac.run(null, null, null, src.getPath());
    }

    VirtualFile rClass = VfsUtil.findFileByIoFile(new File(rSrc.getParent(), "R.class"), true);
    assertThat(rClass).isNotNull();
    VirtualFile rStringClass = VfsUtil.findFileByIoFile(new File(rSrc.getParent(), "R$string.class"), true);
    assertThat(rStringClass).isNotNull();
    VirtualFile modifiedClass = VfsUtil.findFileByIoFile(new File(modifiedSrc.getParent(), "Modified.class"), true);
    assertThat(modifiedClass).isNotNull();
    VirtualFile notModifiedClass = VfsUtil.findFileByIoFile(new File(notModifiedSrc.getParent(), "NotModified.class"), true);
    assertThat(notModifiedClass).isNotNull();

    ModuleClassLoader loader = ModuleClassLoader.get(
      new LayoutLibrary() {
      }, myModule);
    loader.loadClassFile("com.google.example.R", rClass);
    loader.loadClassFile("com.google.example.R$string", rStringClass);
    loader.loadClassFile("com.google.example.Modified", modifiedClass);
    loader.loadClassFile("com.google.example.NotModified", notModifiedClass);

    // Wait a bit to make sure timestamp is different.
    // At least one whole second because Apple's HFS only has whole second resolution.
    TimeoutUtil.sleep(1200);

    // Always false for R classes.
    assertThat(loader.isSourceModified("com.google.example.R", null)).isFalse();
    assertThat(loader.isSourceModified("com.google.example.R$string", null)).isFalse();

    // Even if we modify them.
    FileUtil.appendToFile(rSrc, "// some comments.");
    LocalFileSystem.getInstance().refreshIoFiles(Collections.singleton(rSrc));
    assertThat(loader.isSourceModified("com.google.example.R", null)).isFalse();
    assertThat(loader.isSourceModified("com.google.example.R$string", null)).isFalse();

    // No build yet.
    FileUtil.appendToFile(modifiedSrc, "// some comments.");
    LocalFileSystem.getInstance().refreshIoFiles(Collections.singleton(modifiedSrc));
    assertThat(loader.isSourceModified("com.google.example.Modified", null)).isTrue();
    assertThat(loader.isSourceModified("com.google.example.NotModified", null)).isFalse();

    // Trigger build.
    PostProjectBuildTasksExecutor.getInstance(getProject()).onBuildCompletion(DummyCompileContext.create(getProject()));
    assertThat(loader.isSourceModified("com.google.example.Modified", null)).isFalse();
    assertThat(loader.isSourceModified("com.google.example.NotModified", null)).isFalse();
  }

  public void testLibRClass() throws Exception {
<<<<<<< HEAD
    VirtualFile defaultManifest = SourceProviderManager.getInstance(myFacet).getMainManifestFile();
=======
    VirtualFile defaultManifest = myFacet.getManifestFile();
>>>>>>> f305d7b8

    AndroidProjectStub androidProject = TestProjects.createBasicProject();
    androidProject.setProjectType(AndroidProject.PROJECT_TYPE_LIBRARY);
    myFacet.getConfiguration().getState().PROJECT_TYPE = AndroidProject.PROJECT_TYPE_LIBRARY;
<<<<<<< HEAD
    myFacet.getConfiguration().setModel(
      AndroidModuleModel.create(androidProject.getName(),
                                Projects.getBaseDirPath(getProject()),
                                androidProject,
                                "debug",
                                new IdeDependenciesFactory()));
=======
    myFacet.setModel(new AndroidModuleModel(androidProject.getName(),
                                            Projects.getBaseDirPath(getProject()),
                                            androidProject,
                                            "debug",
                                            new IdeDependenciesFactory()));
>>>>>>> f305d7b8
    myFacet.getProperties().ALLOW_USER_CONFIGURATION = false;
    assertThat(myFacet.requiresAndroidModel()).isTrue();

    WriteAction.run(() -> {
<<<<<<< HEAD
      File sourceProviderManifestFile = SourceProviderManager.getInstance(myFacet).getMainSourceProvider().getManifestFile();
=======
      File sourceProviderManifestFile = myFacet.getMainSourceProvider().getManifestFile();
>>>>>>> f305d7b8
      FileUtil.createIfDoesntExist(sourceProviderManifestFile);
      VirtualFile manifestFile = VfsUtil.findFileByIoFile(sourceProviderManifestFile, true);
      assertThat(manifestFile).named("Manifest virtual file").isNotNull();
      byte[] defaultManifestContent = defaultManifest.contentsToByteArray();
      assertNotNull(defaultManifestContent);
      manifestFile.setBinaryContent(defaultManifestContent);
    });
<<<<<<< HEAD
    assertThat(Manifest.getMainManifest(myFacet)).isNotNull();
=======
    assertThat(myFacet.getManifest()).isNotNull();
>>>>>>> f305d7b8

    ModuleClassLoader loader = ModuleClassLoader.get(new LayoutLibrary() {}, myModule);
    loader.loadClass("p1.p2.R");
  }
}<|MERGE_RESOLUTION|>--- conflicted
+++ resolved
@@ -55,11 +55,8 @@
 import javax.tools.JavaCompiler;
 import javax.tools.ToolProvider;
 import org.jetbrains.android.AndroidTestCase;
-<<<<<<< HEAD
 import org.jetbrains.android.dom.manifest.Manifest;
 import org.jetbrains.android.facet.SourceProviderManager;
-=======
->>>>>>> f305d7b8
 import org.jetbrains.annotations.NotNull;
 
 public class ModuleClassLoaderTest extends AndroidTestCase {
@@ -162,12 +159,8 @@
   public void testIsSourceModified() throws IOException {
     File rootDirPath = Projects.getBaseDirPath(getProject());
     AndroidProjectStub androidProject = TestProjects.createBasicProject();
-<<<<<<< HEAD
-    myFacet.getConfiguration()
+    myFacet
       .setModel(AndroidModuleModel.create(androidProject.getName(), rootDirPath, androidProject, "debug", new IdeDependenciesFactory()));
-=======
-    myFacet.setModel(new AndroidModuleModel(androidProject.getName(), rootDirPath, androidProject, "debug", new IdeDependenciesFactory()));
->>>>>>> f305d7b8
     myFacet.getProperties().ALLOW_USER_CONFIGURATION = false;
     assertThat(myFacet.requiresAndroidModel()).isTrue();
 
@@ -231,38 +224,22 @@
   }
 
   public void testLibRClass() throws Exception {
-<<<<<<< HEAD
     VirtualFile defaultManifest = SourceProviderManager.getInstance(myFacet).getMainManifestFile();
-=======
-    VirtualFile defaultManifest = myFacet.getManifestFile();
->>>>>>> f305d7b8
 
     AndroidProjectStub androidProject = TestProjects.createBasicProject();
     androidProject.setProjectType(AndroidProject.PROJECT_TYPE_LIBRARY);
     myFacet.getConfiguration().getState().PROJECT_TYPE = AndroidProject.PROJECT_TYPE_LIBRARY;
-<<<<<<< HEAD
-    myFacet.getConfiguration().setModel(
+    myFacet.setModel(
       AndroidModuleModel.create(androidProject.getName(),
                                 Projects.getBaseDirPath(getProject()),
                                 androidProject,
                                 "debug",
                                 new IdeDependenciesFactory()));
-=======
-    myFacet.setModel(new AndroidModuleModel(androidProject.getName(),
-                                            Projects.getBaseDirPath(getProject()),
-                                            androidProject,
-                                            "debug",
-                                            new IdeDependenciesFactory()));
->>>>>>> f305d7b8
     myFacet.getProperties().ALLOW_USER_CONFIGURATION = false;
     assertThat(myFacet.requiresAndroidModel()).isTrue();
 
     WriteAction.run(() -> {
-<<<<<<< HEAD
       File sourceProviderManifestFile = SourceProviderManager.getInstance(myFacet).getMainSourceProvider().getManifestFile();
-=======
-      File sourceProviderManifestFile = myFacet.getMainSourceProvider().getManifestFile();
->>>>>>> f305d7b8
       FileUtil.createIfDoesntExist(sourceProviderManifestFile);
       VirtualFile manifestFile = VfsUtil.findFileByIoFile(sourceProviderManifestFile, true);
       assertThat(manifestFile).named("Manifest virtual file").isNotNull();
@@ -270,11 +247,7 @@
       assertNotNull(defaultManifestContent);
       manifestFile.setBinaryContent(defaultManifestContent);
     });
-<<<<<<< HEAD
     assertThat(Manifest.getMainManifest(myFacet)).isNotNull();
-=======
-    assertThat(myFacet.getManifest()).isNotNull();
->>>>>>> f305d7b8
 
     ModuleClassLoader loader = ModuleClassLoader.get(new LayoutLibrary() {}, myModule);
     loader.loadClass("p1.p2.R");
