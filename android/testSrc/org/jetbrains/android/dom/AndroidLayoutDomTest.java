package org.jetbrains.android.dom;

import com.android.SdkConstants;
import com.intellij.codeInsight.TargetElementUtil;
import com.intellij.codeInsight.completion.CompletionType;
import com.intellij.codeInsight.daemon.impl.HighlightInfo;
import com.intellij.codeInsight.documentation.DocumentationManager;
import com.intellij.codeInsight.intention.IntentionAction;
import com.intellij.codeInsight.lookup.LookupElement;
import com.intellij.codeInsight.lookup.LookupElementPresentation;
import com.intellij.codeInsight.lookup.LookupEx;
import com.intellij.codeInspection.deadCode.UnusedDeclarationInspection;
import com.intellij.lang.documentation.DocumentationProvider;
import com.intellij.openapi.command.WriteCommandAction;
import com.intellij.openapi.util.Pair;
import com.intellij.openapi.util.TextRange;
import com.intellij.openapi.vfs.VirtualFile;
import com.intellij.psi.*;
import com.intellij.spellchecker.inspections.SpellCheckingInspection;
import com.intellij.testFramework.PlatformTestUtil;
import com.intellij.testFramework.PsiTestUtil;
import com.intellij.testFramework.UsefulTestCase;
import com.intellij.util.ThrowableRunnable;
import com.intellij.util.containers.HashSet;
import org.jetbrains.android.inspections.AndroidMissingOnClickHandlerInspection;
import org.jetbrains.android.inspections.CreateFileResourceQuickFix;
import org.jetbrains.android.inspections.CreateValueResourceQuickFix;

import java.io.IOException;
import java.util.ArrayList;
import java.util.Arrays;
import java.util.List;
import java.util.Set;

/**
 * @author coyote
 */
public class AndroidLayoutDomTest extends AndroidDomTest {
  public AndroidLayoutDomTest() {
    super(false, "dom/layout");
  }

  @Override
  public void setUp() throws Exception {
    super.setUp();
    myFixture.copyFileToProject(SdkConstants.FN_ANDROID_MANIFEST_XML, SdkConstants.FN_ANDROID_MANIFEST_XML);
  }

  @Override
  protected String getPathToCopy(String testFileName) {
    return "res/layout/" + testFileName;
  }

  public void testAttributeNameCompletion1() throws Throwable {
    doTestCompletionVariants("an1.xml", "layout_weight", "layout_width");
  }

  public void testAttributeNameCompletion2() throws Throwable {
    toTestCompletion("an2.xml", "an2_after.xml");
  }

  public void testAttributeNameCompletion3() throws Throwable {
    toTestCompletion("an3.xml", "an3_after.xml");
  }

  public void testAttributeNameCompletion4() throws Throwable {
    toTestCompletion("an4.xml", "an4_after.xml");
  }

  public void testAttributeNameCompletion5() throws Throwable {
    toTestCompletion("an5.xml", "an5_after.xml");
  }

  public void testAttributeNameCompletion6() throws Throwable {
    myFixture.configureFromExistingVirtualFile(copyFileToProject("an6.xml"));
    myFixture.complete(CompletionType.BASIC);
    myFixture.type("\n");
    myFixture.checkResultByFile(testFolder + "/an6_after.xml");
  }

  public void testAttributeNameCompletion7() throws Throwable {
    myFixture.configureFromExistingVirtualFile(copyFileToProject("an7.xml"));
    myFixture.complete(CompletionType.BASIC);
    List<String> lookupElementStrings = myFixture.getLookupElementStrings();
    assertNotNull(lookupElementStrings);
    lookupElementStrings = lookupElementStrings.subList(0, 5);
    UsefulTestCase.assertSameElements(
      lookupElementStrings, "android:layout_above", "android:layout_alignBaseline",
      "android:layout_alignBottom", "android:layout_alignEnd", "android:layout_alignLeft");
  }

<<<<<<< HEAD
=======
  public void testOpenDrawerAttributeNameCompletion() throws Throwable {
    // For unit tests there are no support libraries, copy dummy DrawerLayout class that imitates the support library one
    myFixture.copyFileToProject(testFolder + "/DrawerLayout.java", "src/android/support/v4/widget/DrawerLayout.java");
    toTestCompletion("drawer_layout.xml", "drawer_layout_after.xml");
  }

>>>>>>> a001a568
  // Deprecated attributes should be crossed out in the completion
  // This test specifically checks for "android:editable" attribute on TextView
  public void testDeprecatedAttributeNamesCompletion() throws Throwable {
    myFixture.configureFromExistingVirtualFile(copyFileToProject("text_view_editable.xml"));
    myFixture.complete(CompletionType.BASIC);
    LookupElement[] elements = myFixture.getLookupElements();
    assertNotNull(elements);

    // LookupElement that corresponds to "android:editable" attribute
    LookupElement editableElement = null;
    for (LookupElement element : elements) {
      if ("android:editable".equals(element.getLookupString())) {
        editableElement = element;
      }
    }
    assertNotNull(editableElement);

    assertEquals("android:editable", editableElement.getLookupString());
    LookupElementPresentation presentation = new LookupElementPresentation();
    editableElement.renderElement(presentation);
    assertTrue(presentation.isStrikeout());
  }

  // "contex" is completed to "tools:context", "xmlns:tools" with right value is inserted
  public void testToolsContextAttributeCompletion() throws Throwable {
    toTestCompletion("tools_context.xml", "tools_context_after.xml");
  }

  // "tools:" inside tag should autocomplete to available tools attributes, only "tools:targetApi" in this case
  public void testToolsPrefixedAttributeCompletion() throws Throwable {
    toTestCompletion("tools_namespace_attrs.xml", "tools_namespace_attrs_after.xml");
  }

  // ListView has some specific autocompletion attributes, like "listfooter", they should be autocompleted as well
  public void testToolsListViewAttributes() throws Throwable {
<<<<<<< HEAD
    doTestCompletionVariants("tools_listview_attrs.xml", "tools:targetApi", "tools:listfooter", "tools:listheader", "tools:listitem");
=======
    doTestCompletionVariantsContains("tools_listview_attrs.xml", "tools:targetApi", "tools:listfooter", "tools:listheader", "tools:listitem");
>>>>>>> a001a568
  }

  // tools:targetApi values are autocompleted
  public void testTargetApiValueCompletion() throws Throwable {
    doTestCompletionVariants("tools_targetapi.xml", "HONEYCOMB", "HONEYCOMB_MR1", "HONEYCOMB_MR2");
  }

  // "-1" is not a valid tools:targetApi value
  public void testTargetApiErrorMessage1() throws Throwable {
    doTestHighlighting("tools_targetapi_error1.xml");
  }

  // "apple_pie" is not a valid tools:targetApi value as well
  public void testTargetApiErrorMessage2() throws Throwable {
    doTestHighlighting("tools_targetapi_error2.xml");
  }

<<<<<<< HEAD
=======
  // Designtime attributes completion is showing completion variants
  public void testDesigntimeAttributesCompletion() throws Throwable {
    doTestCompletionVariants("tools_designtime_completion.xml", "src", "nextFocusRight");
  }

  // Designtime attributes completion is completing attribute names correctly
  public void testDesigntimeAttributesCompletion2() throws Throwable {
    toTestFirstCompletion("tools_designtime_completion_background.xml",
                          "tools_designtime_completion_background_after.xml");
  }

  // Code completion in views inside a <layout> tag need to pick up default layout params
  public void testDataBindingLayoutPAramCompletion() throws Throwable {
    // Regression test for https://code.google.com/p/android/issues/detail?id=212690
    toTestFirstCompletion("data_binding_completion.xml",
                          "data_binding_completion_after.xml");
  }

>>>>>>> a001a568
  // fontFamily attribute values are autocompleted
  public void testFontFamilyCompletion() throws Throwable {
    doTestCompletionVariants("text_view_font_family.xml", "monospace", "serif-monospace");
  }

  public void testCommonPrefixIdea63531() throws Throwable {
    VirtualFile file = copyFileToProject("commonPrefixIdea63531.xml");
    myFixture.configureFromExistingVirtualFile(file);
    myFixture.complete(CompletionType.BASIC);
    myFixture.checkResultByFile(testFolder + '/' + "commonPrefixIdea63531_after.xml");
  }

  public void testHighlighting() throws Throwable {
    doTestHighlighting("hl.xml");
  }

  public void testHighlighting2() throws Throwable {
    copyFileToProject("integers.xml", "res/values/integers.xml");
    doTestHighlighting("hl2.xml");
  }

  public void testWrongEnumValuesHighlighting() throws Throwable {
    doTestHighlighting("wrong_enum_value.xml");
  }

  public void testTableRowRootTag() throws Throwable {
    doTestHighlighting();
  }

  public void testCheckLayoutAttrs() throws Throwable {
    doTestHighlighting("layoutAttrs.xml");
  }

  public void testCheckLayoutAttrs1() throws Throwable {
    doTestHighlighting("layoutAttrs1.xml");
  }

  public void testCheckLayoutAttrs2() throws Throwable {
    doTestHighlighting("layoutAttrs2.xml");
  }

  public void testCheckLayoutAttrs3() throws Throwable {
    doTestHighlighting("layoutAttrs3.xml");
  }

  public void testUnknownAttribute() throws Throwable {
    doTestHighlighting("hl1.xml");
  }

  public void testMissingRequired() throws Throwable {
    doTestHighlighting("missing_attrs.xml");
  }

  public void testDataBindingHighlighting() throws Throwable {
    copyFileToProject("User.java", "src/com/android/example/bindingdemo/vo/User.java");
    doTestHighlighting("binding1.xml");
  }

  public void testDataBindingCompletion1() throws Throwable {
    doTestCompletionVariants("binding2.xml", "name", "type");
  }

  public void testDataBindingCompletion2() throws Throwable {
    toTestCompletion("binding3.xml", "binding3_after.xml");
  }

  public void testCustomTagCompletion() throws Throwable {
    copyFileToProject("LabelView.java", "src/p1/p2/LabelView.java");
    toTestCompletion("ctn.xml", "ctn_after.xml");
  }

  @SuppressWarnings("ConstantConditions")
  public void testCustomTagCompletion0() throws Throwable {
    final VirtualFile labelViewJava = copyFileToProject("LabelView.java", "src/p1/p2/LabelView.java");

    VirtualFile lf1 = myFixture.copyFileToProject(testFolder + '/' + "ctn0.xml", "res/layout/layout1.xml");
    myFixture.configureFromExistingVirtualFile(lf1);
    myFixture.complete(CompletionType.BASIC);
    List<String> variants = myFixture.getLookupElementStrings();
    assertTrue(variants.contains("p1.p2.LabelView"));

    final PsiFile psiLabelViewFile = PsiManager.getInstance(getProject()).findFile(labelViewJava);
    assertInstanceOf(psiLabelViewFile, PsiJavaFile.class);
    final PsiClass labelViewClass = ((PsiJavaFile)psiLabelViewFile).getClasses()[0];
    assertNotNull(labelViewClass);
    myFixture.renameElement(labelViewClass, "LabelView1");

    VirtualFile lf2 = myFixture.copyFileToProject(testFolder + '/' + "ctn0.xml", "res/layout/layout2.xml");
    myFixture.configureFromExistingVirtualFile(lf2);
    myFixture.complete(CompletionType.BASIC);
    variants = myFixture.getLookupElementStrings();
    assertFalse(variants.contains("p1.p2.LabelView"));
    assertTrue(variants.contains("p1.p2.LabelView1"));

    WriteCommandAction.runWriteCommandAction(null, new Runnable() {
      @Override
      public void run() {
        try {
          labelViewJava.delete(null);
        }
        catch (IOException e) {
          throw new RuntimeException(e);
        }
      }
    });

    VirtualFile lf3 = myFixture.copyFileToProject(testFolder + '/' + "ctn0.xml", "res/layout/layout3.xml");
    myFixture.configureFromExistingVirtualFile(lf3);
    myFixture.complete(CompletionType.BASIC);
    variants = myFixture.getLookupElementStrings();
    assertFalse(variants.contains("p1.p2.LabelView"));
    assertFalse(variants.contains("p1.p2.LabelView1"));
  }

  public void testCustomTagCompletion1() throws Throwable {
    copyFileToProject("LabelView.java", "src/p1/p2/LabelView.java");
    copyFileToProject("LabelView1.java", "src/p1/p2/LabelView1.java");
    copyFileToProject("IncorrectView.java", "src/p1/p2/IncorrectView.java");
    doTestCompletionVariants("ctn1.xml", "p2.LabelView", "p2.LabelView1");
  }

  public void testCustomTagCompletion2() throws Throwable {
    copyFileToProject("LabelView.java", "src/p1/p2/LabelView.java");
    VirtualFile file = copyFileToProject("ctn2.xml");
    myFixture.configureFromExistingVirtualFile(file);
    myFixture.complete(CompletionType.BASIC);
    myFixture.type("p1\n");
    myFixture.checkResultByFile(testFolder + '/' + "ctn2_after.xml");
  }

  public void testCustomTagCompletion3() throws Throwable {
    copyFileToProject("LabelView.java", "src/p1/p2/LabelView.java");
    toTestCompletion("ctn3.xml", "ctn3_after.xml");
  }

  public void testCustomTagCompletion4() throws Throwable {
    copyFileToProject("LabelView.java", "src/p1/p2/LabelView.java");
    doTestCompletionVariants("ctn4.xml", "LabelView");
  }

  public void testCustomTagCompletion5() throws Throwable {
    copyFileToProject("LabelView.java", "src/p1/p2/LabelView.java");
    VirtualFile file = copyFileToProject("ctn5.xml");
    myFixture.configureFromExistingVirtualFile(file);
    myFixture.complete(CompletionType.BASIC);
    myFixture.type("p1\n");
    myFixture.checkResultByFile(testFolder + '/' + "ctn5_after.xml");
  }

  public void testCustomTagCompletion6() throws Throwable {
    copyFileToProject("LabelView.java", "src/p1/p2/LabelView.java");
    toTestCompletion("ctn6.xml", "ctn6_after.xml");
  }

  public void testCustomTagCompletion7() throws Throwable {
    copyFileToProject("LabelView.java", "src/p1/p2/LabelView.java");
    toTestCompletion("ctn7.xml", "ctn6_after.xml");
  }

  public void testCustomTagCompletion8() throws Throwable {
    copyFileToProject("LabelView.java", "src/p1/p2/LabelView.java");
    copyFileToProject("LabelView1.java", "src/p1/p2/LabelView1.java");
    doTestCompletionVariants("ctn8.xml", "LabelView");
  }

  public void testCustomTagCompletion9() throws Throwable {
    copyFileToProject("LabelView.java", "src/p1/p2/LabelView.java");
    toTestCompletion("ctn9.xml", "ctn9_after.xml");
  }

  public void testCustomTagCompletion10() throws Throwable {
    copyFileToProject("LabelView.java", "src/p1/p2/LabelView.java");
    copyFileToProject("LabelView1.java", "src/p1/p2/LabelView1.java");
    doTestCompletionVariants("ctn10.xml", "LabelView");
  }

  public void testCustomAttributeNameCompletion() throws Throwable {
    copyFileToProject("LabelView.java", "src/p1/p2/LabelView.java");
    doTestCompletionVariants("can.xml", "text", "textColor", "textSize");
  }

  public void testCustomAttributeNameCompletion1() throws Throwable {
    copyFileToProject("LabelView.java", "src/p1/p2/LabelView.java");
    doTestCompletionVariants("can1.xml", "context", "text", "textAlignment", "textColor", "textDirection", "textSize");
  }

  public void testCustomAttributeNameCompletion2() throws Throwable {
    copyFileToProject("LabelView.java", "src/p1/p2/LabelView.java");
    VirtualFile file = copyFileToProject("can2.xml");
    myFixture.configureFromExistingVirtualFile(file);
    myFixture.complete(CompletionType.BASIC);
    myFixture.type("text");
    List<String> lookupElementStrings = myFixture.getLookupElementStrings();
    assertNotNull(lookupElementStrings);
    UsefulTestCase.assertSameElements(lookupElementStrings, "android:textAlignment", "android:textDirection", "text", "textColor",
                                      "textSize");
  }

  public void testCustomAttributeNameCompletion3() throws Throwable {
    copyFileToProject("LabelView.java", "src/p1/p2/LabelView.java");
    toTestCompletion("can3.xml", "can3_after.xml");
  }

  public void testCustomAttributeNameCompletion4() throws Throwable {
    copyFileToProject("LabelView.java", "src/p1/p2/LabelView.java");
    toTestCompletion("can4.xml", "can4_after.xml");
  }

  public void testCustomAttributeNameCompletion5() throws Throwable {
    myFacet.getProperties().LIBRARY_PROJECT = true;
    copyFileToProject("LabelView.java", "src/p1/p2/LabelView.java");
    toTestCompletion("can5.xml", "can5_after.xml");
  }

  public void testToolsAttributesCompletion() throws Throwable {
    myFixture.copyFileToProject(testFolder + "/OnClickActivity.java", "src/p1/p2/Activity1.java");
    // Create layout that we will use to test the layout completion
    myFixture.copyFileToProject(testFolder + "/tools_context_completion_after.xml", "res/layout/other_layout.xml");
    toTestFirstCompletion("tools_context_completion.xml", "tools_context_completion_after.xml");
    toTestCompletion("tools_showIn_completion.xml", "tools_showIn_completion_after.xml");
  }

  public void testCustomAttributeValueCompletion() throws Throwable {
    doTestCompletionVariants("cav.xml", "@color/color0", "@color/color1", "@color/color2");
  }

  public void testIdea64993() throws Throwable {
    copyFileToProject("LabelView.java", "src/p1/p2/LabelView.java");
    doTestHighlighting();
  }

  public void testTagNameCompletion1() throws Throwable {
    VirtualFile file = copyFileToProject("tn1.xml");
    myFixture.configureFromExistingVirtualFile(file);
    myFixture.complete(CompletionType.BASIC);
    myFixture.type('\n');
    myFixture.checkResultByFile(testFolder + '/' + "tn1_after.xml");
  }

  public void testFlagCompletion() throws Throwable {
    doTestCompletionVariants("av1.xml", "center", "center_horizontal", "center_vertical");
    doTestCompletionVariants("av2.xml", "fill_horizontal", "fill_vertical");
  }

  public void testFlagCompletion1() throws Throwable {
    doTestCompletionVariants("flagCompletion1.xml", "center", "center_horizontal", "center_vertical", "center|bottom",
                             "center|center_horizontal", "center|center_vertical", "center|clip_horizontal", "center|clip_vertical",
                             "center|end", "center|fill", "center|fill_horizontal", "center|fill_vertical", "center|left",
                             "center|right", "center|start", "center|top");
  }

  public void testFlagCompletion2() throws Throwable {
    doTestCompletionVariants("flagCompletion2.xml", "center", "center_horizontal", "center_vertical", "center|center_horizontal",
                             "center|center_vertical", "center|clip_horizontal", "center|clip_vertical", "center|end", "center|fill",
                             "center|fill_horizontal", "center|fill_vertical", "center|left", "center|right", "center|start",
                             "center|top");
    myFixture.type("|fill");
    final List<String> lookupElements = myFixture.getLookupElementStrings();
    assertNotNull(lookupElements);
    UsefulTestCase.assertSameElements(lookupElements, "center|fill", "center|fill_horizontal", "center|fill_vertical");
  }

  public void testResourceCompletion() throws Throwable {
    doTestCompletionVariantsContains("av3.xml", "@color/color0", "@color/color1", "@android:", "@drawable/picture2", "@drawable/picture1");
    doTestCompletionVariantsContains("av8.xml", "@android:", "@anim/anim1", "@color/color0", "@color/color1", "@dimen/myDimen", "@id/idd1",
                                     "@drawable/picture1", "@layout/av3", "@layout/av8", "@string/itStr", "@string/hello", "@style/style1");
  }

  public void testLocalResourceCompletion1() throws Throwable {
    doTestCompletionVariants("av4.xml", "@color/color0", "@color/color1", "@color/color2");
  }

  public void testLocalResourceCompletion2() throws Throwable {
    doTestCompletionVariants("av5.xml", "@drawable/picture1", "@drawable/picture2", "@drawable/picture3", "@drawable/cdrawable");
  }

  public void testLocalResourceCompletion3() throws Throwable {
    doTestCompletionVariants("av7.xml", "@android:", "@string/hello", "@string/hello1", "@string/welcome", "@string/welcome1",
                             "@string/itStr");
  }

  public void testLocalResourceCompletion4() throws Throwable {
    doTestCompletionVariants("av7.xml", "@android:", "@string/hello", "@string/hello1", "@string/welcome", "@string/welcome1",
                             "@string/itStr");
  }

  public void testLocalResourceCompletion5() throws Throwable {
    doTestCompletionVariants("av12.xml", "@android:", "@anim/anim1", "@anim/anim2");
  }

  public void testForceLocalResourceCompletion() throws Throwable {
    // No system colors are suggested as completion.
    doTestCompletionVariants("av13.xml", "@color/color0", "@color/color1", "@color/color2");
  }

  public void testSystemResourceCompletion() throws Throwable {
<<<<<<< HEAD
    doTestCompletionVariants("av6.xml", "@android:color/", "@android:drawable/", "@android:mipmap/");
=======
    doTestCompletionVariants("av6.xml", "@android:color/primary_text_dark", "@android:drawable/menuitem_background");
>>>>>>> a001a568
  }

  public void testCompletionSpecialCases() throws Throwable {
    doTestCompletionVariants("av9.xml", "@string/hello", "@string/hello1");
  }

  public void testLayoutAttributeValuesCompletion() throws Throwable {
    doTestCompletionVariants("av10.xml", "fill_parent", "match_parent", "wrap_content", "@android:", "@dimen/myDimen");
    doTestCompletionVariants("av11.xml", "center", "center_horizontal", "center_vertical");
  }

  public void testFloatAttributeValuesCompletion() throws Throwable {
    copyFileToProject("myIntResource.xml", "res/values/myIntResource.xml");
    doTestCompletionVariants("floatAttributeValues.xml", "@android:", "@integer/my_integer");
  }

  public void testDrawerLayoutOpenDrawerCompletion() throws Throwable {
    // For unit tests there are no support libraries, copy dummy DrawerLayout class that imitates the support library one
    myFixture.copyFileToProject(testFolder + "/DrawerLayout.java", "src/android/support/v4/widget/DrawerLayout.java");
    doTestCompletionVariants("drawer_layout_attr_completion.xml", "start", "end", "left", "right");
  }

  public void testTagNameCompletion2() throws Throwable {
    VirtualFile file = copyFileToProject("tn2.xml");
    myFixture.configureFromExistingVirtualFile(file);
    myFixture.complete(CompletionType.BASIC);
    myFixture.assertPreferredCompletionItems(0, "EditText", "ExpandableListView", "android.inputmethodservice.ExtractEditText");
  }

  public void testTagNameCompletion3() throws Throwable {
    doTestCompletionVariants("tn3.xml", "ActionMenuView", "AdapterViewFlipper", "AutoCompleteTextView", "CalendarView", "CheckedTextView",
                             "ExpandableListView", "GridView", "HorizontalScrollView", "ImageView", "ListView", "MultiAutoCompleteTextView",
                             "ScrollView", "SearchView", "StackView", "SurfaceView", "TextView", "TextureView", "VideoView", "View",
                             "ViewAnimator", "ViewFlipper", "ViewStub", "ViewSwitcher", "WebView", "android.appwidget.AppWidgetHostView",
                             "android.gesture.GestureOverlayView", "android.inputmethodservice.KeyboardView", "android.media.tv.TvView",
                             "android.opengl.GLSurfaceView");
  }

  /*public void testTagNameCompletion4() throws Throwable {
    toTestCompletion("tn4.xml", "tn4_after.xml");
  }*/

  public void testTagNameCompletion5() throws Throwable {
    toTestFirstCompletion("tn5.xml", "tn5_after.xml");
  }

  public void testTagNameCompletion6() throws Throwable {
    VirtualFile file = copyFileToProject("tn6.xml");
    myFixture.configureFromExistingVirtualFile(file);
    myFixture.complete(CompletionType.BASIC);
    List<String> lookupElementStrings = myFixture.getLookupElementStrings();
    assertNotNull(lookupElementStrings);
    assertFalse(lookupElementStrings.contains("android.widget.Button"));
  }

  public void testTagNameCompletion7() throws Throwable {
    toTestCompletion("tn7.xml", "tn7_after.xml");
  }

  public void testTagNameCompletion8() throws Throwable {
    VirtualFile file = copyFileToProject("tn8.xml");
    myFixture.configureFromExistingVirtualFile(file);
    myFixture.complete(CompletionType.BASIC);
    List<String> lookupElementStrings = myFixture.getLookupElementStrings();
    assertNotNull(lookupElementStrings);
    assertTrue(lookupElementStrings.contains("widget.Button"));
  }

  public void testTagNameCompletion9() throws Throwable {
    toTestCompletion("tn9.xml", "tn9_after.xml");
  }

  public void testTagNameCompletion10() throws Throwable {
    VirtualFile file = copyFileToProject("tn10.xml");
    myFixture.configureFromExistingVirtualFile(file);
    myFixture.complete(CompletionType.BASIC);
    List<String> lookupElementStrings = myFixture.getLookupElementStrings();
    assertNotNull(lookupElementStrings);
    assertFalse(lookupElementStrings.contains("android.widget.Button"));
  }

  public void testTagNameCompletion11() throws Throwable {
    toTestCompletion("tn11.xml", "tn11_after.xml");
  }

  public void testDeprecatedTagsAreLastInCompletion() throws Throwable {
    VirtualFile file = copyFileToProject("tagName_letter_G.xml");
    myFixture.configureFromExistingVirtualFile(file);
    myFixture.complete(CompletionType.BASIC);

    // Gallery is deprecated and thus should be the last in completion list
    myFixture.assertPreferredCompletionItems(0, "GridLayout", "GridView", "android.gesture.GestureOverlayView", "android.opengl.GLSurfaceView", "Gallery");
  }

  // Completion by simple class name in layouts should work, inserting fully-qualified names
  // http://b.android.com/179380
  public void testTagNameCompletionBySimpleName() throws Throwable {
    toTestCompletion("tn13.xml", "tn13_after.xml");
  }

  // Test that support library component alternatives are pushed higher in completion
  public void testSupportLibraryCompletion() throws Throwable {
    myFixture.copyFileToProject(testFolder + "/GridLayout.java", "src/android/support/v7/widget/GridLayout.java");
    VirtualFile file = copyFileToProject("tn14.xml");
    myFixture.configureFromExistingVirtualFile(file);
    myFixture.complete(CompletionType.BASIC);
    List<String> completionResult = myFixture.getLookupElementStrings();

    assertNotNull(completionResult);
    // Check the elements are in the right order
    assertEquals("android.support.v7.widget.GridLayout", completionResult.get(0));
    assertEquals("GridLayout", completionResult.get(1));
<<<<<<< HEAD
=======
  }

  // Test android:layout_width and android:layout_height highlighting for framework and library layouts
  public void testWidthHeightHighlighting() throws Throwable {
    // For unit tests there are no support libraries, copy dummy classes that imitate support library ones
    myFixture.copyFileToProject(testFolder + "/PercentRelativeLayout.java", "src/android/support/percent/PercentRelativeLayout.java");
    myFixture.copyFileToProject(testFolder + "/PercentFrameLayout.java", "src/android/support/percent/PercentFrameLayout.java");

    doTestHighlighting("dimensions_layout.xml");
>>>>>>> a001a568
  }

  public void testTagNameIcons1() throws Throwable {
    doTestTagNameIcons("tn10.xml");
  }

  public void testTagNameIcons2() throws Throwable {
    doTestTagNameIcons("tn12.xml");
  }

  private void doTestTagNameIcons(String fileName) throws IOException {
    VirtualFile file = copyFileToProject(fileName);
    myFixture.configureFromExistingVirtualFile(file);
    final LookupElement[] elements = myFixture.complete(CompletionType.BASIC);
    final Set<String> elementsToCheck = new HashSet<>(Arrays.asList(
      "view", "include", "requestFocus", "fragment", "Button"));

    for (LookupElement element : elements) {
      final String s = element.getLookupString();
      final Object obj = element.getObject();

      if (elementsToCheck.contains(s)) {
        LookupElementPresentation presentation = new LookupElementPresentation();
        element.renderElement(presentation);
        assertNotNull("no icon for element: " + element, presentation.getIcon());

        if ("Button".equals(s)) {
          assertInstanceOf(obj, PsiClass.class);
        }
      }
    }
  }

  public void testIdCompletion1() throws Throwable {
    doTestCompletionVariants("idcompl1.xml", "@android:", "@+id/", "@id/idd1", "@id/idd2");
  }

  public void testIdCompletion2() throws Throwable {
    doTestCompletionVariants("idcompl2.xml", "@android:id/text1", "@android:id/text2", "@android:id/inputExtractEditText",
                             "@android:id/selectTextMode",
                             "@android:id/startSelectingText", "@android:id/stopSelectingText");
  }

  public void testNewIdCompletion1() throws Throwable {
    toTestCompletion("newIdCompl1.xml", "newIdCompl1_after.xml");
  }

  public void testNewIdCompletion2() throws Throwable {
    toTestCompletion("newIdCompl2.xml", "newIdCompl2_after.xml");
  }

  public void testIdHighlighting() throws Throwable {
    doTestHighlighting("idh.xml");
  }

  public void testIdHighlighting1() throws Throwable {
    VirtualFile virtualFile = copyFileToProject("idh.xml", "res/layout-large/idh.xml");
    myFixture.configureFromExistingVirtualFile(virtualFile);
    myFixture.checkHighlighting(true, false, false);
  }

  public void testStyleNamespaceHighlighting() throws Throwable {
    VirtualFile virtualFile = copyFileToProject("stylesNamespaceHighlight.xml", "res/values/stylesNamespaceHighlight.xml");
    myFixture.configureFromExistingVirtualFile(virtualFile);
    myFixture.checkHighlighting(true, false, false);
  }

  // Regression test for http://b.android.com/175619
  public void testStyleShortNameCompletion() throws Throwable {
    myFixture.configureFromExistingVirtualFile(copyFileToProject("StyleNameCompletion_layout.xml", "res/layout/layout.xml"));
    copyFileToProject("StyleNameCompletion_style.xml", "res/values/styles.xml");
    myFixture.complete(CompletionType.BASIC);
    myFixture.checkResultByFile(testFolder + "/StyleNameCompletion_layout_after.xml");
  }

  public void testIdReferenceCompletion() throws Throwable {
    toTestCompletion("idref1.xml", "idref1_after.xml");
  }

  public void testSystemIdReferenceCompletion() throws Throwable {
    toTestCompletion("idref2.xml", "idref2_after.xml");
  }

  public void testSystemResourcesHighlighting() throws Throwable {
    doTestHighlighting("systemRes.xml");
  }

  public void testViewClassCompletion() throws Throwable {
    toTestCompletion("viewclass.xml", "viewclass_after.xml");
  }

  public void testViewElementHighlighting() throws Throwable {
    doTestHighlighting();
  }

  public void testPrimitiveValues() throws Throwable {
    doTestHighlighting("primValues.xml");
  }

  public void testTableCellAttributes() throws Throwable {
    toTestCompletion("tableCell.xml", "tableCell_after.xml");
  }

  public void testTextViewRootTag_IDEA_62889() throws Throwable {
    doTestCompletionVariants("textViewRootTag.xml", "AutoCompleteTextView", "CheckedTextView", "MultiAutoCompleteTextView", "TextView",
                             "TextureView");
  }

  public void testRequestFocus() throws Throwable {
    toTestCompletion(getTestName(true) + ".xml", getTestName(true) + "_after.xml");
  }

  public void testMerge() throws Throwable {
    doTestHighlighting("merge.xml");
  }

  public void testMerge1() throws Throwable {
    doTestCompletion();
  }

  public void testMerge2() throws Throwable {
    doTestCompletion();
  }

  public void testFragmentHighlighting() throws Throwable {
    copyFileToProject("MyFragmentActivity.java", "src/p1/p2/MyFragmentActivity.java");
    doTestHighlighting(getTestName(true) + ".xml");
  }

  public void testFragmentHighlighting1() throws Throwable {
    copyFileToProject("MyFragmentActivity.java", "src/p1/p2/MyFragmentActivity.java");
    doTestHighlighting(getTestName(true) + ".xml");
  }

  public void testFragmentCompletion1() throws Throwable {
    copyFileToProject("MyFragmentActivity.java", "src/p1/p2/MyFragmentActivity.java");
    toTestCompletion(getTestName(true) + ".xml", getTestName(true) + "_after.xml");
  }

  public void testFragmentCompletion2() throws Throwable {
    toTestFirstCompletion(getTestName(true) + ".xml", getTestName(true) + "_after.xml");
  }

  public void testFragmentCompletion3() throws Throwable {
    toTestCompletion(getTestName(true) + ".xml", getTestName(true) + "_after.xml");
  }

  public void testFragmentCompletion4() throws Throwable {
    copyFileToProject("MyFragmentActivity.java", "src/p1/p2/MyFragmentActivity.java");
    toTestCompletion(getTestName(true) + ".xml", getTestName(true) + "_after.xml");
  }

  public void testFragmentCompletion5() throws Throwable {
    toTestFirstCompletion(getTestName(true) + ".xml", getTestName(true) + "_after.xml");
  }

  public void testFragmentCompletion6() throws Throwable {
    VirtualFile file = copyFileToProject(getTestName(true) + ".xml");
    myFixture.configureFromExistingVirtualFile(file);
    myFixture.complete(CompletionType.BASIC);
    myFixture.type('\n');
    myFixture.checkResultByFile(testFolder + '/' + getTestName(true) + "_after.xml");
  }

  public void testCustomAttrsPerformance() throws Throwable {
    myFixture.copyFileToProject("dom/resources/bigfile.xml", "res/values/bigfile.xml");
    myFixture.copyFileToProject("dom/resources/bigattrs.xml", "res/values/bigattrs.xml");
    myFixture.copyFileToProject("dom/resources/bigattrs.xml", "res/values/bigattrs1.xml");
    myFixture.copyFileToProject("dom/resources/bigattrs.xml", "res/values/bigattrs2.xml");
    myFixture.copyFileToProject("dom/resources/bigattrs.xml", "res/values/bigattrs3.xml");
    VirtualFile f = copyFileToProject("bigfile.xml");
    myFixture.configureFromExistingVirtualFile(f);

    PlatformTestUtil.startPerformanceTest("android custom attrs highlighting is slow", 800, new ThrowableRunnable() {
      @Override
      public void run() throws Throwable {
        myFixture.doHighlighting();
      }
    }).attempts(2).cpuBound().usesAllCPUCores().assertTiming();
  }

  /*public void testResourceHighlightingPerformance() throws Throwable {
    doCopyManyStrings();
    final VirtualFile f = copyFileToProject(getTestName(true) + ".xml");
    myFixture.configureFromExistingVirtualFile(f);
    PlatformTestUtil.startPerformanceTest("android highlighting is slow", 400, new ThrowableRunnable() {
      @Override
      public void run() throws Throwable {
        myFixture.doHighlighting();
      }
    }).attempts(2).cpuBound().usesAllCPUCores().assertTiming();
  }

  public void testResourceNavigationPerformance() throws Throwable {
    doCopyManyStrings();
    final VirtualFile f = copyFileToProject(getTestName(true) + ".xml");
    myFixture.configureFromExistingVirtualFile(f);
    @SuppressWarnings("MismatchedQueryAndUpdateOfCollection")
    final List<PsiElement> navElements = new ArrayList<PsiElement>();

    // warm
    myFixture.doHighlighting();

    PlatformTestUtil.startPerformanceTest("android highlighting is slow", 7000, new ThrowableRunnable() {
      @SuppressWarnings("ConstantConditions")
      @Override
      public void run() throws Throwable {
        final PsiReference reference = TargetElementUtil.findReference(myFixture.getEditor(), myFixture.getCaretOffset());
        final ResolveResult[] results = ((PsiPolyVariantReference)reference).multiResolve(false);
        for (ResolveResult result : results) {
          final PsiElement navElement = result.getElement().getNavigationElement();
          assertInstanceOf(navElement, XmlAttributeValue.class);
          navElements.add(navElement);
        }
      }
    }).attempts(1).cpuBound().usesAllCPUCores().assertTiming();
    assertEquals(31, navElements.size());
  }*/

  private void doCopyManyStrings() {
    myFixture.copyFileToProject(testFolder + "/many_strings.xml", "res/values/strings.xml");
    for (int i = 0; i < 30; i++) {
      myFixture.copyFileToProject(testFolder + "/many_strings.xml", "res/values-" + Integer.toString(i) + "/strings.xml");
    }
  }

  public void testViewClassReference() throws Throwable {
    VirtualFile file = myFixture.copyFileToProject(testFolder + "/vcr.xml", getPathToCopy("vcr.xml"));
    myFixture.configureFromExistingVirtualFile(file);
    PsiFile psiFile = myFixture.getFile();
    String text = psiFile.getText();
    int rootOffset = text.indexOf("ScrollView");
    PsiReference rootReference = psiFile.findReferenceAt(rootOffset);
    assertNotNull(rootReference);
    PsiElement rootViewClass = rootReference.resolve();
    assertTrue("Must be PsiClass reference", rootViewClass instanceof PsiClass);
    int childOffset = text.indexOf("LinearLayout");
    PsiReference childReference = psiFile.findReferenceAt(childOffset);
    assertNotNull(childReference);
    PsiElement childViewClass = childReference.resolve();
    assertTrue("Must be PsiClass reference", childViewClass instanceof PsiClass);
  }

  public void testViewClassReference1() throws Throwable {
    VirtualFile file = myFixture.copyFileToProject(testFolder + "/vcr1.xml", getPathToCopy("vcr1.xml"));
    myFixture.testHighlighting(true, false, true, file);
  }

  public void testViewClassReference2() throws Throwable {
    VirtualFile file = myFixture.copyFileToProject(testFolder + "/vcr2.xml", getPathToCopy("vcr2.xml"));
    myFixture.configureFromExistingVirtualFile(file);
    PsiFile psiFile = myFixture.getFile();
    String text = psiFile.getText();
    int rootOffset = text.indexOf("ScrollView");
    PsiReference rootReference = psiFile.findReferenceAt(rootOffset);
    assertNotNull(rootReference);
    PsiElement rootViewClass = rootReference.resolve();
    assertTrue("Must be PsiClass reference", rootViewClass instanceof PsiClass);
  }

  public void testOnClickCompletion() throws Throwable {
    copyOnClickClasses();
    doTestCompletionVariants(getTestName(true) + ".xml", "clickHandler1", "clickHandler7");
  }

  public void testOnClickHighlighting() throws Throwable {
    myFixture.allowTreeAccessForAllFiles();
    copyOnClickClasses();
    myFixture.enableInspections(AndroidMissingOnClickHandlerInspection.class);
    doTestHighlighting();
  }

  public void testOnClickHighlighting1() throws Throwable {
    myFixture.allowTreeAccessForAllFiles();
    myFixture.enableInspections(AndroidMissingOnClickHandlerInspection.class);
    myFixture.copyFileToProject(testFolder + "/OnClickActivity3.java", "src/p1/p2/Activity1.java");
    myFixture.copyFileToProject(testFolder + "/OnClickActivity4.java", "src/p1/p2/Activity2.java");
    doTestHighlighting();
  }

  public void testOnClickHighlighting2() throws Throwable {
    copyOnClickClasses();
    doTestHighlighting();
  }

  public void testOnClickHighlighting3() throws Throwable {
    myFixture.allowTreeAccessForAllFiles();
    myFixture.enableInspections(AndroidMissingOnClickHandlerInspection.class);
    myFixture.copyFileToProject(testFolder + "/OnClickActivity5.java", "src/p1/p2/Activity1.java");
    doTestHighlighting();
  }

  public void testOnClickHighlighting4() throws Throwable {
    myFixture.allowTreeAccessForAllFiles();
    myFixture.enableInspections(AndroidMissingOnClickHandlerInspection.class);
    myFixture.copyFileToProject(testFolder + "/OnClickActivity6.java", "src/p1/p2/Activity1.java");
    myFixture.copyFileToProject(testFolder + "/OnClickActivity4.java", "src/p1/p2/Activity2.java");
    doTestHighlighting();
  }

  public void testOnClickHighlighting5() throws Throwable {
    // Regression test for https://code.google.com/p/android/issues/detail?id=76262
    myFixture.allowTreeAccessForAllFiles();
    myFixture.enableInspections(AndroidMissingOnClickHandlerInspection.class);
    myFixture.copyFileToProject(testFolder + "/OnClickActivity7.java", "src/p1/p2/Activity1.java");
    myFixture.copyFileToProject(testFolder + "/OnClickActivity8.java", "src/p1/p2/Activity2.java");
    doTestHighlighting();
  }

  public void testOnClickHighlighting6() throws Throwable {
    // Like testOnClickHighlighting5, but instead of having the activity be found
    // due to a setContentView call, it's declared explicitly with a tools:context
    // attribute instead
    myFixture.allowTreeAccessForAllFiles();
    myFixture.enableInspections(AndroidMissingOnClickHandlerInspection.class);
    myFixture.copyFileToProject(testFolder + "/OnClickActivity7.java", "src/p1/p2/Activity1.java");
    myFixture.copyFileToProject(testFolder + "/OnClickActivity9.java", "src/p1/p2/Activity2.java");
    doTestHighlighting();
  }

  public void testOnClickHighlightingJava() throws Throwable {
    myFixture.enableInspections(new UnusedDeclarationInspection());
    final VirtualFile f = myFixture.copyFileToProject(testFolder + "/" + getTestName(true) + ".java", "src/p1/p2/MyActivity1.java");
    myFixture.configureFromExistingVirtualFile(f);
    myFixture.checkHighlighting(true, false, false);
  }

  public void testMinHeightCompletion() throws Throwable {
    doTestCompletionVariants(getTestName(true) + ".xml", "@android:", "@dimen/myDimen");
  }

  public void testOnClickNavigation() throws Throwable {
    copyOnClickClasses();
    final VirtualFile file = copyFileToProject(getTestName(true) + ".xml");
    myFixture.configureFromExistingVirtualFile(file);

    final PsiReference reference = TargetElementUtil.findReference(myFixture.getEditor(), myFixture.getCaretOffset());
    assertNotNull(reference);
    assertInstanceOf(reference, PsiPolyVariantReference.class);
    final ResolveResult[] results = ((PsiPolyVariantReference)reference).multiResolve(false);
    assertEquals(2, results.length);
    for (ResolveResult result : results) {
      assertInstanceOf(result.getElement(), PsiMethod.class);
    }
  }

  public void testRelativeIdsCompletion() throws Throwable {
    doTestCompletionVariants(getTestName(false) + ".xml", "@+id/", "@android:", "@id/idd1", "@id/idd2");
  }

  public void testCreateResourceFromUsage() throws Throwable {
    final VirtualFile virtualFile = copyFileToProject(getTestName(true) + ".xml");
    myFixture.configureFromExistingVirtualFile(virtualFile);
    final List<HighlightInfo> infos = myFixture.doHighlighting();
    final List<IntentionAction> actions = new ArrayList<>();

    for (HighlightInfo info : infos) {
      final List<Pair<HighlightInfo.IntentionActionDescriptor, TextRange>> ranges = info.quickFixActionRanges;

      if (ranges != null) {
        for (Pair<HighlightInfo.IntentionActionDescriptor, TextRange> pair : ranges) {
          final IntentionAction action = pair.getFirst().getAction();
          if (action instanceof CreateValueResourceQuickFix) {
            actions.add(action);
          }
        }
      }
    }
    assertEquals(1, actions.size());

    new WriteCommandAction.Simple(getProject()) {
      @Override
      protected void run() throws Throwable {
        actions.get(0).invoke(getProject(), myFixture.getEditor(), myFixture.getFile());
      }
    }.execute();
    myFixture.checkResultByFile("res/values/drawables.xml", testFolder + '/' + getTestName(true) + "_drawable_after.xml", true);
  }

  public void testXsdFile1() throws Throwable {
    final VirtualFile virtualFile = copyFileToProject("XsdFile.xsd", "res/raw/XsdFile.xsd");
    myFixture.configureFromExistingVirtualFile(virtualFile);
    myFixture.checkHighlighting(true, false, false);
  }

  public void testXsdFile2() throws Throwable {
    final VirtualFile virtualFile = copyFileToProject("XsdFile.xsd", "res/assets/XsdFile.xsd");
    myFixture.configureFromExistingVirtualFile(virtualFile);
    myFixture.checkHighlighting(true, false, false);
  }

  private void copyOnClickClasses() throws IOException {
    copyFileToProject("OnClick_Class1.java", "src/p1/p2/OnClick_Class1.java");
    copyFileToProject("OnClick_Class2.java", "src/p1/p2/OnClick_Class2.java");
    copyFileToProject("OnClick_Class3.java", "src/p1/p2/OnClick_Class3.java");
    copyFileToProject("OnClick_Class4.java", "src/p1/p2/OnClick_Class4.java");
  }

  public void testJavaCompletion1() throws Throwable {
    copyFileToProject("main.xml", "res/layout/main.xml");
    doTestJavaCompletion("p1.p2");
  }

  public void testJavaCompletion2() throws Throwable {
    copyFileToProject("main.xml", "res/layout/main.xml");
    doTestJavaCompletion("p1.p2");
  }

  public void testJavaCompletion3() throws Throwable {
    copyFileToProject("main.xml", "res/layout/main.xml");
    doTestJavaCompletion("p1.p2");
  }

  public void testJavaIdCompletion() throws Throwable {
    copyFileToProject("main.xml", "res/layout/main.xml");
    doTestJavaCompletion("p1.p2");
  }

  public void testJavaHighlighting1() throws Throwable {
    copyFileToProject("main.xml", "res/layout/main.xml");
    doTestJavaHighlighting("p1.p2");
  }

  public void testJavaHighlighting2() throws Throwable {
    copyFileToProject("main.xml", "res/layout/main.xml");
    doTestJavaHighlighting("p1");
  }

  public void testJavaHighlighting3() throws Throwable {
    copyFileToProject("main.xml", "res/layout/main.xml");
    doTestJavaHighlighting("p1.p2");
  }

  public void testJavaHighlighting4() throws Throwable {
    copyFileToProject("main.xml", "res/layout/main.xml");
    doTestJavaHighlighting("p1.p2");
  }

  public void testJavaHighlighting5() throws Throwable {
    copyFileToProject("main.xml", "res/layout/main.xml");
    doTestJavaHighlighting("p1");
  }

  public void testJavaCreateResourceFromUsage() throws Throwable {
    final VirtualFile virtualFile = copyFileToProject(getTestName(false) + ".java", "src/p1/p2/" + getTestName(true) + ".java");
    doCreateFileResourceFromUsage(virtualFile);
    myFixture.checkResultByFile("res/layout/unknown.xml", testFolder + '/' + getTestName(true) + "_layout_after.xml", true);
  }

  public void testAndroidPrefixCompletion1() throws Throwable {
    doTestAndroidPrefixCompletion("android:");
  }

  public void testAndroidPrefixCompletion2() throws Throwable {
    doTestAndroidPrefixCompletion("android:");
  }

  public void testAndroidPrefixCompletion3() throws Throwable {
    doTestAndroidPrefixCompletion(null);
  }

  public void testAndroidPrefixCompletion4() throws Throwable {
    doTestAndroidPrefixCompletion("andr:");
  }

  public void testAndroidPrefixCompletion5() throws Throwable {
    doTestAndroidPrefixCompletion(null);
  }

  public void testCreateResourceFromUsage1() throws Throwable {
    final VirtualFile virtualFile = copyFileToProject(getTestName(true) + ".xml");
    doCreateFileResourceFromUsage(virtualFile);
    myFixture.type("selector");
    myFixture.checkResultByFile("res/drawable/unknown.xml", testFolder + '/' + getTestName(true) + "_drawable_after.xml", true);
  }

  public void testPrivateAndPublicResources() throws Throwable {
    doTestHighlighting();
  }

  public void testPrivateAttributesCompletion() throws Throwable {
    doTestCompletion();
  }

  public void testPrivateAttributesHighlighting() throws Throwable {
    doTestHighlighting();
  }

  public void testResourceValidationErrors() throws Throwable {
    copyFileToProject("attrReferences_attrs.xml", "res/values/attrReferences_attrs.xml");
    doTestHighlighting();
  }

  public void testAttrReferences1() throws Throwable {
    copyFileToProject("attrReferences_attrs.xml", "res/values/attrReferences_attrs.xml");
    doTestHighlighting();
  }

  public void testAttrReferences2() throws Throwable {
    doTestAttrReferenceCompletionVariants("?");
  }

  public void testAttrReferences3() throws Throwable {
    doTestAttrReferenceCompletionVariants("attr");
  }

  private void doTestAttrReferenceCompletionVariants(String prefix) throws IOException {
    copyFileToProject("attrReferences_attrs.xml", "res/values/attrReferences_attrs.xml");
    VirtualFile file = copyFileToProject(getTestName(true) + ".xml");
    myFixture.configureFromExistingVirtualFile(file);
    myFixture.complete(CompletionType.BASIC);
    final List<String> variants = myFixture.getLookupElementStrings();
    assertNotNull(variants);
    assertTrue(variants.size() > 0);
    assertFalse(containElementStartingWith(variants, prefix));
  }

  public void testAttrReferences4() throws Throwable {
    doTestAttrReferenceCompletion("myA\n");
  }

  public void testAttrReferences5() throws Throwable {
    doTestAttrReferenceCompletion("textAppear\n");
  }

  public void testAttrReferences6() throws Throwable {
    doTestAttrReferenceCompletion("myA\n");
  }

  public void testAttrReferences7() throws Throwable {
    doTestAttrReferenceCompletion("android:textAppear\n");
  }

  public void testAttrReferences8() throws Throwable {
    doTestAttrReferenceCompletion("attr\n");
  }

  public void testAttrReferences9() throws Throwable {
    doTestAttrReferenceCompletion("android:attr\n");
  }

  public void testNamespaceCompletion() throws Throwable {
    doTestNamespaceCompletion(true, true, true, false);
  }

  public void testDimenUnitsCompletion1() throws Exception {
    final VirtualFile file = copyFileToProject(getTestName(true) + ".xml");
    myFixture.configureFromExistingVirtualFile(file);
    myFixture.complete(CompletionType.BASIC);

    final List<String> lookupElementStrings = myFixture.getLookupElementStrings();
    assertNotNull(lookupElementStrings);
    UsefulTestCase.assertSameElements(lookupElementStrings, "3dp", "3px", "3sp", "3pt", "3mm", "3in");

    final PsiElement originalElement = myFixture.getFile().findElementAt(
      myFixture.getEditor().getCaretModel().getOffset());
    assertNotNull(originalElement);


    final LookupEx lookup = myFixture.getLookup();
    LookupElement dpElement = null;
    LookupElement pxElement = null;

    for (LookupElement element : lookup.getItems()) {
      if (element.getLookupString().endsWith("dp")) {
        dpElement = element;
      }
      else if (element.getLookupString().endsWith("px")) {
        pxElement = element;
      }
    }
    assertNotNull(dpElement);
    assertNotNull(pxElement);
    DocumentationProvider provider;
    PsiElement docTargetElement;

    lookup.setCurrentItem(dpElement);
    docTargetElement = DocumentationManager.getInstance(getProject()).
      findTargetElement(myFixture.getEditor(), myFixture.getFile(), originalElement);
    assertNotNull(docTargetElement);
    provider = DocumentationManager.getProviderFromElement(docTargetElement);
    assertEquals("<html><body><b>Density-independent Pixels</b> - an abstract unit that is based on the physical " +
                 "density of the screen.</body></html>", provider.generateDoc(docTargetElement, originalElement));

    lookup.setCurrentItem(pxElement);
    docTargetElement = DocumentationManager.getInstance(getProject()).
      findTargetElement(myFixture.getEditor(), myFixture.getFile(), originalElement);
    assertNotNull(docTargetElement);
    provider = DocumentationManager.getProviderFromElement(docTargetElement);
    assertEquals("<html><body><b>Pixels</b> - corresponds to actual pixels on the screen. Not recommended.</body></html>",
                 provider.generateDoc(docTargetElement, originalElement));
  }

  public void testDimenUnitsCompletion2() throws Throwable {
    doTestCompletionVariants(getTestName(true) + ".xml", "@android:", "@dimen/myDimen");
  }

  public void testDimenUnitsCompletion3() throws Throwable {
    doTestCompletionVariants(getTestName(true) + ".xml", "3pt", "3px");
  }

  public void testOnClickIntention() throws Throwable {
    myFixture.copyFileToProject(testFolder + "/OnClickActivity.java", "src/p1/p2/Activity1.java");
    final VirtualFile file = copyFileToProject("onClickIntention.xml");
    myFixture.configureFromExistingVirtualFile(file);
    final AndroidCreateOnClickHandlerAction action = new AndroidCreateOnClickHandlerAction();
    assertTrue(action.isAvailable(myFixture.getProject(), myFixture.getEditor(), myFixture.getFile()));
    WriteCommandAction.runWriteCommandAction(null, new Runnable() {
      @Override
      public void run() {
        action.invoke(myFixture.getProject(), myFixture.getEditor(), myFixture.getFile());
      }
    });
    myFixture.checkResultByFile(testFolder + "/onClickIntention.xml");
    myFixture.checkResultByFile("src/p1/p2/Activity1.java", testFolder + "/OnClickActivity_after.java", false);
  }

  public void testOnClickIntentionIncorrectName() throws Throwable {
    myFixture.copyFileToProject(testFolder + "/OnClickActivityIncorrectName.java", "src/p1/p2/Activity1.java");
    final VirtualFile file = copyFileToProject("onClickIntentionIncorrectName.xml");
    myFixture.configureFromExistingVirtualFile(file);
    final AndroidCreateOnClickHandlerAction action = new AndroidCreateOnClickHandlerAction();
    assertFalse(action.isAvailable(myFixture.getProject(), myFixture.getEditor(), myFixture.getFile()));
  }

  public void testOnClickQuickFix1() throws Throwable {
    myFixture.enableInspections(AndroidMissingOnClickHandlerInspection.class);
    myFixture.copyFileToProject(testFolder + "/OnClickActivity.java", "src/p1/p2/Activity1.java");
    final VirtualFile file = copyFileToProject("onClickIntention.xml");
    myFixture.configureFromExistingVirtualFile(file);
    final List<IntentionAction> fixes = highlightAndFindQuickFixes(AndroidMissingOnClickHandlerInspection.MyQuickFix.class);
    assertEmpty(fixes);
  }

  public void testOnClickQuickFix2() throws Throwable {
    myFixture.enableInspections(AndroidMissingOnClickHandlerInspection.class);
    myFixture.copyFileToProject(testFolder + "/OnClickActivity1.java", "src/p1/p2/Activity1.java");
    final VirtualFile file = copyFileToProject("onClickIntention.xml");
    myFixture.configureFromExistingVirtualFile(file);
    final List<IntentionAction> actions = highlightAndFindQuickFixes(AndroidMissingOnClickHandlerInspection.MyQuickFix.class);
    assertEquals(1, actions.size());
    WriteCommandAction.runWriteCommandAction(null, new Runnable() {
      @Override
      public void run() {
        actions.get(0).invoke(getProject(), myFixture.getEditor(), myFixture.getFile());
      }
    });

    myFixture.checkResultByFile(testFolder + "/onClickIntention.xml");
    myFixture.checkResultByFile("src/p1/p2/Activity1.java", testFolder + "/OnClickActivity1_after.java", false);
  }

  public void testOnClickQuickFix3() throws Throwable {
    myFixture.enableInspections(AndroidMissingOnClickHandlerInspection.class);
    myFixture.copyFileToProject(testFolder + "/OnClickActivity1.java", "src/p1/p2/Activity1.java");
    final VirtualFile file = copyFileToProject("onClickIntention.xml");
    doTestOnClickQuickfix(file);
    myFixture.checkResultByFile("src/p1/p2/Activity1.java", testFolder + "/OnClickActivity2_after.java", false);
  }

  public void testOnClickQuickFix4() throws Throwable {
    myFixture.enableInspections(AndroidMissingOnClickHandlerInspection.class);
    myFixture.copyFileToProject(testFolder + "/OnClickActivity1.java", "src/p1/p2/Activity1.java");
    myFixture.copyFileToProject(testFolder + "/OnClickActivity4.java", "src/p1/p2/Activity2.java");
    final VirtualFile file = copyFileToProject("onClickIntention.xml");
    doTestOnClickQuickfix(file);
    myFixture.checkResultByFile("src/p1/p2/Activity1.java", testFolder + "/OnClickActivity1_after.java", false);
  }

  public void testOnClickQuickFixIncorrectName() throws Throwable {
    myFixture.enableInspections(AndroidMissingOnClickHandlerInspection.class);
    myFixture.copyFileToProject(testFolder + "/OnClickActivityIncorrectName.java", "src/p1/p2/Activity1.java");
    final VirtualFile file = copyFileToProject("onClickIntentionIncorrectName.xml");
    myFixture.configureFromExistingVirtualFile(file);
    final List<IntentionAction> fixes = highlightAndFindQuickFixes(AndroidMissingOnClickHandlerInspection.MyQuickFix.class);
    assertEmpty(fixes);
  }

  public void testSpellchecker() throws Throwable {
    myFixture.enableInspections(SpellCheckingInspection.class);
    myFixture.copyFileToProject(testFolder + "/spellchecker_resources.xml", "res/values/sr.xml");
    doTestHighlighting();
  }

  public void testSpellcheckerQuickfix() throws Throwable {
    myFixture.copyFileToProject(testFolder + "/spellchecker_resources.xml", "res/values/sr.xml");
    doTestSpellcheckerQuickFixes();
  }

  public void testAar() throws Throwable {
    PsiTestUtil.addLibrary(myModule, "maven_aar_dependency", getTestDataPath() + "/" + testFolder + "/myaar", "classes.jar", "res");
    doTestCompletion();
  }

  public void testUnknownDataBindingAttribute() throws Throwable {
    // Regression test for issue http://b.android.com/195485
    // Don't highlight data binding attributes as unknown
    doTestHighlighting();
  }

  private void doTestAttrReferenceCompletion(String textToType) throws IOException {
    copyFileToProject("attrReferences_attrs.xml", "res/values/attrReferences_attrs.xml");
    VirtualFile file = copyFileToProject(getTestName(true) + ".xml");
    myFixture.configureFromExistingVirtualFile(file);
    myFixture.complete(CompletionType.BASIC);
    myFixture.type(textToType);
    myFixture.checkResultByFile(testFolder + '/' + getTestName(true) + "_after.xml");
  }

  private static boolean containElementStartingWith(List<String> elements, String prefix) {
    for (String element : elements) {
      if (element.startsWith(prefix)) {
        return true;
      }
    }
    return false;
  }

  private void doCreateFileResourceFromUsage(VirtualFile virtualFile) {
    myFixture.configureFromExistingVirtualFile(virtualFile);
    final List<IntentionAction> actions = highlightAndFindQuickFixes(CreateFileResourceQuickFix.class);
    assertEquals(1, actions.size());

    new WriteCommandAction.Simple(getProject()) {
      @Override
      protected void run() throws Throwable {
        actions.get(0).invoke(getProject(), myFixture.getEditor(), myFixture.getFile());
      }
    }.execute();
  }
}
<|MERGE_RESOLUTION|>--- conflicted
+++ resolved
@@ -89,15 +89,12 @@
       "android:layout_alignBottom", "android:layout_alignEnd", "android:layout_alignLeft");
   }
 
-<<<<<<< HEAD
-=======
   public void testOpenDrawerAttributeNameCompletion() throws Throwable {
     // For unit tests there are no support libraries, copy dummy DrawerLayout class that imitates the support library one
     myFixture.copyFileToProject(testFolder + "/DrawerLayout.java", "src/android/support/v4/widget/DrawerLayout.java");
     toTestCompletion("drawer_layout.xml", "drawer_layout_after.xml");
   }
 
->>>>>>> a001a568
   // Deprecated attributes should be crossed out in the completion
   // This test specifically checks for "android:editable" attribute on TextView
   public void testDeprecatedAttributeNamesCompletion() throws Throwable {
@@ -133,11 +130,7 @@
 
   // ListView has some specific autocompletion attributes, like "listfooter", they should be autocompleted as well
   public void testToolsListViewAttributes() throws Throwable {
-<<<<<<< HEAD
-    doTestCompletionVariants("tools_listview_attrs.xml", "tools:targetApi", "tools:listfooter", "tools:listheader", "tools:listitem");
-=======
     doTestCompletionVariantsContains("tools_listview_attrs.xml", "tools:targetApi", "tools:listfooter", "tools:listheader", "tools:listitem");
->>>>>>> a001a568
   }
 
   // tools:targetApi values are autocompleted
@@ -155,8 +148,6 @@
     doTestHighlighting("tools_targetapi_error2.xml");
   }
 
-<<<<<<< HEAD
-=======
   // Designtime attributes completion is showing completion variants
   public void testDesigntimeAttributesCompletion() throws Throwable {
     doTestCompletionVariants("tools_designtime_completion.xml", "src", "nextFocusRight");
@@ -175,7 +166,6 @@
                           "data_binding_completion_after.xml");
   }
 
->>>>>>> a001a568
   // fontFamily attribute values are autocompleted
   public void testFontFamilyCompletion() throws Throwable {
     doTestCompletionVariants("text_view_font_family.xml", "monospace", "serif-monospace");
@@ -472,11 +462,7 @@
   }
 
   public void testSystemResourceCompletion() throws Throwable {
-<<<<<<< HEAD
-    doTestCompletionVariants("av6.xml", "@android:color/", "@android:drawable/", "@android:mipmap/");
-=======
     doTestCompletionVariants("av6.xml", "@android:color/primary_text_dark", "@android:drawable/menuitem_background");
->>>>>>> a001a568
   }
 
   public void testCompletionSpecialCases() throws Throwable {
@@ -589,8 +575,6 @@
     // Check the elements are in the right order
     assertEquals("android.support.v7.widget.GridLayout", completionResult.get(0));
     assertEquals("GridLayout", completionResult.get(1));
-<<<<<<< HEAD
-=======
   }
 
   // Test android:layout_width and android:layout_height highlighting for framework and library layouts
@@ -600,7 +584,6 @@
     myFixture.copyFileToProject(testFolder + "/PercentFrameLayout.java", "src/android/support/percent/PercentFrameLayout.java");
 
     doTestHighlighting("dimensions_layout.xml");
->>>>>>> a001a568
   }
 
   public void testTagNameIcons1() throws Throwable {
