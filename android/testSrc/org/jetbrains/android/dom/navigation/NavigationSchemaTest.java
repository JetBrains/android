--- conflicted
+++ resolved
@@ -19,10 +19,7 @@
 import static com.android.SdkConstants.TAG_DEEP_LINK;
 
 import com.android.AndroidProjectTypes;
-<<<<<<< HEAD
-=======
 import com.android.AndroidXConstants;
->>>>>>> b5f40ffd
 import com.android.SdkConstants;
 import com.android.tools.idea.naveditor.NavTestUtil;
 import com.android.tools.idea.testing.Dependencies;
@@ -50,7 +47,6 @@
 import com.intellij.util.indexing.UnindexedFilesUpdater;
 import com.intellij.util.io.ZipUtil;
 import java.io.File;
-import java.nio.charset.StandardCharsets;
 import java.util.Arrays;
 import java.util.List;
 import java.util.concurrent.CompletableFuture;
@@ -242,7 +238,7 @@
     WriteCommandAction.runWriteCommandAction(
       getProject(), () -> {
         try {
-          psiClass.getContainingFile().getVirtualFile().setBinaryContent(newContent.getBytes(StandardCharsets.UTF_8));
+          psiClass.getContainingFile().getVirtualFile().setBinaryContent(newContent.getBytes());
         }
         catch (Exception e) {
           fail(e.getMessage());
