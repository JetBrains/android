--- conflicted
+++ resolved
@@ -16,12 +16,8 @@
 package org.jetbrains.android.dom;
 
 import static com.android.tools.idea.model.AndroidManifestIndexQueryUtils.queryPackageNameFromManifestIndex;
-<<<<<<< HEAD
-=======
-import static com.android.tools.idea.testing.AndroidTestUtils.goToElementAtCaret;
 import static com.android.tools.idea.testing.AndroidTestUtils.moveCaret;
 import static com.google.common.truth.Truth.assertThat;
->>>>>>> b5f40ffd
 
 import com.android.SdkConstants;
 import com.android.ide.common.rendering.api.ResourceNamespace;
@@ -30,10 +26,7 @@
 import com.android.tools.idea.res.psi.ResourceReferencePsiElement;
 import com.intellij.codeInsight.completion.CompletionType;
 import com.intellij.openapi.vfs.VirtualFile;
-<<<<<<< HEAD
-=======
 import com.intellij.psi.PsiElement;
->>>>>>> b5f40ffd
 import com.intellij.psi.PsiFile;
 import java.io.IOException;
 import java.util.List;
@@ -348,12 +341,6 @@
                              "ripple", "vector", "animated-vector", "animated-selector", "drawable",
                              // API 26:
                              "adaptive-icon");
-  }
-
-  public void testCustomDrawableRootTagCompletion() throws Throwable {
-    String packageName = queryPackageNameFromManifestIndex(AndroidFacet.getInstance(myFixture.getModule()));
-    myFixture.addClass(String.format("package %s; public class MyDrawable extends android.graphics.drawable.Drawable {};", packageName));
-    doTestCompletionVariantsContains(getTestName(true) + ".xml", packageName + ".MyDrawable");
   }
 
   public void testCustomDrawableRootTagCompletion() throws Throwable {
@@ -404,11 +391,7 @@
       "        <animated-vector android:drawable=\"@android:color/background_dark\">\n" +
       "            <target\n" +
       "                android:name=\"button\"\n" +
-<<<<<<< HEAD
-      "                android:animation=\"@android:anim/bounce_interpolator\" />\n" +
-=======
       "                android:animation=\"@android:animator/fade_in\" />\n" +
->>>>>>> b5f40ffd
       "        </animated-vector>\n" +
       "    </transition>\n" +
       "\n" +
@@ -416,8 +399,6 @@
     doTestHighlighting(file.getVirtualFile());
   }
 
-<<<<<<< HEAD
-=======
   public void testAnimatedVectorTargetElement() {
     PsiFile file = myFixture.addFileToProject(
       "res/drawable/foo.xml",
@@ -439,7 +420,6 @@
       .isEqualTo(new ResourceReference(ResourceNamespace.ANDROID, ResourceType.ANIMATOR, "fade_in"));
   }
 
->>>>>>> b5f40ffd
   private void doTestOnlyDrawableReferences() throws IOException {
     VirtualFile file = copyFileToProject(getTestName(true) + ".xml");
     myFixture.configureFromExistingVirtualFile(file);
