--- conflicted
+++ resolved
@@ -80,25 +80,6 @@
       }
     }
 
-    // Regression test for http://b/153850296
-    public void testOneHandlerAvailableForXmlTag() {
-      VirtualFile file = myFixture.copyFileToProject(BASE_PATH + "strings3.xml", "res/values/strings.xml");
-      myFixture.configureFromExistingVirtualFile(file);
-      assertThat(ContainerUtil
-                   .filter(RenameHandler.EP_NAME.getExtensionList(), it -> it.isRenaming(createDataContext(file)))).hasSize(1);
-    }
-
-    private MapDataContext createDataContext(VirtualFile f) {
-      MapDataContext context = new MapDataContext();
-      context.put(CommonDataKeys.EDITOR, myFixture.getEditor());
-      context.put(CommonDataKeys.PSI_FILE, myFixture.getFile());
-      context.put(CommonDataKeys.PSI_ELEMENT, TargetElementUtil.findTargetElement(myFixture.getEditor(),
-                                                                                  TargetElementUtil.REFERENCED_ELEMENT_ACCEPTED
-                                                                                  | TargetElementUtil.ELEMENT_NAME_ACCEPTED));
-      context.put(CommonDataKeys.CARET, myFixture.getEditor().getCaretModel().getCurrentCaret());
-      return context;
-    }
-
     public void testRenameCustomView() throws Throwable {
       // Make sure renaming a custom view causes the styleable references to be updated as well
       createManifest();
@@ -427,11 +408,7 @@
   }
 
   /** Due to http://b/153850296 we are currently not supporting renaming resources from the Xml Tag token. **/
-<<<<<<< HEAD
-  public void _testStyleInheritance() throws Throwable {
-=======
   public void ignore_testStyleInheritance() throws Throwable {
->>>>>>> 640ce73c
     doTestStyleInheritance("styles1.xml", "styles1_after.xml");
   }
 
@@ -719,20 +696,12 @@
   }
 
   /** Due to http://b/153850296 we are currently not supporting renaming resources from the Xml Tag token. **/
-<<<<<<< HEAD
-  public void _testValueResource3() throws Throwable {
-=======
   public void ignore_testValueResource3() throws Throwable {
->>>>>>> 640ce73c
     doTestStringRename("strings3.xml");
   }
 
   /** Due to http://b/153850296 we are currently not supporting renaming resources from the Xml Tag token. **/
-<<<<<<< HEAD
-  public void _testValueResource4() throws Throwable {
-=======
   public void ignore_testValueResource4() throws Throwable {
->>>>>>> 640ce73c
     doTestStringRename("strings4.xml");
   }
 
