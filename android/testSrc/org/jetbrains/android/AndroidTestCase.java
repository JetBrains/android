--- conflicted
+++ resolved
@@ -254,11 +254,7 @@
     ModuleRootModificationUtil.setModuleSdk(module, androidSdk);
   }
 
-<<<<<<< HEAD
-  private static Sdk createAndroidSdk(String sdkPath, String platformDir) {
-=======
-  protected static Sdk createAndroidSdk(String sdkPath) {
->>>>>>> 34329aaf
+  protected static Sdk createAndroidSdk(String sdkPath, String platformDir) {
     Sdk sdk = ProjectJdkTable.getInstance().createSdk("android_test_sdk", AndroidSdkType.getInstance());
     SdkModificator sdkModificator = sdk.getSdkModificator();
     sdkModificator.setHomePath(sdkPath);
