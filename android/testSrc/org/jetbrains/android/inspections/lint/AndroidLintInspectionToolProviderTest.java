--- conflicted
+++ resolved
@@ -44,11 +44,7 @@
       checkAllLintChecksRegistered(getProject()));
   }
 
-<<<<<<< HEAD
-  private static boolean sDone;
-=======
   private static boolean ourDone;
->>>>>>> a001a568
   @SuppressWarnings("deprecation")
   public static boolean checkAllLintChecksRegistered(Project project) throws Exception {
     if (ourDone) {
