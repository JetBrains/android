--- conflicted
+++ resolved
@@ -98,7 +98,7 @@
     // Set values to verify that they are cleared.
     state.ASSEMBLE_TASK_NAME = "assembleTest";
     state.COMPILE_JAVA_TEST_TASK_NAME = "compileJavaTest";
-    state.TEST_SOURCE_GEN_TASK_NAME = "genTestSource";
+    state.AFTER_SYNC_TASK_NAMES = Sets.newHashSet("generateTestSources");
 
     AndroidArtifact mainArtifact = createMock(AndroidArtifact.class);
 
@@ -112,12 +112,7 @@
     assertEquals("assemble", state.ASSEMBLE_TASK_NAME);
     assertEquals("compileJava", state.COMPILE_JAVA_TASK_NAME);
     assertEquals("", state.ASSEMBLE_TEST_TASK_NAME);
-<<<<<<< HEAD
     assertEquals(Sets.newHashSet("generateSources"), state.AFTER_SYNC_TASK_NAMES);
-=======
-    assertEquals("", state.COMPILE_JAVA_TEST_TASK_NAME);
-    assertEquals("", state.TEST_SOURCE_GEN_TASK_NAME);
->>>>>>> e3b195ce
 
     verify(mainArtifact);
   }
