// Copyright 2000-2019 JetBrains s.r.o. Use of this source code is governed by the Apache 2.0 license that can be found in the LICENSE file.
package org.jetbrains.android;

import static com.android.tools.idea.res.ResourcesTestsUtil.addAarDependency;
import static com.google.common.truth.Truth.assertThat;
import static com.intellij.openapi.vfs.VfsUtil.findFileByIoFile;

import com.android.SdkConstants;
import com.google.common.collect.ImmutableSet;
import com.intellij.codeInsight.daemon.LineMarkerInfo;
import com.intellij.codeInsight.daemon.impl.DaemonCodeAnalyzerImpl;
import com.intellij.ide.actions.GotoRelatedSymbolAction;
import com.intellij.navigation.GotoRelatedItem;
import com.intellij.openapi.actionSystem.Presentation;
import com.intellij.openapi.util.io.FileUtil;
import com.intellij.openapi.vfs.VirtualFile;
import com.intellij.psi.PsiClass;
import com.intellij.psi.PsiElement;
import com.intellij.psi.PsiFile;
import com.intellij.psi.xml.XmlAttributeValue;
import com.intellij.testFramework.TestActionEvent;
<<<<<<< HEAD
import java.io.File;
import java.io.IOException;
import java.util.ArrayList;
import java.util.HashSet;
import java.util.List;
import java.util.Set;
import org.jetbrains.annotations.NotNull;
import org.jetbrains.annotations.Nullable;
=======
import java.util.HashSet;

import java.util.*;
>>>>>>> e549e917

/**
 * @author Eugene.Kudelevsky
 */
@SuppressWarnings("ConstantConditions")
public class AndroidGotoRelatedTest extends AndroidTestCase {
  private static final String BASE_PATH = "/gotoRelated/";

  @Override
  protected boolean providesCustomManifest() {
    return true;
  }

  public void testActivityToLayout() throws Exception {
    createManifest();
    VirtualFile layout = myFixture.copyFileToProject(BASE_PATH + "layout1.xml", "res/layout/layout.xml");
    VirtualFile layout1 = myFixture.copyFileToProject(BASE_PATH + "layout1.xml", "res/layout/layout1.xml");
    VirtualFile layoutLand = myFixture.copyFileToProject(BASE_PATH + "layout1.xml", "res/layout-land/layout.xml");
    VirtualFile[] layout2 = new VirtualFile[1];
    addAarDependency(myModule, "myLibrary", "com.library", dir -> {
      layout2[0] = copyFile("layout1.xml", new File(dir, "res/layout/layout2.xml"));
      return null;
    });

    VirtualFile activityFile = myFixture.copyFileToProject(BASE_PATH + "Activity1.java", "src/p1/p2/MyActivity.java");
    Set<VirtualFile> expectedTargetFiles = ImmutableSet.of(layout, layout1, layout2[0], layoutLand);
    doTestGotoRelatedFile(activityFile, expectedTargetFiles, PsiFile.class);
    doCheckLineMarkers(expectedTargetFiles, PsiFile.class);
  }

  public void testActivityToLayoutAndManifest() throws Exception {
    VirtualFile layout = myFixture.copyFileToProject(BASE_PATH + "layout1.xml", "res/layout/layout.xml");
    VirtualFile manifestFile =
      myFixture.copyFileToProject(BASE_PATH + "Manifest.xml", SdkConstants.FN_ANDROID_MANIFEST_XML);
    VirtualFile activityFile = myFixture.copyFileToProject(BASE_PATH + "Activity1.java", "src/p1/p2/MyActivity.java");

    AndroidGotoRelatedProvider.ourAddDeclarationToManifest = true;
    List<GotoRelatedItem> items;
    try {
      items = doGotoRelatedFile(activityFile);
    }
    finally {
      AndroidGotoRelatedProvider.ourAddDeclarationToManifest = false;
    }
    assertEquals(2, items.size());
    XmlAttributeValue manifestDeclarationTarget = null;
    PsiFile psiFileTarget = null;

    for (GotoRelatedItem item : items) {
      PsiElement element = item.getElement();

      if (element instanceof PsiFile) {
        psiFileTarget = (PsiFile)element;
      }
      else if (element instanceof XmlAttributeValue) {
        manifestDeclarationTarget = (XmlAttributeValue)element;
      }
      else {
        fail("Unexpected element: " + element);
      }
    }
    assertEquals(layout, psiFileTarget.getVirtualFile());
    assertEquals(manifestFile, manifestDeclarationTarget.getContainingFile().getVirtualFile());
  }

  public void testActivityToAndManifest() throws Exception {
    VirtualFile manifestFile =
      myFixture.copyFileToProject(BASE_PATH + "Manifest.xml", SdkConstants.FN_ANDROID_MANIFEST_XML);
    VirtualFile activityFile = myFixture.copyFileToProject(BASE_PATH + "Activity1.java", "src/p1/p2/MyActivity.java");

    AndroidGotoRelatedProvider.ourAddDeclarationToManifest = true;
    List<GotoRelatedItem> items;
    try {
      items = doGotoRelatedFile(activityFile);
    }
    finally {
      AndroidGotoRelatedProvider.ourAddDeclarationToManifest = false;
    }
    assertEquals(1, items.size());
    GotoRelatedItem item = items.get(0);
    PsiElement element = item.getElement();
    assertInstanceOf(element, XmlAttributeValue.class);
    assertEquals(manifestFile, element.getContainingFile().getVirtualFile());
  }

  public void testSimpleClassToLayout() throws Exception {
    createManifest();
    myFixture.copyFileToProject(BASE_PATH + "layout1.xml", "res/layout/layout.xml");
<<<<<<< HEAD
    VirtualFile file = myFixture.copyFileToProject(BASE_PATH + "Class1.java", "src/p1/p2/Class1.java");
    doTestGotoRelatedFile(file, ImmutableSet.of(), PsiFile.class);
    List<LineMarkerInfo> markerInfos = doGetRelatedLineMarkers();
=======
    final VirtualFile file = myFixture.copyFileToProject(BASE_PATH + "Class1.java", "src/p1/p2/Class1.java");
    doTestGotoRelatedFile(file, Collections.emptyList(), PsiFile.class);
    final List<LineMarkerInfo> markerInfos = doGetRelatedLineMarkers();
>>>>>>> e549e917
    assertEmpty(markerInfos);
  }

  public void testFragmentToLayout() throws Exception {
    createManifest();
    VirtualFile layout = myFixture.copyFileToProject(BASE_PATH + "layout1.xml", "res/layout/layout.xml");
    VirtualFile layoutLand = myFixture.copyFileToProject(BASE_PATH + "layout1.xml", "res/layout-land/layout.xml");
    VirtualFile fragmentFile = myFixture.copyFileToProject(BASE_PATH + "Fragment1.java", "src/p1/p2/MyFragment.java");
    Set<VirtualFile> expectedTargetFiles = ImmutableSet.of(layout, layoutLand);
    doTestGotoRelatedFile(fragmentFile, expectedTargetFiles, PsiFile.class);
    doCheckLineMarkers(expectedTargetFiles, PsiFile.class);
  }

  public void testLayoutToContext() throws Exception {
    createManifest();
    VirtualFile layout = myFixture.copyFileToProject(BASE_PATH + "layout1.xml", "res/layout/layout.xml");
    myFixture.copyFileToProject(BASE_PATH + "layout1.xml", "res/layout/layout1.xml");
    myFixture.copyFileToProject(BASE_PATH + "layout1.xml", "res/layout/layout2.xml");
    myFixture.copyFileToProject(BASE_PATH + "layout1.xml", "res/layout-land/layout.xml");
    VirtualFile activityFile = myFixture.copyFileToProject(BASE_PATH + "Activity1.java", "src/p1/p2/MyActivity.java");
    myFixture.copyFileToProject(BASE_PATH + "Class1.java", "src/p1/p2/Class1.java");
    myFixture.copyFileToProject(BASE_PATH + "Activity2.java", "src/p1/p2/Activity2.java");
    VirtualFile fragmentFile = myFixture.copyFileToProject(BASE_PATH + "Fragment1.java", "src/p1/p2/MyFragment.java");
    myFixture.copyFileToProject(BASE_PATH + "Fragment2.java", "src/p1/p2/Fragment2.java");
    Set<VirtualFile> expectedTargetFiles = ImmutableSet.of(activityFile, fragmentFile);
    doTestGotoRelatedFile(layout, expectedTargetFiles, PsiClass.class);
    doCheckLineMarkers(expectedTargetFiles, PsiClass.class);
  }

  public void testNestedActivity() throws Exception {
    createManifest();
    VirtualFile layout = myFixture.copyFileToProject(BASE_PATH + "layout1.xml", "res/layout/layout.xml");
    myFixture.copyFileToProject(BASE_PATH + "layout1.xml", "res/layout/layout1.xml");
    myFixture.copyFileToProject(BASE_PATH + "layout1.xml", "res/layout/layout2.xml");
    VirtualFile layoutLand = myFixture.copyFileToProject(BASE_PATH + "layout1.xml", "res/layout-land/layout.xml");
    VirtualFile activityFile = myFixture.copyFileToProject(BASE_PATH + "Activity3.java", "src/p1/p2/MyActivity.java");
    doTestGotoRelatedFile(activityFile, ImmutableSet.of(layout, layoutLand), PsiFile.class);
  }

  public void testSpecifiedWithAttribute() throws Exception {
    createManifest();
    VirtualFile layout = myFixture.copyFileToProject(BASE_PATH + "layout2.xml", "res/layout/layout.xml");
    VirtualFile activityFile = myFixture.copyFileToProject(BASE_PATH + "Activity4.java", "src/p1/p2/MyActivity.java");
    doTestGotoRelatedFile(layout, ImmutableSet.of(activityFile), PsiClass.class);
  }

  private void doTestGotoRelatedFile(VirtualFile file, Set<VirtualFile> expectedTargetFiles, Class<?> targetElementClass) {
    List<GotoRelatedItem> items = doGotoRelatedFile(file);
    doCheckItems(expectedTargetFiles, items, targetElementClass);
  }

  private List<GotoRelatedItem> doGotoRelatedFile(VirtualFile file) {
    myFixture.configureFromExistingVirtualFile(file);

    GotoRelatedSymbolAction action = new GotoRelatedSymbolAction();
    TestActionEvent e = new TestActionEvent(action);
    action.beforeActionPerformedUpdate(e);
    Presentation presentation = e.getPresentation();
    assertTrue(presentation.isEnabled() && presentation.isVisible());
    return GotoRelatedSymbolAction.getItems(myFixture.getFile(), myFixture.getEditor(), null);
  }

  private void doCheckLineMarkers(Set<VirtualFile> expectedTargetFiles, Class<?> targetElementClass) {
    List<LineMarkerInfo> relatedMarkers = doGetRelatedLineMarkers();
    assertEquals(relatedMarkers.toString(), 1, relatedMarkers.size());
    LineMarkerInfo marker = relatedMarkers.get(0);
    doCheckItems(expectedTargetFiles, ((AndroidLineMarkerProvider.MyNavigationHandler)marker.getNavigationHandler()).doComputeItems(),
                 targetElementClass);
  }

  private List<LineMarkerInfo> doGetRelatedLineMarkers() {
    myFixture.doHighlighting();

<<<<<<< HEAD
    List<LineMarkerInfo> markers = DaemonCodeAnalyzerImpl.getLineMarkers(myFixture.getEditor().getDocument(), myFixture.getProject());
    List<LineMarkerInfo> relatedMarkers = new ArrayList<>();
=======
    final List<LineMarkerInfo<?>> markers = DaemonCodeAnalyzerImpl.getLineMarkers(
      myFixture.getEditor().getDocument(), myFixture.getProject());
    final List<LineMarkerInfo> relatedMarkers = new ArrayList<>();
>>>>>>> e549e917

    for (LineMarkerInfo marker : markers) {
      if (marker.getNavigationHandler() instanceof AndroidLineMarkerProvider.MyNavigationHandler) {
        relatedMarkers.add(marker);
      }
    }
    return relatedMarkers;
  }

  private static void doCheckItems(Set<VirtualFile> expectedTargetFiles, List<GotoRelatedItem> items, Class<?> targetElementClass) {
    Set<VirtualFile> targetFiles = new HashSet<>();

    for (GotoRelatedItem item : items) {
      PsiElement element = item.getElement();
      assertThat(element).isInstanceOf(targetElementClass);
      VirtualFile targetFile = element.getContainingFile().getVirtualFile();
      assertThat(targetFile).isNotNull();
      targetFiles.add(targetFile);
    }
    assertThat(targetFiles).containsExactlyElementsIn(expectedTargetFiles);
  }

  @Nullable
  private VirtualFile copyFile(@NotNull String fileName, @NotNull File destination) {
    try {
      FileUtil.copy(new File(AndroidTestBase.getTestDataPath() + BASE_PATH + fileName), destination);
    }
    catch (IOException e) {
      throw new RuntimeException(e);
    }
    return findFileByIoFile(destination, true);
  }
}<|MERGE_RESOLUTION|>--- conflicted
+++ resolved
@@ -19,7 +19,6 @@
 import com.intellij.psi.PsiFile;
 import com.intellij.psi.xml.XmlAttributeValue;
 import com.intellij.testFramework.TestActionEvent;
-<<<<<<< HEAD
 import java.io.File;
 import java.io.IOException;
 import java.util.ArrayList;
@@ -28,11 +27,6 @@
 import java.util.Set;
 import org.jetbrains.annotations.NotNull;
 import org.jetbrains.annotations.Nullable;
-=======
-import java.util.HashSet;
-
-import java.util.*;
->>>>>>> e549e917
 
 /**
  * @author Eugene.Kudelevsky
@@ -121,15 +115,9 @@
   public void testSimpleClassToLayout() throws Exception {
     createManifest();
     myFixture.copyFileToProject(BASE_PATH + "layout1.xml", "res/layout/layout.xml");
-<<<<<<< HEAD
     VirtualFile file = myFixture.copyFileToProject(BASE_PATH + "Class1.java", "src/p1/p2/Class1.java");
     doTestGotoRelatedFile(file, ImmutableSet.of(), PsiFile.class);
     List<LineMarkerInfo> markerInfos = doGetRelatedLineMarkers();
-=======
-    final VirtualFile file = myFixture.copyFileToProject(BASE_PATH + "Class1.java", "src/p1/p2/Class1.java");
-    doTestGotoRelatedFile(file, Collections.emptyList(), PsiFile.class);
-    final List<LineMarkerInfo> markerInfos = doGetRelatedLineMarkers();
->>>>>>> e549e917
     assertEmpty(markerInfos);
   }
 
@@ -203,14 +191,9 @@
   private List<LineMarkerInfo> doGetRelatedLineMarkers() {
     myFixture.doHighlighting();
 
-<<<<<<< HEAD
-    List<LineMarkerInfo> markers = DaemonCodeAnalyzerImpl.getLineMarkers(myFixture.getEditor().getDocument(), myFixture.getProject());
-    List<LineMarkerInfo> relatedMarkers = new ArrayList<>();
-=======
     final List<LineMarkerInfo<?>> markers = DaemonCodeAnalyzerImpl.getLineMarkers(
       myFixture.getEditor().getDocument(), myFixture.getProject());
     final List<LineMarkerInfo> relatedMarkers = new ArrayList<>();
->>>>>>> e549e917
 
     for (LineMarkerInfo marker : markers) {
       if (marker.getNavigationHandler() instanceof AndroidLineMarkerProvider.MyNavigationHandler) {
