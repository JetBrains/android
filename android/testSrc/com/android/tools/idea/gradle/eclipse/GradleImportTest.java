package com.android.tools.idea.gradle.eclipse;

import com.android.annotations.NonNull;
import com.android.annotations.Nullable;
import com.android.repository.testframework.FakeProgressIndicator;
import com.android.sdklib.BuildToolInfo;
<<<<<<< HEAD
import com.android.sdklib.repositoryv2.AndroidSdkHandler;
=======
import com.android.sdklib.repository.AndroidSdkHandler;
>>>>>>> a001a568
import com.android.tools.idea.gradle.util.GradleUtil;
import com.android.tools.idea.gradle.util.PropertiesUtil;
import com.android.tools.idea.templates.TemplateManager;
import com.android.utils.Pair;
import com.android.utils.SdkUtils;
import com.google.common.base.Charsets;
import com.google.common.collect.Lists;
import com.google.common.collect.Maps;
import com.google.common.io.Files;
import com.intellij.execution.configurations.GeneralCommandLine;
import com.intellij.execution.process.CapturingProcessHandler;
import com.intellij.execution.process.ProcessOutput;
import org.jetbrains.android.AndroidTestCase;

import javax.imageio.ImageIO;
import java.awt.image.BufferedImage;
import java.io.File;
import java.io.IOException;
import java.io.StringWriter;
import java.nio.charset.Charset;
import java.nio.charset.UnsupportedCharsetException;
import java.util.*;
import java.util.concurrent.TimeoutException;
import java.util.concurrent.atomic.AtomicReference;

import static com.android.SdkConstants.*;
import static com.android.tools.idea.gradle.eclipse.GradleImport.*;
import static com.android.tools.idea.gradle.eclipse.ImportSummary.*;
import static com.google.common.base.Charsets.UTF_8;
import static java.io.File.separator;
import static java.io.File.separatorChar;

/**
 * Unit tests for the Gradle importer.
 * <p>
 * TODO:
 * -  Test emitting proguard rules in android-library (check build.gradle declaration)
 * -  Test compile options
 * -  Skip instrumentation stuff if same as default?
 * -  Test having more than one SDK proguard list?
 * -  Escaped groovy paths
 * -  Path variable in .classpath
 * -  Case where a lib is both in libs/ and in .classpath (cull and only include once)
 * -  Filename clashes (collapsing into libs/, etc.)
 * -  Finding a lib that is using a workspace path which isn't found but is a direct child
 * -  Instrumentation libs/ .jar which gets replaced by a gradle dependency
 */
@SuppressWarnings("ConcatenationWithEmptyString")
public class GradleImportTest extends AndroidTestCase { // Only because we need VFS to locate the template folder for the gradle wrapper
  private static File createProject(String name, String pkg) throws IOException {
    File dir = Files.createTempDir();
    return createProject(dir, name, pkg);
  }

  private static File createProject(File dir, String name, String pkg) throws IOException {
    createDotProject(dir, name, true);
    File src = new File("src");
    File gen = new File("gen");

    createSampleJavaSource(dir, "src", pkg, "MyActivity");
    createSampleJavaSource(dir, "gen", pkg, "R");

    createClassPath(dir,
                    new File("bin", "classes"),
                    Arrays.asList(src, gen),
                    Collections.<File>emptyList());
    createProjectProperties(dir, "android-22", null, null, null,
                            Collections.<File>emptyList());
    createAndroidManifest(dir, pkg, 8, 22, null);

    createDefaultStrings(dir);
    createDefaultIcon(dir);

    return dir;
  }

  @SuppressWarnings("ResultOfMethodCallIgnored")
  public void testResolveExpressions() throws Exception {
    File root = Files.createTempDir();
    File projectDir = new File(root, "dir1" + separator + "dir2" + separator + "dir3" +
                                     separator + "dir4" + separator + "prj");
    projectDir.mkdirs();
    createProject(projectDir, "test1", "test.pkg");
    File var1 = new File(root, "sub1" + separator + "sub2" + separator + "sub3");
    var1.mkdirs();
    File var4 = new File(projectDir.getParentFile(), "var4");
    var4.mkdirs();
    File tpl = new File(projectDir.getParentFile().getParentFile().getParentFile(), "TARGET" +
                                                                                    separator + "android" + separator + "third-party");
    tpl.mkdirs();
    File supportLib = new File(tpl, "android-support-v4.r19.jar");
    supportLib.createNewFile();

    Files.write(""
                + "<?xml version=\"1.0\" encoding=\"UTF-8\"?>\n"
                + "<projectDescription>\n"
                + "\t<name>UnitTest</name>\n"
                + "\t<comment></comment>\n"
                + "\t<projects>\n"
                + "\t</projects>\n"
                + "\t<buildSpec>\n"
                + "\t\t<buildCommand>\n"
                + "\t\t\t<name>org.eclipse.jdt.core.javabuilder</name>\n"
                + "\t\t\t<arguments>\n"
                + "\t\t\t</arguments>\n"
                + "\t\t</buildCommand>\n"
                + "\t</buildSpec>\n"
                + "\t<natures>\n"
                + "\t\t<nature>org.eclipse.jdt.core.javanature</nature>\n"
                + "\t</natures>\n"
                + "\t<linkedResources>\n"
                + "\t\t<link>\n"
                + "\t\t\t<name>MYLIBS</name>\n"
                + "\t\t\t<type>2</type>\n"
                + "\t\t\t<locationURI>MYLIBS</locationURI>\n"
                + "\t\t</link>\n"
                + "\t\t<link>\n"
                + "\t\t\t<name>3rd_java_libs</name>\n"
                + "\t\t\t<type>2</type>\n"
                + "\t\t\t<locationURI>PARENT-3-PROJECT_LOC/TARGET/android/third-party</locationURI>\n"
                + "\t\t</link>\n"
                + "\t\t<link>\n"
                + "\t\t\t<name>jnilibs</name>\n"
                + "\t\t\t<type>2</type>\n"
                + "\t\t\t<locationURI>virtual:/virtual</locationURI>\n"
                + "\t\t</link>\n"
                + "\t</linkedResources>\n"
                + "\t<variableList>\n"
                + "\t\t<variable>\n"
                + "\t\t\t<name>MY_VAR_1</name>\n"
                + "\t\t\t<value>" + SdkUtils.fileToUrl(var1) + "</value>\n"
                + "\t\t</variable>\n"
                + "\t\t<variable>\n"
                + "\t\t\t<name>MY_VAR_2</name>\n"
                + "\t\t\t<value>$%7BMY_VAR_1%7D</value>\n"
                + "\t\t</variable>\n"
                + "\t\t<variable>\n"
                + "\t\t\t<name>MY_VAR_3</name>\n"
                + "\t\t\t<value>$%7BPROJECT_LOC%7D/src</value>\n"
                + "\t\t</variable>\n"
                + "\t\t<variable>\n"
                + "\t\t\t<name>MY_VAR_4</name>\n"
                + "\t\t\t<value>$%7BPARENT-1-PROJECT_LOC%7D/var4</value>\n"
                + "\t\t</variable>\n"
                + "\t\t<variable>\n"
                + "\t\t\t<name>MY_VAR_5</name>\n"
                + "\t\t\t<value>$%7BPARENT_LOC%7D/var4</value>\n"
                + "\t\t</variable>\n"
                + "\t</variableList>\n"
                + "</projectDescription>",
                new File(projectDir, ".project"), UTF_8);

    GradleImport importer = new GradleImport();
    EclipseProject project = EclipseProject.getProject(importer, projectDir);
    importer.getPathMap();

    // Test absolute paths
    assertEquals(var1, project.resolveVariableExpression(var1.getPath()));
    assertEquals(var1, project.resolveVariableExpression(var1.getAbsolutePath()));
    assertEquals(var1.getCanonicalFile(),
                 project.resolveVariableExpression(var1.getCanonicalPath()));
    assertEquals(var1, project.resolveVariableExpression(var1.getPath().replace('/',
                                                                                separatorChar))); // on Windows, make sure we handle workspace files with forwards


    // Test project relative paths
    String relative = "src" + separator + "test" + separator + "pkg" + separator
                      + "MyActivity.java";
    assertEquals(new File(projectDir, relative), project.resolveVariableExpression(relative));
    assertEquals(new File(projectDir, relative), project.resolveVariableExpression(
      relative.replace('/', separatorChar)));

    // Test workspace paths
    // This is handled by testLibraries2

    // Test path variables
    assertEquals(var1, project.resolveVariableExpression("MY_VAR_1"));
    assertEquals(var1, project.resolveVariableExpression("MY_VAR_2"));
    assertEquals(new File(projectDir, "src"), project.resolveVariableExpression("MY_VAR_3"));
    assertEquals(var4, project.resolveVariableExpression("MY_VAR_4"));
    assertEquals(var4, project.resolveVariableExpression("MY_VAR_5"));

    // Test linked variables
    assertEquals(supportLib, project.resolveVariableExpression(
      "3rd_java_libs/android-support-v4.r19.jar"));

    // Test user-supplied values
    assertEquals(var1, project.resolveVariableExpression("MY_VAR_1"));
    importer.getPathMap().put("MY_VAR_1", projectDir);
    assertEquals(projectDir, project.resolveVariableExpression("MY_VAR_1"));
    importer.getPathMap().put("/some/unresolved/path", var4);
    assertEquals(var4, project.resolveVariableExpression("/some/unresolved/path"));

    // Setup for workspace tests

    assertNull(project.resolveVariableExpression("MY_GLOBAL_VAR"));
    final File workspace = new File(root, "workspace");
    workspace.mkdirs();
    File prefs = new File(workspace, ".metadata" + separator +
                                     ".plugins" + separator +
                                     "org.eclipse.core.runtime" + separator +
                                     ".settings" + separator +
                                     "org.eclipse.jdt.core.prefs");
    prefs.getParentFile().mkdirs();
    File global1 = var1.getParentFile();
    Files.write(""
                + "eclipse.preferences.version=1\n"
                + "org.eclipse.jdt.core.classpathVariable.MY_GLOBAL_VAR="
                + global1.getPath().replace(separatorChar,'/').replace(":","\\:") + "\n"
                + "org.eclipse.jdt.core.codeComplete.visibilityCheck=enabled\n"
                + "org.eclipse.jdt.core.compiler.codegen.inlineJsrBytecode=enabled\n"
                + "org.eclipse.jdt.core.compiler.codegen.targetPlatform=1.6\n"
                + "org.eclipse.jdt.core.compiler.compliance=1.6\n"
                + "org.eclipse.jdt.core.compiler.problem.assertIdentifier=error\n"
                + "org.eclipse.jdt.core.compiler.problem.enumIdentifier=error\n"
                + "org.eclipse.jdt.core.compiler.source=1.6\n"
                + "org.eclipse.jdt.core.formatter.tabulation.char=space", prefs, UTF_8);
    File global2 = var4.getParentFile();
    prefs = new File(workspace, ".metadata" + separator +
                                ".plugins" + separator +
                                "org.eclipse.core.runtime" + separator +
                                ".settings" + separator +
                                "org.eclipse.core.resources.prefs");
    prefs.getParentFile().mkdirs();
    Files.write(""
                + "eclipse.preferences.version=1\n"
                + "pathvariable.MY_GLOBAL_VAR_2="
                + global2.getPath().replace(separatorChar,'/').replace(":", "\\:") + "\n"
                + "version=1", prefs, UTF_8);

    importer.setEclipseWorkspace(workspace);

    // Test global path variables

    assertEquals(global1, project.resolveVariableExpression("MY_GLOBAL_VAR"));
    assertEquals(var1, project.resolveVariableExpression("MY_GLOBAL_VAR/sub3"));
    assertEquals(var1, project.resolveVariableExpression("MY_GLOBAL_VAR" + separator + "sub3"));

    // Test workspace linked resources
    assertEquals(global2, project.resolveVariableExpression("MY_GLOBAL_VAR_2"));

    deleteDir(projectDir);
  }

  @SuppressWarnings("ResultOfMethodCallIgnored")
  public void testBasic() throws Exception {
    File projectDir = createProject("test1", "test.pkg");

    // Add some files in there that we are ignoring
    new File(projectDir, "ic_launcher-web.png").createNewFile();
    new File(projectDir, "Android.mk").createNewFile();
    new File(projectDir, "build.properties").createNewFile();
    new File(projectDir, "local.properties").createNewFile();
    new File(projectDir, "src" + separator + ".git").mkdir();
    new File(projectDir, "src" + separator + ".svn").mkdir();
    File unhandled = new File(projectDir, "unhandledDir1" + separator + "unhandledDir2");
    unhandled.mkdirs();
    new File(unhandled, "unhandledFile").createNewFile();
    new File(unhandled, "unhandledDir3").mkdirs();
    new File(unhandled.getParentFile(), "unhandledDir4").mkdirs();
    new File(projectDir, "lint.xml").createNewFile();

    // Make sure we handle less common file extensions: see issue 78459
    createIcon(projectDir, "other_icon.PNG");
    createLayout(projectDir, "other_layout.XML");

    // Project being imported
    assertEquals(""
                 + ".classpath\n"
                 + ".project\n"
                 + "Android.mk\n"
                 + "AndroidManifest.xml\n"
                 + "build.properties\n"
                 + "gen\n"
                 + "  test\n"
                 + "    pkg\n"
                 + "      R.java\n"
                 + "ic_launcher-web.png\n"
                 + "lint.xml\n"
                 + "local.properties\n"
                 + "project.properties\n"
                 + "res\n"
                 + "  drawable\n"
                 + "    ic_launcher.xml\n"
                 + "  drawable-hdpi\n"
                 + "    other_icon.PNG\n"
                 + "  layout\n"
                 + "    other_layout.XML\n"
                 + "  values\n"
                 + "    strings.xml\n"
                 + "src\n"
                 + "  .git\n"
                 + "  .svn\n"
                 + "  test\n"
                 + "    pkg\n"
                 + "      MyActivity.java\n"
                 + "unhandledDir1\n"
                 + "  unhandledDir2\n"
                 + "    unhandledDir3\n"
                 + "    unhandledFile\n"
                 + "  unhandledDir4\n",
                 fileTree(projectDir, true));

    File imported = checkProject(projectDir,
                                 ""
                                 + MSG_HEADER
                                 + MSG_UNHANDLED
                                 + "* Android.mk\n"
                                 + "* build.properties\n"
                                 + "* ic_launcher-web.png\n"
                                 + "* unhandledDir1/\n"
                                 + "* unhandledDir1/unhandledDir2/\n"
                                 + "* unhandledDir1/unhandledDir2/unhandledFile\n"
                                 + MSG_FOLDER_STRUCTURE
                                 + "* AndroidManifest.xml => app/src/main/AndroidManifest.xml\n"
                                 + "* lint.xml => app/lint.xml\n"
                                 + "* res/ => app/src/main/res/\n"
                                 + "* src/ => app/src/main/java/\n"
                                 + "* other_icon.PNG => other_icon.png\n"
                                 + "* other_layout.XML => other_layout.xml\n"
                                 + MSG_FOOTER,
                                 true /* checkBuild */);

    // Imported contents
    assertEquals(""
                 + "app\n"
                 + "  build.gradle\n"
                 + "  lint.xml\n"
                 + "  src\n"
                 + "    main\n"
                 + "      AndroidManifest.xml\n"
                 + "      java\n"
                 + "        test\n"
                 + "          pkg\n"
                 + "            MyActivity.java\n"
                 + "      res\n"
                 + "        drawable\n"
                 + "          ic_launcher.xml\n"
                 + "        drawable-hdpi\n"
                 + "          other_icon.png\n"
                 + "        layout\n"
                 + "          other_layout.xml\n"
                 + "        values\n"
                 + "          strings.xml\n"
                 + "build.gradle\n"
                 + "import-summary.txt\n"
                 + (getTestSdkPathLocal() != null ? "local.properties\n" : "")
                 + "settings.gradle\n",
                 fileTree(imported, true));

    deleteDir(projectDir);
    deleteDir(imported);
  }

  @SuppressWarnings("ResultOfMethodCallIgnored")
  public void testImportWithoutMinSdkVersion() throws Exception {
    // Regression test for importing project which does not explicitly set minSdkVersion
    // and/or targetSdkVersion; this would earlier result in "-1" being written into
    // build.gradle which fails the build with "> Cannot invoke method exclude() on null object"
    File projectDir = createProject("test1", "test.pkg");

    // Remove <uses-sdk ...>
    File manifestFile = new File(projectDir, FN_ANDROID_MANIFEST_XML);
    String manifestContents = Files.toString(manifestFile,  UTF_8);
    int index = manifestContents.indexOf("<uses-sdk");
    int endIndex = manifestContents.indexOf('>', index);
    assertFalse(index == -1);
    assertFalse(endIndex == -1);
    manifestContents = manifestContents.substring(0, index) +
                       manifestContents.substring(endIndex + 1);
    Files.write(manifestContents, manifestFile, UTF_8);

    File imported = checkProject(projectDir, ""
                                             + MSG_HEADER
                                             + MSG_FOLDER_STRUCTURE
                                             + "* AndroidManifest.xml => app/src/main/AndroidManifest.xml\n"
                                             + "* res/ => app/src/main/res/\n"
                                             + "* src/ => app/src/main/java/\n"
                                             + MSG_FOOTER,
                                 true /* checkBuild */);
    deleteDir(projectDir);
    deleteDir(imported);
  }

  @SuppressWarnings("ResultOfMethodCallIgnored")
  public void testMoveRsResourcesAndAidl() throws Exception {
    File projectDir = createProject("test1", "test.pkg");
    createSampleAidlFile(projectDir, "src", "test.pkg");
    createSampleTimeZoneData(projectDir, "src");
    createSampleRsFile(projectDir, "src", "test.pkg");

    // Project being imported
    assertEquals(""
                 + ".classpath\n"
                 + ".project\n"
                 + "AndroidManifest.xml\n"
                 + "gen\n"
                 + "  test\n"
                 + "    pkg\n"
                 + "      R.java\n"
                 + "project.properties\n"
                 + "res\n"
                 + "  drawable\n"
                 + "    ic_launcher.xml\n"
                 + "  values\n"
                 + "    strings.xml\n"
                 + "src\n"
                 + "  test\n"
                 + "    pkg\n"
                 + "      IHardwareService.aidl\n"
                 + "      MyActivity.java\n"
                 + "      latency.rs\n"
                 + "  zoneinfo-global\n"
                 + "    Pacific\n"
                 + "      Honolulu.ics\n",
                 fileTree(projectDir, true));

    File imported = checkProject(projectDir,
                                 ""
                                 + MSG_HEADER
                                 + MSG_FOLDER_STRUCTURE
                                 + DEFAULT_MOVED
                                 + "* src/test/pkg/IHardwareService.aidl => app/src/main/aidl/test/pkg/IHardwareService.aidl\n"
                                 + "* src/test/pkg/latency.rs => app/src/main/rs/latency.rs\n"
                                 + "* src/zoneinfo-global/Pacific/Honolulu.ics => app/src/main/resources/zoneinfo-global/Pacific/Honolulu.ics\n"
                                 + MSG_FOOTER,
                                 //true /* checkBuild */);
                                 // Turning off check builds because on some Jenkins machines this is triggering an exception
                                 // from the RenderScript compiler, presumably because it's running on a too-old version
                                 // of Ubuntu:
                                 //
                                 //  android-sdk-linux/build-tools/23.0.0/llvm-rs-cc: error while loading shared libraries: libncurses.so.5:
                                 //  cannot open shared object file: No such file or directory
                                 false /* checkBuild */);

    // Imported contents
    assertEquals(""
                 + "app\n"
                 + "  build.gradle\n"
                 + "  src\n"
                 + "    main\n"
                 + "      AndroidManifest.xml\n"
                 + "      aidl\n"
                 + "        test\n"
                 + "          pkg\n"
                 + "            IHardwareService.aidl\n"
                 + "      java\n"
                 + "        test\n"
                 + "          pkg\n"
                 + "            MyActivity.java\n"
                 + "      res\n"
                 + "        drawable\n"
                 + "          ic_launcher.xml\n"
                 + "        values\n"
                 + "          strings.xml\n"
                 + "      resources\n"
                 + "        zoneinfo-global\n"
                 + "          Pacific\n"
                 + "            Honolulu.ics\n"
                 + "      rs\n"
                 + "        latency.rs\n"
                 + "build.gradle\n"
                 + "import-summary.txt\n"
                 + (getTestSdkPathLocal() != null ? "local.properties\n" : "")
                 + "settings.gradle\n",
                 fileTree(imported, true));

    deleteDir(projectDir);
    deleteDir(imported);
  }

  @SuppressWarnings("ResultOfMethodCallIgnored")
  public void testImportAndroidSample() throws Exception {
    String testSdkPath = getTestSdkPathLocal();
    if (testSdkPath == null) {
      return;
    }
    File samples = new File(testSdkPath, "samples");
    if (!samples.exists()) {
      return;
    }
    File[] platforms = samples.listFiles();
    if (platforms == null) {
      return;
    }
    File projectDir = null;
    for (File platform : platforms) {
      if (platform.isDirectory()) {
        String name = platform.getName();
        if (name.startsWith("android-")) {
          try {
            int version = Integer.parseInt(name.substring("android-".length()));
            if (version > CURRENT_COMPILE_VERSION) {
              // skip versions higher than the default compileSdkVersion since it's not specified in the ApiDemos
              // project and we'll pick up the default
              continue;
            }
          } catch (NumberFormatException e) {
            // e.g. android-L
            continue;
          }
        }
        File apiDemos = new File(platform, "legacy" + separator + "ApiDemos");
        if (apiDemos.isDirectory()) {
          projectDir = apiDemos;
          break;
        }
      }
    }
    if (projectDir == null) {
      return;
    }

    File imported = checkProject(projectDir,
                                 ""
                                 + MSG_HEADER
                                 + MSG_UNHANDLED
                                 + "* README.txt\n"
                                 + "* tests/\n"
                                 + "* tests/build.properties\n"
                                 + MSG_FOLDER_STRUCTURE
                                 + "* AndroidManifest.xml => app/src/main/AndroidManifest.xml\n"
                                 + "* assets/ => app/src/main/assets/\n"
                                 + "* res/ => app/src/main/res/\n"
                                 + "* src/ => app/src/main/java/\n"
                                 + "* src/com/example/android/apis/app/IRemoteService.aidl => app/src/main/aidl/com/example/android/apis/app/IRemoteService.aidl\n"
                                 + "* src/com/example/android/apis/app/IRemoteServiceCallback.aidl => app/src/main/aidl/com/example/android/apis/app/IRemoteServiceCallback.aidl\n"
                                 + "* src/com/example/android/apis/app/ISecondary.aidl => app/src/main/aidl/com/example/android/apis/app/ISecondary.aidl\n"
                                 + "* tests/src/ => app/src/androidTest/java/\n"
                                 + MSG_FOOTER,

                                 // Temporarily disabled: As of build tools 21, aapt no longer allows the (invalid) references
                                 // to @+android:id in the samples, so building fails. The samples need to be updated, so don't
                                 // attempt to build them for now.
                                 //true /* checkBuild */);
                                 false /* checkBuild */);

    deleteDir(imported);
  }

  @SuppressWarnings("ResultOfMethodCallIgnored")
  public void testNoProjectMetadata() throws Exception {
    File projectDir = createProject("test1", "test.pkg");

    // Add some files in there that we are ignoring
    new File(projectDir, "ic_launcher-web.png").createNewFile();
    new File(projectDir, "Android.mk").createNewFile();
    new File(projectDir, "build.properties").createNewFile();
    new File(projectDir, "local.properties").createNewFile();
    new File(projectDir, "src" + separator + ".git").mkdir();
    new File(projectDir, "src" + separator + ".svn").mkdir();
    File unhandled = new File(projectDir, "unhandledDir1" + separator + "unhandledDir2");
    unhandled.mkdirs();
    new File(unhandled, "unhandledFile").createNewFile();
    new File(unhandled, "unhandledDir3").mkdirs();
    new File(unhandled.getParentFile(), "unhandledDir4").mkdirs();
    new File(projectDir, ".classpath").delete();
    new File(projectDir, ".project").delete();

    // Project being imported
    assertEquals(""
                 + "Android.mk\n"
                 + "AndroidManifest.xml\n"
                 + "build.properties\n"
                 + "gen\n"
                 + "  test\n"
                 + "    pkg\n"
                 + "      R.java\n"
                 + "ic_launcher-web.png\n"
                 + "local.properties\n"
                 + "project.properties\n"
                 + "res\n"
                 + "  drawable\n"
                 + "    ic_launcher.xml\n"
                 + "  values\n"
                 + "    strings.xml\n"
                 + "src\n"
                 + "  .git\n"
                 + "  .svn\n"
                 + "  test\n"
                 + "    pkg\n"
                 + "      MyActivity.java\n"
                 + "unhandledDir1\n"
                 + "  unhandledDir2\n"
                 + "    unhandledDir3\n"
                 + "    unhandledFile\n"
                 + "  unhandledDir4\n",
                 fileTree(projectDir, true));

    File imported = checkProject(projectDir,
                                 ""
                                 + MSG_HEADER
                                 + MSG_UNHANDLED
                                 + "* Android.mk\n"
                                 + "* build.properties\n"
                                 + "* ic_launcher-web.png\n"
                                 + "* unhandledDir1/\n"
                                 + "* unhandledDir1/unhandledDir2/\n"
                                 + "* unhandledDir1/unhandledDir2/unhandledFile\n"
                                 + MSG_FOLDER_STRUCTURE
                                 + DEFAULT_MOVED
                                 + MSG_FOOTER,
                                 true /* checkBuild */);

    // Imported contents
    assertEquals(""
                 + "app\n"
                 + "  build.gradle\n"
                 + "  src\n"
                 + "    main\n"
                 + "      AndroidManifest.xml\n"
                 + "      java\n"
                 + "        test\n"
                 + "          pkg\n"
                 + "            MyActivity.java\n"
                 + "      res\n"
                 + "        drawable\n"
                 + "          ic_launcher.xml\n"
                 + "        values\n"
                 + "          strings.xml\n"
                 + "build.gradle\n"
                 + "import-summary.txt\n"
                 + (getTestSdkPathLocal() != null ? "local.properties\n" : "")
                 + "settings.gradle\n",
                 fileTree(imported, true));

    deleteDir(projectDir);
    deleteDir(imported);
  }

  @SuppressWarnings("ResultOfMethodCallIgnored")
  public void testNoProjectProperties() throws Exception {
    // Missing project.properties
    File projectDir = createProject("testError3", "test.pkg");

    new File(projectDir, FN_PROJECT_PROPERTIES).delete();

    final AtomicReference<GradleImport> importReference = new AtomicReference<>();
    File imported = checkProject(projectDir, ""
                                             + MSG_HEADER
                                             + MSG_FOLDER_STRUCTURE
                                             + DEFAULT_MOVED
                                             + MSG_FOOTER,
                                 true /* checkBuild */, new ImportCustomizer() {
        @Override
        public void customize(GradleImport importer) {
          importReference.set(importer);
        }
      });

    deleteDir(projectDir);
    deleteDir(imported);
  }

  @SuppressWarnings("ResultOfMethodCallIgnored")
  public void testLibraries() throws Exception {
    File root = Files.createTempDir();
    File app = createLibrary(root, "test.lib2.pkg", false);

    // ADT Directory structure created by the above:
    assertEquals(""
                 + "App\n"
                 + "  .classpath\n"
                 + "  .gitignore\n"
                 + "  .project\n"
                 + "  AndroidManifest.xml\n"
                 + "  gen\n"
                 + "    test\n"
                 + "      pkg\n"
                 + "        R.java\n"
                 + "  project.properties\n"
                 + "  res\n"
                 + "    drawable\n"
                 + "      ic_launcher.xml\n"
                 + "    values\n"
                 + "      strings.xml\n"
                 + "  src\n"
                 + "    test\n"
                 + "      pkg\n"
                 + "        MyActivity.java\n"
                 + "Lib1\n"
                 + "  .classpath\n"
                 + "  .project\n"
                 + "  AndroidManifest.xml\n"
                 + "  gen\n"
                 + "    test\n"
                 + "      lib\n"
                 + "        pkg\n"
                 + "          R.java\n"
                 + "  project.properties\n"
                 + "  src\n"
                 + "    test\n"
                 + "      lib\n"
                 + "        pkg\n"
                 + "          MyLibActivity.java\n"
                 + "Lib2\n"
                 + "  .classpath\n"
                 + "  .project\n"
                 + "  AndroidManifest.xml\n"
                 + "  gen\n"
                 + "    test\n"
                 + "      lib2\n"
                 + "        pkg\n"
                 + "          R.java\n"
                 + "  project.properties\n"
                 + "  src\n"
                 + "    test\n"
                 + "      lib2\n"
                 + "        pkg\n"
                 + "          MyLib2Activity.java\n"
                 + "subdir1\n"
                 + "  subdir2\n"
                 + "    JavaLib\n"
                 + "      .classpath\n"
                 + "      .gitignore\n"
                 + "      .project\n"
                 + "      src\n"
                 + "        test\n"
                 + "          lib2\n"
                 + "            pkg\n"
                 + "              Utilities.java\n",
                 fileTree(root, true));

    File imported = checkProject(app,
                                 ""
                                  + MSG_HEADER
                                  + MSG_MANIFEST
                                  + MSG_UNHANDLED
                                  + "From App:\n"
                                  + "* .gitignore\n"
                                  + "From JavaLib:\n"
                                  + "* .gitignore\n"
                                  + MSG_FOLDER_STRUCTURE
                                  + "In JavaLib:\n"
                                  + "* src/ => javaLib/src/main/java/\n"
                                  + "In Lib1:\n"
                                  + "* AndroidManifest.xml => lib1/src/main/AndroidManifest.xml\n"
                                  + "* src/ => lib1/src/main/java/\n"
                                  + "In Lib2:\n"
                                  + "* AndroidManifest.xml => lib2/src/main/AndroidManifest.xml\n"
                                  + "* src/ => lib2/src/main/java/\n"
                                  + "In App:\n"
                                  + "* AndroidManifest.xml => app/src/main/AndroidManifest.xml\n"
                                  + "* res/ => app/src/main/res/\n"
                                  + "* src/ => app/src/main/java/\n"
                                  + MSG_FOOTER,
                                 false /* checkBuild */);

    // Imported project
    assertEquals(""
                 + "app\n"
                 + "  build.gradle\n"
                 + "  src\n"
                 + "    main\n"
                 + "      AndroidManifest.xml\n"
                 + "      java\n"
                 + "        test\n"
                 + "          pkg\n"
                 + "            MyActivity.java\n"
                 + "      res\n"
                 + "        drawable\n"
                 + "          ic_launcher.xml\n"
                 + "        values\n"
                 + "          strings.xml\n"
                 + "build.gradle\n"
                 + "import-summary.txt\n"
                 + "javaLib\n"
                 + "  build.gradle\n"
                 + "  src\n"
                 + "    main\n"
                 + "      java\n"
                 + "        test\n"
                 + "          lib2\n"
                 + "            pkg\n"
                 + "              Utilities.java\n"
                 + "lib1\n"
                 + "  build.gradle\n"
                 + "  src\n"
                 + "    main\n"
                 + "      AndroidManifest.xml\n"
                 + "      java\n"
                 + "        test\n"
                 + "          lib\n"
                 + "            pkg\n"
                 + "              MyLibActivity.java\n"
                 + "lib2\n"
                 + "  build.gradle\n"
                 + "  src\n"
                 + "    main\n"
                 + "      AndroidManifest.xml\n"
                 + "      java\n"
                 + "        test\n"
                 + "          lib2\n"
                 + "            pkg\n"
                 + "              MyLib2Activity.java\n"
                 + (getTestSdkPathLocal() != null ? "local.properties\n" : "")
                 + "settings.gradle\n",
                 fileTree(imported, true));

    // Let's peek at some of the key files to make sure we codegen'ed the right thing
    //noinspection PointlessBooleanExpression,ConstantConditions
    assertEquals(""
                 + (!DECLARE_GLOBAL_REPOSITORIES ?
                    "buildscript {\n"
                    + "    repositories {\n"
                    + "        " + MAVEN_REPOSITORY.replace(NL, "\n") + "\n"
                    + "    }\n"
                    + "}\n" : "")
                 + "apply plugin: 'java'\n",
                 Files.toString(new File(imported, "javaLib" + separator + "build.gradle"), UTF_8)
                   .replace(NL, "\n"));

    // Let's peek at some of the key files to make sure we codegen'ed the right thing
    //noinspection ConstantConditions
    assertEquals(""
                 + "// Top-level build file where you can add configuration options common to all sub-projects/modules.\n"
                 + (DECLARE_GLOBAL_REPOSITORIES ?
                    "buildscript {\n"
                    + "    repositories {\n"
                    + "        " + MAVEN_REPOSITORY.replace(NL, "\n") + "\n"
                    + "    }\n"
                    + "    dependencies {\n"
                    + "        classpath '" + ANDROID_GRADLE_PLUGIN + "'\n"
                    + "    }\n"
                    + "}\n"
                    + "\n"
                    + "allprojects {\n"
                    + "    repositories {\n"
                    + "        " + MAVEN_REPOSITORY.replace(NL, "\n") + "\n"
                    + "    }\n"
                    + "}\n" : ""),
                 Files.toString(new File(imported, "build.gradle"), UTF_8)
                   .replace(NL, "\n"));

    //noinspection PointlessBooleanExpression,ConstantConditions
    assertEquals(""
                 + (!DECLARE_GLOBAL_REPOSITORIES ?
                    "buildscript {\n"
                    + "    repositories {\n"
                    + "        " + MAVEN_REPOSITORY.replace(NL, "\n") + "\n"
                    + "    }\n"
                    + "    dependencies {\n"
                    + "        classpath '" + ANDROID_GRADLE_PLUGIN + "'\n"
                    + "    }\n"
                    + "}\n" : "")
                 + "apply plugin: 'com.android.application'\n"
                 + (!DECLARE_GLOBAL_REPOSITORIES ?
                    "\n"
                    + "repositories {\n"
                    + "    " + MAVEN_REPOSITORY.replace(NL, "\n") + "\n"
                    + "}\n" : "")
                 + "\n"
                 + "android {\n"
                 + "    compileSdkVersion 22\n"
                 + "    buildToolsVersion \"" + BUILD_TOOLS_VERSION + "\"\n"
                 + "\n"
                 + "    defaultConfig {\n"
                 + "        applicationId \"test.pkg\"\n"
                 + "        minSdkVersion 8\n"
                 + "        targetSdkVersion 22\n"
                 + "    }\n"
                 + "\n"
                 + "    buildTypes {\n"
                 + "        release {\n"
                 + "            minifyEnabled false\n"
                 + "            proguardFiles getDefaultProguardFile('proguard-android.txt'), 'proguard-rules.txt'\n"
                 + "        }\n"
                 + "    }\n"
                 + "}\n"
                 + "\n"
                 + "dependencies {\n"
                 + "    compile project(':lib1')\n"
                 + "    compile project(':lib2')\n"
                 + "    compile project(':javaLib')\n"
                 + "}\n",
                 Files.toString(new File(imported, "app" + separator + "build.gradle"), UTF_8)
                   .replace(NL,"\n"));
    //noinspection PointlessBooleanExpression,ConstantConditions
    assertEquals(""
                 + (!DECLARE_GLOBAL_REPOSITORIES ?
                    "buildscript {\n"
                    + "    repositories {\n"
                    + "        " + MAVEN_REPOSITORY.replace(NL, "\n") + "\n"
                    + "    }\n"
                    + "    dependencies {\n"
                    + "        classpath '" + ANDROID_GRADLE_PLUGIN + "'\n"
                    + "    }\n"
                    + "}\n" : "")
                 + "apply plugin: 'com.android.library'\n"
                 + (!DECLARE_GLOBAL_REPOSITORIES ?
                    "\n"
                    + "repositories {\n"
                    + "    " + MAVEN_REPOSITORY.replace(NL, "\n") + "\n"
                    + "}\n" : "")
                 + "\n"
                 + "android {\n"
                 + "    compileSdkVersion 18\n"
                 + "    buildToolsVersion \"" + BUILD_TOOLS_VERSION + "\"\n"
                 + "\n"
                 + "    defaultConfig {\n"
                 + "        minSdkVersion 8\n"
                 + "        targetSdkVersion 8\n"
                 + "    }\n"
                 + "\n"
                 + "    buildTypes {\n"
                 + "        release {\n"
                 + "            minifyEnabled false\n"
                 + "            proguardFiles getDefaultProguardFile('proguard-android.txt'), 'proguard-rules.txt'\n"
                 + "        }\n"
                 + "    }\n"
                 + "}\n"
                 + "\n"
                 + "dependencies {\n"
                 + "    compile project(':lib1')\n"
                 + "}\n",
                 Files.toString(new File(imported, "lib2" + separator + "build.gradle"), UTF_8)
                   .replace(NL, "\n"));
    assertEquals(""
                 + "include ':javaLib'\n"
                 + "include ':lib1'\n"
                 + "include ':lib2'\n"
                 + "include ':app'\n",
                 Files.toString(new File(imported, "settings.gradle"), UTF_8)
                   .replace(NL, "\n"));

    deleteDir(root);
    deleteDir(imported);
  }

  @SuppressWarnings("ResultOfMethodCallIgnored")
  private static File createLibrary(File root, String lib2Pkg, boolean startLibrariesAt1)
    throws IOException {
    // Plain Java library, used by Library 1 and App
    String javaLibName = "JavaLib";
    String javaLibRelative = "subdir1" + separator + "subdir2" + separator + javaLibName;
    File javaLib = new File(root, javaLibRelative);
    javaLib.mkdirs();
    String javaLibPkg = "test.lib2.pkg";
    createDotProject(javaLib, javaLibName, false);
    File javaLibSrc = new File("src");
    createSampleJavaSource(javaLib, "src", javaLibPkg, "Utilities");
    createClassPath(javaLib,
                    new File("bin"),
                    Collections.singletonList(javaLibSrc),
                    Collections.<File>emptyList());

    // Make Android library 1

    String lib1Name = "Lib1";
    File lib1 = new File(root, lib1Name);
    lib1.mkdirs();
    String lib1Pkg = "test.lib.pkg";
    createDotProject(lib1, lib1Name, true);
    File lib1Src = new File("src");
    File lib1Gen = new File("gen");
    createSampleJavaSource(lib1, "src", lib1Pkg, "MyLibActivity");
    createSampleJavaSource(lib1, "gen", lib1Pkg, "R");
    createClassPath(lib1,
                    new File("bin", "classes"),
                    Arrays.asList(lib1Src, lib1Gen),
                    Collections.<File>emptyList());
    createProjectProperties(lib1, "android-19", null, true, null,
                            // Using \ instead of File.separator deliberately to test path conversion
                            // handling: you can import a Windows relative path on a non-Windows system
                            // and vice versa
                            Collections.singletonList(new File(".." + '\\' + javaLibRelative)),
                            startLibrariesAt1);
    createAndroidManifest(lib1, lib1Pkg, -1, -1, "<application/>");

    String lib2Name = "Lib2";
    File lib2 = new File(root, lib2Name);
    lib2.mkdirs();
    createDotProject(lib2, lib2Name, true);
    File lib2Src = new File("src");
    File lib2Gen = new File("gen");
    createSampleJavaSource(lib2, "src", lib2Pkg, "MyLib2Activity");
    createSampleJavaSource(lib2, "gen", lib2Pkg, "R");
    createClassPath(lib2,
                    new File("bin", "classes"),
                    Arrays.asList(lib2Src, lib2Gen),
                    Collections.<File>emptyList());
    createProjectProperties(lib2, "android-18", null, true, null,
                            // Deliberately using / instead of Files.separator, for opposite
                            // test of file separator for lib1 above
                            Collections.singletonList(new File(".." + '/' + lib1Name)));
    createAndroidManifest(lib2, lib2Pkg, 7, -1, "<application/>");

    // Main app project, depends on library1, library2 and java lib
    String appName = "App";
    File app = new File(root, appName);
    app.mkdirs();
    String appPkg = "test.pkg";
    createDotProject(app, appName, true);
    File appSrc = new File("src");
    File appGen = new File("gen");
    createSampleJavaSource(app, "src", appPkg, "MyActivity");
    createSampleJavaSource(app, "gen", appPkg, "R");
    createClassPath(app,
                    new File("bin", "classes"),
                    Arrays.asList(appSrc, appGen),
                    Collections.<File>emptyList());
    createProjectProperties(app, "android-22", null, null, null,
                            Arrays.asList(
                              new File(".." + separator + lib1Name),
                              new File(".." + separator + lib2Name),
                              new File(".." + separator + javaLibRelative)));
    createAndroidManifest(app, appPkg, 8, 22, null);
    createDefaultStrings(app);
    createDefaultIcon(app);

    // Add some files in there that we are ignoring
    new File(app, ".gitignore").createNewFile();
    new File(javaLib, ".gitignore").createNewFile();
    return app;
  }

  @SuppressWarnings("ResultOfMethodCallIgnored")
  public void testReplaceJar() throws Exception {
    // Add in some well known jars and make sure they get migrated as dependencies
    File projectDir = createProject("test1", "test.pkg");
    File libs = new File(projectDir, "libs");
    libs.mkdirs();
    new File(libs, "android-support-v4.jar").createNewFile();
    new File(libs, "android-support-v7-gridlayout.jar").createNewFile();
    new File(libs, "android-support-v7-appcompat.jar").createNewFile();

    File imported = checkProject(projectDir,
                                 ""
                                 + MSG_HEADER
                                 + MSG_REPLACED_JARS
                                 + "android-support-v4.jar => com.android.support:support-v4:22.2.1\n"
                                 + "android-support-v7-appcompat.jar => com.android.support:appcompat-v7:22.2.1\n"
                                 + "android-support-v7-gridlayout.jar => com.android.support:gridlayout-v7:22.2.1\n"
                                 + MSG_FOLDER_STRUCTURE
                                 + DEFAULT_MOVED
                                 + (getTestSdkPathLocal() == null ? MSG_MISSING_REPO_1 + "null\n" + MSG_MISSING_REPO_2 : "")
                                 + MSG_FOOTER,
                                 true /* checkBuild */);

    // Imported contents
    assertEquals(""
                 + "app\n"
                 + "  build.gradle\n"
                 + "  src\n"
                 + "    main\n"
                 + "      AndroidManifest.xml\n"
                 + "      java\n"
                 + "        test\n"
                 + "          pkg\n"
                 + "            MyActivity.java\n"
                 + "      res\n"
                 + "        drawable\n"
                 + "          ic_launcher.xml\n"
                 + "        values\n"
                 + "          strings.xml\n"
                 + "build.gradle\n"
                 + "import-summary.txt\n"
                 + (getTestSdkPathLocal() != null ? "local.properties\n" : "")
                 + "settings.gradle\n",
                 fileTree(imported, true));

    //noinspection PointlessBooleanExpression,ConstantConditions
    assertEquals(""
                 + (!DECLARE_GLOBAL_REPOSITORIES ?
                    "buildscript {\n"
                    + "    repositories {\n"
                    + "        " + MAVEN_REPOSITORY + "\n"
                    + "    }\n"
                    + "    dependencies {\n"
                    + "        classpath '" + ANDROID_GRADLE_PLUGIN + "'\n"
                    + "    }\n"
                    + "}\n" : "")
                 + "apply plugin: 'com.android.application'\n"
                 + (!DECLARE_GLOBAL_REPOSITORIES ?
                    "\n"
                    + "repositories {\n"
                    + "    " + MAVEN_REPOSITORY + "\n"
                    + "}\n" : "")
                 + "\n"
                 + "android {\n"
                 + "    compileSdkVersion 22\n"
                 + "    buildToolsVersion \"" + BUILD_TOOLS_VERSION + "\"\n"
                 + "\n"
                 + "    defaultConfig {\n"
                 + "        applicationId \"test.pkg\"\n"
                 + "        minSdkVersion 8\n"
                 + "        targetSdkVersion 22\n"
                 + "    }\n"
                 + "\n"
                 + "    buildTypes {\n"
                 + "        release {\n"
                 + "            minifyEnabled false\n"
                 + "            proguardFiles getDefaultProguardFile('proguard-android.txt'), 'proguard-rules.txt'\n"
                 + "        }\n"
                 + "    }\n"
                 + "}\n"
                 + "\n"
                 + "dependencies {\n"
                 + "    compile 'com.android.support:support-v4:22.2.1'\n"
                 + "    compile 'com.android.support:appcompat-v7:22.2.1'\n"
                 + "    compile 'com.android.support:gridlayout-v7:22.2.1'\n"
                 + "}\n",
                 Files.toString(new File(imported, "app" + separator + "build.gradle"), UTF_8)
                   .replace(NL, "\n"));

    deleteDir(projectDir);
    deleteDir(imported);
  }

  @SuppressWarnings("ResultOfMethodCallIgnored")
  public void testOptions() throws Exception {
    // Check options like turning off jar replacement and leaving module names capitalized
    File projectDir = createProject("Test1", "test.pkg");
    File libs = new File(projectDir, "libs");
    libs.mkdirs();
    new File(libs, "android-support-v4.jar").createNewFile();
    new File(libs, "android-support-v7-gridlayout.jar").createNewFile();
    new File(libs, "android-support-v7-appcompat.jar").createNewFile();
    new File(libs, "armeabi").mkdirs();

    File imported = checkProject(projectDir,
                                 ""
                                 + MSG_HEADER
                                 + MSG_FOLDER_STRUCTURE
                                 + "* AndroidManifest.xml => Test1/src/main/AndroidManifest.xml\n"
                                 + "* libs/android-support-v4.jar => Test1/libs/android-support-v4.jar\n"
                                 + "* libs/android-support-v7-appcompat.jar => Test1/libs/android-support-v7-appcompat.jar\n"
                                 + "* libs/android-support-v7-gridlayout.jar => Test1/libs/android-support-v7-gridlayout.jar\n"
                                 + "* res/ => Test1/src/main/res/\n"
                                 + "* src/ => Test1/src/main/java/\n"
                                 + MSG_FOOTER,
                                 false /* checkBuild */,
                                 new ImportCustomizer() {
                                   @Override
                                   public void customize(GradleImport importer) {
                                     importer.setGradleNameStyle(false);
                                     importer.setReplaceJars(false);
                                     importer.setReplaceLibs(false);
                                   }
                                 });

    // Imported contents
    assertEquals(""
                 + "Test1\n"
                 + "  build.gradle\n"
                 + "  libs\n"
                 + "    android-support-v4.jar\n"
                 + "    android-support-v7-appcompat.jar\n"
                 + "    android-support-v7-gridlayout.jar\n"
                 + "  src\n"
                 + "    main\n"
                 + "      AndroidManifest.xml\n"
                 + "      java\n"
                 + "        test\n"
                 + "          pkg\n"
                 + "            MyActivity.java\n"
                 + "      res\n"
                 + "        drawable\n"
                 + "          ic_launcher.xml\n"
                 + "        values\n"
                 + "          strings.xml\n"
                 + "build.gradle\n"
                 + "import-summary.txt\n"
                 + (getTestSdkPathLocal() != null ? "local.properties\n" : "")
                 + "settings.gradle\n",
                 fileTree(imported, true));

    //noinspection PointlessBooleanExpression,ConstantConditions
    assertEquals(""
                 + (!DECLARE_GLOBAL_REPOSITORIES ?
                    "buildscript {\n"
                    + "    repositories {\n"
                    + "        " + MAVEN_REPOSITORY + "\n"
                    + "    }\n"
                    + "    dependencies {\n"
                    + "        classpath '" + ANDROID_GRADLE_PLUGIN + "'\n"
                    + "    }\n"
                    + "}\n" : "")
                 + "apply plugin: 'com.android.application'\n"
                 + (!DECLARE_GLOBAL_REPOSITORIES ?
                    "\n"
                    + "repositories {\n"
                    + "    " + MAVEN_REPOSITORY + "\n"
                    + "}\n" : "")
                 + "\n"
                 + "android {\n"
                 + "    compileSdkVersion 22\n"
                 + "    buildToolsVersion \"" + BUILD_TOOLS_VERSION + "\"\n"
                 + "\n"
                 + "    defaultConfig {\n"
                 + "        applicationId \"test.pkg\"\n"
                 + "        minSdkVersion 8\n"
                 + "        targetSdkVersion 22\n"
                 + "    }\n"
                 + "\n"
                 + "    buildTypes {\n"
                 + "        release {\n"
                 + "            minifyEnabled false\n"
                 + "            proguardFiles getDefaultProguardFile('proguard-android.txt'), 'proguard-rules.txt'\n"
                 + "        }\n"
                 + "    }\n"
                 + "}\n"
                 + "\n"
                 + "dependencies {\n"
                 + "    compile files('libs/android-support-v4.jar')\n"
                 + "    compile files('libs/android-support-v7-appcompat.jar')\n"
                 + "    compile files('libs/android-support-v7-gridlayout.jar')\n"
                 + "}\n",
                 Files.toString(new File(imported, "Test1" + separator + "build.gradle"), UTF_8)
                   .replace(NL, "\n"));

    deleteDir(projectDir);
    deleteDir(imported);
  }

  @SuppressWarnings("ResultOfMethodCallIgnored")
  public void testJni() throws Exception {
    File root = Files.createTempDir();
    final File sdkLocation = new File(root, "sdk");
    sdkLocation.mkdirs();
    final File ndkLocation = new File(root, "ndk");
    ndkLocation.mkdirs();
    File projectDir = new File(root, "project");
    projectDir.mkdirs();
    createProject(projectDir, "testJni", "test.pkg");
    createDotProject(projectDir, "testJni", true, true);
    File jni = new File(projectDir, "jni");
    jni.mkdirs();
    File makefile = new File(jni, "Android.mk");
    Files.write(""
                + "LOCAL_PATH := $(call my-dir)\n"
                + "\n"
                + "include $(CLEAR_VARS)\n"
                + "\n"
                + "LOCAL_MODULE    := hello-jni\n"
                + "LOCAL_SRC_FILES := hello-jni.c\n"
                + "\n"
                + "include $(BUILD_SHARED_LIBRARY)",
                makefile, UTF_8);
    new File(jni, "Application.mk").createNewFile();
    new File(jni, "HelloJni.cpp").createNewFile();
    new File(jni, "hello-jni.c").createNewFile();

    File libs = new File(projectDir, "libs");
    libs.mkdirs();
    File armeabi = new File(libs, "armeabi");
    armeabi.mkdirs();
    new File(armeabi, "libexternal.so").createNewFile();
    new File(armeabi, "libhello-jni.so").createNewFile();
    File mips = new File(libs, "mips");
    mips.mkdirs();
    new File(mips, "libexternal.so").createNewFile();
    new File(mips, "libhello-jni.so").createNewFile();

    Files.write(
      escapeProperty("sdk.dir", sdkLocation.getPath()) + "\n" +
      escapeProperty("ndk.dir", ndkLocation.getPath()) + "\n",
      new File(projectDir, FN_LOCAL_PROPERTIES), UTF_8);

    File imported = checkProject(projectDir,
                                 ""
                                 + MSG_HEADER
                                 + MSG_FOLDER_STRUCTURE
                                 + "* AndroidManifest.xml => testJni/src/main/AndroidManifest.xml\n"
                                 + "* jni/ => testJni/src/main/jni/\n"
                                 + "* libs/armeabi/libexternal.so => testJni/src/main/jniLibs/armeabi/libexternal.so\n"
                                 + "* libs/mips/libexternal.so => testJni/src/main/jniLibs/mips/libexternal.so\n"
                                 + "* res/ => testJni/src/main/res/\n"
                                 + "* src/ => testJni/src/main/java/\n"
                                 + MSG_FOOTER,
                                 false /* checkBuild */,
                                 new ImportCustomizer() {
                                   @Override
                                   public void customize(GradleImport importer) {
                                     assertFalse(importer.isImportIntoExisting());
                                     assertFalse(importer.isPerModuleRepositories());

                                     importer.setGradleNameStyle(false);
                                     importer.setSdkLocation(null);
                                     importer.setReplaceJars(false);
                                     importer.setReplaceLibs(false);
                                   }
                                 });

    // Imported contents
    assertEquals(""
                 + "build.gradle\n"
                 + "import-summary.txt\n"
                 + "local.properties\n"
                 + "settings.gradle\n"
                 + "testJni\n"
                 + "  build.gradle\n"
                 + "  src\n"
                 + "    main\n"
                 + "      AndroidManifest.xml\n"
                 + "      java\n"
                 + "        test\n"
                 + "          pkg\n"
                 + "            MyActivity.java\n"
                 + "      jni\n"
                 + "        Android.mk\n"
                 + "        Application.mk\n"
                 + "        HelloJni.cpp\n"
                 + "        hello-jni.c\n"
                 + "      jniLibs\n"
                 + "        armeabi\n"
                 + "          libexternal.so\n"
                 + "        mips\n"
                 + "          libexternal.so\n"
                 + "      res\n"
                 + "        drawable\n"
                 + "          ic_launcher.xml\n"
                 + "        values\n"
                 + "          strings.xml\n",
                 fileTree(imported, true));

    //noinspection PointlessBooleanExpression,ConstantConditions
    assertEquals(""
                 + (!DECLARE_GLOBAL_REPOSITORIES ?
                    "buildscript {\n"
                    + "    repositories {\n"
                    + "        " + MAVEN_REPOSITORY + "\n"
                    + "    }\n"
                    + "    dependencies {\n"
                    + "        classpath '" + ANDROID_GRADLE_PLUGIN + "'\n"
                    + "    }\n"
                    + "}\n" : "")
                 + "apply plugin: 'com.android.application'\n"
                 + (!DECLARE_GLOBAL_REPOSITORIES ?
                    "\n"
                    + "repositories {\n"
                    + "    " + MAVEN_REPOSITORY + "\n"
                    + "}\n" : "")
                 + "\n"
                 + "android {\n"
                 + "    compileSdkVersion 22\n"
                 + "    buildToolsVersion \"" + CURRENT_BUILD_TOOLS_VERSION + "\"\n"
                 + "\n"
                 + "    defaultConfig {\n"
                 + "        applicationId \"test.pkg\"\n"
                 + "        minSdkVersion 8\n"
                 + "        targetSdkVersion 22\n"
                 + "\n"
                 + "        ndk {\n"
                 + "            moduleName \"hello-jni\"\n"
                 + "        }\n"
                 + "    }\n"
                 + "\n"
                 + "    buildTypes {\n"
                 + "        release {\n"
                 + "            minifyEnabled false\n"
                 + "            proguardFiles getDefaultProguardFile('proguard-android.txt'), 'proguard-rules.txt'\n"
                 + "        }\n"
                 + "    }\n"
                 + "}\n",
                 Files.toString(new File(imported, "testJni" + separator + "build.gradle"), UTF_8)
                   .replace(NL, "\n"));

    assertEquals(sdkLocation.getPath(),
                 PropertiesUtil.getProperties(new File(imported, FN_LOCAL_PROPERTIES)).
                   getProperty("sdk.dir"));
    assertEquals(ndkLocation.getPath(),
                 PropertiesUtil.getProperties(new File(imported, FN_LOCAL_PROPERTIES)).
                   getProperty("ndk.dir"));

    deleteDir(root);
    deleteDir(imported);
  }

  @SuppressWarnings("ResultOfMethodCallIgnored")
  public void testJniLibs() throws Exception {
    // Check that ABI libs are copied to the right place
    File projectDir = createProject("Test1", "test.pkg");
    File libs = new File(projectDir, "libs");
    libs.mkdirs();
    new File(libs, "android-support-v4.jar").createNewFile();
    File armeabi = new File(libs, "armeabi");
    armeabi.mkdirs();
    new File(armeabi, "libfoo.so").createNewFile();

    File imported = checkProject(projectDir,
                                 ""
                                 + MSG_HEADER
                                 + MSG_FOLDER_STRUCTURE
                                 + "* AndroidManifest.xml => Test1/src/main/AndroidManifest.xml\n"
                                 + "* libs/android-support-v4.jar => Test1/libs/android-support-v4.jar\n"
                                 + "* libs/armeabi/libfoo.so => Test1/src/main/jniLibs/armeabi/libfoo.so\n"
                                 + "* res/ => Test1/src/main/res/\n"
                                 + "* src/ => Test1/src/main/java/\n"
                                 + MSG_FOOTER,
                                 false /* checkBuild */,
                                 new ImportCustomizer() {
                                   @Override
                                   public void customize(GradleImport importer) {
                                     importer.setGradleNameStyle(false);
                                     importer.setReplaceJars(false);
                                     importer.setReplaceLibs(false);
                                   }
                                 });

    // Imported contents
    assertEquals(""
                 + "Test1\n"
                 + "  build.gradle\n"
                 + "  libs\n"
                 + "    android-support-v4.jar\n"
                 + "  src\n"
                 + "    main\n"
                 + "      AndroidManifest.xml\n"
                 + "      java\n"
                 + "        test\n"
                 + "          pkg\n"
                 + "            MyActivity.java\n"
                 + "      jniLibs\n"
                 + "        armeabi\n"
                 + "          libfoo.so\n"
                 + "      res\n"
                 + "        drawable\n"
                 + "          ic_launcher.xml\n"
                 + "        values\n"
                 + "          strings.xml\n"
                 + "build.gradle\n"
                 + "import-summary.txt\n"
                 + (getTestSdkPathLocal() != null ? "local.properties\n" : "")
                 + "settings.gradle\n",
                 fileTree(imported, true));

    deleteDir(projectDir);
    deleteDir(imported);
  }

  @SuppressWarnings("ResultOfMethodCallIgnored")
  public void testInstrumentation1() throws Exception {
    File root = Files.createTempDir();
    File projectDir = new File(root, "project");
    projectDir.mkdirs();
    createProject(projectDir, "Test2", "test.pkg");
    createDotProject(projectDir, "Test2", true, true);

    File tests = new File(projectDir, "tests");
    tests.mkdirs();
    Files.write(""
                + "<manifest xmlns:android=\"http://schemas.android.com/apk/res/android\"\n"
                + "  package=\"my.test.pkg.name\"\n"
                + "  android:versionCode=\"1\"\n"
                + "  android:versionName=\"1.0\" >\n"
                + "\n"
                + "  <instrumentation\n"
                + "    android:name=\"android.test.InstrumentationTestRunner\"\n"
                + "    android:targetPackage=\"test.pkg\""
                + "    android:functionalTest=\"false\"\n"
                + "    android:handleProfiling=\"true\" />\n"
                + "\n"
                + "  <uses-sdk\n"
                + "    android:minSdkVersion=\"7\"\n"
                + "    android:targetSdkVersion=\"15\" />\n"
                + "\n"
                + "  <application\n"
                + "    android:icon=\"@android:drawable/sym_def_app_icon\"\n"
                + "    android:label=\"My Unit Test Instrumentation Tests\" >\n"
                + "    <uses-library android:name=\"android.test.runner\" />\n"
                + "  </application>\n"
                + "\n"
                + "</manifest>",
                new File(tests, FN_ANDROID_MANIFEST_XML), UTF_8);
    File testSrc = new File(tests, "src");
    testSrc.mkdirs();
    File testPkg = new File(testSrc, "mytestpkg");
    testPkg.mkdirs();
    new File(testPkg, "MyUnitTest.java").createNewFile();
    File testRes = new File(tests, "res");
    testRes.mkdirs();
    File testValues = new File(testRes, "values");
    testValues.mkdirs();
    new File(testValues, "strings.xml").createNewFile();
    File testLibs = new File(tests, "libs");
    testLibs.mkdirs();
    new File(testLibs, "myTestSupportLib.jar").createNewFile();

    File imported = checkProject(projectDir,
                                 ""
                                 + MSG_HEADER
                                 + MSG_FOLDER_STRUCTURE
                                 + "* AndroidManifest.xml => Test2/src/main/AndroidManifest.xml\n"
                                 + "* res/ => Test2/src/main/res/\n"
                                 + "* src/ => Test2/src/main/java/\n"
                                 + "* tests/libs/myTestSupportLib.jar => Test2/libs/myTestSupportLib.jar\n"
                                 + "* tests/res/ => Test2/src/androidTest/res/\n"
                                 + "* tests/src/ => Test2/src/androidTest/java/\n"
                                 + MSG_FOOTER,
                                 false /* checkBuild */,
                                 new ImportCustomizer() {
                                   @Override
                                   public void customize(GradleImport importer) {
                                     importer.setGradleNameStyle(false);
                                   }
                                 });

    // Imported contents
    assertEquals(""
                 + "Test2\n"
                 + "  build.gradle\n"
                 + "  libs\n"
                 + "    myTestSupportLib.jar\n"
                 + "  src\n"
                 + "    androidTest\n"
                 + "      java\n"
                 + "        mytestpkg\n"
                 + "          MyUnitTest.java\n"
                 + "      res\n"
                 + "        values\n"
                 + "          strings.xml\n"
                 + "    main\n"
                 + "      AndroidManifest.xml\n"
                 + "      java\n"
                 + "        test\n"
                 + "          pkg\n"
                 + "            MyActivity.java\n"
                 + "      res\n"
                 + "        drawable\n"
                 + "          ic_launcher.xml\n"
                 + "        values\n"
                 + "          strings.xml\n"
                 + "build.gradle\n"
                 + "import-summary.txt\n"
                 + (getTestSdkPathLocal() != null ? "local.properties\n" : "")
                 + "settings.gradle\n",
                 fileTree(imported, true));

    //noinspection PointlessBooleanExpression,ConstantConditions
    assertEquals(""
                 + (!DECLARE_GLOBAL_REPOSITORIES ?
                    "buildscript {\n"
                    + "    repositories {\n"
                    + "        " + MAVEN_REPOSITORY + "\n"
                    + "    }\n"
                    + "    dependencies {\n"
                    + "        classpath '" + ANDROID_GRADLE_PLUGIN + "'\n"
                    + "    }\n"
                    + "}\n" : "")
                 + "apply plugin: 'com.android.application'\n"
                 + (!DECLARE_GLOBAL_REPOSITORIES ?
                    "\n"
                    + "repositories {\n"
                    + "    " + MAVEN_REPOSITORY + "\n"
                    + "}\n" : "")
                 + "\n"
                 + "android {\n"
                 + "    compileSdkVersion 22\n"
                 + "    buildToolsVersion \"" + BUILD_TOOLS_VERSION + "\"\n"
                 + "\n"
                 + "    defaultConfig {\n"
                 + "        applicationId \"test.pkg\"\n"
                 + "        minSdkVersion 8\n"
                 + "        targetSdkVersion 22\n"
                 + "\n"
                 + "        testApplicationId \"my.test.pkg.name\"\n"
                 + "        testInstrumentationRunner \"android.test.InstrumentationTestRunner\"\n"
                 + "        testFunctionalTest false\n"
                 + "        testHandlingProfiling true\n"
                 + "    }\n"
                 + "\n"
                 + "    buildTypes {\n"
                 + "        release {\n"
                 + "            minifyEnabled false\n"
                 + "            proguardFiles getDefaultProguardFile('proguard-android.txt'), 'proguard-rules.txt'\n"
                 + "        }\n"
                 + "    }\n"
                 + "}\n"
                 + "\n"
                 + "dependencies {\n"
                 + "    androidTestCompile files('libs/myTestSupportLib.jar')\n"
                 + "}\n",
                 Files.toString(new File(imported, "Test2" + separator + "build.gradle"), UTF_8)
                   .replace(NL, "\n"));

    deleteDir(root);
    deleteDir(imported);
  }

  @SuppressWarnings("ResultOfMethodCallIgnored")
  public void testInstrumentation2() throws Exception {
    // Like testInstrumentation1, but the unit test is found in a sibling directory
    // (which also means various paths should be relative - ../ etc)
    File root = Files.createTempDir();
    File projectDir = new File(root, "project");
    projectDir.mkdirs();
    createProject(projectDir, "Test2", "test.pkg");
    createDotProject(projectDir, "Test2", true, true);

    File tests = new File(root, "tests");
    tests.mkdirs();
    Files.write(""
                + "<manifest xmlns:android=\"http://schemas.android.com/apk/res/android\"\n"
                + "  package=\"my.test.pkg.name\"\n"
                + "  android:versionCode=\"1\"\n"
                + "  android:versionName=\"1.0\" >\n"
                + "\n"
                + "  <instrumentation\n"
                + "    android:name=\"android.test.InstrumentationTestRunner\"\n"
                + "    android:targetPackage=\"test.pkg\""
                + "    android:functionalTest=\"false\"\n"
                + "    android:handleProfiling=\"true\" />\n"
                + "\n"
                + "  <uses-sdk\n"
                + "    android:minSdkVersion=\"7\"\n"
                + "    android:targetSdkVersion=\"15\" />\n"
                + "\n"
                + "  <application\n"
                + "    android:icon=\"@android:drawable/sym_def_app_icon\"\n"
                + "    android:label=\"My Unit Test Instrumentation Tests\" >\n"
                + "    <uses-library android:name=\"android.test.runner\" />\n"
                + "  </application>\n"
                + "\n"
                + "</manifest>",
                new File(tests, FN_ANDROID_MANIFEST_XML), UTF_8);
    File testSrc = new File(tests, "src");
    testSrc.mkdirs();
    File testPkg = new File(testSrc, "mytestpkg");
    testPkg.mkdirs();
    new File(testPkg, "MyUnitTest.java").createNewFile();
    File testRes = new File(tests, "res");
    testRes.mkdirs();
    File testValues = new File(testRes, "values");
    testValues.mkdirs();
    new File(testValues, "strings.xml").createNewFile();
    File testLibs = new File(tests, "libs");
    testLibs.mkdirs();
    new File(testLibs, "myTestSupportLib.jar").createNewFile();

    File imported = checkProject(projectDir,
                                 ""
                                 + MSG_HEADER
                                 + MSG_FOLDER_STRUCTURE
                                 + "* AndroidManifest.xml => app/src/main/AndroidManifest.xml\n"
                                 + "* res/ => app/src/main/res/\n"
                                 + "* src/ => app/src/main/java/\n"
                                 + "* $ROOT_PARENT/tests/libs/myTestSupportLib.jar => app/libs/myTestSupportLib.jar\n"
                                 + "* $ROOT_PARENT/tests/res/ => app/src/androidTest/res/\n"
                                 + "* $ROOT_PARENT/tests/src/ => app/src/androidTest/java/\n"
                                 + MSG_FOOTER,
                                 false /* checkBuild */,
                                 new ImportCustomizer() {
                                   @Override
                                   public void customize(GradleImport importer) {
                                   }
                                 });

    deleteDir(root);
    deleteDir(imported);
  }

  @SuppressWarnings("ResultOfMethodCallIgnored")
  public void testReplaceSourceLibraryProject() throws Exception {
    // Make a library project which looks like it can just be replaced by a project

    File root = Files.createTempDir();
    // Pretend lib2 is ActionBarSherlock; it should then be stripped out and replaced
    // by a set of dependencies
    File app = createLibrary(root, "com.actionbarsherlock", true);

    File imported = checkProject(app, "" +
                                      MSG_HEADER +
                                      MSG_MANIFEST +
                                      MSG_UNHANDLED +
                                      "From App:\n" +
                                      "* .gitignore\n" +
                                      "From JavaLib:\n" +
                                      "* .gitignore\n" +
                                      MSG_REPLACED_LIBS +
                                      "Lib2 =>\n" +
                                      "    com.actionbarsherlock:actionbarsherlock:4.4.0@aar\n" +
                                      "    com.android.support:support-v4:18.0.0\n" +
                                      MSG_FOLDER_STRUCTURE
                                      // TODO: The summary should describe the library!!
                                      +
                                      "In JavaLib:\n" +
                                      "* src/ => javaLib/src/main/java/\n" +
                                      "In Lib1:\n" +
                                      "* AndroidManifest.xml => lib1/src/main/AndroidManifest.xml\n" +
                                      "* src/ => lib1/src/main/java/\n" +
                                      "In App:\n" +
                                      "* AndroidManifest.xml => app/src/main/AndroidManifest.xml\n" +
                                      "* res/ => app/src/main/res/\n" +
                                      "* src/ => app/src/main/java/\n" +
                                      (getTestSdkPathLocal() == null ? MSG_MISSING_REPO_1 + "null\n" + MSG_MISSING_REPO_2 : "") +
                                      MSG_FOOTER, false /* checkBuild */);

    // Imported project; note how lib2 is gone
    assertEquals(""
                 + "app\n"
                 + "  build.gradle\n"
                 + "  src\n"
                 + "    main\n"
                 + "      AndroidManifest.xml\n"
                 + "      java\n"
                 + "        test\n"
                 + "          pkg\n"
                 + "            MyActivity.java\n"
                 + "      res\n"
                 + "        drawable\n"
                 + "          ic_launcher.xml\n"
                 + "        values\n"
                 + "          strings.xml\n"
                 + "build.gradle\n"
                 + "import-summary.txt\n"
                 + "javaLib\n"
                 + "  build.gradle\n"
                 + "  src\n"
                 + "    main\n"
                 + "      java\n"
                 + "        test\n"
                 + "          lib2\n"
                 + "            pkg\n"
                 + "              Utilities.java\n"
                 + "lib1\n"
                 + "  build.gradle\n"
                 + "  src\n"
                 + "    main\n"
                 + "      AndroidManifest.xml\n"
                 + "      java\n"
                 + "        test\n"
                 + "          lib\n"
                 + "            pkg\n"
                 + "              MyLibActivity.java\n"
                 + (getTestSdkPathLocal() != null ? "local.properties\n" : "")
                 + "settings.gradle\n",
                 fileTree(imported, true));

    //noinspection PointlessBooleanExpression,ConstantConditions
    assertEquals(""
                 + (!DECLARE_GLOBAL_REPOSITORIES ?
                    "buildscript {\n"
                    + "    repositories {\n"
                    + "        " + MAVEN_REPOSITORY + "\n"
                    + "    }\n"
                    + "    dependencies {\n"
                    + "        classpath '" + ANDROID_GRADLE_PLUGIN + "'\n"
                    + "    }\n"
                    + "}\n" : "")
                 + "apply plugin: 'com.android.application'\n"
                 + (!DECLARE_GLOBAL_REPOSITORIES ?
                    "\n"
                    + "repositories {\n"
                    + "    " + MAVEN_REPOSITORY + "\n"
                    + "}\n" : "")
                 + "\n"
                 + "android {\n"
                 + "    compileSdkVersion 22\n"
                 + "    buildToolsVersion \"" + BUILD_TOOLS_VERSION + "\"\n"
                 + "\n"
                 + "    defaultConfig {\n"
                 + "        applicationId \"test.pkg\"\n"
                 + "        minSdkVersion 8\n"
                 + "        targetSdkVersion 22\n"
                 + "    }\n"
                 + "\n"
                 + "    buildTypes {\n"
                 + "        release {\n"
                 + "            minifyEnabled false\n"
                 + "            proguardFiles getDefaultProguardFile('proguard-android.txt'), 'proguard-rules.txt'\n"
                 + "        }\n"
                 + "    }\n"
                 + "}\n"
                 + "\n"
                 + "dependencies {\n"
                 + "    compile project(':lib1')\n"
                 + "    compile project(':javaLib')\n"
                 + "    compile 'com.actionbarsherlock:actionbarsherlock:4.4.0@aar'\n"
                 + "    compile 'com.android.support:support-v4:18.0.0'\n"
                 + "}\n",
                 Files.toString(new File(imported, "app" + separator + "build.gradle"), UTF_8)
                   .replace(NL, "\n"));

    deleteDir(root);
    deleteDir(imported);
  }

  @SuppressWarnings("ResultOfMethodCallIgnored")
  public void testMissingRepositories() throws Exception {
    File root = Files.createTempDir();
    final File sdkLocation = new File(root, "sdk");
    sdkLocation.mkdirs();
    File projectDir = new File(root, "project");
    projectDir.mkdirs();
    createProject(projectDir, "test1", "test.pkg");
    File libs = new File(projectDir, "libs");
    libs.mkdirs();
    new File(libs, "android-support-v4.jar").createNewFile();

    File imported = checkProject(projectDir,
                                 ""
                                 + MSG_HEADER
                                 + MSG_REPLACED_JARS
                                 + "android-support-v4.jar => com.android.support:support-v4:22.+\n"
                                 + MSG_FOLDER_STRUCTURE
                                 + DEFAULT_MOVED
                                 + MSG_MISSING_REPO_1
                                 + "$ROOT_PARENT/sdk\n"
                                 + MSG_MISSING_REPO_2
                                 + MSG_FOOTER,
                                 false /* checkBuild */, new ImportCustomizer() {
        @Override
        public void customize(GradleImport importer) {
          importer.setSdkLocation(sdkLocation);
        }
      });

    deleteDir(root);
    deleteDir(imported);
  }

  @SuppressWarnings("ResultOfMethodCallIgnored")
  public void testMissingPlayRepositories() throws Exception {
    File root = Files.createTempDir();
    final File sdkLocation = new File(root, "sdk");
    sdkLocation.mkdirs();
    File projectDir = new File(root, "project");
    projectDir.mkdirs();
    createProject(projectDir, "test1", "test.pkg");
    File libs = new File(projectDir, "libs");
    libs.mkdirs();
    new File(libs, "gcm.jar").createNewFile();

    File imported = checkProject(projectDir,
                                 ""
                                 + MSG_HEADER
                                 + MSG_REPLACED_JARS
                                 + "gcm.jar => com.google.android.gms:play-services:+\n"
                                 + MSG_FOLDER_STRUCTURE
                                 + DEFAULT_MOVED
                                 + MSG_MISSING_GOOGLE_REPOSITORY_1
                                 + "$ROOT_PARENT/sdk\n"
                                 + MSG_MISSING_GOOGLE_REPOSITORY_2
                                 + MSG_FOOTER,
                                 false /* checkBuild */, new ImportCustomizer() {
        @Override
        public void customize(GradleImport importer) {
          importer.setSdkLocation(sdkLocation);
        }
      });

    // Imported project: confirm that gcm.jar is not in the output tree
    assertEquals(""
                 + "app\n"
                 + "  build.gradle\n"
                 + "  src\n"
                 + "    main\n"
                 + "      AndroidManifest.xml\n"
                 + "      java\n"
                 + "        test\n"
                 + "          pkg\n"
                 + "            MyActivity.java\n"
                 + "      res\n"
                 + "        drawable\n"
                 + "          ic_launcher.xml\n"
                 + "        values\n"
                 + "          strings.xml\n"
                 + "build.gradle\n"
                 + "import-summary.txt\n"
                 + "local.properties\n"
                 + "settings.gradle\n",
                 fileTree(imported, true));

    deleteDir(root);
    deleteDir(imported);
  }

  @SuppressWarnings("ResultOfMethodCallIgnored")
  public void testGuessedVersion() throws Exception {
    File root = Files.createTempDir();
    final File sdkLocation = new File(root, "sdk");
    sdkLocation.mkdirs();
    File projectDir = new File(root, "project");
    projectDir.mkdirs();
    createProject(projectDir, "test1", "test.pkg");
    File libs = new File(projectDir, "libs");
    libs.mkdirs();
    new File(libs, "guava-13.0.1.jar").createNewFile();

    File imported = checkProject(projectDir,
                                 ""
                                 + MSG_HEADER
                                 + MSG_REPLACED_JARS
                                 + "guava-13.0.1.jar => com.google.guava:guava:13.0.1\n"
                                 + MSG_GUESSED_VERSIONS
                                 + "guava-13.0.1.jar => version 13.0.1 in com.google.guava:guava:13.0.1\n"
                                 + MSG_FOLDER_STRUCTURE
                                 + DEFAULT_MOVED
                                 + MSG_FOOTER,
                                 false /* checkBuild */, new ImportCustomizer() {
        @Override
        public void customize(GradleImport importer) {
          importer.setSdkLocation(sdkLocation);
        }
      });

    deleteDir(root);
    deleteDir(imported);
  }

  @SuppressWarnings("ResultOfMethodCallIgnored")
  public void testClassPathFilePaths() throws Exception {
    // Test a project where the .classpath file contains additional
    // issues: workspace-local dependencies for projects,
    // absolute paths to the framework, etc.

    File root = Files.createTempDir();
    File projectDir = new File(root, "prj");
    projectDir.mkdirs();
    projectDir = createProject(projectDir, "1 Weird 'name' of project!", "test.pkg");
    File lib = new File(root, "android-support-v7-appcompat");
    lib.mkdirs();

    File classpath = new File(projectDir, ".classpath");
    assertTrue(classpath.exists());
    classpath.delete();
    //noinspection SpellCheckingInspection
    Files.write(""
                + "<?xml version=\"1.0\" encoding=\"UTF-8\"?>\n"
                + "<classpath>\n"
                + "\t<classpathentry kind=\"src\" path=\"src\"/>\n"
                + "\t<classpathentry kind=\"src\" path=\"gen\"/>\n"
                + "\t<classpathentry kind=\"con\" path=\"com.android.ide.eclipse.adt.ANDROID_FRAMEWORK\"/>\n"
                + "\t<classpathentry exported=\"true\" kind=\"con\" path=\"com.android.ide.eclipse.adt.DEPENDENCIES\"/>\n"
                + "\t<classpathentry kind=\"lib\" path=\"libs/basic-http-client-android-0.88.jar\"/>\n"
                + "\t<classpathentry kind=\"lib\" path=\"/opt/android-sdk/platforms/android-14/android.jar\">\n"
                + "\t\t<attributes>\n"
                + "\t\t\t<attribute name=\"javadoc_location\" value=\"file:/opt/android-sdk/docs/reference\"/>\n"
                + "\t\t</attributes>\n"
                + "\t\t<accessrules>\n"
                + "\t\t\t<accessrule kind=\"nonaccessible\" pattern=\"com/android/internal/**\"/>\n"
                + "\t\t</accessrules>\n"
                + "\t</classpathentry>\n"
                + "\t<classpathentry kind=\"lib\" path=\"libs/htmlcleaner-2.6.jar\"/>\n"
                + "\t<classpathentry exported=\"true\" kind=\"con\" path=\"com.android.ide.eclipse.adt.LIBRARIES\"/>\n"
                + "\t<classpathentry combineaccessrules=\"false\" kind=\"src\" path=\"/android-support-v7-appcompat\"/>\n"
                + "\t<classpathentry kind=\"output\" path=\"bin/classes\"/>\n"
                + "</classpath>",
                classpath, UTF_8);

    //noinspection SpellCheckingInspection
    File imported = checkProject(projectDir,
                                 ""
                                 + MSG_HEADER
                                 + MSG_FOLDER_STRUCTURE
                                 + "* $ROOT_PARENT/android-support-v7-appcompat/ => _1Weirdnameofproject/src/main/java/\n"
                                 + "* AndroidManifest.xml => _1Weirdnameofproject/src/main/AndroidManifest.xml\n"
                                 + "* res/ => _1Weirdnameofproject/src/main/res/\n"
                                 + "* src/ => _1Weirdnameofproject/src/main/java/\n"
                                 + MSG_FOOTER,
                                 false /* checkBuild */, new ImportCustomizer() {
        @Override
        public void customize(GradleImport importer) {
          importer.setGradleNameStyle(false);
        }
      });

    deleteDir(projectDir);
    deleteDir(imported);
  }

  @SuppressWarnings("ResultOfMethodCallIgnored")
  private static Pair<File,File> createLibrary2(File library1Dir) throws Exception {
    File root = Files.createTempDir();

    // Workspace Setup
    // /Library1, compiled with 1.7, and depends on an external jar outside the project (guava)
    // /Library2 (depends on /Library1)
    // /AndroidLibraryProject (depend on /Library1, /Library2)
    // /AndroidAppProject (depends on /AndroidLibraryProject)
    // In addition to make things complicated, /Library1 can live outside the workspace
    // (based on the path we pass in)
    // and /Library2 lives in a subdirectory of the workspace

    // Plain Java library, used by Library 1 and App
    // Make Java Library library 1
    String lib1Name = "Library1";
    File lib1 = library1Dir.isAbsolute() ? library1Dir :
                new File(root, library1Dir.getPath());
    lib1.mkdirs();
    String lib1Pkg = "test.lib1.pkg";
    createDotProject(lib1, lib1Name, false);
    createSampleJavaSource(lib1, "src", lib1Pkg, "Library1");
    File guavaPath = new File(root, "some" + separator + "path" + separator +
                                    "guava-13.0.1.jar");
    guavaPath.getParentFile().mkdirs();
    guavaPath.createNewFile();
    Files.write(""
                + "<?xml version=\"1.0\" encoding=\"UTF-8\"?>\n"
                + "<classpath>\n"
                + "\t<classpathentry kind=\"src\" path=\"src\"/>\n"
                + "\t<classpathentry kind=\"con\" path=\"org.eclipse.jdt.launching.JRE_CONTAINER/org.eclipse.jdt.internal.debug.ui.launcher.StandardVMType/Java 7\"/>\n"
                + "\t<classpathentry exported=\"true\" kind=\"lib\" path=\"" + guavaPath.getAbsoluteFile().getCanonicalFile().getPath() + "\"/>\n"
                + "\t<classpathentry kind=\"output\" path=\"bin\"/>\n"
                + "</classpath>",
                new File(lib1, ".classpath"), UTF_8);
    createEclipseSettingsFile(lib1, "1.6");

    // Make Java Library 2
    String lib2Name = "Library2";
    File lib2 = new File(root, lib2Name);
    lib2.mkdirs();
    createDotProject(lib2, lib2Name, false);
    String lib2Pkg = "test.lib2.pkg";
    createSampleJavaSource(lib2, "src", lib2Pkg, "Library2");
    Files.write(""
                + "<?xml version=\"1.0\" encoding=\"UTF-8\"?>\n"
                + "<classpath>\n"
                + "\t<classpathentry kind=\"src\" path=\"src\"/>\n"
                + "\t<classpathentry kind=\"con\" path=\"org.eclipse.jdt.launching.JRE_CONTAINER/org.eclipse.jdt.internal.debug.ui.launcher.StandardVMType/Java 7\"/>\n"
                + "\t<classpathentry combineaccessrules=\"false\" kind=\"src\" path=\"/Library1\"/>\n"
                + "\t<classpathentry kind=\"output\" path=\"bin\"/>\n"
                + "</classpath>",
                new File(lib2, ".classpath"), UTF_8);
    createEclipseSettingsFile(lib2, "1.7");

    // Make Android Library Project 1
    String androidLibName = "AndroidLibrary";
    File androidLib = new File(root, androidLibName);
    androidLib.mkdirs();
    createDotProject(androidLib, androidLibName, true);
    String androidLibPkg = "test.android.lib.pkg";
    createSampleJavaSource(androidLib, "src", androidLibPkg, "AndroidLibrary");
    createSampleJavaSource(androidLib, "gen", androidLibPkg, "R");
    Files.write(""
                + "<?xml version=\"1.0\" encoding=\"UTF-8\"?>\n"
                + "<classpath>\n"
                + "\t<classpathentry kind=\"src\" path=\"src\"/>\n"
                + "\t<classpathentry kind=\"src\" path=\"gen\"/>\n"
                + "\t<classpathentry kind=\"con\" path=\"com.android.ide.eclipse.adt.ANDROID_FRAMEWORK\"/>\n"
                + "\t<classpathentry exported=\"true\" kind=\"con\" path=\"com.android.ide.eclipse.adt.LIBRARIES\"/>\n"
                + "\t<classpathentry exported=\"true\" kind=\"con\" path=\"com.android.ide.eclipse.adt.DEPENDENCIES\"/>\n"
                + "\t<classpathentry combineaccessrules=\"false\" exported=\"true\" kind=\"src\" path=\"/Library1\"/>\n"
                + "\t<classpathentry combineaccessrules=\"false\" exported=\"true\" kind=\"src\" path=\"/Library2\"/>\n"
                + "\t<classpathentry kind=\"output\" path=\"bin/classes\"/>\n"
                + "</classpath>", new File(androidLib, ".classpath"), UTF_8);
    createProjectProperties(androidLib, "android-18", null, true, null,
                            // Note how Android library projects don't point to non-Android projects
                            // in the project.properties file; only via the .classpath file!
                            Collections.<File>emptyList());
    createAndroidManifest(androidLib, androidLibPkg, 7, -1, "");

    // Main app project, depends on library project
    String appName = "AndroidApp";
    File app = new File(root, appName);
    app.mkdirs();
    String appPkg = "test.pkg";
    createDotProject(app, appName, true);
    File appSrc = new File("src");
    File appGen = new File("gen");
    createSampleJavaSource(app, "src", appPkg, "AppActivity");
    createSampleJavaSource(app, "gen", appPkg, "R");
    createClassPath(app,
                    new File("bin", "classes"),
                    Arrays.asList(appSrc, appGen),
                    Collections.<File>emptyList());
    createProjectProperties(app, "android-22", null, null, null,
                            Collections.singletonList(new File(".." + separator + androidLibName)));
    createAndroidManifest(app, appPkg, 8, 22, null);
    createDefaultStrings(app);
    createDefaultIcon(app);

    // Add some files in there that we are ignoring
    new File(app, ".gitignore").createNewFile();

    return Pair.of(root, app);
  }

  @SuppressWarnings("ResultOfMethodCallIgnored")
  public void testLibraries2() throws Exception {
    Pair<File,File> pair = createLibrary2(new File("Library1"));
    File root = pair.getFirst();
    File app = pair.getSecond();

    // ADT Directory structure created by the above:
    assertEquals(""
                 + "AndroidApp\n"
                 + "  .classpath\n"
                 + "  .gitignore\n"
                 + "  .project\n"
                 + "  AndroidManifest.xml\n"
                 + "  gen\n"
                 + "    test\n"
                 + "      pkg\n"
                 + "        R.java\n"
                 + "  project.properties\n"
                 + "  res\n"
                 + "    drawable\n"
                 + "      ic_launcher.xml\n"
                 + "    values\n"
                 + "      strings.xml\n"
                 + "  src\n"
                 + "    test\n"
                 + "      pkg\n"
                 + "        AppActivity.java\n"
                 + "AndroidLibrary\n"
                 + "  .classpath\n"
                 + "  .project\n"
                 + "  AndroidManifest.xml\n"
                 + "  gen\n"
                 + "    test\n"
                 + "      android\n"
                 + "        lib\n"
                 + "          pkg\n"
                 + "            R.java\n"
                 + "  project.properties\n"
                 + "  src\n"
                 + "    test\n"
                 + "      android\n"
                 + "        lib\n"
                 + "          pkg\n"
                 + "            AndroidLibrary.java\n"
                 + "Library1\n"
                 + "  .classpath\n"
                 + "  .project\n"
                 + "  .settings\n"
                 + "    org.eclipse.jdt.core.prefs\n"
                 + "  src\n"
                 + "    test\n"
                 + "      lib1\n"
                 + "        pkg\n"
                 + "          Library1.java\n"
                 + "Library2\n"
                 + "  .classpath\n"
                 + "  .project\n"
                 + "  .settings\n"
                 + "    org.eclipse.jdt.core.prefs\n"
                 + "  src\n"
                 + "    test\n"
                 + "      lib2\n"
                 + "        pkg\n"
                 + "          Library2.java\n"
                 + "some\n"
                 + "  path\n"
                 + "    guava-13.0.1.jar\n",
                 fileTree(root, true));

    final AtomicReference<GradleImport> importReference = new AtomicReference<>();
    File imported = checkProject(app,
                                 ""
                                  + MSG_HEADER
                                  + MSG_MANIFEST
                                  + MSG_UNHANDLED
                                  + "* .gitignore\n"
                                  + MSG_REPLACED_JARS
                                  + "guava-13.0.1.jar => com.google.guava:guava:13.0.1\n"
                                  + MSG_GUESSED_VERSIONS
                                  + "guava-13.0.1.jar => version 13.0.1 in com.google.guava:guava:13.0.1\n"
                                  + MSG_FOLDER_STRUCTURE
                                  + "In Library1:\n"
                                  + "* src/ => library1/src/main/java/\n"
                                  + "In Library2:\n"
                                  + "* src/ => library2/src/main/java/\n"
                                  + "In AndroidLibrary:\n"
                                  + "* AndroidManifest.xml => androidLibrary/src/main/AndroidManifest.xml\n"
                                  + "* src/ => androidLibrary/src/main/java/\n"
                                  + "In AndroidApp:\n"
                                  + "* AndroidManifest.xml => androidApp/src/main/AndroidManifest.xml\n"
                                  + "* res/ => androidApp/src/main/res/\n"
                                  + "* src/ => androidApp/src/main/java/\n"
                                  + MSG_FOOTER,
                                 false /* checkBuild */, new ImportCustomizer() {
        @Override
        public void customize(GradleImport importer) {
          importReference.set(importer);
        }
      });
    assertEquals("{/Library1=" + new File(root, "Library1").getCanonicalPath() +
                 ", /Library2=" + new File(root, "Library2").getCanonicalPath() +"}",
                 describePathMap(importReference.get()));

    // Imported project
    assertEquals(""
                 + "androidApp\n"
                 + "  build.gradle\n"
                 + "  src\n"
                 + "    main\n"
                 + "      AndroidManifest.xml\n"
                 + "      java\n"
                 + "        test\n"
                 + "          pkg\n"
                 + "            AppActivity.java\n"
                 + "      res\n"
                 + "        drawable\n"
                 + "          ic_launcher.xml\n"
                 + "        values\n"
                 + "          strings.xml\n"
                 + "androidLibrary\n"
                 + "  build.gradle\n"
                 + "  src\n"
                 + "    main\n"
                 + "      AndroidManifest.xml\n"
                 + "      java\n"
                 + "        test\n"
                 + "          android\n"
                 + "            lib\n"
                 + "              pkg\n"
                 + "                AndroidLibrary.java\n"
                 + "build.gradle\n"
                 + "import-summary.txt\n"
                 + "library1\n"
                 + "  build.gradle\n"
                 + "  src\n"
                 + "    main\n"
                 + "      java\n"
                 + "        test\n"
                 + "          lib1\n"
                 + "            pkg\n"
                 + "              Library1.java\n"
                 + "library2\n"
                 + "  build.gradle\n"
                 + "  src\n"
                 + "    main\n"
                 + "      java\n"
                 + "        test\n"
                 + "          lib2\n"
                 + "            pkg\n"
                 + "              Library2.java\n"
                 + (getTestSdkPathLocal() != null ? "local.properties\n" : "")
                 + "settings.gradle\n",
                 fileTree(imported, true));

    // Let's peek at some of the key files to make sure we codegen'ed the right thing
    //noinspection PointlessBooleanExpression,ConstantConditions
    assertEquals(""
                 + (!DECLARE_GLOBAL_REPOSITORIES ?
                    "buildscript {\n"
                    + "    repositories {\n"
                    + "        " + MAVEN_REPOSITORY.replace(NL, "\n") + "\n"
                    + "    }\n"
                    + "}\n" : "")
                 + "apply plugin: 'java'\n"
                 + "\n"
                 + "dependencies {\n"
                 + "    compile 'com.google.guava:guava:13.0.1'\n"
                 + "}\n",
                 Files.toString(new File(imported, "library1" + separator + "build.gradle"), UTF_8)
                   .replace(NL, "\n"));
    //noinspection PointlessBooleanExpression,ConstantConditions
    assertEquals(""
                 + (!DECLARE_GLOBAL_REPOSITORIES ?
                    "buildscript {\n"
                    + "    repositories {\n"
                    + "        " + MAVEN_REPOSITORY.replace(NL, "\n") + "\n"
                    + "    }\n"
                    + "    dependencies {\n"
                    + "        classpath '" + ANDROID_GRADLE_PLUGIN + "'\n"
                    + "    }\n"
                    + "}\n" : "")
                 + "apply plugin: 'com.android.application'\n"
                 + (!DECLARE_GLOBAL_REPOSITORIES ?
                    "\n"
                    + "repositories {\n"
                    + "    " + MAVEN_REPOSITORY.replace(NL, "\n") + "\n"
                    + "}\n" : "")
                 + "\n"
                 + "android {\n"
                 + "    compileSdkVersion 22\n"
                 + "    buildToolsVersion \"" + BUILD_TOOLS_VERSION + "\"\n"
                 + "\n"
                 + "    defaultConfig {\n"
                 + "        applicationId \"test.pkg\"\n"
                 + "        minSdkVersion 8\n"
                 + "        targetSdkVersion 22\n"
                 + "    }\n"
                 + "\n"
                 + "    buildTypes {\n"
                 + "        release {\n"
                 + "            minifyEnabled false\n"
                 + "            proguardFiles getDefaultProguardFile('proguard-android.txt'), 'proguard-rules.txt'\n"
                 + "        }\n"
                 + "    }\n"
                 + "}\n"
                 + "\n"
                 + "dependencies {\n"
                 + "    compile project(':androidLibrary')\n"
                 + "}\n",
                 Files.toString(new File(imported, "androidApp" + separator + "build.gradle"), UTF_8)
                   .replace(NL,"\n"));

    //noinspection PointlessBooleanExpression,ConstantConditions
    assertEquals(""
                 + (!DECLARE_GLOBAL_REPOSITORIES ?
                    "buildscript {\n"
                    + "    repositories {\n"
                    + "        " + MAVEN_REPOSITORY.replace(NL, "\n") + "\n"
                    + "    }\n"
                    + "    dependencies {\n"
                    + "        classpath '" + ANDROID_GRADLE_PLUGIN + "'\n"
                    + "    }\n"
                    + "}\n" : "")
                 + "apply plugin: 'com.android.library'\n"
                 + (!DECLARE_GLOBAL_REPOSITORIES ?
                    "\n"
                    + "repositories {\n"
                    + "    " + MAVEN_REPOSITORY.replace(NL, "\n") + "\n"
                    + "}\n" : "")
                 + "\n"
                 + "android {\n"
                 + "    compileSdkVersion 18\n"
                 + "    buildToolsVersion \"" + BUILD_TOOLS_VERSION + "\"\n"
                 + "\n"
                 + "    defaultConfig {\n"
                 + "        minSdkVersion 8\n"
                 + "        targetSdkVersion 8\n"
                 + "    }\n"
                 + "\n"
                 + "    buildTypes {\n"
                 + "        release {\n"
                 + "            minifyEnabled false\n"
                 + "            proguardFiles getDefaultProguardFile('proguard-android.txt'), 'proguard-rules.txt'\n"
                 + "        }\n"
                 + "    }\n"
                 + "}\n"
                 + "\n"
                 + "dependencies {\n"
                 + "    compile project(':library1')\n"
                 + "    compile project(':library2')\n"
                 + "}\n",
                 Files.toString(new File(imported, "androidLibrary" + separator + "build.gradle"), UTF_8)
                   .replace(NL,"\n"));

    //noinspection PointlessBooleanExpression,ConstantConditions
    assertEquals(""
                 + (!DECLARE_GLOBAL_REPOSITORIES ?
                    "buildscript {\n"
                    + "    repositories {\n"
                    + "        " + MAVEN_REPOSITORY.replace(NL, "\n") + "\n"
                    + "    }\n"
                    + "}\n" : "")
                 + "apply plugin: 'java'\n"
                 + "\n"
                 + "dependencies {\n"
                 + "    compile 'com.google.guava:guava:13.0.1'\n"
                 + "}\n",
                 Files.toString(new File(imported, "library1" + separator + "build.gradle"), UTF_8)
                   .replace(NL, "\n"));
    //noinspection PointlessBooleanExpression,ConstantConditions
    assertEquals(""
                 + (!DECLARE_GLOBAL_REPOSITORIES ?
                    "buildscript {\n"
                    + "    repositories {\n"
                    + "        " + MAVEN_REPOSITORY.replace(NL, "\n") + "\n"
                    + "    }\n"
                    + "}\n" : "")
                 + "apply plugin: 'java'\n"
                 + "\n"
                 + "sourceCompatibility = \"1.7\"\n"
                 + "targetCompatibility = \"1.7\"\n"
                 + "\n"
                 + "dependencies {\n"
                 + "    compile project(':library1')\n"
                 + "}\n",
                 Files.toString(new File(imported, "library2" + separator + "build.gradle"), UTF_8)
                   .replace(NL, "\n"));

    // TODO: Should this ONLY include the root module?
    assertEquals(""
                 + "include ':library1'\n"
                 + "include ':library2'\n"
                 + "include ':androidLibrary'\n"
                 + "include ':androidApp'\n",
                 Files.toString(new File(imported, "settings.gradle"), UTF_8)
                   .replace(NL, "\n"));

    //noinspection ConstantConditions
    assertEquals(""
                 + "// Top-level build file where you can add configuration options common to all sub-projects/modules.\n"
                 + (DECLARE_GLOBAL_REPOSITORIES ?
                    "buildscript {\n"
                    + "    repositories {\n"
                    + "        " + MAVEN_REPOSITORY.replace(NL, "\n") + "\n"
                    + "    }\n"
                    + "    dependencies {\n"
                    + "        classpath '" + ANDROID_GRADLE_PLUGIN + "'\n"
                    + "    }\n"
                    + "}\n"
                    + "\n"
                    + "allprojects {\n"
                    + "    repositories {\n"
                    + "        " + MAVEN_REPOSITORY.replace(NL, "\n") + "\n"
                    + "    }\n"
                    + "}\n" : ""),
                 Files.toString(new File(imported, "build.gradle"), UTF_8)
                   .replace(NL, "\n"));

    deleteDir(root);
    deleteDir(imported);
  }

  @SuppressWarnings("ResultOfMethodCallIgnored")
  public void testLibrariesWithWorkspaceMapping1() throws Exception {
    // Provide manually edited workspace mapping /Library1 = actual dir
    final String library1Path = "subdir1" + separator + "subdir2" + separator +
                                "UnrelatedName";
    final File library1Dir = new File(library1Path);
    Pair<File,File> pair = createLibrary2(library1Dir);
    final File root = pair.getFirst();
    File app = pair.getSecond();

    final AtomicReference<GradleImport> importReference = new AtomicReference<>();
    File imported = checkProject(app,
                                 ""
                                  + MSG_HEADER
                                  + MSG_MANIFEST
                                  + MSG_UNHANDLED
                                  + "* .gitignore\n"
                                  + MSG_REPLACED_JARS
                                  + "guava-13.0.1.jar => com.google.guava:guava:13.0.1\n"
                                  + MSG_GUESSED_VERSIONS
                                  + "guava-13.0.1.jar => version 13.0.1 in com.google.guava:guava:13.0.1\n"
                                  + MSG_FOLDER_STRUCTURE
                                  + "In Library1:\n"
                                  + "* src/ => library1/src/main/java/\n"
                                  + "In Library2:\n"
                                  + "* src/ => library2/src/main/java/\n"
                                  + "In AndroidLibrary:\n"
                                  + "* AndroidManifest.xml => androidLibrary/src/main/AndroidManifest.xml\n"
                                  + "* src/ => androidLibrary/src/main/java/\n"
                                  + "In AndroidApp:\n"
                                  + "* AndroidManifest.xml => androidApp/src/main/AndroidManifest.xml\n"
                                  + "* res/ => androidApp/src/main/res/\n"
                                  + "* src/ => androidApp/src/main/java/\n"
                                  + MSG_FOOTER,
                                 false /* checkBuild */, new ImportCustomizer() {
        @Override
        public void customize(GradleImport importer) {
          importReference.set(importer);
          importer.getPathMap().put("/Library1", new File(root, library1Path));
        }
      });
    assertEquals("{/Library1=" + new File(root, library1Path).getCanonicalPath()
                 + ", /Library2=" + new File(root, "Library2").getCanonicalPath() + "}",
                 describePathMap(importReference.get()));
    deleteDir(root);
    deleteDir(imported);
  }

  @SuppressWarnings("ResultOfMethodCallIgnored")
  public void test65167() throws Exception {
    // Regression test for https://code.google.com/p/android/issues/detail?id=65167
    Pair<File,File> pair = createLibrary2(new File("Library1"));
    File root = pair.getFirst();
    File app = pair.getSecond();

    File libs = new File(app, "libs");
    libs.mkdirs();
    new File(libs, "unknown-lib.jar").createNewFile();

    final AtomicReference<GradleImport> importReference = new AtomicReference<>();
    File imported = checkProject(app,
                                 ""
                                  + MSG_HEADER
                                  + MSG_MANIFEST
                                  + MSG_UNHANDLED
                                  + "* .gitignore\n"
                                  + MSG_REPLACED_JARS
                                  + "guava-13.0.1.jar => com.google.guava:guava:13.0.1\n"
                                  + MSG_GUESSED_VERSIONS
                                  + "guava-13.0.1.jar => version 13.0.1 in com.google.guava:guava:13.0.1\n"
                                  + MSG_FOLDER_STRUCTURE
                                  + "In Library1:\n"
                                  + "* src/ => library1/src/main/java/\n"
                                  + "In Library2:\n"
                                  + "* src/ => library2/src/main/java/\n"
                                  + "In AndroidLibrary:\n"
                                  + "* AndroidManifest.xml => androidLibrary/src/main/AndroidManifest.xml\n"
                                  + "* src/ => androidLibrary/src/main/java/\n"
                                  + "In AndroidApp:\n"
                                  + "* AndroidManifest.xml => androidApp/src/main/AndroidManifest.xml\n"
                                  + "* libs/unknown-lib.jar => androidApp/libs/unknown-lib.jar\n"
                                  + "* res/ => androidApp/src/main/res/\n"
                                  + "* src/ => androidApp/src/main/java/\n"
                                  + MSG_FOOTER,
                                 false /* checkBuild */, new ImportCustomizer() {
        @Override
        public void customize(GradleImport importer) {
          importReference.set(importer);
        }
      });
    deleteDir(root);
    deleteDir(imported);
  }


  @SuppressWarnings({"ResultOfMethodCallIgnored", "SpellCheckingInspection"})
  public void testImportModule() throws Exception {
    // Create a Gradle project that we'll be importing a new module into
    File projectDir = createProject("test1", "test.pkg");
    File imported = checkProject(projectDir,
                                 ""
                                 + MSG_HEADER
                                 + MSG_FOLDER_STRUCTURE
                                 + DEFAULT_MOVED
                                 + MSG_FOOTER,
                                 false /* checkBuild */);
    // Pre-module import state of the Gradle project:
    assertEquals(""
                 + "app\n"
                 + "  build.gradle\n"
                 + "  src\n"
                 + "    main\n"
                 + "      AndroidManifest.xml\n"
                 + "      java\n"
                 + "        test\n"
                 + "          pkg\n"
                 + "            MyActivity.java\n"
                 + "      res\n"
                 + "        drawable\n"
                 + "          ic_launcher.xml\n"
                 + "        values\n"
                 + "          strings.xml\n"
                 + "build.gradle\n"
                 + "import-summary.txt\n"
                 + (getTestSdkPathLocal() != null ? "local.properties\n" : "")
                 + "settings.gradle\n",
                 fileTree(imported, true));

    // Now create a second project, and import that as a *module*
    File moduleDir = createProject("test2", "test.my.pkg");
    File destDir = new File(imported, "newmodule");
    destDir.mkdirs();
    checkImport(imported, moduleDir,
                ""
                 + MSG_HEADER
                 + MSG_FOLDER_STRUCTURE
                 + "* AndroidManifest.xml => newmodule/src/main/AndroidManifest.xml\n"
                 + "* res/ => newmodule/src/main/res/\n"
                 + "* src/ => newmodule/src/main/java/\n"
                 + MSG_FOOTER,
                true /* checkBuild */, null, destDir, imported);

    // Imported contents
    assertEquals(""
                 + "build.gradle\n"
                 + "src\n"
                 + "  main\n"
                 + "    AndroidManifest.xml\n"
                 + "    java\n"
                 + "      test\n"
                 + "        my\n"
                 + "          pkg\n"
                 + "            MyActivity.java\n"
                 + "    res\n"
                 + "      drawable\n"
                 + "        ic_launcher.xml\n"
                 + "      values\n"
                 + "        strings.xml\n",
                 fileTree(destDir, true));

    // Check that it's in the right place:
    assertEquals(""
                 + "app\n"
                 + "  build.gradle\n"
                 + "  src\n"
                 + "    main\n"
                 + "      AndroidManifest.xml\n"
                 + "      java\n"
                 + "        test\n"
                 + "          pkg\n"
                 + "            MyActivity.java\n"
                 + "      res\n"
                 + "        drawable\n"
                 + "          ic_launcher.xml\n"
                 + "        values\n"
                 + "          strings.xml\n"
                 + "build.gradle\n"
                 + "import-summary.txt\n"
                 + (getTestSdkPathLocal() != null ? "local.properties\n" : "")
                 + "newmodule\n"
                 + "  build.gradle\n"
                 + "  src\n"
                 + "    main\n"
                 + "      AndroidManifest.xml\n"
                 + "      java\n"
                 + "        test\n"
                 + "          my\n"
                 + "            pkg\n"
                 + "              MyActivity.java\n"
                 + "      res\n"
                 + "        drawable\n"
                 + "          ic_launcher.xml\n"
                 + "        values\n"
                 + "          strings.xml\n"
                 + "settings.gradle\n",
                 fileTree(imported, true));

    // Make sure that settings.gradle did the right thing
    assertEquals(""
                 + "include ':app'\n"
                 + "include ':test2'\n",
                 Files.toString(new File(imported, "settings.gradle"), UTF_8)
                   .replace(NL, "\n"));

    deleteDir(moduleDir);
    deleteDir(projectDir);
    deleteDir(imported);
  }

  @SuppressWarnings("ResultOfMethodCallIgnored")
  public void testModuleNamesFromDir() throws Exception {
    // Regression test for issue where there is no .project file and
    // the project name has to be inferred from the directory name instead
    Pair<File,File> pair = createLibrary2(new File("Library1"));
    File root = pair.getFirst();
    File app = pair.getSecond();

    File propertyFile = new File(app, ".project");
    propertyFile.delete();

    final AtomicReference<GradleImport> importReference = new AtomicReference<>();
    File imported = checkProject(app,
                                 ""
                                  + MSG_HEADER
                                  + MSG_MANIFEST
                                  + MSG_UNHANDLED
                                  + "* .gitignore\n"
                                  + MSG_REPLACED_JARS
                                  + "guava-13.0.1.jar => com.google.guava:guava:13.0.1\n"
                                  + MSG_GUESSED_VERSIONS
                                  + "guava-13.0.1.jar => version 13.0.1 in com.google.guava:guava:13.0.1\n"
                                  + MSG_FOLDER_STRUCTURE
                                  + "In Library1:\n"
                                  + "* src/ => library1/src/main/java/\n"
                                  + "In Library2:\n"
                                  + "* src/ => library2/src/main/java/\n"
                                  + "In AndroidLibrary:\n"
                                  + "* AndroidManifest.xml => androidLibrary/src/main/AndroidManifest.xml\n"
                                  + "* src/ => androidLibrary/src/main/java/\n"
                                  + "In AndroidApp:\n"
                                  + "* AndroidManifest.xml => androidApp/src/main/AndroidManifest.xml\n"
                                  + "* res/ => androidApp/src/main/res/\n"
                                  + "* src/ => androidApp/src/main/java/\n"
                                  + MSG_FOOTER,
                                 false /* checkBuild */, new ImportCustomizer() {
        @Override
        public void customize(GradleImport importer) {
          importReference.set(importer);
        }
      });
    deleteDir(root);
    deleteDir(imported);
  }

  private static String describePathMap(GradleImport importer) throws IOException {
    Map<String, File> map = importer.getPathMap();
    List<String> keys = Lists.newArrayList(map.keySet());
    Collections.sort(keys);
    StringBuilder sb = new StringBuilder();
    sb.append("{");
    boolean first = true;
    for (String key : keys) {
      File file = map.get(key);
      if (file != null) {
        file = file.getCanonicalFile();
      }
      if (first) {
        first = false;
      } else {
        sb.append(", ");
      }
      sb.append(key);
      sb.append("=");
      sb.append(file);
    }
    sb.append("}");
    return sb.toString();
  }

  @SuppressWarnings("ResultOfMethodCallIgnored")
  public void testLibrariesWithWorkspaceMapping2() throws Exception {
    // Provide manually edited workspace location; importer reads workspace data
    // to find it
    final String library1Path = "subdir1" + separator + "subdir2" + separator +
                                "UnrelatedName";
    final File library1Dir = new File(library1Path);
    Pair<File,File> pair = createLibrary2(library1Dir);
    final File root = pair.getFirst();
    File app = pair.getSecond();
    final File library1AbsDir = new File(root, library1Path);

    final File workspace = new File(root, "workspace");
    workspace.mkdirs();
    File metadata = new File(workspace, ".metadata");
    metadata.mkdirs();
    new File(metadata, "version.ini").createNewFile();
    assertTrue(GradleImport.isEclipseWorkspaceDir(workspace));
    File projects = new File(metadata, ".plugins" + separator + "org.eclipse.core.resources" +
                                       separator + ".projects");
    projects.mkdirs();
    File library1 = new File(projects, "Library1");
    library1.mkdirs();
    File location = new File(library1, ".location");
    byte[] data = ("blahblahblahURI//" + SdkUtils.fileToUrl(library1AbsDir) +
                   "\000blahblahblah").getBytes(Charsets.UTF_8);
    Files.write(data, location);

    final AtomicReference<GradleImport> importReference = new AtomicReference<>();
    File imported = checkProject(app,
                                 ""
                                  + MSG_HEADER
                                  + MSG_MANIFEST
                                  + MSG_UNHANDLED
                                  + "* .gitignore\n"
                                  + MSG_REPLACED_JARS
                                  + "guava-13.0.1.jar => com.google.guava:guava:13.0.1\n"
                                  + MSG_GUESSED_VERSIONS
                                  + "guava-13.0.1.jar => version 13.0.1 in com.google.guava:guava:13.0.1\n"
                                  + MSG_FOLDER_STRUCTURE
                                  + "In Library1:\n"
                                  + "* src/ => library1/src/main/java/\n"
                                  + "In Library2:\n"
                                  + "* src/ => library2/src/main/java/\n"
                                  + "In AndroidLibrary:\n"
                                  + "* AndroidManifest.xml => androidLibrary/src/main/AndroidManifest.xml\n"
                                  + "* src/ => androidLibrary/src/main/java/\n"
                                  + "In AndroidApp:\n"
                                  + "* AndroidManifest.xml => androidApp/src/main/AndroidManifest.xml\n"
                                  + "* res/ => androidApp/src/main/res/\n"
                                  + "* src/ => androidApp/src/main/java/\n"
                                  + MSG_FOOTER,
                                 false /* checkBuild */, new ImportCustomizer() {
        @Override
        public void customize(GradleImport importer) {
          importReference.set(importer);
          importer.setEclipseWorkspace(workspace);
        }
      });
    assertEquals("{/Library1=" + new File(root, library1Path).getCanonicalPath()
                 + ", /Library2=" + new File(root, "Library2").getCanonicalPath() + "}",
                 describePathMap(importReference.get()));
    deleteDir(root);
    deleteDir(imported);
  }

  @SuppressWarnings("ResultOfMethodCallIgnored")
  public void testLibrariesWithWorkspacePathVars() throws Exception {
    // Provide manually edited workspace location which contains workspace locations
    final String library1Path = "subdir1" + separator + "subdir2" + separator +
                                "UnrelatedName";
    final File library1Dir = new File(library1Path);
    Pair<File,File> pair = createLibrary2(library1Dir);
    final File root = pair.getFirst();
    File app = pair.getSecond();
    final File library1AbsDir = new File(root, library1Path);

    final File workspace = new File(root, "workspace");
    workspace.mkdirs();
    File metadata = new File(workspace, ".metadata");
    metadata.mkdirs();
    new File(metadata, "version.ini").createNewFile();
    assertTrue(GradleImport.isEclipseWorkspaceDir(workspace));
    File projects = new File(metadata, ".plugins" + separator + "org.eclipse.core.resources" +
                                       separator + ".projects");
    projects.mkdirs();
    File library1 = new File(projects, "Library1");
    library1.mkdirs();
    File location = new File(library1, ".location");
    byte[] data = ("blahblahblahURI//" + SdkUtils.fileToUrl(library1AbsDir) +
                   "\000blahblahblah").getBytes(Charsets.UTF_8);
    Files.write(data, location);

    final AtomicReference<GradleImport> importReference = new AtomicReference<>();
    File imported = checkProject(app,
                                 ""
                                  + MSG_HEADER
                                  + MSG_MANIFEST
                                  + MSG_UNHANDLED
                                  + "* .gitignore\n"
                                  + MSG_REPLACED_JARS
                                  + "guava-13.0.1.jar => com.google.guava:guava:13.0.1\n"
                                  + MSG_GUESSED_VERSIONS
                                  + "guava-13.0.1.jar => version 13.0.1 in com.google.guava:guava:13.0.1\n"
                                  + MSG_FOLDER_STRUCTURE
                                  + "In Library1:\n"
                                  + "* src/ => library1/src/main/java/\n"
                                  + "In Library2:\n"
                                  + "* src/ => library2/src/main/java/\n"
                                  + "In AndroidLibrary:\n"
                                  + "* AndroidManifest.xml => androidLibrary/src/main/AndroidManifest.xml\n"
                                  + "* src/ => androidLibrary/src/main/java/\n"
                                  + "In AndroidApp:\n"
                                  + "* AndroidManifest.xml => androidApp/src/main/AndroidManifest.xml\n"
                                  + "* res/ => androidApp/src/main/res/\n"
                                  + "* src/ => androidApp/src/main/java/\n"
                                  + MSG_FOOTER,
                                 false /* checkBuild */, new ImportCustomizer() {
        @Override
        public void customize(GradleImport importer) {
          importReference.set(importer);
          importer.setEclipseWorkspace(workspace);
        }
      });
    assertEquals("{/Library1=" + new File(root, library1Path).getCanonicalPath()
                 + ", /Library2=" + new File(root, "Library2").getCanonicalPath() + "}",
                 describePathMap(importReference.get()));
    deleteDir(root);
    deleteDir(imported);
  }

  @SuppressWarnings("ResultOfMethodCallIgnored")
  public void testErrorHandling1() throws Exception {
    // Broken .classpath file
    File projectDir = createProject("testError1", "test.pkg");

    File classPath = new File(projectDir, ".classpath");
    Files.write(""
                + "<?xml version=\"1.0\" encoding=\"UTF-8\"?>\n"
                + "<classpath>\n"
                + "        <classpathentry kind=\"src\" path=\"src\"/\n" // <== XML error
                + "        <classpathentry kind=\"src\" path=\"gen\"/>\n"
                + "        <classpathentry kind=\"con\" path=\"com.android.ide.eclipse.adt.ANDROID_FRAMEWORK\"/>\n"
                + "        <classpathentry exported=\"true\" kind=\"con\" path=\"com.android.ide.eclipse.adt.LIBRARIES\"/>\n"
                + "        <classpathentry exported=\"true\" kind=\"con\" path=\"com.android.ide.eclipse.adt.DEPENDENCIES\"/>\n"
                + "        <classpathentry kind=\"output\" path=\"bin/classes\"/>\n"
                + "</classpath>", classPath, UTF_8);

    final AtomicReference<GradleImport> importReference = new AtomicReference<>();
    File imported = checkProject(projectDir,
                                 ""
                                 + MSG_HEADER
                                 + "\n"
                                 + " * $ROOT/.classpath:\n"
                                 + "Invalid XML file: $ROOT/.classpath:\n"
                                 + "Element type \"classpathentry\" must be followed by either attribute specifications, \">\" or \"/>\".\n"
                                 + MSG_FOOTER,
                                 false /* checkBuild */, new ImportCustomizer() {
        @Override
        public void customize(GradleImport importer) {
          importReference.set(importer);
        }
      });

    assertEquals("[$CLASSPATH_FILE:\n"
                 + "Invalid XML file: $CLASSPATH_FILE:\n"
                 + "Element type \"classpathentry\" must be followed by either attribute "
                 + "specifications, \">\" or \"/>\".]",
                 importReference.get().getErrors().toString().replace(
                   classPath.getPath(), "$CLASSPATH_FILE").
                   replace(classPath.getCanonicalPath(), "$CLASSPATH_FILE"));

    deleteDir(projectDir);
    deleteDir(imported);
  }

  @SuppressWarnings("ResultOfMethodCallIgnored")
  public void testErrorHandling2() throws Exception {
    // Broken manifest
    File root = Files.createTempDir();
    // Place project in a deep subdirectory such that it does not leave a broken
    // sibling project for other unit tests to discover as an instrumentation test
    File projectDir = new File(root, "sub1" + separator + "sub2" + separator + "sub3");
    projectDir.mkdirs();
    createProject(projectDir, "testError2", "test.pkg");

    File manifest = new File(projectDir, "AndroidManifest.xml");
    Files.write(""
                + "<?xml version=\"1.0\" encoding=\"UTF-8\"?>\n"
                + "<x>\n", manifest, UTF_8);

    final AtomicReference<GradleImport> importReference = new AtomicReference<>();
    File imported = checkProject(projectDir,
                                 ""
                                 + MSG_HEADER
                                 + "\n"
                                 + " * $ROOT/AndroidManifest.xml:\n"
                                 + "Invalid XML file: $ROOT/AndroidManifest.xml:\n"
                                 + "XML document structures must start and end within the same entity.\n"
                                 + MSG_FOOTER,
                                 false /* checkBuild */, new ImportCustomizer() {
        @Override
        public void customize(GradleImport importer) {
          importReference.set(importer);
        }
      });

    assertEquals("[$MANIFEST_FILE:\n"
                 + "Invalid XML file: $MANIFEST_FILE:\n"
                 + "XML document structures must start and end within the same entity.]",
                 importReference.get().getErrors().toString().replace(
                   manifest.getPath(), "$MANIFEST_FILE").
                   replace(manifest.getCanonicalPath(), "$MANIFEST_FILE"));

    deleteDir(root);
    deleteDir(imported);
  }

  @SuppressWarnings("ResultOfMethodCallIgnored")
  public void testProguardMigration() throws Exception {
    // Check that ABI libs are copied to the right place
    File projectDir = createProject("Test1", "test.pkg");
    Files.write(""
                + "proguard.config=${sdk.dir}/tools/proguard/proguard-android.txt:proguard-project.txt:proguard/proguard.pro:${user.home}/proguard/shared.pro\n"
                + "\n"
                + "# Indicates whether an apk should be generated for each density.\n"
                + "split.density=false\n"
                + "# Project target.\n"
                + "target=android-16\n",
                new File(projectDir, FN_PROJECT_PROPERTIES), UTF_8);

    File proguard = new File(projectDir, "proguard");
    proguard.mkdirs();
    Files.write(""
                + "-optimizationpasses 2\n"
                + "-dontusemixedcaseclassnames\n"
                + "-dontskipnonpubliclibraryclasses\n"
                + "-dontpreverify\n",
                new File(proguard, "proguard.pro"), UTF_8);
    new File(projectDir, "proguard-project.txt").createNewFile();

    File imported = checkProject(projectDir,
                                 ""
                                 + MSG_HEADER
                                 + MSG_FOLDER_STRUCTURE
                                 + "* AndroidManifest.xml => app/src/main/AndroidManifest.xml\n"
                                 + "* proguard-project.txt => app/proguard-project.txt\n"
                                 + "* proguard/proguard.pro => app/proguard.pro\n"
                                 + "* res/ => app/src/main/res/\n"
                                 + "* src/ => app/src/main/java/\n"
                                 + MSG_USER_HOME_PROGUARD
                                 + "${user.home}/proguard/shared.pro\n"
                                 + MSG_FOOTER,
                                 false /* checkBuild */);

    // Imported contents
    assertEquals(""
                 + "app\n"
                 + "  build.gradle\n"
                 + "  proguard-project.txt\n"
                 + "  proguard.pro\n"
                 + "  src\n"
                 + "    main\n"
                 + "      AndroidManifest.xml\n"
                 + "      java\n"
                 + "        test\n"
                 + "          pkg\n"
                 + "            MyActivity.java\n"
                 + "      res\n"
                 + "        drawable\n"
                 + "          ic_launcher.xml\n"
                 + "        values\n"
                 + "          strings.xml\n"
                 + "build.gradle\n"
                 + "import-summary.txt\n"
                 + (getTestSdkPathLocal() != null ? "local.properties\n" : "")
                 + "settings.gradle\n",
                 fileTree(imported, true));

    //noinspection PointlessBooleanExpression,ConstantConditions
    assertEquals(""
                 + (!DECLARE_GLOBAL_REPOSITORIES ?
                    "buildscript {\n"
                    + "    repositories {\n"
                    + "        " + MAVEN_REPOSITORY + "\n"
                    + "    }\n"
                    + "    dependencies {\n"
                    + "        classpath '" + ANDROID_GRADLE_PLUGIN + "'\n"
                    + "    }\n"
                    + "}\n" : "")
                 + "apply plugin: 'com.android.application'\n"
                 + (!DECLARE_GLOBAL_REPOSITORIES ?
                    "\n"
                    + "repositories {\n"
                    + "    " + MAVEN_REPOSITORY + "\n"
                    + "}\n" : "")
                 + "\n"
                 + "android {\n"
                 + "    compileSdkVersion 16\n"
                 + "    buildToolsVersion \"" + BUILD_TOOLS_VERSION + "\"\n"
                 + "\n"
                 + "    defaultConfig {\n"
                 + "        applicationId \"test.pkg\"\n"
                 + "        minSdkVersion 8\n"
                 + "        targetSdkVersion 22\n"
                 + "    }\n"
                 + "\n"
                 + "    buildTypes {\n"
                 + "        release {\n"
                 + "            minifyEnabled true\n"
                 + "            proguardFiles getDefaultProguardFile('proguard-android.txt'), 'proguard-project.txt', 'proguard.pro'\n"
                 + "        }\n"
                 + "    }\n"
                 + "}\n",
                 Files.toString(new File(imported, "app" + separator + "build.gradle"), UTF_8)
                   .replace(NL, "\n"));

    deleteDir(projectDir);
    deleteDir(imported);
  }

  @SuppressWarnings("ResultOfMethodCallIgnored")
  public void testPreviewPlatform() throws Exception {
    File root = Files.createTempDir();
    File projectDir = new File(root, "project");
    projectDir.mkdirs();
    createProject(projectDir, "Test2", "test.pkg");
    createDotProject(projectDir, "Test2", true, true);

    // Write out Manifest and project.properties files which point to L as a preview platform
    Files.write(""
                + "<manifest xmlns:android=\"http://schemas.android.com/apk/res/android\"\n"
                + "  package=\"test.pkg\"\n"
                + "  android:versionCode=\"1\"\n"
                + "  android:versionName=\"1.0\" >\n"
                + "\n"
                + "  <uses-sdk\n"
                + "    android:minSdkVersion=\"L\"\n"
                + "    android:targetSdkVersion=\"L\" />\n"
                + "\n"
                + "  <application\n"
                + "    android:icon=\"@android:drawable/sym_def_app_icon\"\n"
                + "    android:label=\"My Unit Test Instrumentation Tests\" >\n"
                + "    <uses-library android:name=\"android.test.runner\" />\n"
                + "  </application>\n"
                + "\n"
                + "</manifest>",
                new File(projectDir, FN_ANDROID_MANIFEST_XML), UTF_8);

    Files.write("# blah blah blah\n"
                + "target=android-L\n",
                new File(projectDir, FN_PROJECT_PROPERTIES), UTF_8);

    File imported = checkProject(projectDir,
                                 ""
                                 + MSG_HEADER
                                 + MSG_FOLDER_STRUCTURE
                                 + "* AndroidManifest.xml => Test2/src/main/AndroidManifest.xml\n"
                                 + "* res/ => Test2/src/main/res/\n"
                                 + "* src/ => Test2/src/main/java/\n"
                                 + MSG_FOOTER,
                                 false /* checkBuild */,
                                 new ImportCustomizer() {
                                   @Override
                                   public void customize(GradleImport importer) {
                                     importer.setGradleNameStyle(false);
                                   }
                                 });

    //noinspection PointlessBooleanExpression,ConstantConditions
    assertEquals(""
                 + (!DECLARE_GLOBAL_REPOSITORIES ?
                    "buildscript {\n"
                    + "    repositories {\n"
                    + "        " + MAVEN_REPOSITORY + "\n"
                    + "    }\n"
                    + "    dependencies {\n"
                    + "        classpath '" + ANDROID_GRADLE_PLUGIN + "'\n"
                    + "    }\n"
                    + "}\n" : "")
                 + "apply plugin: 'com.android.application'\n"
                 + (!DECLARE_GLOBAL_REPOSITORIES ?
                    "\n"
                    + "repositories {\n"
                    + "    " + MAVEN_REPOSITORY + "\n"
                    + "}\n" : "")
                 + "\n"
                 + "android {\n"
                 + "    compileSdkVersion 'android-L'\n"
                 + "    buildToolsVersion \"" + BUILD_TOOLS_VERSION + "\"\n"
                 + "\n"
                 + "    defaultConfig {\n"
                 + "        applicationId \"test.pkg\"\n"
                 + "        minSdkVersion 'L'\n"
                 + "        targetSdkVersion 'L'\n"
                 + "    }\n"
                 + "\n"
                 + "    buildTypes {\n"
                 + "        release {\n"
                 + "            minifyEnabled false\n"
                 + "            proguardFiles getDefaultProguardFile('proguard-android.txt'), 'proguard-rules.txt'\n"
                 + "        }\n"
                 + "    }\n"
                 + "}\n",
                 Files.toString(new File(imported, "Test2" + separator + "build.gradle"), UTF_8)
                   .replace(NL, "\n"));

    deleteDir(root);
    deleteDir(imported);
  }

  @SuppressWarnings("ResultOfMethodCallIgnored")
  public void testAddOnPlatform() throws Exception {
    File root = Files.createTempDir();
    File projectDir = new File(root, "project");
    projectDir.mkdirs();
    createProject(projectDir, "Test2", "test.pkg");
    createDotProject(projectDir, "Test2", true, true);

    // Write project.properties file which points to the add-on
    Files.write("# Project target.\n" +
                "target=Google Inc.:Google APIs:18\n",
                new File(projectDir, FN_PROJECT_PROPERTIES), UTF_8);

    File imported = checkProject(projectDir,
                                 ""
                                 + MSG_HEADER
                                 + MSG_FOLDER_STRUCTURE
                                 + "* AndroidManifest.xml => Test2/src/main/AndroidManifest.xml\n"
                                 + "* res/ => Test2/src/main/res/\n"
                                 + "* src/ => Test2/src/main/java/\n"
                                 + MSG_FOOTER,
                                 false /* checkBuild */,
                                 new ImportCustomizer() {
                                   @Override
                                   public void customize(GradleImport importer) {
                                     importer.setGradleNameStyle(false);
                                   }
                                 });

    //noinspection PointlessBooleanExpression,ConstantConditions
    assertEquals(""
                 + (!DECLARE_GLOBAL_REPOSITORIES ?
                    "buildscript {\n"
                    + "    repositories {\n"
                    + "        " + MAVEN_REPOSITORY + "\n"
                    + "    }\n"
                    + "    dependencies {\n"
                    + "        classpath '" + ANDROID_GRADLE_PLUGIN + "'\n"
                    + "    }\n"
                    + "}\n" : "")
                 + "apply plugin: 'com.android.application'\n"
                 + (!DECLARE_GLOBAL_REPOSITORIES ?
                    "\n"
                    + "repositories {\n"
                    + "    " + MAVEN_REPOSITORY + "\n"
                    + "}\n" : "")
                 + "\n"
                 + "android {\n"
                 + "    compileSdkVersion 'Google Inc.:Google APIs:18'\n"
                 + "    buildToolsVersion \"" + BUILD_TOOLS_VERSION + "\"\n"
                 + "\n"
                 + "    defaultConfig {\n"
                 + "        applicationId \"test.pkg\"\n"
                 + "        minSdkVersion 8\n"
                 + "        targetSdkVersion 22\n"
                 + "    }\n"
                 + "\n"
                 + "    buildTypes {\n"
                 + "        release {\n"
                 + "            minifyEnabled false\n"
                 + "            proguardFiles getDefaultProguardFile('proguard-android.txt'), 'proguard-rules.txt'\n"
                 + "        }\n"
                 + "    }\n"
                 + "}\n",
                 Files.toString(new File(imported, "Test2" + separator + "build.gradle"), UTF_8).replace(NL, "\n"));

    deleteDir(root);
    deleteDir(imported);
  }

  @SuppressWarnings({"ResultOfMethodCallIgnored", "SpellCheckingInspection"})
  public void testRiskyPathChars() throws Exception {
    File root = Files.createTempDir();
    File projectDir = createProject("PathChars", "test.pkg");

    final File destDir = new File(root, "My Code" + separator + "Source & Data" + separator + "Foo's Bar");
    destDir.mkdirs();

    checkProject(projectDir,
                 ""
                 + MSG_HEADER
                 + MSG_RISKY_PROJECT_LOCATION
                 + "$DESTDIR/My Code/Source & Data/Foo's Bar\n"
                 + "           -           ---        - -   \n"
                 + MSG_FOLDER_STRUCTURE
                 + "* AndroidManifest.xml => app/src/main/AndroidManifest.xml\n"
                 + "* res/ => app/src/main/res/\n"
                 + "* src/ => app/src/main/java/\n"
                 + MSG_FOOTER,
                 false /* checkBuild */, null, destDir, root);

    deleteDir(root);
  }

  @SuppressWarnings("SpellCheckingInspection")
  public void testIgnoreFile() {
    assertTrue(GradleImport.isIgnoredFile(new File(".git")));
    assertTrue(GradleImport.isIgnoredFile(new File(".hg")));
    assertTrue(GradleImport.isIgnoredFile(new File(".svn")));
    assertTrue(GradleImport.isIgnoredFile(new File("foo" + File.separator + ".git")));
    assertTrue(GradleImport.isIgnoredFile(new File("foo" + File.separator + ".hg")));
    assertTrue(GradleImport.isIgnoredFile(new File("foo" + File.separator + ".svn")));
    assertTrue(GradleImport.isIgnoredFile(new File("foo~")));
    assertFalse(GradleImport.isIgnoredFile(new File(".gitt")));
    assertFalse(GradleImport.isIgnoredFile(new File("~")));
    assertFalse(GradleImport.isIgnoredFile(new File("~foo")));
  }

  public void testSdkNdkSetters() {
    GradleImport importer = new GradleImport();
    File ndkLocation = new File("ndk");
    File sdkLocation = new File("sdk");
    importer.setNdkLocation(ndkLocation);
    importer.setSdkLocation(sdkLocation);
    assertSame(sdkLocation, importer.getSdkLocation());
    assertSame(ndkLocation, importer.getNdkLocation());
  }

  @SuppressWarnings("ResultOfMethodCallIgnored")
  public void testEncoding() throws Exception {
    // Checks that we properly convert source files from other encodings to UTF-8.
    // The following scenarios are tested:
    //  - For files that have a specific encoding associated with that file, use it
    //  - For XML files that specify an encoding in the prologue, use it
    //  - For files that have a specific encoding specified by a BOM, use it
    //  - For files that are in a project where there is a project-specific encoding, use it
    //  - For all other files, use the default encoding specified in the workspace

    File root = Files.createTempDir();
    File app = createLibrary(root, "test.lib2.pkg", false);

    // Write some source files where encoding matters
    // The Project App will have a default project encoding of MacRoman
    // The workspace will have a default encoding of windows1252
    // Some individual files will specify a file encoding of iso-8859-1

    Charset macRoman;
    Charset windows1252;
    Charset utf32;
    Charset iso8859 = Charsets.ISO_8859_1;
    try {
      macRoman = Charset.forName("MacRoman");
      windows1252 = Charset.forName("windows-1252");
      utf32 = Charset.forName("UTF_32");
    } catch (UnsupportedCharsetException uce) {
      System.err.println("This test machine does not have all the charsets we need: "
                         + uce.getCharsetName() + ": skipping test");
      return;
    }

    String java = ""
                  + "package test.pkg;\n"
                  + "\n"
                  + "public class Text {\n"
                  + "\tpublic static final String TEXT_1 = \"This is plain\";\n"
                  + "\tpublic static final String TEXT_2 = \"\u00e6\u00d8\u00e5\";\n"
                  + "\tpublic static final String TEXT_3 = \"10\u00a3\";\n"
                  + "}\n";
    String xml = ""
                 + "<?xml version=\"1.0\" encoding=\"" + windows1252.name() + "\"?>\n"
                 + "<LinearLayout xmlns:android=\"http://schemas.android.com/apk/res/android\"\n"
                 + "    android:layout_width=\"match_parent\"\n"
                 + "    android:layout_height=\"match_parent\"\n"
                 + "    android:orientation=\"vertical\" >\n"
                 + "<!-- \u00a3 -->\n"
                 + "</LinearLayout>";

    File appFile = new File(root, "App/src/test/pkg/Text.java".replace('/', separatorChar));
    File lib1File = new File(root, "Lib1/src/test/pkg/Text.java".replace('/', separatorChar));
    File lib2File = new File(root, "Lib2/src/test/pkg/Text.java".replace('/', separatorChar));
    File xmlFile = new File(root, "App/res/layout/foo.xml".replace('/', separatorChar));

    appFile.getParentFile().mkdirs();
    lib1File.getParentFile().mkdirs();
    lib2File.getParentFile().mkdirs();
    xmlFile.getParentFile().mkdirs();

    Files.write(java, appFile, iso8859);
    Files.write(java, lib1File, macRoman);
    Files.write(java, lib2File, windows1252);
    Files.write(xml, xmlFile, windows1252);

    assertEquals(java, Files.toString(appFile, iso8859));
    assertEquals(java, Files.toString(lib1File, macRoman));
    assertEquals(java, Files.toString(lib2File, windows1252));
    assertEquals(xml, Files.toString(xmlFile, windows1252));

    // Make sure that these contents don't happen to be the same regardless of encoding
    assertFalse(java.equals(Files.toString(appFile, UTF_8)));
    assertFalse(java.equals(Files.toString(lib1File, UTF_8)));
    assertFalse(java.equals(Files.toString(lib2File, UTF_8)));
    assertFalse(xml.equals(Files.toString(xmlFile, UTF_8)));

    // Write App project specific encoding, and file specific encoding
    File file = new File(root, "App" + separator + ".settings" + separator
                               + "org.eclipse.core.resources.prefs");
    file.getParentFile().mkdirs();
    Files.write(""
                + "eclipse.preferences.version=1\n"
                + "encoding//src/test/pkg/Text.java=" + iso8859.name() + "\n"
                + "encoding/<project>=" + macRoman.name(), file, Charsets.US_ASCII);

    // Write Lib1 project specific encoding
    file = new File(root, "Lib1" + separator + ".settings" + separator
                          + "org.eclipse.core.resources.prefs");
    file.getParentFile().mkdirs();
    Files.write(""
                + "eclipse.preferences.version=1\n"
                + "encoding/<project>=" + macRoman.name(), file, Charsets.US_ASCII);

    // Write workspace default encoding, used for the Lib2 file
    final File workspace = new File(root, "workspace");
    workspace.mkdirs();
    File metadata = new File(workspace, ".metadata");
    metadata.mkdirs();
    new File(metadata, "version.ini").createNewFile();
    assertTrue(GradleImport.isEclipseWorkspaceDir(workspace));
    File resourceFile = new File(workspace, (".metadata/.plugins/org.eclipse.core.runtime/"
                                             + ".settings/org.eclipse.core.resources.prefs").replace('/', separatorChar));
    resourceFile.getParentFile().mkdirs();
    Files.write(""
                + "eclipse.preferences.version=1\n"
                + "encoding=" + windows1252.name() + "\n"
                + "version=1", resourceFile, Charsets.US_ASCII);

    File imported = checkProject(app,
                                 ""
                                  + MSG_HEADER
                                  + MSG_MANIFEST
                                  + MSG_UNHANDLED
                                  + "From App:\n"
                                  + "* .gitignore\n"
                                  + "From JavaLib:\n"
                                  + "* .gitignore\n"
                                  + MSG_FOLDER_STRUCTURE
                                  + "In JavaLib:\n"
                                  + "* src/ => javaLib/src/main/java/\n"
                                  + "In Lib1:\n"
                                  + "* AndroidManifest.xml => lib1/src/main/AndroidManifest.xml\n"
                                  + "* src/ => lib1/src/main/java/\n"
                                  + "In Lib2:\n"
                                  + "* AndroidManifest.xml => lib2/src/main/AndroidManifest.xml\n"
                                  + "* src/ => lib2/src/main/java/\n"
                                  + "In App:\n"
                                  + "* AndroidManifest.xml => app/src/main/AndroidManifest.xml\n"
                                  + "* res/ => app/src/main/res/\n"
                                  + "* src/ => app/src/main/java/\n"
                                  + MSG_FOOTER,
                                 false /* checkBuild */, new ImportCustomizer() {
        @Override
        public void customize(GradleImport importer) {
          importer.setEclipseWorkspace(workspace);
        }
      });

    // Read back text files *as UTF-8* and make sure it's correct
    File newAppFile = new File(imported, "app/src/main/java/test/pkg/Text.java".replace('/',
                                                                                        separatorChar));
    File newLib1File = new File(imported, "lib1/src/main/java/test/pkg/Text.java".replace('/',
                                                                                          separatorChar));
    File newLib2File = new File(imported, "lib2/src/main/java/test/pkg/Text.java".replace('/',
                                                                                          separatorChar));
    File newXmlFile = new File(imported, "app/src/main/res/layout/foo.xml".replace('/',
                                                                                   separatorChar));
    assertTrue(newAppFile.exists());
    assertTrue(newLib1File.exists());
    assertTrue(newLib2File.exists());
    assertTrue(newXmlFile.exists());

    assertEquals(java, Files.toString(newAppFile, UTF_8));
    assertEquals(java, Files.toString(newLib1File, UTF_8));
    assertEquals(java, Files.toString(newLib2File, UTF_8));
    assertFalse(xml.equals(Files.toString(newXmlFile, UTF_8))); // references old encoding
    assertEquals(xml.replace(windows1252.name(), "utf-8"), Files.toString(newXmlFile, UTF_8));

    deleteDir(root);
    deleteDir(imported);
  }

  public void testIsTextFile() {
    assertTrue(GradleImport.isTextFile(new File("foo.java")));
    assertTrue(GradleImport.isTextFile(new File("foo.xml")));
    assertTrue(GradleImport.isTextFile(new File("parent" + separator + "foo.xml")));
    assertTrue(GradleImport.isTextFile(new File("parent" + separator + "foo.h")));
    assertTrue(GradleImport.isTextFile(new File("parent" + separator + "foo.c")));
    assertTrue(GradleImport.isTextFile(new File("parent" + separator + "foo.cpp")));
    assertTrue(GradleImport.isTextFile(new File("parent" + separator + "foo.properties")));
    assertTrue(GradleImport.isTextFile(new File("parent" + separator + "foo.aidl")));
    assertTrue(GradleImport.isTextFile(new File("parent" + separator + "foo.rs")));
    assertTrue(GradleImport.isTextFile(new File("parent" + separator + "foo.fs")));
    assertTrue(GradleImport.isTextFile(new File("parent" + separator + "foo.rsh")));
    assertTrue(GradleImport.isTextFile(new File("parent" + separator + "README.txt")));
    assertTrue(GradleImport.isTextFile(new File("parent" + separator + "build.gradle")));
    assertTrue(GradleImport.isTextFile(new File("parent" + separator + "proguard.cfg")));
    assertTrue(GradleImport.isTextFile(new File("parent" + separator + "optimize.pro")));

    assertFalse(GradleImport.isTextFile(new File("parent" + separator + "Foo.class")));
    assertFalse(GradleImport.isTextFile(new File("parent" + separator + "foo.jar")));
    assertFalse(GradleImport.isTextFile(new File("parent" + separator + "foo.png")));
    assertFalse(GradleImport.isTextFile(new File("parent" + separator + "foo.9.png")));
    assertFalse(GradleImport.isTextFile(new File("parent" + separator + "foo.jpg")));
    assertFalse(GradleImport.isTextFile(new File("parent" + separator + "foo.so")));
    assertFalse(GradleImport.isTextFile(new File("parent" + separator + "foo.dll")));
  }

  @SuppressWarnings("ResultOfMethodCallIgnored")
  public void testFindLatestSupportLib1() throws Exception {
    // Test that we find the latest available version of the 19.x support libraries
    File projectDir = createProject("test1", "test.pkg");

    createProjectProperties(projectDir, "android-19", null, null, null,
                            Collections.<File>emptyList());

    File libs = new File(projectDir, "libs");
    libs.mkdirs();
    new File(libs, "android-support-v4.jar").createNewFile();
    new File(libs, "android-support-v7-gridlayout.jar").createNewFile();
    new File(libs, "android-support-v7-appcompat.jar").createNewFile();

    File imported = checkProject(projectDir,
                                 ""
                                 + MSG_HEADER
                                 + MSG_REPLACED_JARS
                                 + "android-support-v4.jar => com.android.support:support-v4:19.1.0\n"
                                 + "android-support-v7-appcompat.jar => com.android.support:appcompat-v7:19.1.0\n"
                                 + "android-support-v7-gridlayout.jar => com.android.support:gridlayout-v7:19.1.0\n"
                                 + MSG_FOLDER_STRUCTURE
                                 + DEFAULT_MOVED
                                 + (getTestSdkPathLocal() == null ? MSG_MISSING_REPO_1 + "null\n" + MSG_MISSING_REPO_2 : "")
                                 + MSG_FOOTER,
                                 false /* checkBuild */);

    deleteDir(projectDir);
    deleteDir(imported);
  }

  @SuppressWarnings("ResultOfMethodCallIgnored")
  public void testFindLatestSupportLib2() throws Exception {
    // Like testFindLatestSupportLib1, but uses a preview platform (L)
    // Test that we find the latest available version of the 19.x support libraries
    File projectDir = createProject("test1", "test.pkg");

    createProjectProperties(projectDir, "android-L", null, null, null,
                            Collections.<File>emptyList());

    File libs = new File(projectDir, "libs");
    libs.mkdirs();
    new File(libs, "android-support-v4.jar").createNewFile();
    new File(libs, "android-support-v7-gridlayout.jar").createNewFile();
    new File(libs, "android-support-v7-appcompat.jar").createNewFile();

    File imported = checkProject(projectDir,
                                 ""
                                 + MSG_HEADER
                                 + MSG_REPLACED_JARS
                                 + "android-support-v4.jar => com.android.support:support-v4:21.0.3\n"
                                 + "android-support-v7-appcompat.jar => com.android.support:appcompat-v7:21.0.3\n"
                                 + "android-support-v7-gridlayout.jar => com.android.support:gridlayout-v7:21.0.3\n"
                                 + MSG_FOLDER_STRUCTURE
                                 + DEFAULT_MOVED
                                 + (getTestSdkPathLocal() == null ? MSG_MISSING_REPO_1 + "null\n" + MSG_MISSING_REPO_2 : "")
                                 + MSG_FOOTER,
                                 false /* checkBuild */);

    deleteDir(projectDir);
    deleteDir(imported);
  }

  @SuppressWarnings("ResultOfMethodCallIgnored")
  public void testUnresolvedLibrary() throws Exception {
    // Test that we recognize and handle unresolved support libraries
    File projectDir = createProject("test1", "test.pkg");

    //noinspection ConstantConditions
    createProjectProperties(projectDir, "android-19", null, null, null,
                            Collections.<File>emptyList());
    // Append unresolved library project references
    String s = Files.toString(new File(projectDir, FN_PROJECT_PROPERTIES), Charsets.UTF_8);
    s += "\n";
    s += String.format(ANDROID_LIBRARY_REFERENCE_FORMAT, 1) + "=../appcompat_v7\n";
    s += String.format(ANDROID_LIBRARY_REFERENCE_FORMAT, 2) + "=../support-v4\n";
    //noinspection SpellCheckingInspection
    s += String.format(ANDROID_LIBRARY_REFERENCE_FORMAT, 3) + "=../extras/android/compatibility/v7/gridlayout\n";
    Files.write(s, new File(projectDir, FN_PROJECT_PROPERTIES), Charsets.UTF_8);

    File imported = checkProject(projectDir,
                                 ""
                                 + MSG_HEADER
                                 + MSG_REPLACED_LIBS
                                 + "appcompat-v7 => [com.android.support:appcompat-v7:19.1.0]\n"
                                 + "gridlayout-v7 => [com.android.support:gridlayout-v7:19.1.0]\n"
                                 + "support-v4 => [com.android.support:support-v4:19.1.0]\n"
                                 + MSG_FOLDER_STRUCTURE
                                 + DEFAULT_MOVED
                                 + (getTestSdkPathLocal() == null ? MSG_MISSING_REPO_1 + "null\n" + MSG_MISSING_REPO_2 : "")
                                 + MSG_FOOTER,
                                 false /* checkBuild */);

    deleteDir(projectDir);
    deleteDir(imported);
  }

  // --- Unit test infrastructure from this point on ----

  @SuppressWarnings({"ResultOfMethodCallIgnored", "SpellCheckingInspection"})
  private static void createEclipseSettingsFile(File prj, String languageLevel)
    throws IOException {
    File file = new File(prj, ".settings" + separator + "org.eclipse.jdt.core.prefs");
    file.getParentFile().mkdirs();
    Files.write("" +
                "eclipse.preferences.version=1\n" +
                "org.eclipse.jdt.core.compiler.codegen.inlineJsrBytecode=enabled\n" +
                "org.eclipse.jdt.core.compiler.codegen.targetPlatform=" +
                languageLevel +
                "\n" +
                "org.eclipse.jdt.core.compiler.codegen.unusedLocal=preserve\n" +
                "org.eclipse.jdt.core.compiler.compliance=" +
                languageLevel +
                "\n" +
                "org.eclipse.jdt.core.compiler.debug.lineNumber=generate\n" +
                "org.eclipse.jdt.core.compiler.debug.localVariable=generate\n" +
                "org.eclipse.jdt.core.compiler.debug.sourceFile=generate\n" +
                "org.eclipse.jdt.core.compiler.problem.assertIdentifier=error\n" +
                "org.eclipse.jdt.core.compiler.problem.enumIdentifier=error\n" +
                "org.eclipse.jdt.core.compiler.source=" +
                languageLevel, file, Charsets.UTF_8);
  }

  interface ImportCustomizer {
    void customize(GradleImport importer);
  }

  private static File checkProject(File adtProjectDir,
                                   String expectedSummary, boolean checkBuild) throws Exception {
    return checkProject(adtProjectDir, expectedSummary, checkBuild, null);
  }

  private static File checkProject(File adtProjectDir,
                                   String expectedSummary, boolean checkBuild,
                                   @Nullable ImportCustomizer customizer) throws Exception {
    File destDir = Files.createTempDir();
    return checkProject(adtProjectDir, expectedSummary, checkBuild, customizer, destDir, destDir);
  }

  private static File checkProject(File adtProjectDir,
                                   String expectedSummary, boolean checkBuild,
                                   @Nullable ImportCustomizer customizer,
                                   File destDir, File rootDir) throws Exception {
    return checkImport(null, adtProjectDir, expectedSummary, checkBuild, customizer, destDir, rootDir);
  }

  private static File checkImport(
    @Nullable File gradleProjectDir,
    @NonNull File adtProjectDir,
    @NonNull String expectedSummary,
    boolean checkBuild,
    @Nullable ImportCustomizer customizer,
    @NonNull File destDir,
    @NonNull File rootDir) throws Exception {
    assertTrue(GradleImport.isAdtProjectDir(adtProjectDir));
    List<File> projects = Collections.singletonList(adtProjectDir);
    GradleImport importer = new GradleImport();

    boolean isImport = gradleProjectDir != null;
    if (isImport) {
      importer.setImportIntoExisting(true);
    } else {
      gradleProjectDir = destDir;
    }

    String sdkPath = getTestSdkPathLocal();
    if (sdkPath != null) {
      importer.setSdkLocation(new File(sdkPath));
    }

    File wrapper = findGradleWrapper();
    if (wrapper != null) {
      importer.setGradleWrapperLocation(wrapper);
    }

    if (customizer != null) {
      customizer.customize(importer);
    }
    importer.importProjects(projects);
    importer.getSummary().setWrapErrorMessages(false);

    if (isImport) {
      Map<File,File> map = Maps.newHashMap();
      map.put(adtProjectDir, destDir);
      importer.exportIntoProject(gradleProjectDir, true, true, map);
    } else {
      importer.exportProject(destDir, false);
    }
    String summary = Files.toString(new File(gradleProjectDir, IMPORT_SUMMARY_TXT), UTF_8);
    summary = summary.replace("\r", "");
    summary = stripOutRiskyPathMessage(summary, rootDir);

    String testSdkPath = getTestSdkPathLocal();
    if (testSdkPath != null) {
      summary = summary.replace(testSdkPath, "$ADT_TEST_SDK_PATH");
    }
    summary = summary.replace(separatorChar, '/');
    summary = summary.replace(adtProjectDir.getPath().replace(separatorChar,'/'), "$ROOT");
    File parentFile = adtProjectDir.getParentFile();
    if (parentFile != null) {
      summary = summary.replace(parentFile.getPath().replace(separatorChar,'/'),
                                "$ROOT_PARENT");
    }
    assertEquals(expectedSummary, summary);

    if (checkBuild) {
      assertBuildsCleanly(gradleProjectDir, true);
    }

    return gradleProjectDir;
  }

  private static String stripOutRiskyPathMessage(String summary, File rootDir) {
    int index = summary.indexOf(MSG_RISKY_PROJECT_LOCATION);
    if (index == -1) {
      return summary;
    }
    index += MSG_RISKY_PROJECT_LOCATION.length();
    String path = rootDir.getPath();
    assertTrue(summary.startsWith(path, index));
    int nextLineIndex = summary.indexOf('\n', index) + 1;
    return summary.substring(0, index) + "$DESTDIR" +
           summary.substring(index + path.length(), nextLineIndex) +
           "        " + summary.substring(nextLineIndex + path.length());
  }

  @Nullable
  private static File findGradleWrapper() throws IOException {
    File templates = TemplateManager.getTemplateRootFolder();
    if (templates != null) {
      File wrapper = TemplateManager.getWrapperLocation(templates);
      if (wrapper.exists()) {
        return wrapper;
      }
    }

    return null;
  }

  private static boolean isWindows() {
    return SdkUtils.startsWithIgnoreCase(System.getProperty("os.name"), "windows");
  }

  public static void assertBuildsCleanly(File base, boolean allowWarnings) throws Exception {
    File gradlew = new File(base, isWindows() ? FN_GRADLE_WRAPPER_WIN : FN_GRADLE_WRAPPER_UNIX);
    if (!gradlew.exists()) {
      // Not using a wrapper; can't easily test building (we don't have a gradle prebuilt)
      return;
    }
    File pwd = base.getAbsoluteFile();
    List<String> args = Lists.newArrayList();
    args.add(gradlew.getPath());
    args.add("assembleDebug");
    GradleUtil.addLocalMavenRepoInitScriptCommandLineOption(args);
    GeneralCommandLine cmdLine = new GeneralCommandLine(args).withWorkDirectory(pwd);
    CapturingProcessHandler process = new CapturingProcessHandler(cmdLine);
    // Building currently takes about 30s, so a 5min timeout should give a safe margin.
    int timeoutInMilliseconds = 5 * 60 * 1000;
    ProcessOutput processOutput = process.runProcess(timeoutInMilliseconds, true);
    if (processOutput.isTimeout()) {
      throw new TimeoutException("\"gradlew assembleDebug\" did not terminate within test timeout value.\n" +
                                 "[stdout]\n" +
                                 processOutput.getStdout() + "\n" +
                                 "[stderr]\n" +
                                 processOutput.getStderr() + "\n");
    }
    String errors = processOutput.getStderr();
    String output = processOutput.getStdout();
    int exitCode = processOutput.getExitCode();

    int expectedExitCode = 0;
    if (output.contains("BUILD FAILED") && errors.contains(
      "Could not find any version that matches com.android.tools.build:gradle:")) {
      // We ignore this assertion. We got here because we are using a version of the
      // Android Gradle plug-in that is not available in Maven Central yet.
      expectedExitCode = 1;
    } else {
      assertTrue(output + "\n" + errors, output.contains("BUILD SUCCESSFUL"));
      if (!allowWarnings) {
        assertEquals(output + "\n" + errors, "", errors);
      }
    }
    assertEquals(expectedExitCode, exitCode);
    System.out.println("Built project successfully; output was:\n" + output);
  }

  private static String fileTree(File file, boolean includeDirs) {
    StringBuilder sb = new StringBuilder(1000);
    appendFiles(sb, includeDirs, file, 0);
    return sb.toString();
  }

  private static void appendFiles(StringBuilder sb, boolean includeDirs, File file, int depth) {
    // Skip output
    if ((depth == 1 || depth == 2) && file.getName().equals("build")) {
      return;
    }

    // Skip wrapper, since it may or may not be present for unit tests
    if (depth == 1) {
      String name = file.getName();
      if (name.equals(DOT_GRADLE)
          || name.equals(FD_GRADLE)
          || name.equals(FN_GRADLE_WRAPPER_UNIX)
          || name.equals(FN_GRADLE_WRAPPER_WIN)) {
        return;
      }
    }

    boolean isDirectory = file.isDirectory();
    if (depth > 0 && (!isDirectory || includeDirs)) {
      for (int i = 0; i < depth - 1; i++) {
        sb.append("  ");
      }
      sb.append(file.getName());
      sb.append("\n");
    }

    if (isDirectory) {
      File[] children = file.listFiles();
      if (children != null) {
        Arrays.sort(children, new Comparator<File>() {
          @Override
          public int compare(File file, File file2) {
            return file.getName().compareTo(file2.getName());
          }
        });
        for (File child : children) {
          appendFiles(sb, includeDirs, child, depth + 1);
        }
      }
    }
  }

  private static void createDotProject(
    @NonNull File projectDir,
    String name,
    boolean addAndroidNature) throws IOException {
    createDotProject(projectDir, name, addAndroidNature, addAndroidNature);
  }

  private static void createDotProject(
    @NonNull File projectDir,
    String name,
    boolean addAndroidNature, boolean addNdkNature) throws IOException {
    StringBuilder sb = new StringBuilder();
    sb.append("<?xml version=\"1.0\" encoding=\"UTF-8\"?>\n"
              + "<projectDescription>\n"
              + "\t<name>").append(name).append("</name>\n"
                                                + "\t<comment></comment>\n"
                                                + "\t<projects>\n"
                                                + "\t</projects>\n"
                                                + "\t<buildSpec>\n"
                                                + "\t\t<buildCommand>\n"
                                                + "\t\t\t<name>com.android.ide.eclipse.adt.ResourceManagerBuilder</name>\n"
                                                + "\t\t\t<arguments>\n"
                                                + "\t\t\t</arguments>\n"
                                                + "\t\t</buildCommand>\n"
                                                + "\t\t<buildCommand>\n"
                                                + "\t\t\t<name>com.android.ide.eclipse.adt.PreCompilerBuilder</name>\n"
                                                + "\t\t\t<arguments>\n"
                                                + "\t\t\t</arguments>\n"
                                                + "\t\t</buildCommand>\n"
                                                + "\t\t<buildCommand>\n"
                                                + "\t\t\t<name>org.eclipse.jdt.core.javabuilder</name>\n"
                                                + "\t\t\t<arguments>\n"
                                                + "\t\t\t</arguments>\n"
                                                + "\t\t</buildCommand>\n"
                                                + "\t\t<buildCommand>\n"
                                                + "\t\t\t<name>com.android.ide.eclipse.adt.ApkBuilder</name>\n"
                                                + "\t\t\t<arguments>\n"
                                                + "\t\t\t</arguments>\n"
                                                + "\t\t</buildCommand>\n"
                                                + "\t</buildSpec>\n"
                                                + "\t<natures>\n");
    if (addAndroidNature) {
      sb.append("\t\t<nature>com.android.ide.eclipse.adt.AndroidNature</nature>\n");
    }
    if (addNdkNature) {
      sb.append("\t\t<nature>org.eclipse.cdt.core.cnature</nature>\n");
      sb.append("\t\t<nature>org.eclipse.cdt.core.ccnature</nature>\n");
    }
    sb.append("\t\t<nature>org.eclipse.jdt.core.javanature</nature>\n"
              + "\t</natures>\n"
              + "</projectDescription>\n");
    Files.write(sb.toString(), new File(projectDir, ".project"), UTF_8);
  }

  private static void createClassPath(
    @NonNull File projectDir,
    @Nullable File output,
    @NonNull List<File> sources,
    @NonNull List<File> jars) throws IOException {
    StringBuilder sb = new StringBuilder();
    sb.append("<?xml version=\"1.0\" encoding=\"UTF-8\"?>\n"
              + "<classpath>\n");
    for (File source : sources) {
      sb.append("\t<classpathentry kind=\"src\" path=\"").append(source.getPath()).
        append("\"/>\n");
    }
    sb.append("\t<classpathentry kind=\"con\" path=\"com.android.ide.eclipse.adt.ANDROID_FRAMEWORK\"/>\n"
              + "\t<classpathentry exported=\"true\" kind=\"con\" path=\"com.android.ide.eclipse.adt.LIBRARIES\"/>\n"
              + "\t<classpathentry exported=\"true\" kind=\"con\" path=\"com.android.ide.eclipse.adt.DEPENDENCIES\"/>\n");
    for (File jar : jars) {
      sb.append("<classpathentry exported=\"true\" kind=\"lib\" path=\"").append(jar.getPath()).append("\"/>\n");
    }
    if (output != null) {
      sb.append("\t<classpathentry kind=\"output\" path=\"").append(output.getPath()).append("\"/>\n");
    }
    sb.append("</classpath>");
    Files.write(sb.toString(), new File(projectDir, ".classpath"), UTF_8);
  }

  private static void createProjectProperties(
    @NonNull File projectDir,
    @Nullable String target,
    Boolean mergeManifest,
    Boolean isLibrary,
    @Nullable String proguardConfig,
    @NonNull List<File> libraries) throws IOException {
    createProjectProperties(projectDir, target, mergeManifest, isLibrary, proguardConfig, libraries, true);
  }

  private static void createProjectProperties(
    @NonNull File projectDir,
    @Nullable String target,
    Boolean mergeManifest,
    Boolean isLibrary,
    @Nullable String proguardConfig,
    @NonNull List<File> libraries,
    boolean startLibrariesAt1) throws IOException {
    StringBuilder sb = new StringBuilder();

    sb.append("# This file is automatically generated by Android Tools.\n"
              + "# Do not modify this file -- YOUR CHANGES WILL BE ERASED!\n"
              + "#\n"
              + "# This file must be checked in Version Control Systems.\n"
              + "#\n"
              + "# To customize properties used by the Ant build system edit\n"
              + "# \"ant.properties\", and override values to adapt the script to your\n"
              + "# project structure.\n"
              + "#\n");
    if (proguardConfig != null) {
      sb.append("# To enable ProGuard to shrink and obfuscate your code, uncomment this "
                + "(available properties: sdk.dir, user.home):\n");
      // TODO: When using this, escape proguard properly
      sb.append(proguardConfig);
      sb.append("\n");
    }

    if (target != null) {
      String escaped = escapeProperty("target", target);
      sb.append("# Project target.\n").append(escaped).append("\n");
    }

    if (mergeManifest != null) {
      String escaped = escapeProperty("manifestmerger.enabled",
                                      Boolean.toString(mergeManifest));
      sb.append(escaped).append("\n");
    }

    if (isLibrary != null) {
      String escaped = escapeProperty("android.library", Boolean.toString(isLibrary));
      sb.append(escaped).append("\n");
    }

    for (int i = 0, n = libraries.size(); i < n; i++) {
      String path = libraries.get(i).getPath();
      // Libraries normally start at index 1, but I want to handle cases where they start
      // at 0 too so we have a test parameter for that
      int index = i + (startLibrariesAt1 ? 1 : 0);
      String escaped = escapeProperty("android.library.reference." + Integer.toString(index),
                                      path);
      sb.append(escaped).append("\n");
    }

    Files.write(sb.toString(), new File(projectDir, "project.properties"), UTF_8);
  }

  private static  String escapeProperty(@NonNull String key, @NonNull String value)
    throws IOException {
    Properties properties = new Properties();
    properties.setProperty(key, value);
    StringWriter writer = new StringWriter();
    properties.store(writer, null);
    return writer.toString();
  }

  private static void createAndroidManifest(
    @NonNull File projectDir,
    @NonNull String packageName,
    int minSdkVersion,
    int targetSdkVersion,
    @Nullable String customApplicationBlock) throws IOException {
    StringBuilder sb = new StringBuilder();
    sb.append("<?xml version=\"1.0\" encoding=\"utf-8\"?>\n"
              + "<manifest xmlns:android=\"http://schemas.android.com/apk/res/android\"\n"
              + "    package=\"").append(packageName).append("\"\n"
              + "    android:versionCode=\"1\"\n"
              + "    android:versionName=\"1.0\" >\n"
              + "\n");
    if (minSdkVersion != -1 || targetSdkVersion != -1) {
      sb.append("    <uses-sdk\n");
      if (minSdkVersion >= 1) {
        sb.append("        android:minSdkVersion=\"8\"\n");
      }
      if (targetSdkVersion >= 1) {
        sb.append("        android:targetSdkVersion=\"22\"\n");
      }
      sb.append("     />\n");
      sb.append("\n");
    }
    if (customApplicationBlock != null) {
      sb.append(customApplicationBlock);
    } else {
      sb.append(""
                + "    <application\n"
                + "        android:allowBackup=\"true\"\n"
                + "        android:icon=\"@drawable/ic_launcher\"\n"
                + "        android:label=\"@string/app_name\"\n"
                + "    >\n"
                + "    </application>\n");
    }

    sb.append("\n"
              + "</manifest>\n");
    Files.write(sb.toString(), new File(projectDir, ANDROID_MANIFEST_XML), UTF_8);
  }

  @SuppressWarnings("ResultOfMethodCallIgnored")
  private static File createSourceFile(@NonNull File projectDir, String relative,
                                       String contents) throws IOException {
    File file = new File(projectDir, relative.replace('/', separatorChar));
    file.getParentFile().mkdirs();
    Files.write(contents, file, UTF_8);
    return file;
  }

  private static File createSampleJavaSource(@NonNull File projectDir, String src, String pkg,
                                             String name) throws IOException {
    return createSourceFile(projectDir, src + '/' + pkg.replace('.','/') + '/' + name +
                                        DOT_JAVA, ""
                                                  + "package " + pkg + ";\n"
                                                  + "public class " + name + " {\n"
                                                  + "}\n");
  }

  private static File createSampleTimeZoneData(@NonNull File projectDir, String src) throws IOException {
    return createSourceFile(projectDir, src + "/zoneinfo-global/Pacific/Honolulu.ics", ""
                                                                  + "BEGIN:VCALENDAR\n"
                                                                  + "END:VCALENDAR\n");
  }

  private static File createSampleAidlFile(@NonNull File projectDir, String src, String pkg)
    throws IOException {
    return createSourceFile(projectDir, src + '/' + pkg.replace('.','/') +
                                        "/IHardwareService.aidl", ""
                                                                  + "package " + pkg + ";\n"
                                                                  + "\n"
                                                                  + "/** {@hide} */\n"
                                                                  + "interface IHardwareService\n"
                                                                  + "{\n"
                                                                  + "    // Vibrator support\n"
                                                                  + "    void vibrate(long milliseconds);\n"
                                                                  + "    void vibratePattern(in long[] pattern, int repeat, IBinder token);\n"
                                                                  + "    void cancelVibrate();\n"
                                                                  + "\n"
                                                                  + "    // flashlight support\n"
                                                                  + "    boolean getFlashlightEnabled();\n"
                                                                  + "    void setFlashlightEnabled(boolean on);\n"
                                                                  + "    void enableCameraFlash(int milliseconds);\n"
                                                                  + "\n"
                                                                  + "    // sets the brightness of the backlights (screen, keyboard, button) 0-255\n"
                                                                  + "    void setBacklights(int brightness);\n"
                                                                  + "\n"
                                                                  + "    // for the phone\n"
                                                                  + "    void setAttentionLight(boolean on);\n"
                                                                  + "}");
  }

  private static File createSampleRsFile(@NonNull File projectDir, String src, String pkg)
    throws IOException {
    return createSourceFile(projectDir, src + '/' + pkg.replace('.', '/') + '/' + "latency.rs",
                            ""
                            + "#pragma version(1)\n"
                            + "#pragma rs java_package_name(com.android.rs.cpptests)\n"
                            + "#pragma rs_fp_relaxed\n"
                            + "\n"
                            + "void root(const uint32_t *v_in, uint32_t *v_out) {\n"
                            + "\n"
                            + "}");
  }

  @SuppressWarnings("ResultOfMethodCallIgnored")
  private static void createDefaultStrings(File dir) throws IOException {
    File strings = new File(dir, "res" + separator + "values" + separator + "strings.xml");
    strings.getParentFile().mkdirs();
    Files.write(""
                + "<?xml version=\"1.0\" encoding=\"utf-8\"?>\n"
                + "<resources>\n"
                + "\n"
                + "    <string name=\"app_name\">Unit Test</string>\n"
                + "\n"
                + "</resources>", strings, UTF_8);
  }

  private static void createDefaultIcon(File dir) throws IOException {
    createIcon(dir, "ic_launcher.xml");
  }

  @SuppressWarnings("ResultOfMethodCallIgnored")
  private static void createIcon(File dir, String name) throws IOException {
    boolean isPng = name.toLowerCase(Locale.US).endsWith(DOT_PNG);
    String folder = isPng ? "drawable-hdpi" : "drawable";
    File icon = new File(dir, "res" + separator + folder + separator + name);
    icon.getParentFile().mkdirs();
    if (isPng) {
      //noinspection UndesirableClassUsage
      BufferedImage image = new BufferedImage(50, 50, BufferedImage.TYPE_INT_ARGB);
      ImageIO.write(image, "PNG", icon);
    } else {
      assertTrue("Unsupported file extension for " + name, name.toLowerCase(Locale.US).endsWith(DOT_XML));
      Files.write("" +
                  "<shape xmlns:android=\"http://schemas.android.com/apk/res/android\">\n" +
                  "    <solid android:color=\"#00000000\"/>\n" +
                  "    <stroke android:width=\"1dp\" color=\"#ff000000\"/>\n" +
                  "    <padding android:left=\"1dp\" android:top=\"1dp\"\n" +
                  "        android:right=\"1dp\" android:bottom=\"1dp\" />\n" +
                  "</shape>", icon, UTF_8);
    }
  }

  @SuppressWarnings("ResultOfMethodCallIgnored")
  private static void createLayout(File dir, String name) throws IOException {
    File strings = new File(dir, "res" + separator + "layout" + separator + name);
    strings.getParentFile().mkdirs();
    Files.write(""
                + "<?xml version=\"1.0\" encoding=\"utf-8\"?>\n"
                + "<merge/>\n", strings, UTF_8);
  }

  private static void deleteDir(File root) {
    if (root.exists()) {
      File[] files = root.listFiles();
      if (files != null) {
        for (File file : files) {
          if (file.isDirectory()) {
            deleteDir(file);
          } else {
            boolean deleted = file.delete();
            assert deleted : file;
          }
        }
      }
      boolean deleted = root.delete();
      assert deleted : root;
    }
  }

  /** Environment variable or system property containing the full path to an SDK install */
  public static final String SDK_PATH_PROPERTY = "ADT_TEST_SDK_PATH";

  @Nullable
  protected static String getTestSdkPathLocal() {
    String override = System.getProperty(SDK_PATH_PROPERTY);
    if (override != null) {
      assertTrue(override, new File(override).exists());
      return override;
    }
    override = System.getenv(SDK_PATH_PROPERTY);
    if (override != null) {
      return override;
    }

    return null;
  }

  /** Latest build tools version */
  private static final String BUILD_TOOLS_VERSION;

  static {
    String candidate = CURRENT_BUILD_TOOLS_VERSION;
    String sdkLocation = getTestSdkPathLocal();
    if (sdkLocation != null) {
      FakeProgressIndicator progress = new FakeProgressIndicator();
      AndroidSdkHandler sdkHandler = AndroidSdkHandler.getInstance(new File(sdkLocation));
<<<<<<< HEAD
      final BuildToolInfo buildTool = sdkHandler.getLatestBuildTool(progress);
      progress.assertNoErrorsOrWarnings();
=======
      BuildToolInfo buildTool = sdkHandler.getLatestBuildTool(progress, false);
>>>>>>> a001a568
      if (buildTool != null) {
        candidate = buildTool.getRevision().toString();
      }
    }

    BUILD_TOOLS_VERSION = candidate;
  }

  private static final String DEFAULT_MOVED = ""
                                              + "* AndroidManifest.xml => app/src/main/AndroidManifest.xml\n"
                                              + "* res/ => app/src/main/res/\n"
                                              + "* src/ => app/src/main/java/\n";
}<|MERGE_RESOLUTION|>--- conflicted
+++ resolved
@@ -4,11 +4,7 @@
 import com.android.annotations.Nullable;
 import com.android.repository.testframework.FakeProgressIndicator;
 import com.android.sdklib.BuildToolInfo;
-<<<<<<< HEAD
-import com.android.sdklib.repositoryv2.AndroidSdkHandler;
-=======
 import com.android.sdklib.repository.AndroidSdkHandler;
->>>>>>> a001a568
 import com.android.tools.idea.gradle.util.GradleUtil;
 import com.android.tools.idea.gradle.util.PropertiesUtil;
 import com.android.tools.idea.templates.TemplateManager;
@@ -4081,12 +4077,7 @@
     if (sdkLocation != null) {
       FakeProgressIndicator progress = new FakeProgressIndicator();
       AndroidSdkHandler sdkHandler = AndroidSdkHandler.getInstance(new File(sdkLocation));
-<<<<<<< HEAD
-      final BuildToolInfo buildTool = sdkHandler.getLatestBuildTool(progress);
-      progress.assertNoErrorsOrWarnings();
-=======
       BuildToolInfo buildTool = sdkHandler.getLatestBuildTool(progress, false);
->>>>>>> a001a568
       if (buildTool != null) {
         candidate = buildTool.getRevision().toString();
       }
