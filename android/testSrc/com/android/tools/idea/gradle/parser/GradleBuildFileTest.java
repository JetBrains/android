--- conflicted
+++ resolved
@@ -191,13 +191,8 @@
   public void testSetFileValue() throws Exception {
     final GradleBuildFile file = getTestFile(getSimpleTestFile());
     final GrStatementOwner closure = file.getClosure("android/signingConfigs/debug");
-<<<<<<< HEAD
     final File replacementFile = new File("foo.keystore");
     WriteCommandAction.runWriteCommandAction(null, new Runnable() {
-=======
-    final File replacementFile = new File("abc/def/foo.keystore");
-    ActionRunner.runInsideWriteAction(new ActionRunner.InterruptibleRunnable() {
->>>>>>> 21dcf1ed
       @Override
       public void run() {
         file.setValue(closure, BuildFileKey.STORE_FILE, replacementFile);
@@ -212,13 +207,8 @@
   public void testSetFileStringValue() throws Exception {
     final GradleBuildFile file = getTestFile(getSimpleTestFile());
     final GrStatementOwner closure = file.getClosure("android/productFlavors/flavor1");
-<<<<<<< HEAD
     final File replacementFile = new File("foo.txt");
     WriteCommandAction.runWriteCommandAction(null, new Runnable() {
-=======
-    final File replacementFile = new File("abc/def/foo.txt");
-    ActionRunner.runInsideWriteAction(new ActionRunner.InterruptibleRunnable() {
->>>>>>> 21dcf1ed
       @Override
       public void run() {
         file.setValue(closure, BuildFileKey.PROGUARD_FILE, replacementFile);
