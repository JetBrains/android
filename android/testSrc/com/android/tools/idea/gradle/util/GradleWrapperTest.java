/*
 * Copyright (C) 2016 The Android Open Source Project
 *
 * Licensed under the Apache License, Version 2.0 (the "License");
 * you may not use this file except in compliance with the License.
 * You may obtain a copy of the License at
 *
 *      http://www.apache.org/licenses/LICENSE-2.0
 *
 * Unless required by applicable law or agreed to in writing, software
 * distributed under the License is distributed on an "AS IS" BASIS,
 * WITHOUT WARRANTIES OR CONDITIONS OF ANY KIND, either express or implied.
 * See the License for the specific language governing permissions and
 * limitations under the License.
 */
package com.android.tools.idea.gradle.util;

import com.android.SdkConstants;
import com.android.tools.idea.Projects;
import com.google.common.base.Charsets;
import com.google.common.collect.Lists;
import org.jetbrains.android.AndroidTestCase;
import org.jetbrains.annotations.NotNull;

import java.io.File;
import java.io.IOException;
import java.util.List;
import java.util.Properties;

import static com.android.SdkConstants.FD_GRADLE_WRAPPER;
import static com.android.SdkConstants.FN_GRADLE_WRAPPER_PROPERTIES;
import static com.android.tools.idea.util.PropertiesFiles.getProperties;
import static com.google.common.io.Files.write;
import static com.intellij.openapi.util.io.FileUtil.notNullize;
import static com.intellij.openapi.util.io.FileUtil.splitPath;
import static com.intellij.openapi.util.io.FileUtilRt.createIfNotExists;
import static org.gradle.wrapper.WrapperExecutor.DISTRIBUTION_URL_PROPERTY;

public class GradleWrapperTest extends AndroidTestCase {
  public void testUpdateDistributionUrl() throws IOException {
    File projectPath = Projects.getBaseDirPath(myProject);
    File wrapperFilePath = new File(projectPath, FN_GRADLE_WRAPPER_PROPERTIES);
    createIfNotExists(wrapperFilePath);

    GradleWrapper gradleWrapper = GradleWrapper.get(wrapperFilePath);
    gradleWrapper.updateDistributionUrlAndDisplayFailure("1.6");

    Properties properties = getProperties(wrapperFilePath);
    String distributionUrl = properties.getProperty("distributionUrl");
    assertEquals("https://services.gradle.org/distributions/gradle-1.6-all.zip", distributionUrl);
  }

  public void testUpdateDistributionUrlLeavesGradleWrapperAloneAll() throws IOException {
    // Ensure that if we already have the right version, we don't replace a -all.zip with a -bin.zip
    File projectPath = Projects.getBaseDirPath(myProject);
    File wrapperFilePath = new File(projectPath, FN_GRADLE_WRAPPER_PROPERTIES);
    write("#Wed Apr 10 15:27:10 PDT 2013\n" +
          "distributionBase=GRADLE_USER_HOME\n" +
          "distributionPath=wrapper/dists\n" +
          "zipStoreBase=GRADLE_USER_HOME\n" +
          "zipStorePath=wrapper/dists\n" +
          "distributionUrl=https\\://services.gradle.org/distributions/gradle-1.9-all.zip", wrapperFilePath, Charsets.UTF_8);

    GradleWrapper gradleWrapper = GradleWrapper.get(wrapperFilePath);
    gradleWrapper.updateDistributionUrlAndDisplayFailure("1.9");

    Properties properties = getProperties(wrapperFilePath);
    String distributionUrl = properties.getProperty("distributionUrl");
    assertEquals("https://services.gradle.org/distributions/gradle-1.9-all.zip", distributionUrl);
  }


  public void testUpdateDistributionUrlLeavesGradleWrapperAloneBin() throws IOException {
    // Ensure that if we already have the right version, we don't replace a -bin.zip with a -all.zip
    File projectPath = Projects.getBaseDirPath(myProject);
    File wrapperFilePath = new File(projectPath, FN_GRADLE_WRAPPER_PROPERTIES);
    write("#Wed Apr 10 15:27:10 PDT 2013\n" +
          "distributionBase=GRADLE_USER_HOME\n" +
          "distributionPath=wrapper/dists\n" +
          "zipStoreBase=GRADLE_USER_HOME\n" +
          "zipStorePath=wrapper/dists\n" +
          "distributionUrl=https\\://services.gradle.org/distributions/gradle-1.9-bin.zip", wrapperFilePath, Charsets.UTF_8);

    GradleWrapper gradleWrapper = GradleWrapper.get(wrapperFilePath);
    gradleWrapper.updateDistributionUrlAndDisplayFailure("1.9");

    Properties properties = getProperties(wrapperFilePath);
    String distributionUrl = properties.getProperty("distributionUrl");
    assertEquals("https://services.gradle.org/distributions/gradle-1.9-bin.zip", distributionUrl);
  }

  public void testUpdateDistributionUrlReplacesGradleWrapper() throws IOException {
    // Test that when we replace to a new version we use -all.zip
    File projectPath = Projects.getBaseDirPath(myProject);
    File wrapperFilePath = new File(projectPath, FN_GRADLE_WRAPPER_PROPERTIES);
    write("#Wed Apr 10 15:27:10 PDT 2013\n" +
          "distributionBase=GRADLE_USER_HOME\n" +
          "distributionPath=wrapper/dists\n" +
          "zipStoreBase=GRADLE_USER_HOME\n" +
          "zipStorePath=wrapper/dists\n" +
          "distributionUrl=https\\://services.gradle.org/distributions/gradle-1.9-bin.zip", wrapperFilePath, Charsets.UTF_8);

    GradleWrapper gradleWrapper = GradleWrapper.get(wrapperFilePath);
    gradleWrapper.updateDistributionUrlAndDisplayFailure("1.6");

    Properties properties = getProperties(wrapperFilePath);
    String distributionUrl = properties.getProperty("distributionUrl");
    assertEquals("https://services.gradle.org/distributions/gradle-1.6-all.zip", distributionUrl);
  }

  public void testUpdateDistributionUrlUpgradeGradleWrapper() throws IOException {
    // Test when we have a local/unofficial Gradle version, we can upgrade to a new official version.
<<<<<<< HEAD
    File projectPath = Projects.getBaseDirPath(myProject);
=======
    File projectPath = Projects.getBaseDirPath(getProject());
>>>>>>> f305d7b8
    File wrapperFilePath = new File(projectPath, FN_GRADLE_WRAPPER_PROPERTIES);
    write("#Tue Feb 19 10:20:30 PDT 2019\n" +
          "distributionBase=GRADLE_USER_HOME\n" +
          "distributionPath=wrapper/dists\n" +
          "zipStoreBase=GRADLE_USER_HOME\n" +
          "zipStorePath=wrapper/dists\n" +
          "distributionUrl=file\\:/usr/local/home/studio-master-dev/tools/external/gradle/gradle-4.5-bin.zip",
          wrapperFilePath,
          Charsets.UTF_8);

    GradleWrapper gradlewrapper = GradleWrapper.get(wrapperFilePath);
    gradlewrapper.updateDistributionUrlAndDisplayFailure("5.1.1");

    Properties properties = getProperties(wrapperFilePath);
    String distributionUrl = properties.getProperty("distributionUrl");
    assertEquals("https://services.gradle.org/distributions/gradle-5.1.1-all.zip", distributionUrl);
  }

  public void testGetPropertiesFilePath() {
    File projectPath = Projects.getBaseDirPath(myProject);
    File wrapperPath = GradleWrapper.getDefaultPropertiesFilePath(projectPath);

    List<String> expected = Lists.newArrayList(splitPath(projectPath.getPath()));
    expected.addAll(splitPath(FD_GRADLE_WRAPPER));
    expected.add(FN_GRADLE_WRAPPER_PROPERTIES);

    assertEquals(expected, splitPath(wrapperPath.getPath()));
  }

  public void testCreateWithSpecificGradleVersion() throws IOException {
    File projectPath = Projects.getBaseDirPath(myProject);
    File projectWrapperDirPath = new File(projectPath, FD_GRADLE_WRAPPER);
    assertFalse(projectWrapperDirPath.exists());

    String gradleVersion = "1.5";
    GradleWrapper gradleWrapper = GradleWrapper.create(projectPath, gradleVersion);
    assertNotNull(gradleWrapper);
    assertWrapperCreated(projectWrapperDirPath, gradleVersion);
  }

  // http://b.android.com/218575
  public void testCreateWithoutSpecificGradleVersion() throws IOException {
    File projectPath = Projects.getBaseDirPath(myProject);
    File projectWrapperDirPath = new File(projectPath, FD_GRADLE_WRAPPER);
    assertFalse(projectWrapperDirPath.exists());

    GradleWrapper gradleWrapper = GradleWrapper.create(projectPath);
    assertNotNull(gradleWrapper);
    assertWrapperCreated(projectWrapperDirPath, SdkConstants.GRADLE_LATEST_VERSION);
  }

  // See https://code.google.com/p/android/issues/detail?id=357944
  private static void assertWrapperCreated(@NotNull File projectWrapperFolderPath, @NotNull String gradleVersion) throws IOException {
    assertTrue(projectWrapperFolderPath.isDirectory());
    File[] wrapperFiles = notNullize(projectWrapperFolderPath.listFiles());
    assertEquals(2, wrapperFiles.length);

    Properties gradleProperties = getProperties(new File(projectWrapperFolderPath, FN_GRADLE_WRAPPER_PROPERTIES));
    String distributionUrl = gradleProperties.getProperty(DISTRIBUTION_URL_PROPERTY);
    String folderName = GradleWrapper.isSnapshot(gradleVersion) ? "distributions-snapshots" : "distributions";
    assertEquals("https://services.gradle.org/" + folderName + "/gradle-" + gradleVersion + "-all.zip", distributionUrl);
  }

  public void testGetDistributionUrlWithBinReleaseVersion() {
    String url = GradleWrapper.getDistributionUrl("4.0", true /* bin only */);
    assertEquals("https://services.gradle.org/distributions/gradle-4.0-bin.zip", url);
  }

  public void testGetDistributionUrlWithAllReleaseVersion() {
    String url = GradleWrapper.getDistributionUrl("4.0", false /* all */);
    assertEquals("https://services.gradle.org/distributions/gradle-4.0-all.zip", url);
  }

  public void testGetDistributionUrlWithBinSnapshotVersion() {
    String url = GradleWrapper.getDistributionUrl("4.0-20170406000015+0000", true /* bin only */);
    assertEquals("https://services.gradle.org/distributions-snapshots/gradle-4.0-20170406000015+0000-bin.zip", url);
  }

  public void testGetDistributionUrlWithAllSnapshotVersion() {
    String url = GradleWrapper.getDistributionUrl("4.0-20170406000015+0000", false /* all */);
    assertEquals("https://services.gradle.org/distributions-snapshots/gradle-4.0-20170406000015+0000-all.zip", url);
  }
}<|MERGE_RESOLUTION|>--- conflicted
+++ resolved
@@ -19,7 +19,7 @@
 import com.android.tools.idea.Projects;
 import com.google.common.base.Charsets;
 import com.google.common.collect.Lists;
-import org.jetbrains.android.AndroidTestCase;
+import com.intellij.testFramework.PlatformTestCase;
 import org.jetbrains.annotations.NotNull;
 
 import java.io.File;
@@ -36,9 +36,9 @@
 import static com.intellij.openapi.util.io.FileUtilRt.createIfNotExists;
 import static org.gradle.wrapper.WrapperExecutor.DISTRIBUTION_URL_PROPERTY;
 
-public class GradleWrapperTest extends AndroidTestCase {
+public class GradleWrapperTest extends PlatformTestCase {
   public void testUpdateDistributionUrl() throws IOException {
-    File projectPath = Projects.getBaseDirPath(myProject);
+    File projectPath = Projects.getBaseDirPath(getProject());
     File wrapperFilePath = new File(projectPath, FN_GRADLE_WRAPPER_PROPERTIES);
     createIfNotExists(wrapperFilePath);
 
@@ -52,7 +52,7 @@
 
   public void testUpdateDistributionUrlLeavesGradleWrapperAloneAll() throws IOException {
     // Ensure that if we already have the right version, we don't replace a -all.zip with a -bin.zip
-    File projectPath = Projects.getBaseDirPath(myProject);
+    File projectPath = Projects.getBaseDirPath(getProject());
     File wrapperFilePath = new File(projectPath, FN_GRADLE_WRAPPER_PROPERTIES);
     write("#Wed Apr 10 15:27:10 PDT 2013\n" +
           "distributionBase=GRADLE_USER_HOME\n" +
@@ -72,7 +72,7 @@
 
   public void testUpdateDistributionUrlLeavesGradleWrapperAloneBin() throws IOException {
     // Ensure that if we already have the right version, we don't replace a -bin.zip with a -all.zip
-    File projectPath = Projects.getBaseDirPath(myProject);
+    File projectPath = Projects.getBaseDirPath(getProject());
     File wrapperFilePath = new File(projectPath, FN_GRADLE_WRAPPER_PROPERTIES);
     write("#Wed Apr 10 15:27:10 PDT 2013\n" +
           "distributionBase=GRADLE_USER_HOME\n" +
@@ -91,7 +91,7 @@
 
   public void testUpdateDistributionUrlReplacesGradleWrapper() throws IOException {
     // Test that when we replace to a new version we use -all.zip
-    File projectPath = Projects.getBaseDirPath(myProject);
+    File projectPath = Projects.getBaseDirPath(getProject());
     File wrapperFilePath = new File(projectPath, FN_GRADLE_WRAPPER_PROPERTIES);
     write("#Wed Apr 10 15:27:10 PDT 2013\n" +
           "distributionBase=GRADLE_USER_HOME\n" +
@@ -110,11 +110,7 @@
 
   public void testUpdateDistributionUrlUpgradeGradleWrapper() throws IOException {
     // Test when we have a local/unofficial Gradle version, we can upgrade to a new official version.
-<<<<<<< HEAD
-    File projectPath = Projects.getBaseDirPath(myProject);
-=======
     File projectPath = Projects.getBaseDirPath(getProject());
->>>>>>> f305d7b8
     File wrapperFilePath = new File(projectPath, FN_GRADLE_WRAPPER_PROPERTIES);
     write("#Tue Feb 19 10:20:30 PDT 2019\n" +
           "distributionBase=GRADLE_USER_HOME\n" +
@@ -134,7 +130,7 @@
   }
 
   public void testGetPropertiesFilePath() {
-    File projectPath = Projects.getBaseDirPath(myProject);
+    File projectPath = Projects.getBaseDirPath(getProject());
     File wrapperPath = GradleWrapper.getDefaultPropertiesFilePath(projectPath);
 
     List<String> expected = Lists.newArrayList(splitPath(projectPath.getPath()));
@@ -145,7 +141,7 @@
   }
 
   public void testCreateWithSpecificGradleVersion() throws IOException {
-    File projectPath = Projects.getBaseDirPath(myProject);
+    File projectPath = Projects.getBaseDirPath(getProject());
     File projectWrapperDirPath = new File(projectPath, FD_GRADLE_WRAPPER);
     assertFalse(projectWrapperDirPath.exists());
 
@@ -157,7 +153,7 @@
 
   // http://b.android.com/218575
   public void testCreateWithoutSpecificGradleVersion() throws IOException {
-    File projectPath = Projects.getBaseDirPath(myProject);
+    File projectPath = Projects.getBaseDirPath(getProject());
     File projectWrapperDirPath = new File(projectPath, FD_GRADLE_WRAPPER);
     assertFalse(projectWrapperDirPath.exists());
 
