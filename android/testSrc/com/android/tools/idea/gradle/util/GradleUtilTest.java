--- conflicted
+++ resolved
@@ -22,29 +22,17 @@
 import org.junit.Test;
 
 import java.io.File;
-<<<<<<< HEAD
-import java.io.IOException;
-=======
->>>>>>> bda17b23
 import java.util.Collection;
 import java.util.List;
 
 import static com.android.SdkConstants.FN_BUILD_GRADLE;
 import static com.google.common.io.Files.createTempDir;
-<<<<<<< HEAD
-import static com.google.common.io.Files.write;
-import static com.intellij.openapi.util.io.FileUtil.*;
-import static org.fest.assertions.Assertions.assertThat;
-import static org.junit.Assert.*;
-import static org.mockito.Mockito.*;
-=======
 import static com.google.common.truth.Truth.assertThat;
 import static com.intellij.openapi.util.io.FileUtil.delete;
 import static org.junit.Assert.assertEquals;
 import static org.junit.Assert.assertNull;
 import static org.mockito.Mockito.mock;
 import static org.mockito.Mockito.when;
->>>>>>> bda17b23
 
 /**
  * Tests for {@link GradleUtil}.
@@ -59,8 +47,6 @@
     }
   }
 
-<<<<<<< HEAD
-  @Ignore("Enable when dependency graph is enabled")
   @Test
   public void getGeneratedSources() {
     Collection<File> folders = Lists.newArrayList(new File(""));
@@ -71,72 +57,10 @@
     assertThat(actual).isSameAs(folders);
   }
 
-
   @Test
   public void getGeneratedSourcesWithOldModel() {
     BaseArtifact baseArtifact = mock(BaseArtifact.class);
     when(baseArtifact.getGeneratedSourceFolders()).thenThrow(new UnsupportedMethodException(""));
-
-    Collection<File> actual = GradleUtil.getGeneratedSourceFolders(baseArtifact);
-    assertThat(actual).isEmpty();
-  }
-
-  @Ignore("Enable when dependency graph is enabled")
-  @Test
-  public void supportsDependencyGraph() {
-    assertTrue(GradleUtil.androidModelSupportsDependencyGraph(GradleVersion.parse("2.2.0-dev")));
-    assertTrue(GradleUtil.androidModelSupportsDependencyGraph(GradleVersion.parse("2.2.0")));
-    assertTrue(GradleUtil.androidModelSupportsDependencyGraph(GradleVersion.parse("2.2.1")));
-    assertTrue(GradleUtil.androidModelSupportsDependencyGraph(GradleVersion.parse("2.3.0")));
-    assertTrue(GradleUtil.androidModelSupportsDependencyGraph(GradleVersion.parse("2.3+")));
-    assertTrue(GradleUtil.androidModelSupportsDependencyGraph(GradleVersion.parse("3.0.0")));
-  }
-
-  @Ignore("Enable when dependency graph is enabled")
-  @Test
-  public void supportsDependencyGraphWithTextVersion() {
-    assertFalse(GradleUtil.androidModelSupportsDependencyGraph("abc."));
-    assertTrue(GradleUtil.androidModelSupportsDependencyGraph("2.2.0-dev"));
-    assertTrue(GradleUtil.androidModelSupportsDependencyGraph("2.2.0"));
-    assertTrue(GradleUtil.androidModelSupportsDependencyGraph("2.2.1"));
-    assertTrue(GradleUtil.androidModelSupportsDependencyGraph("2.3.0"));
-    assertTrue(GradleUtil.androidModelSupportsDependencyGraph("2.3+"));
-    assertTrue(GradleUtil.androidModelSupportsDependencyGraph("3.0.0"));
-  }
-
-  @Ignore("Enable when dependency graph is enabled")
-  @Test
-  public void getDependenciesWithModelThatSupportsDependencyGraph() {
-    BaseArtifact artifact = mock(BaseArtifact.class);
-    Dependencies dependencies = mock(Dependencies.class);
-
-    when(artifact.getCompileDependencies()).thenReturn(dependencies);
-
-    Dependencies actual = GradleUtil.getDependencies(artifact, GradleVersion.parse("2.2.0"));
-    assertSame(dependencies, actual);
-=======
-  @Test
-  public void getGeneratedSources() {
-    Collection<File> folders = Lists.newArrayList(new File(""));
-    BaseArtifact baseArtifact = mock(BaseArtifact.class);
-    when(baseArtifact.getGeneratedSourceFolders()).thenReturn(folders);
->>>>>>> bda17b23
-
-    Collection<File> actual = GradleUtil.getGeneratedSourceFolders(baseArtifact);
-    assertThat(actual).isSameAs(folders);
-  }
-
-  @SuppressWarnings("deprecation")
-  @Test
-<<<<<<< HEAD
-  public void getDependenciesWithModelThatDoesNotSupportDependencyGraph() {
-    BaseArtifact artifact = mock(BaseArtifact.class);
-    Dependencies dependencies = mock(Dependencies.class);
-=======
-  public void getGeneratedSourcesWithOldModel() {
-    BaseArtifact baseArtifact = mock(BaseArtifact.class);
-    when(baseArtifact.getGeneratedSourceFolders()).thenThrow(new UnsupportedMethodException(""));
->>>>>>> bda17b23
 
     Collection<File> actual = GradleUtil.getGeneratedSourceFolders(baseArtifact);
     assertThat(actual).isEmpty();
@@ -153,87 +77,6 @@
   }
 
   @Test
-<<<<<<< HEAD
-  public void getGradleWrapperPropertiesFilePath() throws IOException {
-    myTempDir = createTempDir();
-    File wrapper = new File(myTempDir, FN_GRADLE_WRAPPER_PROPERTIES);
-    createIfNotExists(wrapper);
-    GradleUtil.updateGradleDistributionUrl("1.6", wrapper);
-
-    Properties properties = getProperties(wrapper);
-    String distributionUrl = properties.getProperty("distributionUrl");
-    assertEquals("https://services.gradle.org/distributions/gradle-1.6-all.zip", distributionUrl);
-  }
-
-  @Test
-  public void leaveGradleWrapperAloneBin() throws IOException {
-    // Ensure that if we already have the right version, we don't replace a -bin.zip with a -all.zip
-    myTempDir = createTempDir();
-    File wrapper = new File(myTempDir, FN_GRADLE_WRAPPER_PROPERTIES);
-    write("#Wed Apr 10 15:27:10 PDT 2013\n" +
-          "distributionBase=GRADLE_USER_HOME\n" +
-          "distributionPath=wrapper/dists\n" +
-          "zipStoreBase=GRADLE_USER_HOME\n" +
-          "zipStorePath=wrapper/dists\n" +
-          "distributionUrl=https\\://services.gradle.org/distributions/gradle-1.9-bin.zip", wrapper, Charsets.UTF_8);
-    GradleUtil.updateGradleDistributionUrl("1.9", wrapper);
-
-    Properties properties = getProperties(wrapper);
-    String distributionUrl = properties.getProperty("distributionUrl");
-    assertEquals("https://services.gradle.org/distributions/gradle-1.9-bin.zip", distributionUrl);
-  }
-
-  @Test
-  public void leaveGradleWrapperAloneAll() throws IOException {
-    // Ensure that if we already have the right version, we don't replace a -all.zip with a -bin.zip
-    myTempDir = createTempDir();
-    File wrapper = new File(myTempDir, FN_GRADLE_WRAPPER_PROPERTIES);
-    write("#Wed Apr 10 15:27:10 PDT 2013\n" +
-          "distributionBase=GRADLE_USER_HOME\n" +
-          "distributionPath=wrapper/dists\n" +
-          "zipStoreBase=GRADLE_USER_HOME\n" +
-          "zipStorePath=wrapper/dists\n" +
-          "distributionUrl=https\\://services.gradle.org/distributions/gradle-1.9-all.zip", wrapper, Charsets.UTF_8);
-    GradleUtil.updateGradleDistributionUrl("1.9", wrapper);
-
-    Properties properties = getProperties(wrapper);
-    String distributionUrl = properties.getProperty("distributionUrl");
-    assertEquals("https://services.gradle.org/distributions/gradle-1.9-all.zip", distributionUrl);
-  }
-
-  @Test
-  public void replaceGradleWrapper() throws IOException {
-    // Test that when we replace to a new version we use -all.zip
-    myTempDir = createTempDir();
-    File wrapper = new File(myTempDir, FN_GRADLE_WRAPPER_PROPERTIES);
-    write("#Wed Apr 10 15:27:10 PDT 2013\n" +
-          "distributionBase=GRADLE_USER_HOME\n" +
-          "distributionPath=wrapper/dists\n" +
-          "zipStoreBase=GRADLE_USER_HOME\n" +
-          "zipStorePath=wrapper/dists\n" +
-          "distributionUrl=https\\://services.gradle.org/distributions/gradle-1.9-bin.zip", wrapper, Charsets.UTF_8);
-    GradleUtil.updateGradleDistributionUrl("1.6", wrapper);
-
-    Properties properties = getProperties(wrapper);
-    String distributionUrl = properties.getProperty("distributionUrl");
-    assertEquals("https://services.gradle.org/distributions/gradle-1.6-all.zip", distributionUrl);
-  }
-
-  @Test
-  public void updateGradleDistributionUrl() {
-    myTempDir = createTempDir();
-    File wrapperPath = GradleUtil.getGradleWrapperPropertiesFilePath(myTempDir);
-
-    List<String> expected = Lists.newArrayList(splitPath(myTempDir.getPath()));
-    expected.addAll(splitPath(FD_GRADLE_WRAPPER));
-    expected.add(FN_GRADLE_WRAPPER_PROPERTIES);
-
-    assertEquals(expected, splitPath(wrapperPath.getPath()));
-  }
-
-  @Test
-=======
->>>>>>> bda17b23
   public void getPathSegments() {
     List<String> pathSegments = GradleUtil.getPathSegments("foo:bar:baz");
     assertEquals(Lists.newArrayList("foo", "bar", "baz"), pathSegments);
@@ -253,57 +96,6 @@
   }
 
   @Test
-<<<<<<< HEAD
-  public void getGradleVersionFromJarUsingGradleLibraryJar() {
-    File jarFile = new File("gradle-core-2.0.jar");
-    GradleVersion gradleVersion = GradleUtil.getGradleVersionFromJar(jarFile);
-    assertNotNull(gradleVersion);
-    assertEquals(GradleVersion.parse("2.0"), gradleVersion);
-  }
-
-  @Test
-  public void rc() {
-    // Regression test for https://code.google.com/p/android/issues/detail?id=179838
-    File jarFile = new File("gradle-core-2.5-rc-1.jar");
-    GradleVersion gradleVersion = GradleUtil.getGradleVersionFromJar(jarFile);
-    assertNotNull(gradleVersion);
-    assertEquals(GradleVersion.parse("2.5"), gradleVersion);
-  }
-
-  @Test
-  public void nightly() {
-    File jarFile = new File("gradle-core-2.10-20151029230024+0000.jar");
-    GradleVersion gradleVersion = GradleUtil.getGradleVersionFromJar(jarFile);
-    assertNotNull(gradleVersion);
-    assertEquals(GradleVersion.parse("2.10"), gradleVersion);
-  }
-
-  @Test
-  public void getGradleVersionFromJarUsingNonGradleLibraryJar() {
-    File jarFile = new File("ant-1.9.3.jar");
-    GradleVersion gradleVersion = GradleUtil.getGradleVersionFromJar(jarFile);
-    assertNull(gradleVersion);
-  }
-
-  @Test
-  public void addInitScriptCommandLineOption() throws IOException {
-    List<String> cmdOptions = Lists.newArrayList();
-
-    String contents = "The contents of the init script file";
-    File initScriptPath = GradleUtil.addInitScriptCommandLineOption("name", contents, cmdOptions);
-    assertNotNull(initScriptPath);
-
-    assertEquals(2, cmdOptions.size());
-    assertEquals("--init-script", cmdOptions.get(0));
-    assertEquals(initScriptPath.getPath(), cmdOptions.get(1));
-
-    String initScript = loadFile(initScriptPath);
-    assertEquals(contents, initScript);
-  }
-
-  @Test
-=======
->>>>>>> bda17b23
   public void getGradleWrapperVersionWithUrl() {
     // Tries both http and https, bin and all. Also versions 2.2.1, 2.2 and 1.12
     String url = "https://services.gradle.org/distributions/gradle-2.2.1-all.zip";
@@ -359,27 +151,4 @@
     version = GradleUtil.getGradleWrapperVersionOnlyIfComingForGradleDotOrg(url);
     assertNull(version);
   }
-<<<<<<< HEAD
-
-  @Test
-  public void hasLayoutRenderingIssue() {
-    AndroidProjectStub model = new AndroidProjectStub("app");
-
-    model.setModelVersion("1.1.0");
-    assertFalse(GradleUtil.hasLayoutRenderingIssue(model));
-
-    model.setModelVersion("1.2.0");
-    assertTrue(GradleUtil.hasLayoutRenderingIssue(model));
-
-    model.setModelVersion("1.2.1");
-    assertTrue(GradleUtil.hasLayoutRenderingIssue(model));
-
-    model.setModelVersion("1.2.2");
-    assertTrue(GradleUtil.hasLayoutRenderingIssue(model));
-
-    model.setModelVersion("1.2.3");
-    assertFalse(GradleUtil.hasLayoutRenderingIssue(model));
-  }
-=======
->>>>>>> bda17b23
 }