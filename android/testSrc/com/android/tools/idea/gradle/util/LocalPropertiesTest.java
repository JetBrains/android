/*
 * Copyright (C) 2013 The Android Open Source Project
 *
 * Licensed under the Apache License, Version 2.0 (the "License");
 * you may not use this file except in compliance with the License.
 * You may obtain a copy of the License at
 *
 *      http://www.apache.org/licenses/LICENSE-2.0
 *
 * Unless required by applicable law or agreed to in writing, software
 * distributed under the License is distributed on an "AS IS" BASIS,
 * WITHOUT WARRANTIES OR CONDITIONS OF ANY KIND, either express or implied.
 * See the License for the specific language governing permissions and
 * limitations under the License.
 */
package com.android.tools.idea.gradle.util;

import com.android.SdkConstants;
import com.google.common.base.Charsets;
import com.google.common.base.Joiner;
import com.google.common.io.Files;
import com.intellij.openapi.projectRoots.Sdk;
import com.intellij.openapi.util.SystemInfo;
import com.intellij.openapi.util.io.FileUtil;
import com.intellij.testFramework.IdeaTestCase;

import java.io.*;
import java.util.Properties;

import static com.android.SdkConstants.NDK_DIR_PROPERTY;
import static com.android.SdkConstants.SDK_DIR_PROPERTY;
import static com.intellij.openapi.util.io.FileUtil.toCanonicalPath;
import static com.intellij.openapi.util.io.FileUtil.toSystemDependentName;
import static org.easymock.EasyMock.*;

/**
 * Tests for {@link LocalProperties}.
 */
public class LocalPropertiesTest extends IdeaTestCase {
  private LocalProperties myLocalProperties;

  @Override
  protected void setUp() throws Exception {
    super.setUp();
    myLocalProperties = new LocalProperties(myProject);
  }

  // See https://code.google.com/p/android/issues/detail?id=82184
  public void testGetAndroidSdkPathWithSeparatorDifferentThanPlatformOne() throws IOException {
    if (!SystemInfo.isWindows) {
      String path = Joiner.on('\\').join("C:", "dir", "file");
      myLocalProperties.properties().setProperty(SDK_DIR_PROPERTY, path);

      File actual = myLocalProperties.getAndroidSdkPath();
      assertNotNull(actual);
      assertEquals(path, actual.getPath());
    }
  }

  public void testGetAndroidNdkPathWithSeparatorDifferentThanPlatformOne() throws IOException {
    if (!SystemInfo.isWindows) {
      String path = Joiner.on('\\').join("C:", "dir", "file");
      myLocalProperties.properties().setProperty(NDK_DIR_PROPERTY, path);
      myLocalProperties.save();

      File actual = myLocalProperties.getAndroidNdkPath();
      assertNotNull(actual);
      assertEquals(path, actual.getPath());
    }
  }

  public void testCreateFileOnSave() throws Exception {
    myLocalProperties.setAndroidSdkPath("~/sdk");
    myLocalProperties.save();
    File localPropertiesFile = new File(myProject.getBasePath(), SdkConstants.FN_LOCAL_PROPERTIES);
    assertTrue(localPropertiesFile.isFile());
  }

  public void testSetAndroidSdkPathWithFile() throws Exception {
    File androidSdkPath = new File(toSystemDependentName("/home/sdk2"));
    myLocalProperties.setAndroidSdkPath(androidSdkPath);
    myLocalProperties.save();

    File actual = myLocalProperties.getAndroidSdkPath();
    assertNotNull(actual);
    assertEquals(toCanonicalPath(androidSdkPath.getPath()), toCanonicalPath(actual.getPath()));
  }

  public void testSetAndroidSdkPathWithString() throws Exception {
    String androidSdkPath = toSystemDependentName("/home/sdk2");
    myLocalProperties.setAndroidSdkPath(androidSdkPath);
    myLocalProperties.save();

    File actual = myLocalProperties.getAndroidSdkPath();
    assertNotNull(actual);
    assertEquals(toCanonicalPath(androidSdkPath), toCanonicalPath(actual.getPath()));
  }

  public void testSetAndroidSdkPathWithSdk() throws Exception {
    String androidSdkPath = toSystemDependentName("/home/sdk2");

    Sdk sdk = createMock(Sdk.class);
    expect(sdk.getHomePath()).andStubReturn(androidSdkPath);
    replay(sdk);

    myLocalProperties.setAndroidSdkPath(sdk);
    verify(sdk);

    myLocalProperties.save();

    File actual = myLocalProperties.getAndroidSdkPath();
    assertNotNull(actual);
    assertEquals(toCanonicalPath(androidSdkPath), toCanonicalPath(actual.getPath()));
  }

  public void testSetAndroidNdkPathWithString() throws Exception {
    String androidNdkPath = toSystemDependentName("/home/ndk2");
    myLocalProperties.setAndroidNdkPath(androidNdkPath);
    myLocalProperties.save();

    File actual = myLocalProperties.getAndroidNdkPath();
    assertNotNull(actual);
    assertEquals(toCanonicalPath(androidNdkPath), toCanonicalPath(actual.getPath()));
  }

  public void testSetAndroidNdkPathWithFile() throws Exception {
    String androidNdkPath = toSystemDependentName("/home/ndk2");
    myLocalProperties.setAndroidNdkPath(new File(androidNdkPath));
    myLocalProperties.save();

    File actual = myLocalProperties.getAndroidNdkPath();
    assertNotNull(actual);
    assertEquals(toCanonicalPath(androidNdkPath), toCanonicalPath(actual.getPath()));
  }

  @SuppressWarnings("ResultOfMethodCallIgnored")
  public void testUnicodeLoad() throws Exception {
    File localPropertiesFile = new File(myProject.getBasePath(), SdkConstants.FN_LOCAL_PROPERTIES);
    File tempDir = Files.createTempDir();
    File sdk = new File(tempDir, "\u00C6\u0424");
    sdk.mkdirs();

    Properties outProperties = new Properties();
    outProperties.setProperty(SDK_DIR_PROPERTY, sdk.getPath());

    // First write properties using the default encoding (which will \\u escape all non-iso-8859 chars)
    PropertiesUtil.savePropertiesToFile(outProperties, localPropertiesFile, null);

    // Read back platform default version of string; confirm that it gets converted properly
    LocalProperties properties1 = new LocalProperties(myProject);
    File sdkPath1 = properties1.getAndroidSdkPath();
    assertNotNull(sdkPath1);
    assertTrue(sdkPath1.exists());
    assertTrue(FileUtil.filesEqual(sdk, sdkPath1));

    // Next write properties using the UTF-8 encoding. Chars will no longer be escaped.
    // Confirm that we read these in properly too.
    Writer writer = new OutputStreamWriter(new FileOutputStream(localPropertiesFile), Charsets.UTF_8);
    try {
      outProperties.store(writer, null);
    }
    finally {
      writer.close();
    }

    // Read back platform default version of string; confirm that it gets converted properly
    LocalProperties properties2 = new LocalProperties(myProject);
    File sdkPath2 = properties2.getAndroidSdkPath();
    assertNotNull(sdkPath2);
    assertTrue(sdkPath2.exists());
    assertTrue(FileUtil.filesEqual(sdk, sdkPath2));

    sdk.delete();
    tempDir.delete();
  }
<<<<<<< HEAD
=======

  public void testOnlyChangesAreSavedToFile() throws IOException {
    myLocalProperties.setAndroidSdkPath("~/sdk");
    myLocalProperties.save();
    File localPropertiesFile = new File(myProject.getBasePath(), SdkConstants.FN_LOCAL_PROPERTIES);
    long lastModified = localPropertiesFile.lastModified();

    // Set the value again. The "lastModified" value should not change.
    myLocalProperties.setAndroidSdkPath("~/sdk");
    myLocalProperties.save();

    assertEquals(lastModified, localPropertiesFile.lastModified());
  }
>>>>>>> 30e1f6eb
}<|MERGE_RESOLUTION|>--- conflicted
+++ resolved
@@ -125,7 +125,7 @@
 
   public void testSetAndroidNdkPathWithFile() throws Exception {
     String androidNdkPath = toSystemDependentName("/home/ndk2");
-    myLocalProperties.setAndroidNdkPath(new File(androidNdkPath));
+    myLocalProperties.setAndroidNdkPath(androidNdkPath);
     myLocalProperties.save();
 
     File actual = myLocalProperties.getAndroidNdkPath();
@@ -173,8 +173,6 @@
     sdk.delete();
     tempDir.delete();
   }
-<<<<<<< HEAD
-=======
 
   public void testOnlyChangesAreSavedToFile() throws IOException {
     myLocalProperties.setAndroidSdkPath("~/sdk");
@@ -188,5 +186,4 @@
 
     assertEquals(lastModified, localPropertiesFile.lastModified());
   }
->>>>>>> 30e1f6eb
 }