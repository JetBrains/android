/*
 * Copyright (C) 2018 The Android Open Source Project
 *
 * Licensed under the Apache License, Version 2.0 (the "License");
 * you may not use this file except in compliance with the License.
 * You may obtain a copy of the License at
 *
 *      http://www.apache.org/licenses/LICENSE-2.0
 *
 * Unless required by applicable law or agreed to in writing, software
 * distributed under the License is distributed on an "AS IS" BASIS,
 * WITHOUT WARRANTIES OR CONDITIONS OF ANY KIND, either express or implied.
 * See the License for the specific language governing permissions and
 * limitations under the License.
 */
package com.android.tools.idea.gradle.actions;

import static com.intellij.notification.NotificationType.INFORMATION;
import static org.mockito.ArgumentMatchers.any;
import static org.mockito.ArgumentMatchers.anyBoolean;
import static org.mockito.Mockito.verify;
import static org.mockito.Mockito.when;

import com.android.tools.idea.gradle.actions.GoToBundleLocationTask.OpenFolderNotificationListener;
import com.android.tools.idea.gradle.project.build.invoker.GradleInvocationResult;
import com.android.tools.idea.project.AndroidNotification;
import com.android.tools.idea.testing.IdeComponents;
import com.intellij.notification.NotificationType;
import com.intellij.openapi.module.Module;
<<<<<<< HEAD
import com.intellij.testFramework.PlatformTestCase;
=======
import com.intellij.testFramework.JavaProjectTestCase;
import com.intellij.testFramework.ServiceContainerUtil;
>>>>>>> 12e77d2e
import java.io.File;
import java.util.Collections;
import java.util.List;
import java.util.Map;
import org.gradle.tooling.BuildCancelledException;
import org.jetbrains.annotations.NotNull;
import org.jetbrains.annotations.Nullable;
import org.mockito.Mock;
import org.mockito.MockitoAnnotations;

/**
 * Tests for {@link GoToBundleLocationTask}.
 */
<<<<<<< HEAD
public class GoToBundleLocationTaskTest extends PlatformTestCase {
  private static final String NOTIFICATION_TITLE = "Build Bundle(s)";
  boolean isShowFilePathActionSupported;
=======
public class GoToBundleLocationTaskTest extends JavaProjectTestCase {
  private static final String NOTIFICATION_TITLE = "Build Bundle(s)";
  boolean isRevealFileActionSupported;
>>>>>>> 12e77d2e
  @Mock private AndroidNotification myMockNotification;
  private GoToBundleLocationTask myTask;
  private Map<String, File> modulesToPaths;

  @Override
  public void setUp() throws Exception {
    super.setUp();
    MockitoAnnotations.initMocks(this);
    List<Module> modules = Collections.singletonList(getModule());
<<<<<<< HEAD
    isShowFilePathActionSupported = true;
    // Simulate the path of the bundle file for the project's module.
    File myBundleFilePath = createTempDir("bundleFileLocation");
    modulesToPaths = Collections.singletonMap(getModule().getName(), myBundleFilePath);
    IdeComponents ideComponents = new IdeComponents(getProject());
    BuildsToPathsMapper mockGenerator = ideComponents.mockProjectService(BuildsToPathsMapper.class);
    when(mockGenerator.getBuildsToPaths(any(), any(), any(), anyBoolean(), any())).thenReturn(modulesToPaths);
    myTask = new GoToBundleLocationTask(getProject(), modules, NOTIFICATION_TITLE) {
      @Override
      boolean isShowFilePathActionSupported() {
        return isShowFilePathActionSupported;  // Inject ability to simulate both behaviors.
      }
    };
    ideComponents.replaceProjectService(AndroidNotification.class, myMockNotification);
=======
    isRevealFileActionSupported = true;
    // Simulate the path of the bundle file for the project's module.
    File myBundleFilePath = createTempDir("bundleFileLocation");
    modulesToPaths = Collections.singletonMap(getModule().getName(), myBundleFilePath);
    BuildsToPathsMapper mockGenerator = IdeComponents.mockProjectService(myProject, BuildsToPathsMapper.class, getTestRootDisposable());
    when(mockGenerator.getBuildsToPaths(any(), any(), any(), anyBoolean(), any())).thenReturn(modulesToPaths);
    myTask = new GoToBundleLocationTask(getProject(), modules, NOTIFICATION_TITLE) {
      @Override
      boolean isRevealFileActionSupported() {
        return isRevealFileActionSupported;  // Inject ability to simulate both behaviors.
      }
    };
    ServiceContainerUtil
            .replaceService(myProject, AndroidNotification.class, myMockNotification, getTestRootDisposable());
>>>>>>> 12e77d2e
  }

  public void testExecuteWithCancelledBuild() {
    String message = "Build cancelled.";
    GradleInvocationResult result = createBuildResult(new BuildCancelledException(message));
    myTask.execute(result);
    verify(myMockNotification).showBalloon(NOTIFICATION_TITLE, message, INFORMATION);
  }

  public void testExecuteWithFailedBuild() {
    String message = "Errors while building Bundle file. You can find the errors in the 'Messages' view.";
    myTask.execute(createBuildResult(new Throwable("Unknown error with gradle build")));
    verify(myMockNotification).showBalloon(NOTIFICATION_TITLE, message, NotificationType.ERROR);
  }

  public void testExecuteWithSuccessfulBuild() {
    myTask.execute(createBuildResult(null /* build successful - no errors */));
    String moduleName = getModule().getName();
    String message = getExpectedModuleNotificationMessage(moduleName);
    verify(myMockNotification).showBalloon(NOTIFICATION_TITLE, message, INFORMATION,
<<<<<<< HEAD
                                           new OpenFolderNotificationListener(myProject, modulesToPaths, null));
  }

  public void testExecuteWithSuccessfulBuildNoShowFilePathAction() {
    isShowFilePathActionSupported = false;
    myTask.execute(createBuildResult(null /* build successful - no errors */));
    String message = getExpectedModuleNotificationMessageNoShowFilePathAction();
=======
            new OpenFolderNotificationListener(myProject, modulesToPaths, null));
  }

  public void testExecuteWithSuccessfulBuildNoRevealFileAction() {
    isRevealFileActionSupported = false;
    myTask.execute(createBuildResult(null /* build successful - no errors */));
    String message = getExpectedModuleNotificationMessageNoRevealFileAction();
>>>>>>> 12e77d2e
    verify(myMockNotification).showBalloon(NOTIFICATION_TITLE, message, INFORMATION, new GoToBundleLocationTask.OpenEventLogHyperlink());
  }

  @NotNull
  private static String getExpectedModuleNotificationMessage(@NotNull String moduleName) {
    return "App bundle(s) generated successfully for 1 module:" + getExpectedModuleLineNotificationMessage(moduleName);
  }


  @NotNull
  private static String getExpectedModuleLineNotificationMessage(@NotNull String moduleName) {
    return "<br/>Module '" +
            moduleName +
            "': <a href=\"" +
            GoToBundleLocationTask.LOCATE_URL_PREFIX +
            moduleName +
            "\">locate</a> or " +
            "<a href=\"" +
            GoToBundleLocationTask.ANALYZE_URL_PREFIX +
            moduleName +
            "\">analyze</a> the app bundle.";
  }

  @NotNull
  private static String getExpectedModuleNotificationMessageNoRevealFileAction() {
    return "App bundle(s) generated successfully for 1 module";
  }

  @NotNull
  private static String getExpectedModuleNotificationMessageNoShowFilePathAction() {
    return "App bundle(s) generated successfully for 1 module";
  }

  @NotNull
  private static GradleInvocationResult createBuildResult(@Nullable Throwable buildError) {
    return new GradleInvocationResult(Collections.emptyList(), Collections.emptyList(), buildError);
  }
}<|MERGE_RESOLUTION|>--- conflicted
+++ resolved
@@ -27,12 +27,9 @@
 import com.android.tools.idea.testing.IdeComponents;
 import com.intellij.notification.NotificationType;
 import com.intellij.openapi.module.Module;
-<<<<<<< HEAD
 import com.intellij.testFramework.PlatformTestCase;
-=======
 import com.intellij.testFramework.JavaProjectTestCase;
 import com.intellij.testFramework.ServiceContainerUtil;
->>>>>>> 12e77d2e
 import java.io.File;
 import java.util.Collections;
 import java.util.List;
@@ -46,15 +43,9 @@
 /**
  * Tests for {@link GoToBundleLocationTask}.
  */
-<<<<<<< HEAD
 public class GoToBundleLocationTaskTest extends PlatformTestCase {
   private static final String NOTIFICATION_TITLE = "Build Bundle(s)";
-  boolean isShowFilePathActionSupported;
-=======
-public class GoToBundleLocationTaskTest extends JavaProjectTestCase {
-  private static final String NOTIFICATION_TITLE = "Build Bundle(s)";
   boolean isRevealFileActionSupported;
->>>>>>> 12e77d2e
   @Mock private AndroidNotification myMockNotification;
   private GoToBundleLocationTask myTask;
   private Map<String, File> modulesToPaths;
@@ -64,27 +55,12 @@
     super.setUp();
     MockitoAnnotations.initMocks(this);
     List<Module> modules = Collections.singletonList(getModule());
-<<<<<<< HEAD
-    isShowFilePathActionSupported = true;
+    isRevealFileActionSupported = true;
     // Simulate the path of the bundle file for the project's module.
     File myBundleFilePath = createTempDir("bundleFileLocation");
     modulesToPaths = Collections.singletonMap(getModule().getName(), myBundleFilePath);
     IdeComponents ideComponents = new IdeComponents(getProject());
     BuildsToPathsMapper mockGenerator = ideComponents.mockProjectService(BuildsToPathsMapper.class);
-    when(mockGenerator.getBuildsToPaths(any(), any(), any(), anyBoolean(), any())).thenReturn(modulesToPaths);
-    myTask = new GoToBundleLocationTask(getProject(), modules, NOTIFICATION_TITLE) {
-      @Override
-      boolean isShowFilePathActionSupported() {
-        return isShowFilePathActionSupported;  // Inject ability to simulate both behaviors.
-      }
-    };
-    ideComponents.replaceProjectService(AndroidNotification.class, myMockNotification);
-=======
-    isRevealFileActionSupported = true;
-    // Simulate the path of the bundle file for the project's module.
-    File myBundleFilePath = createTempDir("bundleFileLocation");
-    modulesToPaths = Collections.singletonMap(getModule().getName(), myBundleFilePath);
-    BuildsToPathsMapper mockGenerator = IdeComponents.mockProjectService(myProject, BuildsToPathsMapper.class, getTestRootDisposable());
     when(mockGenerator.getBuildsToPaths(any(), any(), any(), anyBoolean(), any())).thenReturn(modulesToPaths);
     myTask = new GoToBundleLocationTask(getProject(), modules, NOTIFICATION_TITLE) {
       @Override
@@ -94,7 +70,6 @@
     };
     ServiceContainerUtil
             .replaceService(myProject, AndroidNotification.class, myMockNotification, getTestRootDisposable());
->>>>>>> 12e77d2e
   }
 
   public void testExecuteWithCancelledBuild() {
@@ -115,15 +90,6 @@
     String moduleName = getModule().getName();
     String message = getExpectedModuleNotificationMessage(moduleName);
     verify(myMockNotification).showBalloon(NOTIFICATION_TITLE, message, INFORMATION,
-<<<<<<< HEAD
-                                           new OpenFolderNotificationListener(myProject, modulesToPaths, null));
-  }
-
-  public void testExecuteWithSuccessfulBuildNoShowFilePathAction() {
-    isShowFilePathActionSupported = false;
-    myTask.execute(createBuildResult(null /* build successful - no errors */));
-    String message = getExpectedModuleNotificationMessageNoShowFilePathAction();
-=======
             new OpenFolderNotificationListener(myProject, modulesToPaths, null));
   }
 
@@ -131,7 +97,6 @@
     isRevealFileActionSupported = false;
     myTask.execute(createBuildResult(null /* build successful - no errors */));
     String message = getExpectedModuleNotificationMessageNoRevealFileAction();
->>>>>>> 12e77d2e
     verify(myMockNotification).showBalloon(NOTIFICATION_TITLE, message, INFORMATION, new GoToBundleLocationTask.OpenEventLogHyperlink());
   }
 
@@ -161,11 +126,6 @@
   }
 
   @NotNull
-  private static String getExpectedModuleNotificationMessageNoShowFilePathAction() {
-    return "App bundle(s) generated successfully for 1 module";
-  }
-
-  @NotNull
   private static GradleInvocationResult createBuildResult(@Nullable Throwable buildError) {
     return new GradleInvocationResult(Collections.emptyList(), Collections.emptyList(), buildError);
   }
