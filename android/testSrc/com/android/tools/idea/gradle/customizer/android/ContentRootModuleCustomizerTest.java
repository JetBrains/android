--- conflicted
+++ resolved
@@ -100,29 +100,20 @@
   }
 
   public void testCustomizeModule() throws Exception {
-<<<<<<< HEAD
     final IdeModifiableModelsProviderImpl modelsProvider = new IdeModifiableModelsProviderImpl(myProject);
     try {
       myCustomizer.customizeModule(myProject, myModule, modelsProvider, myAndroidModel);
       modelsProvider.commit();
-    }
-    catch (Throwable t) {
-      modelsProvider.dispose();
-      ExceptionUtil.rethrowAllAsUnchecked(t);
-=======
-    ModuleRootManager moduleRootManager = ModuleRootManager.getInstance(myModule);
-    final IdeModifiableModelsProviderImpl modelsProvider = new IdeModifiableModelsProviderImpl(myProject);
-    try {
-      myCustomizer.customizeModule(myProject, myModule, modelsProvider, myAndroidModel);
-    }
-    finally {
       ApplicationManager.getApplication().runWriteAction(new Runnable() {
         @Override
         public void run() {
           modelsProvider.commit();
         }
       });
->>>>>>> 5a86a3e6
+    }
+    catch (Throwable t) {
+      modelsProvider.dispose();
+      ExceptionUtil.rethrowAllAsUnchecked(t);
     }
 
     ModuleRootManager moduleRootManager = ModuleRootManager.getInstance(myModule);
