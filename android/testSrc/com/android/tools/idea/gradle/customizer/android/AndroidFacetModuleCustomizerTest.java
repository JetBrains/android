--- conflicted
+++ resolved
@@ -60,23 +60,6 @@
     VariantStub selectedVariant = myAndroidProject.getFirstVariant();
     assertNotNull(selectedVariant);
     String selectedVariantName = selectedVariant.getName();
-<<<<<<< HEAD
-    final AndroidGradleModel
-      androidModel = new AndroidGradleModel(GradleConstants.SYSTEM_ID, myAndroidProject.getName(), rootDir, myAndroidProject,
-                                                             selectedVariantName, AndroidProject.ARTIFACT_ANDROID_TEST);
-    ApplicationManager.getApplication().runWriteAction(() -> {
-      IdeModifiableModelsProviderImpl modelsProvider = new IdeModifiableModelsProviderImpl(myProject);
-      try {
-        myCustomizer.customizeModule(myProject, myModule, modelsProvider, androidModel);
-        modelsProvider.commit();
-      }
-      catch (Throwable t) {
-        modelsProvider.dispose();
-        ExceptionUtil.rethrowAllAsUnchecked(t);
-      }
-    });
-
-=======
       final AndroidGradleModel
         androidModel = new AndroidGradleModel(GradleConstants.SYSTEM_ID, myAndroidProject.getName(), rootDir, myAndroidProject,
                                                         selectedVariantName, AndroidProject.ARTIFACT_ANDROID_TEST);
@@ -94,7 +77,6 @@
           }
         }
     });
->>>>>>> a001a568
     // Verify that AndroidFacet was added and configured.
     AndroidFacet facet = AndroidFacet.getInstance(myModule);
     assertNotNull(facet);
