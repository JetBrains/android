--- conflicted
+++ resolved
@@ -21,11 +21,7 @@
 
 import javax.swing.event.HyperlinkEvent;
 
-<<<<<<< HEAD
-import static org.easymock.EasyMock.*;
-=======
 import static org.mockito.Mockito.*;
->>>>>>> a001a568
 
 /**
  * Tests for {@link CustomNotificationListener}.
@@ -42,21 +38,12 @@
   @Override
   protected void setUp() throws Exception {
     super.setUp();
-<<<<<<< HEAD
-    myHyperlink1 = createNiceMock(NotificationHyperlink.class);
-    myHyperlink2 = createNiceMock(NotificationHyperlink.class);
-    myHyperlink3 = createNiceMock(NotificationHyperlink.class);
-    myNotification = createMock(Notification.class);
-    myHyperlinkEvent = createMock(HyperlinkEvent.class);
-    myProject = createMock(Project.class);
-=======
     myHyperlink1 = mock(NotificationHyperlink.class);
     myHyperlink2 = mock(NotificationHyperlink.class);
     myHyperlink3 = mock(NotificationHyperlink.class);
     myNotification = mock(Notification.class);
     myHyperlinkEvent = mock(HyperlinkEvent.class);
     myProject = mock(Project.class);
->>>>>>> a001a568
   }
 
   public void testHyperlinkActivatedWithOneHyperlink() {
