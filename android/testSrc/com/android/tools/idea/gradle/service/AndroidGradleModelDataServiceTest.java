/*
 * Copyright (C) 2013 The Android Open Source Project
 *
 * Licensed under the Apache License, Version 2.0 (the "License");
 * you may not use this file except in compliance with the License.
 * You may obtain a copy of the License at
 *
 *      http://www.apache.org/licenses/LICENSE-2.0
 *
 * Unless required by applicable law or agreed to in writing, software
 * distributed under the License is distributed on an "AS IS" BASIS,
 * WITHOUT WARRANTIES OR CONDITIONS OF ANY KIND, either express or implied.
 * See the License for the specific language governing permissions and
 * limitations under the License.
 */
package com.android.tools.idea.gradle.service;

import com.android.tools.idea.gradle.AndroidGradleModel;
import com.android.tools.idea.gradle.AndroidProjectKeys;
import com.android.tools.idea.gradle.customizer.ModuleCustomizer;
import com.android.tools.idea.gradle.stubs.android.AndroidProjectStub;
import com.android.tools.idea.sdk.Jdks;
import com.google.common.collect.ImmutableList;
import com.google.common.collect.Lists;
import com.intellij.openapi.application.ApplicationManager;
import com.intellij.openapi.externalSystem.model.DataNode;
import com.intellij.openapi.externalSystem.model.Key;
import com.intellij.openapi.externalSystem.service.project.IdeModifiableModelsProviderImpl;
<<<<<<< HEAD
=======
import com.intellij.openapi.module.Module;
import com.intellij.openapi.roots.ModifiableRootModel;
>>>>>>> 5b35b005
import com.intellij.openapi.vfs.newvfs.impl.VfsRootAccess;
import com.intellij.pom.java.LanguageLevel;
import com.intellij.testFramework.IdeaTestCase;

import java.io.File;
import java.util.List;

import static com.android.builder.model.AndroidProject.ARTIFACT_ANDROID_TEST;
import static com.android.tools.idea.gradle.util.GradleUtil.GRADLE_SYSTEM_ID;
import static org.easymock.EasyMock.*;

/**
 * Tests for {@link AndroidGradleModelDataService}.
 */
public class AndroidGradleModelDataServiceTest extends IdeaTestCase {
  private static final String DEBUG = "debug";

  private AndroidProjectStub myAndroidProject;
  private AndroidGradleModel myAndroidModel;
  private ModuleCustomizer<AndroidGradleModel> myCustomizer1;
  private ModuleCustomizer<AndroidGradleModel> myCustomizer2;

  private AndroidGradleModelDataService service;

  @Override
  public void setUp() throws Exception {
    super.setUp();
    myAndroidProject = new AndroidProjectStub(myModule.getName());
    myAndroidProject.setModelVersion("1.0.0");
    myAndroidProject.addVariant(DEBUG);
    myAndroidProject.addBuildType(DEBUG);
    File rootDir = myAndroidProject.getRootDir();
    myAndroidModel =
      new AndroidGradleModel(GRADLE_SYSTEM_ID, myAndroidProject.getName(), rootDir, myAndroidProject, DEBUG, ARTIFACT_ANDROID_TEST);
    //noinspection unchecked
    myCustomizer1 = createMock(ModuleCustomizer.class);
    //noinspection unchecked
    myCustomizer2 = createMock(ModuleCustomizer.class);
    service = new AndroidGradleModelDataService(ImmutableList.of(myCustomizer1, myCustomizer2));
  }

  @Override
  protected void tearDown() throws Exception {
    if (myAndroidProject != null) {
      myAndroidProject.dispose();
    }
    super.tearDown();
  }

  public void testImportData() {
    String jdkPath = Jdks.getJdkHomePath(LanguageLevel.JDK_1_6);
    if (jdkPath != null) {
      VfsRootAccess.allowRootAccess(getTestRootDisposable(), jdkPath);
    }

    List<DataNode<AndroidGradleModel>> nodes = Lists.newArrayList();
    Key<AndroidGradleModel> key = AndroidProjectKeys.ANDROID_MODEL;
    nodes.add(new DataNode<AndroidGradleModel>(key, myAndroidModel, null));

    assertEquals(key, service.getTargetDataKey());

    final IdeModifiableModelsProviderImpl modelsProvider = new IdeModifiableModelsProviderImpl(myProject);
    // ModuleCustomizers should be called.
    //noinspection ConstantConditions
<<<<<<< HEAD
    myCustomizer1.customizeModule(eq(myProject), eq(myModule), eq(modelsProvider), eq(myAndroidModel));
    expectLastCall();

    //noinspection ConstantConditions
    myCustomizer2.customizeModule(eq(myProject), eq(myModule), eq(modelsProvider), eq(myAndroidModel));
=======
    final IdeModifiableModelsProviderImpl provider = new IdeModifiableModelsProviderImpl(myProject);
    myCustomizer1.customizeModule(eq(myProject), eq(myModule), eq(provider), eq(myAndroidModel));
    expectLastCall();

    //noinspection ConstantConditions
    myCustomizer2.customizeModule(eq(myProject), eq(myModule), eq(provider), eq(myAndroidModel));
>>>>>>> 5b35b005
    expectLastCall();

    replay(myCustomizer1, myCustomizer2);

<<<<<<< HEAD
    service.importData(nodes, null, myProject, modelsProvider);
    modelsProvider.commit();
=======
    service.importData(nodes, null, myProject, provider);
    ApplicationManager.getApplication().runWriteAction(new Runnable() {
      @Override
      public void run() {
        provider.commit();
      }
    });
>>>>>>> 5b35b005

    verify(myCustomizer1, myCustomizer2);
  }
}<|MERGE_RESOLUTION|>--- conflicted
+++ resolved
@@ -26,11 +26,6 @@
 import com.intellij.openapi.externalSystem.model.DataNode;
 import com.intellij.openapi.externalSystem.model.Key;
 import com.intellij.openapi.externalSystem.service.project.IdeModifiableModelsProviderImpl;
-<<<<<<< HEAD
-=======
-import com.intellij.openapi.module.Module;
-import com.intellij.openapi.roots.ModifiableRootModel;
->>>>>>> 5b35b005
 import com.intellij.openapi.vfs.newvfs.impl.VfsRootAccess;
 import com.intellij.pom.java.LanguageLevel;
 import com.intellij.testFramework.IdeaTestCase;
@@ -82,10 +77,10 @@
 
   public void testImportData() {
     String jdkPath = Jdks.getJdkHomePath(LanguageLevel.JDK_1_6);
+
     if (jdkPath != null) {
-      VfsRootAccess.allowRootAccess(getTestRootDisposable(), jdkPath);
+      VfsRootAccess.allowRootAccess(jdkPath);
     }
-
     List<DataNode<AndroidGradleModel>> nodes = Lists.newArrayList();
     Key<AndroidGradleModel> key = AndroidProjectKeys.ANDROID_MODEL;
     nodes.add(new DataNode<AndroidGradleModel>(key, myAndroidModel, null));
@@ -95,36 +90,22 @@
     final IdeModifiableModelsProviderImpl modelsProvider = new IdeModifiableModelsProviderImpl(myProject);
     // ModuleCustomizers should be called.
     //noinspection ConstantConditions
-<<<<<<< HEAD
     myCustomizer1.customizeModule(eq(myProject), eq(myModule), eq(modelsProvider), eq(myAndroidModel));
     expectLastCall();
 
     //noinspection ConstantConditions
     myCustomizer2.customizeModule(eq(myProject), eq(myModule), eq(modelsProvider), eq(myAndroidModel));
-=======
-    final IdeModifiableModelsProviderImpl provider = new IdeModifiableModelsProviderImpl(myProject);
-    myCustomizer1.customizeModule(eq(myProject), eq(myModule), eq(provider), eq(myAndroidModel));
-    expectLastCall();
-
-    //noinspection ConstantConditions
-    myCustomizer2.customizeModule(eq(myProject), eq(myModule), eq(provider), eq(myAndroidModel));
->>>>>>> 5b35b005
     expectLastCall();
 
     replay(myCustomizer1, myCustomizer2);
 
-<<<<<<< HEAD
     service.importData(nodes, null, myProject, modelsProvider);
-    modelsProvider.commit();
-=======
-    service.importData(nodes, null, myProject, provider);
     ApplicationManager.getApplication().runWriteAction(new Runnable() {
       @Override
       public void run() {
-        provider.commit();
+        modelsProvider.commit();
       }
     });
->>>>>>> 5b35b005
 
     verify(myCustomizer1, myCustomizer2);
   }
