--- conflicted
+++ resolved
@@ -18,34 +18,13 @@
 import com.android.tools.idea.gradle.structure.model.PsDependencyCollection
 import com.android.tools.idea.gradle.structure.model.PsModuleDependency
 import com.android.tools.idea.testing.AndroidGradleTestCase
-<<<<<<< HEAD
-import com.android.tools.idea.testing.AndroidGradleTests
-import com.android.tools.idea.testing.AndroidGradleTests.getRepositoriesForGroovy
-=======
->>>>>>> e624679c
 import com.android.tools.idea.testing.TestProjectPaths.PSD_SAMPLE_REPO
 import com.intellij.util.PathUtil.toSystemDependentName
 import org.jetbrains.android.AndroidTestBase
 import java.io.File
 
 abstract class DependencyTestCase : AndroidGradleTestCase() {
-<<<<<<< HEAD
-  override fun patchPreparedProject(projectRoot: File, gradleVersion: String?, graldePluginVersion: String?) {
-
-    val defaultRepositories = getRepositoriesForGroovy()
-    val testRepositoryPath = File(AndroidTestBase.getTestDataPath(), toSystemDependentName(PSD_SAMPLE_REPO)).absolutePath
-    val repositories = """
-      maven {
-        name 'test'
-        url 'file:$testRepositoryPath'
-      }
-      $defaultRepositories
-      """
-    AndroidGradleTests.updateToolingVersionsAndPaths(projectRoot, repositories, gradleVersion, graldePluginVersion)
-  }
-=======
   override fun getAdditionalRepos() = listOf(File(AndroidTestBase.getTestDataPath(), toSystemDependentName(PSD_SAMPLE_REPO)))
->>>>>>> e624679c
 }
 
 internal fun <T> PsDependencyCollection<*, *, *, T>.findModuleDependency(gradlePath: String)
