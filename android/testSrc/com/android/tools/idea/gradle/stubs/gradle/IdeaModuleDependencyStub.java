--- conflicted
+++ resolved
@@ -30,11 +30,7 @@
 
   @Override
   public String getTargetModuleName() {
-<<<<<<< HEAD
-    return myModule.getName();
-=======
     return null;
->>>>>>> 02229574
   }
 
   @Override
