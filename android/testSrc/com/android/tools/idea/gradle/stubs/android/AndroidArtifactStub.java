--- conflicted
+++ resolved
@@ -38,17 +38,9 @@
 import org.jetbrains.annotations.NotNull;
 import org.jetbrains.annotations.Nullable;
 
-<<<<<<< HEAD
-public class AndroidArtifactStub extends BaseArtifactStub implements IdeAndroidArtifact {
-  @NotNull private final List<File> myGeneratedResourceFolders = new ArrayList<>();
-  @NotNull private final Collection<AndroidArtifactOutput> myOutputs;
-  @NotNull private final Collection<NativeLibrary> myNativeLibraries = new ArrayList<>();
-  @NotNull private IdeDependenciesStub myIdeLevel2DependenciesStub;
-=======
 public class AndroidArtifactStub extends BaseArtifactStub implements AndroidArtifact {
-  @NotNull private final List<File> myGeneratedResourceFolders = Lists.newArrayList();
+  @NotNull private final List<File> myGeneratedResourceFolders = new ArrayList();
   @NotNull private final List<AndroidArtifactOutput> myOutputs;
->>>>>>> 799703f0
   @NotNull private String myApplicationId;
 
   private InstantRun myInstantRun;
