/*
 * Copyright (C) 2013 The Android Open Source Project
 *
 * Licensed under the Apache License, Version 2.0 (the "License");
 * you may not use this file except in compliance with the License.
 * You may obtain a copy of the License at
 *
 *      http://www.apache.org/licenses/LICENSE-2.0
 *
 * Unless required by applicable law or agreed to in writing, software
 * distributed under the License is distributed on an "AS IS" BASIS,
 * WITHOUT WARRANTIES OR CONDITIONS OF ANY KIND, either express or implied.
 * See the License for the specific language governing permissions and
 * limitations under the License.
 */
package com.android.tools.idea.gradle.stubs.gradle;

import com.google.common.collect.Lists;
import org.gradle.tooling.model.DomainObjectSet;
import org.gradle.tooling.model.GradleProject;
import org.gradle.tooling.model.GradleTask;
import org.gradle.tooling.model.internal.ImmutableDomainObjectSet;
import org.jetbrains.annotations.NotNull;
import org.jetbrains.annotations.Nullable;

import java.io.File;
import java.util.List;

public class GradleProjectStub implements GradleProject {
  @NotNull private final String myName;
  @NotNull private final String myPath;
  @NotNull private final GradleScriptStub myScript;
  @NotNull private final List<GradleTaskStub> myTasks;

  public GradleProjectStub(@NotNull String name, @NotNull String path, @Nullable File projectFile, @NotNull String... tasks) {
    myName = name;
    myPath = path;
    myScript = new GradleScriptStub(projectFile);
    myTasks = Lists.newArrayList();
    for (String taskName : tasks) {
      GradleTaskStub task = new GradleTaskStub(taskName, this);
      myTasks.add(task);
    }
  }

  @Override
  public DomainObjectSet<? extends GradleTask> getTasks() {
    return ImmutableDomainObjectSet.of(myTasks);
  }

  @Override
  @Nullable
  public GradleProject getParent() {
    return null;
  }

  @Override
  public DomainObjectSet<? extends GradleProject> getChildren() {
    throw new UnsupportedOperationException();
  }

  @Override
  @NotNull
  public String getPath() {
    return myPath;
  }

  @Override
  public GradleProject findByPath(String path) {
    throw new UnsupportedOperationException();
  }

  @Override
  @NotNull
  public String getName() {
    return myName;
  }

  @Override
  public String getDescription() {
    throw new UnsupportedOperationException();
  }

  @Override
  public GradleScriptStub getBuildScript() {
    return myScript;
  }

  @Override
  public File getBuildDirectory() {
<<<<<<< HEAD
    throw new UnsupportedOperationException();
=======
    return null;
>>>>>>> 49e2b25a
  }
}<|MERGE_RESOLUTION|>--- conflicted
+++ resolved
@@ -88,10 +88,6 @@
 
   @Override
   public File getBuildDirectory() {
-<<<<<<< HEAD
-    throw new UnsupportedOperationException();
-=======
     return null;
->>>>>>> 49e2b25a
   }
 }