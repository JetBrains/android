--- conflicted
+++ resolved
@@ -74,10 +74,6 @@
   @Override
   @NotNull
   public File getClassesFolder() {
-<<<<<<< HEAD
-    String path = "build/intermediates/classes/" + myDirName;
-    return new File(myFileStructure.getRootFolderPath(), path);
-=======
     String path = "build/intermediates/classes/" + myFolderName;
     return new File(myFileStructure.getRootFolderPath(), path);
   }
@@ -86,17 +82,12 @@
   @Override
   public Set<File> getAdditionalClassesFolders() {
     return myAdditionalClassesFolders;
->>>>>>> 1e5b25b8
   }
 
   @Override
   @NotNull
   public File getJavaResourcesFolder() {
-<<<<<<< HEAD
-    String path = "build/intermediates/javaResources/" + myDirName;
-=======
     String path = "build/intermediates/javaResources/" + myFolderName;
->>>>>>> 1e5b25b8
     return new File(myFileStructure.getRootFolderPath(), path);
   }
 
@@ -113,12 +104,8 @@
     return getDependencies();
   }
 
-  @NonNull
   @Override
-<<<<<<< HEAD
-=======
   @NotNull
->>>>>>> 1e5b25b8
   public DependencyGraphs getDependencyGraphs() {
     throw new UnsupportedOperationException();
   }
