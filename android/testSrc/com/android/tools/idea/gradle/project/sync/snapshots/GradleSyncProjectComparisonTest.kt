--- conflicted
+++ resolved
@@ -19,14 +19,9 @@
 import com.android.tools.idea.flags.StudioFlags
 import com.android.tools.idea.gradle.structure.model.PsProjectImpl
 import com.android.tools.idea.gradle.structure.model.android.asParsed
-<<<<<<< HEAD
-import com.android.tools.idea.gradle.variant.view.BuildVariantUpdater
-import com.android.tools.idea.testing.*
-=======
 import com.android.tools.idea.sdk.IdeSdks
 import com.android.tools.idea.testing.AndroidProjectRule
 import com.android.tools.idea.testing.FileSubject
->>>>>>> cdc83e4e
 import com.android.tools.idea.testing.FileSubject.file
 import com.android.tools.idea.testing.GradleIntegrationTest
 import com.android.tools.idea.testing.SnapshotComparisonTest
@@ -54,8 +49,6 @@
 import com.android.tools.idea.testing.TestProjectToSnapshotPaths.VARIANT_SPECIFIC_DEPENDENCIES
 import com.android.tools.idea.testing.assertAreEqualToSnapshots
 import com.android.tools.idea.testing.assertIsEqualToSnapshot
-import com.android.tools.idea.testing.fileUnderGradleRoot
-import com.android.tools.idea.testing.gradleModule
 import com.android.tools.idea.testing.onEdt
 import com.android.tools.idea.testing.openPreparedProject
 import com.android.tools.idea.testing.prepareGradleProject
@@ -63,11 +56,9 @@
 import com.android.tools.idea.testing.saveAndDump
 import com.android.tools.idea.testing.switchVariant
 import com.google.common.truth.Truth.assertAbout
-import com.intellij.idea.Bombed
 import com.intellij.openapi.application.ApplicationManager
 import com.intellij.openapi.application.WriteAction
 import com.intellij.openapi.application.WriteAction.run
-import com.intellij.openapi.application.runWriteAction
 import com.intellij.openapi.project.Project
 import com.intellij.openapi.project.guessProjectDir
 import com.intellij.openapi.projectRoots.JavaSdk
@@ -76,7 +67,6 @@
 import com.intellij.openapi.util.io.FileUtil
 import com.intellij.openapi.util.io.FileUtil.join
 import com.intellij.openapi.util.io.FileUtil.writeToFile
-import com.intellij.testFramework.PlatformTestUtil
 import com.intellij.testFramework.RunsInEdt
 import com.intellij.util.PathUtil.toSystemDependentName
 import junit.framework.Assert.assertTrue
@@ -201,11 +191,7 @@
       assertIsEqualToSnapshot(text)
     }
 
-<<<<<<< HEAD
-    @Bombed(year = 2021, month = 4, day = 6, user = "andrei.kuznetsov", description = "Bomb slow muted tests in IDEA to speed up")
-=======
-    @Test
->>>>>>> cdc83e4e
+    @Test
     fun testSyncWithKotlinDsl() {
       val text = importSyncAndDumpProject(KOTLIN_GRADLE_DSL)
       assertIsEqualToSnapshot(text)
@@ -355,11 +341,7 @@
       assertIsEqualToSnapshot(text)
     }
 
-<<<<<<< HEAD
-    @Bombed(year = 2021, month = 4, day = 6, user = "andrei.kuznetsov", description = "Bomb slow muted tests in IDEA to speed up")
-=======
-    @Test
->>>>>>> cdc83e4e
+    @Test
     fun testWithBuildSrc() {
       val text = importSyncAndDumpProject(APP_WITH_BUILDSRC)
       assertIsEqualToSnapshot(text)
@@ -413,49 +395,10 @@
       )
     }
 
-<<<<<<< HEAD
-    @Bombed(year = 2021, month = 4, day = 6, user = "Andrei.Kuznetsov", description = "Bomb due to execution timeout at TC")
-    fun testSwitchingVariantsWithReopen_simpleApplication() {
-      prepareGradleProject(SIMPLE_APPLICATION, "project")
-      val debugBefore = openPreparedProject("project") { project: Project ->
-        project.saveAndDump()
-      }
-      val release = openPreparedProject("project") { project ->
-        BuildVariantUpdater.getInstance(project).updateSelectedBuildVariant(project, project.findAppModule().name, "release")
-        PlatformTestUtil.dispatchAllEventsInIdeEventQueue()
-        project.saveAndDump()
-      }
-      val reopenedRelease = openPreparedProject("project") { project ->
-        project.saveAndDump()
-      }
-      assertAreEqualToSnapshots(
-        debugBefore to ".debug",
-        release to ".release",
-        reopenedRelease to ".release"
-      )
-    }
-
-    @Bombed(year = 2021, month = 4, day = 6, user = "Andrei.Kuznetsov", description = "Bomb due to execution timeout at TC")
-    open fun testSwitchingVariantsWithReopenAndResync_simpleApplication() {
-      prepareGradleProject(SIMPLE_APPLICATION, "project")
-      val debugBefore = openPreparedProject("project") { project: Project ->
-        project.saveAndDump()
-      }
-      val release = openPreparedProject("project") { project ->
-        BuildVariantUpdater.getInstance(project).updateSelectedBuildVariant(project, project.findAppModule().name, "release")
-        PlatformTestUtil.dispatchAllEventsInIdeEventQueue()
-        runWriteAction {
-          // Modify the project build file to ensure the project is synced when opened.
-          project.gradleModule(":")!!.fileUnderGradleRoot("build.gradle")!!.also { file ->
-            file.setBinaryContent((String(file.contentsToByteArray()) + " // ").toByteArray())
-          }
-        }
-=======
     @Test
     fun testReopenSimpleApplication() {
       val root = prepareGradleProject(SIMPLE_APPLICATION, "project")
       val before = openPreparedProject("project") { project: Project ->
->>>>>>> cdc83e4e
         project.saveAndDump()
       }
       val after = openPreparedProject("project") { project ->
