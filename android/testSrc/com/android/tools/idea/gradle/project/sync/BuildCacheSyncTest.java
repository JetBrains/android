/*
 * Copyright (C) 2016 The Android Open Source Project
 *
 * Licensed under the Apache License, Version 2.0 (the "License");
 * you may not use this file except in compliance with the License.
 * You may obtain a copy of the License at
 *
 *      http://www.apache.org/licenses/LICENSE-2.0
 *
 * Unless required by applicable law or agreed to in writing, software
 * distributed under the License is distributed on an "AS IS" BASIS,
 * WITHOUT WARRANTIES OR CONDITIONS OF ANY KIND, either express or implied.
 * See the License for the specific language governing permissions and
 * limitations under the License.
 */
package com.android.tools.idea.gradle.project.sync;

import com.android.tools.idea.gradle.project.build.invoker.GradleInvocationResult;
import com.android.tools.idea.testing.AndroidGradleTestCase;
import com.intellij.codeInsight.daemon.impl.HighlightInfo;
import com.intellij.openapi.project.Project;
import org.jetbrains.annotations.NotNull;

import java.io.File;
import java.io.IOException;
import java.util.List;
import java.util.Properties;
import java.util.function.Predicate;

import static com.android.tools.idea.gradle.util.Projects.getBaseDirPath;
import static com.android.tools.idea.gradle.util.PropertiesFiles.getProperties;
import static com.android.tools.idea.gradle.util.PropertiesFiles.savePropertiesToFile;
import static com.android.tools.idea.testing.TestProjectPaths.TRANSITIVE_DEPENDENCIES;
import static com.google.common.truth.Truth.assertThat;
import static com.intellij.openapi.util.io.FileUtil.createTempDirectory;

/**
 * Integration tests for 'Gradle Sync' and the Gradle build cache.
 */
public class BuildCacheSyncTest extends AndroidGradleTestCase {
  // Add am empty test function to workaround junit failures
  // It requires at least one test method in test classes
  public void testEmpty() {
    //This function is left blank on purpose
  }

  // See https://code.google.com/p/android/issues/detail?id=229633
  // http://b.android.com/230792
  public void skip_testSyncWithGradleBuildCacheUninitialized() throws Exception {
    prepareProjectForImport(TRANSITIVE_DEPENDENCIES);
    setBuildCachePath(createTempDirectory("build-cache", ""));

    Project project = getProject();
    importProject(project.getName(), getBaseDirPath(project), null);

    File mainActivityFile = new File("app/src/main/java/com/example/alruiz/transitive_dependencies/MainActivity.java");

    assertNotNull(mainActivityFile);
    Predicate<HighlightInfo> matchByDescription = info -> "Cannot resolve symbol 'AppCompatActivity'".equals(info.getDescription());
    List<HighlightInfo> highlights = getHighlightInfos(mainActivityFile, matchByDescription);
    // It is expected that AppCompatActivity cannot be resolved yet, since AARs have not been exploded yet.
    assertThat(highlights).isNotEmpty();

    // Generate sources to explode AARs in build cache
    GradleInvocationResult result = generateSources();
    assertTrue(result.isBuildSuccessful());

    highlights = getHighlightInfos(mainActivityFile, matchByDescription);
    // AppCompatActivity should be resolved now.
    assertThat(highlights).isEmpty();
  }

  private void setBuildCachePath(@NotNull File path) throws IOException {
    // Set up path of build-cache
    // See: http://tools.android.com/tech-docs/build-cache
    Project project = getProject();
    File gradlePropertiesFilePath = new File(getBaseDirPath(project), "gradle.properties");
    Properties gradleProperties = getProperties(gradlePropertiesFilePath);
    gradleProperties.setProperty("android.enableBuildCache", "true");
    gradleProperties.setProperty("android.buildCacheDir", path.getAbsolutePath());
    savePropertiesToFile(gradleProperties, gradlePropertiesFilePath, "");
  }
<<<<<<< HEAD

  @NotNull
  private List<HighlightInfo> getErrorHighlights(@NotNull VirtualFile file, @NotNull Predicate<HighlightInfo> filter)
    throws InterruptedException {
    Editor editor = openTextEditor(file);
    Document document = FileDocumentManager.getInstance().getDocument(file);
    Project project = getProject();
    PsiFile psiFile = PsiDocumentManager.getInstance(project).getPsiFile(document);
    DaemonCodeAnalyzer.getInstance(project).restart(psiFile);
    List<HighlightInfo> highlightInfos = CodeInsightTestFixtureImpl.instantiateAndRun(psiFile, editor, EMPTY_INT_ARRAY, true);
    return highlightInfos.stream().filter(filter).collect(Collectors.toList());
  }

  @NotNull
  private Editor openTextEditor(@NotNull VirtualFile file) {
    Project project = getProject();
    Editor editor = FileEditorManager.getInstance(project).openTextEditor(new OpenFileDescriptor(project, file, 0), false);
    ((EditorImpl)editor).setCaretActive();
    return editor;
  }

  private static class MatchByDescription implements Predicate<HighlightInfo> {
    @NotNull private final String myExpectedDescription;

    MatchByDescription(@NotNull String expectedDescription) {
      myExpectedDescription = expectedDescription;
    }

    @Override
    public boolean test(HighlightInfo info) {
      return info != null && myExpectedDescription.equals(info.getDescription());
    }
  }
=======
>>>>>>> a08c4370
}<|MERGE_RESOLUTION|>--- conflicted
+++ resolved
@@ -80,40 +80,4 @@
     gradleProperties.setProperty("android.buildCacheDir", path.getAbsolutePath());
     savePropertiesToFile(gradleProperties, gradlePropertiesFilePath, "");
   }
-<<<<<<< HEAD
-
-  @NotNull
-  private List<HighlightInfo> getErrorHighlights(@NotNull VirtualFile file, @NotNull Predicate<HighlightInfo> filter)
-    throws InterruptedException {
-    Editor editor = openTextEditor(file);
-    Document document = FileDocumentManager.getInstance().getDocument(file);
-    Project project = getProject();
-    PsiFile psiFile = PsiDocumentManager.getInstance(project).getPsiFile(document);
-    DaemonCodeAnalyzer.getInstance(project).restart(psiFile);
-    List<HighlightInfo> highlightInfos = CodeInsightTestFixtureImpl.instantiateAndRun(psiFile, editor, EMPTY_INT_ARRAY, true);
-    return highlightInfos.stream().filter(filter).collect(Collectors.toList());
-  }
-
-  @NotNull
-  private Editor openTextEditor(@NotNull VirtualFile file) {
-    Project project = getProject();
-    Editor editor = FileEditorManager.getInstance(project).openTextEditor(new OpenFileDescriptor(project, file, 0), false);
-    ((EditorImpl)editor).setCaretActive();
-    return editor;
-  }
-
-  private static class MatchByDescription implements Predicate<HighlightInfo> {
-    @NotNull private final String myExpectedDescription;
-
-    MatchByDescription(@NotNull String expectedDescription) {
-      myExpectedDescription = expectedDescription;
-    }
-
-    @Override
-    public boolean test(HighlightInfo info) {
-      return info != null && myExpectedDescription.equals(info.getDescription());
-    }
-  }
-=======
->>>>>>> a08c4370
 }