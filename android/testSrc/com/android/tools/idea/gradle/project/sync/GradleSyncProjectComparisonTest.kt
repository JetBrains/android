--- conflicted
+++ resolved
@@ -68,43 +68,6 @@
     override fun testNdkProjectSync() = Unit
   }
 
-<<<<<<< HEAD
-  override val snapshotDirectoryName = "syncedProjectSnapshots"
-  override val snapshotSuffixes = listOfNotNull(
-    // Suffixes to use to override the default expected result.
-    ".single_variant".takeIf { singleVariantSync },
-    ""
-  )
-
-  private fun importSyncAndDumpProject(projectDir: String, patch: ((projectRootPath: File) -> Unit)? = null): String {
-    val projectRootPath = prepareProjectForImport(projectDir)
-    patch?.invoke(projectRootPath)
-    AndroidGradleTests.importProject(project, GradleSyncInvoker.Request.testRequest())
-    return project.saveAndDump()
-  }
-
-  private fun syncAndDumpProject(): String {
-    requestSyncAndWait()
-    return project.saveAndDump()
-  }
-
-  override fun setUp() {
-    super.setUp()
-    val project = project
-    val projectSettings = GradleProjectSettings()
-    projectSettings.distributionType = DEFAULT_WRAPPED
-    GradleSettings.getInstance(project).linkedProjectsSettings = listOf(projectSettings)
-  }
-
-  fun testImportNoSync() {
-    val projectRootPath = prepareProjectForImport(SIMPLE_APPLICATION)
-    val request = GradleProjectImporter.Request(project)
-    GradleProjectImporter.getInstance().importProjectNoSync(request)
-    AndroidTestBase.refreshProjectFiles()
-    val text = project.saveAndDump()
-    assertIsEqualToSnapshot(text)
-  }
-=======
   abstract class GradleSyncProjectComparisonTestCase(singleVariantSync: Boolean = false
   ) : GradleSyncProjectComparisonTest(singleVariantSync) {
     fun testImportNoSync() {
@@ -115,7 +78,6 @@
       val text = project.saveAndDump()
       assertIsEqualToSnapshot(text)
     }
->>>>>>> bd07c1f4
 
     // https://code.google.com/p/android/issues/detail?id=233038
     open fun testLoadPlainJavaProject() {
