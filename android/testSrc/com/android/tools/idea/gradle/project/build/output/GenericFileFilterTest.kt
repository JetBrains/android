/*
 * Copyright (C) 2019 The Android Open Source Project
 *
 * Licensed under the Apache License, Version 2.0 (the "License");
 * you may not use this file except in compliance with the License.
 * You may obtain a copy of the License at
 *
 *      http://www.apache.org/licenses/LICENSE-2.0
 *
 * Unless required by applicable law or agreed to in writing, software
 * distributed under the License is distributed on an "AS IS" BASIS,
 * WITHOUT WARRANTIES OR CONDITIONS OF ANY KIND, either express or implied.
 * See the License for the specific language governing permissions and
 * limitations under the License.
 */
package com.android.tools.idea.gradle.project.build.output

import com.android.testutils.MockitoKt.eq
import com.android.testutils.MockitoKt.whenever
import com.android.tools.idea.util.oneOf
import com.android.tools.idea.util.plus
import com.android.tools.idea.util.repeated
import com.android.tools.idea.util.someInt
import com.android.tools.idea.util.useGenerated
import com.google.common.truth.Truth
import com.intellij.execution.filters.Filter
import com.intellij.execution.filters.OpenFileHyperlinkInfo
import com.intellij.openapi.project.Project
import com.intellij.openapi.vfs.LocalFileSystem
import com.intellij.openapi.vfs.VirtualFile
import org.apache.commons.lang.RandomStringUtils
import org.junit.Before
import org.junit.Test
import org.mockito.ArgumentMatchers
import org.mockito.Mockito.mock
import kotlin.random.Random

class GenericFileFilterTest {

  private val localFileSystem = mock(LocalFileSystem::class.java)
  private val project = mock(Project::class.java)
  private val filter = GenericFileFilter(project, localFileSystem)

  @Before
  fun setUp() {
    whenever(localFileSystem.findFileByPathIfCached(ArgumentMatchers.anyString())).thenAnswer { invocation ->
      val pathString = invocation.arguments.single() as String
      mock(VirtualFile::class.java).apply {
        whenever(this.path).thenReturn(pathString)
      }
    }
  }

  @Test
  fun `lonely slashes are not highlighted`() =
    getFilterResultAndCheckHighlightPositions("hello / world, hello \\ world", listOf(),false).checkFileLinks()

  @Test
  fun `short names are highlighted`() =
    getFilterResultAndCheckHighlightPositions("hello /a world, hello C:\\ C:\\b world C:\\d", listOf("/a", "C:\\", "C:\\b"),false)
      .checkFileLinks("/a", "C:\\", "C:\\b")

  @Test
  fun `honor FILENAME_MAX for performance reasons`() {
    val longString = RandomStringUtils.randomAlphanumeric(GenericFileFilter.FILENAME_MAX + 1)
<<<<<<< HEAD
    `when`(localFileSystem.findFileByPathIfCached(eq("/$longString"))).thenThrow(AssertionError("Should not be queried"))
=======
    whenever(localFileSystem.findFileByPathIfCached(eq("/$longString"))).thenThrow(AssertionError("Should not be queried"))
>>>>>>> b5f40ffd

    getFilterResultAndCheckHighlightPositions("/$longString /path/to/file", listOf("/path/to/file"), checkHighlights = false)
      .checkFileLinks("/path/to/file")
  }

  @Test
  fun `honor FILENAME_MAX for performance reasons (with spaces)`() {
    val p1 = RandomStringUtils.randomAlphanumeric(GenericFileFilter.FILENAME_MAX / 2 + 1)
    val p2 = RandomStringUtils.randomAlphanumeric(GenericFileFilter.FILENAME_MAX / 2 + 1)
    assert(p1.length + p2.length > GenericFileFilter.FILENAME_MAX)

<<<<<<< HEAD
    `when`(localFileSystem.findFileByPathIfCached(eq("/$p1"))).thenReturn(null)
    `when`(localFileSystem.findFileByPathIfCached(eq("/$p1 $p2"))).thenThrow(AssertionError("Should not be queried"))
=======
    whenever(localFileSystem.findFileByPathIfCached(eq("/$p1"))).thenReturn(null)
    whenever(localFileSystem.findFileByPathIfCached(eq("/$p1 $p2"))).thenThrow(AssertionError("Should not be queried"))
>>>>>>> b5f40ffd
    getFilterResultAndCheckHighlightPositions("/$p1 $p2 /path/to/file", listOf("/path/to/file"), checkHighlights = false)
      .checkFileLinks("/path/to/file")
  }

  @Test
  fun `nonexisting paths cancel early`() =
    getFilterResultAndCheckHighlightPositions("This /is/not/a path /path/to/file", listOf("/path/to/file"), checkHighlights = false)
      .checkFileLinks("/path/to/file")

  @Test
  fun `recognize simple Linux path`() = getFilterResultAndCheckHighlightPositions("""
    | /path/to/file
      ^^^^^^^^^^^^^
  """.trimIndent(), listOf("/path/to/file"))
    .checkFileLinks("/path/to/file")

  @Test
  fun `recognize simple Windows path`() = getFilterResultAndCheckHighlightPositions("""
    | C:\path\to\file
      ^^^^^^^^^^^^^^^
  """.trimIndent(), listOf("""C:\path\to\file"""))
    .checkFileLinks("""C:\path\to\file""")

  @Test
  fun `recognize simple Windows path with forward slashes`() = getFilterResultAndCheckHighlightPositions("""
    | C:/path/to/file
      ^^^^^^^^^^^^^^^
  """.trimIndent(), listOf("""C:/path/to/file"""))
    .checkFileLinks("""C:/path/to/file""")

  @Test
  fun `recognize path with line number`() = getFilterResultAndCheckHighlightPositions("""
    | /path/to/file.c:3
      ^^^^^^^^^^^^^^^^^
  """.trimIndent(), listOf("/path/to/file.c"))
    .checkFileLinks("/path/to/file.c")

  @Test
  fun `a huge line number will not break it`() = getFilterResultAndCheckHighlightPositions("""
    | /path/to/file.c:99999999999999999
      ^^^^^^^^^^^^^^^^^^^^^^^^^^^^^^^^^
  """.trimIndent(), listOf("/path/to/file.c"))
    .checkFileLinks("/path/to/file.c")

  @Test
  fun `recognize path with line number and column`() = getFilterResultAndCheckHighlightPositions("""
    | /path/to/file.c:3:7
      ^^^^^^^^^^^^^^^^^^^
  """.trimIndent(), listOf("/path/to/file.c"))
    .checkFileLinks("/path/to/file.c")

  @Test
  fun `recognize path in middle of a line`() = getFilterResultAndCheckHighlightPositions("""
    | blah blah /path/to/file blah blah
                ^^^^^^^^^^^^^
  """.trimIndent(), listOf("/path/to/file"))
    .checkFileLinks("/path/to/file")

  @Test
  fun `recognize multiple paths in a line`() = getFilterResultAndCheckHighlightPositions("""
    | blah blah /path/to/file blah blah /another/path/to/file
                ^^^^^^^^^^^^^           ^^^^^^^^^^^^^^^^^^^^^
  """.trimIndent(), listOf("/path/to/file", "/another/path/to/file"))
    .checkFileLinks(
      "/path/to/file",
      "/another/path/to/file"
    )

  @Test
  fun `recognize path with line number and column in parenthesis`() = getFilterResultAndCheckHighlightPositions("""
    | /path/to/file.kt: (3, 7): No value passed for parameter 'silent'
      ^^^^^^^^^^^^^^^^^^^^^^^^^
  """.trimIndent(), listOf("/path/to/file.kt"))
    .checkFileLinks("/path/to/file.kt")

  @Test
  fun `recognize path with space`() = getFilterResultAndCheckHighlightPositions("""
    | blah blah /path/to/file/with space blah blah
                ^^^^^^^^^^^^^^^^^^^^^^^^
  """.trimIndent(), listOf("/path/to/file/with space"))
    .checkFileLinks("/path/to/file/with space")

  @Test
  fun `recognize path with space and numbers`() = getFilterResultAndCheckHighlightPositions("""
    | blah blah /path/to/file/with space:3:7 blah blah
                ^^^^^^^^^^^^^^^^^^^^^^^^^^^^
  """.trimIndent(), listOf("/path/to/file/with space"))
    .checkFileLinks("/path/to/file/with space")

  @Test
  fun `recognize path with space and numbers parenthesis Windows`() = getFilterResultAndCheckHighlightPositions("""
    | blah blah C:\path\to\file\with space.kt: (3, 7): blah blah
                ^^^^^^^^^^^^^^^^^^^^^^^^^^^^^^^^^^^^^^
  """.trimIndent(), listOf("""C:\path\to\file\with space.kt"""))
    .checkFileLinks("""C:\path\to\file\with space.kt""")

  @Test
  fun `multiple lines and multiple links`() = getFilterResultAndCheckHighlightPositions("""
    | blah blah /path/to/file1 blah blah /path/to/file2:3.
                ^^^^^^^^^^^^^^           ^^^^^^^^^^^^^^^^
    | blah blah blah /path/to/file3:1:2: error: blah blah C:\path\to\file4
                     ^^^^^^^^^^^^^^^^^^                   ^^^^^^^^^^^^^^^^
  """.trimIndent(), listOf("/path/to/file1", "/path/to/file2", "/path/to/file3", """C:\path\to\file4"""))
    .checkFileLinks(
      "/path/to/file1",
      "/path/to/file2",
      "/path/to/file3",
      """C:\path\to\file4"""
    )

  @Test
  fun `skip files not cached by local file system`() = getFilterResultAndCheckHighlightPositions("""
    | /path/to/cached/file and /path/to/uncached/file
      ^^^^^^^^^^^^^^^^^^^^
  """.trimIndent(), listOf("/path/to/cached/file"))
    .checkFileLinks(
        "/path/to/cached/file"
      )

  @Test
  fun `ignore slashes from progress indicators`() = getFilterResultAndCheckHighlightPositions("""
      | [1,234 / 5,678] Doing Something Important
  """.trimIndent(), listOf())
      .checkFileLinks()

  @Test
  fun `take longest path when prefix with spaces exists`() = getFilterResultAndCheckHighlightPositions("""
    | blah blah C:\path\to\file\with space\and no more.kt: (5, 71): blah blah
                ^^^^^^^^^^^^^^^^^^^^^^^^^^^^^^^^^^^^^^^^^^^^^^^^^^^
    | blah blah C:\path\to\file\with space and more.kt: (3, 7): blah blah
                ^^^^^^^^^^^^^^^^^^^^^^^^^^^^^^^^^^^^^^^^^^^^^^^
    """.trimIndent(), listOf("""C:\path\to\file\with space\and no more.kt""", """C:\path\to\file\with space and more.kt"""))
      .checkFileLinks(
        """C:\path\to\file\with space\and no more.kt""",
        """C:\path\to\file\with space and more.kt""",
      )

  @Test
  fun `real world case 1`() = getFilterResultAndCheckHighlightPositions("""
    | FAILURE: Build failed with an exception.
    |
    | * What went wrong:
    | Execution failed for task ':app:externalNativeBuildDebug'.
    | > Build command failed.
    |   Error while executing process /usr/local/google/home/tgeng/Android/Sdk/cmake/3.10.2.4988404/bin/ninja with arguments
    |     {-C /usr/local/google/home/tgeng/x/test-projects/SimpleJni1/app/.cxx/cmake/debug/armeabi-v7a native-lib}
    |   ninja: Entering directory `/usr/local/google/home/tgeng/x/test-projects/SimpleJni1/app/.cxx/cmake/debug/armeabi-v7a'
    |   [1/2] Building CXX object CMakeFiles/native-lib.dir/native-lib.cpp.o
    |   FAILED: CMakeFiles/native-lib.dir/native-lib.cpp.o
    |   /usr/local/google/home/tgeng/Android/Sdk/ndk/19.2.5345600/toolchains/llvm/prebuilt/linux-x86_64/bin/clang++
    |     --target=armv7-none-linux-androideabi19
    |     --gcc-toolchain=/usr/local/google/home/tgeng/Android/Sdk/ndk/19.2.5345600/toolchains/llvm/prebuilt/linux-x86_64
                          ^^^^^^^^^^^^^^^^^^^^^^^^^^^^^^^^^^^^^^^^^^^^^^^^^^^^^^^^^^^^^^^^^^^^^^^^^^^^^^^^^^^^^^^^^^^^^^^
    |     ... -c /usr/local/google/home/tgeng/x/test-projects/SimpleJni1/app/src/main/cpp/native-lib.cpp
                 ^^^^^^^^^^^^^^^^^^^^^^^^^^^^^^^^^^^^^^^^^^^^^^^^^^^^^^^^^^^^^^^^^^^^^^^^^^^^^^^^^^^^^^^
    |   /usr/local/google/home/tgeng/x/test-projects/SimpleJni1/app/src/main/cpp/native-lib.cpp:21:5: error: use of undeclared identifier 'yoo'
    |   ^^^^^^^^^^^^^^^^^^^^^^^^^^^^^^^^^^^^^^^^^^^^^^^^^^^^^^^^^^^^^^^^^^^^^^^^^^^^^^^^^^^^^^^^^^^^
    |       yoo;
    |       ^
    | 1 error generated.
    | ninja: build stopped: subcommand failed.
  """.trimIndent(), listOf(
    "/usr/local/google/home/tgeng/x/test-projects/SimpleJni1/app/src/main/cpp/native-lib.cpp",
    "/usr/local/google/home/tgeng/Android/Sdk/ndk/19.2.5345600/toolchains/llvm/prebuilt/linux-x86_64"
  )).checkFileLinks(
    "/usr/local/google/home/tgeng/Android/Sdk/ndk/19.2.5345600/toolchains/llvm/prebuilt/linux-x86_64",
    "/usr/local/google/home/tgeng/x/test-projects/SimpleJni1/app/src/main/cpp/native-lib.cpp",
    "/usr/local/google/home/tgeng/x/test-projects/SimpleJni1/app/src/main/cpp/native-lib.cpp"
  )

  @Test
  fun `real world case 2`() {
    getFilterResultAndCheckHighlightPositions("""
    | CMake Error at /Users/jomof/projects/GunBox/GunBox/Sources/Engine/CMakeLists.txt:156 (include):
                     ^^^^^^^^^^^^^^^^^^^^^^^^^^^^^^^^^^^^^^^^^^^^^^^^^^^^^^^^^^^^^^^^^^^^^
    |   include could not find load file:
    |
    |     /Users/jomof/projects/GunBox/GunBox/ExternalLibraries/__cmake/ExternalLibraries.cmake
          ^^^^^^^^^^^^^^^^^^^^^^^^^^^^^^^^^^^^^^^^^^^^^^^^^^^^^^^^^^^^^^^^^^^^^^^^^^^^^^^^^^^^^
    |
    | CMake Error at /Users/jomof/projects/GunBox/GunBox/Sources/Engine/CMakeLists.txt:156 (include):
                     ^^^^^^^^^^^^^^^^^^^^^^^^^^^^^^^^^^^^^^^^^^^^^^^^^^^^^^^^^^^^^^^^^^^^^
    |   include could not find load file:
    """.trimIndent(), listOf(
      "/Users/jomof/projects/GunBox/GunBox/Sources/Engine/CMakeLists.txt",
      "/Users/jomof/projects/GunBox/GunBox/ExternalLibraries/__cmake/ExternalLibraries.cmake",
    ))
      .checkFileLinks(
        "/Users/jomof/projects/GunBox/GunBox/Sources/Engine/CMakeLists.txt",
        "/Users/jomof/projects/GunBox/GunBox/ExternalLibraries/__cmake/ExternalLibraries.cmake",
        "/Users/jomof/projects/GunBox/GunBox/Sources/Engine/CMakeLists.txt"
      )
  }

  @Test
  fun `real world case for bug 167701951`() =getFilterResultAndCheckHighlightPositions("""
    | C:\android\Android studio Projects\AppManager\app\src\main\res\values-zh-rCN\strings.xml:427:4 Error: always_light
      ^^^^^^^^^^^^^^^^^^^^^^^^^^^^^^^^^^^^^^^^^^^^^^^^^^^^^^^^^^^^^^^^^^^^^^^^^^^^^^^^^^^^^^^^^^^^^^
    | C:\android\Android studio\not_cached
    | when executing C:\android\Android studio\bin\studio.exe
                     ^^^^^^^^^^^^^^^^^^^^^^^^^^^^^^^^^^^^^^^^
    | In folder C:\android\Android studio
                ^^^^^^^^^^^^^^^^^^^^^^^^^
  """.trimIndent(), listOf(
    """C:\android\Android studio Projects\AppManager\app\src\main\res\values-zh-rCN\strings.xml""",
    """C:\android\Android studio\bin\studio.exe"""
  )).checkFileLinks(
    """C:\android\Android studio Projects\AppManager\app\src\main\res\values-zh-rCN\strings.xml""",
    """C:\android\Android studio\bin\studio.exe""",
    """C:\android\Android studio"""
  )

  @Test
  fun `fuzz test`() {
    val allGeneratedPaths = mutableListOf<String>()

    val wordGen = oneOf(('a'..'z').asIterable() + ".-_()[]吃葡萄不吐葡萄皮".asIterable()).repeated(3..8)
    val linuxPathGen = ('/' + wordGen).repeated(2..10)
      .useGenerated { allGeneratedPaths += it }
    val windowsPathGen = (oneOf('A'..'Z') + ":" + ('\\' + wordGen).repeated(2..10))
      .useGenerated { allGeneratedPaths += it }
    val fileNumberGen = ':' + someInt()
    val pathWithLineNumberGen = oneOf(linuxPathGen, windowsPathGen) + fileNumberGen
    val pathWithLineAndColumnNumberGen = pathWithLineNumberGen + fileNumberGen
    val sentenceGen = oneOf(
      wordGen.repeated(1..10, " "),
      oneOf(linuxPathGen, windowsPathGen, pathWithLineNumberGen, pathWithLineAndColumnNumberGen)
    ).repeated(1..5, " ")
    val paragraphGen = sentenceGen.repeated(50..60, "\n")

    getFilterResultAndCheckHighlightPositions(Random.paragraphGen(), allGeneratedPaths, checkHighlights = false)
      .checkFileLinks(*allGeneratedPaths.toTypedArray())
  }

  private fun getFilterResultAndCheckHighlightPositions(content: String,
                                                        validPaths: Collection<String>,
                                                        checkHighlights: Boolean = true): List<Filter.Result> {
    var totalLength = 0
    var previousInputLine = ""
    var previousInputStartIndex = 0
    val results = mutableListOf<Filter.Result?>()

<<<<<<< HEAD
    `when`(localFileSystem.findFileByPathIfCached(ArgumentMatchers.argThat {arg ->
=======
    whenever(localFileSystem.findFileByPathIfCached(ArgumentMatchers.argThat {arg ->
>>>>>>> b5f40ffd
      !validPaths.any {
        arg == it || it.startsWith("$arg/") || it.startsWith("$arg\\")
      }
    })).thenReturn(null)
    content.lines().forEach { line ->
      if (!checkHighlights || line.startsWith('|')) {
        val inputLine = line.removePrefix("| ") + "\n"
        previousInputLine = inputLine
        previousInputStartIndex = totalLength
        totalLength += inputLine.length
        results += filter.applyFilter(inputLine, totalLength)
      }
      else {
        val actualHighlighted = results.last()!!.resultItems.map { item ->
          previousInputLine.substring(item.getHighlightStartOffset() - previousInputStartIndex,
                                      item.getHighlightEndOffset() - previousInputStartIndex)
        }
        val indicatorLine = line.removePrefix("  ")
        val expectedHighlighted = previousInputLine
          .mapIndexed { i, c -> if (indicatorLine.getOrNull(i) == '^') c else '%' }
          .joinToString("")
          .split(Regex("%+"))
          .filter { it.isNotEmpty() }
        Truth.assertThat(actualHighlighted).isEqualTo(expectedHighlighted)
      }
    }
    return results.filterNotNull()
  }

  private fun List<Filter.Result>.checkFileLinks(vararg paths: String) {
    Truth.assertThat(
      // Unfortunately there is no way to read the line and column numbers passed to the OpenFileHyperlinkInfo since those are private
      flatMap { it.resultItems }.map { (it.getHyperlinkInfo() as OpenFileHyperlinkInfo).virtualFile!!.path })
      .containsExactlyElementsIn(paths)
      .inOrder()
  }
}<|MERGE_RESOLUTION|>--- conflicted
+++ resolved
@@ -28,7 +28,7 @@
 import com.intellij.openapi.project.Project
 import com.intellij.openapi.vfs.LocalFileSystem
 import com.intellij.openapi.vfs.VirtualFile
-import org.apache.commons.lang.RandomStringUtils
+import org.apache.commons.lang3.RandomStringUtils
 import org.junit.Before
 import org.junit.Test
 import org.mockito.ArgumentMatchers
@@ -63,11 +63,7 @@
   @Test
   fun `honor FILENAME_MAX for performance reasons`() {
     val longString = RandomStringUtils.randomAlphanumeric(GenericFileFilter.FILENAME_MAX + 1)
-<<<<<<< HEAD
-    `when`(localFileSystem.findFileByPathIfCached(eq("/$longString"))).thenThrow(AssertionError("Should not be queried"))
-=======
     whenever(localFileSystem.findFileByPathIfCached(eq("/$longString"))).thenThrow(AssertionError("Should not be queried"))
->>>>>>> b5f40ffd
 
     getFilterResultAndCheckHighlightPositions("/$longString /path/to/file", listOf("/path/to/file"), checkHighlights = false)
       .checkFileLinks("/path/to/file")
@@ -79,13 +75,8 @@
     val p2 = RandomStringUtils.randomAlphanumeric(GenericFileFilter.FILENAME_MAX / 2 + 1)
     assert(p1.length + p2.length > GenericFileFilter.FILENAME_MAX)
 
-<<<<<<< HEAD
-    `when`(localFileSystem.findFileByPathIfCached(eq("/$p1"))).thenReturn(null)
-    `when`(localFileSystem.findFileByPathIfCached(eq("/$p1 $p2"))).thenThrow(AssertionError("Should not be queried"))
-=======
     whenever(localFileSystem.findFileByPathIfCached(eq("/$p1"))).thenReturn(null)
     whenever(localFileSystem.findFileByPathIfCached(eq("/$p1 $p2"))).thenThrow(AssertionError("Should not be queried"))
->>>>>>> b5f40ffd
     getFilterResultAndCheckHighlightPositions("/$p1 $p2 /path/to/file", listOf("/path/to/file"), checkHighlights = false)
       .checkFileLinks("/path/to/file")
   }
@@ -328,11 +319,7 @@
     var previousInputStartIndex = 0
     val results = mutableListOf<Filter.Result?>()
 
-<<<<<<< HEAD
-    `when`(localFileSystem.findFileByPathIfCached(ArgumentMatchers.argThat {arg ->
-=======
     whenever(localFileSystem.findFileByPathIfCached(ArgumentMatchers.argThat {arg ->
->>>>>>> b5f40ffd
       !validPaths.any {
         arg == it || it.startsWith("$arg/") || it.startsWith("$arg\\")
       }
