/*
 * Copyright (C) 2019 The Android Open Source Project
 *
 * Licensed under the Apache License, Version 2.0 (the "License");
 * you may not use this file except in compliance with the License.
 * You may obtain a copy of the License at
 *
 *      http://www.apache.org/licenses/LICENSE-2.0
 *
 * Unless required by applicable law or agreed to in writing, software
 * distributed under the License is distributed on an "AS IS" BASIS,
 * WITHOUT WARRANTIES OR CONDITIONS OF ANY KIND, either express or implied.
 * See the License for the specific language governing permissions and
 * limitations under the License.
 */
package com.android.tools.idea.gradle.project.sync;

import static com.android.SdkConstants.FN_SETTINGS_GRADLE;
import static com.android.tools.idea.gradle.dsl.api.dependencies.CommonConfigurationNames.COMPILE;
import static com.android.tools.idea.gradle.project.sync.ModuleDependenciesSubject.moduleDependencies;
import static com.android.tools.idea.testing.FileSubject.file;
import static com.android.tools.idea.testing.TestProjectPaths.APP_WITH_BUILDSRC;
import static com.android.tools.idea.testing.TestProjectPaths.BASIC;
import static com.android.tools.idea.testing.TestProjectPaths.CENTRAL_BUILD_DIRECTORY;
import static com.android.tools.idea.testing.TestProjectPaths.CUSTOM_BUILD_SCRIPT_DEPS;
import static com.android.tools.idea.testing.TestProjectPaths.DEPENDENT_MODULES;
import static com.android.tools.idea.testing.TestProjectPaths.HELLO_JNI;
import static com.android.tools.idea.testing.TestProjectPaths.KOTLIN_GRADLE_DSL;
import static com.android.tools.idea.testing.TestProjectPaths.KOTLIN_KAPT;
import static com.android.tools.idea.testing.TestProjectPaths.NESTED_MODULE;
import static com.android.tools.idea.testing.TestProjectPaths.PURE_JAVA_PROJECT;
import static com.android.tools.idea.testing.TestProjectPaths.SIMPLE_APPLICATION;
import static com.android.tools.idea.testing.TestProjectPaths.SIMPLE_APPLICATION_UNRESOLVED_DEPENDENCY;
import static com.android.tools.idea.testing.TestProjectPaths.TRANSITIVE_DEPENDENCIES;
import static com.android.tools.idea.util.PropertiesFiles.getProperties;
import static com.android.tools.idea.util.PropertiesFiles.savePropertiesToFile;
import static com.google.common.truth.Truth.assertAbout;
import static com.google.common.truth.Truth.assertThat;
import static com.intellij.openapi.command.WriteCommandAction.runWriteCommandAction;
import static com.intellij.openapi.externalSystem.util.ExternalSystemApiUtil.toCanonicalPath;
import static com.intellij.openapi.roots.OrderRootType.CLASSES;
import static com.intellij.openapi.roots.OrderRootType.SOURCES;
import static com.intellij.openapi.util.io.FileUtil.appendToFile;
import static com.intellij.openapi.util.io.FileUtil.delete;
import static com.intellij.openapi.util.io.FileUtil.join;
import static com.intellij.openapi.util.io.FileUtil.writeToFile;
import static com.intellij.openapi.util.text.StringUtil.equalsIgnoreCase;
import static com.intellij.openapi.util.text.StringUtil.isNotEmpty;
import static com.intellij.openapi.vfs.StandardFileSystems.JAR_PROTOCOL_PREFIX;
import static com.intellij.openapi.vfs.VfsUtilCore.urlToPath;
import static com.intellij.pom.java.LanguageLevel.JDK_1_7;
import static java.util.Collections.singletonList;
import static java.util.stream.Collectors.toList;
import static org.jetbrains.plugins.gradle.settings.DistributionType.DEFAULT_WRAPPED;
import static org.mockito.ArgumentMatchers.any;
import static org.mockito.Mockito.atLeastOnce;
import static org.mockito.Mockito.mock;
import static org.mockito.Mockito.spy;
import static org.mockito.Mockito.timeout;
import static org.mockito.Mockito.verify;
import static org.mockito.Mockito.when;

import com.android.builder.model.NativeArtifact;
import com.android.builder.model.SyncIssue;
import com.android.ide.common.repository.GradleVersion;
import com.android.tools.idea.IdeInfo;
import com.android.tools.idea.gradle.ProjectLibraries;
import com.android.tools.idea.gradle.actions.SyncProjectAction;
import com.android.tools.idea.gradle.dsl.api.GradleBuildModel;
import com.android.tools.idea.gradle.plugin.AndroidPluginInfo;
import com.android.tools.idea.gradle.project.facet.gradle.GradleFacet;
import com.android.tools.idea.gradle.project.facet.ndk.NdkFacet;
import com.android.tools.idea.gradle.project.importing.GradleProjectImporter;
import com.android.tools.idea.gradle.project.model.AndroidModuleModel;
import com.android.tools.idea.gradle.project.model.GradleModuleModel;
import com.android.tools.idea.gradle.project.model.NdkModuleModel;
import com.android.tools.idea.gradle.project.sync.idea.data.DataNodeCaches;
import com.android.tools.idea.gradle.project.sync.idea.issues.JdkImportCheckException;
import com.android.tools.idea.gradle.project.sync.issues.SyncIssueData;
import com.android.tools.idea.gradle.project.sync.messages.GradleSyncMessagesStub;
import com.android.tools.idea.gradle.util.ContentEntries;
import com.android.tools.idea.gradle.util.LocalProperties;
import com.android.tools.idea.io.FilePaths;
import com.android.tools.idea.project.messages.MessageType;
import com.android.tools.idea.project.messages.SyncMessage;
import com.android.tools.idea.testing.AndroidGradleTests;
import com.android.tools.idea.testing.BuildEnvironment;
import com.android.tools.idea.testing.IdeComponents;
import com.android.tools.idea.testing.TestGradleSyncListener;
import com.android.tools.idea.testing.TestModuleUtil;
import com.android.utils.FileUtils;
import com.intellij.build.SyncViewManager;
import com.intellij.build.events.BuildEvent;
import com.intellij.build.events.FailureResult;
import com.intellij.build.events.FinishBuildEvent;
import com.intellij.build.events.StartBuildEvent;
import com.intellij.openapi.actionSystem.AnActionEvent;
import com.intellij.openapi.actionSystem.Presentation;
import com.intellij.openapi.application.ApplicationManager;
import com.intellij.openapi.components.ServiceManager;
import com.intellij.openapi.externalSystem.ExternalSystemManager;
import com.intellij.openapi.externalSystem.model.DataNode;
import com.intellij.openapi.externalSystem.model.ProjectKeys;
import com.intellij.openapi.externalSystem.model.project.ContentRootData;
import com.intellij.openapi.externalSystem.model.project.ExternalModuleBuildClasspathPojo;
import com.intellij.openapi.externalSystem.model.project.ExternalProjectBuildClasspathPojo;
import com.intellij.openapi.externalSystem.model.project.ModuleData;
import com.intellij.openapi.externalSystem.model.task.ExternalSystemTaskId;
import com.intellij.openapi.externalSystem.service.notification.NotificationData;
import com.intellij.openapi.externalSystem.settings.AbstractExternalSystemLocalSettings;
import com.intellij.openapi.externalSystem.util.ExternalSystemApiUtil;
import com.intellij.openapi.module.Module;
import com.intellij.openapi.module.ModuleManager;
import com.intellij.openapi.project.Project;
import com.intellij.openapi.roots.ContentEntry;
import com.intellij.openapi.roots.DependencyScope;
import com.intellij.openapi.roots.LanguageLevelModuleExtensionImpl;
import com.intellij.openapi.roots.ModifiableRootModel;
import com.intellij.openapi.roots.ModuleRootManager;
import com.intellij.openapi.roots.SourceFolder;
import com.intellij.openapi.roots.libraries.Library;
import com.intellij.openapi.util.Computable;
import com.intellij.openapi.util.SystemInfo;
import com.intellij.openapi.vfs.VirtualFile;
import com.intellij.pom.java.LanguageLevel;
import com.intellij.testFramework.EdtTestUtil;
import com.intellij.testFramework.LeakHunter;
import com.intellij.testFramework.ServiceContainerUtil;
import com.intellij.util.containers.ContainerUtil;
import java.io.File;
import java.io.IOException;
import java.lang.reflect.Proxy;
import java.nio.file.Path;
import java.util.ArrayList;
import java.util.Arrays;
import java.util.Collection;
import java.util.List;
import java.util.Map;
import java.util.Properties;
import java.util.stream.Collectors;
import org.jetbrains.android.facet.AndroidFacet;
import org.jetbrains.annotations.NotNull;
import org.jetbrains.annotations.Nullable;
import org.jetbrains.plugins.gradle.internal.daemon.DaemonState;
import org.jetbrains.plugins.gradle.internal.daemon.GradleDaemonServices;
import org.jetbrains.plugins.gradle.settings.GradleProjectSettings;
import org.jetbrains.plugins.gradle.settings.GradleSettings;
import org.jetbrains.plugins.gradle.util.GradleConstants;
import org.jetbrains.plugins.gradle.util.GradleUtil;
import org.mockito.ArgumentCaptor;

/**
 * Integration tests for 'Gradle Sync'.
 */
public class GradleSyncIntegrationTest extends GradleSyncIntegrationTestCase {
  private IdeComponents myIdeComponents;

  @Override
  public void setUp() throws Exception {
    super.setUp();
    Project project = getProject();

    myIdeComponents = new IdeComponents(project, getTestRootDisposable());

    GradleProjectSettings projectSettings = new GradleProjectSettings();
    projectSettings.setDistributionType(DEFAULT_WRAPPED);
    String externalProjectPath = toCanonicalPath(project.getBasePath());
    projectSettings.setExternalProjectPath(externalProjectPath);
    GradleSettings.getInstance(project).setLinkedProjectsSettings(singletonList(projectSettings));
  }

  @Override
  public void tearDown() throws Exception {
    try {
      // Regression test: check the model doesn't hold on to dynamic proxies for Gradle Tooling API classes.
      Object model = DataNodeCaches.getInstance(getProject()).getCachedProjectData();
      if (model != null) {
        LeakHunter.checkLeak(model, Proxy.class, o -> Arrays.stream(
                o.getClass().getInterfaces()).anyMatch(clazz -> clazz.getName().contains("gradle.tooling")));
      }
    }
    finally {
      super.tearDown();
    }
  }

  @Override
  protected boolean useSingleVariantSyncInfrastructure() {
    return false;
  }

  // https://code.google.com/p/android/issues/detail?id=233038
  public void testLoadPlainJavaProject() throws Exception {
    prepareProjectForImport(PURE_JAVA_PROJECT);
    importProject();

    Module[] modules = ModuleManager.getInstance(getProject()).getModules();
    for (Module module : modules) {
      ContentEntry[] entries = ModuleRootManager.getInstance(module).getContentEntries();
      assertThat(entries).named(module.getName() + " should have content entries").isNotEmpty();
    }
  }

  // See https://code.google.com/p/android/issues/detail?id=226802
  public void testNestedModule() throws Exception {
    // Sync must be successful.
    loadProject(NESTED_MODULE);

    Module rootModule = TestModuleUtil.findModule(getProject(), getProject().getName());
    GradleFacet gradleFacet = GradleFacet.getInstance(rootModule);
    // The root module should be considered a Java module.
    assertNotNull(gradleFacet);
    GradleModuleModel gradleModel = gradleFacet.getGradleModuleModel();
    assertNotNull(gradleModel);
    assertEquals(":", gradleModel.getGradlePath());
  }

<<<<<<< HEAD
  // See https://code.google.com/p/android/issues/detail?id=224985
  public void testNdkProjectSync() throws Exception {
    loadProject(HELLO_JNI);

    Module appModule = TestModuleUtil.findAppModule(getProject());
    NdkFacet ndkFacet = NdkFacet.getInstance(appModule);
    assertNotNull(ndkFacet);

    ModuleRootManager rootManager = ModuleRootManager.getInstance(appModule);
    VirtualFile[] roots = rootManager.getSourceRoots(false /* do not include tests */);

    boolean cppSourceFolderFound = false;
    for (VirtualFile root : roots) {
      if (root.getName().equals("cpp")) {
        cppSourceFolderFound = true;
        break;
      }
    }

    assertTrue(cppSourceFolderFound);
  }

  public void testProjectWithCustomBuildScriptDeps() throws Exception {
    // https://youtrack.jetbrains.com/issue/IDEA-228545
    loadProject(CUSTOM_BUILD_SCRIPT_DEPS);

    Module appModule = TestModuleUtil.findAppModule(getProject());
    AndroidModuleModel androidModel = AndroidModuleModel.get(appModule);
    assertNotNull(androidModel);
    Collection<SyncIssue> issues = androidModel.getSyncIssues();
    assertThat(issues).isEmpty();
  }

=======
>>>>>>> a88c34a6
  public void testWithUserDefinedLibrarySources() throws Exception {
    if (SystemInfo.isWindows) {
      // Do not run tests on Windows (see http://b.android.com/222904)
      return;
    }

    loadSimpleApplication();

    ProjectLibraries libraries = new ProjectLibraries(getProject());
    String libraryNameRegex = "Gradle: com.google.guava:.*";
    Library library = libraries.findMatchingLibrary(libraryNameRegex);
    assertNotNull(library);

    String url = "jar://$USER_HOME$/fake-dir/fake-sources.jar!/";

    // add an extra source path.
    Library.ModifiableModel libraryModel = library.getModifiableModel();
    libraryModel.addRoot(url, SOURCES);
    ApplicationManager.getApplication().runWriteAction(libraryModel::commit);

    requestSyncAndWait();

    library = libraries.findMatchingLibrary(libraryNameRegex);
    assertNotNull(library);

    String[] urls = library.getUrls(SOURCES);
    assertThat(urls).asList().contains(url);
  }

  public void testSyncShouldNotChangeDependenciesInBuildFiles() throws Exception {
    loadSimpleApplication();

    File appBuildFilePath = getBuildFilePath("app");
    long lastModified = appBuildFilePath.lastModified();

    requestSyncAndWait();

    // See https://code.google.com/p/android/issues/detail?id=78628
    assertEquals(lastModified, appBuildFilePath.lastModified());
  }

  // See https://code.google.com/p/android/issues/detail?id=76444
  public void testWithEmptyGradleSettingsFileInSingleModuleProject() throws Exception {
    loadProject(BASIC);
    createEmptyGradleSettingsFile();
    // Sync should be successful for single-module projects with an empty settings.gradle file.
    requestSyncAndWait();
  }

  private void createEmptyGradleSettingsFile() throws IOException {
    File settingsFilePath = new File(getProjectFolderPath(), FN_SETTINGS_GRADLE);
    assertTrue(delete(settingsFilePath));
    writeToFile(settingsFilePath, " ");
    assertAbout(file()).that(settingsFilePath).isFile();
    refreshProjectFiles();
  }

  public void testModuleJavaLanguageLevel() throws Exception {
    loadProject(TRANSITIVE_DEPENDENCIES);
    Module library1Module = TestModuleUtil.findModule(getProject(), "library1");
    LanguageLevel javaLanguageLevel = getJavaLanguageLevel(library1Module);
    assertEquals(JDK_1_7, javaLanguageLevel);
  }

  @Nullable
  private static LanguageLevel getJavaLanguageLevel(@NotNull Module module) {
    return LanguageLevelModuleExtensionImpl.getInstance(module).getLanguageLevel();
  }

  // https://code.google.com/p/android/issues/detail?id=227931
  public void testJarsFolderInExplodedAarIsExcluded() throws Exception {
    loadSimpleApplication();

    Module appModule = TestModuleUtil.findAppModule(getProject());
    AndroidModuleModel androidModel = AndroidModuleModel.get(appModule);
    assertNotNull(androidModel);
    Collection<SyncIssue> issues = androidModel.getSyncIssues();
    assertThat(issues).isEmpty();

    AndroidPluginInfo pluginInfo = AndroidPluginInfo.find(getProject());
    assertNotNull(pluginInfo);
    GradleVersion pluginVersion = pluginInfo.getPluginVersion();
    assertNotNull(pluginVersion);

    if (pluginVersion.compareIgnoringQualifiers("2.3.0") >= 0) {
      // Gradle plugin 2.3 stores exploded AARs in the user's cache. Excluding "jar" folder in the explode AAR is no longer needed, since
      // it is not inside the project.
      return;
    }

    ProjectLibraries libraries = new ProjectLibraries(getProject());
    Library appCompat = libraries.findMatchingLibrary("Gradle: appcompat-v7.*");
    assertNotNull(appCompat);

    Path jarsFolderPath = null;
    for (String url : appCompat.getUrls(CLASSES)) {
      if (url.startsWith(JAR_PROTOCOL_PREFIX)) {
        Path jarPath = FilePaths.getJarFromJarUrl(url);
        assertNotNull(jarPath);
        jarsFolderPath = jarPath.getParent();
        break;
      }
    }
    assertNotNull(jarsFolderPath);

    ContentEntry[] contentEntries = ModuleRootManager.getInstance(appModule).getContentEntries();
    assertThat(contentEntries).hasLength(1);

    ContentEntry contentEntry = contentEntries[0];
    List<String> excludeFolderUrls = contentEntry.getExcludeFolderUrls();
    assertThat(excludeFolderUrls).contains(FilePaths.pathToIdeaUrl(jarsFolderPath.toFile()));
  }

  public void ignore_testSourceAttachmentsForJavaLibraries() throws Exception {
    loadSimpleApplication();

    ProjectLibraries libraries = new ProjectLibraries(getProject());
    Library guava = libraries.findMatchingLibrary("Gradle: guava.*");
    assertNotNull(guava);

    String[] sources = guava.getUrls(SOURCES);
    assertThat(sources).isNotEmpty();
  }

  // Verifies that sync does not fail and user is warned when a project contains an Android module without variants.
  // See https://code.google.com/p/android/issues/detail?id=170722
  public void testWithAndroidProjectWithoutVariants() throws Exception {
    Project project = getProject();

    GradleSyncMessagesStub syncMessages = GradleSyncMessagesStub.replaceSyncMessagesService(project, getTestRootDisposable());

    loadSimpleApplication();
    File appBuildFile = getBuildFilePath("app");

    // Remove all variants.
    appendToFile(appBuildFile, "android.variantFilter { variant -> variant.ignore = true }");

    String failure = requestSyncAndGetExpectedFailure();
    assertThat(failure).contains("No variants found for 'app'. Check build files to ensure at least one variant exists.");
  }

  // See https://code.google.com/p/android/issues/detail?id=74259
  public void testWithCentralBuildDirectoryInRootModule() throws Exception {
    // In issue 74259, project sync fails because the "app" build directory is set to "CentralBuildDirectory/central/build", which is
    // outside the content root of the "app" module.
    File projectRootPath = prepareProjectForImport(CENTRAL_BUILD_DIRECTORY);

    // The bug appears only when the central build folder does not exist.
    File centralBuildDirPath = new File(projectRootPath, join("central", "build"));
    File centralBuildParentDirPath = centralBuildDirPath.getParentFile();
    delete(centralBuildParentDirPath);

    Project project = getProject();
    GradleSyncInvoker.Request request = GradleSyncInvoker.Request.testRequest();
    request.forceCreateDirs = true;
    AndroidGradleTests.importProject(project, request, null);
    Module app = TestModuleUtil.findAppModule(getProject());

    // Now we have to make sure that if project import was successful, the build folder has included source folders.
    File[] sourceFolderPaths = ApplicationManager.getApplication().runReadAction(
            (Computable<File[]>)() -> {
              ModuleRootManager moduleRootManager = ModuleRootManager.getInstance(app);
              ModifiableRootModel rootModel = moduleRootManager.getModifiableModel();
              try {
                Collection<ContentEntry> contentEntries =
                        ContentEntries.findChildContentEntries(centralBuildDirPath, Arrays.stream(rootModel.getContentEntries()));

                List<File> paths = new ArrayList<>();

                for (SourceFolder source : contentEntries.stream().flatMap(contentEntry -> Arrays.stream(contentEntry.getSourceFolders()))
                        .collect(Collectors.toSet())) {
                  String path = urlToPath(source.getUrl());
                  if (isNotEmpty(path)) {
                    paths.add(FilePaths.stringToFile(path));
                  }
                }
                return paths.toArray(new File[paths.size()]);
              }
              finally {
                rootModel.dispose();
              }
            });

    assertThat(sourceFolderPaths).isNotEmpty();
  }

  public void testGradleSyncActionAfterFailedSync() throws Exception {
    loadProject(SIMPLE_APPLICATION);

    File appBuildFile = getBuildFilePath("app");
    appendToFile(appBuildFile, "**error***");
    requestSyncAndGetExpectedFailure();

    SyncProjectAction action = new SyncProjectAction();
    Presentation presentation = new Presentation();
    presentation.setEnabledAndVisible(false);
    AnActionEvent event = mock(AnActionEvent.class);
    when(event.getPresentation()).thenReturn(presentation);
    when(event.getProject()).thenReturn(getProject());
    action.update(event);
    assertTrue(presentation.isEnabledAndVisible());
  }

  // Verify that sync issues were reported properly when there're unresolved dependencies
  // due to conflicts in variant attributes.
  // See b/64213214.
  public void testSyncIssueWithNonMatchingVariantAttributes() throws Exception {
    Project project = getProject();
    GradleSyncMessagesStub syncMessages = GradleSyncMessagesStub.replaceSyncMessagesService(project, getTestRootDisposable());

    // DEPENDENT_MODULES project has two modules, app and lib, app module has dependency on lib module.
    loadProject(DEPENDENT_MODULES);

    // Define new buildType qa in app module.
    // This causes sync issues, because app depends on lib module, but lib module doesn't have buildType qa.
    File appBuildFile = getBuildFilePath("app");
    appendToFile(appBuildFile, "\nandroid.buildTypes { qa { } }\n");

    try {
      requestSyncAndWait();
    }
    catch (AssertionError expected) {
      // Sync issues are expected.
    }

    // Verify sync issues are reported properly.
    List<NotificationData> messages = syncMessages.getNotifications();
    List<NotificationData> relevantMessages = messages.stream()
      .filter(m -> m.getTitle().equals("Unresolved dependencies") &&
                   m.getMessage().contains(
                     "Unable to resolve dependency for ':app@paidQa/compileClasspath': Could not resolve project :lib.\nAffected Modules:"))
      .collect(toList());
    assertThat(relevantMessages).isNotEmpty();
  }

  public void testSyncWithAARDependencyAddsSources() throws Exception {
    Project project = getProject();

    loadProject(SIMPLE_APPLICATION);

    Module appModule = getModule("app");

    ApplicationManager.getApplication().invokeAndWait(() -> runWriteCommandAction(
            project, () -> {
              GradleBuildModel buildModel = GradleBuildModel.get(appModule);

              buildModel.repositories().addFlatDirRepository(getTestDataPath() + "/res/aar-lib-sources/");

              String newDependency = "com.foo.bar:bar:0.1@aar";
              buildModel.dependencies().addArtifact(COMPILE, newDependency);
              buildModel.applyChanges();
            }));

    requestSyncAndWait();

    // Verify that the library has sources.
    ProjectLibraries libraries = new ProjectLibraries(getProject());
    String libraryNameRegex = "Gradle: com.foo.bar:bar:0.1@aar";
    Library library = libraries.findMatchingLibrary(libraryNameRegex);

    assertNotNull("Library com.foo.bar:bar:0.1 is missing", library);
    VirtualFile[] files = library.getFiles(SOURCES);
    assertThat(files).asList().hasSize(1);
  }

  // Verify that custom properties on local.properties are preserved after sync (b/70670394)
  public void testCustomLocalPropertiesPreservedAfterSync() throws Exception {
    Project project = getProject();

    loadProject(SIMPLE_APPLICATION);

    LocalProperties originalLocalProperties = new LocalProperties(project);
    Properties modified = getProperties(originalLocalProperties.getPropertiesFilePath());
    modified.setProperty("custom.property", "custom.value");
    savePropertiesToFile(modified, originalLocalProperties.getPropertiesFilePath(), null);
    LocalProperties modifiedLocalProperties = new LocalProperties(project);
    assertThat(modifiedLocalProperties.getProperty("custom.property")).isEqualTo("custom.value");

    requestSyncAndWait();

    LocalProperties afterSyncLocalProperties = new LocalProperties(project);
    assertThat(afterSyncLocalProperties.getProperty("custom.property")).isEqualTo("custom.value");
  }

  // Verify that previously reported sync issues are cleaned up as part of the next sync
  public void testSyncIssuesCleanup() throws Exception {
    loadSimpleApplication();

    Project project = getProject();
    GradleSyncMessagesStub syncMessages = GradleSyncMessagesStub.replaceSyncMessagesService(project, getTestRootDisposable());
    SyncMessage oldSyncMessage = new SyncMessage(SyncMessage.DEFAULT_GROUP, MessageType.ERROR,
            "A quick blown fix bumps over the lazy bug");
    syncMessages.report(oldSyncMessage);

    // Expect a successful sync, and that the old message should get cleaned up.
    requestSyncAndWait();
    List<SyncMessage> messages = syncMessages.getReportedMessages();
    assertThat(messages).isEmpty();
  }

  public void testSyncWithKotlinDsl() throws Exception {
    loadProject(KOTLIN_GRADLE_DSL);

    Module[] modules = ModuleManager.getInstance(getProject()).getModules();
    assertSize(3, modules);
    for (Module module : modules) {
      ContentEntry[] entries = ModuleRootManager.getInstance(module).getContentEntries();
      assertThat(entries).named(module.getName() + " should have content entries").isNotEmpty();
    }
  }

  /* TODO(b/142753914): GradleSyncIntegrationTest.testWithKotlinMpp fails with Kotlin version 1.3.60-withExperimentalGoogleExtensions-20191014
  public void testWithKotlinMpp() throws Exception {
    loadProject(KOTLIN_MPP);

    // Verify that 7 modules are created.
    Module[] modules = ModuleManager.getInstance(getProject()).getModules();
    assertSize(7, modules);

    // Verify module names are as expected.
    List<String> moduleNames = Arrays.stream(modules).map(Module::getName).collect(toList());
    List<String> expectedModuleNames = asList("kotlinMpp", "app", "app_commonMain", "app_commonTest",
                                              "shared", "shared_commonMain", "shared_commonTest");
    assertThat(moduleNames).containsExactlyElementsIn(expectedModuleNames);
  }
  */

  public void testSyncGetsGradlePluginModel() throws Exception {
    loadProject(SIMPLE_APPLICATION);

    Module[] modules = ModuleManager.getInstance(getProject()).getModules();
    assertSize(2, modules);
    for (Module module : modules) {
      GradleFacet gradleFacet = GradleFacet.getInstance(module);
      if (module.getName().contains("app")) {
        assertThat(gradleFacet).isNotNull();
        Collection<String> plugins = gradleFacet.getGradleModuleModel().getGradlePlugins();
        // The main project module will not contain a list of plugins
        List<String> expectedPlugins = new ArrayList<>(Arrays.asList(
          "com.android.ide.gradle.model.builder.AndroidStudioToolingPlugin",
          "org.gradle.buildinit.plugins.BuildInitPlugin",
          "org.gradle.buildinit.plugins.WrapperPlugin",
          "org.gradle.api.plugins.HelpTasksPlugin",
          "com.android.build.gradle.api.AndroidBasePlugin",
          "org.gradle.language.base.plugins.LifecycleBasePlugin",
          "org.gradle.api.plugins.BasePlugin",
          "org.gradle.api.plugins.ReportingBasePlugin",
          "org.gradle.api.plugins.JavaBasePlugin",
          "com.android.build.gradle.AppPlugin",
          "com.android.build.gradle.internal.plugins.AppPlugin",
          "com.android.build.gradle.internal.plugins.VersionCheckPlugin"
        ));
        assertThat(plugins).containsExactlyElementsIn(expectedPlugins);
      }
      else {
        assertThat(gradleFacet).isNull();
      }
    }
  }

  public void testNoGradleFacetInTopLevelModule() throws Exception {
    loadSimpleApplication();
    Module topLevelModule = getModule(getProject().getName());
    assertNotNull(topLevelModule);
    // Verify that GradleFacet is not applied to top-level project.
    assertNull(GradleFacet.getInstance(topLevelModule));
  }

  public void testAgpVersionPopulated() throws Exception {
    loadSimpleApplication();
    for (Module module : ModuleManager.getInstance(getProject()).getModules()) {
      GradleFacet gradleFacet = GradleFacet.getInstance(module);
      AndroidFacet androidFacet = AndroidFacet.getInstance(module);
      // agpVersion is not available for Java modules.
      if (gradleFacet != null && androidFacet != null) {
        assertThat(gradleFacet.getConfiguration().LAST_SUCCESSFUL_SYNC_AGP_VERSION)
                .isEqualTo(BuildEnvironment.getInstance().getGradlePluginVersion());
        assertThat(gradleFacet.getConfiguration().LAST_KNOWN_AGP_VERSION)
                .isEqualTo(BuildEnvironment.getInstance().getGradlePluginVersion());
      }
    }
  }

  public void testNotLastKnownAgpVersionPopulatedForUnsuccessfulSync() throws Exception {
    // DEPENDENT_MODULES project has two modules, app and lib, app module has dependency on lib module.
    loadProject(DEPENDENT_MODULES);
    for (Module module : ModuleManager.getInstance(getProject()).getModules()) {
      GradleFacet gradleFacet = GradleFacet.getInstance(module);
      if (gradleFacet != null) {
        // Clean any LAST_SUCCESSFUL_SYNC_AGP_VERSION set by initial import.
        gradleFacet.getConfiguration().LAST_SUCCESSFUL_SYNC_AGP_VERSION = null;
        gradleFacet.getConfiguration().LAST_KNOWN_AGP_VERSION = null;
      }
    }

    File appBuildFile = getBuildFilePath("app");
    appendToFile(appBuildFile, "\n@invalidDsl { implementation 'bad:bad:bad' }\n");

    try {
      requestSyncAndWait();
    }
    catch (AssertionError expected) {
      // Sync issues are expected.
    }

    for (Module module : ModuleManager.getInstance(getProject()).getModules()) {
      GradleFacet gradleFacet = GradleFacet.getInstance(module);
      AndroidFacet androidFacet = AndroidFacet.getInstance(module);
      // agpVersion is not available for Java modules.
      if (gradleFacet != null && androidFacet != null) {
        assertThat(gradleFacet.getConfiguration().LAST_SUCCESSFUL_SYNC_AGP_VERSION).isNull();
        assertThat(gradleFacet.getConfiguration().LAST_KNOWN_AGP_VERSION).isNull();
      }
    }
  }

  // Verify buildscript classpath has been setup.
  public void testBuildScriptClasspathSetup() throws Exception {
    loadSimpleApplication();
    Project project = getProject();
    String projectPath = project.getBasePath();
    assertNotNull(projectPath);

    ExternalSystemManager<?, ?, ?, ?, ?> manager = ExternalSystemApiUtil.getManager(GradleConstants.SYSTEM_ID);
    assertNotNull(manager);
    AbstractExternalSystemLocalSettings<?> localSettings = manager.getLocalSettingsProvider().fun(project);
    ExternalProjectBuildClasspathPojo projectBuildClasspathPojo = localSettings.getProjectBuildClasspath().get(projectPath);

    // Verify that ExternalProjectBuildClasspathPojo is not null.
    assertNotNull(projectBuildClasspathPojo);

    List<String> projectClasspath = projectBuildClasspathPojo.getProjectBuildClasspath();
    Map<String, ExternalModuleBuildClasspathPojo> moduleClasspath = projectBuildClasspathPojo.getModulesBuildClasspath();

    // Verify that project classpath is not empty.
    assertThat(projectClasspath).isNotEmpty();

    // Verify that each sub-module has non-empty classpath entry.
    String rootModuleDir = toCanonicalPath(projectPath);
    String appModuleDir = toCanonicalPath(new File(projectPath, "app").getPath());
    assertThat(moduleClasspath.keySet()).containsExactly(rootModuleDir, appModuleDir);
    assertThat(moduleClasspath.get(rootModuleDir).getEntries()).isNotEmpty();
    assertThat(moduleClasspath.get(appModuleDir).getEntries()).isNotEmpty();
  }

  // Verify that execute task.
  public void testExecuteGradleTask() throws Exception {
    loadSimpleApplication();

    Project project = getProject();
    ExternalSystemTaskId taskId = mock(ExternalSystemTaskId.class);
    when(taskId.findProject()).thenReturn(project);

    // Verify that the task "help" can be found and executed.
/* b/154962759
    assertTrue(new AndroidGradleTaskManager().executeTasks(taskId, singletonList("help"), project.getBasePath(), null, null,
                                                           new ExternalSystemTaskNotificationListenerAdapter() {
                                                           }));
b/154962759 */
  }

  public void testNDKModelRefreshedWithModifiedCMakeLists() throws Exception {
    loadProject(HELLO_JNI);
    // Verify artifacts is not empty.
    assertThat(getNativeArtifacts()).isNotEmpty();

    // Write empty CMakeLists file so that no artifacts can be built.
    File cmakeFile = new File(getProjectFolderPath(), join("app", "src", "main", "cpp", "CMakeLists.txt"));
    writeToFile(cmakeFile, "");
    requestSyncAndWait();

    // Verify Ndk model doesn't contain any artifact.
    assertThat(getNativeArtifacts()).isEmpty();
  }

  public void testWithPreSyncCheckFailure() throws Exception {
    Project project = getProject();

    SimulatedSyncErrors.registerSyncErrorToSimulate(new JdkImportCheckException("Presync checks failed"));

    // Spy on SyncView manager to confirm it is displaying the error message
    SyncViewManager spyViewManager = spy(ServiceManager.getService(project, SyncViewManager.class));
    ServiceContainerUtil.replaceService(project, SyncViewManager.class, spyViewManager, getTestRootDisposable());

    String syncError = loadProjectAndExpectSyncError(SIMPLE_APPLICATION);
    assertThat(syncError).startsWith("Presync checks failed\n");
  }

  public void testFinishBuildEventOnlyCreatedOnce() throws Exception {
    Project project = getProject();
    // Spy on SyncView manager to capture the build events.
    SyncViewManager spyViewManager = spy(ServiceManager.getService(project, SyncViewManager.class));
    myIdeComponents.replaceProjectService(SyncViewManager.class, spyViewManager);

    // Invoke Gradle sync.
    loadSimpleApplication();

    ArgumentCaptor<BuildEvent> buildEventCaptor = ArgumentCaptor.forClass(BuildEvent.class);
    verify(spyViewManager, atLeastOnce()).onEvent(any(Object.class), buildEventCaptor.capture());

    // Verify that FinishBuildEvent was created only once.
    List<BuildEvent> buildEvents = buildEventCaptor.getAllValues().stream().filter(FinishBuildEvent.class::isInstance).collect(toList());
    assertThat(buildEvents).hasSize(1);
    assertThat(buildEvents.get(0).getMessage()).isEqualTo("finished");
  }

  public void testStartAndFinishBuildEventHasSameBuildId() throws Exception {
    Project project = getProject();
    // Spy on SyncView manager to capture the build events.
    SyncViewManager spyViewManager = spy(ServiceManager.getService(project, SyncViewManager.class));
    myIdeComponents.replaceProjectService(SyncViewManager.class, spyViewManager);

    // Invoke Gradle sync.
    loadSimpleApplication();

    ArgumentCaptor<Object> startIdCaptor = ArgumentCaptor.forClass(Object.class);
    ArgumentCaptor<Object> finishIdCaptor = ArgumentCaptor.forClass(Object.class);

    verify(spyViewManager).onEvent(startIdCaptor.capture(), any(StartBuildEvent.class));
    verify(spyViewManager).onEvent(finishIdCaptor.capture(), any(FinishBuildEvent.class));

    // Verify that start build event and finish build event are created for the same build id.
    assertEquals(finishIdCaptor.getValue(), startIdCaptor.getValue());
  }

  public void testSyncWithBuildSrcModule() throws Exception {
    loadProject(APP_WITH_BUILDSRC);

    // Verify that buildSrc modules exists.
    Module buildSrcModule = getModule("buildSrc");
    assertNotNull(buildSrcModule);
    DataNode<ModuleData> moduleData = GradleUtil.findGradleModuleData(buildSrcModule);
    assertNotNull(moduleData);

    // Ensure no local.properties was created.
    assertFalse(new File(getProjectFolderPath(), "buildSrc/local.properties").exists());

    // Verify that ContentRootData DataNode is created for buildSrc module.
    Collection<DataNode<ContentRootData>> contentRootData = ExternalSystemApiUtil.findAll(moduleData, ProjectKeys.CONTENT_ROOT);
    File buildSrcDir = new File(getProject().getBasePath(), "buildSrc");
    if (isModulePerSourceSet()) {
      String buildSrcDirPath = buildSrcDir.getPath();
      assertThat(ContainerUtil.map(contentRootData, e -> e.getData().getRootPath())).containsExactly(
        buildSrcDirPath,
        buildSrcDirPath + "/src/main/java",
        buildSrcDirPath + "/src/main/groovy",
        buildSrcDirPath + "/src/main/resources",
        buildSrcDirPath + "/src/test/java",
        buildSrcDirPath + "/src/test/groovy",
        buildSrcDirPath + "/src/test/resources"
      );
    } else {
      assertThat(contentRootData).hasSize(1);
      assertThat(contentRootData.iterator().next().getData().getRootPath())
        .isEqualTo(FileUtils.toSystemIndependentPath(buildSrcDir.getPath()));
    }

    // Verify that buildSrc/lib1 has dependency on buildSrc/lib2.
    Module lib1Module = getModule("lib1");
    assertAbout(moduleDependencies()).that(lib1Module).hasDependency(getModule("lib2").getName(), DependencyScope.COMPILE, false);
  }

  public void testViewBindingOptionsAreCorrectlyVisibleFromIDE() throws Exception {
    loadSimpleApplication();

    Module appModule = TestModuleUtil.findAppModule(getProject());
    // Default option value should be false.
    assertFalse(AndroidModuleModel.get(appModule).getAndroidProject().getViewBindingOptions().isEnabled());

    // Change the option in the build file and re-sync
    File appBuildFile = getBuildFilePath("app");
    appendToFile(appBuildFile, "\nandroid { viewBinding { enabled true }\n}");
    requestSyncAndWait();

    // Check that the new option is visible from the IDE.
    assertTrue(AndroidModuleModel.get(appModule).getAndroidProject().getViewBindingOptions().isEnabled());
  }

  public void testDependenciesInfoOptionsAreCorrectlyVisibleFromIDE() throws Exception {
    loadSimpleApplication();

    Module appModule = TestModuleUtil.findAppModule(getProject());
    // Default option value should be true (at least at the moment)
    assertTrue(AndroidModuleModel.get(appModule).getAndroidProject().getDependenciesInfo().getIncludeInApk());
    assertTrue(AndroidModuleModel.get(appModule).getAndroidProject().getDependenciesInfo().getIncludeInBundle());

    // explicitly set the option
    File appBuildFile = getBuildFilePath("app");
    appendToFile(appBuildFile, "\nandroid { dependenciesInfo { includeInApk false\nincludeInBundle false } }");
    requestSyncAndWait();

    assertFalse(AndroidModuleModel.get(appModule).getAndroidProject().getDependenciesInfo().getIncludeInApk());
    assertFalse(AndroidModuleModel.get(appModule).getAndroidProject().getDependenciesInfo().getIncludeInBundle());
  }

  public void testProjectSyncIssuesAreCorrectlyReported() throws Exception {
    loadProject(HELLO_JNI);

    GradleSyncMessagesStub syncMessages = GradleSyncMessagesStub.replaceSyncMessagesService(getProject(), getTestRootDisposable());
    File appBuildFile = getBuildFilePath("app");

    // Set the ndkVersion to something that doesn't exist.
    appendToFile(appBuildFile, "android.ndkVersion 'i am a good version'");

    List<SyncIssueData> expectedFailures = requestSyncAndGetExpectedSyncIssueErrors();
    assertThat(expectedFailures).hasSize(1);
    assertThat(expectedFailures.get(0).getMessage()).isEqualTo("Requested NDK version 'i am a good version' could not be parsed");


    // Also check the notification is emitted correctly.
    List<NotificationData> notifications = syncMessages.getNotifications();
    assertThat(notifications).hasSize(1);
    assertThat(notifications.get(0).getMessage()).startsWith("Requested NDK version 'i am a good version' could not be parsed\n");
  }

  public void testKaptIsEnabled() throws Exception {
    loadProject(KOTLIN_KAPT);

    GradleModuleModel appModel = GradleFacet.getInstance(getModule("app")).getGradleModuleModel();
    assertTrue(appModel.isKaptEnabled());

    GradleModuleModel rootModel = GradleFacet.getInstance(getModule("lib")).getGradleModuleModel();
    assertFalse(rootModel.isKaptEnabled());
  }

  public void testExceptionsCreateFailedBuildFinishedEvent() throws Exception {
    loadSimpleApplication();
    SyncViewManager viewManager = mock(SyncViewManager.class);
    new IdeComponents(getProject()).replaceProjectService(SyncViewManager.class, viewManager);
    SimulatedSyncErrors.registerSyncErrorToSimulate(new RuntimeException("Fake sync error"));

    requestSyncAndGetExpectedFailure();

    ArgumentCaptor<BuildEvent> eventCaptor = ArgumentCaptor.forClass(BuildEvent.class);
    // FinishBuildEvents are not consumed immediately by AbstractOutputMessageDispatcher.onEvent(), thus we need to allow some timeout
    verify(viewManager, timeout(1000).atLeast(3)).onEvent(any(), eventCaptor.capture());

    List<BuildEvent> events = eventCaptor.getAllValues();
    // The first event should be a StartBuildEvent
    assertThat(events.get(0)).isInstanceOf(StartBuildEvent.class);
    // And the last event should be a FinishBuildEvent. There may be other progress events in between.
    assertThat(events.get(events.size()-1)).isInstanceOf(FinishBuildEvent.class);
    FinishBuildEvent event = (FinishBuildEvent)events.get(events.size()-1);
    FailureResult failureResult = (FailureResult)event.getResult();
    assertThat(failureResult.getFailures()).isNotEmpty();
    assertThat(failureResult.getFailures().get(0).getMessage()).contains("Fake sync error");
  }

  public void testUnresolvedDependency() throws Exception {
    prepareProjectForImport(SIMPLE_APPLICATION_UNRESOLVED_DEPENDENCY, null, null);
    GradleSyncMessagesStub syncMessages = GradleSyncMessagesStub.replaceSyncMessagesService(getProject(), getTestRootDisposable());

    Project project = getProject();
    TestGradleSyncListener syncListener = EdtTestUtil.runInEdtAndGet(() -> {
      GradleProjectImporter.Request request = new GradleProjectImporter.Request(project);
      GradleProjectImporter.configureNewProject(project);
      GradleProjectImporter.getInstance().importProjectNoSync(request);
      return AndroidGradleTests.syncProject(project, GradleSyncInvoker.Request.testRequest());
    });

    assertFalse(AndroidGradleTests.syncFailed(syncListener));
    List<NotificationData> notifications = syncMessages.getNotifications();
    assertThat(notifications.get(0).getMessage()).startsWith("Failed to resolve: unresolved:dependency:99.9");
  }

  /**
   * Verify that daemons can be stopped (b/150790550).
   * @throws Exception
   */
  public void testDaemonStops() throws Exception {
    loadSimpleApplication();
    List<DaemonState> daemonStatus = GradleDaemonServices.getDaemonsStatus();
    assertThat(daemonStatus).isNotEmpty();
    GradleDaemonServices.stopDaemons();
    daemonStatus = GradleDaemonServices.getDaemonsStatus();
    assertThat(daemonStatus).isNotEmpty();
    for (DaemonState status : daemonStatus) {
      assertThat(equalsIgnoreCase(status.getStatus(), "stopped")).isTrue();
    }
    requestSyncAndWait();
    daemonStatus = GradleDaemonServices.getDaemonsStatus();
    assertThat(daemonStatus).isNotEmpty();
  }

  @NotNull
  private List<NativeArtifact> getNativeArtifacts() {
    return NdkModuleModel.get(getModule("app")).getVariants().stream()
            .map(it -> it.getArtifacts())
            .flatMap(Collection::stream)
            .collect(toList());
  }

  private boolean isModulePerSourceSet() {
    return !IdeInfo.getInstance().isAndroidStudio();
  }
}<|MERGE_RESOLUTION|>--- conflicted
+++ resolved
@@ -215,29 +215,6 @@
     assertEquals(":", gradleModel.getGradlePath());
   }
 
-<<<<<<< HEAD
-  // See https://code.google.com/p/android/issues/detail?id=224985
-  public void testNdkProjectSync() throws Exception {
-    loadProject(HELLO_JNI);
-
-    Module appModule = TestModuleUtil.findAppModule(getProject());
-    NdkFacet ndkFacet = NdkFacet.getInstance(appModule);
-    assertNotNull(ndkFacet);
-
-    ModuleRootManager rootManager = ModuleRootManager.getInstance(appModule);
-    VirtualFile[] roots = rootManager.getSourceRoots(false /* do not include tests */);
-
-    boolean cppSourceFolderFound = false;
-    for (VirtualFile root : roots) {
-      if (root.getName().equals("cpp")) {
-        cppSourceFolderFound = true;
-        break;
-      }
-    }
-
-    assertTrue(cppSourceFolderFound);
-  }
-
   public void testProjectWithCustomBuildScriptDeps() throws Exception {
     // https://youtrack.jetbrains.com/issue/IDEA-228545
     loadProject(CUSTOM_BUILD_SCRIPT_DEPS);
@@ -249,8 +226,6 @@
     assertThat(issues).isEmpty();
   }
 
-=======
->>>>>>> a88c34a6
   public void testWithUserDefinedLibrarySources() throws Exception {
     if (SystemInfo.isWindows) {
       // Do not run tests on Windows (see http://b.android.com/222904)
