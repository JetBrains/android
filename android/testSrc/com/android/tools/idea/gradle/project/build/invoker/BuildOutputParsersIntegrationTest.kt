/*
 * Copyright (C) 2019 The Android Open Source Project
 *
 * Licensed under the Apache License, Version 2.0 (the "License");
 * you may not use this file except in compliance with the License.
 * You may obtain a copy of the License at
 *
 *      http://www.apache.org/licenses/LICENSE-2.0
 *
 * Unless required by applicable law or agreed to in writing, software
 * distributed under the License is distributed on an "AS IS" BASIS,
 * WITHOUT WARRANTIES OR CONDITIONS OF ANY KIND, either express or implied.
 * See the License for the specific language governing permissions and
 * limitations under the License.
 */
package com.android.tools.idea.gradle.project.build.invoker

import com.android.testutils.VirtualTimeScheduler
import com.android.tools.analytics.TestUsageTracker
import com.android.tools.analytics.UsageTracker
import com.google.common.truth.Truth.assertThat
import com.google.wireless.android.sdk.stats.BuildErrorMessage
import com.intellij.openapi.externalSystem.model.task.ExternalSystemTaskId
import com.intellij.openapi.externalSystem.model.task.ExternalSystemTaskType
import com.intellij.openapi.fileEditor.FileDocumentManager
import com.intellij.openapi.util.text.StringUtil
import com.intellij.testFramework.PlatformTestCase
import org.jetbrains.plugins.gradle.util.GradleConstants
import org.junit.Test
import org.mockito.Mock
import org.mockito.MockitoAnnotations
import java.io.File

class BuildOutputParsersIntegrationTest: PlatformTestCase() {
  private lateinit var myTaskId: ExternalSystemTaskId

  private lateinit var myBuildInvoker: GradleBuildInvoker
  private lateinit var scheduler: VirtualTimeScheduler
  private lateinit var myTracker: TestUsageTracker
  private lateinit var myRequest: GradleBuildInvoker.Request

  @Mock
  private lateinit var myFileDocumentManager: FileDocumentManager
  @Mock
  private lateinit var myTasksExecutor: GradleTasksExecutor
  @Mock
  private lateinit var myDebugSessionFinder: NativeDebugSessionFinder

  override fun setUp() {
    super.setUp()
    MockitoAnnotations.initMocks(this)
    scheduler = VirtualTimeScheduler()
    myTracker = TestUsageTracker(scheduler)
    UsageTracker.setWriterForTest(myTracker)

<<<<<<< HEAD
=======
    myTaskId = ExternalSystemTaskId.create(GradleConstants.SYSTEM_ID, ExternalSystemTaskType.EXECUTE_TASK, myProject)

>>>>>>> c50c8b87
    myBuildInvoker = GradleBuildInvoker(project, myFileDocumentManager,
                                        GradleBuildInvokerTest.GradleTasksExecutorFactoryStub(myTasksExecutor), myDebugSessionFinder)
    myRequest = GradleBuildInvoker.Request(project, File(project.basePath), emptyList(), myTaskId)
  }

  override fun tearDown() {
    myTracker.close()
    UsageTracker.cleanAfterTesting()
    super.tearDown()
  }

  private fun checkSentMetricsData(sentMetricsData: BuildErrorMessage,
                                   errorType: BuildErrorMessage.ErrorType,
                                   fileType: BuildErrorMessage.FileType,
                                   fileIncluded: Boolean,
                                   lineIncluded: Boolean) {
    assertThat(sentMetricsData).isNotNull()
    assertThat(sentMetricsData.errorShownType).isEquivalentAccordingToCompareTo(errorType)
    assertThat(sentMetricsData.fileIncludedType).isEquivalentAccordingToCompareTo(fileType)
    assertThat(sentMetricsData.fileLocationIncluded).isEqualTo(fileIncluded)
    assertThat(sentMetricsData.lineLocationIncluded).isEqualTo(lineIncluded)
  }

  @Test
  fun testAndroidGradlePluginErrors() {
    val buildListener = myBuildInvoker.createBuildTaskListener(myRequest, "")
    val file = createTempFile("styles.xml")
<<<<<<< HEAD
=======
    val absolutePath = StringUtil.escapeBackSlashes(file.absolutePath)
>>>>>>> c50c8b87
    val output = """Executing tasks: [clean, :app:assembleDebug]
                    > Task :clean UP-TO-DATE
                    > Task :app:clean
                    > Task :app:preBuild UP-TO-DATE
                    > Task :app:extractProguardFiles
                    > Task :app:preDebugBuild
                    > Task :app:checkDebugManifest
                    > Task :app:generateDebugBuildConfig
                    > Task :app:mainApkListPersistenceDebug
                    > Task :app:generateDebugResValues
                    > Task :app:createDebugCompatibleScreenManifests
                    > Task :app:mergeDebugShaders
                    > Task :app:compileDebugShaders
                    > Task :app:compileDebugAidl NO-SOURCE
                    > Task :app:compileDebugRenderscript NO-SOURCE
                    > Task :app:generateDebugResources
                    > Task :app:processDebugManifest
                    > Task :app:generateDebugAssets
                    > Task :app:mergeDebugAssets
                    > Task :app:validateSigningDebug
                    > Task :app:signingConfigWriterDebug
                    > Task :app:mergeDebugResources

                    > Task :app:processDebugResources FAILED
                    AGPBI: {"kind":"error","text":"Android resource linking failed","sources":[{"file":"$absolutePath","position":{"startLine":3,"startColumn":4,"startOffset":54,"endLine":14,"endColumn":12,"endOffset":686}}],"original":"$absolutePath:4:5-15:13: AAPT: error: style attribute 'attr/colorPrfimary (aka com.example.myapplication:attr/colorPrfimary)' not found.\n    ","tool":"AAPT"}
                    AGPBI: {"kind":"error","text":"Android resource linking failed","sources":[{"file":"$absolutePath","position":{"startLine":3,"startColumn":4,"startOffset":54,"endLine":14,"endColumn":12,"endOffset":686}}],"original":"$absolutePath:4:5-15:13: AAPT: error: style attribute 'attr/colorPgfrimaryDark (aka com.example.myapplication:attr/colorPgfrimaryDark)' not found.\n    ","tool":"AAPT"}
                    AGPBI: {"kind":"error","text":"Android resource linking failed","sources":[{"file":"$absolutePath","position":{"startLine":3,"startColumn":4,"startOffset":54,"endLine":14,"endColumn":12,"endOffset":686}}],"original":"$absolutePath:4:5-15:13: AAPT: error: style attribute 'attr/dfg (aka com.example.myapplication:attr/dfg)' not found.\n    ","tool":"AAPT"}
                    AGPBI: {"kind":"error","text":"Android resource linking failed","sources":[{"file":"$absolutePath","position":{"startLine":3,"startColumn":4,"startOffset":54,"endLine":14,"endColumn":12,"endOffset":686}}],"original":"$absolutePath:4:5-15:13: AAPT: error: style attribute 'attr/colorEdfdrror (aka com.example.myapplication:attr/colorEdfdrror)' not found.\n    ","tool":"AAPT"}

                    FAILURE: Build failed with an exception.

                    * What went wrong:
                    Execution failed for task ':app:processDebugResources'.
                    > A failure occurred while executing com.android.build.gradle.internal.tasks.Workers.ActionFacade
                       > Android resource linking failed
                         $absolutePath:4:5-15:13: AAPT: error: style attribute 'attr/colorPrfimary (aka com.example.myapplication:attr/colorPrfimary)' not found.

                         $absolutePath:4:5-15:13: AAPT: error: style attribute 'attr/colorPgfrimaryDark (aka com.example.myapplication:attr/colorPgfrimaryDark)' not found.

                         $absolutePath:4:5-15:13: AAPT: error: style attribute 'attr/dfg (aka com.example.myapplication:attr/dfg)' not found.

                         $absolutePath:4:5-15:13: AAPT: error: style attribute 'attr/colorEdfdrror (aka com.example.myapplication:attr/colorEdfdrror)' not found.


                    * Try:
                    Run with --stacktrace option to get the stack trace. Run with --info or --debug option to get more log output. Run with --scan to get full insights.

                    * Get more help at https://help.gradle.org

                    BUILD FAILED in 5s
                    16 actionable tasks: 15 executed, 1 up-to-date""".trimIndent()

    buildListener.onTaskOutput(myTaskId, output, true)
    buildListener.onFailure(myTaskId, RuntimeException("test"))
    buildListener.onEnd(myTaskId)

    assertThat(myTracker.usages).hasSize(1)

    val messages = myTracker.usages.first().studioEvent.buildOutputWindowStats.buildErrorMessagesList
    assertThat(messages).hasSize(4)

    messages.forEach {
      checkSentMetricsData(it, BuildErrorMessage.ErrorType.AAPT, BuildErrorMessage.FileType.PROJECT_FILE,
                           fileIncluded = true, lineIncluded = true)
    }
  }

  @Test
  fun testXmlParsingError() {
    val buildListener = myBuildInvoker.createBuildTaskListener(myRequest, "")
    val file = createTempFile("AndroidManifest.xml")
    val output = """Executing tasks: [clean, :app:assembleDebug]
                    > Configure project :app
                    > Task :clean UP-TO-DATE
                    > Task :app:clean
                    > Task :app:preBuild UP-TO-DATE
                    > Task :app:extractProguardFiles
                    > Task :app:preDebugBuild
                    > Task :app:checkDebugManifest
                    > Task :app:generateDebugBuildConfig FAILED

                    FAILURE: Build failed with an exception.

                    * What went wrong:
                    Execution failed for task ':app:generateDebugBuildConfig'.
                    > org.xml.sax.SAXParseException; systemId: file:${file.absolutePath}; lineNumber: 9; columnNumber: 1; Attribute name "sd" associated with an element type "Dsfsd" must be followed by the ' = ' character.

                    * Try:
                    Run with --stacktrace option to get the stack trace. Run with --info or --debug option to get more log output. Run with --scan to get full insights.

                    * Get more help at https://help.gradle.org

                    BUILD FAILED in 0s
                    5 actionable tasks: 4 executed, 1 up-to-date""".trimIndent()

    buildListener.onTaskOutput(myTaskId, output, true)
    buildListener.onFailure(myTaskId, RuntimeException("test"))
    buildListener.onEnd(myTaskId)

    assertThat(myTracker.usages).hasSize(1)

    val messages = myTracker.usages.first().studioEvent.buildOutputWindowStats.buildErrorMessagesList
    assertThat(messages).isNotNull()
    assertThat(messages).hasSize(1)

    checkSentMetricsData(messages.first(), BuildErrorMessage.ErrorType.XML_PARSER, BuildErrorMessage.FileType.PROJECT_FILE,
                         fileIncluded = true, lineIncluded = true)

  }
}<|MERGE_RESOLUTION|>--- conflicted
+++ resolved
@@ -53,11 +53,8 @@
     myTracker = TestUsageTracker(scheduler)
     UsageTracker.setWriterForTest(myTracker)
 
-<<<<<<< HEAD
-=======
     myTaskId = ExternalSystemTaskId.create(GradleConstants.SYSTEM_ID, ExternalSystemTaskType.EXECUTE_TASK, myProject)
 
->>>>>>> c50c8b87
     myBuildInvoker = GradleBuildInvoker(project, myFileDocumentManager,
                                         GradleBuildInvokerTest.GradleTasksExecutorFactoryStub(myTasksExecutor), myDebugSessionFinder)
     myRequest = GradleBuildInvoker.Request(project, File(project.basePath), emptyList(), myTaskId)
@@ -85,10 +82,7 @@
   fun testAndroidGradlePluginErrors() {
     val buildListener = myBuildInvoker.createBuildTaskListener(myRequest, "")
     val file = createTempFile("styles.xml")
-<<<<<<< HEAD
-=======
     val absolutePath = StringUtil.escapeBackSlashes(file.absolutePath)
->>>>>>> c50c8b87
     val output = """Executing tasks: [clean, :app:assembleDebug]
                     > Task :clean UP-TO-DATE
                     > Task :app:clean
