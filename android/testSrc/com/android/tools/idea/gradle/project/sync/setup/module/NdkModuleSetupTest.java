--- conflicted
+++ resolved
@@ -16,14 +16,7 @@
 package com.android.tools.idea.gradle.project.sync.setup.module;
 
 import com.android.tools.idea.gradle.project.model.NdkModuleModel;
-<<<<<<< HEAD
-import com.android.tools.idea.gradle.project.sync.ng.SyncAction;
-import com.intellij.openapi.externalSystem.service.project.IdeModifiableModelsProvider;
-import com.intellij.openapi.module.Module;
-import com.intellij.openapi.progress.ProgressIndicator;
-=======
 import com.android.tools.idea.gradle.project.sync.ModuleSetupContext;
->>>>>>> abbea60e
 import org.junit.Before;
 import org.junit.Test;
 import org.mockito.Mock;
@@ -35,15 +28,7 @@
  * Tests for {@link NdkModuleSetup}.
  */
 public class NdkModuleSetupTest {
-<<<<<<< HEAD
-  @Mock private Module myModule;
-  @Mock private IdeModifiableModelsProvider myModelsProvider;
   @Mock private NdkModuleModel myNdkModel;
-  @Mock private SyncAction.ModuleModels myModuleModels;
-  @Mock private ProgressIndicator myProgressIndicator;
-=======
-  @Mock private NdkModuleModel myNdkModel;
->>>>>>> abbea60e
   @Mock private NdkModuleSetupStep mySetupStep1;
   @Mock private NdkModuleSetupStep mySetupStep2;
   @Mock private ModuleSetupContext myModuleSetupContext;
@@ -58,68 +43,38 @@
 
   @Test
   public void setUpAndroidModuleWithProgressIndicator() {
-<<<<<<< HEAD
-    myModuleSetup.setUpModule(myModule, myModelsProvider, myNdkModel, myModuleModels, myProgressIndicator, false);
-
-    verify(mySetupStep1, times(1)).setUpModule(myModule, myModelsProvider, myNdkModel, myModuleModels, myProgressIndicator);
-    verify(mySetupStep2, times(1)).setUpModule(myModule, myModelsProvider, myNdkModel, myModuleModels, myProgressIndicator);
-=======
     myModuleSetup.setUpModule(myModuleSetupContext, myNdkModel, false);
 
     verify(mySetupStep1, times(1)).setUpModule(myModuleSetupContext, myNdkModel);
     verify(mySetupStep2, times(1)).setUpModule(myModuleSetupContext, myNdkModel);
->>>>>>> abbea60e
   }
 
   @Test
   public void setUpAndroidModuleWithoutProgressIndicator() {
-<<<<<<< HEAD
-    myModuleSetup.setUpModule(myModule, myModelsProvider, myNdkModel, myModuleModels, null, false);
-
-    verify(mySetupStep1, times(1)).setUpModule(myModule, myModelsProvider, myNdkModel, myModuleModels, null);
-    verify(mySetupStep2, times(1)).setUpModule(myModule, myModelsProvider, myNdkModel, myModuleModels, null);
-=======
     myModuleSetup.setUpModule(myModuleSetupContext, myNdkModel, false);
 
     verify(mySetupStep1, times(1)).setUpModule(myModuleSetupContext, myNdkModel);
->>>>>>> abbea60e
   }
 
   @Test
   public void setUpAndroidModuleWithSyncSkipped() {
     when(mySetupStep1.invokeOnSkippedSync()).thenReturn(true);
 
-<<<<<<< HEAD
-    myModuleSetup.setUpModule(myModule, myModelsProvider, myNdkModel, myModuleModels, null, true /* sync skipped */);
-
-    // Only 'mySetupStep1' should be invoked when sync is skipped.
-    verify(mySetupStep1, times(1)).setUpModule(myModule, myModelsProvider, myNdkModel, myModuleModels, null);
-    verify(mySetupStep2, never()).setUpModule(myModule, myModelsProvider, myNdkModel, myModuleModels, null);
-=======
     myModuleSetup.setUpModule(myModuleSetupContext, myNdkModel, true /* sync skipped */);
 
     // Only 'mySetupStep1' should be invoked when sync is skipped.
     verify(mySetupStep1, times(1)).setUpModule(myModuleSetupContext, myNdkModel);
     verify(mySetupStep2, times(0)).setUpModule(myModuleSetupContext, myNdkModel);
->>>>>>> abbea60e
   }
 
   @Test
   public void setUpAndroidModuleWithSyncNotSkipped() {
     when(mySetupStep1.invokeOnSkippedSync()).thenReturn(true);
 
-<<<<<<< HEAD
-    myModuleSetup.setUpModule(myModule, myModelsProvider, myNdkModel, myModuleModels, null, false /* sync not skipped */);
-
-    // Only 'mySetupStep1' should be invoked when sync is skipped.
-    verify(mySetupStep1, times(1)).setUpModule(myModule, myModelsProvider, myNdkModel, myModuleModels, null);
-    verify(mySetupStep2, times(1)).setUpModule(myModule, myModelsProvider, myNdkModel, myModuleModels, null);
-=======
     myModuleSetup.setUpModule(myModuleSetupContext, myNdkModel, false /* sync not skipped */);
 
     // Only 'mySetupStep1' should be invoked when sync is skipped.
     verify(mySetupStep1, times(1)).setUpModule(myModuleSetupContext, myNdkModel);
     verify(mySetupStep2, times(1)).setUpModule(myModuleSetupContext, myNdkModel);
->>>>>>> abbea60e
   }
 }