/*
 * Copyright (C) 2016 The Android Open Source Project
 *
 * Licensed under the Apache License, Version 2.0 (the "License");
 * you may not use this file except in compliance with the License.
 * You may obtain a copy of the License at
 *
 *      http://www.apache.org/licenses/LICENSE-2.0
 *
 * Unless required by applicable law or agreed to in writing, software
 * distributed under the License is distributed on an "AS IS" BASIS,
 * WITHOUT WARRANTIES OR CONDITIONS OF ANY KIND, either express or implied.
 * See the License for the specific language governing permissions and
 * limitations under the License.
 */
package com.android.tools.idea.gradle.project.sync.setup.post;

import com.android.tools.idea.IdeInfo;
import com.android.tools.idea.gradle.project.GradleProjectInfo;
import com.android.tools.idea.gradle.project.ProjectStructure;
import com.android.tools.idea.gradle.project.ProjectStructure.AndroidPluginVersionsInProject;
import com.android.tools.idea.gradle.project.build.GradleProjectBuilder;
import com.android.tools.idea.gradle.project.sync.GradleSyncInvoker;
import com.android.tools.idea.gradle.project.sync.GradleSyncState;
import com.android.tools.idea.gradle.project.sync.GradleSyncSummary;
import com.android.tools.idea.gradle.project.sync.compatibility.VersionCompatibilityChecker;
import com.android.tools.idea.gradle.project.sync.setup.module.common.DependencySetupIssues;
import com.android.tools.idea.gradle.project.sync.validation.common.CommonModuleValidator;
import com.android.tools.idea.gradle.run.MakeBeforeRunTaskProvider;
import com.android.tools.idea.project.AndroidProjectInfo;
import com.android.tools.idea.testartifacts.junit.AndroidJUnitConfiguration;
import com.android.tools.idea.testartifacts.junit.AndroidJUnitConfigurationType;
import com.intellij.execution.BeforeRunTask;
import com.intellij.execution.RunManagerEx;
import com.intellij.execution.configurations.ConfigurationFactory;
import com.intellij.execution.configurations.RunConfiguration;
import com.intellij.execution.impl.RunManagerImpl;
import com.intellij.mock.MockProgressIndicator;
import com.intellij.openapi.externalSystem.model.task.ExternalSystemTaskId;
import com.intellij.openapi.module.Module;
import com.intellij.openapi.module.ModuleManager;
import com.intellij.openapi.progress.ProgressIndicator;
import com.intellij.openapi.project.Project;
import com.intellij.testFramework.IdeaTestCase;
import org.jetbrains.annotations.NotNull;
import org.mockito.Mock;

import java.util.LinkedList;
import java.util.List;

import static com.google.wireless.android.sdk.stats.GradleSyncStats.Trigger.TRIGGER_PROJECT_LOADED;
import static org.mockito.Mockito.*;
import static org.mockito.MockitoAnnotations.initMocks;

/**
 * Tests for {@link PostSyncProjectSetup}.
 */
public class PostSyncProjectSetupTest extends IdeaTestCase {
  @Mock private IdeInfo myIdeInfo;
  @Mock private GradleProjectInfo myGradleProjectInfo;
  @Mock private GradleSyncInvoker mySyncInvoker;
  @Mock private GradleSyncState mySyncState;
  @Mock private DependencySetupIssues myDependencySetupIssues;
  @Mock private ProjectSetup myProjectSetup;
  @Mock private ModuleSetup myModuleSetup;
  @Mock private GradleSyncSummary mySyncSummary;
  @Mock private PluginVersionUpgrade myVersionUpgrade;
  @Mock private VersionCompatibilityChecker myVersionCompatibilityChecker;
  @Mock private GradleProjectBuilder myProjectBuilder;
  @Mock private CommonModuleValidator.Factory myModuleValidatorFactory;
  @Mock private CommonModuleValidator myModuleValidator;
  @Mock private RunManagerEx myRunManager;
  @Mock private ExternalSystemTaskId myTaskId;

  private ProjectStructureStub myProjectStructure;
  private ProgressIndicator myProgressIndicator;
  private PostSyncProjectSetup mySetup;

  @Override
  protected void setUp() throws Exception {
    super.setUp();
    initMocks(this);

    myProgressIndicator = new MockProgressIndicator();

    Project project = getProject();
    myRunManager = RunManagerImpl.getInstanceImpl(project);
    when(mySyncState.getSummary()).thenReturn(mySyncSummary);
    when(myModuleValidatorFactory.create(project)).thenReturn(myModuleValidator);

    myProjectStructure = new ProjectStructureStub(project);
    mySetup = new PostSyncProjectSetup(project, myIdeInfo, myProjectStructure, myGradleProjectInfo, mySyncInvoker, mySyncState,
                                       myDependencySetupIssues, myProjectSetup, myModuleSetup, myVersionUpgrade,
                                       myVersionCompatibilityChecker, myProjectBuilder, myModuleValidatorFactory, myRunManager);
  }

  @Override
  protected void tearDown() throws Exception {
    myRunManager = null;
    mySetup = null;
    super.tearDown();
  }

  public void testJUnitRunConfigurationSetup() {
    when(myIdeInfo.isAndroidStudio()).thenReturn(true);

    PostSyncProjectSetup.Request request = new PostSyncProjectSetup.Request();
<<<<<<< HEAD
    mySetup.setUpProject(request, myProgressIndicator);
    ConfigurationFactory configurationFactory = AndroidJUnitConfigurationType.getInstance();
=======
    mySetup.setUpProject(request, myProgressIndicator, myTaskId);
    ConfigurationFactory configurationFactory = AndroidJUnitConfigurationType.getInstance().getConfigurationFactories()[0];
>>>>>>> 2cd46877
    Project project = getProject();
    AndroidJUnitConfiguration jUnitConfiguration = new AndroidJUnitConfiguration(project, configurationFactory);
    myRunManager.addConfiguration(myRunManager.createConfiguration(jUnitConfiguration, configurationFactory), true);

    List<RunConfiguration> junitRunConfigurations = myRunManager.getConfigurationsList(AndroidJUnitConfigurationType.getInstance());
    for (RunConfiguration runConfiguration : junitRunConfigurations) {
      List<BeforeRunTask<?>> beforeRunTasks = runConfiguration.getBeforeRunTasks();
      assertSize(1, beforeRunTasks);
      assertEquals(MakeBeforeRunTaskProvider.ID, beforeRunTasks.get(0).getProviderId());
    }

    RunConfiguration runConfiguration = junitRunConfigurations.get(0);
    List<BeforeRunTask> tasks = new LinkedList<>(myRunManager.getBeforeRunTasks(runConfiguration));

    MakeBeforeRunTaskProvider taskProvider = new MakeBeforeRunTaskProvider(project, AndroidProjectInfo.getInstance(project),
                                                                           GradleProjectInfo.getInstance(project));
    BeforeRunTask newTask = taskProvider.createTask(runConfiguration);
    newTask.setEnabled(true);
    tasks.add(newTask);
    myRunManager.setBeforeRunTasks(runConfiguration, tasks);

    mySetup.setUpProject(request, myProgressIndicator, myTaskId);
    assertSize(2, myRunManager.getBeforeRunTasks(runConfiguration));

    verify(myGradleProjectInfo, times(2)).setNewProject(false);
    verify(myGradleProjectInfo, times(2)).setImportedProject(false);
  }

  // See: https://code.google.com/p/android/issues/detail?id=225938
  public void testSyncWithCachedModelsFinishedWithSyncIssues() {
    when(mySyncState.lastSyncFailedOrHasIssues()).thenReturn(true);

    long lastSyncTimestamp = 2L;
    PostSyncProjectSetup.Request request = new PostSyncProjectSetup.Request();
    request.usingCachedGradleModels = true;
    request.lastSyncTimestamp = lastSyncTimestamp;

    mySetup.setUpProject(request, myProgressIndicator, myTaskId);

    verify(mySyncState, times(1)).syncSkipped(lastSyncTimestamp);
    verify(mySyncInvoker, times(1)).requestProjectSyncAndSourceGeneration(getProject(), TRIGGER_PROJECT_LOADED);
    verify(myProjectSetup, never()).setUpProject(myProgressIndicator, true);

    verify(myGradleProjectInfo, times(1)).setNewProject(false);
    verify(myGradleProjectInfo, times(1)).setImportedProject(false);
  }

  public void testWithSyncIssueDuringProjectSetup() {
    // Simulate the case when sync issue happens during ProjectSetup.
    when(mySyncState.lastSyncFailedOrHasIssues()).thenReturn(false).thenReturn(true);

    PostSyncProjectSetup.Request request = new PostSyncProjectSetup.Request();
    request.usingCachedGradleModels = false;
    request.lastSyncTimestamp = 1L;

    mySetup.setUpProject(request, myProgressIndicator, myTaskId);

    verify(mySyncState, times(1)).syncFailed(any());
    verify(mySyncState, never()).syncEnded();
  }

  public void testWithExceptionDuringProjectSetup() {
    when(mySyncState.lastSyncFailedOrHasIssues()).thenReturn(false);
    doThrow(new RuntimeException()).when(myProjectSetup).setUpProject(myProgressIndicator, false);

    PostSyncProjectSetup.Request request = new PostSyncProjectSetup.Request();
    request.usingCachedGradleModels = false;
    request.lastSyncTimestamp = 1L;

    try {
      mySetup.setUpProject(request, myProgressIndicator, myTaskId);
      fail();
    }
    catch (Throwable t) {
      // Exception is expected
    }

    verify(mySyncState, times(1)).syncFailed(any());
    verify(mySyncState, never()).syncEnded();
  }

  // See: https://code.google.com/p/android/issues/detail?id=225938
  public void testSyncFinishedWithSyncIssues() {
    when(mySyncState.lastSyncFailedOrHasIssues()).thenReturn(true);

    PostSyncProjectSetup.Request request = new PostSyncProjectSetup.Request();
    request.generateSourcesAfterSync = true;
    request.cleanProjectAfterSync = true;

    mySetup.setUpProject(request, myProgressIndicator, myTaskId);

    Project project = getProject();
    verify(myDependencySetupIssues, times(1)).reportIssues();
    verify(myVersionCompatibilityChecker, times(1)).checkAndReportComponentIncompatibilities(project);

    for (Module module : ModuleManager.getInstance(project).getModules()) {
      verify(myModuleValidator, times(1)).validate(module);
    }

    verify(myModuleValidator, times(1)).fixAndReportFoundIssues();
    verify(myProjectSetup, times(1)).setUpProject(myProgressIndicator, true);
    verify(mySyncState, times(1)).syncFailed(any());
    verify(mySyncState, never()).syncEnded();

    // Source generation should not be invoked if sync failed.
    verify(myProjectBuilder, never()).cleanAndGenerateSources();

    verify(myGradleProjectInfo, times(1)).setNewProject(false);
    verify(myGradleProjectInfo, times(1)).setImportedProject(false);
  }

  public void testCleanIsInvokedWhenGeneratingSourcesAndPluginVersionsChanged() {
    when(mySyncState.lastSyncFailedOrHasIssues()).thenReturn(false);

    PostSyncProjectSetup.Request request = new PostSyncProjectSetup.Request();
    request.generateSourcesAfterSync = true;

    myProjectStructure.currentAgpVersions = new AndroidPluginVersionsInProject() {
      @Override
      public boolean haveVersionsChanged(@NotNull AndroidPluginVersionsInProject other) {
        return true; // Simulate AGP versions have changed between Sync executions.
      }
    };

    mySetup.setUpProject(request, myProgressIndicator, myTaskId);

    // verify "clean" was invoked.
    verify(myProjectBuilder).cleanAndGenerateSources();

    assertTrue(myProjectStructure.analyzed);
  }

<<<<<<< HEAD
  public void testProvisionBeforeRunTaskIsAdded() {
    // Create android run configurations
    ConfigurationFactory configurationFactory = AndroidRunConfigurationType.getInstance();
    AndroidRunConfiguration androidRunConfiguration = new AndroidRunConfiguration(getProject(), configurationFactory);
    androidRunConfiguration.setName("androidRunConfiguration");
    AndroidRunConfiguration androidRunConfiguration2 = new AndroidRunConfiguration(getProject(), configurationFactory);
    androidRunConfiguration.setName("androidRunConfiguration2");
    myRunManager.addConfiguration(myRunManager.createConfiguration(androidRunConfiguration, configurationFactory), true);
    myRunManager.addConfiguration(myRunManager.createConfiguration(androidRunConfiguration2, configurationFactory), true);

    // Provision before run task is created automatically when run configurations are created
    assertSize(1, myRunManager.getBeforeRunTasks(androidRunConfiguration, ProvisionBeforeRunTaskProvider.ID));
    assertSize(1, myRunManager.getBeforeRunTasks(androidRunConfiguration2, ProvisionBeforeRunTaskProvider.ID));

    // Reset only in one of the configurations (e.g. open old projects with run configs already created)
    myRunManager.setBeforeRunTasks(androidRunConfiguration, Lists.<BeforeRunTask<?>>newArrayList());
    myRunManager.fireBeforeRunTasksUpdated();

    PostSyncProjectSetup.Request request = new PostSyncProjectSetup.Request();
    mySetup.setUpProject(request, myProgressIndicator);

    assertSize(1, myRunManager.getBeforeRunTasks(androidRunConfiguration, ProvisionBeforeRunTaskProvider.ID));
    assertSize(1, myRunManager.getBeforeRunTasks(androidRunConfiguration2, ProvisionBeforeRunTaskProvider.ID));
  }

=======
>>>>>>> 2cd46877
  private static class ProjectStructureStub extends ProjectStructure {
    AndroidPluginVersionsInProject agpVersionsFromPreviousSync = new AndroidPluginVersionsInProject();
    AndroidPluginVersionsInProject currentAgpVersions = new AndroidPluginVersionsInProject();

    boolean analyzed;

    ProjectStructureStub(@NotNull Project project) {
      super(project);
    }

    @Override
    public void analyzeProjectStructure(@NotNull ProgressIndicator progressIndicator) {
      analyzed = true;
    }

    @Override
    @NotNull
    public AndroidPluginVersionsInProject getAndroidPluginVersions() {
      return analyzed ? currentAgpVersions : agpVersionsFromPreviousSync;
    }
  }
}<|MERGE_RESOLUTION|>--- conflicted
+++ resolved
@@ -105,22 +105,16 @@
     when(myIdeInfo.isAndroidStudio()).thenReturn(true);
 
     PostSyncProjectSetup.Request request = new PostSyncProjectSetup.Request();
-<<<<<<< HEAD
-    mySetup.setUpProject(request, myProgressIndicator);
-    ConfigurationFactory configurationFactory = AndroidJUnitConfigurationType.getInstance();
-=======
     mySetup.setUpProject(request, myProgressIndicator, myTaskId);
     ConfigurationFactory configurationFactory = AndroidJUnitConfigurationType.getInstance().getConfigurationFactories()[0];
->>>>>>> 2cd46877
     Project project = getProject();
     AndroidJUnitConfiguration jUnitConfiguration = new AndroidJUnitConfiguration(project, configurationFactory);
     myRunManager.addConfiguration(myRunManager.createConfiguration(jUnitConfiguration, configurationFactory), true);
 
     List<RunConfiguration> junitRunConfigurations = myRunManager.getConfigurationsList(AndroidJUnitConfigurationType.getInstance());
     for (RunConfiguration runConfiguration : junitRunConfigurations) {
-      List<BeforeRunTask<?>> beforeRunTasks = runConfiguration.getBeforeRunTasks();
-      assertSize(1, beforeRunTasks);
-      assertEquals(MakeBeforeRunTaskProvider.ID, beforeRunTasks.get(0).getProviderId());
+      assertSize(1, myRunManager.getBeforeRunTasks(runConfiguration));
+      assertEquals(MakeBeforeRunTaskProvider.ID, myRunManager.getBeforeRunTasks(runConfiguration).get(0).getProviderId());
     }
 
     RunConfiguration runConfiguration = junitRunConfigurations.get(0);
@@ -244,34 +238,6 @@
     assertTrue(myProjectStructure.analyzed);
   }
 
-<<<<<<< HEAD
-  public void testProvisionBeforeRunTaskIsAdded() {
-    // Create android run configurations
-    ConfigurationFactory configurationFactory = AndroidRunConfigurationType.getInstance();
-    AndroidRunConfiguration androidRunConfiguration = new AndroidRunConfiguration(getProject(), configurationFactory);
-    androidRunConfiguration.setName("androidRunConfiguration");
-    AndroidRunConfiguration androidRunConfiguration2 = new AndroidRunConfiguration(getProject(), configurationFactory);
-    androidRunConfiguration.setName("androidRunConfiguration2");
-    myRunManager.addConfiguration(myRunManager.createConfiguration(androidRunConfiguration, configurationFactory), true);
-    myRunManager.addConfiguration(myRunManager.createConfiguration(androidRunConfiguration2, configurationFactory), true);
-
-    // Provision before run task is created automatically when run configurations are created
-    assertSize(1, myRunManager.getBeforeRunTasks(androidRunConfiguration, ProvisionBeforeRunTaskProvider.ID));
-    assertSize(1, myRunManager.getBeforeRunTasks(androidRunConfiguration2, ProvisionBeforeRunTaskProvider.ID));
-
-    // Reset only in one of the configurations (e.g. open old projects with run configs already created)
-    myRunManager.setBeforeRunTasks(androidRunConfiguration, Lists.<BeforeRunTask<?>>newArrayList());
-    myRunManager.fireBeforeRunTasksUpdated();
-
-    PostSyncProjectSetup.Request request = new PostSyncProjectSetup.Request();
-    mySetup.setUpProject(request, myProgressIndicator);
-
-    assertSize(1, myRunManager.getBeforeRunTasks(androidRunConfiguration, ProvisionBeforeRunTaskProvider.ID));
-    assertSize(1, myRunManager.getBeforeRunTasks(androidRunConfiguration2, ProvisionBeforeRunTaskProvider.ID));
-  }
-
-=======
->>>>>>> 2cd46877
   private static class ProjectStructureStub extends ProjectStructure {
     AndroidPluginVersionsInProject agpVersionsFromPreviousSync = new AndroidPluginVersionsInProject();
     AndroidPluginVersionsInProject currentAgpVersions = new AndroidPluginVersionsInProject();
