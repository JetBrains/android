/*
 * Copyright (C) 2016 The Android Open Source Project
 *
 * Licensed under the Apache License, Version 2.0 (the "License");
 * you may not use this file except in compliance with the License.
 * You may obtain a copy of the License at
 *
 *      http://www.apache.org/licenses/LICENSE-2.0
 *
 * Unless required by applicable law or agreed to in writing, software
 * distributed under the License is distributed on an "AS IS" BASIS,
 * WITHOUT WARRANTIES OR CONDITIONS OF ANY KIND, either express or implied.
 * See the License for the specific language governing permissions and
 * limitations under the License.
 */
package com.android.tools.idea.gradle.project.sync.issues;

import static com.android.builder.model.SyncIssue.SEVERITY_ERROR;
import static com.android.builder.model.SyncIssue.SEVERITY_WARNING;
import static com.android.builder.model.SyncIssue.TYPE_BUILD_TOOLS_TOO_LOW;
import static com.android.builder.model.SyncIssue.TYPE_DEPENDENCY_INTERNAL_CONFLICT;
import static com.android.builder.model.SyncIssue.TYPE_DEPRECATED_CONFIGURATION;
<<<<<<< HEAD
import static com.android.builder.model.SyncIssue.TYPE_EXTERNAL_NATIVE_BUILD_CONFIGURATION;
=======
>>>>>>> 12e77d2e
import static com.android.builder.model.SyncIssue.TYPE_EXTERNAL_NATIVE_BUILD_PROCESS_EXCEPTION;
import static com.android.builder.model.SyncIssue.TYPE_GRADLE_TOO_OLD;
import static com.android.builder.model.SyncIssue.TYPE_MIN_SDK_VERSION_IN_MANIFEST;
import static com.android.builder.model.SyncIssue.TYPE_MISSING_SDK_PACKAGE;
import static com.android.builder.model.SyncIssue.TYPE_SDK_NOT_SET;
import static com.android.builder.model.SyncIssue.TYPE_TARGET_SDK_VERSION_IN_MANIFEST;
import static com.android.builder.model.SyncIssue.TYPE_THIRD_PARTY_GRADLE_PLUGIN_TOO_OLD;
import static com.android.builder.model.SyncIssue.TYPE_UNRESOLVED_DEPENDENCY;
import static com.android.tools.idea.gradle.util.GradleUtil.getGradleBuildFile;
import static com.android.tools.idea.testing.TestProjectPaths.DEPENDENT_MODULES;
import static com.google.common.truth.Truth.assertThat;
import static org.mockito.ArgumentMatchers.any;
import static org.mockito.Mockito.anyMap;
import static org.mockito.Mockito.eq;
import static org.mockito.Mockito.inOrder;
import static org.mockito.Mockito.mock;
import static org.mockito.Mockito.never;
import static org.mockito.Mockito.verify;
import static org.mockito.Mockito.when;

import com.android.annotations.NonNull;
import com.android.annotations.Nullable;
import com.android.builder.model.SyncIssue;
import com.android.tools.idea.gradle.project.sync.messages.GradleSyncMessagesStub;
import com.android.tools.idea.testing.AndroidGradleTestCase;
import com.google.common.collect.ImmutableList;
import com.google.common.collect.ImmutableMap;
import com.google.common.collect.Lists;
import com.intellij.openapi.externalSystem.service.notification.NotificationCategory;
import com.intellij.openapi.externalSystem.service.notification.NotificationData;
import com.intellij.openapi.module.Module;
import com.intellij.openapi.vfs.VirtualFile;
import java.util.List;
import java.util.Map;
import org.mockito.InOrder;

/**
 * Tests for {@link SyncIssuesReporter}.
 */
public class SyncIssuesReporterTest extends AndroidGradleTestCase {
  private SyncIssue mySyncIssue;
  private GradleSyncMessagesStub mySyncMessagesStub;
  private BaseSyncIssuesReporter myStrategy1;
  private BaseSyncIssuesReporter myStrategy2;

  @Override
  public void setUp() throws Exception {
    super.setUp();
    mySyncIssue = mock(SyncIssue.class);
    mySyncMessagesStub = GradleSyncMessagesStub.replaceSyncMessagesService(getProject(), getTestRootDisposable());

    myStrategy1 = mock(BaseSyncIssuesReporter.class);
    when(myStrategy1.getSupportedIssueType()).thenReturn(TYPE_BUILD_TOOLS_TOO_LOW);

    myStrategy2 = mock(BaseSyncIssuesReporter.class);
  }

  public void testReportError() throws Exception {
    loadSimpleApplication();
    mySyncMessagesStub.removeAllMessages();

    int issueType = TYPE_GRADLE_TOO_OLD;
    when(mySyncIssue.getType()).thenReturn(issueType);
    when(mySyncIssue.getSeverity()).thenReturn(SEVERITY_ERROR);

    when(myStrategy2.getSupportedIssueType()).thenReturn(issueType); // This is the strategy to be invoked.

    SyncIssuesReporter reporter = new SyncIssuesReporter(myStrategy1, myStrategy2);

    Module appModule = myModules.getAppModule();
    VirtualFile buildFile = getGradleBuildFile(appModule);
    reporter.report(ImmutableMap.of(appModule, Lists.newArrayList(mySyncIssue)));

    verify(myStrategy1, never())
      .reportAll(eq(ImmutableList.of(mySyncIssue)), eq(ImmutableMap.of(mySyncIssue, appModule)), eq(ImmutableMap.of(appModule, buildFile)),
                 any());
    verify(myStrategy2)
      .reportAll(eq(ImmutableList.of(mySyncIssue)), eq(ImmutableMap.of(mySyncIssue, appModule)), eq(ImmutableMap.of(appModule, buildFile)),
                 any());
<<<<<<< HEAD
=======

    assertTrue(GradleSyncState.getInstance(getProject()).getSummary().hasSyncErrors());
>>>>>>> 12e77d2e
  }

  public void testReportWarning() throws Exception {
    loadSimpleApplication();
    mySyncMessagesStub.removeAllMessages();

    int issueType = TYPE_GRADLE_TOO_OLD;
    when(mySyncIssue.getType()).thenReturn(issueType);
    when(mySyncIssue.getSeverity()).thenReturn(SEVERITY_WARNING);

    when(myStrategy2.getSupportedIssueType()).thenReturn(issueType); // This is the strategy to be invoked.

    SyncIssuesReporter reporter = new SyncIssuesReporter(myStrategy1, myStrategy2);

    Module appModule = myModules.getAppModule();
    VirtualFile buildFile = getGradleBuildFile(appModule);
    reporter.report(ImmutableMap.of(appModule, Lists.newArrayList(mySyncIssue)));

    verify(myStrategy1, never())
      .reportAll(eq(ImmutableList.of(mySyncIssue)), eq(ImmutableMap.of(mySyncIssue, appModule)), eq(ImmutableMap.of(appModule, buildFile)),
                 any());
    verify(myStrategy2)
      .reportAll(eq(ImmutableList.of(mySyncIssue)), eq(ImmutableMap.of(mySyncIssue, appModule)), eq(ImmutableMap.of(appModule, buildFile)),
                 any());
  }

  public void testReportUsingDefaultStrategy() throws Exception {
    loadProject(DEPENDENT_MODULES);
    mySyncMessagesStub.removeAllMessages();

    // This issue is created to be equal to mySyncIssue, in practice issues with the same fields will be classed as equal.
    SyncIssue syncIssue2 = new SyncIssue() {
      @Override
      public int getSeverity() {
        return SEVERITY_ERROR;
      }

      @Override
      public int getType() {
        return TYPE_GRADLE_TOO_OLD;
      }

      @Nullable
      @Override
      public String getData() {
        return "";
      }

      @NonNull
      @Override
      public String getMessage() {
        return "";
      }

      @Nullable
      @Override
      public List<String> getMultiLineMessage() {
        return null;
      }

      @Override
      public int hashCode() {
        return mySyncIssue.hashCode();
      }

      @Override
      public boolean equals(@NonNull Object o) {
        return o instanceof SyncIssue;
      }
    };

    when(mySyncIssue.getType()).thenReturn(TYPE_GRADLE_TOO_OLD);
    when(mySyncIssue.getSeverity()).thenReturn(SEVERITY_ERROR);
    when(mySyncIssue.getMessage()).thenReturn("");

    when(myStrategy2.getSupportedIssueType()).thenReturn(TYPE_UNRESOLVED_DEPENDENCY);

    SyncIssuesReporter reporter = new SyncIssuesReporter(myStrategy1, myStrategy2);

    Module appModule = myModules.getModule("app");
    Module libModule = myModules.getModule("lib");
    VirtualFile buildFile = getGradleBuildFile(appModule);
    reporter.report(ImmutableMap.of(appModule, Lists.newArrayList(mySyncIssue), libModule, Lists.newArrayList(syncIssue2)));


    assertSize(1, mySyncMessagesStub.getNotifications());
    NotificationData message = mySyncMessagesStub.getNotifications().get(0);
    assertNotNull(message);
    assertThat(message.getNotificationCategory()).isEqualTo(NotificationCategory.ERROR);

    verify(myStrategy1, never())
      .reportAll(eq(ImmutableList.of(mySyncIssue)), eq(ImmutableMap.of(mySyncIssue, appModule)), eq(ImmutableMap.of(appModule, buildFile)),
                 any());
    verify(myStrategy2, never())
      .reportAll(eq(ImmutableList.of(mySyncIssue)), eq(ImmutableMap.of(mySyncIssue, appModule)), eq(ImmutableMap.of(appModule, buildFile)),
                 any());
<<<<<<< HEAD
=======

    assertTrue(GradleSyncState.getInstance(getProject()).getSummary().hasSyncErrors());
>>>>>>> 12e77d2e
  }

  public void testStrategiesSetInConstructor() throws Exception {
    loadSimpleApplication();
    mySyncMessagesStub.removeAllMessages();

    SyncIssuesReporter reporter = SyncIssuesReporter.getInstance();
    Module appModule = myModules.getAppModule();

    BaseSyncIssuesReporter strategy = reporter.getDefaultMessageFactory();
    assertThat(strategy).isInstanceOf(UnhandledIssuesReporter.class);
    assertSame(mySyncMessagesStub, strategy.getSyncMessages(appModule));

    Map<Integer, BaseSyncIssuesReporter> strategies = reporter.getStrategies();
<<<<<<< HEAD
    assertThat(strategies).hasSize(11);
=======
    assertThat(strategies).hasSize(10);
>>>>>>> 12e77d2e

    strategy = strategies.get(TYPE_UNRESOLVED_DEPENDENCY);
    assertThat(strategy).isInstanceOf(UnresolvedDependenciesReporter.class);
    assertSame(mySyncMessagesStub, strategy.getSyncMessages(appModule));

    strategy = strategies.get(TYPE_EXTERNAL_NATIVE_BUILD_PROCESS_EXCEPTION);
    assertThat(strategy).isInstanceOf(ExternalNdkBuildIssuesReporter.class);
    assertSame(mySyncMessagesStub, strategy.getSyncMessages(appModule));

    strategy = strategies.get(TYPE_GRADLE_TOO_OLD);
    assertThat(strategy).isInstanceOf(UnsupportedGradleReporter.class);
    assertSame(mySyncMessagesStub, strategy.getSyncMessages(appModule));

    strategy = strategies.get(TYPE_BUILD_TOOLS_TOO_LOW);
    assertThat(strategy).isInstanceOf(BuildToolsTooLowReporter.class);
    assertSame(mySyncMessagesStub, strategy.getSyncMessages(appModule));

    strategy = strategies.get(TYPE_MISSING_SDK_PACKAGE);
    assertThat(strategy).isInstanceOf(MissingSdkPackageSyncIssuesReporter.class);
    assertSame(mySyncMessagesStub, strategy.getSyncMessages(appModule));

    strategy = strategies.get(TYPE_MIN_SDK_VERSION_IN_MANIFEST);
    assertThat(strategy).isInstanceOf(MinSdkInManifestIssuesReporter.class);
    assertSame(mySyncMessagesStub, strategy.getSyncMessages(appModule));

    strategy = strategies.get(TYPE_TARGET_SDK_VERSION_IN_MANIFEST);
    assertThat(strategy).isInstanceOf(TargetSdkInManifestIssuesReporter.class);
    assertSame(mySyncMessagesStub, strategy.getSyncMessages(appModule));

    strategy = strategies.get(TYPE_DEPRECATED_CONFIGURATION);
    assertThat(strategy).isInstanceOf(DeprecatedConfigurationReporter.class);
    assertSame(mySyncMessagesStub, strategy.getSyncMessages(appModule));

    strategy = strategies.get(TYPE_SDK_NOT_SET);
    assertThat(strategy).isInstanceOf(MissingSdkIssueReporter.class);
    assertSame(mySyncMessagesStub, strategy.getSyncMessages(appModule));

    strategy = strategies.get(TYPE_THIRD_PARTY_GRADLE_PLUGIN_TOO_OLD);
    assertThat(strategy).isInstanceOf(OutOfDateThirdPartyPluginIssueReporter.class);
    assertSame(mySyncMessagesStub, strategy.getSyncMessages(appModule));
<<<<<<< HEAD

    strategy = strategies.get(TYPE_EXTERNAL_NATIVE_BUILD_CONFIGURATION);
    assertThat(strategy).isInstanceOf(CxxConfigurationIssuesReporter.class);
    assertSame(mySyncMessagesStub, strategy.getSyncMessages(appModule));
=======
>>>>>>> 12e77d2e
  }

  public void testReportErrorBeforeWarning() throws Exception {
    loadSimpleApplication();
    SyncIssue syncIssue2 = mock(SyncIssue.class);
    SyncIssue syncIssue3 = mock(SyncIssue.class);

    when(mySyncIssue.getMessage()).thenReturn("Warning message!");
    when(mySyncIssue.getData()).thenReturn("key1");
    when(mySyncIssue.getSeverity()).thenReturn(SEVERITY_WARNING);
    when(mySyncIssue.getType()).thenReturn(TYPE_BUILD_TOOLS_TOO_LOW);
    when(syncIssue2.getMessage()).thenReturn("Error message!");
    when(syncIssue2.getData()).thenReturn("key");
    when(syncIssue2.getSeverity()).thenReturn(SEVERITY_ERROR);
    when(syncIssue2.getType()).thenReturn(TYPE_DEPENDENCY_INTERNAL_CONFLICT);
    when(syncIssue3.getMessage()).thenReturn("Warning message!");
    when(syncIssue3.getData()).thenReturn("key2");
    when(syncIssue3.getSeverity()).thenReturn(SEVERITY_WARNING);
    when(syncIssue3.getType()).thenReturn(TYPE_BUILD_TOOLS_TOO_LOW);
    when(myStrategy2.getSupportedIssueType()).thenReturn(TYPE_DEPENDENCY_INTERNAL_CONFLICT);

    SyncIssuesReporter reporter = new SyncIssuesReporter(myStrategy1, myStrategy2);

    Module appModule = myModules.getAppModule();
    reporter.report(ImmutableMap.of(appModule, ImmutableList.of(mySyncIssue, syncIssue2, syncIssue3)));

    InOrder inOrder = inOrder(myStrategy1, myStrategy2);

    inOrder.verify(myStrategy2).reportAll(eq(ImmutableList.of(syncIssue2)), anyMap(), anyMap(), any());
    inOrder.verify(myStrategy1).reportAll(eq(ImmutableList.of(mySyncIssue, syncIssue3)), anyMap(), anyMap(), any());
  }
}<|MERGE_RESOLUTION|>--- conflicted
+++ resolved
@@ -20,10 +20,7 @@
 import static com.android.builder.model.SyncIssue.TYPE_BUILD_TOOLS_TOO_LOW;
 import static com.android.builder.model.SyncIssue.TYPE_DEPENDENCY_INTERNAL_CONFLICT;
 import static com.android.builder.model.SyncIssue.TYPE_DEPRECATED_CONFIGURATION;
-<<<<<<< HEAD
 import static com.android.builder.model.SyncIssue.TYPE_EXTERNAL_NATIVE_BUILD_CONFIGURATION;
-=======
->>>>>>> 12e77d2e
 import static com.android.builder.model.SyncIssue.TYPE_EXTERNAL_NATIVE_BUILD_PROCESS_EXCEPTION;
 import static com.android.builder.model.SyncIssue.TYPE_GRADLE_TOO_OLD;
 import static com.android.builder.model.SyncIssue.TYPE_MIN_SDK_VERSION_IN_MANIFEST;
@@ -103,11 +100,6 @@
     verify(myStrategy2)
       .reportAll(eq(ImmutableList.of(mySyncIssue)), eq(ImmutableMap.of(mySyncIssue, appModule)), eq(ImmutableMap.of(appModule, buildFile)),
                  any());
-<<<<<<< HEAD
-=======
-
-    assertTrue(GradleSyncState.getInstance(getProject()).getSummary().hasSyncErrors());
->>>>>>> 12e77d2e
   }
 
   public void testReportWarning() throws Exception {
@@ -204,11 +196,6 @@
     verify(myStrategy2, never())
       .reportAll(eq(ImmutableList.of(mySyncIssue)), eq(ImmutableMap.of(mySyncIssue, appModule)), eq(ImmutableMap.of(appModule, buildFile)),
                  any());
-<<<<<<< HEAD
-=======
-
-    assertTrue(GradleSyncState.getInstance(getProject()).getSummary().hasSyncErrors());
->>>>>>> 12e77d2e
   }
 
   public void testStrategiesSetInConstructor() throws Exception {
@@ -223,11 +210,7 @@
     assertSame(mySyncMessagesStub, strategy.getSyncMessages(appModule));
 
     Map<Integer, BaseSyncIssuesReporter> strategies = reporter.getStrategies();
-<<<<<<< HEAD
     assertThat(strategies).hasSize(11);
-=======
-    assertThat(strategies).hasSize(10);
->>>>>>> 12e77d2e
 
     strategy = strategies.get(TYPE_UNRESOLVED_DEPENDENCY);
     assertThat(strategy).isInstanceOf(UnresolvedDependenciesReporter.class);
@@ -268,13 +251,10 @@
     strategy = strategies.get(TYPE_THIRD_PARTY_GRADLE_PLUGIN_TOO_OLD);
     assertThat(strategy).isInstanceOf(OutOfDateThirdPartyPluginIssueReporter.class);
     assertSame(mySyncMessagesStub, strategy.getSyncMessages(appModule));
-<<<<<<< HEAD
 
     strategy = strategies.get(TYPE_EXTERNAL_NATIVE_BUILD_CONFIGURATION);
     assertThat(strategy).isInstanceOf(CxxConfigurationIssuesReporter.class);
     assertSame(mySyncMessagesStub, strategy.getSyncMessages(appModule));
-=======
->>>>>>> 12e77d2e
   }
 
   public void testReportErrorBeforeWarning() throws Exception {
