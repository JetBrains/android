/*
 * Copyright (C) 2019 The Android Open Source Project
 *
 * Licensed under the Apache License, Version 2.0 (the "License");
 * you may not use this file except in compliance with the License.
 * You may obtain a copy of the License at
 *
 *      http://www.apache.org/licenses/LICENSE-2.0
 *
 * Unless required by applicable law or agreed to in writing, software
 * distributed under the License is distributed on an "AS IS" BASIS,
 * WITHOUT WARRANTIES OR CONDITIONS OF ANY KIND, either express or implied.
 * See the License for the specific language governing permissions and
 * limitations under the License.
 */
package com.android.tools.idea.gradle.project.sync.issues.processor

import com.android.tools.idea.gradle.project.sync.GradleSyncListener
import com.android.tools.idea.gradle.project.sync.GradleSyncState
import com.android.tools.idea.gradle.util.GradleUtil
import com.android.tools.idea.testing.AndroidGradleTestCase
import com.android.tools.idea.testing.TestProjectPaths.HELLO_JNI
import com.google.common.collect.ImmutableList
import com.intellij.openapi.command.WriteCommandAction
import com.intellij.openapi.project.Project
import com.intellij.usageView.UsageInfo
import com.intellij.usageView.UsageViewBundle
import org.junit.Test


class FixNdkVersionProcessorTest : AndroidGradleTestCase() {
  @Test
  fun testUsageViewDescriptor() {
    val processor = FixNdkVersionProcessor(project, ImmutableList.of(), "77.7.7")
    val usageDescriptor = processor.createUsageViewDescriptor(UsageInfo.EMPTY_ARRAY)
    assertEquals("Values to update " + UsageViewBundle.getReferencesString(1, 1),
                 usageDescriptor.getCodeReferencesText(1, 1))
    assertEquals("Update Android NDK Versions", usageDescriptor.processedElementsHeader)
  }

  @Test
  fun testUpdateUsageViewDescriptor() {
    val processor = FixNdkVersionProcessor(project, ImmutableList.of(), "77.7.7")
    val usageDescriptor = processor.createUsageViewDescriptor(UsageInfo.EMPTY_ARRAY)
    assertEquals("Values to update " + UsageViewBundle.getReferencesString(1, 1),
                 usageDescriptor.getCodeReferencesText(1, 1))
    assertEquals("Update Android NDK Versions", usageDescriptor.processedElementsHeader)
  }

  @Test
  fun testFindUsages() {
    loadProject(HELLO_JNI)
    val module = getModule("app")
    val file = GradleUtil.getGradleBuildFile(module)!!

    val processor = FixNdkVersionProcessor(project, ImmutableList.of(file), "77.7.7")
    val usages = processor.findUsages()
    assertSize(1, usages)
<<<<<<< HEAD
    assertEquals("\"21.0.6113669\"", usages[0].element!!.text)
=======
    assertEquals("\"21.1.6352462\"", usages[0].element!!.text)
>>>>>>> 640ce73c
  }

  @Test
  fun testPerformRefactoring() {
    loadProject(HELLO_JNI)
    val module = getModule("app")
    val file = GradleUtil.getGradleBuildFile(module)!!

    val processor = FixNdkVersionProcessor(project, ImmutableList.of(file), "77.7.7")
    val usages = processor.findUsages()
    var synced = false
    GradleSyncState.subscribe(project, object : GradleSyncListener {
      override fun syncFailed(project: Project, errorMessage: String) {
        // It fails with 77.7.7.
        synced = true
      }
    })

    WriteCommandAction.runWriteCommandAction(project) {
      processor.performRefactoring(usages)
    }

    assertTrue(String(file.contentsToByteArray()).contains("ndkVersion '77.7.7'"))
    assertTrue(synced)
  }

}<|MERGE_RESOLUTION|>--- conflicted
+++ resolved
@@ -56,11 +56,7 @@
     val processor = FixNdkVersionProcessor(project, ImmutableList.of(file), "77.7.7")
     val usages = processor.findUsages()
     assertSize(1, usages)
-<<<<<<< HEAD
-    assertEquals("\"21.0.6113669\"", usages[0].element!!.text)
-=======
     assertEquals("\"21.1.6352462\"", usages[0].element!!.text)
->>>>>>> 640ce73c
   }
 
   @Test
