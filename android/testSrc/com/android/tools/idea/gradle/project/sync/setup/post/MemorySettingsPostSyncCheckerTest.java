/*
 * Copyright (C) 2019 The Android Open Source Project
 *
 * Licensed under the Apache License, Version 2.0 (the "License");
 * you may not use this file except in compliance with the License.
 * You may obtain a copy of the License at
 *
 *      http://www.apache.org/licenses/LICENSE-2.0
 *
 * Unless required by applicable law or agreed to in writing, software
 * distributed under the License is distributed on an "AS IS" BASIS,
 * WITHOUT WARRANTIES OR CONDITIONS OF ANY KIND, either express or implied.
 * See the License for the specific language governing permissions and
 * limitations under the License.
 */
package com.android.tools.idea.gradle.project.sync.setup.post;

import static org.mockito.Mockito.when;
import static org.mockito.MockitoAnnotations.initMocks;

import com.android.tools.analytics.HostData;
import com.android.tools.analytics.stubs.StubOperatingSystemMXBean;
import com.android.tools.idea.gradle.project.sync.setup.post.MemorySettingsPostSyncChecker.MemorySettingsNotification;
import com.intellij.notification.Notification;
import com.intellij.notification.NotificationsManager;
import com.intellij.testFramework.PlatformTestCase;
import org.mockito.Mock;

public class MemorySettingsPostSyncCheckerTest extends PlatformTestCase {
  @Mock
  private TimeBasedReminder myReminder;

  @Override
  public void setUp() throws Exception {
    super.setUp();
    initMocks(this);
    cleanNotification();
  }

  @Override
  public void tearDown() throws Exception {
    cleanNotification();
    super.tearDown();
  }

  public void testNoNotificationIfSmallRam() {
    stubHostData(4096);
    MemorySettingsPostSyncChecker.checkSettings(getProject(), myReminder);
    Notification[] notifications = getNotifications();
    assertSize(0, notifications);
  }

  public void testNoNotificationIfShouldNotCheck() {
<<<<<<< HEAD
    when(myReminder.shouldCheck(getProject())).thenReturn(false);
    MemorySettingsPostSyncChecker.checkSettings(getProject(), myReminder);
=======
    when(myReminder.shouldAsk()).thenReturn(false);
    MemorySettingsPostSyncChecker.checkSettings(myProject, myReminder);
>>>>>>> bd07c1f4
    Notification[] notifications = getNotifications();
    assertSize(0, notifications);
  }

  public void testNotificationIfRecommended() {
<<<<<<< HEAD
    when(myReminder.shouldCheck(getProject())).thenReturn(true);
=======
    when(myReminder.shouldAsk()).thenReturn(true);
>>>>>>> bd07c1f4
    stubHostData(16 * 1024);
    MemorySettingsPostSyncChecker.checkSettings(getProject(), myReminder);
    MemorySettingsPostSyncChecker.checkSettings(getProject(), myReminder);
    Notification[] notifications = getNotifications();
    // Check twice but there should be only one notification
    assertSize(1, notifications);
  }

  private void cleanNotification() {
    Notification[] notifications = getNotifications();
    for (Notification notification : notifications) {
      notification.expire();
    }
  }

  private Notification[] getNotifications() {
    return NotificationsManager.getNotificationsManager().getNotificationsOfType(
      MemorySettingsNotification.class, getProject());
  }

  private void stubHostData(int machineMemInMB) {
    HostData.setOsBean(new StubOperatingSystemMXBean() {
      @Override
      public long getTotalPhysicalMemorySize() {
        return machineMemInMB * 1024 * 1024L;
      }
    });
  }
}<|MERGE_RESOLUTION|>--- conflicted
+++ resolved
@@ -51,23 +51,14 @@
   }
 
   public void testNoNotificationIfShouldNotCheck() {
-<<<<<<< HEAD
-    when(myReminder.shouldCheck(getProject())).thenReturn(false);
-    MemorySettingsPostSyncChecker.checkSettings(getProject(), myReminder);
-=======
     when(myReminder.shouldAsk()).thenReturn(false);
     MemorySettingsPostSyncChecker.checkSettings(myProject, myReminder);
->>>>>>> bd07c1f4
     Notification[] notifications = getNotifications();
     assertSize(0, notifications);
   }
 
   public void testNotificationIfRecommended() {
-<<<<<<< HEAD
-    when(myReminder.shouldCheck(getProject())).thenReturn(true);
-=======
     when(myReminder.shouldAsk()).thenReturn(true);
->>>>>>> bd07c1f4
     stubHostData(16 * 1024);
     MemorySettingsPostSyncChecker.checkSettings(getProject(), myReminder);
     MemorySettingsPostSyncChecker.checkSettings(getProject(), myReminder);
