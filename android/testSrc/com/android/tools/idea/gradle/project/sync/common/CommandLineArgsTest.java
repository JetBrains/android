/*
 * Copyright (C) 2016 The Android Open Source Project
 *
 * Licensed under the Apache License, Version 2.0 (the "License");
 * you may not use this file except in compliance with the License.
 * You may obtain a copy of the License at
 *
 *      http://www.apache.org/licenses/LICENSE-2.0
 *
 * Unless required by applicable law or agreed to in writing, software
 * distributed under the License is distributed on an "AS IS" BASIS,
 * WITHOUT WARRANTIES OR CONDITIONS OF ANY KIND, either express or implied.
 * See the License for the specific language governing permissions and
 * limitations under the License.
 */
package com.android.tools.idea.gradle.project.sync.common;

import com.android.tools.idea.IdeInfo;
import com.android.tools.idea.gradle.project.GradleProjectInfo;
import com.android.tools.idea.gradle.project.common.GradleInitScripts;
<<<<<<< HEAD
=======
import com.android.tools.idea.gradle.project.settings.AndroidStudioGradleIdeSettings;
>>>>>>> abbea60e
import com.android.tools.idea.testing.IdeComponents;
import com.intellij.openapi.application.ApplicationInfo;
import com.intellij.openapi.project.Project;
import com.intellij.testFramework.IdeaTestCase;
import org.jetbrains.annotations.NotNull;
import org.mockito.Mock;

import java.util.List;

import static com.android.builder.model.AndroidProject.*;
import static com.android.tools.idea.gradle.actions.RefreshLinkedCppProjectsAction.REFRESH_EXTERNAL_NATIVE_MODELS_KEY;
import static com.android.tools.idea.gradle.project.sync.hyperlink.SyncProjectWithExtraCommandLineOptionsHyperlink.EXTRA_GRADLE_COMMAND_LINE_OPTIONS_KEY;
import static com.google.common.truth.Truth.assertThat;
import static org.mockito.Mockito.*;
import static org.mockito.MockitoAnnotations.initMocks;

/**
 * Tests for {@link CommandLineArgs}.
 */
public class CommandLineArgsTest extends IdeaTestCase {
  @Mock private ApplicationInfo myApplicationInfo;
  @Mock private IdeInfo myIdeInfo;
  @Mock private GradleInitScripts myInitScripts;
<<<<<<< HEAD
=======
  @Mock private AndroidStudioGradleIdeSettings myIdeSettings;
>>>>>>> abbea60e
  @Mock private GradleProjectInfo myGradleProjectInfo;

  private CommandLineArgs myArgs;

  @Override
  public void setUp() throws Exception {
    super.setUp();
    initMocks(this);
    IdeComponents.replaceService(getProject(), GradleProjectInfo.class, myGradleProjectInfo);

<<<<<<< HEAD
    myArgs = new CommandLineArgs(myApplicationInfo, myIdeInfo, myInitScripts, false /* do not apply Java library plugin */);
=======
    myArgs = new CommandLineArgs(myApplicationInfo, myIdeInfo, myInitScripts, myIdeSettings, false /* do not apply Java library plugin */);
>>>>>>> abbea60e
  }

  public void testGetWithDefaultOptions() {
    List<String> args = myArgs.get(getProject());
    check(args);
    verify(myInitScripts, never()).addApplyJavaLibraryPluginInitScriptCommandLineArg(args);
<<<<<<< HEAD
    verify(myInitScripts, never()).addLocalMavenRepoInitScriptCommandLineArg(args);
  }

  public void testGetWhenIncludingLocalMavenRepo() {
    when(myGradleProjectInfo.canUseLocalMavenRepo()).thenReturn(true);
=======
  }

  public void testGetWhenIncludingLocalMavenRepo() {
    when(myGradleProjectInfo.isNewProject()).thenReturn(true);
    when(myIdeSettings.isEmbeddedMavenRepoEnabled()).thenReturn(true);
>>>>>>> abbea60e

    Project project = getProject();
    List<String> args = myArgs.get(project);
    check(args);
    verify(myInitScripts, never()).addApplyJavaLibraryPluginInitScriptCommandLineArg(args);
    verify(myInitScripts, times(1)).addLocalMavenRepoInitScriptCommandLineArg(args);
  }

  public void testGetWhenApplyingJavaPlugin() {
<<<<<<< HEAD
    myArgs = new CommandLineArgs(myApplicationInfo, myIdeInfo, myInitScripts, true /* apply Java library plugin */);
    List<String> args = myArgs.get(getProject());
    check(args);
    verify(myInitScripts, times(1)).addApplyJavaLibraryPluginInitScriptCommandLineArg(args);
    verify(myInitScripts, never()).addLocalMavenRepoInitScriptCommandLineArg(args);
=======
    myArgs = new CommandLineArgs(myApplicationInfo, myIdeInfo, myInitScripts, myIdeSettings, true /* apply Java library plugin */);
    List<String> args = myArgs.get(getProject());
    check(args);
    verify(myInitScripts, times(1)).addApplyJavaLibraryPluginInitScriptCommandLineArg(args);
>>>>>>> abbea60e
  }

  public void testGetWithAndroidStudio() {
    when(myIdeInfo.isAndroidStudio()).thenReturn(true);
    when(myApplicationInfo.getStrictVersion()).thenReturn("100");
    List<String> args = myArgs.get(getProject());
    check(args);
    assertThat(args).contains("-P" + PROPERTY_STUDIO_VERSION + "=100");
  }

  public void testGetWithIdeNotAndroidStudio() {
    when(myIdeInfo.isAndroidStudio()).thenReturn(false);
    when(myApplicationInfo.getStrictVersion()).thenReturn("100");
    List<String> args = myArgs.get(getProject());
    check(args);
    assertThat(args).doesNotContain("-P" + PROPERTY_STUDIO_VERSION + "=100");
  }

  public void testGetWithExtraCommandLineOptions() throws Exception {
    Project project = getProject();
    String[] options = {"-Doption1=true", "-Doption2=true"};
    project.putUserData(EXTRA_GRADLE_COMMAND_LINE_OPTIONS_KEY, options);

    List<String> args = myArgs.get(getProject());
    check(args);
    assertThat(args).contains("-Doption1=true");
    assertThat(args).contains("-Doption2=true");

    assertNull(project.getUserData(EXTRA_GRADLE_COMMAND_LINE_OPTIONS_KEY));
  }

  public void testGetWithRefreshExternalNativeModelsOption() throws Exception {
    Project project = getProject();
    project.putUserData(REFRESH_EXTERNAL_NATIVE_MODELS_KEY, true);

    List<String> args = myArgs.get(getProject());
    check(args);
    assertThat(args).contains("-P" + PROPERTY_REFRESH_EXTERNAL_NATIVE_MODEL + "=true");
  }

  private static void check(@NotNull List<String> args) {
    assertThat(args).contains("-P" + PROPERTY_BUILD_MODEL_ONLY + "=true");
    assertThat(args).contains("-P" + PROPERTY_BUILD_MODEL_ONLY_ADVANCED + "=true");
    assertThat(args).contains("-P" + PROPERTY_INVOKED_FROM_IDE + "=true");
    assertThat(args).contains("-P" + PROPERTY_BUILD_MODEL_ONLY_ADVANCED + "=true");
    assertThat(args).contains("-P" + PROPERTY_BUILD_MODEL_ONLY_VERSIONED + "=" + MODEL_LEVEL_3_VARIANT_OUTPUT_POST_BUILD);
  }
}<|MERGE_RESOLUTION|>--- conflicted
+++ resolved
@@ -18,10 +18,7 @@
 import com.android.tools.idea.IdeInfo;
 import com.android.tools.idea.gradle.project.GradleProjectInfo;
 import com.android.tools.idea.gradle.project.common.GradleInitScripts;
-<<<<<<< HEAD
-=======
 import com.android.tools.idea.gradle.project.settings.AndroidStudioGradleIdeSettings;
->>>>>>> abbea60e
 import com.android.tools.idea.testing.IdeComponents;
 import com.intellij.openapi.application.ApplicationInfo;
 import com.intellij.openapi.project.Project;
@@ -45,10 +42,7 @@
   @Mock private ApplicationInfo myApplicationInfo;
   @Mock private IdeInfo myIdeInfo;
   @Mock private GradleInitScripts myInitScripts;
-<<<<<<< HEAD
-=======
   @Mock private AndroidStudioGradleIdeSettings myIdeSettings;
->>>>>>> abbea60e
   @Mock private GradleProjectInfo myGradleProjectInfo;
 
   private CommandLineArgs myArgs;
@@ -59,30 +53,18 @@
     initMocks(this);
     IdeComponents.replaceService(getProject(), GradleProjectInfo.class, myGradleProjectInfo);
 
-<<<<<<< HEAD
-    myArgs = new CommandLineArgs(myApplicationInfo, myIdeInfo, myInitScripts, false /* do not apply Java library plugin */);
-=======
     myArgs = new CommandLineArgs(myApplicationInfo, myIdeInfo, myInitScripts, myIdeSettings, false /* do not apply Java library plugin */);
->>>>>>> abbea60e
   }
 
   public void testGetWithDefaultOptions() {
     List<String> args = myArgs.get(getProject());
     check(args);
     verify(myInitScripts, never()).addApplyJavaLibraryPluginInitScriptCommandLineArg(args);
-<<<<<<< HEAD
-    verify(myInitScripts, never()).addLocalMavenRepoInitScriptCommandLineArg(args);
-  }
-
-  public void testGetWhenIncludingLocalMavenRepo() {
-    when(myGradleProjectInfo.canUseLocalMavenRepo()).thenReturn(true);
-=======
   }
 
   public void testGetWhenIncludingLocalMavenRepo() {
     when(myGradleProjectInfo.isNewProject()).thenReturn(true);
     when(myIdeSettings.isEmbeddedMavenRepoEnabled()).thenReturn(true);
->>>>>>> abbea60e
 
     Project project = getProject();
     List<String> args = myArgs.get(project);
@@ -92,18 +74,10 @@
   }
 
   public void testGetWhenApplyingJavaPlugin() {
-<<<<<<< HEAD
-    myArgs = new CommandLineArgs(myApplicationInfo, myIdeInfo, myInitScripts, true /* apply Java library plugin */);
-    List<String> args = myArgs.get(getProject());
-    check(args);
-    verify(myInitScripts, times(1)).addApplyJavaLibraryPluginInitScriptCommandLineArg(args);
-    verify(myInitScripts, never()).addLocalMavenRepoInitScriptCommandLineArg(args);
-=======
     myArgs = new CommandLineArgs(myApplicationInfo, myIdeInfo, myInitScripts, myIdeSettings, true /* apply Java library plugin */);
     List<String> args = myArgs.get(getProject());
     check(args);
     verify(myInitScripts, times(1)).addApplyJavaLibraryPluginInitScriptCommandLineArg(args);
->>>>>>> abbea60e
   }
 
   public void testGetWithAndroidStudio() {
