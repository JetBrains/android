/*
 * Copyright (C) 2017 The Android Open Source Project
 *
 * Licensed under the Apache License, Version 2.0 (the "License");
 * you may not use this file except in compliance with the License.
 * You may obtain a copy of the License at
 *
 *      http://www.apache.org/licenses/LICENSE-2.0
 *
 * Unless required by applicable law or agreed to in writing, software
 * distributed under the License is distributed on an "AS IS" BASIS,
 * WITHOUT WARRANTIES OR CONDITIONS OF ANY KIND, either express or implied.
 * See the License for the specific language governing permissions and
 * limitations under the License.
 */
package com.android.tools.idea.gradle.project.build.invoker;

import com.android.tools.idea.gradle.project.BuildSettings;
import com.android.tools.idea.gradle.util.BuildMode;
<<<<<<< HEAD
import com.android.tools.idea.gradle.util.Projects;
=======
>>>>>>> abbea60e
import com.android.tools.idea.testing.IdeComponents;
import com.google.common.collect.ArrayListMultimap;
import com.google.common.collect.ListMultimap;
import com.intellij.openapi.fileEditor.FileDocumentManager;
import com.intellij.openapi.module.Module;
import com.intellij.testFramework.IdeaTestCase;
import org.jetbrains.annotations.NotNull;
import org.mockito.Mock;

<<<<<<< HEAD
import java.nio.file.Path;
=======
import java.io.File;
import java.nio.file.Path;
import java.nio.file.Paths;
>>>>>>> abbea60e
import java.util.Arrays;
import java.util.List;

import static com.android.tools.idea.Projects.getBaseDirPath;
import static com.android.tools.idea.gradle.util.BuildMode.*;
import static com.google.common.truth.Truth.assertThat;
import static org.mockito.Mockito.verify;
import static org.mockito.Mockito.when;
import static org.mockito.MockitoAnnotations.initMocks;

/**
 * Tests for {@link GradleBuildInvoker}.
 */
public class GradleBuildInvokerTest extends IdeaTestCase {
  @Mock private FileDocumentManager myFileDocumentManager;
  @Mock private GradleTasksExecutor myTasksExecutor;

  private IdeComponents myIdeComponents;
  private GradleTasksExecutorFactoryStub myTasksExecutorFactory;
  private Module[] myModules;
  private BuildSettings myBuildSettings;
  private GradleTaskFinder myTaskFinder;
  private GradleBuildInvoker myBuildInvoker;

  @Override
  protected void setUp() throws Exception {
    super.setUp();
    initMocks(this);

    myTasksExecutorFactory = new GradleTasksExecutorFactoryStub(myTasksExecutor);
    myModules = new Module[]{getModule()};

    myIdeComponents = new IdeComponents(myProject);
    myTaskFinder = myIdeComponents.mockService(GradleTaskFinder.class);
    myBuildSettings = myIdeComponents.mockProjectService(BuildSettings.class);

    myBuildInvoker = new GradleBuildInvoker(myProject, myFileDocumentManager, myTasksExecutorFactory);
  }

  @Override
  protected void tearDown() throws Exception {
    try {
      myIdeComponents.restore();
    }
    finally {
      super.tearDown();
<<<<<<< HEAD
      myBuildSettings = null;
      myBuildInvoker = null;
    }
  }

  public void testCleanUp() {
    ListMultimap<Path, String> originalTasks = ArrayListMultimap.create();
    originalTasks.putAll(Projects.getBaseDirPath(getProject()).toPath(), Arrays.asList("sourceGenTask1", "sourceGenTask2"));
    when(myTaskFinder.findTasksToExecute(myModules, SOURCE_GEN, TestCompileType.ALL)).thenReturn(originalTasks);

    myBuildInvoker.cleanProject();
=======
    }
  }

  public void testCleanUp() {
    List<String> originalTasks = Arrays.asList("sourceGenTask1", "sourceGenTask2");
    File projectPath = getBaseDirPath(getProject());
    when(myTaskFinder.findTasksToExecute(projectPath, myModules, SOURCE_GEN, TestCompileType.NONE)).thenReturn(createTasksMap(originalTasks));

    myBuildInvoker.cleanProject();

    GradleBuildInvoker.Request request = myTasksExecutorFactory.getRequest();
    assertThat(request.getGradleTasks()).containsExactly("clean", "sourceGenTask1", "sourceGenTask2");
    assertThat(request.getCommandLineArguments()).containsExactly("-Pandroid.injected.generateSourcesOnly=true");

    verifyInteractionWithMocks(CLEAN);
  }

  public void testCleanAndGenerateSources() {
    List<String> originalTasks = Arrays.asList("sourceGenTask1", "sourceGenTask2");
    File projectPath = getBaseDirPath(getProject());
    when(myTaskFinder.findTasksToExecute(projectPath, myModules, SOURCE_GEN, TestCompileType.NONE)).thenReturn(createTasksMap(originalTasks));

    myBuildInvoker.cleanAndGenerateSources();
>>>>>>> abbea60e

    GradleBuildInvoker.Request request = myTasksExecutorFactory.getRequest();
    assertThat(request.getGradleTasks()).containsExactly("clean", "sourceGenTask1", "sourceGenTask2");
    assertThat(request.getCommandLineArguments()).containsExactly("-Pandroid.injected.generateSourcesOnly=true");

<<<<<<< HEAD
    verifyInteractionWithMocks(CLEAN);
  }

  public void testCleanAndGenerateSources() {
    ListMultimap<Path, String> originalTasks = ArrayListMultimap.create();
    originalTasks.putAll(Projects.getBaseDirPath(getProject()).toPath(), Arrays.asList("sourceGenTask1", "sourceGenTask2"));
    when(myTaskFinder.findTasksToExecute(myModules, SOURCE_GEN, TestCompileType.ALL)).thenReturn(originalTasks);

    myBuildInvoker.cleanAndGenerateSources();

    GradleBuildInvoker.Request request = myTasksExecutorFactory.getRequest();
    assertThat(request.getGradleTasks()).containsExactly("clean", "sourceGenTask1", "sourceGenTask2");
=======
    verifyInteractionWithMocks(SOURCE_GEN);
  }

  public void testGenerateSources() {
    List<String> tasks = Arrays.asList("sourceGenTask1", "sourceGenTask2");
    File projectPath = getBaseDirPath(getProject());
    when(myTaskFinder.findTasksToExecute(projectPath, myModules, SOURCE_GEN, TestCompileType.NONE)).thenReturn(createTasksMap(tasks));

    myBuildInvoker.generateSources();

    GradleBuildInvoker.Request request = myTasksExecutorFactory.getRequest();
    assertThat(request.getGradleTasks()).containsExactlyElementsIn(tasks);
>>>>>>> abbea60e
    assertThat(request.getCommandLineArguments()).containsExactly("-Pandroid.injected.generateSourcesOnly=true");

    verifyInteractionWithMocks(SOURCE_GEN);
  }

<<<<<<< HEAD
  public void testGenerateSources() {
    ListMultimap<Path, String> tasks = ArrayListMultimap.create();
    tasks.putAll(Projects.getBaseDirPath(getProject()).toPath(), Arrays.asList("sourceGenTask1", "sourceGenTask2"));
    when(myTaskFinder.findTasksToExecute(myModules, SOURCE_GEN, TestCompileType.ALL)).thenReturn(tasks);

    myBuildInvoker.generateSources();

    GradleBuildInvoker.Request request = myTasksExecutorFactory.getRequest();
    assertThat(request.getGradleTasks()).containsExactlyElementsIn(tasks.values());
    assertThat(request.getCommandLineArguments()).containsExactly("-Pandroid.injected.generateSourcesOnly=true");

    verifyInteractionWithMocks(SOURCE_GEN);
  }

  public void testCompileJava() {
    ListMultimap<Path, String> tasks = ArrayListMultimap.create();
    tasks.putAll(Projects.getBaseDirPath(getProject()).toPath(), Arrays.asList("compileJavaTask1", "compileJavaTask2"));
    when(myTaskFinder.findTasksToExecute(myModules, COMPILE_JAVA, TestCompileType.ALL)).thenReturn(tasks);

    myBuildInvoker.compileJava(myModules, TestCompileType.ALL);

    GradleBuildInvoker.Request request = myTasksExecutorFactory.getRequest();
    assertThat(request.getGradleTasks()).containsExactlyElementsIn(tasks.values());
    assertThat(request.getCommandLineArguments()).isEmpty();

    verifyInteractionWithMocks(COMPILE_JAVA);
  }

  public void testAssemble() {
    ListMultimap<Path, String> tasks = ArrayListMultimap.create();
    tasks.putAll(Projects.getBaseDirPath(getProject()).toPath(), Arrays.asList("assembleTask1", "assembleTask2"));
    when(myTaskFinder.findTasksToExecute(myModules, ASSEMBLE, TestCompileType.ALL)).thenReturn(tasks);

    myBuildInvoker.assemble(myModules, TestCompileType.ALL);

    GradleBuildInvoker.Request request = myTasksExecutorFactory.getRequest();
    assertThat(request.getGradleTasks()).containsExactlyElementsIn(tasks.values());
    assertThat(request.getCommandLineArguments()).isEmpty();

    verifyInteractionWithMocks(ASSEMBLE);
  }

  public void testAssembleWithCommandLineArgs() {
    ListMultimap<Path, String> tasks = ArrayListMultimap.create();
    tasks.putAll(Projects.getBaseDirPath(getProject()).toPath(), Arrays.asList("assembleTask1", "assembleTask2"));
    when(myTaskFinder.findTasksToExecute(myModules, ASSEMBLE, TestCompileType.ALL)).thenReturn(tasks);

    List<String> commandLineArgs = Arrays.asList("commandLineArg1", "commandLineArg2");

    myBuildInvoker.assemble(myModules, TestCompileType.ALL, commandLineArgs);

    GradleBuildInvoker.Request request = myTasksExecutorFactory.getRequest();
    assertThat(request.getGradleTasks()).containsExactlyElementsIn(tasks.values());
    assertThat(request.getCommandLineArguments()).containsExactlyElementsIn(commandLineArgs);

    verifyInteractionWithMocks(ASSEMBLE);
  }

  private void verifyInteractionWithMocks(@NotNull BuildMode buildMode) {
    verify(myBuildSettings).setBuildMode(buildMode);
    verify(myFileDocumentManager).saveAllDocuments();
    verify(myTasksExecutor).queue();
=======
  public void testCompileJava() {
    List<String> tasks = Arrays.asList("compileJavaTask1", "compileJavaTask2");
    File projectPath = getBaseDirPath(getProject());
    when(myTaskFinder.findTasksToExecute(projectPath, myModules, COMPILE_JAVA, TestCompileType.ALL)).thenReturn(createTasksMap(tasks));

    myBuildInvoker.compileJava(myModules, TestCompileType.ALL);

    GradleBuildInvoker.Request request = myTasksExecutorFactory.getRequest();
    assertThat(request.getGradleTasks()).containsExactlyElementsIn(tasks);
    assertThat(request.getCommandLineArguments()).isEmpty();

    verifyInteractionWithMocks(COMPILE_JAVA);
  }

  public void testAssemble() {
    List<String> tasks = Arrays.asList("assembleTask1", "assembleTask2");
    File projectPath = getBaseDirPath(getProject());
    when(myTaskFinder.findTasksToExecute(projectPath, myModules, ASSEMBLE, TestCompileType.ALL)).thenReturn(createTasksMap(tasks));

    myBuildInvoker.assemble(myModules, TestCompileType.ALL);

    GradleBuildInvoker.Request request = myTasksExecutorFactory.getRequest();
    assertThat(request.getGradleTasks()).containsExactlyElementsIn(tasks);
    assertThat(request.getCommandLineArguments()).isEmpty();

    verifyInteractionWithMocks(ASSEMBLE);
  }

  public void testAssembleWithCommandLineArgs() {
    List<String> tasks = Arrays.asList("assembleTask1", "assembleTask2");
    File projectPath = getBaseDirPath(getProject());
    when(myTaskFinder.findTasksToExecute(projectPath, myModules, ASSEMBLE, TestCompileType.ALL)).thenReturn(createTasksMap(tasks));

    List<String> commandLineArgs = Arrays.asList("commandLineArg1", "commandLineArg2");

    myBuildInvoker.assemble(myModules, TestCompileType.ALL, commandLineArgs, null);

    GradleBuildInvoker.Request request = myTasksExecutorFactory.getRequest();
    assertThat(request.getGradleTasks()).containsExactlyElementsIn(tasks);
    assertThat(request.getCommandLineArguments()).containsExactlyElementsIn(commandLineArgs);

    verifyInteractionWithMocks(ASSEMBLE);
  }

  private void verifyInteractionWithMocks(@NotNull BuildMode buildMode) {
    verify(myBuildSettings).setBuildMode(buildMode);
    verify(myFileDocumentManager).saveAllDocuments();
    verify(myTasksExecutor).queue();
  }

  @NotNull
  private static ListMultimap<Path, String> createTasksMap(@NotNull List<String> taskNames) {
    ListMultimap<Path, String> tasks = ArrayListMultimap.create();
    tasks.putAll(Paths.get("project_path"), taskNames);
    return tasks;
>>>>>>> abbea60e
  }

  private static class GradleTasksExecutorFactoryStub extends GradleTasksExecutorFactory {
    @NotNull private final GradleTasksExecutor myTasksExecutor;
    private GradleBuildInvoker.Request myRequest;

    GradleTasksExecutorFactoryStub(@NotNull GradleTasksExecutor tasksExecutor) {
      myTasksExecutor = tasksExecutor;
    }

    @Override
    @NotNull
    public GradleTasksExecutor create(@NotNull GradleBuildInvoker.Request request, @NotNull BuildStopper buildStopper) {
      myRequest = request;
      return myTasksExecutor;
    }

    GradleBuildInvoker.Request getRequest() {
      return myRequest;
    }
  }
}<|MERGE_RESOLUTION|>--- conflicted
+++ resolved
@@ -17,10 +17,6 @@
 
 import com.android.tools.idea.gradle.project.BuildSettings;
 import com.android.tools.idea.gradle.util.BuildMode;
-<<<<<<< HEAD
-import com.android.tools.idea.gradle.util.Projects;
-=======
->>>>>>> abbea60e
 import com.android.tools.idea.testing.IdeComponents;
 import com.google.common.collect.ArrayListMultimap;
 import com.google.common.collect.ListMultimap;
@@ -30,13 +26,9 @@
 import org.jetbrains.annotations.NotNull;
 import org.mockito.Mock;
 
-<<<<<<< HEAD
-import java.nio.file.Path;
-=======
 import java.io.File;
 import java.nio.file.Path;
 import java.nio.file.Paths;
->>>>>>> abbea60e
 import java.util.Arrays;
 import java.util.List;
 
@@ -83,19 +75,6 @@
     }
     finally {
       super.tearDown();
-<<<<<<< HEAD
-      myBuildSettings = null;
-      myBuildInvoker = null;
-    }
-  }
-
-  public void testCleanUp() {
-    ListMultimap<Path, String> originalTasks = ArrayListMultimap.create();
-    originalTasks.putAll(Projects.getBaseDirPath(getProject()).toPath(), Arrays.asList("sourceGenTask1", "sourceGenTask2"));
-    when(myTaskFinder.findTasksToExecute(myModules, SOURCE_GEN, TestCompileType.ALL)).thenReturn(originalTasks);
-
-    myBuildInvoker.cleanProject();
-=======
     }
   }
 
@@ -119,26 +98,11 @@
     when(myTaskFinder.findTasksToExecute(projectPath, myModules, SOURCE_GEN, TestCompileType.NONE)).thenReturn(createTasksMap(originalTasks));
 
     myBuildInvoker.cleanAndGenerateSources();
->>>>>>> abbea60e
 
     GradleBuildInvoker.Request request = myTasksExecutorFactory.getRequest();
     assertThat(request.getGradleTasks()).containsExactly("clean", "sourceGenTask1", "sourceGenTask2");
     assertThat(request.getCommandLineArguments()).containsExactly("-Pandroid.injected.generateSourcesOnly=true");
 
-<<<<<<< HEAD
-    verifyInteractionWithMocks(CLEAN);
-  }
-
-  public void testCleanAndGenerateSources() {
-    ListMultimap<Path, String> originalTasks = ArrayListMultimap.create();
-    originalTasks.putAll(Projects.getBaseDirPath(getProject()).toPath(), Arrays.asList("sourceGenTask1", "sourceGenTask2"));
-    when(myTaskFinder.findTasksToExecute(myModules, SOURCE_GEN, TestCompileType.ALL)).thenReturn(originalTasks);
-
-    myBuildInvoker.cleanAndGenerateSources();
-
-    GradleBuildInvoker.Request request = myTasksExecutorFactory.getRequest();
-    assertThat(request.getGradleTasks()).containsExactly("clean", "sourceGenTask1", "sourceGenTask2");
-=======
     verifyInteractionWithMocks(SOURCE_GEN);
   }
 
@@ -151,76 +115,11 @@
 
     GradleBuildInvoker.Request request = myTasksExecutorFactory.getRequest();
     assertThat(request.getGradleTasks()).containsExactlyElementsIn(tasks);
->>>>>>> abbea60e
     assertThat(request.getCommandLineArguments()).containsExactly("-Pandroid.injected.generateSourcesOnly=true");
 
     verifyInteractionWithMocks(SOURCE_GEN);
   }
 
-<<<<<<< HEAD
-  public void testGenerateSources() {
-    ListMultimap<Path, String> tasks = ArrayListMultimap.create();
-    tasks.putAll(Projects.getBaseDirPath(getProject()).toPath(), Arrays.asList("sourceGenTask1", "sourceGenTask2"));
-    when(myTaskFinder.findTasksToExecute(myModules, SOURCE_GEN, TestCompileType.ALL)).thenReturn(tasks);
-
-    myBuildInvoker.generateSources();
-
-    GradleBuildInvoker.Request request = myTasksExecutorFactory.getRequest();
-    assertThat(request.getGradleTasks()).containsExactlyElementsIn(tasks.values());
-    assertThat(request.getCommandLineArguments()).containsExactly("-Pandroid.injected.generateSourcesOnly=true");
-
-    verifyInteractionWithMocks(SOURCE_GEN);
-  }
-
-  public void testCompileJava() {
-    ListMultimap<Path, String> tasks = ArrayListMultimap.create();
-    tasks.putAll(Projects.getBaseDirPath(getProject()).toPath(), Arrays.asList("compileJavaTask1", "compileJavaTask2"));
-    when(myTaskFinder.findTasksToExecute(myModules, COMPILE_JAVA, TestCompileType.ALL)).thenReturn(tasks);
-
-    myBuildInvoker.compileJava(myModules, TestCompileType.ALL);
-
-    GradleBuildInvoker.Request request = myTasksExecutorFactory.getRequest();
-    assertThat(request.getGradleTasks()).containsExactlyElementsIn(tasks.values());
-    assertThat(request.getCommandLineArguments()).isEmpty();
-
-    verifyInteractionWithMocks(COMPILE_JAVA);
-  }
-
-  public void testAssemble() {
-    ListMultimap<Path, String> tasks = ArrayListMultimap.create();
-    tasks.putAll(Projects.getBaseDirPath(getProject()).toPath(), Arrays.asList("assembleTask1", "assembleTask2"));
-    when(myTaskFinder.findTasksToExecute(myModules, ASSEMBLE, TestCompileType.ALL)).thenReturn(tasks);
-
-    myBuildInvoker.assemble(myModules, TestCompileType.ALL);
-
-    GradleBuildInvoker.Request request = myTasksExecutorFactory.getRequest();
-    assertThat(request.getGradleTasks()).containsExactlyElementsIn(tasks.values());
-    assertThat(request.getCommandLineArguments()).isEmpty();
-
-    verifyInteractionWithMocks(ASSEMBLE);
-  }
-
-  public void testAssembleWithCommandLineArgs() {
-    ListMultimap<Path, String> tasks = ArrayListMultimap.create();
-    tasks.putAll(Projects.getBaseDirPath(getProject()).toPath(), Arrays.asList("assembleTask1", "assembleTask2"));
-    when(myTaskFinder.findTasksToExecute(myModules, ASSEMBLE, TestCompileType.ALL)).thenReturn(tasks);
-
-    List<String> commandLineArgs = Arrays.asList("commandLineArg1", "commandLineArg2");
-
-    myBuildInvoker.assemble(myModules, TestCompileType.ALL, commandLineArgs);
-
-    GradleBuildInvoker.Request request = myTasksExecutorFactory.getRequest();
-    assertThat(request.getGradleTasks()).containsExactlyElementsIn(tasks.values());
-    assertThat(request.getCommandLineArguments()).containsExactlyElementsIn(commandLineArgs);
-
-    verifyInteractionWithMocks(ASSEMBLE);
-  }
-
-  private void verifyInteractionWithMocks(@NotNull BuildMode buildMode) {
-    verify(myBuildSettings).setBuildMode(buildMode);
-    verify(myFileDocumentManager).saveAllDocuments();
-    verify(myTasksExecutor).queue();
-=======
   public void testCompileJava() {
     List<String> tasks = Arrays.asList("compileJavaTask1", "compileJavaTask2");
     File projectPath = getBaseDirPath(getProject());
@@ -276,7 +175,6 @@
     ListMultimap<Path, String> tasks = ArrayListMultimap.create();
     tasks.putAll(Paths.get("project_path"), taskNames);
     return tasks;
->>>>>>> abbea60e
   }
 
   private static class GradleTasksExecutorFactoryStub extends GradleTasksExecutorFactory {
