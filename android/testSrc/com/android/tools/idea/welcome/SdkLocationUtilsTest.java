/*
 * Copyright (C) 2016 The Android Open Source Project
 *
 * Licensed under the Apache License, Version 2.0 (the "License");
 * you may not use this file except in compliance with the License.
 * You may obtain a copy of the License at
 *
 *      http://www.apache.org/licenses/LICENSE-2.0
 *
 * Unless required by applicable law or agreed to in writing, software
 * distributed under the License is distributed on an "AS IS" BASIS,
 * WITHOUT WARRANTIES OR CONDITIONS OF ANY KIND, either express or implied.
 * See the License for the specific language governing permissions and
 * limitations under the License.
 */
package com.android.tools.idea.welcome;

import static org.junit.Assert.assertFalse;
import static org.junit.Assert.assertTrue;

import com.android.testutils.file.DelegatingFileSystemProvider;
import com.android.testutils.file.InMemoryFileSystems;
import java.io.IOException;
import java.nio.file.AccessDeniedException;
import java.nio.file.AccessMode;
import java.nio.file.FileSystem;
import java.nio.file.Files;
import java.nio.file.Path;
import java.util.Arrays;
import org.jetbrains.annotations.NotNull;
import org.junit.Test;

public final class SdkLocationUtilsTest {
<<<<<<< HEAD
  private final FileSystem fs = new DelegatingFileSystemProvider(InMemoryFileSystems.createFileSystem()) {
=======
  private final FileSystem fs = new DelegatingFileSystemProvider(InMemoryFileSystems.createInMemoryFileSystem()) {
>>>>>>> 486e0f26
    @Override
    public void checkAccess(@NotNull Path path, AccessMode @NotNull ... modes) throws IOException {
      Path file = path.getFileName();
      if (file != null && file.toString().endsWith("unwritable") && Arrays.asList(modes).contains(AccessMode.WRITE)) {
        throw new AccessDeniedException("unwritable");
      }
      super.checkAccess(path, modes);
    }
  }.getFileSystem();

  @Test
  public void isWritableSdkLocationIsNull() {
    assertFalse(SdkLocationUtils.isWritable(null));
  }

  @Test
  public void isWritableSdkLocationIsNotDirectoryAndCanNotWrite() throws IOException {
    Path file = fs.getPath(InMemoryFileSystems.getPlatformSpecificPath("/unwritable"));
    Files.createFile(file);

    assertFalse(SdkLocationUtils.isWritable(file));
  }

  @Test
  public void isWritableSdkLocationIsNotDirectoryAndCanWrite() throws IOException {
    Path sdkLocation = fs.getPath(InMemoryFileSystems.getPlatformSpecificPath("/sdk"));
    Files.createFile(sdkLocation);

    assertFalse(SdkLocationUtils.isWritable(sdkLocation));
  }

  @Test
  public void isWritableSdkLocationIsDirectoryAndCanNotWrite() throws IOException {
    Path sdkLocation = fs.getPath(InMemoryFileSystems.getPlatformSpecificPath("/unwritable"));
    Files.createDirectories(sdkLocation);

    assertFalse(SdkLocationUtils.isWritable(sdkLocation));
  }

  @Test
  public void isWritableSdkLocationIsDirectoryAndCanWrite() throws IOException {
    Path sdkLocation = fs.getPath(InMemoryFileSystems.getPlatformSpecificPath("/sdk"));
    Files.createDirectories(sdkLocation);

    assertTrue(SdkLocationUtils.isWritable(sdkLocation));
  }

  @Test
  public void isWritableAncestorIsNotNullAndCanNotWrite() throws IOException {
    Path sdkLocation = fs.getPath(InMemoryFileSystems.getPlatformSpecificPath("/d1/d2/unwritable"));
    Files.createDirectories(sdkLocation);

    assertFalse(SdkLocationUtils.isWritable(sdkLocation));
  }

  @Test
  public void isWritableAncestorIsNotNullAndCanWrite() throws IOException {
    Path sdkLocation = fs.getPath(InMemoryFileSystems.getPlatformSpecificPath("/d1/d2/sdk"));
    Files.createDirectories(fs.getPath(InMemoryFileSystems.getPlatformSpecificPath("/d1")));

    assertTrue(SdkLocationUtils.isWritable(sdkLocation));
  }
}<|MERGE_RESOLUTION|>--- conflicted
+++ resolved
@@ -31,11 +31,7 @@
 import org.junit.Test;
 
 public final class SdkLocationUtilsTest {
-<<<<<<< HEAD
-  private final FileSystem fs = new DelegatingFileSystemProvider(InMemoryFileSystems.createFileSystem()) {
-=======
   private final FileSystem fs = new DelegatingFileSystemProvider(InMemoryFileSystems.createInMemoryFileSystem()) {
->>>>>>> 486e0f26
     @Override
     public void checkAccess(@NotNull Path path, AccessMode @NotNull ... modes) throws IOException {
       Path file = path.getFileName();
