/*
 * Copyright (C) 2019 The Android Open Source Project
 *
 * Licensed under the Apache License, Version 2.0 (the "License");
 * you may not use this file except in compliance with the License.
 * You may obtain a copy of the License at
 *
 *      http://www.apache.org/licenses/LICENSE-2.0
 *
 * Unless required by applicable law or agreed to in writing, software
 * distributed under the License is distributed on an "AS IS" BASIS,
 * WITHOUT WARRANTIES OR CONDITIONS OF ANY KIND, either express or implied.
 * See the License for the specific language governing permissions and
 * limitations under the License.
 */
package com.android.tools.idea.ui.resourcemanager

import com.android.tools.idea.projectsystem.ProjectSystemSyncManager
import com.android.tools.idea.projectsystem.TestProjectSystem
import com.android.tools.idea.projectsystem.getProjectSystem
import com.android.tools.idea.startup.ClearResourceCacheAfterFirstBuild
import com.android.tools.idea.ui.resourcemanager.explorer.NoFacetView
import com.google.common.truth.Truth.assertThat
import com.intellij.facet.FacetManager
import com.intellij.openapi.application.ApplicationManager
import com.intellij.openapi.module.Module
import com.intellij.openapi.project.DumbService
import com.intellij.openapi.project.DumbServiceImpl
import com.intellij.openapi.project.Project
import com.intellij.openapi.wm.ToolWindowAnchor
import com.intellij.openapi.wm.ToolWindowManager
<<<<<<< HEAD
import com.intellij.openapi.wm.ex.ToolWindowManagerEx
=======
>>>>>>> e624679c
import com.intellij.testFramework.fixtures.CodeInsightTestFixture
import com.intellij.testFramework.fixtures.IdeaTestFixtureFactory
import com.intellij.testFramework.fixtures.JavaTestFixtureFactory
import com.intellij.testFramework.fixtures.impl.TempDirTestFixtureImpl
import com.intellij.testFramework.runInEdtAndWait
import com.intellij.util.ui.UIUtil
import org.jetbrains.android.AndroidTestCase
import org.jetbrains.android.facet.AndroidFacet
import org.junit.After
import org.junit.Before
import org.junit.Test
import javax.swing.JLabel
import kotlin.test.assertNotNull
import kotlin.test.assertNull

class ResourceExplorerToolWindowTest {
  lateinit var fixture: CodeInsightTestFixture
  lateinit var module: Module
  var facet: AndroidFacet? = null

  val project: Project get() = fixture.project

  @Before
  fun before() {
    fixture = createHeavyFixture()
    fixture.setUp()
    module = fixture.module
    TestProjectSystem(project, lastSyncResult = ProjectSystemSyncManager.SyncResult.UNKNOWN).useInTests()
    ClearResourceCacheAfterFirstBuild.getInstance(module.project).syncSucceeded()
  }

  @After
  fun after() {
    if (facet != null) {
      runInEdtAndWait {
        val facetManager = FacetManager.getInstance(module)
        val facetModel = facetManager.createModifiableModel()
        facetModel.removeFacet(facet)
        ApplicationManager.getApplication().runWriteAction { facetModel.commit() }
      }
    }
    fixture.tearDown()
  }

  private fun initFacet() {
    val facetManager = FacetManager.getInstance(module)
    facet = facetManager.createFacet(AndroidFacet.getFacetType(), AndroidFacet.NAME, null)
    runInEdtAndWait {
      val facetModel = facetManager.createModifiableModel()
      facetModel.addFacet(facet)
      ApplicationManager.getApplication().runWriteAction { facetModel.commit() }
    }
  }

  private fun createHeavyFixture(): CodeInsightTestFixture {
    IdeaTestFixtureFactory.getFixtureFactory().registerFixtureBuilder(
      AndroidTestCase.AndroidModuleFixtureBuilder::class.java,
      AndroidTestCase.AndroidModuleFixtureBuilderImpl::class.java)

    val projectBuilder = IdeaTestFixtureFactory
      .getFixtureFactory()
      .createFixtureBuilder(ResourceExplorerToolWindowTest::class.java.simpleName)
    val tempDirFixture = TempDirTestFixtureImpl()
    val javaCodeInsightTestFixture = JavaTestFixtureFactory
      .getFixtureFactory()
      .createCodeInsightFixture(projectBuilder.fixture, tempDirFixture)
    val moduleFixtureBuilder = projectBuilder.addModule(AndroidTestCase.AndroidModuleFixtureBuilder::class.java)
    AndroidTestCase.initializeModuleFixtureBuilderWithSrcAndGen(moduleFixtureBuilder, javaCodeInsightTestFixture.tempDirPath)
    return javaCodeInsightTestFixture
  }

  @Test
  fun createWithoutAndroidFacet() {
    val windowManager = ToolWindowManager.getInstance(module.project)
    val toolWindow = windowManager.registerToolWindow("Resources Explorer", false, ToolWindowAnchor.LEFT)
    val resourceExplorerToolFactory = ResourceExplorerToolFactory()
    runInEdtAndWait {
      resourceExplorerToolFactory.createToolWindowContent(module.project, toolWindow)
    }
    assertThat(toolWindow.contentManager.contents).isNotEmpty()
    assertThat(toolWindow.contentManager.contents[0].component).isInstanceOf(NoFacetView::class.java)
  }

  @Test
  fun createWithAndroidFacet() {
    val windowManager = ToolWindowManager.getInstance(module.project)
    val toolWindow = windowManager.registerToolWindow("Resources Explorer", false, ToolWindowAnchor.LEFT)
    initFacet()
    val resourceExplorerToolFactory = ResourceExplorerToolFactory()
    runInEdtAndWait {
      (project.getProjectSystem() as TestProjectSystem).emulateSync(ProjectSystemSyncManager.SyncResult.SUCCESS)
      ClearResourceCacheAfterFirstBuild.getInstance(module.project).syncSucceeded()
      resourceExplorerToolFactory.createToolWindowContent(module.project, toolWindow)
    }
    assertThat(toolWindow.contentManager.contents).isNotEmpty()
    assertThat(toolWindow.contentManager.contents[0].component).isInstanceOf(ResourceExplorer::class.java)
  }

  @Test
  fun createWithLoadingMessage() {
<<<<<<< HEAD
    val windowManager = ToolWindowManagerEx.getInstanceEx(module.project)
=======
    val windowManager = ToolWindowManager.getInstance(module.project)
>>>>>>> e624679c
    val toolWindow = windowManager.registerToolWindow("Resources Explorer", false, ToolWindowAnchor.LEFT)
    initFacet()
    val resourceExplorerToolFactory = ResourceExplorerToolFactory()
    runInEdtAndWait {
      (DumbService.getInstance(project) as DumbServiceImpl).isDumb = true
    }
    resourceExplorerToolFactory.createToolWindowContent(module.project, toolWindow)
    assertThat(toolWindow.contentManager.contents).isNotEmpty()
    val content = toolWindow.contentManager.contents[0].component
    val label = UIUtil.findComponentOfType<JLabel>(content, JLabel::class.java)
    assertNotNull(label)
    assertNull(label.icon)
    assertThat(label.text).isEqualTo("Loading...")
  }

  @Test
  fun createWithWaitingForSyncMessage() {
<<<<<<< HEAD
    val windowManager = ToolWindowManagerEx.getInstanceEx(module.project)
=======
    val windowManager = ToolWindowManager.getInstance(module.project)
>>>>>>> e624679c
    val toolWindow = windowManager.registerToolWindow("Resources Explorer", false, ToolWindowAnchor.LEFT)
    initFacet()
    val resourceExplorerToolFactory = ResourceExplorerToolFactory()
    (project.getProjectSystem() as TestProjectSystem).emulateSync(ProjectSystemSyncManager.SyncResult.FAILURE)
    val resourceCache = ClearResourceCacheAfterFirstBuild.getInstance(module.project)
    resourceCache.syncFailed()
    runInEdtAndWait {
      resourceExplorerToolFactory.createToolWindowContent(module.project, toolWindow)
      assertThat(toolWindow.contentManager.contents).isNotEmpty()
      val content = toolWindow.contentManager.contents[0].component
      val label = UIUtil.findComponentOfType<JLabel>(content, JLabel::class.java)
      assertNotNull(label)
      assertNotNull(label.icon)
      assertThat(label.text).isEqualTo("Waiting for successful sync...")
    }
  }

  @Test
  fun createWithWaitingForBuildMessage() {
<<<<<<< HEAD
    val windowManager = ToolWindowManagerEx.getInstanceEx(module.project)
=======
    val windowManager = ToolWindowManager.getInstance(module.project)
>>>>>>> e624679c
    val toolWindow = windowManager.registerToolWindow("Resources Explorer", false, ToolWindowAnchor.LEFT)
    initFacet()
    val resourceExplorerToolFactory = ResourceExplorerToolFactory()
    runInEdtAndWait {
      resourceExplorerToolFactory.createToolWindowContent(module.project, toolWindow)
    }
    assertThat(toolWindow.contentManager.contents).isNotEmpty()
    val content = toolWindow.contentManager.contents[0].component
    val label = UIUtil.findComponentOfType<JLabel>(content, JLabel::class.java)
    assertNotNull(label)
    assertNull(label.icon)
    assertThat(label.text).isEqualTo("Waiting for build to finish...")
  }
}<|MERGE_RESOLUTION|>--- conflicted
+++ resolved
@@ -29,10 +29,6 @@
 import com.intellij.openapi.project.Project
 import com.intellij.openapi.wm.ToolWindowAnchor
 import com.intellij.openapi.wm.ToolWindowManager
-<<<<<<< HEAD
-import com.intellij.openapi.wm.ex.ToolWindowManagerEx
-=======
->>>>>>> e624679c
 import com.intellij.testFramework.fixtures.CodeInsightTestFixture
 import com.intellij.testFramework.fixtures.IdeaTestFixtureFactory
 import com.intellij.testFramework.fixtures.JavaTestFixtureFactory
@@ -133,11 +129,7 @@
 
   @Test
   fun createWithLoadingMessage() {
-<<<<<<< HEAD
-    val windowManager = ToolWindowManagerEx.getInstanceEx(module.project)
-=======
     val windowManager = ToolWindowManager.getInstance(module.project)
->>>>>>> e624679c
     val toolWindow = windowManager.registerToolWindow("Resources Explorer", false, ToolWindowAnchor.LEFT)
     initFacet()
     val resourceExplorerToolFactory = ResourceExplorerToolFactory()
@@ -155,11 +147,7 @@
 
   @Test
   fun createWithWaitingForSyncMessage() {
-<<<<<<< HEAD
-    val windowManager = ToolWindowManagerEx.getInstanceEx(module.project)
-=======
     val windowManager = ToolWindowManager.getInstance(module.project)
->>>>>>> e624679c
     val toolWindow = windowManager.registerToolWindow("Resources Explorer", false, ToolWindowAnchor.LEFT)
     initFacet()
     val resourceExplorerToolFactory = ResourceExplorerToolFactory()
@@ -179,11 +167,7 @@
 
   @Test
   fun createWithWaitingForBuildMessage() {
-<<<<<<< HEAD
-    val windowManager = ToolWindowManagerEx.getInstanceEx(module.project)
-=======
     val windowManager = ToolWindowManager.getInstance(module.project)
->>>>>>> e624679c
     val toolWindow = windowManager.registerToolWindow("Resources Explorer", false, ToolWindowAnchor.LEFT)
     initFacet()
     val resourceExplorerToolFactory = ResourceExplorerToolFactory()
