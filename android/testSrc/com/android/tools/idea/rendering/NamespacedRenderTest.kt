--- conflicted
+++ resolved
@@ -46,30 +46,9 @@
   }
 
   fun testAttrsFromLib() {
-<<<<<<< HEAD
-    checkRendering(
-      createRenderTask(
-        myAndroidFacet,
-        PlatformTestUtil.getOrCreateProjectBaseDir(project).findFileByRelativePath("app/src/main/res/layout/attrs_from_lib.xml")!!,
-        "@style/AttrsFromLib"
-      ),
-      AndroidTestBase.getTestDataPath() + "/layouts/namespaced/attrs_from_lib.png"
-    )
-  }
-
-  fun testParentFromLib() {
-    checkRendering(
-      createRenderTask(
-        myAndroidFacet,
-        PlatformTestUtil.getOrCreateProjectBaseDir(project).findFileByRelativePath("app/src/main/res/layout/parent_from_lib.xml")!!,
-        "@style/ParentFromLib"
-      ),
-      AndroidTestBase.getTestDataPath() + "/layouts/namespaced/parent_from_lib.png"
-    )
-=======
     withRenderTask(
       myAndroidFacet,
-      project.baseDir.findFileByRelativePath("app/src/main/res/layout/attrs_from_lib.xml")!!,
+      PlatformTestUtil.getOrCreateProjectBaseDir(project).findFileByRelativePath("app/src/main/res/layout/attrs_from_lib.xml")!!,
       "@style/AttrsFromLib"
     ) {
       checkRendering(it, AndroidTestBase.getTestDataPath() + "/layouts/namespaced/attrs_from_lib.png")
@@ -79,11 +58,10 @@
   fun testParentFromLib() {
     withRenderTask(
       myAndroidFacet,
-      project.baseDir.findFileByRelativePath("app/src/main/res/layout/parent_from_lib.xml")!!,
+      PlatformTestUtil.getOrCreateProjectBaseDir(project).findFileByRelativePath("app/src/main/res/layout/parent_from_lib.xml")!!,
       "@style/ParentFromLib"
     ) {
       checkRendering(it, AndroidTestBase.getTestDataPath() + "/layouts/namespaced/parent_from_lib.png")
     }
->>>>>>> 799703f0
   }
 }