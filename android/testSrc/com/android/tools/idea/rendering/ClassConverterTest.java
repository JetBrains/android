--- conflicted
+++ resolved
@@ -114,11 +114,7 @@
     assertEquals(Integer.valueOf(42), result);
     Class<?> oldClz = clz;
 
-<<<<<<< HEAD
-    data = rewriteClass(data, 48, Integer.MIN_VALUE);
-=======
     data = rewriteClass(data, 48, Integer.MIN_VALUE, Integer.MAX_VALUE);
->>>>>>> 50d6ab60
     assertEquals(48, getMajorVersion(data));
     classLoader = new TestClassLoader(data);
     clz = classLoader.loadClass("Test");
@@ -127,11 +123,7 @@
     result = clz.getMethod("test").invoke(null);
     assertEquals(Integer.valueOf(42), result);
 
-<<<<<<< HEAD
-    data = rewriteClass(data, Integer.MAX_VALUE, 52); // latest known
-=======
     data = rewriteClass(data, Integer.MAX_VALUE, 52, Integer.MAX_VALUE); // latest known
->>>>>>> 50d6ab60
     assertEquals(52, getMajorVersion(data));
     classLoader = new TestClassLoader(data);
     clz = classLoader.loadClass("Test");
@@ -211,11 +203,7 @@
     byte[] data = ClassConverterTest.dumpTestViewClass();
 
     assertTrue(isValidClassFile(data));
-<<<<<<< HEAD
-    byte[] modified = rewriteClass(data);
-=======
     byte[] modified = rewriteClass(data, Integer.MAX_VALUE);
->>>>>>> 50d6ab60
     assertTrue(isValidClassFile(data));
 
     // Parse both classes and compare
@@ -224,11 +212,7 @@
     classReader.accept(classNode, 0);
 
     assertEquals(3, classNode.methods.size());
-<<<<<<< HEAD
-    final Set<String> methods = new HashSet<String>();
-=======
     final Set<String> methods = new HashSet<>();
->>>>>>> 50d6ab60
     classNode.accept(new ClassVisitor(ASM5) {
       @Override
       public MethodVisitor visitMethod(int access, String name, String desc, String signature, String[] exceptions) {
@@ -269,13 +253,8 @@
 
 
     // Modify the classes and repeat.
-<<<<<<< HEAD
-    final byte[] modifiedFirstData = rewriteClass(firstData, 50, 0);
-    final byte[] modifiedSecondData = rewriteClass(secondData, 50, 0);
-=======
     final byte[] modifiedFirstData = rewriteClass(firstData, 50, 0, Integer.MAX_VALUE);
     final byte[] modifiedSecondData = rewriteClass(secondData, 50, 0, Integer.MAX_VALUE);
->>>>>>> 50d6ab60
     loader = new ClassLoader() {
       @Override
       protected Class<?> findClass(String name) throws ClassNotFoundException {
