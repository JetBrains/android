--- conflicted
+++ resolved
@@ -22,7 +22,6 @@
 import com.google.common.collect.Lists;
 import com.intellij.openapi.actionSystem.DataContext;
 import com.intellij.openapi.actionSystem.LangDataKeys;
-import com.intellij.openapi.module.ModuleManager;
 import com.intellij.openapi.project.Project;
 import com.intellij.openapi.util.text.StringUtil;
 import com.intellij.openapi.vfs.VirtualFile;
@@ -104,18 +103,10 @@
   }
 
   private void verifyMoved(String relativePath) {
-<<<<<<< HEAD
-    VirtualFile projectBaseDir = PlatformTestUtil.getOrCreateProjectBaseDir(getProject());
-    VirtualFile srcFile = projectBaseDir.findFileByRelativePath("app/" + relativePath);
-    assertFalse("Expected to have moved: " + srcFile, srcFile != null && srcFile.exists());
-    VirtualFile destFile = projectBaseDir.findFileByRelativePath("library/" + relativePath);
-    assertTrue("Expected to find: " + projectBaseDir + "/library/" + relativePath,
-=======
     VirtualFile srcFile = PlatformTestUtil.getOrCreateProjectBaseDir(getProject()).findFileByRelativePath("app/" + relativePath);
     assertFalse("Expected to have moved: " + srcFile, srcFile != null && srcFile.exists());
     VirtualFile destFile = PlatformTestUtil.getOrCreateProjectBaseDir(getProject()).findFileByRelativePath("library/" + relativePath);
     assertTrue("Expected to find: " + PlatformTestUtil.getOrCreateProjectBaseDir(getProject()) + "/library/" + relativePath,
->>>>>>> cdc83e4e
                destFile != null && destFile.exists());
   }
 }