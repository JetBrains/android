/*
 * Copyright (C) 2020 The Android Open Source Project
 *
 * Licensed under the Apache License, Version 2.0 (the "License");
 * you may not use this file except in compliance with the License.
 * You may obtain a copy of the License at
 *
 *      http://www.apache.org/licenses/LICENSE-2.0
 *
 * Unless required by applicable law or agreed to in writing, software
 * distributed under the License is distributed on an "AS IS" BASIS,
 * WITHOUT WARRANTIES OR CONDITIONS OF ANY KIND, either express or implied.
 * See the License for the specific language governing permissions and
 * limitations under the License.
 */
package com.android.tools.idea.testartifacts.instrumented.testsuite.adapter

import com.android.testutils.MockitoKt.any
import com.android.testutils.MockitoKt.argThat
import com.android.tools.idea.testartifacts.instrumented.testsuite.api.AndroidTestResultListener
import com.android.tools.idea.testartifacts.instrumented.testsuite.model.AndroidDevice
import com.android.tools.idea.testartifacts.instrumented.testsuite.model.AndroidDeviceType
import com.android.tools.idea.testartifacts.instrumented.testsuite.model.AndroidTestCase
import com.android.tools.idea.testartifacts.instrumented.testsuite.model.AndroidTestCaseResult
import com.android.tools.idea.testartifacts.instrumented.testsuite.model.AndroidTestSuite
import com.android.tools.idea.testartifacts.instrumented.testsuite.model.AndroidTestSuiteResult
import com.android.tools.utp.plugins.host.device.info.proto.AndroidTestDeviceInfoProto
import com.google.common.truth.Truth.assertThat
import com.google.protobuf.InvalidProtocolBufferException
import com.google.testing.platform.proto.api.core.LabelProto
import com.google.testing.platform.proto.api.core.PathProto
import com.google.testing.platform.proto.api.core.TestArtifactProto
import com.google.testing.platform.proto.api.core.TestCaseProto
import com.google.testing.platform.proto.api.core.TestResultProto
import com.google.testing.platform.proto.api.core.TestStatusProto
import com.google.testing.platform.proto.api.core.TestSuiteResultProto
import com.intellij.openapi.util.io.FileUtil
<<<<<<< HEAD
import org.junit.Before
=======
>>>>>>> b5f40ffd
import org.junit.Rule
import org.junit.Test
import org.junit.rules.TemporaryFolder
import org.junit.runner.RunWith
import org.junit.runners.JUnit4
import org.mockito.ArgumentMatcher
import org.mockito.Mock
import org.mockito.Mockito.inOrder
import org.mockito.Mockito.verify
<<<<<<< HEAD
import org.mockito.MockitoAnnotations
=======
import org.mockito.junit.MockitoJUnit
import org.mockito.junit.MockitoRule
>>>>>>> b5f40ffd
import java.io.File
import java.nio.charset.Charset
import kotlin.test.assertFailsWith

private const val TEST_PACKAGE_NAME = "com.example.application"

/**
<<<<<<< HEAD
 * Wrapper around [Mockito.argThat] that doesn't return null.
 * If used with Kotlin functions that do not accept nullable types it causes a "must not be null" exception.
 *
 * Using the not-null assertion operator (!!) doesn't work because the result of the method call is recorded internally by Mockito.
 * @see Mockito.argThat
=======
 * Wrapper around [org.mockito.Mockito.argThat] that doesn't return null.
 * If used with Kotlin functions that do not accept nullable types it causes a "must not be null" exception.
 *
 * Using the not-null assertion operator (!!) doesn't work because the result of the method call is recorded internally by Mockito.
>>>>>>> b5f40ffd
 */
private fun <T> argThatWrapper(matcher: ArgumentMatcher<T>): T = org.mockito.Mockito.argThat(matcher)

@RunWith(JUnit4::class)
class UtpTestResultAdapterTest {
  @get:Rule
  val temporaryFolder = TemporaryFolder()

<<<<<<< HEAD
=======
  @get:Rule
  var mockitoRule: MockitoRule = MockitoJUnit.rule()

>>>>>>> b5f40ffd
  @Mock
  lateinit var mockListener: AndroidTestResultListener
  @Mock
  lateinit var mockAndroidTestCase: AndroidTestCase
  @Mock
  lateinit var mockAndroidTestSuite: AndroidTestSuite
<<<<<<< HEAD
  private lateinit var utpProtoFile: File

  @Before
  fun setup() {
    MockitoAnnotations.initMocks(this)
    utpProtoFile = temporaryFolder.newFile()
=======

  private val utpProtoFile: File by lazy {
    temporaryFolder.newFile()
>>>>>>> b5f40ffd
  }

  @Test
  fun invalidProtobuf() {
    utpProtoFile.outputStream().write("Invalid".toByteArray(Charset.defaultCharset()))
<<<<<<< HEAD
    assertFailsWith<InvalidProtocolBufferException>() {
      UtpTestResultAdapter(utpProtoFile)
=======
    assertFailsWith<InvalidProtocolBufferException> {
      UtpTestResultAdapter(utpProtoFile).packageName
>>>>>>> b5f40ffd
    }
  }

  @Test
  fun getPackageName() {
    val protobuf = TestSuiteResultProto.TestSuiteResult.newBuilder()
      .addTestResult(
        TestResultProto.TestResult.newBuilder()
          .setTestCase(TestCaseProto.TestCase.newBuilder()
                         .setTestClass("ExampleInstrumentedTest")
                         .setTestPackage(TEST_PACKAGE_NAME)
                         .setTestMethod("useAppContext"))
          .setTestStatus(TestStatusProto.TestStatus.PASSED)
      ).build()
    protobuf.writeTo(utpProtoFile.outputStream())
    val utpTestResultAdapter = UtpTestResultAdapter(utpProtoFile)
<<<<<<< HEAD
    assertThat(utpTestResultAdapter.getPackageName()).isEqualTo(TEST_PACKAGE_NAME)
=======
    assertThat(utpTestResultAdapter.packageName).isEqualTo(TEST_PACKAGE_NAME)
>>>>>>> b5f40ffd
  }

  @Test
  fun importSuccessTestResults() {
    val protobuf = TestSuiteResultProto.TestSuiteResult.newBuilder()
      .addTestResult(
        TestResultProto.TestResult.newBuilder()
          .setTestCase(TestCaseProto.TestCase.newBuilder()
                         .setTestClass("ExampleInstrumentedTest")
                         .setTestPackage(TEST_PACKAGE_NAME)
                         .setTestMethod("useAppContext"))
          .setTestStatus(TestStatusProto.TestStatus.PASSED)
      ).addTestResult(
        TestResultProto.TestResult.newBuilder()
          .setTestCase(TestCaseProto.TestCase.newBuilder()
                         .setTestClass("ExampleInstrumentedTest")
                         .setTestPackage(TEST_PACKAGE_NAME)
                         .setTestMethod("useAppContext2"))
          .setTestStatus(TestStatusProto.TestStatus.PASSED)
      ).build()
    protobuf.writeTo(utpProtoFile.outputStream())
    val utpTestResultAdapter = UtpTestResultAdapter(utpProtoFile)
    utpTestResultAdapter.forwardResults(mockListener)
    val verifyInOrder = inOrder(mockListener)
    verifyInOrder.verify(mockListener).onTestSuiteScheduled(any())
    verifyInOrder.verify(mockListener).onTestSuiteStarted(any(), any())
    verifyInOrder.verify(mockListener).onTestCaseStarted(any(), any(), any())
    verifyInOrder.verify(mockListener).onTestCaseFinished(any(), any(), argThat {
      it!!.result == AndroidTestCaseResult.PASSED && it.retentionSnapshot == null && it.packageName == TEST_PACKAGE_NAME
    } ?: mockAndroidTestCase)
    verifyInOrder.verify(mockListener).onTestCaseStarted(any(), any(), any())
    verifyInOrder.verify(mockListener).onTestCaseFinished(any(), any(), argThat {
      it!!.result == AndroidTestCaseResult.PASSED && it.retentionSnapshot == null && it.packageName == TEST_PACKAGE_NAME
    } ?: mockAndroidTestCase)
    verifyInOrder.verify(mockListener).onTestSuiteFinished(any(), argThat {
      it!!.result == AndroidTestSuiteResult.PASSED
    } ?: mockAndroidTestSuite)
  }

  @Test
  fun importPartialFailedTestResults() {
    val protobuf = TestSuiteResultProto.TestSuiteResult.newBuilder()
      .addTestResult(
        TestResultProto.TestResult.newBuilder()
          .setTestCase(TestCaseProto.TestCase.newBuilder()
                         .setTestClass("ExampleInstrumentedTest")
                         .setTestPackage(TEST_PACKAGE_NAME)
                         .setTestMethod("useAppContext"))
          .setTestStatus(TestStatusProto.TestStatus.PASSED)
      ).addTestResult(
        TestResultProto.TestResult.newBuilder()
          .setTestCase(TestCaseProto.TestCase.newBuilder()
                         .setTestClass("ExampleInstrumentedTest")
                         .setTestPackage(TEST_PACKAGE_NAME)
                         .setTestMethod("useAppContext2"))
          .setTestStatus(TestStatusProto.TestStatus.FAILED)
      ).build()
    protobuf.writeTo(utpProtoFile.outputStream())
    val utpTestResultAdapter = UtpTestResultAdapter(utpProtoFile)
    utpTestResultAdapter.forwardResults(mockListener)
    val verifyInOrder = inOrder(mockListener)
    verifyInOrder.verify(mockListener).onTestSuiteScheduled(any())
    verifyInOrder.verify(mockListener).onTestSuiteStarted(any(), any())
    verifyInOrder.verify(mockListener).onTestCaseStarted(any(), any(), any())
    verifyInOrder.verify(mockListener).onTestCaseFinished(any(), any(), argThat {
      it!!.result == AndroidTestCaseResult.PASSED
    } ?: mockAndroidTestCase)
    verifyInOrder.verify(mockListener).onTestCaseStarted(any(), any(), any())
    verifyInOrder.verify(mockListener).onTestCaseFinished(any(), any(), argThat {
      it!!.result == AndroidTestCaseResult.FAILED && it.retentionSnapshot == null && it.packageName == TEST_PACKAGE_NAME
    } ?: mockAndroidTestCase)
    verifyInOrder.verify(mockListener).onTestSuiteFinished(any(), argThat {
      it!!.result == AndroidTestSuiteResult.FAILED
    } ?: mockAndroidTestSuite)
  }

  @Test
  fun importFailedTestResultsWithSnapshots() {
    val testClass = "ExampleInstrumentedTest"
    val testMethod1 = "useAppContext"
    val testMethod2 = "useAppContext2"
    val snapshotName1 = "snapshot-${testClass}-${testMethod1}-failure0.tar"
    val snapshotName2 = "snapshot-${testClass}-${testMethod2}-failure1.tar.gz"
    val failedSnapshot1 = temporaryFolder.newFile(snapshotName1)
    val failedSnapshot2 = temporaryFolder.newFile(snapshotName2)
    val protobuf = TestSuiteResultProto.TestSuiteResult.newBuilder()
      .addTestResult(
        TestResultProto.TestResult.newBuilder()
          .setTestCase(TestCaseProto.TestCase.newBuilder()
                         .setTestClass(testClass)
                         .setTestPackage(TEST_PACKAGE_NAME)
                         .setTestMethod(testMethod1))
          .setTestStatus(TestStatusProto.TestStatus.FAILED)
          .addOutputArtifact(
            TestArtifactProto.Artifact.newBuilder().setSourcePath(PathProto.Path.newBuilder().setPath(snapshotName1))
          )
      ).addTestResult(
        TestResultProto.TestResult.newBuilder()
          .setTestCase(TestCaseProto.TestCase.newBuilder()
                         .setTestClass(testClass)
                         .setTestPackage(TEST_PACKAGE_NAME)
                         .setTestMethod(testMethod2))
          .setTestStatus(TestStatusProto.TestStatus.FAILED)
          .addOutputArtifact(
            TestArtifactProto.Artifact.newBuilder().setSourcePath(PathProto.Path.newBuilder().setPath(snapshotName2))
          )
      ).build()
    protobuf.writeTo(utpProtoFile.outputStream())
    val utpTestResultAdapter = UtpTestResultAdapter(utpProtoFile)
    utpTestResultAdapter.forwardResults(mockListener)
    val verifyInOrder = inOrder(mockListener)
    verifyInOrder.verify(mockListener).onTestSuiteScheduled(any())
    verifyInOrder.verify(mockListener).onTestSuiteStarted(any(), any())
    verifyInOrder.verify(mockListener).onTestCaseStarted(any(), any(), any())
    verifyInOrder.verify(mockListener).onTestCaseFinished(any(), any(), argThat {
      it!!.result == AndroidTestCaseResult.FAILED && it.retentionSnapshot?.canonicalPath == failedSnapshot1.canonicalPath
    } ?: mockAndroidTestCase)
    verifyInOrder.verify(mockListener).onTestCaseStarted(any(), any(), any())
    verifyInOrder.verify(mockListener).onTestCaseFinished(any(), any(), argThat {
      it!!.result == AndroidTestCaseResult.FAILED && it.retentionSnapshot?.canonicalPath == failedSnapshot2.canonicalPath
    } ?: mockAndroidTestCase)
    verifyInOrder.verify(mockListener).onTestSuiteFinished(any(), argThat {
      it!!.result == AndroidTestSuiteResult.FAILED
    } ?: mockAndroidTestSuite)
  }

  @Test
  fun importFailedTestResultsWithSnapshots() {
    val testClass = "ExampleInstrumentedTest"
    val testMethod1 = "useAppContext"
    val testMethod2 = "useAppContext2"
    val snapshotName1 = "snapshot-${testClass}-${testMethod1}-failure0.tar"
    val snapshotName2 = "snapshot-${testClass}-${testMethod2}-failure1.tar.gz"
    val failedSnapshot1 = temporaryFolder.newFile(snapshotName1)
    val failedSnapshot2 = temporaryFolder.newFile(snapshotName2)
    val protobuf = TestSuiteResultProto.TestSuiteResult.newBuilder()
      .addTestResult(
        TestResultProto.TestResult.newBuilder()
          .setTestCase(TestCaseProto.TestCase.newBuilder()
                         .setTestClass(testClass)
                         .setTestPackage(TEST_PACKAGE_NAME)
                         .setTestMethod(testMethod1))
          .setTestStatus(TestStatusProto.TestStatus.FAILED)
          .addOutputArtifact(
            TestArtifactProto.Artifact.newBuilder().setSourcePath(PathProto.Path.newBuilder().setPath(snapshotName1))
          )
      ).addTestResult(
        TestResultProto.TestResult.newBuilder()
          .setTestCase(TestCaseProto.TestCase.newBuilder()
                         .setTestClass(testClass)
                         .setTestPackage(TEST_PACKAGE_NAME)
                         .setTestMethod(testMethod2))
          .setTestStatus(TestStatusProto.TestStatus.FAILED)
          .addOutputArtifact(
            TestArtifactProto.Artifact.newBuilder().setSourcePath(PathProto.Path.newBuilder().setPath(snapshotName2))
          )
      ).build()
    protobuf.writeTo(utpProtoFile.outputStream())
    val utpTestResultAdapter = UtpTestResultAdapter(utpProtoFile)
    utpTestResultAdapter.forwardResults(mockListener)
    val verifyInOrder = inOrder(mockListener)
    verifyInOrder.verify(mockListener).onTestSuiteScheduled(any())
    verifyInOrder.verify(mockListener).onTestSuiteStarted(any(), any())
    verifyInOrder.verify(mockListener).onTestCaseStarted(any(), any(), any())
    verifyInOrder.verify(mockListener).onTestCaseFinished(any(), any(), argThat {
      it!!.result == AndroidTestCaseResult.FAILED && it!!.retentionSnapshot?.canonicalPath == failedSnapshot1.canonicalPath
    } ?: mockAndroidTestCase)
    verifyInOrder.verify(mockListener).onTestCaseStarted(any(), any(), any())
    verifyInOrder.verify(mockListener).onTestCaseFinished(any(), any(), argThat {
      it!!.result == AndroidTestCaseResult.FAILED && it!!.retentionSnapshot?.canonicalPath == failedSnapshot2.canonicalPath
    } ?: mockAndroidTestCase)
    verifyInOrder.verify(mockListener).onTestSuiteFinished(any(), argThat {
      it!!.result == AndroidTestSuiteResult.FAILED
    } ?: mockAndroidTestSuite)
  }

  @Test
  fun importFailedTestResultWithoutSnapshot() {
    val unrelatedArtifact = "foo"
    val protobuf = TestSuiteResultProto.TestSuiteResult.newBuilder()
      .addTestResult(
        TestResultProto.TestResult.newBuilder()
          .setTestCase(TestCaseProto.TestCase.newBuilder()
                         .setTestClass("ExampleInstrumentedTest")
                         .setTestPackage
                         ("com.example.application")
                         .setTestMethod("useAppContext"))
          .setTestStatus(TestStatusProto.TestStatus.FAILED)
          .addOutputArtifact(TestArtifactProto.Artifact.newBuilder()
                               .setSourcePath(PathProto.Path.newBuilder()
                                                .setPath(unrelatedArtifact)))
      ).build()
    protobuf.writeTo(utpProtoFile.outputStream())
    val utpTestResultAdapter = UtpTestResultAdapter(utpProtoFile)
    utpTestResultAdapter.forwardResults(mockListener)
    val verifyInOrder = inOrder(mockListener)
    verifyInOrder.verify(mockListener).onTestSuiteScheduled(any())
    verifyInOrder.verify(mockListener).onTestSuiteStarted(any(), any())
    verifyInOrder.verify(mockListener).onTestCaseStarted(any(), any(), any())
    verifyInOrder.verify(mockListener).onTestCaseFinished(any(), any(), argThat {
      it!!.result == AndroidTestCaseResult.FAILED && it.retentionSnapshot == null
    } ?: mockAndroidTestCase)
    verifyInOrder.verify(mockListener).onTestSuiteFinished(any(), argThat {
      it!!.result == AndroidTestSuiteResult.FAILED
    } ?: mockAndroidTestSuite)
  }

  @Test
  fun importSkippedTestResults() {
    val protobuf = TestSuiteResultProto.TestSuiteResult.newBuilder()
      .addTestResult(
        TestResultProto.TestResult.newBuilder()
          .setTestCase(TestCaseProto.TestCase.newBuilder()
                         .setTestClass("ExampleInstrumentedTest")
                         .setTestPackage(TEST_PACKAGE_NAME)
                         .setTestMethod("useAppContext"))
          .setTestStatus(TestStatusProto.TestStatus.ERROR)
      ).build()
    protobuf.writeTo(utpProtoFile.outputStream())
    val utpTestResultAdapter = UtpTestResultAdapter(utpProtoFile)
    utpTestResultAdapter.forwardResults(mockListener)
    val verifyInOrder = inOrder(mockListener)
    verifyInOrder.verify(mockListener).onTestSuiteScheduled(any())
    verifyInOrder.verify(mockListener).onTestSuiteStarted(any(), any())
    verifyInOrder.verify(mockListener).onTestCaseStarted(any(), any(), any())
    verifyInOrder.verify(mockListener).onTestCaseFinished(any(), any(), argThat {
      it!!.result == AndroidTestCaseResult.SKIPPED && it.retentionSnapshot == null && it.packageName == TEST_PACKAGE_NAME
    } ?: mockAndroidTestCase)
    verifyInOrder.verify(mockListener).onTestSuiteFinished(any(), argThat {
      it!!.result == AndroidTestSuiteResult.PASSED
    } ?: mockAndroidTestSuite)
  }

  @Test
  fun importTestResultsWithLogcat() {
    val logcatFileName = "logcat-ExampleInstrumentedTest-useAppContext.txt"
    val logcatFile = temporaryFolder.newFile(logcatFileName)
    logcatFile.writeText("test logs")
    val protobuf = TestSuiteResultProto.TestSuiteResult.newBuilder()
      .addTestResult(
        TestResultProto.TestResult.newBuilder().apply {
          testCaseBuilder.apply {
            testPackage = TEST_PACKAGE_NAME
            testClass = "ExampleInstrumentedTest"
            testMethod = "useAppContext"
          }
        }.addOutputArtifact(TestArtifactProto.Artifact.newBuilder().apply {
            label = LabelProto.Label.newBuilder().apply {
              namespace = "android"
              label = "logcat"
            }.build()
            sourcePath = PathProto.Path.newBuilder().apply {
              path = logcatFile.canonicalPath
            }.build()
          })
      ).build()
    protobuf.writeTo(utpProtoFile.outputStream())

    val utpTestResultAdapter = UtpTestResultAdapter(utpProtoFile)
    utpTestResultAdapter.forwardResults(mockListener)

    verify(mockListener).onTestCaseFinished(any(), any(), argThat {
      it!!.logcat == "test logs"
    } ?: mockAndroidTestCase)
  }

  @Test
  fun importMultipleDevices() {
    val deviceName1 = "device 1"
    val deviceName2 = "device 2"
    val deviceApi1 = 27
    val deviceApi2 = 28
    val deviceInfoProtoFile1 = temporaryFolder.newFile()
    val deviceInfoProtoFile2 = temporaryFolder.newFile()
    val manufacturer1 = "manufacturer 1"
    val manufacturer2 = "manufacturer 2"
    val model1 = "model 1"
    val model2 = "model 2"
    AndroidTestDeviceInfoProto.AndroidTestDeviceInfo.newBuilder().apply {
      apiLevel = deviceApi1.toString()
      name = deviceName1
      manufacturer = manufacturer1
      model = model1
    }.build().writeTo(deviceInfoProtoFile1.outputStream())
    AndroidTestDeviceInfoProto.AndroidTestDeviceInfo.newBuilder().apply {
      apiLevel = deviceApi2.toString()
      name = deviceName2
      avdName = deviceName2
      manufacturer = manufacturer2
      model = model2
    }.build().writeTo(deviceInfoProtoFile2.outputStream())
    val testClass1 = "ExampleInstrumentedTest1"
    val testClass2 = "ExampleInstrumentedTest2"
    val testMethod1 = "useAppContext1"
    val testMethod2 = "useAppContext2"
    TestSuiteResultProto.TestSuiteResult.newBuilder()
      .addTestResult(
        TestResultProto.TestResult.newBuilder()
          .setTestCase(TestCaseProto.TestCase.newBuilder()
                         .setTestClass(testClass1)
                         .setTestPackage(TEST_PACKAGE_NAME)
                         .setTestMethod(testMethod1))
          .setTestStatus(TestStatusProto.TestStatus.PASSED)
          .addOutputArtifact(TestArtifactProto.Artifact.newBuilder().apply {
            label = labelBuilder
<<<<<<< HEAD
              .setLabel(DEVICE_INFO_LABEL)
              .setNamespace(DEVICE_INFO_NAMESPACE)
=======
              .setLabel("device-info")
              .setNamespace("android")
>>>>>>> b5f40ffd
              .build()
            sourcePath = sourcePathBuilder
              .setPath(deviceInfoProtoFile1.absolutePath)
              .build()
          })
      ).addTestResult(
        TestResultProto.TestResult.newBuilder()
          .setTestCase(TestCaseProto.TestCase.newBuilder()
                         .setTestClass(testClass2)
                         .setTestPackage(TEST_PACKAGE_NAME)
                         .setTestMethod(testMethod2))
          .setTestStatus(TestStatusProto.TestStatus.FAILED)
          .addOutputArtifact(TestArtifactProto.Artifact.newBuilder().apply {
            label = labelBuilder
<<<<<<< HEAD
              .setLabel(DEVICE_INFO_LABEL)
              .setNamespace(DEVICE_INFO_NAMESPACE)
=======
              .setLabel("device-info")
              .setNamespace("android")
>>>>>>> b5f40ffd
              .build()
            sourcePath = sourcePathBuilder
              .setPath(deviceInfoProtoFile2.absolutePath)
              .build()
          })
      ).build().writeTo(utpProtoFile.outputStream())
    val utpTestResultAdapter = UtpTestResultAdapter(utpProtoFile)
    utpTestResultAdapter.forwardResults(mockListener)
    val deviceMatcher1 = ArgumentMatcher<AndroidDevice> { device ->
<<<<<<< HEAD
      device?.deviceName == deviceName1 && device?.deviceType == AndroidDeviceType.LOCAL_PHYSICAL_DEVICE
      && device.additionalInfo["Manufacturer"] == manufacturer1 && device.additionalInfo["Model"] == model1
    }
    val deviceMatcher2 = ArgumentMatcher<AndroidDevice> { device ->
      device?.deviceName == deviceName2 && device?.deviceType == AndroidDeviceType.LOCAL_EMULATOR
      && device.additionalInfo["Manufacturer"] == manufacturer2 && device.additionalInfo["Model"] == model2
    }
    val testCaseMatcher1= ArgumentMatcher<AndroidTestCase> { testCase ->
      testCase?.methodName == testMethod1 && testCase?.className == testClass1 && testCase?.packageName == TEST_PACKAGE_NAME
    }
    val testCaseMatcher2 = ArgumentMatcher<AndroidTestCase> { testCase ->
      testCase?.methodName == testMethod2 && testCase?.className == testClass2 && testCase?.packageName == TEST_PACKAGE_NAME
=======
      device?.deviceName == deviceName1 && device.deviceType == AndroidDeviceType.LOCAL_PHYSICAL_DEVICE
      && device.additionalInfo["Manufacturer"] == manufacturer1 && device.additionalInfo["Model"] == model1
    }
    val deviceMatcher2 = ArgumentMatcher<AndroidDevice> { device ->
      device?.deviceName == deviceName2 && device.deviceType == AndroidDeviceType.LOCAL_EMULATOR
      && device.additionalInfo["Manufacturer"] == manufacturer2 && device.additionalInfo["Model"] == model2
    }
    val testCaseMatcher1= ArgumentMatcher<AndroidTestCase> { testCase ->
      testCase?.methodName == testMethod1 && testCase.className == testClass1 && testCase.packageName == TEST_PACKAGE_NAME
    }
    val testCaseMatcher2 = ArgumentMatcher<AndroidTestCase> { testCase ->
      testCase?.methodName == testMethod2 && testCase.className == testClass2 && testCase.packageName == TEST_PACKAGE_NAME
>>>>>>> b5f40ffd
    }
    verify(mockListener).onTestSuiteScheduled(argThatWrapper(deviceMatcher1))
    verify(mockListener).onTestSuiteScheduled(argThatWrapper(deviceMatcher2))
    verify(mockListener).onTestSuiteStarted(argThatWrapper(deviceMatcher1), argThat {
      it.testCaseCount == 1
    })
    verify(mockListener).onTestSuiteStarted(argThatWrapper(deviceMatcher2), argThat {
      it.testCaseCount == 1
    })
    verify(mockListener).onTestCaseStarted(argThatWrapper(deviceMatcher1), any(), argThatWrapper(testCaseMatcher1))
    verify(mockListener).onTestCaseFinished(argThatWrapper(deviceMatcher1), any(), argThatWrapper(testCaseMatcher1))
    verify(mockListener).onTestCaseStarted(argThatWrapper(deviceMatcher2), any(), argThatWrapper(testCaseMatcher2))
    verify(mockListener).onTestCaseFinished(argThatWrapper(deviceMatcher2), any(), argThatWrapper(testCaseMatcher2))
<<<<<<< HEAD
    verify(mockListener).onTestSuiteFinished(argThatWrapper(deviceMatcher1), argThatWrapper (
      ArgumentMatcher { it!!.result == AndroidTestSuiteResult.PASSED }
    ))
    verify(mockListener).onTestSuiteFinished(argThatWrapper(deviceMatcher2), argThatWrapper (
      ArgumentMatcher { it!!.result == AndroidTestSuiteResult.FAILED }
    ))
=======
    verify(mockListener).onTestSuiteFinished(argThatWrapper(deviceMatcher1), argThatWrapper { it!!.result == AndroidTestSuiteResult.PASSED })
    verify(mockListener).onTestSuiteFinished(argThatWrapper(deviceMatcher2), argThatWrapper { it!!.result == AndroidTestSuiteResult.FAILED })
>>>>>>> b5f40ffd
  }

  @Test
  fun importManagedDevice() {
    val deviceName = "really_long_avd_name"
    val dslName = "myDevice"
    val deviceApi = 29
    val deviceInfoProtoFile = temporaryFolder.newFile()
    AndroidTestDeviceInfoProto.AndroidTestDeviceInfo.newBuilder().apply {
      apiLevel = deviceApi.toString()
      name = deviceName
      avdName = deviceName
      gradleDslDeviceName = dslName
    }.build().writeTo(deviceInfoProtoFile.outputStream())

    val testClass = "ExampleInstrumentedTest1"
    val testMethod = "useAppContext1"

    TestSuiteResultProto.TestSuiteResult.newBuilder()
      .addTestResult(
        TestResultProto.TestResult.newBuilder()
          .setTestCase(TestCaseProto.TestCase.newBuilder()
                         .setTestClass(testClass)
                         .setTestPackage(TEST_PACKAGE_NAME)
                         .setTestMethod(testMethod))
          .setTestStatus(TestStatusProto.TestStatus.PASSED)
          .addOutputArtifact(TestArtifactProto.Artifact.newBuilder().apply {
            label = labelBuilder
<<<<<<< HEAD
              .setLabel(DEVICE_INFO_LABEL)
              .setNamespace(DEVICE_INFO_NAMESPACE)
=======
              .setLabel("device-info")
              .setNamespace("android")
>>>>>>> b5f40ffd
              .build()
            sourcePath = sourcePathBuilder
              .setPath(deviceInfoProtoFile.absolutePath)
              .build()
          })
      ).build().writeTo(utpProtoFile.outputStream())

    val utpTestResultAdapter = UtpTestResultAdapter(utpProtoFile)
    utpTestResultAdapter.forwardResults(mockListener)
    val deviceMatcher = ArgumentMatcher<AndroidDevice> { device ->
      device?.deviceName == "Gradle:$dslName" &&
      device.avdName == deviceName &&
      device.deviceType == AndroidDeviceType.LOCAL_GRADLE_MANAGED_EMULATOR
    }
    val testCaseMatcher = ArgumentMatcher<AndroidTestCase> { testCase ->
      testCase?.methodName == testMethod && testCase.className == testClass && testCase.packageName == TEST_PACKAGE_NAME
    }
    verify(mockListener).onTestSuiteScheduled(argThatWrapper(deviceMatcher))
    verify(mockListener).onTestSuiteStarted(argThatWrapper(deviceMatcher), any())
    verify(mockListener).onTestCaseStarted(argThatWrapper(deviceMatcher), any(), argThatWrapper(testCaseMatcher))
    verify(mockListener).onTestCaseFinished(argThatWrapper(deviceMatcher), any(), argThatWrapper(testCaseMatcher))
<<<<<<< HEAD
    verify(mockListener).onTestSuiteFinished(argThatWrapper(deviceMatcher), argThatWrapper (
      ArgumentMatcher { it!!.result == AndroidTestSuiteResult.PASSED }
    ))
=======
    verify(mockListener).onTestSuiteFinished(argThatWrapper(deviceMatcher), argThatWrapper { it!!.result == AndroidTestSuiteResult.PASSED })
>>>>>>> b5f40ffd
  }

  @Test
  fun importBenchmarkTest() {
    val benchmarkMessageFile = temporaryFolder.newFile("benchmarkMessage.txt").apply {
      writeText("benchmarkMessage")
    }
    val benchmarkTraceFile = temporaryFolder.newFile("benchmarkTraceFile.trace").apply {
      writeText("benchmarkTrace")
    }

    TestSuiteResultProto.TestSuiteResult.newBuilder().apply {
      addTestResultBuilder().apply {
        testCaseBuilder.apply {
          testPackage = "com.example.test"
          testClass = "ExampleTest"
          testMethod = "testExample"
        }
        testStatus = TestStatusProto.TestStatus.PASSED
        addOutputArtifact(TestArtifactProto.Artifact.newBuilder().apply {
          label = LabelProto.Label.newBuilder().apply {
            namespace = "android"
            label = ADDITIONAL_TEST_OUTPUT_PLUGIN_BENCHMARK_MESSAGE_LABEL
          }.build()
          sourcePath = PathProto.Path.newBuilder().apply {
            path = benchmarkMessageFile.absolutePath
          }.build()
        })
        addOutputArtifact(TestArtifactProto.Artifact.newBuilder().apply {
          label = LabelProto.Label.newBuilder().apply {
            namespace = "android"
            label = ADDITIONAL_TEST_OUTPUT_PLUGIN_BENCHMARK_TRACE_LABEL
          }.build()
          sourcePath = PathProto.Path.newBuilder().apply {
            path = benchmarkTraceFile.absolutePath
          }.build()
        })
      }
    }.build().writeTo(utpProtoFile.outputStream())

    val utpTestResultAdapter = UtpTestResultAdapter(utpProtoFile)
    utpTestResultAdapter.forwardResults(mockListener)

    verify(mockListener).onTestCaseFinished(any(), any(), argThat {
      it.packageName == "com.example.test" && it.className == "ExampleTest" &&
      it.methodName == "testExample" && it.result == AndroidTestCaseResult.PASSED
      && it.benchmark == "benchmarkMessage"
    })

    assertThat(File(FileUtil.getTempDirectory() + File.separator + "benchmarkTraceFile.trace").exists()).isTrue()
  }
}<|MERGE_RESOLUTION|>--- conflicted
+++ resolved
@@ -35,10 +35,6 @@
 import com.google.testing.platform.proto.api.core.TestStatusProto
 import com.google.testing.platform.proto.api.core.TestSuiteResultProto
 import com.intellij.openapi.util.io.FileUtil
-<<<<<<< HEAD
-import org.junit.Before
-=======
->>>>>>> b5f40ffd
 import org.junit.Rule
 import org.junit.Test
 import org.junit.rules.TemporaryFolder
@@ -48,12 +44,8 @@
 import org.mockito.Mock
 import org.mockito.Mockito.inOrder
 import org.mockito.Mockito.verify
-<<<<<<< HEAD
-import org.mockito.MockitoAnnotations
-=======
 import org.mockito.junit.MockitoJUnit
 import org.mockito.junit.MockitoRule
->>>>>>> b5f40ffd
 import java.io.File
 import java.nio.charset.Charset
 import kotlin.test.assertFailsWith
@@ -61,18 +53,10 @@
 private const val TEST_PACKAGE_NAME = "com.example.application"
 
 /**
-<<<<<<< HEAD
- * Wrapper around [Mockito.argThat] that doesn't return null.
- * If used with Kotlin functions that do not accept nullable types it causes a "must not be null" exception.
- *
- * Using the not-null assertion operator (!!) doesn't work because the result of the method call is recorded internally by Mockito.
- * @see Mockito.argThat
-=======
  * Wrapper around [org.mockito.Mockito.argThat] that doesn't return null.
  * If used with Kotlin functions that do not accept nullable types it causes a "must not be null" exception.
  *
  * Using the not-null assertion operator (!!) doesn't work because the result of the method call is recorded internally by Mockito.
->>>>>>> b5f40ffd
  */
 private fun <T> argThatWrapper(matcher: ArgumentMatcher<T>): T = org.mockito.Mockito.argThat(matcher)
 
@@ -81,42 +65,25 @@
   @get:Rule
   val temporaryFolder = TemporaryFolder()
 
-<<<<<<< HEAD
-=======
   @get:Rule
   var mockitoRule: MockitoRule = MockitoJUnit.rule()
 
->>>>>>> b5f40ffd
   @Mock
   lateinit var mockListener: AndroidTestResultListener
   @Mock
   lateinit var mockAndroidTestCase: AndroidTestCase
   @Mock
   lateinit var mockAndroidTestSuite: AndroidTestSuite
-<<<<<<< HEAD
-  private lateinit var utpProtoFile: File
-
-  @Before
-  fun setup() {
-    MockitoAnnotations.initMocks(this)
-    utpProtoFile = temporaryFolder.newFile()
-=======
 
   private val utpProtoFile: File by lazy {
     temporaryFolder.newFile()
->>>>>>> b5f40ffd
   }
 
   @Test
   fun invalidProtobuf() {
     utpProtoFile.outputStream().write("Invalid".toByteArray(Charset.defaultCharset()))
-<<<<<<< HEAD
-    assertFailsWith<InvalidProtocolBufferException>() {
-      UtpTestResultAdapter(utpProtoFile)
-=======
     assertFailsWith<InvalidProtocolBufferException> {
       UtpTestResultAdapter(utpProtoFile).packageName
->>>>>>> b5f40ffd
     }
   }
 
@@ -133,11 +100,7 @@
       ).build()
     protobuf.writeTo(utpProtoFile.outputStream())
     val utpTestResultAdapter = UtpTestResultAdapter(utpProtoFile)
-<<<<<<< HEAD
-    assertThat(utpTestResultAdapter.getPackageName()).isEqualTo(TEST_PACKAGE_NAME)
-=======
     assertThat(utpTestResultAdapter.packageName).isEqualTo(TEST_PACKAGE_NAME)
->>>>>>> b5f40ffd
   }
 
   @Test
@@ -258,56 +221,6 @@
     verifyInOrder.verify(mockListener).onTestCaseStarted(any(), any(), any())
     verifyInOrder.verify(mockListener).onTestCaseFinished(any(), any(), argThat {
       it!!.result == AndroidTestCaseResult.FAILED && it.retentionSnapshot?.canonicalPath == failedSnapshot2.canonicalPath
-    } ?: mockAndroidTestCase)
-    verifyInOrder.verify(mockListener).onTestSuiteFinished(any(), argThat {
-      it!!.result == AndroidTestSuiteResult.FAILED
-    } ?: mockAndroidTestSuite)
-  }
-
-  @Test
-  fun importFailedTestResultsWithSnapshots() {
-    val testClass = "ExampleInstrumentedTest"
-    val testMethod1 = "useAppContext"
-    val testMethod2 = "useAppContext2"
-    val snapshotName1 = "snapshot-${testClass}-${testMethod1}-failure0.tar"
-    val snapshotName2 = "snapshot-${testClass}-${testMethod2}-failure1.tar.gz"
-    val failedSnapshot1 = temporaryFolder.newFile(snapshotName1)
-    val failedSnapshot2 = temporaryFolder.newFile(snapshotName2)
-    val protobuf = TestSuiteResultProto.TestSuiteResult.newBuilder()
-      .addTestResult(
-        TestResultProto.TestResult.newBuilder()
-          .setTestCase(TestCaseProto.TestCase.newBuilder()
-                         .setTestClass(testClass)
-                         .setTestPackage(TEST_PACKAGE_NAME)
-                         .setTestMethod(testMethod1))
-          .setTestStatus(TestStatusProto.TestStatus.FAILED)
-          .addOutputArtifact(
-            TestArtifactProto.Artifact.newBuilder().setSourcePath(PathProto.Path.newBuilder().setPath(snapshotName1))
-          )
-      ).addTestResult(
-        TestResultProto.TestResult.newBuilder()
-          .setTestCase(TestCaseProto.TestCase.newBuilder()
-                         .setTestClass(testClass)
-                         .setTestPackage(TEST_PACKAGE_NAME)
-                         .setTestMethod(testMethod2))
-          .setTestStatus(TestStatusProto.TestStatus.FAILED)
-          .addOutputArtifact(
-            TestArtifactProto.Artifact.newBuilder().setSourcePath(PathProto.Path.newBuilder().setPath(snapshotName2))
-          )
-      ).build()
-    protobuf.writeTo(utpProtoFile.outputStream())
-    val utpTestResultAdapter = UtpTestResultAdapter(utpProtoFile)
-    utpTestResultAdapter.forwardResults(mockListener)
-    val verifyInOrder = inOrder(mockListener)
-    verifyInOrder.verify(mockListener).onTestSuiteScheduled(any())
-    verifyInOrder.verify(mockListener).onTestSuiteStarted(any(), any())
-    verifyInOrder.verify(mockListener).onTestCaseStarted(any(), any(), any())
-    verifyInOrder.verify(mockListener).onTestCaseFinished(any(), any(), argThat {
-      it!!.result == AndroidTestCaseResult.FAILED && it!!.retentionSnapshot?.canonicalPath == failedSnapshot1.canonicalPath
-    } ?: mockAndroidTestCase)
-    verifyInOrder.verify(mockListener).onTestCaseStarted(any(), any(), any())
-    verifyInOrder.verify(mockListener).onTestCaseFinished(any(), any(), argThat {
-      it!!.result == AndroidTestCaseResult.FAILED && it!!.retentionSnapshot?.canonicalPath == failedSnapshot2.canonicalPath
     } ?: mockAndroidTestCase)
     verifyInOrder.verify(mockListener).onTestSuiteFinished(any(), argThat {
       it!!.result == AndroidTestSuiteResult.FAILED
@@ -443,13 +356,8 @@
           .setTestStatus(TestStatusProto.TestStatus.PASSED)
           .addOutputArtifact(TestArtifactProto.Artifact.newBuilder().apply {
             label = labelBuilder
-<<<<<<< HEAD
-              .setLabel(DEVICE_INFO_LABEL)
-              .setNamespace(DEVICE_INFO_NAMESPACE)
-=======
               .setLabel("device-info")
               .setNamespace("android")
->>>>>>> b5f40ffd
               .build()
             sourcePath = sourcePathBuilder
               .setPath(deviceInfoProtoFile1.absolutePath)
@@ -464,13 +372,8 @@
           .setTestStatus(TestStatusProto.TestStatus.FAILED)
           .addOutputArtifact(TestArtifactProto.Artifact.newBuilder().apply {
             label = labelBuilder
-<<<<<<< HEAD
-              .setLabel(DEVICE_INFO_LABEL)
-              .setNamespace(DEVICE_INFO_NAMESPACE)
-=======
               .setLabel("device-info")
               .setNamespace("android")
->>>>>>> b5f40ffd
               .build()
             sourcePath = sourcePathBuilder
               .setPath(deviceInfoProtoFile2.absolutePath)
@@ -480,20 +383,6 @@
     val utpTestResultAdapter = UtpTestResultAdapter(utpProtoFile)
     utpTestResultAdapter.forwardResults(mockListener)
     val deviceMatcher1 = ArgumentMatcher<AndroidDevice> { device ->
-<<<<<<< HEAD
-      device?.deviceName == deviceName1 && device?.deviceType == AndroidDeviceType.LOCAL_PHYSICAL_DEVICE
-      && device.additionalInfo["Manufacturer"] == manufacturer1 && device.additionalInfo["Model"] == model1
-    }
-    val deviceMatcher2 = ArgumentMatcher<AndroidDevice> { device ->
-      device?.deviceName == deviceName2 && device?.deviceType == AndroidDeviceType.LOCAL_EMULATOR
-      && device.additionalInfo["Manufacturer"] == manufacturer2 && device.additionalInfo["Model"] == model2
-    }
-    val testCaseMatcher1= ArgumentMatcher<AndroidTestCase> { testCase ->
-      testCase?.methodName == testMethod1 && testCase?.className == testClass1 && testCase?.packageName == TEST_PACKAGE_NAME
-    }
-    val testCaseMatcher2 = ArgumentMatcher<AndroidTestCase> { testCase ->
-      testCase?.methodName == testMethod2 && testCase?.className == testClass2 && testCase?.packageName == TEST_PACKAGE_NAME
-=======
       device?.deviceName == deviceName1 && device.deviceType == AndroidDeviceType.LOCAL_PHYSICAL_DEVICE
       && device.additionalInfo["Manufacturer"] == manufacturer1 && device.additionalInfo["Model"] == model1
     }
@@ -506,7 +395,6 @@
     }
     val testCaseMatcher2 = ArgumentMatcher<AndroidTestCase> { testCase ->
       testCase?.methodName == testMethod2 && testCase.className == testClass2 && testCase.packageName == TEST_PACKAGE_NAME
->>>>>>> b5f40ffd
     }
     verify(mockListener).onTestSuiteScheduled(argThatWrapper(deviceMatcher1))
     verify(mockListener).onTestSuiteScheduled(argThatWrapper(deviceMatcher2))
@@ -520,17 +408,8 @@
     verify(mockListener).onTestCaseFinished(argThatWrapper(deviceMatcher1), any(), argThatWrapper(testCaseMatcher1))
     verify(mockListener).onTestCaseStarted(argThatWrapper(deviceMatcher2), any(), argThatWrapper(testCaseMatcher2))
     verify(mockListener).onTestCaseFinished(argThatWrapper(deviceMatcher2), any(), argThatWrapper(testCaseMatcher2))
-<<<<<<< HEAD
-    verify(mockListener).onTestSuiteFinished(argThatWrapper(deviceMatcher1), argThatWrapper (
-      ArgumentMatcher { it!!.result == AndroidTestSuiteResult.PASSED }
-    ))
-    verify(mockListener).onTestSuiteFinished(argThatWrapper(deviceMatcher2), argThatWrapper (
-      ArgumentMatcher { it!!.result == AndroidTestSuiteResult.FAILED }
-    ))
-=======
     verify(mockListener).onTestSuiteFinished(argThatWrapper(deviceMatcher1), argThatWrapper { it!!.result == AndroidTestSuiteResult.PASSED })
     verify(mockListener).onTestSuiteFinished(argThatWrapper(deviceMatcher2), argThatWrapper { it!!.result == AndroidTestSuiteResult.FAILED })
->>>>>>> b5f40ffd
   }
 
   @Test
@@ -559,13 +438,8 @@
           .setTestStatus(TestStatusProto.TestStatus.PASSED)
           .addOutputArtifact(TestArtifactProto.Artifact.newBuilder().apply {
             label = labelBuilder
-<<<<<<< HEAD
-              .setLabel(DEVICE_INFO_LABEL)
-              .setNamespace(DEVICE_INFO_NAMESPACE)
-=======
               .setLabel("device-info")
               .setNamespace("android")
->>>>>>> b5f40ffd
               .build()
             sourcePath = sourcePathBuilder
               .setPath(deviceInfoProtoFile.absolutePath)
@@ -587,13 +461,7 @@
     verify(mockListener).onTestSuiteStarted(argThatWrapper(deviceMatcher), any())
     verify(mockListener).onTestCaseStarted(argThatWrapper(deviceMatcher), any(), argThatWrapper(testCaseMatcher))
     verify(mockListener).onTestCaseFinished(argThatWrapper(deviceMatcher), any(), argThatWrapper(testCaseMatcher))
-<<<<<<< HEAD
-    verify(mockListener).onTestSuiteFinished(argThatWrapper(deviceMatcher), argThatWrapper (
-      ArgumentMatcher { it!!.result == AndroidTestSuiteResult.PASSED }
-    ))
-=======
     verify(mockListener).onTestSuiteFinished(argThatWrapper(deviceMatcher), argThatWrapper { it!!.result == AndroidTestSuiteResult.PASSED })
->>>>>>> b5f40ffd
   }
 
   @Test
