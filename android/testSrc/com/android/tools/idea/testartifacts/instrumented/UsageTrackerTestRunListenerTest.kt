--- conflicted
+++ resolved
@@ -23,12 +23,8 @@
 import com.android.tools.analytics.UsageTracker
 import com.android.tools.idea.Projects
 import com.android.tools.idea.gradle.model.IdeTestOptions
-<<<<<<< HEAD
-import com.android.tools.idea.gradle.project.model.GradleAndroidModel
-=======
 import com.android.tools.idea.model.AndroidModel
 import com.android.tools.idea.projectsystem.getModuleSystem
->>>>>>> b5f40ffd
 import com.android.tools.idea.stats.AnonymizerUtil
 import com.android.tools.idea.stats.UsageTrackerTestRunListener
 import com.android.tools.idea.stats.toProtoValue
@@ -40,16 +36,8 @@
 import com.google.wireless.android.sdk.stats.AndroidStudioEvent
 import com.google.wireless.android.sdk.stats.TestLibraries
 import com.google.wireless.android.sdk.stats.TestRun
-<<<<<<< HEAD
 import com.intellij.testFramework.HeavyPlatformTestCase
-import junit.framework.TestCase
 import org.mockito.Mockito.mock
-import org.mockito.Mockito.`when`
-import kotlin.test.assertNotEquals
-=======
-import com.intellij.testFramework.PlatformTestCase
-import org.mockito.Mockito.mock
->>>>>>> b5f40ffd
 
 class UsageTrackerTestRunListenerTest : HeavyPlatformTestCase() {
   private val serial = "my serial"
@@ -66,16 +54,10 @@
       )
 
       val module = project.gradleModule(":moduleName")
-<<<<<<< HEAD
-      TestCase.assertNotNull(module)
-
-      val listener = UsageTrackerTestRunListener(GradleAndroidModel.get(module!!)?.mainArtifact,
-=======
 
       val listener = UsageTrackerTestRunListener(
         module!!.getModuleSystem().getTestLibrariesInUse(),
         AndroidModel.get(module)!!.testOptions!!.executionOption,
->>>>>>> b5f40ffd
         mock(IDevice::class.java)!!.also {
           whenever(it.serialNumber).thenReturn(serial)
         }
@@ -176,11 +158,7 @@
 
   fun testExecutionMapping() {
     for (execution in IdeTestOptions.Execution.values()) {
-<<<<<<< HEAD
-      assertNotEquals(TestRun.TestExecution.UNKNOWN_TEST_EXECUTION, execution.toProtoValue())
-=======
       assertThat(execution.toProtoValue()).isNotEqualTo(TestRun.TestExecution.UNKNOWN_TEST_EXECUTION)
->>>>>>> b5f40ffd
     }
   }
 }