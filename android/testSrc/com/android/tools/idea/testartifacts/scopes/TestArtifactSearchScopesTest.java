--- conflicted
+++ resolved
@@ -53,12 +53,6 @@
 
 public class TestArtifactSearchScopesTest extends AndroidGradleTestCase {
 
-<<<<<<< HEAD
-  private static final String GSON = "com.google.code.gson:gson:2.2.4@jar";
-  private static final String GUAVA = "com.google.guava:guava:18.0@jar";
-  private static final String HAMCREST = "org.hamcrest:hamcrest-core:1.3@jar";
-  private static final String JUNIT = "junit:junit:4.12@jar";
-=======
   // Naming scheme follows "Gradle: " + name of the library. See LibraryDependency#setName method
   private static final String GRADLE_PREFIX = GradleConstants.SYSTEM_ID.getReadableName() + ": ";
 
@@ -66,7 +60,6 @@
   private static final String GUAVA = GRADLE_PREFIX + "com.google.guava:guava:18.0@jar";
   private static final String HAMCREST = GRADLE_PREFIX + "org.hamcrest:hamcrest-core:1.3@jar";
   private static final String JUNIT = GRADLE_PREFIX + "junit:junit:4.12@jar";
->>>>>>> 9e819fa1
   @Override
   protected boolean shouldRunTest() {
     if (SystemInfo.isWindows) {
@@ -226,25 +219,6 @@
 
     // verify scope of test-util
     // implementation project(':lib')
-<<<<<<< HEAD
-    Module module = myModules.getModule("test-util");
-    TestArtifactSearchScopes scopes = TestArtifactSearchScopes.get(module);
-    scopes.resolveDependencies();
-
-    ImmutableCollection<ModuleDependency> moduleDependencies = scopes.getMainDependencies().onModules();
-    assertThat(moduleDependencies).contains(new ModuleDependency(":lib", COMPILE));
-
-    moduleDependencies = scopes.getUnitTestDependencies().onModules();
-    assertThat(moduleDependencies).contains(new ModuleDependency(":lib", COMPILE));
-
-    moduleDependencies = scopes.getAndroidTestDependencies().onModules();
-    assertThat(moduleDependencies).contains(new ModuleDependency(":lib", TEST));
-
-    // verify scope of lib
-    // testImplementation project(':test-util')
-    module = myModules.getModule("lib");
-    scopes = TestArtifactSearchScopes.get(module);
-=======
     Module testUtilModule = myModules.getModule("test-util");
     Module libModule = myModules.getModule("lib");
 
@@ -265,18 +239,13 @@
     // verify scope of lib
     // testImplementation project(':test-util')
     scopes = TestArtifactSearchScopes.get(libModule);
->>>>>>> 9e819fa1
     scopes.resolveDependencies();
 
     moduleDependencies = scopes.getMainDependencies().onModules();
     assertThat(moduleDependencies).isEmpty();
 
     moduleDependencies = scopes.getUnitTestDependencies().onModules();
-<<<<<<< HEAD
-    assertThat(moduleDependencies).contains(new ModuleDependency(":test-util", TEST));
-=======
     assertThat(moduleDependencies).contains(new ModuleDependency(getModuleId(projectFolder, ":test-util"), TEST, testUtilModule));
->>>>>>> 9e819fa1
 
     moduleDependencies = scopes.getAndroidTestDependencies().onModules();
     assertThat(moduleDependencies).isEmpty();
