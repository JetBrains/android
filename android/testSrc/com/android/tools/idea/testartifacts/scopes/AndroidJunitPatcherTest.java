--- conflicted
+++ resolved
@@ -239,15 +239,9 @@
   private void createAndSetAndroidModel() {
     mySelectedVariant = myAndroidProject.getFirstVariant();
     assertNotNull(mySelectedVariant);
-<<<<<<< HEAD
     AndroidModuleModel model = AndroidModuleModel
       .create(myAndroidProject.getName(), myAndroidProject.getRootDir(), myAndroidProject, mySelectedVariant.getName(),
               new IdeDependenciesFactory());
-    myFacet.getConfiguration().setModel(model);
-=======
-    AndroidModuleModel model = new AndroidModuleModel(myAndroidProject.getName(), myAndroidProject.getRootDir(), myAndroidProject,
-                                                      mySelectedVariant.getName(), new IdeDependenciesFactory());
     myFacet.setModel(model);
->>>>>>> f305d7b8
   }
 }