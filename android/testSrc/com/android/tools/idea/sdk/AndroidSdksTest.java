/*
 * Copyright (C) 2016 The Android Open Source Project
 *
 * Licensed under the Apache License, Version 2.0 (the "License");
 * you may not use this file except in compliance with the License.
 * You may obtain a copy of the License at
 *
 *      http://www.apache.org/licenses/LICENSE-2.0
 *
 * Unless required by applicable law or agreed to in writing, software
 * distributed under the License is distributed on an "AS IS" BASIS,
 * WITHOUT WARRANTIES OR CONDITIONS OF ANY KIND, either express or implied.
 * See the License for the specific language governing permissions and
 * limitations under the License.
 */
package com.android.tools.idea.sdk;

import com.android.sdklib.AndroidVersion;
import com.android.sdklib.IAndroidTarget;
import com.android.sdklib.repository.AndroidSdkHandler;
<<<<<<< HEAD
import com.android.tools.idea.IdeInfo;
import com.android.tools.idea.testing.Sdks;
=======
import com.android.sdklib.repository.generated.common.v1.LibraryType;
import com.android.tools.idea.IdeInfo;
>>>>>>> abbea60e
import com.google.common.collect.ImmutableList;
import com.intellij.openapi.projectRoots.Sdk;
import com.intellij.openapi.projectRoots.SdkModificator;
import com.intellij.openapi.roots.JavadocOrderRootType;
import com.intellij.openapi.roots.OrderRootType;
import com.intellij.openapi.vfs.VirtualFile;
import com.intellij.openapi.vfs.VirtualFileManager;
import com.intellij.testFramework.IdeaTestCase;
import org.jetbrains.android.sdk.AndroidPlatform;
import org.jetbrains.android.sdk.AndroidSdkAdditionalData;
import org.jetbrains.android.sdk.AndroidSdkData;
import org.jetbrains.annotations.NotNull;
import org.mockito.Mock;

import java.io.File;
<<<<<<< HEAD
import java.util.Collection;
import java.util.HashMap;
import java.util.Map;
=======
import java.util.*;
>>>>>>> abbea60e

import static com.android.sdklib.AndroidTargetHash.getTargetHashString;
import static com.android.testutils.TestUtils.getSdk;
import static com.android.tools.idea.testing.FileSubject.file;
import static com.android.tools.idea.testing.Sdks.findLatestAndroidTarget;
import static com.google.common.truth.Truth.assertAbout;
import static com.google.common.truth.Truth.assertThat;
import static com.intellij.openapi.roots.OrderRootType.CLASSES;
import static com.intellij.openapi.roots.OrderRootType.SOURCES;
import static com.intellij.openapi.util.io.FileUtil.join;
import static com.intellij.openapi.vfs.VfsUtilCore.virtualToIoFile;
import static org.jetbrains.android.sdk.AndroidSdkData.getSdkData;
import static org.jetbrains.android.sdk.AndroidSdkType.DEFAULT_EXTERNAL_DOCUMENTATION_URL;
import static org.mockito.Mockito.mock;
import static org.mockito.Mockito.when;
import static org.mockito.MockitoAnnotations.initMocks;

/**
 * Tests for {@link AndroidSdks}.
 */
public class AndroidSdksTest extends IdeaTestCase {
  @Mock IdeInfo myIdeInfo;

  private Sdk myJdk;
  private AndroidSdks myAndroidSdks;
  private File mySdkPath;

  @Override
  protected void setUp() throws Exception {
    super.setUp();
    initMocks(this);
    when(myIdeInfo.isAndroidStudio()).thenReturn(true);

    mySdkPath = getSdk();
<<<<<<< HEAD

    Sdks.allowAccessToSdk(getTestRootDisposable());
=======
>>>>>>> abbea60e

    Jdks jdks = Jdks.getInstance();
    myJdk = jdks.chooseOrCreateJavaSdk();
    assertNotNull(myJdk);

    myAndroidSdks = new AndroidSdks(jdks, myIdeInfo);
    IdeSdks.removeJdksOn(getTestRootDisposable());
  }

  public void testTryToCreate() {
    IAndroidTarget target = findLatestAndroidTarget(mySdkPath);
    String hash = getTargetHashString(target);

    Sdk sdk = myAndroidSdks.tryToCreate(mySdkPath, hash);
    assertNotNull(sdk);
    verifyCorrectPath(sdk);

    AndroidSdkAdditionalData data = getAndroidSdkAdditionalData(sdk);
    assertEquals(hash, data.getBuildTargetHashString());
  }

  public void testCreateSdk() {
    IAndroidTarget target = findLatestAndroidTarget(mySdkPath);
    String name = "testSdk";

    Sdk sdk = myAndroidSdks.create(target, mySdkPath, name, myJdk, true /* add roots */);
    assertNotNull(sdk);

    assertEquals(name, sdk.getName());
    verifyCorrectPath(sdk);

    AndroidSdkAdditionalData androidData = getAndroidSdkAdditionalData(sdk);
    assertSame(myJdk, androidData.getJavaSdk());

    AndroidPlatform androidPlatform = androidData.getAndroidPlatform();
    assertNotNull(androidPlatform);
    assertSame(target, androidPlatform.getTarget());

    File platformPath = new File(mySdkPath, join("platforms", androidData.getBuildTargetHashString()));

    // Check roots added to SDK
    Map<String, VirtualFile> classRootsByName = getSdkRootsByName(sdk, CLASSES);
    assertThat(classRootsByName).hasSize(2); // android.jar and res folder

    VirtualFile androidJar = classRootsByName.get("android.jar");
    File expectedAndroidJarPath = new File(platformPath, androidJar.getName());
    assertAbout(file()).that(virtualToIoFile(androidJar)).isEquivalentAccordingToCompareTo(expectedAndroidJarPath);

    VirtualFile resFolder = classRootsByName.get("res");
    File expectedResFolderPath = new File(platformPath, join("data", resFolder.getName()));
    assertAbout(file()).that(virtualToIoFile(resFolder)).isEquivalentAccordingToCompareTo(expectedResFolderPath);

    Map<String, VirtualFile> docRootsByName = getSdkRootsByName(sdk, JavadocOrderRootType.getInstance());
    assertThat(docRootsByName).hasSize(1); // offline docs folder

    VirtualFile docsFolder = docRootsByName.get("reference");
    File expectedDocsFolderPath = new File(mySdkPath, join("docs", docsFolder.getName()));
    assertAbout(file()).that(virtualToIoFile(docsFolder)).isEquivalentAccordingToCompareTo(expectedDocsFolderPath);
  }

  @NotNull
  private static Map<String, VirtualFile> getSdkRootsByName(@NotNull Sdk androidSdk, @NotNull OrderRootType type) {
    Map<String, VirtualFile> rootsByName = new HashMap<>();
    VirtualFile[] roots = androidSdk.getRootProvider().getFiles(type);
    for (VirtualFile root : roots) {
      rootsByName.put(root.getName(), root);
    }
    return rootsByName;
  }

  public void testCreateSdkWithoutAddingRoots() {
    IAndroidTarget target = findLatestAndroidTarget(mySdkPath);
    String name = "testSdk";

    Sdk sdk = myAndroidSdks.create(target, mySdkPath, name, myJdk, false /* do *not* add roots */);
    assertNotNull(sdk);

    assertEquals(name, sdk.getName());
    verifyCorrectPath(sdk);

    AndroidSdkAdditionalData androidData = getAndroidSdkAdditionalData(sdk);
    assertSame(myJdk, androidData.getJavaSdk());

    AndroidPlatform androidPlatform = androidData.getAndroidPlatform();
    assertNotNull(androidPlatform);
    assertSame(target, androidPlatform.getTarget());

<<<<<<< HEAD
    SdkModificator sdkModificator = sdk.getSdkModificator();

    VirtualFile[] classesRoots = sdkModificator.getRoots(CLASSES);
    assertThat(classesRoots).isEmpty();

    VirtualFile[] sourcesRoots = sdkModificator.getRoots(SOURCES);
=======
    VirtualFile[] classesRoots = sdk.getRootProvider().getFiles(CLASSES);
    assertThat(classesRoots).isEmpty();

    VirtualFile[] sourcesRoots = sdk.getRootProvider().getFiles(SOURCES);
>>>>>>> abbea60e
    assertThat(sourcesRoots).isEmpty();
  }

  public void testCreateSdkAddingRoots() {
    IAndroidTarget target = findLatestAndroidTarget(mySdkPath);
    String name = "testSdk";

    Sdk sdk = myAndroidSdks.create(target, mySdkPath, name, myJdk, true /* add roots */);
    assertNotNull(sdk);

    assertEquals(name, sdk.getName());
    verifyCorrectPath(sdk);

    AndroidSdkAdditionalData androidData = getAndroidSdkAdditionalData(sdk);
    assertSame(myJdk, androidData.getJavaSdk());

    AndroidPlatform androidPlatform = androidData.getAndroidPlatform();
    assertNotNull(androidPlatform);
    assertSame(target, androidPlatform.getTarget());

<<<<<<< HEAD
    SdkModificator sdkModificator = sdk.getSdkModificator();

    VirtualFile[] classesRoots = sdkModificator.getRoots(CLASSES);
    assertThat(classesRoots).isNotEmpty();

    VirtualFile[] sourcesRoots = sdkModificator.getRoots(SOURCES);
    assertThat(sourcesRoots).isNotEmpty();

    sdkModificator.commitChanges();
=======
    VirtualFile[] classesRoots = sdk.getRootProvider().getFiles(CLASSES);
    assertThat(classesRoots).isNotEmpty();

    VirtualFile[] sourcesRoots = sdk.getRootProvider().getFiles(SOURCES);
    assertThat(sourcesRoots).isNotEmpty();
>>>>>>> abbea60e
  }

  public void testCreateSdkWithoutSpecifyingJdk() {
    Sdk sdk = myAndroidSdks.create(findLatestAndroidTarget(mySdkPath), mySdkPath, true);

    assertNotNull(sdk);
    verifyCorrectPath(sdk);

    AndroidSdkAdditionalData androidData = getAndroidSdkAdditionalData(sdk);
    Sdk jdk = androidData.getJavaSdk();
    assertNotNull(jdk);
    assertEquals(myJdk.getHomePath(), jdk.getHomePath());
  }

  private void verifyCorrectPath(@NotNull Sdk androidSdk) {
    String sdkHomePath = androidSdk.getHomePath();
    assertNotNull(sdkHomePath);
    assertAbout(file()).that(new File(sdkHomePath)).isEquivalentAccordingToCompareTo(mySdkPath);
  }

  public void testCreateSdkWithNullJdk() {
    Jdks jdks = mock(Jdks.class);
    myAndroidSdks = new AndroidSdks(jdks, myIdeInfo);

    when(jdks.chooseOrCreateJavaSdk()).thenReturn(null);

    Sdk sdk = myAndroidSdks.create(findLatestAndroidTarget(mySdkPath), mySdkPath, true);
    assertNull(sdk);
  }

  public void testCreateSdkForAddonCreatesItsParent() {
    IAndroidTarget parentTarget = findLatestAndroidTarget(mySdkPath);
    String parentHash = getTargetHashString(parentTarget);

    IAndroidTarget addonTarget = mock(IAndroidTarget.class);
    when(addonTarget.getParent()).thenReturn(parentTarget);
    when(addonTarget.getAdditionalLibraries()).thenReturn(Collections.singletonList(new LibraryType()));

    assertNull(myAndroidSdks.findSuitableAndroidSdk(parentHash)); // Parent SDK doesn't exists
    assertNull(myAndroidSdks.create(addonTarget, mySdkPath, myJdk, false)); // Addon sdk is not created
    assertNotNull(myAndroidSdks.findSuitableAndroidSdk(parentHash)); // Parent SDK is now created
  }

  public void testChooseNameForNewLibrary() {
    IAndroidTarget target = findLatestAndroidTarget(mySdkPath);
    String name = myAndroidSdks.chooseNameForNewLibrary(target);
    assertEquals("Android " + target.getVersion().toString() + " Platform", name);
  }

  @NotNull
  private AndroidSdkAdditionalData getAndroidSdkAdditionalData(@NotNull Sdk sdk) {
    // Indirectly tests AndroidSdks#getAndroidSdkAdditionalData
    AndroidSdkAdditionalData data = myAndroidSdks.getAndroidSdkAdditionalData(sdk);
    assertNotNull(data);
    return data;
  }

  public void testTryToChooseAndroidSdk() {
    myAndroidSdks.create(findLatestAndroidTarget(mySdkPath), mySdkPath, myJdk, false /* do *not* add roots */);

    AndroidSdkData sdkData = myAndroidSdks.tryToChooseAndroidSdk();
    assertSame(getSdkData(mySdkPath), sdkData);
  }

  public void testTryToChooseSdkHandler() {
    myAndroidSdks.create(findLatestAndroidTarget(mySdkPath), mySdkPath, myJdk, false /* do *not* add roots */);

    AndroidSdkHandler sdkHandler = myAndroidSdks.tryToChooseSdkHandler();
    AndroidSdkData sdkData = getSdkData(mySdkPath);
    assertNotNull(sdkData);
    assertSame(sdkData.getSdkHandler(), sdkHandler);
  }

  public void testReplaceLibraries() {
    Sdk sdk = myAndroidSdks.create(findLatestAndroidTarget(mySdkPath), mySdkPath, myJdk, true /* add roots */);
    assertNotNull(sdk);

    VirtualFile[] currentLibraries = sdk.getRootProvider().getFiles(CLASSES);
    assertThat(currentLibraries).hasLength(2);

    VirtualFile newLibrary = currentLibraries[0];
    VirtualFile[] newLibraries = {newLibrary};

    myAndroidSdks.replaceLibraries(sdk, newLibraries);
    currentLibraries = sdk.getRootProvider().getFiles(CLASSES);
    assertThat(currentLibraries).hasLength(1);

    assertSame(newLibrary, currentLibraries[0]);
  }

  public void testFindSuitableAndroidSdk() {
    IAndroidTarget target = findLatestAndroidTarget(mySdkPath);
    Sdk sdk = myAndroidSdks.create(target, mySdkPath, myJdk, false /* do *not* add roots */);
    assertNotNull(sdk);

    String hash = getTargetHashString(target);
    Sdk foundSdk = myAndroidSdks.findSuitableAndroidSdk(hash);
    assertNotNull(foundSdk);
    assertEquals(sdk.getHomePath(), foundSdk.getHomePath());

    AndroidSdkAdditionalData data = getAndroidSdkAdditionalData(foundSdk);
    assertEquals(hash, data.getBuildTargetHashString());
  }

  public void testNeedsAnnotationsJarInClasspathWithApiLevel15() {
    IAndroidTarget target = createTargetWithApiLevel(15);
    assertTrue(myAndroidSdks.needsAnnotationsJarInClasspath(target));
  }

  public void testNeedsAnnotationsJarInClasspathWithApiLevelGreaterThan15() {
    IAndroidTarget target = createTargetWithApiLevel(16);
    assertFalse(myAndroidSdks.needsAnnotationsJarInClasspath(target));
  }

  @NotNull
  private static IAndroidTarget createTargetWithApiLevel(int apiLevel) {
    AndroidVersion version = new AndroidVersion(apiLevel, null);

    IAndroidTarget target = mock(IAndroidTarget.class);
    when(target.getVersion()).thenReturn(version);
    return target;
  }

  public void testSetSdkData() {
    AndroidSdkData data = mock(AndroidSdkData.class);
    myAndroidSdks.setSdkData(data);
    assertSame(data, myAndroidSdks.tryToChooseAndroidSdk());
  }

  public void testHasValidDocsWithValidLocalDocs() throws Exception {
    IAndroidTarget target = findLatestAndroidTarget(mySdkPath);
    Sdk sdk = setUpSdkWithDocsRoots(target, ImmutableList.of(), true);

    // prebuilt SDK (with docs) - docs root points to local docs - valid
    assertTrue(myAndroidSdks.hasValidDocs(sdk, target));
  }

  public void testHasValidDocsWithInvalidLocalDocs() throws Exception {
    IAndroidTarget target = findLatestAndroidTarget(mySdkPath);
    Sdk sdk = setUpSdkWithDocsRoots(target, ImmutableList.of(), false);

    // random dir (no docs) - docs root points to local docs - invalid
    assertFalse(myAndroidSdks.hasValidDocs(sdk, target));
  }

  public void testHasValidDocsWithInvalidRemoteDocs() throws Exception {
    IAndroidTarget target = findLatestAndroidTarget(mySdkPath);
    Sdk sdk = setUpSdkWithDocsRoots(target, ImmutableList.of("https://www.google.com"), false);

    // random dir (no docs) - docs root points to random web address - invalid
    assertFalse(myAndroidSdks.hasValidDocs(sdk, target));
  }

  public void testHasValidDocsWithValidRemoteDocs() throws Exception {
    IAndroidTarget target = findLatestAndroidTarget(mySdkPath);
    Sdk sdk = setUpSdkWithDocsRoots(target, ImmutableList.of(DEFAULT_EXTERNAL_DOCUMENTATION_URL), false);

    // random dir (no docs) - docs root points to web docs - valid
    assertTrue(myAndroidSdks.hasValidDocs(sdk, target));
  }

  public void testHasValidDocsWithValidAndInvalidRemoteDocs() throws Exception {
    IAndroidTarget target = findLatestAndroidTarget(mySdkPath);
    Sdk sdk = setUpSdkWithDocsRoots(target, ImmutableList.of("https://www.google.com", DEFAULT_EXTERNAL_DOCUMENTATION_URL), false);

    // random dir (no docs) - docs root points to random website + web docs - valid
    assertTrue(myAndroidSdks.hasValidDocs(sdk, target));
  }

  public void testRefreshDocsIn() throws Exception {
    IAndroidTarget target = findLatestAndroidTarget(mySdkPath);
    Sdk sdk = setUpSdkWithDocsRoots(target, ImmutableList.of("https://www.google.com"), true);
    assertFalse(myAndroidSdks.hasValidDocs(sdk, target));

    myAndroidSdks.refreshDocsIn(sdk);
    assertTrue(myAndroidSdks.hasValidDocs(sdk, target));
  }

  @NotNull
  private Sdk setUpSdkWithDocsRoots(@NotNull IAndroidTarget target,
                                    @NotNull Collection<String> docsRootUrls,
                                    boolean hasLocalDocs) throws Exception {
    Sdk sdk = myAndroidSdks.create(target, mySdkPath, "testSdk", myJdk, true);
    assertNotNull(sdk);

    if (!hasLocalDocs || !docsRootUrls.isEmpty()) {
      SdkModificator sdkModificator = sdk.getSdkModificator();
      if (!hasLocalDocs) {
        sdkModificator.setHomePath(createTempDir("sdk-root").getPath());
      }
      if (!docsRootUrls.isEmpty()) {
        OrderRootType javadocType = JavadocOrderRootType.getInstance();
        sdkModificator.removeRoots(javadocType);
        for (String url : docsRootUrls) {
          sdkModificator.addRoot(VirtualFileManager.getInstance().findFileByUrl(url), javadocType);
        }
      }
      sdkModificator.commitChanges();
    }

    return sdk;
  }
}<|MERGE_RESOLUTION|>--- conflicted
+++ resolved
@@ -18,13 +18,8 @@
 import com.android.sdklib.AndroidVersion;
 import com.android.sdklib.IAndroidTarget;
 import com.android.sdklib.repository.AndroidSdkHandler;
-<<<<<<< HEAD
-import com.android.tools.idea.IdeInfo;
-import com.android.tools.idea.testing.Sdks;
-=======
 import com.android.sdklib.repository.generated.common.v1.LibraryType;
 import com.android.tools.idea.IdeInfo;
->>>>>>> abbea60e
 import com.google.common.collect.ImmutableList;
 import com.intellij.openapi.projectRoots.Sdk;
 import com.intellij.openapi.projectRoots.SdkModificator;
@@ -40,13 +35,7 @@
 import org.mockito.Mock;
 
 import java.io.File;
-<<<<<<< HEAD
-import java.util.Collection;
-import java.util.HashMap;
-import java.util.Map;
-=======
 import java.util.*;
->>>>>>> abbea60e
 
 import static com.android.sdklib.AndroidTargetHash.getTargetHashString;
 import static com.android.testutils.TestUtils.getSdk;
@@ -81,11 +70,6 @@
     when(myIdeInfo.isAndroidStudio()).thenReturn(true);
 
     mySdkPath = getSdk();
-<<<<<<< HEAD
-
-    Sdks.allowAccessToSdk(getTestRootDisposable());
-=======
->>>>>>> abbea60e
 
     Jdks jdks = Jdks.getInstance();
     myJdk = jdks.chooseOrCreateJavaSdk();
@@ -173,19 +157,10 @@
     assertNotNull(androidPlatform);
     assertSame(target, androidPlatform.getTarget());
 
-<<<<<<< HEAD
-    SdkModificator sdkModificator = sdk.getSdkModificator();
-
-    VirtualFile[] classesRoots = sdkModificator.getRoots(CLASSES);
-    assertThat(classesRoots).isEmpty();
-
-    VirtualFile[] sourcesRoots = sdkModificator.getRoots(SOURCES);
-=======
     VirtualFile[] classesRoots = sdk.getRootProvider().getFiles(CLASSES);
     assertThat(classesRoots).isEmpty();
 
     VirtualFile[] sourcesRoots = sdk.getRootProvider().getFiles(SOURCES);
->>>>>>> abbea60e
     assertThat(sourcesRoots).isEmpty();
   }
 
@@ -206,23 +181,11 @@
     assertNotNull(androidPlatform);
     assertSame(target, androidPlatform.getTarget());
 
-<<<<<<< HEAD
-    SdkModificator sdkModificator = sdk.getSdkModificator();
-
-    VirtualFile[] classesRoots = sdkModificator.getRoots(CLASSES);
-    assertThat(classesRoots).isNotEmpty();
-
-    VirtualFile[] sourcesRoots = sdkModificator.getRoots(SOURCES);
-    assertThat(sourcesRoots).isNotEmpty();
-
-    sdkModificator.commitChanges();
-=======
     VirtualFile[] classesRoots = sdk.getRootProvider().getFiles(CLASSES);
     assertThat(classesRoots).isNotEmpty();
 
     VirtualFile[] sourcesRoots = sdk.getRootProvider().getFiles(SOURCES);
     assertThat(sourcesRoots).isNotEmpty();
->>>>>>> abbea60e
   }
 
   public void testCreateSdkWithoutSpecifyingJdk() {
