--- conflicted
+++ resolved
@@ -16,7 +16,6 @@
 package com.android.tools.idea.sdk;
 
 import com.android.sdklib.IAndroidTarget;
-import com.android.testutils.TestUtils;
 import com.android.tools.idea.AndroidTestCaseHelper;
 import com.android.tools.idea.IdeInfo;
 import com.android.tools.idea.gradle.util.EmbeddedDistributionPaths;
@@ -32,20 +31,11 @@
 import org.jetbrains.android.sdk.AndroidSdkData;
 import org.jetbrains.annotations.NotNull;
 import org.mockito.Mock;
-<<<<<<< HEAD
-import org.mockito.Mockito;
-=======
->>>>>>> b13afab4
 
 import java.io.File;
 import java.io.IOException;
 import java.util.List;
 
-<<<<<<< HEAD
-import static com.android.tools.idea.testing.Facets.createAndAddAndroidFacet;
-import static com.android.tools.idea.testing.Facets.createAndAddGradleFacet;
-import static com.intellij.openapi.util.io.FileUtil.filesEqual;
-=======
 import static com.android.testutils.TestUtils.getSdk;
 import static com.android.tools.idea.testing.Facets.createAndAddAndroidFacet;
 import static com.android.tools.idea.testing.Facets.createAndAddGradleFacet;
@@ -53,7 +43,6 @@
 import static org.mockito.Mockito.mock;
 import static org.mockito.Mockito.verify;
 import static org.mockito.Mockito.when;
->>>>>>> b13afab4
 import static org.mockito.MockitoAnnotations.initMocks;
 
 /**
@@ -70,17 +59,10 @@
   protected void setUp() throws Exception {
     super.setUp();
     initMocks(this);
-<<<<<<< HEAD
-    Mockito.when(myIdeInfo.isAndroidStudio()).thenReturn(true);
-
-    AndroidTestCaseHelper.removeExistingAndroidSdks();
-    myAndroidSdkPath = TestUtils.getSdk();
-=======
     when(myIdeInfo.isAndroidStudio()).thenReturn(true);
 
     AndroidTestCaseHelper.removeExistingAndroidSdks();
     myAndroidSdkPath = getSdk();
->>>>>>> b13afab4
 
     AndroidFacet facet = createAndAddAndroidFacet(myModule);
     facet.getProperties().ALLOW_USER_CONFIGURATION = false;
@@ -89,8 +71,8 @@
 
     Jdks jdks = new Jdks(myIdeInfo);
     myEmbeddedDistributionPaths = EmbeddedDistributionPaths.getInstance();
-<<<<<<< HEAD
-    myIdeSdks = new IdeSdks(new AndroidSdks(jdks, myIdeInfo), jdks, myEmbeddedDistributionPaths, myIdeInfo);
+    myIdeSdks = new IdeSdks(new AndroidSdks(jdks, myIdeInfo), jdks, myEmbeddedDistributionPaths, myIdeInfo,
+                            ApplicationManager.getApplication().getMessageBus());
     IdeSdks.removeJdksOn(getTestRootDisposable());
   }
 
@@ -102,10 +84,6 @@
     finally {
       super.tearDown();
     }
-=======
-    myIdeSdks = new IdeSdks(new AndroidSdks(jdks, myIdeInfo), jdks, myEmbeddedDistributionPaths, myIdeInfo,
-                            ApplicationManager.getApplication().getMessageBus());
->>>>>>> b13afab4
   }
 
   public void testCreateAndroidSdkPerAndroidTarget() {
@@ -168,14 +146,7 @@
   }
 
   public void testUseEmbeddedJdk() {
-<<<<<<< HEAD
-    if (!IdeInfo.getInstance().isAndroidStudio()) {
-      System.out.println("SKIPPED: IdeSdksTest.testUseEmbeddedJdk runs only in Android Studio");
-      return;
-    }
-=======
     when(myIdeInfo.isAndroidStudio()).thenReturn(true);
->>>>>>> b13afab4
 
     ApplicationManager.getApplication().runWriteAction(() -> myIdeSdks.setUseEmbeddedJdk());
 
