--- conflicted
+++ resolved
@@ -49,8 +49,9 @@
 import com.intellij.openapi.module.ModuleManager;
 import com.intellij.openapi.options.ConfigurationException;
 import com.intellij.openapi.project.Project;
-import com.intellij.openapi.project.ProjectManager;
 import com.intellij.openapi.project.ex.ProjectManagerEx;
+import com.intellij.openapi.project.impl.ProjectManagerImpl;
+import com.intellij.openapi.util.Disposer;
 import com.intellij.openapi.vfs.LocalFileSystem;
 import com.intellij.testFramework.PlatformTestCase;
 import com.intellij.testFramework.fixtures.IdeaProjectTestFixture;
@@ -140,25 +141,6 @@
 
   @Override
   protected void tearDown() throws Exception {
-<<<<<<< HEAD
-    try {
-      if (myFixture != null) {
-        try {
-          if (CAN_SYNC_PROJECTS) {
-            Project project = myFixture.getProject();
-            // Since we don't really open the project, but we manually register listeners in the gradle importer
-            // by explicitly calling AndroidGradleProjectComponent#configureGradleProject, we need to counteract
-            // that here, otherwise the testsuite will leak
-            if (Projects.isGradleProject(project)) {
-              AndroidGradleProjectComponent projectComponent = ServiceManager.getService(project, AndroidGradleProjectComponent.class);
-              projectComponent.projectClosed();
-            }
-          }
-        }
-        finally {
-          myFixture.tearDown();
-          myFixture = null;
-=======
     if (myFixture != null) {
       Project project = myFixture.getProject();
 
@@ -169,33 +151,45 @@
         if (Projects.requiresAndroidModel(project)) {
           AndroidGradleProjectComponent projectComponent = ServiceManager.getService(project, AndroidGradleProjectComponent.class);
           projectComponent.projectClosed();
->>>>>>> 1e7fb416
-        }
-      }
-
-      if (CAN_SYNC_PROJECTS) {
-        GradleProjectImporter.ourSkipSetupFromTest = false;
-      }
-
-      ProjectManagerEx projectManager = ProjectManagerEx.getInstanceEx();
-      Project[] openProjects = projectManager.getOpenProjects();
-      if (openProjects.length > 0) {
-        PlatformTestCase.closeAndDisposeProjectAndCheckThatNoOpenProjects(openProjects[0]);
-      }
-    }
-    finally {
-      try {
-        assertEquals(0, ProjectManager.getInstance().getOpenProjects().length);
-      }
-      finally {
-        super.tearDown();
-      }
-
-      // In case other test cases rely on the builtin (incomplete) SDK, restore
-      if (ourPreviousSdkData != null) {
-        setSdkData(ourPreviousSdkData);
-        ourPreviousSdkData = null;
-      }
+        }
+      }
+
+      myFixture.tearDown();
+      myFixture = null;
+    }
+
+    if (CAN_SYNC_PROJECTS) {
+      GradleProjectImporter.ourSkipSetupFromTest = false;
+    }
+
+    ProjectManagerEx projectManager = ProjectManagerEx.getInstanceEx();
+    Project[] openProjects = projectManager.getOpenProjects();
+    if (openProjects.length > 0) {
+      final Project project = openProjects[0];
+      ApplicationManager.getApplication().runWriteAction(new Runnable() {
+        @Override
+        public void run() {
+          Disposer.dispose(project);
+          ProjectManagerEx projectManager = ProjectManagerEx.getInstanceEx();
+          if (projectManager instanceof ProjectManagerImpl) {
+            Collection<Project> projectsStillOpen = projectManager.closeTestProject(project);
+            if (!projectsStillOpen.isEmpty()) {
+              Project project = projectsStillOpen.iterator().next();
+              projectsStillOpen.clear();
+              throw new AssertionError("Test project is not disposed: " + project + ";\n created in: " +
+                                       PlatformTestCase.getCreationPlace(project));
+            }
+          }
+        }
+      });
+    }
+
+    super.tearDown();
+
+    // In case other test cases rely on the builtin (incomplete) SDK, restore
+    if (ourPreviousSdkData != null) {
+      setSdkData(ourPreviousSdkData);
+      ourPreviousSdkData = null;
     }
   }
 
