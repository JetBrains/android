/*
 * Copyright (C) 2018 The Android Open Source Project
 *
 * Licensed under the Apache License, Version 2.0 (the "License");
 * you may not use this file except in compliance with the License.
 * You may obtain a copy of the License at
 *
 *      http://www.apache.org/licenses/LICENSE-2.0
 *
 * Unless required by applicable law or agreed to in writing, software
 * distributed under the License is distributed on an "AS IS" BASIS,
 * WITHOUT WARRANTIES OR CONDITIONS OF ANY KIND, either express or implied.
 * See the License for the specific language governing permissions and
 * limitations under the License.
 */
package com.android.tools.idea.instantapp

import com.android.ddmlib.IDevice
import com.android.sdklib.devices.Abi
import com.android.tools.idea.projectsystem.getProjectSystem
import com.android.tools.idea.run.AndroidLaunchTasksProvider
import com.android.tools.idea.run.AndroidRunConfiguration
import com.android.tools.idea.run.ApkProvider
import com.android.tools.idea.run.ApplicationIdProvider
import com.android.tools.idea.run.ConsolePrinter
import com.android.tools.idea.run.DefaultStudioProgramRunner
import com.android.tools.idea.run.LaunchOptions
import com.android.tools.idea.run.tasks.RunInstantAppTask
import com.android.tools.idea.run.util.LaunchStatus
import com.android.tools.idea.testing.AndroidProjectRule
import com.android.tools.idea.testing.GradleIntegrationTest
import com.android.tools.idea.testing.IdeComponents
import com.android.tools.idea.testing.TestProjectPaths
import com.android.tools.idea.testing.TestProjectPaths.INSTANT_APP_WITH_DYNAMIC_FEATURES
import com.android.tools.idea.testing.executeMakeBeforeRunStepInTest
import com.android.tools.idea.testing.gradleModule
import com.android.tools.idea.testing.mockDeviceFor
import com.android.tools.idea.testing.openPreparedProject
import com.android.tools.idea.testing.prepareGradleProject
import com.android.tools.idea.util.androidFacet
import com.google.common.collect.ImmutableList
import com.google.common.truth.Truth.assertThat
import com.intellij.execution.Executor
import com.intellij.execution.RunManager
import com.intellij.execution.RunnerAndConfigurationSettings
import com.intellij.execution.executors.DefaultDebugExecutor
import com.intellij.execution.runners.ExecutionEnvironment
import com.intellij.openapi.project.Project
import com.intellij.testFramework.UsefulTestCase.assertInstanceOf
import org.jetbrains.android.facet.AndroidFacet
import org.junit.Before
import org.junit.Rule
import org.junit.Test
<<<<<<< HEAD
import org.junit.rules.TestName
=======
>>>>>>> b5f40ffd
import org.mockito.Mock
import org.mockito.MockitoAnnotations
import java.io.File

class DynamicFeatureInstantAppTest : GradleIntegrationTest {

  private lateinit var configSettings: RunnerAndConfigurationSettings
  private lateinit var configuration: AndroidRunConfiguration
  val runner = DefaultStudioProgramRunner()
  private lateinit var ex: Executor
  private lateinit var env: ExecutionEnvironment
  private lateinit var androidFacet: AndroidFacet

  private val Project.apkProvider: ApkProvider get() = getProjectSystem().getApkProvider(configuration)!!
  private val Project.applicationIdProvider: ApplicationIdProvider get() = getProjectSystem().getApplicationIdProvider(configuration)!!
  private lateinit var launchOptionsBuilder: LaunchOptions.Builder

  private lateinit var device: IDevice

  @Mock
  private lateinit var launchStatus: LaunchStatus
  private val consolePrinter = StubConsolePrinter()

  private lateinit var instantAppSdks: InstantAppSdks

  @get:Rule
  val projectRule = AndroidProjectRule.withAndroidModels()

<<<<<<< HEAD
  @get:Rule
  var testName = TestName()

=======
>>>>>>> b5f40ffd
  @Before
  fun setUp() {
    MockitoAnnotations.initMocks(this)
  }

  private fun runTest(test: (Project) -> Unit) {
    prepareGradleProject(INSTANT_APP_WITH_DYNAMIC_FEATURES, "project").also { println(it) }
    openPreparedProject("project") { project ->
      configSettings = RunManager.getInstance(project).allSettings.single { it.configuration is AndroidRunConfiguration }
      configuration = configSettings.configuration as AndroidRunConfiguration

      device = mockDeviceFor(26, listOf(Abi.X86_64, Abi.X86))

      ex = DefaultDebugExecutor.getDebugExecutorInstance()
      env = ExecutionEnvironment(ex, runner, configSettings, project)

      launchOptionsBuilder = LaunchOptions.builder()
        .setClearLogcatBeforeStart(false)

      instantAppSdks = IdeComponents(null, projectRule.fixture.testRootDisposable)
        .mockApplicationService(InstantAppSdks::class.java)

      androidFacet = project.gradleModule(":app")?.androidFacet!!

      test(project)
    }
  }

  @Test
  fun testDeployInstantAppAsInstantAPK() = runTest { project ->
    configuration.DEPLOY_AS_INSTANT = true
    configuration.disabledDynamicFeatures = listOf(
      project.gradleModule(":dynamicfeature")!!.name
    )
    configuration.executeMakeBeforeRunStepInTest(device)

    launchOptionsBuilder.setDeployAsInstant(true)

    val launchTaskProvider = AndroidLaunchTasksProvider(
      configuration,
      env,
      androidFacet,
      project.applicationIdProvider,
      project.apkProvider,
      launchOptionsBuilder.build()
    )

    val launchTasks = launchTaskProvider.getTasks(device, launchStatus, consolePrinter)

    val deployTask = launchTasks.stream().filter { x -> x is RunInstantAppTask }.findFirst().orElse(null)

    assertThat(deployTask).isNotNull()
    assertInstanceOf(deployTask, RunInstantAppTask::class.java)
    assertThat((deployTask as RunInstantAppTask).packages.size == 1)
    val apkInfo = deployTask.packages.iterator().next()
    assertThat(apkInfo.files.size == 2)
    assertThat(apkInfo.files[0].moduleName.equals("app"))
    assertThat(apkInfo.files[0].apkFile.name.equals("app-debug.apk"))
    assertThat(apkInfo.files[1].moduleName.equals("instantdynamicfeature"))
    assertThat(apkInfo.files[1].apkFile.name.equals("instantdynamicfeature-debug.apk"))
  }

  @Test
  fun testDeployInstantAppAsInstantBundle() = runTest { project ->
    configuration.DEPLOY_APK_FROM_BUNDLE = true
    configuration.DEPLOY_AS_INSTANT = true
    configuration.disabledDynamicFeatures = ImmutableList.of(project.gradleModule(":dynamicfeature")!!.name)
    configuration.executeMakeBeforeRunStepInTest(device)

    launchOptionsBuilder.setDeployAsInstant(true)

    val launchTaskProvider = AndroidLaunchTasksProvider(
      configuration,
      env,
      androidFacet,
      project.applicationIdProvider,
      project.apkProvider,
      launchOptionsBuilder.build()
    )

    val launchTasks = launchTaskProvider.getTasks(device, launchStatus, consolePrinter)

    val deployTask = launchTasks.stream().filter { x -> x is RunInstantAppTask }.findFirst().orElse(null)

    assertThat(deployTask).isNotNull()
    assertInstanceOf(deployTask, RunInstantAppTask::class.java)
    assertThat((deployTask as RunInstantAppTask).packages.size == 1)
    val apkInfo = deployTask.packages.iterator().next()
    assertThat(apkInfo.files.size == 2)
    assertThat(apkInfo.files[0].moduleName.equals("app"))
    assertThat(apkInfo.files[0].apkFile.name.equals("app-debug.apk"))
    assertThat(apkInfo.files[1].moduleName.equals("instantdynamicfeature"))
    assertThat(apkInfo.files[1].apkFile.name.equals("instantdynamicfeature-debug.apk"))
  }

  @Test
  fun testDeployInstantAppWithoutInstantCheckbox() = runTest { project ->
    configuration.executeMakeBeforeRunStepInTest(device)

    val launchTaskProvider = AndroidLaunchTasksProvider(
      configuration,
      env,
      androidFacet,
      project.applicationIdProvider,
      project.apkProvider,
      launchOptionsBuilder.build()
    )

    val launchTasks = launchTaskProvider.getTasks(device, launchStatus, consolePrinter)

    assertThat(launchTasks.stream().filter { x -> x is RunInstantAppTask }.findFirst().orElse(null)).isNull()
  }

  class StubConsolePrinter : ConsolePrinter {
    override fun stdout(message: String) {
    }

    override fun stderr(message: String) {
    }
  }

<<<<<<< HEAD
  override fun getName(): String = testName.methodName
=======
>>>>>>> b5f40ffd
  override fun getBaseTestPath(): String = projectRule.fixture.tempDirPath
  override fun getTestDataDirectoryWorkspaceRelativePath(): String = TestProjectPaths.TEST_DATA_PATH
  override fun getAdditionalRepos(): Collection<File> = listOf()
}<|MERGE_RESOLUTION|>--- conflicted
+++ resolved
@@ -51,10 +51,6 @@
 import org.junit.Before
 import org.junit.Rule
 import org.junit.Test
-<<<<<<< HEAD
-import org.junit.rules.TestName
-=======
->>>>>>> b5f40ffd
 import org.mockito.Mock
 import org.mockito.MockitoAnnotations
 import java.io.File
@@ -83,12 +79,6 @@
   @get:Rule
   val projectRule = AndroidProjectRule.withAndroidModels()
 
-<<<<<<< HEAD
-  @get:Rule
-  var testName = TestName()
-
-=======
->>>>>>> b5f40ffd
   @Before
   fun setUp() {
     MockitoAnnotations.initMocks(this)
@@ -210,10 +200,6 @@
     }
   }
 
-<<<<<<< HEAD
-  override fun getName(): String = testName.methodName
-=======
->>>>>>> b5f40ffd
   override fun getBaseTestPath(): String = projectRule.fixture.tempDirPath
   override fun getTestDataDirectoryWorkspaceRelativePath(): String = TestProjectPaths.TEST_DATA_PATH
   override fun getAdditionalRepos(): Collection<File> = listOf()
