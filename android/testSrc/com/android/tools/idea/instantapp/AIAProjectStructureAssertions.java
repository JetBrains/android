--- conflicted
+++ resolved
@@ -27,12 +27,7 @@
 import java.util.List;
 import java.util.Objects;
 import java.util.stream.Collectors;
-<<<<<<< HEAD
-
-import static com.google.common.truth.Truth.assertThat;
-=======
 import org.jetbrains.annotations.NotNull;
->>>>>>> 799703f0
 
 /**
  * Helper methods for checking modules in an AIA-enabled project are created correctly by a project sync.
