--- conflicted
+++ resolved
@@ -136,10 +136,7 @@
     assertThat(getEditorFileTypeForAnalytics(fakeKotlinFile, projectRule.project)).isEqualTo(EditorFileType.KOTLIN_COMPOSE)
   }
 
-<<<<<<< HEAD
   @Ignore("IDEA-358493")
-=======
->>>>>>> 8b7d83e8
   @Test
   fun protoFileWithPlugin() = runBlocking {
     val fileTypeManager = FileTypeManager.getInstance() as FileTypeManagerImpl
@@ -157,10 +154,7 @@
     assertThat(getEditorFileTypeForAnalytics(protoFile, null)).isEqualTo(EditorFileType.PROTO)
   }
 
-<<<<<<< HEAD
   @Ignore("IDEA-358493")
-=======
->>>>>>> 8b7d83e8
   @Test
   fun protoFileWithoutPlugin() = runBlocking {
     val protoFile = projectRule.fixture.addFileToProject("hello.proto", "").virtualFile
