/*
 * Copyright (C) 2018 The Android Open Source Project
 *
 * Licensed under the Apache License, Version 2.0 (the "License");
 * you may not use this file except in compliance with the License.
 * You may obtain a copy of the License at
 *
 *      http://www.apache.org/licenses/LICENSE-2.0
 *
 * Unless required by applicable law or agreed to in writing, software
 * distributed under the License is distributed on an "AS IS" BASIS,
 * WITHOUT WARRANTIES OR CONDITIONS OF ANY KIND, either express or implied.
 * See the License for the specific language governing permissions and
 * limitations under the License.
 */
package com.android.tools.idea.stats

import com.android.testutils.MockitoKt.whenever
import com.android.testutils.VirtualTimeScheduler
import com.android.tools.analytics.TestUsageTracker
import com.android.tools.analytics.UsageTracker
import com.google.wireless.android.sdk.stats.AndroidStudioEvent
import com.intellij.openapi.wm.ToolWindow
import com.intellij.openapi.wm.ToolWindowManager
import com.intellij.openapi.wm.ToolWindowType
import com.intellij.testFramework.registerServiceInstance
import org.jetbrains.android.AndroidTestCase
import org.junit.Ignore
import org.mockito.Mock
import org.mockito.Mockito
import org.mockito.MockitoAnnotations

@Ignore("TODO(b/189824635) testOpen is failing too frequently")
class ToolWindowTrackerServiceTest : AndroidTestCase() {
  private lateinit var myUsageTracker: TestUsageTracker
  private lateinit var myService : ToolWindowTrackerService
  @Mock
  private lateinit var myMockToolWindowManager: ToolWindowManager

  override fun setUp() {
    super.setUp()
    MockitoAnnotations.initMocks(this)
    myUsageTracker = TestUsageTracker(VirtualTimeScheduler())
    UsageTracker.setWriterForTest(myUsageTracker)
    myService = ToolWindowTrackerService()
    project.registerServiceInstance(ToolWindowManager::class.java, myMockToolWindowManager)
  }

  override fun tearDown() {
    myUsageTracker.close()
    UsageTracker.cleanAfterTesting()
    super.tearDown()
  }

  fun testOpen() {
    // registered a tool window in closed state
    val testId = "test"
<<<<<<< HEAD
    val toolWindowManager = ToolWindowManager.getInstance(project)
    myService.toolWindowsRegistered(listOf(testId), toolWindowManager)

    val mockToolWindow = Mockito.mock(ToolWindow::class.java)

    `when`(mockToolWindow.type).thenReturn(ToolWindowType.DOCKED)
    `when`(mockToolWindow.isActive).thenReturn(false)

    `when`(myMockToolWindowManager.getToolWindow(testId)).thenReturn(mockToolWindow)
    myService.stateChanged(toolWindowManager)

    // Open tool window
    `when`(mockToolWindow.isActive).thenReturn(true)
    myService.stateChanged(toolWindowManager)
=======
    myService.toolWindowRegistered(testId)

    val mockToolWindow = Mockito.mock(ToolWindow::class.java)

    whenever(mockToolWindow.type).thenReturn(ToolWindowType.DOCKED)
    whenever(mockToolWindow.isActive).thenReturn(false)

    whenever(myMockToolWindowManager.getToolWindow(testId)).thenReturn(mockToolWindow)
    myService.stateChanged()

    // Open tool window
    whenever(mockToolWindow.isActive).thenReturn(true)
    myService.stateChanged()
>>>>>>> b5f40ffd

    // check
    val usages = myUsageTracker.usages.filterNotNull()
    assert(usages.isNotEmpty())
    assert(usages.all { usage ->  usage.studioEvent.kind == AndroidStudioEvent.EventKind.STUDIO_TOOL_WINDOW_ACTION_STATS})
  }
}<|MERGE_RESOLUTION|>--- conflicted
+++ resolved
@@ -55,23 +55,8 @@
   fun testOpen() {
     // registered a tool window in closed state
     val testId = "test"
-<<<<<<< HEAD
     val toolWindowManager = ToolWindowManager.getInstance(project)
     myService.toolWindowsRegistered(listOf(testId), toolWindowManager)
-
-    val mockToolWindow = Mockito.mock(ToolWindow::class.java)
-
-    `when`(mockToolWindow.type).thenReturn(ToolWindowType.DOCKED)
-    `when`(mockToolWindow.isActive).thenReturn(false)
-
-    `when`(myMockToolWindowManager.getToolWindow(testId)).thenReturn(mockToolWindow)
-    myService.stateChanged(toolWindowManager)
-
-    // Open tool window
-    `when`(mockToolWindow.isActive).thenReturn(true)
-    myService.stateChanged(toolWindowManager)
-=======
-    myService.toolWindowRegistered(testId)
 
     val mockToolWindow = Mockito.mock(ToolWindow::class.java)
 
@@ -79,12 +64,11 @@
     whenever(mockToolWindow.isActive).thenReturn(false)
 
     whenever(myMockToolWindowManager.getToolWindow(testId)).thenReturn(mockToolWindow)
-    myService.stateChanged()
+    myService.stateChanged(toolWindowManager)
 
     // Open tool window
     whenever(mockToolWindow.isActive).thenReturn(true)
-    myService.stateChanged()
->>>>>>> b5f40ffd
+    myService.stateChanged(toolWindowManager)
 
     // check
     val usages = myUsageTracker.usages.filterNotNull()
