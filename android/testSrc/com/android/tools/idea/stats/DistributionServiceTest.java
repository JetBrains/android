--- conflicted
+++ resolved
@@ -180,11 +180,7 @@
     Mockito.when(downloader.download(Matchers.any(File.class))).thenThrow(new RuntimeException("expected exception"));
 
     DistributionService service = new DistributionService(downloader, CACHE_PATH, myDistributionFileUrl);
-<<<<<<< HEAD
-    final FutureResult<Boolean> result = new FutureResult<Boolean>();
-=======
     final FutureResult<Boolean> result = new FutureResult<>();
->>>>>>> 50d6ab60
     service.refresh(new Runnable() {
       @Override
       public void run() {
@@ -221,11 +217,7 @@
     FileDownloader downloader = Mockito.mock(FileDownloader.class);
     Mockito.when(downloader.download(Matchers.any(File.class))).thenThrow(new RuntimeException("expected exception"));
     DistributionService service = new DistributionService(downloader, CACHE_PATH, myDistributionFileUrl);
-<<<<<<< HEAD
-    final FutureResult<Boolean> result = new FutureResult<Boolean>();
-=======
     final FutureResult<Boolean> result = new FutureResult<>();
->>>>>>> 50d6ab60
     service.refresh(new Runnable() {
       @Override
       public void run() {
