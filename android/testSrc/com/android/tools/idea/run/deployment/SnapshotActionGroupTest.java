--- conflicted
+++ resolved
@@ -53,20 +53,16 @@
   private final @NotNull DeviceAndSnapshotComboBoxAction myComboBoxAction = Mockito.mock(DeviceAndSnapshotComboBoxAction.class);
 
   @Before
-<<<<<<< HEAD
   public void activateIconLoader() throws Throwable {
     IconManager.activate(null);
-=======
-  public void activateIconLoader()  {
-    //IconManager.activate(); // fixme-ank6
->>>>>>> 44b500f2
     IconLoader.activate();
   }
 
   @After
   public void deactivateIconLoader()  {
-    //IconManager.deactivate();
+    IconManager.deactivate();
     IconLoader.deactivate();
+    IconLoader.clearCacheInTests();
   }
 
   @Test
