--- conflicted
+++ resolved
@@ -20,10 +20,7 @@
 import com.android.tools.idea.testing.AndroidModuleModelBuilder
 import com.android.tools.idea.testing.AndroidProjectBuilder
 import com.android.tools.idea.testing.AndroidProjectRule
-<<<<<<< HEAD
-=======
 import com.android.tools.idea.testing.JavaLibraryDependency
->>>>>>> 0d09370c
 import com.intellij.openapi.project.modules
 import com.intellij.openapi.vfs.LocalFileSystem
 import com.intellij.testFramework.PsiTestUtil
@@ -43,8 +40,6 @@
 val composeRuntimePath = TestUtils.resolveWorkspacePath(
   "tools/adt/idea/compose-ide-plugin/testData/lib/compose-runtime-1.4.0-SNAPSHOT.jar").toString()
 
-<<<<<<< HEAD
-=======
 /**
  * Register the plugin for the given project rule. If you are using the default model via [AndroidProjectRule.inMemory],
  * you should probably use [setUpComposeInProjectFixture] which will also add the Compose Runtime dependency to the
@@ -57,7 +52,6 @@
   }
 }
 
->>>>>>> 0d09370c
 /**
  * Loads the Compose runtime into the project class path. This allows for tests using the compiler (Live Edit/FastPreview)
  * to correctly invoke the compiler as they would do in prod.
@@ -68,13 +62,6 @@
   projectRule.project.modules.forEach {
     PsiTestUtil.addLibrary(it, composeRuntimePath)
   }
-<<<<<<< HEAD
-  // Register the compose compiler plugin much like what Intellij would normally do.
-  if (IrGenerationExtension.getInstances(projectRule.project).find { it is ComposePluginIrGenerationExtension } == null) {
-    IrGenerationExtension.registerExtension(projectRule.project, ComposePluginIrGenerationExtension())
-  }
-}
-=======
   registerComposeCompilerPlugin(projectRule)
 }
 
@@ -82,5 +69,4 @@
  * Adds the Compose Runtime dependency to the given [AndroidProjectBuilder].
  */
 fun AndroidProjectBuilder.withComposeRuntime() =
-  withJavaLibraryDependencyList { _ -> listOf(JavaLibraryDependency.forJar(File(composeRuntimePath))) }
->>>>>>> 0d09370c
+  withJavaLibraryDependencyList { _ -> listOf(JavaLibraryDependency.forJar(File(composeRuntimePath))) }