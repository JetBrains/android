--- conflicted
+++ resolved
@@ -15,11 +15,8 @@
  */
 package com.android.tools.idea.editors.theme;
 
-<<<<<<< HEAD
 import static com.google.common.truth.Truth.assertThat;
 
-=======
->>>>>>> f305d7b8
 import com.android.builder.model.AaptOptions;
 import com.android.ide.common.rendering.api.ResourceNamespace;
 import com.android.ide.common.rendering.api.ResourceReference;
@@ -36,21 +33,12 @@
 import com.android.tools.idea.res.ResourceRepositoryManager;
 import com.intellij.openapi.application.WriteAction;
 import com.intellij.openapi.extensions.ExtensionPointName;
-<<<<<<< HEAD
-import com.intellij.openapi.extensions.Extensions;
-=======
-import com.intellij.openapi.fileEditor.FileDocumentManager;
->>>>>>> f305d7b8
 import com.intellij.openapi.vfs.VirtualFile;
 import com.intellij.testFramework.ServiceContainerUtil;
-import org.jetbrains.android.AndroidTestCase;
-
 import java.io.IOException;
 import java.util.Arrays;
 import java.util.stream.Collectors;
-
-import static com.google.common.truth.Truth.assertThat;
-import static java.nio.charset.StandardCharsets.UTF_8;
+import org.jetbrains.android.AndroidTestCase;
 
 public class ThemeResolverTest extends AndroidTestCase {
   /*
@@ -75,56 +63,6 @@
                themeResolver.getTheme(ResourceReference.style(ResourceNamespace.ANDROID, "TextAppearance")));
   }
 
-<<<<<<< HEAD
-=======
-  public void testLocalThemes() throws IOException {
-    doTestLocalThemes();
-  }
-
-  public void testLocalThemesNamespaced() throws IOException {
-    enableNamespacing("com.example.app");
-    doTestLocalThemes();
-  }
-
-  private void doTestLocalThemes() throws IOException {
-    VirtualFile layoutFile = myFixture.copyFileToProject("themeEditor/layout.xml", "res/layout/layout.xml");
-    VirtualFile styleFile = myFixture.copyFileToProject("themeEditor/styles.xml", "res/values/styles.xml");
-
-    ConfigurationManager configurationManager = ConfigurationManager.getOrCreateInstance(myModule);
-    Configuration configuration = configurationManager.getConfiguration(layoutFile);
-    ThemeResolver themeResolver = new ThemeResolver(configuration);
-
-    assertEquals(1, themeResolver.getLocalThemes().size()); // There are no libraries, so this will only include the project theme.
-    assertEquals(0, themeResolver.getExternalLibraryThemes().size()); // No library themes.
-
-    assertNull("The theme is an app theme and shouldn't be returned for the android namespace",
-               themeResolver.getTheme(ResourceReference.style(ResourceNamespace.ANDROID, "Theme.MyTheme")));
-
-    ResourceNamespace moduleNamespace = ResourceRepositoryManager.getInstance(myModule).getNamespace();
-    ConfiguredThemeEditorStyle theme = themeResolver.getTheme(ResourceReference.style(moduleNamespace, "Theme.MyTheme"));
-    assertNotNull(theme);
-    assertEquals("Theme.MyTheme", theme.getName());
-    assertEquals("Theme", theme.getParent().getName());
-
-    assertEquals(1, theme.getConfiguredValues().size());
-    ConfiguredElement<StyleItemResourceValue> value = Iterables.get(theme.getConfiguredValues(), 0);
-    assertEquals("windowBackground", value.getElement().getAttr().getName());
-    assertEquals("@drawable/pic", value.getElement().getValue());
-
-    // Modify a value.
-    theme.setValue("android:windowBackground", "@drawable/other");
-    FileDocumentManager.getInstance().saveAllDocuments();
-    assertFalse(new String(styleFile.contentsToByteArray(), UTF_8).contains("@drawable/pic"));
-    assertTrue(new String(styleFile.contentsToByteArray(), UTF_8).contains("@drawable/other"));
-
-    // Add a value.
-    theme.setValue("android:windowBackground2", "@drawable/second_background");
-    FileDocumentManager.getInstance().saveAllDocuments();
-    assertTrue(new String(styleFile.contentsToByteArray(), UTF_8).contains("@drawable/other"));
-    assertTrue(new String(styleFile.contentsToByteArray(), UTF_8).contains("@drawable/second_background"));
-  }
-
->>>>>>> f305d7b8
   /** Check that, after a configuration update, the resolver updates the list of themes */
   public void testConfigurationUpdate() {
     myFixture.copyFileToProject("themeEditor/attributeResolution/styles-v17.xml", "res/values-v17/styles.xml");
