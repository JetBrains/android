/*
 * Copyright (C) 2015 The Android Open Source Project
 *
 * Licensed under the Apache License, Version 2.0 (the "License");
 * you may not use this file except in compliance with the License.
 * You may obtain a copy of the License at
 *
 *      http://www.apache.org/licenses/LICENSE-2.0
 *
 * Unless required by applicable law or agreed to in writing, software
 * distributed under the License is distributed on an "AS IS" BASIS,
 * WITHOUT WARRANTIES OR CONDITIONS OF ANY KIND, either express or implied.
 * See the License for the specific language governing permissions and
 * limitations under the License.
 */
package com.android.tools.idea.editors.theme;

import com.android.SdkConstants;
import com.android.ide.common.rendering.api.ItemResourceValue;
import com.android.ide.common.resources.configuration.FolderConfiguration;
import com.android.tools.idea.configurations.Configuration;
import com.android.tools.idea.configurations.ConfigurationManager;
import com.android.tools.idea.editors.theme.datamodels.ConfiguredElement;
import com.android.tools.idea.editors.theme.datamodels.EditedStyleItem;
import com.android.tools.idea.editors.theme.datamodels.ThemeEditorStyle;
import com.android.tools.idea.rendering.multi.CompatibilityRenderTarget;
import com.android.tools.idea.tests.gui.theme.ThemeEditorTestUtils;
import com.google.common.base.Predicate;
import com.google.common.collect.ImmutableList;
import com.google.common.collect.Iterables;
import com.google.common.collect.Maps;
import com.google.common.collect.Sets;
import com.intellij.openapi.vfs.VirtualFile;
import com.intellij.testFramework.fixtures.IdeaProjectTestFixture;
import com.intellij.testFramework.fixtures.TestFixtureBuilder;
import org.jetbrains.android.AndroidTestCase;
import org.jetbrains.annotations.NotNull;

import javax.annotation.Nullable;
<<<<<<< HEAD
import java.util.Collection;
import java.util.HashMap;
import java.util.List;
import java.util.Set;
=======
import java.util.*;
>>>>>>> fd394df3

import static org.junit.Assert.assertNotEquals;

public class ThemeEditorStyleTest extends AndroidTestCase {

  public ThemeEditorStyleTest() {
    super(false);
  }

  @Override
  public void setUp() throws Exception {
    super.setUp();
    myFixture.copyFileToProject("themeEditor/manifestWithApi.xml", SdkConstants.FN_ANDROID_MANIFEST_XML);
  }

  @Override
  protected boolean requireRecentSdk() {
    return true;
  }

  public void testGetStyleResourceUrl() {
    VirtualFile myFile = myFixture.copyFileToProject("themeEditor/styles_1.xml", "res/values/styles.xml");
    myFixture.copyFileToProject("themeEditor/attrs.xml", "res/values/attrs.xml");

    Configuration configuration = myFacet.getConfigurationManager().getConfiguration(myFile);

    ThemeResolver themeResolver = new ThemeResolver(configuration);
    ThemeEditorStyle theme = themeResolver.getTheme("AppTheme");
    assertNotNull(theme);
    assertEquals("@style/AppTheme", theme.getStyleResourceUrl());
    theme = themeResolver.getTheme("android:Theme");
    assertNotNull(theme);
    assertEquals("@android:style/Theme", theme.getStyleResourceUrl());
  }

  public void testHasItem() {
    VirtualFile myFile = myFixture.copyFileToProject("themeEditor/styles_1.xml", "res/values/styles.xml");
    myFixture.copyFileToProject("themeEditor/attrs.xml", "res/values/attrs.xml");

    Configuration configuration = myFacet.getConfigurationManager().getConfiguration(myFile);

    ThemeResolver themeResolver = new ThemeResolver(configuration);
    ThemeEditorStyle theme = themeResolver.getTheme("AppTheme");
    assertNotNull(theme);
    ThemeEditorStyle parent = theme.getParent();
    assertNotNull(parent);

    FolderConfiguration defaultConfig = new FolderConfiguration();
    ConfiguredElement<ItemResourceValue> hasItem =
      ConfiguredElement.create(defaultConfig, new ItemResourceValue("myColor", false, "?android:attr/colorBackground", false));
    ConfiguredElement<ItemResourceValue> hasNotItem =
      ConfiguredElement.create(defaultConfig, new ItemResourceValue("myHasNot", false, "?android:attr/colorBackground", false));
    ConfiguredElement<ItemResourceValue> hasInParent =
      ConfiguredElement.create(defaultConfig, new ItemResourceValue("editTextStyle", true, "?android:attr/colorBackground", true));
    assertTrue(theme.hasItem(new EditedStyleItem(hasItem, theme)));
    assertFalse(theme.hasItem(new EditedStyleItem(hasNotItem, theme)));
    assertTrue(theme.getParent().hasItem(new EditedStyleItem(hasInParent, parent)));
    assertFalse(theme.hasItem(new EditedStyleItem(hasInParent, parent)));
  }

  private void doTestForParentApi(@NotNull String newParent, @NotNull String afterDirectoryName) {
    VirtualFile virtualFile = myFixture.copyFileToProject("themeEditor/apiTestBefore/stylesApi.xml", "res/values/styles.xml");
    myFixture.copyFileToProject("themeEditor/apiTestBefore/stylesApi-v14.xml", "res/values-v14/styles.xml");
    myFixture.copyFileToProject("themeEditor/apiTestBefore/stylesApi-v19.xml", "res/values-v19/styles.xml");
    myFixture.copyFileToProject("themeEditor/apiTestBefore/stylesApi-v21.xml", "res/values-v21/styles.xml");

    ConfigurationManager configurationManager = myFacet.getConfigurationManager();
    Configuration configuration = configurationManager.getConfiguration(virtualFile);
    ThemeResolver themeResolver = new ThemeResolver(configuration);
    ThemeEditorStyle theme = themeResolver.getTheme("Theme.MyTheme");

    assertNotNull(theme);
    theme.setParent(newParent);

    myFixture.checkResultByFile("res/values/styles.xml", "themeEditor/" + afterDirectoryName + "/stylesApi.xml", true);
    myFixture.checkResultByFile("res/values-v14/styles.xml", "themeEditor/" + afterDirectoryName + "/stylesApi-v14.xml", true);
    myFixture.checkResultByFile("res/values-v19/styles.xml", "themeEditor/" + afterDirectoryName + "/stylesApi-v19.xml", true);
    myFixture.checkResultByFile("res/values-v21/styles.xml", "themeEditor/" + afterDirectoryName + "/stylesApi-v21.xml", true);
  }

  /**
   * Test setting a low-api attributes and parent in a theme defined only in higher api files
   */
  public void testSettingInHighApiTheme() {
    VirtualFile virtualFile = myFixture.copyFileToProject("themeEditor/apiTestBefore/stylesApi.xml", "res/values/styles.xml");
    myFixture.copyFileToProject("themeEditor/apiTestBefore/stylesApi-v14.xml", "res/values-v14/styles.xml");
    myFixture.copyFileToProject("themeEditor/apiTestBefore/stylesApi-v19.xml", "res/values-v19/styles.xml");
    myFixture.copyFileToProject("themeEditor/apiTestBefore/stylesApi-v21.xml", "res/values-v21/styles.xml");

    ConfigurationManager configurationManager = myFacet.getConfigurationManager();
    Configuration configuration = configurationManager.getConfiguration(virtualFile);
    ThemeResolver themeResolver = new ThemeResolver(configuration);
    ThemeEditorStyle theme = themeResolver.getTheme("Theme.MyOtherTheme");

    assertNotNull(theme);
    theme.setValue("android:windowIsFloating", "holo_purple");
    theme.setValue("android:actionBarDivider", "myValue");
    theme.setParent("android:Theme.Holo.Light.DarkActionBar");


    myFixture.checkResultByFile("res/values/styles.xml", "themeEditor/apiTestAfter8/stylesApi.xml", true);
    myFixture.checkResultByFile("res/values-v14/styles.xml", "themeEditor/apiTestAfter8/stylesApi-v14.xml", true);
    myFixture.checkResultByFile("res/values-v19/styles.xml", "themeEditor/apiTestAfter8/stylesApi-v19.xml", true);
    myFixture.checkResultByFile("res/values-v21/styles.xml", "themeEditor/apiTestAfter8/stylesApi-v21.xml", true);
  }

  /**
   * Tests setting a non-framework parent
   */
  public void testNonFrameworkParent() {
    doTestForParentApi("MyStyle", "apiParentTestAfter1");
  }

  /**
   * Tests setting a parent defined for api < projectMinApi
   */
  public void testSmallApiParent() {
    doTestForParentApi("android:Theme.Light", "apiParentTestAfter2");
  }

  /**
   * Tests setting a parent with api = projectMinApi
   */
  public void testMinApiParent() {
    doTestForParentApi("android:Theme.Holo", "apiParentTestAfter3");
  }

  /**
   * Tests setting a parent with api that has no associated values folder
   */
  public void testHighNewApiParent() {
    doTestForParentApi("android:Theme.Holo.NoActionBar.Overscan", "apiParentTestAfter4");
    myFixture.checkResultByFile("res/values-v18/styles.xml", "themeEditor/apiParentTestAfter4/stylesApi-v18.xml", true);
  }

  /**
   * Tests setting a parent with api that has an associated values folder
   */
  public void testHighExistingApiParent() {
<<<<<<< HEAD
    doTestForParentApi("@android:style/Theme.Holo.NoActionBar.TranslucentDecor", "apiParentTestAfter5");
  }

  /**
   * Tests setting a value defined for api < projectMinApi
   */
  public void testSmallApiValue() {
    doTestForValueApi("@android:color/darker_gray", "apiValueTestAfter1");
  }

  /**
   * Tests setting a value with api = projectMinApi
   */
  public void testMinApiValue() {
    doTestForValueApi("@android:drawable/dialog_holo_dark_frame", "apiValueTestAfter2");
  }

  /**
   * Tests setting a value with api that has no associated values folder
   */
  public void testHighNewApiValue() {
    doTestForValueApi("@android:style/Theme.Holo.NoActionBar.Overscan", "apiValueTestAfter3");
    myFixture.checkResultByFile("res/values-v18/styles.xml", "themeEditor/apiValueTestAfter3/stylesApi-v18.xml", true);
  }

  /**
   * Tests setting a value with api that has an associated values folder
   */
  public void testHighExistingApiValue() {
    doTestForValueApi("@android:style/Theme.Holo.NoActionBar.TranslucentDecor", "apiValueTestAfter4");
  }

  /**
   * Tests with attribute api < value api
   */
  public void testSmallerAttribute() {
    doTestForAttributeValuePairApi("android:mediaRouteButtonStyle", "@android:style/Theme.Holo.NoActionBar.TranslucentDecor",
                                   "apiPairTestAfter1");
  }

  /**
   * Tests with attribute api > value api
   */
  public void testSmallerValue() {
    doTestForAttributeValuePairApi("android:windowOverscan", "@android:color/holo_red_dark", "apiPairTestAfter2");
=======
    doTestForParentApi("android:Theme.Holo.NoActionBar.TranslucentDecor", "apiParentTestAfter5");
>>>>>>> fd394df3
  }

  /**
   * Tests the isPublic() method
   */
  public void testIsPublic() {
    VirtualFile myFile = myFixture.copyFileToProject("themeEditor/styles_1.xml", "res/values/styles.xml");

    Configuration configuration = myFacet.getConfigurationManager().getConfiguration(myFile);

    ThemeResolver themeResolver = new ThemeResolver(configuration);

    // Non-framework themes are always public
    ThemeEditorStyle projectTheme = themeResolver.getTheme("AppTheme");
    assertNotNull(projectTheme);
    assertTrue(projectTheme.isPublic());

    ThemeEditorStyle frameworkPublicTheme = themeResolver.getTheme("android:Theme.Material");
    assertNotNull(frameworkPublicTheme);
    assertTrue(frameworkPublicTheme.isPublic());

    ThemeEditorStyle frameworkPrivateTheme = themeResolver.getTheme("android:Theme.Material.Dialog.NoFrame");
    assertNotNull(frameworkPrivateTheme);
    assertFalse(frameworkPrivateTheme.isPublic());
  }

  /**
   * Tests attributes present in multiple qualifiers
   */
  public void testQualifiers() {
    myFixture.copyFileToProject("themeEditor/qualifiers/stylesApi-v14.xml", "res/values-v14/styles.xml");
    myFixture.copyFileToProject("themeEditor/qualifiers/stylesApi-v19.xml", "res/values-v19/styles.xml");
    VirtualFile myFile = myFixture.copyFileToProject("themeEditor/qualifiers/stylesApi-v21.xml", "res/values-v21/styles.xml");

    Configuration configuration = myFacet.getConfigurationManager().getConfiguration(myFile);
    assertNotNull(configuration.getTarget());
    configuration.setTarget(new CompatibilityRenderTarget(configuration.getTarget(), 22, null));

    ThemeEditorStyle myTheme = ResolutionUtils.getStyle(configuration, "MyTheme", null);
    assertNotNull(myTheme);
    Set<String> expectedAttributes = Sets.newHashSet("actionModeStyle", "windowIsFloating", "checkedTextViewStyle");
    for(EditedStyleItem item : ThemeEditorTestUtils.getStyleLocalValues(myTheme)) {
      assertTrue(expectedAttributes.remove(item.getName()));

      if ("windowIsFloating".equals(item.getName())) {
        Set<String> seenConfigurations = Sets.newHashSet();
        // We should have selected the highest
        assertEquals("-v21", item.getSelectedValueConfiguration().getUniqueKey());
        // In the non-selected list we have 2 from the local theme and 1 inherited from @android:style/Theme for "default"
        assertSize(3, item.getNonSelectedItemResourceValues());
        seenConfigurations.add(item.getSelectedValueConfiguration().toString());
        // The other values can not be default or repeated
        for(ConfiguredElement value : item.getNonSelectedItemResourceValues()) {
          String configName = value.getConfiguration().toString();
          assertFalse(seenConfigurations.contains(configName));
          seenConfigurations.add(configName);
        }
      }
      else if ("actionModeStyle".equals(item.getName())) {
        // actionModeStyle is only in two configurations v21 and v14 but it has different values
        assertSize(3, item.getNonSelectedItemResourceValues());
        assertEquals("-v21", item.getSelectedValueConfiguration().getUniqueKey());
        assertEquals("@null", item.getValue());
        assertTrue(Iterables.any(item.getNonSelectedItemResourceValues(), new Predicate<ConfiguredElement<ItemResourceValue>>() {
          @Override
          public boolean apply(@Nullable ConfiguredElement<ItemResourceValue> input) {
            assert input != null;
            return "-v14".equals(input.getConfiguration().getUniqueKey()) &&
                   "@style/ActionModeStyle".equals(input.getElement().getValue());
          }
        }));
      }
    }
    assertEmpty(expectedAttributes);

    // Test with a v14 configuration
    configuration.setTarget(new CompatibilityRenderTarget(configuration.getTarget(), 14, null));
    myTheme = ResolutionUtils.getStyle(configuration, "MyTheme", null);
    assertNotNull(myTheme);

    Collection<EditedStyleItem> values = ThemeEditorTestUtils.getStyleLocalValues(myTheme);

    assertSize(3, values);
    for(EditedStyleItem item : values) {
      if ("windowIsFloating".equals(item.getName())) {
        // We should have selected the v14
        assertEquals("-v14", item.getSelectedValueConfiguration().getUniqueKey());
        assertSize(3, item.getNonSelectedItemResourceValues());

        for(ConfiguredElement value : item.getNonSelectedItemResourceValues()) {
          assertNotEquals("-v14", value.getConfiguration().getUniqueKey());
        }
      }
    }
  }

  private void checkSetValue(VirtualFile file, ItemResourceValue item, String... answerFolders) {
    Configuration configuration = myFacet.getConfigurationManager().getConfiguration(file);
    ThemeResolver themeResolver = new ThemeResolver(configuration);
    ThemeEditorStyle style = themeResolver.getTheme("AppTheme");
    assertNotNull(style);
    style.setValue(ResolutionUtils.getQualifiedItemName(item), item.getValue());
    // LocalResourceRepositories haven't updated yet
    myFacet.refreshResources();

    HashSet<String> modifiedFolders = new HashSet<String>(Arrays.asList(answerFolders));
    int valuesFound = 0;
    for (ConfiguredElement<ItemResourceValue> value : style.getConfiguredValues()) {
      if (item.equals(value.getElement())) {
        valuesFound++;
        assertTrue(modifiedFolders.contains(value.getConfiguration().getUniqueKey()));
      }
    }
    assertEquals(modifiedFolders.size(), valuesFound);
  }

  /**
   * Tests setValue method for following cases:
   * values, values-v21, values-night, value-port, values-port-v21
   * setValue("colorAccent", "#000000")
   */
  public void testSetValue() {
    VirtualFile file = myFixture.copyFileToProject("themeEditor/themeEditorStyle/styles_2.xml", "res/values/styles.xml");
    myFixture.copyFileToProject("themeEditor/themeEditorStyle/styles_2.xml", "res/values-v21/styles.xml");
    myFixture.copyFileToProject("themeEditor/themeEditorStyle/styles_2.xml", "res/values-night/styles.xml");
    myFixture.copyFileToProject("themeEditor/themeEditorStyle/styles_2.xml", "res/values-port/styles.xml");
    myFixture.copyFileToProject("themeEditor/themeEditorStyle/styles_2.xml", "res/values-port-v21/styles.xml");

    ItemResourceValue item = new ItemResourceValue("colorAccent", false, "#000000", false);
    checkSetValue(file, item, "", "-v21", "-night", "-port", "-port-v21");
  }

  /**
   * Tests setValue method for following cases:
   * values, values-v21, values-night, value-port, values-port-v21
   * setValue("android:colorAccent", "#000000"), android:colorAccent is defined in API 21
   */
  public void testSetValueAndroidAttribute() {
    VirtualFile file = myFixture.copyFileToProject("themeEditor/themeEditorStyle/styles_2.xml", "res/values/styles.xml");
    myFixture.copyFileToProject("themeEditor/themeEditorStyle/styles_3.xml", "res/values-v21/styles.xml");
    myFixture.copyFileToProject("themeEditor/themeEditorStyle/styles_2.xml", "res/values-night/styles.xml");
    myFixture.copyFileToProject("themeEditor/themeEditorStyle/styles_2.xml", "res/values-port/styles.xml");
    myFixture.copyFileToProject("themeEditor/themeEditorStyle/styles_2.xml", "res/values-port-v21/styles.xml");

    ItemResourceValue item = new ItemResourceValue("colorAccent", true, "#000000", false);
    checkSetValue(file, item, "-night-v21", "-v21", "-port-v21");
  }

  /**
   * Tests setValue method for following cases:
   * values, values-v21, values-night, value-port, values-port-v21
   * setValue("android:colorFocusedHighlight", "?android:attr/colorAccent"), colorAccent - v21, colorFocusedHighlight - v14
   */
  public void testSetValueAndroidAttributeValue() {
    VirtualFile file = myFixture.copyFileToProject("themeEditor/themeEditorStyle/styles_2.xml", "res/values/styles.xml");
    myFixture.copyFileToProject("themeEditor/themeEditorStyle/styles_3.xml", "res/values-v21/styles.xml");
    myFixture.copyFileToProject("themeEditor/themeEditorStyle/styles_2.xml", "res/values-night/styles.xml");
    myFixture.copyFileToProject("themeEditor/themeEditorStyle/styles_2.xml", "res/values-port/styles.xml");
    myFixture.copyFileToProject("themeEditor/themeEditorStyle/styles_2.xml", "res/values-port-v21/styles.xml");

    ItemResourceValue item = new ItemResourceValue("colorAccent", true, "?android:attr/colorAccent", false);
    checkSetValue(file, item, "-night-v21", "-v21", "-port-v21");
  }

  /**
   * Tests setValue method for copying from right FolderConfiguration
   * Tests following cases:
   * values, values-v17, values-v19, values-v22
   * setValue("android:colorAccent", "#000000");
   * Should create values-v21 based on values-v19, and modify values-v22
   */
  public void testSetValueCopy() {
    VirtualFile file = myFixture.copyFileToProject("themeEditor/themeEditorStyle/styles_3.xml", "res/values/styles.xml");
    myFixture.copyFileToProject("themeEditor/themeEditorStyle/styles_3.xml", "res/values-v17/styles.xml");
    myFixture.copyFileToProject("themeEditor/themeEditorStyle/styles_4.xml", "res/values-v19/styles.xml");
    myFixture.copyFileToProject("themeEditor/themeEditorStyle/styles_3.xml", "res/values-v22/styles.xml");
    ItemResourceValue item = new ItemResourceValue("colorAccent", true, "#000000", false);
    checkSetValue(file, item, "-v21", "-v22");

    myFixture.checkResultByFile("res/values-v21/styles.xml", "themeEditor/themeEditorStyle/styles_4_modified.xml", true);
    myFixture.checkResultByFile("res/values-v22/styles.xml", "themeEditor/themeEditorStyle/styles_3_modified.xml", true);
  }

  /**
   * Tests setValue method for an attribute having api level below than Minimum Sdk
   * Tests following cases:
   * values, values-v17, values-v19, values-v22
   * setValue("android:colorBackgroundCacheHint", "#000000");
   */
  public void testSetValueMinSdk() {
    VirtualFile file = myFixture.copyFileToProject("themeEditor/themeEditorStyle/styles_3.xml", "res/values/styles.xml");
    myFixture.copyFileToProject("themeEditor/themeEditorStyle/styles_3.xml", "res/values-v17/styles.xml");
    myFixture.copyFileToProject("themeEditor/themeEditorStyle/styles_4.xml", "res/values-v19/styles.xml");
    myFixture.copyFileToProject("themeEditor/themeEditorStyle/styles_3.xml", "res/values-v22/styles.xml");
    ItemResourceValue item = new ItemResourceValue("colorBackgroundCacheHint", true, "#000000", false);
    checkSetValue(file, item, "", "-v17", "-v19", "-v22");
  }

  private void checkSetParent(VirtualFile file, String newParent, String... answerFolders) {
    Configuration configuration = myFacet.getConfigurationManager().getConfiguration(file);
    ThemeResolver themeResolver = new ThemeResolver(configuration);

    ThemeEditorStyle theme = themeResolver.getTheme("AppTheme");
    assertNotNull(theme);
    theme.setParent(newParent);
    // LocalResourceRepositories haven't updated yet
    myFacet.refreshResources();

    HashSet<String> modifiedFolders = new HashSet<String>(Arrays.asList(answerFolders));
    int valuesFound = 0;
    for (ConfiguredElement<String> value : theme.getParentNames()) {
      if (newParent.equals(value.getElement())) {
        valuesFound++;
        assertTrue(modifiedFolders.contains(value.getConfiguration().getUniqueKey()));
      }
    }
    assertEquals(modifiedFolders.size(), valuesFound);
  }

  /**
   * Tests {@link ThemeEditorStyle#setParent(String)}
   * Tests following cases:
   * values, values-v21, values-night, value-port, values-port-v21
   * setParent("newParent")
   */
  public void testSetParent() {
    VirtualFile file = myFixture.copyFileToProject("themeEditor/themeEditorStyle/styles_2.xml", "res/values/styles.xml");
    myFixture.copyFileToProject("themeEditor/themeEditorStyle/styles_2.xml", "res/values-v21/styles.xml");
    myFixture.copyFileToProject("themeEditor/themeEditorStyle/styles_2.xml", "res/values-night/styles.xml");
    myFixture.copyFileToProject("themeEditor/themeEditorStyle/styles_2.xml", "res/values-port/styles.xml");
    myFixture.copyFileToProject("themeEditor/themeEditorStyle/styles_2.xml", "res/values-port-v21/styles.xml");
    checkSetParent(file, "newParent", "", "-v21", "-night", "-port", "-port-v21");
  }

  /**
   * Tests {@link ThemeEditorStyle#setParent(String)}
   * Tests following cases:
   * values, values-v21, values-night, value-port, values-port-v21
   * setParent("android:Theme.Material"), where android:Theme.Material is defined in Api Level 21
   */
  public void testSetParentAndroidParent() {
    VirtualFile file = myFixture.copyFileToProject("themeEditor/themeEditorStyle/styles_2.xml", "res/values/styles.xml");
    myFixture.copyFileToProject("themeEditor/themeEditorStyle/styles_3.xml", "res/values-v21/styles.xml");
    myFixture.copyFileToProject("themeEditor/themeEditorStyle/styles_2.xml", "res/values-night/styles.xml");
    myFixture.copyFileToProject("themeEditor/themeEditorStyle/styles_2.xml", "res/values-port/styles.xml");
    myFixture.copyFileToProject("themeEditor/themeEditorStyle/styles_2.xml", "res/values-port-v21/styles.xml");
    checkSetParent(file, "android:Theme.Material", "-night-v21", "-v21", "-port-v21");
  }

  /**
   * Tests {@link ThemeEditorStyle#setParent(String)} for copying from right folder.
   * Tests following cases:
   * values, values-v17, values-v19, values-v22
   * setParent("android:Theme.Material"), where android:Theme.Material is defined in Api Level 21
   */
  public void testSetParentCopy() {
    VirtualFile file = myFixture.copyFileToProject("themeEditor/themeEditorStyle/styles_3.xml", "res/values/styles.xml");
    myFixture.copyFileToProject("themeEditor/themeEditorStyle/styles_3.xml", "res/values-v17/styles.xml");
    myFixture.copyFileToProject("themeEditor/themeEditorStyle/styles_4.xml", "res/values-v19/styles.xml");
    myFixture.copyFileToProject("themeEditor/themeEditorStyle/styles_3.xml", "res/values-v22/styles.xml");
    checkSetParent(file, "android:Theme.Material", "-v21", "-v22");

    myFixture.checkResultByFile("res/values-v21/styles.xml", "themeEditor/themeEditorStyle/styles_4_parent_modified.xml", true);
    myFixture.checkResultByFile("res/values-v22/styles.xml", "themeEditor/themeEditorStyle/styles_3_parent_modified.xml", true);
  }

  public void testGetParentNames() {
    myFixture.copyFileToProject("themeEditor/attributeResolution/styles_base.xml", "res/values/styles.xml");
    myFixture.copyFileToProject("themeEditor/attributeResolution/styles-v17.xml", "res/values-v17/styles.xml");
    myFixture.copyFileToProject("themeEditor/attributeResolution/styles-v19.xml", "res/values-v19/styles.xml");
    VirtualFile file = myFixture.copyFileToProject("themeEditor/attributeResolution/styles-v20.xml", "res/values-v20/styles.xml");

    ConfigurationManager configurationManager = myFacet.getConfigurationManager();
    Configuration configuration = configurationManager.getConfiguration(file);

    ThemeResolver resolver = new ThemeResolver(configuration);
    ThemeEditorStyle theme = resolver.getTheme("AppTheme");
    assertNotNull(theme);

    Collection<ConfiguredElement<String>> parents = theme.getParentNames();
    assertSize(2, parents);
    ImmutableList<String> parentNames = ImmutableList.of(
      Iterables.get(parents, 0).getElement(),
      Iterables.get(parents, 1).getElement()
    );
    assertContainsElements(parentNames, "Base.V20", "Base.V17");

    // Set API 17 and try the same resolution
    //noinspection ConstantConditions
    configuration
      .setTarget(new CompatibilityRenderTarget(configurationManager.getHighestApiTarget(), 17, configurationManager.getHighestApiTarget()));
    parents = theme.getParentNames();
    assertSize(2, parents);
    parentNames = ImmutableList.of(
      Iterables.get(parents, 0).getElement(),
      Iterables.get(parents, 1).getElement()
    );
    assertContainsElements(parentNames, "Base.V20", "Base.V17");
  }

<<<<<<< HEAD
=======
  /**
   * Test {@link ThemeEditorStyle#getParentNames()} for a style:
   * <style name="ATheme.Red"></style>, i.e parent defined in the name
   */
  public void testGetParentNamesParenInName() {
    VirtualFile virtualFile = myFixture.copyFileToProject("themeEditor/themeEditorStyle/styles.xml", "res/values/styles.xml");
    myFixture.copyFileToProject("themeEditor/themeEditorStyle/styles_1.xml", "res/values-v19/styles.xml");

    ConfigurationManager configurationManager = myFacet.getConfigurationManager();
    Configuration configuration = configurationManager.getConfiguration(virtualFile);
    ThemeResolver resolver = new ThemeResolver(configuration);
    ThemeEditorStyle theme = resolver.getTheme("ATheme.Red");
    assertNotNull(theme);

    HashSet<String> parents = Sets.newHashSet();
    for (ConfiguredElement<String> parent : theme.getParentNames()) {
      parents.add(parent.getElement());
    }
    assertEquals(2, parents.size());
    assertContainsElements(parents, "ATheme", "BTheme");
  }

>>>>>>> fd394df3
  @Override
  protected void configureAdditionalModules(@NotNull TestFixtureBuilder<IdeaProjectTestFixture> projectBuilder,
                                            @NotNull List<MyAdditionalModuleData> modules) {
    final String testName = getTestName(true);

    // Add moduleA for the tests below
    if (testName.equals("getParentNamesWithDependency") || testName.equals("themeOverride")) {
      addModuleWithAndroidFacet(projectBuilder, modules, "moduleA", true);
    }
<<<<<<< HEAD
=======
    else if (testName.equals("getConfiguredValues")) {
      addModuleWithAndroidFacet(projectBuilder, modules, "moduleA", true);
      addModuleWithAndroidFacet(projectBuilder, modules, "moduleB", true);
    }
>>>>>>> fd394df3
  }

  public void testGetParentNamesWithDependency() {
    VirtualFile virtualFile = myFixture.copyFileToProject("themeEditor/themeEditorStyle/styles.xml", "res/values/styles.xml");
    myFixture.copyFileToProject("themeEditor/themeEditorStyle/styles_1.xml", "additionalModules/moduleA/res/values-v19/styles.xml");

    ConfigurationManager configurationManager = myFacet.getConfigurationManager();
    Configuration configuration = configurationManager.getConfiguration(virtualFile);
    ThemeResolver resolver = new ThemeResolver(configuration);
<<<<<<< HEAD
    ThemeEditorStyle theme = resolver.getTheme("@style/AppTheme");
=======
    ThemeEditorStyle theme = resolver.getTheme("AppTheme");
>>>>>>> fd394df3

    assertNotNull(theme);
    assertEquals(2, theme.getParentNames().size());
  }

  /**
   * Test that the main theme will override the one from the library
   */
  public void testThemeOverride() {
    VirtualFile virtualFile = myFixture.copyFileToProject("themeEditor/themeEditorStyle/styles.xml", "res/values/styles.xml");
    myFixture.copyFileToProject("themeEditor/themeEditorStyle/styles_1.xml", "additionalModules/moduleA/res/values/styles.xml");

    ConfigurationManager configurationManager = myFacet.getConfigurationManager();
    Configuration configuration = configurationManager.getConfiguration(virtualFile);
    ThemeResolver resolver = new ThemeResolver(configuration);
<<<<<<< HEAD
    ThemeEditorStyle theme = resolver.getTheme("@style/AppTheme");
=======
    ThemeEditorStyle theme = resolver.getTheme("AppTheme");
>>>>>>> fd394df3

    assertNotNull(theme);
    assertEquals(1, theme.getParentNames().size());
    // We expect only the main app parent to be available
<<<<<<< HEAD
    assertEquals("@style/ATheme", theme.getParentNames().iterator().next().getElement());
=======
    assertEquals("ATheme", theme.getParentNames().iterator().next().getElement());
  }

  /**
   * Tests {@link ThemeEditorStyle#getConfiguredValues()}
   * Tests values coming from different modules.
   * Dependency used in the test: mainModule -> moduleA, mainModule -> moduleB
   */
  public void testGetConfiguredValues() {

    myFixture.copyFileToProject("themeEditor/themeEditorStyle/styles_4.xml", "additionalModules/moduleB/res/values-v19/styles.xml");
    VirtualFile virtualFile = myFixture.copyFileToProject("themeEditor/themeEditorStyle/styles_3.xml",
                                                          "additionalModules/moduleA/res/values/styles.xml");
    ConfigurationManager configurationManager = myFacet.getConfigurationManager();
    Configuration configuration = configurationManager.getConfiguration(virtualFile);
    ThemeResolver resolver = new ThemeResolver(configuration);
    ThemeEditorStyle theme = resolver.getTheme("AppTheme");
    assertNotNull(theme);
    assertEquals(3, theme.getConfiguredValues().size());
>>>>>>> fd394df3
  }

}<|MERGE_RESOLUTION|>--- conflicted
+++ resolved
@@ -28,7 +28,6 @@
 import com.google.common.base.Predicate;
 import com.google.common.collect.ImmutableList;
 import com.google.common.collect.Iterables;
-import com.google.common.collect.Maps;
 import com.google.common.collect.Sets;
 import com.intellij.openapi.vfs.VirtualFile;
 import com.intellij.testFramework.fixtures.IdeaProjectTestFixture;
@@ -37,14 +36,7 @@
 import org.jetbrains.annotations.NotNull;
 
 import javax.annotation.Nullable;
-<<<<<<< HEAD
-import java.util.Collection;
-import java.util.HashMap;
-import java.util.List;
-import java.util.Set;
-=======
 import java.util.*;
->>>>>>> fd394df3
 
 import static org.junit.Assert.assertNotEquals;
 
@@ -184,55 +176,7 @@
    * Tests setting a parent with api that has an associated values folder
    */
   public void testHighExistingApiParent() {
-<<<<<<< HEAD
-    doTestForParentApi("@android:style/Theme.Holo.NoActionBar.TranslucentDecor", "apiParentTestAfter5");
-  }
-
-  /**
-   * Tests setting a value defined for api < projectMinApi
-   */
-  public void testSmallApiValue() {
-    doTestForValueApi("@android:color/darker_gray", "apiValueTestAfter1");
-  }
-
-  /**
-   * Tests setting a value with api = projectMinApi
-   */
-  public void testMinApiValue() {
-    doTestForValueApi("@android:drawable/dialog_holo_dark_frame", "apiValueTestAfter2");
-  }
-
-  /**
-   * Tests setting a value with api that has no associated values folder
-   */
-  public void testHighNewApiValue() {
-    doTestForValueApi("@android:style/Theme.Holo.NoActionBar.Overscan", "apiValueTestAfter3");
-    myFixture.checkResultByFile("res/values-v18/styles.xml", "themeEditor/apiValueTestAfter3/stylesApi-v18.xml", true);
-  }
-
-  /**
-   * Tests setting a value with api that has an associated values folder
-   */
-  public void testHighExistingApiValue() {
-    doTestForValueApi("@android:style/Theme.Holo.NoActionBar.TranslucentDecor", "apiValueTestAfter4");
-  }
-
-  /**
-   * Tests with attribute api < value api
-   */
-  public void testSmallerAttribute() {
-    doTestForAttributeValuePairApi("android:mediaRouteButtonStyle", "@android:style/Theme.Holo.NoActionBar.TranslucentDecor",
-                                   "apiPairTestAfter1");
-  }
-
-  /**
-   * Tests with attribute api > value api
-   */
-  public void testSmallerValue() {
-    doTestForAttributeValuePairApi("android:windowOverscan", "@android:color/holo_red_dark", "apiPairTestAfter2");
-=======
     doTestForParentApi("android:Theme.Holo.NoActionBar.TranslucentDecor", "apiParentTestAfter5");
->>>>>>> fd394df3
   }
 
   /**
@@ -533,8 +477,6 @@
     assertContainsElements(parentNames, "Base.V20", "Base.V17");
   }
 
-<<<<<<< HEAD
-=======
   /**
    * Test {@link ThemeEditorStyle#getParentNames()} for a style:
    * <style name="ATheme.Red"></style>, i.e parent defined in the name
@@ -557,7 +499,6 @@
     assertContainsElements(parents, "ATheme", "BTheme");
   }
 
->>>>>>> fd394df3
   @Override
   protected void configureAdditionalModules(@NotNull TestFixtureBuilder<IdeaProjectTestFixture> projectBuilder,
                                             @NotNull List<MyAdditionalModuleData> modules) {
@@ -567,13 +508,10 @@
     if (testName.equals("getParentNamesWithDependency") || testName.equals("themeOverride")) {
       addModuleWithAndroidFacet(projectBuilder, modules, "moduleA", true);
     }
-<<<<<<< HEAD
-=======
     else if (testName.equals("getConfiguredValues")) {
       addModuleWithAndroidFacet(projectBuilder, modules, "moduleA", true);
       addModuleWithAndroidFacet(projectBuilder, modules, "moduleB", true);
     }
->>>>>>> fd394df3
   }
 
   public void testGetParentNamesWithDependency() {
@@ -583,11 +521,7 @@
     ConfigurationManager configurationManager = myFacet.getConfigurationManager();
     Configuration configuration = configurationManager.getConfiguration(virtualFile);
     ThemeResolver resolver = new ThemeResolver(configuration);
-<<<<<<< HEAD
-    ThemeEditorStyle theme = resolver.getTheme("@style/AppTheme");
-=======
     ThemeEditorStyle theme = resolver.getTheme("AppTheme");
->>>>>>> fd394df3
 
     assertNotNull(theme);
     assertEquals(2, theme.getParentNames().size());
@@ -603,18 +537,11 @@
     ConfigurationManager configurationManager = myFacet.getConfigurationManager();
     Configuration configuration = configurationManager.getConfiguration(virtualFile);
     ThemeResolver resolver = new ThemeResolver(configuration);
-<<<<<<< HEAD
-    ThemeEditorStyle theme = resolver.getTheme("@style/AppTheme");
-=======
     ThemeEditorStyle theme = resolver.getTheme("AppTheme");
->>>>>>> fd394df3
 
     assertNotNull(theme);
     assertEquals(1, theme.getParentNames().size());
     // We expect only the main app parent to be available
-<<<<<<< HEAD
-    assertEquals("@style/ATheme", theme.getParentNames().iterator().next().getElement());
-=======
     assertEquals("ATheme", theme.getParentNames().iterator().next().getElement());
   }
 
@@ -634,7 +561,6 @@
     ThemeEditorStyle theme = resolver.getTheme("AppTheme");
     assertNotNull(theme);
     assertEquals(3, theme.getConfiguredValues().size());
->>>>>>> fd394df3
   }
 
 }