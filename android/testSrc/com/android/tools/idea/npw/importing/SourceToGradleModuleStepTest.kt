--- conflicted
+++ resolved
@@ -48,9 +48,6 @@
 
   fun testCheckPathEmptyPath() {
     // Don't validate default empty input: jetbrains.github.io/ui/principles/validation_errors/#23
-<<<<<<< HEAD
-    assertEquals(Validator.Severity.OK, page.updateStepStatus("").severity)
-=======
     assertEquals(Validator.Severity.OK, page.updateForwardStatus("").severity)
   }
 
@@ -66,7 +63,6 @@
     assertThat(jarFile).exists()
     assertThat(jarFile).isFile()
     assertEquals(Validator.Severity.ERROR, page.updateForwardStatus(jarFile.path).severity)
->>>>>>> cdc83e4e
   }
 
   fun testCheckPathNotAProject() {
