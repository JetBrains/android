--- conflicted
+++ resolved
@@ -28,39 +28,10 @@
 import static com.android.tools.idea.testing.TestProjectPaths.SIGNAPK_MULTIFLAVOR;
 import static com.android.tools.idea.testing.TestProjectPaths.SIGNAPK_NO_FLAVORS;
 
-<<<<<<< HEAD
-  /**
-   * Returns the {@link com.android.builder.model.AndroidProject} given the gradle project root.
-   * Note that this works only single module projects (only one build.gradle)
-   */
-  @Nullable
-  private static AndroidProject getAndroidProject(String projectPath) {
-    File androidPlugin = new File(AndroidTestBase.getAndroidPluginHome());
-    File projectDir = new File(androidPlugin, BASE_PATH + projectPath);
-    GradleConnector connector = GradleConnector.newConnector();
-    connector.forProjectDirectory(projectDir);
-    connector.useDistribution(new DistributionLocator().getDistributionFor(GradleVersion.version("2.2.1")));
-
-    AndroidProject model = null;
-    ProjectConnection connection = connector.connect();
-    try {
-      model = connection.getModel(AndroidProject.class);
-    } finally {
-      connection.close();
-    }
-
-    return model;
-  }
-
-  // ignored: http://b.android.com/226579
-  public void ignore_testNoFlavors() {
-    AndroidProject androidProject = getAndroidProject("no_flavors");
-=======
 public class ExportSignedPackageTest extends AndroidGradleTestCase {
   public void testNoFlavors() throws Exception {
     loadProject(SIGNAPK_NO_FLAVORS);
     AndroidProject androidProject = getModel().getAndroidProject();
->>>>>>> b13afab4
     assertNotNull(androidProject);
 
     // debug and release
@@ -71,15 +42,9 @@
     assertEquals(":assembleRelease", assembleTasks.get(0));
   }
 
-<<<<<<< HEAD
-  // ignored: http://b.android.com/226579
-  public void ignore_testFlavors() {
-    AndroidProject androidProject = getAndroidProject("multiflavor");
-=======
   public void testFlavors() throws Exception {
     loadProject(SIGNAPK_MULTIFLAVOR);
     AndroidProject androidProject = getModel().getAndroidProject();
->>>>>>> b13afab4
     assertNotNull(androidProject);
 
     // (free,pro) x (arm,x86) x (debug,release) = 8
