/*
 * Copyright (C) 2017 The Android Open Source Project
 *
 * Licensed under the Apache License, Version 2.0 (the "License");
 * you may not use this file except in compliance with the License.
 * You may obtain a copy of the License at
 *
 *      http://www.apache.org/licenses/LICENSE-2.0
 *
 * Unless required by applicable law or agreed to in writing, software
 * distributed under the License is distributed on an "AS IS" BASIS,
 * WITHOUT WARRANTIES OR CONDITIONS OF ANY KIND, either express or implied.
 * See the License for the specific language governing permissions and
 * limitations under the License.
 */
package com.android.tools.idea.apk;

import static com.android.tools.idea.Projects.getBaseDirPath;
import static com.android.tools.idea.apk.ImportApkAction.LAST_IMPORTED_LOCATION;
import static com.android.tools.idea.testing.ProjectFiles.createFileInProjectRoot;
import static com.intellij.openapi.vfs.VfsUtil.findFileByIoFile;
import static org.mockito.Mockito.mock;
import static org.mockito.Mockito.when;
import static org.mockito.MockitoAnnotations.initMocks;

import com.android.tools.adtui.workbench.PropertiesComponentMock;
import com.android.tools.idea.project.CustomProjectTypeImporter;
import com.intellij.ide.ProjectGroup;
import com.intellij.ide.RecentProjectsManager;
import com.intellij.openapi.actionSystem.AnAction;
import com.intellij.openapi.actionSystem.AnActionEvent;
import com.intellij.openapi.actionSystem.Presentation;
import com.intellij.openapi.externalSystem.ExternalSystemManager;
import com.intellij.openapi.fileChooser.FileChooserDialog;
import com.intellij.openapi.project.Project;
import com.intellij.openapi.util.io.FileUtilRt;
import com.intellij.openapi.vfs.VirtualFile;
<<<<<<< HEAD
import com.intellij.testFramework.HeavyPlatformTestCase;
import java.io.File;
import java.nio.file.Path;
import java.util.Collections;
import java.util.List;
=======
import com.intellij.testFramework.PlatformTestCase;
>>>>>>> de127946
import kotlin.coroutines.Continuation;
import org.jetbrains.annotations.NotNull;
import org.jetbrains.annotations.Nullable;
import org.jetbrains.annotations.SystemIndependent;
import org.mockito.Mock;

<<<<<<< HEAD
=======
import java.io.File;
import java.nio.file.Path;
import java.util.Collections;
import java.util.List;

import static com.android.tools.idea.Projects.getBaseDirPath;
import static com.android.tools.idea.apk.ImportApkAction.LAST_IMPORTED_LOCATION;
import static com.android.tools.idea.testing.ProjectFiles.createFileInProjectRoot;
import static com.intellij.openapi.util.io.FileUtil.toSystemDependentName;
import static com.intellij.openapi.vfs.VfsUtil.findFileByIoFile;
import static org.mockito.Mockito.mock;
import static org.mockito.Mockito.when;
import static org.mockito.MockitoAnnotations.initMocks;

>>>>>>> de127946
/**
 * Tests for {@link ImportApkAction}.
 */
public class ImportApkActionTest extends HeavyPlatformTestCase {
  @Mock private ImportApkAction.FileChooserDialogFactory myFileChooserDialogFactory;
  @Mock private FileChooserDialog myFileChooserDialog;
  @Mock private ExternalSystemManager<?, ?, ?, ?, ?> myExternalSystemManager;

  private MainProjectTypeImporter myProjectTypeImporter;
  private PropertiesComponentMock myPropertiesComponent;
  private File myRecentProjectLocation;
  private File myLastImportedProjectLocation;
  private RecentProjectsManagerStub myRecentProjectsManager;
  private VirtualFile myApkToImport;

  private ImportApkAction myAction;

  @Override
  protected void setUp() throws Exception {
    super.setUp();
    initMocks(this);

    Project project = getProject();
    File projectPath = getBaseDirPath(project);
    myLastImportedProjectLocation = projectPath;

    myPropertiesComponent = new PropertiesComponentMock();
    myPropertiesComponent.setValue(LAST_IMPORTED_LOCATION, myLastImportedProjectLocation.getPath());

    myRecentProjectLocation = projectPath.getParentFile();
    myRecentProjectsManager = new RecentProjectsManagerStub(myRecentProjectLocation.getPath());

    when(myFileChooserDialogFactory.create(myExternalSystemManager)).thenReturn(myFileChooserDialog);

    myApkToImport = createFileInProjectRoot(project, "test.apk");

    myProjectTypeImporter = new MainProjectTypeImporter(myRecentProjectsManager);
    myAction = new ImportApkAction(myPropertiesComponent, myProjectTypeImporter, myFileChooserDialogFactory, myRecentProjectsManager,
                                   myExternalSystemManager);
  }

  // See: https://issuetracker.google.com/73730693
  public void testUpdateWhenExternalSystemManagerIsNull() {
    myAction = new ImportApkAction(myPropertiesComponent, myProjectTypeImporter, myFileChooserDialogFactory, myRecentProjectsManager,
                                   null);
    Presentation presentation = new Presentation();
    presentation.setEnabledAndVisible(true);
    AnActionEvent actionEvent = mock(AnActionEvent.class);
    when(actionEvent.getPresentation()).thenReturn(presentation);

    myAction.update(actionEvent);
    assertFalse(presentation.isEnabledAndVisible());
  }

  public void testActionPerformed() {
    // Simulate user selecting an APK file.
    VirtualFile lastLocation = findFileByIoFile(myLastImportedProjectLocation, true);
    when(myFileChooserDialog.choose(null, lastLocation)).thenReturn(new VirtualFile[]{myApkToImport});

    myAction.actionPerformed(mock(AnActionEvent.class));

    assertSame(myApkToImport, myProjectTypeImporter.importedApkFile); // Verify that the APK file was imported.
    assertEquals(FileUtilRt.toSystemDependentName(myApkToImport.getPath()), myPropertiesComponent.getValue(LAST_IMPORTED_LOCATION));

    // See: https://issuetracker.google.com/67708415
    assertEquals(myRecentProjectLocation.getPath(), myRecentProjectsManager.getLastProjectCreationLocation());
  }

  private static class MainProjectTypeImporter extends CustomProjectTypeImporter.MainImporter {
    private final @NotNull RecentProjectsManager myRecentProjectsManager;
    VirtualFile importedApkFile;

    MainProjectTypeImporter(@NotNull RecentProjectsManager recentProjectsManager) {
      myRecentProjectsManager = recentProjectsManager;
    }

    @Override
    public boolean importFileAsProject(@NotNull VirtualFile file) {
      importedApkFile = file;
      myRecentProjectsManager.setLastProjectCreationLocation((Path)null);  // Change it to verify the original value is restored.
      return true;
    }
  }

<<<<<<< HEAD
  private static final class RecentProjectsManagerStub implements RecentProjectsManager {
    private @NotNull String myLastProjectLocation;
=======
  private static class RecentProjectsManagerStub implements RecentProjectsManager {
    @NotNull private String myLastProjectLocation;
>>>>>>> de127946

    RecentProjectsManagerStub(@NotNull String lastProjectLocation) {
      myLastProjectLocation = lastProjectLocation;
    }

    @Override
    public @NotNull String getLastProjectCreationLocation() {
      return myLastProjectLocation;
    }

    @Override
    public void setLastProjectCreationLocation(@Nullable String lastProjectLocation) {
      myLastProjectLocation = lastProjectLocation;
    }

    @Override
    public void updateLastProjectPath() {
    }

    @Override
    public void removePath(@Nullable String path) {
    }

    @Override
    public AnAction @NotNull [] getRecentProjectsActions(boolean addClearListItem) {
      return AnAction.EMPTY_ARRAY;
    }

    @Override
    public boolean willReopenProjectOnStart() {
      return false;
    }

    @Override
<<<<<<< HEAD
    public @NotNull String suggestNewProjectLocation() {
      return "";
=======
    public Object reopenLastProjectsOnStart(@NotNull Continuation<? super Boolean> $completion) {
      return null;
>>>>>>> de127946
    }

    @Override
    public void setLastProjectCreationLocation(@Nullable Path value) {
    }

    @Override
    public @NotNull List<ProjectGroup> getGroups() {
      return Collections.emptyList();
    }

    @Override
    public void addGroup(@NotNull ProjectGroup group) {
    }

    @Override
    public void removeGroup(@NotNull ProjectGroup group) {
    }

    @Override
    public void moveProjectToGroup(@NotNull String projectPath, @NotNull ProjectGroup to) {
    }

    @Override
    public void removeProjectFromGroup(@NotNull String projectPath, @NotNull ProjectGroup from) {
    }

    @Override
    public boolean hasPath(@Nullable @SystemIndependent String path) {
      return false;
    }

    @Override
    public @Nullable Object reopenLastProjectsOnStart(@NotNull Continuation<? super Boolean> $completion) {
      return null;
    }

    @Override
    public void setActivationTimestamp(@NotNull Project project, long timestamp) {
    }

    @Override
    public void setLastProjectCreationLocation(@Nullable Path value) {
    }

    @NotNull
    @Override
    public List<ProjectGroup> getGroups() {
      return Collections.emptyList();
    }

    @Override
    public void addGroup(@NotNull ProjectGroup group) {
    }

    @Override
    public void removeGroup(@NotNull ProjectGroup group) {
    }

    @Override
    public void moveProjectToGroup(@NotNull String projectPath, @NotNull ProjectGroup to) {
    }

    @Override
    public void removeProjectFromGroup(@NotNull String projectPath, @NotNull ProjectGroup from) {
    }

    @Override
    public boolean hasPath(@Nullable @SystemIndependent String path) {
      return false;
    }

    @Override
    public AnAction [] getRecentProjectsActions(boolean addClearListItem, boolean useGroups) {
      return AnAction.EMPTY_ARRAY;
    }
  }
}<|MERGE_RESOLUTION|>--- conflicted
+++ resolved
@@ -35,38 +35,17 @@
 import com.intellij.openapi.project.Project;
 import com.intellij.openapi.util.io.FileUtilRt;
 import com.intellij.openapi.vfs.VirtualFile;
-<<<<<<< HEAD
 import com.intellij.testFramework.HeavyPlatformTestCase;
 import java.io.File;
 import java.nio.file.Path;
 import java.util.Collections;
 import java.util.List;
-=======
-import com.intellij.testFramework.PlatformTestCase;
->>>>>>> de127946
 import kotlin.coroutines.Continuation;
 import org.jetbrains.annotations.NotNull;
 import org.jetbrains.annotations.Nullable;
 import org.jetbrains.annotations.SystemIndependent;
 import org.mockito.Mock;
 
-<<<<<<< HEAD
-=======
-import java.io.File;
-import java.nio.file.Path;
-import java.util.Collections;
-import java.util.List;
-
-import static com.android.tools.idea.Projects.getBaseDirPath;
-import static com.android.tools.idea.apk.ImportApkAction.LAST_IMPORTED_LOCATION;
-import static com.android.tools.idea.testing.ProjectFiles.createFileInProjectRoot;
-import static com.intellij.openapi.util.io.FileUtil.toSystemDependentName;
-import static com.intellij.openapi.vfs.VfsUtil.findFileByIoFile;
-import static org.mockito.Mockito.mock;
-import static org.mockito.Mockito.when;
-import static org.mockito.MockitoAnnotations.initMocks;
-
->>>>>>> de127946
 /**
  * Tests for {@link ImportApkAction}.
  */
@@ -151,13 +130,8 @@
     }
   }
 
-<<<<<<< HEAD
   private static final class RecentProjectsManagerStub implements RecentProjectsManager {
     private @NotNull String myLastProjectLocation;
-=======
-  private static class RecentProjectsManagerStub implements RecentProjectsManager {
-    @NotNull private String myLastProjectLocation;
->>>>>>> de127946
 
     RecentProjectsManagerStub(@NotNull String lastProjectLocation) {
       myLastProjectLocation = lastProjectLocation;
@@ -181,8 +155,9 @@
     public void removePath(@Nullable String path) {
     }
 
-    @Override
-    public AnAction @NotNull [] getRecentProjectsActions(boolean addClearListItem) {
+    @NotNull
+    @Override
+    public AnAction [] getRecentProjectsActions(boolean addClearListItem) {
       return AnAction.EMPTY_ARRAY;
     }
 
@@ -191,22 +166,19 @@
       return false;
     }
 
-    @Override
-<<<<<<< HEAD
-    public @NotNull String suggestNewProjectLocation() {
+    @NotNull
+    @Override
+    public String suggestNewProjectLocation() {
       return "";
-=======
-    public Object reopenLastProjectsOnStart(@NotNull Continuation<? super Boolean> $completion) {
-      return null;
->>>>>>> de127946
     }
 
     @Override
     public void setLastProjectCreationLocation(@Nullable Path value) {
     }
 
-    @Override
-    public @NotNull List<ProjectGroup> getGroups() {
+    @NotNull
+    @Override
+    public List<ProjectGroup> getGroups() {
       return Collections.emptyList();
     }
 
@@ -239,41 +211,5 @@
     @Override
     public void setActivationTimestamp(@NotNull Project project, long timestamp) {
     }
-
-    @Override
-    public void setLastProjectCreationLocation(@Nullable Path value) {
-    }
-
-    @NotNull
-    @Override
-    public List<ProjectGroup> getGroups() {
-      return Collections.emptyList();
-    }
-
-    @Override
-    public void addGroup(@NotNull ProjectGroup group) {
-    }
-
-    @Override
-    public void removeGroup(@NotNull ProjectGroup group) {
-    }
-
-    @Override
-    public void moveProjectToGroup(@NotNull String projectPath, @NotNull ProjectGroup to) {
-    }
-
-    @Override
-    public void removeProjectFromGroup(@NotNull String projectPath, @NotNull ProjectGroup from) {
-    }
-
-    @Override
-    public boolean hasPath(@Nullable @SystemIndependent String path) {
-      return false;
-    }
-
-    @Override
-    public AnAction [] getRecentProjectsActions(boolean addClearListItem, boolean useGroups) {
-      return AnAction.EMPTY_ARRAY;
-    }
   }
 }