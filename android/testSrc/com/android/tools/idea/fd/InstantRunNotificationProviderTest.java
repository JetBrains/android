--- conflicted
+++ resolved
@@ -15,10 +15,7 @@
  */
 package com.android.tools.idea.fd;
 
-<<<<<<< HEAD
-=======
 import com.google.common.truth.Truth;
->>>>>>> 1e5b25b8
 import com.google.wireless.android.sdk.stats.InstantRunStatus;
 import org.jetbrains.android.util.AndroidBundle;
 import org.junit.Test;
@@ -56,26 +53,12 @@
     buildSelection = new BuildSelection(BuildCause.USER_CHOSE_TO_COLDSWAP, false);
     provider = new InstantRunNotificationProvider(buildSelection, DeployType.NO_CHANGES, "");
     assertNull(provider.getNotificationText());
-<<<<<<< HEAD
-  }
-
-  @Test
-  public void cleanBuildOnUserRequest() {
-    BuildSelection buildSelection = new BuildSelection(BuildCause.USER_REQUESTED_CLEAN_BUILD, false);
-    InstantRunNotificationProvider provider = new InstantRunNotificationProvider(buildSelection, DeployType.FULLAPK, "");
-    assertEquals(AndroidBundle.message("instant.run.notification.cleanbuild.on.user.request"), provider.getNotificationText());
-=======
->>>>>>> 1e5b25b8
   }
 
   @Test
   public void appNotRunningAndHaveChanges() {
     BuildSelection buildSelection = new BuildSelection(BuildCause.APP_NOT_RUNNING, false);
-<<<<<<< HEAD
-    InstantRunNotificationProvider provider = new InstantRunNotificationProvider(buildSelection, DeployType.DEX, "");
-=======
     InstantRunNotificationProvider provider = new InstantRunNotificationProvider(buildSelection, DeployType.SPLITAPK, "");
->>>>>>> 1e5b25b8
     assertEquals(AndroidBundle.message("instant.run.notification.coldswap"), provider.getNotificationText());
   }
 
@@ -128,12 +111,6 @@
             InstantRunStatus.VerifierStatus.JAVA_RESOURCES_CHANGED.toString());
     assertEquals("Instant Run re-installed and restarted the app. Java Resources Changed.", provider.getNotificationText());
 
-<<<<<<< HEAD
-    buildSelection = new BuildSelection(BuildCause.NO_DEVICE, false);
-    provider = new InstantRunNotificationProvider(buildSelection, DeployType.FULLAPK, "");
-    assertEquals("Instant Run re-installed and restarted the app. BuildCause: NO_DEVICE, BuildMode: FULL.", provider.getNotificationText());
-
-=======
     buildSelection = new BuildSelection(BuildCause.MISMATCHING_TIMESTAMPS, false);
     provider = new InstantRunNotificationProvider(buildSelection, DeployType.FULLAPK, "");
     assertEquals(
@@ -144,6 +121,5 @@
     buildSelection = new BuildSelection(BuildCause.NO_DEVICE, false);
     provider = new InstantRunNotificationProvider(buildSelection, DeployType.FULLAPK, "");
     Truth.assertThat(provider.getNotificationText()).isNull();
->>>>>>> 1e5b25b8
   }
 }