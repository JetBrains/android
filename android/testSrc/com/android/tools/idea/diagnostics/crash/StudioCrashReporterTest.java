--- conflicted
+++ resolved
@@ -42,10 +42,7 @@
 import com.google.common.collect.Lists;
 import com.google.common.io.ByteStreams;
 import com.google.wireless.android.sdk.stats.AndroidStudioEvent;
-<<<<<<< HEAD
-=======
 import com.intellij.testFramework.ApplicationRule;
->>>>>>> de127946
 import java.io.IOException;
 import java.io.PrintWriter;
 import java.io.StringWriter;
@@ -65,11 +62,8 @@
 import org.apache.http.entity.mime.MultipartEntityBuilder;
 import org.hamcrest.core.SubstringMatcher;
 import org.jetbrains.annotations.NotNull;
-<<<<<<< HEAD
-=======
 import org.jetbrains.kotlin.idea.base.plugin.KotlinPluginKindProviderKt;
 import org.junit.ClassRule;
->>>>>>> de127946
 import org.junit.Test;
 
 public class StudioCrashReporterTest {
@@ -458,7 +452,7 @@
     private final Pattern myPattern;
 
     public RegexMatcher(@NonNull String patternString) {
-      super(patternString);
+      super("matches regular expression", true, patternString);
       myPattern = Pattern.compile(patternString);
     }
 
@@ -467,7 +461,7 @@
       return myPattern.matcher(string).matches();
     }
 
-    @Override
+    //@Override
     protected String relationship() {
       return "matches regular expression";
     }
