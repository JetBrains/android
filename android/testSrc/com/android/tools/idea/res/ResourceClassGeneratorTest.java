--- conflicted
+++ resolved
@@ -39,10 +39,6 @@
 import java.util.Collections;
 import java.util.Set;
 
-<<<<<<< HEAD
-import static com.android.tools.idea.gradle.project.model.AndroidModuleModel.EXPLODED_AAR;
-=======
->>>>>>> abbea60e
 import static java.io.File.separatorChar;
 
 public class ResourceClassGeneratorTest extends AndroidTestCase {
@@ -205,11 +201,7 @@
     LocalResourceRepository resourcesA = new LocalResourceRepositoryDelegate("A", repositoryA);
     String aarPath = AndroidTestBase.getTestDataPath() + separatorChar +
                      "rendering" + separatorChar +
-<<<<<<< HEAD
-                     EXPLODED_AAR + separatorChar +
-=======
                      FilenameConstants.EXPLODED_AAR + separatorChar +
->>>>>>> abbea60e
                      "my_aar_lib" + separatorChar +
                      "res";
     FileResourceRepository libraryRepository = FileResourceRepository.get(new File(aarPath), LIBRARY_NAME);
@@ -264,8 +256,6 @@
     assertNotNull(clz.newInstance());
   }
 
-<<<<<<< HEAD
-=======
   public void testIndexOverflow() throws Exception {
     StringBuilder attributes = new StringBuilder();
     for (int i = 0; i < 1000; i++) {
@@ -298,7 +288,6 @@
     assertEquals(1000, iArray.length);
   }
 
->>>>>>> abbea60e
   private static class LocalResourceRepositoryDelegate extends LocalResourceRepository {
 
     private final ResourceRepository myDelegate;
