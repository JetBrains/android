/*
 * Copyright (C) 2016 The Android Open Source Project
 *
 * Licensed under the Apache License, Version 2.0 (the "License");
 * you may not use this file except in compliance with the License.
 * You may obtain a copy of the License at
 *
 *      http://www.apache.org/licenses/LICENSE-2.0
 *
 * Unless required by applicable law or agreed to in writing, software
 * distributed under the License is distributed on an "AS IS" BASIS,
 * WITHOUT WARRANTIES OR CONDITIONS OF ANY KIND, either express or implied.
 * See the License for the specific language governing permissions and
 * limitations under the License.
 */
package com.android.tools.idea.res;

import static com.android.SdkConstants.ANDROID_URI;
import static com.android.SdkConstants.TOOLS_URI;
import static com.android.ide.common.rendering.api.ResourceNamespace.ANDROID;
import static com.android.ide.common.rendering.api.ResourceNamespace.RES_AUTO;
import static com.android.tools.adtui.imagediff.ImageDiffUtil.DEFAULT_IMAGE_DIFF_THRESHOLD_PERCENT;
import static com.android.tools.idea.util.FileExtensions.toVirtualFile;
import static com.google.common.truth.Truth.assertThat;

import com.android.ide.common.rendering.api.ResourceNamespace;
import com.android.ide.common.rendering.api.ResourceReference;
import com.android.ide.common.rendering.api.ResourceValue;
import com.android.ide.common.resources.ResourceItem;
import com.android.ide.common.resources.ResourceResolver;
import com.android.ide.common.util.PathString;
import com.android.resources.ResourceFolderType;
import com.android.resources.ResourceType;
import com.android.resources.ResourceUrl;
import com.android.tools.adtui.imagediff.ImageDiffUtil;
import com.android.tools.idea.configurations.Configuration;
import com.android.tools.idea.configurations.ConfigurationManager;
import com.android.tools.idea.model.AndroidModel;
import com.android.tools.idea.model.TestAndroidModel;
import com.google.common.collect.ImmutableMap;
import com.google.common.collect.ImmutableSet;
import com.intellij.openapi.application.ApplicationManager;
import com.intellij.openapi.command.CommandProcessor;
import com.intellij.openapi.command.WriteCommandAction;
import com.intellij.openapi.vfs.VirtualFile;
import com.intellij.psi.PsiClass;
import com.intellij.psi.PsiFile;
import com.intellij.psi.PsiManager;
import com.intellij.psi.xml.XmlFile;
import com.intellij.psi.xml.XmlTag;
import com.intellij.util.ui.ColorIcon;
import com.intellij.util.ui.ColorsIcon;
import java.awt.*;
import java.awt.image.BufferedImage;
import java.io.File;
import java.io.IOException;
import java.util.EnumSet;
import java.util.List;
import javax.imageio.ImageIO;
import javax.swing.*;
import org.intellij.lang.annotations.Language;
import org.jetbrains.android.AndroidTestCase;
import org.jetbrains.android.dom.manifest.Manifest;
import org.jetbrains.android.dom.manifest.Permission;

public class ResourceHelperTest extends AndroidTestCase {
  public void testIsFileBasedResourceType() {
    assertTrue(ResourceHelper.isFileBased(ResourceType.ANIMATOR));
    assertTrue(ResourceHelper.isFileBased(ResourceType.LAYOUT));

    assertFalse(ResourceHelper.isFileBased(ResourceType.STRING));
    assertFalse(ResourceHelper.isFileBased(ResourceType.DIMEN));
    assertFalse(ResourceHelper.isFileBased(ResourceType.ID));

    // Both:
    assertTrue(ResourceHelper.isFileBased(ResourceType.DRAWABLE));
    assertTrue(ResourceHelper.isFileBased(ResourceType.COLOR));
  }

  public void testIsValueBasedResourceType() {
    assertTrue(ResourceHelper.isValueBased(ResourceType.STRING));
    assertTrue(ResourceHelper.isValueBased(ResourceType.DIMEN));
    assertTrue(ResourceHelper.isValueBased(ResourceType.ID));

    assertFalse(ResourceHelper.isValueBased(ResourceType.LAYOUT));

    // These can be both:
    assertTrue(ResourceHelper.isValueBased(ResourceType.DRAWABLE));
    assertTrue(ResourceHelper.isValueBased(ResourceType.COLOR));
  }

  public void testStyleToTheme() {
    assertEquals("Foo", ResourceHelper.styleToTheme("Foo"));
    assertEquals("Theme", ResourceHelper.styleToTheme("@android:style/Theme"));
    assertEquals("LocalTheme", ResourceHelper.styleToTheme("@style/LocalTheme"));
    assertEquals("LocalTheme", ResourceHelper.styleToTheme("@foo.bar:style/LocalTheme"));
  }

  public void testGetResourceNameAndUrl() {
    PsiFile file1 = myFixture.addFileToProject("res/layout-land/foo1.xml", "<LinearLayout/>");
    PsiFile file2 = myFixture.addFileToProject("res/menu-en-rUS/foo2.xml", "<menu/>");
    // Not a proper PNG file, but we just need a .9.something path to verify basename handling is right
    // and it has to be an XML file to get a PSI file out of the fixture
    PsiFile file3 = myFixture.addFileToProject("res/drawable-hdpi/foo3.9.xml", "invalidImage");

    assertEquals("foo1", ResourceHelper.getResourceName(file1));
    assertEquals("foo2", ResourceHelper.getResourceName(file2));
    assertEquals("foo3", ResourceHelper.getResourceName(file3));
    assertEquals("foo1", ResourceHelper.getResourceName(file1.getVirtualFile()));
    assertEquals("foo2", ResourceHelper.getResourceName(file2.getVirtualFile()));
    assertEquals("foo3", ResourceHelper.getResourceName(file3.getVirtualFile()));
  }

  public void testGetFolderConfiguration() {
    PsiFile file1 = myFixture.addFileToProject("res/layout-land/foo1.xml", "<LinearLayout/>");
    PsiFile file2 = myFixture.addFileToProject("res/menu-en-rUS/foo2.xml", "<menu/>");

    assertEquals("layout-land", ResourceHelper.getFolderConfiguration(file1).getFolderName(ResourceFolderType.LAYOUT));
    assertEquals("menu-en-rUS", ResourceHelper.getFolderConfiguration(file2).getFolderName(ResourceFolderType.MENU));
    assertEquals("layout-land", ResourceHelper.getFolderConfiguration(file1.getVirtualFile()).getFolderName(ResourceFolderType.LAYOUT));
    assertEquals("menu-en-rUS", ResourceHelper.getFolderConfiguration(file2.getVirtualFile()).getFolderName(ResourceFolderType.MENU));
  }

  public void testParseColor() {
    Color c = ResourceHelper.parseColor("#0f4");
    assert c != null;
    assertEquals(0xff00ff44, c.getRGB());

    c = ResourceHelper.parseColor("#1237");
    assert c != null;
    assertEquals(0x11223377, c.getRGB());

    c = ResourceHelper.parseColor("#123456");
    assert c != null;
    assertEquals(0xff123456, c.getRGB());

    c = ResourceHelper.parseColor("#08123456");
    assert c != null;
    assertEquals(0x08123456, c.getRGB());

    // Test that spaces are correctly trimmed
    c = ResourceHelper.parseColor("#0f4 ");
    assert c != null;
    assertEquals(0xff00ff44, c.getRGB());

    c = ResourceHelper.parseColor(" #1237");
    assert c != null;
    assertEquals(0x11223377, c.getRGB());

    c = ResourceHelper.parseColor("#123456\n\n ");
    assert c != null;
    assertEquals(0xff123456, c.getRGB());

    assertNull(ResourceHelper.parseColor("#123 456"));
  }

  public void testColorToString() {
    Color c = new Color(0x0fff0000, true);
    assertEquals("#0FFF0000", ResourceHelper.colorToString(c));

    c = new Color(0x00ff00);
    assertEquals("#00FF00", ResourceHelper.colorToString(c));

    c = new Color(0x00000000, true);
    assertEquals("#00000000", ResourceHelper.colorToString(c));

    Color color = new Color(0x11, 0x22, 0x33, 0xf0);
    assertEquals("#F0112233", ResourceHelper.colorToString(color));

    color = new Color(0xff, 0xff, 0xff, 0x00);
    assertEquals("#00FFFFFF", ResourceHelper.colorToString(color));
  }

  public void testDisabledStateListStates() {
    StateListState disabled = new StateListState("value", ImmutableMap.of("state_enabled", false), null);
    StateListState disabledPressed =
      new StateListState("value", ImmutableMap.of("state_enabled", false, "state_pressed", true), null);
    StateListState pressed = new StateListState("value", ImmutableMap.of("state_pressed", true), null);
    StateListState enabledPressed =
      new StateListState("value", ImmutableMap.of("state_enabled", true, "state_pressed", true), null);
    StateListState enabled = new StateListState("value", ImmutableMap.of("state_enabled", true), null);
    StateListState selected = new StateListState("value", ImmutableMap.of("state_selected", true), null);
    StateListState selectedPressed =
      new StateListState("value", ImmutableMap.of("state_selected", true, "state_pressed", true), null);
    StateListState enabledSelectedPressed =
      new StateListState("value", ImmutableMap.of("state_enabled", true, "state_selected", true, "state_pressed", true),
                                        null);
    StateListState notFocused = new StateListState("value", ImmutableMap.of("state_focused", false), null);
    StateListState notChecked = new StateListState("value", ImmutableMap.of("state_checked", false), null);
    StateListState checkedNotPressed =
      new StateListState("value", ImmutableMap.of("state_checked", true, "state_pressed", false), null);

    StateList stateList = new StateList("stateList", "colors");
    stateList.addState(pressed);
    stateList.addState(disabled);
    stateList.addState(selected);
    assertThat(stateList.getDisabledStates()).containsExactly(disabled);

    stateList.addState(disabledPressed);
    assertThat(stateList.getDisabledStates()).containsExactly(disabled, disabledPressed);

    stateList = new StateList("stateList", "colors");
    stateList.addState(enabled);
    stateList.addState(pressed);
    stateList.addState(selected);
    stateList.addState(enabledPressed); // Not reachable
    stateList.addState(disabled);
    assertThat(stateList.getDisabledStates()).containsExactly(pressed, selected, enabledPressed, disabled);

    stateList = new StateList("stateList", "colors");
    stateList.addState(enabledPressed);
    stateList.addState(pressed);
    stateList.addState(selected);
    stateList.addState(disabled);
    assertThat(stateList.getDisabledStates()).containsExactly(pressed, disabled);

    stateList.addState(selectedPressed);
    assertThat(stateList.getDisabledStates()).containsExactly(pressed, disabled, selectedPressed);

    stateList = new StateList("stateList", "colors");
    stateList.addState(enabledSelectedPressed);
    stateList.addState(pressed);
    stateList.addState(selected);
    stateList.addState(disabled);
    stateList.addState(selectedPressed);
    assertThat(stateList.getDisabledStates()).containsExactly(disabled, selectedPressed);

    stateList = new StateList("stateList", "colors");
    stateList.addState(enabledPressed);
    stateList.addState(notChecked);
    stateList.addState(checkedNotPressed);
    stateList.addState(selected);
    stateList.addState(notFocused);
    assertThat(stateList.getDisabledStates()).containsExactly(selected, notFocused);
  }

  public void testResolveAsIconFromColorReference() {
    VirtualFile file = myFixture.copyFileToProject("resourceHelper/values.xml", "res/values/values.xml");

    ResourceUrl url = ResourceUrl.parse("@color/myColor2");
    ResourceReference reference = url.resolve(ResourceNamespace.TODO(), ResourceNamespace.Resolver.EMPTY_RESOLVER);
    ResourceResolver rr = ConfigurationManager.getOrCreateInstance(myModule).getConfiguration(file).getResourceResolver();
    ResourceValue value = rr.getResolvedResource(reference);
    Icon icon = ResourceHelper.resolveAsIcon(rr, value, getProject(), myFacet);
    assertEquals(new ColorIcon(16, new Color(0xEEDDCC)), icon);
  }

  public void testResolveAsIconFromColorStateList() {
    myFixture.copyFileToProject("resourceHelper/values.xml", "res/values/values.xml");
    VirtualFile file = myFixture.copyFileToProject("resourceHelper/my_state_list.xml", "res/color/my_state_list.xml");

    ResourceUrl url = ResourceUrl.parse("@color/my_state_list");
    ResourceReference reference = url.resolve(ResourceNamespace.TODO(), ResourceNamespace.Resolver.EMPTY_RESOLVER);
    ResourceResolver rr = ConfigurationManager.getOrCreateInstance(myModule).getConfiguration(file).getResourceResolver();
    ResourceValue value = rr.getResolvedResource(reference);
    Icon icon = ResourceHelper.resolveAsIcon(rr, value, getProject(), myFacet);
    assertEquals(new ColorsIcon(16, new Color(0xEEDDCC), new Color(0x33123456, true)), icon);
  }

  public void testResolveAsIconFromDrawable() throws IOException {
    VirtualFile file = myFixture.copyFileToProject("resourceHelper/values.xml", "res/values/values.xml");
    ResourceUrl url = ResourceUrl.parse("@android:drawable/ic_delete");
    ResourceReference reference = url.resolve(ResourceNamespace.TODO(), ResourceNamespace.Resolver.EMPTY_RESOLVER);
    ResourceResolver rr = ConfigurationManager.getOrCreateInstance(myModule).getConfiguration(file).getResourceResolver();
    ResourceValue value = rr.getResolvedResource(reference);
    Icon icon = ResourceHelper.resolveAsIcon(rr, value, getProject(), myFacet);
    @SuppressWarnings("UndesirableClassUsage")
    BufferedImage image = new BufferedImage(icon.getIconWidth(), icon.getIconHeight(), BufferedImage.TYPE_INT_ARGB);
    icon.paintIcon(null, image.getGraphics(), 0, 0);
    BufferedImage goldenImage = ImageIO.read(new File(getTestDataPath() + "/resourceHelper/ic_delete.png"));
    ImageDiffUtil.assertImageSimilar("ic_delete", goldenImage, image, DEFAULT_IMAGE_DIFF_THRESHOLD_PERCENT);
  }

  public void testGetCompletionFromTypes() {
    myFixture.copyFileToProject("resourceHelper/values.xml", "res/values/values.xml");
    myFixture.copyFileToProject("resourceHelper/my_state_list.xml", "res/color/my_state_list.xml");

    List<String> colorOnly = ResourceHelper.getCompletionFromTypes(myFacet, EnumSet.of(ResourceType.COLOR));
    List<String> drawableOnly = ResourceHelper.getCompletionFromTypes(myFacet, EnumSet.of(ResourceType.DRAWABLE));
    List<String> colorAndDrawable =
      ResourceHelper.getCompletionFromTypes(myFacet, EnumSet.of(ResourceType.COLOR, ResourceType.DRAWABLE));
    List<String> dimenOnly = ResourceHelper.getCompletionFromTypes(myFacet, EnumSet.of(ResourceType.DIMEN));

    assertThat(colorOnly).containsAllOf("@android:color/primary_text_dark", "@color/myColor1", "@color/myColor2", "@color/my_state_list");
    assertThat(drawableOnly).containsAllOf("@color/myColor1", "@color/myColor2", "@android:drawable/menuitem_background");
    assertThat(colorAndDrawable)
      .containsAllOf("@android:color/primary_text_dark", "@color/myColor1", "@color/myColor2", "@color/my_state_list",
                       "@android:drawable/menuitem_background");
    assertThat(dimenOnly).containsAllOf("@dimen/myAlpha", "@dimen/myDimen");
  }

  public void testResolveEmptyStatelist() {
    VirtualFile file = myFixture.copyFileToProject("resourceHelper/empty_state_list.xml", "res/color/empty_state_list.xml");
    ResourceResolver rr = ConfigurationManager.getOrCreateInstance(myModule).getConfiguration(file).getResourceResolver();
    assertNotNull(rr);
    ResourceValue rv = rr.getResolvedResource(
        new ResourceReference(RES_AUTO, ResourceType.COLOR, "empty_state_list"));
    assertNotNull(rv);
    assertNull(ResourceHelper.resolveColor(rr, rv, myModule.getProject()));
  }

  public void testResolve() {
    ResourceNamespace appNs = ResourceNamespace.fromPackageName("com.example.app");
    setProjectNamespace(appNs);

    PsiFile innerFileLand = myFixture.addFileToProject("res/layout-land/inner.xml", "<LinearLayout/>");
    PsiFile innerFilePort = myFixture.addFileToProject("res/layout-port/inner.xml", "<LinearLayout/>");
    String outerFileContent = "<?xml version=\"1.0\" encoding=\"utf-8\"?>\n" +
    "<FrameLayout xmlns:app=\""+ appNs.getXmlNamespaceUri() +"\">\n" +
    "\n" +
    "    <include\n" +
    "        layout=\"@app:layout/inner\"\n" +
    "        android:layout_width=\"wrap_content\"\n" +
    "        android:layout_height=\"wrap_content\" />\n" +
    "\n" +
    "</FrameLayout>";
    XmlFile outerFile = (XmlFile)myFixture.addFileToProject("layout/outer.xml", outerFileContent);
    Configuration configuration = ConfigurationManager.getOrCreateInstance(myFacet).getConfiguration(innerFileLand.getVirtualFile());
    XmlTag include = outerFile.getRootTag().findFirstSubTag("include");
    ResourceValue resolved =
      ResourceHelper.resolve(configuration.getResourceResolver(), ResourceUrl.parse(include.getAttribute("layout").getValue()), include);
    assertEquals(innerFileLand.getVirtualFile().getPath(), resolved.getValue());
    configuration.setDeviceState(configuration.getDevice().getState("Portrait"));
    resolved = ResourceHelper
      .resolve(configuration.getResourceResolver(), ResourceUrl.parse(include.getAttribute("layout").getValue()), include);
    assertEquals(innerFilePort.getVirtualFile().getPath(), resolved.getValue());
  }

  @Language("XML")
  private static final String LAYOUT_FILE =
    "<?xml version=\"1.0\" encoding=\"utf-8\"?>\n" +
    "<LinearLayout xmlns:framework=\"http://schemas.android.com/apk/res/android\"\n" +
    "    framework:orientation=\"vertical\"\n" +
    "    framework:layout_width=\"fill_parent\"\n" +
    "    framework:layout_height=\"fill_parent\">\n" +
    "\n" +
    "    <TextView xmlns:newtools=\"http://schemas.android.com/tools\"\n" +
    "        framework:layout_width=\"fill_parent\"\n" +
    "        framework:layout_height=\"wrap_content\"\n" +
    "        newtools:text=\"Hello World, MyActivity\" />\n" +
    "</LinearLayout>\n";

  public void testGetResourceResolverFromXmlTag_namespacesEnabled() {
    setProjectNamespace(ResourceNamespace.fromPackageName("com.example.app"));

    XmlFile file = (XmlFile)myFixture.addFileToProject("layout/simple.xml", LAYOUT_FILE);
    XmlTag layout = file.getRootTag();
    XmlTag textview = layout.findFirstSubTag("TextView");

    ResourceNamespace.Resolver resolver = ResourceHelper.getNamespaceResolver(layout);
    assertThat(resolver.uriToPrefix(TOOLS_URI)).isNull();
    assertThat(resolver.uriToPrefix(ANDROID_URI)).isEqualTo("framework");
    assertThat(resolver.prefixToUri("newtools")).isNull();
    assertThat(resolver.prefixToUri("framework")).isEqualTo(ANDROID_URI);

    resolver = ResourceHelper.getNamespaceResolver(textview);
    assertThat(resolver.uriToPrefix(TOOLS_URI)).isEqualTo("newtools");
    assertThat(resolver.uriToPrefix(ANDROID_URI)).isEqualTo("framework");
    assertThat(resolver.prefixToUri("newtools")).isEqualTo(TOOLS_URI);
    assertThat(resolver.prefixToUri("framework")).isEqualTo(ANDROID_URI);
  }

  private void setProjectNamespace(ResourceNamespace appNs) {
    CommandProcessor.getInstance().runUndoTransparentAction(() -> ApplicationManager.getApplication().runWriteAction(() -> {
<<<<<<< HEAD
      myFacet.setModel(TestAndroidModel.namespaced(myFacet));
=======
      AndroidModel.set(myFacet, TestAndroidModel.namespaced(myFacet));
>>>>>>> bd07c1f4
      Manifest.getMainManifest(myFacet).getPackage().setValue(appNs.getPackageName());
    }));
  }

  public void testGetResourceResolverFromXmlTag_namespacesDisabled() {
    XmlFile file = (XmlFile)myFixture.addFileToProject("layout/simple.xml", LAYOUT_FILE);
    XmlTag layout = file.getRootTag();
    XmlTag textview = layout.findFirstSubTag("TextView");

    ResourceNamespace.Resolver resolver = ResourceHelper.getNamespaceResolver(layout);

    // "tools" is implicitly defined in non-namespaced projects.
    assertThat(resolver.uriToPrefix(TOOLS_URI)).isEqualTo("tools");

    // Proper namespacing doesn't work in non-namespaced projects, so within XML attributes, only "android" works.
    // TODO(b/74426748)
    assertThat(resolver.uriToPrefix(ANDROID_URI)).isNull();

    assertThat(resolver.prefixToUri("newtools")).isNull();
    assertThat(resolver.prefixToUri("framework")).isNull();

    resolver = ResourceHelper.getNamespaceResolver(textview);
    assertThat(resolver.uriToPrefix(TOOLS_URI)).isEqualTo("tools");
    assertThat(resolver.uriToPrefix(ANDROID_URI)).isNull();
    assertThat(resolver.prefixToUri("newtools")).isNull();
    assertThat(resolver.prefixToUri("framework")).isNull();
  }

  public void testBuildResourceId() {
    assertEquals(0x7f_02_ffff, ResourceHelper.buildResourceId((byte) 0x7f, (byte) 0x02, (short) 0xffff));
    assertEquals(0x02_02_0001, ResourceHelper.buildResourceId((byte) 0x02, (byte) 0x02, (short) 0x0001));
  }

  public void testToFileResourcePathString() {
    assertThat(ResourceHelper.toFileResourcePathString("apk:///foo.apk!/bar.baz")).isEqualTo(new PathString("apk", "/foo.apk!/bar.baz"));
  }

  public void testPsiElementGetNamespace() {

    // Project XML:
    XmlFile layoutFile = (XmlFile)myFixture.addFileToProject("layout/simple.xml", LAYOUT_FILE);
    assertThat(ResourceHelper.getResourceNamespace(layoutFile)).isEqualTo(RES_AUTO);
    assertThat(ResourceHelper.getResourceNamespace(layoutFile.getRootTag())).isEqualTo(RES_AUTO);

    // Project class:
    PsiClass projectClass = myFixture.addClass("package com.example; public class Hello {}");
    assertThat(ResourceHelper.getResourceNamespace(projectClass)).isEqualTo(RES_AUTO);

    // Project R class:
    PsiClass rClass = myFixture.getJavaFacade().findClass("p1.p2.R", projectClass.getResolveScope());
    assertThat(ResourceHelper.getResourceNamespace(rClass)).isEqualTo(RES_AUTO);

    // Project manifest:
    Manifest manifest = Manifest.getMainManifest(myFacet);
    assertThat(ResourceHelper.getResourceNamespace(manifest.getXmlElement())).isEqualTo(RES_AUTO);
    assertThat(ResourceHelper.getResourceNamespace(manifest.getXmlElement().getContainingFile())).isEqualTo(RES_AUTO);

    // Project Manifest class:
    WriteCommandAction.runWriteCommandAction(getProject(), () -> {
      Permission newPermission = manifest.addPermission();
      newPermission.getName().setValue("p1.p2.NEW_PERMISSION");
    });
    PsiClass manifestClass = myFixture.getJavaFacade().findClass("p1.p2.Manifest", projectClass.getResolveScope());
    assertThat(ResourceHelper.getResourceNamespace(manifestClass)).isEqualTo(RES_AUTO);

    // Framework class:
    PsiClass frameworkClass = myFixture.getJavaFacade().findClass("android.app.Activity");
    assertThat(ResourceHelper.getResourceNamespace(frameworkClass)).isEqualTo(ANDROID);

    // Framework XML: API28 has two default app icons: res/drawable-watch/sym_def_app_icon.xml and res/drawable/sym_def_app_icon.xml
    List<ResourceItem> appIconResourceItems = ResourceRepositoryManager.getInstance(myFacet)
      .getFrameworkResources(ImmutableSet.of())
      .getResources(ANDROID, ResourceType.DRAWABLE, "sym_def_app_icon");

    for (ResourceItem appIconResourceItem : appIconResourceItems) {
      XmlFile appIcon = (XmlFile)PsiManager.getInstance(getProject()).findFile(toVirtualFile(appIconResourceItem.getSource()));
      assertThat(ResourceHelper.getResourceNamespace(appIcon)).isEqualTo(ANDROID);
      assertThat(ResourceHelper.getResourceNamespace(appIcon.getRootTag())).isEqualTo(ANDROID);
    }
  }
}<|MERGE_RESOLUTION|>--- conflicted
+++ resolved
@@ -362,11 +362,7 @@
 
   private void setProjectNamespace(ResourceNamespace appNs) {
     CommandProcessor.getInstance().runUndoTransparentAction(() -> ApplicationManager.getApplication().runWriteAction(() -> {
-<<<<<<< HEAD
-      myFacet.setModel(TestAndroidModel.namespaced(myFacet));
-=======
       AndroidModel.set(myFacet, TestAndroidModel.namespaced(myFacet));
->>>>>>> bd07c1f4
       Manifest.getMainManifest(myFacet).getPackage().setValue(appNs.getPackageName());
     }));
   }
