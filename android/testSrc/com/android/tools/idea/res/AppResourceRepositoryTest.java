--- conflicted
+++ resolved
@@ -29,12 +29,8 @@
 import com.intellij.psi.PsiDocumentManager;
 import com.intellij.psi.PsiFile;
 import com.intellij.psi.PsiManager;
-<<<<<<< HEAD
-import com.intellij.util.ui.UIUtil;
-=======
 import gnu.trove.TIntObjectHashMap;
 import gnu.trove.TObjectIntHashMap;
->>>>>>> bda17b23
 import org.jetbrains.android.AndroidTestCase;
 import org.jetbrains.android.facet.AndroidFacet;
 
@@ -146,7 +142,6 @@
         assertNotSame(item, newItem);
       }
     });
-    UIUtil.dispatchAllInvocationEvents();
   }
 
   public void testGetDeclaredArrayValues() throws IOException {
