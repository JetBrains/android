/*
 * Copyright (C) 2016 The Android Open Source Project
 *
 * Licensed under the Apache License, Version 2.0 (the "License");
 * you may not use this file except in compliance with the License.
 * You may obtain a copy of the License at
 *
 *      http://www.apache.org/licenses/LICENSE-2.0
 *
 * Unless required by applicable law or agreed to in writing, software
 * distributed under the License is distributed on an "AS IS" BASIS,
 * WITHOUT WARRANTIES OR CONDITIONS OF ANY KIND, either express or implied.
 * See the License for the specific language governing permissions and
 * limitations under the License.
 */
package com.android.tools.idea.res;

import com.android.ide.common.rendering.api.AttrResourceValue;
import com.android.ide.common.rendering.api.ResourceValue;
import com.android.ide.common.res2.AbstractResourceRepository;
import com.android.ide.common.res2.ResourceItem;
import com.android.ide.common.res2.ResourceTable;
import com.android.resources.ResourceType;
<<<<<<< HEAD
import com.android.util.Pair;
import com.google.common.collect.ImmutableList;
=======
import com.android.resources.ResourceUrl;
import com.android.tools.idea.gradle.stubs.android.ClassFieldStub;
import com.android.util.Pair;
import com.google.common.collect.ImmutableList;
import com.google.common.collect.Iterables;
import com.google.common.collect.ListMultimap;
>>>>>>> 1e5b25b8
import com.google.common.collect.Maps;
import com.intellij.openapi.application.ApplicationManager;
import com.intellij.openapi.command.WriteCommandAction;
import com.intellij.openapi.editor.Document;
import com.intellij.openapi.vfs.VfsUtilCore;
import com.intellij.openapi.vfs.VirtualFile;
import com.intellij.psi.PsiDocumentManager;
import com.intellij.psi.PsiFile;
import com.intellij.psi.PsiManager;
import com.intellij.util.ui.UIUtil;
import gnu.trove.TIntObjectHashMap;
import gnu.trove.TObjectIntHashMap;
import org.jetbrains.android.AndroidTestCase;
import org.jetbrains.android.facet.AndroidFacet;
import org.junit.Assert;

import java.io.File;
import java.io.IOException;
import java.util.*;
<<<<<<< HEAD

=======
import java.util.function.BiFunction;

import static com.android.SdkConstants.ANDROID_NS_NAME;
import static com.google.common.truth.Truth.assertThat;
>>>>>>> 1e5b25b8
import static org.junit.Assert.assertNotEquals;

public class AppResourceRepositoryTest extends AndroidTestCase {
  private static final String LAYOUT = "resourceRepository/layout.xml";
  private static final String VALUES = "resourceRepository/values.xml";
  private static final String VALUES_OVERLAY1 = "resourceRepository/valuesOverlay1.xml";
  private static final String VALUES_OVERLAY2 = "resourceRepository/valuesOverlay2.xml";
  private static final String VALUES_OVERLAY2_NO = "resourceRepository/valuesOverlay2No.xml";

  @Override
  public void tearDown() throws Exception {
    try {
      ResourceFolderRegistry.reset();
    }
    finally {
      super.tearDown();
    }
  }

  public void testStable() {
    assertSame(AppResourceRepository.getOrCreateInstance(myFacet), AppResourceRepository.getOrCreateInstance(myFacet));
    assertSame(AppResourceRepository.getOrCreateInstance(myFacet), AppResourceRepository.getOrCreateInstance(myModule));
  }

  public void testStringOrder() {
    VirtualFile res1 = myFixture.copyFileToProject(VALUES, "res/values/values.xml").getParent().getParent();

    final ModuleResourceRepository moduleRepository = ModuleResourceRepository.createForTest(
      myFacet, Collections.singletonList(res1));
    final ProjectResourceRepository projectResources = ProjectResourceRepository.createForTest(
      myFacet, Collections.singletonList(moduleRepository));
    final AppResourceRepository appResources = AppResourceRepository.createForTest(
      myFacet, Collections.singletonList(projectResources), Collections.emptyList());

    assertOrderedEquals(appResources.getItemsOfType(ResourceType.STRING), Arrays.asList("app_name", "title_crossfade", "title_card_flip", "title_screen_slide", "title_zoom", "title_layout_changes", "title_template_step", "ellipsis"));
  }

  public void testMerging() {
    // Like testOverlayUpdates1, but rather than testing changes to layout resources (file-based resource)
    // perform document edits in value-documents

    VirtualFile layoutFile = myFixture.copyFileToProject(LAYOUT, "res/layout/layout1.xml");

    VirtualFile res1 = myFixture.copyFileToProject(VALUES, "res/values/values.xml").getParent().getParent();
    VirtualFile res2 = myFixture.copyFileToProject(VALUES_OVERLAY1, "res2/values/values.xml").getParent().getParent();
    VirtualFile res3 = myFixture.copyFileToProject(VALUES_OVERLAY2, "res3/values/nameDoesNotMatter.xml").getParent().getParent();
    myFixture.copyFileToProject(VALUES_OVERLAY2_NO, "res3/values-no/values.xml");

    assertNotSame(res1, res2);
    assertNotSame(res1, res3);
    assertNotSame(res2, res3);

    // res3 is not used as an overlay here; instead we use it to simulate an AAR library below
    final ModuleResourceRepository moduleRepository = ModuleResourceRepository.createForTest(myFacet, Arrays.asList(res1, res2));
    final ProjectResourceRepository projectResources = ProjectResourceRepository.createForTest(
      myFacet, Collections.singletonList(moduleRepository));

    final AppResourceRepository appResources = AppResourceRepository.createForTest(
      myFacet, Collections.singletonList(projectResources), Collections.emptyList());

    assertTrue(appResources.hasResourceItem(ResourceType.STRING, "title_card_flip"));
    assertFalse(appResources.hasResourceItem(ResourceType.STRING, "non_existent_title_card_flip"));

    assertTrue(projectResources.hasResourceItem(ResourceType.STRING, "title_card_flip"));
    assertFalse(projectResources.hasResourceItem(ResourceType.STRING, "non_existent_title_card_flip"));

    assertTrue(moduleRepository.hasResourceItem(ResourceType.STRING, "title_card_flip"));
    assertFalse(moduleRepository.hasResourceItem(ResourceType.STRING, "non_existent_title_card_flip"));

    FileResourceRepository aar1 = FileResourceRepository.get(VfsUtilCore.virtualToIoFile(res3), null);
    appResources.updateRoots(Arrays.asList(projectResources, aar1), Collections.singletonList(aar1));

    assertTrue(appResources.hasResourceItem(ResourceType.STRING, "another_unique_string"));
    assertTrue(aar1.hasResourceItem(ResourceType.STRING, "another_unique_string"));
    assertFalse(projectResources.hasResourceItem(ResourceType.STRING, "another_unique_string"));
    assertFalse(moduleRepository.hasResourceItem(ResourceType.STRING, "another_unique_string"));
    assertTrue(appResources.hasResourceItem(ResourceType.STRING, "title_card_flip"));
    assertFalse(appResources.hasResourceItem(ResourceType.STRING, "non_existent_title_card_flip"));

    // Update module resource repository and assert that changes make it all the way up
    PsiFile layoutPsiFile = PsiManager.getInstance(getProject()).findFile(layoutFile);
    assertNotNull(layoutPsiFile);
    assertTrue(moduleRepository.hasResourceItem(ResourceType.ID, "btn_title_refresh"));
    final ResourceItem item = ModuleResourceRepositoryTest.getFirstItem(moduleRepository, ResourceType.ID, "btn_title_refresh");

    final long generation = moduleRepository.getModificationCount();
    final long projectGeneration = projectResources.getModificationCount();
    final long appGeneration = appResources.getModificationCount();
    final PsiDocumentManager documentManager = PsiDocumentManager.getInstance(getProject());
    final Document document = documentManager.getDocument(layoutPsiFile);
    assertNotNull(document);
    WriteCommandAction.runWriteCommandAction(getProject(), () -> {
      String string = "<ImageView style=\"@style/TitleBarSeparator\" />";
      int offset = document.getText().indexOf(string);
      document.deleteString(offset, offset + string.length());
      documentManager.commitDocument(document);
    });

    assertTrue(moduleRepository.isScanPending(layoutPsiFile));
    ApplicationManager.getApplication().invokeLater(() -> {
      assertTrue(generation < moduleRepository.getModificationCount());
      assertTrue(projectGeneration < projectResources.getModificationCount());
      assertTrue(appGeneration < appResources.getModificationCount());
      // Should still be defined:
      assertTrue(moduleRepository.hasResourceItem(ResourceType.ID, "btn_title_refresh"));
      assertTrue(appResources.hasResourceItem(ResourceType.ID, "btn_title_refresh"));
      assertTrue(projectResources.hasResourceItem(ResourceType.ID, "btn_title_refresh"));
      ResourceItem newItem = ModuleResourceRepositoryTest.getFirstItem(appResources, ResourceType.ID, "btn_title_refresh");
      assertNotNull(newItem.getSource());
      // However, should be a different item
      assertNotSame(item, newItem);
    });
    UIUtil.dispatchAllInvocationEvents();
  }

  public void testGetDeclaredArrayValues() throws IOException {
    final AppResourceRepository appResources = createTestAppResourceRepository(myFacet);
    ImmutableList.Builder<AttrResourceValue> builder = ImmutableList.builder();
    // simple styleable test.
    ImmutableList<AttrResourceValue> attrList = builder.add(
      new AttrResourceValue(ResourceUrl.create(null, ResourceType.ATTR, "some-attr"), null)).build();
    Integer[] foundValues = appResources.getDeclaredArrayValues(attrList, "Styleable1");
    assertOrderedEquals(foundValues, 0x7f010000);

    // Declared styleables mismatch
    attrList = builder.add(
<<<<<<< HEAD
      new AttrResourceValue(ResourceType.ATTR, "some-attr", false, null),
      new AttrResourceValue(ResourceType.ATTR, "other-attr", false, null)).build();
=======
      new AttrResourceValue(ResourceUrl.create(null, ResourceType.ATTR, "some-attr"), null),
      new AttrResourceValue(ResourceUrl.create(null, ResourceType.ATTR, "other-attr"), null)).build();
>>>>>>> 1e5b25b8
    assertNull(appResources.getDeclaredArrayValues(attrList, "Styleable1"));

    // slightly complex test.
    builder = ImmutableList.builder();
    attrList = builder
      .add(new AttrResourceValue(ResourceUrl.create(null, ResourceType.ATTR, "app_attr1"), null),
           new AttrResourceValue(ResourceUrl.create(null, ResourceType.ATTR, "app_attr2"), null),
           new AttrResourceValue(ResourceUrl.create(ANDROID_NS_NAME, ResourceType.ATTR, "framework-attr1"), null),
           new AttrResourceValue(ResourceUrl.create(null, ResourceType.ATTR, "app_attr3"), null),
           new AttrResourceValue(ResourceUrl.create(ANDROID_NS_NAME, ResourceType.ATTR, "framework_attr2"), null)).build();
    foundValues = appResources.getDeclaredArrayValues(attrList, "Styleable_with_underscore");
    assertOrderedEquals(foundValues, 0x7f010000, 0x7f010068, 0x01010125, 0x7f010069, 0x01010142);
  }

  public void testGetResourceDirs() throws IOException {
    VirtualFile res1 = myFixture.copyFileToProject(VALUES, "res/values/values.xml").getParent().getParent();
    VirtualFile res2 = myFixture.copyFileToProject(VALUES_OVERLAY1, "res2/values/values.xml").getParent().getParent();

    assertNotSame(res1, res2);

    // res2 is not used as an overlay here; instead we use it to simulate an AAR library below
    final ModuleResourceRepository moduleRepository = ModuleResourceRepository.createForTest(
      myFacet, Collections.singletonList(res1));
    final ProjectResourceRepository projectResources = ProjectResourceRepository.createForTest(
      myFacet, Collections.singletonList(moduleRepository));

    final AppResourceRepository appResources = AppResourceRepository.createForTest(
      myFacet, Collections.singletonList(projectResources), Collections.emptyList());

    Set<VirtualFile> folders = appResources.getResourceDirs();
    assertSameElements(folders, res1);

    FileResourceRepository aar1 = FileResourceRepository.get(VfsUtilCore.virtualToIoFile(res2), null);
    appResources.updateRoots(Arrays.asList(projectResources, aar1), Collections.singletonList(aar1));

    Set<VirtualFile> foldersWithAar = appResources.getResourceDirs();
    assertSameElements(foldersWithAar, res1, res2);
  }

  public void testGetItemsOfTypeIdIncludeAAR() throws IOException {
    VirtualFile res1 = myFixture.copyFileToProject(LAYOUT, "res/layout/some_layout.xml").getParent().getParent();
    final LocalResourceRepository moduleRepository = ModuleResourceRepository.createForTest(
      myFacet, ImmutableList.of(res1));
    final LocalResourceRepository projectResources = ProjectResourceRepository.createForTest(
      myFacet, ImmutableList.of(moduleRepository));

    FileResourceRepository aar = FileResourceRepositoryTest.getTestRepository();
    final AppResourceRepository appResources = AppResourceRepository.createForTest(
      myFacet, ImmutableList.of(projectResources, aar), ImmutableList.of(aar));

    Collection<String> idResources = appResources.getItemsOfType(ResourceType.ID);
    Collection<String> aarIds = aar.getAllDeclaredIds();
    assertNotNull(aarIds);
    assertNotEmpty(aarIds);
    assertContainsElements(idResources, aarIds);
    assertFalse(aarIds.contains("btn_title_refresh"));
    assertContainsElements(idResources, "btn_title_refresh");
  }

  @SuppressWarnings("deprecation")  // For Pair
  public void testDynamicIds() {
<<<<<<< HEAD
    AppResourceRepository repository = AppResourceRepository.getAppResources(myFacet, true);
=======
    AppResourceRepository repository = AppResourceRepository.getOrCreateInstance(myFacet);
>>>>>>> 1e5b25b8
    Integer stringId = repository.getResourceId(ResourceType.STRING, "string");
    assertNotNull(stringId);
    Integer styleId = repository.getResourceId(ResourceType.STYLE, "style");
    assertNotNull(styleId);
    Integer layoutId = repository.getResourceId(ResourceType.LAYOUT, "layout");
    assertNotNull(layoutId);
    assertEquals(stringId, repository.getResourceId(ResourceType.STRING, "string"));
    assertEquals(Pair.of(ResourceType.STRING, "string"), repository.resolveResourceId(stringId));
    assertEquals(styleId, repository.getResourceId(ResourceType.STYLE, "style"));
    assertEquals(Pair.of(ResourceType.STYLE, "style"), repository.resolveResourceId(styleId));
    assertEquals(layoutId, repository.getResourceId(ResourceType.LAYOUT, "layout"));
    assertEquals(Pair.of(ResourceType.LAYOUT, "layout"), repository.resolveResourceId(layoutId));
  }

  public void testResetDynamicIds() {
<<<<<<< HEAD
    AppResourceRepository repository = AppResourceRepository.getAppResources(myFacet, true);
=======
    AppResourceRepository repository = AppResourceRepository.getOrCreateInstance(myFacet);
>>>>>>> 1e5b25b8
    Integer stringId = repository.getResourceId(ResourceType.STRING, "string");
    Integer styleId = repository.getResourceId(ResourceType.STYLE, "style");
    Integer layoutId = repository.getResourceId(ResourceType.LAYOUT, "layout");
    repository.resetDynamicIds(false);
    // They should be all gone now.
    assertNull(repository.resolveResourceId(stringId));
    assertNull(repository.resolveResourceId(styleId));
    assertNull(repository.resolveResourceId(layoutId));
    // Check in different order. These should be new IDs.
    assertNotEquals(layoutId, repository.getResourceId(ResourceType.LAYOUT, "layout"));
    assertNotEquals(stringId, repository.getResourceId(ResourceType.STRING, "string"));
    assertNotEquals(styleId, repository.getResourceId(ResourceType.STYLE, "style"));
  }

  @SuppressWarnings("deprecation")  // For Pair
  public void testSetCompiledResources() {
<<<<<<< HEAD
    AppResourceRepository repository = AppResourceRepository.getAppResources(myFacet, true);
=======
    AppResourceRepository repository = AppResourceRepository.getOrCreateInstance(myFacet);
>>>>>>> 1e5b25b8
    Integer stringId = repository.getResourceId(ResourceType.STRING, "string");
    Integer styleId = repository.getResourceId(ResourceType.STYLE, "style");
    Integer layoutId = repository.getResourceId(ResourceType.LAYOUT, "layout");

<<<<<<< HEAD
    TIntObjectHashMap<Pair<ResourceType, String>> id2res = new TIntObjectHashMap<Pair<ResourceType, String>>();
=======
    TIntObjectHashMap<Pair<ResourceType, String>> id2res = new TIntObjectHashMap<>();
>>>>>>> 1e5b25b8
    id2res.put(0x7F000000, Pair.of(ResourceType.STRING, "string"));
    id2res.put(0x7F010000, Pair.of(ResourceType.STYLE, "style"));
    id2res.put(0x7F020000, Pair.of(ResourceType.LAYOUT, "layout"));

    Map<ResourceType, TObjectIntHashMap<String>> res2id = Maps.newHashMap();
    TObjectIntHashMap<String> stringIdMap = new TObjectIntHashMap<>();
    stringIdMap.put("string", 0x7F000000);
    res2id.put(ResourceType.STRING, stringIdMap);
    TObjectIntHashMap<String> styleIdMap = new TObjectIntHashMap<>();
    styleIdMap.put("style", 0x7F010000);
    res2id.put(ResourceType.STYLE, styleIdMap);
    TObjectIntHashMap<String> layoutIdMap = new TObjectIntHashMap<>();
    layoutIdMap.put("layout", 0x7F020000);
    res2id.put(ResourceType.LAYOUT, layoutIdMap);

    repository.setCompiledResources(id2res, Collections.emptyMap(), res2id);

    // Compiled resources should replace the dynamic IDs.
    assertNotEquals(stringId, repository.getResourceId(ResourceType.STRING, "string"));
    assertEquals(Integer.valueOf(0x7F000000), repository.getResourceId(ResourceType.STRING, "string"));
    assertNotEquals(styleId, repository.getResourceId(ResourceType.STYLE, "style"));
    assertEquals(Integer.valueOf(0x7F010000), repository.getResourceId(ResourceType.STYLE, "style"));
    assertNotEquals(layoutId, repository.getResourceId(ResourceType.LAYOUT, "layout"));
    assertEquals(Integer.valueOf(0x7F020000), repository.getResourceId(ResourceType.LAYOUT, "layout"));

    // Dynamic IDs should still resolve though.
    assertEquals(Pair.of(ResourceType.STRING, "string"), repository.resolveResourceId(stringId));
    assertEquals(Pair.of(ResourceType.STYLE, "style"), repository.resolveResourceId(styleId));
    assertEquals(Pair.of(ResourceType.LAYOUT, "layout"), repository.resolveResourceId(layoutId));

    // But not after reset.
    repository.resetDynamicIds(false);
    assertNull(repository.resolveResourceId(stringId));
    assertNull(repository.resolveResourceId(styleId));
    assertNull(repository.resolveResourceId(layoutId));
  }

<<<<<<< HEAD
=======
  public void testNamespaces() throws Exception {
    //// This is necessary to use DynamicResourceValueRepository.
    myFacet.getProperties().ALLOW_USER_CONFIGURATION = false;

    BiFunction<String, String, DynamicResourceValueRepository> makeDynamicRepo = (namespace, value) -> {
      ClassFieldStub field = new ClassFieldStub("string",
                                                "model_value",
                                                value,
                                                "value from model",
                                                Collections.emptySet());
      return DynamicResourceValueRepository.createForTest(myFacet, namespace, Collections.singletonMap("model_value", field));
    };

    VirtualFile appResources = myFixture.copyFileToProject(VALUES, "app/res/values/values.xml").getParent().getParent();
    ModuleResourceRepository app =
      ModuleResourceRepository.createForTest(myFacet,
                                             Collections.singleton(appResources),
                                             null,
                                             makeDynamicRepo.apply(null, "appValue"));

    VirtualFile localLibResources = myFixture.copyFileToProject(VALUES_OVERLAY1, "localLib/res/values/values.xml").getParent().getParent();
    ModuleResourceRepository localLib =
      ModuleResourceRepository.createForTest(myFacet,
                                             Collections.singleton(localLibResources),
                                             "localLib",
                                             makeDynamicRepo.apply("localLib", "localLibValue"));

    ProjectResourceRepository projectResourceRepository = ProjectResourceRepository.createForTest(myFacet, Arrays.asList(app, localLib));

    VirtualFile aarLibResources = myFixture.copyFileToProject(VALUES_OVERLAY2, "aarLib/res/values/values.xml").getParent().getParent();
    FileResourceRepository aarLib = FileResourceRepository.createForTest(new File(aarLibResources.getPath()), "aarLib", null);

    AppResourceRepository appResourceRepository = AppResourceRepository.createForTest(myFacet,
                                                                                      Arrays.asList(projectResourceRepository, aarLib),
                                                                                      Collections.singletonList(aarLib));

    assertRepositorySelfConsistent(app);
    assertRepositorySelfConsistent(localLib);
    assertRepositorySelfConsistent(aarLib);
    assertRepositorySelfConsistent(projectResourceRepository);
    assertRepositorySelfConsistent(appResourceRepository);

    ResourceTable resourceTable = appResourceRepository.getItems();

    assertThat(projectResourceRepository.getNamespaces()).containsExactly("", "localLib");
    assertThat(appResourceRepository.getNamespaces()).containsExactly("", "localLib", "aarLib");

    assertOnlyValue(appResourceRepository, null, ResourceType.STRING, "app_name", "Animations Demo");
    assertOnlyValue(appResourceRepository, "localLib", ResourceType.STRING, "app_name", "Different App Name");
    assertOnlyValue(appResourceRepository, "aarLib", ResourceType.STRING, "app_name", "Very Different App Name");

    assertOnlyValue(appResourceRepository, null, ResourceType.STRING, "model_value", "appValue");
    assertOnlyValue(appResourceRepository, "localLib", ResourceType.STRING, "model_value", "localLibValue");
    assertThat(resourceTable.get("aarLib", ResourceType.STRING).get("model_value")).isEmpty();

    assertThat(resourceTable.get(null, ResourceType.ID).get("action_next")).hasSize(1);
    assertThat(resourceTable.get("localLib", ResourceType.ID).get("action_next")).isEmpty();
    assertThat(resourceTable.get("aarLib", ResourceType.ID).get("action_next")).isEmpty();

    assertThat(resourceTable.get(null, ResourceType.STRING).get("unique_string")).isEmpty();
    assertThat(resourceTable.get("localLib", ResourceType.STRING).get("unique_string")).hasSize(1);
    assertThat(resourceTable.get("aarLib", ResourceType.STRING).get("unique_string")).isEmpty();

    assertThat(resourceTable.get(null, ResourceType.STRING).get("another_unique_string")).isEmpty();
    assertThat(resourceTable.get("localLib", ResourceType.STRING).get("another_unique_string")).isEmpty();
    assertThat(resourceTable.get("aarLib", ResourceType.STRING).get("another_unique_string")).hasSize(1);
  }

  private static void assertRepositorySelfConsistent(AbstractResourceRepository repository) {
    ResourceTable resourceTable = repository.getItems();

    eachItemInRepo:
    for (ResourceItem item : repository.getAllResourceItems()) {

      ListMultimap<String, ResourceItem> multimap = resourceTable.get(item.getNamespace(), item.getType());
      assertThat(multimap).named("Multimap for " + item).isNotNull();

      List<ResourceItem> itemsWithSameName = multimap.get(item.getName());
      assertThat(itemsWithSameName).named("List for " + item).isNotEmpty();

      for (ResourceItem candidate : itemsWithSameName) {
        if (candidate == item) {
          continue eachItemInRepo;
        }
      }

      Assert.fail(item + " is not stored correctly.");
    }
  }

  private static void assertOnlyValue(MultiResourceRepository repository,
                                      String namespace,
                                      ResourceType resourceType,
                                      String name,
                                      String value) {
    ListMultimap<String, ResourceItem> multimap = repository.getItems().get(namespace, resourceType);
    assertThat(multimap).named(String.format("@%s:%s", namespace, resourceType)).isNotNull();

    String fullName = String.format("@%s:%s/%s", namespace, resourceType, name);

    List<ResourceItem> items = multimap.get(name);
    assertThat(items).named(fullName).hasSize(1);

    ResourceValue resourceValue = Iterables.getOnlyElement(items).getResourceValue(false);
    assertThat((resourceValue)).named(fullName).isNotNull();

    assertThat(resourceValue.getValue()).named(fullName).isEqualTo(value);
  }

>>>>>>> 1e5b25b8
  static AppResourceRepository createTestAppResourceRepository(AndroidFacet facet) throws IOException {
    final ModuleResourceRepository moduleRepository = ModuleResourceRepository.createForTest(facet, Collections.emptyList());
    final ProjectResourceRepository projectResources = ProjectResourceRepository.createForTest(
      facet, Collections.singletonList(moduleRepository));

    final AppResourceRepository appResources = AppResourceRepository.createForTest(
      facet, Collections.singletonList(projectResources), Collections.emptyList());
    FileResourceRepository aar = FileResourceRepositoryTest.getTestRepository();
    appResources.updateRoots(Arrays.asList(projectResources, aar), Collections.singletonList(aar));
    return appResources;
  }

  // TODO: When we can load gradle projects from unit tests, test that we properly override
  // library resources (from AARs) with resources in the main app (e.g. that computeRepositories()
  // places the libraries *before* the module resources)
}<|MERGE_RESOLUTION|>--- conflicted
+++ resolved
@@ -21,17 +21,12 @@
 import com.android.ide.common.res2.ResourceItem;
 import com.android.ide.common.res2.ResourceTable;
 import com.android.resources.ResourceType;
-<<<<<<< HEAD
-import com.android.util.Pair;
-import com.google.common.collect.ImmutableList;
-=======
 import com.android.resources.ResourceUrl;
 import com.android.tools.idea.gradle.stubs.android.ClassFieldStub;
 import com.android.util.Pair;
 import com.google.common.collect.ImmutableList;
 import com.google.common.collect.Iterables;
 import com.google.common.collect.ListMultimap;
->>>>>>> 1e5b25b8
 import com.google.common.collect.Maps;
 import com.intellij.openapi.application.ApplicationManager;
 import com.intellij.openapi.command.WriteCommandAction;
@@ -51,14 +46,10 @@
 import java.io.File;
 import java.io.IOException;
 import java.util.*;
-<<<<<<< HEAD
-
-=======
 import java.util.function.BiFunction;
 
 import static com.android.SdkConstants.ANDROID_NS_NAME;
 import static com.google.common.truth.Truth.assertThat;
->>>>>>> 1e5b25b8
 import static org.junit.Assert.assertNotEquals;
 
 public class AppResourceRepositoryTest extends AndroidTestCase {
@@ -185,13 +176,8 @@
 
     // Declared styleables mismatch
     attrList = builder.add(
-<<<<<<< HEAD
-      new AttrResourceValue(ResourceType.ATTR, "some-attr", false, null),
-      new AttrResourceValue(ResourceType.ATTR, "other-attr", false, null)).build();
-=======
       new AttrResourceValue(ResourceUrl.create(null, ResourceType.ATTR, "some-attr"), null),
       new AttrResourceValue(ResourceUrl.create(null, ResourceType.ATTR, "other-attr"), null)).build();
->>>>>>> 1e5b25b8
     assertNull(appResources.getDeclaredArrayValues(attrList, "Styleable1"));
 
     // slightly complex test.
@@ -253,11 +239,7 @@
 
   @SuppressWarnings("deprecation")  // For Pair
   public void testDynamicIds() {
-<<<<<<< HEAD
-    AppResourceRepository repository = AppResourceRepository.getAppResources(myFacet, true);
-=======
     AppResourceRepository repository = AppResourceRepository.getOrCreateInstance(myFacet);
->>>>>>> 1e5b25b8
     Integer stringId = repository.getResourceId(ResourceType.STRING, "string");
     assertNotNull(stringId);
     Integer styleId = repository.getResourceId(ResourceType.STYLE, "style");
@@ -273,11 +255,7 @@
   }
 
   public void testResetDynamicIds() {
-<<<<<<< HEAD
-    AppResourceRepository repository = AppResourceRepository.getAppResources(myFacet, true);
-=======
     AppResourceRepository repository = AppResourceRepository.getOrCreateInstance(myFacet);
->>>>>>> 1e5b25b8
     Integer stringId = repository.getResourceId(ResourceType.STRING, "string");
     Integer styleId = repository.getResourceId(ResourceType.STYLE, "style");
     Integer layoutId = repository.getResourceId(ResourceType.LAYOUT, "layout");
@@ -294,20 +272,12 @@
 
   @SuppressWarnings("deprecation")  // For Pair
   public void testSetCompiledResources() {
-<<<<<<< HEAD
-    AppResourceRepository repository = AppResourceRepository.getAppResources(myFacet, true);
-=======
     AppResourceRepository repository = AppResourceRepository.getOrCreateInstance(myFacet);
->>>>>>> 1e5b25b8
     Integer stringId = repository.getResourceId(ResourceType.STRING, "string");
     Integer styleId = repository.getResourceId(ResourceType.STYLE, "style");
     Integer layoutId = repository.getResourceId(ResourceType.LAYOUT, "layout");
 
-<<<<<<< HEAD
-    TIntObjectHashMap<Pair<ResourceType, String>> id2res = new TIntObjectHashMap<Pair<ResourceType, String>>();
-=======
     TIntObjectHashMap<Pair<ResourceType, String>> id2res = new TIntObjectHashMap<>();
->>>>>>> 1e5b25b8
     id2res.put(0x7F000000, Pair.of(ResourceType.STRING, "string"));
     id2res.put(0x7F010000, Pair.of(ResourceType.STYLE, "style"));
     id2res.put(0x7F020000, Pair.of(ResourceType.LAYOUT, "layout"));
@@ -345,8 +315,6 @@
     assertNull(repository.resolveResourceId(layoutId));
   }
 
-<<<<<<< HEAD
-=======
   public void testNamespaces() throws Exception {
     //// This is necessary to use DynamicResourceValueRepository.
     myFacet.getProperties().ALLOW_USER_CONFIGURATION = false;
@@ -456,7 +424,6 @@
     assertThat(resourceValue.getValue()).named(fullName).isEqualTo(value);
   }
 
->>>>>>> 1e5b25b8
   static AppResourceRepository createTestAppResourceRepository(AndroidFacet facet) throws IOException {
     final ModuleResourceRepository moduleRepository = ModuleResourceRepository.createForTest(facet, Collections.emptyList());
     final ProjectResourceRepository projectResources = ProjectResourceRepository.createForTest(
