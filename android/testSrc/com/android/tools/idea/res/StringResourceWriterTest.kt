/*
 * Copyright (C) 2015 The Android Open Source Project
 *
 * Licensed under the Apache License, Version 2.0 (the "License");
 * you may not use this file except in compliance with the License.
 * You may obtain a copy of the License at
 *
 *      http://www.apache.org/licenses/LICENSE-2.0
 *
 * Unless required by applicable law or agreed to in writing, software
 * distributed under the License is distributed on an "AS IS" BASIS,
 * WITHOUT WARRANTIES OR CONDITIONS OF ANY KIND, either express or implied.
 * See the License for the specific language governing permissions and
 * limitations under the License.
 */
package com.android.tools.idea.res

import com.android.SdkConstants
import com.android.ide.common.rendering.api.ResourceNamespace
import com.android.ide.common.resources.Locale
import com.android.ide.common.resources.ResourceItem
import com.android.resources.ResourceType
import com.android.testutils.TestUtils.resolveWorkspacePath
import com.android.tools.adtui.TreeWalker
import com.android.tools.adtui.swing.createModalDialogAndInteractWithIt
import com.android.tools.adtui.swing.enableHeadlessDialogs
import com.android.tools.idea.editors.strings.model.StringResourceKey
import com.android.tools.idea.testing.AndroidProjectRule
import com.google.common.truth.Truth.assertThat
import com.intellij.BundleBase
import com.intellij.ide.IdeBundle
import com.intellij.openapi.project.DumbService
import com.intellij.openapi.project.DumbServiceImpl
import com.intellij.openapi.project.Project
import com.intellij.openapi.ui.DialogWrapper
import com.intellij.openapi.ui.Messages
import com.intellij.openapi.ui.TestDialog
import com.intellij.openapi.ui.TestDialogManager
import com.intellij.openapi.vfs.VirtualFile
import com.intellij.psi.PsiManager
import com.intellij.psi.xml.XmlFile
import com.intellij.testFramework.EdtRule
import com.intellij.testFramework.RunsInEdt
import kotlinx.coroutines.TimeoutCancellationException
import kotlinx.coroutines.runBlocking
import kotlinx.coroutines.suspendCancellableCoroutine
import kotlinx.coroutines.withTimeout
import org.jetbrains.android.facet.AndroidFacet
import org.junit.After
import org.junit.Before
import org.junit.Rule
import org.junit.Test
import org.junit.runner.RunWith
import org.junit.runners.JUnit4
import org.mockito.junit.MockitoJUnit
import org.mockito.junit.MockitoRule
import javax.swing.JButton
import javax.swing.JCheckBox
import kotlin.coroutines.resume
import kotlin.test.assertFailsWith
import kotlin.test.fail
import kotlin.time.Duration.Companion.seconds

/**
 * Tests the [StringResourceWriter].
 *
 * Test data for this test is located in `tools/adt/idea/android/testData/stringsEditor/base/res/`
 */
@RunWith(JUnit4::class)
@RunsInEdt
class StringResourceWriterTest {
  @get:Rule val mockitoRule: MockitoRule = MockitoJUnit.rule()
  @get:Rule val projectRule: AndroidProjectRule = AndroidProjectRule.withAndroidModel()
  @get:Rule val edtRule: EdtRule = EdtRule()

  private val dialogMessages: MutableList<String> = mutableListOf()
  private val project: Project
    get() = projectRule.project

  private lateinit var resourceDirectory: VirtualFile
  private lateinit var localResourceRepository: LocalResourceRepository
  private lateinit var facet: AndroidFacet

  private val stringResourceWriter = StringResourceWriter.INSTANCE
  @Before
  fun setUp() {
    projectRule.fixture.testDataPath =
        resolveWorkspacePath("tools/adt/idea/android/testData").toString()

    facet = AndroidFacet.getInstance(projectRule.module)!!

    resourceDirectory = projectRule.fixture.copyDirectoryToProject("stringsEditor/base/res", "res")
    localResourceRepository = createTestModuleRepository(facet, listOf(resourceDirectory))
  }

  @After
  fun tearDown() {
    TestDialogManager.setTestDialog(TestDialog.DEFAULT)
  }

  @Test
  fun getStringResourceFile_default() {
    val defaultLocaleFile = "values/strings.xml"
    assertThat(resourceDirectory.findFileByRelativePath(defaultLocaleFile)).isNotNull()

    val xmlFile = stringResourceWriter.getStringResourceFile(project, resourceDirectory)

    assertThat(xmlFile).isNotNull()
    assertThat(xmlFile?.virtualFile)
        .isEqualTo(resourceDirectory.findFileByRelativePath(defaultLocaleFile))
  }

  @Test
  fun add_defaultLocale() {
    assertThat(textExists(DEFAULT_STRINGS_FILE, NEW_KEY)).isFalse()
    val resourceKey = StringResourceKey(NEW_KEY, resourceDirectory)

    assertThat(stringResourceWriter.addDefault(project, resourceKey, NEW_VALUE)).isTrue()

    assertThat(getText(DEFAULT_STRINGS_FILE, NEW_KEY)).isEqualTo(NEW_VALUE_ESCAPED)
    assertThat(getAttribute(DEFAULT_STRINGS_FILE, NEW_KEY, SdkConstants.ATTR_TRANSLATABLE)).isNull()
  }

  @Test
  fun add_nonexistentLocale() {
    assertThat(resourceDirectory.findFileByRelativePath(KOREAN_STRINGS_FILE)).isNull()
    val resourceKey = StringResourceKey(NEW_KEY, resourceDirectory)

    assertThat(stringResourceWriter.addTranslation(project, resourceKey, NEW_VALUE, KOREAN_LOCALE)).isTrue()

    assertThat(resourceDirectory.findFileByRelativePath(KOREAN_STRINGS_FILE)).isNotNull()
    assertThat(getText(KOREAN_STRINGS_FILE, NEW_KEY)).isEqualTo(NEW_VALUE_ESCAPED)
    assertThat(getAttribute(KOREAN_STRINGS_FILE, NEW_KEY, SdkConstants.ATTR_TRANSLATABLE)).isNull()
  }

  @Test
  fun add_existingLocale() {
    assertThat(resourceDirectory.findFileByRelativePath(FRENCH_STRINGS_FILE)).isNotNull()
    val resourceKey = StringResourceKey(NEW_KEY, resourceDirectory)

    assertThat(stringResourceWriter.addTranslation(project, resourceKey, NEW_VALUE, FRENCH_LOCALE)).isTrue()

    assertThat(getText(FRENCH_STRINGS_FILE, NEW_KEY)).isEqualTo(NEW_VALUE_ESCAPED)
    assertThat(getAttribute(FRENCH_STRINGS_FILE, NEW_KEY, SdkConstants.ATTR_TRANSLATABLE)).isNull()
  }

  @Test
  fun add_specificFile() {
    val file = resourceDirectory.findFileByRelativePath(FRENCH_STRINGS_FILE)
    assertThat(file).isNotNull()
    val xmlFile = PsiManager.getInstance(project).findFile(file!!) as XmlFile

    val resourceKey = StringResourceKey(NEW_KEY, resourceDirectory)

    assertThat(stringResourceWriter.addTranslationToFile(project, xmlFile, resourceKey, NEW_VALUE)).isTrue()

    assertThat(getText(FRENCH_STRINGS_FILE, NEW_KEY)).isEqualTo(NEW_VALUE_ESCAPED)
    assertThat(getAttribute(FRENCH_STRINGS_FILE, NEW_KEY, SdkConstants.ATTR_TRANSLATABLE)).isNull()
  }

  @Test
  fun add_notTranslatable() {
    val resourceKey = StringResourceKey(NEW_KEY, resourceDirectory)

    assertThat(stringResourceWriter.addDefault(project, resourceKey, NEW_VALUE, translatable = false))
        .isTrue()

    assertThat(getText(DEFAULT_STRINGS_FILE, NEW_KEY)).isEqualTo(NEW_VALUE_ESCAPED)
    assertThat(getAttribute(DEFAULT_STRINGS_FILE, NEW_KEY, SdkConstants.ATTR_TRANSLATABLE))
        .isEqualTo(false.toString())
  }

  @Test
  fun add_invalidXml() {
    val invalidXml = "<foo"
    val resourceKey = StringResourceKey(NEW_KEY, resourceDirectory)

    assertThat(stringResourceWriter.addDefault(project, resourceKey, invalidXml)).isTrue()

    assertThat(getText(DEFAULT_STRINGS_FILE, NEW_KEY)).isEqualTo(invalidXml)
  }

  @Test
  fun add_before_withLocale() {
    assertThat(resourceDirectory.findFileByRelativePath(FRENCH_STRINGS_FILE)).isNotNull()
    assertThat(textExists(FRENCH_STRINGS_FILE, KEY2)).isTrue()
    val resourceKey = StringResourceKey(NEW_KEY, resourceDirectory)

    val insertBefore = StringResourceKey(KEY2, resourceDirectory)
    assertThat(
            stringResourceWriter.addTranslation(project, resourceKey, NEW_VALUE, FRENCH_LOCALE, insertBefore = insertBefore))
        .isTrue()

    assertThat(textExists(FRENCH_STRINGS_FILE, NEW_KEY)).isTrue()
    assertThat(textPosition(FRENCH_STRINGS_FILE, KEY2) - textPosition(FRENCH_STRINGS_FILE, NEW_KEY))
        .isEqualTo(1)
  }

  @Test
  fun add_atypicalFileName() {
    val key = "atypical_key1"
    val resourceFileName = "atypical-strings.xml"
    val resourceKey = StringResourceKey(key, resourceDirectory)
    val value = "la touche atypique 1"
    assertThat(StringResourceWriter.INSTANCE
                 .addTranslation(project, resourceKey, value, locale = FRENCH_LOCALE, resourceFileName = resourceFileName)).isTrue()
    assertThat(getText("values-fr/${resourceFileName}", key)).isEqualTo(value)
  }

  @Test
  fun removeLocale() {
    assertThat(resourceDirectory.findFileByRelativePath(FRENCH_STRINGS_FILE)).isNotNull()

    stringResourceWriter.removeLocale(FRENCH_LOCALE, facet, this)

    assertThat(resourceDirectory.findFileByRelativePath(FRENCH_STRINGS_FILE)).isNull()
  }

  @Test
  fun setAttribute() {
    val attributeName = "my-great-attribute"
    assertThat(getAttribute(FRENCH_STRINGS_FILE, KEY2, attributeName)).isNull()
    // Start by creating the attribute from nothing
    val resourceItem = getResourceItem(KEY2, FRENCH_LOCALE)
    val attributeValue = "such a great attribute, dude!"
    assertThat(
            stringResourceWriter.setAttribute(project, attributeName, attributeValue, resourceItem))
        .isTrue()

    assertThat(getAttribute(FRENCH_STRINGS_FILE, KEY2, attributeName)).isEqualTo(attributeValue)
    // Change it to something new.
    val nextAttributeValue = "This attribute is even better."
    assertThat(
            stringResourceWriter.setAttribute(
                project, attributeName, nextAttributeValue, resourceItem))
        .isTrue()

    assertThat(getAttribute(FRENCH_STRINGS_FILE, KEY2, attributeName)).isEqualTo(nextAttributeValue)

    // Now show we can set to the empty string.
    assertThat(stringResourceWriter.setAttribute(project, attributeName, value = "", resourceItem))
        .isTrue()

    assertThat(getAttribute(FRENCH_STRINGS_FILE, KEY2, attributeName)).isEmpty()

    // Now remove by setting to null.
    assertThat(
            stringResourceWriter.setAttribute(project, attributeName, value = null, resourceItem))
        .isTrue()

    assertThat(getAttribute(FRENCH_STRINGS_FILE, KEY2, attributeName)).isNull()
  }

  @Test
  fun setAttribute_collection() {
    val attributeName = "my-great-attribute"
    assertThat(getAttribute(FRENCH_STRINGS_FILE, KEY2, attributeName)).isNull()
    assertThat(getAttribute(ENGLISH_STRINGS_FILE, KEY2, attributeName)).isNull()

    val frenchResourceItem = getResourceItem(KEY2, FRENCH_LOCALE)
    val englishResourceItem = getResourceItem(KEY2, ENGLISH_LOCALE)

    // Start by creating the attribute from nothing
    val attributeValue = "such a great attribute, dude!"
    assertThat(
            stringResourceWriter.setAttribute(
                project,
                attributeName,
                attributeValue,
                listOf(frenchResourceItem, englishResourceItem)))
        .isTrue()

    assertThat(getAttribute(FRENCH_STRINGS_FILE, KEY2, attributeName)).isEqualTo(attributeValue)
    assertThat(getAttribute(ENGLISH_STRINGS_FILE, KEY2, attributeName)).isEqualTo(attributeValue)

    // Change it to something new.
    val nextAttributeValue = "This attribute is even better."
    assertThat(
            stringResourceWriter.setAttribute(
                project,
                attributeName,
                nextAttributeValue,
                listOf(frenchResourceItem, englishResourceItem)))
        .isTrue()

    assertThat(getAttribute(FRENCH_STRINGS_FILE, KEY2, attributeName)).isEqualTo(nextAttributeValue)
    assertThat(getAttribute(ENGLISH_STRINGS_FILE, KEY2, attributeName))
        .isEqualTo(nextAttributeValue)

    // Now show we can set to the empty string.
    assertThat(
            stringResourceWriter.setAttribute(
                project,
                attributeName,
                value = "",
                listOf(frenchResourceItem, englishResourceItem)))
        .isTrue()

    assertThat(getAttribute(FRENCH_STRINGS_FILE, KEY2, attributeName)).isEmpty()
    assertThat(getAttribute(ENGLISH_STRINGS_FILE, KEY2, attributeName)).isEmpty()

    // Now remove by setting to null.
    assertThat(
            stringResourceWriter.setAttribute(
                project,
                attributeName,
                value = null,
                listOf(frenchResourceItem, englishResourceItem)))
        .isTrue()

    assertThat(getAttribute(FRENCH_STRINGS_FILE, KEY2, attributeName)).isNull()
    assertThat(getAttribute(ENGLISH_STRINGS_FILE, KEY2, attributeName)).isNull()
  }

  @Test
  fun delete() {
    assertThat(textExists(FRENCH_STRINGS_FILE, KEY2)).isTrue()

    assertThat(stringResourceWriter.delete(project, getResourceItem(KEY2, FRENCH_LOCALE))).isTrue()

    assertThat(textExists(FRENCH_STRINGS_FILE, KEY2)).isFalse()
  }

  @Test
  fun delete_emptyCollection() {
    assertThat(stringResourceWriter.delete(project, listOf())).isFalse()
  }

  @Test
  fun delete_collection() {
    assertThat(textExists(FRENCH_STRINGS_FILE, KEY2)).isTrue()
    assertThat(textExists(ENGLISH_STRINGS_FILE, KEY2)).isTrue()

    assertThat(
            stringResourceWriter.delete(
                project,
                listOf(
                    getResourceItem(KEY2, FRENCH_LOCALE), getResourceItem(KEY2, ENGLISH_LOCALE))))
        .isTrue()

    assertThat(textExists(FRENCH_STRINGS_FILE, KEY2)).isFalse()
    assertThat(textExists(ENGLISH_STRINGS_FILE, KEY2)).isFalse()
  }

  @Test
  fun safeDelete_dumb_cancel() {
    assertThat(textExists(FRENCH_STRINGS_FILE, KEY2)).isTrue()
    respondToNextDialogWith(Messages.CANCEL)

    dumbSafeDelete(getResourceItem(KEY2, FRENCH_LOCALE))

    assertThat(dialogMessages).hasSize(1)
    assertThat(dialogMessages[0]).startsWith("Delete XML tag \"string\"?")
    // The resource should NOT be deleted because we canceled.
    assertThat(textExists(FRENCH_STRINGS_FILE, KEY2)).isTrue()
  }

  @Test
  fun safeDelete_collection_dumb_cancel() {
    assertThat(textExists(FRENCH_STRINGS_FILE, KEY2)).isTrue()
    assertThat(textExists(ENGLISH_STRINGS_FILE, KEY2)).isTrue()
    respondToNextDialogWith(Messages.CANCEL)

    dumbSafeDelete(
        listOf(getResourceItem(KEY2, FRENCH_LOCALE), getResourceItem(KEY2, ENGLISH_LOCALE)))

    assertThat(dialogMessages).hasSize(1)
    assertThat(dialogMessages[0]).startsWith("Delete 2 XML tags?")
    // The resources should NOT be deleted because we canceled.
    assertThat(textExists(FRENCH_STRINGS_FILE, KEY2)).isTrue()
    assertThat(textExists(ENGLISH_STRINGS_FILE, KEY2)).isTrue()
  }

  @Test
  fun safeDelete_dumb_ok() {
    assertThat(textExists(FRENCH_STRINGS_FILE, KEY2)).isTrue()
    respondToNextDialogWith(Messages.OK)

    dumbSafeDelete(getResourceItem(KEY2, FRENCH_LOCALE))

    assertThat(dialogMessages).hasSize(1)
    assertThat(dialogMessages[0]).startsWith("Delete XML tag \"string\"?")
    // The resource should be deleted because we clicked "OK".
    assertThat(textExists(FRENCH_STRINGS_FILE, KEY2)).isFalse()
  }

  @Test
  fun safeDelete_collection_dumb_ok() {
    assertThat(textExists(FRENCH_STRINGS_FILE, KEY2)).isTrue()
    assertThat(textExists(ENGLISH_STRINGS_FILE, KEY2)).isTrue()
    respondToNextDialogWith(Messages.OK)

    dumbSafeDelete(
        listOf(getResourceItem(KEY2, FRENCH_LOCALE), getResourceItem(KEY2, ENGLISH_LOCALE)))

    assertThat(dialogMessages).hasSize(1)
    assertThat(dialogMessages[0]).startsWith("Delete 2 XML tags?")
    // The resources should be deleted because we clicked "OK".
    assertThat(textExists(FRENCH_STRINGS_FILE, KEY2)).isFalse()
    assertThat(textExists(ENGLISH_STRINGS_FILE, KEY2)).isFalse()
  }

  @Test
  fun safeDelete_smart_cancel() {
    assertThat(textExists(FRENCH_STRINGS_FILE, KEY2)).isTrue()
    enableHeadlessDialogs(project)

    // This won't finish normally because the callback to resume the continuation is not invoked.
    assertFailsWith<TimeoutCancellationException> {
      interactWithSafeDeleteDialog(getResourceItem(KEY2, FRENCH_LOCALE)) {
        it.getSafeDeleteCheckbox().isSelected = true
        it.click("Cancel")
      }
    }

    // Resource should NOT be deleted.
    assertThat(textExists(FRENCH_STRINGS_FILE, KEY2)).isTrue()
  }

  @Test
  fun safeDelete_smart_ok() {
    assertThat(textExists(FRENCH_STRINGS_FILE, KEY2)).isTrue()
    enableHeadlessDialogs(project)

    interactWithSafeDeleteDialog(getResourceItem(KEY2, FRENCH_LOCALE)) {
      it.getSafeDeleteCheckbox().isSelected = true
      it.click("OK")
    }

    // Resource should be deleted.
    assertThat(textExists(FRENCH_STRINGS_FILE, KEY2)).isFalse()
  }

  @Test
  fun safeDelete_smart_collection_ok() {
    assertThat(textExists(FRENCH_STRINGS_FILE, KEY2)).isTrue()
    assertThat(textExists(ENGLISH_STRINGS_FILE, KEY2)).isTrue()
    enableHeadlessDialogs(project)

    interactWithSafeDeleteDialog(
        listOf(getResourceItem(KEY2, FRENCH_LOCALE), getResourceItem(KEY2, ENGLISH_LOCALE))) {
      it.getSafeDeleteCheckbox().isSelected = true
      it.click("OK")
    }

    // Resources should be deleted.
    assertThat(textExists(FRENCH_STRINGS_FILE, KEY2)).isFalse()
    assertThat(textExists(ENGLISH_STRINGS_FILE, KEY2)).isFalse()
  }

  @Test
  fun safeDelete_smart_notSafe_ok() {
    assertThat(textExists(FRENCH_STRINGS_FILE, KEY2)).isTrue()
    enableHeadlessDialogs(project)

    interactWithSafeDeleteDialog(getResourceItem(KEY2, FRENCH_LOCALE)) {
      // Deselect the checkbox so that it runs a not-safe delete.
      it.getSafeDeleteCheckbox().isSelected = false
      it.click("OK")
    }

    // Resource should be deleted, no further confirmation needed.
    assertThat(textExists(FRENCH_STRINGS_FILE, KEY2)).isFalse()
  }

  @Test
  fun safeDelete_smart_collection_notSafe_ok() {
    assertThat(textExists(FRENCH_STRINGS_FILE, KEY2)).isTrue()
    assertThat(textExists(ENGLISH_STRINGS_FILE, KEY2)).isTrue()
    enableHeadlessDialogs(project)

    interactWithSafeDeleteDialog(
        listOf(getResourceItem(KEY2, FRENCH_LOCALE), getResourceItem(KEY2, ENGLISH_LOCALE))) {
      // Deselect the checkbox so that it runs a not-safe delete.
      it.getSafeDeleteCheckbox().isSelected = false
      it.click("OK")
    }

    // Resources should be deleted, no further confirmation needed.
    assertThat(textExists(FRENCH_STRINGS_FILE, KEY2)).isFalse()
    assertThat(textExists(ENGLISH_STRINGS_FILE, KEY2)).isFalse()
  }

  @Test
  fun setItemText() {
    assertThat(getText(FRENCH_STRINGS_FILE, KEY2)).isEqualTo(KEY2_INITIAL_VALUE_FRENCH)

    assertThat(
            stringResourceWriter.setItemText(
                project, getResourceItem(KEY2, FRENCH_LOCALE), "L'Étranger"))
        .isTrue()

    assertThat(getText(FRENCH_STRINGS_FILE, KEY2)).isEqualTo("""L\'Étranger""")
  }

  @Test
  fun setItemText_cdata() {
    assertThat(getText(FRENCH_STRINGS_FILE, KEY2)).isEqualTo(KEY2_INITIAL_VALUE_FRENCH)

    assertThat(
            stringResourceWriter.setItemText(
                project, getResourceItem(KEY2, FRENCH_LOCALE), "<![CDATA[L'Étranger]]>"))
        .isTrue()

    assertThat(getText(FRENCH_STRINGS_FILE, KEY2)).isEqualTo("<![CDATA[L'Étranger]]>")
  }

  @Test
  fun setItemText_xliff() {
    assertThat(getText(FRENCH_STRINGS_FILE, KEY2)).isEqualTo(KEY2_INITIAL_VALUE_FRENCH)

    assertThat(
            stringResourceWriter.setItemText(
                project, getResourceItem(KEY2, FRENCH_LOCALE), "<xliff:g>L'Étranger</xliff:g>"))
        .isTrue()

    assertThat(getText(FRENCH_STRINGS_FILE, KEY2)).isEqualTo("""<xliff:g>L\'Étranger</xliff:g>""")
  }

  @Test
  fun setItemText_deletesIfValueEmpty() {
    assertThat(textExists(FRENCH_STRINGS_FILE, KEY2)).isTrue()

    assertThat(stringResourceWriter.setItemText(project, getResourceItem(KEY2, FRENCH_LOCALE), ""))
        .isTrue()

    assertThat(textExists(FRENCH_STRINGS_FILE, KEY2)).isFalse()
  }

  private fun getResourceItem(name: String, locale: Locale): ResourceItem =
      localResourceRepository
          .getResources(ResourceNamespace.RES_AUTO, ResourceType.STRING, name)
          .find { locale.qualifier == it.configuration.localeQualifier }
          ?: throw AssertionError()

  private fun getText(path: String, name: String): String {
    val virtualFile = resourceDirectory.findFileByRelativePath(path)!!
    val psiFile = PsiManager.getInstance(project).findFile(virtualFile)!!
    val xmlTag = (psiFile as XmlFile).rootTag!!
    return xmlTag
        .findSubTags("string")
        .find { name == it.getAttributeValue(SdkConstants.ATTR_NAME) }
        ?.value
        ?.text
        ?: throw AssertionError()
  }
  private fun getAttribute(path: String, name: String, attribute: String): String? {
    val virtualFile = resourceDirectory.findFileByRelativePath(path)!!
    val psiFile = PsiManager.getInstance(project).findFile(virtualFile)!!
    val xmlTag = (psiFile as XmlFile).rootTag!!
    return xmlTag
        .findSubTags("string")
        .find { name == it.getAttributeValue(SdkConstants.ATTR_NAME) }
        ?.getAttributeValue(attribute)
  }

  private fun textExists(path: String, name: String): Boolean {
    val virtualFile = resourceDirectory.findFileByRelativePath(path)!!
    val psiFile = PsiManager.getInstance(project).findFile(virtualFile)!!
    val xmlTag = (psiFile as XmlFile).rootTag!!
    return xmlTag.findSubTags("string").any { name == it.getAttributeValue(SdkConstants.ATTR_NAME) }
  }

  private fun textPosition(path: String, name: String): Int {
    val virtualFile = resourceDirectory.findFileByRelativePath(path)!!
    val psiFile = PsiManager.getInstance(projectRule.project).findFile(virtualFile)!!
    val xmlTag = (psiFile as XmlFile).rootTag!!
    return xmlTag.findSubTags("string").indexOfFirst {
      name == it.getAttributeValue(SdkConstants.ATTR_NAME)
    }
  }

  private fun respondToNextDialogWith(dialogAnswer: Int) {
    val testDialog = TestDialog {
      dialogMessages.add(it)
      dialogAnswer
    }
    TestDialogManager.setTestDialog(testDialog)
  }

  private fun dumbSafeDelete(item: ResourceItem) = dumbSafeDelete(listOf(item))

  private fun dumbSafeDelete(items: List<ResourceItem>) {
    (DumbService.getInstance(project) as DumbServiceImpl).isDumb = true
    runBlocking {
      withTimeout(2.seconds) {
<<<<<<< HEAD
        suspendCancellableCoroutine { cont ->
=======
        suspendCancellableCoroutine<Unit> { cont ->
>>>>>>> de127946
          stringResourceWriter.safeDelete(project, items) { cont.resume(Unit) }
        }
      }
    }
  }

  private fun interactWithSafeDeleteDialog(
      item: ResourceItem,
      dialogInteraction: (DialogWrapper) -> Unit
  ) = interactWithSafeDeleteDialog(listOf(item), dialogInteraction)

  private fun interactWithSafeDeleteDialog(
      items: List<ResourceItem>,
      dialogInteraction: (DialogWrapper) -> Unit
  ) {
    (DumbService.getInstance(project) as DumbServiceImpl).isDumb = false
    runBlocking {
      withTimeout(20.seconds) {
<<<<<<< HEAD
        suspendCancellableCoroutine { cont ->
=======
        suspendCancellableCoroutine<Unit> { cont ->
>>>>>>> de127946
          createModalDialogAndInteractWithIt({
            stringResourceWriter.safeDelete(project, items) { cont.resume(Unit) }
          }) { dialogInteraction.invoke(it) }
        }
      }
    }
  }

  companion object {
    private const val KEY2 = "key2"
    private const val KEY2_INITIAL_VALUE_FRENCH = "Key 2 fr"
    private val FRENCH_LOCALE = Locale.create("fr")
    private val ENGLISH_LOCALE = Locale.create("en")
    private val KOREAN_LOCALE = Locale.create("kr")
    private const val FRENCH_STRINGS_FILE = "values-fr/strings.xml"
    private const val ENGLISH_STRINGS_FILE = "values-en/strings.xml"
    private const val KOREAN_STRINGS_FILE = "values-kr/strings.xml"
    private const val DEFAULT_STRINGS_FILE = "values/strings.xml"
    private const val NEW_KEY = "new_key"
    private const val NEW_VALUE = "Hey, I'm a new value!"
    private const val NEW_VALUE_ESCAPED = """Hey, I\'m a new value!"""
    private val SAFE_DELETE_CHECKBOX_MSG =
        IdeBundle.message("checkbox.safe.delete.with.usage.search")
            .replace("${BundleBase.MNEMONIC}", "")

    private fun DialogWrapper.click(text: String) {
      getTextComponent<JButton>(text) { it.text }.doClick()
    }

    private fun DialogWrapper.getSafeDeleteCheckbox(): JCheckBox =
      getTextComponent(SAFE_DELETE_CHECKBOX_MSG) { it.text }

    private inline fun <reified T> DialogWrapper.getTextComponent(
        text: String,
        getText: (T) -> String
    ): T {
      val components = TreeWalker(rootPane).descendants().toList()
      return TreeWalker(rootPane).descendants().filterIsInstance<T>().firstOrNull {
        getText(it) == text
      }
          ?: fail("${T::class.simpleName} '$text' not found in $components")
    }
  }
}<|MERGE_RESOLUTION|>--- conflicted
+++ resolved
@@ -584,11 +584,7 @@
     (DumbService.getInstance(project) as DumbServiceImpl).isDumb = true
     runBlocking {
       withTimeout(2.seconds) {
-<<<<<<< HEAD
         suspendCancellableCoroutine { cont ->
-=======
-        suspendCancellableCoroutine<Unit> { cont ->
->>>>>>> de127946
           stringResourceWriter.safeDelete(project, items) { cont.resume(Unit) }
         }
       }
@@ -607,11 +603,7 @@
     (DumbService.getInstance(project) as DumbServiceImpl).isDumb = false
     runBlocking {
       withTimeout(20.seconds) {
-<<<<<<< HEAD
         suspendCancellableCoroutine { cont ->
-=======
-        suspendCancellableCoroutine<Unit> { cont ->
->>>>>>> de127946
           createModalDialogAndInteractWithIt({
             stringResourceWriter.safeDelete(project, items) { cont.resume(Unit) }
           }) { dialogInteraction.invoke(it) }
