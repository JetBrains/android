/*
 * Copyright (C) 2014 The Android Open Source Project
 *
 * Licensed under the Apache License, Version 2.0 (the "License");
 * you may not use this file except in compliance with the License.
 * You may obtain a copy of the License at
 *
 *      http://www.apache.org/licenses/LICENSE-2.0
 *
 * Unless required by applicable law or agreed to in writing, software
 * distributed under the License is distributed on an "AS IS" BASIS,
 * WITHOUT WARRANTIES OR CONDITIONS OF ANY KIND, either express or implied.
 * See the License for the specific language governing permissions and
 * limitations under the License.
 */
package com.android.tools.idea.navigator;

import com.android.tools.idea.navigator.nodes.AndroidViewProjectNode;
import com.android.tools.idea.testing.AndroidGradleTestCase;
import com.google.common.collect.ImmutableList;
import com.intellij.ide.projectView.ViewSettings;
import com.intellij.ide.projectView.impl.GroupByTypeComparator;
import com.intellij.ide.util.treeView.AbstractTreeNode;
import com.intellij.openapi.Disposable;
import com.intellij.openapi.actionSystem.CommonDataKeys;
import com.intellij.openapi.module.Module;
import com.intellij.openapi.module.ModuleManager;
import com.intellij.openapi.project.Project;
import com.intellij.openapi.ui.Queryable;
import com.intellij.openapi.util.Disposer;
import com.intellij.openapi.vfs.VirtualFile;
import com.intellij.projectView.TestProjectTreeStructure;
import com.intellij.psi.PsiDirectory;
import com.intellij.psi.PsiElement;
import com.intellij.psi.PsiManager;
import com.intellij.psi.xml.XmlFile;
import org.jetbrains.annotations.NotNull;
import org.jetbrains.annotations.Nullable;

<<<<<<< HEAD
=======
import java.util.Arrays;
import java.util.List;
import java.util.stream.Collectors;

>>>>>>> abbea60e
import static com.android.tools.idea.gradle.util.GradleUtil.getGradlePath;
import static com.android.tools.idea.testing.TestProjectPaths.NAVIGATOR_PACKAGEVIEW_COMMONROOTS;
import static com.android.tools.idea.testing.TestProjectPaths.NAVIGATOR_PACKAGEVIEW_SIMPLE;
import static com.google.common.truth.Truth.assertThat;
import static com.intellij.testFramework.PlatformTestUtil.createComparator;
import static com.intellij.testFramework.ProjectViewTestUtil.assertStructureEqual;

// TODO: Test available actions for each node!
public class AndroidProjectViewTest extends AndroidGradleTestCase {
  private AndroidProjectViewPane myPane;

  public void testProjectView() throws Exception {
    loadProject(NAVIGATOR_PACKAGEVIEW_SIMPLE);

    myPane = createPane();
    TestAndroidTreeStructure structure = new TestAndroidTreeStructure(getProject(), getTestRootDisposable());

    Queryable.PrintInfo printInfo = new Queryable.PrintInfo();
    PsiDirectory dir = getBaseFolder();
    assertNotNull(dir);

    String rootModuleName = null;
    for (Module module : ModuleManager.getInstance(getProject()).getModules()) {
      if (getGradlePath(module) == null) {
        rootModuleName = module.getName();
      }
    }
    assertNotNull(rootModuleName);

    String projectName = getProject().getName();
    String expected = projectName + "\n" +
                      " app (Android)\n" +
                      "  manifests\n" +
                      "   AndroidManifest.xml (main)\n" +
                      "   AndroidManifest.xml (debug)\n" +
                      "  java\n" +
                      "   app (main)\n" +
                      "    MainActivity\n" +
                      "   app (androidTest)\n" +
                      "    MainActivityTest.java\n" +
                      "   Debug.java\n" +
                      "  renderscript\n" +
                      "   test.rs (main)\n" +
                      "  assets\n" +
                      "   raw.asset.txt (main)\n" +
                      "  res\n" +
                      "   drawable\n" +
<<<<<<< HEAD
                      "    ic_launcher.png (2)\n" +
                      "     ic_launcher.png (hdpi, debug)\n" +
                      "     ic_launcher.png (mdpi)\n" +
                      "    j.png (mdpi)\n" +
=======
                      "    ic_launcher (2)\n" +
                      "     ic_launcher.png (hdpi, debug)\n" +
                      "     ic_launcher.png (mdpi)\n" +
                      "    j (2)\n" +
                      "     j.png (mdpi)\n" +
                      "     j.xml (xxdpi)\n" +
>>>>>>> abbea60e
                      "   layout\n" +
                      "    activity_main.xml\n" +
                      "   menu\n" +
                      "    main.xml\n" +
                      "   values\n" +
<<<<<<< HEAD
                      "    dimens.xml (3)\n" +
                      "     dimens.xml\n" +
                      "     dimens.xml (debug)\n" +
                      "     dimens.xml (w820dp)\n" +
                      "    strings.xml (2)\n" +
=======
                      "    dimens (3)\n" +
                      "     dimens.xml\n" +
                      "     dimens.xml (debug)\n" +
                      "     dimens.xml (w820dp)\n" +
                      "    strings (2)\n" +
>>>>>>> abbea60e
                      "     strings.xml\n" +
                      "     strings.xml (debug)\n" +
                      "    styles.xml\n" +
                      " empty (non-Android)\n" +
                      " javamodule (non-Android)\n" +
                      "  java\n" +
                      "   foo\n" +
                      "    Foo.java\n" +
                      "  tests\n" +
                      "   foo\n" +
                      "    FooTest.java\n" +
                      "  resources\n" +
                      "   res2.txt\n" +
                      "  test-resources\n" +
                      "   test-res.txt\n" +
                      " lib (Android)\n" +
                      "  manifests\n" +
                      "   AndroidManifest.xml (main)\n" +
                      "  cpp\n" +
                      "   hello.c (main)\n" +
                      "  jniLibs\n" +
                      "   libc.so (main)\n" +
                      "   libm.so (debug)\n" +
                      "  res\n" +
                      "   drawable\n" +
                      "    ic_launcher.png (mdpi)\n" +
                      "   values\n" +
                      "    strings.xml\n" +
                      " Gradle Scripts\n" +
<<<<<<< HEAD
                      "  build.gradle (Project: " + rootModuleName + ")\n" +
=======
                      "  build.gradle (Project: testProjectView)\n" +
>>>>>>> abbea60e
                      "  build.gradle (Module: app)\n" +
                      "  sonar.gradle (Module: app)\n" +
                      "  build.gradle (Module: empty)\n" +
                      "  build.gradle (Module: javamodule)\n" +
                      "  build.gradle (Module: lib)\n" +
                      "  gradle-wrapper.properties (Gradle Version)\n" +
                      "  proguard-rules.pro (ProGuard Rules for app)\n" +
                      "  proguard.cfg (ProGuard Rules for lib)\n" +
                      "  settings.gradle (Project Settings)\n" +
                      "  local.properties (SDK Location)\n";
    int numLines = expected.split("\n").length;
    assertStructureEqual(structure, expected, numLines, new GroupByTypeComparator(null, "android"), structure.getRootElement(), printInfo);
  }

  // Test that selecting a res group node causes the correct PSI Elements to be selected
  public void testSelection() throws Exception {
    loadProject(NAVIGATOR_PACKAGEVIEW_SIMPLE);

    myPane = createPane();
    TestAndroidTreeStructure structure = new TestAndroidTreeStructure(getProject(), getTestRootDisposable());

    // Select the node app/res/values/dimens.xml, which groups together 3 dimens.xml files
    Object element = findElementForPath(structure, "app (Android)", "res", "values", "dimens (3)");
    assertNotNull(element);
    myPane.getTreeBuilder().select(element);

    // Now make sure that selecting that group node caused the actual files to be selected
    PsiElement[] psiElements = myPane.getSelectedPSIElements();
    assertThat(psiElements).hasLength(3);
    for (PsiElement e : psiElements) {
      assertEquals("dimens.xml", ((XmlFile)e).getName());
    }
  }

  // Test that the virtualFileArray for resource nodes actually contains the files for this node.
  public void testVirtualFileArrayForResNode() throws Exception {
    loadProject(NAVIGATOR_PACKAGEVIEW_SIMPLE);

    myPane = createPane();
    TestAndroidTreeStructure structure = new TestAndroidTreeStructure(getProject(), getTestRootDisposable());

    // Select the node app/res/drawable/is_launcher.png, which groups together 2 ic_launcher.png files.
    Object element = findElementForPath(structure, "app (Android)", "res", "drawable", "ic_launcher (2)");
    assertNotNull(element);
    myPane.getTreeBuilder().select(element);

    // Now make sure the virtualFileArray for this node actually contains the 2 files.
    VirtualFile[] files = ((VirtualFile[])myPane.getData(CommonDataKeys.VIRTUAL_FILE_ARRAY.getName()));
    assertNotNull(files);
    assertThat(files).hasLength(2);
    for (VirtualFile f : files) {
      assertEquals("ic_launcher.png", f.getName());
    }
  }

  @Nullable
  private Object findElementForPath(@NotNull TestAndroidTreeStructure structure, @NotNull String... path) {
    Object current = structure.getRootElement();

    outer:
    for (String segment : path) {
      for (Object child : structure.getChildElements(current)) {
        AbstractTreeNode node = (AbstractTreeNode)child;
        if (segment.equals(node.toTestString(null))) {
          current = node;
          continue outer;
        }
      }

      // none of the children match the expected segment
      return null;
    }
    return current;
  }

  public void testCommonRoots() throws Exception {
    loadProject(NAVIGATOR_PACKAGEVIEW_COMMONROOTS);
<<<<<<< HEAD
=======

    myPane = createPane();
    TestAndroidTreeStructure structure = new TestAndroidTreeStructure(getProject(), getTestRootDisposable());

    Queryable.PrintInfo printInfo = new Queryable.PrintInfo();
    PsiDirectory dir = getBaseFolder();
    assertNotNull(dir);

    Module[] modules = ModuleManager.getInstance(getProject()).getModules();
    assertThat(modules).hasLength(1);

    String projectName = getProject().getName();
    String expected = projectName + "\n" +
                      " Gradle Scripts\n" +
                      "  build.gradle (Module: " + modules[0].getName() + ")\n" +
                      "  gradle-wrapper.properties (Gradle Version)\n" +
                      "  local.properties (SDK Location)\n" +
                      " " + modules[0].getName() + " (Android)\n" +
                      "  java\n" +
                      "   foo (main)\n" +
                      "    Foo.java\n" +
                      "  manifests\n" +
                      "   AndroidManifest.xml (main)\n" +
                      "  res\n" +
                      "   values\n" +
                      "    dimens.xml (w820dp)\n" +
                      "  resources\n" +
                      "   sample_resource.txt\n";
    int numLines = expected.split("\n").length;
    assertStructureEqual(structure, expected, numLines, createComparator(printInfo), structure.getRootElement(), printInfo);
  }

  public void testResourceGroupWithDifferentExtension() throws Exception {
    loadProject(NAVIGATOR_PACKAGEVIEW_SIMPLE);
>>>>>>> abbea60e

    myPane = createPane();
    TestAndroidTreeStructure structure = new TestAndroidTreeStructure(getProject(), getTestRootDisposable());

<<<<<<< HEAD
    Queryable.PrintInfo printInfo = new Queryable.PrintInfo();
    PsiDirectory dir = getBaseFolder();
    assertNotNull(dir);

    Module[] modules = ModuleManager.getInstance(getProject()).getModules();
    assertThat(modules).hasLength(1);

    String projectName = getProject().getName();
    String expected = projectName + "\n" +
                      " Gradle Scripts\n" +
                      "  build.gradle (Module: " + modules[0].getName() + ")\n" +
                      "  gradle-wrapper.properties (Gradle Version)\n" +
                      "  local.properties (SDK Location)\n" +
                      " " + modules[0].getName() + " (Android)\n" +
                      "  java\n" +
                      "   foo (main)\n" +
                      "    Foo.java\n" +
                      "  manifests\n" +
                      "   AndroidManifest.xml (main)\n" +
                      "  res\n" +
                      "   values\n" +
                      "    dimens.xml (w820dp)\n" +
                      "  resources\n" +
                      "   sample_resource.txt\n";
    int numLines = expected.split("\n").length;
    assertStructureEqual(structure, expected, numLines, createComparator(printInfo), structure.getRootElement(), printInfo);
=======
    // Select the node app/res/drawable/is_launcher.png, which groups together 2 ic_launcher.png files.
    Object element = findElementForPath(structure, "app (Android)", "res", "drawable", "j (2)");
    assertNotNull(element);
    myPane.getTreeBuilder().select(element);

    // Now make sure the virtualFileArray for this node actually contains the 2 files.
    VirtualFile[] files = ((VirtualFile[])myPane.getData(CommonDataKeys.VIRTUAL_FILE_ARRAY.getName()));
    assertNotNull(files);
    assertThat(files).hasLength(2);
    List<String> fileNames = Arrays.stream(files).map(VirtualFile::getName).collect(Collectors.toList());
    assertSameElements(fileNames, ImmutableList.of("j.png", "j.xml"));
>>>>>>> abbea60e
  }

  @Nullable
  private PsiDirectory getBaseFolder() throws Exception {
    VirtualFile folder = getProject().getBaseDir();
    assertNotNull("project basedir is null!", folder);
    return PsiManager.getInstance(getProject()).findDirectory(folder);
  }

  private class TestAndroidTreeStructure extends TestProjectTreeStructure {
    public TestAndroidTreeStructure(Project project, Disposable parentDisposable) {
      super(project, parentDisposable);
    }

    @Override
    protected AbstractTreeNode createRoot(Project project, ViewSettings settings) {
      return new AndroidViewProjectNode(project, settings, myPane);
    }

    @Override
    public boolean isShowLibraryContents() {
      return false;
    }

    @Override
    public boolean isHideEmptyMiddlePackages() {
      return true;
    }
  }

  @NotNull
  private AndroidProjectViewPane createPane() {
    AndroidProjectViewPane pane = new AndroidProjectViewPane(getProject());
    pane.createComponent();
    Disposer.register(getProject(), pane);
    return pane;
  }
}<|MERGE_RESOLUTION|>--- conflicted
+++ resolved
@@ -37,13 +37,10 @@
 import org.jetbrains.annotations.NotNull;
 import org.jetbrains.annotations.Nullable;
 
-<<<<<<< HEAD
-=======
 import java.util.Arrays;
 import java.util.List;
 import java.util.stream.Collectors;
 
->>>>>>> abbea60e
 import static com.android.tools.idea.gradle.util.GradleUtil.getGradlePath;
 import static com.android.tools.idea.testing.TestProjectPaths.NAVIGATOR_PACKAGEVIEW_COMMONROOTS;
 import static com.android.tools.idea.testing.TestProjectPaths.NAVIGATOR_PACKAGEVIEW_SIMPLE;
@@ -91,37 +88,22 @@
                       "   raw.asset.txt (main)\n" +
                       "  res\n" +
                       "   drawable\n" +
-<<<<<<< HEAD
-                      "    ic_launcher.png (2)\n" +
-                      "     ic_launcher.png (hdpi, debug)\n" +
-                      "     ic_launcher.png (mdpi)\n" +
-                      "    j.png (mdpi)\n" +
-=======
                       "    ic_launcher (2)\n" +
                       "     ic_launcher.png (hdpi, debug)\n" +
                       "     ic_launcher.png (mdpi)\n" +
                       "    j (2)\n" +
                       "     j.png (mdpi)\n" +
                       "     j.xml (xxdpi)\n" +
->>>>>>> abbea60e
                       "   layout\n" +
                       "    activity_main.xml\n" +
                       "   menu\n" +
                       "    main.xml\n" +
                       "   values\n" +
-<<<<<<< HEAD
-                      "    dimens.xml (3)\n" +
-                      "     dimens.xml\n" +
-                      "     dimens.xml (debug)\n" +
-                      "     dimens.xml (w820dp)\n" +
-                      "    strings.xml (2)\n" +
-=======
                       "    dimens (3)\n" +
                       "     dimens.xml\n" +
                       "     dimens.xml (debug)\n" +
                       "     dimens.xml (w820dp)\n" +
                       "    strings (2)\n" +
->>>>>>> abbea60e
                       "     strings.xml\n" +
                       "     strings.xml (debug)\n" +
                       "    styles.xml\n" +
@@ -151,11 +133,7 @@
                       "   values\n" +
                       "    strings.xml\n" +
                       " Gradle Scripts\n" +
-<<<<<<< HEAD
-                      "  build.gradle (Project: " + rootModuleName + ")\n" +
-=======
                       "  build.gradle (Project: testProjectView)\n" +
->>>>>>> abbea60e
                       "  build.gradle (Module: app)\n" +
                       "  sonar.gradle (Module: app)\n" +
                       "  build.gradle (Module: empty)\n" +
@@ -233,8 +211,6 @@
 
   public void testCommonRoots() throws Exception {
     loadProject(NAVIGATOR_PACKAGEVIEW_COMMONROOTS);
-<<<<<<< HEAD
-=======
 
     myPane = createPane();
     TestAndroidTreeStructure structure = new TestAndroidTreeStructure(getProject(), getTestRootDisposable());
@@ -269,39 +245,10 @@
 
   public void testResourceGroupWithDifferentExtension() throws Exception {
     loadProject(NAVIGATOR_PACKAGEVIEW_SIMPLE);
->>>>>>> abbea60e
-
-    myPane = createPane();
-    TestAndroidTreeStructure structure = new TestAndroidTreeStructure(getProject(), getTestRootDisposable());
-
-<<<<<<< HEAD
-    Queryable.PrintInfo printInfo = new Queryable.PrintInfo();
-    PsiDirectory dir = getBaseFolder();
-    assertNotNull(dir);
-
-    Module[] modules = ModuleManager.getInstance(getProject()).getModules();
-    assertThat(modules).hasLength(1);
-
-    String projectName = getProject().getName();
-    String expected = projectName + "\n" +
-                      " Gradle Scripts\n" +
-                      "  build.gradle (Module: " + modules[0].getName() + ")\n" +
-                      "  gradle-wrapper.properties (Gradle Version)\n" +
-                      "  local.properties (SDK Location)\n" +
-                      " " + modules[0].getName() + " (Android)\n" +
-                      "  java\n" +
-                      "   foo (main)\n" +
-                      "    Foo.java\n" +
-                      "  manifests\n" +
-                      "   AndroidManifest.xml (main)\n" +
-                      "  res\n" +
-                      "   values\n" +
-                      "    dimens.xml (w820dp)\n" +
-                      "  resources\n" +
-                      "   sample_resource.txt\n";
-    int numLines = expected.split("\n").length;
-    assertStructureEqual(structure, expected, numLines, createComparator(printInfo), structure.getRootElement(), printInfo);
-=======
+
+    myPane = createPane();
+    TestAndroidTreeStructure structure = new TestAndroidTreeStructure(getProject(), getTestRootDisposable());
+
     // Select the node app/res/drawable/is_launcher.png, which groups together 2 ic_launcher.png files.
     Object element = findElementForPath(structure, "app (Android)", "res", "drawable", "j (2)");
     assertNotNull(element);
@@ -313,7 +260,6 @@
     assertThat(files).hasLength(2);
     List<String> fileNames = Arrays.stream(files).map(VirtualFile::getName).collect(Collectors.toList());
     assertSameElements(fileNames, ImmutableList.of("j.png", "j.xml"));
->>>>>>> abbea60e
   }
 
   @Nullable
