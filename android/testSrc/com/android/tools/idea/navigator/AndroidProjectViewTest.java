--- conflicted
+++ resolved
@@ -15,12 +15,6 @@
  */
 package com.android.tools.idea.navigator;
 
-<<<<<<< HEAD
-import com.android.tools.idea.gradle.project.sync.GradleSyncListener;
-import com.android.tools.idea.gradle.project.importing.NewProjectImportGradleSyncListener;
-import com.android.tools.idea.gradle.util.GradleUtil;
-=======
->>>>>>> b13afab4
 import com.android.tools.idea.navigator.nodes.AndroidViewProjectNode;
 import com.android.tools.idea.testing.AndroidGradleTestCase;
 import com.intellij.ide.projectView.ViewSettings;
@@ -42,8 +36,6 @@
 import org.jetbrains.annotations.NotNull;
 import org.jetbrains.annotations.Nullable;
 
-<<<<<<< HEAD
-=======
 import static com.android.tools.idea.gradle.util.GradleUtil.getGradlePath;
 import static com.android.tools.idea.testing.TestProjectPaths.NAVIGATOR_PACKAGEVIEW_COMMONROOTS;
 import static com.android.tools.idea.testing.TestProjectPaths.NAVIGATOR_PACKAGEVIEW_SIMPLE;
@@ -51,7 +43,6 @@
 import static com.intellij.testFramework.PlatformTestUtil.createComparator;
 import static com.intellij.testFramework.ProjectViewTestUtil.assertStructureEqual;
 
->>>>>>> b13afab4
 // TODO: Test available actions for each node!
 public class AndroidProjectViewTest extends AndroidGradleTestCase {
   private AndroidProjectViewPane myPane;
@@ -212,8 +203,7 @@
   }
 
   public void testCommonRoots() throws Exception {
-<<<<<<< HEAD
-    loadProject("projects/navigator/packageview/commonroots");
+    loadProject(NAVIGATOR_PACKAGEVIEW_COMMONROOTS);
 
     myPane = createPane();
     TestAndroidTreeStructure structure = new TestAndroidTreeStructure(getProject(), getTestRootDisposable());
@@ -223,89 +213,9 @@
     assertNotNull(dir);
 
     Module[] modules = ModuleManager.getInstance(getProject()).getModules();
-    assertEquals(1, modules.length);
+    assertThat(modules).hasLength(1);
 
     String projectName = getProject().getName();
-    String expected =
-      projectName + "\n" +
-      " Gradle Scripts\n" +
-      "  build.gradle (Module: " + modules[0].getName() + ")\n" +
-      "  gradle-wrapper.properties (Gradle Version)\n" +
-      "  local.properties (SDK Location)\n" +
-      " " + modules[0].getName() + " (Android)\n" +
-      "  java\n" +
-      "   foo (main)\n" +
-      "    Foo.java\n" +
-      "  manifests\n" +
-      "   AndroidManifest.xml (main)\n" +
-      "  res\n" +
-      "   values\n" +
-      "    dimens.xml (w820dp)\n" +
-      "  resources\n" +
-      "   sample_resource.txt\n";
-    int numLines = expected.split("\n").length;
-    ProjectViewTestUtil
-      .assertStructureEqual(structure, expected, numLines, PlatformTestUtil.createComparator(printInfo), structure.getRootElement(),
-                            printInfo);
-  }
-
-  public void testFailedImport() throws Exception {
-    loadProject("projects/navigator/invalid", new GradleSyncListener.Adapter() {
-      @Override
-      public void syncFailed(@NotNull final Project project, @NotNull String errorMessage) {
-        // If the sync fails, then IDE creates an empty top level module. Mimic the same behavior for this test.
-        UIUtil.invokeAndWaitIfNeeded(new Runnable() {
-          @Override
-          public void run() {
-            ApplicationManager.getApplication().runWriteAction(new Runnable() {
-              @Override
-              public void run() {
-                NewProjectImportGradleSyncListener.createTopLevelModule(project);
-              }
-            });
-          }
-        });
-      }
-    });
-=======
-    loadProject(NAVIGATOR_PACKAGEVIEW_COMMONROOTS);
->>>>>>> b13afab4
-
-    myPane = createPane();
-    TestAndroidTreeStructure structure = new TestAndroidTreeStructure(getProject(), getTestRootDisposable());
-
-    Queryable.PrintInfo printInfo = new Queryable.PrintInfo();
-    PsiDirectory dir = getBaseFolder();
-    assertNotNull(dir);
-
-    Module[] modules = ModuleManager.getInstance(getProject()).getModules();
-    assertThat(modules).hasLength(1);
-
-    String projectName = getProject().getName();
-<<<<<<< HEAD
-    String expected =
-      projectName + "\n" +
-      " Gradle Scripts\n" +
-      "  build.gradle (Project: " + modules[0].getName() + ")\n" +
-      "  gradle-wrapper.properties (Gradle Version)\n" +
-      "  local.properties (SDK Location)\n" +
-      " " + modules[0].getName() + "\n" +
-      "  .idea\n" +
-      "  AndroidManifest.xml\n" +
-      "  build.gradle\n" +
-      "  gradle\n" +
-      "   wrapper\n" +
-      "    gradle-wrapper.jar\n" +
-      "    gradle-wrapper.properties\n" +
-      "  gradlew\n" +
-      "  gradlew.bat\n" +
-      "  local.properties\n";
-    int numLines = expected.split("\n").length;
-
-    ProjectViewTestUtil
-      .assertStructureEqual(structure, expected, numLines, PlatformTestUtil.createComparator(printInfo), structure.getRootElement(),
-                            printInfo);
-=======
     String expected = projectName + "\n" +
                       " Gradle Scripts\n" +
                       "  build.gradle (Module: " + modules[0].getName() + ")\n" +
@@ -324,7 +234,6 @@
                       "   sample_resource.txt\n";
     int numLines = expected.split("\n").length;
     assertStructureEqual(structure, expected, numLines, createComparator(printInfo), structure.getRootElement(), printInfo);
->>>>>>> b13afab4
   }
 
   @Nullable
