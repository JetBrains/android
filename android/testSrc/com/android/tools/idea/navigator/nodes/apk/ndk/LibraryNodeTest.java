--- conflicted
+++ resolved
@@ -48,25 +48,7 @@
   @Override
   protected void setUp() throws Exception {
     super.setUp();
-<<<<<<< HEAD
-    myIdeComponents = new IdeComponents(getProject());
-    myIdeSdks = myIdeComponents.mockService(IdeSdks.class);
-  }
-
-  @Override
-  protected void tearDown() throws Exception {
-    try {
-      myIdeComponents.restore();
-    }
-    catch (Throwable e) {
-      addSuppressedException(e);
-    }
-    finally {
-      super.tearDown();
-    }
-=======
     myIdeSdks = new IdeComponents(getProject()).mockApplicationService(IdeSdks.class);
->>>>>>> 2cd46877
   }
 
   public void testGetChildren() throws IOException {
