--- conflicted
+++ resolved
@@ -24,12 +24,8 @@
 import com.intellij.openapi.project.Project;
 import com.intellij.openapi.roots.ModifiableRootModel;
 import com.intellij.openapi.roots.ModuleRootManager;
-import com.intellij.openapi.vfs.LocalFileSystem;
 import com.intellij.openapi.vfs.VirtualFile;
-import com.intellij.project.ProjectKt;
 import com.intellij.testFramework.HeavyPlatformTestCase;
-import java.nio.file.Files;
-import java.nio.file.Path;
 import java.util.ArrayList;
 import java.util.List;
 import org.jetbrains.annotations.NotNull;
@@ -46,19 +42,9 @@
   @Override
   protected void setUp() throws Exception {
     super.setUp();
-<<<<<<< HEAD
-
-    Project project = getProject();
-    Path appDir = ProjectKt.getStateStore(project).getProjectBasePath().resolve("app");
-    Files.createDirectories(appDir);
-    myAppModule = createModuleAt("app", project, getModuleType(), appDir);
-    VirtualFile virtualAppDir = LocalFileSystem.getInstance().refreshAndFindFileByNioFile(appDir);
-    mySrcFolder = createFolder(virtualAppDir, "src");
-=======
     VirtualFile appFolder = createFolderInProjectRoot(getProject(), "app");
     myAppModule = createModuleAt("app", getProject(), getModuleType(), appFolder.toNioPath());
     mySrcFolder = createFolder(appFolder, "src");
->>>>>>> cdc83e4e
     myMypackageFolder = createFolder(mySrcFolder, "mypackage");
     myLibFolder = createFolder(virtualAppDir, "lib");
   }
