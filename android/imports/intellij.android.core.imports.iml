--- conflicted
+++ resolved
@@ -26,12 +26,6 @@
     <orderEntry type="module" module-name="intellij.android.testFramework" scope="TEST" />
     <orderEntry type="module" module-name="intellij.android.testutils" scope="TEST" />
     <orderEntry type="module" module-name="intellij.android.projectSystem.gradle.models" scope="TEST" />
-<<<<<<< HEAD
-    <orderEntry type="library" scope="TEST" name="mockito-kotlin" level="project" />
-    <orderEntry type="library" scope="TEST" name="jetbrains.kotlinx.coroutines.test" level="project" />
-    <orderEntry type="library" scope="TEST" name="kotlin-test" level="project" />
-    <orderEntry type="module" module-name="intellij.android.projectSystem" scope="TEST" />
-=======
     <orderEntry type="module" module-name="intellij.java.testFramework" scope="TEST" />
     <orderEntry type="module" module-name="intellij.maven.server.indexer" scope="TEST" />
     <orderEntry type="module" module-name="intellij.platform.analysis" scope="TEST" />
@@ -47,7 +41,7 @@
     <orderEntry type="module" module-name="intellij.xml.analysis" scope="TEST" />
     <orderEntry type="library" scope="TEST" name="kotlinc.kotlin-compiler-common" level="project" />
     <orderEntry type="module" module-name="intellij.color.scheme.warmNeon" scope="TEST" />
->>>>>>> c4f2349c
+    <orderEntry type="module" module-name="intellij.android.projectSystem" scope="TEST" />
   </component>
   <component name="TestModuleProperties" production-module="intellij.android.core" />
 </module>