<?xml version="1.0" encoding="UTF-8"?>
<module version="4">
  <component name="NewModuleRootManager" inherit-compiler-output="true">
    <exclude-output />
    <content url="file://$MODULE_DIR$">
      <sourceFolder url="file://$MODULE_DIR$/testSrc" isTestSource="true" />
    </content>
    <orderEntry type="library" scope="PROVIDED" name="studio-platform" level="project" />
    <orderEntry type="library" scope="TEST" name="studio-test-platform" level="project" />
    <orderEntry type="library" name="kotlin-stdlib" level="project" />
    <orderEntry type="library" scope="TEST" name="JUnit4" level="project" />
    <orderEntry type="library" scope="TEST" name="kotlinx-serialization-core" level="project" />
    <orderEntry type="library" scope="TEST" name="kotlinx-serialization-json" level="project" />
    <orderEntry type="library" scope="TEST" name="kotlinc.kotlin-compiler-common" level="project" />
    <orderEntry type="library" scope="TEST" name="mockito" level="project" />
    <orderEntry type="library" scope="TEST" name="protobuf" level="project" />
    <orderEntry type="library" scope="TEST" name="truth" level="project" />
    <orderEntry type="inheritedJdk" />
    <orderEntry type="sourceFolder" forTests="false" />
<<<<<<< HEAD
    <orderEntry type="module" module-name="intellij.android.adt.testutils" scope="TEST" />
=======
    <orderEntry type="library" scope="TEST" name="junit4" level="project" />
>>>>>>> 8b7d83e8
    <orderEntry type="module" module-name="intellij.android.core" scope="TEST" />
    <orderEntry type="module" module-name="intellij.android.core.tests" scope="TEST" />
    <orderEntry type="module" module-name="intellij.android.projectSystem.gradle.models" scope="TEST" />
<<<<<<< HEAD
    <orderEntry type="module" module-name="intellij.android.testFramework" scope="TEST" />
    <orderEntry type="module" module-name="intellij.android.testutils" scope="TEST" />
    <orderEntry type="module" module-name="intellij.color.scheme.warmNeon" scope="TEST" />
    <orderEntry type="module" module-name="intellij.java.testFramework" scope="TEST" />
    <orderEntry type="module" module-name="intellij.maven.server.indexer" scope="TEST" />
    <orderEntry type="module" module-name="intellij.platform.analysis" scope="TEST" />
    <orderEntry type="module" module-name="intellij.platform.core" scope="TEST" />
    <orderEntry type="module" module-name="intellij.platform.editor.ui" scope="TEST" />
    <orderEntry type="module" module-name="intellij.platform.extensions" scope="TEST" />
    <orderEntry type="module" module-name="intellij.platform.ide.impl" scope="TEST" />
    <orderEntry type="module" module-name="intellij.platform.testFramework" scope="TEST" />
    <orderEntry type="module" module-name="intellij.platform.util" scope="TEST" />
    <orderEntry type="module" module-name="intellij.xml.dom" scope="TEST" />
    <orderEntry type="module" module-name="intellij.xml.psi" scope="TEST" />
=======
    <orderEntry type="library" scope="TEST" name="mockito-kotlin" level="project" />
    <orderEntry type="library" scope="TEST" name="jetbrains.kotlinx.coroutines.test" level="project" />
    <orderEntry type="library" scope="TEST" name="kotlin-test" level="project" />
>>>>>>> 8b7d83e8
  </component>
  <component name="TestModuleProperties" production-module="intellij.android.core" />
</module><|MERGE_RESOLUTION|>--- conflicted
+++ resolved
@@ -7,32 +7,30 @@
     </content>
     <orderEntry type="library" scope="PROVIDED" name="studio-platform" level="project" />
     <orderEntry type="library" scope="TEST" name="studio-test-platform" level="project" />
-    <orderEntry type="library" name="kotlin-stdlib" level="project" />
+    <orderEntry type="library" scope="TEST" name="kotlin-stdlib" level="project" />
     <orderEntry type="library" scope="TEST" name="JUnit4" level="project" />
     <orderEntry type="library" scope="TEST" name="kotlinx-serialization-core" level="project" />
     <orderEntry type="library" scope="TEST" name="kotlinx-serialization-json" level="project" />
-    <orderEntry type="library" scope="TEST" name="kotlinc.kotlin-compiler-common" level="project" />
+    <orderEntry type="library" scope="TEST" name="kotlinx-coroutines-test" level="project" />
+    <orderEntry type="library" scope="TEST" name="kotlin-test" level="project" />
     <orderEntry type="library" scope="TEST" name="mockito" level="project" />
+    <orderEntry type="library" scope="TEST" name="mockito-kotlin" level="project" />
     <orderEntry type="library" scope="TEST" name="protobuf" level="project" />
     <orderEntry type="library" scope="TEST" name="truth" level="project" />
     <orderEntry type="inheritedJdk" />
     <orderEntry type="sourceFolder" forTests="false" />
-<<<<<<< HEAD
     <orderEntry type="module" module-name="intellij.android.adt.testutils" scope="TEST" />
-=======
-    <orderEntry type="library" scope="TEST" name="junit4" level="project" />
->>>>>>> 8b7d83e8
     <orderEntry type="module" module-name="intellij.android.core" scope="TEST" />
     <orderEntry type="module" module-name="intellij.android.core.tests" scope="TEST" />
-    <orderEntry type="module" module-name="intellij.android.projectSystem.gradle.models" scope="TEST" />
-<<<<<<< HEAD
+    <orderEntry type="module" module-name="intellij.android.gmaven" scope="TEST" />
     <orderEntry type="module" module-name="intellij.android.testFramework" scope="TEST" />
     <orderEntry type="module" module-name="intellij.android.testutils" scope="TEST" />
-    <orderEntry type="module" module-name="intellij.color.scheme.warmNeon" scope="TEST" />
+    <orderEntry type="module" module-name="intellij.android.projectSystem.gradle.models" scope="TEST" />
     <orderEntry type="module" module-name="intellij.java.testFramework" scope="TEST" />
     <orderEntry type="module" module-name="intellij.maven.server.indexer" scope="TEST" />
     <orderEntry type="module" module-name="intellij.platform.analysis" scope="TEST" />
     <orderEntry type="module" module-name="intellij.platform.core" scope="TEST" />
+    <orderEntry type="module" module-name="intellij.platform.editor" scope="TEST" />
     <orderEntry type="module" module-name="intellij.platform.editor.ui" scope="TEST" />
     <orderEntry type="module" module-name="intellij.platform.extensions" scope="TEST" />
     <orderEntry type="module" module-name="intellij.platform.ide.impl" scope="TEST" />
@@ -40,11 +38,8 @@
     <orderEntry type="module" module-name="intellij.platform.util" scope="TEST" />
     <orderEntry type="module" module-name="intellij.xml.dom" scope="TEST" />
     <orderEntry type="module" module-name="intellij.xml.psi" scope="TEST" />
-=======
-    <orderEntry type="library" scope="TEST" name="mockito-kotlin" level="project" />
-    <orderEntry type="library" scope="TEST" name="jetbrains.kotlinx.coroutines.test" level="project" />
-    <orderEntry type="library" scope="TEST" name="kotlin-test" level="project" />
->>>>>>> 8b7d83e8
+    <orderEntry type="library" scope="TEST" name="kotlinc.kotlin-compiler-common" level="project" />
+    <orderEntry type="module" module-name="intellij.color.scheme.warmNeon" scope="TEST" />
   </component>
   <component name="TestModuleProperties" production-module="intellij.android.core" />
 </module>