/*
 * Copyright (C) 2020 The Android Open Source Project
 *
 * Licensed under the Apache License, Version 2.0 (the "License");
 * you may not use this file except in compliance with the License.
 * You may obtain a copy of the License at
 *
 *      http://www.apache.org/licenses/LICENSE-2.0
 *
 * Unless required by applicable law or agreed to in writing, software
 * distributed under the License is distributed on an "AS IS" BASIS,
 * WITHOUT WARRANTIES OR CONDITIONS OF ANY KIND, either express or implied.
 * See the License for the specific language governing permissions and
 * limitations under the License.
 */
package com.android.tools.idea.imports

import com.android.testutils.file.createInMemoryFileSystemAndFolder
import com.android.tools.idea.imports.MavenClassRegistryBase.LibraryImportData
import com.google.common.truth.Truth.assertThat
import java.io.InputStream
import java.nio.charset.StandardCharsets.UTF_8
import kotlinx.coroutines.test.StandardTestDispatcher
import kotlinx.coroutines.test.TestCoroutineScheduler
import kotlinx.coroutines.test.TestScope
import kotlinx.serialization.json.Json
import org.jetbrains.kotlin.name.FqName
import org.junit.Assert.assertThrows
import org.junit.Test

/** Tests for [MavenClassRegistry]. */
class MavenClassRegistryTest {
  private var repositoryIndexContents = ""

  private fun getIndexByteStream(): InputStream = repositoryIndexContents.byteInputStream(UTF_8)

  private val testScheduler = TestCoroutineScheduler()
  private val testDispatcher = StandardTestDispatcher(testScheduler)
  private val testScope = TestScope(testDispatcher)

  @Test
  fun parseJsonFile() {
    repositoryIndexContents =
      """
        {
          "Index": [
            {
              "groupId": "androidx.activity",
              "artifactId": "activity",
              "version": "1.1.0",
              "ktxTargets": [],
              "fqcns": [
                "androidx.activity.ComponentActivity",
                "androidx.activity.Fake"
              ],
              "ktlfns": [
                {
                  "fqn": "androidx.activity.result.PickVisualMediaRequestKt.PickVisualMediaRequest"
                },
                {
                  "fqn": "androidx.activity.FakeFunctionKt.FakeFunction"
                },
                {
                  "xfqn": "androidx.activity.FakeFunctionKt.FakeFunction",
                  "rcvr": "with.a.Receiver"
                }
              ]
            },
            {
              "groupId": "androidx.activity",
              "artifactId": "activity-ktx",
              "version": "1.1.0",
              "ktxTargets": [
                "androidx.activity:activity"
              ],
              "fqcns": []
            },
            {
              "groupId": "androidx.annotation",
              "artifactId": "annotation",
              "version": "1.1.0",
              "ktxTargets": [],
              "fqcns": [
                "androidx.annotation.AnimRes",
                "androidx.annotation.Fake"
              ],
              "ktlfns": [
                {
                  "fqn": "androidx.annotation.FacadeFileKt.AnnotationFunction"
                },
                {
                  "fqn": "androidx.annotation.FakeFunctionKt.FakeFunction"
                }
              ]
            }
          ]
        }
      """
        .trimIndent()

    val mavenClassRegistry = MavenClassRegistry.createFrom(::getIndexByteStream)

    assertThat(mavenClassRegistry.lookup.classNameMap)
      .containsExactlyEntriesIn(
        mapOf(
          "ComponentActivity" to
            listOf(
              LibraryImportData(
                artifact = "androidx.activity:activity",
                importedItemFqName = "androidx.activity.ComponentActivity",
                importedItemPackageName = "androidx.activity",
                version = "1.1.0",
              )
            ),
          "Fake" to
            listOf(
              LibraryImportData(
                artifact = "androidx.activity:activity",
                importedItemFqName = "androidx.activity.Fake",
                importedItemPackageName = "androidx.activity",
                version = "1.1.0",
              ),
              LibraryImportData(
                artifact = "androidx.annotation:annotation",
                importedItemFqName = "androidx.annotation.Fake",
                importedItemPackageName = "androidx.annotation",
                version = "1.1.0",
              ),
            ),
          "AnimRes" to
            listOf(
              LibraryImportData(
                artifact = "androidx.annotation:annotation",
                importedItemFqName = "androidx.annotation.AnimRes",
                importedItemPackageName = "androidx.annotation",
                version = "1.1.0",
              )
            ),
        )
      )

    assertThat(mavenClassRegistry.lookup.topLevelFunctionsMap)
      .containsExactlyEntriesIn(
        mapOf(
          FunctionSpecifier("PickVisualMediaRequest", null) to
            listOf(
              LibraryImportData(
                artifact = "androidx.activity:activity",
                importedItemFqName = "androidx.activity.result.PickVisualMediaRequest",
                importedItemPackageName = "androidx.activity.result",
                version = "1.1.0",
              )
            ),
          FunctionSpecifier("FakeFunction", null) to
            listOf(
              LibraryImportData(
                artifact = "androidx.activity:activity",
                importedItemFqName = "androidx.activity.FakeFunction",
                importedItemPackageName = "androidx.activity",
                version = "1.1.0",
              ),
              LibraryImportData(
                artifact = "androidx.annotation:annotation",
                importedItemFqName = "androidx.annotation.FakeFunction",
                importedItemPackageName = "androidx.annotation",
                version = "1.1.0",
              ),
            ),
          FunctionSpecifier("FakeFunction", FqName("with.a.Receiver")) to
            listOf(
              LibraryImportData(
                artifact = "androidx.activity:activity",
                importedItemFqName = "androidx.activity.FakeFunction",
                importedItemPackageName = "androidx.activity",
                version = "1.1.0",
              )
            ),
          FunctionSpecifier("AnnotationFunction", null) to
            listOf(
              LibraryImportData(
                artifact = "androidx.annotation:annotation",
                importedItemFqName = "androidx.annotation.AnnotationFunction",
                importedItemPackageName = "androidx.annotation",
                version = "1.1.0",
              )
            ),
        )
      )

    assertThat(mavenClassRegistry.lookup.ktxMap)
      .containsExactlyEntriesIn(
        mapOf("androidx.activity:activity" to "androidx.activity:activity-ktx")
      )
  }

  @Test
  fun parseMalformedJsonFile_noIndexKeyDeclared() {
    repositoryIndexContents =
      """
        {
          "Indices": [
          ]
        }
      """
        .trimIndent()

    val mavenClassRegistry = MavenClassRegistry.createFrom(::getIndexByteStream)

    assertThat(mavenClassRegistry.lookup.classNameMap).isEmpty()
    assertThat(mavenClassRegistry.lookup.ktxMap).isEmpty()
  }

  @Test
  fun parseMalformedJsonFile_noGroupIdDeclared() {
    repositoryIndexContents =
      """
        {
          "Index": [
            {
              "artifactId": "activity",
              "version": "1.1.0",
              "ktxTargets": [],
              "fqcns": [
                "androidx.activity.ComponentActivity",
                "androidx.activity.Fake"
              ]
            },
          ]
        }
      """
        .trimIndent()

    val mavenClassRegistry = MavenClassRegistry.createFrom(::getIndexByteStream)

    assertThat(mavenClassRegistry.lookup.classNameMap).isEmpty()
    assertThat(mavenClassRegistry.lookup.ktxMap).isEmpty()
  }

  @Test
  fun parseMalformedJsonFile_noArtifactIdDeclared() {
    repositoryIndexContents =
      """
        {
          "Index": [
            {
              "groupId": "androidx.activity",
              "version": "1.1.0",
              "ktxTargets": [],
              "fqcns": [
                "androidx.activity.ComponentActivity",
                "androidx.activity.Fake"
              ]
            },
          ]
        }
      """
        .trimIndent()

    val mavenClassRegistry = MavenClassRegistry.createFrom(::getIndexByteStream)

    assertThat(mavenClassRegistry.lookup.classNameMap).isEmpty()
    assertThat(mavenClassRegistry.lookup.ktxMap).isEmpty()
  }

  @Test
  fun parseMalformedJsonFile_noVersionDeclared() {
    repositoryIndexContents =
      """
        {
          "Index": [
            {
              "groupId": "androidx.activity",
              "artifactId": "activity-ktx",
              "ktxTargets": [
                "androidx.activity:activity"
              ],
              "fqcns": [
                "androidx.activity.ComponentActivity",
                "androidx.activity.Fake"
              ]
            },
          ]
        }
      """
        .trimIndent()

    val mavenClassRegistry = MavenClassRegistry.createFrom(::getIndexByteStream)

    assertThat(mavenClassRegistry.lookup.classNameMap).isEmpty()
    assertThat(mavenClassRegistry.lookup.ktxMap).isEmpty()
  }

  @Test
  fun parseMalformedJsonFile_noFqcnsDeclared() {
    repositoryIndexContents =
      """
        {
          "Index": [
            {
              "groupId": "androidx.activity",
              "artifactId": "activity-ktx",
              "version": "1.1.0",
              "ktxTargets": [
                "androidx.activity:activity"
              ]
            },
          ]
        }
      """
        .trimIndent()

    val mavenClassRegistry = MavenClassRegistry.createFrom(::getIndexByteStream)

    assertThat(mavenClassRegistry.lookup.classNameMap).isEmpty()
    assertThat(mavenClassRegistry.lookup.ktxMap).isEmpty()
  }

  @Test
  fun parseMalformedJsonFile_noKtxTargetsDeclared() {
    repositoryIndexContents =
      """
        {
          "Index": [
            {
              "groupId": "androidx.activity",
              "artifactId": "activity",
              "version": "1.1.0",
              "fqcns": [
                "androidx.activity.ComponentActivity",
                "androidx.activity.Fake"
              ]
            },
          ]
        }
      """
        .trimIndent()

    val mavenClassRegistry = MavenClassRegistry.createFrom(::getIndexByteStream)

    assertThat(mavenClassRegistry.lookup.classNameMap).isEmpty()
    assertThat(mavenClassRegistry.lookup.ktxMap).isEmpty()
  }

  @Test
  fun parseJsonFile_topLevelFunctionsPropertyIsOptional() {
    repositoryIndexContents =
      """
        {
          "Index": [
            {
              "groupId": "group1",
              "artifactId": "artifact1",
              "version": "1",
              "ktxTargets": [],
              "fqcns": [
                "class1"
              ]
            },
            {
              "groupId": "group2",
              "artifactId": "artifact2",
              "version": "1",
              "ktxTargets": [],
              "fqcns": [
                "class2"
              ],
              "ktlfns": []
            },
            {
              "groupId": "group3",
              "artifactId": "artifact3",
              "version": "1",
              "ktxTargets": [],
              "fqcns": [
                "class3"
              ],
              "ktlfns": [
                {
                  "fqn": "FacadeFileKt.someFqn",
                  "unrecognized": "should be ignored"
                },
                {
                  "has_no_fqn": "should be ignored"
                },
                {
                  "xfqn": "foo.bar.baz.FacadeFileKt.someExtensionFunction",
                  "rcvr": "amazingReceiver"
                }
              ]
            }
          ]
        }
      """
        .trimIndent()

    val mavenClassRegistry = MavenClassRegistry.createFrom(::getIndexByteStream)

    assertThat(mavenClassRegistry.lookup.topLevelFunctionsMap)
      .containsExactlyEntriesIn(
        mapOf(
          FunctionSpecifier("someFqn", null) to
            listOf(
              LibraryImportData(
                artifact = "group3:artifact3",
                importedItemFqName = "someFqn",
                importedItemPackageName = "",
                version = "1",
              )
            ),
          FunctionSpecifier("someExtensionFunction", FqName("amazingReceiver")) to
            listOf(
              LibraryImportData(
                artifact = "group3:artifact3",
                importedItemFqName = "foo.bar.baz.someExtensionFunction",
                importedItemPackageName = "foo.bar.baz",
                version = "1",
              )
            ),
        )
      )
  }

  @Test
  fun parseJsonFile_skipUnknownKey() {
    repositoryIndexContents =
      """
        {
          "UnKnown1": [],
          "UnKnown2": [
            {
              "a": "",
              "b": ""
            }
          ],
          "Index": [
            {
              "groupId": "androidx.activity",
              "artifactId": "activity",
              "version": "1.1.0",
              "ktxTargets": [],
              "unKnown3": "unknown content",
              "fqcns": [
                "androidx.activity.ComponentActivity",
                "androidx.activity.Fake"
              ]
            },
            {
              "groupId": "androidx.activity",
              "artifactId": "activity-ktx",
              "version": "1.1.0",
              "ktxTargets": [
                "androidx.activity:activity"
              ],
              "unKnown4": [
                "a",
                "b"
              ],
              "fqcns": []
            },
            {
              "groupId": "androidx.annotation",
              "artifactId": "annotation",
              "version": "1.1.0",
              "ktxTargets": [],
              "unKnown5": [],
              "fqcns": [
                "androidx.annotation.AnimRes",
                "androidx.annotation.Fake"
              ]
            }
          ],
          "UnKnown6": "unknown content"
        }
      """
        .trimIndent()

    val mavenClassRegistry = MavenClassRegistry.createFrom(::getIndexByteStream)

    assertThat(mavenClassRegistry.lookup.classNameMap)
      .containsExactlyEntriesIn(
        mapOf(
          "ComponentActivity" to
            listOf(
              LibraryImportData(
                artifact = "androidx.activity:activity",
                importedItemFqName = "androidx.activity.ComponentActivity",
                importedItemPackageName = "androidx.activity",
                version = "1.1.0",
              )
            ),
          "Fake" to
            listOf(
              LibraryImportData(
                artifact = "androidx.activity:activity",
                importedItemFqName = "androidx.activity.Fake",
                importedItemPackageName = "androidx.activity",
                version = "1.1.0",
              ),
              LibraryImportData(
                artifact = "androidx.annotation:annotation",
                importedItemFqName = "androidx.annotation.Fake",
                importedItemPackageName = "androidx.annotation",
                version = "1.1.0",
              ),
            ),
          "AnimRes" to
            listOf(
              LibraryImportData(
                artifact = "androidx.annotation:annotation",
                importedItemFqName = "androidx.annotation.AnimRes",
                importedItemPackageName = "androidx.annotation",
                version = "1.1.0",
              )
            ),
        )
      )
    assertThat(mavenClassRegistry.lookup.ktxMap)
      .containsExactlyEntriesIn(
        mapOf("androidx.activity:activity" to "androidx.activity:activity-ktx")
      )
  }

  @Test
  fun readOfflineIndexFile() {
    val tempDir = createInMemoryFileSystemAndFolder("tempCacheDir")
    val repository =
      GMavenIndexRepository("https://example.com", tempDir, testScope, testDispatcher)

    val mavenClassRegistry = MavenClassRegistry.createFrom(repository::loadIndexFromDisk)
    val data = repository.loadIndexFromDisk().bufferedReader(UTF_8).use { it.readText() }

    // Check if we have a valid built-in index file.
    Json.parseToJsonElement(data)

    // Check if this offline index file has some of the expected data.
    mavenClassRegistry.lookup.classNameMap.let {
      assertThat(it.size).isAtLeast(6000)
      assertThat(it)
        .containsEntry(
          "HintConstants",
          listOf(
            LibraryImportData(
<<<<<<< HEAD
              artifact = "androidx.activity:activity",
              importedItemFqName = "androidx.activity.ComponentActivity",
              importedItemPackageName = "androidx.activity",
              version = "1.9.0"
=======
              artifact = "androidx.autofill:autofill",
              importedItemFqName = "androidx.autofill.HintConstants",
              importedItemPackageName = "androidx.autofill",
              version = "1.1.0",
>>>>>>> 8b7d83e8
            )
          ),
        )
      assertThat(it)
        .containsEntry(
          "ImageViewStyle",
          listOf(
            LibraryImportData(
<<<<<<< HEAD
              artifact = "androidx.activity:activity",
              importedItemFqName = "androidx.activity.OnBackPressedDispatcher",
              importedItemPackageName = "androidx.activity",
              version = "1.9.0"
=======
              artifact = "androidx.autofill:autofill",
              importedItemFqName = "androidx.autofill.inline.common.ImageViewStyle",
              importedItemPackageName = "androidx.autofill.inline.common",
              version = "1.1.0",
>>>>>>> 8b7d83e8
            )
          ),
        )
    }

    mavenClassRegistry.lookup.ktxMap.let {
      assertThat(it.size).isAtLeast(40)
      assertThat(it)
        .containsEntry(
          "androidx.navigation:navigation-fragment",
          "androidx.navigation:navigation-fragment-ktx",
        )
      assertThat(it).containsEntry("androidx.activity:activity", "androidx.activity:activity-ktx")
    }
  }

  @Test
  fun kotlinTopLevelFunction_fromJvmQualifiedName() {
    with(
      KotlinTopLevelFunction.fromJvmQualifiedName(
        "com.example.FileFacadeKt.foo",
        "com.example.Receiver",
      )
    ) {
      assertThat(simpleName).isEqualTo("foo")
      assertThat(packageName).isEqualTo("com.example")
      assertThat(kotlinFqName.asString()).isEqualTo("com.example.foo")
      assertThat(receiverFqName?.asString()).isEqualTo("com.example.Receiver")
    }
  }

  @Test
  fun kotlinTopLevelFunction_fromJvmQualifiedName_withNullReceiver() {
    with(KotlinTopLevelFunction.fromJvmQualifiedName("com.example.FileFacadeKt.foo")) {
      assertThat(simpleName).isEqualTo("foo")
      assertThat(packageName).isEqualTo("com.example")
      assertThat(kotlinFqName.asString()).isEqualTo("com.example.foo")
      assertThat(receiverFqName).isNull()
    }
  }

  @Test
  fun kotlinTopLevelFunction_fromJvmQualifiedName_noPackageName() {
    with(KotlinTopLevelFunction.fromJvmQualifiedName("FileFacadeKt.foo", "com.example.Receiver")) {
      assertThat(simpleName).isEqualTo("foo")
      assertThat(packageName).isEqualTo("")
      assertThat(kotlinFqName.asString()).isEqualTo("foo")
      assertThat(receiverFqName?.asString()).isEqualTo("com.example.Receiver")
    }
  }

  @Test
  fun kotlinTopLevelFunction_fromJvmQualifiedName_noFacadeFile() {
    assertThrows(IllegalArgumentException::class.java) {
      KotlinTopLevelFunction.fromJvmQualifiedName("foo", "com.example.Receiver")
    }
  }
}<|MERGE_RESOLUTION|>--- conflicted
+++ resolved
@@ -540,17 +540,10 @@
           "HintConstants",
           listOf(
             LibraryImportData(
-<<<<<<< HEAD
-              artifact = "androidx.activity:activity",
-              importedItemFqName = "androidx.activity.ComponentActivity",
-              importedItemPackageName = "androidx.activity",
-              version = "1.9.0"
-=======
               artifact = "androidx.autofill:autofill",
               importedItemFqName = "androidx.autofill.HintConstants",
               importedItemPackageName = "androidx.autofill",
               version = "1.1.0",
->>>>>>> 8b7d83e8
             )
           ),
         )
@@ -559,17 +552,10 @@
           "ImageViewStyle",
           listOf(
             LibraryImportData(
-<<<<<<< HEAD
-              artifact = "androidx.activity:activity",
-              importedItemFqName = "androidx.activity.OnBackPressedDispatcher",
-              importedItemPackageName = "androidx.activity",
-              version = "1.9.0"
-=======
               artifact = "androidx.autofill:autofill",
               importedItemFqName = "androidx.autofill.inline.common.ImageViewStyle",
               importedItemPackageName = "androidx.autofill.inline.common",
               version = "1.1.0",
->>>>>>> 8b7d83e8
             )
           ),
         )
