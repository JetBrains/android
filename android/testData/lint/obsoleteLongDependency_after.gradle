--- conflicted
+++ resolved
@@ -20,10 +20,6 @@
 }
 
 dependencies {
-<<<<<<< HEAD
-    freeCompile group: 'com.google.guava', name: 'guava', version: '20.0', transitive: false
-=======
     freeCompile group: 'com.google.guava', name: 'guava', version: '21.0', transitive: false
->>>>>>> b13afab4
     compile 'com.android.support:appcompat-v7:13.0.0'
 }