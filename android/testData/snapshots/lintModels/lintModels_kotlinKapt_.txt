--- conflicted
+++ resolved
@@ -210,223 +210,6 @@
             - AssetsDirectories           : <ROOT>/app/src/testDebug/assets [-]
         Debuggable                    : true
         LibraryResolver
-<<<<<<< HEAD
-            LintModelLibrary    : AndroidLibrary(androidx.core:core-ktx:1.0.1)
-                - JarFiles          : <GRADLE>/caches/transforms-2/files-2.1/xxxxxxxxxxxxxxxxxxxxxxxxxxxxxxxx/core-ktx-1.0.1/jars/classes.jar
-                ArtifactAddress     : androidx.core:core-ktx:1.0.1
-                Manifest            : <GRADLE>/caches/transforms-2/files-2.1/xxxxxxxxxxxxxxxxxxxxxxxxxxxxxxxx/core-ktx-1.0.1/AndroidManifest.xml
-                Folder              : <GRADLE>/caches/transforms-2/files-2.1/xxxxxxxxxxxxxxxxxxxxxxxxxxxxxxxx/core-ktx-1.0.1
-                ResFolder           : <GRADLE>/caches/transforms-2/files-2.1/xxxxxxxxxxxxxxxxxxxxxxxxxxxxxxxx/core-ktx-1.0.1/res [-]
-                AssetsFolder        : <GRADLE>/caches/transforms-2/files-2.1/xxxxxxxxxxxxxxxxxxxxxxxxxxxxxxxx/core-ktx-1.0.1/assets [-]
-                LintJar             : <GRADLE>/caches/transforms-2/files-2.1/xxxxxxxxxxxxxxxxxxxxxxxxxxxxxxxx/core-ktx-1.0.1/jars/lint.jar [-]
-                PublicResources     : <GRADLE>/caches/transforms-2/files-2.1/xxxxxxxxxxxxxxxxxxxxxxxxxxxxxxxx/core-ktx-1.0.1/public.txt [-]
-                SymbolFile          : <GRADLE>/caches/transforms-2/files-2.1/xxxxxxxxxxxxxxxxxxxxxxxxxxxxxxxx/core-ktx-1.0.1/R.txt
-                ExternalAnnotations : <GRADLE>/caches/transforms-2/files-2.1/xxxxxxxxxxxxxxxxxxxxxxxxxxxxxxxx/core-ktx-1.0.1/annotations.zip [-]
-                ProguardRules       : <GRADLE>/caches/transforms-2/files-2.1/xxxxxxxxxxxxxxxxxxxxxxxxxxxxxxxx/core-ktx-1.0.1/proguard.txt [-]
-                ResolvedCoordinates : androidx.core:core-ktx:1.0.1
-            LintModelLibrary    : AndroidLibrary(androidx.core:core:1.0.0)
-                - JarFiles          : <GRADLE>/caches/transforms-2/files-2.1/xxxxxxxxxxxxxxxxxxxxxxxxxxxxxxxx/core-1.0.0/jars/classes.jar
-                ArtifactAddress     : androidx.core:core:1.0.0
-                Manifest            : <GRADLE>/caches/transforms-2/files-2.1/xxxxxxxxxxxxxxxxxxxxxxxxxxxxxxxx/core-1.0.0/AndroidManifest.xml
-                Folder              : <GRADLE>/caches/transforms-2/files-2.1/xxxxxxxxxxxxxxxxxxxxxxxxxxxxxxxx/core-1.0.0
-                ResFolder           : <GRADLE>/caches/transforms-2/files-2.1/xxxxxxxxxxxxxxxxxxxxxxxxxxxxxxxx/core-1.0.0/res
-                AssetsFolder        : <GRADLE>/caches/transforms-2/files-2.1/xxxxxxxxxxxxxxxxxxxxxxxxxxxxxxxx/core-1.0.0/assets [-]
-                LintJar             : <GRADLE>/caches/transforms-2/files-2.1/xxxxxxxxxxxxxxxxxxxxxxxxxxxxxxxx/core-1.0.0/jars/lint.jar [-]
-                PublicResources     : <GRADLE>/caches/transforms-2/files-2.1/xxxxxxxxxxxxxxxxxxxxxxxxxxxxxxxx/core-1.0.0/public.txt
-                SymbolFile          : <GRADLE>/caches/transforms-2/files-2.1/xxxxxxxxxxxxxxxxxxxxxxxxxxxxxxxx/core-1.0.0/R.txt
-                ExternalAnnotations : <GRADLE>/caches/transforms-2/files-2.1/xxxxxxxxxxxxxxxxxxxxxxxxxxxxxxxx/core-1.0.0/annotations.zip
-                ProguardRules       : <GRADLE>/caches/transforms-2/files-2.1/xxxxxxxxxxxxxxxxxxxxxxxxxxxxxxxx/core-1.0.0/proguard.txt
-                ResolvedCoordinates : androidx.core:core:1.0.0
-            LintModelLibrary    : AndroidLibrary(androidx.versionedparcelable:versionedparcelable:1.0.0)
-                - JarFiles          : <GRADLE>/caches/transforms-2/files-2.1/xxxxxxxxxxxxxxxxxxxxxxxxxxxxxxxx/versionedparcelable-1.0.0/jars/classes.jar
-                ArtifactAddress     : androidx.versionedparcelable:versionedparcelable:1.0.0
-                Manifest            : <GRADLE>/caches/transforms-2/files-2.1/xxxxxxxxxxxxxxxxxxxxxxxxxxxxxxxx/versionedparcelable-1.0.0/AndroidManifest.xml
-                Folder              : <GRADLE>/caches/transforms-2/files-2.1/xxxxxxxxxxxxxxxxxxxxxxxxxxxxxxxx/versionedparcelable-1.0.0
-                ResFolder           : <GRADLE>/caches/transforms-2/files-2.1/xxxxxxxxxxxxxxxxxxxxxxxxxxxxxxxx/versionedparcelable-1.0.0/res [-]
-                AssetsFolder        : <GRADLE>/caches/transforms-2/files-2.1/xxxxxxxxxxxxxxxxxxxxxxxxxxxxxxxx/versionedparcelable-1.0.0/assets [-]
-                LintJar             : <GRADLE>/caches/transforms-2/files-2.1/xxxxxxxxxxxxxxxxxxxxxxxxxxxxxxxx/versionedparcelable-1.0.0/jars/lint.jar [-]
-                PublicResources     : <GRADLE>/caches/transforms-2/files-2.1/xxxxxxxxxxxxxxxxxxxxxxxxxxxxxxxx/versionedparcelable-1.0.0/public.txt [-]
-                SymbolFile          : <GRADLE>/caches/transforms-2/files-2.1/xxxxxxxxxxxxxxxxxxxxxxxxxxxxxxxx/versionedparcelable-1.0.0/R.txt
-                ExternalAnnotations : <GRADLE>/caches/transforms-2/files-2.1/xxxxxxxxxxxxxxxxxxxxxxxxxxxxxxxx/versionedparcelable-1.0.0/annotations.zip [-]
-                ProguardRules       : <GRADLE>/caches/transforms-2/files-2.1/xxxxxxxxxxxxxxxxxxxxxxxxxxxxxxxx/versionedparcelable-1.0.0/proguard.txt
-                ResolvedCoordinates : androidx.versionedparcelable:versionedparcelable:1.0.0
-            LintModelLibrary    : AndroidLibrary(androidx.lifecycle:lifecycle-runtime:2.0.0)
-                - JarFiles          : <GRADLE>/caches/transforms-2/files-2.1/xxxxxxxxxxxxxxxxxxxxxxxxxxxxxxxx/lifecycle-runtime-2.0.0/jars/classes.jar
-                ArtifactAddress     : androidx.lifecycle:lifecycle-runtime:2.0.0
-                Manifest            : <GRADLE>/caches/transforms-2/files-2.1/xxxxxxxxxxxxxxxxxxxxxxxxxxxxxxxx/lifecycle-runtime-2.0.0/AndroidManifest.xml
-                Folder              : <GRADLE>/caches/transforms-2/files-2.1/xxxxxxxxxxxxxxxxxxxxxxxxxxxxxxxx/lifecycle-runtime-2.0.0
-                ResFolder           : <GRADLE>/caches/transforms-2/files-2.1/xxxxxxxxxxxxxxxxxxxxxxxxxxxxxxxx/lifecycle-runtime-2.0.0/res [-]
-                AssetsFolder        : <GRADLE>/caches/transforms-2/files-2.1/xxxxxxxxxxxxxxxxxxxxxxxxxxxxxxxx/lifecycle-runtime-2.0.0/assets [-]
-                LintJar             : <GRADLE>/caches/transforms-2/files-2.1/xxxxxxxxxxxxxxxxxxxxxxxxxxxxxxxx/lifecycle-runtime-2.0.0/jars/lint.jar [-]
-                PublicResources     : <GRADLE>/caches/transforms-2/files-2.1/xxxxxxxxxxxxxxxxxxxxxxxxxxxxxxxx/lifecycle-runtime-2.0.0/public.txt [-]
-                SymbolFile          : <GRADLE>/caches/transforms-2/files-2.1/xxxxxxxxxxxxxxxxxxxxxxxxxxxxxxxx/lifecycle-runtime-2.0.0/R.txt
-                ExternalAnnotations : <GRADLE>/caches/transforms-2/files-2.1/xxxxxxxxxxxxxxxxxxxxxxxxxxxxxxxx/lifecycle-runtime-2.0.0/annotations.zip [-]
-                ProguardRules       : <GRADLE>/caches/transforms-2/files-2.1/xxxxxxxxxxxxxxxxxxxxxxxxxxxxxxxx/lifecycle-runtime-2.0.0/proguard.txt
-                ResolvedCoordinates : androidx.lifecycle:lifecycle-runtime:2.0.0
-            LintModelLibrary    : JavaLibrary(org.jetbrains.kotlin:kotlin-android-extensions-runtime:<KOTLIN_VERSION>)
-                - JarFiles          : <M2>/org/jetbrains/kotlin/kotlin-android-extensions-runtime/<KOTLIN_VERSION>/kotlin-android-extensions-runtime-<KOTLIN_VERSION>.jar
-                ArtifactAddress     : org.jetbrains.kotlin:kotlin-android-extensions-runtime:<KOTLIN_VERSION>
-                ResolvedCoordinates : org.jetbrains.kotlin:kotlin-android-extensions-runtime:<KOTLIN_VERSION>
-            LintModelLibrary    : JavaLibrary(org.jetbrains.kotlin:kotlin-stdlib-jdk7:<KOTLIN_VERSION>)
-                - JarFiles          : <M2>/org/jetbrains/kotlin/kotlin-stdlib-jdk7/<KOTLIN_VERSION>/kotlin-stdlib-jdk7-<KOTLIN_VERSION>.jar
-                ArtifactAddress     : org.jetbrains.kotlin:kotlin-stdlib-jdk7:<KOTLIN_VERSION>
-                ResolvedCoordinates : org.jetbrains.kotlin:kotlin-stdlib-jdk7:<KOTLIN_VERSION>
-            LintModelLibrary    : JavaLibrary(org.jetbrains.kotlin:kotlin-stdlib:<KOTLIN_VERSION>)
-                - JarFiles          : <M2>/org/jetbrains/kotlin/kotlin-stdlib/<KOTLIN_VERSION>/kotlin-stdlib-<KOTLIN_VERSION>.jar
-                ArtifactAddress     : org.jetbrains.kotlin:kotlin-stdlib:<KOTLIN_VERSION>
-                ResolvedCoordinates : org.jetbrains.kotlin:kotlin-stdlib:<KOTLIN_VERSION>
-            LintModelLibrary    : JavaLibrary(org.jetbrains.kotlin:kotlin-stdlib-common:<KOTLIN_VERSION>)
-                - JarFiles          : <M2>/org/jetbrains/kotlin/kotlin-stdlib-common/<KOTLIN_VERSION>/kotlin-stdlib-common-<KOTLIN_VERSION>.jar
-                ArtifactAddress     : org.jetbrains.kotlin:kotlin-stdlib-common:<KOTLIN_VERSION>
-                ResolvedCoordinates : org.jetbrains.kotlin:kotlin-stdlib-common:<KOTLIN_VERSION>
-            LintModelLibrary    : JavaLibrary(org.jetbrains:annotations:13.0)
-                - JarFiles          : <M2>/org/jetbrains/annotations/13.0/annotations-13.0.jar
-                ArtifactAddress     : org.jetbrains:annotations:13.0
-                ResolvedCoordinates : org.jetbrains:annotations:13.0
-            LintModelLibrary    : JavaLibrary(androidx.collection:collection:1.0.0)
-                - JarFiles          : <M2>/androidx/collection/collection/1.0.0/collection-1.0.0.jar
-                ArtifactAddress     : androidx.collection:collection:1.0.0
-                ResolvedCoordinates : androidx.collection:collection:1.0.0
-            LintModelLibrary    : JavaLibrary(androidx.lifecycle:lifecycle-common:2.0.0)
-                - JarFiles          : <M2>/androidx/lifecycle/lifecycle-common/2.0.0/lifecycle-common-2.0.0.jar
-                ArtifactAddress     : androidx.lifecycle:lifecycle-common:2.0.0
-                ResolvedCoordinates : androidx.lifecycle:lifecycle-common:2.0.0
-            LintModelLibrary    : JavaLibrary(androidx.arch.core:core-common:2.0.0)
-                - JarFiles          : <M2>/androidx/arch/core/core-common/2.0.0/core-common-2.0.0.jar
-                ArtifactAddress     : androidx.arch.core:core-common:2.0.0
-                ResolvedCoordinates : androidx.arch.core:core-common:2.0.0
-            LintModelLibrary    : JavaLibrary(androidx.annotation:annotation:1.0.0)
-                - JarFiles          : <M2>/androidx/annotation/annotation/1.0.0/annotation-1.0.0.jar
-                ArtifactAddress     : androidx.annotation:annotation:1.0.0
-                ResolvedCoordinates : androidx.annotation:annotation:1.0.0
-            LintModelLibrary    : JavaLibrary(com.google.dagger:dagger:2.6)
-                - JarFiles          : <M2>/com/google/dagger/dagger/2.6/dagger-2.6.jar
-                ArtifactAddress     : com.google.dagger:dagger:2.6
-                ResolvedCoordinates : com.google.dagger:dagger:2.6
-            LintModelLibrary    : JavaLibrary(javax.inject:javax.inject:1)
-                - JarFiles          : <M2>/javax/inject/javax.inject/1/javax.inject-1.jar
-                ArtifactAddress     : javax.inject:javax.inject:1
-                ResolvedCoordinates : javax.inject:javax.inject:1
-            LintModelLibrary    : JavaLibrary(junit:junit:4.12)
-                - JarFiles          : <M2>/junit/junit/4.12/junit-4.12.jar
-                ArtifactAddress     : junit:junit:4.12
-                ResolvedCoordinates : junit:junit:4.12
-            LintModelLibrary    : JavaLibrary(org.hamcrest:hamcrest-core:1.3)
-                - JarFiles          : <M2>/org/hamcrest/hamcrest-core/1.3/hamcrest-core-1.3.jar
-                ArtifactAddress     : org.hamcrest:hamcrest-core:1.3
-                ResolvedCoordinates : org.hamcrest:hamcrest-core:1.3
-            LintModelLibrary    : LocalLibrary(:app)
-                ArtifactAddress     : artifacts::app:unspecified
-                ProjectPath         : :app
-            LintModelLibrary    : AndroidLibrary(androidx.test.ext:junit:1.1.1)
-                - JarFiles          : <GRADLE>/caches/transforms-2/files-2.1/xxxxxxxxxxxxxxxxxxxxxxxxxxxxxxxx/junit-1.1.1/jars/classes.jar
-                ArtifactAddress     : androidx.test.ext:junit:1.1.1
-                Manifest            : <GRADLE>/caches/transforms-2/files-2.1/xxxxxxxxxxxxxxxxxxxxxxxxxxxxxxxx/junit-1.1.1/AndroidManifest.xml
-                Folder              : <GRADLE>/caches/transforms-2/files-2.1/xxxxxxxxxxxxxxxxxxxxxxxxxxxxxxxx/junit-1.1.1
-                ResFolder           : <GRADLE>/caches/transforms-2/files-2.1/xxxxxxxxxxxxxxxxxxxxxxxxxxxxxxxx/junit-1.1.1/res [-]
-                AssetsFolder        : <GRADLE>/caches/transforms-2/files-2.1/xxxxxxxxxxxxxxxxxxxxxxxxxxxxxxxx/junit-1.1.1/assets [-]
-                LintJar             : <GRADLE>/caches/transforms-2/files-2.1/xxxxxxxxxxxxxxxxxxxxxxxxxxxxxxxx/junit-1.1.1/jars/lint.jar [-]
-                PublicResources     : <GRADLE>/caches/transforms-2/files-2.1/xxxxxxxxxxxxxxxxxxxxxxxxxxxxxxxx/junit-1.1.1/public.txt [-]
-                SymbolFile          : <GRADLE>/caches/transforms-2/files-2.1/xxxxxxxxxxxxxxxxxxxxxxxxxxxxxxxx/junit-1.1.1/R.txt
-                ExternalAnnotations : <GRADLE>/caches/transforms-2/files-2.1/xxxxxxxxxxxxxxxxxxxxxxxxxxxxxxxx/junit-1.1.1/annotations.zip [-]
-                ProguardRules       : <GRADLE>/caches/transforms-2/files-2.1/xxxxxxxxxxxxxxxxxxxxxxxxxxxxxxxx/junit-1.1.1/proguard.txt [-]
-                ResolvedCoordinates : androidx.test.ext:junit:1.1.1
-            LintModelLibrary    : AndroidLibrary(androidx.test.espresso:espresso-core:3.2.0)
-                - JarFiles          : <GRADLE>/caches/transforms-2/files-2.1/xxxxxxxxxxxxxxxxxxxxxxxxxxxxxxxx/espresso-core-3.2.0/jars/classes.jar
-                ArtifactAddress     : androidx.test.espresso:espresso-core:3.2.0
-                Manifest            : <GRADLE>/caches/transforms-2/files-2.1/xxxxxxxxxxxxxxxxxxxxxxxxxxxxxxxx/espresso-core-3.2.0/AndroidManifest.xml
-                Folder              : <GRADLE>/caches/transforms-2/files-2.1/xxxxxxxxxxxxxxxxxxxxxxxxxxxxxxxx/espresso-core-3.2.0
-                ResFolder           : <GRADLE>/caches/transforms-2/files-2.1/xxxxxxxxxxxxxxxxxxxxxxxxxxxxxxxx/espresso-core-3.2.0/res [-]
-                AssetsFolder        : <GRADLE>/caches/transforms-2/files-2.1/xxxxxxxxxxxxxxxxxxxxxxxxxxxxxxxx/espresso-core-3.2.0/assets [-]
-                LintJar             : <GRADLE>/caches/transforms-2/files-2.1/xxxxxxxxxxxxxxxxxxxxxxxxxxxxxxxx/espresso-core-3.2.0/jars/lint.jar [-]
-                PublicResources     : <GRADLE>/caches/transforms-2/files-2.1/xxxxxxxxxxxxxxxxxxxxxxxxxxxxxxxx/espresso-core-3.2.0/public.txt [-]
-                SymbolFile          : <GRADLE>/caches/transforms-2/files-2.1/xxxxxxxxxxxxxxxxxxxxxxxxxxxxxxxx/espresso-core-3.2.0/R.txt
-                ExternalAnnotations : <GRADLE>/caches/transforms-2/files-2.1/xxxxxxxxxxxxxxxxxxxxxxxxxxxxxxxx/espresso-core-3.2.0/annotations.zip [-]
-                ProguardRules       : <GRADLE>/caches/transforms-2/files-2.1/xxxxxxxxxxxxxxxxxxxxxxxxxxxxxxxx/espresso-core-3.2.0/proguard.txt
-                ResolvedCoordinates : androidx.test.espresso:espresso-core:3.2.0
-            LintModelLibrary    : AndroidLibrary(androidx.test:runner:1.2.0)
-                - JarFiles          : <GRADLE>/caches/transforms-2/files-2.1/xxxxxxxxxxxxxxxxxxxxxxxxxxxxxxxx/runner-1.2.0/jars/classes.jar
-                ArtifactAddress     : androidx.test:runner:1.2.0
-                Manifest            : <GRADLE>/caches/transforms-2/files-2.1/xxxxxxxxxxxxxxxxxxxxxxxxxxxxxxxx/runner-1.2.0/AndroidManifest.xml
-                Folder              : <GRADLE>/caches/transforms-2/files-2.1/xxxxxxxxxxxxxxxxxxxxxxxxxxxxxxxx/runner-1.2.0
-                ResFolder           : <GRADLE>/caches/transforms-2/files-2.1/xxxxxxxxxxxxxxxxxxxxxxxxxxxxxxxx/runner-1.2.0/res [-]
-                AssetsFolder        : <GRADLE>/caches/transforms-2/files-2.1/xxxxxxxxxxxxxxxxxxxxxxxxxxxxxxxx/runner-1.2.0/assets [-]
-                LintJar             : <GRADLE>/caches/transforms-2/files-2.1/xxxxxxxxxxxxxxxxxxxxxxxxxxxxxxxx/runner-1.2.0/jars/lint.jar [-]
-                PublicResources     : <GRADLE>/caches/transforms-2/files-2.1/xxxxxxxxxxxxxxxxxxxxxxxxxxxxxxxx/runner-1.2.0/public.txt [-]
-                SymbolFile          : <GRADLE>/caches/transforms-2/files-2.1/xxxxxxxxxxxxxxxxxxxxxxxxxxxxxxxx/runner-1.2.0/R.txt
-                ExternalAnnotations : <GRADLE>/caches/transforms-2/files-2.1/xxxxxxxxxxxxxxxxxxxxxxxxxxxxxxxx/runner-1.2.0/annotations.zip [-]
-                ProguardRules       : <GRADLE>/caches/transforms-2/files-2.1/xxxxxxxxxxxxxxxxxxxxxxxxxxxxxxxx/runner-1.2.0/proguard.txt
-                ResolvedCoordinates : androidx.test:runner:1.2.0
-            LintModelLibrary    : AndroidLibrary(androidx.test:core:1.2.0)
-                - JarFiles          : <GRADLE>/caches/transforms-2/files-2.1/xxxxxxxxxxxxxxxxxxxxxxxxxxxxxxxx/core-1.2.0/jars/classes.jar
-                ArtifactAddress     : androidx.test:core:1.2.0
-                Manifest            : <GRADLE>/caches/transforms-2/files-2.1/xxxxxxxxxxxxxxxxxxxxxxxxxxxxxxxx/core-1.2.0/AndroidManifest.xml
-                Folder              : <GRADLE>/caches/transforms-2/files-2.1/xxxxxxxxxxxxxxxxxxxxxxxxxxxxxxxx/core-1.2.0
-                ResFolder           : <GRADLE>/caches/transforms-2/files-2.1/xxxxxxxxxxxxxxxxxxxxxxxxxxxxxxxx/core-1.2.0/res [-]
-                AssetsFolder        : <GRADLE>/caches/transforms-2/files-2.1/xxxxxxxxxxxxxxxxxxxxxxxxxxxxxxxx/core-1.2.0/assets [-]
-                LintJar             : <GRADLE>/caches/transforms-2/files-2.1/xxxxxxxxxxxxxxxxxxxxxxxxxxxxxxxx/core-1.2.0/jars/lint.jar [-]
-                PublicResources     : <GRADLE>/caches/transforms-2/files-2.1/xxxxxxxxxxxxxxxxxxxxxxxxxxxxxxxx/core-1.2.0/public.txt [-]
-                SymbolFile          : <GRADLE>/caches/transforms-2/files-2.1/xxxxxxxxxxxxxxxxxxxxxxxxxxxxxxxx/core-1.2.0/R.txt
-                ExternalAnnotations : <GRADLE>/caches/transforms-2/files-2.1/xxxxxxxxxxxxxxxxxxxxxxxxxxxxxxxx/core-1.2.0/annotations.zip [-]
-                ProguardRules       : <GRADLE>/caches/transforms-2/files-2.1/xxxxxxxxxxxxxxxxxxxxxxxxxxxxxxxx/core-1.2.0/proguard.txt [-]
-                ResolvedCoordinates : androidx.test:core:1.2.0
-            LintModelLibrary    : AndroidLibrary(androidx.test:monitor:1.2.0)
-                - JarFiles          : <GRADLE>/caches/transforms-2/files-2.1/xxxxxxxxxxxxxxxxxxxxxxxxxxxxxxxx/monitor-1.2.0/jars/classes.jar
-                ArtifactAddress     : androidx.test:monitor:1.2.0
-                Manifest            : <GRADLE>/caches/transforms-2/files-2.1/xxxxxxxxxxxxxxxxxxxxxxxxxxxxxxxx/monitor-1.2.0/AndroidManifest.xml
-                Folder              : <GRADLE>/caches/transforms-2/files-2.1/xxxxxxxxxxxxxxxxxxxxxxxxxxxxxxxx/monitor-1.2.0
-                ResFolder           : <GRADLE>/caches/transforms-2/files-2.1/xxxxxxxxxxxxxxxxxxxxxxxxxxxxxxxx/monitor-1.2.0/res [-]
-                AssetsFolder        : <GRADLE>/caches/transforms-2/files-2.1/xxxxxxxxxxxxxxxxxxxxxxxxxxxxxxxx/monitor-1.2.0/assets [-]
-                LintJar             : <GRADLE>/caches/transforms-2/files-2.1/xxxxxxxxxxxxxxxxxxxxxxxxxxxxxxxx/monitor-1.2.0/jars/lint.jar [-]
-                PublicResources     : <GRADLE>/caches/transforms-2/files-2.1/xxxxxxxxxxxxxxxxxxxxxxxxxxxxxxxx/monitor-1.2.0/public.txt [-]
-                SymbolFile          : <GRADLE>/caches/transforms-2/files-2.1/xxxxxxxxxxxxxxxxxxxxxxxxxxxxxxxx/monitor-1.2.0/R.txt
-                ExternalAnnotations : <GRADLE>/caches/transforms-2/files-2.1/xxxxxxxxxxxxxxxxxxxxxxxxxxxxxxxx/monitor-1.2.0/annotations.zip [-]
-                ProguardRules       : <GRADLE>/caches/transforms-2/files-2.1/xxxxxxxxxxxxxxxxxxxxxxxxxxxxxxxx/monitor-1.2.0/proguard.txt
-                ResolvedCoordinates : androidx.test:monitor:1.2.0
-            LintModelLibrary    : AndroidLibrary(androidx.test.espresso:espresso-idling-resource:3.2.0)
-                - JarFiles          : <GRADLE>/caches/transforms-2/files-2.1/xxxxxxxxxxxxxxxxxxxxxxxxxxxxxxxx/espresso-idling-resource-3.2.0/jars/classes.jar
-                ArtifactAddress     : androidx.test.espresso:espresso-idling-resource:3.2.0
-                Manifest            : <GRADLE>/caches/transforms-2/files-2.1/xxxxxxxxxxxxxxxxxxxxxxxxxxxxxxxx/espresso-idling-resource-3.2.0/AndroidManifest.xml
-                Folder              : <GRADLE>/caches/transforms-2/files-2.1/xxxxxxxxxxxxxxxxxxxxxxxxxxxxxxxx/espresso-idling-resource-3.2.0
-                ResFolder           : <GRADLE>/caches/transforms-2/files-2.1/xxxxxxxxxxxxxxxxxxxxxxxxxxxxxxxx/espresso-idling-resource-3.2.0/res [-]
-                AssetsFolder        : <GRADLE>/caches/transforms-2/files-2.1/xxxxxxxxxxxxxxxxxxxxxxxxxxxxxxxx/espresso-idling-resource-3.2.0/assets [-]
-                LintJar             : <GRADLE>/caches/transforms-2/files-2.1/xxxxxxxxxxxxxxxxxxxxxxxxxxxxxxxx/espresso-idling-resource-3.2.0/jars/lint.jar [-]
-                PublicResources     : <GRADLE>/caches/transforms-2/files-2.1/xxxxxxxxxxxxxxxxxxxxxxxxxxxxxxxx/espresso-idling-resource-3.2.0/public.txt [-]
-                SymbolFile          : <GRADLE>/caches/transforms-2/files-2.1/xxxxxxxxxxxxxxxxxxxxxxxxxxxxxxxx/espresso-idling-resource-3.2.0/R.txt
-                ExternalAnnotations : <GRADLE>/caches/transforms-2/files-2.1/xxxxxxxxxxxxxxxxxxxxxxxxxxxxxxxx/espresso-idling-resource-3.2.0/annotations.zip [-]
-                ProguardRules       : <GRADLE>/caches/transforms-2/files-2.1/xxxxxxxxxxxxxxxxxxxxxxxxxxxxxxxx/espresso-idling-resource-3.2.0/proguard.txt [-]
-                ResolvedCoordinates : androidx.test.espresso:espresso-idling-resource:3.2.0
-            LintModelLibrary    : JavaLibrary(org.hamcrest:hamcrest-integration:1.3)
-                - JarFiles          : <M2>/org/hamcrest/hamcrest-integration/1.3/hamcrest-integration-1.3.jar
-                ArtifactAddress     : org.hamcrest:hamcrest-integration:1.3
-                ResolvedCoordinates : org.hamcrest:hamcrest-integration:1.3
-            LintModelLibrary    : JavaLibrary(org.hamcrest:hamcrest-library:1.3)
-                - JarFiles          : <M2>/org/hamcrest/hamcrest-library/1.3/hamcrest-library-1.3.jar
-                ArtifactAddress     : org.hamcrest:hamcrest-library:1.3
-                ResolvedCoordinates : org.hamcrest:hamcrest-library:1.3
-            LintModelLibrary    : JavaLibrary(net.sf.kxml:kxml2:2.3.0)
-                - JarFiles          : <M2>/net/sf/kxml/kxml2/2.3.0/kxml2-2.3.0.jar
-                ArtifactAddress     : net.sf.kxml:kxml2:2.3.0
-                ResolvedCoordinates : net.sf.kxml:kxml2:2.3.0
-            LintModelLibrary    : JavaLibrary(com.squareup:javawriter:2.1.1)
-                - JarFiles          : <M2>/com/squareup/javawriter/2.1.1/javawriter-2.1.1.jar
-                ArtifactAddress     : com.squareup:javawriter:2.1.1
-                ResolvedCoordinates : com.squareup:javawriter:2.1.1
-            LintModelLibrary    : JavaLibrary(com.google.code.findbugs:jsr305:2.0.1)
-                - JarFiles          : <M2>/com/google/code/findbugs/jsr305/2.0.1/jsr305-2.0.1.jar
-                ArtifactAddress     : com.google.code.findbugs:jsr305:2.0.1
-                ResolvedCoordinates : com.google.code.findbugs:jsr305:2.0.1
-MODULE              : MainActivity.lib
-    Dir                 : <ROOT>/lib
-    ModulePath          : lib
-    Type                : LIBRARY
-    MavenName           : MainActivity:lib:
-    GradleVersion       : <AGP_VERSION>
-    BuildFolder         : <ROOT>/lib/build [-]
-    - BootClassPath     : <ANDROID_SDK>/platforms/android-30/android.jar
-    JavaSourceLevel     : 1.8
-    CompileTarget       : android-30
-=======
             LintModelLibrary              : AndroidLibrary(androidx.core:core-ktx:1.0.1)
                 - JarFiles                    : <GRADLE>/caches/transforms-3/xxxxxxxxxxxxxxxxxxxxxxxxxxxxxxxx/transformed/jetified-core-ktx-1.0.1/jars/classes.jar
                 ArtifactAddress               : androidx.core:core-ktx:1.0.1
@@ -642,7 +425,6 @@
     - BootClassPath               : <ANDROID_SDK>/platforms/android-30/android.jar
     JavaSourceLevel               : 1.8
     CompileTarget                 : android-30
->>>>>>> cdc83e4e
     LintOptions
         AbortOnError                  : true
         AbsolutePaths                 : true
