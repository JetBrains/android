--- conflicted
+++ resolved
@@ -1,13 +1,7 @@
 MainActivity (icon: toolwindows/toolWindowProject.svg)
-<<<<<<< HEAD
-    app (icon: studio/icons/shell/filetree/android-module.svg)
-        manifests (icon: modules/sourceRoot.svg)
-            AndroidManifest.xml (icon: studio/icons/shell/filetree/manifest-file.svg)
-=======
     app (icon: /studio/icons/shell/filetree/android-module.svg)
         manifests (icon: modules/sourceRoot.svg)
             AndroidManifest.xml (icon: /studio/icons/shell/filetree/manifest-file.svg)
->>>>>>> cdc83e4e
         java (icon: modules/sourceRoot.svg)
             com.example.mainactivity (icon: nodes/package.svg)
                 CoolThingDoer (icon: /org/jetbrains/kotlin/idea/icons/interfaceKotlin.svg)
@@ -50,15 +44,9 @@
                 strings.xml (icon: fileTypes/xml.svg)
                 styles.xml (icon: fileTypes/xml.svg)
         res (generated) (icon: modules/resourcesRoot.svg)
-<<<<<<< HEAD
-    lib (icon: studio/icons/shell/filetree/library-module.svg)
-        manifests (icon: modules/sourceRoot.svg)
-            AndroidManifest.xml (icon: studio/icons/shell/filetree/manifest-file.svg)
-=======
     lib (icon: /studio/icons/shell/filetree/library-module.svg)
         manifests (icon: modules/sourceRoot.svg)
             AndroidManifest.xml (icon: /studio/icons/shell/filetree/manifest-file.svg)
->>>>>>> cdc83e4e
         java (generated) (icon: modules/generatedSourceRoot.svg)
             com.example.lib (icon: nodes/package.svg)
                 BuildConfig (icon: [nodes/class.svg, nodes/finalMark.svg] / final class)
