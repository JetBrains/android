--- conflicted
+++ resolved
@@ -46,10 +46,7 @@
     MlModelBindingEnabled         : false
     AndroidResourcesEnabled       : true
     DataBindingEnabled            : false
-<<<<<<< HEAD
-=======
     GenerateManifestClass         : false
->>>>>>> 8b7d83e8
 - basicVariant:               : debug
     applicationId                 : google.simpleapplication
     testApplicationId             : google.simpleapplication.test
@@ -793,15 +790,9 @@
         resStaticLibrary              : <GRADLE>/caches/<GRADLE_VERSION>/transforms/xxxxxxxxxxxxxxxxxxxxxxxxxxxxxxxx/transformed/viewpager-28.0.0/res.apk [-]
         - runtimeJarFiles             : <GRADLE>/caches/<GRADLE_VERSION>/transforms/xxxxxxxxxxxxxxxxxxxxxxxxxxxxxxxx/transformed/viewpager-28.0.0/jars/classes.jar
         symbolFile                    : <GRADLE>/caches/<GRADLE_VERSION>/transforms/xxxxxxxxxxxxxxxxxxxxxxxxxxxxxxxx/transformed/viewpager-28.0.0/R.txt
-<<<<<<< HEAD
-    - library                     : <ANDROID_SDK>/platforms/android-<SDK_VERSION>/optional/org.apache.http.legacy.jar (IdeJavaLibraryImpl)
-        artifact                      : <ANDROID_SDK>/platforms/android-<SDK_VERSION>/optional/org.apache.http.legacy.jar
-        artifactAddress               : __local_jars__:<ANDROID_SDK>/platforms/android-<SDK_VERSION>/optional/org.apache.http.legacy.jar:unspecified
-=======
     - library                     : <ANDROID_SDK>/platforms/android-34/optional/org.apache.http.legacy.jar (IdeJavaLibraryImpl)
         artifact                      : <ANDROID_SDK>/platforms/android-34/optional/org.apache.http.legacy.jar
         artifactAddress               : __local_jars__:<ANDROID_SDK>/platforms/android-34/optional/org.apache.http.legacy.jar:unspecified
->>>>>>> 8b7d83e8
     - library                     : android.arch.core:common:1.1.1 (IdeJavaLibraryImpl)
         artifact                      : <M2>/android/arch/core/common/1.1.1/common-1.1.1.jar
         artifactAddress               : android.arch.core:common:1.1.1@jar
