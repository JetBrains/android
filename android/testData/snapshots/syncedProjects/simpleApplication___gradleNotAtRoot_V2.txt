PROJECT                       : project
    PROJECT_JDK                   : <JDK_NAME>
        Version                       : <JDK_VERSION>
    MODULE                        : gradle_project
        ExternalModuleGroup           :
        ExternalModuleVersion         : unspecified
        LinkedProjectId               : gradle_project
        LinkedProjectPath             : <PROJECT>/gradle_project
        RootProjectPath               : <PROJECT>/gradle_project
        COMPILER_MODULE_EXTENSION
            isCompilerPathInherited       : true
            isExcludeOutput               : true
        ModuleFile                    : <PROJECT>/.idea/modules/gradle_project.iml [-]
        ModuleTypeName                : JAVA_MODULE
        CONENT_ENTRY                  : file://<PROJECT>/gradle_project
            EXCLUDE_FOLDER                : file://<PROJECT>/gradle_project/.gradle
            EXCLUDE_FOLDER                : file://<PROJECT>/gradle_project/build [-]
        JDK                           : <NAME_CUT> JavaSDK
        *isInherited                  : true
        ORDER_ENTRY                   : <Module source>
        BUILD_TASKS
    MODULE                        : gradle_project.app
        LINKED_ANDROID_MODULE_GROUP
            holder                        : gradle_project.app
            main                          : gradle_project.app.main
            unitTest                      : gradle_project.app.unitTest
            androidTest                   : gradle_project.app.androidTest
        ExternalModuleGroup           : gradle_project
        ExternalModuleVersion         : unspecified
        LinkedProjectId               : :app
        LinkedProjectPath             : <PROJECT>/gradle_project/app
        RootProjectPath               : <PROJECT>/gradle_project
        COMPILER_MODULE_EXTENSION
            isCompilerPathInherited       : false
            isExcludeOutput               : true
        ModuleFile                    : <PROJECT>/.idea/modules/app/gradle_project.app.iml [-]
        ModuleTypeName                : JAVA_MODULE
        FACET                         : Android
            TypeId                        : android
            ExternalSource                : GRADLE
            SelectedBuildVariant          : debug
            AllowUserConfiguration        : false
            GenFolderRelativePathApt      : /gen
            GenFolderRelativePathAidl     : /gen
            ManifestFileRelativePath      : /src/main/AndroidManifest.xml
            ResFolderRelativePath         : /src/main/res
            - ResFoldersRelativePath      :  [-]
            - TestResFoldersRelativePath  :  [-]
            AssetsFolderRelativePath      : /src/main/assets
            LibsFolderRelativePath        : /libs
            ProjectType                   : 0
            PackTestCode                  : false
            RunProguard                   : false
            ProguardLogsFolderRelativePath          : /proguard_logs
            UseCustomManifestPackage      : false
            - ProGuardCfgFiles            : file://%MODULE_SDK_HOME%/tools/proguard/proguard-android.txt
        FACET                         : Android-Gradle
            TypeId                        : android-gradle
            ExternalSource                : GRADLE
        CONENT_ENTRY                  : file://<PROJECT>/gradle_project/app
            EXCLUDE_FOLDER                : file://<PROJECT>/gradle_project/app/.gradle [-]
            EXCLUDE_FOLDER                : file://<PROJECT>/gradle_project/app/build [-]
        JDK                           : <NAME_CUT> Android SDK
        *isInherited                  : false
            SdkType                       : Android SDK
            HomePath                      : <ANDROID_SDK>
        ORDER_ENTRY                   : <Module source>
        BUILD_TASKS
                CLEAN                         : :app:createMockableJar, :app:generateDebugAndroidTestSources, :app:generateDebugSources
                ASSEMBLE                      : :app:assembleDebug, :app:assembleDebugAndroidTest, :app:assembleDebugUnitTest
                REBUILD                       : :app:assembleDebug, :app:assembleDebugAndroidTest, :app:assembleDebugUnitTest, :app:clean
                COMPILE_JAVA                  : :app:compileDebugAndroidTestSources, :app:compileDebugSources, :app:compileDebugUnitTestSources
                SOURCE_GEN                    : :app:createMockableJar, :app:generateDebugAndroidTestSources, :app:generateDebugSources
                BUNDLE                        : :app:bundleDebug
                APK_FROM_BUNDLE               : :app:extractApksForDebug
                BASELINE_PROFILE_GEN          : :app:generateDebugBaselineProfile
                BASELINE_PROFILE_GEN_ALL_VARIANTS       : :app:generateBaselineProfile
    MODULE                        : gradle_project.app.androidTest
        LINKED_ANDROID_MODULE_GROUP
            holder                        : gradle_project.app
            main                          : gradle_project.app.main
            unitTest                      : gradle_project.app.unitTest
            androidTest                   : gradle_project.app.androidTest
        ExternalModuleType            : sourceSet
        LinkedProjectId               : :app:androidTest
        LinkedProjectPath             : <PROJECT>/gradle_project/app
        RootProjectPath               : <PROJECT>/gradle_project
        COMPILER_MODULE_EXTENSION
            compilerTestOutputPath        : file://<PROJECT>/gradle_project/app/build/intermediates/javac/debugAndroidTest/compileDebugAndroidTestJavaWithJavac/classes [-]
            isCompilerPathInherited       : false
            isExcludeOutput               : true
        TEST_MODULE_PROPERTIES
            productionModuleName          : gradle_project.app.main
        ModuleFile                    : <PROJECT>/.idea/modules/app/gradle_project.app.androidTest.iml [-]
        ModuleTypeName                : JAVA_MODULE
        FACET                         : Android
            TypeId                        : android
            ExternalSource                : GRADLE
            SelectedBuildVariant          : debug
            AllowUserConfiguration        : false
            GenFolderRelativePathApt      : /gen
            GenFolderRelativePathAidl     : /gen
            ManifestFileRelativePath      : /src/main/AndroidManifest.xml
            ResFolderRelativePath         : /src/main/res
            - ResFoldersRelativePath      :  [-]
            - TestResFoldersRelativePath  : file://<PROJECT>/gradle_project/app/src/androidTest/res [-]
            - TestResFoldersRelativePath  : file://<PROJECT>/gradle_project/app/src/androidTestDebug/res [-]
            - TestResFoldersRelativePath  : file://<PROJECT>/gradle_project/app/build/generated/res/resValues/androidTest/debug [-]
            AssetsFolderRelativePath      : /src/main/assets
            LibsFolderRelativePath        : /libs
            ProjectType                   : 0
            PackTestCode                  : false
            RunProguard                   : false
            ProguardLogsFolderRelativePath          : /proguard_logs
            UseCustomManifestPackage      : false
            - ProGuardCfgFiles            : file://%MODULE_SDK_HOME%/tools/proguard/proguard-android.txt
        CONENT_ENTRY                  : file://<PROJECT>/gradle_project/app/build/generated/ap_generated_sources/debugAndroidTest/out [-]
        CONENT_ENTRY                  : file://<PROJECT>/gradle_project/app/build/generated/res/resValues/androidTest/debug [-]
        CONENT_ENTRY                  : file://<PROJECT>/gradle_project/app/src/androidTest
            JavaSource (test)             : file://<PROJECT>/gradle_project/app/src/androidTest/java
        CONENT_ENTRY                  : file://<PROJECT>/gradle_project/app/src/androidTestDebug [-]
        WATCHED_TEST_SOURCE_FOLDER    : file://<PROJECT>/gradle_project/app/build/generated/ap_generated_sources/debugAndroidTest/out [-]
            Generated                     : true
        WATCHED_TEST_RESOURCE_FOLDER  : file://<PROJECT>/gradle_project/app/build/generated/res/resValues/androidTest/debug [-]
            Generated                     : true
        WATCHED_TEST_RESOURCE_FOLDER  : file://<PROJECT>/gradle_project/app/src/androidTest/assets [-]
        WATCHED_TEST_RESOURCE_FOLDER  : file://<PROJECT>/gradle_project/app/src/androidTest/baselineProfiles [-]
        WATCHED_TEST_SOURCE_FOLDER    : file://<PROJECT>/gradle_project/app/src/androidTest/kotlin [-]
        WATCHED_TEST_RESOURCE_FOLDER  : file://<PROJECT>/gradle_project/app/src/androidTest/res [-]
        WATCHED_TEST_RESOURCE_FOLDER  : file://<PROJECT>/gradle_project/app/src/androidTest/resources [-]
        WATCHED_TEST_SOURCE_FOLDER    : file://<PROJECT>/gradle_project/app/src/androidTest/shaders [-]
        WATCHED_TEST_RESOURCE_FOLDER  : file://<PROJECT>/gradle_project/app/src/androidTestDebug/assets [-]
        WATCHED_TEST_RESOURCE_FOLDER  : file://<PROJECT>/gradle_project/app/src/androidTestDebug/baselineProfiles [-]
        WATCHED_TEST_SOURCE_FOLDER    : file://<PROJECT>/gradle_project/app/src/androidTestDebug/java [-]
        WATCHED_TEST_SOURCE_FOLDER    : file://<PROJECT>/gradle_project/app/src/androidTestDebug/kotlin [-]
        WATCHED_TEST_RESOURCE_FOLDER  : file://<PROJECT>/gradle_project/app/src/androidTestDebug/res [-]
        WATCHED_TEST_RESOURCE_FOLDER  : file://<PROJECT>/gradle_project/app/src/androidTestDebug/resources [-]
        WATCHED_TEST_SOURCE_FOLDER    : file://<PROJECT>/gradle_project/app/src/androidTestDebug/shaders [-]
        JDK                           : <NAME_CUT> Android SDK
        *isInherited                  : false
            SdkType                       : Android SDK
            HomePath                      : <ANDROID_SDK>
        ORDER_ENTRY                   : <Module source>
        LIBRARY                       : Gradle: android.arch.core:common:<VERSION> [=]
            Scope                         : Test
        LIBRARY                       : Gradle: android.arch.core:runtime:<VERSION>@aar [=]
            Scope                         : Test
        LIBRARY                       : Gradle: android.arch.lifecycle:common:<VERSION> [=]
            Scope                         : Test
        LIBRARY                       : Gradle: android.arch.lifecycle:livedata-core:<VERSION>@aar [=]
            Scope                         : Test
        LIBRARY                       : Gradle: android.arch.lifecycle:livedata:<VERSION>@aar [=]
            Scope                         : Test
        LIBRARY                       : Gradle: android.arch.lifecycle:runtime:<VERSION>@aar [=]
            Scope                         : Test
        LIBRARY                       : Gradle: android.arch.lifecycle:viewmodel:<VERSION>@aar [=]
            Scope                         : Test
        LIBRARY                       : Gradle: com.android.support.constraint:constraint-layout-solver:<VERSION> [=]
            Scope                         : Test
        LIBRARY                       : Gradle: com.android.support.constraint:constraint-layout:<VERSION>@aar [=]
            Scope                         : Test
        LIBRARY                       : Gradle: com.android.support.test.espresso:espresso-core:<VERSION>@aar [=]
            Scope                         : Test
        LIBRARY                       : Gradle: com.android.support.test.espresso:espresso-idling-resource:<VERSION>@aar [=]
            Scope                         : Test
        LIBRARY                       : Gradle: com.android.support.test:monitor:<VERSION>@aar [=]
            Scope                         : Test
        LIBRARY                       : Gradle: com.android.support.test:runner:<VERSION>@aar [=]
            Scope                         : Test
        LIBRARY                       : Gradle: com.android.support:animated-vector-drawable:<VERSION>@aar [=]
            Scope                         : Test
        LIBRARY                       : Gradle: com.android.support:appcompat-v7:<VERSION>@aar [=]
            Scope                         : Test
        LIBRARY                       : Gradle: com.android.support:asynclayoutinflater:<VERSION>@aar [=]
            Scope                         : Test
        LIBRARY                       : Gradle: com.android.support:collections:<VERSION> [=]
            Scope                         : Test
        LIBRARY                       : Gradle: com.android.support:coordinatorlayout:<VERSION>@aar [=]
            Scope                         : Test
        LIBRARY                       : Gradle: com.android.support:cursoradapter:<VERSION>@aar [=]
            Scope                         : Test
        LIBRARY                       : Gradle: com.android.support:customview:<VERSION>@aar [=]
            Scope                         : Test
        LIBRARY                       : Gradle: com.android.support:documentfile:<VERSION>@aar [=]
            Scope                         : Test
        LIBRARY                       : Gradle: com.android.support:drawerlayout:<VERSION>@aar [=]
            Scope                         : Test
        LIBRARY                       : Gradle: com.android.support:interpolator:<VERSION>@aar [=]
            Scope                         : Test
        LIBRARY                       : Gradle: com.android.support:loader:<VERSION>@aar [=]
            Scope                         : Test
        LIBRARY                       : Gradle: com.android.support:localbroadcastmanager:<VERSION>@aar [=]
            Scope                         : Test
        LIBRARY                       : Gradle: com.android.support:print:<VERSION>@aar [=]
            Scope                         : Test
        LIBRARY                       : Gradle: com.android.support:slidingpanelayout:<VERSION>@aar [=]
            Scope                         : Test
        LIBRARY                       : Gradle: com.android.support:support-annotations:<VERSION> [=]
            Scope                         : Test
        LIBRARY                       : Gradle: com.android.support:support-compat:<VERSION>@aar [=]
            Scope                         : Test
        LIBRARY                       : Gradle: com.android.support:support-core-ui:<VERSION>@aar [=]
            Scope                         : Test
        LIBRARY                       : Gradle: com.android.support:support-core-utils:<VERSION>@aar [=]
            Scope                         : Test
        LIBRARY                       : Gradle: com.android.support:support-fragment:<VERSION>@aar [=]
            Scope                         : Test
        LIBRARY                       : Gradle: com.android.support:support-vector-drawable:<VERSION>@aar [=]
            Scope                         : Test
        LIBRARY                       : Gradle: com.android.support:swiperefreshlayout:<VERSION>@aar [=]
            Scope                         : Test
        LIBRARY                       : Gradle: com.android.support:versionedparcelable:<VERSION>@aar [=]
            Scope                         : Test
        LIBRARY                       : Gradle: com.android.support:viewpager:<VERSION>@aar [=]
            Scope                         : Test
        LIBRARY                       : Gradle: com.google.code.findbugs:jsr305:2.0.1 [=]
            Scope                         : Test
        LIBRARY                       : Gradle: com.google.guava:guava:19.0 [=]
            Scope                         : Test
        LIBRARY                       : Gradle: com.squareup:javawriter:2.1.1 [=]
            Scope                         : Test
        LIBRARY                       : Gradle: javax.inject:javax.inject:1 [=]
            Scope                         : Test
        LIBRARY                       : Gradle: junit:junit:4.12 [=]
            Scope                         : Test
        LIBRARY                       : Gradle: net.sf.kxml:kxml2:2.3.0 [=]
            Scope                         : Test
        LIBRARY                       : Gradle: org.hamcrest:hamcrest-core:1.3 [=]
            Scope                         : Test
        LIBRARY                       : Gradle: org.hamcrest:hamcrest-integration:1.3 [=]
            Scope                         : Test
        LIBRARY                       : Gradle: org.hamcrest:hamcrest-library:1.3 [=]
            Scope                         : Test
        ORDER_ENTRY                   : gradle_project.app.main
            Scope                         : Test
        Classes
            -                             : file://<PROJECT>/gradle_project/app/build/intermediates/javac/debugAndroidTest/compileDebugAndroidTestJavaWithJavac/classes
            -                             : jar://<PROJECT>/gradle_project/app/build/intermediates/compile_and_runtime_not_namespaced_r_class_jar/debugAndroidTest/processDebugAndroidTestResources/R.jar!/
            -                             : file://<PROJECT>/gradle_project/app/build/generated/res/resValues/androidTest/debug
        BUILD_TASKS
                CLEAN                         : :app:generateDebugAndroidTestSources
                ASSEMBLE                      : :app:assembleDebugAndroidTest
                REBUILD                       : :app:assembleDebugAndroidTest, :app:clean
                COMPILE_JAVA                  : :app:compileDebugAndroidTestSources
                SOURCE_GEN                    : :app:generateDebugAndroidTestSources
                BASELINE_PROFILE_GEN          : :app:generateDebugBaselineProfile
                BASELINE_PROFILE_GEN_ALL_VARIANTS       : :app:generateBaselineProfile
    MODULE                        : gradle_project.app.main
        LINKED_ANDROID_MODULE_GROUP
            holder                        : gradle_project.app
            main                          : gradle_project.app.main
            unitTest                      : gradle_project.app.unitTest
            androidTest                   : gradle_project.app.androidTest
        ExternalModuleType            : sourceSet
        LinkedProjectId               : :app:main
        LinkedProjectPath             : <PROJECT>/gradle_project/app
        RootProjectPath               : <PROJECT>/gradle_project
        COMPILER_MODULE_EXTENSION
            compilerSourceOutputPath      : file://<PROJECT>/gradle_project/app/build/intermediates/javac/debug/compileDebugJavaWithJavac/classes [-]
            isCompilerPathInherited       : false
            isExcludeOutput               : true
        ModuleFile                    : <PROJECT>/.idea/modules/app/gradle_project.app.main.iml [-]
        ModuleTypeName                : JAVA_MODULE
        FACET                         : Android
            TypeId                        : android
            ExternalSource                : GRADLE
            SelectedBuildVariant          : debug
            AllowUserConfiguration        : false
            GenFolderRelativePathApt      : /gen
            GenFolderRelativePathAidl     : /gen
            ManifestFileRelativePath      : /src/main/AndroidManifest.xml
            ResFolderRelativePath         : /src/main/res
            - ResFoldersRelativePath      : file://<PROJECT>/gradle_project/app/src/main/res
            - ResFoldersRelativePath      : file://<PROJECT>/gradle_project/app/src/debug/res [-]
            - ResFoldersRelativePath      : file://<PROJECT>/gradle_project/app/build/generated/res/resValues/debug [-]
            - TestResFoldersRelativePath  :  [-]
            AssetsFolderRelativePath      : /src/main/assets
            LibsFolderRelativePath        : /libs
            ProjectType                   : 0
            PackTestCode                  : false
            RunProguard                   : false
            ProguardLogsFolderRelativePath          : /proguard_logs
            UseCustomManifestPackage      : false
            - ProGuardCfgFiles            : file://%MODULE_SDK_HOME%/tools/proguard/proguard-android.txt
        CONENT_ENTRY                  : file://<PROJECT>/gradle_project/app/build/generated/ap_generated_sources/debug/out [-]
        CONENT_ENTRY                  : file://<PROJECT>/gradle_project/app/build/generated/res/resValues/debug [-]
        CONENT_ENTRY                  : file://<PROJECT>/gradle_project/app/src/debug [-]
        CONENT_ENTRY                  : file://<PROJECT>/gradle_project/app/src/main
            JavaSource                    : file://<PROJECT>/gradle_project/app/src/main/java
            JavaResource                  : file://<PROJECT>/gradle_project/app/src/main/res
        WATCHED_SOURCE_FOLDER         : file://<PROJECT>/gradle_project/app/build/generated/ap_generated_sources/debug/out [-]
            Generated                     : true
        WATCHED_RESOURCE_FOLDER       : file://<PROJECT>/gradle_project/app/build/generated/res/resValues/debug [-]
            Generated                     : true
        WATCHED_RESOURCE_FOLDER       : file://<PROJECT>/gradle_project/app/src/debug/assets [-]
        WATCHED_RESOURCE_FOLDER       : file://<PROJECT>/gradle_project/app/src/debug/baselineProfiles [-]
        WATCHED_SOURCE_FOLDER         : file://<PROJECT>/gradle_project/app/src/debug/java [-]
        WATCHED_SOURCE_FOLDER         : file://<PROJECT>/gradle_project/app/src/debug/kotlin [-]
        WATCHED_RESOURCE_FOLDER       : file://<PROJECT>/gradle_project/app/src/debug/res [-]
        WATCHED_RESOURCE_FOLDER       : file://<PROJECT>/gradle_project/app/src/debug/resources [-]
        WATCHED_SOURCE_FOLDER         : file://<PROJECT>/gradle_project/app/src/debug/shaders [-]
        WATCHED_RESOURCE_FOLDER       : file://<PROJECT>/gradle_project/app/src/main/assets [-]
        WATCHED_RESOURCE_FOLDER       : file://<PROJECT>/gradle_project/app/src/main/baselineProfiles [-]
        WATCHED_SOURCE_FOLDER         : file://<PROJECT>/gradle_project/app/src/main/kotlin [-]
        WATCHED_RESOURCE_FOLDER       : file://<PROJECT>/gradle_project/app/src/main/resources [-]
        WATCHED_SOURCE_FOLDER         : file://<PROJECT>/gradle_project/app/src/main/shaders [-]
        JDK                           : <NAME_CUT> Android SDK
        *isInherited                  : false
            SdkType                       : Android SDK
            HomePath                      : <ANDROID_SDK>
        ORDER_ENTRY                   : <Module source>
        LIBRARY                       : Gradle: android.arch.core:common:<VERSION> [=]
        LIBRARY                       : Gradle: android.arch.core:runtime:<VERSION>@aar [=]
        LIBRARY                       : Gradle: android.arch.lifecycle:common:<VERSION> [=]
        LIBRARY                       : Gradle: android.arch.lifecycle:livedata-core:<VERSION>@aar [=]
        LIBRARY                       : Gradle: android.arch.lifecycle:livedata:<VERSION>@aar [=]
        LIBRARY                       : Gradle: android.arch.lifecycle:runtime:<VERSION>@aar [=]
        LIBRARY                       : Gradle: android.arch.lifecycle:viewmodel:<VERSION>@aar [=]
        LIBRARY                       : Gradle: com.android.support.constraint:constraint-layout-solver:<VERSION> [=]
        LIBRARY                       : Gradle: com.android.support.constraint:constraint-layout:<VERSION>@aar [=]
        LIBRARY                       : Gradle: com.android.support:animated-vector-drawable:<VERSION>@aar [=]
        LIBRARY                       : Gradle: com.android.support:appcompat-v7:<VERSION>@aar [=]
        LIBRARY                       : Gradle: com.android.support:asynclayoutinflater:<VERSION>@aar [=]
        LIBRARY                       : Gradle: com.android.support:collections:<VERSION> [=]
        LIBRARY                       : Gradle: com.android.support:coordinatorlayout:<VERSION>@aar [=]
        LIBRARY                       : Gradle: com.android.support:cursoradapter:<VERSION>@aar [=]
        LIBRARY                       : Gradle: com.android.support:customview:<VERSION>@aar [=]
        LIBRARY                       : Gradle: com.android.support:documentfile:<VERSION>@aar [=]
        LIBRARY                       : Gradle: com.android.support:drawerlayout:<VERSION>@aar [=]
        LIBRARY                       : Gradle: com.android.support:interpolator:<VERSION>@aar [=]
        LIBRARY                       : Gradle: com.android.support:loader:<VERSION>@aar [=]
        LIBRARY                       : Gradle: com.android.support:localbroadcastmanager:<VERSION>@aar [=]
        LIBRARY                       : Gradle: com.android.support:print:<VERSION>@aar [=]
        LIBRARY                       : Gradle: com.android.support:slidingpanelayout:<VERSION>@aar [=]
        LIBRARY                       : Gradle: com.android.support:support-annotations:<VERSION> [=]
        LIBRARY                       : Gradle: com.android.support:support-compat:<VERSION>@aar [=]
        LIBRARY                       : Gradle: com.android.support:support-core-ui:<VERSION>@aar [=]
        LIBRARY                       : Gradle: com.android.support:support-core-utils:<VERSION>@aar [=]
        LIBRARY                       : Gradle: com.android.support:support-fragment:<VERSION>@aar [=]
        LIBRARY                       : Gradle: com.android.support:support-vector-drawable:<VERSION>@aar [=]
        LIBRARY                       : Gradle: com.android.support:swiperefreshlayout:<VERSION>@aar [=]
        LIBRARY                       : Gradle: com.android.support:versionedparcelable:<VERSION>@aar [=]
        LIBRARY                       : Gradle: com.android.support:viewpager:<VERSION>@aar [=]
        LIBRARY                       : Gradle: com.google.guava:guava:19.0 [=]
        Classes
            -                             : file://<PROJECT>/gradle_project/app/build/intermediates/javac/debug/compileDebugJavaWithJavac/classes
            -                             : jar://<PROJECT>/gradle_project/app/build/intermediates/compile_and_runtime_not_namespaced_r_class_jar/debug/processDebugResources/R.jar!/
            -                             : file://<PROJECT>/gradle_project/app/build/generated/res/resValues/debug
        BUILD_TASKS
                CLEAN                         : :app:generateDebugSources
                ASSEMBLE                      : :app:assembleDebug
                REBUILD                       : :app:assembleDebug, :app:clean
                COMPILE_JAVA                  : :app:compileDebugSources
                SOURCE_GEN                    : :app:generateDebugSources
                BUNDLE                        : :app:bundleDebug
                APK_FROM_BUNDLE               : :app:extractApksForDebug
                BASELINE_PROFILE_GEN          : :app:generateDebugBaselineProfile
                BASELINE_PROFILE_GEN_ALL_VARIANTS       : :app:generateBaselineProfile
    MODULE                        : gradle_project.app.unitTest
        LINKED_ANDROID_MODULE_GROUP
            holder                        : gradle_project.app
            main                          : gradle_project.app.main
            unitTest                      : gradle_project.app.unitTest
            androidTest                   : gradle_project.app.androidTest
        ExternalModuleType            : sourceSet
        LinkedProjectId               : :app:unitTest
        LinkedProjectPath             : <PROJECT>/gradle_project/app
        RootProjectPath               : <PROJECT>/gradle_project
        COMPILER_MODULE_EXTENSION
            compilerTestOutputPath        : file://<PROJECT>/gradle_project/app/build/intermediates/javac/debugUnitTest/compileDebugUnitTestJavaWithJavac/classes [-]
            isCompilerPathInherited       : false
            isExcludeOutput               : true
        TEST_MODULE_PROPERTIES
            productionModuleName          : gradle_project.app.main
        ModuleFile                    : <PROJECT>/.idea/modules/app/gradle_project.app.unitTest.iml [-]
        ModuleTypeName                : JAVA_MODULE
        FACET                         : Android
            TypeId                        : android
            ExternalSource                : GRADLE
            SelectedBuildVariant          : debug
            AllowUserConfiguration        : false
            GenFolderRelativePathApt      : /gen
            GenFolderRelativePathAidl     : /gen
            ManifestFileRelativePath      : /src/main/AndroidManifest.xml
            ResFolderRelativePath         : /src/main/res
            - ResFoldersRelativePath      :  [-]
            - TestResFoldersRelativePath  :  [-]
            AssetsFolderRelativePath      : /src/main/assets
            LibsFolderRelativePath        : /libs
            ProjectType                   : 0
            PackTestCode                  : false
            RunProguard                   : false
            ProguardLogsFolderRelativePath          : /proguard_logs
            UseCustomManifestPackage      : false
            - ProGuardCfgFiles            : file://%MODULE_SDK_HOME%/tools/proguard/proguard-android.txt
        CONENT_ENTRY                  : file://<PROJECT>/gradle_project/app/build/generated/ap_generated_sources/debugUnitTest/out [-]
        CONENT_ENTRY                  : file://<PROJECT>/gradle_project/app/src/test
            JavaSource (test)             : file://<PROJECT>/gradle_project/app/src/test/java
        CONENT_ENTRY                  : file://<PROJECT>/gradle_project/app/src/testDebug [-]
        WATCHED_TEST_SOURCE_FOLDER    : file://<PROJECT>/gradle_project/app/build/generated/ap_generated_sources/debugUnitTest/out [-]
            Generated                     : true
        WATCHED_TEST_RESOURCE_FOLDER  : file://<PROJECT>/gradle_project/app/src/test/assets [-]
        WATCHED_TEST_RESOURCE_FOLDER  : file://<PROJECT>/gradle_project/app/src/test/baselineProfiles [-]
        WATCHED_TEST_SOURCE_FOLDER    : file://<PROJECT>/gradle_project/app/src/test/kotlin [-]
        WATCHED_TEST_RESOURCE_FOLDER  : file://<PROJECT>/gradle_project/app/src/test/res [-]
        WATCHED_TEST_RESOURCE_FOLDER  : file://<PROJECT>/gradle_project/app/src/test/resources [-]
        WATCHED_TEST_SOURCE_FOLDER    : file://<PROJECT>/gradle_project/app/src/test/shaders [-]
        WATCHED_TEST_RESOURCE_FOLDER  : file://<PROJECT>/gradle_project/app/src/testDebug/assets [-]
        WATCHED_TEST_RESOURCE_FOLDER  : file://<PROJECT>/gradle_project/app/src/testDebug/baselineProfiles [-]
        WATCHED_TEST_SOURCE_FOLDER    : file://<PROJECT>/gradle_project/app/src/testDebug/java [-]
        WATCHED_TEST_SOURCE_FOLDER    : file://<PROJECT>/gradle_project/app/src/testDebug/kotlin [-]
        WATCHED_TEST_RESOURCE_FOLDER  : file://<PROJECT>/gradle_project/app/src/testDebug/res [-]
        WATCHED_TEST_RESOURCE_FOLDER  : file://<PROJECT>/gradle_project/app/src/testDebug/resources [-]
        WATCHED_TEST_SOURCE_FOLDER    : file://<PROJECT>/gradle_project/app/src/testDebug/shaders [-]
        JDK                           : <NAME_CUT> Android SDK
        *isInherited                  : false
            SdkType                       : Android SDK
            HomePath                      : <ANDROID_SDK>
        ORDER_ENTRY                   : <Module source>
        LIBRARY                       : Gradle: android.arch.core:common:<VERSION> [=]
            Scope                         : Test
        LIBRARY                       : Gradle: android.arch.core:runtime:<VERSION>@aar [=]
            Scope                         : Test
        LIBRARY                       : Gradle: android.arch.lifecycle:common:<VERSION> [=]
            Scope                         : Test
        LIBRARY                       : Gradle: android.arch.lifecycle:livedata-core:<VERSION>@aar [=]
            Scope                         : Test
        LIBRARY                       : Gradle: android.arch.lifecycle:livedata:<VERSION>@aar [=]
            Scope                         : Test
        LIBRARY                       : Gradle: android.arch.lifecycle:runtime:<VERSION>@aar [=]
            Scope                         : Test
        LIBRARY                       : Gradle: android.arch.lifecycle:viewmodel:<VERSION>@aar [=]
            Scope                         : Test
        LIBRARY                       : Gradle: com.android.support.constraint:constraint-layout-solver:<VERSION> [=]
            Scope                         : Test
        LIBRARY                       : Gradle: com.android.support.constraint:constraint-layout:<VERSION>@aar [=]
            Scope                         : Test
        LIBRARY                       : Gradle: com.android.support:animated-vector-drawable:<VERSION>@aar [=]
            Scope                         : Test
        LIBRARY                       : Gradle: com.android.support:appcompat-v7:<VERSION>@aar [=]
            Scope                         : Test
        LIBRARY                       : Gradle: com.android.support:asynclayoutinflater:<VERSION>@aar [=]
            Scope                         : Test
        LIBRARY                       : Gradle: com.android.support:collections:<VERSION> [=]
            Scope                         : Test
        LIBRARY                       : Gradle: com.android.support:coordinatorlayout:<VERSION>@aar [=]
            Scope                         : Test
        LIBRARY                       : Gradle: com.android.support:cursoradapter:<VERSION>@aar [=]
            Scope                         : Test
        LIBRARY                       : Gradle: com.android.support:customview:<VERSION>@aar [=]
            Scope                         : Test
        LIBRARY                       : Gradle: com.android.support:documentfile:<VERSION>@aar [=]
            Scope                         : Test
        LIBRARY                       : Gradle: com.android.support:drawerlayout:<VERSION>@aar [=]
            Scope                         : Test
        LIBRARY                       : Gradle: com.android.support:interpolator:<VERSION>@aar [=]
            Scope                         : Test
        LIBRARY                       : Gradle: com.android.support:loader:<VERSION>@aar [=]
            Scope                         : Test
        LIBRARY                       : Gradle: com.android.support:localbroadcastmanager:<VERSION>@aar [=]
            Scope                         : Test
        LIBRARY                       : Gradle: com.android.support:print:<VERSION>@aar [=]
            Scope                         : Test
        LIBRARY                       : Gradle: com.android.support:slidingpanelayout:<VERSION>@aar [=]
            Scope                         : Test
        LIBRARY                       : Gradle: com.android.support:support-annotations:<VERSION> [=]
            Scope                         : Test
        LIBRARY                       : Gradle: com.android.support:support-compat:<VERSION>@aar [=]
            Scope                         : Test
        LIBRARY                       : Gradle: com.android.support:support-core-ui:<VERSION>@aar [=]
            Scope                         : Test
        LIBRARY                       : Gradle: com.android.support:support-core-utils:<VERSION>@aar [=]
            Scope                         : Test
        LIBRARY                       : Gradle: com.android.support:support-fragment:<VERSION>@aar [=]
            Scope                         : Test
        LIBRARY                       : Gradle: com.android.support:support-vector-drawable:<VERSION>@aar [=]
            Scope                         : Test
        LIBRARY                       : Gradle: com.android.support:swiperefreshlayout:<VERSION>@aar [=]
            Scope                         : Test
        LIBRARY                       : Gradle: com.android.support:versionedparcelable:<VERSION>@aar [=]
            Scope                         : Test
        LIBRARY                       : Gradle: com.android.support:viewpager:<VERSION>@aar [=]
            Scope                         : Test
        LIBRARY                       : Gradle: com.google.guava:guava:19.0 [=]
            Scope                         : Test
        LIBRARY                       : Gradle: junit:junit:4.12 [=]
            Scope                         : Test
        LIBRARY                       : Gradle: org.hamcrest:hamcrest-core:1.3 [=]
            Scope                         : Test
        ORDER_ENTRY                   : gradle_project.app.main
            Scope                         : Test
        Classes
            -                             : file://<PROJECT>/gradle_project/app/build/intermediates/javac/debugUnitTest/compileDebugUnitTestJavaWithJavac/classes
            -                             : jar://<PROJECT>/gradle_project/app/build/intermediates/compile_and_runtime_not_namespaced_r_class_jar/debug/processDebugResources/R.jar!/
        BUILD_TASKS
                CLEAN                         : :app:createMockableJar
                ASSEMBLE                      : :app:assembleDebugUnitTest
                REBUILD                       : :app:assembleDebugUnitTest, :app:clean
                COMPILE_JAVA                  : :app:compileDebugUnitTestSources
                SOURCE_GEN                    : :app:createMockableJar
                BASELINE_PROFILE_GEN          : :app:generateDebugBaselineProfile
                BASELINE_PROFILE_GEN_ALL_VARIANTS       : :app:generateBaselineProfile
    MODULE                        : project
        COMPILER_MODULE_EXTENSION
            isCompilerPathInherited       : true
            isExcludeOutput               : true
        ModuleFile                    : <PROJECT>/.idea/project.iml
        ModuleTypeName                : JAVA_MODULE
        CONENT_ENTRY                  : file://<PROJECT>
        JDK                           : <NAME_CUT> JavaSDK
        *isInherited                  : true
        ORDER_ENTRY                   : <Module source>
        BUILD_TASKS
    RUN_CONFIGURATION             : gradle_project.app
        *class*                       : AndroidRunConfiguration
        ModuleName                    : gradle_project.app.main
        Module                        : gradle_project.app.main
    LIBRARY_TABLE
        LIBRARY                       : Gradle: android.arch.core:common:<VERSION>
            *CLASSES                      : jar://<M2>/android/arch/core/common/1.1.1/common-<VERSION>.jar!/
        LIBRARY                       : Gradle: android.arch.core:runtime:<VERSION>@aar
            *CLASSES                      : file://<GRADLE>/caches/<TRANSFORMS>/xxxxxxxxxxxxxxxxxxxxxxxxxxxxxxxx/transformed/runtime-<VERSION>/AndroidManifest.xml
            *CLASSES                      : jar://<GRADLE>/caches/<TRANSFORMS>/xxxxxxxxxxxxxxxxxxxxxxxxxxxxxxxx/transformed/runtime-<VERSION>/jars/classes.jar!/
        LIBRARY                       : Gradle: android.arch.lifecycle:common:<VERSION>
            *CLASSES                      : jar://<M2>/android/arch/lifecycle/common/1.1.1/common-<VERSION>.jar!/
        LIBRARY                       : Gradle: android.arch.lifecycle:livedata-core:<VERSION>@aar
            *CLASSES                      : file://<GRADLE>/caches/<TRANSFORMS>/xxxxxxxxxxxxxxxxxxxxxxxxxxxxxxxx/transformed/livedata-core-<VERSION>/AndroidManifest.xml
            *CLASSES                      : jar://<GRADLE>/caches/<TRANSFORMS>/xxxxxxxxxxxxxxxxxxxxxxxxxxxxxxxx/transformed/livedata-core-<VERSION>/jars/classes.jar!/
        LIBRARY                       : Gradle: android.arch.lifecycle:livedata:<VERSION>@aar
            *CLASSES                      : file://<GRADLE>/caches/<TRANSFORMS>/xxxxxxxxxxxxxxxxxxxxxxxxxxxxxxxx/transformed/livedata-<VERSION>/AndroidManifest.xml
            *CLASSES                      : jar://<GRADLE>/caches/<TRANSFORMS>/xxxxxxxxxxxxxxxxxxxxxxxxxxxxxxxx/transformed/livedata-<VERSION>/jars/classes.jar!/
        LIBRARY                       : Gradle: android.arch.lifecycle:runtime:<VERSION>@aar
            *CLASSES                      : file://<GRADLE>/caches/<TRANSFORMS>/xxxxxxxxxxxxxxxxxxxxxxxxxxxxxxxx/transformed/runtime-<VERSION>/AndroidManifest.xml
            *CLASSES                      : jar://<GRADLE>/caches/<TRANSFORMS>/xxxxxxxxxxxxxxxxxxxxxxxxxxxxxxxx/transformed/runtime-<VERSION>/jars/classes.jar!/
        LIBRARY                       : Gradle: android.arch.lifecycle:viewmodel:<VERSION>@aar
            *CLASSES                      : file://<GRADLE>/caches/<TRANSFORMS>/xxxxxxxxxxxxxxxxxxxxxxxxxxxxxxxx/transformed/viewmodel-<VERSION>/AndroidManifest.xml
            *CLASSES                      : jar://<GRADLE>/caches/<TRANSFORMS>/xxxxxxxxxxxxxxxxxxxxxxxxxxxxxxxx/transformed/viewmodel-<VERSION>/jars/classes.jar!/
        LIBRARY                       : Gradle: com.android.support.constraint:constraint-layout-solver:<VERSION>
            *CLASSES                      : jar://<M2>/com/android/support/constraint/constraint-layout-solver/<VERSION>/constraint-layout-solver-<VERSION>.jar!/
        LIBRARY                       : Gradle: com.android.support.constraint:constraint-layout:<VERSION>@aar
            *CLASSES                      : file://<GRADLE>/caches/<TRANSFORMS>/xxxxxxxxxxxxxxxxxxxxxxxxxxxxxxxx/transformed/constraint-layout-<VERSION>/AndroidManifest.xml
            *CLASSES                      : file://<GRADLE>/caches/<TRANSFORMS>/xxxxxxxxxxxxxxxxxxxxxxxxxxxxxxxx/transformed/constraint-layout-<VERSION>/res
            *CLASSES                      : jar://<GRADLE>/caches/<TRANSFORMS>/xxxxxxxxxxxxxxxxxxxxxxxxxxxxxxxx/transformed/constraint-layout-<VERSION>/jars/classes.jar!/
        LIBRARY                       : Gradle: com.android.support.test.espresso:espresso-core:<VERSION>@aar
            *CLASSES                      : file://<GRADLE>/caches/<TRANSFORMS>/xxxxxxxxxxxxxxxxxxxxxxxxxxxxxxxx/transformed/espresso-core-<VERSION>/AndroidManifest.xml
            *CLASSES                      : jar://<GRADLE>/caches/<TRANSFORMS>/xxxxxxxxxxxxxxxxxxxxxxxxxxxxxxxx/transformed/espresso-core-<VERSION>/jars/classes.jar!/
        LIBRARY                       : Gradle: com.android.support.test.espresso:espresso-idling-resource:<VERSION>@aar
            *CLASSES                      : file://<GRADLE>/caches/<TRANSFORMS>/xxxxxxxxxxxxxxxxxxxxxxxxxxxxxxxx/transformed/espresso-idling-resource-<VERSION>/AndroidManifest.xml
            *CLASSES                      : jar://<GRADLE>/caches/<TRANSFORMS>/xxxxxxxxxxxxxxxxxxxxxxxxxxxxxxxx/transformed/espresso-idling-resource-<VERSION>/jars/classes.jar!/
        LIBRARY                       : Gradle: com.android.support.test:monitor:<VERSION>@aar
            *CLASSES                      : file://<GRADLE>/caches/<TRANSFORMS>/xxxxxxxxxxxxxxxxxxxxxxxxxxxxxxxx/transformed/monitor-<VERSION>/AndroidManifest.xml
            *CLASSES                      : jar://<GRADLE>/caches/<TRANSFORMS>/xxxxxxxxxxxxxxxxxxxxxxxxxxxxxxxx/transformed/monitor-<VERSION>/jars/classes.jar!/
        LIBRARY                       : Gradle: com.android.support.test:runner:<VERSION>@aar
            *CLASSES                      : file://<GRADLE>/caches/<TRANSFORMS>/xxxxxxxxxxxxxxxxxxxxxxxxxxxxxxxx/transformed/runner-<VERSION>/AndroidManifest.xml
            *CLASSES                      : jar://<GRADLE>/caches/<TRANSFORMS>/xxxxxxxxxxxxxxxxxxxxxxxxxxxxxxxx/transformed/runner-<VERSION>/jars/classes.jar!/
        LIBRARY                       : Gradle: com.android.support:animated-vector-drawable:<VERSION>@aar
            *CLASSES                      : file://<GRADLE>/caches/<TRANSFORMS>/xxxxxxxxxxxxxxxxxxxxxxxxxxxxxxxx/transformed/animated-vector-drawable-<VERSION>/AndroidManifest.xml
            *CLASSES                      : jar://<GRADLE>/caches/<TRANSFORMS>/xxxxxxxxxxxxxxxxxxxxxxxxxxxxxxxx/transformed/animated-vector-drawable-<VERSION>/jars/classes.jar!/
        LIBRARY                       : Gradle: com.android.support:appcompat-v7:<VERSION>@aar
            *CLASSES                      : file://<GRADLE>/caches/<TRANSFORMS>/xxxxxxxxxxxxxxxxxxxxxxxxxxxxxxxx/transformed/appcompat-v7-<VERSION>/AndroidManifest.xml
            *CLASSES                      : file://<GRADLE>/caches/<TRANSFORMS>/xxxxxxxxxxxxxxxxxxxxxxxxxxxxxxxx/transformed/appcompat-v7-<VERSION>/res
            *CLASSES                      : jar://<GRADLE>/caches/<TRANSFORMS>/xxxxxxxxxxxxxxxxxxxxxxxxxxxxxxxx/transformed/appcompat-v7-<VERSION>/jars/classes.jar!/
            *ANNOTATIONS                  : jar://<GRADLE>/caches/<TRANSFORMS>/xxxxxxxxxxxxxxxxxxxxxxxxxxxxxxxx/transformed/appcompat-v7-<VERSION>/annotations.zip!/
        LIBRARY                       : Gradle: com.android.support:asynclayoutinflater:<VERSION>@aar
            *CLASSES                      : file://<GRADLE>/caches/<TRANSFORMS>/xxxxxxxxxxxxxxxxxxxxxxxxxxxxxxxx/transformed/asynclayoutinflater-<VERSION>/AndroidManifest.xml
            *CLASSES                      : jar://<GRADLE>/caches/<TRANSFORMS>/xxxxxxxxxxxxxxxxxxxxxxxxxxxxxxxx/transformed/asynclayoutinflater-<VERSION>/jars/classes.jar!/
        LIBRARY                       : Gradle: com.android.support:collections:<VERSION>
            *CLASSES                      : jar://<M2>/com/android/support/collections/<VERSION>/collections-<VERSION>.jar!/
        LIBRARY                       : Gradle: com.android.support:coordinatorlayout:<VERSION>@aar
            *CLASSES                      : file://<GRADLE>/caches/<TRANSFORMS>/xxxxxxxxxxxxxxxxxxxxxxxxxxxxxxxx/transformed/coordinatorlayout-<VERSION>/AndroidManifest.xml
            *CLASSES                      : file://<GRADLE>/caches/<TRANSFORMS>/xxxxxxxxxxxxxxxxxxxxxxxxxxxxxxxx/transformed/coordinatorlayout-<VERSION>/res
            *CLASSES                      : jar://<GRADLE>/caches/<TRANSFORMS>/xxxxxxxxxxxxxxxxxxxxxxxxxxxxxxxx/transformed/coordinatorlayout-<VERSION>/jars/classes.jar!/
            *ANNOTATIONS                  : jar://<GRADLE>/caches/<TRANSFORMS>/xxxxxxxxxxxxxxxxxxxxxxxxxxxxxxxx/transformed/coordinatorlayout-<VERSION>/annotations.zip!/
        LIBRARY                       : Gradle: com.android.support:cursoradapter:<VERSION>@aar
            *CLASSES                      : file://<GRADLE>/caches/<TRANSFORMS>/xxxxxxxxxxxxxxxxxxxxxxxxxxxxxxxx/transformed/cursoradapter-<VERSION>/AndroidManifest.xml
            *CLASSES                      : jar://<GRADLE>/caches/<TRANSFORMS>/xxxxxxxxxxxxxxxxxxxxxxxxxxxxxxxx/transformed/cursoradapter-<VERSION>/jars/classes.jar!/
        LIBRARY                       : Gradle: com.android.support:customview:<VERSION>@aar
            *CLASSES                      : file://<GRADLE>/caches/<TRANSFORMS>/xxxxxxxxxxxxxxxxxxxxxxxxxxxxxxxx/transformed/customview-<VERSION>/AndroidManifest.xml
            *CLASSES                      : jar://<GRADLE>/caches/<TRANSFORMS>/xxxxxxxxxxxxxxxxxxxxxxxxxxxxxxxx/transformed/customview-<VERSION>/jars/classes.jar!/
        LIBRARY                       : Gradle: com.android.support:documentfile:<VERSION>@aar
            *CLASSES                      : file://<GRADLE>/caches/<TRANSFORMS>/xxxxxxxxxxxxxxxxxxxxxxxxxxxxxxxx/transformed/documentfile-<VERSION>/AndroidManifest.xml
            *CLASSES                      : jar://<GRADLE>/caches/<TRANSFORMS>/xxxxxxxxxxxxxxxxxxxxxxxxxxxxxxxx/transformed/documentfile-<VERSION>/jars/classes.jar!/
        LIBRARY                       : Gradle: com.android.support:drawerlayout:<VERSION>@aar
            *CLASSES                      : file://<GRADLE>/caches/<TRANSFORMS>/xxxxxxxxxxxxxxxxxxxxxxxxxxxxxxxx/transformed/drawerlayout-<VERSION>/AndroidManifest.xml
            *CLASSES                      : jar://<GRADLE>/caches/<TRANSFORMS>/xxxxxxxxxxxxxxxxxxxxxxxxxxxxxxxx/transformed/drawerlayout-<VERSION>/jars/classes.jar!/
            *ANNOTATIONS                  : jar://<GRADLE>/caches/<TRANSFORMS>/xxxxxxxxxxxxxxxxxxxxxxxxxxxxxxxx/transformed/drawerlayout-<VERSION>/annotations.zip!/
        LIBRARY                       : Gradle: com.android.support:interpolator:<VERSION>@aar
            *CLASSES                      : file://<GRADLE>/caches/<TRANSFORMS>/xxxxxxxxxxxxxxxxxxxxxxxxxxxxxxxx/transformed/interpolator-<VERSION>/AndroidManifest.xml
            *CLASSES                      : jar://<GRADLE>/caches/<TRANSFORMS>/xxxxxxxxxxxxxxxxxxxxxxxxxxxxxxxx/transformed/interpolator-<VERSION>/jars/classes.jar!/
        LIBRARY                       : Gradle: com.android.support:loader:<VERSION>@aar
            *CLASSES                      : file://<GRADLE>/caches/<TRANSFORMS>/xxxxxxxxxxxxxxxxxxxxxxxxxxxxxxxx/transformed/loader-<VERSION>/AndroidManifest.xml
            *CLASSES                      : jar://<GRADLE>/caches/<TRANSFORMS>/xxxxxxxxxxxxxxxxxxxxxxxxxxxxxxxx/transformed/loader-<VERSION>/jars/classes.jar!/
        LIBRARY                       : Gradle: com.android.support:localbroadcastmanager:<VERSION>@aar
            *CLASSES                      : file://<GRADLE>/caches/<TRANSFORMS>/xxxxxxxxxxxxxxxxxxxxxxxxxxxxxxxx/transformed/localbroadcastmanager-<VERSION>/AndroidManifest.xml
            *CLASSES                      : jar://<GRADLE>/caches/<TRANSFORMS>/xxxxxxxxxxxxxxxxxxxxxxxxxxxxxxxx/transformed/localbroadcastmanager-<VERSION>/jars/classes.jar!/
        LIBRARY                       : Gradle: com.android.support:print:<VERSION>@aar
            *CLASSES                      : file://<GRADLE>/caches/<TRANSFORMS>/xxxxxxxxxxxxxxxxxxxxxxxxxxxxxxxx/transformed/print-<VERSION>/AndroidManifest.xml
            *CLASSES                      : jar://<GRADLE>/caches/<TRANSFORMS>/xxxxxxxxxxxxxxxxxxxxxxxxxxxxxxxx/transformed/print-<VERSION>/jars/classes.jar!/
            *ANNOTATIONS                  : jar://<GRADLE>/caches/<TRANSFORMS>/xxxxxxxxxxxxxxxxxxxxxxxxxxxxxxxx/transformed/print-<VERSION>/annotations.zip!/
        LIBRARY                       : Gradle: com.android.support:slidingpanelayout:<VERSION>@aar
            *CLASSES                      : file://<GRADLE>/caches/<TRANSFORMS>/xxxxxxxxxxxxxxxxxxxxxxxxxxxxxxxx/transformed/slidingpanelayout-<VERSION>/AndroidManifest.xml
            *CLASSES                      : jar://<GRADLE>/caches/<TRANSFORMS>/xxxxxxxxxxxxxxxxxxxxxxxxxxxxxxxx/transformed/slidingpanelayout-<VERSION>/jars/classes.jar!/
        LIBRARY                       : Gradle: com.android.support:support-annotations:<VERSION>
            *CLASSES                      : jar://<M2>/com/android/support/support-annotations/<VERSION>/support-annotations-<VERSION>.jar!/
        LIBRARY                       : Gradle: com.android.support:support-compat:<VERSION>@aar
            *CLASSES                      : file://<GRADLE>/caches/<TRANSFORMS>/xxxxxxxxxxxxxxxxxxxxxxxxxxxxxxxx/transformed/support-compat-<VERSION>/AndroidManifest.xml
            *CLASSES                      : file://<GRADLE>/caches/<TRANSFORMS>/xxxxxxxxxxxxxxxxxxxxxxxxxxxxxxxx/transformed/support-compat-<VERSION>/res
            *CLASSES                      : jar://<GRADLE>/caches/<TRANSFORMS>/xxxxxxxxxxxxxxxxxxxxxxxxxxxxxxxx/transformed/support-compat-<VERSION>/jars/classes.jar!/
            *ANNOTATIONS                  : jar://<GRADLE>/caches/<TRANSFORMS>/xxxxxxxxxxxxxxxxxxxxxxxxxxxxxxxx/transformed/support-compat-<VERSION>/annotations.zip!/
        LIBRARY                       : Gradle: com.android.support:support-core-ui:<VERSION>@aar
            *CLASSES                      : file://<GRADLE>/caches/<TRANSFORMS>/xxxxxxxxxxxxxxxxxxxxxxxxxxxxxxxx/transformed/support-core-ui-<VERSION>/AndroidManifest.xml
            *CLASSES                      : jar://<GRADLE>/caches/<TRANSFORMS>/xxxxxxxxxxxxxxxxxxxxxxxxxxxxxxxx/transformed/support-core-ui-<VERSION>/jars/classes.jar!/
        LIBRARY                       : Gradle: com.android.support:support-core-utils:<VERSION>@aar
            *CLASSES                      : file://<GRADLE>/caches/<TRANSFORMS>/xxxxxxxxxxxxxxxxxxxxxxxxxxxxxxxx/transformed/support-core-utils-<VERSION>/AndroidManifest.xml
            *CLASSES                      : jar://<GRADLE>/caches/<TRANSFORMS>/xxxxxxxxxxxxxxxxxxxxxxxxxxxxxxxx/transformed/support-core-utils-<VERSION>/jars/classes.jar!/
        LIBRARY                       : Gradle: com.android.support:support-fragment:<VERSION>@aar
            *CLASSES                      : file://<GRADLE>/caches/<TRANSFORMS>/xxxxxxxxxxxxxxxxxxxxxxxxxxxxxxxx/transformed/support-fragment-<VERSION>/AndroidManifest.xml
            *CLASSES                      : jar://<GRADLE>/caches/<TRANSFORMS>/xxxxxxxxxxxxxxxxxxxxxxxxxxxxxxxx/transformed/support-fragment-<VERSION>/jars/classes.jar!/
            *ANNOTATIONS                  : jar://<GRADLE>/caches/<TRANSFORMS>/xxxxxxxxxxxxxxxxxxxxxxxxxxxxxxxx/transformed/support-fragment-<VERSION>/annotations.zip!/
        LIBRARY                       : Gradle: com.android.support:support-vector-drawable:<VERSION>@aar
            *CLASSES                      : file://<GRADLE>/caches/<TRANSFORMS>/xxxxxxxxxxxxxxxxxxxxxxxxxxxxxxxx/transformed/support-vector-drawable-<VERSION>/AndroidManifest.xml
            *CLASSES                      : jar://<GRADLE>/caches/<TRANSFORMS>/xxxxxxxxxxxxxxxxxxxxxxxxxxxxxxxx/transformed/support-vector-drawable-<VERSION>/jars/classes.jar!/
        LIBRARY                       : Gradle: com.android.support:swiperefreshlayout:<VERSION>@aar
            *CLASSES                      : file://<GRADLE>/caches/<TRANSFORMS>/xxxxxxxxxxxxxxxxxxxxxxxxxxxxxxxx/transformed/swiperefreshlayout-<VERSION>/AndroidManifest.xml
            *CLASSES                      : jar://<GRADLE>/caches/<TRANSFORMS>/xxxxxxxxxxxxxxxxxxxxxxxxxxxxxxxx/transformed/swiperefreshlayout-<VERSION>/jars/classes.jar!/
            *ANNOTATIONS                  : jar://<GRADLE>/caches/<TRANSFORMS>/xxxxxxxxxxxxxxxxxxxxxxxxxxxxxxxx/transformed/swiperefreshlayout-<VERSION>/annotations.zip!/
        LIBRARY                       : Gradle: com.android.support:versionedparcelable:<VERSION>@aar
            *CLASSES                      : file://<GRADLE>/caches/<TRANSFORMS>/xxxxxxxxxxxxxxxxxxxxxxxxxxxxxxxx/transformed/versionedparcelable-<VERSION>/AndroidManifest.xml
            *CLASSES                      : jar://<GRADLE>/caches/<TRANSFORMS>/xxxxxxxxxxxxxxxxxxxxxxxxxxxxxxxx/transformed/versionedparcelable-<VERSION>/jars/classes.jar!/
        LIBRARY                       : Gradle: com.android.support:viewpager:<VERSION>@aar
            *CLASSES                      : file://<GRADLE>/caches/<TRANSFORMS>/xxxxxxxxxxxxxxxxxxxxxxxxxxxxxxxx/transformed/viewpager-<VERSION>/AndroidManifest.xml
            *CLASSES                      : jar://<GRADLE>/caches/<TRANSFORMS>/xxxxxxxxxxxxxxxxxxxxxxxxxxxxxxxx/transformed/viewpager-<VERSION>/jars/classes.jar!/
        LIBRARY                       : Gradle: com.google.code.findbugs:jsr305:2.0.1
            *CLASSES                      : jar://<M2>/com/google/code/findbugs/jsr305/2.0.1/jsr305-2.0.1.jar!/
        LIBRARY                       : Gradle: com.google.guava:guava:19.0
            *CLASSES                      : jar://<M2>/com/google/guava/guava/19.0/guava-19.0.jar!/
        LIBRARY                       : Gradle: com.squareup:javawriter:2.1.1
            *CLASSES                      : jar://<M2>/com/squareup/javawriter/2.1.1/javawriter-2.1.1.jar!/
        LIBRARY                       : Gradle: javax.inject:javax.inject:1
            *CLASSES                      : jar://<M2>/javax/inject/javax.inject/1/javax.inject-1.jar!/
        LIBRARY                       : Gradle: junit:junit:4.12
            *CLASSES                      : jar://<M2>/junit/junit/4.12/junit-4.12.jar!/
        LIBRARY                       : Gradle: net.sf.kxml:kxml2:2.3.0
            *CLASSES                      : jar://<M2>/net/sf/kxml/kxml2/2.3.0/kxml2-2.3.0.jar!/
        LIBRARY                       : Gradle: org.hamcrest:hamcrest-core:1.3
            *CLASSES                      : jar://<M2>/org/hamcrest/hamcrest-core/1.3/hamcrest-core-1.3.jar!/
        LIBRARY                       : Gradle: org.hamcrest:hamcrest-integration:1.3
            *CLASSES                      : jar://<M2>/org/hamcrest/hamcrest-integration/1.3/hamcrest-integration-1.3.jar!/
        LIBRARY                       : Gradle: org.hamcrest:hamcrest-library:1.3
            *CLASSES                      : jar://<M2>/org/hamcrest/hamcrest-library/1.3/hamcrest-library-1.3.jar!/
    BUILD_TASKS
            CLEAN                         : <PROJECT>/gradle_project::app:createMockableJar, <PROJECT>/gradle_project::app:generateDebugAndroidTestSources, <PROJECT>/gradle_project::app:generateDebugSources
            ASSEMBLE                      : <PROJECT>/gradle_project::app:assembleDebug, <PROJECT>/gradle_project::app:assembleDebugAndroidTest, <PROJECT>/gradle_project::app:assembleDebugUnitTest
            REBUILD                       : <PROJECT>/gradle_project::app:assembleDebug, <PROJECT>/gradle_project::app:assembleDebugAndroidTest, <PROJECT>/gradle_project::app:assembleDebugUnitTest, <PROJECT>/gradle_project::app:clean
            COMPILE_JAVA                  : <PROJECT>/gradle_project::app:compileDebugAndroidTestSources, <PROJECT>/gradle_project::app:compileDebugSources, <PROJECT>/gradle_project::app:compileDebugUnitTestSources
            SOURCE_GEN                    : <PROJECT>/gradle_project::app:createMockableJar, <PROJECT>/gradle_project::app:generateDebugAndroidTestSources, <PROJECT>/gradle_project::app:generateDebugSources
            BUNDLE                        : :app:bundleDebug
            APK_FROM_BUNDLE               : :app:extractApksForDebug
<<<<<<< HEAD
        TEST_COMPILE_MODE             : Android tests
            CLEAN                         : <PROJECT>/gradle_project::app:generateDebugAndroidTestSources, <PROJECT>/gradle_project::app:generateDebugSources
            ASSEMBLE                      : <PROJECT>/gradle_project::app:assembleDebug, <PROJECT>/gradle_project::app:assembleDebugAndroidTest
            REBUILD                       : <PROJECT>/gradle_project::app:assembleDebug, <PROJECT>/gradle_project::app:assembleDebugAndroidTest, <PROJECT>/gradle_project::app:clean
            COMPILE_JAVA                  : <PROJECT>/gradle_project::app:compileDebugAndroidTestSources, <PROJECT>/gradle_project::app:compileDebugSources
            SOURCE_GEN                    : <PROJECT>/gradle_project::app:generateDebugAndroidTestSources, <PROJECT>/gradle_project::app:generateDebugSources
            BUNDLE                        : :app:bundleDebug
            APK_FROM_BUNDLE               : :app:extractApksForDebug
        TEST_COMPILE_MODE             : Unit tests
            CLEAN                         : <PROJECT>/gradle_project::app:createMockableJar, <PROJECT>/gradle_project::app:generateDebugSources
            ASSEMBLE                      : <PROJECT>/gradle_project::app:assembleDebug, <PROJECT>/gradle_project::app:assembleDebugUnitTest
            REBUILD                       : <PROJECT>/gradle_project::app:assembleDebug, <PROJECT>/gradle_project::app:assembleDebugUnitTest, <PROJECT>/gradle_project::app:clean
            COMPILE_JAVA                  : <PROJECT>/gradle_project::app:compileDebugUnitTestSources
            SOURCE_GEN                    : <PROJECT>/gradle_project::app:createMockableJar, <PROJECT>/gradle_project::app:generateDebugSources
            BUNDLE                        : :app:bundleDebug
            APK_FROM_BUNDLE               : :app:extractApksForDebug
        TEST_COMPILE_MODE             : None
            CLEAN                         : <PROJECT>/gradle_project::app:generateDebugSources
            ASSEMBLE                      : <PROJECT>/gradle_project::app:assembleDebug
            REBUILD                       : <PROJECT>/gradle_project::app:assembleDebug, <PROJECT>/gradle_project::app:clean
            COMPILE_JAVA                  : <PROJECT>/gradle_project::app:compileDebugSources
            SOURCE_GEN                    : <PROJECT>/gradle_project::app:generateDebugSources
            BUNDLE                        : :app:bundleDebug
            APK_FROM_BUNDLE               : :app:extractApksForDebug
=======
            BASELINE_PROFILE_GEN          : :app:generateDebugBaselineProfile
            BASELINE_PROFILE_GEN_ALL_VARIANTS       : :app:generateBaselineProfile
>>>>>>> 0d09370c
<|MERGE_RESOLUTION|>--- conflicted
+++ resolved
@@ -656,32 +656,5 @@
             SOURCE_GEN                    : <PROJECT>/gradle_project::app:createMockableJar, <PROJECT>/gradle_project::app:generateDebugAndroidTestSources, <PROJECT>/gradle_project::app:generateDebugSources
             BUNDLE                        : :app:bundleDebug
             APK_FROM_BUNDLE               : :app:extractApksForDebug
-<<<<<<< HEAD
-        TEST_COMPILE_MODE             : Android tests
-            CLEAN                         : <PROJECT>/gradle_project::app:generateDebugAndroidTestSources, <PROJECT>/gradle_project::app:generateDebugSources
-            ASSEMBLE                      : <PROJECT>/gradle_project::app:assembleDebug, <PROJECT>/gradle_project::app:assembleDebugAndroidTest
-            REBUILD                       : <PROJECT>/gradle_project::app:assembleDebug, <PROJECT>/gradle_project::app:assembleDebugAndroidTest, <PROJECT>/gradle_project::app:clean
-            COMPILE_JAVA                  : <PROJECT>/gradle_project::app:compileDebugAndroidTestSources, <PROJECT>/gradle_project::app:compileDebugSources
-            SOURCE_GEN                    : <PROJECT>/gradle_project::app:generateDebugAndroidTestSources, <PROJECT>/gradle_project::app:generateDebugSources
-            BUNDLE                        : :app:bundleDebug
-            APK_FROM_BUNDLE               : :app:extractApksForDebug
-        TEST_COMPILE_MODE             : Unit tests
-            CLEAN                         : <PROJECT>/gradle_project::app:createMockableJar, <PROJECT>/gradle_project::app:generateDebugSources
-            ASSEMBLE                      : <PROJECT>/gradle_project::app:assembleDebug, <PROJECT>/gradle_project::app:assembleDebugUnitTest
-            REBUILD                       : <PROJECT>/gradle_project::app:assembleDebug, <PROJECT>/gradle_project::app:assembleDebugUnitTest, <PROJECT>/gradle_project::app:clean
-            COMPILE_JAVA                  : <PROJECT>/gradle_project::app:compileDebugUnitTestSources
-            SOURCE_GEN                    : <PROJECT>/gradle_project::app:createMockableJar, <PROJECT>/gradle_project::app:generateDebugSources
-            BUNDLE                        : :app:bundleDebug
-            APK_FROM_BUNDLE               : :app:extractApksForDebug
-        TEST_COMPILE_MODE             : None
-            CLEAN                         : <PROJECT>/gradle_project::app:generateDebugSources
-            ASSEMBLE                      : <PROJECT>/gradle_project::app:assembleDebug
-            REBUILD                       : <PROJECT>/gradle_project::app:assembleDebug, <PROJECT>/gradle_project::app:clean
-            COMPILE_JAVA                  : <PROJECT>/gradle_project::app:compileDebugSources
-            SOURCE_GEN                    : <PROJECT>/gradle_project::app:generateDebugSources
-            BUNDLE                        : :app:bundleDebug
-            APK_FROM_BUNDLE               : :app:extractApksForDebug
-=======
             BASELINE_PROFILE_GEN          : :app:generateDebugBaselineProfile
-            BASELINE_PROFILE_GEN_ALL_VARIANTS       : :app:generateBaselineProfile
->>>>>>> 0d09370c
+            BASELINE_PROFILE_GEN_ALL_VARIANTS       : :app:generateBaselineProfile