--- conflicted
+++ resolved
@@ -1,8 +1,5 @@
 PROJECT                       : testLightTestsWithMultipleModulesTestProjectStructureInAndroidTestCase
     PROJECT_JDK
-<<<<<<< HEAD
-    MODULE                        : app
-=======
     MODULE                        : testLightTestsWithMultipleModulesTestProjectStructureInAndroidTestCase
         LinkedProjectId               : testLightTestsWithMultipleModulesTestProjectStructureInAndroidTestCase
         LinkedProjectPath             : <TEMP>
@@ -27,31 +24,18 @@
             main                          : testLightTestsWithMultipleModulesTestProjectStructureInAndroidTestCase.app.main
             unitTest                      : testLightTestsWithMultipleModulesTestProjectStructureInAndroidTestCase.app.unitTest
             androidTest                   : testLightTestsWithMultipleModulesTestProjectStructureInAndroidTestCase.app.androidTest
->>>>>>> b5f40ffd
         LinkedProjectId               : :app
         LinkedProjectPath             : <TEMP>/app
         RootProjectPath               : <TEMP>
         COMPILER_MODULE_EXTENSION
             isCompilerPathInherited       : false
             isExcludeOutput               : true
-<<<<<<< HEAD
-        ModuleFile                    : <TEMP>/app/app.iml [-]
-        ModuleTypeName                : JAVA_MODULE
-        FACET                         : Android
-            TypeId                        : android
-            SelectedBuildVariant          : debug
-            AssembleTaskName              : assembleDebug
-            CompileJavaTaskName           : compileDebugSources
-            - AfterSyncTask               : ideSetupTask1
-            - AfterSyncTask               : ideSetupTask2
-=======
         ModuleFile                    : <TEMP>/.idea/modules/app/testLightTestsWithMultipleModulesTestProjectStructureInAndroidTestCase.app.iml [-]
         ModuleTypeName                : JAVA_MODULE
         FACET                         : Android
             TypeId                        : android
             ExternalSource                : GRADLE
             SelectedBuildVariant          : debug
->>>>>>> b5f40ffd
             AllowUserConfiguration        : false
             GenFolderRelativePathApt      : /gen
             GenFolderRelativePathAidl     : /gen
@@ -67,115 +51,11 @@
             - TestResFoldersRelativePath  : file://<TEMP>/app/build/generated/res/resValues/androidTest/debug [-]
             AssetsFolderRelativePath      : /src/main/assets
             LibsFolderRelativePath        : /libs
-<<<<<<< HEAD
-            UseCustomApkResourceFolder    : false
             ProjectType                   : 0
-            RunProcessResourcesMavenTask  : true
-=======
-            ProjectType                   : 0
->>>>>>> b5f40ffd
             PackTestCode                  : false
             RunProguard                   : false
             ProguardLogsFolderRelativePath          : /proguard_logs
             UseCustomManifestPackage      : false
-<<<<<<< HEAD
-            EnableManifestMerging         : false
-            EnablePreDexing               : true
-            CompileCustomGeneratedSources : true
-            EnableSourcesAutogeneration   : true
-            EnableMultiDex                : false
-            MinimalMainDex                : false
-            IncludeAssetsFromLibraries    : false
-            - ProGuardCfgFiles            : file://%MODULE_SDK_HOME%/tools/proguard/proguard-android.txt
-        FACET                         : Android-Gradle
-            TypeId                        : android-gradle
-            GradlePath                    : :app
-        CONENT_ENTRY                  : file://<TEMP>/app
-        CONENT_ENTRY                  : file://<TEMP>/app/src/androidTest [-]
-        CONENT_ENTRY                  : file://<TEMP>/app/src/androidTest/aidl [-]
-        CONENT_ENTRY                  : file://<TEMP>/app/src/androidTest/assets [-]
-        CONENT_ENTRY                  : file://<TEMP>/app/src/androidTest/custom [-]
-        CONENT_ENTRY                  : file://<TEMP>/app/src/androidTest/java [-]
-        CONENT_ENTRY                  : file://<TEMP>/app/src/androidTest/kotlin [-]
-        CONENT_ENTRY                  : file://<TEMP>/app/src/androidTest/ml [-]
-        CONENT_ENTRY                  : file://<TEMP>/app/src/androidTest/renderscript [-]
-        CONENT_ENTRY                  : file://<TEMP>/app/src/androidTest/res [-]
-        CONENT_ENTRY                  : file://<TEMP>/app/src/androidTest/resources [-]
-        CONENT_ENTRY                  : file://<TEMP>/app/src/androidTest/shaders [-]
-        CONENT_ENTRY                  : file://<TEMP>/app/src/debug [-]
-        CONENT_ENTRY                  : file://<TEMP>/app/src/debug/aidl [-]
-        CONENT_ENTRY                  : file://<TEMP>/app/src/debug/assets [-]
-        CONENT_ENTRY                  : file://<TEMP>/app/src/debug/custom [-]
-        CONENT_ENTRY                  : file://<TEMP>/app/src/debug/java [-]
-        CONENT_ENTRY                  : file://<TEMP>/app/src/debug/kotlin [-]
-        CONENT_ENTRY                  : file://<TEMP>/app/src/debug/ml [-]
-        CONENT_ENTRY                  : file://<TEMP>/app/src/debug/renderscript [-]
-        CONENT_ENTRY                  : file://<TEMP>/app/src/debug/res [-]
-        CONENT_ENTRY                  : file://<TEMP>/app/src/debug/resources [-]
-        CONENT_ENTRY                  : file://<TEMP>/app/src/debug/shaders [-]
-        CONENT_ENTRY                  : file://<TEMP>/app/src/main [-]
-        CONENT_ENTRY                  : file://<TEMP>/app/src/main/aidl [-]
-        CONENT_ENTRY                  : file://<TEMP>/app/src/main/assets [-]
-        CONENT_ENTRY                  : file://<TEMP>/app/src/main/custom [-]
-        CONENT_ENTRY                  : file://<TEMP>/app/src/main/java [-]
-        CONENT_ENTRY                  : file://<TEMP>/app/src/main/kotlin [-]
-        CONENT_ENTRY                  : file://<TEMP>/app/src/main/ml [-]
-        CONENT_ENTRY                  : file://<TEMP>/app/src/main/renderscript [-]
-        CONENT_ENTRY                  : file://<TEMP>/app/src/main/res [-]
-        CONENT_ENTRY                  : file://<TEMP>/app/src/main/resources [-]
-        CONENT_ENTRY                  : file://<TEMP>/app/src/main/shaders [-]
-        CONENT_ENTRY                  : file://<TEMP>/app/src/test [-]
-        CONENT_ENTRY                  : file://<TEMP>/app/src/test/aidl [-]
-        CONENT_ENTRY                  : file://<TEMP>/app/src/test/assets [-]
-        CONENT_ENTRY                  : file://<TEMP>/app/src/test/custom [-]
-        CONENT_ENTRY                  : file://<TEMP>/app/src/test/java [-]
-        CONENT_ENTRY                  : file://<TEMP>/app/src/test/kotlin [-]
-        CONENT_ENTRY                  : file://<TEMP>/app/src/test/ml [-]
-        CONENT_ENTRY                  : file://<TEMP>/app/src/test/renderscript [-]
-        CONENT_ENTRY                  : file://<TEMP>/app/src/test/res [-]
-        CONENT_ENTRY                  : file://<TEMP>/app/src/test/resources [-]
-        CONENT_ENTRY                  : file://<TEMP>/app/src/test/shaders [-]
-        WATCHED_TEST_SOURCE_FOLDER    : file://<TEMP>/app/src/androidTest/aidl [-]
-        WATCHED_TEST_RESOURCE_FOLDER  : file://<TEMP>/app/src/androidTest/assets [-]
-        WATCHED_TEST_RESOURCE_FOLDER  : file://<TEMP>/app/src/androidTest/custom [-]
-        WATCHED_TEST_SOURCE_FOLDER    : file://<TEMP>/app/src/androidTest/java [-]
-        WATCHED_TEST_SOURCE_FOLDER    : file://<TEMP>/app/src/androidTest/kotlin [-]
-        WATCHED_TEST_RESOURCE_FOLDER  : file://<TEMP>/app/src/androidTest/ml [-]
-        WATCHED_TEST_SOURCE_FOLDER    : file://<TEMP>/app/src/androidTest/renderscript [-]
-        WATCHED_TEST_RESOURCE_FOLDER  : file://<TEMP>/app/src/androidTest/res [-]
-        WATCHED_TEST_RESOURCE_FOLDER  : file://<TEMP>/app/src/androidTest/resources [-]
-        WATCHED_TEST_SOURCE_FOLDER    : file://<TEMP>/app/src/androidTest/shaders [-]
-        WATCHED_SOURCE_FOLDER         : file://<TEMP>/app/src/debug/aidl [-]
-        WATCHED_RESOURCE_FOLDER       : file://<TEMP>/app/src/debug/assets [-]
-        WATCHED_RESOURCE_FOLDER       : file://<TEMP>/app/src/debug/custom [-]
-        WATCHED_SOURCE_FOLDER         : file://<TEMP>/app/src/debug/java [-]
-        WATCHED_SOURCE_FOLDER         : file://<TEMP>/app/src/debug/kotlin [-]
-        WATCHED_RESOURCE_FOLDER       : file://<TEMP>/app/src/debug/ml [-]
-        WATCHED_SOURCE_FOLDER         : file://<TEMP>/app/src/debug/renderscript [-]
-        WATCHED_RESOURCE_FOLDER       : file://<TEMP>/app/src/debug/res [-]
-        WATCHED_RESOURCE_FOLDER       : file://<TEMP>/app/src/debug/resources [-]
-        WATCHED_SOURCE_FOLDER         : file://<TEMP>/app/src/debug/shaders [-]
-        WATCHED_SOURCE_FOLDER         : file://<TEMP>/app/src/main/aidl [-]
-        WATCHED_RESOURCE_FOLDER       : file://<TEMP>/app/src/main/assets [-]
-        WATCHED_RESOURCE_FOLDER       : file://<TEMP>/app/src/main/custom [-]
-        WATCHED_SOURCE_FOLDER         : file://<TEMP>/app/src/main/java [-]
-        WATCHED_SOURCE_FOLDER         : file://<TEMP>/app/src/main/kotlin [-]
-        WATCHED_RESOURCE_FOLDER       : file://<TEMP>/app/src/main/ml [-]
-        WATCHED_SOURCE_FOLDER         : file://<TEMP>/app/src/main/renderscript [-]
-        WATCHED_RESOURCE_FOLDER       : file://<TEMP>/app/src/main/res [-]
-        WATCHED_RESOURCE_FOLDER       : file://<TEMP>/app/src/main/resources [-]
-        WATCHED_SOURCE_FOLDER         : file://<TEMP>/app/src/main/shaders [-]
-        WATCHED_TEST_SOURCE_FOLDER    : file://<TEMP>/app/src/test/aidl [-]
-        WATCHED_TEST_RESOURCE_FOLDER  : file://<TEMP>/app/src/test/assets [-]
-        WATCHED_TEST_RESOURCE_FOLDER  : file://<TEMP>/app/src/test/custom [-]
-        WATCHED_TEST_SOURCE_FOLDER    : file://<TEMP>/app/src/test/java [-]
-        WATCHED_TEST_SOURCE_FOLDER    : file://<TEMP>/app/src/test/kotlin [-]
-        WATCHED_TEST_RESOURCE_FOLDER  : file://<TEMP>/app/src/test/ml [-]
-        WATCHED_TEST_SOURCE_FOLDER    : file://<TEMP>/app/src/test/renderscript [-]
-        WATCHED_TEST_RESOURCE_FOLDER  : file://<TEMP>/app/src/test/res [-]
-        WATCHED_TEST_RESOURCE_FOLDER  : file://<TEMP>/app/src/test/resources [-]
-        WATCHED_TEST_SOURCE_FOLDER    : file://<TEMP>/app/src/test/shaders [-]
-=======
             - ProGuardCfgFiles            : file://%MODULE_SDK_HOME%/tools/proguard/proguard-android.txt
         FACET                         : Android-Gradle
             TypeId                        : android-gradle
@@ -447,17 +327,10 @@
         WATCHED_TEST_RESOURCE_FOLDER  : file://<TEMP>/app/src/testDebug/resources [-]
         WATCHED_TEST_SOURCE_FOLDER    : file://<TEMP>/app/src/testDebug/rs [-]
         WATCHED_TEST_SOURCE_FOLDER    : file://<TEMP>/app/src/testDebug/shaders [-]
->>>>>>> b5f40ffd
         JDK                           : <NAME_CUT> Android SDK
         *isInherited                  : false
             SdkType                       : Android SDK
             HomePath                      : <ANDROID_SDK>
-<<<<<<< HEAD
-            VersionString                 : Amazon Corretto version <JDK_VERSION>
-        ORDER_ENTRY                   : <Module source>
-        ORDER_ENTRY                   : lib
-    MODULE                        : lib
-=======
             VersionString                 : JetBrains Runtime version <JDK_VERSION>
         ORDER_ENTRY                   : <Module source>
         ORDER_ENTRY                   : testLightTestsWithMultipleModulesTestProjectStructureInAndroidTestCase.app.main
@@ -503,31 +376,18 @@
             main                          : testLightTestsWithMultipleModulesTestProjectStructureInAndroidTestCase.lib.main
             unitTest                      : testLightTestsWithMultipleModulesTestProjectStructureInAndroidTestCase.lib.unitTest
             androidTest                   : testLightTestsWithMultipleModulesTestProjectStructureInAndroidTestCase.lib.androidTest
->>>>>>> b5f40ffd
         LinkedProjectId               : :lib
         LinkedProjectPath             : <TEMP>/lib
         RootProjectPath               : <TEMP>
         COMPILER_MODULE_EXTENSION
             isCompilerPathInherited       : false
             isExcludeOutput               : true
-<<<<<<< HEAD
-        ModuleFile                    : <TEMP>/lib/lib.iml [-]
-        ModuleTypeName                : JAVA_MODULE
-        FACET                         : Android
-            TypeId                        : android
-            SelectedBuildVariant          : debug
-            AssembleTaskName              : assembleDebug
-            CompileJavaTaskName           : compileDebugSources
-            - AfterSyncTask               : ideSetupTask1
-            - AfterSyncTask               : ideSetupTask2
-=======
         ModuleFile                    : <TEMP>/.idea/modules/lib/testLightTestsWithMultipleModulesTestProjectStructureInAndroidTestCase.lib.iml [-]
         ModuleTypeName                : JAVA_MODULE
         FACET                         : Android
             TypeId                        : android
             ExternalSource                : GRADLE
             SelectedBuildVariant          : debug
->>>>>>> b5f40ffd
             AllowUserConfiguration        : false
             GenFolderRelativePathApt      : /gen
             GenFolderRelativePathAidl     : /gen
@@ -543,115 +403,11 @@
             - TestResFoldersRelativePath  : file://<TEMP>/lib/build/generated/res/resValues/androidTest/debug [-]
             AssetsFolderRelativePath      : /src/main/assets
             LibsFolderRelativePath        : /libs
-<<<<<<< HEAD
-            UseCustomApkResourceFolder    : false
             ProjectType                   : 0
-            RunProcessResourcesMavenTask  : true
-=======
-            ProjectType                   : 0
->>>>>>> b5f40ffd
             PackTestCode                  : false
             RunProguard                   : false
             ProguardLogsFolderRelativePath          : /proguard_logs
             UseCustomManifestPackage      : false
-<<<<<<< HEAD
-            EnableManifestMerging         : false
-            EnablePreDexing               : true
-            CompileCustomGeneratedSources : true
-            EnableSourcesAutogeneration   : true
-            EnableMultiDex                : false
-            MinimalMainDex                : false
-            IncludeAssetsFromLibraries    : false
-            - ProGuardCfgFiles            : file://%MODULE_SDK_HOME%/tools/proguard/proguard-android.txt
-        FACET                         : Android-Gradle
-            TypeId                        : android-gradle
-            GradlePath                    : :lib
-        CONENT_ENTRY                  : file://<TEMP>/lib
-        CONENT_ENTRY                  : file://<TEMP>/lib/src/androidTest [-]
-        CONENT_ENTRY                  : file://<TEMP>/lib/src/androidTest/aidl [-]
-        CONENT_ENTRY                  : file://<TEMP>/lib/src/androidTest/assets [-]
-        CONENT_ENTRY                  : file://<TEMP>/lib/src/androidTest/custom [-]
-        CONENT_ENTRY                  : file://<TEMP>/lib/src/androidTest/java [-]
-        CONENT_ENTRY                  : file://<TEMP>/lib/src/androidTest/kotlin [-]
-        CONENT_ENTRY                  : file://<TEMP>/lib/src/androidTest/ml [-]
-        CONENT_ENTRY                  : file://<TEMP>/lib/src/androidTest/renderscript [-]
-        CONENT_ENTRY                  : file://<TEMP>/lib/src/androidTest/res [-]
-        CONENT_ENTRY                  : file://<TEMP>/lib/src/androidTest/resources [-]
-        CONENT_ENTRY                  : file://<TEMP>/lib/src/androidTest/shaders [-]
-        CONENT_ENTRY                  : file://<TEMP>/lib/src/debug [-]
-        CONENT_ENTRY                  : file://<TEMP>/lib/src/debug/aidl [-]
-        CONENT_ENTRY                  : file://<TEMP>/lib/src/debug/assets [-]
-        CONENT_ENTRY                  : file://<TEMP>/lib/src/debug/custom [-]
-        CONENT_ENTRY                  : file://<TEMP>/lib/src/debug/java [-]
-        CONENT_ENTRY                  : file://<TEMP>/lib/src/debug/kotlin [-]
-        CONENT_ENTRY                  : file://<TEMP>/lib/src/debug/ml [-]
-        CONENT_ENTRY                  : file://<TEMP>/lib/src/debug/renderscript [-]
-        CONENT_ENTRY                  : file://<TEMP>/lib/src/debug/res [-]
-        CONENT_ENTRY                  : file://<TEMP>/lib/src/debug/resources [-]
-        CONENT_ENTRY                  : file://<TEMP>/lib/src/debug/shaders [-]
-        CONENT_ENTRY                  : file://<TEMP>/lib/src/main [-]
-        CONENT_ENTRY                  : file://<TEMP>/lib/src/main/aidl [-]
-        CONENT_ENTRY                  : file://<TEMP>/lib/src/main/assets [-]
-        CONENT_ENTRY                  : file://<TEMP>/lib/src/main/custom [-]
-        CONENT_ENTRY                  : file://<TEMP>/lib/src/main/java [-]
-        CONENT_ENTRY                  : file://<TEMP>/lib/src/main/kotlin [-]
-        CONENT_ENTRY                  : file://<TEMP>/lib/src/main/ml [-]
-        CONENT_ENTRY                  : file://<TEMP>/lib/src/main/renderscript [-]
-        CONENT_ENTRY                  : file://<TEMP>/lib/src/main/res [-]
-        CONENT_ENTRY                  : file://<TEMP>/lib/src/main/resources [-]
-        CONENT_ENTRY                  : file://<TEMP>/lib/src/main/shaders [-]
-        CONENT_ENTRY                  : file://<TEMP>/lib/src/test [-]
-        CONENT_ENTRY                  : file://<TEMP>/lib/src/test/aidl [-]
-        CONENT_ENTRY                  : file://<TEMP>/lib/src/test/assets [-]
-        CONENT_ENTRY                  : file://<TEMP>/lib/src/test/custom [-]
-        CONENT_ENTRY                  : file://<TEMP>/lib/src/test/java [-]
-        CONENT_ENTRY                  : file://<TEMP>/lib/src/test/kotlin [-]
-        CONENT_ENTRY                  : file://<TEMP>/lib/src/test/ml [-]
-        CONENT_ENTRY                  : file://<TEMP>/lib/src/test/renderscript [-]
-        CONENT_ENTRY                  : file://<TEMP>/lib/src/test/res [-]
-        CONENT_ENTRY                  : file://<TEMP>/lib/src/test/resources [-]
-        CONENT_ENTRY                  : file://<TEMP>/lib/src/test/shaders [-]
-        WATCHED_TEST_SOURCE_FOLDER    : file://<TEMP>/lib/src/androidTest/aidl [-]
-        WATCHED_TEST_RESOURCE_FOLDER  : file://<TEMP>/lib/src/androidTest/assets [-]
-        WATCHED_TEST_RESOURCE_FOLDER  : file://<TEMP>/lib/src/androidTest/custom [-]
-        WATCHED_TEST_SOURCE_FOLDER    : file://<TEMP>/lib/src/androidTest/java [-]
-        WATCHED_TEST_SOURCE_FOLDER    : file://<TEMP>/lib/src/androidTest/kotlin [-]
-        WATCHED_TEST_RESOURCE_FOLDER  : file://<TEMP>/lib/src/androidTest/ml [-]
-        WATCHED_TEST_SOURCE_FOLDER    : file://<TEMP>/lib/src/androidTest/renderscript [-]
-        WATCHED_TEST_RESOURCE_FOLDER  : file://<TEMP>/lib/src/androidTest/res [-]
-        WATCHED_TEST_RESOURCE_FOLDER  : file://<TEMP>/lib/src/androidTest/resources [-]
-        WATCHED_TEST_SOURCE_FOLDER    : file://<TEMP>/lib/src/androidTest/shaders [-]
-        WATCHED_SOURCE_FOLDER         : file://<TEMP>/lib/src/debug/aidl [-]
-        WATCHED_RESOURCE_FOLDER       : file://<TEMP>/lib/src/debug/assets [-]
-        WATCHED_RESOURCE_FOLDER       : file://<TEMP>/lib/src/debug/custom [-]
-        WATCHED_SOURCE_FOLDER         : file://<TEMP>/lib/src/debug/java [-]
-        WATCHED_SOURCE_FOLDER         : file://<TEMP>/lib/src/debug/kotlin [-]
-        WATCHED_RESOURCE_FOLDER       : file://<TEMP>/lib/src/debug/ml [-]
-        WATCHED_SOURCE_FOLDER         : file://<TEMP>/lib/src/debug/renderscript [-]
-        WATCHED_RESOURCE_FOLDER       : file://<TEMP>/lib/src/debug/res [-]
-        WATCHED_RESOURCE_FOLDER       : file://<TEMP>/lib/src/debug/resources [-]
-        WATCHED_SOURCE_FOLDER         : file://<TEMP>/lib/src/debug/shaders [-]
-        WATCHED_SOURCE_FOLDER         : file://<TEMP>/lib/src/main/aidl [-]
-        WATCHED_RESOURCE_FOLDER       : file://<TEMP>/lib/src/main/assets [-]
-        WATCHED_RESOURCE_FOLDER       : file://<TEMP>/lib/src/main/custom [-]
-        WATCHED_SOURCE_FOLDER         : file://<TEMP>/lib/src/main/java [-]
-        WATCHED_SOURCE_FOLDER         : file://<TEMP>/lib/src/main/kotlin [-]
-        WATCHED_RESOURCE_FOLDER       : file://<TEMP>/lib/src/main/ml [-]
-        WATCHED_SOURCE_FOLDER         : file://<TEMP>/lib/src/main/renderscript [-]
-        WATCHED_RESOURCE_FOLDER       : file://<TEMP>/lib/src/main/res [-]
-        WATCHED_RESOURCE_FOLDER       : file://<TEMP>/lib/src/main/resources [-]
-        WATCHED_SOURCE_FOLDER         : file://<TEMP>/lib/src/main/shaders [-]
-        WATCHED_TEST_SOURCE_FOLDER    : file://<TEMP>/lib/src/test/aidl [-]
-        WATCHED_TEST_RESOURCE_FOLDER  : file://<TEMP>/lib/src/test/assets [-]
-        WATCHED_TEST_RESOURCE_FOLDER  : file://<TEMP>/lib/src/test/custom [-]
-        WATCHED_TEST_SOURCE_FOLDER    : file://<TEMP>/lib/src/test/java [-]
-        WATCHED_TEST_SOURCE_FOLDER    : file://<TEMP>/lib/src/test/kotlin [-]
-        WATCHED_TEST_RESOURCE_FOLDER  : file://<TEMP>/lib/src/test/ml [-]
-        WATCHED_TEST_SOURCE_FOLDER    : file://<TEMP>/lib/src/test/renderscript [-]
-        WATCHED_TEST_RESOURCE_FOLDER  : file://<TEMP>/lib/src/test/res [-]
-        WATCHED_TEST_RESOURCE_FOLDER  : file://<TEMP>/lib/src/test/resources [-]
-        WATCHED_TEST_SOURCE_FOLDER    : file://<TEMP>/lib/src/test/shaders [-]
-=======
             - ProGuardCfgFiles            : file://%MODULE_SDK_HOME%/tools/proguard/proguard-android.txt
         FACET                         : Android-Gradle
             TypeId                        : android-gradle
@@ -844,18 +600,10 @@
         WATCHED_RESOURCE_FOLDER       : file://<TEMP>/lib/src/main/resources [-]
         WATCHED_SOURCE_FOLDER         : file://<TEMP>/lib/src/main/rs [-]
         WATCHED_SOURCE_FOLDER         : file://<TEMP>/lib/src/main/shaders [-]
->>>>>>> b5f40ffd
         JDK                           : <NAME_CUT> Android SDK
         *isInherited                  : false
             SdkType                       : Android SDK
             HomePath                      : <ANDROID_SDK>
-<<<<<<< HEAD
-            VersionString                 : Amazon Corretto version <JDK_VERSION>
-        ORDER_ENTRY                   : <Module source>
-    MODULE                        : testLightTestsWithMultipleModulesTestProjectStructureInAndroidTestCase
-        LinkedProjectId               : testLightTestsWithMultipleModulesTestProjectStructureInAndroidTestCase
-        LinkedProjectPath             : <TEMP>
-=======
             VersionString                 : JetBrains Runtime version <JDK_VERSION>
         ORDER_ENTRY                   : <Module source>
         BUILD_TASKS
@@ -900,30 +648,10 @@
         ExternalModuleType            : sourceSet
         LinkedProjectId               : :lib:unitTest
         LinkedProjectPath             : <TEMP>/lib
->>>>>>> b5f40ffd
         RootProjectPath               : <TEMP>
         COMPILER_MODULE_EXTENSION
             isCompilerPathInherited       : true
             isExcludeOutput               : true
-<<<<<<< HEAD
-        ModuleFile                    : <TEMP>/testLightTestsWithMultipleModulesTestProjectStructureInAndroidTestCase.iml [-]
-        ModuleTypeName                : JAVA_MODULE
-        FACET                         : Java-Gradle
-            TypeId                        : java-gradle
-            Buildable                     : false
-        CONENT_ENTRY                  : file://<TEMP>
-            JavaSource                    : file://<TEMP>/gen
-            JavaSource                    : file://<TEMP>/src
-        ORDER_ENTRY                   : <Module source>
-    RUN_CONFIGURATION             : app
-        *class*                       : AndroidRunConfiguration
-        ModuleName                    : app
-        Module                        : app
-    RUN_CONFIGURATION             : lib
-        *class*                       : AndroidRunConfiguration
-        ModuleName                    : lib
-        Module                        : lib
-=======
         ModuleFile                    : <TEMP>/.idea/modules/lib/testLightTestsWithMultipleModulesTestProjectStructureInAndroidTestCase.lib.unitTest.iml [-]
         ModuleTypeName                : JAVA_MODULE
         HIDDEN FACET                  : Android
@@ -1021,5 +749,4 @@
             COMPILE_JAVA                  : <TEMP>::app:compileDebugSources, <TEMP>::lib:compileDebugSources
             SOURCE_GEN                    : <TEMP>::app:generateDebugSources, <TEMP>::lib:generateDebugSources
             BUNDLE                        : <TEMP>::app:bundleDebug, <TEMP>::lib:bundleDebug
-            APK_FROM_BUNDLE               : <TEMP>::app:extractApksForDebug, <TEMP>::lib:extractApksForDebug
->>>>>>> b5f40ffd
+            APK_FROM_BUNDLE               : <TEMP>::app:extractApksForDebug, <TEMP>::lib:extractApksForDebug