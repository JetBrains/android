PROJECT                       : project
    PROJECT_JDK                   : <JDK_NAME>
        Version                       : <JDK_VERSION>
    MODULE                        : project
        ExternalModuleGroup           :
        ExternalModuleVersion         : unspecified
        LinkedProjectId               : project
        LinkedProjectPath             : <PROJECT>
        RootProjectPath               : <PROJECT>
        COMPILER_MODULE_EXTENSION
            compilerSourceOutputPath      : file://<PROJECT>/build/classes/production/project [-]
            compilerTestOutputPath        : file://<PROJECT>/build/classes/test/project [-]
            isCompilerPathInherited       : true
            isExcludeOutput               : true
        ModuleFile                    : <PROJECT>/.idea/modules/project.iml [-]
        ModuleTypeName                : JAVA_MODULE
        CONENT_ENTRY                  : file://<PROJECT>
            EXCLUDE_FOLDER                : file://<PROJECT>/.gradle
            EXCLUDE_FOLDER                : file://<PROJECT>/build [-]
        JDK                           : <NAME_CUT> JavaSDK
        *isInherited                  : true
        ORDER_ENTRY                   : <Module source>
        BUILD_TASKS
    MODULE                        : project.app
        LINKED_ANDROID_MODULE_GROUP
            holder                        : project.app
            main                          : project.app.main
            unitTest                      : project.app.unitTest
            androidTest                   : project.app.androidTest
        ExternalModuleGroup           : project
        ExternalModuleVersion         : unspecified
        LinkedProjectId               : :app
        LinkedProjectPath             : <PROJECT>/app
        RootProjectPath               : <PROJECT>
        COMPILER_MODULE_EXTENSION
            isCompilerPathInherited       : false
            isExcludeOutput               : true
        ModuleFile                    : <PROJECT>/.idea/modules/app/project.app.iml [-]
        ModuleTypeName                : JAVA_MODULE
        FACET                         : Android
            TypeId                        : android
            ExternalSource                : GRADLE
            SelectedBuildVariant          : exampleDebug
            AllowUserConfiguration        : false
            GenFolderRelativePathApt      : /gen
            GenFolderRelativePathAidl     : /gen
            ManifestFileRelativePath      : /src/main/AndroidManifest.xml
            ResFolderRelativePath         : /src/main/res
            - ResFoldersRelativePath      :  [-]
            - TestResFoldersRelativePath  :  [-]
            AssetsFolderRelativePath      : /src/main/assets
            LibsFolderRelativePath        : /libs
            ProjectType                   : 0
            PackTestCode                  : false
            RunProguard                   : false
            ProguardLogsFolderRelativePath          : /proguard_logs
            UseCustomManifestPackage      : false
            - ProGuardCfgFiles            : file://%MODULE_SDK_HOME%/tools/proguard/proguard-android.txt
        FACET                         : Android-Gradle
            TypeId                        : android-gradle
            ExternalSource                : GRADLE
        CONENT_ENTRY                  : file://<PROJECT>/app
            EXCLUDE_FOLDER                : file://<PROJECT>/app/.gradle [-]
            EXCLUDE_FOLDER                : file://<PROJECT>/app/build [-]
        JDK                           : <NAME_CUT> Android SDK
        *isInherited                  : false
            SdkType                       : Android SDK
            HomePath                      : <ANDROID_SDK>
        ORDER_ENTRY                   : <Module source>
        BUILD_TASKS
                CLEAN                         : :app:createMockableJar, :app:generateExampleDebugAndroidTestSources, :app:generateExampleDebugSources
                ASSEMBLE                      : :app:assembleExampleDebug, :app:assembleExampleDebugAndroidTest, :app:assembleExampleDebugUnitTest
                REBUILD                       : :app:assembleExampleDebug, :app:assembleExampleDebugAndroidTest, :app:assembleExampleDebugUnitTest, :app:clean
                COMPILE_JAVA                  : :app:compileExampleDebugAndroidTestSources, :app:compileExampleDebugSources, :app:compileExampleDebugUnitTestSources
                SOURCE_GEN                    : :app:createMockableJar, :app:generateExampleDebugAndroidTestSources, :app:generateExampleDebugSources
                BUNDLE                        : :app:bundleExampleDebug
                APK_FROM_BUNDLE               : :app:extractApksForExampleDebug
                BASELINE_PROFILE_GEN          : :app:generateExampleDebugBaselineProfile
                BASELINE_PROFILE_GEN_ALL_VARIANTS       : :app:generateBaselineProfile
    MODULE                        : project.app.androidTest
        LINKED_ANDROID_MODULE_GROUP
            holder                        : project.app
            main                          : project.app.main
            unitTest                      : project.app.unitTest
            androidTest                   : project.app.androidTest
        ExternalModuleType            : sourceSet
        LinkedProjectId               : :app:androidTest
        LinkedProjectPath             : <PROJECT>/app
        RootProjectPath               : <PROJECT>
        COMPILER_MODULE_EXTENSION
            compilerTestOutputPath        : file://<PROJECT>/app/build/intermediates/javac/exampleDebugAndroidTest/compileExampleDebugAndroidTestJavaWithJavac/classes [-]
            isCompilerPathInherited       : false
            isExcludeOutput               : true
        TEST_MODULE_PROPERTIES
            productionModuleName          : project.app.main
        ModuleFile                    : <PROJECT>/.idea/modules/app/project.app.androidTest.iml [-]
        ModuleTypeName                : JAVA_MODULE
        FACET                         : Android
            TypeId                        : android
            ExternalSource                : GRADLE
            SelectedBuildVariant          : exampleDebug
            AllowUserConfiguration        : false
            GenFolderRelativePathApt      : /gen
            GenFolderRelativePathAidl     : /gen
            ManifestFileRelativePath      : /src/main/AndroidManifest.xml
            ResFolderRelativePath         : /src/main/res
            - ResFoldersRelativePath      :  [-]
            - TestResFoldersRelativePath  : file://<PROJECT>/app/src/androidTest/res [-]
            - TestResFoldersRelativePath  : file://<PROJECT>/app/src/androidTestExample/res [-]
            - TestResFoldersRelativePath  : file://<PROJECT>/app/src/androidTestDebug/res [-]
            - TestResFoldersRelativePath  : file://<PROJECT>/app/src/androidTestExampleDebug/res [-]
            - TestResFoldersRelativePath  : file://<PROJECT>/app/build/generated/res/resValues/androidTest/example/debug [-]
            AssetsFolderRelativePath      : /src/main/assets
            LibsFolderRelativePath        : /libs
            ProjectType                   : 0
            PackTestCode                  : false
            RunProguard                   : false
            ProguardLogsFolderRelativePath          : /proguard_logs
            UseCustomManifestPackage      : false
            - ProGuardCfgFiles            : file://%MODULE_SDK_HOME%/tools/proguard/proguard-android.txt
        CONENT_ENTRY                  : file://<PROJECT>/app/build/generated/ap_generated_sources/exampleDebugAndroidTest/out [-]
        CONENT_ENTRY                  : file://<PROJECT>/app/build/generated/res/resValues/androidTest/example/debug [-]
        CONENT_ENTRY                  : file://<PROJECT>/app/src/androidTest
            JavaSource (test)             : file://<PROJECT>/app/src/androidTest/java
        CONENT_ENTRY                  : file://<PROJECT>/app/src/androidTestDebug [-]
        CONENT_ENTRY                  : file://<PROJECT>/app/src/androidTestExample [-]
        CONENT_ENTRY                  : file://<PROJECT>/app/src/androidTestExampleDebug [-]
        WATCHED_TEST_SOURCE_FOLDER    : file://<PROJECT>/app/build/generated/ap_generated_sources/exampleDebugAndroidTest/out [-]
            Generated                     : true
        WATCHED_TEST_RESOURCE_FOLDER  : file://<PROJECT>/app/build/generated/res/resValues/androidTest/example/debug [-]
            Generated                     : true
        WATCHED_TEST_RESOURCE_FOLDER  : file://<PROJECT>/app/src/androidTest/assets [-]
        WATCHED_TEST_RESOURCE_FOLDER  : file://<PROJECT>/app/src/androidTest/baselineProfiles [-]
        WATCHED_TEST_SOURCE_FOLDER    : file://<PROJECT>/app/src/androidTest/kotlin [-]
        WATCHED_TEST_RESOURCE_FOLDER  : file://<PROJECT>/app/src/androidTest/res [-]
        WATCHED_TEST_RESOURCE_FOLDER  : file://<PROJECT>/app/src/androidTest/resources [-]
        WATCHED_TEST_SOURCE_FOLDER    : file://<PROJECT>/app/src/androidTest/shaders [-]
        WATCHED_TEST_RESOURCE_FOLDER  : file://<PROJECT>/app/src/androidTestDebug/assets [-]
        WATCHED_TEST_RESOURCE_FOLDER  : file://<PROJECT>/app/src/androidTestDebug/baselineProfiles [-]
        WATCHED_TEST_SOURCE_FOLDER    : file://<PROJECT>/app/src/androidTestDebug/java [-]
        WATCHED_TEST_SOURCE_FOLDER    : file://<PROJECT>/app/src/androidTestDebug/kotlin [-]
        WATCHED_TEST_RESOURCE_FOLDER  : file://<PROJECT>/app/src/androidTestDebug/res [-]
        WATCHED_TEST_RESOURCE_FOLDER  : file://<PROJECT>/app/src/androidTestDebug/resources [-]
        WATCHED_TEST_SOURCE_FOLDER    : file://<PROJECT>/app/src/androidTestDebug/shaders [-]
        WATCHED_TEST_RESOURCE_FOLDER  : file://<PROJECT>/app/src/androidTestExample/assets [-]
        WATCHED_TEST_RESOURCE_FOLDER  : file://<PROJECT>/app/src/androidTestExample/baselineProfiles [-]
        WATCHED_TEST_SOURCE_FOLDER    : file://<PROJECT>/app/src/androidTestExample/java [-]
        WATCHED_TEST_SOURCE_FOLDER    : file://<PROJECT>/app/src/androidTestExample/kotlin [-]
        WATCHED_TEST_RESOURCE_FOLDER  : file://<PROJECT>/app/src/androidTestExample/res [-]
        WATCHED_TEST_RESOURCE_FOLDER  : file://<PROJECT>/app/src/androidTestExample/resources [-]
        WATCHED_TEST_SOURCE_FOLDER    : file://<PROJECT>/app/src/androidTestExample/shaders [-]
        WATCHED_TEST_RESOURCE_FOLDER  : file://<PROJECT>/app/src/androidTestExampleDebug/assets [-]
        WATCHED_TEST_RESOURCE_FOLDER  : file://<PROJECT>/app/src/androidTestExampleDebug/baselineProfiles [-]
        WATCHED_TEST_SOURCE_FOLDER    : file://<PROJECT>/app/src/androidTestExampleDebug/java [-]
        WATCHED_TEST_SOURCE_FOLDER    : file://<PROJECT>/app/src/androidTestExampleDebug/kotlin [-]
        WATCHED_TEST_RESOURCE_FOLDER  : file://<PROJECT>/app/src/androidTestExampleDebug/res [-]
        WATCHED_TEST_RESOURCE_FOLDER  : file://<PROJECT>/app/src/androidTestExampleDebug/resources [-]
        WATCHED_TEST_SOURCE_FOLDER    : file://<PROJECT>/app/src/androidTestExampleDebug/shaders [-]
        JDK                           : <NAME_CUT> Android SDK
        *isInherited                  : false
            SdkType                       : Android SDK
            HomePath                      : <ANDROID_SDK>
        ORDER_ENTRY                   : <Module source>
        LIBRARY                       : Gradle: android.arch.core:common:<VERSION> [=]
            Scope                         : Test
        LIBRARY                       : Gradle: android.arch.core:runtime:<VERSION>@aar [=]
            Scope                         : Test
        LIBRARY                       : Gradle: android.arch.lifecycle:common:<VERSION> [=]
            Scope                         : Test
        LIBRARY                       : Gradle: android.arch.lifecycle:livedata-core:<VERSION>@aar [=]
            Scope                         : Test
        LIBRARY                       : Gradle: android.arch.lifecycle:livedata:<VERSION>@aar [=]
            Scope                         : Test
        LIBRARY                       : Gradle: android.arch.lifecycle:runtime:<VERSION>@aar [=]
            Scope                         : Test
        LIBRARY                       : Gradle: android.arch.lifecycle:viewmodel:<VERSION>@aar [=]
            Scope                         : Test
        LIBRARY                       : Gradle: com.android.support.constraint:constraint-layout-solver:<VERSION> [=]
            Scope                         : Test
        LIBRARY                       : Gradle: com.android.support.constraint:constraint-layout:<VERSION>@aar [=]
            Scope                         : Test
        LIBRARY                       : Gradle: com.android.support.test.espresso:espresso-core:<VERSION>@aar [=]
            Scope                         : Test
        LIBRARY                       : Gradle: com.android.support.test.espresso:espresso-idling-resource:<VERSION>@aar [=]
            Scope                         : Test
        LIBRARY                       : Gradle: com.android.support.test:monitor:<VERSION>@aar [=]
            Scope                         : Test
        LIBRARY                       : Gradle: com.android.support.test:runner:<VERSION>@aar [=]
            Scope                         : Test
        LIBRARY                       : Gradle: com.android.support:animated-vector-drawable:<VERSION>@aar [=]
            Scope                         : Test
        LIBRARY                       : Gradle: com.android.support:appcompat-v7:<VERSION>@aar [=]
            Scope                         : Test
        LIBRARY                       : Gradle: com.android.support:asynclayoutinflater:<VERSION>@aar [=]
            Scope                         : Test
        LIBRARY                       : Gradle: com.android.support:collections:<VERSION> [=]
            Scope                         : Test
        LIBRARY                       : Gradle: com.android.support:coordinatorlayout:<VERSION>@aar [=]
            Scope                         : Test
        LIBRARY                       : Gradle: com.android.support:cursoradapter:<VERSION>@aar [=]
            Scope                         : Test
        LIBRARY                       : Gradle: com.android.support:customview:<VERSION>@aar [=]
            Scope                         : Test
        LIBRARY                       : Gradle: com.android.support:documentfile:<VERSION>@aar [=]
            Scope                         : Test
        LIBRARY                       : Gradle: com.android.support:drawerlayout:<VERSION>@aar [=]
            Scope                         : Test
        LIBRARY                       : Gradle: com.android.support:interpolator:<VERSION>@aar [=]
            Scope                         : Test
        LIBRARY                       : Gradle: com.android.support:loader:<VERSION>@aar [=]
            Scope                         : Test
        LIBRARY                       : Gradle: com.android.support:localbroadcastmanager:<VERSION>@aar [=]
            Scope                         : Test
        LIBRARY                       : Gradle: com.android.support:print:<VERSION>@aar [=]
            Scope                         : Test
        LIBRARY                       : Gradle: com.android.support:slidingpanelayout:<VERSION>@aar [=]
            Scope                         : Test
        LIBRARY                       : Gradle: com.android.support:support-annotations:<VERSION> [=]
            Scope                         : Test
        LIBRARY                       : Gradle: com.android.support:support-compat:<VERSION>@aar [=]
            Scope                         : Test
        LIBRARY                       : Gradle: com.android.support:support-core-ui:<VERSION>@aar [=]
            Scope                         : Test
        LIBRARY                       : Gradle: com.android.support:support-core-utils:<VERSION>@aar [=]
            Scope                         : Test
        LIBRARY                       : Gradle: com.android.support:support-fragment:<VERSION>@aar [=]
            Scope                         : Test
        LIBRARY                       : Gradle: com.android.support:support-vector-drawable:<VERSION>@aar [=]
            Scope                         : Test
        LIBRARY                       : Gradle: com.android.support:swiperefreshlayout:<VERSION>@aar [=]
            Scope                         : Test
        LIBRARY                       : Gradle: com.android.support:versionedparcelable:<VERSION>@aar [=]
            Scope                         : Test
        LIBRARY                       : Gradle: com.android.support:viewpager:<VERSION>@aar [=]
            Scope                         : Test
        LIBRARY                       : Gradle: com.google.code.findbugs:jsr305:2.0.1 [=]
            Scope                         : Test
        LIBRARY                       : Gradle: com.google.guava:guava:19.0 [=]
            Scope                         : Test
        LIBRARY                       : Gradle: com.squareup:javawriter:2.1.1 [=]
            Scope                         : Test
        LIBRARY                       : Gradle: javax.inject:javax.inject:1 [=]
            Scope                         : Test
        LIBRARY                       : Gradle: junit:junit:4.12 [=]
            Scope                         : Test
        LIBRARY                       : Gradle: net.sf.kxml:kxml2:2.3.0 [=]
            Scope                         : Test
        LIBRARY                       : Gradle: org.hamcrest:hamcrest-core:1.3 [=]
            Scope                         : Test
        LIBRARY                       : Gradle: org.hamcrest:hamcrest-integration:1.3 [=]
            Scope                         : Test
        LIBRARY                       : Gradle: org.hamcrest:hamcrest-library:1.3 [=]
            Scope                         : Test
        ORDER_ENTRY                   : project.app.main
            Scope                         : Test
        Classes
            -                             : file://<PROJECT>/app/build/intermediates/javac/exampleDebugAndroidTest/compileExampleDebugAndroidTestJavaWithJavac/classes
            -                             : jar://<PROJECT>/app/build/intermediates/compile_and_runtime_not_namespaced_r_class_jar/exampleDebugAndroidTest/processExampleDebugAndroidTestResources/R.jar!/
            -                             : file://<PROJECT>/app/build/generated/res/resValues/androidTest/example/debug
        BUILD_TASKS
                CLEAN                         : :app:generateExampleDebugAndroidTestSources
                ASSEMBLE                      : :app:assembleExampleDebugAndroidTest
                REBUILD                       : :app:assembleExampleDebugAndroidTest, :app:clean
                COMPILE_JAVA                  : :app:compileExampleDebugAndroidTestSources
                SOURCE_GEN                    : :app:generateExampleDebugAndroidTestSources
                BASELINE_PROFILE_GEN          : :app:generateExampleDebugBaselineProfile
                BASELINE_PROFILE_GEN_ALL_VARIANTS       : :app:generateBaselineProfile
    MODULE                        : project.app.main
        LINKED_ANDROID_MODULE_GROUP
            holder                        : project.app
            main                          : project.app.main
            unitTest                      : project.app.unitTest
            androidTest                   : project.app.androidTest
        ExternalModuleType            : sourceSet
        LinkedProjectId               : :app:main
        LinkedProjectPath             : <PROJECT>/app
        RootProjectPath               : <PROJECT>
        COMPILER_MODULE_EXTENSION
            compilerSourceOutputPath      : file://<PROJECT>/app/build/intermediates/javac/exampleDebug/compileExampleDebugJavaWithJavac/classes [-]
            isCompilerPathInherited       : false
            isExcludeOutput               : true
        ModuleFile                    : <PROJECT>/.idea/modules/app/project.app.main.iml [-]
        ModuleTypeName                : JAVA_MODULE
        FACET                         : Android
            TypeId                        : android
            ExternalSource                : GRADLE
            SelectedBuildVariant          : exampleDebug
            AllowUserConfiguration        : false
            GenFolderRelativePathApt      : /gen
            GenFolderRelativePathAidl     : /gen
            ManifestFileRelativePath      : /src/main/AndroidManifest.xml
            ResFolderRelativePath         : /src/main/res
            - ResFoldersRelativePath      : file://<PROJECT>/app/src/main/res
            - ResFoldersRelativePath      : file://<PROJECT>/app/src/example/res [-]
            - ResFoldersRelativePath      : file://<PROJECT>/app/src/debug/res [-]
            - ResFoldersRelativePath      : file://<PROJECT>/app/src/exampleDebug/res [-]
            - ResFoldersRelativePath      : file://<PROJECT>/app/build/generated/res/resValues/example/debug [-]
            - TestResFoldersRelativePath  :  [-]
            AssetsFolderRelativePath      : /src/main/assets
            LibsFolderRelativePath        : /libs
            ProjectType                   : 0
            PackTestCode                  : false
            RunProguard                   : false
            ProguardLogsFolderRelativePath          : /proguard_logs
            UseCustomManifestPackage      : false
            - ProGuardCfgFiles            : file://%MODULE_SDK_HOME%/tools/proguard/proguard-android.txt
        CONENT_ENTRY                  : file://<PROJECT>/app/build/generated/ap_generated_sources/exampleDebug/out [-]
        CONENT_ENTRY                  : file://<PROJECT>/app/build/generated/res/resValues/example/debug [-]
        CONENT_ENTRY                  : file://<PROJECT>/app/src/debug [-]
        CONENT_ENTRY                  : file://<PROJECT>/app/src/example [-]
        CONENT_ENTRY                  : file://<PROJECT>/app/src/exampleDebug [-]
        CONENT_ENTRY                  : file://<PROJECT>/app/src/main
            JavaSource                    : file://<PROJECT>/app/src/main/java
            JavaResource                  : file://<PROJECT>/app/src/main/res
        WATCHED_SOURCE_FOLDER         : file://<PROJECT>/app/build/generated/ap_generated_sources/exampleDebug/out [-]
            Generated                     : true
        WATCHED_RESOURCE_FOLDER       : file://<PROJECT>/app/build/generated/res/resValues/example/debug [-]
            Generated                     : true
        WATCHED_RESOURCE_FOLDER       : file://<PROJECT>/app/src/debug/assets [-]
        WATCHED_RESOURCE_FOLDER       : file://<PROJECT>/app/src/debug/baselineProfiles [-]
        WATCHED_SOURCE_FOLDER         : file://<PROJECT>/app/src/debug/java [-]
        WATCHED_SOURCE_FOLDER         : file://<PROJECT>/app/src/debug/kotlin [-]
        WATCHED_RESOURCE_FOLDER       : file://<PROJECT>/app/src/debug/res [-]
        WATCHED_RESOURCE_FOLDER       : file://<PROJECT>/app/src/debug/resources [-]
        WATCHED_SOURCE_FOLDER         : file://<PROJECT>/app/src/debug/shaders [-]
        WATCHED_RESOURCE_FOLDER       : file://<PROJECT>/app/src/example/assets [-]
        WATCHED_RESOURCE_FOLDER       : file://<PROJECT>/app/src/example/baselineProfiles [-]
        WATCHED_SOURCE_FOLDER         : file://<PROJECT>/app/src/example/java [-]
        WATCHED_SOURCE_FOLDER         : file://<PROJECT>/app/src/example/kotlin [-]
        WATCHED_RESOURCE_FOLDER       : file://<PROJECT>/app/src/example/res [-]
        WATCHED_RESOURCE_FOLDER       : file://<PROJECT>/app/src/example/resources [-]
        WATCHED_SOURCE_FOLDER         : file://<PROJECT>/app/src/example/shaders [-]
        WATCHED_RESOURCE_FOLDER       : file://<PROJECT>/app/src/exampleDebug/assets [-]
        WATCHED_RESOURCE_FOLDER       : file://<PROJECT>/app/src/exampleDebug/baselineProfiles [-]
        WATCHED_SOURCE_FOLDER         : file://<PROJECT>/app/src/exampleDebug/java [-]
        WATCHED_SOURCE_FOLDER         : file://<PROJECT>/app/src/exampleDebug/kotlin [-]
        WATCHED_RESOURCE_FOLDER       : file://<PROJECT>/app/src/exampleDebug/res [-]
        WATCHED_RESOURCE_FOLDER       : file://<PROJECT>/app/src/exampleDebug/resources [-]
        WATCHED_SOURCE_FOLDER         : file://<PROJECT>/app/src/exampleDebug/shaders [-]
        WATCHED_RESOURCE_FOLDER       : file://<PROJECT>/app/src/main/assets [-]
        WATCHED_RESOURCE_FOLDER       : file://<PROJECT>/app/src/main/baselineProfiles [-]
        WATCHED_SOURCE_FOLDER         : file://<PROJECT>/app/src/main/kotlin [-]
        WATCHED_RESOURCE_FOLDER       : file://<PROJECT>/app/src/main/resources [-]
        WATCHED_SOURCE_FOLDER         : file://<PROJECT>/app/src/main/shaders [-]
        JDK                           : <NAME_CUT> Android SDK
        *isInherited                  : false
            SdkType                       : Android SDK
            HomePath                      : <ANDROID_SDK>
        ORDER_ENTRY                   : <Module source>
        LIBRARY                       : Gradle: android.arch.core:common:<VERSION> [=]
        LIBRARY                       : Gradle: android.arch.core:runtime:<VERSION>@aar [=]
        LIBRARY                       : Gradle: android.arch.lifecycle:common:<VERSION> [=]
        LIBRARY                       : Gradle: android.arch.lifecycle:livedata-core:<VERSION>@aar [=]
        LIBRARY                       : Gradle: android.arch.lifecycle:livedata:<VERSION>@aar [=]
        LIBRARY                       : Gradle: android.arch.lifecycle:runtime:<VERSION>@aar [=]
        LIBRARY                       : Gradle: android.arch.lifecycle:viewmodel:<VERSION>@aar [=]
        LIBRARY                       : Gradle: com.android.support.constraint:constraint-layout-solver:<VERSION> [=]
        LIBRARY                       : Gradle: com.android.support.constraint:constraint-layout:<VERSION>@aar [=]
        LIBRARY                       : Gradle: com.android.support:animated-vector-drawable:<VERSION>@aar [=]
        LIBRARY                       : Gradle: com.android.support:appcompat-v7:<VERSION>@aar [=]
        LIBRARY                       : Gradle: com.android.support:asynclayoutinflater:<VERSION>@aar [=]
        LIBRARY                       : Gradle: com.android.support:collections:<VERSION> [=]
        LIBRARY                       : Gradle: com.android.support:coordinatorlayout:<VERSION>@aar [=]
        LIBRARY                       : Gradle: com.android.support:cursoradapter:<VERSION>@aar [=]
        LIBRARY                       : Gradle: com.android.support:customview:<VERSION>@aar [=]
        LIBRARY                       : Gradle: com.android.support:documentfile:<VERSION>@aar [=]
        LIBRARY                       : Gradle: com.android.support:drawerlayout:<VERSION>@aar [=]
        LIBRARY                       : Gradle: com.android.support:interpolator:<VERSION>@aar [=]
        LIBRARY                       : Gradle: com.android.support:loader:<VERSION>@aar [=]
        LIBRARY                       : Gradle: com.android.support:localbroadcastmanager:<VERSION>@aar [=]
        LIBRARY                       : Gradle: com.android.support:print:<VERSION>@aar [=]
        LIBRARY                       : Gradle: com.android.support:slidingpanelayout:<VERSION>@aar [=]
        LIBRARY                       : Gradle: com.android.support:support-annotations:<VERSION> [=]
        LIBRARY                       : Gradle: com.android.support:support-compat:<VERSION>@aar [=]
        LIBRARY                       : Gradle: com.android.support:support-core-ui:<VERSION>@aar [=]
        LIBRARY                       : Gradle: com.android.support:support-core-utils:<VERSION>@aar [=]
        LIBRARY                       : Gradle: com.android.support:support-fragment:<VERSION>@aar [=]
        LIBRARY                       : Gradle: com.android.support:support-vector-drawable:<VERSION>@aar [=]
        LIBRARY                       : Gradle: com.android.support:swiperefreshlayout:<VERSION>@aar [=]
        LIBRARY                       : Gradle: com.android.support:versionedparcelable:<VERSION>@aar [=]
        LIBRARY                       : Gradle: com.android.support:viewpager:<VERSION>@aar [=]
        LIBRARY                       : Gradle: com.google.guava:guava:19.0 [=]
        Classes
            -                             : file://<PROJECT>/app/build/intermediates/javac/exampleDebug/compileExampleDebugJavaWithJavac/classes
            -                             : jar://<PROJECT>/app/build/intermediates/compile_and_runtime_not_namespaced_r_class_jar/exampleDebug/processExampleDebugResources/R.jar!/
            -                             : file://<PROJECT>/app/build/generated/res/resValues/example/debug
        BUILD_TASKS
                CLEAN                         : :app:generateExampleDebugSources
                ASSEMBLE                      : :app:assembleExampleDebug
                REBUILD                       : :app:assembleExampleDebug, :app:clean
                COMPILE_JAVA                  : :app:compileExampleDebugSources
                SOURCE_GEN                    : :app:generateExampleDebugSources
                BUNDLE                        : :app:bundleExampleDebug
                APK_FROM_BUNDLE               : :app:extractApksForExampleDebug
                BASELINE_PROFILE_GEN          : :app:generateExampleDebugBaselineProfile
                BASELINE_PROFILE_GEN_ALL_VARIANTS       : :app:generateBaselineProfile
    MODULE                        : project.app.unitTest
        LINKED_ANDROID_MODULE_GROUP
            holder                        : project.app
            main                          : project.app.main
            unitTest                      : project.app.unitTest
            androidTest                   : project.app.androidTest
        ExternalModuleType            : sourceSet
        LinkedProjectId               : :app:unitTest
        LinkedProjectPath             : <PROJECT>/app
        RootProjectPath               : <PROJECT>
        COMPILER_MODULE_EXTENSION
            compilerTestOutputPath        : file://<PROJECT>/app/build/intermediates/javac/exampleDebugUnitTest/compileExampleDebugUnitTestJavaWithJavac/classes [-]
            isCompilerPathInherited       : false
            isExcludeOutput               : true
        TEST_MODULE_PROPERTIES
            productionModuleName          : project.app.main
        ModuleFile                    : <PROJECT>/.idea/modules/app/project.app.unitTest.iml [-]
        ModuleTypeName                : JAVA_MODULE
        FACET                         : Android
            TypeId                        : android
            ExternalSource                : GRADLE
            SelectedBuildVariant          : exampleDebug
            AllowUserConfiguration        : false
            GenFolderRelativePathApt      : /gen
            GenFolderRelativePathAidl     : /gen
            ManifestFileRelativePath      : /src/main/AndroidManifest.xml
            ResFolderRelativePath         : /src/main/res
            - ResFoldersRelativePath      :  [-]
            - TestResFoldersRelativePath  :  [-]
            AssetsFolderRelativePath      : /src/main/assets
            LibsFolderRelativePath        : /libs
            ProjectType                   : 0
            PackTestCode                  : false
            RunProguard                   : false
            ProguardLogsFolderRelativePath          : /proguard_logs
            UseCustomManifestPackage      : false
            - ProGuardCfgFiles            : file://%MODULE_SDK_HOME%/tools/proguard/proguard-android.txt
        CONENT_ENTRY                  : file://<PROJECT>/app/build/generated/ap_generated_sources/exampleDebugUnitTest/out [-]
        CONENT_ENTRY                  : file://<PROJECT>/app/src/test
            JavaSource (test)             : file://<PROJECT>/app/src/test/java
        CONENT_ENTRY                  : file://<PROJECT>/app/src/testDebug [-]
        CONENT_ENTRY                  : file://<PROJECT>/app/src/testExample [-]
        CONENT_ENTRY                  : file://<PROJECT>/app/src/testExampleDebug [-]
        WATCHED_TEST_SOURCE_FOLDER    : file://<PROJECT>/app/build/generated/ap_generated_sources/exampleDebugUnitTest/out [-]
            Generated                     : true
        WATCHED_TEST_RESOURCE_FOLDER  : file://<PROJECT>/app/src/test/assets [-]
        WATCHED_TEST_RESOURCE_FOLDER  : file://<PROJECT>/app/src/test/baselineProfiles [-]
        WATCHED_TEST_SOURCE_FOLDER    : file://<PROJECT>/app/src/test/kotlin [-]
        WATCHED_TEST_RESOURCE_FOLDER  : file://<PROJECT>/app/src/test/res [-]
        WATCHED_TEST_RESOURCE_FOLDER  : file://<PROJECT>/app/src/test/resources [-]
        WATCHED_TEST_SOURCE_FOLDER    : file://<PROJECT>/app/src/test/shaders [-]
        WATCHED_TEST_RESOURCE_FOLDER  : file://<PROJECT>/app/src/testDebug/assets [-]
        WATCHED_TEST_RESOURCE_FOLDER  : file://<PROJECT>/app/src/testDebug/baselineProfiles [-]
        WATCHED_TEST_SOURCE_FOLDER    : file://<PROJECT>/app/src/testDebug/java [-]
        WATCHED_TEST_SOURCE_FOLDER    : file://<PROJECT>/app/src/testDebug/kotlin [-]
        WATCHED_TEST_RESOURCE_FOLDER  : file://<PROJECT>/app/src/testDebug/res [-]
        WATCHED_TEST_RESOURCE_FOLDER  : file://<PROJECT>/app/src/testDebug/resources [-]
        WATCHED_TEST_SOURCE_FOLDER    : file://<PROJECT>/app/src/testDebug/shaders [-]
        WATCHED_TEST_RESOURCE_FOLDER  : file://<PROJECT>/app/src/testExample/assets [-]
        WATCHED_TEST_RESOURCE_FOLDER  : file://<PROJECT>/app/src/testExample/baselineProfiles [-]
        WATCHED_TEST_SOURCE_FOLDER    : file://<PROJECT>/app/src/testExample/java [-]
        WATCHED_TEST_SOURCE_FOLDER    : file://<PROJECT>/app/src/testExample/kotlin [-]
        WATCHED_TEST_RESOURCE_FOLDER  : file://<PROJECT>/app/src/testExample/res [-]
        WATCHED_TEST_RESOURCE_FOLDER  : file://<PROJECT>/app/src/testExample/resources [-]
        WATCHED_TEST_SOURCE_FOLDER    : file://<PROJECT>/app/src/testExample/shaders [-]
        WATCHED_TEST_RESOURCE_FOLDER  : file://<PROJECT>/app/src/testExampleDebug/assets [-]
        WATCHED_TEST_RESOURCE_FOLDER  : file://<PROJECT>/app/src/testExampleDebug/baselineProfiles [-]
        WATCHED_TEST_SOURCE_FOLDER    : file://<PROJECT>/app/src/testExampleDebug/java [-]
        WATCHED_TEST_SOURCE_FOLDER    : file://<PROJECT>/app/src/testExampleDebug/kotlin [-]
        WATCHED_TEST_RESOURCE_FOLDER  : file://<PROJECT>/app/src/testExampleDebug/resources [-]
        WATCHED_TEST_SOURCE_FOLDER    : file://<PROJECT>/app/src/testExampleDebug/shaders [-]
        JDK                           : <NAME_CUT> Android SDK
        *isInherited                  : false
            SdkType                       : Android SDK
            HomePath                      : <ANDROID_SDK>
        ORDER_ENTRY                   : <Module source>
        LIBRARY                       : Gradle: android.arch.core:common:<VERSION> [=]
            Scope                         : Test
        LIBRARY                       : Gradle: android.arch.core:runtime:<VERSION>@aar [=]
            Scope                         : Test
        LIBRARY                       : Gradle: android.arch.lifecycle:common:<VERSION> [=]
            Scope                         : Test
        LIBRARY                       : Gradle: android.arch.lifecycle:livedata-core:<VERSION>@aar [=]
            Scope                         : Test
        LIBRARY                       : Gradle: android.arch.lifecycle:livedata:<VERSION>@aar [=]
            Scope                         : Test
        LIBRARY                       : Gradle: android.arch.lifecycle:runtime:<VERSION>@aar [=]
            Scope                         : Test
        LIBRARY                       : Gradle: android.arch.lifecycle:viewmodel:<VERSION>@aar [=]
            Scope                         : Test
        LIBRARY                       : Gradle: com.android.support.constraint:constraint-layout-solver:<VERSION> [=]
            Scope                         : Test
        LIBRARY                       : Gradle: com.android.support.constraint:constraint-layout:<VERSION>@aar [=]
            Scope                         : Test
        LIBRARY                       : Gradle: com.android.support:animated-vector-drawable:<VERSION>@aar [=]
            Scope                         : Test
        LIBRARY                       : Gradle: com.android.support:appcompat-v7:<VERSION>@aar [=]
            Scope                         : Test
        LIBRARY                       : Gradle: com.android.support:asynclayoutinflater:<VERSION>@aar [=]
            Scope                         : Test
        LIBRARY                       : Gradle: com.android.support:collections:<VERSION> [=]
            Scope                         : Test
        LIBRARY                       : Gradle: com.android.support:coordinatorlayout:<VERSION>@aar [=]
            Scope                         : Test
        LIBRARY                       : Gradle: com.android.support:cursoradapter:<VERSION>@aar [=]
            Scope                         : Test
        LIBRARY                       : Gradle: com.android.support:customview:<VERSION>@aar [=]
            Scope                         : Test
        LIBRARY                       : Gradle: com.android.support:documentfile:<VERSION>@aar [=]
            Scope                         : Test
        LIBRARY                       : Gradle: com.android.support:drawerlayout:<VERSION>@aar [=]
            Scope                         : Test
        LIBRARY                       : Gradle: com.android.support:interpolator:<VERSION>@aar [=]
            Scope                         : Test
        LIBRARY                       : Gradle: com.android.support:loader:<VERSION>@aar [=]
            Scope                         : Test
        LIBRARY                       : Gradle: com.android.support:localbroadcastmanager:<VERSION>@aar [=]
            Scope                         : Test
        LIBRARY                       : Gradle: com.android.support:print:<VERSION>@aar [=]
            Scope                         : Test
        LIBRARY                       : Gradle: com.android.support:slidingpanelayout:<VERSION>@aar [=]
            Scope                         : Test
        LIBRARY                       : Gradle: com.android.support:support-annotations:<VERSION> [=]
            Scope                         : Test
        LIBRARY                       : Gradle: com.android.support:support-compat:<VERSION>@aar [=]
            Scope                         : Test
        LIBRARY                       : Gradle: com.android.support:support-core-ui:<VERSION>@aar [=]
            Scope                         : Test
        LIBRARY                       : Gradle: com.android.support:support-core-utils:<VERSION>@aar [=]
            Scope                         : Test
        LIBRARY                       : Gradle: com.android.support:support-fragment:<VERSION>@aar [=]
            Scope                         : Test
        LIBRARY                       : Gradle: com.android.support:support-vector-drawable:<VERSION>@aar [=]
            Scope                         : Test
        LIBRARY                       : Gradle: com.android.support:swiperefreshlayout:<VERSION>@aar [=]
            Scope                         : Test
        LIBRARY                       : Gradle: com.android.support:versionedparcelable:<VERSION>@aar [=]
            Scope                         : Test
        LIBRARY                       : Gradle: com.android.support:viewpager:<VERSION>@aar [=]
            Scope                         : Test
        LIBRARY                       : Gradle: com.google.guava:guava:19.0 [=]
            Scope                         : Test
        LIBRARY                       : Gradle: junit:junit:4.12 [=]
            Scope                         : Test
        LIBRARY                       : Gradle: org.hamcrest:hamcrest-core:1.3 [=]
            Scope                         : Test
        ORDER_ENTRY                   : project.app.main
            Scope                         : Test
        Classes
            -                             : file://<PROJECT>/app/build/intermediates/javac/exampleDebugUnitTest/compileExampleDebugUnitTestJavaWithJavac/classes
            -                             : jar://<PROJECT>/app/build/intermediates/compile_and_runtime_not_namespaced_r_class_jar/exampleDebug/processExampleDebugResources/R.jar!/
        BUILD_TASKS
                CLEAN                         : :app:createMockableJar
                ASSEMBLE                      : :app:assembleExampleDebugUnitTest
                REBUILD                       : :app:assembleExampleDebugUnitTest, :app:clean
                COMPILE_JAVA                  : :app:compileExampleDebugUnitTestSources
                SOURCE_GEN                    : :app:createMockableJar
                BASELINE_PROFILE_GEN          : :app:generateExampleDebugBaselineProfile
                BASELINE_PROFILE_GEN_ALL_VARIANTS       : :app:generateBaselineProfile
    RUN_CONFIGURATION             : app
        *class*                       : AndroidRunConfiguration
        ModuleName                    : project.app.main
        Module                        : project.app.main
    LIBRARY_TABLE
        LIBRARY                       : Gradle: android.arch.core:common:<VERSION>
            *CLASSES                      : jar://<M2>/android/arch/core/common/1.1.1/common-<VERSION>.jar!/
        LIBRARY                       : Gradle: android.arch.core:runtime:<VERSION>@aar
            *CLASSES                      : file://<GRADLE>/caches/<TRANSFORMS>/xxxxxxxxxxxxxxxxxxxxxxxxxxxxxxxx/transformed/runtime-<VERSION>/AndroidManifest.xml
            *CLASSES                      : jar://<GRADLE>/caches/<TRANSFORMS>/xxxxxxxxxxxxxxxxxxxxxxxxxxxxxxxx/transformed/runtime-<VERSION>/jars/classes.jar!/
        LIBRARY                       : Gradle: android.arch.lifecycle:common:<VERSION>
            *CLASSES                      : jar://<M2>/android/arch/lifecycle/common/1.1.1/common-<VERSION>.jar!/
        LIBRARY                       : Gradle: android.arch.lifecycle:livedata-core:<VERSION>@aar
            *CLASSES                      : file://<GRADLE>/caches/<TRANSFORMS>/xxxxxxxxxxxxxxxxxxxxxxxxxxxxxxxx/transformed/livedata-core-<VERSION>/AndroidManifest.xml
            *CLASSES                      : jar://<GRADLE>/caches/<TRANSFORMS>/xxxxxxxxxxxxxxxxxxxxxxxxxxxxxxxx/transformed/livedata-core-<VERSION>/jars/classes.jar!/
        LIBRARY                       : Gradle: android.arch.lifecycle:livedata:<VERSION>@aar
            *CLASSES                      : file://<GRADLE>/caches/<TRANSFORMS>/xxxxxxxxxxxxxxxxxxxxxxxxxxxxxxxx/transformed/livedata-<VERSION>/AndroidManifest.xml
            *CLASSES                      : jar://<GRADLE>/caches/<TRANSFORMS>/xxxxxxxxxxxxxxxxxxxxxxxxxxxxxxxx/transformed/livedata-<VERSION>/jars/classes.jar!/
        LIBRARY                       : Gradle: android.arch.lifecycle:runtime:<VERSION>@aar
            *CLASSES                      : file://<GRADLE>/caches/<TRANSFORMS>/xxxxxxxxxxxxxxxxxxxxxxxxxxxxxxxx/transformed/runtime-<VERSION>/AndroidManifest.xml
            *CLASSES                      : jar://<GRADLE>/caches/<TRANSFORMS>/xxxxxxxxxxxxxxxxxxxxxxxxxxxxxxxx/transformed/runtime-<VERSION>/jars/classes.jar!/
        LIBRARY                       : Gradle: android.arch.lifecycle:viewmodel:<VERSION>@aar
            *CLASSES                      : file://<GRADLE>/caches/<TRANSFORMS>/xxxxxxxxxxxxxxxxxxxxxxxxxxxxxxxx/transformed/viewmodel-<VERSION>/AndroidManifest.xml
            *CLASSES                      : jar://<GRADLE>/caches/<TRANSFORMS>/xxxxxxxxxxxxxxxxxxxxxxxxxxxxxxxx/transformed/viewmodel-<VERSION>/jars/classes.jar!/
        LIBRARY                       : Gradle: com.android.support.constraint:constraint-layout-solver:<VERSION>
            *CLASSES                      : jar://<M2>/com/android/support/constraint/constraint-layout-solver/<VERSION>/constraint-layout-solver-<VERSION>.jar!/
        LIBRARY                       : Gradle: com.android.support.constraint:constraint-layout:<VERSION>@aar
            *CLASSES                      : file://<GRADLE>/caches/<TRANSFORMS>/xxxxxxxxxxxxxxxxxxxxxxxxxxxxxxxx/transformed/constraint-layout-<VERSION>/AndroidManifest.xml
            *CLASSES                      : file://<GRADLE>/caches/<TRANSFORMS>/xxxxxxxxxxxxxxxxxxxxxxxxxxxxxxxx/transformed/constraint-layout-<VERSION>/res
            *CLASSES                      : jar://<GRADLE>/caches/<TRANSFORMS>/xxxxxxxxxxxxxxxxxxxxxxxxxxxxxxxx/transformed/constraint-layout-<VERSION>/jars/classes.jar!/
        LIBRARY                       : Gradle: com.android.support.test.espresso:espresso-core:<VERSION>@aar
            *CLASSES                      : file://<GRADLE>/caches/<TRANSFORMS>/xxxxxxxxxxxxxxxxxxxxxxxxxxxxxxxx/transformed/espresso-core-<VERSION>/AndroidManifest.xml
            *CLASSES                      : jar://<GRADLE>/caches/<TRANSFORMS>/xxxxxxxxxxxxxxxxxxxxxxxxxxxxxxxx/transformed/espresso-core-<VERSION>/jars/classes.jar!/
        LIBRARY                       : Gradle: com.android.support.test.espresso:espresso-idling-resource:<VERSION>@aar
            *CLASSES                      : file://<GRADLE>/caches/<TRANSFORMS>/xxxxxxxxxxxxxxxxxxxxxxxxxxxxxxxx/transformed/espresso-idling-resource-<VERSION>/AndroidManifest.xml
            *CLASSES                      : jar://<GRADLE>/caches/<TRANSFORMS>/xxxxxxxxxxxxxxxxxxxxxxxxxxxxxxxx/transformed/espresso-idling-resource-<VERSION>/jars/classes.jar!/
        LIBRARY                       : Gradle: com.android.support.test:monitor:<VERSION>@aar
            *CLASSES                      : file://<GRADLE>/caches/<TRANSFORMS>/xxxxxxxxxxxxxxxxxxxxxxxxxxxxxxxx/transformed/monitor-<VERSION>/AndroidManifest.xml
            *CLASSES                      : jar://<GRADLE>/caches/<TRANSFORMS>/xxxxxxxxxxxxxxxxxxxxxxxxxxxxxxxx/transformed/monitor-<VERSION>/jars/classes.jar!/
        LIBRARY                       : Gradle: com.android.support.test:runner:<VERSION>@aar
            *CLASSES                      : file://<GRADLE>/caches/<TRANSFORMS>/xxxxxxxxxxxxxxxxxxxxxxxxxxxxxxxx/transformed/runner-<VERSION>/AndroidManifest.xml
            *CLASSES                      : jar://<GRADLE>/caches/<TRANSFORMS>/xxxxxxxxxxxxxxxxxxxxxxxxxxxxxxxx/transformed/runner-<VERSION>/jars/classes.jar!/
        LIBRARY                       : Gradle: com.android.support:animated-vector-drawable:<VERSION>@aar
            *CLASSES                      : file://<GRADLE>/caches/<TRANSFORMS>/xxxxxxxxxxxxxxxxxxxxxxxxxxxxxxxx/transformed/animated-vector-drawable-<VERSION>/AndroidManifest.xml
            *CLASSES                      : jar://<GRADLE>/caches/<TRANSFORMS>/xxxxxxxxxxxxxxxxxxxxxxxxxxxxxxxx/transformed/animated-vector-drawable-<VERSION>/jars/classes.jar!/
        LIBRARY                       : Gradle: com.android.support:appcompat-v7:<VERSION>@aar
            *CLASSES                      : file://<GRADLE>/caches/<TRANSFORMS>/xxxxxxxxxxxxxxxxxxxxxxxxxxxxxxxx/transformed/appcompat-v7-<VERSION>/AndroidManifest.xml
            *CLASSES                      : file://<GRADLE>/caches/<TRANSFORMS>/xxxxxxxxxxxxxxxxxxxxxxxxxxxxxxxx/transformed/appcompat-v7-<VERSION>/res
            *CLASSES                      : jar://<GRADLE>/caches/<TRANSFORMS>/xxxxxxxxxxxxxxxxxxxxxxxxxxxxxxxx/transformed/appcompat-v7-<VERSION>/jars/classes.jar!/
            *ANNOTATIONS                  : jar://<GRADLE>/caches/<TRANSFORMS>/xxxxxxxxxxxxxxxxxxxxxxxxxxxxxxxx/transformed/appcompat-v7-<VERSION>/annotations.zip!/
        LIBRARY                       : Gradle: com.android.support:asynclayoutinflater:<VERSION>@aar
            *CLASSES                      : file://<GRADLE>/caches/<TRANSFORMS>/xxxxxxxxxxxxxxxxxxxxxxxxxxxxxxxx/transformed/asynclayoutinflater-<VERSION>/AndroidManifest.xml
            *CLASSES                      : jar://<GRADLE>/caches/<TRANSFORMS>/xxxxxxxxxxxxxxxxxxxxxxxxxxxxxxxx/transformed/asynclayoutinflater-<VERSION>/jars/classes.jar!/
        LIBRARY                       : Gradle: com.android.support:collections:<VERSION>
            *CLASSES                      : jar://<M2>/com/android/support/collections/<VERSION>/collections-<VERSION>.jar!/
        LIBRARY                       : Gradle: com.android.support:coordinatorlayout:<VERSION>@aar
            *CLASSES                      : file://<GRADLE>/caches/<TRANSFORMS>/xxxxxxxxxxxxxxxxxxxxxxxxxxxxxxxx/transformed/coordinatorlayout-<VERSION>/AndroidManifest.xml
            *CLASSES                      : file://<GRADLE>/caches/<TRANSFORMS>/xxxxxxxxxxxxxxxxxxxxxxxxxxxxxxxx/transformed/coordinatorlayout-<VERSION>/res
            *CLASSES                      : jar://<GRADLE>/caches/<TRANSFORMS>/xxxxxxxxxxxxxxxxxxxxxxxxxxxxxxxx/transformed/coordinatorlayout-<VERSION>/jars/classes.jar!/
            *ANNOTATIONS                  : jar://<GRADLE>/caches/<TRANSFORMS>/xxxxxxxxxxxxxxxxxxxxxxxxxxxxxxxx/transformed/coordinatorlayout-<VERSION>/annotations.zip!/
        LIBRARY                       : Gradle: com.android.support:cursoradapter:<VERSION>@aar
            *CLASSES                      : file://<GRADLE>/caches/<TRANSFORMS>/xxxxxxxxxxxxxxxxxxxxxxxxxxxxxxxx/transformed/cursoradapter-<VERSION>/AndroidManifest.xml
            *CLASSES                      : jar://<GRADLE>/caches/<TRANSFORMS>/xxxxxxxxxxxxxxxxxxxxxxxxxxxxxxxx/transformed/cursoradapter-<VERSION>/jars/classes.jar!/
        LIBRARY                       : Gradle: com.android.support:customview:<VERSION>@aar
            *CLASSES                      : file://<GRADLE>/caches/<TRANSFORMS>/xxxxxxxxxxxxxxxxxxxxxxxxxxxxxxxx/transformed/customview-<VERSION>/AndroidManifest.xml
            *CLASSES                      : jar://<GRADLE>/caches/<TRANSFORMS>/xxxxxxxxxxxxxxxxxxxxxxxxxxxxxxxx/transformed/customview-<VERSION>/jars/classes.jar!/
        LIBRARY                       : Gradle: com.android.support:documentfile:<VERSION>@aar
            *CLASSES                      : file://<GRADLE>/caches/<TRANSFORMS>/xxxxxxxxxxxxxxxxxxxxxxxxxxxxxxxx/transformed/documentfile-<VERSION>/AndroidManifest.xml
            *CLASSES                      : jar://<GRADLE>/caches/<TRANSFORMS>/xxxxxxxxxxxxxxxxxxxxxxxxxxxxxxxx/transformed/documentfile-<VERSION>/jars/classes.jar!/
        LIBRARY                       : Gradle: com.android.support:drawerlayout:<VERSION>@aar
            *CLASSES                      : file://<GRADLE>/caches/<TRANSFORMS>/xxxxxxxxxxxxxxxxxxxxxxxxxxxxxxxx/transformed/drawerlayout-<VERSION>/AndroidManifest.xml
            *CLASSES                      : jar://<GRADLE>/caches/<TRANSFORMS>/xxxxxxxxxxxxxxxxxxxxxxxxxxxxxxxx/transformed/drawerlayout-<VERSION>/jars/classes.jar!/
            *ANNOTATIONS                  : jar://<GRADLE>/caches/<TRANSFORMS>/xxxxxxxxxxxxxxxxxxxxxxxxxxxxxxxx/transformed/drawerlayout-<VERSION>/annotations.zip!/
        LIBRARY                       : Gradle: com.android.support:interpolator:<VERSION>@aar
            *CLASSES                      : file://<GRADLE>/caches/<TRANSFORMS>/xxxxxxxxxxxxxxxxxxxxxxxxxxxxxxxx/transformed/interpolator-<VERSION>/AndroidManifest.xml
            *CLASSES                      : jar://<GRADLE>/caches/<TRANSFORMS>/xxxxxxxxxxxxxxxxxxxxxxxxxxxxxxxx/transformed/interpolator-<VERSION>/jars/classes.jar!/
        LIBRARY                       : Gradle: com.android.support:loader:<VERSION>@aar
            *CLASSES                      : file://<GRADLE>/caches/<TRANSFORMS>/xxxxxxxxxxxxxxxxxxxxxxxxxxxxxxxx/transformed/loader-<VERSION>/AndroidManifest.xml
            *CLASSES                      : jar://<GRADLE>/caches/<TRANSFORMS>/xxxxxxxxxxxxxxxxxxxxxxxxxxxxxxxx/transformed/loader-<VERSION>/jars/classes.jar!/
        LIBRARY                       : Gradle: com.android.support:localbroadcastmanager:<VERSION>@aar
            *CLASSES                      : file://<GRADLE>/caches/<TRANSFORMS>/xxxxxxxxxxxxxxxxxxxxxxxxxxxxxxxx/transformed/localbroadcastmanager-<VERSION>/AndroidManifest.xml
            *CLASSES                      : jar://<GRADLE>/caches/<TRANSFORMS>/xxxxxxxxxxxxxxxxxxxxxxxxxxxxxxxx/transformed/localbroadcastmanager-<VERSION>/jars/classes.jar!/
        LIBRARY                       : Gradle: com.android.support:print:<VERSION>@aar
            *CLASSES                      : file://<GRADLE>/caches/<TRANSFORMS>/xxxxxxxxxxxxxxxxxxxxxxxxxxxxxxxx/transformed/print-<VERSION>/AndroidManifest.xml
            *CLASSES                      : jar://<GRADLE>/caches/<TRANSFORMS>/xxxxxxxxxxxxxxxxxxxxxxxxxxxxxxxx/transformed/print-<VERSION>/jars/classes.jar!/
            *ANNOTATIONS                  : jar://<GRADLE>/caches/<TRANSFORMS>/xxxxxxxxxxxxxxxxxxxxxxxxxxxxxxxx/transformed/print-<VERSION>/annotations.zip!/
        LIBRARY                       : Gradle: com.android.support:slidingpanelayout:<VERSION>@aar
            *CLASSES                      : file://<GRADLE>/caches/<TRANSFORMS>/xxxxxxxxxxxxxxxxxxxxxxxxxxxxxxxx/transformed/slidingpanelayout-<VERSION>/AndroidManifest.xml
            *CLASSES                      : jar://<GRADLE>/caches/<TRANSFORMS>/xxxxxxxxxxxxxxxxxxxxxxxxxxxxxxxx/transformed/slidingpanelayout-<VERSION>/jars/classes.jar!/
        LIBRARY                       : Gradle: com.android.support:support-annotations:<VERSION>
            *CLASSES                      : jar://<M2>/com/android/support/support-annotations/<VERSION>/support-annotations-<VERSION>.jar!/
        LIBRARY                       : Gradle: com.android.support:support-compat:<VERSION>@aar
            *CLASSES                      : file://<GRADLE>/caches/<TRANSFORMS>/xxxxxxxxxxxxxxxxxxxxxxxxxxxxxxxx/transformed/support-compat-<VERSION>/AndroidManifest.xml
            *CLASSES                      : file://<GRADLE>/caches/<TRANSFORMS>/xxxxxxxxxxxxxxxxxxxxxxxxxxxxxxxx/transformed/support-compat-<VERSION>/res
            *CLASSES                      : jar://<GRADLE>/caches/<TRANSFORMS>/xxxxxxxxxxxxxxxxxxxxxxxxxxxxxxxx/transformed/support-compat-<VERSION>/jars/classes.jar!/
            *ANNOTATIONS                  : jar://<GRADLE>/caches/<TRANSFORMS>/xxxxxxxxxxxxxxxxxxxxxxxxxxxxxxxx/transformed/support-compat-<VERSION>/annotations.zip!/
        LIBRARY                       : Gradle: com.android.support:support-core-ui:<VERSION>@aar
            *CLASSES                      : file://<GRADLE>/caches/<TRANSFORMS>/xxxxxxxxxxxxxxxxxxxxxxxxxxxxxxxx/transformed/support-core-ui-<VERSION>/AndroidManifest.xml
            *CLASSES                      : jar://<GRADLE>/caches/<TRANSFORMS>/xxxxxxxxxxxxxxxxxxxxxxxxxxxxxxxx/transformed/support-core-ui-<VERSION>/jars/classes.jar!/
        LIBRARY                       : Gradle: com.android.support:support-core-utils:<VERSION>@aar
            *CLASSES                      : file://<GRADLE>/caches/<TRANSFORMS>/xxxxxxxxxxxxxxxxxxxxxxxxxxxxxxxx/transformed/support-core-utils-<VERSION>/AndroidManifest.xml
            *CLASSES                      : jar://<GRADLE>/caches/<TRANSFORMS>/xxxxxxxxxxxxxxxxxxxxxxxxxxxxxxxx/transformed/support-core-utils-<VERSION>/jars/classes.jar!/
        LIBRARY                       : Gradle: com.android.support:support-fragment:<VERSION>@aar
            *CLASSES                      : file://<GRADLE>/caches/<TRANSFORMS>/xxxxxxxxxxxxxxxxxxxxxxxxxxxxxxxx/transformed/support-fragment-<VERSION>/AndroidManifest.xml
            *CLASSES                      : jar://<GRADLE>/caches/<TRANSFORMS>/xxxxxxxxxxxxxxxxxxxxxxxxxxxxxxxx/transformed/support-fragment-<VERSION>/jars/classes.jar!/
            *ANNOTATIONS                  : jar://<GRADLE>/caches/<TRANSFORMS>/xxxxxxxxxxxxxxxxxxxxxxxxxxxxxxxx/transformed/support-fragment-<VERSION>/annotations.zip!/
        LIBRARY                       : Gradle: com.android.support:support-vector-drawable:<VERSION>@aar
            *CLASSES                      : file://<GRADLE>/caches/<TRANSFORMS>/xxxxxxxxxxxxxxxxxxxxxxxxxxxxxxxx/transformed/support-vector-drawable-<VERSION>/AndroidManifest.xml
            *CLASSES                      : jar://<GRADLE>/caches/<TRANSFORMS>/xxxxxxxxxxxxxxxxxxxxxxxxxxxxxxxx/transformed/support-vector-drawable-<VERSION>/jars/classes.jar!/
        LIBRARY                       : Gradle: com.android.support:swiperefreshlayout:<VERSION>@aar
            *CLASSES                      : file://<GRADLE>/caches/<TRANSFORMS>/xxxxxxxxxxxxxxxxxxxxxxxxxxxxxxxx/transformed/swiperefreshlayout-<VERSION>/AndroidManifest.xml
            *CLASSES                      : jar://<GRADLE>/caches/<TRANSFORMS>/xxxxxxxxxxxxxxxxxxxxxxxxxxxxxxxx/transformed/swiperefreshlayout-<VERSION>/jars/classes.jar!/
            *ANNOTATIONS                  : jar://<GRADLE>/caches/<TRANSFORMS>/xxxxxxxxxxxxxxxxxxxxxxxxxxxxxxxx/transformed/swiperefreshlayout-<VERSION>/annotations.zip!/
        LIBRARY                       : Gradle: com.android.support:versionedparcelable:<VERSION>@aar
            *CLASSES                      : file://<GRADLE>/caches/<TRANSFORMS>/xxxxxxxxxxxxxxxxxxxxxxxxxxxxxxxx/transformed/versionedparcelable-<VERSION>/AndroidManifest.xml
            *CLASSES                      : jar://<GRADLE>/caches/<TRANSFORMS>/xxxxxxxxxxxxxxxxxxxxxxxxxxxxxxxx/transformed/versionedparcelable-<VERSION>/jars/classes.jar!/
        LIBRARY                       : Gradle: com.android.support:viewpager:<VERSION>@aar
            *CLASSES                      : file://<GRADLE>/caches/<TRANSFORMS>/xxxxxxxxxxxxxxxxxxxxxxxxxxxxxxxx/transformed/viewpager-<VERSION>/AndroidManifest.xml
            *CLASSES                      : jar://<GRADLE>/caches/<TRANSFORMS>/xxxxxxxxxxxxxxxxxxxxxxxxxxxxxxxx/transformed/viewpager-<VERSION>/jars/classes.jar!/
        LIBRARY                       : Gradle: com.google.code.findbugs:jsr305:2.0.1
            *CLASSES                      : jar://<M2>/com/google/code/findbugs/jsr305/2.0.1/jsr305-2.0.1.jar!/
        LIBRARY                       : Gradle: com.google.guava:guava:19.0
            *CLASSES                      : jar://<M2>/com/google/guava/guava/19.0/guava-19.0.jar!/
        LIBRARY                       : Gradle: com.squareup:javawriter:2.1.1
            *CLASSES                      : jar://<M2>/com/squareup/javawriter/2.1.1/javawriter-2.1.1.jar!/
        LIBRARY                       : Gradle: javax.inject:javax.inject:1
            *CLASSES                      : jar://<M2>/javax/inject/javax.inject/1/javax.inject-1.jar!/
        LIBRARY                       : Gradle: junit:junit:4.12
            *CLASSES                      : jar://<M2>/junit/junit/4.12/junit-4.12.jar!/
        LIBRARY                       : Gradle: net.sf.kxml:kxml2:2.3.0
            *CLASSES                      : jar://<M2>/net/sf/kxml/kxml2/2.3.0/kxml2-2.3.0.jar!/
        LIBRARY                       : Gradle: org.hamcrest:hamcrest-core:1.3
            *CLASSES                      : jar://<M2>/org/hamcrest/hamcrest-core/1.3/hamcrest-core-1.3.jar!/
        LIBRARY                       : Gradle: org.hamcrest:hamcrest-integration:1.3
            *CLASSES                      : jar://<M2>/org/hamcrest/hamcrest-integration/1.3/hamcrest-integration-1.3.jar!/
        LIBRARY                       : Gradle: org.hamcrest:hamcrest-library:1.3
            *CLASSES                      : jar://<M2>/org/hamcrest/hamcrest-library/1.3/hamcrest-library-1.3.jar!/
    BUILD_TASKS
            CLEAN                         : <PROJECT>::app:createMockableJar, <PROJECT>::app:generateExampleDebugAndroidTestSources, <PROJECT>::app:generateExampleDebugSources
            ASSEMBLE                      : <PROJECT>::app:assembleExampleDebug, <PROJECT>::app:assembleExampleDebugAndroidTest, <PROJECT>::app:assembleExampleDebugUnitTest
            REBUILD                       : <PROJECT>::app:assembleExampleDebug, <PROJECT>::app:assembleExampleDebugAndroidTest, <PROJECT>::app:assembleExampleDebugUnitTest, <PROJECT>::app:clean
            COMPILE_JAVA                  : <PROJECT>::app:compileExampleDebugAndroidTestSources, <PROJECT>::app:compileExampleDebugSources, <PROJECT>::app:compileExampleDebugUnitTestSources
            SOURCE_GEN                    : <PROJECT>::app:createMockableJar, <PROJECT>::app:generateExampleDebugAndroidTestSources, <PROJECT>::app:generateExampleDebugSources
            BUNDLE                        : :app:bundleExampleDebug
            APK_FROM_BUNDLE               : :app:extractApksForExampleDebug
<<<<<<< HEAD
        TEST_COMPILE_MODE             : Android tests
            CLEAN                         : <PROJECT>::app:generateExampleDebugAndroidTestSources, <PROJECT>::app:generateExampleDebugSources
            ASSEMBLE                      : <PROJECT>::app:assembleExampleDebug, <PROJECT>::app:assembleExampleDebugAndroidTest
            REBUILD                       : <PROJECT>::app:assembleExampleDebug, <PROJECT>::app:assembleExampleDebugAndroidTest, <PROJECT>::app:clean
            COMPILE_JAVA                  : <PROJECT>::app:compileExampleDebugAndroidTestSources, <PROJECT>::app:compileExampleDebugSources
            SOURCE_GEN                    : <PROJECT>::app:generateExampleDebugAndroidTestSources, <PROJECT>::app:generateExampleDebugSources
            BUNDLE                        : :app:bundleExampleDebug
            APK_FROM_BUNDLE               : :app:extractApksForExampleDebug
        TEST_COMPILE_MODE             : Unit tests
            CLEAN                         : <PROJECT>::app:createMockableJar, <PROJECT>::app:generateExampleDebugSources
            ASSEMBLE                      : <PROJECT>::app:assembleExampleDebug, <PROJECT>::app:assembleExampleDebugUnitTest
            REBUILD                       : <PROJECT>::app:assembleExampleDebug, <PROJECT>::app:assembleExampleDebugUnitTest, <PROJECT>::app:clean
            COMPILE_JAVA                  : <PROJECT>::app:compileExampleDebugUnitTestSources
            SOURCE_GEN                    : <PROJECT>::app:createMockableJar, <PROJECT>::app:generateExampleDebugSources
            BUNDLE                        : :app:bundleExampleDebug
            APK_FROM_BUNDLE               : :app:extractApksForExampleDebug
        TEST_COMPILE_MODE             : None
            CLEAN                         : <PROJECT>::app:generateExampleDebugSources
            ASSEMBLE                      : <PROJECT>::app:assembleExampleDebug
            REBUILD                       : <PROJECT>::app:assembleExampleDebug, <PROJECT>::app:clean
            COMPILE_JAVA                  : <PROJECT>::app:compileExampleDebugSources
            SOURCE_GEN                    : <PROJECT>::app:generateExampleDebugSources
            BUNDLE                        : :app:bundleExampleDebug
            APK_FROM_BUNDLE               : :app:extractApksForExampleDebug
=======
            BASELINE_PROFILE_GEN          : :app:generateExampleDebugBaselineProfile
            BASELINE_PROFILE_GEN_ALL_VARIANTS       : :app:generateBaselineProfile
>>>>>>> 0d09370c
<|MERGE_RESOLUTION|>--- conflicted
+++ resolved
@@ -698,32 +698,5 @@
             SOURCE_GEN                    : <PROJECT>::app:createMockableJar, <PROJECT>::app:generateExampleDebugAndroidTestSources, <PROJECT>::app:generateExampleDebugSources
             BUNDLE                        : :app:bundleExampleDebug
             APK_FROM_BUNDLE               : :app:extractApksForExampleDebug
-<<<<<<< HEAD
-        TEST_COMPILE_MODE             : Android tests
-            CLEAN                         : <PROJECT>::app:generateExampleDebugAndroidTestSources, <PROJECT>::app:generateExampleDebugSources
-            ASSEMBLE                      : <PROJECT>::app:assembleExampleDebug, <PROJECT>::app:assembleExampleDebugAndroidTest
-            REBUILD                       : <PROJECT>::app:assembleExampleDebug, <PROJECT>::app:assembleExampleDebugAndroidTest, <PROJECT>::app:clean
-            COMPILE_JAVA                  : <PROJECT>::app:compileExampleDebugAndroidTestSources, <PROJECT>::app:compileExampleDebugSources
-            SOURCE_GEN                    : <PROJECT>::app:generateExampleDebugAndroidTestSources, <PROJECT>::app:generateExampleDebugSources
-            BUNDLE                        : :app:bundleExampleDebug
-            APK_FROM_BUNDLE               : :app:extractApksForExampleDebug
-        TEST_COMPILE_MODE             : Unit tests
-            CLEAN                         : <PROJECT>::app:createMockableJar, <PROJECT>::app:generateExampleDebugSources
-            ASSEMBLE                      : <PROJECT>::app:assembleExampleDebug, <PROJECT>::app:assembleExampleDebugUnitTest
-            REBUILD                       : <PROJECT>::app:assembleExampleDebug, <PROJECT>::app:assembleExampleDebugUnitTest, <PROJECT>::app:clean
-            COMPILE_JAVA                  : <PROJECT>::app:compileExampleDebugUnitTestSources
-            SOURCE_GEN                    : <PROJECT>::app:createMockableJar, <PROJECT>::app:generateExampleDebugSources
-            BUNDLE                        : :app:bundleExampleDebug
-            APK_FROM_BUNDLE               : :app:extractApksForExampleDebug
-        TEST_COMPILE_MODE             : None
-            CLEAN                         : <PROJECT>::app:generateExampleDebugSources
-            ASSEMBLE                      : <PROJECT>::app:assembleExampleDebug
-            REBUILD                       : <PROJECT>::app:assembleExampleDebug, <PROJECT>::app:clean
-            COMPILE_JAVA                  : <PROJECT>::app:compileExampleDebugSources
-            SOURCE_GEN                    : <PROJECT>::app:generateExampleDebugSources
-            BUNDLE                        : :app:bundleExampleDebug
-            APK_FROM_BUNDLE               : :app:extractApksForExampleDebug
-=======
             BASELINE_PROFILE_GEN          : :app:generateExampleDebugBaselineProfile
-            BASELINE_PROFILE_GEN_ALL_VARIANTS       : :app:generateBaselineProfile
->>>>>>> 0d09370c
+            BASELINE_PROFILE_GEN_ALL_VARIANTS       : :app:generateBaselineProfile