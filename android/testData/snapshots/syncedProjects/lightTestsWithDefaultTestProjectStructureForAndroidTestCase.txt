PROJECT                       : testLightTestsWithDefaultTestProjectStructureForAndroidTestCase
<<<<<<< HEAD
    PROJECT_JDK                   : corretto-<JAVA_VERSION>
        Version                       : Amazon Corretto version <JDK_VERSION>
    MODULE                        : testLightTestsWithDefaultTestProjectStructureForAndroidTestCase
=======
    PROJECT_JDK                   : jbr-<JAVA_VERSION>
        Version                       : JetBrains Runtime version <JDK_VERSION>
    MODULE                        : testLightTestsWithDefaultTestProjectStructureForAndroidTestCase
        LINKED_ANDROID_MODULE_GROUP
            holder                        : testLightTestsWithDefaultTestProjectStructureForAndroidTestCase
            main                          : testLightTestsWithDefaultTestProjectStructureForAndroidTestCase.main
            unitTest                      : testLightTestsWithDefaultTestProjectStructureForAndroidTestCase.unitTest
            androidTest                   : testLightTestsWithDefaultTestProjectStructureForAndroidTestCase.androidTest
>>>>>>> b5f40ffd
        LinkedProjectId               : testLightTestsWithDefaultTestProjectStructureForAndroidTestCase
        LinkedProjectPath             : <TEMP>
        RootProjectPath               : <TEMP>
        COMPILER_MODULE_EXTENSION
            isCompilerPathInherited       : false
            isExcludeOutput               : true
        ModuleFile                    : <TEMP>/testLightTestsWithDefaultTestProjectStructureForAndroidTestCase.iml
        ModuleTypeName                : JAVA_MODULE
        FACET                         : Android
            TypeId                        : android
            SelectedBuildVariant          : debug
<<<<<<< HEAD
            AssembleTaskName              : assembleDebug
            CompileJavaTaskName           : compileDebugSources
            - AfterSyncTask               : ideSetupTask1
            - AfterSyncTask               : ideSetupTask2
=======
>>>>>>> b5f40ffd
            AllowUserConfiguration        : false
            GenFolderRelativePathApt      : /gen
            GenFolderRelativePathAidl     : /gen
            ManifestFileRelativePath      : /AndroidManifest.xml
            ResFolderRelativePath         : /res
            - ResFoldersRelativePath      : file://<TEMP>/res
            - ResFoldersRelativePath      : file://<TEMP>/src/debug/res [-]
            - ResFoldersRelativePath      : file://<TEMP>/build/generated/res/rs/debug [-]
            - ResFoldersRelativePath      : file://<TEMP>/build/generated/res/resValues/debug [-]
            - TestResFoldersRelativePath  : file://<TEMP>/src/androidTestDebug/res [-]
            - TestResFoldersRelativePath  : file://<TEMP>/build/generated/res/rs/androidTest/debug [-]
            - TestResFoldersRelativePath  : file://<TEMP>/build/generated/res/resValues/androidTest/debug [-]
            LibsFolderRelativePath        : /libs
<<<<<<< HEAD
            UseCustomApkResourceFolder    : false
            ProjectType                   : 0
            RunProcessResourcesMavenTask  : true
=======
            ProjectType                   : 0
>>>>>>> b5f40ffd
            PackTestCode                  : false
            RunProguard                   : false
            ProguardLogsFolderRelativePath          : /proguard_logs
            UseCustomManifestPackage      : false
<<<<<<< HEAD
            EnableManifestMerging         : false
            EnablePreDexing               : true
            CompileCustomGeneratedSources : true
            EnableSourcesAutogeneration   : true
            EnableMultiDex                : false
            MinimalMainDex                : false
            IncludeAssetsFromLibraries    : false
            - ProGuardCfgFiles            : file://%MODULE_SDK_HOME%/tools/proguard/proguard-android.txt
        FACET                         : Android-Gradle
            TypeId                        : android-gradle
            GradlePath                    : :
        CONENT_ENTRY                  : file://<TEMP>
=======
            - ProGuardCfgFiles            : file://%MODULE_SDK_HOME%/tools/proguard/proguard-android.txt
        FACET                         : Android-Gradle
            TypeId                        : android-gradle
            ExternalSource                : GRADLE
            GradlePath                    : :
        CONENT_ENTRY                  : file://<TEMP>
            JavaSource                    : file://<TEMP>/gen
            JavaSource                    : file://<TEMP>/src
        JDK                           : <NAME_CUT> Android SDK
        *isInherited                  : false
            SdkType                       : Android SDK
            HomePath                      : <ANDROID_SDK>
            VersionString                 : JetBrains Runtime version <JDK_VERSION>
        ORDER_ENTRY                   : <Module source>
        BUILD_TASKS
            TEST_COMPILE_MODE             : All
                CLEAN                         : :generateDebugSources, :ideAndroidTestSetupTask1, :ideAndroidTestSetupTask2, :ideUnitTestSetupTask1, :ideUnitTestSetupTask2
                ASSEMBLE                      : :assembleDebug, :assembleDebugAndroidTest, :assembleDebugUnitTest
                REBUILD                       : :assembleDebug, :assembleDebugAndroidTest, :assembleDebugUnitTest, :clean
                COMPILE_JAVA                  : :compileDebugAndroidTestSources, :compileDebugSources, :compileDebugUnitTestSources
                SOURCE_GEN                    : :generateDebugSources, :ideAndroidTestSetupTask1, :ideAndroidTestSetupTask2, :ideUnitTestSetupTask1, :ideUnitTestSetupTask2
                BUNDLE                        : :bundleDebug
                APK_FROM_BUNDLE               : :extractApksForDebug
            TEST_COMPILE_MODE             : Android tests
                CLEAN                         : :generateDebugSources, :ideAndroidTestSetupTask1, :ideAndroidTestSetupTask2
                ASSEMBLE                      : :assembleDebug, :assembleDebugAndroidTest
                REBUILD                       : :assembleDebug, :assembleDebugAndroidTest, :clean
                COMPILE_JAVA                  : :compileDebugAndroidTestSources, :compileDebugSources
                SOURCE_GEN                    : :generateDebugSources, :ideAndroidTestSetupTask1, :ideAndroidTestSetupTask2
                BUNDLE                        : :bundleDebug
                APK_FROM_BUNDLE               : :extractApksForDebug
            TEST_COMPILE_MODE             : Unit tests
                CLEAN                         : :generateDebugSources, :ideUnitTestSetupTask1, :ideUnitTestSetupTask2
                ASSEMBLE                      : :assembleDebug, :assembleDebugUnitTest
                REBUILD                       : :assembleDebug, :assembleDebugUnitTest, :clean
                COMPILE_JAVA                  : :compileDebugUnitTestSources
                SOURCE_GEN                    : :generateDebugSources, :ideUnitTestSetupTask1, :ideUnitTestSetupTask2
                BUNDLE                        : :bundleDebug
                APK_FROM_BUNDLE               : :extractApksForDebug
            TEST_COMPILE_MODE             : None
                CLEAN                         : :generateDebugSources
                ASSEMBLE                      : :assembleDebug
                REBUILD                       : :assembleDebug, :clean
                COMPILE_JAVA                  : :compileDebugSources
                SOURCE_GEN                    : :generateDebugSources
                BUNDLE                        : :bundleDebug
                APK_FROM_BUNDLE               : :extractApksForDebug
    MODULE                        : testLightTestsWithDefaultTestProjectStructureForAndroidTestCase.androidTest
        LINKED_ANDROID_MODULE_GROUP
            holder                        : testLightTestsWithDefaultTestProjectStructureForAndroidTestCase
            main                          : testLightTestsWithDefaultTestProjectStructureForAndroidTestCase.main
            unitTest                      : testLightTestsWithDefaultTestProjectStructureForAndroidTestCase.unitTest
            androidTest                   : testLightTestsWithDefaultTestProjectStructureForAndroidTestCase.androidTest
        ExternalModuleType            : sourceSet
        LinkedProjectId               : testLightTestsWithDefaultTestProjectStructureForAndroidTestCase:androidTest
        LinkedProjectPath             : <TEMP>
        RootProjectPath               : <TEMP>
        COMPILER_MODULE_EXTENSION
            isCompilerPathInherited       : true
            isExcludeOutput               : true
        ModuleFile                    : <TEMP>/.idea/modules/testLightTestsWithDefaultTestProjectStructureForAndroidTestCase.androidTest.iml [-]
        ModuleTypeName                : JAVA_MODULE
        HIDDEN FACET                  : Android
        CONENT_ENTRY                  : file://<TEMP>/build/generated/aidl_source_output_dir/debugAndroidTest/out [-]
        CONENT_ENTRY                  : file://<TEMP>/build/generated/ap_generated_sources/debugAndroidTest/out [-]
        CONENT_ENTRY                  : file://<TEMP>/build/generated/renderscript_source_output_dir/debugAndroidTest/out [-]
        CONENT_ENTRY                  : file://<TEMP>/build/generated/res/resValues/androidTest/debug [-]
        CONENT_ENTRY                  : file://<TEMP>/build/generated/res/rs/androidTest/debug [-]
        CONENT_ENTRY                  : file://<TEMP>/build/generated/source/buildConfig/androidTest/debug [-]
        CONENT_ENTRY                  : file://<TEMP>/src/androidTestDebug [-]
        WATCHED_TEST_SOURCE_FOLDER    : file://<TEMP>/build/generated/aidl_source_output_dir/debugAndroidTest/out [-]
            Generated                     : true
        WATCHED_TEST_SOURCE_FOLDER    : file://<TEMP>/build/generated/ap_generated_sources/debugAndroidTest/out [-]
            Generated                     : true
        WATCHED_TEST_SOURCE_FOLDER    : file://<TEMP>/build/generated/renderscript_source_output_dir/debugAndroidTest/out [-]
            Generated                     : true
        WATCHED_TEST_RESOURCE_FOLDER  : file://<TEMP>/build/generated/res/resValues/androidTest/debug [-]
            Generated                     : true
        WATCHED_TEST_RESOURCE_FOLDER  : file://<TEMP>/build/generated/res/rs/androidTest/debug [-]
            Generated                     : true
        WATCHED_TEST_SOURCE_FOLDER    : file://<TEMP>/build/generated/source/buildConfig/androidTest/debug [-]
            Generated                     : true
        WATCHED_TEST_SOURCE_FOLDER    : file://<TEMP>/src/androidTestDebug/aidl [-]
        WATCHED_TEST_RESOURCE_FOLDER  : file://<TEMP>/src/androidTestDebug/assets [-]
        WATCHED_TEST_SOURCE_FOLDER    : file://<TEMP>/src/androidTestDebug/java [-]
        WATCHED_TEST_SOURCE_FOLDER    : file://<TEMP>/src/androidTestDebug/kotlin [-]
        WATCHED_TEST_RESOURCE_FOLDER  : file://<TEMP>/src/androidTestDebug/res [-]
        WATCHED_TEST_RESOURCE_FOLDER  : file://<TEMP>/src/androidTestDebug/resources [-]
        WATCHED_TEST_SOURCE_FOLDER    : file://<TEMP>/src/androidTestDebug/rs [-]
        WATCHED_TEST_SOURCE_FOLDER    : file://<TEMP>/src/androidTestDebug/shaders [-]
        JDK                           : <NAME_CUT> Android SDK
        *isInherited                  : false
            SdkType                       : Android SDK
            HomePath                      : <ANDROID_SDK>
            VersionString                 : JetBrains Runtime version <JDK_VERSION>
        ORDER_ENTRY                   : <Module source>
        ORDER_ENTRY                   : testLightTestsWithDefaultTestProjectStructureForAndroidTestCase.main
            Scope                         : Test
        BUILD_TASKS
            TEST_COMPILE_MODE             : All
                CLEAN                         : :generateDebugSources, :ideAndroidTestSetupTask1, :ideAndroidTestSetupTask2, :ideUnitTestSetupTask1, :ideUnitTestSetupTask2
                ASSEMBLE                      : :assembleDebug, :assembleDebugAndroidTest, :assembleDebugUnitTest
                REBUILD                       : :assembleDebug, :assembleDebugAndroidTest, :assembleDebugUnitTest, :clean
                COMPILE_JAVA                  : :compileDebugAndroidTestSources, :compileDebugSources, :compileDebugUnitTestSources
                SOURCE_GEN                    : :generateDebugSources, :ideAndroidTestSetupTask1, :ideAndroidTestSetupTask2, :ideUnitTestSetupTask1, :ideUnitTestSetupTask2
                BUNDLE                        : :bundleDebug
                APK_FROM_BUNDLE               : :extractApksForDebug
            TEST_COMPILE_MODE             : Android tests
                CLEAN                         : :generateDebugSources, :ideAndroidTestSetupTask1, :ideAndroidTestSetupTask2
                ASSEMBLE                      : :assembleDebug, :assembleDebugAndroidTest
                REBUILD                       : :assembleDebug, :assembleDebugAndroidTest, :clean
                COMPILE_JAVA                  : :compileDebugAndroidTestSources, :compileDebugSources
                SOURCE_GEN                    : :generateDebugSources, :ideAndroidTestSetupTask1, :ideAndroidTestSetupTask2
                BUNDLE                        : :bundleDebug
                APK_FROM_BUNDLE               : :extractApksForDebug
            TEST_COMPILE_MODE             : Unit tests
                CLEAN                         : :generateDebugSources, :ideUnitTestSetupTask1, :ideUnitTestSetupTask2
                ASSEMBLE                      : :assembleDebug, :assembleDebugUnitTest
                REBUILD                       : :assembleDebug, :assembleDebugUnitTest, :clean
                COMPILE_JAVA                  : :compileDebugUnitTestSources
                SOURCE_GEN                    : :generateDebugSources, :ideUnitTestSetupTask1, :ideUnitTestSetupTask2
                BUNDLE                        : :bundleDebug
                APK_FROM_BUNDLE               : :extractApksForDebug
            TEST_COMPILE_MODE             : None
                CLEAN                         : :generateDebugSources
                ASSEMBLE                      : :assembleDebug
                REBUILD                       : :assembleDebug, :clean
                COMPILE_JAVA                  : :compileDebugSources
                SOURCE_GEN                    : :generateDebugSources
                BUNDLE                        : :bundleDebug
                APK_FROM_BUNDLE               : :extractApksForDebug
    MODULE                        : testLightTestsWithDefaultTestProjectStructureForAndroidTestCase.main
        LINKED_ANDROID_MODULE_GROUP
            holder                        : testLightTestsWithDefaultTestProjectStructureForAndroidTestCase
            main                          : testLightTestsWithDefaultTestProjectStructureForAndroidTestCase.main
            unitTest                      : testLightTestsWithDefaultTestProjectStructureForAndroidTestCase.unitTest
            androidTest                   : testLightTestsWithDefaultTestProjectStructureForAndroidTestCase.androidTest
        ExternalModuleType            : sourceSet
        LinkedProjectId               : testLightTestsWithDefaultTestProjectStructureForAndroidTestCase:main
        LinkedProjectPath             : <TEMP>
        RootProjectPath               : <TEMP>
        COMPILER_MODULE_EXTENSION
            isCompilerPathInherited       : true
            isExcludeOutput               : true
        ModuleFile                    : <TEMP>/.idea/modules/testLightTestsWithDefaultTestProjectStructureForAndroidTestCase.main.iml [-]
        ModuleTypeName                : JAVA_MODULE
        HIDDEN FACET                  : Android
        CONENT_ENTRY                  : file://<TEMP>
            EXCLUDE_FOLDER                : file://<TEMP>/.gradle [-]
            EXCLUDE_FOLDER                : file://<TEMP>/build [-]
        CONENT_ENTRY                  : file://<TEMP>/build/generated/ap_generated_sources/debug/out [-]
        CONENT_ENTRY                  : file://<TEMP>/build/generated/renderscript_source_output_dir/debug/out [-]
        CONENT_ENTRY                  : file://<TEMP>/build/generated/res/resValues/debug [-]
        CONENT_ENTRY                  : file://<TEMP>/build/generated/res/rs/debug [-]
        CONENT_ENTRY                  : file://<TEMP>/build/generated/source/buildConfig/debug [-]
>>>>>>> b5f40ffd
        CONENT_ENTRY                  : file://<TEMP>/res
            JavaResource                  : file://<TEMP>/res
        CONENT_ENTRY                  : file://<TEMP>/src
            JavaSource                    : file://<TEMP>/src
        CONENT_ENTRY                  : file://<TEMP>/src/debug [-]
<<<<<<< HEAD
        CONENT_ENTRY                  : file://<TEMP>/src/debug/aidl [-]
        CONENT_ENTRY                  : file://<TEMP>/src/debug/assets [-]
        CONENT_ENTRY                  : file://<TEMP>/src/debug/custom [-]
        CONENT_ENTRY                  : file://<TEMP>/src/debug/java [-]
        CONENT_ENTRY                  : file://<TEMP>/src/debug/kotlin [-]
        CONENT_ENTRY                  : file://<TEMP>/src/debug/ml [-]
        CONENT_ENTRY                  : file://<TEMP>/src/debug/renderscript [-]
        CONENT_ENTRY                  : file://<TEMP>/src/debug/res [-]
        CONENT_ENTRY                  : file://<TEMP>/src/debug/resources [-]
        CONENT_ENTRY                  : file://<TEMP>/src/debug/shaders [-]
        CONENT_ENTRY                  : file://<TEMP>/srcKotlin [-]
        WATCHED_SOURCE_FOLDER         : file://<TEMP>/src/debug/aidl [-]
        WATCHED_RESOURCE_FOLDER       : file://<TEMP>/src/debug/assets [-]
        WATCHED_RESOURCE_FOLDER       : file://<TEMP>/src/debug/custom [-]
        WATCHED_SOURCE_FOLDER         : file://<TEMP>/src/debug/java [-]
        WATCHED_SOURCE_FOLDER         : file://<TEMP>/src/debug/kotlin [-]
        WATCHED_RESOURCE_FOLDER       : file://<TEMP>/src/debug/ml [-]
        WATCHED_SOURCE_FOLDER         : file://<TEMP>/src/debug/renderscript [-]
        WATCHED_RESOURCE_FOLDER       : file://<TEMP>/src/debug/res [-]
        WATCHED_RESOURCE_FOLDER       : file://<TEMP>/src/debug/resources [-]
=======
        CONENT_ENTRY                  : file://<TEMP>/srcKotlin [-]
        WATCHED_SOURCE_FOLDER         : file://<TEMP>/build/generated/aidl_source_output_dir/debug/out [-]
            Generated                     : true
        WATCHED_SOURCE_FOLDER         : file://<TEMP>/build/generated/ap_generated_sources/debug/out [-]
            Generated                     : true
        WATCHED_SOURCE_FOLDER         : file://<TEMP>/build/generated/renderscript_source_output_dir/debug/out [-]
            Generated                     : true
        WATCHED_RESOURCE_FOLDER       : file://<TEMP>/build/generated/res/resValues/debug [-]
            Generated                     : true
        WATCHED_RESOURCE_FOLDER       : file://<TEMP>/build/generated/res/rs/debug [-]
            Generated                     : true
        WATCHED_SOURCE_FOLDER         : file://<TEMP>/build/generated/source/buildConfig/debug [-]
            Generated                     : true
        WATCHED_SOURCE_FOLDER         : file://<TEMP>/src/debug/aidl [-]
        WATCHED_RESOURCE_FOLDER       : file://<TEMP>/src/debug/assets [-]
        WATCHED_SOURCE_FOLDER         : file://<TEMP>/src/debug/java [-]
        WATCHED_SOURCE_FOLDER         : file://<TEMP>/src/debug/kotlin [-]
        WATCHED_RESOURCE_FOLDER       : file://<TEMP>/src/debug/res [-]
        WATCHED_RESOURCE_FOLDER       : file://<TEMP>/src/debug/resources [-]
        WATCHED_SOURCE_FOLDER         : file://<TEMP>/src/debug/rs [-]
>>>>>>> b5f40ffd
        WATCHED_SOURCE_FOLDER         : file://<TEMP>/src/debug/shaders [-]
        WATCHED_SOURCE_FOLDER         : file://<TEMP>/srcKotlin [-]
        JDK                           : <NAME_CUT> Android SDK
        *isInherited                  : false
            SdkType                       : Android SDK
            HomePath                      : <ANDROID_SDK>
<<<<<<< HEAD
            VersionString                 : Amazon Corretto version <JDK_VERSION>
        ORDER_ENTRY                   : <Module source>
    RUN_CONFIGURATION             : testLightTestsWithDefaultTestProjectStructureForAndroidTestCase
        *class*                       : AndroidRunConfiguration
        ModuleName                    : testLightTestsWithDefaultTestProjectStructureForAndroidTestCase
        Module                        : testLightTestsWithDefaultTestProjectStructureForAndroidTestCase
=======
            VersionString                 : JetBrains Runtime version <JDK_VERSION>
        ORDER_ENTRY                   : <Module source>
        BUILD_TASKS
            TEST_COMPILE_MODE             : All
                CLEAN                         : :generateDebugSources, :ideAndroidTestSetupTask1, :ideAndroidTestSetupTask2, :ideUnitTestSetupTask1, :ideUnitTestSetupTask2
                ASSEMBLE                      : :assembleDebug, :assembleDebugAndroidTest, :assembleDebugUnitTest
                REBUILD                       : :assembleDebug, :assembleDebugAndroidTest, :assembleDebugUnitTest, :clean
                COMPILE_JAVA                  : :compileDebugAndroidTestSources, :compileDebugSources, :compileDebugUnitTestSources
                SOURCE_GEN                    : :generateDebugSources, :ideAndroidTestSetupTask1, :ideAndroidTestSetupTask2, :ideUnitTestSetupTask1, :ideUnitTestSetupTask2
                BUNDLE                        : :bundleDebug
                APK_FROM_BUNDLE               : :extractApksForDebug
            TEST_COMPILE_MODE             : Android tests
                CLEAN                         : :generateDebugSources, :ideAndroidTestSetupTask1, :ideAndroidTestSetupTask2
                ASSEMBLE                      : :assembleDebug, :assembleDebugAndroidTest
                REBUILD                       : :assembleDebug, :assembleDebugAndroidTest, :clean
                COMPILE_JAVA                  : :compileDebugAndroidTestSources, :compileDebugSources
                SOURCE_GEN                    : :generateDebugSources, :ideAndroidTestSetupTask1, :ideAndroidTestSetupTask2
                BUNDLE                        : :bundleDebug
                APK_FROM_BUNDLE               : :extractApksForDebug
            TEST_COMPILE_MODE             : Unit tests
                CLEAN                         : :generateDebugSources, :ideUnitTestSetupTask1, :ideUnitTestSetupTask2
                ASSEMBLE                      : :assembleDebug, :assembleDebugUnitTest
                REBUILD                       : :assembleDebug, :assembleDebugUnitTest, :clean
                COMPILE_JAVA                  : :compileDebugUnitTestSources
                SOURCE_GEN                    : :generateDebugSources, :ideUnitTestSetupTask1, :ideUnitTestSetupTask2
                BUNDLE                        : :bundleDebug
                APK_FROM_BUNDLE               : :extractApksForDebug
            TEST_COMPILE_MODE             : None
                CLEAN                         : :generateDebugSources
                ASSEMBLE                      : :assembleDebug
                REBUILD                       : :assembleDebug, :clean
                COMPILE_JAVA                  : :compileDebugSources
                SOURCE_GEN                    : :generateDebugSources
                BUNDLE                        : :bundleDebug
                APK_FROM_BUNDLE               : :extractApksForDebug
    MODULE                        : testLightTestsWithDefaultTestProjectStructureForAndroidTestCase.unitTest
        LINKED_ANDROID_MODULE_GROUP
            holder                        : testLightTestsWithDefaultTestProjectStructureForAndroidTestCase
            main                          : testLightTestsWithDefaultTestProjectStructureForAndroidTestCase.main
            unitTest                      : testLightTestsWithDefaultTestProjectStructureForAndroidTestCase.unitTest
            androidTest                   : testLightTestsWithDefaultTestProjectStructureForAndroidTestCase.androidTest
        ExternalModuleType            : sourceSet
        LinkedProjectId               : testLightTestsWithDefaultTestProjectStructureForAndroidTestCase:unitTest
        LinkedProjectPath             : <TEMP>
        RootProjectPath               : <TEMP>
        COMPILER_MODULE_EXTENSION
            isCompilerPathInherited       : true
            isExcludeOutput               : true
        ModuleFile                    : <TEMP>/.idea/modules/testLightTestsWithDefaultTestProjectStructureForAndroidTestCase.unitTest.iml [-]
        ModuleTypeName                : JAVA_MODULE
        HIDDEN FACET                  : Android
        CONENT_ENTRY                  : file://<TEMP>/build/generated/ap_generated_sources/debugUnitTest/out [-]
        CONENT_ENTRY                  : file://<TEMP>/src/testDebug [-]
        WATCHED_TEST_SOURCE_FOLDER    : file://<TEMP>/build/generated/ap_generated_sources/debugUnitTest/out [-]
            Generated                     : true
        WATCHED_TEST_SOURCE_FOLDER    : file://<TEMP>/src/testDebug/aidl [-]
        WATCHED_TEST_RESOURCE_FOLDER  : file://<TEMP>/src/testDebug/assets [-]
        WATCHED_TEST_SOURCE_FOLDER    : file://<TEMP>/src/testDebug/java [-]
        WATCHED_TEST_SOURCE_FOLDER    : file://<TEMP>/src/testDebug/kotlin [-]
        WATCHED_TEST_RESOURCE_FOLDER  : file://<TEMP>/src/testDebug/res [-]
        WATCHED_TEST_RESOURCE_FOLDER  : file://<TEMP>/src/testDebug/resources [-]
        WATCHED_TEST_SOURCE_FOLDER    : file://<TEMP>/src/testDebug/rs [-]
        WATCHED_TEST_SOURCE_FOLDER    : file://<TEMP>/src/testDebug/shaders [-]
        JDK                           : <NAME_CUT> Android SDK
        *isInherited                  : false
            SdkType                       : Android SDK
            HomePath                      : <ANDROID_SDK>
            VersionString                 : JetBrains Runtime version <JDK_VERSION>
        ORDER_ENTRY                   : <Module source>
        ORDER_ENTRY                   : testLightTestsWithDefaultTestProjectStructureForAndroidTestCase.main
            Scope                         : Test
        BUILD_TASKS
            TEST_COMPILE_MODE             : All
                CLEAN                         : :generateDebugSources, :ideAndroidTestSetupTask1, :ideAndroidTestSetupTask2, :ideUnitTestSetupTask1, :ideUnitTestSetupTask2
                ASSEMBLE                      : :assembleDebug, :assembleDebugAndroidTest, :assembleDebugUnitTest
                REBUILD                       : :assembleDebug, :assembleDebugAndroidTest, :assembleDebugUnitTest, :clean
                COMPILE_JAVA                  : :compileDebugAndroidTestSources, :compileDebugSources, :compileDebugUnitTestSources
                SOURCE_GEN                    : :generateDebugSources, :ideAndroidTestSetupTask1, :ideAndroidTestSetupTask2, :ideUnitTestSetupTask1, :ideUnitTestSetupTask2
                BUNDLE                        : :bundleDebug
                APK_FROM_BUNDLE               : :extractApksForDebug
            TEST_COMPILE_MODE             : Android tests
                CLEAN                         : :generateDebugSources, :ideAndroidTestSetupTask1, :ideAndroidTestSetupTask2
                ASSEMBLE                      : :assembleDebug, :assembleDebugAndroidTest
                REBUILD                       : :assembleDebug, :assembleDebugAndroidTest, :clean
                COMPILE_JAVA                  : :compileDebugAndroidTestSources, :compileDebugSources
                SOURCE_GEN                    : :generateDebugSources, :ideAndroidTestSetupTask1, :ideAndroidTestSetupTask2
                BUNDLE                        : :bundleDebug
                APK_FROM_BUNDLE               : :extractApksForDebug
            TEST_COMPILE_MODE             : Unit tests
                CLEAN                         : :generateDebugSources, :ideUnitTestSetupTask1, :ideUnitTestSetupTask2
                ASSEMBLE                      : :assembleDebug, :assembleDebugUnitTest
                REBUILD                       : :assembleDebug, :assembleDebugUnitTest, :clean
                COMPILE_JAVA                  : :compileDebugUnitTestSources
                SOURCE_GEN                    : :generateDebugSources, :ideUnitTestSetupTask1, :ideUnitTestSetupTask2
                BUNDLE                        : :bundleDebug
                APK_FROM_BUNDLE               : :extractApksForDebug
            TEST_COMPILE_MODE             : None
                CLEAN                         : :generateDebugSources
                ASSEMBLE                      : :assembleDebug
                REBUILD                       : :assembleDebug, :clean
                COMPILE_JAVA                  : :compileDebugSources
                SOURCE_GEN                    : :generateDebugSources
                BUNDLE                        : :bundleDebug
                APK_FROM_BUNDLE               : :extractApksForDebug
    BUILD_TASKS
        TEST_COMPILE_MODE             : All
            CLEAN                         : <TEMP>::generateDebugSources, <TEMP>::ideAndroidTestSetupTask1, <TEMP>::ideAndroidTestSetupTask2, <TEMP>::ideUnitTestSetupTask1, <TEMP>::ideUnitTestSetupTask2
            ASSEMBLE                      : :assembleDebug, :assembleDebugAndroidTest, :assembleDebugUnitTest
            REBUILD                       : <TEMP>::assembleDebug, <TEMP>::assembleDebugAndroidTest, <TEMP>::assembleDebugUnitTest, <TEMP>::clean
            COMPILE_JAVA                  : <TEMP>::compileDebugAndroidTestSources, <TEMP>::compileDebugSources, <TEMP>::compileDebugUnitTestSources
            SOURCE_GEN                    : <TEMP>::generateDebugSources, <TEMP>::ideAndroidTestSetupTask1, <TEMP>::ideAndroidTestSetupTask2, <TEMP>::ideUnitTestSetupTask1, <TEMP>::ideUnitTestSetupTask2
            BUNDLE                        : :bundleDebug
            APK_FROM_BUNDLE               : :extractApksForDebug
        TEST_COMPILE_MODE             : Android tests
            CLEAN                         : <TEMP>::generateDebugSources, <TEMP>::ideAndroidTestSetupTask1, <TEMP>::ideAndroidTestSetupTask2
            ASSEMBLE                      : :assembleDebug, :assembleDebugAndroidTest
            REBUILD                       : <TEMP>::assembleDebug, <TEMP>::assembleDebugAndroidTest, <TEMP>::clean
            COMPILE_JAVA                  : <TEMP>::compileDebugAndroidTestSources, <TEMP>::compileDebugSources
            SOURCE_GEN                    : <TEMP>::generateDebugSources, <TEMP>::ideAndroidTestSetupTask1, <TEMP>::ideAndroidTestSetupTask2
            BUNDLE                        : :bundleDebug
            APK_FROM_BUNDLE               : :extractApksForDebug
        TEST_COMPILE_MODE             : Unit tests
            CLEAN                         : <TEMP>::generateDebugSources, <TEMP>::ideUnitTestSetupTask1, <TEMP>::ideUnitTestSetupTask2
            ASSEMBLE                      : :assembleDebug, :assembleDebugUnitTest
            REBUILD                       : <TEMP>::assembleDebug, <TEMP>::assembleDebugUnitTest, <TEMP>::clean
            COMPILE_JAVA                  : <TEMP>::compileDebugUnitTestSources
            SOURCE_GEN                    : <TEMP>::generateDebugSources, <TEMP>::ideUnitTestSetupTask1, <TEMP>::ideUnitTestSetupTask2
            BUNDLE                        : :bundleDebug
            APK_FROM_BUNDLE               : :extractApksForDebug
        TEST_COMPILE_MODE             : None
            CLEAN                         : <TEMP>::generateDebugSources
            ASSEMBLE                      : :assembleDebug
            REBUILD                       : <TEMP>::assembleDebug, <TEMP>::clean
            COMPILE_JAVA                  : <TEMP>::compileDebugSources
            SOURCE_GEN                    : <TEMP>::generateDebugSources
            BUNDLE                        : :bundleDebug
            APK_FROM_BUNDLE               : :extractApksForDebug
>>>>>>> b5f40ffd
<|MERGE_RESOLUTION|>--- conflicted
+++ resolved
@@ -1,9 +1,4 @@
 PROJECT                       : testLightTestsWithDefaultTestProjectStructureForAndroidTestCase
-<<<<<<< HEAD
-    PROJECT_JDK                   : corretto-<JAVA_VERSION>
-        Version                       : Amazon Corretto version <JDK_VERSION>
-    MODULE                        : testLightTestsWithDefaultTestProjectStructureForAndroidTestCase
-=======
     PROJECT_JDK                   : jbr-<JAVA_VERSION>
         Version                       : JetBrains Runtime version <JDK_VERSION>
     MODULE                        : testLightTestsWithDefaultTestProjectStructureForAndroidTestCase
@@ -12,7 +7,6 @@
             main                          : testLightTestsWithDefaultTestProjectStructureForAndroidTestCase.main
             unitTest                      : testLightTestsWithDefaultTestProjectStructureForAndroidTestCase.unitTest
             androidTest                   : testLightTestsWithDefaultTestProjectStructureForAndroidTestCase.androidTest
->>>>>>> b5f40ffd
         LinkedProjectId               : testLightTestsWithDefaultTestProjectStructureForAndroidTestCase
         LinkedProjectPath             : <TEMP>
         RootProjectPath               : <TEMP>
@@ -24,13 +18,6 @@
         FACET                         : Android
             TypeId                        : android
             SelectedBuildVariant          : debug
-<<<<<<< HEAD
-            AssembleTaskName              : assembleDebug
-            CompileJavaTaskName           : compileDebugSources
-            - AfterSyncTask               : ideSetupTask1
-            - AfterSyncTask               : ideSetupTask2
-=======
->>>>>>> b5f40ffd
             AllowUserConfiguration        : false
             GenFolderRelativePathApt      : /gen
             GenFolderRelativePathAidl     : /gen
@@ -44,31 +31,11 @@
             - TestResFoldersRelativePath  : file://<TEMP>/build/generated/res/rs/androidTest/debug [-]
             - TestResFoldersRelativePath  : file://<TEMP>/build/generated/res/resValues/androidTest/debug [-]
             LibsFolderRelativePath        : /libs
-<<<<<<< HEAD
-            UseCustomApkResourceFolder    : false
             ProjectType                   : 0
-            RunProcessResourcesMavenTask  : true
-=======
-            ProjectType                   : 0
->>>>>>> b5f40ffd
             PackTestCode                  : false
             RunProguard                   : false
             ProguardLogsFolderRelativePath          : /proguard_logs
             UseCustomManifestPackage      : false
-<<<<<<< HEAD
-            EnableManifestMerging         : false
-            EnablePreDexing               : true
-            CompileCustomGeneratedSources : true
-            EnableSourcesAutogeneration   : true
-            EnableMultiDex                : false
-            MinimalMainDex                : false
-            IncludeAssetsFromLibraries    : false
-            - ProGuardCfgFiles            : file://%MODULE_SDK_HOME%/tools/proguard/proguard-android.txt
-        FACET                         : Android-Gradle
-            TypeId                        : android-gradle
-            GradlePath                    : :
-        CONENT_ENTRY                  : file://<TEMP>
-=======
             - ProGuardCfgFiles            : file://%MODULE_SDK_HOME%/tools/proguard/proguard-android.txt
         FACET                         : Android-Gradle
             TypeId                        : android-gradle
@@ -224,34 +191,11 @@
         CONENT_ENTRY                  : file://<TEMP>/build/generated/res/resValues/debug [-]
         CONENT_ENTRY                  : file://<TEMP>/build/generated/res/rs/debug [-]
         CONENT_ENTRY                  : file://<TEMP>/build/generated/source/buildConfig/debug [-]
->>>>>>> b5f40ffd
         CONENT_ENTRY                  : file://<TEMP>/res
             JavaResource                  : file://<TEMP>/res
         CONENT_ENTRY                  : file://<TEMP>/src
             JavaSource                    : file://<TEMP>/src
         CONENT_ENTRY                  : file://<TEMP>/src/debug [-]
-<<<<<<< HEAD
-        CONENT_ENTRY                  : file://<TEMP>/src/debug/aidl [-]
-        CONENT_ENTRY                  : file://<TEMP>/src/debug/assets [-]
-        CONENT_ENTRY                  : file://<TEMP>/src/debug/custom [-]
-        CONENT_ENTRY                  : file://<TEMP>/src/debug/java [-]
-        CONENT_ENTRY                  : file://<TEMP>/src/debug/kotlin [-]
-        CONENT_ENTRY                  : file://<TEMP>/src/debug/ml [-]
-        CONENT_ENTRY                  : file://<TEMP>/src/debug/renderscript [-]
-        CONENT_ENTRY                  : file://<TEMP>/src/debug/res [-]
-        CONENT_ENTRY                  : file://<TEMP>/src/debug/resources [-]
-        CONENT_ENTRY                  : file://<TEMP>/src/debug/shaders [-]
-        CONENT_ENTRY                  : file://<TEMP>/srcKotlin [-]
-        WATCHED_SOURCE_FOLDER         : file://<TEMP>/src/debug/aidl [-]
-        WATCHED_RESOURCE_FOLDER       : file://<TEMP>/src/debug/assets [-]
-        WATCHED_RESOURCE_FOLDER       : file://<TEMP>/src/debug/custom [-]
-        WATCHED_SOURCE_FOLDER         : file://<TEMP>/src/debug/java [-]
-        WATCHED_SOURCE_FOLDER         : file://<TEMP>/src/debug/kotlin [-]
-        WATCHED_RESOURCE_FOLDER       : file://<TEMP>/src/debug/ml [-]
-        WATCHED_SOURCE_FOLDER         : file://<TEMP>/src/debug/renderscript [-]
-        WATCHED_RESOURCE_FOLDER       : file://<TEMP>/src/debug/res [-]
-        WATCHED_RESOURCE_FOLDER       : file://<TEMP>/src/debug/resources [-]
-=======
         CONENT_ENTRY                  : file://<TEMP>/srcKotlin [-]
         WATCHED_SOURCE_FOLDER         : file://<TEMP>/build/generated/aidl_source_output_dir/debug/out [-]
             Generated                     : true
@@ -272,21 +216,12 @@
         WATCHED_RESOURCE_FOLDER       : file://<TEMP>/src/debug/res [-]
         WATCHED_RESOURCE_FOLDER       : file://<TEMP>/src/debug/resources [-]
         WATCHED_SOURCE_FOLDER         : file://<TEMP>/src/debug/rs [-]
->>>>>>> b5f40ffd
         WATCHED_SOURCE_FOLDER         : file://<TEMP>/src/debug/shaders [-]
         WATCHED_SOURCE_FOLDER         : file://<TEMP>/srcKotlin [-]
         JDK                           : <NAME_CUT> Android SDK
         *isInherited                  : false
             SdkType                       : Android SDK
             HomePath                      : <ANDROID_SDK>
-<<<<<<< HEAD
-            VersionString                 : Amazon Corretto version <JDK_VERSION>
-        ORDER_ENTRY                   : <Module source>
-    RUN_CONFIGURATION             : testLightTestsWithDefaultTestProjectStructureForAndroidTestCase
-        *class*                       : AndroidRunConfiguration
-        ModuleName                    : testLightTestsWithDefaultTestProjectStructureForAndroidTestCase
-        Module                        : testLightTestsWithDefaultTestProjectStructureForAndroidTestCase
-=======
             VersionString                 : JetBrains Runtime version <JDK_VERSION>
         ORDER_ENTRY                   : <Module source>
         BUILD_TASKS
@@ -423,5 +358,4 @@
             COMPILE_JAVA                  : <TEMP>::compileDebugSources
             SOURCE_GEN                    : <TEMP>::generateDebugSources
             BUNDLE                        : :bundleDebug
-            APK_FROM_BUNDLE               : :extractApksForDebug
->>>>>>> b5f40ffd
+            APK_FROM_BUNDLE               : :extractApksForDebug