PROJECT                       : testLightTestsWithDefaultTestProjectStructureForAndroidTestCase
    PROJECT_JDK                   : <JDK_NAME>
        Version                       : <JDK_VERSION>
    MODULE                        : testLightTestsWithDefaultTestProjectStructureForAndroidTestCase
        LINKED_ANDROID_MODULE_GROUP
            holder                        : testLightTestsWithDefaultTestProjectStructureForAndroidTestCase
            main                          : testLightTestsWithDefaultTestProjectStructureForAndroidTestCase.main
            unitTest                      : testLightTestsWithDefaultTestProjectStructureForAndroidTestCase.unitTest
            androidTest                   : testLightTestsWithDefaultTestProjectStructureForAndroidTestCase.androidTest
        LinkedProjectId               : testLightTestsWithDefaultTestProjectStructureForAndroidTestCase
        LinkedProjectPath             : <TEMP>
        RootProjectPath               : <TEMP>
        COMPILER_MODULE_EXTENSION
            isCompilerPathInherited       : false
            isExcludeOutput               : true
        ModuleFile                    : <TEMP>/testLightTestsWithDefaultTestProjectStructureForAndroidTestCase.iml
        ModuleTypeName                : JAVA_MODULE
        FACET                         : Android
            TypeId                        : android
            SelectedBuildVariant          : debug
            AllowUserConfiguration        : false
            GenFolderRelativePathApt      : /gen
            GenFolderRelativePathAidl     : /gen
            ManifestFileRelativePath      : /AndroidManifest.xml
            ResFolderRelativePath         : /res
            - ResFoldersRelativePath      :  [-]
            - TestResFoldersRelativePath  :  [-]
            LibsFolderRelativePath        : /libs
            ProjectType                   : 0
            PackTestCode                  : false
            RunProguard                   : false
            ProguardLogsFolderRelativePath          : /proguard_logs
            UseCustomManifestPackage      : false
            - ProGuardCfgFiles            : file://%MODULE_SDK_HOME%/tools/proguard/proguard-android.txt
        FACET                         : Android-Gradle
            TypeId                        : android-gradle
            ExternalSource                : GRADLE
        CONENT_ENTRY                  : file://<TEMP>
            EXCLUDE_FOLDER                : file://<TEMP>/.gradle
            EXCLUDE_FOLDER                : file://<TEMP>/build [-]
        JDK                           : <NAME_CUT> Android SDK
        *isInherited                  : false
            SdkType                       : Android SDK
            HomePath                      : <ANDROID_SDK>
        ORDER_ENTRY                   : <Module source>
        BUILD_TASKS
                CLEAN                         : :generateDebugSources, :ideAndroidTestSetupTask1, :ideAndroidTestSetupTask2, :ideUnitTestSetupTask1, :ideUnitTestSetupTask2
                ASSEMBLE                      : :assembleDebug, :assembleDebugAndroidTest, :assembleDebugUnitTest
                REBUILD                       : :assembleDebug, :assembleDebugAndroidTest, :assembleDebugUnitTest, :clean
                COMPILE_JAVA                  : :compileDebugAndroidTestSources, :compileDebugSources, :compileDebugUnitTestSources
                SOURCE_GEN                    : :generateDebugSources, :ideAndroidTestSetupTask1, :ideAndroidTestSetupTask2, :ideUnitTestSetupTask1, :ideUnitTestSetupTask2
                BUNDLE                        : :bundleDebug
                APK_FROM_BUNDLE               : :extractApksForDebug
                BASELINE_PROFILE_GEN          : :generateDebugBaselineProfile
                BASELINE_PROFILE_GEN_ALL_VARIANTS       : :generateBaselineProfile
    MODULE                        : testLightTestsWithDefaultTestProjectStructureForAndroidTestCase.androidTest
        LINKED_ANDROID_MODULE_GROUP
            holder                        : testLightTestsWithDefaultTestProjectStructureForAndroidTestCase
            main                          : testLightTestsWithDefaultTestProjectStructureForAndroidTestCase.main
            unitTest                      : testLightTestsWithDefaultTestProjectStructureForAndroidTestCase.unitTest
            androidTest                   : testLightTestsWithDefaultTestProjectStructureForAndroidTestCase.androidTest
        ExternalModuleType            : sourceSet
        LinkedProjectId               : testLightTestsWithDefaultTestProjectStructureForAndroidTestCase:androidTest
        LinkedProjectPath             : <TEMP>
        RootProjectPath               : <TEMP>
        COMPILER_MODULE_EXTENSION
            isCompilerPathInherited       : false
            isExcludeOutput               : true
        ModuleFile                    : <TEMP>/.idea/modules/testLightTestsWithDefaultTestProjectStructureForAndroidTestCase.androidTest.iml [-]
        ModuleTypeName                : JAVA_MODULE
        FACET                         : Android
            TypeId                        : android
            ExternalSource                : GRADLE
            SelectedBuildVariant          : debug
            AllowUserConfiguration        : false
            GenFolderRelativePathApt      : /gen
            GenFolderRelativePathAidl     : /gen
            ManifestFileRelativePath      : /AndroidManifest.xml
            ResFolderRelativePath         : /res
            - ResFoldersRelativePath      :  [-]
            - TestResFoldersRelativePath  : file://<TEMP>/src/androidTestDebug/res [-]
            - TestResFoldersRelativePath  : file://<TEMP>/build/generated/res/resValues/androidTest/debug [-]
            LibsFolderRelativePath        : /libs
            ProjectType                   : 0
            PackTestCode                  : false
            RunProguard                   : false
            ProguardLogsFolderRelativePath          : /proguard_logs
            UseCustomManifestPackage      : false
            - ProGuardCfgFiles            : file://%MODULE_SDK_HOME%/tools/proguard/proguard-android.txt
        CONENT_ENTRY                  : file://<TEMP>/build/generated/ap_generated_sources/debugAndroidTest/out [-]
        CONENT_ENTRY                  : file://<TEMP>/build/generated/res/resValues/androidTest/debug [-]
        CONENT_ENTRY                  : file://<TEMP>/src/androidTestDebug [-]
        WATCHED_TEST_SOURCE_FOLDER    : file://<TEMP>/build/generated/ap_generated_sources/debugAndroidTest/out [-]
            Generated                     : true
        WATCHED_TEST_RESOURCE_FOLDER  : file://<TEMP>/build/generated/res/resValues/androidTest/debug [-]
            Generated                     : true
        WATCHED_TEST_RESOURCE_FOLDER  : file://<TEMP>/src/androidTestDebug/assets [-]
        WATCHED_TEST_RESOURCE_FOLDER  : file://<TEMP>/src/androidTestDebug/baselineProfiles [-]
        WATCHED_TEST_SOURCE_FOLDER    : file://<TEMP>/src/androidTestDebug/java [-]
        WATCHED_TEST_SOURCE_FOLDER    : file://<TEMP>/src/androidTestDebug/kotlin [-]
        WATCHED_TEST_RESOURCE_FOLDER  : file://<TEMP>/src/androidTestDebug/res [-]
        WATCHED_TEST_RESOURCE_FOLDER  : file://<TEMP>/src/androidTestDebug/resources [-]
        JDK                           : <NAME_CUT> Android SDK
        *isInherited                  : false
            SdkType                       : Android SDK
            HomePath                      : <ANDROID_SDK>
        ORDER_ENTRY                   : <Module source>
        ORDER_ENTRY                   : testLightTestsWithDefaultTestProjectStructureForAndroidTestCase.main
            Scope                         : Test
        BUILD_TASKS
                CLEAN                         : :ideAndroidTestSetupTask1, :ideAndroidTestSetupTask2
                ASSEMBLE                      : :assembleDebugAndroidTest
                REBUILD                       : :assembleDebugAndroidTest, :clean
                COMPILE_JAVA                  : :compileDebugAndroidTestSources
                SOURCE_GEN                    : :ideAndroidTestSetupTask1, :ideAndroidTestSetupTask2
                BASELINE_PROFILE_GEN          : :generateDebugBaselineProfile
                BASELINE_PROFILE_GEN_ALL_VARIANTS       : :generateBaselineProfile
    MODULE                        : testLightTestsWithDefaultTestProjectStructureForAndroidTestCase.main
        LINKED_ANDROID_MODULE_GROUP
            holder                        : testLightTestsWithDefaultTestProjectStructureForAndroidTestCase
            main                          : testLightTestsWithDefaultTestProjectStructureForAndroidTestCase.main
            unitTest                      : testLightTestsWithDefaultTestProjectStructureForAndroidTestCase.unitTest
            androidTest                   : testLightTestsWithDefaultTestProjectStructureForAndroidTestCase.androidTest
        ExternalModuleType            : sourceSet
        LinkedProjectId               : testLightTestsWithDefaultTestProjectStructureForAndroidTestCase:main
        LinkedProjectPath             : <TEMP>
        RootProjectPath               : <TEMP>
        COMPILER_MODULE_EXTENSION
            isCompilerPathInherited       : false
            isExcludeOutput               : true
        ModuleFile                    : <TEMP>/.idea/modules/testLightTestsWithDefaultTestProjectStructureForAndroidTestCase.main.iml [-]
        ModuleTypeName                : JAVA_MODULE
        FACET                         : Android
            TypeId                        : android
            ExternalSource                : GRADLE
            SelectedBuildVariant          : debug
            AllowUserConfiguration        : false
            GenFolderRelativePathApt      : /gen
            GenFolderRelativePathAidl     : /gen
            ManifestFileRelativePath      : /AndroidManifest.xml
            ResFolderRelativePath         : /res
            - ResFoldersRelativePath      : file://<TEMP>/res
            - ResFoldersRelativePath      : file://<TEMP>/src/debug/res [-]
            - ResFoldersRelativePath      : file://<TEMP>/build/generated/res/resValues/debug [-]
            - TestResFoldersRelativePath  :  [-]
            LibsFolderRelativePath        : /libs
            ProjectType                   : 0
            PackTestCode                  : false
            RunProguard                   : false
            ProguardLogsFolderRelativePath          : /proguard_logs
            UseCustomManifestPackage      : false
            - ProGuardCfgFiles            : file://%MODULE_SDK_HOME%/tools/proguard/proguard-android.txt
        CONENT_ENTRY                  : file://<TEMP>/AndroidManifest.xml
        CONENT_ENTRY                  : file://<TEMP>/build/generated/ap_generated_sources/debug/out [-]
        CONENT_ENTRY                  : file://<TEMP>/build/generated/res/resValues/debug [-]
        CONENT_ENTRY                  : file://<TEMP>/res
            JavaResource                  : file://<TEMP>/res
        CONENT_ENTRY                  : file://<TEMP>/src
            JavaSource                    : file://<TEMP>/src
        CONENT_ENTRY                  : file://<TEMP>/srcKotlin [-]
        WATCHED_SOURCE_FOLDER         : file://<TEMP>/build/generated/ap_generated_sources/debug/out [-]
            Generated                     : true
        WATCHED_RESOURCE_FOLDER       : file://<TEMP>/build/generated/res/resValues/debug [-]
            Generated                     : true
        WATCHED_RESOURCE_FOLDER       : file://<TEMP>/src/debug/assets [-]
        WATCHED_RESOURCE_FOLDER       : file://<TEMP>/src/debug/baselineProfiles [-]
        WATCHED_SOURCE_FOLDER         : file://<TEMP>/src/debug/java [-]
        WATCHED_SOURCE_FOLDER         : file://<TEMP>/src/debug/kotlin [-]
        WATCHED_RESOURCE_FOLDER       : file://<TEMP>/src/debug/res [-]
        WATCHED_RESOURCE_FOLDER       : file://<TEMP>/src/debug/resources [-]
        WATCHED_SOURCE_FOLDER         : file://<TEMP>/srcKotlin [-]
        JDK                           : <NAME_CUT> Android SDK
        *isInherited                  : false
            SdkType                       : Android SDK
            HomePath                      : <ANDROID_SDK>
        ORDER_ENTRY                   : <Module source>
        Classes
            -                             : file://<TEMP>/build/intermediates/javac/debug/classes
            -                             : file://<TEMP>/build/generated/res/resValues/debug
        BUILD_TASKS
                CLEAN                         : :generateDebugSources
                ASSEMBLE                      : :assembleDebug
                REBUILD                       : :assembleDebug, :clean
                COMPILE_JAVA                  : :compileDebugSources
                SOURCE_GEN                    : :generateDebugSources
                BUNDLE                        : :bundleDebug
                APK_FROM_BUNDLE               : :extractApksForDebug
                BASELINE_PROFILE_GEN          : :generateDebugBaselineProfile
                BASELINE_PROFILE_GEN_ALL_VARIANTS       : :generateBaselineProfile
    MODULE                        : testLightTestsWithDefaultTestProjectStructureForAndroidTestCase.unitTest
        LINKED_ANDROID_MODULE_GROUP
            holder                        : testLightTestsWithDefaultTestProjectStructureForAndroidTestCase
            main                          : testLightTestsWithDefaultTestProjectStructureForAndroidTestCase.main
            unitTest                      : testLightTestsWithDefaultTestProjectStructureForAndroidTestCase.unitTest
            androidTest                   : testLightTestsWithDefaultTestProjectStructureForAndroidTestCase.androidTest
        ExternalModuleType            : sourceSet
        LinkedProjectId               : testLightTestsWithDefaultTestProjectStructureForAndroidTestCase:unitTest
        LinkedProjectPath             : <TEMP>
        RootProjectPath               : <TEMP>
        COMPILER_MODULE_EXTENSION
            isCompilerPathInherited       : false
            isExcludeOutput               : true
        ModuleFile                    : <TEMP>/.idea/modules/testLightTestsWithDefaultTestProjectStructureForAndroidTestCase.unitTest.iml [-]
        ModuleTypeName                : JAVA_MODULE
        FACET                         : Android
            TypeId                        : android
            ExternalSource                : GRADLE
            SelectedBuildVariant          : debug
            AllowUserConfiguration        : false
            GenFolderRelativePathApt      : /gen
            GenFolderRelativePathAidl     : /gen
            ManifestFileRelativePath      : /AndroidManifest.xml
            ResFolderRelativePath         : /res
            - ResFoldersRelativePath      :  [-]
            - TestResFoldersRelativePath  :  [-]
            LibsFolderRelativePath        : /libs
            ProjectType                   : 0
            PackTestCode                  : false
            RunProguard                   : false
            ProguardLogsFolderRelativePath          : /proguard_logs
            UseCustomManifestPackage      : false
            - ProGuardCfgFiles            : file://%MODULE_SDK_HOME%/tools/proguard/proguard-android.txt
        CONENT_ENTRY                  : file://<TEMP>/build/generated/ap_generated_sources/debugUnitTest/out [-]
        CONENT_ENTRY                  : file://<TEMP>/src/testDebug [-]
        WATCHED_TEST_SOURCE_FOLDER    : file://<TEMP>/build/generated/ap_generated_sources/debugUnitTest/out [-]
            Generated                     : true
        WATCHED_TEST_RESOURCE_FOLDER  : file://<TEMP>/src/testDebug/assets [-]
        WATCHED_TEST_RESOURCE_FOLDER  : file://<TEMP>/src/testDebug/baselineProfiles [-]
        WATCHED_TEST_SOURCE_FOLDER    : file://<TEMP>/src/testDebug/java [-]
        WATCHED_TEST_SOURCE_FOLDER    : file://<TEMP>/src/testDebug/kotlin [-]
        WATCHED_TEST_RESOURCE_FOLDER  : file://<TEMP>/src/testDebug/res [-]
        WATCHED_TEST_RESOURCE_FOLDER  : file://<TEMP>/src/testDebug/resources [-]
        JDK                           : <NAME_CUT> Android SDK
        *isInherited                  : false
            SdkType                       : Android SDK
            HomePath                      : <ANDROID_SDK>
        ORDER_ENTRY                   : <Module source>
        ORDER_ENTRY                   : testLightTestsWithDefaultTestProjectStructureForAndroidTestCase.main
            Scope                         : Test
        BUILD_TASKS
                CLEAN                         : :ideUnitTestSetupTask1, :ideUnitTestSetupTask2
                ASSEMBLE                      : :assembleDebugUnitTest
                REBUILD                       : :assembleDebugUnitTest, :clean
                COMPILE_JAVA                  : :compileDebugUnitTestSources
                SOURCE_GEN                    : :ideUnitTestSetupTask1, :ideUnitTestSetupTask2
                BASELINE_PROFILE_GEN          : :generateDebugBaselineProfile
                BASELINE_PROFILE_GEN_ALL_VARIANTS       : :generateBaselineProfile
    BUILD_TASKS
            CLEAN                         : <TEMP>::generateDebugSources, <TEMP>::ideAndroidTestSetupTask1, <TEMP>::ideAndroidTestSetupTask2, <TEMP>::ideUnitTestSetupTask1, <TEMP>::ideUnitTestSetupTask2
            ASSEMBLE                      : <TEMP>::assembleDebug, <TEMP>::assembleDebugAndroidTest, <TEMP>::assembleDebugUnitTest
            REBUILD                       : <TEMP>::assembleDebug, <TEMP>::assembleDebugAndroidTest, <TEMP>::assembleDebugUnitTest, <TEMP>::clean
            COMPILE_JAVA                  : <TEMP>::compileDebugAndroidTestSources, <TEMP>::compileDebugSources, <TEMP>::compileDebugUnitTestSources
            SOURCE_GEN                    : <TEMP>::generateDebugSources, <TEMP>::ideAndroidTestSetupTask1, <TEMP>::ideAndroidTestSetupTask2, <TEMP>::ideUnitTestSetupTask1, <TEMP>::ideUnitTestSetupTask2
            BUNDLE                        : :bundleDebug
            APK_FROM_BUNDLE               : :extractApksForDebug
<<<<<<< HEAD
        TEST_COMPILE_MODE             : Android tests
            CLEAN                         : <TEMP>::generateDebugSources, <TEMP>::ideAndroidTestSetupTask1, <TEMP>::ideAndroidTestSetupTask2
            ASSEMBLE                      : <TEMP>::assembleDebug, <TEMP>::assembleDebugAndroidTest
            REBUILD                       : <TEMP>::assembleDebug, <TEMP>::assembleDebugAndroidTest, <TEMP>::clean
            COMPILE_JAVA                  : <TEMP>::compileDebugAndroidTestSources, <TEMP>::compileDebugSources
            SOURCE_GEN                    : <TEMP>::generateDebugSources, <TEMP>::ideAndroidTestSetupTask1, <TEMP>::ideAndroidTestSetupTask2
            BUNDLE                        : :bundleDebug
            APK_FROM_BUNDLE               : :extractApksForDebug
        TEST_COMPILE_MODE             : Unit tests
            CLEAN                         : <TEMP>::generateDebugSources, <TEMP>::ideUnitTestSetupTask1, <TEMP>::ideUnitTestSetupTask2
            ASSEMBLE                      : <TEMP>::assembleDebug, <TEMP>::assembleDebugUnitTest
            REBUILD                       : <TEMP>::assembleDebug, <TEMP>::assembleDebugUnitTest, <TEMP>::clean
            COMPILE_JAVA                  : <TEMP>::compileDebugUnitTestSources
            SOURCE_GEN                    : <TEMP>::generateDebugSources, <TEMP>::ideUnitTestSetupTask1, <TEMP>::ideUnitTestSetupTask2
            BUNDLE                        : :bundleDebug
            APK_FROM_BUNDLE               : :extractApksForDebug
        TEST_COMPILE_MODE             : None
            CLEAN                         : <TEMP>::generateDebugSources
            ASSEMBLE                      : <TEMP>::assembleDebug
            REBUILD                       : <TEMP>::assembleDebug, <TEMP>::clean
            COMPILE_JAVA                  : <TEMP>::compileDebugSources
            SOURCE_GEN                    : <TEMP>::generateDebugSources
            BUNDLE                        : :bundleDebug
            APK_FROM_BUNDLE               : :extractApksForDebug
=======
            BASELINE_PROFILE_GEN          : :generateDebugBaselineProfile
            BASELINE_PROFILE_GEN_ALL_VARIANTS       : :generateBaselineProfile
>>>>>>> 0d09370c
<|MERGE_RESOLUTION|>--- conflicted
+++ resolved
@@ -253,32 +253,5 @@
             SOURCE_GEN                    : <TEMP>::generateDebugSources, <TEMP>::ideAndroidTestSetupTask1, <TEMP>::ideAndroidTestSetupTask2, <TEMP>::ideUnitTestSetupTask1, <TEMP>::ideUnitTestSetupTask2
             BUNDLE                        : :bundleDebug
             APK_FROM_BUNDLE               : :extractApksForDebug
-<<<<<<< HEAD
-        TEST_COMPILE_MODE             : Android tests
-            CLEAN                         : <TEMP>::generateDebugSources, <TEMP>::ideAndroidTestSetupTask1, <TEMP>::ideAndroidTestSetupTask2
-            ASSEMBLE                      : <TEMP>::assembleDebug, <TEMP>::assembleDebugAndroidTest
-            REBUILD                       : <TEMP>::assembleDebug, <TEMP>::assembleDebugAndroidTest, <TEMP>::clean
-            COMPILE_JAVA                  : <TEMP>::compileDebugAndroidTestSources, <TEMP>::compileDebugSources
-            SOURCE_GEN                    : <TEMP>::generateDebugSources, <TEMP>::ideAndroidTestSetupTask1, <TEMP>::ideAndroidTestSetupTask2
-            BUNDLE                        : :bundleDebug
-            APK_FROM_BUNDLE               : :extractApksForDebug
-        TEST_COMPILE_MODE             : Unit tests
-            CLEAN                         : <TEMP>::generateDebugSources, <TEMP>::ideUnitTestSetupTask1, <TEMP>::ideUnitTestSetupTask2
-            ASSEMBLE                      : <TEMP>::assembleDebug, <TEMP>::assembleDebugUnitTest
-            REBUILD                       : <TEMP>::assembleDebug, <TEMP>::assembleDebugUnitTest, <TEMP>::clean
-            COMPILE_JAVA                  : <TEMP>::compileDebugUnitTestSources
-            SOURCE_GEN                    : <TEMP>::generateDebugSources, <TEMP>::ideUnitTestSetupTask1, <TEMP>::ideUnitTestSetupTask2
-            BUNDLE                        : :bundleDebug
-            APK_FROM_BUNDLE               : :extractApksForDebug
-        TEST_COMPILE_MODE             : None
-            CLEAN                         : <TEMP>::generateDebugSources
-            ASSEMBLE                      : <TEMP>::assembleDebug
-            REBUILD                       : <TEMP>::assembleDebug, <TEMP>::clean
-            COMPILE_JAVA                  : <TEMP>::compileDebugSources
-            SOURCE_GEN                    : <TEMP>::generateDebugSources
-            BUNDLE                        : :bundleDebug
-            APK_FROM_BUNDLE               : :extractApksForDebug
-=======
             BASELINE_PROFILE_GEN          : :generateDebugBaselineProfile
-            BASELINE_PROFILE_GEN_ALL_VARIANTS       : :generateBaselineProfile
->>>>>>> 0d09370c
+            BASELINE_PROFILE_GEN_ALL_VARIANTS       : :generateBaselineProfile