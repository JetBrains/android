--- conflicted
+++ resolved
@@ -1,9 +1,5 @@
 PROJECT                       : testLightTestsWithDefaultTestProjectStructureForAndroidTestCase
-<<<<<<< HEAD
-    PROJECT_JDK                   : <JAVA_VERSION>
-=======
     PROJECT_JDK                   : <JDK_NAME>
->>>>>>> de127946
         Version                       : <JDK_VERSION>
     MODULE                        : testLightTestsWithDefaultTestProjectStructureForAndroidTestCase
         LINKED_ANDROID_MODULE_GROUP
@@ -46,10 +42,6 @@
         *isInherited                  : false
             SdkType                       : Android SDK
             HomePath                      : <ANDROID_SDK>
-<<<<<<< HEAD
-            VersionString                 : <JDK_VERSION>
-=======
->>>>>>> de127946
         ORDER_ENTRY                   : <Module source>
         BUILD_TASKS
             TEST_COMPILE_MODE             : All
@@ -136,10 +128,6 @@
         *isInherited                  : false
             SdkType                       : Android SDK
             HomePath                      : <ANDROID_SDK>
-<<<<<<< HEAD
-            VersionString                 : <JDK_VERSION>
-=======
->>>>>>> de127946
         ORDER_ENTRY                   : <Module source>
         ORDER_ENTRY                   : testLightTestsWithDefaultTestProjectStructureForAndroidTestCase.main
             Scope                         : Test
@@ -235,17 +223,10 @@
         *isInherited                  : false
             SdkType                       : Android SDK
             HomePath                      : <ANDROID_SDK>
-<<<<<<< HEAD
-            VersionString                 : <JDK_VERSION>
         ORDER_ENTRY                   : <Module source>
         Classes
             -                             : file://<TEMP>/build/intermediates/javac/debug/classes
             -                             : file://<TEMP>/build/generated/res/rs/debug
-=======
-        ORDER_ENTRY                   : <Module source>
-        Classes
-            -                             : file://<TEMP>/build/intermediates/javac/debug/classes
->>>>>>> de127946
             -                             : file://<TEMP>/build/generated/res/resValues/debug
         BUILD_TASKS
             TEST_COMPILE_MODE             : All
@@ -328,10 +309,6 @@
         *isInherited                  : false
             SdkType                       : Android SDK
             HomePath                      : <ANDROID_SDK>
-<<<<<<< HEAD
-            VersionString                 : <JDK_VERSION>
-=======
->>>>>>> de127946
         ORDER_ENTRY                   : <Module source>
         ORDER_ENTRY                   : testLightTestsWithDefaultTestProjectStructureForAndroidTestCase.main
             Scope                         : Test
