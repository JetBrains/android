--- conflicted
+++ resolved
@@ -119,34 +119,20 @@
         FACET                         : Kotlin
             TypeId                        : kotlin-language
             ExternalSource                : GRADLE
-<<<<<<< HEAD
-            ApiLevel                      : 1.9
-            CompilerArguments
-                apiVersion                    : 1.9
-                languageVersion               : 1.9
-=======
             ApiLevel                      : 2.0
             CompilerArguments
                 apiVersion                    : 2.0
                 languageVersion               : 2.0
->>>>>>> 0d09370c
             CompilerSettings
                 additionalArguments           :
                 copyJsLibraryFiles            : true
                 outputDirectoryForJsLibraryFiles        : lib
             IsTestModule                  : false
             Kind                          : DEFAULT
-<<<<<<< HEAD
-            LanguageLevel                 : 1.9
-            MergedCompilerArguments
-                apiVersion                    : 1.9
-                languageVersion               : 1.9
-=======
             LanguageLevel                 : 2.0
             MergedCompilerArguments
                 apiVersion                    : 2.0
                 languageVersion               : 2.0
->>>>>>> 0d09370c
             Platform                      : JVM (17)
             UseProjectSettings            : false
             Version                       : 5
@@ -310,34 +296,20 @@
         FACET                         : Kotlin
             TypeId                        : kotlin-language
             ExternalSource                : GRADLE
-<<<<<<< HEAD
-            ApiLevel                      : 1.9
-            CompilerArguments
-                apiVersion                    : 1.9
-                languageVersion               : 1.9
-=======
             ApiLevel                      : 2.0
             CompilerArguments
                 apiVersion                    : 2.0
                 languageVersion               : 2.0
->>>>>>> 0d09370c
             CompilerSettings
                 additionalArguments           :
                 copyJsLibraryFiles            : true
                 outputDirectoryForJsLibraryFiles        : lib
             IsTestModule                  : false
             Kind                          : DEFAULT
-<<<<<<< HEAD
-            LanguageLevel                 : 1.9
-            MergedCompilerArguments
-                apiVersion                    : 1.9
-                languageVersion               : 1.9
-=======
             LanguageLevel                 : 2.0
             MergedCompilerArguments
                 apiVersion                    : 2.0
                 languageVersion               : 2.0
->>>>>>> 0d09370c
             Platform                      : JVM (17)
             UseProjectSettings            : false
             Version                       : 5
@@ -457,34 +429,20 @@
         FACET                         : Kotlin
             TypeId                        : kotlin-language
             ExternalSource                : GRADLE
-<<<<<<< HEAD
-            ApiLevel                      : 1.9
-            CompilerArguments
-                apiVersion                    : 1.9
-                languageVersion               : 1.9
-=======
             ApiLevel                      : 2.0
             CompilerArguments
                 apiVersion                    : 2.0
                 languageVersion               : 2.0
->>>>>>> 0d09370c
             CompilerSettings
                 additionalArguments           :
                 copyJsLibraryFiles            : true
                 outputDirectoryForJsLibraryFiles        : lib
             IsTestModule                  : false
             Kind                          : DEFAULT
-<<<<<<< HEAD
-            LanguageLevel                 : 1.9
-            MergedCompilerArguments
-                apiVersion                    : 1.9
-                languageVersion               : 1.9
-=======
             LanguageLevel                 : 2.0
             MergedCompilerArguments
                 apiVersion                    : 2.0
                 languageVersion               : 2.0
->>>>>>> 0d09370c
             Platform                      : JVM (17)
             UseProjectSettings            : false
             Version                       : 5
@@ -696,17 +654,10 @@
         FACET                         : Kotlin
             TypeId                        : kotlin-language
             ExternalSource                : GRADLE
-<<<<<<< HEAD
-            ApiLevel                      : 1.9
-            CompilerArguments
-                apiVersion                    : 1.9
-                languageVersion               : 1.9
-=======
             ApiLevel                      : 2.0
             CompilerArguments
                 apiVersion                    : 2.0
                 languageVersion               : 2.0
->>>>>>> 0d09370c
                 multiPlatform                 : true
                 - pluginClasspaths            : <M2>/org/jetbrains/annotations/13.0/annotations-13.0.jar
                 - pluginClasspaths            : <M2>/org/jetbrains/kotlin/kotlin-script-runtime/<KOTLIN_VERSION>/kotlin-script-runtime-<KOTLIN_VERSION>.jar
@@ -720,17 +671,10 @@
             ExternalProjectId             : :module2
             IsTestModule                  : true
             Kind                          : COMPILATION_AND_SOURCE_SET_HOLDER
-<<<<<<< HEAD
-            LanguageLevel                 : 1.9
-            MergedCompilerArguments
-                apiVersion                    : 1.9
-                languageVersion               : 1.9
-=======
             LanguageLevel                 : 2.0
             MergedCompilerArguments
                 apiVersion                    : 2.0
                 languageVersion               : 2.0
->>>>>>> 0d09370c
                 multiPlatform                 : true
                 - pluginClasspaths            : <M2>/org/jetbrains/annotations/13.0/annotations-13.0.jar
                 - pluginClasspaths            : <M2>/org/jetbrains/kotlin/kotlin-script-runtime/<KOTLIN_VERSION>/kotlin-script-runtime-<KOTLIN_VERSION>.jar
@@ -800,32 +744,6 @@
         Classes
             -                             : file://<PROJECT>/module2/build/intermediates/javac/debugAndroidTest/compileDebugAndroidTestJavaWithJavac/classes
         BUILD_TASKS
-<<<<<<< HEAD
-            TEST_COMPILE_MODE             : All
-                CLEAN                         : :module2:createMockableJar, :module2:generateDebugAndroidTestSources, :module2:generateDebugSources
-                ASSEMBLE                      : :module2:assembleDebug, :module2:assembleDebugAndroidTest, :module2:assembleDebugUnitTest
-                REBUILD                       : :module2:assembleDebug, :module2:assembleDebugAndroidTest, :module2:assembleDebugUnitTest, :module2:clean
-                COMPILE_JAVA                  : :module2:compileDebugAndroidTestSources, :module2:compileDebugSources, :module2:compileDebugUnitTestSources
-                SOURCE_GEN                    : :module2:createMockableJar, :module2:generateDebugAndroidTestSources, :module2:generateDebugSources
-            TEST_COMPILE_MODE             : Android tests
-                CLEAN                         : :module2:generateDebugAndroidTestSources, :module2:generateDebugSources
-                ASSEMBLE                      : :module2:assembleDebug, :module2:assembleDebugAndroidTest
-                REBUILD                       : :module2:assembleDebug, :module2:assembleDebugAndroidTest, :module2:clean
-                COMPILE_JAVA                  : :module2:compileDebugAndroidTestSources, :module2:compileDebugSources
-                SOURCE_GEN                    : :module2:generateDebugAndroidTestSources, :module2:generateDebugSources
-            TEST_COMPILE_MODE             : Unit tests
-                CLEAN                         : :module2:createMockableJar, :module2:generateDebugSources
-                ASSEMBLE                      : :module2:assembleDebug, :module2:assembleDebugUnitTest
-                REBUILD                       : :module2:assembleDebug, :module2:assembleDebugUnitTest, :module2:clean
-                COMPILE_JAVA                  : :module2:compileDebugUnitTestSources
-                SOURCE_GEN                    : :module2:createMockableJar, :module2:generateDebugSources
-            TEST_COMPILE_MODE             : None
-                CLEAN                         : :module2:generateDebugSources
-                ASSEMBLE                      : :module2:assembleDebug
-                REBUILD                       : :module2:assembleDebug, :module2:clean
-                COMPILE_JAVA                  : :module2:compileDebugSources
-                SOURCE_GEN                    : :module2:generateDebugSources
-=======
                 CLEAN                         : :module2:generateDebugAndroidTestSources
                 ASSEMBLE                      : :module2:assembleDebugAndroidTest
                 REBUILD                       : :module2:assembleDebugAndroidTest, :module2:clean
@@ -833,7 +751,6 @@
                 SOURCE_GEN                    : :module2:generateDebugAndroidTestSources
                 BASELINE_PROFILE_GEN          : :module2:generateDebugBaselineProfile
                 BASELINE_PROFILE_GEN_ALL_VARIANTS       : :module2:generateBaselineProfile
->>>>>>> 0d09370c
     MODULE                        : kotlinMultiPlatform.module2.main
         LINKED_ANDROID_MODULE_GROUP
             holder                        : kotlinMultiPlatform.module2
@@ -876,17 +793,10 @@
         FACET                         : Kotlin
             TypeId                        : kotlin-language
             ExternalSource                : GRADLE
-<<<<<<< HEAD
-            ApiLevel                      : 1.9
-            CompilerArguments
-                apiVersion                    : 1.9
-                languageVersion               : 1.9
-=======
             ApiLevel                      : 2.0
             CompilerArguments
                 apiVersion                    : 2.0
                 languageVersion               : 2.0
->>>>>>> 0d09370c
                 multiPlatform                 : true
                 - pluginClasspaths            : <M2>/org/jetbrains/annotations/13.0/annotations-13.0.jar
                 - pluginClasspaths            : <M2>/org/jetbrains/kotlin/kotlin-script-runtime/<KOTLIN_VERSION>/kotlin-script-runtime-<KOTLIN_VERSION>.jar
@@ -900,17 +810,10 @@
             ExternalProjectId             : :module2
             IsTestModule                  : false
             Kind                          : COMPILATION_AND_SOURCE_SET_HOLDER
-<<<<<<< HEAD
-            LanguageLevel                 : 1.9
-            MergedCompilerArguments
-                apiVersion                    : 1.9
-                languageVersion               : 1.9
-=======
             LanguageLevel                 : 2.0
             MergedCompilerArguments
                 apiVersion                    : 2.0
                 languageVersion               : 2.0
->>>>>>> 0d09370c
                 multiPlatform                 : true
                 - pluginClasspaths            : <M2>/org/jetbrains/annotations/13.0/annotations-13.0.jar
                 - pluginClasspaths            : <M2>/org/jetbrains/kotlin/kotlin-script-runtime/<KOTLIN_VERSION>/kotlin-script-runtime-<KOTLIN_VERSION>.jar
@@ -1014,17 +917,10 @@
         FACET                         : Kotlin
             TypeId                        : kotlin-language
             ExternalSource                : GRADLE
-<<<<<<< HEAD
-            ApiLevel                      : 1.9
-            CompilerArguments
-                apiVersion                    : 1.9
-                languageVersion               : 1.9
-=======
             ApiLevel                      : 2.0
             CompilerArguments
                 apiVersion                    : 2.0
                 languageVersion               : 2.0
->>>>>>> 0d09370c
                 multiPlatform                 : true
                 - pluginClasspaths            : <M2>/org/jetbrains/annotations/13.0/annotations-13.0.jar
                 - pluginClasspaths            : <M2>/org/jetbrains/kotlin/kotlin-script-runtime/<KOTLIN_VERSION>/kotlin-script-runtime-<KOTLIN_VERSION>.jar
@@ -1038,17 +934,10 @@
             ExternalProjectId             : :module2
             IsTestModule                  : true
             Kind                          : COMPILATION_AND_SOURCE_SET_HOLDER
-<<<<<<< HEAD
-            LanguageLevel                 : 1.9
-            MergedCompilerArguments
-                apiVersion                    : 1.9
-                languageVersion               : 1.9
-=======
             LanguageLevel                 : 2.0
             MergedCompilerArguments
                 apiVersion                    : 2.0
                 languageVersion               : 2.0
->>>>>>> 0d09370c
                 multiPlatform                 : true
                 - pluginClasspaths            : <M2>/org/jetbrains/annotations/13.0/annotations-13.0.jar
                 - pluginClasspaths            : <M2>/org/jetbrains/kotlin/kotlin-script-runtime/<KOTLIN_VERSION>/kotlin-script-runtime-<KOTLIN_VERSION>.jar
@@ -1244,32 +1133,5 @@
             SOURCE_GEN                    : <PROJECT>::app:createMockableJar, <PROJECT>::app:generateDebugAndroidTestSources, <PROJECT>::app:generateDebugSources, <PROJECT>::module2:createMockableJar, <PROJECT>::module2:generateDebugAndroidTestSources, <PROJECT>::module2:generateDebugSources
             BUNDLE                        : :app:bundleDebug
             APK_FROM_BUNDLE               : :app:extractApksForDebug
-<<<<<<< HEAD
-        TEST_COMPILE_MODE             : Android tests
-            CLEAN                         : <PROJECT>::app:generateDebugAndroidTestSources, <PROJECT>::app:generateDebugSources, <PROJECT>::module2:generateDebugAndroidTestSources, <PROJECT>::module2:generateDebugSources
-            ASSEMBLE                      : <PROJECT>::app:assembleDebug, <PROJECT>::app:assembleDebugAndroidTest, <PROJECT>::module2:assembleDebug, <PROJECT>::module2:assembleDebugAndroidTest
-            REBUILD                       : <PROJECT>::app:assembleDebug, <PROJECT>::app:assembleDebugAndroidTest, <PROJECT>::app:clean, <PROJECT>::module2:assembleDebug, <PROJECT>::module2:assembleDebugAndroidTest, <PROJECT>::module2:clean
-            COMPILE_JAVA                  : <PROJECT>::app:compileDebugAndroidTestSources, <PROJECT>::app:compileDebugSources, <PROJECT>::module2:compileDebugAndroidTestSources, <PROJECT>::module2:compileDebugSources
-            SOURCE_GEN                    : <PROJECT>::app:generateDebugAndroidTestSources, <PROJECT>::app:generateDebugSources, <PROJECT>::module2:generateDebugAndroidTestSources, <PROJECT>::module2:generateDebugSources
-            BUNDLE                        : :app:bundleDebug
-            APK_FROM_BUNDLE               : :app:extractApksForDebug
-        TEST_COMPILE_MODE             : Unit tests
-            CLEAN                         : <PROJECT>::app:createMockableJar, <PROJECT>::app:generateDebugSources, <PROJECT>::module2:createMockableJar, <PROJECT>::module2:generateDebugSources
-            ASSEMBLE                      : <PROJECT>::app:assembleDebug, <PROJECT>::app:assembleDebugUnitTest, <PROJECT>::module2:assembleDebug, <PROJECT>::module2:assembleDebugUnitTest
-            REBUILD                       : <PROJECT>::app:assembleDebug, <PROJECT>::app:assembleDebugUnitTest, <PROJECT>::app:clean, <PROJECT>::module2:assembleDebug, <PROJECT>::module2:assembleDebugUnitTest, <PROJECT>::module2:clean
-            COMPILE_JAVA                  : <PROJECT>::app:compileDebugUnitTestSources, <PROJECT>::module2:compileDebugUnitTestSources
-            SOURCE_GEN                    : <PROJECT>::app:createMockableJar, <PROJECT>::app:generateDebugSources, <PROJECT>::module2:createMockableJar, <PROJECT>::module2:generateDebugSources
-            BUNDLE                        : :app:bundleDebug
-            APK_FROM_BUNDLE               : :app:extractApksForDebug
-        TEST_COMPILE_MODE             : None
-            CLEAN                         : <PROJECT>::app:generateDebugSources, <PROJECT>::module2:generateDebugSources
-            ASSEMBLE                      : <PROJECT>::app:assembleDebug, <PROJECT>::module2:assembleDebug
-            REBUILD                       : <PROJECT>::app:assembleDebug, <PROJECT>::app:clean, <PROJECT>::module2:assembleDebug, <PROJECT>::module2:clean
-            COMPILE_JAVA                  : <PROJECT>::app:compileDebugSources, <PROJECT>::module2:compileDebugSources
-            SOURCE_GEN                    : <PROJECT>::app:generateDebugSources, <PROJECT>::module2:generateDebugSources
-            BUNDLE                        : :app:bundleDebug
-            APK_FROM_BUNDLE               : :app:extractApksForDebug
-=======
             BASELINE_PROFILE_GEN          : :app:generateDebugBaselineProfile
-            BASELINE_PROFILE_GEN_ALL_VARIANTS       : :app:generateBaselineProfile
->>>>>>> 0d09370c
+            BASELINE_PROFILE_GEN_ALL_VARIANTS       : :app:generateBaselineProfile