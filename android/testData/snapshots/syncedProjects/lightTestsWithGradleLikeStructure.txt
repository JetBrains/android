--- conflicted
+++ resolved
@@ -1,9 +1,5 @@
 PROJECT                       : LightSyncBasedTestsWithGradleLikeStructureTest
-<<<<<<< HEAD
-    PROJECT_JDK                   : <JAVA_VERSION>
-=======
     PROJECT_JDK                   : <JDK_NAME>
->>>>>>> de127946
         Version                       : <JDK_VERSION>
     MODULE                        : LightSyncBasedTestsWithGradleLikeStructureTest
         LINKED_ANDROID_MODULE_GROUP
@@ -48,10 +44,6 @@
         *isInherited                  : false
             SdkType                       : Android SDK
             HomePath                      : <ANDROID_SDK>
-<<<<<<< HEAD
-            VersionString                 : <JDK_VERSION>
-=======
->>>>>>> de127946
         ORDER_ENTRY                   : <Module source>
         BUILD_TASKS
             TEST_COMPILE_MODE             : All
@@ -148,10 +140,6 @@
         *isInherited                  : false
             SdkType                       : Android SDK
             HomePath                      : <ANDROID_SDK>
-<<<<<<< HEAD
-            VersionString                 : <JDK_VERSION>
-=======
->>>>>>> de127946
         ORDER_ENTRY                   : <Module source>
         ORDER_ENTRY                   : LightSyncBasedTestsWithGradleLikeStructureTest.main
             Scope                         : Test
@@ -250,10 +238,6 @@
         *isInherited                  : false
             SdkType                       : Android SDK
             HomePath                      : <ANDROID_SDK>
-<<<<<<< HEAD
-            VersionString                 : <JDK_VERSION>
-=======
->>>>>>> de127946
         ORDER_ENTRY                   : <Module source>
         BUILD_TASKS
             TEST_COMPILE_MODE             : All
@@ -345,10 +329,6 @@
         *isInherited                  : false
             SdkType                       : Android SDK
             HomePath                      : <ANDROID_SDK>
-<<<<<<< HEAD
-            VersionString                 : <JDK_VERSION>
-=======
->>>>>>> de127946
         ORDER_ENTRY                   : <Module source>
         ORDER_ENTRY                   : LightSyncBasedTestsWithGradleLikeStructureTest.main
             Scope                         : Test
