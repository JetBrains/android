PROJECT                       : Kotlin Multiplatform
    PROJECT_JDK                   : <JDK_NAME>
        Version                       : <JDK_VERSION>
    MODULE                        : Kotlin_Multiplatform
        ExternalModuleGroup           :
        ExternalModuleVersion         : unspecified
        LinkedProjectId               : Kotlin Multiplatform
        LinkedProjectPath             : <PROJECT>
        RootProjectPath               : <PROJECT>
        COMPILER_MODULE_EXTENSION
            compilerSourceOutputPath      : file://<PROJECT>/build/classes/production/Kotlin_Multiplatform [-]
            compilerTestOutputPath        : file://<PROJECT>/build/classes/test/Kotlin_Multiplatform [-]
            isCompilerPathInherited       : true
            isExcludeOutput               : true
        ModuleFile                    : <PROJECT>/.idea/modules/Kotlin_Multiplatform.iml [-]
        ModuleTypeName                : JAVA_MODULE
        CONENT_ENTRY                  : file://<PROJECT>
            EXCLUDE_FOLDER                : file://<PROJECT>/.gradle
            EXCLUDE_FOLDER                : file://<PROJECT>/build
        JDK                           : <NAME_CUT> JavaSDK
        *isInherited                  : true
        ORDER_ENTRY                   : <Module source>
        BUILD_TASKS
    MODULE                        : Kotlin_Multiplatform.androidLib
        LINKED_ANDROID_MODULE_GROUP
            holder                        : Kotlin_Multiplatform.androidLib
            main                          : Kotlin_Multiplatform.androidLib.main
            unitTest                      : Kotlin_Multiplatform.androidLib.unitTest
            androidTest                   : Kotlin_Multiplatform.androidLib.androidTest
        ExternalModuleGroup           : Kotlin Multiplatform
        ExternalModuleVersion         : unspecified
        LinkedProjectId               : :androidLib
        LinkedProjectPath             : <PROJECT>/androidLib
        RootProjectPath               : <PROJECT>
        COMPILER_MODULE_EXTENSION
            isCompilerPathInherited       : false
            isExcludeOutput               : true
        ModuleFile                    : <PROJECT>/.idea/modules/androidLib/Kotlin_Multiplatform.androidLib.iml [-]
        ModuleTypeName                : JAVA_MODULE
        FACET                         : Android
            TypeId                        : android
            ExternalSource                : GRADLE
            SelectedBuildVariant          : typeoneModetwoDebug
            AllowUserConfiguration        : false
            GenFolderRelativePathApt      : /gen
            GenFolderRelativePathAidl     : /gen
            ManifestFileRelativePath      : /src/main/AndroidManifest.xml
            ResFolderRelativePath         : /src/main/res
            AssetsFolderRelativePath      : /src/main/assets
            LibsFolderRelativePath        : /libs
            ProjectType                   : 1
            PackTestCode                  : false
            RunProguard                   : false
            ProguardLogsFolderRelativePath          : /proguard_logs
            UseCustomManifestPackage      : false
            - ProGuardCfgFiles            : file://%MODULE_SDK_HOME%/tools/proguard/proguard-android.txt
        FACET                         : Android-Gradle
            TypeId                        : android-gradle
            ExternalSource                : GRADLE
        CONENT_ENTRY                  : file://<PROJECT>/androidLib
            EXCLUDE_FOLDER                : file://<PROJECT>/androidLib/.gradle [-]
            EXCLUDE_FOLDER                : file://<PROJECT>/androidLib/build
        JDK                           : <NAME_CUT> Android SDK
        *isInherited                  : false
            SdkType                       : Android SDK
            HomePath                      : <ANDROID_SDK>
        ORDER_ENTRY                   : <Module source>
        BUILD_TASKS
                CLEAN                         : :androidLib:createMockableJar, :androidLib:generateTypeoneModetwoDebugAndroidTestSources, :androidLib:generateTypeoneModetwoDebugSources
                ASSEMBLE                      : :androidLib:assembleTypeoneModetwoDebug, :androidLib:assembleTypeoneModetwoDebugAndroidTest, :androidLib:assembleTypeoneModetwoDebugUnitTest
                REBUILD                       : :androidLib:assembleTypeoneModetwoDebug, :androidLib:assembleTypeoneModetwoDebugAndroidTest, :androidLib:assembleTypeoneModetwoDebugUnitTest, :androidLib:clean
                COMPILE_JAVA                  : :androidLib:compileTypeoneModetwoDebugAndroidTestSources, :androidLib:compileTypeoneModetwoDebugSources, :androidLib:compileTypeoneModetwoDebugUnitTestSources
                SOURCE_GEN                    : :androidLib:createMockableJar, :androidLib:generateTypeoneModetwoDebugAndroidTestSources, :androidLib:generateTypeoneModetwoDebugSources
                BASELINE_PROFILE_GEN          : :androidLib:generateTypeoneModetwoDebugBaselineProfile
                BASELINE_PROFILE_GEN_ALL_VARIANTS       : :androidLib:generateBaselineProfile
    MODULE                        : Kotlin_Multiplatform.androidLib.androidTest
        LINKED_ANDROID_MODULE_GROUP
            holder                        : Kotlin_Multiplatform.androidLib
            main                          : Kotlin_Multiplatform.androidLib.main
            unitTest                      : Kotlin_Multiplatform.androidLib.unitTest
            androidTest                   : Kotlin_Multiplatform.androidLib.androidTest
        ExternalModuleType            : sourceSet
        LinkedProjectId               : :androidLib:androidTest
        LinkedProjectPath             : <PROJECT>/androidLib
        RootProjectPath               : <PROJECT>
        COMPILER_MODULE_EXTENSION
            compilerTestOutputPath        : file://<PROJECT>/androidLib/build/intermediates/javac/typeoneModetwoDebugAndroidTest/compileTypeoneModetwoDebugAndroidTestJavaWithJavac/classes [-]
            isCompilerPathInherited       : false
            isExcludeOutput               : true
        TEST_MODULE_PROPERTIES
            productionModuleName          : Kotlin_Multiplatform.androidLib.main
        ModuleFile                    : <PROJECT>/.idea/modules/androidLib/Kotlin_Multiplatform.androidLib.androidTest.iml [-]
        ModuleTypeName                : JAVA_MODULE
        FACET                         : Android
            TypeId                        : android
            ExternalSource                : GRADLE
            SelectedBuildVariant          : typeoneModetwoDebug
            AllowUserConfiguration        : false
            GenFolderRelativePathApt      : /gen
            GenFolderRelativePathAidl     : /gen
            ManifestFileRelativePath      : /src/main/AndroidManifest.xml
            ResFolderRelativePath         : /src/main/res
            AssetsFolderRelativePath      : /src/main/assets
            LibsFolderRelativePath        : /libs
            ProjectType                   : 1
            PackTestCode                  : false
            RunProguard                   : false
            ProguardLogsFolderRelativePath          : /proguard_logs
            UseCustomManifestPackage      : false
            - ProGuardCfgFiles            : file://%MODULE_SDK_HOME%/tools/proguard/proguard-android.txt
        CONENT_ENTRY                  : file://<PROJECT>/androidLib/build/generated/ap_generated_sources/typeoneModetwoDebugAndroidTest/out [-]
        CONENT_ENTRY                  : file://<PROJECT>/androidLib/build/generated/res/resValues/androidTest/typeoneModetwo/debug [-]
        CONENT_ENTRY                  : file://<PROJECT>/androidLib/src/androidTest [-]
        CONENT_ENTRY                  : file://<PROJECT>/androidLib/src/androidTestDebug [-]
        CONENT_ENTRY                  : file://<PROJECT>/androidLib/src/androidTestModetwo [-]
        CONENT_ENTRY                  : file://<PROJECT>/androidLib/src/androidTestTypeone [-]
        CONENT_ENTRY                  : file://<PROJECT>/androidLib/src/androidTestTypeoneModetwo [-]
        CONENT_ENTRY                  : file://<PROJECT>/androidLib/src/androidTestTypeoneModetwoDebug [-]
        WATCHED_TEST_SOURCE_FOLDER    : file://<PROJECT>/androidLib/build/generated/ap_generated_sources/typeoneModetwoDebugAndroidTest/out [-]
            Generated                     : true
        WATCHED_TEST_RESOURCE_FOLDER  : file://<PROJECT>/androidLib/build/generated/res/resValues/androidTest/typeoneModetwo/debug [-]
            Generated                     : true
        WATCHED_TEST_RESOURCE_FOLDER  : file://<PROJECT>/androidLib/src/androidTest/assets [-]
        WATCHED_TEST_RESOURCE_FOLDER  : file://<PROJECT>/androidLib/src/androidTest/baselineProfiles [-]
        WATCHED_TEST_SOURCE_FOLDER    : file://<PROJECT>/androidLib/src/androidTest/java [-]
        WATCHED_TEST_SOURCE_FOLDER    : file://<PROJECT>/androidLib/src/androidTest/kotlin [-]
        WATCHED_TEST_RESOURCE_FOLDER  : file://<PROJECT>/androidLib/src/androidTest/res [-]
        WATCHED_TEST_RESOURCE_FOLDER  : file://<PROJECT>/androidLib/src/androidTest/resources [-]
        WATCHED_TEST_SOURCE_FOLDER    : file://<PROJECT>/androidLib/src/androidTest/shaders [-]
        WATCHED_TEST_RESOURCE_FOLDER  : file://<PROJECT>/androidLib/src/androidTestDebug/assets [-]
        WATCHED_TEST_RESOURCE_FOLDER  : file://<PROJECT>/androidLib/src/androidTestDebug/baselineProfiles [-]
        WATCHED_TEST_SOURCE_FOLDER    : file://<PROJECT>/androidLib/src/androidTestDebug/java [-]
        WATCHED_TEST_SOURCE_FOLDER    : file://<PROJECT>/androidLib/src/androidTestDebug/kotlin [-]
        WATCHED_TEST_RESOURCE_FOLDER  : file://<PROJECT>/androidLib/src/androidTestDebug/res [-]
        WATCHED_TEST_RESOURCE_FOLDER  : file://<PROJECT>/androidLib/src/androidTestDebug/resources [-]
        WATCHED_TEST_SOURCE_FOLDER    : file://<PROJECT>/androidLib/src/androidTestDebug/shaders [-]
        WATCHED_TEST_RESOURCE_FOLDER  : file://<PROJECT>/androidLib/src/androidTestModetwo/assets [-]
        WATCHED_TEST_RESOURCE_FOLDER  : file://<PROJECT>/androidLib/src/androidTestModetwo/baselineProfiles [-]
        WATCHED_TEST_SOURCE_FOLDER    : file://<PROJECT>/androidLib/src/androidTestModetwo/java [-]
        WATCHED_TEST_SOURCE_FOLDER    : file://<PROJECT>/androidLib/src/androidTestModetwo/kotlin [-]
        WATCHED_TEST_RESOURCE_FOLDER  : file://<PROJECT>/androidLib/src/androidTestModetwo/res [-]
        WATCHED_TEST_RESOURCE_FOLDER  : file://<PROJECT>/androidLib/src/androidTestModetwo/resources [-]
        WATCHED_TEST_SOURCE_FOLDER    : file://<PROJECT>/androidLib/src/androidTestModetwo/shaders [-]
        WATCHED_TEST_RESOURCE_FOLDER  : file://<PROJECT>/androidLib/src/androidTestTypeone/assets [-]
        WATCHED_TEST_RESOURCE_FOLDER  : file://<PROJECT>/androidLib/src/androidTestTypeone/baselineProfiles [-]
        WATCHED_TEST_SOURCE_FOLDER    : file://<PROJECT>/androidLib/src/androidTestTypeone/java [-]
        WATCHED_TEST_SOURCE_FOLDER    : file://<PROJECT>/androidLib/src/androidTestTypeone/kotlin [-]
        WATCHED_TEST_RESOURCE_FOLDER  : file://<PROJECT>/androidLib/src/androidTestTypeone/res [-]
        WATCHED_TEST_RESOURCE_FOLDER  : file://<PROJECT>/androidLib/src/androidTestTypeone/resources [-]
        WATCHED_TEST_SOURCE_FOLDER    : file://<PROJECT>/androidLib/src/androidTestTypeone/shaders [-]
        WATCHED_TEST_RESOURCE_FOLDER  : file://<PROJECT>/androidLib/src/androidTestTypeoneModetwo/assets [-]
        WATCHED_TEST_RESOURCE_FOLDER  : file://<PROJECT>/androidLib/src/androidTestTypeoneModetwo/baselineProfiles [-]
        WATCHED_TEST_SOURCE_FOLDER    : file://<PROJECT>/androidLib/src/androidTestTypeoneModetwo/java [-]
        WATCHED_TEST_SOURCE_FOLDER    : file://<PROJECT>/androidLib/src/androidTestTypeoneModetwo/kotlin [-]
        WATCHED_TEST_RESOURCE_FOLDER  : file://<PROJECT>/androidLib/src/androidTestTypeoneModetwo/res [-]
        WATCHED_TEST_RESOURCE_FOLDER  : file://<PROJECT>/androidLib/src/androidTestTypeoneModetwo/resources [-]
        WATCHED_TEST_SOURCE_FOLDER    : file://<PROJECT>/androidLib/src/androidTestTypeoneModetwo/shaders [-]
        WATCHED_TEST_RESOURCE_FOLDER  : file://<PROJECT>/androidLib/src/androidTestTypeoneModetwoDebug/assets [-]
        WATCHED_TEST_RESOURCE_FOLDER  : file://<PROJECT>/androidLib/src/androidTestTypeoneModetwoDebug/baselineProfiles [-]
        WATCHED_TEST_SOURCE_FOLDER    : file://<PROJECT>/androidLib/src/androidTestTypeoneModetwoDebug/java [-]
        WATCHED_TEST_SOURCE_FOLDER    : file://<PROJECT>/androidLib/src/androidTestTypeoneModetwoDebug/kotlin [-]
        WATCHED_TEST_RESOURCE_FOLDER  : file://<PROJECT>/androidLib/src/androidTestTypeoneModetwoDebug/res [-]
        WATCHED_TEST_RESOURCE_FOLDER  : file://<PROJECT>/androidLib/src/androidTestTypeoneModetwoDebug/resources [-]
        WATCHED_TEST_SOURCE_FOLDER    : file://<PROJECT>/androidLib/src/androidTestTypeoneModetwoDebug/shaders [-]
        JDK                           : <NAME_CUT> Android SDK
        *isInherited                  : false
            SdkType                       : Android SDK
            HomePath                      : <ANDROID_SDK>
        ORDER_ENTRY                   : <Module source>
        ORDER_ENTRY                   : Kotlin_Multiplatform.androidLib.main
            Scope                         : Test
        BUILD_TASKS
                CLEAN                         : :androidLib:generateTypeoneModetwoDebugAndroidTestSources
                ASSEMBLE                      : :androidLib:assembleTypeoneModetwoDebugAndroidTest
                REBUILD                       : :androidLib:assembleTypeoneModetwoDebugAndroidTest, :androidLib:clean
                COMPILE_JAVA                  : :androidLib:compileTypeoneModetwoDebugAndroidTestSources
                SOURCE_GEN                    : :androidLib:generateTypeoneModetwoDebugAndroidTestSources
                BASELINE_PROFILE_GEN          : :androidLib:generateTypeoneModetwoDebugBaselineProfile
                BASELINE_PROFILE_GEN_ALL_VARIANTS       : :androidLib:generateBaselineProfile
    MODULE                        : Kotlin_Multiplatform.androidLib.main
        LINKED_ANDROID_MODULE_GROUP
            holder                        : Kotlin_Multiplatform.androidLib
            main                          : Kotlin_Multiplatform.androidLib.main
            unitTest                      : Kotlin_Multiplatform.androidLib.unitTest
            androidTest                   : Kotlin_Multiplatform.androidLib.androidTest
        ExternalModuleType            : sourceSet
        LinkedProjectId               : :androidLib:main
        LinkedProjectPath             : <PROJECT>/androidLib
        RootProjectPath               : <PROJECT>
        COMPILER_MODULE_EXTENSION
            compilerSourceOutputPath      : file://<PROJECT>/androidLib/build/intermediates/javac/typeoneModetwoDebug/compileTypeoneModetwoDebugJavaWithJavac/classes
            isCompilerPathInherited       : false
            isExcludeOutput               : true
        ModuleFile                    : <PROJECT>/.idea/modules/androidLib/Kotlin_Multiplatform.androidLib.main.iml [-]
        ModuleTypeName                : JAVA_MODULE
        FACET                         : Android
            TypeId                        : android
            ExternalSource                : GRADLE
            SelectedBuildVariant          : typeoneModetwoDebug
            AllowUserConfiguration        : false
            GenFolderRelativePathApt      : /gen
            GenFolderRelativePathAidl     : /gen
            ManifestFileRelativePath      : /src/main/AndroidManifest.xml
            ResFolderRelativePath         : /src/main/res
            AssetsFolderRelativePath      : /src/main/assets
            LibsFolderRelativePath        : /libs
            ProjectType                   : 1
            PackTestCode                  : false
            RunProguard                   : false
            ProguardLogsFolderRelativePath          : /proguard_logs
            UseCustomManifestPackage      : false
            - ProGuardCfgFiles            : file://%MODULE_SDK_HOME%/tools/proguard/proguard-android.txt
        CONENT_ENTRY                  : file://<PROJECT>/androidLib/build/generated/ap_generated_sources/typeoneModetwoDebug/out
            JavaSource                    : file://<PROJECT>/androidLib/build/generated/ap_generated_sources/typeoneModetwoDebug/out
        CONENT_ENTRY                  : file://<PROJECT>/androidLib/build/generated/res/resValues/typeoneModetwo/debug
            JavaResource                  : file://<PROJECT>/androidLib/build/generated/res/resValues/typeoneModetwo/debug
        CONENT_ENTRY                  : file://<PROJECT>/androidLib/src/debug [-]
        CONENT_ENTRY                  : file://<PROJECT>/androidLib/src/main
            JavaSource                    : file://<PROJECT>/androidLib/src/main/java
            JavaResource                  : file://<PROJECT>/androidLib/src/main/resources
        CONENT_ENTRY                  : file://<PROJECT>/androidLib/src/modetwo [-]
        CONENT_ENTRY                  : file://<PROJECT>/androidLib/src/typeone [-]
        CONENT_ENTRY                  : file://<PROJECT>/androidLib/src/typeoneModetwo [-]
        CONENT_ENTRY                  : file://<PROJECT>/androidLib/src/typeoneModetwoDebug [-]
        WATCHED_RESOURCE_FOLDER       : file://<PROJECT>/androidLib/src/debug/assets [-]
        WATCHED_RESOURCE_FOLDER       : file://<PROJECT>/androidLib/src/debug/baselineProfiles [-]
        WATCHED_SOURCE_FOLDER         : file://<PROJECT>/androidLib/src/debug/java [-]
        WATCHED_SOURCE_FOLDER         : file://<PROJECT>/androidLib/src/debug/kotlin [-]
        WATCHED_RESOURCE_FOLDER       : file://<PROJECT>/androidLib/src/debug/res [-]
        WATCHED_RESOURCE_FOLDER       : file://<PROJECT>/androidLib/src/debug/resources [-]
        WATCHED_SOURCE_FOLDER         : file://<PROJECT>/androidLib/src/debug/shaders [-]
        WATCHED_RESOURCE_FOLDER       : file://<PROJECT>/androidLib/src/main/assets [-]
        WATCHED_RESOURCE_FOLDER       : file://<PROJECT>/androidLib/src/main/baselineProfiles [-]
        WATCHED_SOURCE_FOLDER         : file://<PROJECT>/androidLib/src/main/kotlin [-]
        WATCHED_RESOURCE_FOLDER       : file://<PROJECT>/androidLib/src/main/res [-]
        WATCHED_SOURCE_FOLDER         : file://<PROJECT>/androidLib/src/main/shaders [-]
        WATCHED_RESOURCE_FOLDER       : file://<PROJECT>/androidLib/src/modetwo/assets [-]
        WATCHED_RESOURCE_FOLDER       : file://<PROJECT>/androidLib/src/modetwo/baselineProfiles [-]
        WATCHED_SOURCE_FOLDER         : file://<PROJECT>/androidLib/src/modetwo/java [-]
        WATCHED_SOURCE_FOLDER         : file://<PROJECT>/androidLib/src/modetwo/kotlin [-]
        WATCHED_RESOURCE_FOLDER       : file://<PROJECT>/androidLib/src/modetwo/res [-]
        WATCHED_RESOURCE_FOLDER       : file://<PROJECT>/androidLib/src/modetwo/resources [-]
        WATCHED_SOURCE_FOLDER         : file://<PROJECT>/androidLib/src/modetwo/shaders [-]
        WATCHED_RESOURCE_FOLDER       : file://<PROJECT>/androidLib/src/typeone/assets [-]
        WATCHED_RESOURCE_FOLDER       : file://<PROJECT>/androidLib/src/typeone/baselineProfiles [-]
        WATCHED_SOURCE_FOLDER         : file://<PROJECT>/androidLib/src/typeone/java [-]
        WATCHED_SOURCE_FOLDER         : file://<PROJECT>/androidLib/src/typeone/kotlin [-]
        WATCHED_RESOURCE_FOLDER       : file://<PROJECT>/androidLib/src/typeone/res [-]
        WATCHED_RESOURCE_FOLDER       : file://<PROJECT>/androidLib/src/typeone/resources [-]
        WATCHED_SOURCE_FOLDER         : file://<PROJECT>/androidLib/src/typeone/shaders [-]
        WATCHED_RESOURCE_FOLDER       : file://<PROJECT>/androidLib/src/typeoneModetwo/assets [-]
        WATCHED_RESOURCE_FOLDER       : file://<PROJECT>/androidLib/src/typeoneModetwo/baselineProfiles [-]
        WATCHED_SOURCE_FOLDER         : file://<PROJECT>/androidLib/src/typeoneModetwo/java [-]
        WATCHED_SOURCE_FOLDER         : file://<PROJECT>/androidLib/src/typeoneModetwo/kotlin [-]
        WATCHED_RESOURCE_FOLDER       : file://<PROJECT>/androidLib/src/typeoneModetwo/res [-]
        WATCHED_RESOURCE_FOLDER       : file://<PROJECT>/androidLib/src/typeoneModetwo/resources [-]
        WATCHED_SOURCE_FOLDER         : file://<PROJECT>/androidLib/src/typeoneModetwo/shaders [-]
        WATCHED_RESOURCE_FOLDER       : file://<PROJECT>/androidLib/src/typeoneModetwoDebug/assets [-]
        WATCHED_RESOURCE_FOLDER       : file://<PROJECT>/androidLib/src/typeoneModetwoDebug/baselineProfiles [-]
        WATCHED_SOURCE_FOLDER         : file://<PROJECT>/androidLib/src/typeoneModetwoDebug/java [-]
        WATCHED_SOURCE_FOLDER         : file://<PROJECT>/androidLib/src/typeoneModetwoDebug/kotlin [-]
        WATCHED_RESOURCE_FOLDER       : file://<PROJECT>/androidLib/src/typeoneModetwoDebug/res [-]
        WATCHED_RESOURCE_FOLDER       : file://<PROJECT>/androidLib/src/typeoneModetwoDebug/resources [-]
        WATCHED_SOURCE_FOLDER         : file://<PROJECT>/androidLib/src/typeoneModetwoDebug/shaders [-]
        JDK                           : <NAME_CUT> Android SDK
        *isInherited                  : false
            SdkType                       : Android SDK
            HomePath                      : <ANDROID_SDK>
        ORDER_ENTRY                   : <Module source>
        Classes
            -                             : file://<PROJECT>/androidLib/build/intermediates/javac/typeoneModetwoDebug/compileTypeoneModetwoDebugJavaWithJavac/classes
            -                             : jar://<PROJECT>/androidLib/build/intermediates/compile_r_class_jar/typeoneModetwoDebug/generateTypeoneModetwoDebugRFile/R.jar!/
            -                             : file://<PROJECT>/androidLib/build/generated/res/resValues/typeoneModetwo/debug
        BUILD_TASKS
                CLEAN                         : :androidLib:generateTypeoneModetwoDebugSources
                ASSEMBLE                      : :androidLib:assembleTypeoneModetwoDebug
                REBUILD                       : :androidLib:assembleTypeoneModetwoDebug, :androidLib:clean
                COMPILE_JAVA                  : :androidLib:compileTypeoneModetwoDebugSources
                SOURCE_GEN                    : :androidLib:generateTypeoneModetwoDebugSources
                BASELINE_PROFILE_GEN          : :androidLib:generateTypeoneModetwoDebugBaselineProfile
                BASELINE_PROFILE_GEN_ALL_VARIANTS       : :androidLib:generateBaselineProfile
    MODULE                        : Kotlin_Multiplatform.androidLib.unitTest
        LINKED_ANDROID_MODULE_GROUP
            holder                        : Kotlin_Multiplatform.androidLib
            main                          : Kotlin_Multiplatform.androidLib.main
            unitTest                      : Kotlin_Multiplatform.androidLib.unitTest
            androidTest                   : Kotlin_Multiplatform.androidLib.androidTest
        ExternalModuleType            : sourceSet
        LinkedProjectId               : :androidLib:unitTest
        LinkedProjectPath             : <PROJECT>/androidLib
        RootProjectPath               : <PROJECT>
        COMPILER_MODULE_EXTENSION
            compilerTestOutputPath        : file://<PROJECT>/androidLib/build/intermediates/javac/typeoneModetwoDebugUnitTest/compileTypeoneModetwoDebugUnitTestJavaWithJavac/classes [-]
            isCompilerPathInherited       : false
            isExcludeOutput               : true
        TEST_MODULE_PROPERTIES
            productionModuleName          : Kotlin_Multiplatform.androidLib.main
        ModuleFile                    : <PROJECT>/.idea/modules/androidLib/Kotlin_Multiplatform.androidLib.unitTest.iml [-]
        ModuleTypeName                : JAVA_MODULE
        FACET                         : Android
            TypeId                        : android
            ExternalSource                : GRADLE
            SelectedBuildVariant          : typeoneModetwoDebug
            AllowUserConfiguration        : false
            GenFolderRelativePathApt      : /gen
            GenFolderRelativePathAidl     : /gen
            ManifestFileRelativePath      : /src/main/AndroidManifest.xml
            ResFolderRelativePath         : /src/main/res
            AssetsFolderRelativePath      : /src/main/assets
            LibsFolderRelativePath        : /libs
            ProjectType                   : 1
            PackTestCode                  : false
            RunProguard                   : false
            ProguardLogsFolderRelativePath          : /proguard_logs
            UseCustomManifestPackage      : false
            - ProGuardCfgFiles            : file://%MODULE_SDK_HOME%/tools/proguard/proguard-android.txt
        CONENT_ENTRY                  : file://<PROJECT>/androidLib/build/generated/ap_generated_sources/typeoneModetwoDebugUnitTest/out [-]
        CONENT_ENTRY                  : file://<PROJECT>/androidLib/src/test [-]
        CONENT_ENTRY                  : file://<PROJECT>/androidLib/src/testDebug [-]
        CONENT_ENTRY                  : file://<PROJECT>/androidLib/src/testModetwo [-]
        CONENT_ENTRY                  : file://<PROJECT>/androidLib/src/testTypeone [-]
        CONENT_ENTRY                  : file://<PROJECT>/androidLib/src/testTypeoneModetwo [-]
        CONENT_ENTRY                  : file://<PROJECT>/androidLib/src/testTypeoneModetwoDebug [-]
        WATCHED_TEST_SOURCE_FOLDER    : file://<PROJECT>/androidLib/build/generated/ap_generated_sources/typeoneModetwoDebugUnitTest/out [-]
            Generated                     : true
        WATCHED_TEST_RESOURCE_FOLDER  : file://<PROJECT>/androidLib/src/test/assets [-]
        WATCHED_TEST_RESOURCE_FOLDER  : file://<PROJECT>/androidLib/src/test/baselineProfiles [-]
        WATCHED_TEST_SOURCE_FOLDER    : file://<PROJECT>/androidLib/src/test/java [-]
        WATCHED_TEST_SOURCE_FOLDER    : file://<PROJECT>/androidLib/src/test/kotlin [-]
        WATCHED_TEST_RESOURCE_FOLDER  : file://<PROJECT>/androidLib/src/test/res [-]
        WATCHED_TEST_RESOURCE_FOLDER  : file://<PROJECT>/androidLib/src/test/resources [-]
        WATCHED_TEST_SOURCE_FOLDER    : file://<PROJECT>/androidLib/src/test/shaders [-]
        WATCHED_TEST_RESOURCE_FOLDER  : file://<PROJECT>/androidLib/src/testDebug/assets [-]
        WATCHED_TEST_RESOURCE_FOLDER  : file://<PROJECT>/androidLib/src/testDebug/baselineProfiles [-]
        WATCHED_TEST_SOURCE_FOLDER    : file://<PROJECT>/androidLib/src/testDebug/java [-]
        WATCHED_TEST_SOURCE_FOLDER    : file://<PROJECT>/androidLib/src/testDebug/kotlin [-]
        WATCHED_TEST_RESOURCE_FOLDER  : file://<PROJECT>/androidLib/src/testDebug/res [-]
        WATCHED_TEST_RESOURCE_FOLDER  : file://<PROJECT>/androidLib/src/testDebug/resources [-]
        WATCHED_TEST_SOURCE_FOLDER    : file://<PROJECT>/androidLib/src/testDebug/shaders [-]
        WATCHED_TEST_RESOURCE_FOLDER  : file://<PROJECT>/androidLib/src/testModetwo/assets [-]
        WATCHED_TEST_RESOURCE_FOLDER  : file://<PROJECT>/androidLib/src/testModetwo/baselineProfiles [-]
        WATCHED_TEST_SOURCE_FOLDER    : file://<PROJECT>/androidLib/src/testModetwo/java [-]
        WATCHED_TEST_SOURCE_FOLDER    : file://<PROJECT>/androidLib/src/testModetwo/kotlin [-]
        WATCHED_TEST_RESOURCE_FOLDER  : file://<PROJECT>/androidLib/src/testModetwo/res [-]
        WATCHED_TEST_RESOURCE_FOLDER  : file://<PROJECT>/androidLib/src/testModetwo/resources [-]
        WATCHED_TEST_SOURCE_FOLDER    : file://<PROJECT>/androidLib/src/testModetwo/shaders [-]
        WATCHED_TEST_RESOURCE_FOLDER  : file://<PROJECT>/androidLib/src/testTypeone/assets [-]
        WATCHED_TEST_RESOURCE_FOLDER  : file://<PROJECT>/androidLib/src/testTypeone/baselineProfiles [-]
        WATCHED_TEST_SOURCE_FOLDER    : file://<PROJECT>/androidLib/src/testTypeone/java [-]
        WATCHED_TEST_SOURCE_FOLDER    : file://<PROJECT>/androidLib/src/testTypeone/kotlin [-]
        WATCHED_TEST_RESOURCE_FOLDER  : file://<PROJECT>/androidLib/src/testTypeone/res [-]
        WATCHED_TEST_RESOURCE_FOLDER  : file://<PROJECT>/androidLib/src/testTypeone/resources [-]
        WATCHED_TEST_SOURCE_FOLDER    : file://<PROJECT>/androidLib/src/testTypeone/shaders [-]
        WATCHED_TEST_RESOURCE_FOLDER  : file://<PROJECT>/androidLib/src/testTypeoneModetwo/assets [-]
        WATCHED_TEST_RESOURCE_FOLDER  : file://<PROJECT>/androidLib/src/testTypeoneModetwo/baselineProfiles [-]
        WATCHED_TEST_SOURCE_FOLDER    : file://<PROJECT>/androidLib/src/testTypeoneModetwo/java [-]
        WATCHED_TEST_SOURCE_FOLDER    : file://<PROJECT>/androidLib/src/testTypeoneModetwo/kotlin [-]
        WATCHED_TEST_RESOURCE_FOLDER  : file://<PROJECT>/androidLib/src/testTypeoneModetwo/res [-]
        WATCHED_TEST_RESOURCE_FOLDER  : file://<PROJECT>/androidLib/src/testTypeoneModetwo/resources [-]
        WATCHED_TEST_SOURCE_FOLDER    : file://<PROJECT>/androidLib/src/testTypeoneModetwo/shaders [-]
        WATCHED_TEST_RESOURCE_FOLDER  : file://<PROJECT>/androidLib/src/testTypeoneModetwoDebug/assets [-]
        WATCHED_TEST_RESOURCE_FOLDER  : file://<PROJECT>/androidLib/src/testTypeoneModetwoDebug/baselineProfiles [-]
        WATCHED_TEST_SOURCE_FOLDER    : file://<PROJECT>/androidLib/src/testTypeoneModetwoDebug/java [-]
        WATCHED_TEST_SOURCE_FOLDER    : file://<PROJECT>/androidLib/src/testTypeoneModetwoDebug/kotlin [-]
        WATCHED_TEST_RESOURCE_FOLDER  : file://<PROJECT>/androidLib/src/testTypeoneModetwoDebug/resources [-]
        WATCHED_TEST_SOURCE_FOLDER    : file://<PROJECT>/androidLib/src/testTypeoneModetwoDebug/shaders [-]
        JDK                           : <NAME_CUT> Android SDK
        *isInherited                  : false
            SdkType                       : Android SDK
            HomePath                      : <ANDROID_SDK>
        ORDER_ENTRY                   : <Module source>
        ORDER_ENTRY                   : Kotlin_Multiplatform.androidLib.main
            Scope                         : Test
        BUILD_TASKS
                CLEAN                         : :androidLib:createMockableJar
                ASSEMBLE                      : :androidLib:assembleTypeoneModetwoDebugUnitTest
                REBUILD                       : :androidLib:assembleTypeoneModetwoDebugUnitTest, :androidLib:clean
                COMPILE_JAVA                  : :androidLib:compileTypeoneModetwoDebugUnitTestSources
                SOURCE_GEN                    : :androidLib:createMockableJar
                BASELINE_PROFILE_GEN          : :androidLib:generateTypeoneModetwoDebugBaselineProfile
                BASELINE_PROFILE_GEN_ALL_VARIANTS       : :androidLib:generateBaselineProfile
    MODULE                        : Kotlin_Multiplatform.app
        LINKED_ANDROID_MODULE_GROUP
            holder                        : Kotlin_Multiplatform.app
            main                          : Kotlin_Multiplatform.app.main
            unitTest                      : Kotlin_Multiplatform.app.unitTest
            androidTest                   : Kotlin_Multiplatform.app.androidTest
        ExternalModuleGroup           : Kotlin Multiplatform
        ExternalModuleVersion         : unspecified
        LinkedProjectId               : :app
        LinkedProjectPath             : <PROJECT>/app
        RootProjectPath               : <PROJECT>
        COMPILER_MODULE_EXTENSION
            isCompilerPathInherited       : false
            isExcludeOutput               : true
        ModuleFile                    : <PROJECT>/.idea/modules/app/Kotlin_Multiplatform.app.iml [-]
        ModuleTypeName                : JAVA_MODULE
        FACET                         : Android
            TypeId                        : android
            ExternalSource                : GRADLE
            SelectedBuildVariant          : debug
            AllowUserConfiguration        : false
            GenFolderRelativePathApt      : /gen
            GenFolderRelativePathAidl     : /gen
            ManifestFileRelativePath      : /src/main/AndroidManifest.xml
            ResFolderRelativePath         : /src/main/res
            AssetsFolderRelativePath      : /src/main/assets
            LibsFolderRelativePath        : /libs
            ProjectType                   : 0
            PackTestCode                  : false
            RunProguard                   : false
            ProguardLogsFolderRelativePath          : /proguard_logs
            UseCustomManifestPackage      : false
            - ProGuardCfgFiles            : file://%MODULE_SDK_HOME%/tools/proguard/proguard-android.txt
        FACET                         : Android-Gradle
            TypeId                        : android-gradle
            ExternalSource                : GRADLE
        CONENT_ENTRY                  : file://<PROJECT>/app
            EXCLUDE_FOLDER                : file://<PROJECT>/app/.gradle [-]
            EXCLUDE_FOLDER                : file://<PROJECT>/app/build [-]
        JDK                           : <NAME_CUT> Android SDK
        *isInherited                  : false
            SdkType                       : Android SDK
            HomePath                      : <ANDROID_SDK>
        ORDER_ENTRY                   : <Module source>
        BUILD_TASKS
                CLEAN                         : :app:createMockableJar, :app:generateDebugAndroidTestSources, :app:generateDebugSources
                ASSEMBLE                      : :app:assembleDebug, :app:assembleDebugAndroidTest, :app:assembleDebugUnitTest
                REBUILD                       : :app:assembleDebug, :app:assembleDebugAndroidTest, :app:assembleDebugUnitTest, :app:clean
                COMPILE_JAVA                  : :app:compileDebugAndroidTestSources, :app:compileDebugSources, :app:compileDebugUnitTestSources
                SOURCE_GEN                    : :app:createMockableJar, :app:generateDebugAndroidTestSources, :app:generateDebugSources
                BUNDLE                        : :app:bundleDebug
                APK_FROM_BUNDLE               : :app:extractApksForDebug
                BASELINE_PROFILE_GEN          : :app:generateDebugBaselineProfile
                BASELINE_PROFILE_GEN_ALL_VARIANTS       : :app:generateBaselineProfile
    MODULE                        : Kotlin_Multiplatform.app.androidTest
        LINKED_ANDROID_MODULE_GROUP
            holder                        : Kotlin_Multiplatform.app
            main                          : Kotlin_Multiplatform.app.main
            unitTest                      : Kotlin_Multiplatform.app.unitTest
            androidTest                   : Kotlin_Multiplatform.app.androidTest
        ExternalModuleType            : sourceSet
        LinkedProjectId               : :app:androidTest
        LinkedProjectPath             : <PROJECT>/app
        RootProjectPath               : <PROJECT>
        COMPILER_MODULE_EXTENSION
            compilerTestOutputPath        : file://<PROJECT>/app/build/intermediates/javac/debugAndroidTest/compileDebugAndroidTestJavaWithJavac/classes [-]
            isCompilerPathInherited       : false
            isExcludeOutput               : true
        TEST_MODULE_PROPERTIES
            productionModuleName          : Kotlin_Multiplatform.app.main
        ModuleFile                    : <PROJECT>/.idea/modules/app/Kotlin_Multiplatform.app.androidTest.iml [-]
        ModuleTypeName                : JAVA_MODULE
        FACET                         : Android
            TypeId                        : android
            ExternalSource                : GRADLE
            SelectedBuildVariant          : debug
            AllowUserConfiguration        : false
            GenFolderRelativePathApt      : /gen
            GenFolderRelativePathAidl     : /gen
            ManifestFileRelativePath      : /src/main/AndroidManifest.xml
            ResFolderRelativePath         : /src/main/res
            AssetsFolderRelativePath      : /src/main/assets
            LibsFolderRelativePath        : /libs
            ProjectType                   : 0
            PackTestCode                  : false
            RunProguard                   : false
            ProguardLogsFolderRelativePath          : /proguard_logs
            UseCustomManifestPackage      : false
            - ProGuardCfgFiles            : file://%MODULE_SDK_HOME%/tools/proguard/proguard-android.txt
        CONENT_ENTRY                  : file://<PROJECT>/app/build/generated/ap_generated_sources/debugAndroidTest/out [-]
        CONENT_ENTRY                  : file://<PROJECT>/app/build/generated/res/resValues/androidTest/debug [-]
        CONENT_ENTRY                  : file://<PROJECT>/app/src/androidTest [-]
        CONENT_ENTRY                  : file://<PROJECT>/app/src/androidTestDebug [-]
        WATCHED_TEST_SOURCE_FOLDER    : file://<PROJECT>/app/build/generated/ap_generated_sources/debugAndroidTest/out [-]
            Generated                     : true
        WATCHED_TEST_RESOURCE_FOLDER  : file://<PROJECT>/app/build/generated/res/resValues/androidTest/debug [-]
            Generated                     : true
        WATCHED_TEST_RESOURCE_FOLDER  : file://<PROJECT>/app/src/androidTest/assets [-]
        WATCHED_TEST_RESOURCE_FOLDER  : file://<PROJECT>/app/src/androidTest/baselineProfiles [-]
        WATCHED_TEST_SOURCE_FOLDER    : file://<PROJECT>/app/src/androidTest/java [-]
        WATCHED_TEST_SOURCE_FOLDER    : file://<PROJECT>/app/src/androidTest/kotlin [-]
        WATCHED_TEST_RESOURCE_FOLDER  : file://<PROJECT>/app/src/androidTest/res [-]
        WATCHED_TEST_RESOURCE_FOLDER  : file://<PROJECT>/app/src/androidTest/resources [-]
        WATCHED_TEST_SOURCE_FOLDER    : file://<PROJECT>/app/src/androidTest/shaders [-]
        WATCHED_TEST_RESOURCE_FOLDER  : file://<PROJECT>/app/src/androidTestDebug/assets [-]
        WATCHED_TEST_RESOURCE_FOLDER  : file://<PROJECT>/app/src/androidTestDebug/baselineProfiles [-]
        WATCHED_TEST_SOURCE_FOLDER    : file://<PROJECT>/app/src/androidTestDebug/java [-]
        WATCHED_TEST_SOURCE_FOLDER    : file://<PROJECT>/app/src/androidTestDebug/kotlin [-]
        WATCHED_TEST_RESOURCE_FOLDER  : file://<PROJECT>/app/src/androidTestDebug/res [-]
        WATCHED_TEST_RESOURCE_FOLDER  : file://<PROJECT>/app/src/androidTestDebug/resources [-]
        WATCHED_TEST_SOURCE_FOLDER    : file://<PROJECT>/app/src/androidTestDebug/shaders [-]
        JDK                           : <NAME_CUT> Android SDK
        *isInherited                  : false
            SdkType                       : Android SDK
            HomePath                      : <ANDROID_SDK>
        ORDER_ENTRY                   : <Module source>
        LIBRARY                       : Gradle: org.jetbrains.kotlin:kotlin-stdlib:<KOTLIN_VERSION> [=]
            Scope                         : Test
        LIBRARY                       : Gradle: org.jetbrains:annotations:13.0 [=]
            Scope                         : Test
        ORDER_ENTRY                   : Kotlin_Multiplatform.androidLib.main
            Scope                         : Test
        ORDER_ENTRY                   : Kotlin_Multiplatform.app.main
            Scope                         : Test
        ORDER_ENTRY                   : Kotlin_Multiplatform.kmpFirstLib.androidMain
            Scope                         : Test
        ORDER_ENTRY                   : Kotlin_Multiplatform.kmpFirstLib.commonMain
            Scope                         : Test
        BUILD_TASKS
                CLEAN                         : :app:generateDebugAndroidTestSources
                ASSEMBLE                      : :app:assembleDebugAndroidTest
                REBUILD                       : :app:assembleDebugAndroidTest, :app:clean
                COMPILE_JAVA                  : :app:compileDebugAndroidTestSources
                SOURCE_GEN                    : :app:generateDebugAndroidTestSources
                BASELINE_PROFILE_GEN          : :app:generateDebugBaselineProfile
                BASELINE_PROFILE_GEN_ALL_VARIANTS       : :app:generateBaselineProfile
    MODULE                        : Kotlin_Multiplatform.app.main
        LINKED_ANDROID_MODULE_GROUP
            holder                        : Kotlin_Multiplatform.app
            main                          : Kotlin_Multiplatform.app.main
            unitTest                      : Kotlin_Multiplatform.app.unitTest
            androidTest                   : Kotlin_Multiplatform.app.androidTest
        ExternalModuleType            : sourceSet
        LinkedProjectId               : :app:main
        LinkedProjectPath             : <PROJECT>/app
        RootProjectPath               : <PROJECT>
        COMPILER_MODULE_EXTENSION
            compilerSourceOutputPath      : file://<PROJECT>/app/build/intermediates/javac/debug/compileDebugJavaWithJavac/classes [-]
            isCompilerPathInherited       : false
            isExcludeOutput               : true
        ModuleFile                    : <PROJECT>/.idea/modules/app/Kotlin_Multiplatform.app.main.iml [-]
        ModuleTypeName                : JAVA_MODULE
        FACET                         : Android
            TypeId                        : android
            ExternalSource                : GRADLE
            SelectedBuildVariant          : debug
            AllowUserConfiguration        : false
            GenFolderRelativePathApt      : /gen
            GenFolderRelativePathAidl     : /gen
            ManifestFileRelativePath      : /src/main/AndroidManifest.xml
            ResFolderRelativePath         : /src/main/res
            AssetsFolderRelativePath      : /src/main/assets
            LibsFolderRelativePath        : /libs
            ProjectType                   : 0
            PackTestCode                  : false
            RunProguard                   : false
            ProguardLogsFolderRelativePath          : /proguard_logs
            UseCustomManifestPackage      : false
            - ProGuardCfgFiles            : file://%MODULE_SDK_HOME%/tools/proguard/proguard-android.txt
        CONENT_ENTRY                  : file://<PROJECT>/app/build/generated/ap_generated_sources/debug/out [-]
        CONENT_ENTRY                  : file://<PROJECT>/app/build/generated/res/resValues/debug [-]
        CONENT_ENTRY                  : file://<PROJECT>/app/src/debug [-]
        CONENT_ENTRY                  : file://<PROJECT>/app/src/main
            JavaSource                    : file://<PROJECT>/app/src/main/java
        WATCHED_SOURCE_FOLDER         : file://<PROJECT>/app/build/generated/ap_generated_sources/debug/out [-]
            Generated                     : true
        WATCHED_RESOURCE_FOLDER       : file://<PROJECT>/app/build/generated/res/resValues/debug [-]
            Generated                     : true
        WATCHED_RESOURCE_FOLDER       : file://<PROJECT>/app/src/debug/assets [-]
        WATCHED_RESOURCE_FOLDER       : file://<PROJECT>/app/src/debug/baselineProfiles [-]
        WATCHED_SOURCE_FOLDER         : file://<PROJECT>/app/src/debug/java [-]
        WATCHED_SOURCE_FOLDER         : file://<PROJECT>/app/src/debug/kotlin [-]
        WATCHED_RESOURCE_FOLDER       : file://<PROJECT>/app/src/debug/res [-]
        WATCHED_RESOURCE_FOLDER       : file://<PROJECT>/app/src/debug/resources [-]
        WATCHED_SOURCE_FOLDER         : file://<PROJECT>/app/src/debug/shaders [-]
        WATCHED_RESOURCE_FOLDER       : file://<PROJECT>/app/src/main/assets [-]
        WATCHED_RESOURCE_FOLDER       : file://<PROJECT>/app/src/main/baselineProfiles [-]
        WATCHED_SOURCE_FOLDER         : file://<PROJECT>/app/src/main/kotlin [-]
        WATCHED_RESOURCE_FOLDER       : file://<PROJECT>/app/src/main/res [-]
        WATCHED_RESOURCE_FOLDER       : file://<PROJECT>/app/src/main/resources [-]
        WATCHED_SOURCE_FOLDER         : file://<PROJECT>/app/src/main/shaders [-]
        JDK                           : <NAME_CUT> Android SDK
        *isInherited                  : false
            SdkType                       : Android SDK
            HomePath                      : <ANDROID_SDK>
        ORDER_ENTRY                   : <Module source>
        LIBRARY                       : Gradle: org.jetbrains.kotlin:kotlin-stdlib:<KOTLIN_VERSION> [=]
        LIBRARY                       : Gradle: org.jetbrains:annotations:13.0 [=]
        ORDER_ENTRY                   : Kotlin_Multiplatform.androidLib.main
        ORDER_ENTRY                   : Kotlin_Multiplatform.kmpFirstLib.androidMain
        ORDER_ENTRY                   : Kotlin_Multiplatform.kmpFirstLib.commonMain
        Classes
            -                             : file://<PROJECT>/app/build/intermediates/javac/debug/compileDebugJavaWithJavac/classes
            -                             : jar://<PROJECT>/app/build/intermediates/compile_and_runtime_not_namespaced_r_class_jar/debug/processDebugResources/R.jar!/
            -                             : file://<PROJECT>/app/build/generated/res/resValues/debug
        BUILD_TASKS
                CLEAN                         : :app:generateDebugSources
                ASSEMBLE                      : :app:assembleDebug
                REBUILD                       : :app:assembleDebug, :app:clean
                COMPILE_JAVA                  : :app:compileDebugSources
                SOURCE_GEN                    : :app:generateDebugSources
                BUNDLE                        : :app:bundleDebug
                APK_FROM_BUNDLE               : :app:extractApksForDebug
                BASELINE_PROFILE_GEN          : :app:generateDebugBaselineProfile
                BASELINE_PROFILE_GEN_ALL_VARIANTS       : :app:generateBaselineProfile
    MODULE                        : Kotlin_Multiplatform.app.unitTest
        LINKED_ANDROID_MODULE_GROUP
            holder                        : Kotlin_Multiplatform.app
            main                          : Kotlin_Multiplatform.app.main
            unitTest                      : Kotlin_Multiplatform.app.unitTest
            androidTest                   : Kotlin_Multiplatform.app.androidTest
        ExternalModuleType            : sourceSet
        LinkedProjectId               : :app:unitTest
        LinkedProjectPath             : <PROJECT>/app
        RootProjectPath               : <PROJECT>
        COMPILER_MODULE_EXTENSION
            compilerTestOutputPath        : file://<PROJECT>/app/build/intermediates/javac/debugUnitTest/compileDebugUnitTestJavaWithJavac/classes [-]
            isCompilerPathInherited       : false
            isExcludeOutput               : true
        TEST_MODULE_PROPERTIES
            productionModuleName          : Kotlin_Multiplatform.app.main
        ModuleFile                    : <PROJECT>/.idea/modules/app/Kotlin_Multiplatform.app.unitTest.iml [-]
        ModuleTypeName                : JAVA_MODULE
        FACET                         : Android
            TypeId                        : android
            ExternalSource                : GRADLE
            SelectedBuildVariant          : debug
            AllowUserConfiguration        : false
            GenFolderRelativePathApt      : /gen
            GenFolderRelativePathAidl     : /gen
            ManifestFileRelativePath      : /src/main/AndroidManifest.xml
            ResFolderRelativePath         : /src/main/res
            AssetsFolderRelativePath      : /src/main/assets
            LibsFolderRelativePath        : /libs
            ProjectType                   : 0
            PackTestCode                  : false
            RunProguard                   : false
            ProguardLogsFolderRelativePath          : /proguard_logs
            UseCustomManifestPackage      : false
            - ProGuardCfgFiles            : file://%MODULE_SDK_HOME%/tools/proguard/proguard-android.txt
        CONENT_ENTRY                  : file://<PROJECT>/app/build/generated/ap_generated_sources/debugUnitTest/out [-]
        CONENT_ENTRY                  : file://<PROJECT>/app/src/test
            JavaSource (test)             : file://<PROJECT>/app/src/test/java
        CONENT_ENTRY                  : file://<PROJECT>/app/src/testDebug [-]
        WATCHED_TEST_SOURCE_FOLDER    : file://<PROJECT>/app/build/generated/ap_generated_sources/debugUnitTest/out [-]
            Generated                     : true
        WATCHED_TEST_RESOURCE_FOLDER  : file://<PROJECT>/app/src/test/assets [-]
        WATCHED_TEST_RESOURCE_FOLDER  : file://<PROJECT>/app/src/test/baselineProfiles [-]
        WATCHED_TEST_SOURCE_FOLDER    : file://<PROJECT>/app/src/test/kotlin [-]
        WATCHED_TEST_RESOURCE_FOLDER  : file://<PROJECT>/app/src/test/res [-]
        WATCHED_TEST_RESOURCE_FOLDER  : file://<PROJECT>/app/src/test/resources [-]
        WATCHED_TEST_SOURCE_FOLDER    : file://<PROJECT>/app/src/test/shaders [-]
        WATCHED_TEST_RESOURCE_FOLDER  : file://<PROJECT>/app/src/testDebug/assets [-]
        WATCHED_TEST_RESOURCE_FOLDER  : file://<PROJECT>/app/src/testDebug/baselineProfiles [-]
        WATCHED_TEST_SOURCE_FOLDER    : file://<PROJECT>/app/src/testDebug/java [-]
        WATCHED_TEST_SOURCE_FOLDER    : file://<PROJECT>/app/src/testDebug/kotlin [-]
        WATCHED_TEST_RESOURCE_FOLDER  : file://<PROJECT>/app/src/testDebug/res [-]
        WATCHED_TEST_RESOURCE_FOLDER  : file://<PROJECT>/app/src/testDebug/resources [-]
        WATCHED_TEST_SOURCE_FOLDER    : file://<PROJECT>/app/src/testDebug/shaders [-]
        JDK                           : <NAME_CUT> Android SDK
        *isInherited                  : false
            SdkType                       : Android SDK
            HomePath                      : <ANDROID_SDK>
        ORDER_ENTRY                   : <Module source>
        LIBRARY                       : Gradle: com.google.auto.value:auto-value-annotations:1.6.3 [=]
            Scope                         : Test
        LIBRARY                       : Gradle: com.google.code.findbugs:jsr305:3.0.2 [=]
            Scope                         : Test
        LIBRARY                       : Gradle: com.google.errorprone:error_prone_annotations:2.3.1 [=]
            Scope                         : Test
        LIBRARY                       : Gradle: com.google.guava:failureaccess:1.0.1 [=]
            Scope                         : Test
        LIBRARY                       : Gradle: com.google.guava:guava:27.0.1-android [=]
            Scope                         : Test
        LIBRARY                       : Gradle: com.google.guava:listenablefuture:9999.0-empty-to-avoid-conflict-with-guava [=]
            Scope                         : Test
        LIBRARY                       : Gradle: com.google.j2objc:j2objc-annotations:1.1 [=]
            Scope                         : Test
        LIBRARY                       : Gradle: com.google.truth:truth:0.44 [=]
            Scope                         : Test
        LIBRARY                       : Gradle: com.googlecode.java-diff-utils:diffutils:1.3.0 [=]
            Scope                         : Test
        LIBRARY                       : Gradle: junit:junit:4.13.2 [=]
            Scope                         : Test
        LIBRARY                       : Gradle: org.checkerframework:checker-compat-qual:2.5.5 [=]
            Scope                         : Test
        LIBRARY                       : Gradle: org.codehaus.mojo:animal-sniffer-annotations:1.17 [=]
            Scope                         : Test
        LIBRARY                       : Gradle: org.hamcrest:hamcrest-core:1.3 [=]
            Scope                         : Test
        LIBRARY                       : Gradle: org.jetbrains.kotlin:kotlin-stdlib:<KOTLIN_VERSION> [=]
            Scope                         : Test
        LIBRARY                       : Gradle: org.jetbrains:annotations:13.0 [=]
            Scope                         : Test
        ORDER_ENTRY                   : Kotlin_Multiplatform.androidLib.main
            Scope                         : Test
        ORDER_ENTRY                   : Kotlin_Multiplatform.app.main
            Scope                         : Test
        ORDER_ENTRY                   : Kotlin_Multiplatform.kmpFirstLib.androidMain
            Scope                         : Test
        ORDER_ENTRY                   : Kotlin_Multiplatform.kmpFirstLib.commonMain
            Scope                         : Test
        Classes
            -                             : file://<PROJECT>/app/build/intermediates/javac/debugUnitTest/compileDebugUnitTestJavaWithJavac/classes
            -                             : jar://<PROJECT>/app/build/intermediates/compile_and_runtime_not_namespaced_r_class_jar/debug/processDebugResources/R.jar!/
        BUILD_TASKS
                CLEAN                         : :app:createMockableJar
                ASSEMBLE                      : :app:assembleDebugUnitTest
                REBUILD                       : :app:assembleDebugUnitTest, :app:clean
                COMPILE_JAVA                  : :app:compileDebugUnitTestSources
                SOURCE_GEN                    : :app:createMockableJar
                BASELINE_PROFILE_GEN          : :app:generateDebugBaselineProfile
                BASELINE_PROFILE_GEN_ALL_VARIANTS       : :app:generateBaselineProfile
    MODULE                        : Kotlin_Multiplatform.kmpFirstLib
        LINKED_ANDROID_MODULE_GROUP
            holder                        : Kotlin_Multiplatform.kmpFirstLib
            main                          : Kotlin_Multiplatform.kmpFirstLib.androidMain
            unitTest                      : Kotlin_Multiplatform.kmpFirstLib.androidUnitTest
            androidTest                   : Kotlin_Multiplatform.kmpFirstLib.androidInstrumentedTest
        ExternalModuleGroup           : Kotlin Multiplatform
        ExternalModuleVersion         : unspecified
        LinkedProjectId               : :kmpFirstLib
        LinkedProjectPath             : <PROJECT>/kmpFirstLib
        RootProjectPath               : <PROJECT>
        COMPILER_MODULE_EXTENSION
            compilerSourceOutputPath      : file://<PROJECT>/build/classes/production/Kotlin_Multiplatform.kmpFirstLib [-]
            compilerTestOutputPath        : file://<PROJECT>/build/classes/test/Kotlin_Multiplatform.kmpFirstLib [-]
            isCompilerPathInherited       : true
            isExcludeOutput               : true
        ModuleFile                    : <PROJECT>/.idea/modules/kmpFirstLib/Kotlin_Multiplatform.kmpFirstLib.iml [-]
        ModuleTypeName                : JAVA_MODULE
        FACET                         : Android
            TypeId                        : android
            ExternalSource                : GRADLE
            SelectedBuildVariant          : androidMain
            AllowUserConfiguration        : false
            GenFolderRelativePathApt      : /gen
            GenFolderRelativePathAidl     : /gen
            ManifestFileRelativePath      : /src/androidMain/AndroidManifest.xml
            ResFolderRelativePath         : /src/androidMain/res
            AssetsFolderRelativePath      : /src/androidMain/assets
            LibsFolderRelativePath        : /libs
            ProjectType                   : 1
            PackTestCode                  : false
            RunProguard                   : false
            ProguardLogsFolderRelativePath          : /proguard_logs
            UseCustomManifestPackage      : false
            - ProGuardCfgFiles            : file://%MODULE_SDK_HOME%/tools/proguard/proguard-android.txt
        FACET                         : Android-Gradle
            TypeId                        : android-gradle
            ExternalSource                : GRADLE
        CONENT_ENTRY                  : file://<PROJECT>/kmpFirstLib
            EXCLUDE_FOLDER                : file://<PROJECT>/kmpFirstLib/.gradle [-]
            EXCLUDE_FOLDER                : file://<PROJECT>/kmpFirstLib/build
        JDK                           : <NAME_CUT> Android SDK
        *isInherited                  : false
            SdkType                       : Android SDK
            HomePath                      : <ANDROID_SDK>
        ORDER_ENTRY                   : <Module source>
        BUILD_TASKS
                ASSEMBLE                      : :kmpFirstLib:assembleAndroidInstrumentedTest, :kmpFirstLib:assembleAndroidMain, :kmpFirstLib:assembleAndroidUnitTest
                REBUILD                       : :kmpFirstLib:assembleAndroidInstrumentedTest, :kmpFirstLib:assembleAndroidMain, :kmpFirstLib:assembleAndroidUnitTest, :kmpFirstLib:clean
                COMPILE_JAVA                  : :kmpFirstLib:compileAndroidInstrumentedTest, :kmpFirstLib:compileAndroidMain, :kmpFirstLib:compileAndroidUnitTest
                BASELINE_PROFILE_GEN          : :kmpFirstLib:generateAndroidMainBaselineProfile
                BASELINE_PROFILE_GEN_ALL_VARIANTS       : :kmpFirstLib:generateBaselineProfile
    MODULE                        : Kotlin_Multiplatform.kmpFirstLib.androidInstrumentedTest
        LINKED_ANDROID_MODULE_GROUP
            holder                        : Kotlin_Multiplatform.kmpFirstLib
            main                          : Kotlin_Multiplatform.kmpFirstLib.androidMain
            unitTest                      : Kotlin_Multiplatform.kmpFirstLib.androidUnitTest
            androidTest                   : Kotlin_Multiplatform.kmpFirstLib.androidInstrumentedTest
        ExternalModuleGroup           : Kotlin Multiplatform
        ExternalModuleType            : sourceSet
        ExternalModuleVersion         : unspecified
        LinkedProjectId               : :kmpFirstLib:androidInstrumentedTest
        LinkedProjectPath             : <PROJECT>/kmpFirstLib
        RootProjectPath               : <PROJECT>
        COMPILER_MODULE_EXTENSION
            compilerTestOutputPath        : file://<PROJECT>/kmpFirstLib/build/classes/kotlin/android/instrumentedTest [-]
            isCompilerPathInherited       : false
            isExcludeOutput               : true
        ModuleFile                    : <PROJECT>/.idea/modules/kmpFirstLib/Kotlin_Multiplatform.kmpFirstLib.androidInstrumentedTest.iml [-]
        ModuleTypeName                : JAVA_MODULE
        FACET                         : Android
            TypeId                        : android
            ExternalSource                : GRADLE
            SelectedBuildVariant          : androidMain
            AllowUserConfiguration        : false
            GenFolderRelativePathApt      : /gen
            GenFolderRelativePathAidl     : /gen
            ManifestFileRelativePath      : /src/androidMain/AndroidManifest.xml
            ResFolderRelativePath         : /src/androidMain/res
            AssetsFolderRelativePath      : /src/androidMain/assets
            LibsFolderRelativePath        : /libs
            ProjectType                   : 1
            PackTestCode                  : false
            RunProguard                   : false
            ProguardLogsFolderRelativePath          : /proguard_logs
            UseCustomManifestPackage      : false
            - ProGuardCfgFiles            : file://%MODULE_SDK_HOME%/tools/proguard/proguard-android.txt
        FACET                         : Kotlin
            TypeId                        : kotlin-language
            ExternalSource                : GRADLE
            ApiLevel                      : <KOTLIN-MAJOR-MINOR-VERSION>
            CompilerArguments
                apiVersion                    : <KOTLIN-MAJOR-MINOR-VERSION>
                languageVersion               : <KOTLIN-MAJOR-MINOR-VERSION>
                multiPlatform                 : true
                - pluginClasspaths            : <M2>/org/jetbrains/annotations/13.0/annotations-13.0.jar
                - pluginClasspaths            : <M2>/org/jetbrains/kotlin/kotlin-script-runtime/<KOTLIN_VERSION>/kotlin-script-runtime-<KOTLIN_VERSION>.jar
                - pluginClasspaths            : <M2>/org/jetbrains/kotlin/kotlin-scripting-common/<KOTLIN_VERSION>/kotlin-scripting-common-<KOTLIN_VERSION>.jar
                - pluginClasspaths            : <M2>/org/jetbrains/kotlin/kotlin-scripting-jvm/<KOTLIN_VERSION>/kotlin-scripting-jvm-<KOTLIN_VERSION>.jar
                - pluginClasspaths            : <M2>/org/jetbrains/kotlin/kotlin-stdlib/<KOTLIN_VERSION>/kotlin-stdlib-<KOTLIN_VERSION>.jar
            CompilerSettings
                additionalArguments           :
                copyJsLibraryFiles            : true
                outputDirectoryForJsLibraryFiles        : lib
            ExternalProjectId             : :kmpFirstLib
            IsTestModule                  : true
            Kind                          : COMPILATION_AND_SOURCE_SET_HOLDER
            LanguageLevel                 : <KOTLIN-MAJOR-MINOR-VERSION>
            MergedCompilerArguments
                apiVersion                    : <KOTLIN-MAJOR-MINOR-VERSION>
                languageVersion               : <KOTLIN-MAJOR-MINOR-VERSION>
                multiPlatform                 : true
                - pluginClasspaths            : <M2>/org/jetbrains/annotations/13.0/annotations-13.0.jar
                - pluginClasspaths            : <M2>/org/jetbrains/kotlin/kotlin-script-runtime/<KOTLIN_VERSION>/kotlin-script-runtime-<KOTLIN_VERSION>.jar
                - pluginClasspaths            : <M2>/org/jetbrains/kotlin/kotlin-scripting-common/<KOTLIN_VERSION>/kotlin-scripting-common-<KOTLIN_VERSION>.jar
                - pluginClasspaths            : <M2>/org/jetbrains/kotlin/kotlin-scripting-jvm/<KOTLIN_VERSION>/kotlin-scripting-jvm-<KOTLIN_VERSION>.jar
                - pluginClasspaths            : <M2>/org/jetbrains/kotlin/kotlin-stdlib/<KOTLIN_VERSION>/kotlin-stdlib-<KOTLIN_VERSION>.jar
            Platform                      : JVM (1.8)
            UseProjectSettings            : false
            Version                       : 5
        CONENT_ENTRY                  : file://<PROJECT>/kmpFirstLib/src/androidInstrumentedTest
            JavaSource (test)             : file://<PROJECT>/kmpFirstLib/src/androidInstrumentedTest/kotlin
        WATCHED_TEST_SOURCE_FOLDER    : file://<PROJECT>/kmpFirstLib/src/androidInstrumentedTest/java [-]
        WATCHED_TEST_RESOURCE_FOLDER  : file://<PROJECT>/kmpFirstLib/src/androidInstrumentedTest/resources [-]
        JDK                           : <NAME_CUT> Android SDK
        *isInherited                  : false
            SdkType                       : Android SDK
            HomePath                      : <ANDROID_SDK>
        ORDER_ENTRY                   : <Module source>
        LIBRARY                       : Gradle: androidx.activity:activity:1.2.4 [=]
            Scope                         : Test
        LIBRARY                       : Gradle: androidx.annotation:annotation-experimental:1.1.0 [=]
            Scope                         : Test
        LIBRARY                       : Gradle: androidx.annotation:annotation:1.3.0 [=]
            Scope                         : Test
        LIBRARY                       : Gradle: androidx.appcompat:appcompat-resources:1.4.1 [=]
            Scope                         : Test
        LIBRARY                       : Gradle: androidx.appcompat:appcompat:1.4.1 [=]
            Scope                         : Test
        LIBRARY                       : Gradle: androidx.arch.core:core-common:2.1.0 [=]
            Scope                         : Test
        LIBRARY                       : Gradle: androidx.arch.core:core-runtime:2.0.0 [=]
            Scope                         : Test
        LIBRARY                       : Gradle: androidx.collection:collection:1.1.0 [=]
            Scope                         : Test
        LIBRARY                       : Gradle: androidx.core:core:1.7.0 [=]
            Scope                         : Test
        LIBRARY                       : Gradle: androidx.cursoradapter:cursoradapter:1.0.0 [=]
            Scope                         : Test
        LIBRARY                       : Gradle: androidx.customview:customview:1.0.0 [=]
            Scope                         : Test
        LIBRARY                       : Gradle: androidx.drawerlayout:drawerlayout:1.0.0 [=]
            Scope                         : Test
        LIBRARY                       : Gradle: androidx.fragment:fragment:1.3.6 [=]
            Scope                         : Test
        LIBRARY                       : Gradle: androidx.interpolator:interpolator:1.0.0 [=]
            Scope                         : Test
        LIBRARY                       : Gradle: androidx.lifecycle:lifecycle-common:2.3.1 [=]
            Scope                         : Test
        LIBRARY                       : Gradle: androidx.lifecycle:lifecycle-livedata-core:2.3.1 [=]
            Scope                         : Test
        LIBRARY                       : Gradle: androidx.lifecycle:lifecycle-livedata:2.0.0 [=]
            Scope                         : Test
        LIBRARY                       : Gradle: androidx.lifecycle:lifecycle-runtime:2.3.1 [=]
            Scope                         : Test
        LIBRARY                       : Gradle: androidx.lifecycle:lifecycle-viewmodel-savedstate:2.3.1 [=]
            Scope                         : Test
        LIBRARY                       : Gradle: androidx.lifecycle:lifecycle-viewmodel:2.3.1 [=]
            Scope                         : Test
        LIBRARY                       : Gradle: androidx.loader:loader:1.0.0 [=]
            Scope                         : Test
        LIBRARY                       : Gradle: androidx.savedstate:savedstate:1.1.0 [=]
            Scope                         : Test
        LIBRARY                       : Gradle: androidx.test.ext:junit:1.1.2 [=]
            Scope                         : Test
        LIBRARY                       : Gradle: androidx.test.services:storage:1.4.0-alpha06 [=]
            Scope                         : Test
        LIBRARY                       : Gradle: androidx.test:core:1.4.0-alpha06 [=]
            Scope                         : Test
        LIBRARY                       : Gradle: androidx.test:monitor:1.4.0-alpha06 [=]
            Scope                         : Test
        LIBRARY                       : Gradle: androidx.test:runner:1.4.0-alpha06 [=]
            Scope                         : Test
        LIBRARY                       : Gradle: androidx.vectordrawable:vectordrawable-animated:1.1.0 [=]
            Scope                         : Test
        LIBRARY                       : Gradle: androidx.vectordrawable:vectordrawable:1.1.0 [=]
            Scope                         : Test
        LIBRARY                       : Gradle: androidx.versionedparcelable:versionedparcelable:1.1.1 [=]
            Scope                         : Test
        LIBRARY                       : Gradle: androidx.viewpager:viewpager:1.0.0 [=]
            Scope                         : Test
        LIBRARY                       : Gradle: com.google.code.findbugs:jsr305:2.0.1 [=]
            Scope                         : Test
        LIBRARY                       : Gradle: junit:junit:4.12 [=]
            Scope                         : Test
        LIBRARY                       : Gradle: org.hamcrest:hamcrest-core:1.3 [=]
            Scope                         : Test
        LIBRARY                       : Gradle: org.jetbrains.kotlin:kotlin-stdlib:<KOTLIN_VERSION> [=]
            Scope                         : Test
        LIBRARY                       : Gradle: org.jetbrains:annotations:13.0 [=]
            Scope                         : Test
        ORDER_ENTRY                   : Kotlin_Multiplatform.androidLib.main
            Scope                         : Test
        ORDER_ENTRY                   : Kotlin_Multiplatform.kmpFirstLib.androidMain
            Scope                         : Test
        ORDER_ENTRY                   : Kotlin_Multiplatform.kmpFirstLib.commonMain
            Scope                         : Test
        ORDER_ENTRY                   : Kotlin_Multiplatform.kmpJvmOnly.commonMain
            Scope                         : Test
        ORDER_ENTRY                   : Kotlin_Multiplatform.kmpJvmOnly.jvmMain
            Scope                         : Test
        ORDER_ENTRY                   : Kotlin_Multiplatform.kmpSecondLib.androidMain
            Scope                         : Test
        ORDER_ENTRY                   : Kotlin_Multiplatform.kmpSecondLib.commonMain
            Scope                         : Test
        Classes
            -                             : file://<PROJECT>/kmpFirstLib/build/classes/kotlin/android/instrumentedTest
            -                             : file://<PROJECT>/kmpFirstLib/build/processedResources/android/instrumentedTest
        BUILD_TASKS
                ASSEMBLE                      : :kmpFirstLib:assembleAndroidInstrumentedTest
                REBUILD                       : :kmpFirstLib:assembleAndroidInstrumentedTest, :kmpFirstLib:clean
                COMPILE_JAVA                  : :kmpFirstLib:compileAndroidInstrumentedTest
                BASELINE_PROFILE_GEN          : :kmpFirstLib:generateAndroidMainBaselineProfile
                BASELINE_PROFILE_GEN_ALL_VARIANTS       : :kmpFirstLib:generateBaselineProfile
    MODULE                        : Kotlin_Multiplatform.kmpFirstLib.androidMain
        LINKED_ANDROID_MODULE_GROUP
            holder                        : Kotlin_Multiplatform.kmpFirstLib
            main                          : Kotlin_Multiplatform.kmpFirstLib.androidMain
            unitTest                      : Kotlin_Multiplatform.kmpFirstLib.androidUnitTest
            androidTest                   : Kotlin_Multiplatform.kmpFirstLib.androidInstrumentedTest
        ExternalModuleGroup           : Kotlin Multiplatform
        ExternalModuleType            : sourceSet
        ExternalModuleVersion         : unspecified
        LinkedProjectId               : :kmpFirstLib:androidMain
        LinkedProjectPath             : <PROJECT>/kmpFirstLib
        RootProjectPath               : <PROJECT>
        COMPILER_MODULE_EXTENSION
            compilerSourceOutputPath      : file://<PROJECT>/kmpFirstLib/build/classes/kotlin/android/main [-]
            isCompilerPathInherited       : false
            isExcludeOutput               : true
        ModuleFile                    : <PROJECT>/.idea/modules/kmpFirstLib/Kotlin_Multiplatform.kmpFirstLib.androidMain.iml [-]
        ModuleTypeName                : JAVA_MODULE
        FACET                         : Android
            TypeId                        : android
            ExternalSource                : GRADLE
            SelectedBuildVariant          : androidMain
            AllowUserConfiguration        : false
            GenFolderRelativePathApt      : /gen
            GenFolderRelativePathAidl     : /gen
            ManifestFileRelativePath      : /src/androidMain/AndroidManifest.xml
            ResFolderRelativePath         : /src/androidMain/res
            AssetsFolderRelativePath      : /src/androidMain/assets
            LibsFolderRelativePath        : /libs
            ProjectType                   : 1
            PackTestCode                  : false
            RunProguard                   : false
            ProguardLogsFolderRelativePath          : /proguard_logs
            UseCustomManifestPackage      : false
            - ProGuardCfgFiles            : file://%MODULE_SDK_HOME%/tools/proguard/proguard-android.txt
        FACET                         : Kotlin
            TypeId                        : kotlin-language
            ExternalSource                : GRADLE
            ApiLevel                      : <KOTLIN-MAJOR-MINOR-VERSION>
            CompilerArguments
                apiVersion                    : <KOTLIN-MAJOR-MINOR-VERSION>
                languageVersion               : <KOTLIN-MAJOR-MINOR-VERSION>
                multiPlatform                 : true
                - pluginClasspaths            : <M2>/org/jetbrains/annotations/13.0/annotations-13.0.jar
                - pluginClasspaths            : <M2>/org/jetbrains/kotlin/kotlin-script-runtime/<KOTLIN_VERSION>/kotlin-script-runtime-<KOTLIN_VERSION>.jar
                - pluginClasspaths            : <M2>/org/jetbrains/kotlin/kotlin-scripting-common/<KOTLIN_VERSION>/kotlin-scripting-common-<KOTLIN_VERSION>.jar
                - pluginClasspaths            : <M2>/org/jetbrains/kotlin/kotlin-scripting-jvm/<KOTLIN_VERSION>/kotlin-scripting-jvm-<KOTLIN_VERSION>.jar
                - pluginClasspaths            : <M2>/org/jetbrains/kotlin/kotlin-stdlib/<KOTLIN_VERSION>/kotlin-stdlib-<KOTLIN_VERSION>.jar
            CompilerSettings
                additionalArguments           :
                copyJsLibraryFiles            : true
                outputDirectoryForJsLibraryFiles        : lib
            ExternalProjectId             : :kmpFirstLib
            IsTestModule                  : false
            Kind                          : COMPILATION_AND_SOURCE_SET_HOLDER
            LanguageLevel                 : <KOTLIN-MAJOR-MINOR-VERSION>
            MergedCompilerArguments
                apiVersion                    : <KOTLIN-MAJOR-MINOR-VERSION>
                languageVersion               : <KOTLIN-MAJOR-MINOR-VERSION>
                multiPlatform                 : true
                - pluginClasspaths            : <M2>/org/jetbrains/annotations/13.0/annotations-13.0.jar
                - pluginClasspaths            : <M2>/org/jetbrains/kotlin/kotlin-script-runtime/<KOTLIN_VERSION>/kotlin-script-runtime-<KOTLIN_VERSION>.jar
                - pluginClasspaths            : <M2>/org/jetbrains/kotlin/kotlin-scripting-common/<KOTLIN_VERSION>/kotlin-scripting-common-<KOTLIN_VERSION>.jar
                - pluginClasspaths            : <M2>/org/jetbrains/kotlin/kotlin-scripting-jvm/<KOTLIN_VERSION>/kotlin-scripting-jvm-<KOTLIN_VERSION>.jar
                - pluginClasspaths            : <M2>/org/jetbrains/kotlin/kotlin-stdlib/<KOTLIN_VERSION>/kotlin-stdlib-<KOTLIN_VERSION>.jar
            Platform                      : JVM (1.8)
            - SourceSetName               : Kotlin_Multiplatform.kmpFirstLib.commonMain
            UseProjectSettings            : false
            Version                       : 5
        CONENT_ENTRY                  : file://<PROJECT>/kmpFirstLib/src/androidMain
            JavaSource                    : file://<PROJECT>/kmpFirstLib/src/androidMain/java
            JavaSource                    : file://<PROJECT>/kmpFirstLib/src/androidMain/kotlin
            JavaResource                  : file://<PROJECT>/kmpFirstLib/src/androidMain/resources
        JDK                           : <NAME_CUT> Android SDK
        *isInherited                  : false
            SdkType                       : Android SDK
            HomePath                      : <ANDROID_SDK>
        ORDER_ENTRY                   : <Module source>
        LIBRARY                       : Gradle: org.jetbrains.kotlin:kotlin-stdlib:<KOTLIN_VERSION> [=]
        LIBRARY                       : Gradle: org.jetbrains:annotations:13.0 [=]
        ORDER_ENTRY                   : Kotlin_Multiplatform.androidLib.main
        ORDER_ENTRY                   : Kotlin_Multiplatform.kmpFirstLib.commonMain
        ORDER_ENTRY                   : Kotlin_Multiplatform.kmpJvmOnly.commonMain
        ORDER_ENTRY                   : Kotlin_Multiplatform.kmpJvmOnly.jvmMain
        ORDER_ENTRY                   : Kotlin_Multiplatform.kmpSecondLib.androidMain
        ORDER_ENTRY                   : Kotlin_Multiplatform.kmpSecondLib.commonMain
        Classes
            -                             : file://<PROJECT>/kmpFirstLib/build/classes/kotlin/android/main
            -                             : file://<PROJECT>/kmpFirstLib/build/processedResources/android/main
        BUILD_TASKS
                ASSEMBLE                      : :kmpFirstLib:assembleAndroidMain
                REBUILD                       : :kmpFirstLib:assembleAndroidMain, :kmpFirstLib:clean
                COMPILE_JAVA                  : :kmpFirstLib:compileAndroidMain
                BASELINE_PROFILE_GEN          : :kmpFirstLib:generateAndroidMainBaselineProfile
                BASELINE_PROFILE_GEN_ALL_VARIANTS       : :kmpFirstLib:generateBaselineProfile
    MODULE                        : Kotlin_Multiplatform.kmpFirstLib.androidUnitTest
        LINKED_ANDROID_MODULE_GROUP
            holder                        : Kotlin_Multiplatform.kmpFirstLib
            main                          : Kotlin_Multiplatform.kmpFirstLib.androidMain
            unitTest                      : Kotlin_Multiplatform.kmpFirstLib.androidUnitTest
            androidTest                   : Kotlin_Multiplatform.kmpFirstLib.androidInstrumentedTest
        ExternalModuleGroup           : Kotlin Multiplatform
        ExternalModuleType            : sourceSet
        ExternalModuleVersion         : unspecified
        LinkedProjectId               : :kmpFirstLib:androidUnitTest
        LinkedProjectPath             : <PROJECT>/kmpFirstLib
        RootProjectPath               : <PROJECT>
        COMPILER_MODULE_EXTENSION
            compilerTestOutputPath        : file://<PROJECT>/kmpFirstLib/build/classes/kotlin/android/unitTest [-]
            isCompilerPathInherited       : false
            isExcludeOutput               : true
        ModuleFile                    : <PROJECT>/.idea/modules/kmpFirstLib/Kotlin_Multiplatform.kmpFirstLib.androidUnitTest.iml [-]
        ModuleTypeName                : JAVA_MODULE
        FACET                         : Android
            TypeId                        : android
            ExternalSource                : GRADLE
            SelectedBuildVariant          : androidMain
            AllowUserConfiguration        : false
            GenFolderRelativePathApt      : /gen
            GenFolderRelativePathAidl     : /gen
            ManifestFileRelativePath      : /src/androidMain/AndroidManifest.xml
            ResFolderRelativePath         : /src/androidMain/res
            AssetsFolderRelativePath      : /src/androidMain/assets
            LibsFolderRelativePath        : /libs
            ProjectType                   : 1
            PackTestCode                  : false
            RunProguard                   : false
            ProguardLogsFolderRelativePath          : /proguard_logs
            UseCustomManifestPackage      : false
            - ProGuardCfgFiles            : file://%MODULE_SDK_HOME%/tools/proguard/proguard-android.txt
        FACET                         : Kotlin
            TypeId                        : kotlin-language
            ExternalSource                : GRADLE
            ApiLevel                      : <KOTLIN-MAJOR-MINOR-VERSION>
            CompilerArguments
                apiVersion                    : <KOTLIN-MAJOR-MINOR-VERSION>
                languageVersion               : <KOTLIN-MAJOR-MINOR-VERSION>
                multiPlatform                 : true
                - pluginClasspaths            : <M2>/org/jetbrains/annotations/13.0/annotations-13.0.jar
                - pluginClasspaths            : <M2>/org/jetbrains/kotlin/kotlin-script-runtime/<KOTLIN_VERSION>/kotlin-script-runtime-<KOTLIN_VERSION>.jar
                - pluginClasspaths            : <M2>/org/jetbrains/kotlin/kotlin-scripting-common/<KOTLIN_VERSION>/kotlin-scripting-common-<KOTLIN_VERSION>.jar
                - pluginClasspaths            : <M2>/org/jetbrains/kotlin/kotlin-scripting-jvm/<KOTLIN_VERSION>/kotlin-scripting-jvm-<KOTLIN_VERSION>.jar
                - pluginClasspaths            : <M2>/org/jetbrains/kotlin/kotlin-stdlib/<KOTLIN_VERSION>/kotlin-stdlib-<KOTLIN_VERSION>.jar
            CompilerSettings
                additionalArguments           :
                copyJsLibraryFiles            : true
                outputDirectoryForJsLibraryFiles        : lib
            ExternalProjectId             : :kmpFirstLib
            IsTestModule                  : true
            Kind                          : COMPILATION_AND_SOURCE_SET_HOLDER
            LanguageLevel                 : <KOTLIN-MAJOR-MINOR-VERSION>
            MergedCompilerArguments
                apiVersion                    : <KOTLIN-MAJOR-MINOR-VERSION>
                languageVersion               : <KOTLIN-MAJOR-MINOR-VERSION>
                multiPlatform                 : true
                - pluginClasspaths            : <M2>/org/jetbrains/annotations/13.0/annotations-13.0.jar
                - pluginClasspaths            : <M2>/org/jetbrains/kotlin/kotlin-script-runtime/<KOTLIN_VERSION>/kotlin-script-runtime-<KOTLIN_VERSION>.jar
                - pluginClasspaths            : <M2>/org/jetbrains/kotlin/kotlin-scripting-common/<KOTLIN_VERSION>/kotlin-scripting-common-<KOTLIN_VERSION>.jar
                - pluginClasspaths            : <M2>/org/jetbrains/kotlin/kotlin-scripting-jvm/<KOTLIN_VERSION>/kotlin-scripting-jvm-<KOTLIN_VERSION>.jar
                - pluginClasspaths            : <M2>/org/jetbrains/kotlin/kotlin-stdlib/<KOTLIN_VERSION>/kotlin-stdlib-<KOTLIN_VERSION>.jar
            Platform                      : JVM (1.8)
            - SourceSetName               : Kotlin_Multiplatform.kmpFirstLib.commonTest
            UseProjectSettings            : false
            Version                       : 5
        CONENT_ENTRY                  : file://<PROJECT>/kmpFirstLib/src/androidUnitTest
            JavaSource (test)             : file://<PROJECT>/kmpFirstLib/src/androidUnitTest/kotlin
        WATCHED_TEST_SOURCE_FOLDER    : file://<PROJECT>/kmpFirstLib/src/androidUnitTest/java [-]
        WATCHED_TEST_RESOURCE_FOLDER  : file://<PROJECT>/kmpFirstLib/src/androidUnitTest/resources [-]
        JDK                           : <NAME_CUT> Android SDK
        *isInherited                  : false
            SdkType                       : Android SDK
            HomePath                      : <ANDROID_SDK>
        ORDER_ENTRY                   : <Module source>
        LIBRARY                       : Gradle: junit:junit:4.13.2 [=]
            Scope                         : Test
        LIBRARY                       : Gradle: org.hamcrest:hamcrest-core:1.3 [=]
            Scope                         : Test
        LIBRARY                       : Gradle: org.jetbrains.kotlin:kotlin-stdlib:<KOTLIN_VERSION> [=]
            Scope                         : Test
        LIBRARY                       : Gradle: org.jetbrains.kotlin:kotlin-test-junit:<KOTLIN_VERSION> [=]
            Scope                         : Test
        LIBRARY                       : Gradle: org.jetbrains.kotlin:kotlin-test:<KOTLIN_VERSION> [=]
            Scope                         : Test
        LIBRARY                       : Gradle: org.jetbrains:annotations:13.0 [=]
            Scope                         : Test
        ORDER_ENTRY                   : Kotlin_Multiplatform.androidLib.main
            Scope                         : Test
        ORDER_ENTRY                   : Kotlin_Multiplatform.kmpFirstLib.androidMain
            Scope                         : Test
        ORDER_ENTRY                   : Kotlin_Multiplatform.kmpFirstLib.commonMain
            Scope                         : Test
        ORDER_ENTRY                   : Kotlin_Multiplatform.kmpFirstLib.commonTest
            Scope                         : Test
        ORDER_ENTRY                   : Kotlin_Multiplatform.kmpJvmOnly.commonMain
            Scope                         : Test
        ORDER_ENTRY                   : Kotlin_Multiplatform.kmpJvmOnly.jvmMain
            Scope                         : Test
        ORDER_ENTRY                   : Kotlin_Multiplatform.kmpSecondLib.androidMain
            Scope                         : Test
        ORDER_ENTRY                   : Kotlin_Multiplatform.kmpSecondLib.commonMain
            Scope                         : Test
        Classes
            -                             : file://<PROJECT>/kmpFirstLib/build/classes/kotlin/android/unitTest
            -                             : file://<PROJECT>/kmpFirstLib/build/processedResources/android/unitTest
        BUILD_TASKS
                ASSEMBLE                      : :kmpFirstLib:assembleAndroidUnitTest
                REBUILD                       : :kmpFirstLib:assembleAndroidUnitTest, :kmpFirstLib:clean
                COMPILE_JAVA                  : :kmpFirstLib:compileAndroidUnitTest
                BASELINE_PROFILE_GEN          : :kmpFirstLib:generateAndroidMainBaselineProfile
                BASELINE_PROFILE_GEN_ALL_VARIANTS       : :kmpFirstLib:generateBaselineProfile
    MODULE                        : Kotlin_Multiplatform.kmpFirstLib.commonMain
        ExternalModuleGroup           : Kotlin Multiplatform
        ExternalModuleType            : sourceSet
        ExternalModuleVersion         : unspecified
        LinkedProjectId               : :kmpFirstLib:commonMain
        LinkedProjectPath             : <PROJECT>/kmpFirstLib
        RootProjectPath               : <PROJECT>
        COMPILER_MODULE_EXTENSION
            compilerSourceOutputPath      : file://<PROJECT>/build/classes/production/Kotlin_Multiplatform.kmpFirstLib.commonMain [-]
            compilerTestOutputPath        : file://<PROJECT>/build/classes/test/Kotlin_Multiplatform.kmpFirstLib.commonMain [-]
            isCompilerPathInherited       : true
            isExcludeOutput               : true
        ModuleFile                    : <PROJECT>/.idea/modules/kmpFirstLib/Kotlin_Multiplatform.kmpFirstLib.commonMain.iml [-]
        ModuleTypeName                : JAVA_MODULE
        FACET                         : Kotlin
            TypeId                        : kotlin-language
            ExternalSource                : GRADLE
            ApiLevel                      : <KOTLIN-MAJOR-MINOR-VERSION>
            CompilerArguments
                apiVersion                    : <KOTLIN-MAJOR-MINOR-VERSION>
                languageVersion               : <KOTLIN-MAJOR-MINOR-VERSION>
                multiPlatform                 : true
                - pluginClasspaths            : <M2>/org/jetbrains/annotations/13.0/annotations-13.0.jar
                - pluginClasspaths            : <M2>/org/jetbrains/kotlin/kotlin-script-runtime/<KOTLIN_VERSION>/kotlin-script-runtime-<KOTLIN_VERSION>.jar
                - pluginClasspaths            : <M2>/org/jetbrains/kotlin/kotlin-scripting-common/<KOTLIN_VERSION>/kotlin-scripting-common-<KOTLIN_VERSION>.jar
                - pluginClasspaths            : <M2>/org/jetbrains/kotlin/kotlin-scripting-jvm/<KOTLIN_VERSION>/kotlin-scripting-jvm-<KOTLIN_VERSION>.jar
                - pluginClasspaths            : <M2>/org/jetbrains/kotlin/kotlin-stdlib/<KOTLIN_VERSION>/kotlin-stdlib-<KOTLIN_VERSION>.jar
            CompilerSettings
                additionalArguments           :
                copyJsLibraryFiles            : true
                outputDirectoryForJsLibraryFiles        : lib
            ExternalProjectId             : :kmpFirstLib
            IsTestModule                  : false
            Kind                          : SOURCE_SET_HOLDER
            LanguageLevel                 : <KOTLIN-MAJOR-MINOR-VERSION>
            MergedCompilerArguments
                apiVersion                    : <KOTLIN-MAJOR-MINOR-VERSION>
                languageVersion               : <KOTLIN-MAJOR-MINOR-VERSION>
                multiPlatform                 : true
                - pluginClasspaths            : <M2>/org/jetbrains/annotations/13.0/annotations-13.0.jar
                - pluginClasspaths            : <M2>/org/jetbrains/kotlin/kotlin-script-runtime/<KOTLIN_VERSION>/kotlin-script-runtime-<KOTLIN_VERSION>.jar
                - pluginClasspaths            : <M2>/org/jetbrains/kotlin/kotlin-scripting-common/<KOTLIN_VERSION>/kotlin-scripting-common-<KOTLIN_VERSION>.jar
                - pluginClasspaths            : <M2>/org/jetbrains/kotlin/kotlin-scripting-jvm/<KOTLIN_VERSION>/kotlin-scripting-jvm-<KOTLIN_VERSION>.jar
                - pluginClasspaths            : <M2>/org/jetbrains/kotlin/kotlin-stdlib/<KOTLIN_VERSION>/kotlin-stdlib-<KOTLIN_VERSION>.jar
            Platform                      : JVM (1.8)
            UseProjectSettings            : false
            Version                       : 5
        CONENT_ENTRY                  : file://<PROJECT>/kmpFirstLib/src/commonMain
            SourceKotlin                  : file://<PROJECT>/kmpFirstLib/src/commonMain/kotlin
        WATCHED_RESOURCE_FOLDER       : file://<PROJECT>/kmpFirstLib/src/commonMain/resources [-]
        JDK                           : <NAME_CUT> JavaSDK
        *isInherited                  : true
        ORDER_ENTRY                   : <Module source>
        LIBRARY                       : Gradle: org.jetbrains.kotlin:kotlin-stdlib:<KOTLIN_VERSION> [=]
        LIBRARY                       : Gradle: org.jetbrains:annotations:13.0 [=]
        ORDER_ENTRY                   : Kotlin_Multiplatform.androidLib.main
        ORDER_ENTRY                   : Kotlin_Multiplatform.kmpJvmOnly.commonMain
        ORDER_ENTRY                   : Kotlin_Multiplatform.kmpJvmOnly.jvmMain
        ORDER_ENTRY                   : Kotlin_Multiplatform.kmpSecondLib.androidMain
        ORDER_ENTRY                   : Kotlin_Multiplatform.kmpSecondLib.commonMain
        Classes
            -                             : file://<PROJECT>/build/classes/production/Kotlin_Multiplatform.kmpFirstLib.commonMain
        BUILD_TASKS
    MODULE                        : Kotlin_Multiplatform.kmpFirstLib.commonTest
        ExternalModuleGroup           : Kotlin Multiplatform
        ExternalModuleType            : sourceSet
        ExternalModuleVersion         : unspecified
        LinkedProjectId               : :kmpFirstLib:commonTest
        LinkedProjectPath             : <PROJECT>/kmpFirstLib
        RootProjectPath               : <PROJECT>
        COMPILER_MODULE_EXTENSION
            compilerSourceOutputPath      : file://<PROJECT>/build/classes/production/Kotlin_Multiplatform.kmpFirstLib.commonTest [-]
            compilerTestOutputPath        : file://<PROJECT>/build/classes/test/Kotlin_Multiplatform.kmpFirstLib.commonTest [-]
            isCompilerPathInherited       : true
            isExcludeOutput               : true
        TEST_MODULE_PROPERTIES
            productionModuleName          : Kotlin_Multiplatform.kmpFirstLib.commonMain
        ModuleFile                    : <PROJECT>/.idea/modules/kmpFirstLib/Kotlin_Multiplatform.kmpFirstLib.commonTest.iml [-]
        ModuleTypeName                : JAVA_MODULE
        FACET                         : Kotlin
            TypeId                        : kotlin-language
            ExternalSource                : GRADLE
            ApiLevel                      : <KOTLIN-MAJOR-MINOR-VERSION>
            CompilerArguments
                apiVersion                    : <KOTLIN-MAJOR-MINOR-VERSION>
                languageVersion               : <KOTLIN-MAJOR-MINOR-VERSION>
                multiPlatform                 : true
                - pluginClasspaths            : <M2>/org/jetbrains/annotations/13.0/annotations-13.0.jar
                - pluginClasspaths            : <M2>/org/jetbrains/kotlin/kotlin-script-runtime/<KOTLIN_VERSION>/kotlin-script-runtime-<KOTLIN_VERSION>.jar
                - pluginClasspaths            : <M2>/org/jetbrains/kotlin/kotlin-scripting-common/<KOTLIN_VERSION>/kotlin-scripting-common-<KOTLIN_VERSION>.jar
                - pluginClasspaths            : <M2>/org/jetbrains/kotlin/kotlin-scripting-jvm/<KOTLIN_VERSION>/kotlin-scripting-jvm-<KOTLIN_VERSION>.jar
                - pluginClasspaths            : <M2>/org/jetbrains/kotlin/kotlin-stdlib/<KOTLIN_VERSION>/kotlin-stdlib-<KOTLIN_VERSION>.jar
            CompilerSettings
                additionalArguments           :
                copyJsLibraryFiles            : true
                outputDirectoryForJsLibraryFiles        : lib
            ExternalProjectId             : :kmpFirstLib
            IsTestModule                  : true
            Kind                          : SOURCE_SET_HOLDER
            LanguageLevel                 : <KOTLIN-MAJOR-MINOR-VERSION>
            MergedCompilerArguments
                apiVersion                    : <KOTLIN-MAJOR-MINOR-VERSION>
                languageVersion               : <KOTLIN-MAJOR-MINOR-VERSION>
                multiPlatform                 : true
                - pluginClasspaths            : <M2>/org/jetbrains/annotations/13.0/annotations-13.0.jar
                - pluginClasspaths            : <M2>/org/jetbrains/kotlin/kotlin-script-runtime/<KOTLIN_VERSION>/kotlin-script-runtime-<KOTLIN_VERSION>.jar
                - pluginClasspaths            : <M2>/org/jetbrains/kotlin/kotlin-scripting-common/<KOTLIN_VERSION>/kotlin-scripting-common-<KOTLIN_VERSION>.jar
                - pluginClasspaths            : <M2>/org/jetbrains/kotlin/kotlin-scripting-jvm/<KOTLIN_VERSION>/kotlin-scripting-jvm-<KOTLIN_VERSION>.jar
                - pluginClasspaths            : <M2>/org/jetbrains/kotlin/kotlin-stdlib/<KOTLIN_VERSION>/kotlin-stdlib-<KOTLIN_VERSION>.jar
            Platform                      : JVM (1.8)
            UseProjectSettings            : false
            Version                       : 5
        CONENT_ENTRY                  : file://<PROJECT>/kmpFirstLib/src/commonTest
            TestSourceKotlin (test)       : file://<PROJECT>/kmpFirstLib/src/commonTest/kotlin
        WATCHED_TEST_RESOURCE_FOLDER  : file://<PROJECT>/kmpFirstLib/src/commonTest/resources [-]
        JDK                           : <NAME_CUT> JavaSDK
        *isInherited                  : true
        ORDER_ENTRY                   : <Module source>
        LIBRARY                       : Gradle: junit:junit:4.13.2 [=]
            Scope                         : Test
        LIBRARY                       : Gradle: org.hamcrest:hamcrest-core:1.3 [=]
            Scope                         : Test
        LIBRARY                       : Gradle: org.jetbrains.kotlin:kotlin-stdlib:<KOTLIN_VERSION> [=]
            Scope                         : Test
        LIBRARY                       : Gradle: org.jetbrains.kotlin:kotlin-test-junit:<KOTLIN_VERSION> [=]
            Scope                         : Test
        LIBRARY                       : Gradle: org.jetbrains.kotlin:kotlin-test:<KOTLIN_VERSION> [=]
            Scope                         : Test
        LIBRARY                       : Gradle: org.jetbrains:annotations:13.0 [=]
            Scope                         : Test
        ORDER_ENTRY                   : Kotlin_Multiplatform.androidLib.main
            Scope                         : Test
        ORDER_ENTRY                   : Kotlin_Multiplatform.kmpFirstLib.androidMain
            Scope                         : Test
        ORDER_ENTRY                   : Kotlin_Multiplatform.kmpFirstLib.commonMain
            Scope                         : Test
        ORDER_ENTRY                   : Kotlin_Multiplatform.kmpJvmOnly.commonMain
            Scope                         : Test
        ORDER_ENTRY                   : Kotlin_Multiplatform.kmpJvmOnly.jvmMain
            Scope                         : Test
        ORDER_ENTRY                   : Kotlin_Multiplatform.kmpSecondLib.androidMain
            Scope                         : Test
        ORDER_ENTRY                   : Kotlin_Multiplatform.kmpSecondLib.commonMain
            Scope                         : Test
        Classes
            -                             : file://<PROJECT>/build/classes/test/Kotlin_Multiplatform.kmpFirstLib.commonTest
        BUILD_TASKS
    MODULE                        : Kotlin_Multiplatform.kmpJvmOnly
        ExternalModuleGroup           : Kotlin Multiplatform
        ExternalModuleVersion         : unspecified
        LinkedProjectId               : :kmpJvmOnly
        LinkedProjectPath             : <PROJECT>/kmpJvmOnly
        RootProjectPath               : <PROJECT>
        COMPILER_MODULE_EXTENSION
            compilerSourceOutputPath      : file://<PROJECT>/build/classes/production/Kotlin_Multiplatform.kmpJvmOnly [-]
            compilerTestOutputPath        : file://<PROJECT>/build/classes/test/Kotlin_Multiplatform.kmpJvmOnly [-]
            isCompilerPathInherited       : true
            isExcludeOutput               : true
        ModuleFile                    : <PROJECT>/.idea/modules/kmpJvmOnly/Kotlin_Multiplatform.kmpJvmOnly.iml [-]
        ModuleTypeName                : JAVA_MODULE
        FACET                         : Android-Gradle
            TypeId                        : android-gradle
            ExternalSource                : GRADLE
        CONENT_ENTRY                  : file://<PROJECT>/kmpJvmOnly
            EXCLUDE_FOLDER                : file://<PROJECT>/kmpJvmOnly/.gradle [-]
            EXCLUDE_FOLDER                : file://<PROJECT>/kmpJvmOnly/build
        JDK                           : <NAME_CUT> JavaSDK
        *isInherited                  : true
        ORDER_ENTRY                   : <Module source>
        BUILD_TASKS
    MODULE                        : Kotlin_Multiplatform.kmpJvmOnly.commonMain
        ExternalModuleGroup           : Kotlin Multiplatform
        ExternalModuleType            : sourceSet
        ExternalModuleVersion         : unspecified
        LinkedProjectId               : :kmpJvmOnly:commonMain
        LinkedProjectPath             : <PROJECT>/kmpJvmOnly
        RootProjectPath               : <PROJECT>
        COMPILER_MODULE_EXTENSION
            compilerSourceOutputPath      : file://<PROJECT>/build/classes/production/Kotlin_Multiplatform.kmpJvmOnly.commonMain [-]
            compilerTestOutputPath        : file://<PROJECT>/build/classes/test/Kotlin_Multiplatform.kmpJvmOnly.commonMain [-]
            isCompilerPathInherited       : true
            isExcludeOutput               : true
        ModuleFile                    : <PROJECT>/.idea/modules/kmpJvmOnly/Kotlin_Multiplatform.kmpJvmOnly.commonMain.iml [-]
        ModuleTypeName                : JAVA_MODULE
        FACET                         : Kotlin
            TypeId                        : kotlin-language
            ExternalSource                : GRADLE
            ApiLevel                      : <KOTLIN-MAJOR-MINOR-VERSION>
            CompilerArguments
                apiVersion                    : <KOTLIN-MAJOR-MINOR-VERSION>
                languageVersion               : <KOTLIN-MAJOR-MINOR-VERSION>
                multiPlatform                 : true
                - pluginClasspaths            : <M2>/org/jetbrains/annotations/13.0/annotations-13.0.jar
                - pluginClasspaths            : <M2>/org/jetbrains/kotlin/kotlin-script-runtime/<KOTLIN_VERSION>/kotlin-script-runtime-<KOTLIN_VERSION>.jar
                - pluginClasspaths            : <M2>/org/jetbrains/kotlin/kotlin-scripting-common/<KOTLIN_VERSION>/kotlin-scripting-common-<KOTLIN_VERSION>.jar
                - pluginClasspaths            : <M2>/org/jetbrains/kotlin/kotlin-scripting-jvm/<KOTLIN_VERSION>/kotlin-scripting-jvm-<KOTLIN_VERSION>.jar
                - pluginClasspaths            : <M2>/org/jetbrains/kotlin/kotlin-stdlib/<KOTLIN_VERSION>/kotlin-stdlib-<KOTLIN_VERSION>.jar
            CompilerSettings
                additionalArguments           :
                copyJsLibraryFiles            : true
                outputDirectoryForJsLibraryFiles        : lib
            ExternalProjectId             : :kmpJvmOnly
            IsTestModule                  : false
            Kind                          : SOURCE_SET_HOLDER
            LanguageLevel                 : <KOTLIN-MAJOR-MINOR-VERSION>
            MergedCompilerArguments
                apiVersion                    : <KOTLIN-MAJOR-MINOR-VERSION>
                languageVersion               : <KOTLIN-MAJOR-MINOR-VERSION>
                multiPlatform                 : true
                - pluginClasspaths            : <M2>/org/jetbrains/annotations/13.0/annotations-13.0.jar
                - pluginClasspaths            : <M2>/org/jetbrains/kotlin/kotlin-script-runtime/<KOTLIN_VERSION>/kotlin-script-runtime-<KOTLIN_VERSION>.jar
                - pluginClasspaths            : <M2>/org/jetbrains/kotlin/kotlin-scripting-common/<KOTLIN_VERSION>/kotlin-scripting-common-<KOTLIN_VERSION>.jar
                - pluginClasspaths            : <M2>/org/jetbrains/kotlin/kotlin-scripting-jvm/<KOTLIN_VERSION>/kotlin-scripting-jvm-<KOTLIN_VERSION>.jar
                - pluginClasspaths            : <M2>/org/jetbrains/kotlin/kotlin-stdlib/<KOTLIN_VERSION>/kotlin-stdlib-<KOTLIN_VERSION>.jar
            Platform                      : JVM (21)
            UseProjectSettings            : false
            Version                       : 5
        CONENT_ENTRY                  : file://<PROJECT>/kmpJvmOnly/src/commonMain
            SourceKotlin                  : file://<PROJECT>/kmpJvmOnly/src/commonMain/kotlin
        WATCHED_RESOURCE_FOLDER       : file://<PROJECT>/kmpJvmOnly/src/commonMain/resources [-]
        JDK                           : <NAME_CUT> JavaSDK
        *isInherited                  : true
        ORDER_ENTRY                   : <Module source>
        LIBRARY                       : Gradle: org.jetbrains.kotlin:kotlin-stdlib:<KOTLIN_VERSION> [=]
        LIBRARY                       : Gradle: org.jetbrains:annotations:13.0 [=]
        Classes
            -                             : file://<PROJECT>/build/classes/production/Kotlin_Multiplatform.kmpJvmOnly.commonMain
        BUILD_TASKS
    MODULE                        : Kotlin_Multiplatform.kmpJvmOnly.commonTest
        ExternalModuleGroup           : Kotlin Multiplatform
        ExternalModuleType            : sourceSet
        ExternalModuleVersion         : unspecified
        LinkedProjectId               : :kmpJvmOnly:commonTest
        LinkedProjectPath             : <PROJECT>/kmpJvmOnly
        RootProjectPath               : <PROJECT>
        COMPILER_MODULE_EXTENSION
            compilerSourceOutputPath      : file://<PROJECT>/build/classes/production/Kotlin_Multiplatform.kmpJvmOnly.commonTest [-]
            compilerTestOutputPath        : file://<PROJECT>/build/classes/test/Kotlin_Multiplatform.kmpJvmOnly.commonTest [-]
            isCompilerPathInherited       : true
            isExcludeOutput               : true
        TEST_MODULE_PROPERTIES
            productionModuleName          : Kotlin_Multiplatform.kmpJvmOnly.commonMain
        ModuleFile                    : <PROJECT>/.idea/modules/kmpJvmOnly/Kotlin_Multiplatform.kmpJvmOnly.commonTest.iml [-]
        ModuleTypeName                : JAVA_MODULE
        FACET                         : Kotlin
            TypeId                        : kotlin-language
            ExternalSource                : GRADLE
            ApiLevel                      : <KOTLIN-MAJOR-MINOR-VERSION>
            CompilerArguments
                apiVersion                    : <KOTLIN-MAJOR-MINOR-VERSION>
                languageVersion               : <KOTLIN-MAJOR-MINOR-VERSION>
                multiPlatform                 : true
                - pluginClasspaths            : <M2>/org/jetbrains/annotations/13.0/annotations-13.0.jar
                - pluginClasspaths            : <M2>/org/jetbrains/kotlin/kotlin-script-runtime/<KOTLIN_VERSION>/kotlin-script-runtime-<KOTLIN_VERSION>.jar
                - pluginClasspaths            : <M2>/org/jetbrains/kotlin/kotlin-scripting-common/<KOTLIN_VERSION>/kotlin-scripting-common-<KOTLIN_VERSION>.jar
                - pluginClasspaths            : <M2>/org/jetbrains/kotlin/kotlin-scripting-jvm/<KOTLIN_VERSION>/kotlin-scripting-jvm-<KOTLIN_VERSION>.jar
                - pluginClasspaths            : <M2>/org/jetbrains/kotlin/kotlin-stdlib/<KOTLIN_VERSION>/kotlin-stdlib-<KOTLIN_VERSION>.jar
            CompilerSettings
                additionalArguments           :
                copyJsLibraryFiles            : true
                outputDirectoryForJsLibraryFiles        : lib
            ExternalProjectId             : :kmpJvmOnly
            IsTestModule                  : true
            Kind                          : SOURCE_SET_HOLDER
            LanguageLevel                 : <KOTLIN-MAJOR-MINOR-VERSION>
            MergedCompilerArguments
                apiVersion                    : <KOTLIN-MAJOR-MINOR-VERSION>
                languageVersion               : <KOTLIN-MAJOR-MINOR-VERSION>
                multiPlatform                 : true
                - pluginClasspaths            : <M2>/org/jetbrains/annotations/13.0/annotations-13.0.jar
                - pluginClasspaths            : <M2>/org/jetbrains/kotlin/kotlin-script-runtime/<KOTLIN_VERSION>/kotlin-script-runtime-<KOTLIN_VERSION>.jar
                - pluginClasspaths            : <M2>/org/jetbrains/kotlin/kotlin-scripting-common/<KOTLIN_VERSION>/kotlin-scripting-common-<KOTLIN_VERSION>.jar
                - pluginClasspaths            : <M2>/org/jetbrains/kotlin/kotlin-scripting-jvm/<KOTLIN_VERSION>/kotlin-scripting-jvm-<KOTLIN_VERSION>.jar
                - pluginClasspaths            : <M2>/org/jetbrains/kotlin/kotlin-stdlib/<KOTLIN_VERSION>/kotlin-stdlib-<KOTLIN_VERSION>.jar
            Platform                      : JVM (21)
            UseProjectSettings            : false
            Version                       : 5
        CONENT_ENTRY                  : file://<PROJECT>/kmpJvmOnly/src/commonTest [-]
        WATCHED_TEST_RESOURCE_FOLDER  : file://<PROJECT>/kmpJvmOnly/src/commonTest/resources [-]
        JDK                           : <NAME_CUT> JavaSDK
        *isInherited                  : true
        ORDER_ENTRY                   : <Module source>
        LIBRARY                       : Gradle: org.jetbrains.kotlin:kotlin-stdlib:<KOTLIN_VERSION> [=]
            Scope                         : Test
        LIBRARY                       : Gradle: org.jetbrains:annotations:13.0 [=]
            Scope                         : Test
        ORDER_ENTRY                   : Kotlin_Multiplatform.kmpJvmOnly.commonMain
            Scope                         : Test
        ORDER_ENTRY                   : Kotlin_Multiplatform.kmpJvmOnly.jvmMain
            Scope                         : Test
        BUILD_TASKS
    MODULE                        : Kotlin_Multiplatform.kmpJvmOnly.jvmMain
        ExternalModuleGroup           : Kotlin Multiplatform
        ExternalModuleType            : sourceSet
        ExternalModuleVersion         : unspecified
        LinkedProjectId               : :kmpJvmOnly:jvmMain
        LinkedProjectPath             : <PROJECT>/kmpJvmOnly
        RootProjectPath               : <PROJECT>
        COMPILER_MODULE_EXTENSION
            compilerSourceOutputPath      : file://<PROJECT>/kmpJvmOnly/build/classes/kotlin/jvm/main [-]
            isCompilerPathInherited       : false
            isExcludeOutput               : true
        ModuleFile                    : <PROJECT>/.idea/modules/kmpJvmOnly/Kotlin_Multiplatform.kmpJvmOnly.jvmMain.iml [-]
        ModuleTypeName                : JAVA_MODULE
        FACET                         : Kotlin
            TypeId                        : kotlin-language
            ExternalSource                : GRADLE
            ApiLevel                      : <KOTLIN-MAJOR-MINOR-VERSION>
            CompilerArguments
                apiVersion                    : <KOTLIN-MAJOR-MINOR-VERSION>
                languageVersion               : <KOTLIN-MAJOR-MINOR-VERSION>
                multiPlatform                 : true
                - pluginClasspaths            : <M2>/org/jetbrains/annotations/13.0/annotations-13.0.jar
                - pluginClasspaths            : <M2>/org/jetbrains/kotlin/kotlin-script-runtime/<KOTLIN_VERSION>/kotlin-script-runtime-<KOTLIN_VERSION>.jar
                - pluginClasspaths            : <M2>/org/jetbrains/kotlin/kotlin-scripting-common/<KOTLIN_VERSION>/kotlin-scripting-common-<KOTLIN_VERSION>.jar
                - pluginClasspaths            : <M2>/org/jetbrains/kotlin/kotlin-scripting-jvm/<KOTLIN_VERSION>/kotlin-scripting-jvm-<KOTLIN_VERSION>.jar
                - pluginClasspaths            : <M2>/org/jetbrains/kotlin/kotlin-stdlib/<KOTLIN_VERSION>/kotlin-stdlib-<KOTLIN_VERSION>.jar
            CompilerSettings
                additionalArguments           :
                copyJsLibraryFiles            : true
                outputDirectoryForJsLibraryFiles        : lib
            ExternalProjectId             : :kmpJvmOnly
            IsTestModule                  : false
            Kind                          : COMPILATION_AND_SOURCE_SET_HOLDER
            LanguageLevel                 : <KOTLIN-MAJOR-MINOR-VERSION>
            MergedCompilerArguments
                apiVersion                    : <KOTLIN-MAJOR-MINOR-VERSION>
                languageVersion               : <KOTLIN-MAJOR-MINOR-VERSION>
                multiPlatform                 : true
                - pluginClasspaths            : <M2>/org/jetbrains/annotations/13.0/annotations-13.0.jar
                - pluginClasspaths            : <M2>/org/jetbrains/kotlin/kotlin-script-runtime/<KOTLIN_VERSION>/kotlin-script-runtime-<KOTLIN_VERSION>.jar
                - pluginClasspaths            : <M2>/org/jetbrains/kotlin/kotlin-scripting-common/<KOTLIN_VERSION>/kotlin-scripting-common-<KOTLIN_VERSION>.jar
                - pluginClasspaths            : <M2>/org/jetbrains/kotlin/kotlin-scripting-jvm/<KOTLIN_VERSION>/kotlin-scripting-jvm-<KOTLIN_VERSION>.jar
                - pluginClasspaths            : <M2>/org/jetbrains/kotlin/kotlin-stdlib/<KOTLIN_VERSION>/kotlin-stdlib-<KOTLIN_VERSION>.jar
            Platform                      : JVM (21)
            - SourceSetName               : Kotlin_Multiplatform.kmpJvmOnly.commonMain
            UseProjectSettings            : false
            Version                       : 5
        CONENT_ENTRY                  : file://<PROJECT>/kmpJvmOnly/src/jvmMain
            JavaSource                    : file://<PROJECT>/kmpJvmOnly/src/jvmMain/kotlin
        WATCHED_RESOURCE_FOLDER       : file://<PROJECT>/kmpJvmOnly/src/jvmMain/resources [-]
        JDK                           : <NAME_CUT> JavaSDK
        *isInherited                  : true
        ORDER_ENTRY                   : <Module source>
        LIBRARY                       : Gradle: org.jetbrains.kotlin:kotlin-stdlib:<KOTLIN_VERSION> [=]
        LIBRARY                       : Gradle: org.jetbrains:annotations:13.0 [=]
        ORDER_ENTRY                   : Kotlin_Multiplatform.kmpJvmOnly.commonMain
        Classes
            -                             : file://<PROJECT>/kmpJvmOnly/build/classes/kotlin/jvm/main
            -                             : file://<PROJECT>/kmpJvmOnly/build/processedResources/jvm/main
        BUILD_TASKS
    MODULE                        : Kotlin_Multiplatform.kmpJvmOnly.jvmTest
        ExternalModuleGroup           : Kotlin Multiplatform
        ExternalModuleType            : sourceSet
        ExternalModuleVersion         : unspecified
        LinkedProjectId               : :kmpJvmOnly:jvmTest
        LinkedProjectPath             : <PROJECT>/kmpJvmOnly
        RootProjectPath               : <PROJECT>
        COMPILER_MODULE_EXTENSION
            compilerTestOutputPath        : file://<PROJECT>/kmpJvmOnly/build/classes/kotlin/jvm/test [-]
            isCompilerPathInherited       : false
            isExcludeOutput               : true
        TEST_MODULE_PROPERTIES
            productionModuleName          : Kotlin_Multiplatform.kmpJvmOnly.jvmMain
        ModuleFile                    : <PROJECT>/.idea/modules/kmpJvmOnly/Kotlin_Multiplatform.kmpJvmOnly.jvmTest.iml [-]
        ModuleTypeName                : JAVA_MODULE
        FACET                         : Kotlin
            TypeId                        : kotlin-language
            ExternalSource                : GRADLE
            ApiLevel                      : <KOTLIN-MAJOR-MINOR-VERSION>
            CompilerArguments
                apiVersion                    : <KOTLIN-MAJOR-MINOR-VERSION>
                languageVersion               : <KOTLIN-MAJOR-MINOR-VERSION>
                multiPlatform                 : true
                - pluginClasspaths            : <M2>/org/jetbrains/annotations/13.0/annotations-13.0.jar
                - pluginClasspaths            : <M2>/org/jetbrains/kotlin/kotlin-script-runtime/<KOTLIN_VERSION>/kotlin-script-runtime-<KOTLIN_VERSION>.jar
                - pluginClasspaths            : <M2>/org/jetbrains/kotlin/kotlin-scripting-common/<KOTLIN_VERSION>/kotlin-scripting-common-<KOTLIN_VERSION>.jar
                - pluginClasspaths            : <M2>/org/jetbrains/kotlin/kotlin-scripting-jvm/<KOTLIN_VERSION>/kotlin-scripting-jvm-<KOTLIN_VERSION>.jar
                - pluginClasspaths            : <M2>/org/jetbrains/kotlin/kotlin-stdlib/<KOTLIN_VERSION>/kotlin-stdlib-<KOTLIN_VERSION>.jar
            CompilerSettings
                additionalArguments           :
                copyJsLibraryFiles            : true
                outputDirectoryForJsLibraryFiles        : lib
            ExternalProjectId             : :kmpJvmOnly
            IsTestModule                  : true
            Kind                          : COMPILATION_AND_SOURCE_SET_HOLDER
            LanguageLevel                 : <KOTLIN-MAJOR-MINOR-VERSION>
            MergedCompilerArguments
                apiVersion                    : <KOTLIN-MAJOR-MINOR-VERSION>
                languageVersion               : <KOTLIN-MAJOR-MINOR-VERSION>
                multiPlatform                 : true
                - pluginClasspaths            : <M2>/org/jetbrains/annotations/13.0/annotations-13.0.jar
                - pluginClasspaths            : <M2>/org/jetbrains/kotlin/kotlin-script-runtime/<KOTLIN_VERSION>/kotlin-script-runtime-<KOTLIN_VERSION>.jar
                - pluginClasspaths            : <M2>/org/jetbrains/kotlin/kotlin-scripting-common/<KOTLIN_VERSION>/kotlin-scripting-common-<KOTLIN_VERSION>.jar
                - pluginClasspaths            : <M2>/org/jetbrains/kotlin/kotlin-scripting-jvm/<KOTLIN_VERSION>/kotlin-scripting-jvm-<KOTLIN_VERSION>.jar
                - pluginClasspaths            : <M2>/org/jetbrains/kotlin/kotlin-stdlib/<KOTLIN_VERSION>/kotlin-stdlib-<KOTLIN_VERSION>.jar
            Platform                      : JVM (21)
            - SourceSetName               : Kotlin_Multiplatform.kmpJvmOnly.commonTest
            UseProjectSettings            : false
            Version                       : 5
        CONENT_ENTRY                  : file://<PROJECT>/kmpJvmOnly/src/jvmTest [-]
        WATCHED_TEST_SOURCE_FOLDER    : file://<PROJECT>/kmpJvmOnly/src/jvmTest/kotlin [-]
        WATCHED_TEST_RESOURCE_FOLDER  : file://<PROJECT>/kmpJvmOnly/src/jvmTest/resources [-]
        JDK                           : <NAME_CUT> JavaSDK
        *isInherited                  : true
        ORDER_ENTRY                   : <Module source>
        LIBRARY                       : Gradle: org.jetbrains.kotlin:kotlin-stdlib:<KOTLIN_VERSION> [=]
            Scope                         : Test
        LIBRARY                       : Gradle: org.jetbrains:annotations:13.0 [=]
            Scope                         : Test
        ORDER_ENTRY                   : Kotlin_Multiplatform.kmpJvmOnly.commonMain
            Scope                         : Test
        ORDER_ENTRY                   : Kotlin_Multiplatform.kmpJvmOnly.commonTest
            Scope                         : Test
        ORDER_ENTRY                   : Kotlin_Multiplatform.kmpJvmOnly.jvmMain
            Scope                         : Test
        BUILD_TASKS
    MODULE                        : Kotlin_Multiplatform.kmpSecondLib
        LINKED_ANDROID_MODULE_GROUP
            holder                        : Kotlin_Multiplatform.kmpSecondLib
            main                          : Kotlin_Multiplatform.kmpSecondLib.androidMain
        ExternalModuleGroup           : Kotlin Multiplatform
        ExternalModuleVersion         : unspecified
        LinkedProjectId               : :kmpSecondLib
        LinkedProjectPath             : <PROJECT>/kmpSecondLib
        RootProjectPath               : <PROJECT>
        COMPILER_MODULE_EXTENSION
            compilerSourceOutputPath      : file://<PROJECT>/build/classes/production/Kotlin_Multiplatform.kmpSecondLib [-]
            compilerTestOutputPath        : file://<PROJECT>/build/classes/test/Kotlin_Multiplatform.kmpSecondLib [-]
            isCompilerPathInherited       : true
            isExcludeOutput               : true
        ModuleFile                    : <PROJECT>/.idea/modules/kmpSecondLib/Kotlin_Multiplatform.kmpSecondLib.iml [-]
        ModuleTypeName                : JAVA_MODULE
        FACET                         : Android
            TypeId                        : android
            ExternalSource                : GRADLE
            SelectedBuildVariant          : androidMain
            AllowUserConfiguration        : false
            GenFolderRelativePathApt      : /gen
            GenFolderRelativePathAidl     : /gen
            ManifestFileRelativePath      : /src/androidMain/AndroidManifest.xml
            ResFolderRelativePath         : /src/androidMain/res
            AssetsFolderRelativePath      : /src/androidMain/assets
            LibsFolderRelativePath        : /libs
            ProjectType                   : 1
            PackTestCode                  : false
            RunProguard                   : false
            ProguardLogsFolderRelativePath          : /proguard_logs
            UseCustomManifestPackage      : false
            - ProGuardCfgFiles            : file://%MODULE_SDK_HOME%/tools/proguard/proguard-android.txt
        FACET                         : Android-Gradle
            TypeId                        : android-gradle
            ExternalSource                : GRADLE
        CONENT_ENTRY                  : file://<PROJECT>/kmpSecondLib
            EXCLUDE_FOLDER                : file://<PROJECT>/kmpSecondLib/.gradle [-]
            EXCLUDE_FOLDER                : file://<PROJECT>/kmpSecondLib/build
        JDK                           : <NAME_CUT> Android SDK
        *isInherited                  : false
            SdkType                       : Android SDK
            HomePath                      : <ANDROID_SDK>
        ORDER_ENTRY                   : <Module source>
        BUILD_TASKS
                ASSEMBLE                      : :kmpSecondLib:assembleAndroidMain
                REBUILD                       : :kmpSecondLib:assembleAndroidMain, :kmpSecondLib:clean
                COMPILE_JAVA                  : :kmpSecondLib:compileAndroidMain
                BASELINE_PROFILE_GEN          : :kmpSecondLib:generateAndroidMainBaselineProfile
                BASELINE_PROFILE_GEN_ALL_VARIANTS       : :kmpSecondLib:generateBaselineProfile
    MODULE                        : Kotlin_Multiplatform.kmpSecondLib.androidMain
        LINKED_ANDROID_MODULE_GROUP
            holder                        : Kotlin_Multiplatform.kmpSecondLib
            main                          : Kotlin_Multiplatform.kmpSecondLib.androidMain
        ExternalModuleGroup           : Kotlin Multiplatform
        ExternalModuleType            : sourceSet
        ExternalModuleVersion         : unspecified
        LinkedProjectId               : :kmpSecondLib:androidMain
        LinkedProjectPath             : <PROJECT>/kmpSecondLib
        RootProjectPath               : <PROJECT>
        COMPILER_MODULE_EXTENSION
            compilerSourceOutputPath      : file://<PROJECT>/kmpSecondLib/build/classes/kotlin/android/main [-]
            isCompilerPathInherited       : false
            isExcludeOutput               : true
        ModuleFile                    : <PROJECT>/.idea/modules/kmpSecondLib/Kotlin_Multiplatform.kmpSecondLib.androidMain.iml [-]
        ModuleTypeName                : JAVA_MODULE
        FACET                         : Android
            TypeId                        : android
            ExternalSource                : GRADLE
            SelectedBuildVariant          : androidMain
            AllowUserConfiguration        : false
            GenFolderRelativePathApt      : /gen
            GenFolderRelativePathAidl     : /gen
            ManifestFileRelativePath      : /src/androidMain/AndroidManifest.xml
            ResFolderRelativePath         : /src/androidMain/res
            AssetsFolderRelativePath      : /src/androidMain/assets
            LibsFolderRelativePath        : /libs
            ProjectType                   : 1
            PackTestCode                  : false
            RunProguard                   : false
            ProguardLogsFolderRelativePath          : /proguard_logs
            UseCustomManifestPackage      : false
            - ProGuardCfgFiles            : file://%MODULE_SDK_HOME%/tools/proguard/proguard-android.txt
        FACET                         : Kotlin
            TypeId                        : kotlin-language
            ExternalSource                : GRADLE
            ApiLevel                      : <KOTLIN-MAJOR-MINOR-VERSION>
            CompilerArguments
                apiVersion                    : <KOTLIN-MAJOR-MINOR-VERSION>
                languageVersion               : <KOTLIN-MAJOR-MINOR-VERSION>
                multiPlatform                 : true
                - pluginClasspaths            : <M2>/org/jetbrains/annotations/13.0/annotations-13.0.jar
                - pluginClasspaths            : <M2>/org/jetbrains/kotlin/kotlin-script-runtime/<KOTLIN_VERSION>/kotlin-script-runtime-<KOTLIN_VERSION>.jar
                - pluginClasspaths            : <M2>/org/jetbrains/kotlin/kotlin-scripting-common/<KOTLIN_VERSION>/kotlin-scripting-common-<KOTLIN_VERSION>.jar
                - pluginClasspaths            : <M2>/org/jetbrains/kotlin/kotlin-scripting-jvm/<KOTLIN_VERSION>/kotlin-scripting-jvm-<KOTLIN_VERSION>.jar
                - pluginClasspaths            : <M2>/org/jetbrains/kotlin/kotlin-stdlib/<KOTLIN_VERSION>/kotlin-stdlib-<KOTLIN_VERSION>.jar
            CompilerSettings
                additionalArguments           :
                copyJsLibraryFiles            : true
                outputDirectoryForJsLibraryFiles        : lib
            ExternalProjectId             : :kmpSecondLib
            IsTestModule                  : false
            Kind                          : COMPILATION_AND_SOURCE_SET_HOLDER
            LanguageLevel                 : <KOTLIN-MAJOR-MINOR-VERSION>
            MergedCompilerArguments
                apiVersion                    : <KOTLIN-MAJOR-MINOR-VERSION>
                languageVersion               : <KOTLIN-MAJOR-MINOR-VERSION>
                multiPlatform                 : true
                - pluginClasspaths            : <M2>/org/jetbrains/annotations/13.0/annotations-13.0.jar
                - pluginClasspaths            : <M2>/org/jetbrains/kotlin/kotlin-script-runtime/<KOTLIN_VERSION>/kotlin-script-runtime-<KOTLIN_VERSION>.jar
                - pluginClasspaths            : <M2>/org/jetbrains/kotlin/kotlin-scripting-common/<KOTLIN_VERSION>/kotlin-scripting-common-<KOTLIN_VERSION>.jar
                - pluginClasspaths            : <M2>/org/jetbrains/kotlin/kotlin-scripting-jvm/<KOTLIN_VERSION>/kotlin-scripting-jvm-<KOTLIN_VERSION>.jar
                - pluginClasspaths            : <M2>/org/jetbrains/kotlin/kotlin-stdlib/<KOTLIN_VERSION>/kotlin-stdlib-<KOTLIN_VERSION>.jar
            Platform                      : JVM (1.8)
            - SourceSetName               : Kotlin_Multiplatform.kmpSecondLib.commonMain
            UseProjectSettings            : false
            Version                       : 5
        CONENT_ENTRY                  : file://<PROJECT>/kmpSecondLib/src/androidMain
            JavaSource                    : file://<PROJECT>/kmpSecondLib/src/androidMain/kotlin
        WATCHED_RESOURCE_FOLDER       : file://<PROJECT>/kmpSecondLib/src/androidMain/resources [-]
        JDK                           : <NAME_CUT> Android SDK
        *isInherited                  : false
            SdkType                       : Android SDK
            HomePath                      : <ANDROID_SDK>
        ORDER_ENTRY                   : <Module source>
        LIBRARY                       : Gradle: org.jetbrains.kotlin:kotlin-stdlib:<KOTLIN_VERSION> [=]
        LIBRARY                       : Gradle: org.jetbrains:annotations:13.0 [=]
        ORDER_ENTRY                   : Kotlin_Multiplatform.kmpSecondLib.commonMain
        Classes
            -                             : file://<PROJECT>/kmpSecondLib/build/classes/kotlin/android/main
            -                             : file://<PROJECT>/kmpSecondLib/build/processedResources/android/main
        BUILD_TASKS
                ASSEMBLE                      : :kmpSecondLib:assembleAndroidMain
                REBUILD                       : :kmpSecondLib:assembleAndroidMain, :kmpSecondLib:clean
                COMPILE_JAVA                  : :kmpSecondLib:compileAndroidMain
                BASELINE_PROFILE_GEN          : :kmpSecondLib:generateAndroidMainBaselineProfile
                BASELINE_PROFILE_GEN_ALL_VARIANTS       : :kmpSecondLib:generateBaselineProfile
    MODULE                        : Kotlin_Multiplatform.kmpSecondLib.commonMain
        ExternalModuleGroup           : Kotlin Multiplatform
        ExternalModuleType            : sourceSet
        ExternalModuleVersion         : unspecified
        LinkedProjectId               : :kmpSecondLib:commonMain
        LinkedProjectPath             : <PROJECT>/kmpSecondLib
        RootProjectPath               : <PROJECT>
        COMPILER_MODULE_EXTENSION
            compilerSourceOutputPath      : file://<PROJECT>/build/classes/production/Kotlin_Multiplatform.kmpSecondLib.commonMain [-]
            compilerTestOutputPath        : file://<PROJECT>/build/classes/test/Kotlin_Multiplatform.kmpSecondLib.commonMain [-]
            isCompilerPathInherited       : true
            isExcludeOutput               : true
        ModuleFile                    : <PROJECT>/.idea/modules/kmpSecondLib/Kotlin_Multiplatform.kmpSecondLib.commonMain.iml [-]
        ModuleTypeName                : JAVA_MODULE
        FACET                         : Kotlin
            TypeId                        : kotlin-language
            ExternalSource                : GRADLE
            ApiLevel                      : <KOTLIN-MAJOR-MINOR-VERSION>
            CompilerArguments
                apiVersion                    : <KOTLIN-MAJOR-MINOR-VERSION>
                languageVersion               : <KOTLIN-MAJOR-MINOR-VERSION>
                multiPlatform                 : true
                - pluginClasspaths            : <M2>/org/jetbrains/annotations/13.0/annotations-13.0.jar
                - pluginClasspaths            : <M2>/org/jetbrains/kotlin/kotlin-script-runtime/<KOTLIN_VERSION>/kotlin-script-runtime-<KOTLIN_VERSION>.jar
                - pluginClasspaths            : <M2>/org/jetbrains/kotlin/kotlin-scripting-common/<KOTLIN_VERSION>/kotlin-scripting-common-<KOTLIN_VERSION>.jar
                - pluginClasspaths            : <M2>/org/jetbrains/kotlin/kotlin-scripting-jvm/<KOTLIN_VERSION>/kotlin-scripting-jvm-<KOTLIN_VERSION>.jar
                - pluginClasspaths            : <M2>/org/jetbrains/kotlin/kotlin-stdlib/<KOTLIN_VERSION>/kotlin-stdlib-<KOTLIN_VERSION>.jar
            CompilerSettings
                additionalArguments           :
                copyJsLibraryFiles            : true
                outputDirectoryForJsLibraryFiles        : lib
            ExternalProjectId             : :kmpSecondLib
            IsTestModule                  : false
            Kind                          : SOURCE_SET_HOLDER
            LanguageLevel                 : <KOTLIN-MAJOR-MINOR-VERSION>
            MergedCompilerArguments
                apiVersion                    : <KOTLIN-MAJOR-MINOR-VERSION>
                languageVersion               : <KOTLIN-MAJOR-MINOR-VERSION>
                multiPlatform                 : true
                - pluginClasspaths            : <M2>/org/jetbrains/annotations/13.0/annotations-13.0.jar
                - pluginClasspaths            : <M2>/org/jetbrains/kotlin/kotlin-script-runtime/<KOTLIN_VERSION>/kotlin-script-runtime-<KOTLIN_VERSION>.jar
                - pluginClasspaths            : <M2>/org/jetbrains/kotlin/kotlin-scripting-common/<KOTLIN_VERSION>/kotlin-scripting-common-<KOTLIN_VERSION>.jar
                - pluginClasspaths            : <M2>/org/jetbrains/kotlin/kotlin-scripting-jvm/<KOTLIN_VERSION>/kotlin-scripting-jvm-<KOTLIN_VERSION>.jar
                - pluginClasspaths            : <M2>/org/jetbrains/kotlin/kotlin-stdlib/<KOTLIN_VERSION>/kotlin-stdlib-<KOTLIN_VERSION>.jar
            Platform                      : JVM (1.8)
            UseProjectSettings            : false
            Version                       : 5
        CONENT_ENTRY                  : file://<PROJECT>/kmpSecondLib/src/commonMain
            SourceKotlin                  : file://<PROJECT>/kmpSecondLib/src/commonMain/kotlin
        WATCHED_RESOURCE_FOLDER       : file://<PROJECT>/kmpSecondLib/src/commonMain/resources [-]
        JDK                           : <NAME_CUT> JavaSDK
        *isInherited                  : true
        ORDER_ENTRY                   : <Module source>
        LIBRARY                       : Gradle: org.jetbrains.kotlin:kotlin-stdlib:commonMain:<KOTLIN_VERSION> [=]
        Classes
            -                             : file://<PROJECT>/build/classes/production/Kotlin_Multiplatform.kmpSecondLib.commonMain
        BUILD_TASKS
    MODULE                        : Kotlin_Multiplatform.kmpSecondLib.commonTest
        ExternalModuleGroup           : Kotlin Multiplatform
        ExternalModuleType            : sourceSet
        ExternalModuleVersion         : unspecified
        LinkedProjectId               : :kmpSecondLib:commonTest
        LinkedProjectPath             : <PROJECT>/kmpSecondLib
        RootProjectPath               : <PROJECT>
        COMPILER_MODULE_EXTENSION
            compilerSourceOutputPath      : file://<PROJECT>/build/classes/production/Kotlin_Multiplatform.kmpSecondLib.commonTest [-]
            compilerTestOutputPath        : file://<PROJECT>/build/classes/test/Kotlin_Multiplatform.kmpSecondLib.commonTest [-]
            isCompilerPathInherited       : true
            isExcludeOutput               : true
        TEST_MODULE_PROPERTIES
            productionModuleName          : Kotlin_Multiplatform.kmpSecondLib.commonMain
        ModuleFile                    : <PROJECT>/.idea/modules/kmpSecondLib/Kotlin_Multiplatform.kmpSecondLib.commonTest.iml [-]
        ModuleTypeName                : JAVA_MODULE
        FACET                         : Kotlin
            TypeId                        : kotlin-language
            ExternalSource                : GRADLE
            ApiLevel                      : <KOTLIN-MAJOR-MINOR-VERSION>
            CompilerArguments
                apiVersion                    : <KOTLIN-MAJOR-MINOR-VERSION>
                languageVersion               : <KOTLIN-MAJOR-MINOR-VERSION>
                multiPlatform                 : true
                - pluginClasspaths            : <M2>/org/jetbrains/annotations/13.0/annotations-13.0.jar
                - pluginClasspaths            : <M2>/org/jetbrains/kotlin/kotlin-script-runtime/<KOTLIN_VERSION>/kotlin-script-runtime-<KOTLIN_VERSION>.jar
                - pluginClasspaths            : <M2>/org/jetbrains/kotlin/kotlin-scripting-common/<KOTLIN_VERSION>/kotlin-scripting-common-<KOTLIN_VERSION>.jar
                - pluginClasspaths            : <M2>/org/jetbrains/kotlin/kotlin-scripting-jvm/<KOTLIN_VERSION>/kotlin-scripting-jvm-<KOTLIN_VERSION>.jar
                - pluginClasspaths            : <M2>/org/jetbrains/kotlin/kotlin-stdlib/<KOTLIN_VERSION>/kotlin-stdlib-<KOTLIN_VERSION>.jar
            CompilerSettings
                additionalArguments           :
                copyJsLibraryFiles            : true
                outputDirectoryForJsLibraryFiles        : lib
            ExternalProjectId             : :kmpSecondLib
            IsTestModule                  : true
            Kind                          : SOURCE_SET_HOLDER
            LanguageLevel                 : <KOTLIN-MAJOR-MINOR-VERSION>
            MergedCompilerArguments
                apiVersion                    : <KOTLIN-MAJOR-MINOR-VERSION>
                languageVersion               : <KOTLIN-MAJOR-MINOR-VERSION>
                multiPlatform                 : true
                - pluginClasspaths            : <M2>/org/jetbrains/annotations/13.0/annotations-13.0.jar
                - pluginClasspaths            : <M2>/org/jetbrains/kotlin/kotlin-script-runtime/<KOTLIN_VERSION>/kotlin-script-runtime-<KOTLIN_VERSION>.jar
                - pluginClasspaths            : <M2>/org/jetbrains/kotlin/kotlin-scripting-common/<KOTLIN_VERSION>/kotlin-scripting-common-<KOTLIN_VERSION>.jar
                - pluginClasspaths            : <M2>/org/jetbrains/kotlin/kotlin-scripting-jvm/<KOTLIN_VERSION>/kotlin-scripting-jvm-<KOTLIN_VERSION>.jar
                - pluginClasspaths            : <M2>/org/jetbrains/kotlin/kotlin-stdlib/<KOTLIN_VERSION>/kotlin-stdlib-<KOTLIN_VERSION>.jar
<<<<<<< HEAD
            Platform                      : JVM (21)
=======
            Platform                      : JVM (1.8)
>>>>>>> 8b7d83e8
            UseProjectSettings            : false
            Version                       : 5
        CONENT_ENTRY                  : file://<PROJECT>/kmpSecondLib/src/commonTest [-]
        WATCHED_TEST_RESOURCE_FOLDER  : file://<PROJECT>/kmpSecondLib/src/commonTest/resources [-]
        JDK                           : <NAME_CUT> JavaSDK
        *isInherited                  : true
        ORDER_ENTRY                   : <Module source>
        LIBRARY                       : Gradle: org.jetbrains.kotlin:kotlin-stdlib:<KOTLIN_VERSION> [=]
            Scope                         : Test
        LIBRARY                       : Gradle: org.jetbrains:annotations:13.0 [=]
            Scope                         : Test
        ORDER_ENTRY                   : Kotlin_Multiplatform.kmpSecondLib.commonMain
            Scope                         : Test
        ORDER_ENTRY                   : Kotlin_Multiplatform.kmpSecondLib.jvmMain
            Scope                         : Test
        BUILD_TASKS
    MODULE                        : Kotlin_Multiplatform.kmpSecondLib.jvmMain
        ExternalModuleGroup           : Kotlin Multiplatform
        ExternalModuleType            : sourceSet
        ExternalModuleVersion         : unspecified
        LinkedProjectId               : :kmpSecondLib:jvmMain
        LinkedProjectPath             : <PROJECT>/kmpSecondLib
        RootProjectPath               : <PROJECT>
        COMPILER_MODULE_EXTENSION
            compilerSourceOutputPath      : file://<PROJECT>/kmpSecondLib/build/classes/kotlin/jvm/main [-]
            isCompilerPathInherited       : false
            isExcludeOutput               : true
        ModuleFile                    : <PROJECT>/.idea/modules/kmpSecondLib/Kotlin_Multiplatform.kmpSecondLib.jvmMain.iml [-]
        ModuleTypeName                : JAVA_MODULE
        FACET                         : Kotlin
            TypeId                        : kotlin-language
            ExternalSource                : GRADLE
            ApiLevel                      : <KOTLIN-MAJOR-MINOR-VERSION>
            CompilerArguments
                apiVersion                    : <KOTLIN-MAJOR-MINOR-VERSION>
                languageVersion               : <KOTLIN-MAJOR-MINOR-VERSION>
                multiPlatform                 : true
                - pluginClasspaths            : <M2>/org/jetbrains/annotations/13.0/annotations-13.0.jar
                - pluginClasspaths            : <M2>/org/jetbrains/kotlin/kotlin-script-runtime/<KOTLIN_VERSION>/kotlin-script-runtime-<KOTLIN_VERSION>.jar
                - pluginClasspaths            : <M2>/org/jetbrains/kotlin/kotlin-scripting-common/<KOTLIN_VERSION>/kotlin-scripting-common-<KOTLIN_VERSION>.jar
                - pluginClasspaths            : <M2>/org/jetbrains/kotlin/kotlin-scripting-jvm/<KOTLIN_VERSION>/kotlin-scripting-jvm-<KOTLIN_VERSION>.jar
                - pluginClasspaths            : <M2>/org/jetbrains/kotlin/kotlin-stdlib/<KOTLIN_VERSION>/kotlin-stdlib-<KOTLIN_VERSION>.jar
            CompilerSettings
                additionalArguments           :
                copyJsLibraryFiles            : true
                outputDirectoryForJsLibraryFiles        : lib
            ExternalProjectId             : :kmpSecondLib
            IsTestModule                  : false
            Kind                          : COMPILATION_AND_SOURCE_SET_HOLDER
            LanguageLevel                 : <KOTLIN-MAJOR-MINOR-VERSION>
            MergedCompilerArguments
                apiVersion                    : <KOTLIN-MAJOR-MINOR-VERSION>
                languageVersion               : <KOTLIN-MAJOR-MINOR-VERSION>
                multiPlatform                 : true
                - pluginClasspaths            : <M2>/org/jetbrains/annotations/13.0/annotations-13.0.jar
                - pluginClasspaths            : <M2>/org/jetbrains/kotlin/kotlin-script-runtime/<KOTLIN_VERSION>/kotlin-script-runtime-<KOTLIN_VERSION>.jar
                - pluginClasspaths            : <M2>/org/jetbrains/kotlin/kotlin-scripting-common/<KOTLIN_VERSION>/kotlin-scripting-common-<KOTLIN_VERSION>.jar
                - pluginClasspaths            : <M2>/org/jetbrains/kotlin/kotlin-scripting-jvm/<KOTLIN_VERSION>/kotlin-scripting-jvm-<KOTLIN_VERSION>.jar
                - pluginClasspaths            : <M2>/org/jetbrains/kotlin/kotlin-stdlib/<KOTLIN_VERSION>/kotlin-stdlib-<KOTLIN_VERSION>.jar
<<<<<<< HEAD
            Platform                      : JVM (21)
=======
            Platform                      : JVM (1.8)
>>>>>>> 8b7d83e8
            - SourceSetName               : Kotlin_Multiplatform.kmpSecondLib.commonMain
            UseProjectSettings            : false
            Version                       : 5
        CONENT_ENTRY                  : file://<PROJECT>/kmpSecondLib/src/jvmMain
            JavaSource                    : file://<PROJECT>/kmpSecondLib/src/jvmMain/kotlin
        WATCHED_RESOURCE_FOLDER       : file://<PROJECT>/kmpSecondLib/src/jvmMain/resources [-]
        JDK                           : <NAME_CUT> JavaSDK
        *isInherited                  : true
        ORDER_ENTRY                   : <Module source>
        LIBRARY                       : Gradle: org.jetbrains.kotlin:kotlin-stdlib:<KOTLIN_VERSION> [=]
        LIBRARY                       : Gradle: org.jetbrains:annotations:13.0 [=]
        ORDER_ENTRY                   : Kotlin_Multiplatform.kmpSecondLib.commonMain
        Classes
            -                             : file://<PROJECT>/kmpSecondLib/build/classes/kotlin/jvm/main
            -                             : file://<PROJECT>/kmpSecondLib/build/processedResources/jvm/main
        BUILD_TASKS
    MODULE                        : Kotlin_Multiplatform.kmpSecondLib.jvmTest
        ExternalModuleGroup           : Kotlin Multiplatform
        ExternalModuleType            : sourceSet
        ExternalModuleVersion         : unspecified
        LinkedProjectId               : :kmpSecondLib:jvmTest
        LinkedProjectPath             : <PROJECT>/kmpSecondLib
        RootProjectPath               : <PROJECT>
        COMPILER_MODULE_EXTENSION
            compilerTestOutputPath        : file://<PROJECT>/kmpSecondLib/build/classes/kotlin/jvm/test [-]
            isCompilerPathInherited       : false
            isExcludeOutput               : true
        TEST_MODULE_PROPERTIES
            productionModuleName          : Kotlin_Multiplatform.kmpSecondLib.jvmMain
        ModuleFile                    : <PROJECT>/.idea/modules/kmpSecondLib/Kotlin_Multiplatform.kmpSecondLib.jvmTest.iml [-]
        ModuleTypeName                : JAVA_MODULE
        FACET                         : Kotlin
            TypeId                        : kotlin-language
            ExternalSource                : GRADLE
            ApiLevel                      : <KOTLIN-MAJOR-MINOR-VERSION>
            CompilerArguments
                apiVersion                    : <KOTLIN-MAJOR-MINOR-VERSION>
                languageVersion               : <KOTLIN-MAJOR-MINOR-VERSION>
                multiPlatform                 : true
                - pluginClasspaths            : <M2>/org/jetbrains/annotations/13.0/annotations-13.0.jar
                - pluginClasspaths            : <M2>/org/jetbrains/kotlin/kotlin-script-runtime/<KOTLIN_VERSION>/kotlin-script-runtime-<KOTLIN_VERSION>.jar
                - pluginClasspaths            : <M2>/org/jetbrains/kotlin/kotlin-scripting-common/<KOTLIN_VERSION>/kotlin-scripting-common-<KOTLIN_VERSION>.jar
                - pluginClasspaths            : <M2>/org/jetbrains/kotlin/kotlin-scripting-jvm/<KOTLIN_VERSION>/kotlin-scripting-jvm-<KOTLIN_VERSION>.jar
                - pluginClasspaths            : <M2>/org/jetbrains/kotlin/kotlin-stdlib/<KOTLIN_VERSION>/kotlin-stdlib-<KOTLIN_VERSION>.jar
            CompilerSettings
                additionalArguments           :
                copyJsLibraryFiles            : true
                outputDirectoryForJsLibraryFiles        : lib
            ExternalProjectId             : :kmpSecondLib
            IsTestModule                  : true
            Kind                          : COMPILATION_AND_SOURCE_SET_HOLDER
            LanguageLevel                 : <KOTLIN-MAJOR-MINOR-VERSION>
            MergedCompilerArguments
                apiVersion                    : <KOTLIN-MAJOR-MINOR-VERSION>
                languageVersion               : <KOTLIN-MAJOR-MINOR-VERSION>
                multiPlatform                 : true
                - pluginClasspaths            : <M2>/org/jetbrains/annotations/13.0/annotations-13.0.jar
                - pluginClasspaths            : <M2>/org/jetbrains/kotlin/kotlin-script-runtime/<KOTLIN_VERSION>/kotlin-script-runtime-<KOTLIN_VERSION>.jar
                - pluginClasspaths            : <M2>/org/jetbrains/kotlin/kotlin-scripting-common/<KOTLIN_VERSION>/kotlin-scripting-common-<KOTLIN_VERSION>.jar
                - pluginClasspaths            : <M2>/org/jetbrains/kotlin/kotlin-scripting-jvm/<KOTLIN_VERSION>/kotlin-scripting-jvm-<KOTLIN_VERSION>.jar
                - pluginClasspaths            : <M2>/org/jetbrains/kotlin/kotlin-stdlib/<KOTLIN_VERSION>/kotlin-stdlib-<KOTLIN_VERSION>.jar
<<<<<<< HEAD
            Platform                      : JVM (21)
=======
            Platform                      : JVM (1.8)
>>>>>>> 8b7d83e8
            - SourceSetName               : Kotlin_Multiplatform.kmpSecondLib.commonTest
            UseProjectSettings            : false
            Version                       : 5
        CONENT_ENTRY                  : file://<PROJECT>/kmpSecondLib/src/jvmTest [-]
        WATCHED_TEST_SOURCE_FOLDER    : file://<PROJECT>/kmpSecondLib/src/jvmTest/kotlin [-]
        WATCHED_TEST_RESOURCE_FOLDER  : file://<PROJECT>/kmpSecondLib/src/jvmTest/resources [-]
        JDK                           : <NAME_CUT> JavaSDK
        *isInherited                  : true
        ORDER_ENTRY                   : <Module source>
        LIBRARY                       : Gradle: org.jetbrains.kotlin:kotlin-stdlib:<KOTLIN_VERSION> [=]
            Scope                         : Test
        LIBRARY                       : Gradle: org.jetbrains:annotations:13.0 [=]
            Scope                         : Test
        ORDER_ENTRY                   : Kotlin_Multiplatform.kmpSecondLib.commonMain
            Scope                         : Test
        ORDER_ENTRY                   : Kotlin_Multiplatform.kmpSecondLib.commonTest
            Scope                         : Test
        ORDER_ENTRY                   : Kotlin_Multiplatform.kmpSecondLib.jvmMain
            Scope                         : Test
        BUILD_TASKS
    RUN_CONFIGURATION             : app
        *class*                       : AndroidRunConfiguration
        ModuleName                    : Kotlin_Multiplatform.app
        Module                        : Kotlin_Multiplatform.app
    LIBRARY_TABLE
        LIBRARY                       : Gradle: androidx.activity:activity:1.2.4
            *CLASSES                      : file://<GRADLE>/caches/<GRADLE_VERSION>/transforms/xxxxxxxxxxxxxxxxxxxxxxxxxxxxxxxx/transformed/activity-1.2.4/AndroidManifest.xml
            *CLASSES                      : jar://<GRADLE>/caches/<GRADLE_VERSION>/transforms/xxxxxxxxxxxxxxxxxxxxxxxxxxxxxxxx/transformed/activity-1.2.4/jars/classes.jar!/
        LIBRARY                       : Gradle: androidx.annotation:annotation-experimental:1.1.0
            *CLASSES                      : file://<GRADLE>/caches/<GRADLE_VERSION>/transforms/xxxxxxxxxxxxxxxxxxxxxxxxxxxxxxxx/transformed/annotation-experimental-1.1.0/AndroidManifest.xml
            *CLASSES                      : file://<GRADLE>/caches/<GRADLE_VERSION>/transforms/xxxxxxxxxxxxxxxxxxxxxxxxxxxxxxxx/transformed/annotation-experimental-1.1.0/res
            *CLASSES                      : jar://<GRADLE>/caches/<GRADLE_VERSION>/transforms/xxxxxxxxxxxxxxxxxxxxxxxxxxxxxxxx/transformed/annotation-experimental-1.1.0/jars/classes.jar!/
        LIBRARY                       : Gradle: androidx.annotation:annotation:1.3.0
            *CLASSES                      : jar://<M2>/androidx/annotation/annotation/1.3.0/annotation-1.3.0.jar!/
        LIBRARY                       : Gradle: androidx.appcompat:appcompat-resources:1.4.1
            *CLASSES                      : file://<GRADLE>/caches/<GRADLE_VERSION>/transforms/xxxxxxxxxxxxxxxxxxxxxxxxxxxxxxxx/transformed/appcompat-resources-1.4.1/AndroidManifest.xml
            *CLASSES                      : file://<GRADLE>/caches/<GRADLE_VERSION>/transforms/xxxxxxxxxxxxxxxxxxxxxxxxxxxxxxxx/transformed/appcompat-resources-1.4.1/res
            *CLASSES                      : jar://<GRADLE>/caches/<GRADLE_VERSION>/transforms/xxxxxxxxxxxxxxxxxxxxxxxxxxxxxxxx/transformed/appcompat-resources-1.4.1/jars/classes.jar!/
        LIBRARY                       : Gradle: androidx.appcompat:appcompat:1.4.1
            *CLASSES                      : file://<GRADLE>/caches/<GRADLE_VERSION>/transforms/xxxxxxxxxxxxxxxxxxxxxxxxxxxxxxxx/transformed/appcompat-1.4.1/AndroidManifest.xml
            *CLASSES                      : file://<GRADLE>/caches/<GRADLE_VERSION>/transforms/xxxxxxxxxxxxxxxxxxxxxxxxxxxxxxxx/transformed/appcompat-1.4.1/res
            *CLASSES                      : jar://<GRADLE>/caches/<GRADLE_VERSION>/transforms/xxxxxxxxxxxxxxxxxxxxxxxxxxxxxxxx/transformed/appcompat-1.4.1/jars/classes.jar!/
        LIBRARY                       : Gradle: androidx.arch.core:core-common:2.1.0
            *CLASSES                      : jar://<M2>/androidx/arch/core/core-common/2.1.0/core-common-2.1.0.jar!/
        LIBRARY                       : Gradle: androidx.arch.core:core-runtime:2.0.0
            *CLASSES                      : file://<GRADLE>/caches/<GRADLE_VERSION>/transforms/xxxxxxxxxxxxxxxxxxxxxxxxxxxxxxxx/transformed/core-runtime-2.0.0/AndroidManifest.xml
            *CLASSES                      : jar://<GRADLE>/caches/<GRADLE_VERSION>/transforms/xxxxxxxxxxxxxxxxxxxxxxxxxxxxxxxx/transformed/core-runtime-2.0.0/jars/classes.jar!/
        LIBRARY                       : Gradle: androidx.collection:collection:1.1.0
            *CLASSES                      : jar://<M2>/androidx/collection/collection/1.1.0/collection-1.1.0.jar!/
        LIBRARY                       : Gradle: androidx.core:core:1.7.0
            *CLASSES                      : file://<GRADLE>/caches/<GRADLE_VERSION>/transforms/xxxxxxxxxxxxxxxxxxxxxxxxxxxxxxxx/transformed/core-1.7.0/AndroidManifest.xml
            *CLASSES                      : file://<GRADLE>/caches/<GRADLE_VERSION>/transforms/xxxxxxxxxxxxxxxxxxxxxxxxxxxxxxxx/transformed/core-1.7.0/res
            *CLASSES                      : jar://<GRADLE>/caches/<GRADLE_VERSION>/transforms/xxxxxxxxxxxxxxxxxxxxxxxxxxxxxxxx/transformed/core-1.7.0/jars/classes.jar!/
        LIBRARY                       : Gradle: androidx.cursoradapter:cursoradapter:1.0.0
            *CLASSES                      : file://<GRADLE>/caches/<GRADLE_VERSION>/transforms/xxxxxxxxxxxxxxxxxxxxxxxxxxxxxxxx/transformed/cursoradapter-1.0.0/AndroidManifest.xml
            *CLASSES                      : jar://<GRADLE>/caches/<GRADLE_VERSION>/transforms/xxxxxxxxxxxxxxxxxxxxxxxxxxxxxxxx/transformed/cursoradapter-1.0.0/jars/classes.jar!/
        LIBRARY                       : Gradle: androidx.customview:customview:1.0.0
            *CLASSES                      : file://<GRADLE>/caches/<GRADLE_VERSION>/transforms/xxxxxxxxxxxxxxxxxxxxxxxxxxxxxxxx/transformed/customview-1.0.0/AndroidManifest.xml
            *CLASSES                      : jar://<GRADLE>/caches/<GRADLE_VERSION>/transforms/xxxxxxxxxxxxxxxxxxxxxxxxxxxxxxxx/transformed/customview-1.0.0/jars/classes.jar!/
        LIBRARY                       : Gradle: androidx.drawerlayout:drawerlayout:1.0.0
            *CLASSES                      : file://<GRADLE>/caches/<GRADLE_VERSION>/transforms/xxxxxxxxxxxxxxxxxxxxxxxxxxxxxxxx/transformed/drawerlayout-1.0.0/AndroidManifest.xml
            *CLASSES                      : jar://<GRADLE>/caches/<GRADLE_VERSION>/transforms/xxxxxxxxxxxxxxxxxxxxxxxxxxxxxxxx/transformed/drawerlayout-1.0.0/jars/classes.jar!/
        LIBRARY                       : Gradle: androidx.fragment:fragment:1.3.6
            *CLASSES                      : file://<GRADLE>/caches/<GRADLE_VERSION>/transforms/xxxxxxxxxxxxxxxxxxxxxxxxxxxxxxxx/transformed/fragment-1.3.6/AndroidManifest.xml
            *CLASSES                      : file://<GRADLE>/caches/<GRADLE_VERSION>/transforms/xxxxxxxxxxxxxxxxxxxxxxxxxxxxxxxx/transformed/fragment-1.3.6/res
            *CLASSES                      : jar://<GRADLE>/caches/<GRADLE_VERSION>/transforms/xxxxxxxxxxxxxxxxxxxxxxxxxxxxxxxx/transformed/fragment-1.3.6/jars/classes.jar!/
        LIBRARY                       : Gradle: androidx.interpolator:interpolator:1.0.0
            *CLASSES                      : file://<GRADLE>/caches/<GRADLE_VERSION>/transforms/xxxxxxxxxxxxxxxxxxxxxxxxxxxxxxxx/transformed/interpolator-1.0.0/AndroidManifest.xml
            *CLASSES                      : jar://<GRADLE>/caches/<GRADLE_VERSION>/transforms/xxxxxxxxxxxxxxxxxxxxxxxxxxxxxxxx/transformed/interpolator-1.0.0/jars/classes.jar!/
        LIBRARY                       : Gradle: androidx.lifecycle:lifecycle-common:2.3.1
            *CLASSES                      : jar://<M2>/androidx/lifecycle/lifecycle-common/2.3.1/lifecycle-common-2.3.1.jar!/
        LIBRARY                       : Gradle: androidx.lifecycle:lifecycle-livedata-core:2.3.1
            *CLASSES                      : file://<GRADLE>/caches/<GRADLE_VERSION>/transforms/xxxxxxxxxxxxxxxxxxxxxxxxxxxxxxxx/transformed/lifecycle-livedata-core-2.3.1/AndroidManifest.xml
            *CLASSES                      : jar://<GRADLE>/caches/<GRADLE_VERSION>/transforms/xxxxxxxxxxxxxxxxxxxxxxxxxxxxxxxx/transformed/lifecycle-livedata-core-2.3.1/jars/classes.jar!/
        LIBRARY                       : Gradle: androidx.lifecycle:lifecycle-livedata:2.0.0
            *CLASSES                      : file://<GRADLE>/caches/<GRADLE_VERSION>/transforms/xxxxxxxxxxxxxxxxxxxxxxxxxxxxxxxx/transformed/lifecycle-livedata-2.0.0/AndroidManifest.xml
            *CLASSES                      : jar://<GRADLE>/caches/<GRADLE_VERSION>/transforms/xxxxxxxxxxxxxxxxxxxxxxxxxxxxxxxx/transformed/lifecycle-livedata-2.0.0/jars/classes.jar!/
        LIBRARY                       : Gradle: androidx.lifecycle:lifecycle-runtime:2.3.1
            *CLASSES                      : file://<GRADLE>/caches/<GRADLE_VERSION>/transforms/xxxxxxxxxxxxxxxxxxxxxxxxxxxxxxxx/transformed/lifecycle-runtime-2.3.1/AndroidManifest.xml
            *CLASSES                      : file://<GRADLE>/caches/<GRADLE_VERSION>/transforms/xxxxxxxxxxxxxxxxxxxxxxxxxxxxxxxx/transformed/lifecycle-runtime-2.3.1/res
            *CLASSES                      : jar://<GRADLE>/caches/<GRADLE_VERSION>/transforms/xxxxxxxxxxxxxxxxxxxxxxxxxxxxxxxx/transformed/lifecycle-runtime-2.3.1/jars/classes.jar!/
        LIBRARY                       : Gradle: androidx.lifecycle:lifecycle-viewmodel-savedstate:2.3.1
            *CLASSES                      : file://<GRADLE>/caches/<GRADLE_VERSION>/transforms/xxxxxxxxxxxxxxxxxxxxxxxxxxxxxxxx/transformed/lifecycle-viewmodel-savedstate-2.3.1/AndroidManifest.xml
            *CLASSES                      : jar://<GRADLE>/caches/<GRADLE_VERSION>/transforms/xxxxxxxxxxxxxxxxxxxxxxxxxxxxxxxx/transformed/lifecycle-viewmodel-savedstate-2.3.1/jars/classes.jar!/
        LIBRARY                       : Gradle: androidx.lifecycle:lifecycle-viewmodel:2.3.1
            *CLASSES                      : file://<GRADLE>/caches/<GRADLE_VERSION>/transforms/xxxxxxxxxxxxxxxxxxxxxxxxxxxxxxxx/transformed/lifecycle-viewmodel-2.3.1/AndroidManifest.xml
            *CLASSES                      : file://<GRADLE>/caches/<GRADLE_VERSION>/transforms/xxxxxxxxxxxxxxxxxxxxxxxxxxxxxxxx/transformed/lifecycle-viewmodel-2.3.1/res
            *CLASSES                      : jar://<GRADLE>/caches/<GRADLE_VERSION>/transforms/xxxxxxxxxxxxxxxxxxxxxxxxxxxxxxxx/transformed/lifecycle-viewmodel-2.3.1/jars/classes.jar!/
        LIBRARY                       : Gradle: androidx.loader:loader:1.0.0
            *CLASSES                      : file://<GRADLE>/caches/<GRADLE_VERSION>/transforms/xxxxxxxxxxxxxxxxxxxxxxxxxxxxxxxx/transformed/loader-1.0.0/AndroidManifest.xml
            *CLASSES                      : jar://<GRADLE>/caches/<GRADLE_VERSION>/transforms/xxxxxxxxxxxxxxxxxxxxxxxxxxxxxxxx/transformed/loader-1.0.0/jars/classes.jar!/
        LIBRARY                       : Gradle: androidx.savedstate:savedstate:1.1.0
            *CLASSES                      : file://<GRADLE>/caches/<GRADLE_VERSION>/transforms/xxxxxxxxxxxxxxxxxxxxxxxxxxxxxxxx/transformed/savedstate-1.1.0/AndroidManifest.xml
            *CLASSES                      : file://<GRADLE>/caches/<GRADLE_VERSION>/transforms/xxxxxxxxxxxxxxxxxxxxxxxxxxxxxxxx/transformed/savedstate-1.1.0/res
            *CLASSES                      : jar://<GRADLE>/caches/<GRADLE_VERSION>/transforms/xxxxxxxxxxxxxxxxxxxxxxxxxxxxxxxx/transformed/savedstate-1.1.0/jars/classes.jar!/
        LIBRARY                       : Gradle: androidx.test.ext:junit:1.1.2
            *CLASSES                      : file://<GRADLE>/caches/<GRADLE_VERSION>/transforms/xxxxxxxxxxxxxxxxxxxxxxxxxxxxxxxx/transformed/junit-1.1.2/AndroidManifest.xml
            *CLASSES                      : jar://<GRADLE>/caches/<GRADLE_VERSION>/transforms/xxxxxxxxxxxxxxxxxxxxxxxxxxxxxxxx/transformed/junit-1.1.2/jars/classes.jar!/
        LIBRARY                       : Gradle: androidx.test.services:storage:1.4.0-alpha06
            *CLASSES                      : file://<GRADLE>/caches/<GRADLE_VERSION>/transforms/xxxxxxxxxxxxxxxxxxxxxxxxxxxxxxxx/transformed/storage-1.4.0-alpha06/AndroidManifest.xml
            *CLASSES                      : jar://<GRADLE>/caches/<GRADLE_VERSION>/transforms/xxxxxxxxxxxxxxxxxxxxxxxxxxxxxxxx/transformed/storage-1.4.0-alpha06/jars/classes.jar!/
        LIBRARY                       : Gradle: androidx.test:core:1.4.0-alpha06
            *CLASSES                      : file://<GRADLE>/caches/<GRADLE_VERSION>/transforms/xxxxxxxxxxxxxxxxxxxxxxxxxxxxxxxx/transformed/core-1.4.0-alpha06/AndroidManifest.xml
            *CLASSES                      : jar://<GRADLE>/caches/<GRADLE_VERSION>/transforms/xxxxxxxxxxxxxxxxxxxxxxxxxxxxxxxx/transformed/core-1.4.0-alpha06/jars/classes.jar!/
        LIBRARY                       : Gradle: androidx.test:monitor:1.4.0-alpha06
            *CLASSES                      : file://<GRADLE>/caches/<GRADLE_VERSION>/transforms/xxxxxxxxxxxxxxxxxxxxxxxxxxxxxxxx/transformed/monitor-1.4.0-alpha06/AndroidManifest.xml
            *CLASSES                      : jar://<GRADLE>/caches/<GRADLE_VERSION>/transforms/xxxxxxxxxxxxxxxxxxxxxxxxxxxxxxxx/transformed/monitor-1.4.0-alpha06/jars/classes.jar!/
        LIBRARY                       : Gradle: androidx.test:runner:1.4.0-alpha06
            *CLASSES                      : file://<GRADLE>/caches/<GRADLE_VERSION>/transforms/xxxxxxxxxxxxxxxxxxxxxxxxxxxxxxxx/transformed/runner-1.4.0-alpha06/AndroidManifest.xml
            *CLASSES                      : jar://<GRADLE>/caches/<GRADLE_VERSION>/transforms/xxxxxxxxxxxxxxxxxxxxxxxxxxxxxxxx/transformed/runner-1.4.0-alpha06/jars/classes.jar!/
        LIBRARY                       : Gradle: androidx.vectordrawable:vectordrawable-animated:1.1.0
            *CLASSES                      : file://<GRADLE>/caches/<GRADLE_VERSION>/transforms/xxxxxxxxxxxxxxxxxxxxxxxxxxxxxxxx/transformed/vectordrawable-animated-1.1.0/AndroidManifest.xml
            *CLASSES                      : jar://<GRADLE>/caches/<GRADLE_VERSION>/transforms/xxxxxxxxxxxxxxxxxxxxxxxxxxxxxxxx/transformed/vectordrawable-animated-1.1.0/jars/classes.jar!/
        LIBRARY                       : Gradle: androidx.vectordrawable:vectordrawable:1.1.0
            *CLASSES                      : file://<GRADLE>/caches/<GRADLE_VERSION>/transforms/xxxxxxxxxxxxxxxxxxxxxxxxxxxxxxxx/transformed/vectordrawable-1.1.0/AndroidManifest.xml
            *CLASSES                      : jar://<GRADLE>/caches/<GRADLE_VERSION>/transforms/xxxxxxxxxxxxxxxxxxxxxxxxxxxxxxxx/transformed/vectordrawable-1.1.0/jars/classes.jar!/
        LIBRARY                       : Gradle: androidx.versionedparcelable:versionedparcelable:1.1.1
            *CLASSES                      : file://<GRADLE>/caches/<GRADLE_VERSION>/transforms/xxxxxxxxxxxxxxxxxxxxxxxxxxxxxxxx/transformed/versionedparcelable-1.1.1/AndroidManifest.xml
            *CLASSES                      : jar://<GRADLE>/caches/<GRADLE_VERSION>/transforms/xxxxxxxxxxxxxxxxxxxxxxxxxxxxxxxx/transformed/versionedparcelable-1.1.1/jars/classes.jar!/
        LIBRARY                       : Gradle: androidx.viewpager:viewpager:1.0.0
            *CLASSES                      : file://<GRADLE>/caches/<GRADLE_VERSION>/transforms/xxxxxxxxxxxxxxxxxxxxxxxxxxxxxxxx/transformed/viewpager-1.0.0/AndroidManifest.xml
            *CLASSES                      : jar://<GRADLE>/caches/<GRADLE_VERSION>/transforms/xxxxxxxxxxxxxxxxxxxxxxxxxxxxxxxx/transformed/viewpager-1.0.0/jars/classes.jar!/
        LIBRARY                       : Gradle: com.google.auto.value:auto-value-annotations:1.6.3
            *CLASSES                      : jar://<M2>/com/google/auto/value/auto-value-annotations/1.6.3/auto-value-annotations-1.6.3.jar!/
        LIBRARY                       : Gradle: com.google.code.findbugs:jsr305:2.0.1
            *CLASSES                      : jar://<M2>/com/google/code/findbugs/jsr305/2.0.1/jsr305-2.0.1.jar!/
        LIBRARY                       : Gradle: com.google.code.findbugs:jsr305:3.0.2
            *CLASSES                      : jar://<M2>/com/google/code/findbugs/jsr305/3.0.2/jsr305-3.0.2.jar!/
        LIBRARY                       : Gradle: com.google.errorprone:error_prone_annotations:2.3.1
            *CLASSES                      : jar://<M2>/com/google/errorprone/error_prone_annotations/2.3.1/error_prone_annotations-2.3.1.jar!/
        LIBRARY                       : Gradle: com.google.guava:failureaccess:1.0.1
            *CLASSES                      : jar://<M2>/com/google/guava/failureaccess/1.0.1/failureaccess-1.0.1.jar!/
        LIBRARY                       : Gradle: com.google.guava:guava:27.0.1-android
            *CLASSES                      : jar://<M2>/com/google/guava/guava/27.0.1-android/guava-27.0.1-android.jar!/
        LIBRARY                       : Gradle: com.google.guava:listenablefuture:9999.0-empty-to-avoid-conflict-with-guava
            *CLASSES                      : jar://<M2>/com/google/guava/listenablefuture/9999.0-empty-to-avoid-conflict-with-guava/listenablefuture-9999.0-empty-to-avoid-conflict-with-guava.jar!/
        LIBRARY                       : Gradle: com.google.j2objc:j2objc-annotations:1.1
            *CLASSES                      : jar://<M2>/com/google/j2objc/j2objc-annotations/1.1/j2objc-annotations-1.1.jar!/
        LIBRARY                       : Gradle: com.google.truth:truth:0.44
            *CLASSES                      : jar://<M2>/com/google/truth/truth/0.44/truth-0.44.jar!/
        LIBRARY                       : Gradle: com.googlecode.java-diff-utils:diffutils:1.3.0
            *CLASSES                      : jar://<M2>/com/googlecode/java-diff-utils/diffutils/1.3.0/diffutils-1.3.0.jar!/
        LIBRARY                       : Gradle: junit:junit:4.12
            *CLASSES                      : jar://<M2>/junit/junit/4.12/junit-4.12.jar!/
        LIBRARY                       : Gradle: junit:junit:4.13.2
            *CLASSES                      : jar://<M2>/junit/junit/4.13.2/junit-4.13.2.jar!/
        LIBRARY                       : Gradle: org.checkerframework:checker-compat-qual:2.5.5
            *CLASSES                      : jar://<M2>/org/checkerframework/checker-compat-qual/2.5.5/checker-compat-qual-2.5.5.jar!/
        LIBRARY                       : Gradle: org.codehaus.mojo:animal-sniffer-annotations:1.17
            *CLASSES                      : jar://<M2>/org/codehaus/mojo/animal-sniffer-annotations/1.17/animal-sniffer-annotations-1.17.jar!/
        LIBRARY                       : Gradle: org.hamcrest:hamcrest-core:1.3
            *CLASSES                      : jar://<M2>/org/hamcrest/hamcrest-core/1.3/hamcrest-core-1.3.jar!/
        LIBRARY                       : Gradle: org.jetbrains.kotlin:kotlin-stdlib:<KOTLIN_VERSION>
            *CLASSES                      : jar://<M2>/org/jetbrains/kotlin/kotlin-stdlib/<KOTLIN_VERSION>/kotlin-stdlib-<KOTLIN_VERSION>.jar!/
        LIBRARY                       : Gradle: org.jetbrains.kotlin:kotlin-stdlib:commonMain:<KOTLIN_VERSION>
            *CLASSES                      : jar://<PROJECT>/.kotlin/metadata/kotlinTransformedMetadataLibraries/org.jetbrains.kotlin-kotlin-stdlib-<KOTLIN_VERSION>.klib!/
        LIBRARY                       : Gradle: org.jetbrains.kotlin:kotlin-test-junit:<KOTLIN_VERSION>
            *CLASSES                      : jar://<M2>/org/jetbrains/kotlin/kotlin-test-junit/<KOTLIN_VERSION>/kotlin-test-junit-<KOTLIN_VERSION>.jar!/
        LIBRARY                       : Gradle: org.jetbrains.kotlin:kotlin-test:<KOTLIN_VERSION>
            *CLASSES                      : jar://<M2>/org/jetbrains/kotlin/kotlin-test/<KOTLIN_VERSION>/kotlin-test-<KOTLIN_VERSION>.jar!/
        LIBRARY                       : Gradle: org.jetbrains:annotations:13.0
            *CLASSES                      : jar://<M2>/org/jetbrains/annotations/13.0/annotations-13.0.jar!/
    BUILD_TASKS
            CLEAN                         : <PROJECT>::androidLib:createMockableJar, <PROJECT>::androidLib:generateTypeoneModetwoDebugAndroidTestSources, <PROJECT>::androidLib:generateTypeoneModetwoDebugSources, <PROJECT>::app:createMockableJar, <PROJECT>::app:generateDebugAndroidTestSources, <PROJECT>::app:generateDebugSources
            ASSEMBLE                      : <PROJECT>::androidLib:assembleTypeoneModetwoDebug, <PROJECT>::androidLib:assembleTypeoneModetwoDebugAndroidTest, <PROJECT>::androidLib:assembleTypeoneModetwoDebugUnitTest, <PROJECT>::app:assembleDebug, <PROJECT>::app:assembleDebugAndroidTest, <PROJECT>::app:assembleDebugUnitTest, <PROJECT>::kmpFirstLib:assembleAndroidInstrumentedTest, <PROJECT>::kmpFirstLib:assembleAndroidMain, <PROJECT>::kmpFirstLib:assembleAndroidUnitTest, <PROJECT>::kmpSecondLib:assembleAndroidMain
            REBUILD                       : <PROJECT>::androidLib:assembleTypeoneModetwoDebug, <PROJECT>::androidLib:assembleTypeoneModetwoDebugAndroidTest, <PROJECT>::androidLib:assembleTypeoneModetwoDebugUnitTest, <PROJECT>::androidLib:clean, <PROJECT>::app:assembleDebug, <PROJECT>::app:assembleDebugAndroidTest, <PROJECT>::app:assembleDebugUnitTest, <PROJECT>::app:clean, <PROJECT>::kmpFirstLib:assembleAndroidInstrumentedTest, <PROJECT>::kmpFirstLib:assembleAndroidMain, <PROJECT>::kmpFirstLib:assembleAndroidUnitTest, <PROJECT>::kmpFirstLib:clean, <PROJECT>::kmpSecondLib:assembleAndroidMain, <PROJECT>::kmpSecondLib:clean
            COMPILE_JAVA                  : <PROJECT>::androidLib:compileTypeoneModetwoDebugAndroidTestSources, <PROJECT>::androidLib:compileTypeoneModetwoDebugSources, <PROJECT>::androidLib:compileTypeoneModetwoDebugUnitTestSources, <PROJECT>::app:compileDebugAndroidTestSources, <PROJECT>::app:compileDebugSources, <PROJECT>::app:compileDebugUnitTestSources, <PROJECT>::kmpFirstLib:compileAndroidInstrumentedTest, <PROJECT>::kmpFirstLib:compileAndroidMain, <PROJECT>::kmpFirstLib:compileAndroidUnitTest, <PROJECT>::kmpSecondLib:compileAndroidMain
            SOURCE_GEN                    : <PROJECT>::androidLib:createMockableJar, <PROJECT>::androidLib:generateTypeoneModetwoDebugAndroidTestSources, <PROJECT>::androidLib:generateTypeoneModetwoDebugSources, <PROJECT>::app:createMockableJar, <PROJECT>::app:generateDebugAndroidTestSources, <PROJECT>::app:generateDebugSources
            BUNDLE                        : :app:bundleDebug
            APK_FROM_BUNDLE               : :app:extractApksForDebug
            BASELINE_PROFILE_GEN          : :app:generateDebugBaselineProfile
            BASELINE_PROFILE_GEN_ALL_VARIANTS       : :app:generateBaselineProfile<|MERGE_RESOLUTION|>--- conflicted
+++ resolved
@@ -1793,11 +1793,7 @@
                 - pluginClasspaths            : <M2>/org/jetbrains/kotlin/kotlin-scripting-common/<KOTLIN_VERSION>/kotlin-scripting-common-<KOTLIN_VERSION>.jar
                 - pluginClasspaths            : <M2>/org/jetbrains/kotlin/kotlin-scripting-jvm/<KOTLIN_VERSION>/kotlin-scripting-jvm-<KOTLIN_VERSION>.jar
                 - pluginClasspaths            : <M2>/org/jetbrains/kotlin/kotlin-stdlib/<KOTLIN_VERSION>/kotlin-stdlib-<KOTLIN_VERSION>.jar
-<<<<<<< HEAD
-            Platform                      : JVM (21)
-=======
             Platform                      : JVM (1.8)
->>>>>>> 8b7d83e8
             UseProjectSettings            : false
             Version                       : 5
         CONENT_ENTRY                  : file://<PROJECT>/kmpSecondLib/src/commonTest [-]
@@ -1857,11 +1853,7 @@
                 - pluginClasspaths            : <M2>/org/jetbrains/kotlin/kotlin-scripting-common/<KOTLIN_VERSION>/kotlin-scripting-common-<KOTLIN_VERSION>.jar
                 - pluginClasspaths            : <M2>/org/jetbrains/kotlin/kotlin-scripting-jvm/<KOTLIN_VERSION>/kotlin-scripting-jvm-<KOTLIN_VERSION>.jar
                 - pluginClasspaths            : <M2>/org/jetbrains/kotlin/kotlin-stdlib/<KOTLIN_VERSION>/kotlin-stdlib-<KOTLIN_VERSION>.jar
-<<<<<<< HEAD
-            Platform                      : JVM (21)
-=======
             Platform                      : JVM (1.8)
->>>>>>> 8b7d83e8
             - SourceSetName               : Kotlin_Multiplatform.kmpSecondLib.commonMain
             UseProjectSettings            : false
             Version                       : 5
@@ -1923,11 +1915,7 @@
                 - pluginClasspaths            : <M2>/org/jetbrains/kotlin/kotlin-scripting-common/<KOTLIN_VERSION>/kotlin-scripting-common-<KOTLIN_VERSION>.jar
                 - pluginClasspaths            : <M2>/org/jetbrains/kotlin/kotlin-scripting-jvm/<KOTLIN_VERSION>/kotlin-scripting-jvm-<KOTLIN_VERSION>.jar
                 - pluginClasspaths            : <M2>/org/jetbrains/kotlin/kotlin-stdlib/<KOTLIN_VERSION>/kotlin-stdlib-<KOTLIN_VERSION>.jar
-<<<<<<< HEAD
-            Platform                      : JVM (21)
-=======
             Platform                      : JVM (1.8)
->>>>>>> 8b7d83e8
             - SourceSetName               : Kotlin_Multiplatform.kmpSecondLib.commonTest
             UseProjectSettings            : false
             Version                       : 5
