PROJECT                       : project
    PROJECT_JDK                   : <JDK_NAME>
        Version                       : <JDK_VERSION>
    MODULE                        : project
        LINKED_ANDROID_MODULE_GROUP
            holder                        : project
            main                          : project.main
            unitTest                      : project.unitTest
            androidTest                   : project.androidTest
        ExternalModuleGroup           :
        ExternalModuleVersion         : unspecified
        LinkedProjectId               : project
        LinkedProjectPath             : <PROJECT>
        RootProjectPath               : <PROJECT>
        COMPILER_MODULE_EXTENSION
            isCompilerPathInherited       : false
            isExcludeOutput               : true
        ModuleFile                    : <PROJECT>/.idea/modules/project.iml [-]
        ModuleTypeName                : JAVA_MODULE
        FACET                         : Android
            TypeId                        : android
            ExternalSource                : GRADLE
            SelectedBuildVariant          : debug
            AllowUserConfiguration        : false
            GenFolderRelativePathApt      : /gen
            GenFolderRelativePathAidl     : /gen
            ManifestFileRelativePath      : /src/main/AndroidManifest.xml
            ResFolderRelativePath         : /src/main/res
            - ResFoldersRelativePath      :  [-]
            - TestResFoldersRelativePath  :  [-]
            AssetsFolderRelativePath      : /src/main/assets
            LibsFolderRelativePath        : /libs
            ProjectType                   : 0
            PackTestCode                  : false
            RunProguard                   : false
            ProguardLogsFolderRelativePath          : /proguard_logs
            UseCustomManifestPackage      : false
            - ProGuardCfgFiles            : file://%MODULE_SDK_HOME%/tools/proguard/proguard-android.txt
        FACET                         : Android-Gradle
            TypeId                        : android-gradle
            ExternalSource                : GRADLE
        CONENT_ENTRY                  : file://<PROJECT>
            EXCLUDE_FOLDER                : file://<PROJECT>/.gradle
            EXCLUDE_FOLDER                : file://<PROJECT>/build [-]
        JDK                           : <NAME_CUT> Android SDK
        *isInherited                  : false
            SdkType                       : Android SDK
            HomePath                      : <ANDROID_SDK>
        ORDER_ENTRY                   : <Module source>
        BUILD_TASKS
                CLEAN                         : :createMockableJar, :generateDebugAndroidTestSources, :generateDebugSources
                ASSEMBLE                      : :assembleDebug, :assembleDebugAndroidTest, :assembleDebugUnitTest
                REBUILD                       : :assembleDebug, :assembleDebugAndroidTest, :assembleDebugUnitTest, :clean
                COMPILE_JAVA                  : :compileDebugAndroidTestSources, :compileDebugSources, :compileDebugUnitTestSources
                SOURCE_GEN                    : :createMockableJar, :generateDebugAndroidTestSources, :generateDebugSources
                BUNDLE                        : :bundleDebug
                APK_FROM_BUNDLE               : :extractApksForDebug
                BASELINE_PROFILE_GEN          : :generateDebugBaselineProfile
                BASELINE_PROFILE_GEN_ALL_VARIANTS       : :generateBaselineProfile
    MODULE                        : project.androidTest
        LINKED_ANDROID_MODULE_GROUP
            holder                        : project
            main                          : project.main
            unitTest                      : project.unitTest
            androidTest                   : project.androidTest
        ExternalModuleType            : sourceSet
        LinkedProjectId               : project:androidTest
        LinkedProjectPath             : <PROJECT>
        RootProjectPath               : <PROJECT>
        COMPILER_MODULE_EXTENSION
            compilerTestOutputPath        : file://<PROJECT>/build/intermediates/javac/debugAndroidTest/compileDebugAndroidTestJavaWithJavac/classes [-]
            isCompilerPathInherited       : false
            isExcludeOutput               : true
        TEST_MODULE_PROPERTIES
            productionModuleName          : project.main
        ModuleFile                    : <PROJECT>/.idea/modules/project.androidTest.iml [-]
        ModuleTypeName                : JAVA_MODULE
        FACET                         : Android
            TypeId                        : android
            ExternalSource                : GRADLE
            SelectedBuildVariant          : debug
            AllowUserConfiguration        : false
            GenFolderRelativePathApt      : /gen
            GenFolderRelativePathAidl     : /gen
            ManifestFileRelativePath      : /src/main/AndroidManifest.xml
            ResFolderRelativePath         : /src/main/res
            - ResFoldersRelativePath      :  [-]
            - TestResFoldersRelativePath  : file://<PROJECT>/src/androidTest/res [-]
            - TestResFoldersRelativePath  : file://<PROJECT>/src/androidTestDebug/res [-]
            - TestResFoldersRelativePath  : file://<PROJECT>/build/generated/res/resValues/androidTest/debug [-]
            AssetsFolderRelativePath      : /src/main/assets
            LibsFolderRelativePath        : /libs
            ProjectType                   : 0
            PackTestCode                  : false
            RunProguard                   : false
            ProguardLogsFolderRelativePath          : /proguard_logs
            UseCustomManifestPackage      : false
            - ProGuardCfgFiles            : file://%MODULE_SDK_HOME%/tools/proguard/proguard-android.txt
        CONENT_ENTRY                  : file://<PROJECT>/build/generated/ap_generated_sources/debugAndroidTest/out [-]
        CONENT_ENTRY                  : file://<PROJECT>/build/generated/res/resValues/androidTest/debug [-]
        CONENT_ENTRY                  : file://<PROJECT>/build/generated/source/buildConfig/androidTest/debug [-]
        CONENT_ENTRY                  : file://<PROJECT>/src/androidTest
            JavaSource (test)             : file://<PROJECT>/src/androidTest/java
        CONENT_ENTRY                  : file://<PROJECT>/src/androidTestDebug [-]
        WATCHED_TEST_SOURCE_FOLDER    : file://<PROJECT>/build/generated/ap_generated_sources/debugAndroidTest/out [-]
            Generated                     : true
        WATCHED_TEST_RESOURCE_FOLDER  : file://<PROJECT>/build/generated/res/resValues/androidTest/debug [-]
            Generated                     : true
        WATCHED_TEST_SOURCE_FOLDER    : file://<PROJECT>/build/generated/source/buildConfig/androidTest/debug [-]
            Generated                     : true
        WATCHED_TEST_RESOURCE_FOLDER  : file://<PROJECT>/src/androidTest/assets [-]
        WATCHED_TEST_RESOURCE_FOLDER  : file://<PROJECT>/src/androidTest/baselineProfiles [-]
        WATCHED_TEST_SOURCE_FOLDER    : file://<PROJECT>/src/androidTest/kotlin [-]
        WATCHED_TEST_RESOURCE_FOLDER  : file://<PROJECT>/src/androidTest/res [-]
        WATCHED_TEST_RESOURCE_FOLDER  : file://<PROJECT>/src/androidTest/resources [-]
        WATCHED_TEST_SOURCE_FOLDER    : file://<PROJECT>/src/androidTest/shaders [-]
        WATCHED_TEST_RESOURCE_FOLDER  : file://<PROJECT>/src/androidTestDebug/assets [-]
        WATCHED_TEST_RESOURCE_FOLDER  : file://<PROJECT>/src/androidTestDebug/baselineProfiles [-]
        WATCHED_TEST_SOURCE_FOLDER    : file://<PROJECT>/src/androidTestDebug/java [-]
        WATCHED_TEST_SOURCE_FOLDER    : file://<PROJECT>/src/androidTestDebug/kotlin [-]
        WATCHED_TEST_RESOURCE_FOLDER  : file://<PROJECT>/src/androidTestDebug/res [-]
        WATCHED_TEST_RESOURCE_FOLDER  : file://<PROJECT>/src/androidTestDebug/resources [-]
        WATCHED_TEST_SOURCE_FOLDER    : file://<PROJECT>/src/androidTestDebug/shaders [-]
        JDK                           : <NAME_CUT> Android SDK
        *isInherited                  : false
            SdkType                       : Android SDK
            HomePath                      : <ANDROID_SDK>
        ORDER_ENTRY                   : <Module source>
        LIBRARY                       : Gradle: android.arch.core:common:<VERSION> [=]
            Scope                         : Test
        LIBRARY                       : Gradle: android.arch.core:runtime:<VERSION>@aar [=]
            Scope                         : Test
        LIBRARY                       : Gradle: android.arch.lifecycle:common:<VERSION> [=]
            Scope                         : Test
        LIBRARY                       : Gradle: android.arch.lifecycle:livedata-core:<VERSION>@aar [=]
            Scope                         : Test
        LIBRARY                       : Gradle: android.arch.lifecycle:livedata:<VERSION>@aar [=]
            Scope                         : Test
        LIBRARY                       : Gradle: android.arch.lifecycle:runtime:<VERSION>@aar [=]
            Scope                         : Test
        LIBRARY                       : Gradle: android.arch.lifecycle:viewmodel:<VERSION>@aar [=]
            Scope                         : Test
        LIBRARY                       : Gradle: com.android.support:asynclayoutinflater:<VERSION>@aar [=]
            Scope                         : Test
        LIBRARY                       : Gradle: com.android.support:collections:<VERSION> [=]
            Scope                         : Test
        LIBRARY                       : Gradle: com.android.support:coordinatorlayout:<VERSION>@aar [=]
            Scope                         : Test
        LIBRARY                       : Gradle: com.android.support:cursoradapter:<VERSION>@aar [=]
            Scope                         : Test
        LIBRARY                       : Gradle: com.android.support:customview:<VERSION>@aar [=]
            Scope                         : Test
        LIBRARY                       : Gradle: com.android.support:documentfile:<VERSION>@aar [=]
            Scope                         : Test
        LIBRARY                       : Gradle: com.android.support:drawerlayout:<VERSION>@aar [=]
            Scope                         : Test
        LIBRARY                       : Gradle: com.android.support:interpolator:<VERSION>@aar [=]
            Scope                         : Test
        LIBRARY                       : Gradle: com.android.support:loader:<VERSION>@aar [=]
            Scope                         : Test
        LIBRARY                       : Gradle: com.android.support:localbroadcastmanager:<VERSION>@aar [=]
            Scope                         : Test
        LIBRARY                       : Gradle: com.android.support:print:<VERSION>@aar [=]
            Scope                         : Test
        LIBRARY                       : Gradle: com.android.support:slidingpanelayout:<VERSION>@aar [=]
            Scope                         : Test
        LIBRARY                       : Gradle: com.android.support:support-annotations:<VERSION> [=]
            Scope                         : Test
        LIBRARY                       : Gradle: com.android.support:support-compat:<VERSION>@aar [=]
            Scope                         : Test
        LIBRARY                       : Gradle: com.android.support:support-core-ui:<VERSION>@aar [=]
            Scope                         : Test
        LIBRARY                       : Gradle: com.android.support:support-core-utils:<VERSION>@aar [=]
            Scope                         : Test
        LIBRARY                       : Gradle: com.android.support:support-fragment:<VERSION>@aar [=]
            Scope                         : Test
        LIBRARY                       : Gradle: com.android.support:support-media-compat:<VERSION>@aar [=]
            Scope                         : Test
        LIBRARY                       : Gradle: com.android.support:support-v13:<VERSION>@aar [=]
            Scope                         : Test
        LIBRARY                       : Gradle: com.android.support:support-v4:<VERSION>@aar [=]
            Scope                         : Test
        LIBRARY                       : Gradle: com.android.support:swiperefreshlayout:<VERSION>@aar [=]
            Scope                         : Test
        LIBRARY                       : Gradle: com.android.support:versionedparcelable:<VERSION>@aar [=]
            Scope                         : Test
        LIBRARY                       : Gradle: com.android.support:viewpager:<VERSION>@aar [=]
            Scope                         : Test
        ORDER_ENTRY                   : project.main
            Scope                         : Test
        Classes
            -                             : file://<PROJECT>/build/intermediates/javac/debugAndroidTest/compileDebugAndroidTestJavaWithJavac/classes
            -                             : jar://<PROJECT>/build/intermediates/compile_and_runtime_not_namespaced_r_class_jar/debugAndroidTest/processDebugAndroidTestResources/R.jar!/
            -                             : file://<PROJECT>/build/generated/res/resValues/androidTest/debug
        BUILD_TASKS
                CLEAN                         : :generateDebugAndroidTestSources
                ASSEMBLE                      : :assembleDebugAndroidTest
                REBUILD                       : :assembleDebugAndroidTest, :clean
                COMPILE_JAVA                  : :compileDebugAndroidTestSources
                SOURCE_GEN                    : :generateDebugAndroidTestSources
                BASELINE_PROFILE_GEN          : :generateDebugBaselineProfile
                BASELINE_PROFILE_GEN_ALL_VARIANTS       : :generateBaselineProfile
    MODULE                        : project.main
        LINKED_ANDROID_MODULE_GROUP
            holder                        : project
            main                          : project.main
            unitTest                      : project.unitTest
            androidTest                   : project.androidTest
        ExternalModuleType            : sourceSet
        LinkedProjectId               : project:main
        LinkedProjectPath             : <PROJECT>
        RootProjectPath               : <PROJECT>
        COMPILER_MODULE_EXTENSION
            compilerSourceOutputPath      : file://<PROJECT>/build/intermediates/javac/debug/compileDebugJavaWithJavac/classes [-]
            isCompilerPathInherited       : false
            isExcludeOutput               : true
        ModuleFile                    : <PROJECT>/.idea/modules/project.main.iml [-]
        ModuleTypeName                : JAVA_MODULE
        FACET                         : Android
            TypeId                        : android
            ExternalSource                : GRADLE
            SelectedBuildVariant          : debug
            AllowUserConfiguration        : false
            GenFolderRelativePathApt      : /gen
            GenFolderRelativePathAidl     : /gen
            ManifestFileRelativePath      : /src/main/AndroidManifest.xml
            ResFolderRelativePath         : /src/main/res
            - ResFoldersRelativePath      : file://<PROJECT>/src/main/res
            - ResFoldersRelativePath      : file://<PROJECT>/src/debug/res [-]
            - ResFoldersRelativePath      : file://<PROJECT>/build/generated/res/resValues/debug [-]
            - TestResFoldersRelativePath  :  [-]
            AssetsFolderRelativePath      : /src/main/assets
            LibsFolderRelativePath        : /libs
            ProjectType                   : 0
            PackTestCode                  : false
            RunProguard                   : false
            ProguardLogsFolderRelativePath          : /proguard_logs
            UseCustomManifestPackage      : false
            - ProGuardCfgFiles            : file://%MODULE_SDK_HOME%/tools/proguard/proguard-android.txt
        CONENT_ENTRY                  : file://<PROJECT>/build/generated/ap_generated_sources/debug/out [-]
        CONENT_ENTRY                  : file://<PROJECT>/build/generated/res/resValues/debug [-]
        CONENT_ENTRY                  : file://<PROJECT>/build/generated/source/buildConfig/debug [-]
        CONENT_ENTRY                  : file://<PROJECT>/src/debug [-]
        CONENT_ENTRY                  : file://<PROJECT>/src/main
            JavaSource                    : file://<PROJECT>/src/main/java
            JavaResource                  : file://<PROJECT>/src/main/res
        WATCHED_SOURCE_FOLDER         : file://<PROJECT>/build/generated/ap_generated_sources/debug/out [-]
            Generated                     : true
        WATCHED_RESOURCE_FOLDER       : file://<PROJECT>/build/generated/res/resValues/debug [-]
            Generated                     : true
        WATCHED_SOURCE_FOLDER         : file://<PROJECT>/build/generated/source/buildConfig/debug [-]
            Generated                     : true
        WATCHED_RESOURCE_FOLDER       : file://<PROJECT>/src/debug/assets [-]
        WATCHED_RESOURCE_FOLDER       : file://<PROJECT>/src/debug/baselineProfiles [-]
        WATCHED_SOURCE_FOLDER         : file://<PROJECT>/src/debug/java [-]
        WATCHED_SOURCE_FOLDER         : file://<PROJECT>/src/debug/kotlin [-]
        WATCHED_RESOURCE_FOLDER       : file://<PROJECT>/src/debug/res [-]
        WATCHED_RESOURCE_FOLDER       : file://<PROJECT>/src/debug/resources [-]
        WATCHED_SOURCE_FOLDER         : file://<PROJECT>/src/debug/shaders [-]
        WATCHED_RESOURCE_FOLDER       : file://<PROJECT>/src/main/assets [-]
        WATCHED_RESOURCE_FOLDER       : file://<PROJECT>/src/main/baselineProfiles [-]
        WATCHED_SOURCE_FOLDER         : file://<PROJECT>/src/main/kotlin [-]
        WATCHED_RESOURCE_FOLDER       : file://<PROJECT>/src/main/resources [-]
        WATCHED_SOURCE_FOLDER         : file://<PROJECT>/src/main/shaders [-]
        JDK                           : <NAME_CUT> Android SDK
        *isInherited                  : false
            SdkType                       : Android SDK
            HomePath                      : <ANDROID_SDK>
        ORDER_ENTRY                   : <Module source>
        LIBRARY                       : Gradle: android.arch.core:common:<VERSION> [=]
        LIBRARY                       : Gradle: android.arch.core:runtime:<VERSION>@aar [=]
        LIBRARY                       : Gradle: android.arch.lifecycle:common:<VERSION> [=]
        LIBRARY                       : Gradle: android.arch.lifecycle:livedata-core:<VERSION>@aar [=]
        LIBRARY                       : Gradle: android.arch.lifecycle:livedata:<VERSION>@aar [=]
        LIBRARY                       : Gradle: android.arch.lifecycle:runtime:<VERSION>@aar [=]
        LIBRARY                       : Gradle: android.arch.lifecycle:viewmodel:<VERSION>@aar [=]
        LIBRARY                       : Gradle: com.android.support:asynclayoutinflater:<VERSION>@aar [=]
        LIBRARY                       : Gradle: com.android.support:collections:<VERSION> [=]
        LIBRARY                       : Gradle: com.android.support:coordinatorlayout:<VERSION>@aar [=]
        LIBRARY                       : Gradle: com.android.support:cursoradapter:<VERSION>@aar [=]
        LIBRARY                       : Gradle: com.android.support:customview:<VERSION>@aar [=]
        LIBRARY                       : Gradle: com.android.support:documentfile:<VERSION>@aar [=]
        LIBRARY                       : Gradle: com.android.support:drawerlayout:<VERSION>@aar [=]
        LIBRARY                       : Gradle: com.android.support:interpolator:<VERSION>@aar [=]
        LIBRARY                       : Gradle: com.android.support:loader:<VERSION>@aar [=]
        LIBRARY                       : Gradle: com.android.support:localbroadcastmanager:<VERSION>@aar [=]
        LIBRARY                       : Gradle: com.android.support:print:<VERSION>@aar [=]
        LIBRARY                       : Gradle: com.android.support:slidingpanelayout:<VERSION>@aar [=]
        LIBRARY                       : Gradle: com.android.support:support-annotations:<VERSION> [=]
        LIBRARY                       : Gradle: com.android.support:support-compat:<VERSION>@aar [=]
        LIBRARY                       : Gradle: com.android.support:support-core-ui:<VERSION>@aar [=]
        LIBRARY                       : Gradle: com.android.support:support-core-utils:<VERSION>@aar [=]
        LIBRARY                       : Gradle: com.android.support:support-fragment:<VERSION>@aar [=]
        LIBRARY                       : Gradle: com.android.support:support-media-compat:<VERSION>@aar [=]
        LIBRARY                       : Gradle: com.android.support:support-v13:<VERSION>@aar [=]
        LIBRARY                       : Gradle: com.android.support:support-v4:<VERSION>@aar [=]
        LIBRARY                       : Gradle: com.android.support:swiperefreshlayout:<VERSION>@aar [=]
        LIBRARY                       : Gradle: com.android.support:versionedparcelable:<VERSION>@aar [=]
        LIBRARY                       : Gradle: com.android.support:viewpager:<VERSION>@aar [=]
        Classes
            -                             : file://<PROJECT>/build/intermediates/javac/debug/compileDebugJavaWithJavac/classes
            -                             : jar://<PROJECT>/build/intermediates/compile_and_runtime_not_namespaced_r_class_jar/debug/processDebugResources/R.jar!/
            -                             : file://<PROJECT>/build/generated/res/resValues/debug
        BUILD_TASKS
                CLEAN                         : :generateDebugSources
                ASSEMBLE                      : :assembleDebug
                REBUILD                       : :assembleDebug, :clean
                COMPILE_JAVA                  : :compileDebugSources
                SOURCE_GEN                    : :generateDebugSources
                BUNDLE                        : :bundleDebug
                APK_FROM_BUNDLE               : :extractApksForDebug
                BASELINE_PROFILE_GEN          : :generateDebugBaselineProfile
                BASELINE_PROFILE_GEN_ALL_VARIANTS       : :generateBaselineProfile
    MODULE                        : project.unitTest
        LINKED_ANDROID_MODULE_GROUP
            holder                        : project
            main                          : project.main
            unitTest                      : project.unitTest
            androidTest                   : project.androidTest
        ExternalModuleType            : sourceSet
        LinkedProjectId               : project:unitTest
        LinkedProjectPath             : <PROJECT>
        RootProjectPath               : <PROJECT>
        COMPILER_MODULE_EXTENSION
            compilerTestOutputPath        : file://<PROJECT>/build/intermediates/javac/debugUnitTest/compileDebugUnitTestJavaWithJavac/classes [-]
            isCompilerPathInherited       : false
            isExcludeOutput               : true
        TEST_MODULE_PROPERTIES
            productionModuleName          : project.main
        ModuleFile                    : <PROJECT>/.idea/modules/project.unitTest.iml [-]
        ModuleTypeName                : JAVA_MODULE
        FACET                         : Android
            TypeId                        : android
            ExternalSource                : GRADLE
            SelectedBuildVariant          : debug
            AllowUserConfiguration        : false
            GenFolderRelativePathApt      : /gen
            GenFolderRelativePathAidl     : /gen
            ManifestFileRelativePath      : /src/main/AndroidManifest.xml
            ResFolderRelativePath         : /src/main/res
            - ResFoldersRelativePath      :  [-]
            - TestResFoldersRelativePath  :  [-]
            AssetsFolderRelativePath      : /src/main/assets
            LibsFolderRelativePath        : /libs
            ProjectType                   : 0
            PackTestCode                  : false
            RunProguard                   : false
            ProguardLogsFolderRelativePath          : /proguard_logs
            UseCustomManifestPackage      : false
            - ProGuardCfgFiles            : file://%MODULE_SDK_HOME%/tools/proguard/proguard-android.txt
        CONENT_ENTRY                  : file://<PROJECT>/build/generated/ap_generated_sources/debugUnitTest/out [-]
        CONENT_ENTRY                  : file://<PROJECT>/src/test [-]
        CONENT_ENTRY                  : file://<PROJECT>/src/testDebug [-]
        WATCHED_TEST_SOURCE_FOLDER    : file://<PROJECT>/build/generated/ap_generated_sources/debugUnitTest/out [-]
            Generated                     : true
        WATCHED_TEST_RESOURCE_FOLDER  : file://<PROJECT>/src/test/assets [-]
        WATCHED_TEST_RESOURCE_FOLDER  : file://<PROJECT>/src/test/baselineProfiles [-]
        WATCHED_TEST_SOURCE_FOLDER    : file://<PROJECT>/src/test/java [-]
        WATCHED_TEST_SOURCE_FOLDER    : file://<PROJECT>/src/test/kotlin [-]
        WATCHED_TEST_RESOURCE_FOLDER  : file://<PROJECT>/src/test/res [-]
        WATCHED_TEST_RESOURCE_FOLDER  : file://<PROJECT>/src/test/resources [-]
        WATCHED_TEST_SOURCE_FOLDER    : file://<PROJECT>/src/test/shaders [-]
        WATCHED_TEST_RESOURCE_FOLDER  : file://<PROJECT>/src/testDebug/assets [-]
        WATCHED_TEST_RESOURCE_FOLDER  : file://<PROJECT>/src/testDebug/baselineProfiles [-]
        WATCHED_TEST_SOURCE_FOLDER    : file://<PROJECT>/src/testDebug/java [-]
        WATCHED_TEST_SOURCE_FOLDER    : file://<PROJECT>/src/testDebug/kotlin [-]
        WATCHED_TEST_RESOURCE_FOLDER  : file://<PROJECT>/src/testDebug/res [-]
        WATCHED_TEST_RESOURCE_FOLDER  : file://<PROJECT>/src/testDebug/resources [-]
        WATCHED_TEST_SOURCE_FOLDER    : file://<PROJECT>/src/testDebug/shaders [-]
        JDK                           : <NAME_CUT> Android SDK
        *isInherited                  : false
            SdkType                       : Android SDK
            HomePath                      : <ANDROID_SDK>
        ORDER_ENTRY                   : <Module source>
        LIBRARY                       : Gradle: android.arch.core:common:<VERSION> [=]
            Scope                         : Test
        LIBRARY                       : Gradle: android.arch.core:runtime:<VERSION>@aar [=]
            Scope                         : Test
        LIBRARY                       : Gradle: android.arch.lifecycle:common:<VERSION> [=]
            Scope                         : Test
        LIBRARY                       : Gradle: android.arch.lifecycle:livedata-core:<VERSION>@aar [=]
            Scope                         : Test
        LIBRARY                       : Gradle: android.arch.lifecycle:livedata:<VERSION>@aar [=]
            Scope                         : Test
        LIBRARY                       : Gradle: android.arch.lifecycle:runtime:<VERSION>@aar [=]
            Scope                         : Test
        LIBRARY                       : Gradle: android.arch.lifecycle:viewmodel:<VERSION>@aar [=]
            Scope                         : Test
        LIBRARY                       : Gradle: com.android.support:asynclayoutinflater:<VERSION>@aar [=]
            Scope                         : Test
        LIBRARY                       : Gradle: com.android.support:collections:<VERSION> [=]
            Scope                         : Test
        LIBRARY                       : Gradle: com.android.support:coordinatorlayout:<VERSION>@aar [=]
            Scope                         : Test
        LIBRARY                       : Gradle: com.android.support:cursoradapter:<VERSION>@aar [=]
            Scope                         : Test
        LIBRARY                       : Gradle: com.android.support:customview:<VERSION>@aar [=]
            Scope                         : Test
        LIBRARY                       : Gradle: com.android.support:documentfile:<VERSION>@aar [=]
            Scope                         : Test
        LIBRARY                       : Gradle: com.android.support:drawerlayout:<VERSION>@aar [=]
            Scope                         : Test
        LIBRARY                       : Gradle: com.android.support:interpolator:<VERSION>@aar [=]
            Scope                         : Test
        LIBRARY                       : Gradle: com.android.support:loader:<VERSION>@aar [=]
            Scope                         : Test
        LIBRARY                       : Gradle: com.android.support:localbroadcastmanager:<VERSION>@aar [=]
            Scope                         : Test
        LIBRARY                       : Gradle: com.android.support:print:<VERSION>@aar [=]
            Scope                         : Test
        LIBRARY                       : Gradle: com.android.support:slidingpanelayout:<VERSION>@aar [=]
            Scope                         : Test
        LIBRARY                       : Gradle: com.android.support:support-annotations:<VERSION> [=]
            Scope                         : Test
        LIBRARY                       : Gradle: com.android.support:support-compat:<VERSION>@aar [=]
            Scope                         : Test
        LIBRARY                       : Gradle: com.android.support:support-core-ui:<VERSION>@aar [=]
            Scope                         : Test
        LIBRARY                       : Gradle: com.android.support:support-core-utils:<VERSION>@aar [=]
            Scope                         : Test
        LIBRARY                       : Gradle: com.android.support:support-fragment:<VERSION>@aar [=]
            Scope                         : Test
        LIBRARY                       : Gradle: com.android.support:support-media-compat:<VERSION>@aar [=]
            Scope                         : Test
        LIBRARY                       : Gradle: com.android.support:support-v13:<VERSION>@aar [=]
            Scope                         : Test
        LIBRARY                       : Gradle: com.android.support:support-v4:<VERSION>@aar [=]
            Scope                         : Test
        LIBRARY                       : Gradle: com.android.support:swiperefreshlayout:<VERSION>@aar [=]
            Scope                         : Test
        LIBRARY                       : Gradle: com.android.support:versionedparcelable:<VERSION>@aar [=]
            Scope                         : Test
        LIBRARY                       : Gradle: com.android.support:viewpager:<VERSION>@aar [=]
            Scope                         : Test
        ORDER_ENTRY                   : project.main
            Scope                         : Test
        BUILD_TASKS
                CLEAN                         : :createMockableJar
                ASSEMBLE                      : :assembleDebugUnitTest
                REBUILD                       : :assembleDebugUnitTest, :clean
                COMPILE_JAVA                  : :compileDebugUnitTestSources
                SOURCE_GEN                    : :createMockableJar
                BASELINE_PROFILE_GEN          : :generateDebugBaselineProfile
                BASELINE_PROFILE_GEN_ALL_VARIANTS       : :generateBaselineProfile
    RUN_CONFIGURATION             : project
        *class*                       : AndroidRunConfiguration
        ModuleName                    : project.main
        Module                        : project.main
    LIBRARY_TABLE
        LIBRARY                       : Gradle: android.arch.core:common:<VERSION>
            *CLASSES                      : jar://<M2>/android/arch/core/common/1.1.1/common-<VERSION>.jar!/
        LIBRARY                       : Gradle: android.arch.core:runtime:<VERSION>@aar
            *CLASSES                      : file://<GRADLE>/caches/<TRANSFORMS>/xxxxxxxxxxxxxxxxxxxxxxxxxxxxxxxx/transformed/runtime-<VERSION>/AndroidManifest.xml
            *CLASSES                      : jar://<GRADLE>/caches/<TRANSFORMS>/xxxxxxxxxxxxxxxxxxxxxxxxxxxxxxxx/transformed/runtime-<VERSION>/jars/classes.jar!/
        LIBRARY                       : Gradle: android.arch.lifecycle:common:<VERSION>
            *CLASSES                      : jar://<M2>/android/arch/lifecycle/common/1.1.1/common-<VERSION>.jar!/
        LIBRARY                       : Gradle: android.arch.lifecycle:livedata-core:<VERSION>@aar
            *CLASSES                      : file://<GRADLE>/caches/<TRANSFORMS>/xxxxxxxxxxxxxxxxxxxxxxxxxxxxxxxx/transformed/livedata-core-<VERSION>/AndroidManifest.xml
            *CLASSES                      : jar://<GRADLE>/caches/<TRANSFORMS>/xxxxxxxxxxxxxxxxxxxxxxxxxxxxxxxx/transformed/livedata-core-<VERSION>/jars/classes.jar!/
        LIBRARY                       : Gradle: android.arch.lifecycle:livedata:<VERSION>@aar
            *CLASSES                      : file://<GRADLE>/caches/<TRANSFORMS>/xxxxxxxxxxxxxxxxxxxxxxxxxxxxxxxx/transformed/livedata-<VERSION>/AndroidManifest.xml
            *CLASSES                      : jar://<GRADLE>/caches/<TRANSFORMS>/xxxxxxxxxxxxxxxxxxxxxxxxxxxxxxxx/transformed/livedata-<VERSION>/jars/classes.jar!/
        LIBRARY                       : Gradle: android.arch.lifecycle:runtime:<VERSION>@aar
            *CLASSES                      : file://<GRADLE>/caches/<TRANSFORMS>/xxxxxxxxxxxxxxxxxxxxxxxxxxxxxxxx/transformed/runtime-<VERSION>/AndroidManifest.xml
            *CLASSES                      : jar://<GRADLE>/caches/<TRANSFORMS>/xxxxxxxxxxxxxxxxxxxxxxxxxxxxxxxx/transformed/runtime-<VERSION>/jars/classes.jar!/
        LIBRARY                       : Gradle: android.arch.lifecycle:viewmodel:<VERSION>@aar
            *CLASSES                      : file://<GRADLE>/caches/<TRANSFORMS>/xxxxxxxxxxxxxxxxxxxxxxxxxxxxxxxx/transformed/viewmodel-<VERSION>/AndroidManifest.xml
            *CLASSES                      : jar://<GRADLE>/caches/<TRANSFORMS>/xxxxxxxxxxxxxxxxxxxxxxxxxxxxxxxx/transformed/viewmodel-<VERSION>/jars/classes.jar!/
        LIBRARY                       : Gradle: com.android.support:asynclayoutinflater:<VERSION>@aar
            *CLASSES                      : file://<GRADLE>/caches/<TRANSFORMS>/xxxxxxxxxxxxxxxxxxxxxxxxxxxxxxxx/transformed/asynclayoutinflater-<VERSION>/AndroidManifest.xml
            *CLASSES                      : jar://<GRADLE>/caches/<TRANSFORMS>/xxxxxxxxxxxxxxxxxxxxxxxxxxxxxxxx/transformed/asynclayoutinflater-<VERSION>/jars/classes.jar!/
        LIBRARY                       : Gradle: com.android.support:collections:<VERSION>
            *CLASSES                      : jar://<M2>/com/android/support/collections/<VERSION>/collections-<VERSION>.jar!/
        LIBRARY                       : Gradle: com.android.support:coordinatorlayout:<VERSION>@aar
            *CLASSES                      : file://<GRADLE>/caches/<TRANSFORMS>/xxxxxxxxxxxxxxxxxxxxxxxxxxxxxxxx/transformed/coordinatorlayout-<VERSION>/AndroidManifest.xml
            *CLASSES                      : file://<GRADLE>/caches/<TRANSFORMS>/xxxxxxxxxxxxxxxxxxxxxxxxxxxxxxxx/transformed/coordinatorlayout-<VERSION>/res
            *CLASSES                      : jar://<GRADLE>/caches/<TRANSFORMS>/xxxxxxxxxxxxxxxxxxxxxxxxxxxxxxxx/transformed/coordinatorlayout-<VERSION>/jars/classes.jar!/
            *ANNOTATIONS                  : jar://<GRADLE>/caches/<TRANSFORMS>/xxxxxxxxxxxxxxxxxxxxxxxxxxxxxxxx/transformed/coordinatorlayout-<VERSION>/annotations.zip!/
        LIBRARY                       : Gradle: com.android.support:cursoradapter:<VERSION>@aar
            *CLASSES                      : file://<GRADLE>/caches/<TRANSFORMS>/xxxxxxxxxxxxxxxxxxxxxxxxxxxxxxxx/transformed/cursoradapter-<VERSION>/AndroidManifest.xml
            *CLASSES                      : jar://<GRADLE>/caches/<TRANSFORMS>/xxxxxxxxxxxxxxxxxxxxxxxxxxxxxxxx/transformed/cursoradapter-<VERSION>/jars/classes.jar!/
        LIBRARY                       : Gradle: com.android.support:customview:<VERSION>@aar
            *CLASSES                      : file://<GRADLE>/caches/<TRANSFORMS>/xxxxxxxxxxxxxxxxxxxxxxxxxxxxxxxx/transformed/customview-<VERSION>/AndroidManifest.xml
            *CLASSES                      : jar://<GRADLE>/caches/<TRANSFORMS>/xxxxxxxxxxxxxxxxxxxxxxxxxxxxxxxx/transformed/customview-<VERSION>/jars/classes.jar!/
        LIBRARY                       : Gradle: com.android.support:documentfile:<VERSION>@aar
            *CLASSES                      : file://<GRADLE>/caches/<TRANSFORMS>/xxxxxxxxxxxxxxxxxxxxxxxxxxxxxxxx/transformed/documentfile-<VERSION>/AndroidManifest.xml
            *CLASSES                      : jar://<GRADLE>/caches/<TRANSFORMS>/xxxxxxxxxxxxxxxxxxxxxxxxxxxxxxxx/transformed/documentfile-<VERSION>/jars/classes.jar!/
        LIBRARY                       : Gradle: com.android.support:drawerlayout:<VERSION>@aar
            *CLASSES                      : file://<GRADLE>/caches/<TRANSFORMS>/xxxxxxxxxxxxxxxxxxxxxxxxxxxxxxxx/transformed/drawerlayout-<VERSION>/AndroidManifest.xml
            *CLASSES                      : jar://<GRADLE>/caches/<TRANSFORMS>/xxxxxxxxxxxxxxxxxxxxxxxxxxxxxxxx/transformed/drawerlayout-<VERSION>/jars/classes.jar!/
            *ANNOTATIONS                  : jar://<GRADLE>/caches/<TRANSFORMS>/xxxxxxxxxxxxxxxxxxxxxxxxxxxxxxxx/transformed/drawerlayout-<VERSION>/annotations.zip!/
        LIBRARY                       : Gradle: com.android.support:interpolator:<VERSION>@aar
            *CLASSES                      : file://<GRADLE>/caches/<TRANSFORMS>/xxxxxxxxxxxxxxxxxxxxxxxxxxxxxxxx/transformed/interpolator-<VERSION>/AndroidManifest.xml
            *CLASSES                      : jar://<GRADLE>/caches/<TRANSFORMS>/xxxxxxxxxxxxxxxxxxxxxxxxxxxxxxxx/transformed/interpolator-<VERSION>/jars/classes.jar!/
        LIBRARY                       : Gradle: com.android.support:loader:<VERSION>@aar
            *CLASSES                      : file://<GRADLE>/caches/<TRANSFORMS>/xxxxxxxxxxxxxxxxxxxxxxxxxxxxxxxx/transformed/loader-<VERSION>/AndroidManifest.xml
            *CLASSES                      : jar://<GRADLE>/caches/<TRANSFORMS>/xxxxxxxxxxxxxxxxxxxxxxxxxxxxxxxx/transformed/loader-<VERSION>/jars/classes.jar!/
        LIBRARY                       : Gradle: com.android.support:localbroadcastmanager:<VERSION>@aar
            *CLASSES                      : file://<GRADLE>/caches/<TRANSFORMS>/xxxxxxxxxxxxxxxxxxxxxxxxxxxxxxxx/transformed/localbroadcastmanager-<VERSION>/AndroidManifest.xml
            *CLASSES                      : jar://<GRADLE>/caches/<TRANSFORMS>/xxxxxxxxxxxxxxxxxxxxxxxxxxxxxxxx/transformed/localbroadcastmanager-<VERSION>/jars/classes.jar!/
        LIBRARY                       : Gradle: com.android.support:print:<VERSION>@aar
            *CLASSES                      : file://<GRADLE>/caches/<TRANSFORMS>/xxxxxxxxxxxxxxxxxxxxxxxxxxxxxxxx/transformed/print-<VERSION>/AndroidManifest.xml
            *CLASSES                      : jar://<GRADLE>/caches/<TRANSFORMS>/xxxxxxxxxxxxxxxxxxxxxxxxxxxxxxxx/transformed/print-<VERSION>/jars/classes.jar!/
            *ANNOTATIONS                  : jar://<GRADLE>/caches/<TRANSFORMS>/xxxxxxxxxxxxxxxxxxxxxxxxxxxxxxxx/transformed/print-<VERSION>/annotations.zip!/
        LIBRARY                       : Gradle: com.android.support:slidingpanelayout:<VERSION>@aar
            *CLASSES                      : file://<GRADLE>/caches/<TRANSFORMS>/xxxxxxxxxxxxxxxxxxxxxxxxxxxxxxxx/transformed/slidingpanelayout-<VERSION>/AndroidManifest.xml
            *CLASSES                      : jar://<GRADLE>/caches/<TRANSFORMS>/xxxxxxxxxxxxxxxxxxxxxxxxxxxxxxxx/transformed/slidingpanelayout-<VERSION>/jars/classes.jar!/
        LIBRARY                       : Gradle: com.android.support:support-annotations:<VERSION>
            *CLASSES                      : jar://<M2>/com/android/support/support-annotations/<VERSION>/support-annotations-<VERSION>.jar!/
        LIBRARY                       : Gradle: com.android.support:support-compat:<VERSION>@aar
            *CLASSES                      : file://<GRADLE>/caches/<TRANSFORMS>/xxxxxxxxxxxxxxxxxxxxxxxxxxxxxxxx/transformed/support-compat-<VERSION>/AndroidManifest.xml
            *CLASSES                      : file://<GRADLE>/caches/<TRANSFORMS>/xxxxxxxxxxxxxxxxxxxxxxxxxxxxxxxx/transformed/support-compat-<VERSION>/res
            *CLASSES                      : jar://<GRADLE>/caches/<TRANSFORMS>/xxxxxxxxxxxxxxxxxxxxxxxxxxxxxxxx/transformed/support-compat-<VERSION>/jars/classes.jar!/
            *ANNOTATIONS                  : jar://<GRADLE>/caches/<TRANSFORMS>/xxxxxxxxxxxxxxxxxxxxxxxxxxxxxxxx/transformed/support-compat-<VERSION>/annotations.zip!/
        LIBRARY                       : Gradle: com.android.support:support-core-ui:<VERSION>@aar
            *CLASSES                      : file://<GRADLE>/caches/<TRANSFORMS>/xxxxxxxxxxxxxxxxxxxxxxxxxxxxxxxx/transformed/support-core-ui-<VERSION>/AndroidManifest.xml
            *CLASSES                      : jar://<GRADLE>/caches/<TRANSFORMS>/xxxxxxxxxxxxxxxxxxxxxxxxxxxxxxxx/transformed/support-core-ui-<VERSION>/jars/classes.jar!/
        LIBRARY                       : Gradle: com.android.support:support-core-utils:<VERSION>@aar
            *CLASSES                      : file://<GRADLE>/caches/<TRANSFORMS>/xxxxxxxxxxxxxxxxxxxxxxxxxxxxxxxx/transformed/support-core-utils-<VERSION>/AndroidManifest.xml
            *CLASSES                      : jar://<GRADLE>/caches/<TRANSFORMS>/xxxxxxxxxxxxxxxxxxxxxxxxxxxxxxxx/transformed/support-core-utils-<VERSION>/jars/classes.jar!/
        LIBRARY                       : Gradle: com.android.support:support-fragment:<VERSION>@aar
            *CLASSES                      : file://<GRADLE>/caches/<TRANSFORMS>/xxxxxxxxxxxxxxxxxxxxxxxxxxxxxxxx/transformed/support-fragment-<VERSION>/AndroidManifest.xml
            *CLASSES                      : jar://<GRADLE>/caches/<TRANSFORMS>/xxxxxxxxxxxxxxxxxxxxxxxxxxxxxxxx/transformed/support-fragment-<VERSION>/jars/classes.jar!/
            *ANNOTATIONS                  : jar://<GRADLE>/caches/<TRANSFORMS>/xxxxxxxxxxxxxxxxxxxxxxxxxxxxxxxx/transformed/support-fragment-<VERSION>/annotations.zip!/
        LIBRARY                       : Gradle: com.android.support:support-media-compat:<VERSION>@aar
            *CLASSES                      : file://<GRADLE>/caches/<TRANSFORMS>/xxxxxxxxxxxxxxxxxxxxxxxxxxxxxxxx/transformed/support-media-compat-<VERSION>/AndroidManifest.xml
            *CLASSES                      : file://<GRADLE>/caches/<TRANSFORMS>/xxxxxxxxxxxxxxxxxxxxxxxxxxxxxxxx/transformed/support-media-compat-<VERSION>/res
            *CLASSES                      : jar://<GRADLE>/caches/<TRANSFORMS>/xxxxxxxxxxxxxxxxxxxxxxxxxxxxxxxx/transformed/support-media-compat-<VERSION>/jars/classes.jar!/
            *ANNOTATIONS                  : jar://<GRADLE>/caches/<TRANSFORMS>/xxxxxxxxxxxxxxxxxxxxxxxxxxxxxxxx/transformed/support-media-compat-<VERSION>/annotations.zip!/
        LIBRARY                       : Gradle: com.android.support:support-v13:<VERSION>@aar
            *CLASSES                      : file://<GRADLE>/caches/<TRANSFORMS>/xxxxxxxxxxxxxxxxxxxxxxxxxxxxxxxx/transformed/support-v13-<VERSION>/AndroidManifest.xml
            *CLASSES                      : jar://<GRADLE>/caches/<TRANSFORMS>/xxxxxxxxxxxxxxxxxxxxxxxxxxxxxxxx/transformed/support-v13-<VERSION>/jars/classes.jar!/
        LIBRARY                       : Gradle: com.android.support:support-v4:<VERSION>@aar
            *CLASSES                      : file://<GRADLE>/caches/<TRANSFORMS>/xxxxxxxxxxxxxxxxxxxxxxxxxxxxxxxx/transformed/support-v4-<VERSION>/AndroidManifest.xml
            *CLASSES                      : jar://<GRADLE>/caches/<TRANSFORMS>/xxxxxxxxxxxxxxxxxxxxxxxxxxxxxxxx/transformed/support-v4-<VERSION>/jars/classes.jar!/
        LIBRARY                       : Gradle: com.android.support:swiperefreshlayout:<VERSION>@aar
            *CLASSES                      : file://<GRADLE>/caches/<TRANSFORMS>/xxxxxxxxxxxxxxxxxxxxxxxxxxxxxxxx/transformed/swiperefreshlayout-<VERSION>/AndroidManifest.xml
            *CLASSES                      : jar://<GRADLE>/caches/<TRANSFORMS>/xxxxxxxxxxxxxxxxxxxxxxxxxxxxxxxx/transformed/swiperefreshlayout-<VERSION>/jars/classes.jar!/
            *ANNOTATIONS                  : jar://<GRADLE>/caches/<TRANSFORMS>/xxxxxxxxxxxxxxxxxxxxxxxxxxxxxxxx/transformed/swiperefreshlayout-<VERSION>/annotations.zip!/
        LIBRARY                       : Gradle: com.android.support:versionedparcelable:<VERSION>@aar
            *CLASSES                      : file://<GRADLE>/caches/<TRANSFORMS>/xxxxxxxxxxxxxxxxxxxxxxxxxxxxxxxx/transformed/versionedparcelable-<VERSION>/AndroidManifest.xml
            *CLASSES                      : jar://<GRADLE>/caches/<TRANSFORMS>/xxxxxxxxxxxxxxxxxxxxxxxxxxxxxxxx/transformed/versionedparcelable-<VERSION>/jars/classes.jar!/
        LIBRARY                       : Gradle: com.android.support:viewpager:<VERSION>@aar
            *CLASSES                      : file://<GRADLE>/caches/<TRANSFORMS>/xxxxxxxxxxxxxxxxxxxxxxxxxxxxxxxx/transformed/viewpager-<VERSION>/AndroidManifest.xml
            *CLASSES                      : jar://<GRADLE>/caches/<TRANSFORMS>/xxxxxxxxxxxxxxxxxxxxxxxxxxxxxxxx/transformed/viewpager-<VERSION>/jars/classes.jar!/
    BUILD_TASKS
            CLEAN                         : <PROJECT>::createMockableJar, <PROJECT>::generateDebugAndroidTestSources, <PROJECT>::generateDebugSources
            ASSEMBLE                      : <PROJECT>::assembleDebug, <PROJECT>::assembleDebugAndroidTest, <PROJECT>::assembleDebugUnitTest
            REBUILD                       : <PROJECT>::assembleDebug, <PROJECT>::assembleDebugAndroidTest, <PROJECT>::assembleDebugUnitTest, <PROJECT>::clean
            COMPILE_JAVA                  : <PROJECT>::compileDebugAndroidTestSources, <PROJECT>::compileDebugSources, <PROJECT>::compileDebugUnitTestSources
            SOURCE_GEN                    : <PROJECT>::createMockableJar, <PROJECT>::generateDebugAndroidTestSources, <PROJECT>::generateDebugSources
            BUNDLE                        : :bundleDebug
            APK_FROM_BUNDLE               : :extractApksForDebug
<<<<<<< HEAD
        TEST_COMPILE_MODE             : Android tests
            CLEAN                         : <PROJECT>::generateDebugAndroidTestSources, <PROJECT>::generateDebugSources
            ASSEMBLE                      : <PROJECT>::assembleDebug, <PROJECT>::assembleDebugAndroidTest
            REBUILD                       : <PROJECT>::assembleDebug, <PROJECT>::assembleDebugAndroidTest, <PROJECT>::clean
            COMPILE_JAVA                  : <PROJECT>::compileDebugAndroidTestSources, <PROJECT>::compileDebugSources
            SOURCE_GEN                    : <PROJECT>::generateDebugAndroidTestSources, <PROJECT>::generateDebugSources
            BUNDLE                        : :bundleDebug
            APK_FROM_BUNDLE               : :extractApksForDebug
        TEST_COMPILE_MODE             : Unit tests
            CLEAN                         : <PROJECT>::createMockableJar, <PROJECT>::generateDebugSources
            ASSEMBLE                      : <PROJECT>::assembleDebug, <PROJECT>::assembleDebugUnitTest
            REBUILD                       : <PROJECT>::assembleDebug, <PROJECT>::assembleDebugUnitTest, <PROJECT>::clean
            COMPILE_JAVA                  : <PROJECT>::compileDebugUnitTestSources
            SOURCE_GEN                    : <PROJECT>::createMockableJar, <PROJECT>::generateDebugSources
            BUNDLE                        : :bundleDebug
            APK_FROM_BUNDLE               : :extractApksForDebug
        TEST_COMPILE_MODE             : None
            CLEAN                         : <PROJECT>::generateDebugSources
            ASSEMBLE                      : <PROJECT>::assembleDebug
            REBUILD                       : <PROJECT>::assembleDebug, <PROJECT>::clean
            COMPILE_JAVA                  : <PROJECT>::compileDebugSources
            SOURCE_GEN                    : <PROJECT>::generateDebugSources
            BUNDLE                        : :bundleDebug
            APK_FROM_BUNDLE               : :extractApksForDebug
=======
            BASELINE_PROFILE_GEN          : :generateDebugBaselineProfile
            BASELINE_PROFILE_GEN_ALL_VARIANTS       : :generateBaselineProfile
>>>>>>> 0d09370c
<|MERGE_RESOLUTION|>--- conflicted
+++ resolved
@@ -551,32 +551,5 @@
             SOURCE_GEN                    : <PROJECT>::createMockableJar, <PROJECT>::generateDebugAndroidTestSources, <PROJECT>::generateDebugSources
             BUNDLE                        : :bundleDebug
             APK_FROM_BUNDLE               : :extractApksForDebug
-<<<<<<< HEAD
-        TEST_COMPILE_MODE             : Android tests
-            CLEAN                         : <PROJECT>::generateDebugAndroidTestSources, <PROJECT>::generateDebugSources
-            ASSEMBLE                      : <PROJECT>::assembleDebug, <PROJECT>::assembleDebugAndroidTest
-            REBUILD                       : <PROJECT>::assembleDebug, <PROJECT>::assembleDebugAndroidTest, <PROJECT>::clean
-            COMPILE_JAVA                  : <PROJECT>::compileDebugAndroidTestSources, <PROJECT>::compileDebugSources
-            SOURCE_GEN                    : <PROJECT>::generateDebugAndroidTestSources, <PROJECT>::generateDebugSources
-            BUNDLE                        : :bundleDebug
-            APK_FROM_BUNDLE               : :extractApksForDebug
-        TEST_COMPILE_MODE             : Unit tests
-            CLEAN                         : <PROJECT>::createMockableJar, <PROJECT>::generateDebugSources
-            ASSEMBLE                      : <PROJECT>::assembleDebug, <PROJECT>::assembleDebugUnitTest
-            REBUILD                       : <PROJECT>::assembleDebug, <PROJECT>::assembleDebugUnitTest, <PROJECT>::clean
-            COMPILE_JAVA                  : <PROJECT>::compileDebugUnitTestSources
-            SOURCE_GEN                    : <PROJECT>::createMockableJar, <PROJECT>::generateDebugSources
-            BUNDLE                        : :bundleDebug
-            APK_FROM_BUNDLE               : :extractApksForDebug
-        TEST_COMPILE_MODE             : None
-            CLEAN                         : <PROJECT>::generateDebugSources
-            ASSEMBLE                      : <PROJECT>::assembleDebug
-            REBUILD                       : <PROJECT>::assembleDebug, <PROJECT>::clean
-            COMPILE_JAVA                  : <PROJECT>::compileDebugSources
-            SOURCE_GEN                    : <PROJECT>::generateDebugSources
-            BUNDLE                        : :bundleDebug
-            APK_FROM_BUNDLE               : :extractApksForDebug
-=======
             BASELINE_PROFILE_GEN          : :generateDebugBaselineProfile
-            BASELINE_PROFILE_GEN_ALL_VARIANTS       : :generateBaselineProfile
->>>>>>> 0d09370c
+            BASELINE_PROFILE_GEN_ALL_VARIANTS       : :generateBaselineProfile