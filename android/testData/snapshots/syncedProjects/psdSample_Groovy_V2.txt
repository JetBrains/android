PROJECT                       : project
<<<<<<< HEAD
    PROJECT_JDK                   : <JAVA_VERSION>
=======
    PROJECT_JDK                   : <JDK_NAME>
>>>>>>> de127946
        Version                       : <JDK_VERSION>
    MODULE                        : project
        ExternalModuleGroup           :
        ExternalModuleVersion         : unspecified
        LinkedProjectId               : project
        LinkedProjectPath             : <PROJECT>
        RootProjectPath               : <PROJECT>
        COMPILER_MODULE_EXTENSION
            compilerSourceOutputPath      : file://<PROJECT>/build/classes/production/project [-]
            compilerTestOutputPath        : file://<PROJECT>/build/classes/test/project [-]
            isCompilerPathInherited       : true
            isExcludeOutput               : true
        ModuleFile                    : <PROJECT>/.idea/modules/project.iml [-]
        ModuleTypeName                : JAVA_MODULE
        CONENT_ENTRY                  : file://<PROJECT>
            EXCLUDE_FOLDER                : file://<PROJECT>/.gradle
            EXCLUDE_FOLDER                : file://<PROJECT>/build [-]
        JDK                           : <NAME_CUT> JavaSDK
        *isInherited                  : true
        ORDER_ENTRY                   : <Module source>
        BUILD_TASKS
            TEST_COMPILE_MODE             : All
            TEST_COMPILE_MODE             : Android tests
            TEST_COMPILE_MODE             : Unit tests
            TEST_COMPILE_MODE             : None
    MODULE                        : project.app
        LINKED_ANDROID_MODULE_GROUP
            holder                        : project.app
            main                          : project.app.main
            unitTest                      : project.app.unitTest
            androidTest                   : project.app.androidTest
        ExternalModuleGroup           : project
        ExternalModuleVersion         : unspecified
        LinkedProjectId               : :app
        LinkedProjectPath             : <PROJECT>/app
        RootProjectPath               : <PROJECT>
        COMPILER_MODULE_EXTENSION
            isCompilerPathInherited       : false
            isExcludeOutput               : true
        ModuleFile                    : <PROJECT>/.idea/modules/app/project.app.iml [-]
        ModuleTypeName                : JAVA_MODULE
        FACET                         : Android
            TypeId                        : android
            ExternalSource                : GRADLE
            SelectedBuildVariant          : basicBarDebug
            AllowUserConfiguration        : false
            GenFolderRelativePathApt      : /gen
            GenFolderRelativePathAidl     : /gen
            ManifestFileRelativePath      : /src/main/AndroidManifest.xml
            ResFolderRelativePath         : /src/main/res
            - ResFoldersRelativePath      :  [-]
            - TestResFoldersRelativePath  :  [-]
            AssetsFolderRelativePath      : /src/main/assets
            LibsFolderRelativePath        : /libs
            ProjectType                   : 0
            PackTestCode                  : false
            RunProguard                   : false
            ProguardLogsFolderRelativePath          : /proguard_logs
            UseCustomManifestPackage      : false
            - ProGuardCfgFiles            : file://%MODULE_SDK_HOME%/tools/proguard/proguard-android.txt
        FACET                         : Android-Gradle
            TypeId                        : android-gradle
            ExternalSource                : GRADLE
        CONENT_ENTRY                  : file://<PROJECT>/app
            EXCLUDE_FOLDER                : file://<PROJECT>/app/.gradle [-]
            EXCLUDE_FOLDER                : file://<PROJECT>/app/build [-]
        JDK                           : <NAME_CUT> Android SDK
        *isInherited                  : false
            SdkType                       : Android SDK
            HomePath                      : <ANDROID_SDK>
<<<<<<< HEAD
            VersionString                 : <JDK_VERSION>
=======
>>>>>>> de127946
        ORDER_ENTRY                   : <Module source>
        BUILD_TASKS
            TEST_COMPILE_MODE             : All
                CLEAN                         : :app:createMockableJar, :app:generateBasicBarDebugAndroidTestSources, :app:generateBasicBarDebugSources, :dyn_feature:createMockableJar, :dyn_feature:generateDebugAndroidTestSources, :dyn_feature:generateDebugSources
                ASSEMBLE                      : :app:assembleBasicBarDebug, :app:assembleBasicBarDebugAndroidTest, :app:assembleBasicBarDebugUnitTest, :dyn_feature:assembleDebug, :dyn_feature:assembleDebugAndroidTest, :dyn_feature:assembleDebugUnitTest
                REBUILD                       : :app:assembleBasicBarDebug, :app:assembleBasicBarDebugAndroidTest, :app:assembleBasicBarDebugUnitTest, :app:clean, :dyn_feature:assembleDebug, :dyn_feature:assembleDebugAndroidTest, :dyn_feature:assembleDebugUnitTest, :dyn_feature:clean
                COMPILE_JAVA                  : :app:compileBasicBarDebugAndroidTestSources, :app:compileBasicBarDebugSources, :app:compileBasicBarDebugUnitTestSources, :dyn_feature:compileDebugAndroidTestSources, :dyn_feature:compileDebugSources, :dyn_feature:compileDebugUnitTestSources
                SOURCE_GEN                    : :app:createMockableJar, :app:generateBasicBarDebugAndroidTestSources, :app:generateBasicBarDebugSources, :dyn_feature:createMockableJar, :dyn_feature:generateDebugAndroidTestSources, :dyn_feature:generateDebugSources
                BUNDLE                        : :app:bundleBasicBarDebug
                APK_FROM_BUNDLE               : :app:extractApksForBasicBarDebug, :dyn_feature:assembleDebugAndroidTest
            TEST_COMPILE_MODE             : Android tests
                CLEAN                         : :app:generateBasicBarDebugAndroidTestSources, :app:generateBasicBarDebugSources, :dyn_feature:generateDebugAndroidTestSources, :dyn_feature:generateDebugSources
                ASSEMBLE                      : :app:assembleBasicBarDebug, :app:assembleBasicBarDebugAndroidTest, :dyn_feature:assembleDebug, :dyn_feature:assembleDebugAndroidTest
                REBUILD                       : :app:assembleBasicBarDebug, :app:assembleBasicBarDebugAndroidTest, :app:clean, :dyn_feature:assembleDebug, :dyn_feature:assembleDebugAndroidTest, :dyn_feature:clean
                COMPILE_JAVA                  : :app:compileBasicBarDebugAndroidTestSources, :app:compileBasicBarDebugSources, :dyn_feature:compileDebugAndroidTestSources, :dyn_feature:compileDebugSources
                SOURCE_GEN                    : :app:generateBasicBarDebugAndroidTestSources, :app:generateBasicBarDebugSources, :dyn_feature:generateDebugAndroidTestSources, :dyn_feature:generateDebugSources
                BUNDLE                        : :app:bundleBasicBarDebug
                APK_FROM_BUNDLE               : :app:extractApksForBasicBarDebug, :dyn_feature:assembleDebugAndroidTest
            TEST_COMPILE_MODE             : Unit tests
                CLEAN                         : :app:createMockableJar, :app:generateBasicBarDebugSources, :dyn_feature:createMockableJar, :dyn_feature:generateDebugSources
                ASSEMBLE                      : :app:assembleBasicBarDebug, :app:assembleBasicBarDebugUnitTest, :dyn_feature:assembleDebug, :dyn_feature:assembleDebugUnitTest
                REBUILD                       : :app:assembleBasicBarDebug, :app:assembleBasicBarDebugUnitTest, :app:clean, :dyn_feature:assembleDebug, :dyn_feature:assembleDebugUnitTest, :dyn_feature:clean
                COMPILE_JAVA                  : :app:compileBasicBarDebugUnitTestSources, :dyn_feature:compileDebugUnitTestSources
                SOURCE_GEN                    : :app:createMockableJar, :app:generateBasicBarDebugSources, :dyn_feature:createMockableJar, :dyn_feature:generateDebugSources
                BUNDLE                        : :app:bundleBasicBarDebug
                APK_FROM_BUNDLE               : :app:extractApksForBasicBarDebug
            TEST_COMPILE_MODE             : None
                CLEAN                         : :app:generateBasicBarDebugSources, :dyn_feature:generateDebugSources
                ASSEMBLE                      : :app:assembleBasicBarDebug, :dyn_feature:assembleDebug
                REBUILD                       : :app:assembleBasicBarDebug, :app:clean, :dyn_feature:assembleDebug, :dyn_feature:clean
                COMPILE_JAVA                  : :app:compileBasicBarDebugSources, :dyn_feature:compileDebugSources
                SOURCE_GEN                    : :app:generateBasicBarDebugSources, :dyn_feature:generateDebugSources
                BUNDLE                        : :app:bundleBasicBarDebug
                APK_FROM_BUNDLE               : :app:extractApksForBasicBarDebug
    MODULE                        : project.app.androidTest
        LINKED_ANDROID_MODULE_GROUP
            holder                        : project.app
            main                          : project.app.main
            unitTest                      : project.app.unitTest
            androidTest                   : project.app.androidTest
        ExternalModuleType            : sourceSet
        LinkedProjectId               : :app:androidTest
        LinkedProjectPath             : <PROJECT>/app
        RootProjectPath               : <PROJECT>
        COMPILER_MODULE_EXTENSION
            compilerTestOutputPath        : file://<PROJECT>/app/build/intermediates/javac/basicBarDebugAndroidTest/classes [-]
            isCompilerPathInherited       : false
            isExcludeOutput               : true
        TEST_MODULE_PROPERTIES
            productionModuleName          : project.app.main
        ModuleFile                    : <PROJECT>/.idea/modules/app/project.app.androidTest.iml [-]
        ModuleTypeName                : JAVA_MODULE
        FACET                         : Android
            TypeId                        : android
            ExternalSource                : GRADLE
            SelectedBuildVariant          : basicBarDebug
            AllowUserConfiguration        : false
            GenFolderRelativePathApt      : /gen
            GenFolderRelativePathAidl     : /gen
            ManifestFileRelativePath      : /src/main/AndroidManifest.xml
            ResFolderRelativePath         : /src/main/res
            - ResFoldersRelativePath      :  [-]
            - TestResFoldersRelativePath  : file://<PROJECT>/app/src/androidTest/res [-]
            - TestResFoldersRelativePath  : file://<PROJECT>/app/src/androidTestBasic/res [-]
            - TestResFoldersRelativePath  : file://<PROJECT>/app/src/androidTestBar/res [-]
            - TestResFoldersRelativePath  : file://<PROJECT>/app/src/androidTestBasicBar/res [-]
            - TestResFoldersRelativePath  : file://<PROJECT>/app/src/androidTestDebug/res [-]
            - TestResFoldersRelativePath  : file://<PROJECT>/app/src/androidTestBasicBarDebug/res [-]
            - TestResFoldersRelativePath  : file://<PROJECT>/app/build/generated/res/resValues/androidTest/basicBar/debug [-]
            AssetsFolderRelativePath      : /src/main/assets
            LibsFolderRelativePath        : /libs
            ProjectType                   : 0
            PackTestCode                  : false
            RunProguard                   : false
            ProguardLogsFolderRelativePath          : /proguard_logs
            UseCustomManifestPackage      : false
            - ProGuardCfgFiles            : file://%MODULE_SDK_HOME%/tools/proguard/proguard-android.txt
        CONENT_ENTRY                  : file://<PROJECT>/app/build/generated/ap_generated_sources/basicBarDebugAndroidTest/out [-]
        CONENT_ENTRY                  : file://<PROJECT>/app/build/generated/res/resValues/androidTest/basicBar/debug [-]
        CONENT_ENTRY                  : file://<PROJECT>/app/src/androidTest [-]
        CONENT_ENTRY                  : file://<PROJECT>/app/src/androidTestBar [-]
        CONENT_ENTRY                  : file://<PROJECT>/app/src/androidTestBasic [-]
        CONENT_ENTRY                  : file://<PROJECT>/app/src/androidTestBasicBar [-]
        CONENT_ENTRY                  : file://<PROJECT>/app/src/androidTestBasicBarDebug [-]
        CONENT_ENTRY                  : file://<PROJECT>/app/src/androidTestDebug [-]
        WATCHED_TEST_SOURCE_FOLDER    : file://<PROJECT>/app/build/generated/ap_generated_sources/basicBarDebugAndroidTest/out [-]
            Generated                     : true
        WATCHED_TEST_RESOURCE_FOLDER  : file://<PROJECT>/app/build/generated/res/resValues/androidTest/basicBar/debug [-]
            Generated                     : true
        WATCHED_TEST_RESOURCE_FOLDER  : file://<PROJECT>/app/src/androidTest/assets [-]
        WATCHED_TEST_RESOURCE_FOLDER  : file://<PROJECT>/app/src/androidTest/baselineProfiles [-]
        WATCHED_TEST_SOURCE_FOLDER    : file://<PROJECT>/app/src/androidTest/java [-]
        WATCHED_TEST_SOURCE_FOLDER    : file://<PROJECT>/app/src/androidTest/kotlin [-]
        WATCHED_TEST_RESOURCE_FOLDER  : file://<PROJECT>/app/src/androidTest/res [-]
        WATCHED_TEST_RESOURCE_FOLDER  : file://<PROJECT>/app/src/androidTest/resources [-]
        WATCHED_TEST_SOURCE_FOLDER    : file://<PROJECT>/app/src/androidTest/shaders [-]
        WATCHED_TEST_RESOURCE_FOLDER  : file://<PROJECT>/app/src/androidTestBar/assets [-]
        WATCHED_TEST_RESOURCE_FOLDER  : file://<PROJECT>/app/src/androidTestBar/baselineProfiles [-]
        WATCHED_TEST_SOURCE_FOLDER    : file://<PROJECT>/app/src/androidTestBar/java [-]
        WATCHED_TEST_SOURCE_FOLDER    : file://<PROJECT>/app/src/androidTestBar/kotlin [-]
        WATCHED_TEST_RESOURCE_FOLDER  : file://<PROJECT>/app/src/androidTestBar/res [-]
        WATCHED_TEST_RESOURCE_FOLDER  : file://<PROJECT>/app/src/androidTestBar/resources [-]
        WATCHED_TEST_SOURCE_FOLDER    : file://<PROJECT>/app/src/androidTestBar/shaders [-]
        WATCHED_TEST_RESOURCE_FOLDER  : file://<PROJECT>/app/src/androidTestBasic/assets [-]
        WATCHED_TEST_RESOURCE_FOLDER  : file://<PROJECT>/app/src/androidTestBasic/baselineProfiles [-]
        WATCHED_TEST_SOURCE_FOLDER    : file://<PROJECT>/app/src/androidTestBasic/java [-]
        WATCHED_TEST_SOURCE_FOLDER    : file://<PROJECT>/app/src/androidTestBasic/kotlin [-]
        WATCHED_TEST_RESOURCE_FOLDER  : file://<PROJECT>/app/src/androidTestBasic/res [-]
        WATCHED_TEST_RESOURCE_FOLDER  : file://<PROJECT>/app/src/androidTestBasic/resources [-]
        WATCHED_TEST_SOURCE_FOLDER    : file://<PROJECT>/app/src/androidTestBasic/shaders [-]
        WATCHED_TEST_RESOURCE_FOLDER  : file://<PROJECT>/app/src/androidTestBasicBar/assets [-]
        WATCHED_TEST_RESOURCE_FOLDER  : file://<PROJECT>/app/src/androidTestBasicBar/baselineProfiles [-]
        WATCHED_TEST_SOURCE_FOLDER    : file://<PROJECT>/app/src/androidTestBasicBar/java [-]
        WATCHED_TEST_SOURCE_FOLDER    : file://<PROJECT>/app/src/androidTestBasicBar/kotlin [-]
        WATCHED_TEST_RESOURCE_FOLDER  : file://<PROJECT>/app/src/androidTestBasicBar/res [-]
        WATCHED_TEST_RESOURCE_FOLDER  : file://<PROJECT>/app/src/androidTestBasicBar/resources [-]
        WATCHED_TEST_SOURCE_FOLDER    : file://<PROJECT>/app/src/androidTestBasicBar/shaders [-]
        WATCHED_TEST_RESOURCE_FOLDER  : file://<PROJECT>/app/src/androidTestBasicBarDebug/assets [-]
        WATCHED_TEST_RESOURCE_FOLDER  : file://<PROJECT>/app/src/androidTestBasicBarDebug/baselineProfiles [-]
        WATCHED_TEST_SOURCE_FOLDER    : file://<PROJECT>/app/src/androidTestBasicBarDebug/java [-]
        WATCHED_TEST_SOURCE_FOLDER    : file://<PROJECT>/app/src/androidTestBasicBarDebug/kotlin [-]
        WATCHED_TEST_RESOURCE_FOLDER  : file://<PROJECT>/app/src/androidTestBasicBarDebug/res [-]
        WATCHED_TEST_RESOURCE_FOLDER  : file://<PROJECT>/app/src/androidTestBasicBarDebug/resources [-]
        WATCHED_TEST_SOURCE_FOLDER    : file://<PROJECT>/app/src/androidTestBasicBarDebug/shaders [-]
        WATCHED_TEST_RESOURCE_FOLDER  : file://<PROJECT>/app/src/androidTestDebug/assets [-]
        WATCHED_TEST_RESOURCE_FOLDER  : file://<PROJECT>/app/src/androidTestDebug/baselineProfiles [-]
        WATCHED_TEST_SOURCE_FOLDER    : file://<PROJECT>/app/src/androidTestDebug/java [-]
        WATCHED_TEST_SOURCE_FOLDER    : file://<PROJECT>/app/src/androidTestDebug/kotlin [-]
        WATCHED_TEST_RESOURCE_FOLDER  : file://<PROJECT>/app/src/androidTestDebug/res [-]
        WATCHED_TEST_RESOURCE_FOLDER  : file://<PROJECT>/app/src/androidTestDebug/resources [-]
        WATCHED_TEST_SOURCE_FOLDER    : file://<PROJECT>/app/src/androidTestDebug/shaders [-]
        JDK                           : <NAME_CUT> Android SDK
        *isInherited                  : false
            SdkType                       : Android SDK
            HomePath                      : <ANDROID_SDK>
<<<<<<< HEAD
            VersionString                 : <JDK_VERSION>
=======
>>>>>>> de127946
        ORDER_ENTRY                   : <Module source>
        LIBRARY                       : Gradle: ./app/libs/lib1-1.0.aar [=]
            Scope                         : Test
        LIBRARY                       : Gradle: android.arch.core:common:<VERSION> [=]
            Scope                         : Test
        LIBRARY                       : Gradle: android.arch.core:runtime:<VERSION>@aar [=]
            Scope                         : Test
        LIBRARY                       : Gradle: android.arch.lifecycle:common:<VERSION> [=]
            Scope                         : Test
        LIBRARY                       : Gradle: android.arch.lifecycle:livedata-core:<VERSION>@aar [=]
            Scope                         : Test
        LIBRARY                       : Gradle: android.arch.lifecycle:livedata:<VERSION>@aar [=]
            Scope                         : Test
        LIBRARY                       : Gradle: android.arch.lifecycle:runtime:<VERSION>@aar [=]
            Scope                         : Test
        LIBRARY                       : Gradle: android.arch.lifecycle:viewmodel:<VERSION>@aar [=]
            Scope                         : Test
        LIBRARY                       : Gradle: com.android.support.constraint:constraint-layout-solver:<VERSION> [=]
            Scope                         : Test
        LIBRARY                       : Gradle: com.android.support.constraint:constraint-layout:<VERSION>@aar [=]
            Scope                         : Test
        LIBRARY                       : Gradle: com.android.support.test.espresso:espresso-core:<VERSION>@aar [=]
            Scope                         : Test
        LIBRARY                       : Gradle: com.android.support.test.espresso:espresso-idling-resource:<VERSION>@aar [=]
            Scope                         : Test
        LIBRARY                       : Gradle: com.android.support.test:monitor:<VERSION>@aar [=]
            Scope                         : Test
        LIBRARY                       : Gradle: com.android.support.test:runner:<VERSION>@aar [=]
            Scope                         : Test
        LIBRARY                       : Gradle: com.android.support:animated-vector-drawable:<VERSION>@aar [=]
            Scope                         : Test
        LIBRARY                       : Gradle: com.android.support:appcompat-v7:<VERSION>@aar [=]
            Scope                         : Test
        LIBRARY                       : Gradle: com.android.support:asynclayoutinflater:<VERSION>@aar [=]
            Scope                         : Test
        LIBRARY                       : Gradle: com.android.support:collections:<VERSION> [=]
            Scope                         : Test
        LIBRARY                       : Gradle: com.android.support:coordinatorlayout:<VERSION>@aar [=]
            Scope                         : Test
        LIBRARY                       : Gradle: com.android.support:cursoradapter:<VERSION>@aar [=]
            Scope                         : Test
        LIBRARY                       : Gradle: com.android.support:customview:<VERSION>@aar [=]
            Scope                         : Test
        LIBRARY                       : Gradle: com.android.support:documentfile:<VERSION>@aar [=]
            Scope                         : Test
        LIBRARY                       : Gradle: com.android.support:drawerlayout:<VERSION>@aar [=]
            Scope                         : Test
        LIBRARY                       : Gradle: com.android.support:interpolator:<VERSION>@aar [=]
            Scope                         : Test
        LIBRARY                       : Gradle: com.android.support:loader:<VERSION>@aar [=]
            Scope                         : Test
        LIBRARY                       : Gradle: com.android.support:localbroadcastmanager:<VERSION>@aar [=]
            Scope                         : Test
        LIBRARY                       : Gradle: com.android.support:print:<VERSION>@aar [=]
            Scope                         : Test
        LIBRARY                       : Gradle: com.android.support:slidingpanelayout:<VERSION>@aar [=]
            Scope                         : Test
        LIBRARY                       : Gradle: com.android.support:support-annotations:<VERSION> [=]
            Scope                         : Test
        LIBRARY                       : Gradle: com.android.support:support-compat:<VERSION>@aar [=]
            Scope                         : Test
        LIBRARY                       : Gradle: com.android.support:support-core-ui:<VERSION>@aar [=]
            Scope                         : Test
        LIBRARY                       : Gradle: com.android.support:support-core-utils:<VERSION>@aar [=]
            Scope                         : Test
        LIBRARY                       : Gradle: com.android.support:support-fragment:<VERSION>@aar [=]
            Scope                         : Test
        LIBRARY                       : Gradle: com.android.support:support-vector-drawable:<VERSION>@aar [=]
            Scope                         : Test
        LIBRARY                       : Gradle: com.android.support:swiperefreshlayout:<VERSION>@aar [=]
            Scope                         : Test
        LIBRARY                       : Gradle: com.android.support:versionedparcelable:<VERSION>@aar [=]
            Scope                         : Test
        LIBRARY                       : Gradle: com.android.support:viewpager:<VERSION>@aar [=]
            Scope                         : Test
        LIBRARY                       : Gradle: com.google.code.findbugs:jsr305:2.0.1 [=]
            Scope                         : Test
        LIBRARY                       : Gradle: com.squareup:javawriter:2.1.1 [=]
            Scope                         : Test
        LIBRARY                       : Gradle: javax.inject:javax.inject:1 [=]
            Scope                         : Test
        LIBRARY                       : Gradle: junit:junit:4.12 [=]
            Scope                         : Test
        LIBRARY                       : Gradle: net.sf.kxml:kxml2:2.3.0 [=]
            Scope                         : Test
        LIBRARY                       : Gradle: org.hamcrest:hamcrest-core:1.3 [=]
            Scope                         : Test
        LIBRARY                       : Gradle: org.hamcrest:hamcrest-integration:1.3 [=]
            Scope                         : Test
        LIBRARY                       : Gradle: org.hamcrest:hamcrest-library:1.3 [=]
            Scope                         : Test
        ORDER_ENTRY                   : project.app.main
            Scope                         : Test
        ORDER_ENTRY                   : project.lib.main
            Scope                         : Test
        BUILD_TASKS
            TEST_COMPILE_MODE             : All
                CLEAN                         : :app:createMockableJar, :app:generateBasicBarDebugAndroidTestSources, :app:generateBasicBarDebugSources, :dyn_feature:createMockableJar, :dyn_feature:generateDebugAndroidTestSources, :dyn_feature:generateDebugSources
                ASSEMBLE                      : :app:assembleBasicBarDebug, :app:assembleBasicBarDebugAndroidTest, :app:assembleBasicBarDebugUnitTest, :dyn_feature:assembleDebug, :dyn_feature:assembleDebugAndroidTest, :dyn_feature:assembleDebugUnitTest
                REBUILD                       : :app:assembleBasicBarDebug, :app:assembleBasicBarDebugAndroidTest, :app:assembleBasicBarDebugUnitTest, :app:clean, :dyn_feature:assembleDebug, :dyn_feature:assembleDebugAndroidTest, :dyn_feature:assembleDebugUnitTest, :dyn_feature:clean
                COMPILE_JAVA                  : :app:compileBasicBarDebugAndroidTestSources, :app:compileBasicBarDebugSources, :app:compileBasicBarDebugUnitTestSources, :dyn_feature:compileDebugAndroidTestSources, :dyn_feature:compileDebugSources, :dyn_feature:compileDebugUnitTestSources
                SOURCE_GEN                    : :app:createMockableJar, :app:generateBasicBarDebugAndroidTestSources, :app:generateBasicBarDebugSources, :dyn_feature:createMockableJar, :dyn_feature:generateDebugAndroidTestSources, :dyn_feature:generateDebugSources
                BUNDLE                        : :app:bundleBasicBarDebug
                APK_FROM_BUNDLE               : :app:extractApksForBasicBarDebug, :dyn_feature:assembleDebugAndroidTest
            TEST_COMPILE_MODE             : Android tests
                CLEAN                         : :app:generateBasicBarDebugAndroidTestSources, :app:generateBasicBarDebugSources, :dyn_feature:generateDebugAndroidTestSources, :dyn_feature:generateDebugSources
                ASSEMBLE                      : :app:assembleBasicBarDebug, :app:assembleBasicBarDebugAndroidTest, :dyn_feature:assembleDebug, :dyn_feature:assembleDebugAndroidTest
                REBUILD                       : :app:assembleBasicBarDebug, :app:assembleBasicBarDebugAndroidTest, :app:clean, :dyn_feature:assembleDebug, :dyn_feature:assembleDebugAndroidTest, :dyn_feature:clean
                COMPILE_JAVA                  : :app:compileBasicBarDebugAndroidTestSources, :app:compileBasicBarDebugSources, :dyn_feature:compileDebugAndroidTestSources, :dyn_feature:compileDebugSources
                SOURCE_GEN                    : :app:generateBasicBarDebugAndroidTestSources, :app:generateBasicBarDebugSources, :dyn_feature:generateDebugAndroidTestSources, :dyn_feature:generateDebugSources
                BUNDLE                        : :app:bundleBasicBarDebug
                APK_FROM_BUNDLE               : :app:extractApksForBasicBarDebug, :dyn_feature:assembleDebugAndroidTest
            TEST_COMPILE_MODE             : Unit tests
                CLEAN                         : :app:createMockableJar, :app:generateBasicBarDebugSources, :dyn_feature:createMockableJar, :dyn_feature:generateDebugSources
                ASSEMBLE                      : :app:assembleBasicBarDebug, :app:assembleBasicBarDebugUnitTest, :dyn_feature:assembleDebug, :dyn_feature:assembleDebugUnitTest
                REBUILD                       : :app:assembleBasicBarDebug, :app:assembleBasicBarDebugUnitTest, :app:clean, :dyn_feature:assembleDebug, :dyn_feature:assembleDebugUnitTest, :dyn_feature:clean
                COMPILE_JAVA                  : :app:compileBasicBarDebugUnitTestSources, :dyn_feature:compileDebugUnitTestSources
                SOURCE_GEN                    : :app:createMockableJar, :app:generateBasicBarDebugSources, :dyn_feature:createMockableJar, :dyn_feature:generateDebugSources
                BUNDLE                        : :app:bundleBasicBarDebug
                APK_FROM_BUNDLE               : :app:extractApksForBasicBarDebug
            TEST_COMPILE_MODE             : None
                CLEAN                         : :app:generateBasicBarDebugSources, :dyn_feature:generateDebugSources
                ASSEMBLE                      : :app:assembleBasicBarDebug, :dyn_feature:assembleDebug
                REBUILD                       : :app:assembleBasicBarDebug, :app:clean, :dyn_feature:assembleDebug, :dyn_feature:clean
                COMPILE_JAVA                  : :app:compileBasicBarDebugSources, :dyn_feature:compileDebugSources
                SOURCE_GEN                    : :app:generateBasicBarDebugSources, :dyn_feature:generateDebugSources
                BUNDLE                        : :app:bundleBasicBarDebug
                APK_FROM_BUNDLE               : :app:extractApksForBasicBarDebug
    MODULE                        : project.app.main
        LINKED_ANDROID_MODULE_GROUP
            holder                        : project.app
            main                          : project.app.main
            unitTest                      : project.app.unitTest
            androidTest                   : project.app.androidTest
        ExternalModuleType            : sourceSet
        LinkedProjectId               : :app:main
        LinkedProjectPath             : <PROJECT>/app
        RootProjectPath               : <PROJECT>
        COMPILER_MODULE_EXTENSION
            compilerSourceOutputPath      : file://<PROJECT>/app/build/intermediates/javac/basicBarDebug/classes [-]
            isCompilerPathInherited       : false
            isExcludeOutput               : true
        ModuleFile                    : <PROJECT>/.idea/modules/app/project.app.main.iml [-]
        ModuleTypeName                : JAVA_MODULE
        FACET                         : Android
            TypeId                        : android
            ExternalSource                : GRADLE
            SelectedBuildVariant          : basicBarDebug
            AllowUserConfiguration        : false
            GenFolderRelativePathApt      : /gen
            GenFolderRelativePathAidl     : /gen
            ManifestFileRelativePath      : /src/main/AndroidManifest.xml
            ResFolderRelativePath         : /src/main/res
            - ResFoldersRelativePath      : file://<PROJECT>/app/src/main/res
            - ResFoldersRelativePath      : file://<PROJECT>/app/src/basic/res [-]
            - ResFoldersRelativePath      : file://<PROJECT>/app/src/bar/res [-]
            - ResFoldersRelativePath      : file://<PROJECT>/app/src/basicBar/res [-]
            - ResFoldersRelativePath      : file://<PROJECT>/app/src/debug/res [-]
            - ResFoldersRelativePath      : file://<PROJECT>/app/src/basicBarDebug/res [-]
            - ResFoldersRelativePath      : file://<PROJECT>/app/build/generated/res/resValues/basicBar/debug [-]
            - TestResFoldersRelativePath  :  [-]
            AssetsFolderRelativePath      : /src/main/assets
            LibsFolderRelativePath        : /libs
            ProjectType                   : 0
            PackTestCode                  : false
            RunProguard                   : false
            ProguardLogsFolderRelativePath          : /proguard_logs
            UseCustomManifestPackage      : false
            - ProGuardCfgFiles            : file://%MODULE_SDK_HOME%/tools/proguard/proguard-android.txt
        CONENT_ENTRY                  : file://<PROJECT>/app/build/generated/ap_generated_sources/basicBarDebug/out [-]
        CONENT_ENTRY                  : file://<PROJECT>/app/build/generated/res/resValues/basicBar/debug [-]
        CONENT_ENTRY                  : file://<PROJECT>/app/src/bar [-]
        CONENT_ENTRY                  : file://<PROJECT>/app/src/basic [-]
        CONENT_ENTRY                  : file://<PROJECT>/app/src/basicBar [-]
        CONENT_ENTRY                  : file://<PROJECT>/app/src/basicBarDebug [-]
        CONENT_ENTRY                  : file://<PROJECT>/app/src/debug [-]
        CONENT_ENTRY                  : file://<PROJECT>/app/src/main
            JavaSource                    : file://<PROJECT>/app/src/main/java
            JavaResource                  : file://<PROJECT>/app/src/main/res
        WATCHED_SOURCE_FOLDER         : file://<PROJECT>/app/build/generated/ap_generated_sources/basicBarDebug/out [-]
            Generated                     : true
        WATCHED_RESOURCE_FOLDER       : file://<PROJECT>/app/build/generated/res/resValues/basicBar/debug [-]
            Generated                     : true
        WATCHED_RESOURCE_FOLDER       : file://<PROJECT>/app/src/bar/assets [-]
        WATCHED_RESOURCE_FOLDER       : file://<PROJECT>/app/src/bar/baselineProfiles [-]
        WATCHED_SOURCE_FOLDER         : file://<PROJECT>/app/src/bar/java [-]
        WATCHED_SOURCE_FOLDER         : file://<PROJECT>/app/src/bar/kotlin [-]
        WATCHED_RESOURCE_FOLDER       : file://<PROJECT>/app/src/bar/res [-]
        WATCHED_RESOURCE_FOLDER       : file://<PROJECT>/app/src/bar/resources [-]
        WATCHED_SOURCE_FOLDER         : file://<PROJECT>/app/src/bar/shaders [-]
        WATCHED_RESOURCE_FOLDER       : file://<PROJECT>/app/src/basic/assets [-]
        WATCHED_RESOURCE_FOLDER       : file://<PROJECT>/app/src/basic/baselineProfiles [-]
        WATCHED_SOURCE_FOLDER         : file://<PROJECT>/app/src/basic/java [-]
        WATCHED_SOURCE_FOLDER         : file://<PROJECT>/app/src/basic/kotlin [-]
        WATCHED_RESOURCE_FOLDER       : file://<PROJECT>/app/src/basic/res [-]
        WATCHED_RESOURCE_FOLDER       : file://<PROJECT>/app/src/basic/resources [-]
        WATCHED_SOURCE_FOLDER         : file://<PROJECT>/app/src/basic/shaders [-]
        WATCHED_RESOURCE_FOLDER       : file://<PROJECT>/app/src/basicBar/assets [-]
        WATCHED_RESOURCE_FOLDER       : file://<PROJECT>/app/src/basicBar/baselineProfiles [-]
        WATCHED_SOURCE_FOLDER         : file://<PROJECT>/app/src/basicBar/java [-]
        WATCHED_SOURCE_FOLDER         : file://<PROJECT>/app/src/basicBar/kotlin [-]
        WATCHED_RESOURCE_FOLDER       : file://<PROJECT>/app/src/basicBar/res [-]
        WATCHED_RESOURCE_FOLDER       : file://<PROJECT>/app/src/basicBar/resources [-]
        WATCHED_SOURCE_FOLDER         : file://<PROJECT>/app/src/basicBar/shaders [-]
        WATCHED_RESOURCE_FOLDER       : file://<PROJECT>/app/src/basicBarDebug/assets [-]
        WATCHED_RESOURCE_FOLDER       : file://<PROJECT>/app/src/basicBarDebug/baselineProfiles [-]
        WATCHED_SOURCE_FOLDER         : file://<PROJECT>/app/src/basicBarDebug/java [-]
        WATCHED_SOURCE_FOLDER         : file://<PROJECT>/app/src/basicBarDebug/kotlin [-]
        WATCHED_RESOURCE_FOLDER       : file://<PROJECT>/app/src/basicBarDebug/res [-]
        WATCHED_RESOURCE_FOLDER       : file://<PROJECT>/app/src/basicBarDebug/resources [-]
        WATCHED_SOURCE_FOLDER         : file://<PROJECT>/app/src/basicBarDebug/shaders [-]
        WATCHED_RESOURCE_FOLDER       : file://<PROJECT>/app/src/debug/assets [-]
        WATCHED_RESOURCE_FOLDER       : file://<PROJECT>/app/src/debug/baselineProfiles [-]
        WATCHED_SOURCE_FOLDER         : file://<PROJECT>/app/src/debug/java [-]
        WATCHED_SOURCE_FOLDER         : file://<PROJECT>/app/src/debug/kotlin [-]
        WATCHED_RESOURCE_FOLDER       : file://<PROJECT>/app/src/debug/res [-]
        WATCHED_RESOURCE_FOLDER       : file://<PROJECT>/app/src/debug/resources [-]
        WATCHED_SOURCE_FOLDER         : file://<PROJECT>/app/src/debug/shaders [-]
        WATCHED_RESOURCE_FOLDER       : file://<PROJECT>/app/src/main/assets [-]
        WATCHED_RESOURCE_FOLDER       : file://<PROJECT>/app/src/main/baselineProfiles [-]
        WATCHED_SOURCE_FOLDER         : file://<PROJECT>/app/src/main/kotlin [-]
        WATCHED_RESOURCE_FOLDER       : file://<PROJECT>/app/src/main/resources [-]
        WATCHED_SOURCE_FOLDER         : file://<PROJECT>/app/src/main/shaders [-]
        JDK                           : <NAME_CUT> Android SDK
        *isInherited                  : false
            SdkType                       : Android SDK
            HomePath                      : <ANDROID_SDK>
<<<<<<< HEAD
            VersionString                 : <JDK_VERSION>
=======
>>>>>>> de127946
        ORDER_ENTRY                   : <Module source>
        LIBRARY                       : Gradle: ./app/libs/lib1-1.0.aar [=]
        LIBRARY                       : Gradle: android.arch.core:common:<VERSION> [=]
        LIBRARY                       : Gradle: android.arch.core:runtime:<VERSION>@aar [=]
        LIBRARY                       : Gradle: android.arch.lifecycle:common:<VERSION> [=]
        LIBRARY                       : Gradle: android.arch.lifecycle:livedata-core:<VERSION>@aar [=]
        LIBRARY                       : Gradle: android.arch.lifecycle:livedata:<VERSION>@aar [=]
        LIBRARY                       : Gradle: android.arch.lifecycle:runtime:<VERSION>@aar [=]
        LIBRARY                       : Gradle: android.arch.lifecycle:viewmodel:<VERSION>@aar [=]
        LIBRARY                       : Gradle: com.android.support.constraint:constraint-layout-solver:<VERSION> [=]
        LIBRARY                       : Gradle: com.android.support.constraint:constraint-layout:<VERSION>@aar [=]
        LIBRARY                       : Gradle: com.android.support:animated-vector-drawable:<VERSION>@aar [=]
        LIBRARY                       : Gradle: com.android.support:appcompat-v7:<VERSION>@aar [=]
        LIBRARY                       : Gradle: com.android.support:asynclayoutinflater:<VERSION>@aar [=]
        LIBRARY                       : Gradle: com.android.support:collections:<VERSION> [=]
        LIBRARY                       : Gradle: com.android.support:coordinatorlayout:<VERSION>@aar [=]
        LIBRARY                       : Gradle: com.android.support:cursoradapter:<VERSION>@aar [=]
        LIBRARY                       : Gradle: com.android.support:customview:<VERSION>@aar [=]
        LIBRARY                       : Gradle: com.android.support:documentfile:<VERSION>@aar [=]
        LIBRARY                       : Gradle: com.android.support:drawerlayout:<VERSION>@aar [=]
        LIBRARY                       : Gradle: com.android.support:interpolator:<VERSION>@aar [=]
        LIBRARY                       : Gradle: com.android.support:loader:<VERSION>@aar [=]
        LIBRARY                       : Gradle: com.android.support:localbroadcastmanager:<VERSION>@aar [=]
        LIBRARY                       : Gradle: com.android.support:print:<VERSION>@aar [=]
        LIBRARY                       : Gradle: com.android.support:slidingpanelayout:<VERSION>@aar [=]
        LIBRARY                       : Gradle: com.android.support:support-annotations:<VERSION> [=]
        LIBRARY                       : Gradle: com.android.support:support-compat:<VERSION>@aar [=]
        LIBRARY                       : Gradle: com.android.support:support-core-ui:<VERSION>@aar [=]
        LIBRARY                       : Gradle: com.android.support:support-core-utils:<VERSION>@aar [=]
        LIBRARY                       : Gradle: com.android.support:support-fragment:<VERSION>@aar [=]
        LIBRARY                       : Gradle: com.android.support:support-vector-drawable:<VERSION>@aar [=]
        LIBRARY                       : Gradle: com.android.support:swiperefreshlayout:<VERSION>@aar [=]
        LIBRARY                       : Gradle: com.android.support:versionedparcelable:<VERSION>@aar [=]
        LIBRARY                       : Gradle: com.android.support:viewpager:<VERSION>@aar [=]
        LIBRARY                       : Gradle: com.example.jlib:lib3:1.0 [=]
        LIBRARY                       : Gradle: com.example.jlib:lib4:1.0 [=]
        LIBRARY                       : Gradle: com.example.libs:lib2:1.0@aar [=]
        ORDER_ENTRY                   : project.lib.main
        Classes
            -                             : file://<PROJECT>/app/build/intermediates/javac/basicBarDebug/classes
            -                             : jar://<PROJECT>/app/build/intermediates/compile_and_runtime_not_namespaced_r_class_jar/basicBarDebug/R.jar!/
            -                             : file://<PROJECT>/app/build/generated/res/resValues/basicBar/debug
        BUILD_TASKS
            TEST_COMPILE_MODE             : All
                CLEAN                         : :app:createMockableJar, :app:generateBasicBarDebugAndroidTestSources, :app:generateBasicBarDebugSources, :dyn_feature:createMockableJar, :dyn_feature:generateDebugAndroidTestSources, :dyn_feature:generateDebugSources
                ASSEMBLE                      : :app:assembleBasicBarDebug, :app:assembleBasicBarDebugAndroidTest, :app:assembleBasicBarDebugUnitTest, :dyn_feature:assembleDebug, :dyn_feature:assembleDebugAndroidTest, :dyn_feature:assembleDebugUnitTest
                REBUILD                       : :app:assembleBasicBarDebug, :app:assembleBasicBarDebugAndroidTest, :app:assembleBasicBarDebugUnitTest, :app:clean, :dyn_feature:assembleDebug, :dyn_feature:assembleDebugAndroidTest, :dyn_feature:assembleDebugUnitTest, :dyn_feature:clean
                COMPILE_JAVA                  : :app:compileBasicBarDebugAndroidTestSources, :app:compileBasicBarDebugSources, :app:compileBasicBarDebugUnitTestSources, :dyn_feature:compileDebugAndroidTestSources, :dyn_feature:compileDebugSources, :dyn_feature:compileDebugUnitTestSources
                SOURCE_GEN                    : :app:createMockableJar, :app:generateBasicBarDebugAndroidTestSources, :app:generateBasicBarDebugSources, :dyn_feature:createMockableJar, :dyn_feature:generateDebugAndroidTestSources, :dyn_feature:generateDebugSources
                BUNDLE                        : :app:bundleBasicBarDebug
                APK_FROM_BUNDLE               : :app:extractApksForBasicBarDebug, :dyn_feature:assembleDebugAndroidTest
            TEST_COMPILE_MODE             : Android tests
                CLEAN                         : :app:generateBasicBarDebugAndroidTestSources, :app:generateBasicBarDebugSources, :dyn_feature:generateDebugAndroidTestSources, :dyn_feature:generateDebugSources
                ASSEMBLE                      : :app:assembleBasicBarDebug, :app:assembleBasicBarDebugAndroidTest, :dyn_feature:assembleDebug, :dyn_feature:assembleDebugAndroidTest
                REBUILD                       : :app:assembleBasicBarDebug, :app:assembleBasicBarDebugAndroidTest, :app:clean, :dyn_feature:assembleDebug, :dyn_feature:assembleDebugAndroidTest, :dyn_feature:clean
                COMPILE_JAVA                  : :app:compileBasicBarDebugAndroidTestSources, :app:compileBasicBarDebugSources, :dyn_feature:compileDebugAndroidTestSources, :dyn_feature:compileDebugSources
                SOURCE_GEN                    : :app:generateBasicBarDebugAndroidTestSources, :app:generateBasicBarDebugSources, :dyn_feature:generateDebugAndroidTestSources, :dyn_feature:generateDebugSources
                BUNDLE                        : :app:bundleBasicBarDebug
                APK_FROM_BUNDLE               : :app:extractApksForBasicBarDebug, :dyn_feature:assembleDebugAndroidTest
            TEST_COMPILE_MODE             : Unit tests
                CLEAN                         : :app:createMockableJar, :app:generateBasicBarDebugSources, :dyn_feature:createMockableJar, :dyn_feature:generateDebugSources
                ASSEMBLE                      : :app:assembleBasicBarDebug, :app:assembleBasicBarDebugUnitTest, :dyn_feature:assembleDebug, :dyn_feature:assembleDebugUnitTest
                REBUILD                       : :app:assembleBasicBarDebug, :app:assembleBasicBarDebugUnitTest, :app:clean, :dyn_feature:assembleDebug, :dyn_feature:assembleDebugUnitTest, :dyn_feature:clean
                COMPILE_JAVA                  : :app:compileBasicBarDebugUnitTestSources, :dyn_feature:compileDebugUnitTestSources
                SOURCE_GEN                    : :app:createMockableJar, :app:generateBasicBarDebugSources, :dyn_feature:createMockableJar, :dyn_feature:generateDebugSources
                BUNDLE                        : :app:bundleBasicBarDebug
                APK_FROM_BUNDLE               : :app:extractApksForBasicBarDebug
            TEST_COMPILE_MODE             : None
                CLEAN                         : :app:generateBasicBarDebugSources, :dyn_feature:generateDebugSources
                ASSEMBLE                      : :app:assembleBasicBarDebug, :dyn_feature:assembleDebug
                REBUILD                       : :app:assembleBasicBarDebug, :app:clean, :dyn_feature:assembleDebug, :dyn_feature:clean
                COMPILE_JAVA                  : :app:compileBasicBarDebugSources, :dyn_feature:compileDebugSources
                SOURCE_GEN                    : :app:generateBasicBarDebugSources, :dyn_feature:generateDebugSources
                BUNDLE                        : :app:bundleBasicBarDebug
                APK_FROM_BUNDLE               : :app:extractApksForBasicBarDebug
    MODULE                        : project.app.unitTest
        LINKED_ANDROID_MODULE_GROUP
            holder                        : project.app
            main                          : project.app.main
            unitTest                      : project.app.unitTest
            androidTest                   : project.app.androidTest
        ExternalModuleType            : sourceSet
        LinkedProjectId               : :app:unitTest
        LinkedProjectPath             : <PROJECT>/app
        RootProjectPath               : <PROJECT>
        COMPILER_MODULE_EXTENSION
            compilerTestOutputPath        : file://<PROJECT>/app/build/intermediates/javac/basicBarDebugUnitTest/classes [-]
            isCompilerPathInherited       : false
            isExcludeOutput               : true
        TEST_MODULE_PROPERTIES
            productionModuleName          : project.app.main
        ModuleFile                    : <PROJECT>/.idea/modules/app/project.app.unitTest.iml [-]
        ModuleTypeName                : JAVA_MODULE
        FACET                         : Android
            TypeId                        : android
            ExternalSource                : GRADLE
            SelectedBuildVariant          : basicBarDebug
            AllowUserConfiguration        : false
            GenFolderRelativePathApt      : /gen
            GenFolderRelativePathAidl     : /gen
            ManifestFileRelativePath      : /src/main/AndroidManifest.xml
            ResFolderRelativePath         : /src/main/res
            - ResFoldersRelativePath      :  [-]
            - TestResFoldersRelativePath  :  [-]
            AssetsFolderRelativePath      : /src/main/assets
            LibsFolderRelativePath        : /libs
            ProjectType                   : 0
            PackTestCode                  : false
            RunProguard                   : false
            ProguardLogsFolderRelativePath          : /proguard_logs
            UseCustomManifestPackage      : false
            - ProGuardCfgFiles            : file://%MODULE_SDK_HOME%/tools/proguard/proguard-android.txt
        CONENT_ENTRY                  : file://<PROJECT>/app/build/generated/ap_generated_sources/basicBarDebugUnitTest/out [-]
        CONENT_ENTRY                  : file://<PROJECT>/app/src/test [-]
        CONENT_ENTRY                  : file://<PROJECT>/app/src/testBar [-]
        CONENT_ENTRY                  : file://<PROJECT>/app/src/testBasic [-]
        CONENT_ENTRY                  : file://<PROJECT>/app/src/testBasicBar [-]
        CONENT_ENTRY                  : file://<PROJECT>/app/src/testBasicBarDebug [-]
        CONENT_ENTRY                  : file://<PROJECT>/app/src/testDebug [-]
        WATCHED_TEST_SOURCE_FOLDER    : file://<PROJECT>/app/build/generated/ap_generated_sources/basicBarDebugUnitTest/out [-]
            Generated                     : true
        WATCHED_TEST_RESOURCE_FOLDER  : file://<PROJECT>/app/src/test/assets [-]
        WATCHED_TEST_RESOURCE_FOLDER  : file://<PROJECT>/app/src/test/baselineProfiles [-]
        WATCHED_TEST_SOURCE_FOLDER    : file://<PROJECT>/app/src/test/java [-]
        WATCHED_TEST_SOURCE_FOLDER    : file://<PROJECT>/app/src/test/kotlin [-]
        WATCHED_TEST_RESOURCE_FOLDER  : file://<PROJECT>/app/src/test/res [-]
        WATCHED_TEST_RESOURCE_FOLDER  : file://<PROJECT>/app/src/test/resources [-]
        WATCHED_TEST_SOURCE_FOLDER    : file://<PROJECT>/app/src/test/shaders [-]
        WATCHED_TEST_RESOURCE_FOLDER  : file://<PROJECT>/app/src/testBar/assets [-]
        WATCHED_TEST_RESOURCE_FOLDER  : file://<PROJECT>/app/src/testBar/baselineProfiles [-]
        WATCHED_TEST_SOURCE_FOLDER    : file://<PROJECT>/app/src/testBar/java [-]
        WATCHED_TEST_SOURCE_FOLDER    : file://<PROJECT>/app/src/testBar/kotlin [-]
        WATCHED_TEST_RESOURCE_FOLDER  : file://<PROJECT>/app/src/testBar/res [-]
        WATCHED_TEST_RESOURCE_FOLDER  : file://<PROJECT>/app/src/testBar/resources [-]
        WATCHED_TEST_SOURCE_FOLDER    : file://<PROJECT>/app/src/testBar/shaders [-]
        WATCHED_TEST_RESOURCE_FOLDER  : file://<PROJECT>/app/src/testBasic/assets [-]
        WATCHED_TEST_RESOURCE_FOLDER  : file://<PROJECT>/app/src/testBasic/baselineProfiles [-]
        WATCHED_TEST_SOURCE_FOLDER    : file://<PROJECT>/app/src/testBasic/java [-]
        WATCHED_TEST_SOURCE_FOLDER    : file://<PROJECT>/app/src/testBasic/kotlin [-]
        WATCHED_TEST_RESOURCE_FOLDER  : file://<PROJECT>/app/src/testBasic/res [-]
        WATCHED_TEST_RESOURCE_FOLDER  : file://<PROJECT>/app/src/testBasic/resources [-]
        WATCHED_TEST_SOURCE_FOLDER    : file://<PROJECT>/app/src/testBasic/shaders [-]
        WATCHED_TEST_RESOURCE_FOLDER  : file://<PROJECT>/app/src/testBasicBar/assets [-]
        WATCHED_TEST_RESOURCE_FOLDER  : file://<PROJECT>/app/src/testBasicBar/baselineProfiles [-]
        WATCHED_TEST_SOURCE_FOLDER    : file://<PROJECT>/app/src/testBasicBar/java [-]
        WATCHED_TEST_SOURCE_FOLDER    : file://<PROJECT>/app/src/testBasicBar/kotlin [-]
        WATCHED_TEST_RESOURCE_FOLDER  : file://<PROJECT>/app/src/testBasicBar/res [-]
        WATCHED_TEST_RESOURCE_FOLDER  : file://<PROJECT>/app/src/testBasicBar/resources [-]
        WATCHED_TEST_SOURCE_FOLDER    : file://<PROJECT>/app/src/testBasicBar/shaders [-]
        WATCHED_TEST_RESOURCE_FOLDER  : file://<PROJECT>/app/src/testBasicBarDebug/assets [-]
        WATCHED_TEST_RESOURCE_FOLDER  : file://<PROJECT>/app/src/testBasicBarDebug/baselineProfiles [-]
        WATCHED_TEST_SOURCE_FOLDER    : file://<PROJECT>/app/src/testBasicBarDebug/java [-]
        WATCHED_TEST_SOURCE_FOLDER    : file://<PROJECT>/app/src/testBasicBarDebug/kotlin [-]
        WATCHED_TEST_RESOURCE_FOLDER  : file://<PROJECT>/app/src/testBasicBarDebug/resources [-]
        WATCHED_TEST_SOURCE_FOLDER    : file://<PROJECT>/app/src/testBasicBarDebug/shaders [-]
        WATCHED_TEST_RESOURCE_FOLDER  : file://<PROJECT>/app/src/testDebug/assets [-]
        WATCHED_TEST_RESOURCE_FOLDER  : file://<PROJECT>/app/src/testDebug/baselineProfiles [-]
        WATCHED_TEST_SOURCE_FOLDER    : file://<PROJECT>/app/src/testDebug/java [-]
        WATCHED_TEST_SOURCE_FOLDER    : file://<PROJECT>/app/src/testDebug/kotlin [-]
        WATCHED_TEST_RESOURCE_FOLDER  : file://<PROJECT>/app/src/testDebug/res [-]
        WATCHED_TEST_RESOURCE_FOLDER  : file://<PROJECT>/app/src/testDebug/resources [-]
        WATCHED_TEST_SOURCE_FOLDER    : file://<PROJECT>/app/src/testDebug/shaders [-]
        JDK                           : <NAME_CUT> Android SDK
        *isInherited                  : false
            SdkType                       : Android SDK
            HomePath                      : <ANDROID_SDK>
<<<<<<< HEAD
            VersionString                 : <JDK_VERSION>
=======
>>>>>>> de127946
        ORDER_ENTRY                   : <Module source>
        LIBRARY                       : Gradle: ./app/libs/lib1-1.0.aar [=]
            Scope                         : Test
        LIBRARY                       : Gradle: android.arch.core:common:<VERSION> [=]
            Scope                         : Test
        LIBRARY                       : Gradle: android.arch.core:runtime:<VERSION>@aar [=]
            Scope                         : Test
        LIBRARY                       : Gradle: android.arch.lifecycle:common:<VERSION> [=]
            Scope                         : Test
        LIBRARY                       : Gradle: android.arch.lifecycle:livedata-core:<VERSION>@aar [=]
            Scope                         : Test
        LIBRARY                       : Gradle: android.arch.lifecycle:livedata:<VERSION>@aar [=]
            Scope                         : Test
        LIBRARY                       : Gradle: android.arch.lifecycle:runtime:<VERSION>@aar [=]
            Scope                         : Test
        LIBRARY                       : Gradle: android.arch.lifecycle:viewmodel:<VERSION>@aar [=]
            Scope                         : Test
        LIBRARY                       : Gradle: com.android.support.constraint:constraint-layout-solver:<VERSION> [=]
            Scope                         : Test
        LIBRARY                       : Gradle: com.android.support.constraint:constraint-layout:<VERSION>@aar [=]
            Scope                         : Test
        LIBRARY                       : Gradle: com.android.support:animated-vector-drawable:<VERSION>@aar [=]
            Scope                         : Test
        LIBRARY                       : Gradle: com.android.support:appcompat-v7:<VERSION>@aar [=]
            Scope                         : Test
        LIBRARY                       : Gradle: com.android.support:asynclayoutinflater:<VERSION>@aar [=]
            Scope                         : Test
        LIBRARY                       : Gradle: com.android.support:collections:<VERSION> [=]
            Scope                         : Test
        LIBRARY                       : Gradle: com.android.support:coordinatorlayout:<VERSION>@aar [=]
            Scope                         : Test
        LIBRARY                       : Gradle: com.android.support:cursoradapter:<VERSION>@aar [=]
            Scope                         : Test
        LIBRARY                       : Gradle: com.android.support:customview:<VERSION>@aar [=]
            Scope                         : Test
        LIBRARY                       : Gradle: com.android.support:documentfile:<VERSION>@aar [=]
            Scope                         : Test
        LIBRARY                       : Gradle: com.android.support:drawerlayout:<VERSION>@aar [=]
            Scope                         : Test
        LIBRARY                       : Gradle: com.android.support:interpolator:<VERSION>@aar [=]
            Scope                         : Test
        LIBRARY                       : Gradle: com.android.support:loader:<VERSION>@aar [=]
            Scope                         : Test
        LIBRARY                       : Gradle: com.android.support:localbroadcastmanager:<VERSION>@aar [=]
            Scope                         : Test
        LIBRARY                       : Gradle: com.android.support:print:<VERSION>@aar [=]
            Scope                         : Test
        LIBRARY                       : Gradle: com.android.support:slidingpanelayout:<VERSION>@aar [=]
            Scope                         : Test
        LIBRARY                       : Gradle: com.android.support:support-annotations:<VERSION> [=]
            Scope                         : Test
        LIBRARY                       : Gradle: com.android.support:support-compat:<VERSION>@aar [=]
            Scope                         : Test
        LIBRARY                       : Gradle: com.android.support:support-core-ui:<VERSION>@aar [=]
            Scope                         : Test
        LIBRARY                       : Gradle: com.android.support:support-core-utils:<VERSION>@aar [=]
            Scope                         : Test
        LIBRARY                       : Gradle: com.android.support:support-fragment:<VERSION>@aar [=]
            Scope                         : Test
        LIBRARY                       : Gradle: com.android.support:support-vector-drawable:<VERSION>@aar [=]
            Scope                         : Test
        LIBRARY                       : Gradle: com.android.support:swiperefreshlayout:<VERSION>@aar [=]
            Scope                         : Test
        LIBRARY                       : Gradle: com.android.support:versionedparcelable:<VERSION>@aar [=]
            Scope                         : Test
        LIBRARY                       : Gradle: com.android.support:viewpager:<VERSION>@aar [=]
            Scope                         : Test
        ORDER_ENTRY                   : project.app.main
            Scope                         : Test
        ORDER_ENTRY                   : project.lib.main
            Scope                         : Test
        BUILD_TASKS
            TEST_COMPILE_MODE             : All
                CLEAN                         : :app:createMockableJar, :app:generateBasicBarDebugAndroidTestSources, :app:generateBasicBarDebugSources, :dyn_feature:createMockableJar, :dyn_feature:generateDebugAndroidTestSources, :dyn_feature:generateDebugSources
                ASSEMBLE                      : :app:assembleBasicBarDebug, :app:assembleBasicBarDebugAndroidTest, :app:assembleBasicBarDebugUnitTest, :dyn_feature:assembleDebug, :dyn_feature:assembleDebugAndroidTest, :dyn_feature:assembleDebugUnitTest
                REBUILD                       : :app:assembleBasicBarDebug, :app:assembleBasicBarDebugAndroidTest, :app:assembleBasicBarDebugUnitTest, :app:clean, :dyn_feature:assembleDebug, :dyn_feature:assembleDebugAndroidTest, :dyn_feature:assembleDebugUnitTest, :dyn_feature:clean
                COMPILE_JAVA                  : :app:compileBasicBarDebugAndroidTestSources, :app:compileBasicBarDebugSources, :app:compileBasicBarDebugUnitTestSources, :dyn_feature:compileDebugAndroidTestSources, :dyn_feature:compileDebugSources, :dyn_feature:compileDebugUnitTestSources
                SOURCE_GEN                    : :app:createMockableJar, :app:generateBasicBarDebugAndroidTestSources, :app:generateBasicBarDebugSources, :dyn_feature:createMockableJar, :dyn_feature:generateDebugAndroidTestSources, :dyn_feature:generateDebugSources
                BUNDLE                        : :app:bundleBasicBarDebug
                APK_FROM_BUNDLE               : :app:extractApksForBasicBarDebug, :dyn_feature:assembleDebugAndroidTest
            TEST_COMPILE_MODE             : Android tests
                CLEAN                         : :app:generateBasicBarDebugAndroidTestSources, :app:generateBasicBarDebugSources, :dyn_feature:generateDebugAndroidTestSources, :dyn_feature:generateDebugSources
                ASSEMBLE                      : :app:assembleBasicBarDebug, :app:assembleBasicBarDebugAndroidTest, :dyn_feature:assembleDebug, :dyn_feature:assembleDebugAndroidTest
                REBUILD                       : :app:assembleBasicBarDebug, :app:assembleBasicBarDebugAndroidTest, :app:clean, :dyn_feature:assembleDebug, :dyn_feature:assembleDebugAndroidTest, :dyn_feature:clean
                COMPILE_JAVA                  : :app:compileBasicBarDebugAndroidTestSources, :app:compileBasicBarDebugSources, :dyn_feature:compileDebugAndroidTestSources, :dyn_feature:compileDebugSources
                SOURCE_GEN                    : :app:generateBasicBarDebugAndroidTestSources, :app:generateBasicBarDebugSources, :dyn_feature:generateDebugAndroidTestSources, :dyn_feature:generateDebugSources
                BUNDLE                        : :app:bundleBasicBarDebug
                APK_FROM_BUNDLE               : :app:extractApksForBasicBarDebug, :dyn_feature:assembleDebugAndroidTest
            TEST_COMPILE_MODE             : Unit tests
                CLEAN                         : :app:createMockableJar, :app:generateBasicBarDebugSources, :dyn_feature:createMockableJar, :dyn_feature:generateDebugSources
                ASSEMBLE                      : :app:assembleBasicBarDebug, :app:assembleBasicBarDebugUnitTest, :dyn_feature:assembleDebug, :dyn_feature:assembleDebugUnitTest
                REBUILD                       : :app:assembleBasicBarDebug, :app:assembleBasicBarDebugUnitTest, :app:clean, :dyn_feature:assembleDebug, :dyn_feature:assembleDebugUnitTest, :dyn_feature:clean
                COMPILE_JAVA                  : :app:compileBasicBarDebugUnitTestSources, :dyn_feature:compileDebugUnitTestSources
                SOURCE_GEN                    : :app:createMockableJar, :app:generateBasicBarDebugSources, :dyn_feature:createMockableJar, :dyn_feature:generateDebugSources
                BUNDLE                        : :app:bundleBasicBarDebug
                APK_FROM_BUNDLE               : :app:extractApksForBasicBarDebug
            TEST_COMPILE_MODE             : None
                CLEAN                         : :app:generateBasicBarDebugSources, :dyn_feature:generateDebugSources
                ASSEMBLE                      : :app:assembleBasicBarDebug, :dyn_feature:assembleDebug
                REBUILD                       : :app:assembleBasicBarDebug, :app:clean, :dyn_feature:assembleDebug, :dyn_feature:clean
                COMPILE_JAVA                  : :app:compileBasicBarDebugSources, :dyn_feature:compileDebugSources
                SOURCE_GEN                    : :app:generateBasicBarDebugSources, :dyn_feature:generateDebugSources
                BUNDLE                        : :app:bundleBasicBarDebug
                APK_FROM_BUNDLE               : :app:extractApksForBasicBarDebug
    MODULE                        : project.dyn_feature
        LINKED_ANDROID_MODULE_GROUP
            holder                        : project.dyn_feature
            main                          : project.dyn_feature.main
            unitTest                      : project.dyn_feature.unitTest
            androidTest                   : project.dyn_feature.androidTest
        ExternalModuleGroup           : project
        ExternalModuleVersion         : unspecified
        LinkedProjectId               : :dyn_feature
        LinkedProjectPath             : <PROJECT>/dyn_feature
        RootProjectPath               : <PROJECT>
        COMPILER_MODULE_EXTENSION
            isCompilerPathInherited       : false
            isExcludeOutput               : true
        ModuleFile                    : <PROJECT>/.idea/modules/dyn_feature/project.dyn_feature.iml [-]
        ModuleTypeName                : JAVA_MODULE
        FACET                         : Android
            TypeId                        : android
            ExternalSource                : GRADLE
            SelectedBuildVariant          : debug
            AllowUserConfiguration        : false
            GenFolderRelativePathApt      : /gen
            GenFolderRelativePathAidl     : /gen
            ManifestFileRelativePath      : /src/main/AndroidManifest.xml
            ResFolderRelativePath         : /src/main/res
            - ResFoldersRelativePath      :  [-]
            - TestResFoldersRelativePath  :  [-]
            AssetsFolderRelativePath      : /src/main/assets
            LibsFolderRelativePath        : /libs
            ProjectType                   : 6
            PackTestCode                  : false
            RunProguard                   : false
            ProguardLogsFolderRelativePath          : /proguard_logs
            UseCustomManifestPackage      : false
            - ProGuardCfgFiles            : file://%MODULE_SDK_HOME%/tools/proguard/proguard-android.txt
        FACET                         : Android-Gradle
            TypeId                        : android-gradle
            ExternalSource                : GRADLE
        CONENT_ENTRY                  : file://<PROJECT>/dyn_feature
            EXCLUDE_FOLDER                : file://<PROJECT>/dyn_feature/.gradle [-]
            EXCLUDE_FOLDER                : file://<PROJECT>/dyn_feature/build [-]
        JDK                           : <NAME_CUT> Android SDK
        *isInherited                  : false
            SdkType                       : Android SDK
            HomePath                      : <ANDROID_SDK>
<<<<<<< HEAD
            VersionString                 : <JDK_VERSION>
=======
>>>>>>> de127946
        ORDER_ENTRY                   : <Module source>
        BUILD_TASKS
            TEST_COMPILE_MODE             : All
                CLEAN                         : :app:createMockableJar, :app:generateBasicBarDebugAndroidTestSources, :app:generateBasicBarDebugSources, :dyn_feature:createMockableJar, :dyn_feature:generateDebugAndroidTestSources, :dyn_feature:generateDebugSources
                ASSEMBLE                      : :app:assembleBasicBarDebug, :app:assembleBasicBarDebugAndroidTest, :app:assembleBasicBarDebugUnitTest, :dyn_feature:assembleDebug, :dyn_feature:assembleDebugAndroidTest, :dyn_feature:assembleDebugUnitTest
                REBUILD                       : :app:assembleBasicBarDebug, :app:assembleBasicBarDebugAndroidTest, :app:assembleBasicBarDebugUnitTest, :app:clean, :dyn_feature:assembleDebug, :dyn_feature:assembleDebugAndroidTest, :dyn_feature:assembleDebugUnitTest, :dyn_feature:clean
                COMPILE_JAVA                  : :app:compileBasicBarDebugAndroidTestSources, :app:compileBasicBarDebugSources, :app:compileBasicBarDebugUnitTestSources, :dyn_feature:compileDebugAndroidTestSources, :dyn_feature:compileDebugSources, :dyn_feature:compileDebugUnitTestSources
                SOURCE_GEN                    : :app:createMockableJar, :app:generateBasicBarDebugAndroidTestSources, :app:generateBasicBarDebugSources, :dyn_feature:createMockableJar, :dyn_feature:generateDebugAndroidTestSources, :dyn_feature:generateDebugSources
                BUNDLE                        : :app:bundleBasicBarDebug
                APK_FROM_BUNDLE               : :app:extractApksForBasicBarDebug, :dyn_feature:assembleDebugAndroidTest
            TEST_COMPILE_MODE             : Android tests
                CLEAN                         : :app:generateBasicBarDebugAndroidTestSources, :app:generateBasicBarDebugSources, :dyn_feature:generateDebugAndroidTestSources, :dyn_feature:generateDebugSources
                ASSEMBLE                      : :app:assembleBasicBarDebug, :app:assembleBasicBarDebugAndroidTest, :dyn_feature:assembleDebug, :dyn_feature:assembleDebugAndroidTest
                REBUILD                       : :app:assembleBasicBarDebug, :app:assembleBasicBarDebugAndroidTest, :app:clean, :dyn_feature:assembleDebug, :dyn_feature:assembleDebugAndroidTest, :dyn_feature:clean
                COMPILE_JAVA                  : :app:compileBasicBarDebugAndroidTestSources, :app:compileBasicBarDebugSources, :dyn_feature:compileDebugAndroidTestSources, :dyn_feature:compileDebugSources
                SOURCE_GEN                    : :app:generateBasicBarDebugAndroidTestSources, :app:generateBasicBarDebugSources, :dyn_feature:generateDebugAndroidTestSources, :dyn_feature:generateDebugSources
                BUNDLE                        : :app:bundleBasicBarDebug
                APK_FROM_BUNDLE               : :app:extractApksForBasicBarDebug, :dyn_feature:assembleDebugAndroidTest
            TEST_COMPILE_MODE             : Unit tests
                CLEAN                         : :dyn_feature:createMockableJar, :dyn_feature:generateDebugSources
                ASSEMBLE                      : :dyn_feature:assembleDebug, :dyn_feature:assembleDebugUnitTest
                REBUILD                       : :dyn_feature:assembleDebug, :dyn_feature:assembleDebugUnitTest, :dyn_feature:clean
                COMPILE_JAVA                  : :dyn_feature:compileDebugUnitTestSources
                SOURCE_GEN                    : :dyn_feature:createMockableJar, :dyn_feature:generateDebugSources
            TEST_COMPILE_MODE             : None
                CLEAN                         : :dyn_feature:generateDebugSources
                ASSEMBLE                      : :dyn_feature:assembleDebug
                REBUILD                       : :dyn_feature:assembleDebug, :dyn_feature:clean
                COMPILE_JAVA                  : :dyn_feature:compileDebugSources
                SOURCE_GEN                    : :dyn_feature:generateDebugSources
    MODULE                        : project.dyn_feature.androidTest
        LINKED_ANDROID_MODULE_GROUP
            holder                        : project.dyn_feature
            main                          : project.dyn_feature.main
            unitTest                      : project.dyn_feature.unitTest
            androidTest                   : project.dyn_feature.androidTest
        ExternalModuleType            : sourceSet
        LinkedProjectId               : :dyn_feature:androidTest
        LinkedProjectPath             : <PROJECT>/dyn_feature
        RootProjectPath               : <PROJECT>
        COMPILER_MODULE_EXTENSION
            compilerTestOutputPath        : file://<PROJECT>/dyn_feature/build/intermediates/javac/debugAndroidTest/classes [-]
            isCompilerPathInherited       : false
            isExcludeOutput               : true
        TEST_MODULE_PROPERTIES
            productionModuleName          : project.dyn_feature.main
        ModuleFile                    : <PROJECT>/.idea/modules/dyn_feature/project.dyn_feature.androidTest.iml [-]
        ModuleTypeName                : JAVA_MODULE
        FACET                         : Android
            TypeId                        : android
            ExternalSource                : GRADLE
            SelectedBuildVariant          : debug
            AllowUserConfiguration        : false
            GenFolderRelativePathApt      : /gen
            GenFolderRelativePathAidl     : /gen
            ManifestFileRelativePath      : /src/main/AndroidManifest.xml
            ResFolderRelativePath         : /src/main/res
            - ResFoldersRelativePath      :  [-]
            - TestResFoldersRelativePath  : file://<PROJECT>/dyn_feature/src/androidTest/res [-]
            - TestResFoldersRelativePath  : file://<PROJECT>/dyn_feature/src/androidTestDebug/res [-]
            - TestResFoldersRelativePath  : file://<PROJECT>/dyn_feature/build/generated/res/resValues/androidTest/debug [-]
            AssetsFolderRelativePath      : /src/main/assets
            LibsFolderRelativePath        : /libs
            ProjectType                   : 6
            PackTestCode                  : false
            RunProguard                   : false
            ProguardLogsFolderRelativePath          : /proguard_logs
            UseCustomManifestPackage      : false
            - ProGuardCfgFiles            : file://%MODULE_SDK_HOME%/tools/proguard/proguard-android.txt
        CONENT_ENTRY                  : file://<PROJECT>/dyn_feature/build/generated/ap_generated_sources/debugAndroidTest/out [-]
        CONENT_ENTRY                  : file://<PROJECT>/dyn_feature/build/generated/res/resValues/androidTest/debug [-]
        CONENT_ENTRY                  : file://<PROJECT>/dyn_feature/src/androidTest [-]
        CONENT_ENTRY                  : file://<PROJECT>/dyn_feature/src/androidTestDebug [-]
        WATCHED_TEST_SOURCE_FOLDER    : file://<PROJECT>/dyn_feature/build/generated/ap_generated_sources/debugAndroidTest/out [-]
            Generated                     : true
        WATCHED_TEST_RESOURCE_FOLDER  : file://<PROJECT>/dyn_feature/build/generated/res/resValues/androidTest/debug [-]
            Generated                     : true
        WATCHED_TEST_RESOURCE_FOLDER  : file://<PROJECT>/dyn_feature/src/androidTest/assets [-]
        WATCHED_TEST_RESOURCE_FOLDER  : file://<PROJECT>/dyn_feature/src/androidTest/baselineProfiles [-]
        WATCHED_TEST_SOURCE_FOLDER    : file://<PROJECT>/dyn_feature/src/androidTest/java [-]
        WATCHED_TEST_SOURCE_FOLDER    : file://<PROJECT>/dyn_feature/src/androidTest/kotlin [-]
        WATCHED_TEST_RESOURCE_FOLDER  : file://<PROJECT>/dyn_feature/src/androidTest/res [-]
        WATCHED_TEST_RESOURCE_FOLDER  : file://<PROJECT>/dyn_feature/src/androidTest/resources [-]
        WATCHED_TEST_SOURCE_FOLDER    : file://<PROJECT>/dyn_feature/src/androidTest/shaders [-]
        WATCHED_TEST_RESOURCE_FOLDER  : file://<PROJECT>/dyn_feature/src/androidTestDebug/assets [-]
        WATCHED_TEST_RESOURCE_FOLDER  : file://<PROJECT>/dyn_feature/src/androidTestDebug/baselineProfiles [-]
        WATCHED_TEST_SOURCE_FOLDER    : file://<PROJECT>/dyn_feature/src/androidTestDebug/java [-]
        WATCHED_TEST_SOURCE_FOLDER    : file://<PROJECT>/dyn_feature/src/androidTestDebug/kotlin [-]
        WATCHED_TEST_RESOURCE_FOLDER  : file://<PROJECT>/dyn_feature/src/androidTestDebug/res [-]
        WATCHED_TEST_RESOURCE_FOLDER  : file://<PROJECT>/dyn_feature/src/androidTestDebug/resources [-]
        WATCHED_TEST_SOURCE_FOLDER    : file://<PROJECT>/dyn_feature/src/androidTestDebug/shaders [-]
        JDK                           : <NAME_CUT> Android SDK
        *isInherited                  : false
            SdkType                       : Android SDK
            HomePath                      : <ANDROID_SDK>
<<<<<<< HEAD
            VersionString                 : <JDK_VERSION>
=======
>>>>>>> de127946
        ORDER_ENTRY                   : <Module source>
        ORDER_ENTRY                   : project.dyn_feature.main
            Scope                         : Test
        BUILD_TASKS
            TEST_COMPILE_MODE             : All
                CLEAN                         : :app:createMockableJar, :app:generateBasicBarDebugAndroidTestSources, :app:generateBasicBarDebugSources, :dyn_feature:createMockableJar, :dyn_feature:generateDebugAndroidTestSources, :dyn_feature:generateDebugSources
                ASSEMBLE                      : :app:assembleBasicBarDebug, :app:assembleBasicBarDebugAndroidTest, :app:assembleBasicBarDebugUnitTest, :dyn_feature:assembleDebug, :dyn_feature:assembleDebugAndroidTest, :dyn_feature:assembleDebugUnitTest
                REBUILD                       : :app:assembleBasicBarDebug, :app:assembleBasicBarDebugAndroidTest, :app:assembleBasicBarDebugUnitTest, :app:clean, :dyn_feature:assembleDebug, :dyn_feature:assembleDebugAndroidTest, :dyn_feature:assembleDebugUnitTest, :dyn_feature:clean
                COMPILE_JAVA                  : :app:compileBasicBarDebugAndroidTestSources, :app:compileBasicBarDebugSources, :app:compileBasicBarDebugUnitTestSources, :dyn_feature:compileDebugAndroidTestSources, :dyn_feature:compileDebugSources, :dyn_feature:compileDebugUnitTestSources
                SOURCE_GEN                    : :app:createMockableJar, :app:generateBasicBarDebugAndroidTestSources, :app:generateBasicBarDebugSources, :dyn_feature:createMockableJar, :dyn_feature:generateDebugAndroidTestSources, :dyn_feature:generateDebugSources
                BUNDLE                        : :app:bundleBasicBarDebug
                APK_FROM_BUNDLE               : :app:extractApksForBasicBarDebug, :dyn_feature:assembleDebugAndroidTest
            TEST_COMPILE_MODE             : Android tests
                CLEAN                         : :app:generateBasicBarDebugAndroidTestSources, :app:generateBasicBarDebugSources, :dyn_feature:generateDebugAndroidTestSources, :dyn_feature:generateDebugSources
                ASSEMBLE                      : :app:assembleBasicBarDebug, :app:assembleBasicBarDebugAndroidTest, :dyn_feature:assembleDebug, :dyn_feature:assembleDebugAndroidTest
                REBUILD                       : :app:assembleBasicBarDebug, :app:assembleBasicBarDebugAndroidTest, :app:clean, :dyn_feature:assembleDebug, :dyn_feature:assembleDebugAndroidTest, :dyn_feature:clean
                COMPILE_JAVA                  : :app:compileBasicBarDebugAndroidTestSources, :app:compileBasicBarDebugSources, :dyn_feature:compileDebugAndroidTestSources, :dyn_feature:compileDebugSources
                SOURCE_GEN                    : :app:generateBasicBarDebugAndroidTestSources, :app:generateBasicBarDebugSources, :dyn_feature:generateDebugAndroidTestSources, :dyn_feature:generateDebugSources
                BUNDLE                        : :app:bundleBasicBarDebug
                APK_FROM_BUNDLE               : :app:extractApksForBasicBarDebug, :dyn_feature:assembleDebugAndroidTest
            TEST_COMPILE_MODE             : Unit tests
                CLEAN                         : :dyn_feature:createMockableJar, :dyn_feature:generateDebugSources
                ASSEMBLE                      : :dyn_feature:assembleDebug, :dyn_feature:assembleDebugUnitTest
                REBUILD                       : :dyn_feature:assembleDebug, :dyn_feature:assembleDebugUnitTest, :dyn_feature:clean
                COMPILE_JAVA                  : :dyn_feature:compileDebugUnitTestSources
                SOURCE_GEN                    : :dyn_feature:createMockableJar, :dyn_feature:generateDebugSources
            TEST_COMPILE_MODE             : None
                CLEAN                         : :dyn_feature:generateDebugSources
                ASSEMBLE                      : :dyn_feature:assembleDebug
                REBUILD                       : :dyn_feature:assembleDebug, :dyn_feature:clean
                COMPILE_JAVA                  : :dyn_feature:compileDebugSources
                SOURCE_GEN                    : :dyn_feature:generateDebugSources
    MODULE                        : project.dyn_feature.main
        LINKED_ANDROID_MODULE_GROUP
            holder                        : project.dyn_feature
            main                          : project.dyn_feature.main
            unitTest                      : project.dyn_feature.unitTest
            androidTest                   : project.dyn_feature.androidTest
        ExternalModuleType            : sourceSet
        LinkedProjectId               : :dyn_feature:main
        LinkedProjectPath             : <PROJECT>/dyn_feature
        RootProjectPath               : <PROJECT>
        COMPILER_MODULE_EXTENSION
            compilerSourceOutputPath      : file://<PROJECT>/dyn_feature/build/intermediates/javac/debug/classes [-]
            isCompilerPathInherited       : false
            isExcludeOutput               : true
        ModuleFile                    : <PROJECT>/.idea/modules/dyn_feature/project.dyn_feature.main.iml [-]
        ModuleTypeName                : JAVA_MODULE
        FACET                         : Android
            TypeId                        : android
            ExternalSource                : GRADLE
            SelectedBuildVariant          : debug
            AllowUserConfiguration        : false
            GenFolderRelativePathApt      : /gen
            GenFolderRelativePathAidl     : /gen
            ManifestFileRelativePath      : /src/main/AndroidManifest.xml
            ResFolderRelativePath         : /src/main/res
            - ResFoldersRelativePath      : file://<PROJECT>/dyn_feature/src/main/res [-]
            - ResFoldersRelativePath      : file://<PROJECT>/dyn_feature/src/debug/res [-]
            - ResFoldersRelativePath      : file://<PROJECT>/dyn_feature/build/generated/res/resValues/debug [-]
            - TestResFoldersRelativePath  :  [-]
            AssetsFolderRelativePath      : /src/main/assets
            LibsFolderRelativePath        : /libs
            ProjectType                   : 6
            PackTestCode                  : false
            RunProguard                   : false
            ProguardLogsFolderRelativePath          : /proguard_logs
            UseCustomManifestPackage      : false
            - ProGuardCfgFiles            : file://%MODULE_SDK_HOME%/tools/proguard/proguard-android.txt
        CONENT_ENTRY                  : file://<PROJECT>/dyn_feature/build/generated/ap_generated_sources/debug/out [-]
        CONENT_ENTRY                  : file://<PROJECT>/dyn_feature/build/generated/res/resValues/debug [-]
        CONENT_ENTRY                  : file://<PROJECT>/dyn_feature/src/debug [-]
        CONENT_ENTRY                  : file://<PROJECT>/dyn_feature/src/main
        WATCHED_SOURCE_FOLDER         : file://<PROJECT>/dyn_feature/build/generated/ap_generated_sources/debug/out [-]
            Generated                     : true
        WATCHED_RESOURCE_FOLDER       : file://<PROJECT>/dyn_feature/build/generated/res/resValues/debug [-]
            Generated                     : true
        WATCHED_RESOURCE_FOLDER       : file://<PROJECT>/dyn_feature/src/debug/assets [-]
        WATCHED_RESOURCE_FOLDER       : file://<PROJECT>/dyn_feature/src/debug/baselineProfiles [-]
        WATCHED_SOURCE_FOLDER         : file://<PROJECT>/dyn_feature/src/debug/java [-]
        WATCHED_SOURCE_FOLDER         : file://<PROJECT>/dyn_feature/src/debug/kotlin [-]
        WATCHED_RESOURCE_FOLDER       : file://<PROJECT>/dyn_feature/src/debug/res [-]
        WATCHED_RESOURCE_FOLDER       : file://<PROJECT>/dyn_feature/src/debug/resources [-]
        WATCHED_SOURCE_FOLDER         : file://<PROJECT>/dyn_feature/src/debug/shaders [-]
        WATCHED_RESOURCE_FOLDER       : file://<PROJECT>/dyn_feature/src/main/assets [-]
        WATCHED_RESOURCE_FOLDER       : file://<PROJECT>/dyn_feature/src/main/baselineProfiles [-]
        WATCHED_SOURCE_FOLDER         : file://<PROJECT>/dyn_feature/src/main/java [-]
        WATCHED_SOURCE_FOLDER         : file://<PROJECT>/dyn_feature/src/main/kotlin [-]
        WATCHED_RESOURCE_FOLDER       : file://<PROJECT>/dyn_feature/src/main/res [-]
        WATCHED_RESOURCE_FOLDER       : file://<PROJECT>/dyn_feature/src/main/resources [-]
        WATCHED_SOURCE_FOLDER         : file://<PROJECT>/dyn_feature/src/main/shaders [-]
        JDK                           : <NAME_CUT> Android SDK
        *isInherited                  : false
            SdkType                       : Android SDK
            HomePath                      : <ANDROID_SDK>
<<<<<<< HEAD
            VersionString                 : <JDK_VERSION>
=======
>>>>>>> de127946
        ORDER_ENTRY                   : <Module source>
        BUILD_TASKS
            TEST_COMPILE_MODE             : All
                CLEAN                         : :app:createMockableJar, :app:generateBasicBarDebugAndroidTestSources, :app:generateBasicBarDebugSources, :dyn_feature:createMockableJar, :dyn_feature:generateDebugAndroidTestSources, :dyn_feature:generateDebugSources
                ASSEMBLE                      : :app:assembleBasicBarDebug, :app:assembleBasicBarDebugAndroidTest, :app:assembleBasicBarDebugUnitTest, :dyn_feature:assembleDebug, :dyn_feature:assembleDebugAndroidTest, :dyn_feature:assembleDebugUnitTest
                REBUILD                       : :app:assembleBasicBarDebug, :app:assembleBasicBarDebugAndroidTest, :app:assembleBasicBarDebugUnitTest, :app:clean, :dyn_feature:assembleDebug, :dyn_feature:assembleDebugAndroidTest, :dyn_feature:assembleDebugUnitTest, :dyn_feature:clean
                COMPILE_JAVA                  : :app:compileBasicBarDebugAndroidTestSources, :app:compileBasicBarDebugSources, :app:compileBasicBarDebugUnitTestSources, :dyn_feature:compileDebugAndroidTestSources, :dyn_feature:compileDebugSources, :dyn_feature:compileDebugUnitTestSources
                SOURCE_GEN                    : :app:createMockableJar, :app:generateBasicBarDebugAndroidTestSources, :app:generateBasicBarDebugSources, :dyn_feature:createMockableJar, :dyn_feature:generateDebugAndroidTestSources, :dyn_feature:generateDebugSources
                BUNDLE                        : :app:bundleBasicBarDebug
                APK_FROM_BUNDLE               : :app:extractApksForBasicBarDebug, :dyn_feature:assembleDebugAndroidTest
            TEST_COMPILE_MODE             : Android tests
                CLEAN                         : :app:generateBasicBarDebugAndroidTestSources, :app:generateBasicBarDebugSources, :dyn_feature:generateDebugAndroidTestSources, :dyn_feature:generateDebugSources
                ASSEMBLE                      : :app:assembleBasicBarDebug, :app:assembleBasicBarDebugAndroidTest, :dyn_feature:assembleDebug, :dyn_feature:assembleDebugAndroidTest
                REBUILD                       : :app:assembleBasicBarDebug, :app:assembleBasicBarDebugAndroidTest, :app:clean, :dyn_feature:assembleDebug, :dyn_feature:assembleDebugAndroidTest, :dyn_feature:clean
                COMPILE_JAVA                  : :app:compileBasicBarDebugAndroidTestSources, :app:compileBasicBarDebugSources, :dyn_feature:compileDebugAndroidTestSources, :dyn_feature:compileDebugSources
                SOURCE_GEN                    : :app:generateBasicBarDebugAndroidTestSources, :app:generateBasicBarDebugSources, :dyn_feature:generateDebugAndroidTestSources, :dyn_feature:generateDebugSources
                BUNDLE                        : :app:bundleBasicBarDebug
                APK_FROM_BUNDLE               : :app:extractApksForBasicBarDebug, :dyn_feature:assembleDebugAndroidTest
            TEST_COMPILE_MODE             : Unit tests
                CLEAN                         : :dyn_feature:createMockableJar, :dyn_feature:generateDebugSources
                ASSEMBLE                      : :dyn_feature:assembleDebug, :dyn_feature:assembleDebugUnitTest
                REBUILD                       : :dyn_feature:assembleDebug, :dyn_feature:assembleDebugUnitTest, :dyn_feature:clean
                COMPILE_JAVA                  : :dyn_feature:compileDebugUnitTestSources
                SOURCE_GEN                    : :dyn_feature:createMockableJar, :dyn_feature:generateDebugSources
            TEST_COMPILE_MODE             : None
                CLEAN                         : :dyn_feature:generateDebugSources
                ASSEMBLE                      : :dyn_feature:assembleDebug
                REBUILD                       : :dyn_feature:assembleDebug, :dyn_feature:clean
                COMPILE_JAVA                  : :dyn_feature:compileDebugSources
                SOURCE_GEN                    : :dyn_feature:generateDebugSources
    MODULE                        : project.dyn_feature.unitTest
        LINKED_ANDROID_MODULE_GROUP
            holder                        : project.dyn_feature
            main                          : project.dyn_feature.main
            unitTest                      : project.dyn_feature.unitTest
            androidTest                   : project.dyn_feature.androidTest
        ExternalModuleType            : sourceSet
        LinkedProjectId               : :dyn_feature:unitTest
        LinkedProjectPath             : <PROJECT>/dyn_feature
        RootProjectPath               : <PROJECT>
        COMPILER_MODULE_EXTENSION
            compilerTestOutputPath        : file://<PROJECT>/dyn_feature/build/intermediates/javac/debugUnitTest/classes [-]
            isCompilerPathInherited       : false
            isExcludeOutput               : true
        TEST_MODULE_PROPERTIES
            productionModuleName          : project.dyn_feature.main
        ModuleFile                    : <PROJECT>/.idea/modules/dyn_feature/project.dyn_feature.unitTest.iml [-]
        ModuleTypeName                : JAVA_MODULE
        FACET                         : Android
            TypeId                        : android
            ExternalSource                : GRADLE
            SelectedBuildVariant          : debug
            AllowUserConfiguration        : false
            GenFolderRelativePathApt      : /gen
            GenFolderRelativePathAidl     : /gen
            ManifestFileRelativePath      : /src/main/AndroidManifest.xml
            ResFolderRelativePath         : /src/main/res
            - ResFoldersRelativePath      :  [-]
            - TestResFoldersRelativePath  :  [-]
            AssetsFolderRelativePath      : /src/main/assets
            LibsFolderRelativePath        : /libs
            ProjectType                   : 6
            PackTestCode                  : false
            RunProguard                   : false
            ProguardLogsFolderRelativePath          : /proguard_logs
            UseCustomManifestPackage      : false
            - ProGuardCfgFiles            : file://%MODULE_SDK_HOME%/tools/proguard/proguard-android.txt
        CONENT_ENTRY                  : file://<PROJECT>/dyn_feature/build/generated/ap_generated_sources/debugUnitTest/out [-]
        CONENT_ENTRY                  : file://<PROJECT>/dyn_feature/src/test [-]
        CONENT_ENTRY                  : file://<PROJECT>/dyn_feature/src/testDebug [-]
        WATCHED_TEST_SOURCE_FOLDER    : file://<PROJECT>/dyn_feature/build/generated/ap_generated_sources/debugUnitTest/out [-]
            Generated                     : true
        WATCHED_TEST_RESOURCE_FOLDER  : file://<PROJECT>/dyn_feature/src/test/assets [-]
        WATCHED_TEST_RESOURCE_FOLDER  : file://<PROJECT>/dyn_feature/src/test/baselineProfiles [-]
        WATCHED_TEST_SOURCE_FOLDER    : file://<PROJECT>/dyn_feature/src/test/java [-]
        WATCHED_TEST_SOURCE_FOLDER    : file://<PROJECT>/dyn_feature/src/test/kotlin [-]
        WATCHED_TEST_RESOURCE_FOLDER  : file://<PROJECT>/dyn_feature/src/test/res [-]
        WATCHED_TEST_RESOURCE_FOLDER  : file://<PROJECT>/dyn_feature/src/test/resources [-]
        WATCHED_TEST_SOURCE_FOLDER    : file://<PROJECT>/dyn_feature/src/test/shaders [-]
        WATCHED_TEST_RESOURCE_FOLDER  : file://<PROJECT>/dyn_feature/src/testDebug/assets [-]
        WATCHED_TEST_RESOURCE_FOLDER  : file://<PROJECT>/dyn_feature/src/testDebug/baselineProfiles [-]
        WATCHED_TEST_SOURCE_FOLDER    : file://<PROJECT>/dyn_feature/src/testDebug/java [-]
        WATCHED_TEST_SOURCE_FOLDER    : file://<PROJECT>/dyn_feature/src/testDebug/kotlin [-]
        WATCHED_TEST_RESOURCE_FOLDER  : file://<PROJECT>/dyn_feature/src/testDebug/res [-]
        WATCHED_TEST_RESOURCE_FOLDER  : file://<PROJECT>/dyn_feature/src/testDebug/resources [-]
        WATCHED_TEST_SOURCE_FOLDER    : file://<PROJECT>/dyn_feature/src/testDebug/shaders [-]
        JDK                           : <NAME_CUT> Android SDK
        *isInherited                  : false
            SdkType                       : Android SDK
            HomePath                      : <ANDROID_SDK>
<<<<<<< HEAD
            VersionString                 : <JDK_VERSION>
=======
>>>>>>> de127946
        ORDER_ENTRY                   : <Module source>
        ORDER_ENTRY                   : project.dyn_feature.main
            Scope                         : Test
        BUILD_TASKS
            TEST_COMPILE_MODE             : All
                CLEAN                         : :app:createMockableJar, :app:generateBasicBarDebugAndroidTestSources, :app:generateBasicBarDebugSources, :dyn_feature:createMockableJar, :dyn_feature:generateDebugAndroidTestSources, :dyn_feature:generateDebugSources
                ASSEMBLE                      : :app:assembleBasicBarDebug, :app:assembleBasicBarDebugAndroidTest, :app:assembleBasicBarDebugUnitTest, :dyn_feature:assembleDebug, :dyn_feature:assembleDebugAndroidTest, :dyn_feature:assembleDebugUnitTest
                REBUILD                       : :app:assembleBasicBarDebug, :app:assembleBasicBarDebugAndroidTest, :app:assembleBasicBarDebugUnitTest, :app:clean, :dyn_feature:assembleDebug, :dyn_feature:assembleDebugAndroidTest, :dyn_feature:assembleDebugUnitTest, :dyn_feature:clean
                COMPILE_JAVA                  : :app:compileBasicBarDebugAndroidTestSources, :app:compileBasicBarDebugSources, :app:compileBasicBarDebugUnitTestSources, :dyn_feature:compileDebugAndroidTestSources, :dyn_feature:compileDebugSources, :dyn_feature:compileDebugUnitTestSources
                SOURCE_GEN                    : :app:createMockableJar, :app:generateBasicBarDebugAndroidTestSources, :app:generateBasicBarDebugSources, :dyn_feature:createMockableJar, :dyn_feature:generateDebugAndroidTestSources, :dyn_feature:generateDebugSources
                BUNDLE                        : :app:bundleBasicBarDebug
                APK_FROM_BUNDLE               : :app:extractApksForBasicBarDebug, :dyn_feature:assembleDebugAndroidTest
            TEST_COMPILE_MODE             : Android tests
                CLEAN                         : :app:generateBasicBarDebugAndroidTestSources, :app:generateBasicBarDebugSources, :dyn_feature:generateDebugAndroidTestSources, :dyn_feature:generateDebugSources
                ASSEMBLE                      : :app:assembleBasicBarDebug, :app:assembleBasicBarDebugAndroidTest, :dyn_feature:assembleDebug, :dyn_feature:assembleDebugAndroidTest
                REBUILD                       : :app:assembleBasicBarDebug, :app:assembleBasicBarDebugAndroidTest, :app:clean, :dyn_feature:assembleDebug, :dyn_feature:assembleDebugAndroidTest, :dyn_feature:clean
                COMPILE_JAVA                  : :app:compileBasicBarDebugAndroidTestSources, :app:compileBasicBarDebugSources, :dyn_feature:compileDebugAndroidTestSources, :dyn_feature:compileDebugSources
                SOURCE_GEN                    : :app:generateBasicBarDebugAndroidTestSources, :app:generateBasicBarDebugSources, :dyn_feature:generateDebugAndroidTestSources, :dyn_feature:generateDebugSources
                BUNDLE                        : :app:bundleBasicBarDebug
                APK_FROM_BUNDLE               : :app:extractApksForBasicBarDebug, :dyn_feature:assembleDebugAndroidTest
            TEST_COMPILE_MODE             : Unit tests
                CLEAN                         : :dyn_feature:createMockableJar, :dyn_feature:generateDebugSources
                ASSEMBLE                      : :dyn_feature:assembleDebug, :dyn_feature:assembleDebugUnitTest
                REBUILD                       : :dyn_feature:assembleDebug, :dyn_feature:assembleDebugUnitTest, :dyn_feature:clean
                COMPILE_JAVA                  : :dyn_feature:compileDebugUnitTestSources
                SOURCE_GEN                    : :dyn_feature:createMockableJar, :dyn_feature:generateDebugSources
            TEST_COMPILE_MODE             : None
                CLEAN                         : :dyn_feature:generateDebugSources
                ASSEMBLE                      : :dyn_feature:assembleDebug
                REBUILD                       : :dyn_feature:assembleDebug, :dyn_feature:clean
                COMPILE_JAVA                  : :dyn_feature:compileDebugSources
                SOURCE_GEN                    : :dyn_feature:generateDebugSources
    MODULE                        : project.jav
        ExternalModuleGroup           : project
        ExternalModuleVersion         : unspecified
        LinkedProjectId               : :jav
        LinkedProjectPath             : <PROJECT>/jav
        RootProjectPath               : <PROJECT>
        COMPILER_MODULE_EXTENSION
            compilerSourceOutputPath      : file://<PROJECT>/build/classes/production/project.jav [-]
            compilerTestOutputPath        : file://<PROJECT>/build/classes/test/project.jav [-]
            isCompilerPathInherited       : true
            isExcludeOutput               : true
        ModuleFile                    : <PROJECT>/.idea/modules/jav/project.jav.iml [-]
        ModuleTypeName                : JAVA_MODULE
        FACET                         : Android-Gradle
            TypeId                        : android-gradle
            ExternalSource                : GRADLE
        CONENT_ENTRY                  : file://<PROJECT>/jav
            EXCLUDE_FOLDER                : file://<PROJECT>/jav/.gradle [-]
            EXCLUDE_FOLDER                : file://<PROJECT>/jav/build [-]
        JDK                           : <NAME_CUT> JavaSDK
        *isInherited                  : true
        ORDER_ENTRY                   : <Module source>
        BUILD_TASKS
            TEST_COMPILE_MODE             : All
                ASSEMBLE                      : :jav:assemble, :jav:testClasses
                REBUILD                       : :jav:assemble, :jav:clean, :jav:testClasses
                COMPILE_JAVA                  : :jav:compileJava, :jav:testClasses
            TEST_COMPILE_MODE             : Android tests
                ASSEMBLE                      : :jav:assemble
                REBUILD                       : :jav:assemble, :jav:clean
                COMPILE_JAVA                  : :jav:compileJava
            TEST_COMPILE_MODE             : Unit tests
                ASSEMBLE                      : :jav:assemble, :jav:testClasses
                REBUILD                       : :jav:assemble, :jav:clean, :jav:testClasses
                COMPILE_JAVA                  : :jav:compileJava, :jav:testClasses
            TEST_COMPILE_MODE             : None
                ASSEMBLE                      : :jav:assemble
                REBUILD                       : :jav:assemble, :jav:clean
                COMPILE_JAVA                  : :jav:compileJava
    MODULE                        : project.jav.main
        ExternalModuleGroup           : project
        ExternalModuleType            : sourceSet
        ExternalModuleVersion         : unspecified
        LinkedProjectId               : :jav:main
        LinkedProjectPath             : <PROJECT>/jav
        RootProjectPath               : <PROJECT>
        COMPILER_MODULE_EXTENSION
            compilerSourceOutputPath      : file://<PROJECT>/jav/build/classes/java/main [-]
            isCompilerPathInherited       : false
            isExcludeOutput               : true
        ModuleFile                    : <PROJECT>/.idea/modules/jav/project.jav.main.iml [-]
        ModuleTypeName                : JAVA_MODULE
        CONENT_ENTRY                  : file://<PROJECT>/jav/src/main [-]
        WATCHED_SOURCE_FOLDER         : file://<PROJECT>/jav/src/main/java [-]
        WATCHED_RESOURCE_FOLDER       : file://<PROJECT>/jav/src/main/resources [-]
        JDK                           : <NAME_CUT> JavaSDK
        *isInherited                  : true
        ORDER_ENTRY                   : <Module source>
        BUILD_TASKS
            TEST_COMPILE_MODE             : All
                ASSEMBLE                      : :jav:assemble, :jav:testClasses
                REBUILD                       : :jav:assemble, :jav:clean, :jav:testClasses
                COMPILE_JAVA                  : :jav:compileJava, :jav:testClasses
            TEST_COMPILE_MODE             : Android tests
                ASSEMBLE                      : :jav:assemble
                REBUILD                       : :jav:assemble, :jav:clean
                COMPILE_JAVA                  : :jav:compileJava
            TEST_COMPILE_MODE             : Unit tests
                ASSEMBLE                      : :jav:assemble, :jav:testClasses
                REBUILD                       : :jav:assemble, :jav:clean, :jav:testClasses
                COMPILE_JAVA                  : :jav:compileJava, :jav:testClasses
            TEST_COMPILE_MODE             : None
                ASSEMBLE                      : :jav:assemble
                REBUILD                       : :jav:assemble, :jav:clean
                COMPILE_JAVA                  : :jav:compileJava
    MODULE                        : project.jav.test
        ExternalModuleGroup           : project
        ExternalModuleType            : sourceSet
        ExternalModuleVersion         : unspecified
        LinkedProjectId               : :jav:test
        LinkedProjectPath             : <PROJECT>/jav
        RootProjectPath               : <PROJECT>
        COMPILER_MODULE_EXTENSION
            compilerTestOutputPath        : file://<PROJECT>/jav/build/classes/java/test [-]
            isCompilerPathInherited       : false
            isExcludeOutput               : true
        TEST_MODULE_PROPERTIES
            productionModuleName          : project.jav.main
        ModuleFile                    : <PROJECT>/.idea/modules/jav/project.jav.test.iml [-]
        ModuleTypeName                : JAVA_MODULE
        CONENT_ENTRY                  : file://<PROJECT>/jav/src/test [-]
        WATCHED_TEST_SOURCE_FOLDER    : file://<PROJECT>/jav/src/test/java [-]
        WATCHED_TEST_RESOURCE_FOLDER  : file://<PROJECT>/jav/src/test/resources [-]
        JDK                           : <NAME_CUT> JavaSDK
        *isInherited                  : true
        ORDER_ENTRY                   : <Module source>
        ORDER_ENTRY                   : project.jav.main
        BUILD_TASKS
            TEST_COMPILE_MODE             : All
                ASSEMBLE                      : :jav:assemble, :jav:testClasses
                REBUILD                       : :jav:assemble, :jav:clean, :jav:testClasses
                COMPILE_JAVA                  : :jav:compileJava, :jav:testClasses
            TEST_COMPILE_MODE             : Android tests
                ASSEMBLE                      : :jav:assemble
                REBUILD                       : :jav:assemble, :jav:clean
                COMPILE_JAVA                  : :jav:compileJava
            TEST_COMPILE_MODE             : Unit tests
                ASSEMBLE                      : :jav:assemble, :jav:testClasses
                REBUILD                       : :jav:assemble, :jav:clean, :jav:testClasses
                COMPILE_JAVA                  : :jav:compileJava, :jav:testClasses
            TEST_COMPILE_MODE             : None
                ASSEMBLE                      : :jav:assemble
                REBUILD                       : :jav:assemble, :jav:clean
                COMPILE_JAVA                  : :jav:compileJava
    MODULE                        : project.lib
        LINKED_ANDROID_MODULE_GROUP
            holder                        : project.lib
            main                          : project.lib.main
            unitTest                      : project.lib.unitTest
            androidTest                   : project.lib.androidTest
        ExternalModuleGroup           : project
        ExternalModuleVersion         : unspecified
        LinkedProjectId               : :lib
        LinkedProjectPath             : <PROJECT>/lib
        RootProjectPath               : <PROJECT>
        COMPILER_MODULE_EXTENSION
            isCompilerPathInherited       : false
            isExcludeOutput               : true
        ModuleFile                    : <PROJECT>/.idea/modules/lib/project.lib.iml [-]
        ModuleTypeName                : JAVA_MODULE
        FACET                         : Android
            TypeId                        : android
            ExternalSource                : GRADLE
            SelectedBuildVariant          : debug
            AllowUserConfiguration        : false
            GenFolderRelativePathApt      : /gen
            GenFolderRelativePathAidl     : /gen
            ManifestFileRelativePath      : /src/main/AndroidManifest.xml
            ResFolderRelativePath         : /src/main/res
            - ResFoldersRelativePath      :  [-]
            - TestResFoldersRelativePath  :  [-]
            AssetsFolderRelativePath      : /src/main/assets
            LibsFolderRelativePath        : /libs
            ProjectType                   : 1
            PackTestCode                  : false
            RunProguard                   : false
            ProguardLogsFolderRelativePath          : /proguard_logs
            UseCustomManifestPackage      : false
            - ProGuardCfgFiles            : file://%MODULE_SDK_HOME%/tools/proguard/proguard-android.txt
        FACET                         : Android-Gradle
            TypeId                        : android-gradle
            ExternalSource                : GRADLE
        CONENT_ENTRY                  : file://<PROJECT>/lib
            EXCLUDE_FOLDER                : file://<PROJECT>/lib/.gradle [-]
            EXCLUDE_FOLDER                : file://<PROJECT>/lib/build [-]
        JDK                           : <NAME_CUT> Android SDK
        *isInherited                  : false
            SdkType                       : Android SDK
            HomePath                      : <ANDROID_SDK>
<<<<<<< HEAD
            VersionString                 : <JDK_VERSION>
=======
>>>>>>> de127946
        ORDER_ENTRY                   : <Module source>
        BUILD_TASKS
            TEST_COMPILE_MODE             : All
                CLEAN                         : :lib:createMockableJar, :lib:generateDebugAndroidTestSources, :lib:generateDebugSources
                ASSEMBLE                      : :lib:assembleDebug, :lib:assembleDebugAndroidTest, :lib:assembleDebugUnitTest
                REBUILD                       : :lib:assembleDebug, :lib:assembleDebugAndroidTest, :lib:assembleDebugUnitTest, :lib:clean
                COMPILE_JAVA                  : :lib:compileDebugAndroidTestSources, :lib:compileDebugSources, :lib:compileDebugUnitTestSources
                SOURCE_GEN                    : :lib:createMockableJar, :lib:generateDebugAndroidTestSources, :lib:generateDebugSources
            TEST_COMPILE_MODE             : Android tests
                CLEAN                         : :lib:generateDebugAndroidTestSources, :lib:generateDebugSources
                ASSEMBLE                      : :lib:assembleDebug, :lib:assembleDebugAndroidTest
                REBUILD                       : :lib:assembleDebug, :lib:assembleDebugAndroidTest, :lib:clean
                COMPILE_JAVA                  : :lib:compileDebugAndroidTestSources, :lib:compileDebugSources
                SOURCE_GEN                    : :lib:generateDebugAndroidTestSources, :lib:generateDebugSources
            TEST_COMPILE_MODE             : Unit tests
                CLEAN                         : :lib:createMockableJar, :lib:generateDebugSources
                ASSEMBLE                      : :lib:assembleDebug, :lib:assembleDebugUnitTest
                REBUILD                       : :lib:assembleDebug, :lib:assembleDebugUnitTest, :lib:clean
                COMPILE_JAVA                  : :lib:compileDebugUnitTestSources
                SOURCE_GEN                    : :lib:createMockableJar, :lib:generateDebugSources
            TEST_COMPILE_MODE             : None
                CLEAN                         : :lib:generateDebugSources
                ASSEMBLE                      : :lib:assembleDebug
                REBUILD                       : :lib:assembleDebug, :lib:clean
                COMPILE_JAVA                  : :lib:compileDebugSources
                SOURCE_GEN                    : :lib:generateDebugSources
    MODULE                        : project.lib.androidTest
        LINKED_ANDROID_MODULE_GROUP
            holder                        : project.lib
            main                          : project.lib.main
            unitTest                      : project.lib.unitTest
            androidTest                   : project.lib.androidTest
        ExternalModuleType            : sourceSet
        LinkedProjectId               : :lib:androidTest
        LinkedProjectPath             : <PROJECT>/lib
        RootProjectPath               : <PROJECT>
        COMPILER_MODULE_EXTENSION
            compilerTestOutputPath        : file://<PROJECT>/lib/build/intermediates/javac/debugAndroidTest/classes [-]
            isCompilerPathInherited       : false
            isExcludeOutput               : true
        TEST_MODULE_PROPERTIES
            productionModuleName          : project.lib.main
        ModuleFile                    : <PROJECT>/.idea/modules/lib/project.lib.androidTest.iml [-]
        ModuleTypeName                : JAVA_MODULE
        FACET                         : Android
            TypeId                        : android
            ExternalSource                : GRADLE
            SelectedBuildVariant          : debug
            AllowUserConfiguration        : false
            GenFolderRelativePathApt      : /gen
            GenFolderRelativePathAidl     : /gen
            ManifestFileRelativePath      : /src/main/AndroidManifest.xml
            ResFolderRelativePath         : /src/main/res
            - ResFoldersRelativePath      :  [-]
            - TestResFoldersRelativePath  : file://<PROJECT>/lib/src/androidTest/res [-]
            - TestResFoldersRelativePath  : file://<PROJECT>/lib/src/androidTestDebug/res [-]
            - TestResFoldersRelativePath  : file://<PROJECT>/lib/build/generated/res/resValues/androidTest/debug [-]
            AssetsFolderRelativePath      : /src/main/assets
            LibsFolderRelativePath        : /libs
            ProjectType                   : 1
            PackTestCode                  : false
            RunProguard                   : false
            ProguardLogsFolderRelativePath          : /proguard_logs
            UseCustomManifestPackage      : false
            - ProGuardCfgFiles            : file://%MODULE_SDK_HOME%/tools/proguard/proguard-android.txt
        CONENT_ENTRY                  : file://<PROJECT>/lib/build/generated/ap_generated_sources/debugAndroidTest/out [-]
        CONENT_ENTRY                  : file://<PROJECT>/lib/build/generated/res/resValues/androidTest/debug [-]
        CONENT_ENTRY                  : file://<PROJECT>/lib/src/androidTest [-]
        CONENT_ENTRY                  : file://<PROJECT>/lib/src/androidTestDebug [-]
        WATCHED_TEST_SOURCE_FOLDER    : file://<PROJECT>/lib/build/generated/ap_generated_sources/debugAndroidTest/out [-]
            Generated                     : true
        WATCHED_TEST_RESOURCE_FOLDER  : file://<PROJECT>/lib/build/generated/res/resValues/androidTest/debug [-]
            Generated                     : true
        WATCHED_TEST_RESOURCE_FOLDER  : file://<PROJECT>/lib/src/androidTest/assets [-]
        WATCHED_TEST_RESOURCE_FOLDER  : file://<PROJECT>/lib/src/androidTest/baselineProfiles [-]
        WATCHED_TEST_SOURCE_FOLDER    : file://<PROJECT>/lib/src/androidTest/java [-]
        WATCHED_TEST_SOURCE_FOLDER    : file://<PROJECT>/lib/src/androidTest/kotlin [-]
        WATCHED_TEST_RESOURCE_FOLDER  : file://<PROJECT>/lib/src/androidTest/res [-]
        WATCHED_TEST_RESOURCE_FOLDER  : file://<PROJECT>/lib/src/androidTest/resources [-]
        WATCHED_TEST_SOURCE_FOLDER    : file://<PROJECT>/lib/src/androidTest/shaders [-]
        WATCHED_TEST_RESOURCE_FOLDER  : file://<PROJECT>/lib/src/androidTestDebug/assets [-]
        WATCHED_TEST_RESOURCE_FOLDER  : file://<PROJECT>/lib/src/androidTestDebug/baselineProfiles [-]
        WATCHED_TEST_SOURCE_FOLDER    : file://<PROJECT>/lib/src/androidTestDebug/java [-]
        WATCHED_TEST_SOURCE_FOLDER    : file://<PROJECT>/lib/src/androidTestDebug/kotlin [-]
        WATCHED_TEST_RESOURCE_FOLDER  : file://<PROJECT>/lib/src/androidTestDebug/res [-]
        WATCHED_TEST_RESOURCE_FOLDER  : file://<PROJECT>/lib/src/androidTestDebug/resources [-]
        WATCHED_TEST_SOURCE_FOLDER    : file://<PROJECT>/lib/src/androidTestDebug/shaders [-]
        JDK                           : <NAME_CUT> Android SDK
        *isInherited                  : false
            SdkType                       : Android SDK
            HomePath                      : <ANDROID_SDK>
<<<<<<< HEAD
            VersionString                 : <JDK_VERSION>
=======
>>>>>>> de127946
        ORDER_ENTRY                   : <Module source>
        LIBRARY                       : Gradle: android.arch.core:common:<VERSION> [=]
            Scope                         : Test
        LIBRARY                       : Gradle: android.arch.core:runtime:<VERSION>@aar [=]
            Scope                         : Test
        LIBRARY                       : Gradle: android.arch.lifecycle:common:<VERSION> [=]
            Scope                         : Test
        LIBRARY                       : Gradle: android.arch.lifecycle:livedata-core:<VERSION>@aar [=]
            Scope                         : Test
        LIBRARY                       : Gradle: android.arch.lifecycle:livedata:<VERSION>@aar [=]
            Scope                         : Test
        LIBRARY                       : Gradle: android.arch.lifecycle:runtime:<VERSION>@aar [=]
            Scope                         : Test
        LIBRARY                       : Gradle: android.arch.lifecycle:viewmodel:<VERSION>@aar [=]
            Scope                         : Test
        LIBRARY                       : Gradle: com.android.support:animated-vector-drawable:<VERSION>@aar [=]
            Scope                         : Test
        LIBRARY                       : Gradle: com.android.support:appcompat-v7:<VERSION>@aar [=]
            Scope                         : Test
        LIBRARY                       : Gradle: com.android.support:asynclayoutinflater:<VERSION>@aar [=]
            Scope                         : Test
        LIBRARY                       : Gradle: com.android.support:collections:<VERSION> [=]
            Scope                         : Test
        LIBRARY                       : Gradle: com.android.support:coordinatorlayout:<VERSION>@aar [=]
            Scope                         : Test
        LIBRARY                       : Gradle: com.android.support:cursoradapter:<VERSION>@aar [=]
            Scope                         : Test
        LIBRARY                       : Gradle: com.android.support:customview:<VERSION>@aar [=]
            Scope                         : Test
        LIBRARY                       : Gradle: com.android.support:documentfile:<VERSION>@aar [=]
            Scope                         : Test
        LIBRARY                       : Gradle: com.android.support:drawerlayout:<VERSION>@aar [=]
            Scope                         : Test
        LIBRARY                       : Gradle: com.android.support:interpolator:<VERSION>@aar [=]
            Scope                         : Test
        LIBRARY                       : Gradle: com.android.support:loader:<VERSION>@aar [=]
            Scope                         : Test
        LIBRARY                       : Gradle: com.android.support:localbroadcastmanager:<VERSION>@aar [=]
            Scope                         : Test
        LIBRARY                       : Gradle: com.android.support:print:<VERSION>@aar [=]
            Scope                         : Test
        LIBRARY                       : Gradle: com.android.support:slidingpanelayout:<VERSION>@aar [=]
            Scope                         : Test
        LIBRARY                       : Gradle: com.android.support:support-annotations:<VERSION> [=]
            Scope                         : Test
        LIBRARY                       : Gradle: com.android.support:support-compat:<VERSION>@aar [=]
            Scope                         : Test
        LIBRARY                       : Gradle: com.android.support:support-core-ui:<VERSION>@aar [=]
            Scope                         : Test
        LIBRARY                       : Gradle: com.android.support:support-core-utils:<VERSION>@aar [=]
            Scope                         : Test
        LIBRARY                       : Gradle: com.android.support:support-fragment:<VERSION>@aar [=]
            Scope                         : Test
        LIBRARY                       : Gradle: com.android.support:support-vector-drawable:<VERSION>@aar [=]
            Scope                         : Test
        LIBRARY                       : Gradle: com.android.support:swiperefreshlayout:<VERSION>@aar [=]
            Scope                         : Test
        LIBRARY                       : Gradle: com.android.support:versionedparcelable:<VERSION>@aar [=]
            Scope                         : Test
        LIBRARY                       : Gradle: com.android.support:viewpager:<VERSION>@aar [=]
            Scope                         : Test
        ORDER_ENTRY                   : project.jav.main
            Scope                         : Test
        ORDER_ENTRY                   : project.lib.main
            Scope                         : Test
        BUILD_TASKS
            TEST_COMPILE_MODE             : All
                CLEAN                         : :lib:createMockableJar, :lib:generateDebugAndroidTestSources, :lib:generateDebugSources
                ASSEMBLE                      : :lib:assembleDebug, :lib:assembleDebugAndroidTest, :lib:assembleDebugUnitTest
                REBUILD                       : :lib:assembleDebug, :lib:assembleDebugAndroidTest, :lib:assembleDebugUnitTest, :lib:clean
                COMPILE_JAVA                  : :lib:compileDebugAndroidTestSources, :lib:compileDebugSources, :lib:compileDebugUnitTestSources
                SOURCE_GEN                    : :lib:createMockableJar, :lib:generateDebugAndroidTestSources, :lib:generateDebugSources
            TEST_COMPILE_MODE             : Android tests
                CLEAN                         : :lib:generateDebugAndroidTestSources, :lib:generateDebugSources
                ASSEMBLE                      : :lib:assembleDebug, :lib:assembleDebugAndroidTest
                REBUILD                       : :lib:assembleDebug, :lib:assembleDebugAndroidTest, :lib:clean
                COMPILE_JAVA                  : :lib:compileDebugAndroidTestSources, :lib:compileDebugSources
                SOURCE_GEN                    : :lib:generateDebugAndroidTestSources, :lib:generateDebugSources
            TEST_COMPILE_MODE             : Unit tests
                CLEAN                         : :lib:createMockableJar, :lib:generateDebugSources
                ASSEMBLE                      : :lib:assembleDebug, :lib:assembleDebugUnitTest
                REBUILD                       : :lib:assembleDebug, :lib:assembleDebugUnitTest, :lib:clean
                COMPILE_JAVA                  : :lib:compileDebugUnitTestSources
                SOURCE_GEN                    : :lib:createMockableJar, :lib:generateDebugSources
            TEST_COMPILE_MODE             : None
                CLEAN                         : :lib:generateDebugSources
                ASSEMBLE                      : :lib:assembleDebug
                REBUILD                       : :lib:assembleDebug, :lib:clean
                COMPILE_JAVA                  : :lib:compileDebugSources
                SOURCE_GEN                    : :lib:generateDebugSources
    MODULE                        : project.lib.main
        LINKED_ANDROID_MODULE_GROUP
            holder                        : project.lib
            main                          : project.lib.main
            unitTest                      : project.lib.unitTest
            androidTest                   : project.lib.androidTest
        ExternalModuleType            : sourceSet
        LinkedProjectId               : :lib:main
        LinkedProjectPath             : <PROJECT>/lib
        RootProjectPath               : <PROJECT>
        COMPILER_MODULE_EXTENSION
            compilerSourceOutputPath      : file://<PROJECT>/lib/build/intermediates/javac/debug/classes [-]
            isCompilerPathInherited       : false
            isExcludeOutput               : true
        ModuleFile                    : <PROJECT>/.idea/modules/lib/project.lib.main.iml [-]
        ModuleTypeName                : JAVA_MODULE
        FACET                         : Android
            TypeId                        : android
            ExternalSource                : GRADLE
            SelectedBuildVariant          : debug
            AllowUserConfiguration        : false
            GenFolderRelativePathApt      : /gen
            GenFolderRelativePathAidl     : /gen
            ManifestFileRelativePath      : /src/main/AndroidManifest.xml
            ResFolderRelativePath         : /src/main/res
            - ResFoldersRelativePath      : file://<PROJECT>/lib/src/main/res
            - ResFoldersRelativePath      : file://<PROJECT>/lib/src/debug/res [-]
            - ResFoldersRelativePath      : file://<PROJECT>/lib/build/generated/res/resValues/debug [-]
            - TestResFoldersRelativePath  :  [-]
            AssetsFolderRelativePath      : /src/main/assets
            LibsFolderRelativePath        : /libs
            ProjectType                   : 1
            PackTestCode                  : false
            RunProguard                   : false
            ProguardLogsFolderRelativePath          : /proguard_logs
            UseCustomManifestPackage      : false
            - ProGuardCfgFiles            : file://%MODULE_SDK_HOME%/tools/proguard/proguard-android.txt
        CONENT_ENTRY                  : file://<PROJECT>/lib/build/generated/ap_generated_sources/debug/out [-]
        CONENT_ENTRY                  : file://<PROJECT>/lib/build/generated/res/resValues/debug [-]
        CONENT_ENTRY                  : file://<PROJECT>/lib/src/debug [-]
        CONENT_ENTRY                  : file://<PROJECT>/lib/src/main
            JavaSource                    : file://<PROJECT>/lib/src/main/java
            JavaResource                  : file://<PROJECT>/lib/src/main/res
        WATCHED_SOURCE_FOLDER         : file://<PROJECT>/lib/build/generated/ap_generated_sources/debug/out [-]
            Generated                     : true
        WATCHED_RESOURCE_FOLDER       : file://<PROJECT>/lib/build/generated/res/resValues/debug [-]
            Generated                     : true
        WATCHED_RESOURCE_FOLDER       : file://<PROJECT>/lib/src/debug/assets [-]
        WATCHED_RESOURCE_FOLDER       : file://<PROJECT>/lib/src/debug/baselineProfiles [-]
        WATCHED_SOURCE_FOLDER         : file://<PROJECT>/lib/src/debug/java [-]
        WATCHED_SOURCE_FOLDER         : file://<PROJECT>/lib/src/debug/kotlin [-]
        WATCHED_RESOURCE_FOLDER       : file://<PROJECT>/lib/src/debug/res [-]
        WATCHED_RESOURCE_FOLDER       : file://<PROJECT>/lib/src/debug/resources [-]
        WATCHED_SOURCE_FOLDER         : file://<PROJECT>/lib/src/debug/shaders [-]
        WATCHED_RESOURCE_FOLDER       : file://<PROJECT>/lib/src/main/assets [-]
        WATCHED_RESOURCE_FOLDER       : file://<PROJECT>/lib/src/main/baselineProfiles [-]
        WATCHED_SOURCE_FOLDER         : file://<PROJECT>/lib/src/main/kotlin [-]
        WATCHED_RESOURCE_FOLDER       : file://<PROJECT>/lib/src/main/resources [-]
        WATCHED_SOURCE_FOLDER         : file://<PROJECT>/lib/src/main/shaders [-]
        JDK                           : <NAME_CUT> Android SDK
        *isInherited                  : false
            SdkType                       : Android SDK
            HomePath                      : <ANDROID_SDK>
<<<<<<< HEAD
            VersionString                 : <JDK_VERSION>
=======
>>>>>>> de127946
        ORDER_ENTRY                   : <Module source>
        LIBRARY                       : Gradle: android.arch.core:common:<VERSION> [=]
        LIBRARY                       : Gradle: android.arch.core:runtime:<VERSION>@aar [=]
        LIBRARY                       : Gradle: android.arch.lifecycle:common:<VERSION> [=]
        LIBRARY                       : Gradle: android.arch.lifecycle:livedata-core:<VERSION>@aar [=]
        LIBRARY                       : Gradle: android.arch.lifecycle:livedata:<VERSION>@aar [=]
        LIBRARY                       : Gradle: android.arch.lifecycle:runtime:<VERSION>@aar [=]
        LIBRARY                       : Gradle: android.arch.lifecycle:viewmodel:<VERSION>@aar [=]
        LIBRARY                       : Gradle: com.android.support:animated-vector-drawable:<VERSION>@aar [=]
        LIBRARY                       : Gradle: com.android.support:appcompat-v7:<VERSION>@aar [=]
        LIBRARY                       : Gradle: com.android.support:asynclayoutinflater:<VERSION>@aar [=]
        LIBRARY                       : Gradle: com.android.support:collections:<VERSION> [=]
        LIBRARY                       : Gradle: com.android.support:coordinatorlayout:<VERSION>@aar [=]
        LIBRARY                       : Gradle: com.android.support:cursoradapter:<VERSION>@aar [=]
        LIBRARY                       : Gradle: com.android.support:customview:<VERSION>@aar [=]
        LIBRARY                       : Gradle: com.android.support:documentfile:<VERSION>@aar [=]
        LIBRARY                       : Gradle: com.android.support:drawerlayout:<VERSION>@aar [=]
        LIBRARY                       : Gradle: com.android.support:interpolator:<VERSION>@aar [=]
        LIBRARY                       : Gradle: com.android.support:loader:<VERSION>@aar [=]
        LIBRARY                       : Gradle: com.android.support:localbroadcastmanager:<VERSION>@aar [=]
        LIBRARY                       : Gradle: com.android.support:print:<VERSION>@aar [=]
        LIBRARY                       : Gradle: com.android.support:slidingpanelayout:<VERSION>@aar [=]
        LIBRARY                       : Gradle: com.android.support:support-annotations:<VERSION> [=]
        LIBRARY                       : Gradle: com.android.support:support-compat:<VERSION>@aar [=]
        LIBRARY                       : Gradle: com.android.support:support-core-ui:<VERSION>@aar [=]
        LIBRARY                       : Gradle: com.android.support:support-core-utils:<VERSION>@aar [=]
        LIBRARY                       : Gradle: com.android.support:support-fragment:<VERSION>@aar [=]
        LIBRARY                       : Gradle: com.android.support:support-vector-drawable:<VERSION>@aar [=]
        LIBRARY                       : Gradle: com.android.support:swiperefreshlayout:<VERSION>@aar [=]
        LIBRARY                       : Gradle: com.android.support:versionedparcelable:<VERSION>@aar [=]
        LIBRARY                       : Gradle: com.android.support:viewpager:<VERSION>@aar [=]
        ORDER_ENTRY                   : project.jav.main
        Classes
            -                             : file://<PROJECT>/lib/build/intermediates/javac/debug/classes
            -                             : jar://<PROJECT>/lib/build/intermediates/compile_r_class_jar/debug/R.jar!/
            -                             : file://<PROJECT>/lib/build/generated/res/resValues/debug
        BUILD_TASKS
            TEST_COMPILE_MODE             : All
                CLEAN                         : :lib:createMockableJar, :lib:generateDebugAndroidTestSources, :lib:generateDebugSources
                ASSEMBLE                      : :lib:assembleDebug, :lib:assembleDebugAndroidTest, :lib:assembleDebugUnitTest
                REBUILD                       : :lib:assembleDebug, :lib:assembleDebugAndroidTest, :lib:assembleDebugUnitTest, :lib:clean
                COMPILE_JAVA                  : :lib:compileDebugAndroidTestSources, :lib:compileDebugSources, :lib:compileDebugUnitTestSources
                SOURCE_GEN                    : :lib:createMockableJar, :lib:generateDebugAndroidTestSources, :lib:generateDebugSources
            TEST_COMPILE_MODE             : Android tests
                CLEAN                         : :lib:generateDebugAndroidTestSources, :lib:generateDebugSources
                ASSEMBLE                      : :lib:assembleDebug, :lib:assembleDebugAndroidTest
                REBUILD                       : :lib:assembleDebug, :lib:assembleDebugAndroidTest, :lib:clean
                COMPILE_JAVA                  : :lib:compileDebugAndroidTestSources, :lib:compileDebugSources
                SOURCE_GEN                    : :lib:generateDebugAndroidTestSources, :lib:generateDebugSources
            TEST_COMPILE_MODE             : Unit tests
                CLEAN                         : :lib:createMockableJar, :lib:generateDebugSources
                ASSEMBLE                      : :lib:assembleDebug, :lib:assembleDebugUnitTest
                REBUILD                       : :lib:assembleDebug, :lib:assembleDebugUnitTest, :lib:clean
                COMPILE_JAVA                  : :lib:compileDebugUnitTestSources
                SOURCE_GEN                    : :lib:createMockableJar, :lib:generateDebugSources
            TEST_COMPILE_MODE             : None
                CLEAN                         : :lib:generateDebugSources
                ASSEMBLE                      : :lib:assembleDebug
                REBUILD                       : :lib:assembleDebug, :lib:clean
                COMPILE_JAVA                  : :lib:compileDebugSources
                SOURCE_GEN                    : :lib:generateDebugSources
    MODULE                        : project.lib.unitTest
        LINKED_ANDROID_MODULE_GROUP
            holder                        : project.lib
            main                          : project.lib.main
            unitTest                      : project.lib.unitTest
            androidTest                   : project.lib.androidTest
        ExternalModuleType            : sourceSet
        LinkedProjectId               : :lib:unitTest
        LinkedProjectPath             : <PROJECT>/lib
        RootProjectPath               : <PROJECT>
        COMPILER_MODULE_EXTENSION
            compilerTestOutputPath        : file://<PROJECT>/lib/build/intermediates/javac/debugUnitTest/classes [-]
            isCompilerPathInherited       : false
            isExcludeOutput               : true
        TEST_MODULE_PROPERTIES
            productionModuleName          : project.lib.main
        ModuleFile                    : <PROJECT>/.idea/modules/lib/project.lib.unitTest.iml [-]
        ModuleTypeName                : JAVA_MODULE
        FACET                         : Android
            TypeId                        : android
            ExternalSource                : GRADLE
            SelectedBuildVariant          : debug
            AllowUserConfiguration        : false
            GenFolderRelativePathApt      : /gen
            GenFolderRelativePathAidl     : /gen
            ManifestFileRelativePath      : /src/main/AndroidManifest.xml
            ResFolderRelativePath         : /src/main/res
            - ResFoldersRelativePath      :  [-]
            - TestResFoldersRelativePath  :  [-]
            AssetsFolderRelativePath      : /src/main/assets
            LibsFolderRelativePath        : /libs
            ProjectType                   : 1
            PackTestCode                  : false
            RunProguard                   : false
            ProguardLogsFolderRelativePath          : /proguard_logs
            UseCustomManifestPackage      : false
            - ProGuardCfgFiles            : file://%MODULE_SDK_HOME%/tools/proguard/proguard-android.txt
        CONENT_ENTRY                  : file://<PROJECT>/lib/build/generated/ap_generated_sources/debugUnitTest/out [-]
        CONENT_ENTRY                  : file://<PROJECT>/lib/src/test [-]
        CONENT_ENTRY                  : file://<PROJECT>/lib/src/testDebug [-]
        WATCHED_TEST_SOURCE_FOLDER    : file://<PROJECT>/lib/build/generated/ap_generated_sources/debugUnitTest/out [-]
            Generated                     : true
        WATCHED_TEST_RESOURCE_FOLDER  : file://<PROJECT>/lib/src/test/assets [-]
        WATCHED_TEST_RESOURCE_FOLDER  : file://<PROJECT>/lib/src/test/baselineProfiles [-]
        WATCHED_TEST_SOURCE_FOLDER    : file://<PROJECT>/lib/src/test/java [-]
        WATCHED_TEST_SOURCE_FOLDER    : file://<PROJECT>/lib/src/test/kotlin [-]
        WATCHED_TEST_RESOURCE_FOLDER  : file://<PROJECT>/lib/src/test/res [-]
        WATCHED_TEST_RESOURCE_FOLDER  : file://<PROJECT>/lib/src/test/resources [-]
        WATCHED_TEST_SOURCE_FOLDER    : file://<PROJECT>/lib/src/test/shaders [-]
        WATCHED_TEST_RESOURCE_FOLDER  : file://<PROJECT>/lib/src/testDebug/assets [-]
        WATCHED_TEST_RESOURCE_FOLDER  : file://<PROJECT>/lib/src/testDebug/baselineProfiles [-]
        WATCHED_TEST_SOURCE_FOLDER    : file://<PROJECT>/lib/src/testDebug/java [-]
        WATCHED_TEST_SOURCE_FOLDER    : file://<PROJECT>/lib/src/testDebug/kotlin [-]
        WATCHED_TEST_RESOURCE_FOLDER  : file://<PROJECT>/lib/src/testDebug/res [-]
        WATCHED_TEST_RESOURCE_FOLDER  : file://<PROJECT>/lib/src/testDebug/resources [-]
        WATCHED_TEST_SOURCE_FOLDER    : file://<PROJECT>/lib/src/testDebug/shaders [-]
        JDK                           : <NAME_CUT> Android SDK
        *isInherited                  : false
            SdkType                       : Android SDK
            HomePath                      : <ANDROID_SDK>
<<<<<<< HEAD
            VersionString                 : <JDK_VERSION>
=======
>>>>>>> de127946
        ORDER_ENTRY                   : <Module source>
        LIBRARY                       : Gradle: android.arch.core:common:<VERSION> [=]
            Scope                         : Test
        LIBRARY                       : Gradle: android.arch.core:runtime:<VERSION>@aar [=]
            Scope                         : Test
        LIBRARY                       : Gradle: android.arch.lifecycle:common:<VERSION> [=]
            Scope                         : Test
        LIBRARY                       : Gradle: android.arch.lifecycle:livedata-core:<VERSION>@aar [=]
            Scope                         : Test
        LIBRARY                       : Gradle: android.arch.lifecycle:livedata:<VERSION>@aar [=]
            Scope                         : Test
        LIBRARY                       : Gradle: android.arch.lifecycle:runtime:<VERSION>@aar [=]
            Scope                         : Test
        LIBRARY                       : Gradle: android.arch.lifecycle:viewmodel:<VERSION>@aar [=]
            Scope                         : Test
        LIBRARY                       : Gradle: com.android.support:animated-vector-drawable:<VERSION>@aar [=]
            Scope                         : Test
        LIBRARY                       : Gradle: com.android.support:appcompat-v7:<VERSION>@aar [=]
            Scope                         : Test
        LIBRARY                       : Gradle: com.android.support:asynclayoutinflater:<VERSION>@aar [=]
            Scope                         : Test
        LIBRARY                       : Gradle: com.android.support:collections:<VERSION> [=]
            Scope                         : Test
        LIBRARY                       : Gradle: com.android.support:coordinatorlayout:<VERSION>@aar [=]
            Scope                         : Test
        LIBRARY                       : Gradle: com.android.support:cursoradapter:<VERSION>@aar [=]
            Scope                         : Test
        LIBRARY                       : Gradle: com.android.support:customview:<VERSION>@aar [=]
            Scope                         : Test
        LIBRARY                       : Gradle: com.android.support:documentfile:<VERSION>@aar [=]
            Scope                         : Test
        LIBRARY                       : Gradle: com.android.support:drawerlayout:<VERSION>@aar [=]
            Scope                         : Test
        LIBRARY                       : Gradle: com.android.support:interpolator:<VERSION>@aar [=]
            Scope                         : Test
        LIBRARY                       : Gradle: com.android.support:loader:<VERSION>@aar [=]
            Scope                         : Test
        LIBRARY                       : Gradle: com.android.support:localbroadcastmanager:<VERSION>@aar [=]
            Scope                         : Test
        LIBRARY                       : Gradle: com.android.support:print:<VERSION>@aar [=]
            Scope                         : Test
        LIBRARY                       : Gradle: com.android.support:slidingpanelayout:<VERSION>@aar [=]
            Scope                         : Test
        LIBRARY                       : Gradle: com.android.support:support-annotations:<VERSION> [=]
            Scope                         : Test
        LIBRARY                       : Gradle: com.android.support:support-compat:<VERSION>@aar [=]
            Scope                         : Test
        LIBRARY                       : Gradle: com.android.support:support-core-ui:<VERSION>@aar [=]
            Scope                         : Test
        LIBRARY                       : Gradle: com.android.support:support-core-utils:<VERSION>@aar [=]
            Scope                         : Test
        LIBRARY                       : Gradle: com.android.support:support-fragment:<VERSION>@aar [=]
            Scope                         : Test
        LIBRARY                       : Gradle: com.android.support:support-vector-drawable:<VERSION>@aar [=]
            Scope                         : Test
        LIBRARY                       : Gradle: com.android.support:swiperefreshlayout:<VERSION>@aar [=]
            Scope                         : Test
        LIBRARY                       : Gradle: com.android.support:versionedparcelable:<VERSION>@aar [=]
            Scope                         : Test
        LIBRARY                       : Gradle: com.android.support:viewpager:<VERSION>@aar [=]
            Scope                         : Test
        ORDER_ENTRY                   : project.jav.main
            Scope                         : Test
        ORDER_ENTRY                   : project.lib.main
            Scope                         : Test
        BUILD_TASKS
            TEST_COMPILE_MODE             : All
                CLEAN                         : :lib:createMockableJar, :lib:generateDebugAndroidTestSources, :lib:generateDebugSources
                ASSEMBLE                      : :lib:assembleDebug, :lib:assembleDebugAndroidTest, :lib:assembleDebugUnitTest
                REBUILD                       : :lib:assembleDebug, :lib:assembleDebugAndroidTest, :lib:assembleDebugUnitTest, :lib:clean
                COMPILE_JAVA                  : :lib:compileDebugAndroidTestSources, :lib:compileDebugSources, :lib:compileDebugUnitTestSources
                SOURCE_GEN                    : :lib:createMockableJar, :lib:generateDebugAndroidTestSources, :lib:generateDebugSources
            TEST_COMPILE_MODE             : Android tests
                CLEAN                         : :lib:generateDebugAndroidTestSources, :lib:generateDebugSources
                ASSEMBLE                      : :lib:assembleDebug, :lib:assembleDebugAndroidTest
                REBUILD                       : :lib:assembleDebug, :lib:assembleDebugAndroidTest, :lib:clean
                COMPILE_JAVA                  : :lib:compileDebugAndroidTestSources, :lib:compileDebugSources
                SOURCE_GEN                    : :lib:generateDebugAndroidTestSources, :lib:generateDebugSources
            TEST_COMPILE_MODE             : Unit tests
                CLEAN                         : :lib:createMockableJar, :lib:generateDebugSources
                ASSEMBLE                      : :lib:assembleDebug, :lib:assembleDebugUnitTest
                REBUILD                       : :lib:assembleDebug, :lib:assembleDebugUnitTest, :lib:clean
                COMPILE_JAVA                  : :lib:compileDebugUnitTestSources
                SOURCE_GEN                    : :lib:createMockableJar, :lib:generateDebugSources
            TEST_COMPILE_MODE             : None
                CLEAN                         : :lib:generateDebugSources
                ASSEMBLE                      : :lib:assembleDebug
                REBUILD                       : :lib:assembleDebug, :lib:clean
                COMPILE_JAVA                  : :lib:compileDebugSources
                SOURCE_GEN                    : :lib:generateDebugSources
    MODULE                        : project.nested1
        LINKED_ANDROID_MODULE_GROUP
            holder                        : project.nested1
            main                          : project.nested1.main
            unitTest                      : project.nested1.unitTest
            androidTest                   : project.nested1.androidTest
        ExternalModuleGroup           : project
        ExternalModuleVersion         : unspecified
        LinkedProjectId               : :nested1
        LinkedProjectPath             : <PROJECT>/nested1
        RootProjectPath               : <PROJECT>
        COMPILER_MODULE_EXTENSION
            isCompilerPathInherited       : false
            isExcludeOutput               : true
        ModuleFile                    : <PROJECT>/.idea/modules/nested1/project.nested1.iml [-]
        ModuleTypeName                : JAVA_MODULE
        FACET                         : Android
            TypeId                        : android
            ExternalSource                : GRADLE
            SelectedBuildVariant          : debug
            AllowUserConfiguration        : false
            GenFolderRelativePathApt      : /gen
            GenFolderRelativePathAidl     : /gen
            ManifestFileRelativePath      : /src/main/AndroidManifest.xml
            ResFolderRelativePath         : /src/main/res
            - ResFoldersRelativePath      :  [-]
            - TestResFoldersRelativePath  :  [-]
            AssetsFolderRelativePath      : /src/main/assets
            LibsFolderRelativePath        : /libs
            ProjectType                   : 1
            PackTestCode                  : false
            RunProguard                   : false
            ProguardLogsFolderRelativePath          : /proguard_logs
            UseCustomManifestPackage      : false
            - ProGuardCfgFiles            : file://%MODULE_SDK_HOME%/tools/proguard/proguard-android.txt
        FACET                         : Android-Gradle
            TypeId                        : android-gradle
            ExternalSource                : GRADLE
        CONENT_ENTRY                  : file://<PROJECT>/nested1
            EXCLUDE_FOLDER                : file://<PROJECT>/nested1/.gradle [-]
            EXCLUDE_FOLDER                : file://<PROJECT>/nested1/build [-]
        JDK                           : <NAME_CUT> Android SDK
        *isInherited                  : false
            SdkType                       : Android SDK
            HomePath                      : <ANDROID_SDK>
<<<<<<< HEAD
            VersionString                 : <JDK_VERSION>
=======
>>>>>>> de127946
        ORDER_ENTRY                   : <Module source>
        BUILD_TASKS
            TEST_COMPILE_MODE             : All
                CLEAN                         : :nested1:createMockableJar, :nested1:generateDebugAndroidTestSources, :nested1:generateDebugSources
                ASSEMBLE                      : :nested1:assembleDebug, :nested1:assembleDebugAndroidTest, :nested1:assembleDebugUnitTest
                REBUILD                       : :nested1:assembleDebug, :nested1:assembleDebugAndroidTest, :nested1:assembleDebugUnitTest, :nested1:clean
                COMPILE_JAVA                  : :nested1:compileDebugAndroidTestSources, :nested1:compileDebugSources, :nested1:compileDebugUnitTestSources
                SOURCE_GEN                    : :nested1:createMockableJar, :nested1:generateDebugAndroidTestSources, :nested1:generateDebugSources
            TEST_COMPILE_MODE             : Android tests
                CLEAN                         : :nested1:generateDebugAndroidTestSources, :nested1:generateDebugSources
                ASSEMBLE                      : :nested1:assembleDebug, :nested1:assembleDebugAndroidTest
                REBUILD                       : :nested1:assembleDebug, :nested1:assembleDebugAndroidTest, :nested1:clean
                COMPILE_JAVA                  : :nested1:compileDebugAndroidTestSources, :nested1:compileDebugSources
                SOURCE_GEN                    : :nested1:generateDebugAndroidTestSources, :nested1:generateDebugSources
            TEST_COMPILE_MODE             : Unit tests
                CLEAN                         : :nested1:createMockableJar, :nested1:generateDebugSources
                ASSEMBLE                      : :nested1:assembleDebug, :nested1:assembleDebugUnitTest
                REBUILD                       : :nested1:assembleDebug, :nested1:assembleDebugUnitTest, :nested1:clean
                COMPILE_JAVA                  : :nested1:compileDebugUnitTestSources
                SOURCE_GEN                    : :nested1:createMockableJar, :nested1:generateDebugSources
            TEST_COMPILE_MODE             : None
                CLEAN                         : :nested1:generateDebugSources
                ASSEMBLE                      : :nested1:assembleDebug
                REBUILD                       : :nested1:assembleDebug, :nested1:clean
                COMPILE_JAVA                  : :nested1:compileDebugSources
                SOURCE_GEN                    : :nested1:generateDebugSources
    MODULE                        : project.nested1.androidTest
        LINKED_ANDROID_MODULE_GROUP
            holder                        : project.nested1
            main                          : project.nested1.main
            unitTest                      : project.nested1.unitTest
            androidTest                   : project.nested1.androidTest
        ExternalModuleType            : sourceSet
        LinkedProjectId               : :nested1:androidTest
        LinkedProjectPath             : <PROJECT>/nested1
        RootProjectPath               : <PROJECT>
        COMPILER_MODULE_EXTENSION
            compilerTestOutputPath        : file://<PROJECT>/nested1/build/intermediates/javac/debugAndroidTest/classes [-]
            isCompilerPathInherited       : false
            isExcludeOutput               : true
        TEST_MODULE_PROPERTIES
            productionModuleName          : project.nested1.main
        ModuleFile                    : <PROJECT>/.idea/modules/nested1/project.nested1.androidTest.iml [-]
        ModuleTypeName                : JAVA_MODULE
        FACET                         : Android
            TypeId                        : android
            ExternalSource                : GRADLE
            SelectedBuildVariant          : debug
            AllowUserConfiguration        : false
            GenFolderRelativePathApt      : /gen
            GenFolderRelativePathAidl     : /gen
            ManifestFileRelativePath      : /src/main/AndroidManifest.xml
            ResFolderRelativePath         : /src/main/res
            - ResFoldersRelativePath      :  [-]
            - TestResFoldersRelativePath  : file://<PROJECT>/nested1/src/androidTest/res [-]
            - TestResFoldersRelativePath  : file://<PROJECT>/nested1/src/androidTestDebug/res [-]
            - TestResFoldersRelativePath  : file://<PROJECT>/nested1/build/generated/res/resValues/androidTest/debug [-]
            AssetsFolderRelativePath      : /src/main/assets
            LibsFolderRelativePath        : /libs
            ProjectType                   : 1
            PackTestCode                  : false
            RunProguard                   : false
            ProguardLogsFolderRelativePath          : /proguard_logs
            UseCustomManifestPackage      : false
            - ProGuardCfgFiles            : file://%MODULE_SDK_HOME%/tools/proguard/proguard-android.txt
        CONENT_ENTRY                  : file://<PROJECT>/nested1/build/generated/ap_generated_sources/debugAndroidTest/out [-]
        CONENT_ENTRY                  : file://<PROJECT>/nested1/build/generated/res/resValues/androidTest/debug [-]
        CONENT_ENTRY                  : file://<PROJECT>/nested1/src/androidTest [-]
        CONENT_ENTRY                  : file://<PROJECT>/nested1/src/androidTestDebug [-]
        WATCHED_TEST_SOURCE_FOLDER    : file://<PROJECT>/nested1/build/generated/ap_generated_sources/debugAndroidTest/out [-]
            Generated                     : true
        WATCHED_TEST_RESOURCE_FOLDER  : file://<PROJECT>/nested1/build/generated/res/resValues/androidTest/debug [-]
            Generated                     : true
        WATCHED_TEST_RESOURCE_FOLDER  : file://<PROJECT>/nested1/src/androidTest/assets [-]
        WATCHED_TEST_RESOURCE_FOLDER  : file://<PROJECT>/nested1/src/androidTest/baselineProfiles [-]
        WATCHED_TEST_SOURCE_FOLDER    : file://<PROJECT>/nested1/src/androidTest/java [-]
        WATCHED_TEST_SOURCE_FOLDER    : file://<PROJECT>/nested1/src/androidTest/kotlin [-]
        WATCHED_TEST_RESOURCE_FOLDER  : file://<PROJECT>/nested1/src/androidTest/res [-]
        WATCHED_TEST_RESOURCE_FOLDER  : file://<PROJECT>/nested1/src/androidTest/resources [-]
        WATCHED_TEST_SOURCE_FOLDER    : file://<PROJECT>/nested1/src/androidTest/shaders [-]
        WATCHED_TEST_RESOURCE_FOLDER  : file://<PROJECT>/nested1/src/androidTestDebug/assets [-]
        WATCHED_TEST_RESOURCE_FOLDER  : file://<PROJECT>/nested1/src/androidTestDebug/baselineProfiles [-]
        WATCHED_TEST_SOURCE_FOLDER    : file://<PROJECT>/nested1/src/androidTestDebug/java [-]
        WATCHED_TEST_SOURCE_FOLDER    : file://<PROJECT>/nested1/src/androidTestDebug/kotlin [-]
        WATCHED_TEST_RESOURCE_FOLDER  : file://<PROJECT>/nested1/src/androidTestDebug/res [-]
        WATCHED_TEST_RESOURCE_FOLDER  : file://<PROJECT>/nested1/src/androidTestDebug/resources [-]
        WATCHED_TEST_SOURCE_FOLDER    : file://<PROJECT>/nested1/src/androidTestDebug/shaders [-]
        JDK                           : <NAME_CUT> Android SDK
        *isInherited                  : false
            SdkType                       : Android SDK
            HomePath                      : <ANDROID_SDK>
<<<<<<< HEAD
            VersionString                 : <JDK_VERSION>
=======
>>>>>>> de127946
        ORDER_ENTRY                   : <Module source>
        ORDER_ENTRY                   : project.nested1.main
            Scope                         : Test
        BUILD_TASKS
            TEST_COMPILE_MODE             : All
                CLEAN                         : :nested1:createMockableJar, :nested1:generateDebugAndroidTestSources, :nested1:generateDebugSources
                ASSEMBLE                      : :nested1:assembleDebug, :nested1:assembleDebugAndroidTest, :nested1:assembleDebugUnitTest
                REBUILD                       : :nested1:assembleDebug, :nested1:assembleDebugAndroidTest, :nested1:assembleDebugUnitTest, :nested1:clean
                COMPILE_JAVA                  : :nested1:compileDebugAndroidTestSources, :nested1:compileDebugSources, :nested1:compileDebugUnitTestSources
                SOURCE_GEN                    : :nested1:createMockableJar, :nested1:generateDebugAndroidTestSources, :nested1:generateDebugSources
            TEST_COMPILE_MODE             : Android tests
                CLEAN                         : :nested1:generateDebugAndroidTestSources, :nested1:generateDebugSources
                ASSEMBLE                      : :nested1:assembleDebug, :nested1:assembleDebugAndroidTest
                REBUILD                       : :nested1:assembleDebug, :nested1:assembleDebugAndroidTest, :nested1:clean
                COMPILE_JAVA                  : :nested1:compileDebugAndroidTestSources, :nested1:compileDebugSources
                SOURCE_GEN                    : :nested1:generateDebugAndroidTestSources, :nested1:generateDebugSources
            TEST_COMPILE_MODE             : Unit tests
                CLEAN                         : :nested1:createMockableJar, :nested1:generateDebugSources
                ASSEMBLE                      : :nested1:assembleDebug, :nested1:assembleDebugUnitTest
                REBUILD                       : :nested1:assembleDebug, :nested1:assembleDebugUnitTest, :nested1:clean
                COMPILE_JAVA                  : :nested1:compileDebugUnitTestSources
                SOURCE_GEN                    : :nested1:createMockableJar, :nested1:generateDebugSources
            TEST_COMPILE_MODE             : None
                CLEAN                         : :nested1:generateDebugSources
                ASSEMBLE                      : :nested1:assembleDebug
                REBUILD                       : :nested1:assembleDebug, :nested1:clean
                COMPILE_JAVA                  : :nested1:compileDebugSources
                SOURCE_GEN                    : :nested1:generateDebugSources
    MODULE                        : project.nested1.deep
        LINKED_ANDROID_MODULE_GROUP
            holder                        : project.nested1.deep
            main                          : project.nested1.deep.main
            unitTest                      : project.nested1.deep.unitTest
            androidTest                   : project.nested1.deep.androidTest
        ExternalModuleGroup           : project.nested1
        ExternalModuleVersion         : unspecified
        LinkedProjectId               : :nested1:deep
        LinkedProjectPath             : <PROJECT>/nested1/deep
        RootProjectPath               : <PROJECT>
        COMPILER_MODULE_EXTENSION
            isCompilerPathInherited       : false
            isExcludeOutput               : true
        ModuleFile                    : <PROJECT>/.idea/modules/nested1/deep/project.nested1.deep.iml [-]
        ModuleTypeName                : JAVA_MODULE
        FACET                         : Android
            TypeId                        : android
            ExternalSource                : GRADLE
            SelectedBuildVariant          : debug
            AllowUserConfiguration        : false
            GenFolderRelativePathApt      : /gen
            GenFolderRelativePathAidl     : /gen
            ManifestFileRelativePath      : /src/main/AndroidManifest.xml
            ResFolderRelativePath         : /src/main/res
            - ResFoldersRelativePath      :  [-]
            - TestResFoldersRelativePath  :  [-]
            AssetsFolderRelativePath      : /src/main/assets
            LibsFolderRelativePath        : /libs
            ProjectType                   : 1
            PackTestCode                  : false
            RunProguard                   : false
            ProguardLogsFolderRelativePath          : /proguard_logs
            UseCustomManifestPackage      : false
            - ProGuardCfgFiles            : file://%MODULE_SDK_HOME%/tools/proguard/proguard-android.txt
        FACET                         : Android-Gradle
            TypeId                        : android-gradle
            ExternalSource                : GRADLE
        CONENT_ENTRY                  : file://<PROJECT>/nested1/deep
            EXCLUDE_FOLDER                : file://<PROJECT>/nested1/deep/.gradle [-]
            EXCLUDE_FOLDER                : file://<PROJECT>/nested1/deep/build [-]
        JDK                           : <NAME_CUT> Android SDK
        *isInherited                  : false
            SdkType                       : Android SDK
            HomePath                      : <ANDROID_SDK>
<<<<<<< HEAD
            VersionString                 : <JDK_VERSION>
=======
>>>>>>> de127946
        ORDER_ENTRY                   : <Module source>
        BUILD_TASKS
            TEST_COMPILE_MODE             : All
                CLEAN                         : :nested1:deep:createMockableJar, :nested1:deep:generateDebugAndroidTestSources, :nested1:deep:generateDebugSources
                ASSEMBLE                      : :nested1:deep:assembleDebug, :nested1:deep:assembleDebugAndroidTest, :nested1:deep:assembleDebugUnitTest
                REBUILD                       : :nested1:deep:assembleDebug, :nested1:deep:assembleDebugAndroidTest, :nested1:deep:assembleDebugUnitTest, :nested1:deep:clean
                COMPILE_JAVA                  : :nested1:deep:compileDebugAndroidTestSources, :nested1:deep:compileDebugSources, :nested1:deep:compileDebugUnitTestSources
                SOURCE_GEN                    : :nested1:deep:createMockableJar, :nested1:deep:generateDebugAndroidTestSources, :nested1:deep:generateDebugSources
            TEST_COMPILE_MODE             : Android tests
                CLEAN                         : :nested1:deep:generateDebugAndroidTestSources, :nested1:deep:generateDebugSources
                ASSEMBLE                      : :nested1:deep:assembleDebug, :nested1:deep:assembleDebugAndroidTest
                REBUILD                       : :nested1:deep:assembleDebug, :nested1:deep:assembleDebugAndroidTest, :nested1:deep:clean
                COMPILE_JAVA                  : :nested1:deep:compileDebugAndroidTestSources, :nested1:deep:compileDebugSources
                SOURCE_GEN                    : :nested1:deep:generateDebugAndroidTestSources, :nested1:deep:generateDebugSources
            TEST_COMPILE_MODE             : Unit tests
                CLEAN                         : :nested1:deep:createMockableJar, :nested1:deep:generateDebugSources
                ASSEMBLE                      : :nested1:deep:assembleDebug, :nested1:deep:assembleDebugUnitTest
                REBUILD                       : :nested1:deep:assembleDebug, :nested1:deep:assembleDebugUnitTest, :nested1:deep:clean
                COMPILE_JAVA                  : :nested1:deep:compileDebugUnitTestSources
                SOURCE_GEN                    : :nested1:deep:createMockableJar, :nested1:deep:generateDebugSources
            TEST_COMPILE_MODE             : None
                CLEAN                         : :nested1:deep:generateDebugSources
                ASSEMBLE                      : :nested1:deep:assembleDebug
                REBUILD                       : :nested1:deep:assembleDebug, :nested1:deep:clean
                COMPILE_JAVA                  : :nested1:deep:compileDebugSources
                SOURCE_GEN                    : :nested1:deep:generateDebugSources
    MODULE                        : project.nested1.deep.androidTest
        LINKED_ANDROID_MODULE_GROUP
            holder                        : project.nested1.deep
            main                          : project.nested1.deep.main
            unitTest                      : project.nested1.deep.unitTest
            androidTest                   : project.nested1.deep.androidTest
        ExternalModuleType            : sourceSet
        LinkedProjectId               : :nested1:deep:androidTest
        LinkedProjectPath             : <PROJECT>/nested1/deep
        RootProjectPath               : <PROJECT>
        COMPILER_MODULE_EXTENSION
            compilerTestOutputPath        : file://<PROJECT>/nested1/deep/build/intermediates/javac/debugAndroidTest/classes [-]
            isCompilerPathInherited       : false
            isExcludeOutput               : true
        TEST_MODULE_PROPERTIES
            productionModuleName          : project.nested1.deep.main
        ModuleFile                    : <PROJECT>/.idea/modules/nested1/deep/project.nested1.deep.androidTest.iml [-]
        ModuleTypeName                : JAVA_MODULE
        FACET                         : Android
            TypeId                        : android
            ExternalSource                : GRADLE
            SelectedBuildVariant          : debug
            AllowUserConfiguration        : false
            GenFolderRelativePathApt      : /gen
            GenFolderRelativePathAidl     : /gen
            ManifestFileRelativePath      : /src/main/AndroidManifest.xml
            ResFolderRelativePath         : /src/main/res
            - ResFoldersRelativePath      :  [-]
            - TestResFoldersRelativePath  : file://<PROJECT>/nested1/deep/src/androidTest/res [-]
            - TestResFoldersRelativePath  : file://<PROJECT>/nested1/deep/src/androidTestDebug/res [-]
            - TestResFoldersRelativePath  : file://<PROJECT>/nested1/deep/build/generated/res/resValues/androidTest/debug [-]
            AssetsFolderRelativePath      : /src/main/assets
            LibsFolderRelativePath        : /libs
            ProjectType                   : 1
            PackTestCode                  : false
            RunProguard                   : false
            ProguardLogsFolderRelativePath          : /proguard_logs
            UseCustomManifestPackage      : false
            - ProGuardCfgFiles            : file://%MODULE_SDK_HOME%/tools/proguard/proguard-android.txt
        CONENT_ENTRY                  : file://<PROJECT>/nested1/deep/build/generated/ap_generated_sources/debugAndroidTest/out [-]
        CONENT_ENTRY                  : file://<PROJECT>/nested1/deep/build/generated/res/resValues/androidTest/debug [-]
        CONENT_ENTRY                  : file://<PROJECT>/nested1/deep/src/androidTest [-]
        CONENT_ENTRY                  : file://<PROJECT>/nested1/deep/src/androidTestDebug [-]
        WATCHED_TEST_SOURCE_FOLDER    : file://<PROJECT>/nested1/deep/build/generated/ap_generated_sources/debugAndroidTest/out [-]
            Generated                     : true
        WATCHED_TEST_RESOURCE_FOLDER  : file://<PROJECT>/nested1/deep/build/generated/res/resValues/androidTest/debug [-]
            Generated                     : true
        WATCHED_TEST_RESOURCE_FOLDER  : file://<PROJECT>/nested1/deep/src/androidTest/assets [-]
        WATCHED_TEST_RESOURCE_FOLDER  : file://<PROJECT>/nested1/deep/src/androidTest/baselineProfiles [-]
        WATCHED_TEST_SOURCE_FOLDER    : file://<PROJECT>/nested1/deep/src/androidTest/java [-]
        WATCHED_TEST_SOURCE_FOLDER    : file://<PROJECT>/nested1/deep/src/androidTest/kotlin [-]
        WATCHED_TEST_RESOURCE_FOLDER  : file://<PROJECT>/nested1/deep/src/androidTest/res [-]
        WATCHED_TEST_RESOURCE_FOLDER  : file://<PROJECT>/nested1/deep/src/androidTest/resources [-]
        WATCHED_TEST_SOURCE_FOLDER    : file://<PROJECT>/nested1/deep/src/androidTest/shaders [-]
        WATCHED_TEST_RESOURCE_FOLDER  : file://<PROJECT>/nested1/deep/src/androidTestDebug/assets [-]
        WATCHED_TEST_RESOURCE_FOLDER  : file://<PROJECT>/nested1/deep/src/androidTestDebug/baselineProfiles [-]
        WATCHED_TEST_SOURCE_FOLDER    : file://<PROJECT>/nested1/deep/src/androidTestDebug/java [-]
        WATCHED_TEST_SOURCE_FOLDER    : file://<PROJECT>/nested1/deep/src/androidTestDebug/kotlin [-]
        WATCHED_TEST_RESOURCE_FOLDER  : file://<PROJECT>/nested1/deep/src/androidTestDebug/res [-]
        WATCHED_TEST_RESOURCE_FOLDER  : file://<PROJECT>/nested1/deep/src/androidTestDebug/resources [-]
        WATCHED_TEST_SOURCE_FOLDER    : file://<PROJECT>/nested1/deep/src/androidTestDebug/shaders [-]
        JDK                           : <NAME_CUT> Android SDK
        *isInherited                  : false
            SdkType                       : Android SDK
            HomePath                      : <ANDROID_SDK>
<<<<<<< HEAD
            VersionString                 : <JDK_VERSION>
=======
>>>>>>> de127946
        ORDER_ENTRY                   : <Module source>
        ORDER_ENTRY                   : project.nested1.deep.main
            Scope                         : Test
        BUILD_TASKS
            TEST_COMPILE_MODE             : All
                CLEAN                         : :nested1:deep:createMockableJar, :nested1:deep:generateDebugAndroidTestSources, :nested1:deep:generateDebugSources
                ASSEMBLE                      : :nested1:deep:assembleDebug, :nested1:deep:assembleDebugAndroidTest, :nested1:deep:assembleDebugUnitTest
                REBUILD                       : :nested1:deep:assembleDebug, :nested1:deep:assembleDebugAndroidTest, :nested1:deep:assembleDebugUnitTest, :nested1:deep:clean
                COMPILE_JAVA                  : :nested1:deep:compileDebugAndroidTestSources, :nested1:deep:compileDebugSources, :nested1:deep:compileDebugUnitTestSources
                SOURCE_GEN                    : :nested1:deep:createMockableJar, :nested1:deep:generateDebugAndroidTestSources, :nested1:deep:generateDebugSources
            TEST_COMPILE_MODE             : Android tests
                CLEAN                         : :nested1:deep:generateDebugAndroidTestSources, :nested1:deep:generateDebugSources
                ASSEMBLE                      : :nested1:deep:assembleDebug, :nested1:deep:assembleDebugAndroidTest
                REBUILD                       : :nested1:deep:assembleDebug, :nested1:deep:assembleDebugAndroidTest, :nested1:deep:clean
                COMPILE_JAVA                  : :nested1:deep:compileDebugAndroidTestSources, :nested1:deep:compileDebugSources
                SOURCE_GEN                    : :nested1:deep:generateDebugAndroidTestSources, :nested1:deep:generateDebugSources
            TEST_COMPILE_MODE             : Unit tests
                CLEAN                         : :nested1:deep:createMockableJar, :nested1:deep:generateDebugSources
                ASSEMBLE                      : :nested1:deep:assembleDebug, :nested1:deep:assembleDebugUnitTest
                REBUILD                       : :nested1:deep:assembleDebug, :nested1:deep:assembleDebugUnitTest, :nested1:deep:clean
                COMPILE_JAVA                  : :nested1:deep:compileDebugUnitTestSources
                SOURCE_GEN                    : :nested1:deep:createMockableJar, :nested1:deep:generateDebugSources
            TEST_COMPILE_MODE             : None
                CLEAN                         : :nested1:deep:generateDebugSources
                ASSEMBLE                      : :nested1:deep:assembleDebug
                REBUILD                       : :nested1:deep:assembleDebug, :nested1:deep:clean
                COMPILE_JAVA                  : :nested1:deep:compileDebugSources
                SOURCE_GEN                    : :nested1:deep:generateDebugSources
    MODULE                        : project.nested1.deep.main
        LINKED_ANDROID_MODULE_GROUP
            holder                        : project.nested1.deep
            main                          : project.nested1.deep.main
            unitTest                      : project.nested1.deep.unitTest
            androidTest                   : project.nested1.deep.androidTest
        ExternalModuleType            : sourceSet
        LinkedProjectId               : :nested1:deep:main
        LinkedProjectPath             : <PROJECT>/nested1/deep
        RootProjectPath               : <PROJECT>
        COMPILER_MODULE_EXTENSION
            compilerSourceOutputPath      : file://<PROJECT>/nested1/deep/build/intermediates/javac/debug/classes [-]
            isCompilerPathInherited       : false
            isExcludeOutput               : true
        ModuleFile                    : <PROJECT>/.idea/modules/nested1/deep/project.nested1.deep.main.iml [-]
        ModuleTypeName                : JAVA_MODULE
        FACET                         : Android
            TypeId                        : android
            ExternalSource                : GRADLE
            SelectedBuildVariant          : debug
            AllowUserConfiguration        : false
            GenFolderRelativePathApt      : /gen
            GenFolderRelativePathAidl     : /gen
            ManifestFileRelativePath      : /src/main/AndroidManifest.xml
            ResFolderRelativePath         : /src/main/res
            - ResFoldersRelativePath      : file://<PROJECT>/nested1/deep/src/main/res [-]
            - ResFoldersRelativePath      : file://<PROJECT>/nested1/deep/src/debug/res [-]
            - ResFoldersRelativePath      : file://<PROJECT>/nested1/deep/build/generated/res/resValues/debug [-]
            - TestResFoldersRelativePath  :  [-]
            AssetsFolderRelativePath      : /src/main/assets
            LibsFolderRelativePath        : /libs
            ProjectType                   : 1
            PackTestCode                  : false
            RunProguard                   : false
            ProguardLogsFolderRelativePath          : /proguard_logs
            UseCustomManifestPackage      : false
            - ProGuardCfgFiles            : file://%MODULE_SDK_HOME%/tools/proguard/proguard-android.txt
        CONENT_ENTRY                  : file://<PROJECT>/nested1/deep/build/generated/ap_generated_sources/debug/out [-]
        CONENT_ENTRY                  : file://<PROJECT>/nested1/deep/build/generated/res/resValues/debug [-]
        CONENT_ENTRY                  : file://<PROJECT>/nested1/deep/src/debug [-]
        CONENT_ENTRY                  : file://<PROJECT>/nested1/deep/src/main
        WATCHED_SOURCE_FOLDER         : file://<PROJECT>/nested1/deep/build/generated/ap_generated_sources/debug/out [-]
            Generated                     : true
        WATCHED_RESOURCE_FOLDER       : file://<PROJECT>/nested1/deep/build/generated/res/resValues/debug [-]
            Generated                     : true
        WATCHED_RESOURCE_FOLDER       : file://<PROJECT>/nested1/deep/src/debug/assets [-]
        WATCHED_RESOURCE_FOLDER       : file://<PROJECT>/nested1/deep/src/debug/baselineProfiles [-]
        WATCHED_SOURCE_FOLDER         : file://<PROJECT>/nested1/deep/src/debug/java [-]
        WATCHED_SOURCE_FOLDER         : file://<PROJECT>/nested1/deep/src/debug/kotlin [-]
        WATCHED_RESOURCE_FOLDER       : file://<PROJECT>/nested1/deep/src/debug/res [-]
        WATCHED_RESOURCE_FOLDER       : file://<PROJECT>/nested1/deep/src/debug/resources [-]
        WATCHED_SOURCE_FOLDER         : file://<PROJECT>/nested1/deep/src/debug/shaders [-]
        WATCHED_RESOURCE_FOLDER       : file://<PROJECT>/nested1/deep/src/main/assets [-]
        WATCHED_RESOURCE_FOLDER       : file://<PROJECT>/nested1/deep/src/main/baselineProfiles [-]
        WATCHED_SOURCE_FOLDER         : file://<PROJECT>/nested1/deep/src/main/java [-]
        WATCHED_SOURCE_FOLDER         : file://<PROJECT>/nested1/deep/src/main/kotlin [-]
        WATCHED_RESOURCE_FOLDER       : file://<PROJECT>/nested1/deep/src/main/res [-]
        WATCHED_RESOURCE_FOLDER       : file://<PROJECT>/nested1/deep/src/main/resources [-]
        WATCHED_SOURCE_FOLDER         : file://<PROJECT>/nested1/deep/src/main/shaders [-]
        JDK                           : <NAME_CUT> Android SDK
        *isInherited                  : false
            SdkType                       : Android SDK
            HomePath                      : <ANDROID_SDK>
<<<<<<< HEAD
            VersionString                 : <JDK_VERSION>
=======
>>>>>>> de127946
        ORDER_ENTRY                   : <Module source>
        BUILD_TASKS
            TEST_COMPILE_MODE             : All
                CLEAN                         : :nested1:deep:createMockableJar, :nested1:deep:generateDebugAndroidTestSources, :nested1:deep:generateDebugSources
                ASSEMBLE                      : :nested1:deep:assembleDebug, :nested1:deep:assembleDebugAndroidTest, :nested1:deep:assembleDebugUnitTest
                REBUILD                       : :nested1:deep:assembleDebug, :nested1:deep:assembleDebugAndroidTest, :nested1:deep:assembleDebugUnitTest, :nested1:deep:clean
                COMPILE_JAVA                  : :nested1:deep:compileDebugAndroidTestSources, :nested1:deep:compileDebugSources, :nested1:deep:compileDebugUnitTestSources
                SOURCE_GEN                    : :nested1:deep:createMockableJar, :nested1:deep:generateDebugAndroidTestSources, :nested1:deep:generateDebugSources
            TEST_COMPILE_MODE             : Android tests
                CLEAN                         : :nested1:deep:generateDebugAndroidTestSources, :nested1:deep:generateDebugSources
                ASSEMBLE                      : :nested1:deep:assembleDebug, :nested1:deep:assembleDebugAndroidTest
                REBUILD                       : :nested1:deep:assembleDebug, :nested1:deep:assembleDebugAndroidTest, :nested1:deep:clean
                COMPILE_JAVA                  : :nested1:deep:compileDebugAndroidTestSources, :nested1:deep:compileDebugSources
                SOURCE_GEN                    : :nested1:deep:generateDebugAndroidTestSources, :nested1:deep:generateDebugSources
            TEST_COMPILE_MODE             : Unit tests
                CLEAN                         : :nested1:deep:createMockableJar, :nested1:deep:generateDebugSources
                ASSEMBLE                      : :nested1:deep:assembleDebug, :nested1:deep:assembleDebugUnitTest
                REBUILD                       : :nested1:deep:assembleDebug, :nested1:deep:assembleDebugUnitTest, :nested1:deep:clean
                COMPILE_JAVA                  : :nested1:deep:compileDebugUnitTestSources
                SOURCE_GEN                    : :nested1:deep:createMockableJar, :nested1:deep:generateDebugSources
            TEST_COMPILE_MODE             : None
                CLEAN                         : :nested1:deep:generateDebugSources
                ASSEMBLE                      : :nested1:deep:assembleDebug
                REBUILD                       : :nested1:deep:assembleDebug, :nested1:deep:clean
                COMPILE_JAVA                  : :nested1:deep:compileDebugSources
                SOURCE_GEN                    : :nested1:deep:generateDebugSources
    MODULE                        : project.nested1.deep.unitTest
        LINKED_ANDROID_MODULE_GROUP
            holder                        : project.nested1.deep
            main                          : project.nested1.deep.main
            unitTest                      : project.nested1.deep.unitTest
            androidTest                   : project.nested1.deep.androidTest
        ExternalModuleType            : sourceSet
        LinkedProjectId               : :nested1:deep:unitTest
        LinkedProjectPath             : <PROJECT>/nested1/deep
        RootProjectPath               : <PROJECT>
        COMPILER_MODULE_EXTENSION
            compilerTestOutputPath        : file://<PROJECT>/nested1/deep/build/intermediates/javac/debugUnitTest/classes [-]
            isCompilerPathInherited       : false
            isExcludeOutput               : true
        TEST_MODULE_PROPERTIES
            productionModuleName          : project.nested1.deep.main
        ModuleFile                    : <PROJECT>/.idea/modules/nested1/deep/project.nested1.deep.unitTest.iml [-]
        ModuleTypeName                : JAVA_MODULE
        FACET                         : Android
            TypeId                        : android
            ExternalSource                : GRADLE
            SelectedBuildVariant          : debug
            AllowUserConfiguration        : false
            GenFolderRelativePathApt      : /gen
            GenFolderRelativePathAidl     : /gen
            ManifestFileRelativePath      : /src/main/AndroidManifest.xml
            ResFolderRelativePath         : /src/main/res
            - ResFoldersRelativePath      :  [-]
            - TestResFoldersRelativePath  :  [-]
            AssetsFolderRelativePath      : /src/main/assets
            LibsFolderRelativePath        : /libs
            ProjectType                   : 1
            PackTestCode                  : false
            RunProguard                   : false
            ProguardLogsFolderRelativePath          : /proguard_logs
            UseCustomManifestPackage      : false
            - ProGuardCfgFiles            : file://%MODULE_SDK_HOME%/tools/proguard/proguard-android.txt
        CONENT_ENTRY                  : file://<PROJECT>/nested1/deep/build/generated/ap_generated_sources/debugUnitTest/out [-]
        CONENT_ENTRY                  : file://<PROJECT>/nested1/deep/src/test [-]
        CONENT_ENTRY                  : file://<PROJECT>/nested1/deep/src/testDebug [-]
        WATCHED_TEST_SOURCE_FOLDER    : file://<PROJECT>/nested1/deep/build/generated/ap_generated_sources/debugUnitTest/out [-]
            Generated                     : true
        WATCHED_TEST_RESOURCE_FOLDER  : file://<PROJECT>/nested1/deep/src/test/assets [-]
        WATCHED_TEST_RESOURCE_FOLDER  : file://<PROJECT>/nested1/deep/src/test/baselineProfiles [-]
        WATCHED_TEST_SOURCE_FOLDER    : file://<PROJECT>/nested1/deep/src/test/java [-]
        WATCHED_TEST_SOURCE_FOLDER    : file://<PROJECT>/nested1/deep/src/test/kotlin [-]
        WATCHED_TEST_RESOURCE_FOLDER  : file://<PROJECT>/nested1/deep/src/test/res [-]
        WATCHED_TEST_RESOURCE_FOLDER  : file://<PROJECT>/nested1/deep/src/test/resources [-]
        WATCHED_TEST_SOURCE_FOLDER    : file://<PROJECT>/nested1/deep/src/test/shaders [-]
        WATCHED_TEST_RESOURCE_FOLDER  : file://<PROJECT>/nested1/deep/src/testDebug/assets [-]
        WATCHED_TEST_RESOURCE_FOLDER  : file://<PROJECT>/nested1/deep/src/testDebug/baselineProfiles [-]
        WATCHED_TEST_SOURCE_FOLDER    : file://<PROJECT>/nested1/deep/src/testDebug/java [-]
        WATCHED_TEST_SOURCE_FOLDER    : file://<PROJECT>/nested1/deep/src/testDebug/kotlin [-]
        WATCHED_TEST_RESOURCE_FOLDER  : file://<PROJECT>/nested1/deep/src/testDebug/res [-]
        WATCHED_TEST_RESOURCE_FOLDER  : file://<PROJECT>/nested1/deep/src/testDebug/resources [-]
        WATCHED_TEST_SOURCE_FOLDER    : file://<PROJECT>/nested1/deep/src/testDebug/shaders [-]
        JDK                           : <NAME_CUT> Android SDK
        *isInherited                  : false
            SdkType                       : Android SDK
            HomePath                      : <ANDROID_SDK>
<<<<<<< HEAD
            VersionString                 : <JDK_VERSION>
=======
>>>>>>> de127946
        ORDER_ENTRY                   : <Module source>
        ORDER_ENTRY                   : project.nested1.deep.main
            Scope                         : Test
        BUILD_TASKS
            TEST_COMPILE_MODE             : All
                CLEAN                         : :nested1:deep:createMockableJar, :nested1:deep:generateDebugAndroidTestSources, :nested1:deep:generateDebugSources
                ASSEMBLE                      : :nested1:deep:assembleDebug, :nested1:deep:assembleDebugAndroidTest, :nested1:deep:assembleDebugUnitTest
                REBUILD                       : :nested1:deep:assembleDebug, :nested1:deep:assembleDebugAndroidTest, :nested1:deep:assembleDebugUnitTest, :nested1:deep:clean
                COMPILE_JAVA                  : :nested1:deep:compileDebugAndroidTestSources, :nested1:deep:compileDebugSources, :nested1:deep:compileDebugUnitTestSources
                SOURCE_GEN                    : :nested1:deep:createMockableJar, :nested1:deep:generateDebugAndroidTestSources, :nested1:deep:generateDebugSources
            TEST_COMPILE_MODE             : Android tests
                CLEAN                         : :nested1:deep:generateDebugAndroidTestSources, :nested1:deep:generateDebugSources
                ASSEMBLE                      : :nested1:deep:assembleDebug, :nested1:deep:assembleDebugAndroidTest
                REBUILD                       : :nested1:deep:assembleDebug, :nested1:deep:assembleDebugAndroidTest, :nested1:deep:clean
                COMPILE_JAVA                  : :nested1:deep:compileDebugAndroidTestSources, :nested1:deep:compileDebugSources
                SOURCE_GEN                    : :nested1:deep:generateDebugAndroidTestSources, :nested1:deep:generateDebugSources
            TEST_COMPILE_MODE             : Unit tests
                CLEAN                         : :nested1:deep:createMockableJar, :nested1:deep:generateDebugSources
                ASSEMBLE                      : :nested1:deep:assembleDebug, :nested1:deep:assembleDebugUnitTest
                REBUILD                       : :nested1:deep:assembleDebug, :nested1:deep:assembleDebugUnitTest, :nested1:deep:clean
                COMPILE_JAVA                  : :nested1:deep:compileDebugUnitTestSources
                SOURCE_GEN                    : :nested1:deep:createMockableJar, :nested1:deep:generateDebugSources
            TEST_COMPILE_MODE             : None
                CLEAN                         : :nested1:deep:generateDebugSources
                ASSEMBLE                      : :nested1:deep:assembleDebug
                REBUILD                       : :nested1:deep:assembleDebug, :nested1:deep:clean
                COMPILE_JAVA                  : :nested1:deep:compileDebugSources
                SOURCE_GEN                    : :nested1:deep:generateDebugSources
    MODULE                        : project.nested1.main
        LINKED_ANDROID_MODULE_GROUP
            holder                        : project.nested1
            main                          : project.nested1.main
            unitTest                      : project.nested1.unitTest
            androidTest                   : project.nested1.androidTest
        ExternalModuleType            : sourceSet
        LinkedProjectId               : :nested1:main
        LinkedProjectPath             : <PROJECT>/nested1
        RootProjectPath               : <PROJECT>
        COMPILER_MODULE_EXTENSION
            compilerSourceOutputPath      : file://<PROJECT>/nested1/build/intermediates/javac/debug/classes [-]
            isCompilerPathInherited       : false
            isExcludeOutput               : true
        ModuleFile                    : <PROJECT>/.idea/modules/nested1/project.nested1.main.iml [-]
        ModuleTypeName                : JAVA_MODULE
        FACET                         : Android
            TypeId                        : android
            ExternalSource                : GRADLE
            SelectedBuildVariant          : debug
            AllowUserConfiguration        : false
            GenFolderRelativePathApt      : /gen
            GenFolderRelativePathAidl     : /gen
            ManifestFileRelativePath      : /src/main/AndroidManifest.xml
            ResFolderRelativePath         : /src/main/res
            - ResFoldersRelativePath      : file://<PROJECT>/nested1/src/main/res [-]
            - ResFoldersRelativePath      : file://<PROJECT>/nested1/src/debug/res [-]
            - ResFoldersRelativePath      : file://<PROJECT>/nested1/build/generated/res/resValues/debug [-]
            - TestResFoldersRelativePath  :  [-]
            AssetsFolderRelativePath      : /src/main/assets
            LibsFolderRelativePath        : /libs
            ProjectType                   : 1
            PackTestCode                  : false
            RunProguard                   : false
            ProguardLogsFolderRelativePath          : /proguard_logs
            UseCustomManifestPackage      : false
            - ProGuardCfgFiles            : file://%MODULE_SDK_HOME%/tools/proguard/proguard-android.txt
        CONENT_ENTRY                  : file://<PROJECT>/nested1/build/generated/ap_generated_sources/debug/out [-]
        CONENT_ENTRY                  : file://<PROJECT>/nested1/build/generated/res/resValues/debug [-]
        CONENT_ENTRY                  : file://<PROJECT>/nested1/src/debug [-]
        CONENT_ENTRY                  : file://<PROJECT>/nested1/src/main
        WATCHED_SOURCE_FOLDER         : file://<PROJECT>/nested1/build/generated/ap_generated_sources/debug/out [-]
            Generated                     : true
        WATCHED_RESOURCE_FOLDER       : file://<PROJECT>/nested1/build/generated/res/resValues/debug [-]
            Generated                     : true
        WATCHED_RESOURCE_FOLDER       : file://<PROJECT>/nested1/src/debug/assets [-]
        WATCHED_RESOURCE_FOLDER       : file://<PROJECT>/nested1/src/debug/baselineProfiles [-]
        WATCHED_SOURCE_FOLDER         : file://<PROJECT>/nested1/src/debug/java [-]
        WATCHED_SOURCE_FOLDER         : file://<PROJECT>/nested1/src/debug/kotlin [-]
        WATCHED_RESOURCE_FOLDER       : file://<PROJECT>/nested1/src/debug/res [-]
        WATCHED_RESOURCE_FOLDER       : file://<PROJECT>/nested1/src/debug/resources [-]
        WATCHED_SOURCE_FOLDER         : file://<PROJECT>/nested1/src/debug/shaders [-]
        WATCHED_RESOURCE_FOLDER       : file://<PROJECT>/nested1/src/main/assets [-]
        WATCHED_RESOURCE_FOLDER       : file://<PROJECT>/nested1/src/main/baselineProfiles [-]
        WATCHED_SOURCE_FOLDER         : file://<PROJECT>/nested1/src/main/java [-]
        WATCHED_SOURCE_FOLDER         : file://<PROJECT>/nested1/src/main/kotlin [-]
        WATCHED_RESOURCE_FOLDER       : file://<PROJECT>/nested1/src/main/res [-]
        WATCHED_RESOURCE_FOLDER       : file://<PROJECT>/nested1/src/main/resources [-]
        WATCHED_SOURCE_FOLDER         : file://<PROJECT>/nested1/src/main/shaders [-]
        JDK                           : <NAME_CUT> Android SDK
        *isInherited                  : false
            SdkType                       : Android SDK
            HomePath                      : <ANDROID_SDK>
<<<<<<< HEAD
            VersionString                 : <JDK_VERSION>
=======
>>>>>>> de127946
        ORDER_ENTRY                   : <Module source>
        BUILD_TASKS
            TEST_COMPILE_MODE             : All
                CLEAN                         : :nested1:createMockableJar, :nested1:generateDebugAndroidTestSources, :nested1:generateDebugSources
                ASSEMBLE                      : :nested1:assembleDebug, :nested1:assembleDebugAndroidTest, :nested1:assembleDebugUnitTest
                REBUILD                       : :nested1:assembleDebug, :nested1:assembleDebugAndroidTest, :nested1:assembleDebugUnitTest, :nested1:clean
                COMPILE_JAVA                  : :nested1:compileDebugAndroidTestSources, :nested1:compileDebugSources, :nested1:compileDebugUnitTestSources
                SOURCE_GEN                    : :nested1:createMockableJar, :nested1:generateDebugAndroidTestSources, :nested1:generateDebugSources
            TEST_COMPILE_MODE             : Android tests
                CLEAN                         : :nested1:generateDebugAndroidTestSources, :nested1:generateDebugSources
                ASSEMBLE                      : :nested1:assembleDebug, :nested1:assembleDebugAndroidTest
                REBUILD                       : :nested1:assembleDebug, :nested1:assembleDebugAndroidTest, :nested1:clean
                COMPILE_JAVA                  : :nested1:compileDebugAndroidTestSources, :nested1:compileDebugSources
                SOURCE_GEN                    : :nested1:generateDebugAndroidTestSources, :nested1:generateDebugSources
            TEST_COMPILE_MODE             : Unit tests
                CLEAN                         : :nested1:createMockableJar, :nested1:generateDebugSources
                ASSEMBLE                      : :nested1:assembleDebug, :nested1:assembleDebugUnitTest
                REBUILD                       : :nested1:assembleDebug, :nested1:assembleDebugUnitTest, :nested1:clean
                COMPILE_JAVA                  : :nested1:compileDebugUnitTestSources
                SOURCE_GEN                    : :nested1:createMockableJar, :nested1:generateDebugSources
            TEST_COMPILE_MODE             : None
                CLEAN                         : :nested1:generateDebugSources
                ASSEMBLE                      : :nested1:assembleDebug
                REBUILD                       : :nested1:assembleDebug, :nested1:clean
                COMPILE_JAVA                  : :nested1:compileDebugSources
                SOURCE_GEN                    : :nested1:generateDebugSources
    MODULE                        : project.nested1.unitTest
        LINKED_ANDROID_MODULE_GROUP
            holder                        : project.nested1
            main                          : project.nested1.main
            unitTest                      : project.nested1.unitTest
            androidTest                   : project.nested1.androidTest
        ExternalModuleType            : sourceSet
        LinkedProjectId               : :nested1:unitTest
        LinkedProjectPath             : <PROJECT>/nested1
        RootProjectPath               : <PROJECT>
        COMPILER_MODULE_EXTENSION
            compilerTestOutputPath        : file://<PROJECT>/nested1/build/intermediates/javac/debugUnitTest/classes [-]
            isCompilerPathInherited       : false
            isExcludeOutput               : true
        TEST_MODULE_PROPERTIES
            productionModuleName          : project.nested1.main
        ModuleFile                    : <PROJECT>/.idea/modules/nested1/project.nested1.unitTest.iml [-]
        ModuleTypeName                : JAVA_MODULE
        FACET                         : Android
            TypeId                        : android
            ExternalSource                : GRADLE
            SelectedBuildVariant          : debug
            AllowUserConfiguration        : false
            GenFolderRelativePathApt      : /gen
            GenFolderRelativePathAidl     : /gen
            ManifestFileRelativePath      : /src/main/AndroidManifest.xml
            ResFolderRelativePath         : /src/main/res
            - ResFoldersRelativePath      :  [-]
            - TestResFoldersRelativePath  :  [-]
            AssetsFolderRelativePath      : /src/main/assets
            LibsFolderRelativePath        : /libs
            ProjectType                   : 1
            PackTestCode                  : false
            RunProguard                   : false
            ProguardLogsFolderRelativePath          : /proguard_logs
            UseCustomManifestPackage      : false
            - ProGuardCfgFiles            : file://%MODULE_SDK_HOME%/tools/proguard/proguard-android.txt
        CONENT_ENTRY                  : file://<PROJECT>/nested1/build/generated/ap_generated_sources/debugUnitTest/out [-]
        CONENT_ENTRY                  : file://<PROJECT>/nested1/src/test [-]
        CONENT_ENTRY                  : file://<PROJECT>/nested1/src/testDebug [-]
        WATCHED_TEST_SOURCE_FOLDER    : file://<PROJECT>/nested1/build/generated/ap_generated_sources/debugUnitTest/out [-]
            Generated                     : true
        WATCHED_TEST_RESOURCE_FOLDER  : file://<PROJECT>/nested1/src/test/assets [-]
        WATCHED_TEST_RESOURCE_FOLDER  : file://<PROJECT>/nested1/src/test/baselineProfiles [-]
        WATCHED_TEST_SOURCE_FOLDER    : file://<PROJECT>/nested1/src/test/java [-]
        WATCHED_TEST_SOURCE_FOLDER    : file://<PROJECT>/nested1/src/test/kotlin [-]
        WATCHED_TEST_RESOURCE_FOLDER  : file://<PROJECT>/nested1/src/test/res [-]
        WATCHED_TEST_RESOURCE_FOLDER  : file://<PROJECT>/nested1/src/test/resources [-]
        WATCHED_TEST_SOURCE_FOLDER    : file://<PROJECT>/nested1/src/test/shaders [-]
        WATCHED_TEST_RESOURCE_FOLDER  : file://<PROJECT>/nested1/src/testDebug/assets [-]
        WATCHED_TEST_RESOURCE_FOLDER  : file://<PROJECT>/nested1/src/testDebug/baselineProfiles [-]
        WATCHED_TEST_SOURCE_FOLDER    : file://<PROJECT>/nested1/src/testDebug/java [-]
        WATCHED_TEST_SOURCE_FOLDER    : file://<PROJECT>/nested1/src/testDebug/kotlin [-]
        WATCHED_TEST_RESOURCE_FOLDER  : file://<PROJECT>/nested1/src/testDebug/res [-]
        WATCHED_TEST_RESOURCE_FOLDER  : file://<PROJECT>/nested1/src/testDebug/resources [-]
        WATCHED_TEST_SOURCE_FOLDER    : file://<PROJECT>/nested1/src/testDebug/shaders [-]
        JDK                           : <NAME_CUT> Android SDK
        *isInherited                  : false
            SdkType                       : Android SDK
            HomePath                      : <ANDROID_SDK>
<<<<<<< HEAD
            VersionString                 : <JDK_VERSION>
=======
>>>>>>> de127946
        ORDER_ENTRY                   : <Module source>
        ORDER_ENTRY                   : project.nested1.main
            Scope                         : Test
        BUILD_TASKS
            TEST_COMPILE_MODE             : All
                CLEAN                         : :nested1:createMockableJar, :nested1:generateDebugAndroidTestSources, :nested1:generateDebugSources
                ASSEMBLE                      : :nested1:assembleDebug, :nested1:assembleDebugAndroidTest, :nested1:assembleDebugUnitTest
                REBUILD                       : :nested1:assembleDebug, :nested1:assembleDebugAndroidTest, :nested1:assembleDebugUnitTest, :nested1:clean
                COMPILE_JAVA                  : :nested1:compileDebugAndroidTestSources, :nested1:compileDebugSources, :nested1:compileDebugUnitTestSources
                SOURCE_GEN                    : :nested1:createMockableJar, :nested1:generateDebugAndroidTestSources, :nested1:generateDebugSources
            TEST_COMPILE_MODE             : Android tests
                CLEAN                         : :nested1:generateDebugAndroidTestSources, :nested1:generateDebugSources
                ASSEMBLE                      : :nested1:assembleDebug, :nested1:assembleDebugAndroidTest
                REBUILD                       : :nested1:assembleDebug, :nested1:assembleDebugAndroidTest, :nested1:clean
                COMPILE_JAVA                  : :nested1:compileDebugAndroidTestSources, :nested1:compileDebugSources
                SOURCE_GEN                    : :nested1:generateDebugAndroidTestSources, :nested1:generateDebugSources
            TEST_COMPILE_MODE             : Unit tests
                CLEAN                         : :nested1:createMockableJar, :nested1:generateDebugSources
                ASSEMBLE                      : :nested1:assembleDebug, :nested1:assembleDebugUnitTest
                REBUILD                       : :nested1:assembleDebug, :nested1:assembleDebugUnitTest, :nested1:clean
                COMPILE_JAVA                  : :nested1:compileDebugUnitTestSources
                SOURCE_GEN                    : :nested1:createMockableJar, :nested1:generateDebugSources
            TEST_COMPILE_MODE             : None
                CLEAN                         : :nested1:generateDebugSources
                ASSEMBLE                      : :nested1:assembleDebug
                REBUILD                       : :nested1:assembleDebug, :nested1:clean
                COMPILE_JAVA                  : :nested1:compileDebugSources
                SOURCE_GEN                    : :nested1:generateDebugSources
    MODULE                        : project.nested2
        LINKED_ANDROID_MODULE_GROUP
            holder                        : project.nested2
            main                          : project.nested2.main
            unitTest                      : project.nested2.unitTest
            androidTest                   : project.nested2.androidTest
        ExternalModuleGroup           : project
        ExternalModuleVersion         : unspecified
        LinkedProjectId               : :nested2
        LinkedProjectPath             : <PROJECT>/nested2
        RootProjectPath               : <PROJECT>
        COMPILER_MODULE_EXTENSION
            isCompilerPathInherited       : false
            isExcludeOutput               : true
        ModuleFile                    : <PROJECT>/.idea/modules/nested2/project.nested2.iml [-]
        ModuleTypeName                : JAVA_MODULE
        FACET                         : Android
            TypeId                        : android
            ExternalSource                : GRADLE
            SelectedBuildVariant          : basicDebug
            AllowUserConfiguration        : false
            GenFolderRelativePathApt      : /gen
            GenFolderRelativePathAidl     : /gen
            ManifestFileRelativePath      : /src/main/AndroidManifest.xml
            ResFolderRelativePath         : /src/main/res
            - ResFoldersRelativePath      :  [-]
            - TestResFoldersRelativePath  :  [-]
            AssetsFolderRelativePath      : /src/main/assets
            LibsFolderRelativePath        : /libs
            ProjectType                   : 1
            PackTestCode                  : false
            RunProguard                   : false
            ProguardLogsFolderRelativePath          : /proguard_logs
            UseCustomManifestPackage      : false
            - ProGuardCfgFiles            : file://%MODULE_SDK_HOME%/tools/proguard/proguard-android.txt
        FACET                         : Android-Gradle
            TypeId                        : android-gradle
            ExternalSource                : GRADLE
        CONENT_ENTRY                  : file://<PROJECT>/nested2
            EXCLUDE_FOLDER                : file://<PROJECT>/nested2/.gradle [-]
            EXCLUDE_FOLDER                : file://<PROJECT>/nested2/build [-]
        JDK                           : <NAME_CUT> Android SDK
        *isInherited                  : false
            SdkType                       : Android SDK
            HomePath                      : <ANDROID_SDK>
<<<<<<< HEAD
            VersionString                 : <JDK_VERSION>
=======
>>>>>>> de127946
        ORDER_ENTRY                   : <Module source>
        BUILD_TASKS
            TEST_COMPILE_MODE             : All
                CLEAN                         : :nested2:createMockableJar, :nested2:generateBasicDebugAndroidTestSources, :nested2:generateBasicDebugSources
                ASSEMBLE                      : :nested2:assembleBasicDebug, :nested2:assembleBasicDebugAndroidTest, :nested2:assembleBasicDebugUnitTest
                REBUILD                       : :nested2:assembleBasicDebug, :nested2:assembleBasicDebugAndroidTest, :nested2:assembleBasicDebugUnitTest, :nested2:clean
                COMPILE_JAVA                  : :nested2:compileBasicDebugAndroidTestSources, :nested2:compileBasicDebugSources, :nested2:compileBasicDebugUnitTestSources
                SOURCE_GEN                    : :nested2:createMockableJar, :nested2:generateBasicDebugAndroidTestSources, :nested2:generateBasicDebugSources
            TEST_COMPILE_MODE             : Android tests
                CLEAN                         : :nested2:generateBasicDebugAndroidTestSources, :nested2:generateBasicDebugSources
                ASSEMBLE                      : :nested2:assembleBasicDebug, :nested2:assembleBasicDebugAndroidTest
                REBUILD                       : :nested2:assembleBasicDebug, :nested2:assembleBasicDebugAndroidTest, :nested2:clean
                COMPILE_JAVA                  : :nested2:compileBasicDebugAndroidTestSources, :nested2:compileBasicDebugSources
                SOURCE_GEN                    : :nested2:generateBasicDebugAndroidTestSources, :nested2:generateBasicDebugSources
            TEST_COMPILE_MODE             : Unit tests
                CLEAN                         : :nested2:createMockableJar, :nested2:generateBasicDebugSources
                ASSEMBLE                      : :nested2:assembleBasicDebug, :nested2:assembleBasicDebugUnitTest
                REBUILD                       : :nested2:assembleBasicDebug, :nested2:assembleBasicDebugUnitTest, :nested2:clean
                COMPILE_JAVA                  : :nested2:compileBasicDebugUnitTestSources
                SOURCE_GEN                    : :nested2:createMockableJar, :nested2:generateBasicDebugSources
            TEST_COMPILE_MODE             : None
                CLEAN                         : :nested2:generateBasicDebugSources
                ASSEMBLE                      : :nested2:assembleBasicDebug
                REBUILD                       : :nested2:assembleBasicDebug, :nested2:clean
                COMPILE_JAVA                  : :nested2:compileBasicDebugSources
                SOURCE_GEN                    : :nested2:generateBasicDebugSources
    MODULE                        : project.nested2.androidTest
        LINKED_ANDROID_MODULE_GROUP
            holder                        : project.nested2
            main                          : project.nested2.main
            unitTest                      : project.nested2.unitTest
            androidTest                   : project.nested2.androidTest
        ExternalModuleType            : sourceSet
        LinkedProjectId               : :nested2:androidTest
        LinkedProjectPath             : <PROJECT>/nested2
        RootProjectPath               : <PROJECT>
        COMPILER_MODULE_EXTENSION
            compilerTestOutputPath        : file://<PROJECT>/nested2/build/intermediates/javac/basicDebugAndroidTest/classes [-]
            isCompilerPathInherited       : false
            isExcludeOutput               : true
        TEST_MODULE_PROPERTIES
            productionModuleName          : project.nested2.main
        ModuleFile                    : <PROJECT>/.idea/modules/nested2/project.nested2.androidTest.iml [-]
        ModuleTypeName                : JAVA_MODULE
        FACET                         : Android
            TypeId                        : android
            ExternalSource                : GRADLE
            SelectedBuildVariant          : basicDebug
            AllowUserConfiguration        : false
            GenFolderRelativePathApt      : /gen
            GenFolderRelativePathAidl     : /gen
            ManifestFileRelativePath      : /src/main/AndroidManifest.xml
            ResFolderRelativePath         : /src/main/res
            - ResFoldersRelativePath      :  [-]
            - TestResFoldersRelativePath  : file://<PROJECT>/nested2/src/androidTest/res [-]
            - TestResFoldersRelativePath  : file://<PROJECT>/nested2/src/androidTestBasic/res [-]
            - TestResFoldersRelativePath  : file://<PROJECT>/nested2/src/androidTestDebug/res [-]
            - TestResFoldersRelativePath  : file://<PROJECT>/nested2/src/androidTestBasicDebug/res [-]
            - TestResFoldersRelativePath  : file://<PROJECT>/nested2/build/generated/res/resValues/androidTest/basic/debug [-]
            AssetsFolderRelativePath      : /src/main/assets
            LibsFolderRelativePath        : /libs
            ProjectType                   : 1
            PackTestCode                  : false
            RunProguard                   : false
            ProguardLogsFolderRelativePath          : /proguard_logs
            UseCustomManifestPackage      : false
            - ProGuardCfgFiles            : file://%MODULE_SDK_HOME%/tools/proguard/proguard-android.txt
        CONENT_ENTRY                  : file://<PROJECT>/nested2/build/generated/ap_generated_sources/basicDebugAndroidTest/out [-]
        CONENT_ENTRY                  : file://<PROJECT>/nested2/build/generated/res/resValues/androidTest/basic/debug [-]
        CONENT_ENTRY                  : file://<PROJECT>/nested2/src/androidTest [-]
        CONENT_ENTRY                  : file://<PROJECT>/nested2/src/androidTestBasic [-]
        CONENT_ENTRY                  : file://<PROJECT>/nested2/src/androidTestBasicDebug [-]
        CONENT_ENTRY                  : file://<PROJECT>/nested2/src/androidTestDebug [-]
        WATCHED_TEST_SOURCE_FOLDER    : file://<PROJECT>/nested2/build/generated/ap_generated_sources/basicDebugAndroidTest/out [-]
            Generated                     : true
        WATCHED_TEST_RESOURCE_FOLDER  : file://<PROJECT>/nested2/build/generated/res/resValues/androidTest/basic/debug [-]
            Generated                     : true
        WATCHED_TEST_RESOURCE_FOLDER  : file://<PROJECT>/nested2/src/androidTest/assets [-]
        WATCHED_TEST_RESOURCE_FOLDER  : file://<PROJECT>/nested2/src/androidTest/baselineProfiles [-]
        WATCHED_TEST_SOURCE_FOLDER    : file://<PROJECT>/nested2/src/androidTest/java [-]
        WATCHED_TEST_SOURCE_FOLDER    : file://<PROJECT>/nested2/src/androidTest/kotlin [-]
        WATCHED_TEST_RESOURCE_FOLDER  : file://<PROJECT>/nested2/src/androidTest/res [-]
        WATCHED_TEST_RESOURCE_FOLDER  : file://<PROJECT>/nested2/src/androidTest/resources [-]
        WATCHED_TEST_SOURCE_FOLDER    : file://<PROJECT>/nested2/src/androidTest/shaders [-]
        WATCHED_TEST_RESOURCE_FOLDER  : file://<PROJECT>/nested2/src/androidTestBasic/assets [-]
        WATCHED_TEST_RESOURCE_FOLDER  : file://<PROJECT>/nested2/src/androidTestBasic/baselineProfiles [-]
        WATCHED_TEST_SOURCE_FOLDER    : file://<PROJECT>/nested2/src/androidTestBasic/java [-]
        WATCHED_TEST_SOURCE_FOLDER    : file://<PROJECT>/nested2/src/androidTestBasic/kotlin [-]
        WATCHED_TEST_RESOURCE_FOLDER  : file://<PROJECT>/nested2/src/androidTestBasic/res [-]
        WATCHED_TEST_RESOURCE_FOLDER  : file://<PROJECT>/nested2/src/androidTestBasic/resources [-]
        WATCHED_TEST_SOURCE_FOLDER    : file://<PROJECT>/nested2/src/androidTestBasic/shaders [-]
        WATCHED_TEST_RESOURCE_FOLDER  : file://<PROJECT>/nested2/src/androidTestBasicDebug/assets [-]
        WATCHED_TEST_RESOURCE_FOLDER  : file://<PROJECT>/nested2/src/androidTestBasicDebug/baselineProfiles [-]
        WATCHED_TEST_SOURCE_FOLDER    : file://<PROJECT>/nested2/src/androidTestBasicDebug/java [-]
        WATCHED_TEST_SOURCE_FOLDER    : file://<PROJECT>/nested2/src/androidTestBasicDebug/kotlin [-]
        WATCHED_TEST_RESOURCE_FOLDER  : file://<PROJECT>/nested2/src/androidTestBasicDebug/res [-]
        WATCHED_TEST_RESOURCE_FOLDER  : file://<PROJECT>/nested2/src/androidTestBasicDebug/resources [-]
        WATCHED_TEST_SOURCE_FOLDER    : file://<PROJECT>/nested2/src/androidTestBasicDebug/shaders [-]
        WATCHED_TEST_RESOURCE_FOLDER  : file://<PROJECT>/nested2/src/androidTestDebug/assets [-]
        WATCHED_TEST_RESOURCE_FOLDER  : file://<PROJECT>/nested2/src/androidTestDebug/baselineProfiles [-]
        WATCHED_TEST_SOURCE_FOLDER    : file://<PROJECT>/nested2/src/androidTestDebug/java [-]
        WATCHED_TEST_SOURCE_FOLDER    : file://<PROJECT>/nested2/src/androidTestDebug/kotlin [-]
        WATCHED_TEST_RESOURCE_FOLDER  : file://<PROJECT>/nested2/src/androidTestDebug/res [-]
        WATCHED_TEST_RESOURCE_FOLDER  : file://<PROJECT>/nested2/src/androidTestDebug/resources [-]
        WATCHED_TEST_SOURCE_FOLDER    : file://<PROJECT>/nested2/src/androidTestDebug/shaders [-]
        JDK                           : <NAME_CUT> Android SDK
        *isInherited                  : false
            SdkType                       : Android SDK
            HomePath                      : <ANDROID_SDK>
<<<<<<< HEAD
            VersionString                 : <JDK_VERSION>
=======
>>>>>>> de127946
        ORDER_ENTRY                   : <Module source>
        ORDER_ENTRY                   : project.nested2.main
            Scope                         : Test
        BUILD_TASKS
            TEST_COMPILE_MODE             : All
                CLEAN                         : :nested2:createMockableJar, :nested2:generateBasicDebugAndroidTestSources, :nested2:generateBasicDebugSources
                ASSEMBLE                      : :nested2:assembleBasicDebug, :nested2:assembleBasicDebugAndroidTest, :nested2:assembleBasicDebugUnitTest
                REBUILD                       : :nested2:assembleBasicDebug, :nested2:assembleBasicDebugAndroidTest, :nested2:assembleBasicDebugUnitTest, :nested2:clean
                COMPILE_JAVA                  : :nested2:compileBasicDebugAndroidTestSources, :nested2:compileBasicDebugSources, :nested2:compileBasicDebugUnitTestSources
                SOURCE_GEN                    : :nested2:createMockableJar, :nested2:generateBasicDebugAndroidTestSources, :nested2:generateBasicDebugSources
            TEST_COMPILE_MODE             : Android tests
                CLEAN                         : :nested2:generateBasicDebugAndroidTestSources, :nested2:generateBasicDebugSources
                ASSEMBLE                      : :nested2:assembleBasicDebug, :nested2:assembleBasicDebugAndroidTest
                REBUILD                       : :nested2:assembleBasicDebug, :nested2:assembleBasicDebugAndroidTest, :nested2:clean
                COMPILE_JAVA                  : :nested2:compileBasicDebugAndroidTestSources, :nested2:compileBasicDebugSources
                SOURCE_GEN                    : :nested2:generateBasicDebugAndroidTestSources, :nested2:generateBasicDebugSources
            TEST_COMPILE_MODE             : Unit tests
                CLEAN                         : :nested2:createMockableJar, :nested2:generateBasicDebugSources
                ASSEMBLE                      : :nested2:assembleBasicDebug, :nested2:assembleBasicDebugUnitTest
                REBUILD                       : :nested2:assembleBasicDebug, :nested2:assembleBasicDebugUnitTest, :nested2:clean
                COMPILE_JAVA                  : :nested2:compileBasicDebugUnitTestSources
                SOURCE_GEN                    : :nested2:createMockableJar, :nested2:generateBasicDebugSources
            TEST_COMPILE_MODE             : None
                CLEAN                         : :nested2:generateBasicDebugSources
                ASSEMBLE                      : :nested2:assembleBasicDebug
                REBUILD                       : :nested2:assembleBasicDebug, :nested2:clean
                COMPILE_JAVA                  : :nested2:compileBasicDebugSources
                SOURCE_GEN                    : :nested2:generateBasicDebugSources
    MODULE                        : project.nested2.deep
        LINKED_ANDROID_MODULE_GROUP
            holder                        : project.nested2.deep
            main                          : project.nested2.deep.main
            unitTest                      : project.nested2.deep.unitTest
            androidTest                   : project.nested2.deep.androidTest
        ExternalModuleGroup           : project.nested2
        ExternalModuleVersion         : unspecified
        LinkedProjectId               : :nested2:deep
        LinkedProjectPath             : <PROJECT>/nested2/deep
        RootProjectPath               : <PROJECT>
        COMPILER_MODULE_EXTENSION
            isCompilerPathInherited       : false
            isExcludeOutput               : true
        ModuleFile                    : <PROJECT>/.idea/modules/nested2/deep/project.nested2.deep.iml [-]
        ModuleTypeName                : JAVA_MODULE
        FACET                         : Android
            TypeId                        : android
            ExternalSource                : GRADLE
            SelectedBuildVariant          : debug
            AllowUserConfiguration        : false
            GenFolderRelativePathApt      : /gen
            GenFolderRelativePathAidl     : /gen
            ManifestFileRelativePath      : /src/main/AndroidManifest.xml
            ResFolderRelativePath         : /src/main/res
            - ResFoldersRelativePath      :  [-]
            - TestResFoldersRelativePath  :  [-]
            AssetsFolderRelativePath      : /src/main/assets
            LibsFolderRelativePath        : /libs
            ProjectType                   : 1
            PackTestCode                  : false
            RunProguard                   : false
            ProguardLogsFolderRelativePath          : /proguard_logs
            UseCustomManifestPackage      : false
            - ProGuardCfgFiles            : file://%MODULE_SDK_HOME%/tools/proguard/proguard-android.txt
        FACET                         : Android-Gradle
            TypeId                        : android-gradle
            ExternalSource                : GRADLE
        CONENT_ENTRY                  : file://<PROJECT>/nested2/deep
            EXCLUDE_FOLDER                : file://<PROJECT>/nested2/deep/.gradle [-]
            EXCLUDE_FOLDER                : file://<PROJECT>/nested2/deep/build [-]
        JDK                           : <NAME_CUT> Android SDK
        *isInherited                  : false
            SdkType                       : Android SDK
            HomePath                      : <ANDROID_SDK>
<<<<<<< HEAD
            VersionString                 : <JDK_VERSION>
=======
>>>>>>> de127946
        ORDER_ENTRY                   : <Module source>
        BUILD_TASKS
            TEST_COMPILE_MODE             : All
                CLEAN                         : :nested2:deep:createMockableJar, :nested2:deep:generateDebugAndroidTestSources, :nested2:deep:generateDebugSources
                ASSEMBLE                      : :nested2:deep:assembleDebug, :nested2:deep:assembleDebugAndroidTest, :nested2:deep:assembleDebugUnitTest
                REBUILD                       : :nested2:deep:assembleDebug, :nested2:deep:assembleDebugAndroidTest, :nested2:deep:assembleDebugUnitTest, :nested2:deep:clean
                COMPILE_JAVA                  : :nested2:deep:compileDebugAndroidTestSources, :nested2:deep:compileDebugSources, :nested2:deep:compileDebugUnitTestSources
                SOURCE_GEN                    : :nested2:deep:createMockableJar, :nested2:deep:generateDebugAndroidTestSources, :nested2:deep:generateDebugSources
            TEST_COMPILE_MODE             : Android tests
                CLEAN                         : :nested2:deep:generateDebugAndroidTestSources, :nested2:deep:generateDebugSources
                ASSEMBLE                      : :nested2:deep:assembleDebug, :nested2:deep:assembleDebugAndroidTest
                REBUILD                       : :nested2:deep:assembleDebug, :nested2:deep:assembleDebugAndroidTest, :nested2:deep:clean
                COMPILE_JAVA                  : :nested2:deep:compileDebugAndroidTestSources, :nested2:deep:compileDebugSources
                SOURCE_GEN                    : :nested2:deep:generateDebugAndroidTestSources, :nested2:deep:generateDebugSources
            TEST_COMPILE_MODE             : Unit tests
                CLEAN                         : :nested2:deep:createMockableJar, :nested2:deep:generateDebugSources
                ASSEMBLE                      : :nested2:deep:assembleDebug, :nested2:deep:assembleDebugUnitTest
                REBUILD                       : :nested2:deep:assembleDebug, :nested2:deep:assembleDebugUnitTest, :nested2:deep:clean
                COMPILE_JAVA                  : :nested2:deep:compileDebugUnitTestSources
                SOURCE_GEN                    : :nested2:deep:createMockableJar, :nested2:deep:generateDebugSources
            TEST_COMPILE_MODE             : None
                CLEAN                         : :nested2:deep:generateDebugSources
                ASSEMBLE                      : :nested2:deep:assembleDebug
                REBUILD                       : :nested2:deep:assembleDebug, :nested2:deep:clean
                COMPILE_JAVA                  : :nested2:deep:compileDebugSources
                SOURCE_GEN                    : :nested2:deep:generateDebugSources
    MODULE                        : project.nested2.deep.androidTest
        LINKED_ANDROID_MODULE_GROUP
            holder                        : project.nested2.deep
            main                          : project.nested2.deep.main
            unitTest                      : project.nested2.deep.unitTest
            androidTest                   : project.nested2.deep.androidTest
        ExternalModuleType            : sourceSet
        LinkedProjectId               : :nested2:deep:androidTest
        LinkedProjectPath             : <PROJECT>/nested2/deep
        RootProjectPath               : <PROJECT>
        COMPILER_MODULE_EXTENSION
            compilerTestOutputPath        : file://<PROJECT>/nested2/deep/build/intermediates/javac/debugAndroidTest/classes [-]
            isCompilerPathInherited       : false
            isExcludeOutput               : true
        TEST_MODULE_PROPERTIES
            productionModuleName          : project.nested2.deep.main
        ModuleFile                    : <PROJECT>/.idea/modules/nested2/deep/project.nested2.deep.androidTest.iml [-]
        ModuleTypeName                : JAVA_MODULE
        FACET                         : Android
            TypeId                        : android
            ExternalSource                : GRADLE
            SelectedBuildVariant          : debug
            AllowUserConfiguration        : false
            GenFolderRelativePathApt      : /gen
            GenFolderRelativePathAidl     : /gen
            ManifestFileRelativePath      : /src/main/AndroidManifest.xml
            ResFolderRelativePath         : /src/main/res
            - ResFoldersRelativePath      :  [-]
            - TestResFoldersRelativePath  : file://<PROJECT>/nested2/deep/src/androidTest/res [-]
            - TestResFoldersRelativePath  : file://<PROJECT>/nested2/deep/src/androidTestDebug/res [-]
            - TestResFoldersRelativePath  : file://<PROJECT>/nested2/deep/build/generated/res/resValues/androidTest/debug [-]
            AssetsFolderRelativePath      : /src/main/assets
            LibsFolderRelativePath        : /libs
            ProjectType                   : 1
            PackTestCode                  : false
            RunProguard                   : false
            ProguardLogsFolderRelativePath          : /proguard_logs
            UseCustomManifestPackage      : false
            - ProGuardCfgFiles            : file://%MODULE_SDK_HOME%/tools/proguard/proguard-android.txt
        CONENT_ENTRY                  : file://<PROJECT>/nested2/deep/build/generated/ap_generated_sources/debugAndroidTest/out [-]
        CONENT_ENTRY                  : file://<PROJECT>/nested2/deep/build/generated/res/resValues/androidTest/debug [-]
        CONENT_ENTRY                  : file://<PROJECT>/nested2/deep/src/androidTest [-]
        CONENT_ENTRY                  : file://<PROJECT>/nested2/deep/src/androidTestDebug [-]
        WATCHED_TEST_SOURCE_FOLDER    : file://<PROJECT>/nested2/deep/build/generated/ap_generated_sources/debugAndroidTest/out [-]
            Generated                     : true
        WATCHED_TEST_RESOURCE_FOLDER  : file://<PROJECT>/nested2/deep/build/generated/res/resValues/androidTest/debug [-]
            Generated                     : true
        WATCHED_TEST_RESOURCE_FOLDER  : file://<PROJECT>/nested2/deep/src/androidTest/assets [-]
        WATCHED_TEST_RESOURCE_FOLDER  : file://<PROJECT>/nested2/deep/src/androidTest/baselineProfiles [-]
        WATCHED_TEST_SOURCE_FOLDER    : file://<PROJECT>/nested2/deep/src/androidTest/java [-]
        WATCHED_TEST_SOURCE_FOLDER    : file://<PROJECT>/nested2/deep/src/androidTest/kotlin [-]
        WATCHED_TEST_RESOURCE_FOLDER  : file://<PROJECT>/nested2/deep/src/androidTest/res [-]
        WATCHED_TEST_RESOURCE_FOLDER  : file://<PROJECT>/nested2/deep/src/androidTest/resources [-]
        WATCHED_TEST_SOURCE_FOLDER    : file://<PROJECT>/nested2/deep/src/androidTest/shaders [-]
        WATCHED_TEST_RESOURCE_FOLDER  : file://<PROJECT>/nested2/deep/src/androidTestDebug/assets [-]
        WATCHED_TEST_RESOURCE_FOLDER  : file://<PROJECT>/nested2/deep/src/androidTestDebug/baselineProfiles [-]
        WATCHED_TEST_SOURCE_FOLDER    : file://<PROJECT>/nested2/deep/src/androidTestDebug/java [-]
        WATCHED_TEST_SOURCE_FOLDER    : file://<PROJECT>/nested2/deep/src/androidTestDebug/kotlin [-]
        WATCHED_TEST_RESOURCE_FOLDER  : file://<PROJECT>/nested2/deep/src/androidTestDebug/res [-]
        WATCHED_TEST_RESOURCE_FOLDER  : file://<PROJECT>/nested2/deep/src/androidTestDebug/resources [-]
        WATCHED_TEST_SOURCE_FOLDER    : file://<PROJECT>/nested2/deep/src/androidTestDebug/shaders [-]
        JDK                           : <NAME_CUT> Android SDK
        *isInherited                  : false
            SdkType                       : Android SDK
            HomePath                      : <ANDROID_SDK>
<<<<<<< HEAD
            VersionString                 : <JDK_VERSION>
=======
>>>>>>> de127946
        ORDER_ENTRY                   : <Module source>
        ORDER_ENTRY                   : project.nested2.deep.main
            Scope                         : Test
        BUILD_TASKS
            TEST_COMPILE_MODE             : All
                CLEAN                         : :nested2:deep:createMockableJar, :nested2:deep:generateDebugAndroidTestSources, :nested2:deep:generateDebugSources
                ASSEMBLE                      : :nested2:deep:assembleDebug, :nested2:deep:assembleDebugAndroidTest, :nested2:deep:assembleDebugUnitTest
                REBUILD                       : :nested2:deep:assembleDebug, :nested2:deep:assembleDebugAndroidTest, :nested2:deep:assembleDebugUnitTest, :nested2:deep:clean
                COMPILE_JAVA                  : :nested2:deep:compileDebugAndroidTestSources, :nested2:deep:compileDebugSources, :nested2:deep:compileDebugUnitTestSources
                SOURCE_GEN                    : :nested2:deep:createMockableJar, :nested2:deep:generateDebugAndroidTestSources, :nested2:deep:generateDebugSources
            TEST_COMPILE_MODE             : Android tests
                CLEAN                         : :nested2:deep:generateDebugAndroidTestSources, :nested2:deep:generateDebugSources
                ASSEMBLE                      : :nested2:deep:assembleDebug, :nested2:deep:assembleDebugAndroidTest
                REBUILD                       : :nested2:deep:assembleDebug, :nested2:deep:assembleDebugAndroidTest, :nested2:deep:clean
                COMPILE_JAVA                  : :nested2:deep:compileDebugAndroidTestSources, :nested2:deep:compileDebugSources
                SOURCE_GEN                    : :nested2:deep:generateDebugAndroidTestSources, :nested2:deep:generateDebugSources
            TEST_COMPILE_MODE             : Unit tests
                CLEAN                         : :nested2:deep:createMockableJar, :nested2:deep:generateDebugSources
                ASSEMBLE                      : :nested2:deep:assembleDebug, :nested2:deep:assembleDebugUnitTest
                REBUILD                       : :nested2:deep:assembleDebug, :nested2:deep:assembleDebugUnitTest, :nested2:deep:clean
                COMPILE_JAVA                  : :nested2:deep:compileDebugUnitTestSources
                SOURCE_GEN                    : :nested2:deep:createMockableJar, :nested2:deep:generateDebugSources
            TEST_COMPILE_MODE             : None
                CLEAN                         : :nested2:deep:generateDebugSources
                ASSEMBLE                      : :nested2:deep:assembleDebug
                REBUILD                       : :nested2:deep:assembleDebug, :nested2:deep:clean
                COMPILE_JAVA                  : :nested2:deep:compileDebugSources
                SOURCE_GEN                    : :nested2:deep:generateDebugSources
    MODULE                        : project.nested2.deep.main
        LINKED_ANDROID_MODULE_GROUP
            holder                        : project.nested2.deep
            main                          : project.nested2.deep.main
            unitTest                      : project.nested2.deep.unitTest
            androidTest                   : project.nested2.deep.androidTest
        ExternalModuleType            : sourceSet
        LinkedProjectId               : :nested2:deep:main
        LinkedProjectPath             : <PROJECT>/nested2/deep
        RootProjectPath               : <PROJECT>
        COMPILER_MODULE_EXTENSION
            compilerSourceOutputPath      : file://<PROJECT>/nested2/deep/build/intermediates/javac/debug/classes [-]
            isCompilerPathInherited       : false
            isExcludeOutput               : true
        ModuleFile                    : <PROJECT>/.idea/modules/nested2/deep/project.nested2.deep.main.iml [-]
        ModuleTypeName                : JAVA_MODULE
        FACET                         : Android
            TypeId                        : android
            ExternalSource                : GRADLE
            SelectedBuildVariant          : debug
            AllowUserConfiguration        : false
            GenFolderRelativePathApt      : /gen
            GenFolderRelativePathAidl     : /gen
            ManifestFileRelativePath      : /src/main/AndroidManifest.xml
            ResFolderRelativePath         : /src/main/res
            - ResFoldersRelativePath      : file://<PROJECT>/nested2/deep/src/main/res [-]
            - ResFoldersRelativePath      : file://<PROJECT>/nested2/deep/src/debug/res [-]
            - ResFoldersRelativePath      : file://<PROJECT>/nested2/deep/build/generated/res/resValues/debug [-]
            - TestResFoldersRelativePath  :  [-]
            AssetsFolderRelativePath      : /src/main/assets
            LibsFolderRelativePath        : /libs
            ProjectType                   : 1
            PackTestCode                  : false
            RunProguard                   : false
            ProguardLogsFolderRelativePath          : /proguard_logs
            UseCustomManifestPackage      : false
            - ProGuardCfgFiles            : file://%MODULE_SDK_HOME%/tools/proguard/proguard-android.txt
        CONENT_ENTRY                  : file://<PROJECT>/nested2/deep/build/generated/ap_generated_sources/debug/out [-]
        CONENT_ENTRY                  : file://<PROJECT>/nested2/deep/build/generated/res/resValues/debug [-]
        CONENT_ENTRY                  : file://<PROJECT>/nested2/deep/src/debug [-]
        CONENT_ENTRY                  : file://<PROJECT>/nested2/deep/src/main
        WATCHED_SOURCE_FOLDER         : file://<PROJECT>/nested2/deep/build/generated/ap_generated_sources/debug/out [-]
            Generated                     : true
        WATCHED_RESOURCE_FOLDER       : file://<PROJECT>/nested2/deep/build/generated/res/resValues/debug [-]
            Generated                     : true
        WATCHED_RESOURCE_FOLDER       : file://<PROJECT>/nested2/deep/src/debug/assets [-]
        WATCHED_RESOURCE_FOLDER       : file://<PROJECT>/nested2/deep/src/debug/baselineProfiles [-]
        WATCHED_SOURCE_FOLDER         : file://<PROJECT>/nested2/deep/src/debug/java [-]
        WATCHED_SOURCE_FOLDER         : file://<PROJECT>/nested2/deep/src/debug/kotlin [-]
        WATCHED_RESOURCE_FOLDER       : file://<PROJECT>/nested2/deep/src/debug/res [-]
        WATCHED_RESOURCE_FOLDER       : file://<PROJECT>/nested2/deep/src/debug/resources [-]
        WATCHED_SOURCE_FOLDER         : file://<PROJECT>/nested2/deep/src/debug/shaders [-]
        WATCHED_RESOURCE_FOLDER       : file://<PROJECT>/nested2/deep/src/main/assets [-]
        WATCHED_RESOURCE_FOLDER       : file://<PROJECT>/nested2/deep/src/main/baselineProfiles [-]
        WATCHED_SOURCE_FOLDER         : file://<PROJECT>/nested2/deep/src/main/java [-]
        WATCHED_SOURCE_FOLDER         : file://<PROJECT>/nested2/deep/src/main/kotlin [-]
        WATCHED_RESOURCE_FOLDER       : file://<PROJECT>/nested2/deep/src/main/res [-]
        WATCHED_RESOURCE_FOLDER       : file://<PROJECT>/nested2/deep/src/main/resources [-]
        WATCHED_SOURCE_FOLDER         : file://<PROJECT>/nested2/deep/src/main/shaders [-]
        JDK                           : <NAME_CUT> Android SDK
        *isInherited                  : false
            SdkType                       : Android SDK
            HomePath                      : <ANDROID_SDK>
<<<<<<< HEAD
            VersionString                 : <JDK_VERSION>
=======
>>>>>>> de127946
        ORDER_ENTRY                   : <Module source>
        BUILD_TASKS
            TEST_COMPILE_MODE             : All
                CLEAN                         : :nested2:deep:createMockableJar, :nested2:deep:generateDebugAndroidTestSources, :nested2:deep:generateDebugSources
                ASSEMBLE                      : :nested2:deep:assembleDebug, :nested2:deep:assembleDebugAndroidTest, :nested2:deep:assembleDebugUnitTest
                REBUILD                       : :nested2:deep:assembleDebug, :nested2:deep:assembleDebugAndroidTest, :nested2:deep:assembleDebugUnitTest, :nested2:deep:clean
                COMPILE_JAVA                  : :nested2:deep:compileDebugAndroidTestSources, :nested2:deep:compileDebugSources, :nested2:deep:compileDebugUnitTestSources
                SOURCE_GEN                    : :nested2:deep:createMockableJar, :nested2:deep:generateDebugAndroidTestSources, :nested2:deep:generateDebugSources
            TEST_COMPILE_MODE             : Android tests
                CLEAN                         : :nested2:deep:generateDebugAndroidTestSources, :nested2:deep:generateDebugSources
                ASSEMBLE                      : :nested2:deep:assembleDebug, :nested2:deep:assembleDebugAndroidTest
                REBUILD                       : :nested2:deep:assembleDebug, :nested2:deep:assembleDebugAndroidTest, :nested2:deep:clean
                COMPILE_JAVA                  : :nested2:deep:compileDebugAndroidTestSources, :nested2:deep:compileDebugSources
                SOURCE_GEN                    : :nested2:deep:generateDebugAndroidTestSources, :nested2:deep:generateDebugSources
            TEST_COMPILE_MODE             : Unit tests
                CLEAN                         : :nested2:deep:createMockableJar, :nested2:deep:generateDebugSources
                ASSEMBLE                      : :nested2:deep:assembleDebug, :nested2:deep:assembleDebugUnitTest
                REBUILD                       : :nested2:deep:assembleDebug, :nested2:deep:assembleDebugUnitTest, :nested2:deep:clean
                COMPILE_JAVA                  : :nested2:deep:compileDebugUnitTestSources
                SOURCE_GEN                    : :nested2:deep:createMockableJar, :nested2:deep:generateDebugSources
            TEST_COMPILE_MODE             : None
                CLEAN                         : :nested2:deep:generateDebugSources
                ASSEMBLE                      : :nested2:deep:assembleDebug
                REBUILD                       : :nested2:deep:assembleDebug, :nested2:deep:clean
                COMPILE_JAVA                  : :nested2:deep:compileDebugSources
                SOURCE_GEN                    : :nested2:deep:generateDebugSources
    MODULE                        : project.nested2.deep.unitTest
        LINKED_ANDROID_MODULE_GROUP
            holder                        : project.nested2.deep
            main                          : project.nested2.deep.main
            unitTest                      : project.nested2.deep.unitTest
            androidTest                   : project.nested2.deep.androidTest
        ExternalModuleType            : sourceSet
        LinkedProjectId               : :nested2:deep:unitTest
        LinkedProjectPath             : <PROJECT>/nested2/deep
        RootProjectPath               : <PROJECT>
        COMPILER_MODULE_EXTENSION
            compilerTestOutputPath        : file://<PROJECT>/nested2/deep/build/intermediates/javac/debugUnitTest/classes [-]
            isCompilerPathInherited       : false
            isExcludeOutput               : true
        TEST_MODULE_PROPERTIES
            productionModuleName          : project.nested2.deep.main
        ModuleFile                    : <PROJECT>/.idea/modules/nested2/deep/project.nested2.deep.unitTest.iml [-]
        ModuleTypeName                : JAVA_MODULE
        FACET                         : Android
            TypeId                        : android
            ExternalSource                : GRADLE
            SelectedBuildVariant          : debug
            AllowUserConfiguration        : false
            GenFolderRelativePathApt      : /gen
            GenFolderRelativePathAidl     : /gen
            ManifestFileRelativePath      : /src/main/AndroidManifest.xml
            ResFolderRelativePath         : /src/main/res
            - ResFoldersRelativePath      :  [-]
            - TestResFoldersRelativePath  :  [-]
            AssetsFolderRelativePath      : /src/main/assets
            LibsFolderRelativePath        : /libs
            ProjectType                   : 1
            PackTestCode                  : false
            RunProguard                   : false
            ProguardLogsFolderRelativePath          : /proguard_logs
            UseCustomManifestPackage      : false
            - ProGuardCfgFiles            : file://%MODULE_SDK_HOME%/tools/proguard/proguard-android.txt
        CONENT_ENTRY                  : file://<PROJECT>/nested2/deep/build/generated/ap_generated_sources/debugUnitTest/out [-]
        CONENT_ENTRY                  : file://<PROJECT>/nested2/deep/src/test [-]
        CONENT_ENTRY                  : file://<PROJECT>/nested2/deep/src/testDebug [-]
        WATCHED_TEST_SOURCE_FOLDER    : file://<PROJECT>/nested2/deep/build/generated/ap_generated_sources/debugUnitTest/out [-]
            Generated                     : true
        WATCHED_TEST_RESOURCE_FOLDER  : file://<PROJECT>/nested2/deep/src/test/assets [-]
        WATCHED_TEST_RESOURCE_FOLDER  : file://<PROJECT>/nested2/deep/src/test/baselineProfiles [-]
        WATCHED_TEST_SOURCE_FOLDER    : file://<PROJECT>/nested2/deep/src/test/java [-]
        WATCHED_TEST_SOURCE_FOLDER    : file://<PROJECT>/nested2/deep/src/test/kotlin [-]
        WATCHED_TEST_RESOURCE_FOLDER  : file://<PROJECT>/nested2/deep/src/test/res [-]
        WATCHED_TEST_RESOURCE_FOLDER  : file://<PROJECT>/nested2/deep/src/test/resources [-]
        WATCHED_TEST_SOURCE_FOLDER    : file://<PROJECT>/nested2/deep/src/test/shaders [-]
        WATCHED_TEST_RESOURCE_FOLDER  : file://<PROJECT>/nested2/deep/src/testDebug/assets [-]
        WATCHED_TEST_RESOURCE_FOLDER  : file://<PROJECT>/nested2/deep/src/testDebug/baselineProfiles [-]
        WATCHED_TEST_SOURCE_FOLDER    : file://<PROJECT>/nested2/deep/src/testDebug/java [-]
        WATCHED_TEST_SOURCE_FOLDER    : file://<PROJECT>/nested2/deep/src/testDebug/kotlin [-]
        WATCHED_TEST_RESOURCE_FOLDER  : file://<PROJECT>/nested2/deep/src/testDebug/res [-]
        WATCHED_TEST_RESOURCE_FOLDER  : file://<PROJECT>/nested2/deep/src/testDebug/resources [-]
        WATCHED_TEST_SOURCE_FOLDER    : file://<PROJECT>/nested2/deep/src/testDebug/shaders [-]
        JDK                           : <NAME_CUT> Android SDK
        *isInherited                  : false
            SdkType                       : Android SDK
            HomePath                      : <ANDROID_SDK>
<<<<<<< HEAD
            VersionString                 : <JDK_VERSION>
=======
>>>>>>> de127946
        ORDER_ENTRY                   : <Module source>
        ORDER_ENTRY                   : project.nested2.deep.main
            Scope                         : Test
        BUILD_TASKS
            TEST_COMPILE_MODE             : All
                CLEAN                         : :nested2:deep:createMockableJar, :nested2:deep:generateDebugAndroidTestSources, :nested2:deep:generateDebugSources
                ASSEMBLE                      : :nested2:deep:assembleDebug, :nested2:deep:assembleDebugAndroidTest, :nested2:deep:assembleDebugUnitTest
                REBUILD                       : :nested2:deep:assembleDebug, :nested2:deep:assembleDebugAndroidTest, :nested2:deep:assembleDebugUnitTest, :nested2:deep:clean
                COMPILE_JAVA                  : :nested2:deep:compileDebugAndroidTestSources, :nested2:deep:compileDebugSources, :nested2:deep:compileDebugUnitTestSources
                SOURCE_GEN                    : :nested2:deep:createMockableJar, :nested2:deep:generateDebugAndroidTestSources, :nested2:deep:generateDebugSources
            TEST_COMPILE_MODE             : Android tests
                CLEAN                         : :nested2:deep:generateDebugAndroidTestSources, :nested2:deep:generateDebugSources
                ASSEMBLE                      : :nested2:deep:assembleDebug, :nested2:deep:assembleDebugAndroidTest
                REBUILD                       : :nested2:deep:assembleDebug, :nested2:deep:assembleDebugAndroidTest, :nested2:deep:clean
                COMPILE_JAVA                  : :nested2:deep:compileDebugAndroidTestSources, :nested2:deep:compileDebugSources
                SOURCE_GEN                    : :nested2:deep:generateDebugAndroidTestSources, :nested2:deep:generateDebugSources
            TEST_COMPILE_MODE             : Unit tests
                CLEAN                         : :nested2:deep:createMockableJar, :nested2:deep:generateDebugSources
                ASSEMBLE                      : :nested2:deep:assembleDebug, :nested2:deep:assembleDebugUnitTest
                REBUILD                       : :nested2:deep:assembleDebug, :nested2:deep:assembleDebugUnitTest, :nested2:deep:clean
                COMPILE_JAVA                  : :nested2:deep:compileDebugUnitTestSources
                SOURCE_GEN                    : :nested2:deep:createMockableJar, :nested2:deep:generateDebugSources
            TEST_COMPILE_MODE             : None
                CLEAN                         : :nested2:deep:generateDebugSources
                ASSEMBLE                      : :nested2:deep:assembleDebug
                REBUILD                       : :nested2:deep:assembleDebug, :nested2:deep:clean
                COMPILE_JAVA                  : :nested2:deep:compileDebugSources
                SOURCE_GEN                    : :nested2:deep:generateDebugSources
    MODULE                        : project.nested2.main
        LINKED_ANDROID_MODULE_GROUP
            holder                        : project.nested2
            main                          : project.nested2.main
            unitTest                      : project.nested2.unitTest
            androidTest                   : project.nested2.androidTest
        ExternalModuleType            : sourceSet
        LinkedProjectId               : :nested2:main
        LinkedProjectPath             : <PROJECT>/nested2
        RootProjectPath               : <PROJECT>
        COMPILER_MODULE_EXTENSION
            compilerSourceOutputPath      : file://<PROJECT>/nested2/build/intermediates/javac/basicDebug/classes [-]
            isCompilerPathInherited       : false
            isExcludeOutput               : true
        ModuleFile                    : <PROJECT>/.idea/modules/nested2/project.nested2.main.iml [-]
        ModuleTypeName                : JAVA_MODULE
        FACET                         : Android
            TypeId                        : android
            ExternalSource                : GRADLE
            SelectedBuildVariant          : basicDebug
            AllowUserConfiguration        : false
            GenFolderRelativePathApt      : /gen
            GenFolderRelativePathAidl     : /gen
            ManifestFileRelativePath      : /src/main/AndroidManifest.xml
            ResFolderRelativePath         : /src/main/res
            - ResFoldersRelativePath      : file://<PROJECT>/nested2/src/main/res [-]
            - ResFoldersRelativePath      : file://<PROJECT>/nested2/src/basic/res [-]
            - ResFoldersRelativePath      : file://<PROJECT>/nested2/src/debug/res [-]
            - ResFoldersRelativePath      : file://<PROJECT>/nested2/src/basicDebug/res [-]
            - ResFoldersRelativePath      : file://<PROJECT>/nested2/build/generated/res/resValues/basic/debug [-]
            - TestResFoldersRelativePath  :  [-]
            AssetsFolderRelativePath      : /src/main/assets
            LibsFolderRelativePath        : /libs
            ProjectType                   : 1
            PackTestCode                  : false
            RunProguard                   : false
            ProguardLogsFolderRelativePath          : /proguard_logs
            UseCustomManifestPackage      : false
            - ProGuardCfgFiles            : file://%MODULE_SDK_HOME%/tools/proguard/proguard-android.txt
        CONENT_ENTRY                  : file://<PROJECT>/nested2/build/generated/ap_generated_sources/basicDebug/out [-]
        CONENT_ENTRY                  : file://<PROJECT>/nested2/build/generated/res/resValues/basic/debug [-]
        CONENT_ENTRY                  : file://<PROJECT>/nested2/src/basic [-]
        CONENT_ENTRY                  : file://<PROJECT>/nested2/src/basicDebug [-]
        CONENT_ENTRY                  : file://<PROJECT>/nested2/src/debug [-]
        CONENT_ENTRY                  : file://<PROJECT>/nested2/src/main
        WATCHED_SOURCE_FOLDER         : file://<PROJECT>/nested2/build/generated/ap_generated_sources/basicDebug/out [-]
            Generated                     : true
        WATCHED_RESOURCE_FOLDER       : file://<PROJECT>/nested2/build/generated/res/resValues/basic/debug [-]
            Generated                     : true
        WATCHED_RESOURCE_FOLDER       : file://<PROJECT>/nested2/src/basic/assets [-]
        WATCHED_RESOURCE_FOLDER       : file://<PROJECT>/nested2/src/basic/baselineProfiles [-]
        WATCHED_SOURCE_FOLDER         : file://<PROJECT>/nested2/src/basic/java [-]
        WATCHED_SOURCE_FOLDER         : file://<PROJECT>/nested2/src/basic/kotlin [-]
        WATCHED_RESOURCE_FOLDER       : file://<PROJECT>/nested2/src/basic/res [-]
        WATCHED_RESOURCE_FOLDER       : file://<PROJECT>/nested2/src/basic/resources [-]
        WATCHED_SOURCE_FOLDER         : file://<PROJECT>/nested2/src/basic/shaders [-]
        WATCHED_RESOURCE_FOLDER       : file://<PROJECT>/nested2/src/basicDebug/assets [-]
        WATCHED_RESOURCE_FOLDER       : file://<PROJECT>/nested2/src/basicDebug/baselineProfiles [-]
        WATCHED_SOURCE_FOLDER         : file://<PROJECT>/nested2/src/basicDebug/java [-]
        WATCHED_SOURCE_FOLDER         : file://<PROJECT>/nested2/src/basicDebug/kotlin [-]
        WATCHED_RESOURCE_FOLDER       : file://<PROJECT>/nested2/src/basicDebug/res [-]
        WATCHED_RESOURCE_FOLDER       : file://<PROJECT>/nested2/src/basicDebug/resources [-]
        WATCHED_SOURCE_FOLDER         : file://<PROJECT>/nested2/src/basicDebug/shaders [-]
        WATCHED_RESOURCE_FOLDER       : file://<PROJECT>/nested2/src/debug/assets [-]
        WATCHED_RESOURCE_FOLDER       : file://<PROJECT>/nested2/src/debug/baselineProfiles [-]
        WATCHED_SOURCE_FOLDER         : file://<PROJECT>/nested2/src/debug/java [-]
        WATCHED_SOURCE_FOLDER         : file://<PROJECT>/nested2/src/debug/kotlin [-]
        WATCHED_RESOURCE_FOLDER       : file://<PROJECT>/nested2/src/debug/res [-]
        WATCHED_RESOURCE_FOLDER       : file://<PROJECT>/nested2/src/debug/resources [-]
        WATCHED_SOURCE_FOLDER         : file://<PROJECT>/nested2/src/debug/shaders [-]
        WATCHED_RESOURCE_FOLDER       : file://<PROJECT>/nested2/src/main/assets [-]
        WATCHED_RESOURCE_FOLDER       : file://<PROJECT>/nested2/src/main/baselineProfiles [-]
        WATCHED_SOURCE_FOLDER         : file://<PROJECT>/nested2/src/main/java [-]
        WATCHED_SOURCE_FOLDER         : file://<PROJECT>/nested2/src/main/kotlin [-]
        WATCHED_RESOURCE_FOLDER       : file://<PROJECT>/nested2/src/main/res [-]
        WATCHED_RESOURCE_FOLDER       : file://<PROJECT>/nested2/src/main/resources [-]
        WATCHED_SOURCE_FOLDER         : file://<PROJECT>/nested2/src/main/shaders [-]
        JDK                           : <NAME_CUT> Android SDK
        *isInherited                  : false
            SdkType                       : Android SDK
            HomePath                      : <ANDROID_SDK>
<<<<<<< HEAD
            VersionString                 : <JDK_VERSION>
=======
>>>>>>> de127946
        ORDER_ENTRY                   : <Module source>
        BUILD_TASKS
            TEST_COMPILE_MODE             : All
                CLEAN                         : :nested2:createMockableJar, :nested2:generateBasicDebugAndroidTestSources, :nested2:generateBasicDebugSources
                ASSEMBLE                      : :nested2:assembleBasicDebug, :nested2:assembleBasicDebugAndroidTest, :nested2:assembleBasicDebugUnitTest
                REBUILD                       : :nested2:assembleBasicDebug, :nested2:assembleBasicDebugAndroidTest, :nested2:assembleBasicDebugUnitTest, :nested2:clean
                COMPILE_JAVA                  : :nested2:compileBasicDebugAndroidTestSources, :nested2:compileBasicDebugSources, :nested2:compileBasicDebugUnitTestSources
                SOURCE_GEN                    : :nested2:createMockableJar, :nested2:generateBasicDebugAndroidTestSources, :nested2:generateBasicDebugSources
            TEST_COMPILE_MODE             : Android tests
                CLEAN                         : :nested2:generateBasicDebugAndroidTestSources, :nested2:generateBasicDebugSources
                ASSEMBLE                      : :nested2:assembleBasicDebug, :nested2:assembleBasicDebugAndroidTest
                REBUILD                       : :nested2:assembleBasicDebug, :nested2:assembleBasicDebugAndroidTest, :nested2:clean
                COMPILE_JAVA                  : :nested2:compileBasicDebugAndroidTestSources, :nested2:compileBasicDebugSources
                SOURCE_GEN                    : :nested2:generateBasicDebugAndroidTestSources, :nested2:generateBasicDebugSources
            TEST_COMPILE_MODE             : Unit tests
                CLEAN                         : :nested2:createMockableJar, :nested2:generateBasicDebugSources
                ASSEMBLE                      : :nested2:assembleBasicDebug, :nested2:assembleBasicDebugUnitTest
                REBUILD                       : :nested2:assembleBasicDebug, :nested2:assembleBasicDebugUnitTest, :nested2:clean
                COMPILE_JAVA                  : :nested2:compileBasicDebugUnitTestSources
                SOURCE_GEN                    : :nested2:createMockableJar, :nested2:generateBasicDebugSources
            TEST_COMPILE_MODE             : None
                CLEAN                         : :nested2:generateBasicDebugSources
                ASSEMBLE                      : :nested2:assembleBasicDebug
                REBUILD                       : :nested2:assembleBasicDebug, :nested2:clean
                COMPILE_JAVA                  : :nested2:compileBasicDebugSources
                SOURCE_GEN                    : :nested2:generateBasicDebugSources
    MODULE                        : project.nested2.trans
        ExternalModuleGroup           : project.nested2
        ExternalModuleVersion         : unspecified
        LinkedProjectId               : :nested2:trans
        LinkedProjectPath             : <PROJECT>/nested2/trans
        RootProjectPath               : <PROJECT>
        COMPILER_MODULE_EXTENSION
            compilerSourceOutputPath      : file://<PROJECT>/build/classes/production/project.nested2.trans [-]
            compilerTestOutputPath        : file://<PROJECT>/build/classes/test/project.nested2.trans [-]
            isCompilerPathInherited       : true
            isExcludeOutput               : true
        ModuleFile                    : <PROJECT>/.idea/modules/nested2/trans/project.nested2.trans.iml [-]
        ModuleTypeName                : JAVA_MODULE
        FACET                         : Android-Gradle
            TypeId                        : android-gradle
            ExternalSource                : GRADLE
        CONENT_ENTRY                  : file://<PROJECT>/nested2/trans
            EXCLUDE_FOLDER                : file://<PROJECT>/nested2/trans/.gradle [-]
            EXCLUDE_FOLDER                : file://<PROJECT>/nested2/trans/build [-]
        JDK                           : <NAME_CUT> JavaSDK
        *isInherited                  : true
        ORDER_ENTRY                   : <Module source>
        BUILD_TASKS
            TEST_COMPILE_MODE             : All
            TEST_COMPILE_MODE             : Android tests
            TEST_COMPILE_MODE             : Unit tests
            TEST_COMPILE_MODE             : None
    MODULE                        : project.nested2.trans.deep2
        LINKED_ANDROID_MODULE_GROUP
            holder                        : project.nested2.trans.deep2
            main                          : project.nested2.trans.deep2.main
            unitTest                      : project.nested2.trans.deep2.unitTest
            androidTest                   : project.nested2.trans.deep2.androidTest
        ExternalModuleGroup           : project.nested2.trans
        ExternalModuleVersion         : unspecified
        LinkedProjectId               : :nested2:trans:deep2
        LinkedProjectPath             : <PROJECT>/nested2/trans/deep2
        RootProjectPath               : <PROJECT>
        COMPILER_MODULE_EXTENSION
            isCompilerPathInherited       : false
            isExcludeOutput               : true
        ModuleFile                    : <PROJECT>/.idea/modules/nested2/trans/deep2/project.nested2.trans.deep2.iml [-]
        ModuleTypeName                : JAVA_MODULE
        FACET                         : Android
            TypeId                        : android
            ExternalSource                : GRADLE
            SelectedBuildVariant          : debug
            AllowUserConfiguration        : false
            GenFolderRelativePathApt      : /gen
            GenFolderRelativePathAidl     : /gen
            ManifestFileRelativePath      : /src/main/AndroidManifest.xml
            ResFolderRelativePath         : /src/main/res
            - ResFoldersRelativePath      :  [-]
            - TestResFoldersRelativePath  :  [-]
            AssetsFolderRelativePath      : /src/main/assets
            LibsFolderRelativePath        : /libs
            ProjectType                   : 1
            PackTestCode                  : false
            RunProguard                   : false
            ProguardLogsFolderRelativePath          : /proguard_logs
            UseCustomManifestPackage      : false
            - ProGuardCfgFiles            : file://%MODULE_SDK_HOME%/tools/proguard/proguard-android.txt
        FACET                         : Android-Gradle
            TypeId                        : android-gradle
            ExternalSource                : GRADLE
        CONENT_ENTRY                  : file://<PROJECT>/nested2/trans/deep2
            EXCLUDE_FOLDER                : file://<PROJECT>/nested2/trans/deep2/.gradle [-]
            EXCLUDE_FOLDER                : file://<PROJECT>/nested2/trans/deep2/build [-]
        JDK                           : <NAME_CUT> Android SDK
        *isInherited                  : false
            SdkType                       : Android SDK
            HomePath                      : <ANDROID_SDK>
<<<<<<< HEAD
            VersionString                 : <JDK_VERSION>
=======
>>>>>>> de127946
        ORDER_ENTRY                   : <Module source>
        BUILD_TASKS
            TEST_COMPILE_MODE             : All
                CLEAN                         : :nested2:trans:deep2:createMockableJar, :nested2:trans:deep2:generateDebugAndroidTestSources, :nested2:trans:deep2:generateDebugSources
                ASSEMBLE                      : :nested2:trans:deep2:assembleDebug, :nested2:trans:deep2:assembleDebugAndroidTest, :nested2:trans:deep2:assembleDebugUnitTest
                REBUILD                       : :nested2:trans:deep2:assembleDebug, :nested2:trans:deep2:assembleDebugAndroidTest, :nested2:trans:deep2:assembleDebugUnitTest, :nested2:trans:deep2:clean
                COMPILE_JAVA                  : :nested2:trans:deep2:compileDebugAndroidTestSources, :nested2:trans:deep2:compileDebugSources, :nested2:trans:deep2:compileDebugUnitTestSources
                SOURCE_GEN                    : :nested2:trans:deep2:createMockableJar, :nested2:trans:deep2:generateDebugAndroidTestSources, :nested2:trans:deep2:generateDebugSources
            TEST_COMPILE_MODE             : Android tests
                CLEAN                         : :nested2:trans:deep2:generateDebugAndroidTestSources, :nested2:trans:deep2:generateDebugSources
                ASSEMBLE                      : :nested2:trans:deep2:assembleDebug, :nested2:trans:deep2:assembleDebugAndroidTest
                REBUILD                       : :nested2:trans:deep2:assembleDebug, :nested2:trans:deep2:assembleDebugAndroidTest, :nested2:trans:deep2:clean
                COMPILE_JAVA                  : :nested2:trans:deep2:compileDebugAndroidTestSources, :nested2:trans:deep2:compileDebugSources
                SOURCE_GEN                    : :nested2:trans:deep2:generateDebugAndroidTestSources, :nested2:trans:deep2:generateDebugSources
            TEST_COMPILE_MODE             : Unit tests
                CLEAN                         : :nested2:trans:deep2:createMockableJar, :nested2:trans:deep2:generateDebugSources
                ASSEMBLE                      : :nested2:trans:deep2:assembleDebug, :nested2:trans:deep2:assembleDebugUnitTest
                REBUILD                       : :nested2:trans:deep2:assembleDebug, :nested2:trans:deep2:assembleDebugUnitTest, :nested2:trans:deep2:clean
                COMPILE_JAVA                  : :nested2:trans:deep2:compileDebugUnitTestSources
                SOURCE_GEN                    : :nested2:trans:deep2:createMockableJar, :nested2:trans:deep2:generateDebugSources
            TEST_COMPILE_MODE             : None
                CLEAN                         : :nested2:trans:deep2:generateDebugSources
                ASSEMBLE                      : :nested2:trans:deep2:assembleDebug
                REBUILD                       : :nested2:trans:deep2:assembleDebug, :nested2:trans:deep2:clean
                COMPILE_JAVA                  : :nested2:trans:deep2:compileDebugSources
                SOURCE_GEN                    : :nested2:trans:deep2:generateDebugSources
    MODULE                        : project.nested2.trans.deep2.androidTest
        LINKED_ANDROID_MODULE_GROUP
            holder                        : project.nested2.trans.deep2
            main                          : project.nested2.trans.deep2.main
            unitTest                      : project.nested2.trans.deep2.unitTest
            androidTest                   : project.nested2.trans.deep2.androidTest
        ExternalModuleType            : sourceSet
        LinkedProjectId               : :nested2:trans:deep2:androidTest
        LinkedProjectPath             : <PROJECT>/nested2/trans/deep2
        RootProjectPath               : <PROJECT>
        COMPILER_MODULE_EXTENSION
            compilerTestOutputPath        : file://<PROJECT>/nested2/trans/deep2/build/intermediates/javac/debugAndroidTest/classes [-]
            isCompilerPathInherited       : false
            isExcludeOutput               : true
        TEST_MODULE_PROPERTIES
            productionModuleName          : project.nested2.trans.deep2.main
        ModuleFile                    : <PROJECT>/.idea/modules/nested2/trans/deep2/project.nested2.trans.deep2.androidTest.iml [-]
        ModuleTypeName                : JAVA_MODULE
        FACET                         : Android
            TypeId                        : android
            ExternalSource                : GRADLE
            SelectedBuildVariant          : debug
            AllowUserConfiguration        : false
            GenFolderRelativePathApt      : /gen
            GenFolderRelativePathAidl     : /gen
            ManifestFileRelativePath      : /src/main/AndroidManifest.xml
            ResFolderRelativePath         : /src/main/res
            - ResFoldersRelativePath      :  [-]
            - TestResFoldersRelativePath  : file://<PROJECT>/nested2/trans/deep2/src/androidTest/res [-]
            - TestResFoldersRelativePath  : file://<PROJECT>/nested2/trans/deep2/src/androidTestDebug/res [-]
            - TestResFoldersRelativePath  : file://<PROJECT>/nested2/trans/deep2/build/generated/res/resValues/androidTest/debug [-]
            AssetsFolderRelativePath      : /src/main/assets
            LibsFolderRelativePath        : /libs
            ProjectType                   : 1
            PackTestCode                  : false
            RunProguard                   : false
            ProguardLogsFolderRelativePath          : /proguard_logs
            UseCustomManifestPackage      : false
            - ProGuardCfgFiles            : file://%MODULE_SDK_HOME%/tools/proguard/proguard-android.txt
        CONENT_ENTRY                  : file://<PROJECT>/nested2/trans/deep2/build/generated/ap_generated_sources/debugAndroidTest/out [-]
        CONENT_ENTRY                  : file://<PROJECT>/nested2/trans/deep2/build/generated/res/resValues/androidTest/debug [-]
        CONENT_ENTRY                  : file://<PROJECT>/nested2/trans/deep2/src/androidTest [-]
        CONENT_ENTRY                  : file://<PROJECT>/nested2/trans/deep2/src/androidTestDebug [-]
        WATCHED_TEST_SOURCE_FOLDER    : file://<PROJECT>/nested2/trans/deep2/build/generated/ap_generated_sources/debugAndroidTest/out [-]
            Generated                     : true
        WATCHED_TEST_RESOURCE_FOLDER  : file://<PROJECT>/nested2/trans/deep2/build/generated/res/resValues/androidTest/debug [-]
            Generated                     : true
        WATCHED_TEST_RESOURCE_FOLDER  : file://<PROJECT>/nested2/trans/deep2/src/androidTest/assets [-]
        WATCHED_TEST_RESOURCE_FOLDER  : file://<PROJECT>/nested2/trans/deep2/src/androidTest/baselineProfiles [-]
        WATCHED_TEST_SOURCE_FOLDER    : file://<PROJECT>/nested2/trans/deep2/src/androidTest/java [-]
        WATCHED_TEST_SOURCE_FOLDER    : file://<PROJECT>/nested2/trans/deep2/src/androidTest/kotlin [-]
        WATCHED_TEST_RESOURCE_FOLDER  : file://<PROJECT>/nested2/trans/deep2/src/androidTest/res [-]
        WATCHED_TEST_RESOURCE_FOLDER  : file://<PROJECT>/nested2/trans/deep2/src/androidTest/resources [-]
        WATCHED_TEST_SOURCE_FOLDER    : file://<PROJECT>/nested2/trans/deep2/src/androidTest/shaders [-]
        WATCHED_TEST_RESOURCE_FOLDER  : file://<PROJECT>/nested2/trans/deep2/src/androidTestDebug/assets [-]
        WATCHED_TEST_RESOURCE_FOLDER  : file://<PROJECT>/nested2/trans/deep2/src/androidTestDebug/baselineProfiles [-]
        WATCHED_TEST_SOURCE_FOLDER    : file://<PROJECT>/nested2/trans/deep2/src/androidTestDebug/java [-]
        WATCHED_TEST_SOURCE_FOLDER    : file://<PROJECT>/nested2/trans/deep2/src/androidTestDebug/kotlin [-]
        WATCHED_TEST_RESOURCE_FOLDER  : file://<PROJECT>/nested2/trans/deep2/src/androidTestDebug/res [-]
        WATCHED_TEST_RESOURCE_FOLDER  : file://<PROJECT>/nested2/trans/deep2/src/androidTestDebug/resources [-]
        WATCHED_TEST_SOURCE_FOLDER    : file://<PROJECT>/nested2/trans/deep2/src/androidTestDebug/shaders [-]
        JDK                           : <NAME_CUT> Android SDK
        *isInherited                  : false
            SdkType                       : Android SDK
            HomePath                      : <ANDROID_SDK>
<<<<<<< HEAD
            VersionString                 : <JDK_VERSION>
=======
>>>>>>> de127946
        ORDER_ENTRY                   : <Module source>
        ORDER_ENTRY                   : project.nested2.trans.deep2.main
            Scope                         : Test
        BUILD_TASKS
            TEST_COMPILE_MODE             : All
                CLEAN                         : :nested2:trans:deep2:createMockableJar, :nested2:trans:deep2:generateDebugAndroidTestSources, :nested2:trans:deep2:generateDebugSources
                ASSEMBLE                      : :nested2:trans:deep2:assembleDebug, :nested2:trans:deep2:assembleDebugAndroidTest, :nested2:trans:deep2:assembleDebugUnitTest
                REBUILD                       : :nested2:trans:deep2:assembleDebug, :nested2:trans:deep2:assembleDebugAndroidTest, :nested2:trans:deep2:assembleDebugUnitTest, :nested2:trans:deep2:clean
                COMPILE_JAVA                  : :nested2:trans:deep2:compileDebugAndroidTestSources, :nested2:trans:deep2:compileDebugSources, :nested2:trans:deep2:compileDebugUnitTestSources
                SOURCE_GEN                    : :nested2:trans:deep2:createMockableJar, :nested2:trans:deep2:generateDebugAndroidTestSources, :nested2:trans:deep2:generateDebugSources
            TEST_COMPILE_MODE             : Android tests
                CLEAN                         : :nested2:trans:deep2:generateDebugAndroidTestSources, :nested2:trans:deep2:generateDebugSources
                ASSEMBLE                      : :nested2:trans:deep2:assembleDebug, :nested2:trans:deep2:assembleDebugAndroidTest
                REBUILD                       : :nested2:trans:deep2:assembleDebug, :nested2:trans:deep2:assembleDebugAndroidTest, :nested2:trans:deep2:clean
                COMPILE_JAVA                  : :nested2:trans:deep2:compileDebugAndroidTestSources, :nested2:trans:deep2:compileDebugSources
                SOURCE_GEN                    : :nested2:trans:deep2:generateDebugAndroidTestSources, :nested2:trans:deep2:generateDebugSources
            TEST_COMPILE_MODE             : Unit tests
                CLEAN                         : :nested2:trans:deep2:createMockableJar, :nested2:trans:deep2:generateDebugSources
                ASSEMBLE                      : :nested2:trans:deep2:assembleDebug, :nested2:trans:deep2:assembleDebugUnitTest
                REBUILD                       : :nested2:trans:deep2:assembleDebug, :nested2:trans:deep2:assembleDebugUnitTest, :nested2:trans:deep2:clean
                COMPILE_JAVA                  : :nested2:trans:deep2:compileDebugUnitTestSources
                SOURCE_GEN                    : :nested2:trans:deep2:createMockableJar, :nested2:trans:deep2:generateDebugSources
            TEST_COMPILE_MODE             : None
                CLEAN                         : :nested2:trans:deep2:generateDebugSources
                ASSEMBLE                      : :nested2:trans:deep2:assembleDebug
                REBUILD                       : :nested2:trans:deep2:assembleDebug, :nested2:trans:deep2:clean
                COMPILE_JAVA                  : :nested2:trans:deep2:compileDebugSources
                SOURCE_GEN                    : :nested2:trans:deep2:generateDebugSources
    MODULE                        : project.nested2.trans.deep2.main
        LINKED_ANDROID_MODULE_GROUP
            holder                        : project.nested2.trans.deep2
            main                          : project.nested2.trans.deep2.main
            unitTest                      : project.nested2.trans.deep2.unitTest
            androidTest                   : project.nested2.trans.deep2.androidTest
        ExternalModuleType            : sourceSet
        LinkedProjectId               : :nested2:trans:deep2:main
        LinkedProjectPath             : <PROJECT>/nested2/trans/deep2
        RootProjectPath               : <PROJECT>
        COMPILER_MODULE_EXTENSION
            compilerSourceOutputPath      : file://<PROJECT>/nested2/trans/deep2/build/intermediates/javac/debug/classes [-]
            isCompilerPathInherited       : false
            isExcludeOutput               : true
        ModuleFile                    : <PROJECT>/.idea/modules/nested2/trans/deep2/project.nested2.trans.deep2.main.iml [-]
        ModuleTypeName                : JAVA_MODULE
        FACET                         : Android
            TypeId                        : android
            ExternalSource                : GRADLE
            SelectedBuildVariant          : debug
            AllowUserConfiguration        : false
            GenFolderRelativePathApt      : /gen
            GenFolderRelativePathAidl     : /gen
            ManifestFileRelativePath      : /src/main/AndroidManifest.xml
            ResFolderRelativePath         : /src/main/res
            - ResFoldersRelativePath      : file://<PROJECT>/nested2/trans/deep2/src/main/res [-]
            - ResFoldersRelativePath      : file://<PROJECT>/nested2/trans/deep2/src/debug/res [-]
            - ResFoldersRelativePath      : file://<PROJECT>/nested2/trans/deep2/build/generated/res/resValues/debug [-]
            - TestResFoldersRelativePath  :  [-]
            AssetsFolderRelativePath      : /src/main/assets
            LibsFolderRelativePath        : /libs
            ProjectType                   : 1
            PackTestCode                  : false
            RunProguard                   : false
            ProguardLogsFolderRelativePath          : /proguard_logs
            UseCustomManifestPackage      : false
            - ProGuardCfgFiles            : file://%MODULE_SDK_HOME%/tools/proguard/proguard-android.txt
        CONENT_ENTRY                  : file://<PROJECT>/nested2/trans/deep2/build/generated/ap_generated_sources/debug/out [-]
        CONENT_ENTRY                  : file://<PROJECT>/nested2/trans/deep2/build/generated/res/resValues/debug [-]
        CONENT_ENTRY                  : file://<PROJECT>/nested2/trans/deep2/src/debug [-]
        CONENT_ENTRY                  : file://<PROJECT>/nested2/trans/deep2/src/main
        WATCHED_SOURCE_FOLDER         : file://<PROJECT>/nested2/trans/deep2/build/generated/ap_generated_sources/debug/out [-]
            Generated                     : true
        WATCHED_RESOURCE_FOLDER       : file://<PROJECT>/nested2/trans/deep2/build/generated/res/resValues/debug [-]
            Generated                     : true
        WATCHED_RESOURCE_FOLDER       : file://<PROJECT>/nested2/trans/deep2/src/debug/assets [-]
        WATCHED_RESOURCE_FOLDER       : file://<PROJECT>/nested2/trans/deep2/src/debug/baselineProfiles [-]
        WATCHED_SOURCE_FOLDER         : file://<PROJECT>/nested2/trans/deep2/src/debug/java [-]
        WATCHED_SOURCE_FOLDER         : file://<PROJECT>/nested2/trans/deep2/src/debug/kotlin [-]
        WATCHED_RESOURCE_FOLDER       : file://<PROJECT>/nested2/trans/deep2/src/debug/res [-]
        WATCHED_RESOURCE_FOLDER       : file://<PROJECT>/nested2/trans/deep2/src/debug/resources [-]
        WATCHED_SOURCE_FOLDER         : file://<PROJECT>/nested2/trans/deep2/src/debug/shaders [-]
        WATCHED_RESOURCE_FOLDER       : file://<PROJECT>/nested2/trans/deep2/src/main/assets [-]
        WATCHED_RESOURCE_FOLDER       : file://<PROJECT>/nested2/trans/deep2/src/main/baselineProfiles [-]
        WATCHED_SOURCE_FOLDER         : file://<PROJECT>/nested2/trans/deep2/src/main/java [-]
        WATCHED_SOURCE_FOLDER         : file://<PROJECT>/nested2/trans/deep2/src/main/kotlin [-]
        WATCHED_RESOURCE_FOLDER       : file://<PROJECT>/nested2/trans/deep2/src/main/res [-]
        WATCHED_RESOURCE_FOLDER       : file://<PROJECT>/nested2/trans/deep2/src/main/resources [-]
        WATCHED_SOURCE_FOLDER         : file://<PROJECT>/nested2/trans/deep2/src/main/shaders [-]
        JDK                           : <NAME_CUT> Android SDK
        *isInherited                  : false
            SdkType                       : Android SDK
            HomePath                      : <ANDROID_SDK>
<<<<<<< HEAD
            VersionString                 : <JDK_VERSION>
=======
>>>>>>> de127946
        ORDER_ENTRY                   : <Module source>
        BUILD_TASKS
            TEST_COMPILE_MODE             : All
                CLEAN                         : :nested2:trans:deep2:createMockableJar, :nested2:trans:deep2:generateDebugAndroidTestSources, :nested2:trans:deep2:generateDebugSources
                ASSEMBLE                      : :nested2:trans:deep2:assembleDebug, :nested2:trans:deep2:assembleDebugAndroidTest, :nested2:trans:deep2:assembleDebugUnitTest
                REBUILD                       : :nested2:trans:deep2:assembleDebug, :nested2:trans:deep2:assembleDebugAndroidTest, :nested2:trans:deep2:assembleDebugUnitTest, :nested2:trans:deep2:clean
                COMPILE_JAVA                  : :nested2:trans:deep2:compileDebugAndroidTestSources, :nested2:trans:deep2:compileDebugSources, :nested2:trans:deep2:compileDebugUnitTestSources
                SOURCE_GEN                    : :nested2:trans:deep2:createMockableJar, :nested2:trans:deep2:generateDebugAndroidTestSources, :nested2:trans:deep2:generateDebugSources
            TEST_COMPILE_MODE             : Android tests
                CLEAN                         : :nested2:trans:deep2:generateDebugAndroidTestSources, :nested2:trans:deep2:generateDebugSources
                ASSEMBLE                      : :nested2:trans:deep2:assembleDebug, :nested2:trans:deep2:assembleDebugAndroidTest
                REBUILD                       : :nested2:trans:deep2:assembleDebug, :nested2:trans:deep2:assembleDebugAndroidTest, :nested2:trans:deep2:clean
                COMPILE_JAVA                  : :nested2:trans:deep2:compileDebugAndroidTestSources, :nested2:trans:deep2:compileDebugSources
                SOURCE_GEN                    : :nested2:trans:deep2:generateDebugAndroidTestSources, :nested2:trans:deep2:generateDebugSources
            TEST_COMPILE_MODE             : Unit tests
                CLEAN                         : :nested2:trans:deep2:createMockableJar, :nested2:trans:deep2:generateDebugSources
                ASSEMBLE                      : :nested2:trans:deep2:assembleDebug, :nested2:trans:deep2:assembleDebugUnitTest
                REBUILD                       : :nested2:trans:deep2:assembleDebug, :nested2:trans:deep2:assembleDebugUnitTest, :nested2:trans:deep2:clean
                COMPILE_JAVA                  : :nested2:trans:deep2:compileDebugUnitTestSources
                SOURCE_GEN                    : :nested2:trans:deep2:createMockableJar, :nested2:trans:deep2:generateDebugSources
            TEST_COMPILE_MODE             : None
                CLEAN                         : :nested2:trans:deep2:generateDebugSources
                ASSEMBLE                      : :nested2:trans:deep2:assembleDebug
                REBUILD                       : :nested2:trans:deep2:assembleDebug, :nested2:trans:deep2:clean
                COMPILE_JAVA                  : :nested2:trans:deep2:compileDebugSources
                SOURCE_GEN                    : :nested2:trans:deep2:generateDebugSources
    MODULE                        : project.nested2.trans.deep2.unitTest
        LINKED_ANDROID_MODULE_GROUP
            holder                        : project.nested2.trans.deep2
            main                          : project.nested2.trans.deep2.main
            unitTest                      : project.nested2.trans.deep2.unitTest
            androidTest                   : project.nested2.trans.deep2.androidTest
        ExternalModuleType            : sourceSet
        LinkedProjectId               : :nested2:trans:deep2:unitTest
        LinkedProjectPath             : <PROJECT>/nested2/trans/deep2
        RootProjectPath               : <PROJECT>
        COMPILER_MODULE_EXTENSION
            compilerTestOutputPath        : file://<PROJECT>/nested2/trans/deep2/build/intermediates/javac/debugUnitTest/classes [-]
            isCompilerPathInherited       : false
            isExcludeOutput               : true
        TEST_MODULE_PROPERTIES
            productionModuleName          : project.nested2.trans.deep2.main
        ModuleFile                    : <PROJECT>/.idea/modules/nested2/trans/deep2/project.nested2.trans.deep2.unitTest.iml [-]
        ModuleTypeName                : JAVA_MODULE
        FACET                         : Android
            TypeId                        : android
            ExternalSource                : GRADLE
            SelectedBuildVariant          : debug
            AllowUserConfiguration        : false
            GenFolderRelativePathApt      : /gen
            GenFolderRelativePathAidl     : /gen
            ManifestFileRelativePath      : /src/main/AndroidManifest.xml
            ResFolderRelativePath         : /src/main/res
            - ResFoldersRelativePath      :  [-]
            - TestResFoldersRelativePath  :  [-]
            AssetsFolderRelativePath      : /src/main/assets
            LibsFolderRelativePath        : /libs
            ProjectType                   : 1
            PackTestCode                  : false
            RunProguard                   : false
            ProguardLogsFolderRelativePath          : /proguard_logs
            UseCustomManifestPackage      : false
            - ProGuardCfgFiles            : file://%MODULE_SDK_HOME%/tools/proguard/proguard-android.txt
        CONENT_ENTRY                  : file://<PROJECT>/nested2/trans/deep2/build/generated/ap_generated_sources/debugUnitTest/out [-]
        CONENT_ENTRY                  : file://<PROJECT>/nested2/trans/deep2/src/test [-]
        CONENT_ENTRY                  : file://<PROJECT>/nested2/trans/deep2/src/testDebug [-]
        WATCHED_TEST_SOURCE_FOLDER    : file://<PROJECT>/nested2/trans/deep2/build/generated/ap_generated_sources/debugUnitTest/out [-]
            Generated                     : true
        WATCHED_TEST_RESOURCE_FOLDER  : file://<PROJECT>/nested2/trans/deep2/src/test/assets [-]
        WATCHED_TEST_RESOURCE_FOLDER  : file://<PROJECT>/nested2/trans/deep2/src/test/baselineProfiles [-]
        WATCHED_TEST_SOURCE_FOLDER    : file://<PROJECT>/nested2/trans/deep2/src/test/java [-]
        WATCHED_TEST_SOURCE_FOLDER    : file://<PROJECT>/nested2/trans/deep2/src/test/kotlin [-]
        WATCHED_TEST_RESOURCE_FOLDER  : file://<PROJECT>/nested2/trans/deep2/src/test/res [-]
        WATCHED_TEST_RESOURCE_FOLDER  : file://<PROJECT>/nested2/trans/deep2/src/test/resources [-]
        WATCHED_TEST_SOURCE_FOLDER    : file://<PROJECT>/nested2/trans/deep2/src/test/shaders [-]
        WATCHED_TEST_RESOURCE_FOLDER  : file://<PROJECT>/nested2/trans/deep2/src/testDebug/assets [-]
        WATCHED_TEST_RESOURCE_FOLDER  : file://<PROJECT>/nested2/trans/deep2/src/testDebug/baselineProfiles [-]
        WATCHED_TEST_SOURCE_FOLDER    : file://<PROJECT>/nested2/trans/deep2/src/testDebug/java [-]
        WATCHED_TEST_SOURCE_FOLDER    : file://<PROJECT>/nested2/trans/deep2/src/testDebug/kotlin [-]
        WATCHED_TEST_RESOURCE_FOLDER  : file://<PROJECT>/nested2/trans/deep2/src/testDebug/res [-]
        WATCHED_TEST_RESOURCE_FOLDER  : file://<PROJECT>/nested2/trans/deep2/src/testDebug/resources [-]
        WATCHED_TEST_SOURCE_FOLDER    : file://<PROJECT>/nested2/trans/deep2/src/testDebug/shaders [-]
        JDK                           : <NAME_CUT> Android SDK
        *isInherited                  : false
            SdkType                       : Android SDK
            HomePath                      : <ANDROID_SDK>
<<<<<<< HEAD
            VersionString                 : <JDK_VERSION>
=======
>>>>>>> de127946
        ORDER_ENTRY                   : <Module source>
        ORDER_ENTRY                   : project.nested2.trans.deep2.main
            Scope                         : Test
        BUILD_TASKS
            TEST_COMPILE_MODE             : All
                CLEAN                         : :nested2:trans:deep2:createMockableJar, :nested2:trans:deep2:generateDebugAndroidTestSources, :nested2:trans:deep2:generateDebugSources
                ASSEMBLE                      : :nested2:trans:deep2:assembleDebug, :nested2:trans:deep2:assembleDebugAndroidTest, :nested2:trans:deep2:assembleDebugUnitTest
                REBUILD                       : :nested2:trans:deep2:assembleDebug, :nested2:trans:deep2:assembleDebugAndroidTest, :nested2:trans:deep2:assembleDebugUnitTest, :nested2:trans:deep2:clean
                COMPILE_JAVA                  : :nested2:trans:deep2:compileDebugAndroidTestSources, :nested2:trans:deep2:compileDebugSources, :nested2:trans:deep2:compileDebugUnitTestSources
                SOURCE_GEN                    : :nested2:trans:deep2:createMockableJar, :nested2:trans:deep2:generateDebugAndroidTestSources, :nested2:trans:deep2:generateDebugSources
            TEST_COMPILE_MODE             : Android tests
                CLEAN                         : :nested2:trans:deep2:generateDebugAndroidTestSources, :nested2:trans:deep2:generateDebugSources
                ASSEMBLE                      : :nested2:trans:deep2:assembleDebug, :nested2:trans:deep2:assembleDebugAndroidTest
                REBUILD                       : :nested2:trans:deep2:assembleDebug, :nested2:trans:deep2:assembleDebugAndroidTest, :nested2:trans:deep2:clean
                COMPILE_JAVA                  : :nested2:trans:deep2:compileDebugAndroidTestSources, :nested2:trans:deep2:compileDebugSources
                SOURCE_GEN                    : :nested2:trans:deep2:generateDebugAndroidTestSources, :nested2:trans:deep2:generateDebugSources
            TEST_COMPILE_MODE             : Unit tests
                CLEAN                         : :nested2:trans:deep2:createMockableJar, :nested2:trans:deep2:generateDebugSources
                ASSEMBLE                      : :nested2:trans:deep2:assembleDebug, :nested2:trans:deep2:assembleDebugUnitTest
                REBUILD                       : :nested2:trans:deep2:assembleDebug, :nested2:trans:deep2:assembleDebugUnitTest, :nested2:trans:deep2:clean
                COMPILE_JAVA                  : :nested2:trans:deep2:compileDebugUnitTestSources
                SOURCE_GEN                    : :nested2:trans:deep2:createMockableJar, :nested2:trans:deep2:generateDebugSources
            TEST_COMPILE_MODE             : None
                CLEAN                         : :nested2:trans:deep2:generateDebugSources
                ASSEMBLE                      : :nested2:trans:deep2:assembleDebug
                REBUILD                       : :nested2:trans:deep2:assembleDebug, :nested2:trans:deep2:clean
                COMPILE_JAVA                  : :nested2:trans:deep2:compileDebugSources
                SOURCE_GEN                    : :nested2:trans:deep2:generateDebugSources
    MODULE                        : project.nested2.unitTest
        LINKED_ANDROID_MODULE_GROUP
            holder                        : project.nested2
            main                          : project.nested2.main
            unitTest                      : project.nested2.unitTest
            androidTest                   : project.nested2.androidTest
        ExternalModuleType            : sourceSet
        LinkedProjectId               : :nested2:unitTest
        LinkedProjectPath             : <PROJECT>/nested2
        RootProjectPath               : <PROJECT>
        COMPILER_MODULE_EXTENSION
            compilerTestOutputPath        : file://<PROJECT>/nested2/build/intermediates/javac/basicDebugUnitTest/classes [-]
            isCompilerPathInherited       : false
            isExcludeOutput               : true
        TEST_MODULE_PROPERTIES
            productionModuleName          : project.nested2.main
        ModuleFile                    : <PROJECT>/.idea/modules/nested2/project.nested2.unitTest.iml [-]
        ModuleTypeName                : JAVA_MODULE
        FACET                         : Android
            TypeId                        : android
            ExternalSource                : GRADLE
            SelectedBuildVariant          : basicDebug
            AllowUserConfiguration        : false
            GenFolderRelativePathApt      : /gen
            GenFolderRelativePathAidl     : /gen
            ManifestFileRelativePath      : /src/main/AndroidManifest.xml
            ResFolderRelativePath         : /src/main/res
            - ResFoldersRelativePath      :  [-]
            - TestResFoldersRelativePath  :  [-]
            AssetsFolderRelativePath      : /src/main/assets
            LibsFolderRelativePath        : /libs
            ProjectType                   : 1
            PackTestCode                  : false
            RunProguard                   : false
            ProguardLogsFolderRelativePath          : /proguard_logs
            UseCustomManifestPackage      : false
            - ProGuardCfgFiles            : file://%MODULE_SDK_HOME%/tools/proguard/proguard-android.txt
        CONENT_ENTRY                  : file://<PROJECT>/nested2/build/generated/ap_generated_sources/basicDebugUnitTest/out [-]
        CONENT_ENTRY                  : file://<PROJECT>/nested2/src/test [-]
        CONENT_ENTRY                  : file://<PROJECT>/nested2/src/testBasic [-]
        CONENT_ENTRY                  : file://<PROJECT>/nested2/src/testBasicDebug [-]
        CONENT_ENTRY                  : file://<PROJECT>/nested2/src/testDebug [-]
        WATCHED_TEST_SOURCE_FOLDER    : file://<PROJECT>/nested2/build/generated/ap_generated_sources/basicDebugUnitTest/out [-]
            Generated                     : true
        WATCHED_TEST_RESOURCE_FOLDER  : file://<PROJECT>/nested2/src/test/assets [-]
        WATCHED_TEST_RESOURCE_FOLDER  : file://<PROJECT>/nested2/src/test/baselineProfiles [-]
        WATCHED_TEST_SOURCE_FOLDER    : file://<PROJECT>/nested2/src/test/java [-]
        WATCHED_TEST_SOURCE_FOLDER    : file://<PROJECT>/nested2/src/test/kotlin [-]
        WATCHED_TEST_RESOURCE_FOLDER  : file://<PROJECT>/nested2/src/test/res [-]
        WATCHED_TEST_RESOURCE_FOLDER  : file://<PROJECT>/nested2/src/test/resources [-]
        WATCHED_TEST_SOURCE_FOLDER    : file://<PROJECT>/nested2/src/test/shaders [-]
        WATCHED_TEST_RESOURCE_FOLDER  : file://<PROJECT>/nested2/src/testBasic/assets [-]
        WATCHED_TEST_RESOURCE_FOLDER  : file://<PROJECT>/nested2/src/testBasic/baselineProfiles [-]
        WATCHED_TEST_SOURCE_FOLDER    : file://<PROJECT>/nested2/src/testBasic/java [-]
        WATCHED_TEST_SOURCE_FOLDER    : file://<PROJECT>/nested2/src/testBasic/kotlin [-]
        WATCHED_TEST_RESOURCE_FOLDER  : file://<PROJECT>/nested2/src/testBasic/res [-]
        WATCHED_TEST_RESOURCE_FOLDER  : file://<PROJECT>/nested2/src/testBasic/resources [-]
        WATCHED_TEST_SOURCE_FOLDER    : file://<PROJECT>/nested2/src/testBasic/shaders [-]
        WATCHED_TEST_RESOURCE_FOLDER  : file://<PROJECT>/nested2/src/testBasicDebug/assets [-]
        WATCHED_TEST_RESOURCE_FOLDER  : file://<PROJECT>/nested2/src/testBasicDebug/baselineProfiles [-]
        WATCHED_TEST_SOURCE_FOLDER    : file://<PROJECT>/nested2/src/testBasicDebug/java [-]
        WATCHED_TEST_SOURCE_FOLDER    : file://<PROJECT>/nested2/src/testBasicDebug/kotlin [-]
        WATCHED_TEST_RESOURCE_FOLDER  : file://<PROJECT>/nested2/src/testBasicDebug/resources [-]
        WATCHED_TEST_SOURCE_FOLDER    : file://<PROJECT>/nested2/src/testBasicDebug/shaders [-]
        WATCHED_TEST_RESOURCE_FOLDER  : file://<PROJECT>/nested2/src/testDebug/assets [-]
        WATCHED_TEST_RESOURCE_FOLDER  : file://<PROJECT>/nested2/src/testDebug/baselineProfiles [-]
        WATCHED_TEST_SOURCE_FOLDER    : file://<PROJECT>/nested2/src/testDebug/java [-]
        WATCHED_TEST_SOURCE_FOLDER    : file://<PROJECT>/nested2/src/testDebug/kotlin [-]
        WATCHED_TEST_RESOURCE_FOLDER  : file://<PROJECT>/nested2/src/testDebug/res [-]
        WATCHED_TEST_RESOURCE_FOLDER  : file://<PROJECT>/nested2/src/testDebug/resources [-]
        WATCHED_TEST_SOURCE_FOLDER    : file://<PROJECT>/nested2/src/testDebug/shaders [-]
        JDK                           : <NAME_CUT> Android SDK
        *isInherited                  : false
            SdkType                       : Android SDK
            HomePath                      : <ANDROID_SDK>
<<<<<<< HEAD
            VersionString                 : <JDK_VERSION>
=======
>>>>>>> de127946
        ORDER_ENTRY                   : <Module source>
        ORDER_ENTRY                   : project.nested2.main
            Scope                         : Test
        BUILD_TASKS
            TEST_COMPILE_MODE             : All
                CLEAN                         : :nested2:createMockableJar, :nested2:generateBasicDebugAndroidTestSources, :nested2:generateBasicDebugSources
                ASSEMBLE                      : :nested2:assembleBasicDebug, :nested2:assembleBasicDebugAndroidTest, :nested2:assembleBasicDebugUnitTest
                REBUILD                       : :nested2:assembleBasicDebug, :nested2:assembleBasicDebugAndroidTest, :nested2:assembleBasicDebugUnitTest, :nested2:clean
                COMPILE_JAVA                  : :nested2:compileBasicDebugAndroidTestSources, :nested2:compileBasicDebugSources, :nested2:compileBasicDebugUnitTestSources
                SOURCE_GEN                    : :nested2:createMockableJar, :nested2:generateBasicDebugAndroidTestSources, :nested2:generateBasicDebugSources
            TEST_COMPILE_MODE             : Android tests
                CLEAN                         : :nested2:generateBasicDebugAndroidTestSources, :nested2:generateBasicDebugSources
                ASSEMBLE                      : :nested2:assembleBasicDebug, :nested2:assembleBasicDebugAndroidTest
                REBUILD                       : :nested2:assembleBasicDebug, :nested2:assembleBasicDebugAndroidTest, :nested2:clean
                COMPILE_JAVA                  : :nested2:compileBasicDebugAndroidTestSources, :nested2:compileBasicDebugSources
                SOURCE_GEN                    : :nested2:generateBasicDebugAndroidTestSources, :nested2:generateBasicDebugSources
            TEST_COMPILE_MODE             : Unit tests
                CLEAN                         : :nested2:createMockableJar, :nested2:generateBasicDebugSources
                ASSEMBLE                      : :nested2:assembleBasicDebug, :nested2:assembleBasicDebugUnitTest
                REBUILD                       : :nested2:assembleBasicDebug, :nested2:assembleBasicDebugUnitTest, :nested2:clean
                COMPILE_JAVA                  : :nested2:compileBasicDebugUnitTestSources
                SOURCE_GEN                    : :nested2:createMockableJar, :nested2:generateBasicDebugSources
            TEST_COMPILE_MODE             : None
                CLEAN                         : :nested2:generateBasicDebugSources
                ASSEMBLE                      : :nested2:assembleBasicDebug
                REBUILD                       : :nested2:assembleBasicDebug, :nested2:clean
                COMPILE_JAVA                  : :nested2:compileBasicDebugSources
                SOURCE_GEN                    : :nested2:generateBasicDebugSources
    RUN_CONFIGURATION             : app
        *class*                       : AndroidRunConfiguration
        ModuleName                    : project.app.main
        Module                        : project.app.main
    LIBRARY_TABLE
        LIBRARY                       : Gradle: ./app/libs/lib1-1.0.aar
            *CLASSES                      : file://<GRADLE>/caches/transforms-3/xxxxxxxxxxxxxxxxxxxxxxxxxxxxxxxx/transformed/lib1-1.0/AndroidManifest.xml
            *CLASSES                      : file://<GRADLE>/caches/transforms-3/xxxxxxxxxxxxxxxxxxxxxxxxxxxxxxxx/transformed/lib1-1.0/res
            *CLASSES                      : jar://<GRADLE>/caches/transforms-3/xxxxxxxxxxxxxxxxxxxxxxxxxxxxxxxx/transformed/lib1-1.0/jars/classes.jar!/
        LIBRARY                       : Gradle: android.arch.core:common:<VERSION>
            *CLASSES                      : jar://<M2>/android/arch/core/common/1.1.1/common-<VERSION>.jar!/
        LIBRARY                       : Gradle: android.arch.core:runtime:<VERSION>@aar
            *CLASSES                      : file://<GRADLE>/caches/transforms-3/xxxxxxxxxxxxxxxxxxxxxxxxxxxxxxxx/transformed/runtime-<VERSION>/AndroidManifest.xml
            *CLASSES                      : jar://<GRADLE>/caches/transforms-3/xxxxxxxxxxxxxxxxxxxxxxxxxxxxxxxx/transformed/runtime-<VERSION>/jars/classes.jar!/
        LIBRARY                       : Gradle: android.arch.lifecycle:common:<VERSION>
            *CLASSES                      : jar://<M2>/android/arch/lifecycle/common/1.1.1/common-<VERSION>.jar!/
        LIBRARY                       : Gradle: android.arch.lifecycle:livedata-core:<VERSION>@aar
            *CLASSES                      : file://<GRADLE>/caches/transforms-3/xxxxxxxxxxxxxxxxxxxxxxxxxxxxxxxx/transformed/livedata-core-<VERSION>/AndroidManifest.xml
            *CLASSES                      : jar://<GRADLE>/caches/transforms-3/xxxxxxxxxxxxxxxxxxxxxxxxxxxxxxxx/transformed/livedata-core-<VERSION>/jars/classes.jar!/
        LIBRARY                       : Gradle: android.arch.lifecycle:livedata:<VERSION>@aar
            *CLASSES                      : file://<GRADLE>/caches/transforms-3/xxxxxxxxxxxxxxxxxxxxxxxxxxxxxxxx/transformed/livedata-<VERSION>/AndroidManifest.xml
            *CLASSES                      : jar://<GRADLE>/caches/transforms-3/xxxxxxxxxxxxxxxxxxxxxxxxxxxxxxxx/transformed/livedata-<VERSION>/jars/classes.jar!/
        LIBRARY                       : Gradle: android.arch.lifecycle:runtime:<VERSION>@aar
            *CLASSES                      : file://<GRADLE>/caches/transforms-3/xxxxxxxxxxxxxxxxxxxxxxxxxxxxxxxx/transformed/runtime-<VERSION>/AndroidManifest.xml
            *CLASSES                      : jar://<GRADLE>/caches/transforms-3/xxxxxxxxxxxxxxxxxxxxxxxxxxxxxxxx/transformed/runtime-<VERSION>/jars/classes.jar!/
        LIBRARY                       : Gradle: android.arch.lifecycle:viewmodel:<VERSION>@aar
            *CLASSES                      : file://<GRADLE>/caches/transforms-3/xxxxxxxxxxxxxxxxxxxxxxxxxxxxxxxx/transformed/viewmodel-<VERSION>/AndroidManifest.xml
            *CLASSES                      : jar://<GRADLE>/caches/transforms-3/xxxxxxxxxxxxxxxxxxxxxxxxxxxxxxxx/transformed/viewmodel-<VERSION>/jars/classes.jar!/
        LIBRARY                       : Gradle: com.android.support.constraint:constraint-layout-solver:<VERSION>
            *CLASSES                      : jar://<M2>/com/android/support/constraint/constraint-layout-solver/<VERSION>/constraint-layout-solver-<VERSION>.jar!/
        LIBRARY                       : Gradle: com.android.support.constraint:constraint-layout:<VERSION>@aar
            *CLASSES                      : file://<GRADLE>/caches/transforms-3/xxxxxxxxxxxxxxxxxxxxxxxxxxxxxxxx/transformed/constraint-layout-<VERSION>/AndroidManifest.xml
            *CLASSES                      : file://<GRADLE>/caches/transforms-3/xxxxxxxxxxxxxxxxxxxxxxxxxxxxxxxx/transformed/constraint-layout-<VERSION>/res
            *CLASSES                      : jar://<GRADLE>/caches/transforms-3/xxxxxxxxxxxxxxxxxxxxxxxxxxxxxxxx/transformed/constraint-layout-<VERSION>/jars/classes.jar!/
        LIBRARY                       : Gradle: com.android.support.test.espresso:espresso-core:<VERSION>@aar
            *CLASSES                      : file://<GRADLE>/caches/transforms-3/xxxxxxxxxxxxxxxxxxxxxxxxxxxxxxxx/transformed/espresso-core-<VERSION>/AndroidManifest.xml
            *CLASSES                      : jar://<GRADLE>/caches/transforms-3/xxxxxxxxxxxxxxxxxxxxxxxxxxxxxxxx/transformed/espresso-core-<VERSION>/jars/classes.jar!/
        LIBRARY                       : Gradle: com.android.support.test.espresso:espresso-idling-resource:<VERSION>@aar
            *CLASSES                      : file://<GRADLE>/caches/transforms-3/xxxxxxxxxxxxxxxxxxxxxxxxxxxxxxxx/transformed/espresso-idling-resource-<VERSION>/AndroidManifest.xml
            *CLASSES                      : jar://<GRADLE>/caches/transforms-3/xxxxxxxxxxxxxxxxxxxxxxxxxxxxxxxx/transformed/espresso-idling-resource-<VERSION>/jars/classes.jar!/
        LIBRARY                       : Gradle: com.android.support.test:monitor:<VERSION>@aar
            *CLASSES                      : file://<GRADLE>/caches/transforms-3/xxxxxxxxxxxxxxxxxxxxxxxxxxxxxxxx/transformed/monitor-<VERSION>/AndroidManifest.xml
            *CLASSES                      : jar://<GRADLE>/caches/transforms-3/xxxxxxxxxxxxxxxxxxxxxxxxxxxxxxxx/transformed/monitor-<VERSION>/jars/classes.jar!/
        LIBRARY                       : Gradle: com.android.support.test:runner:<VERSION>@aar
            *CLASSES                      : file://<GRADLE>/caches/transforms-3/xxxxxxxxxxxxxxxxxxxxxxxxxxxxxxxx/transformed/runner-<VERSION>/AndroidManifest.xml
            *CLASSES                      : jar://<GRADLE>/caches/transforms-3/xxxxxxxxxxxxxxxxxxxxxxxxxxxxxxxx/transformed/runner-<VERSION>/jars/classes.jar!/
        LIBRARY                       : Gradle: com.android.support:animated-vector-drawable:<VERSION>@aar
            *CLASSES                      : file://<GRADLE>/caches/transforms-3/xxxxxxxxxxxxxxxxxxxxxxxxxxxxxxxx/transformed/animated-vector-drawable-<VERSION>/AndroidManifest.xml
            *CLASSES                      : jar://<GRADLE>/caches/transforms-3/xxxxxxxxxxxxxxxxxxxxxxxxxxxxxxxx/transformed/animated-vector-drawable-<VERSION>/jars/classes.jar!/
        LIBRARY                       : Gradle: com.android.support:appcompat-v7:<VERSION>@aar
            *CLASSES                      : file://<GRADLE>/caches/transforms-3/xxxxxxxxxxxxxxxxxxxxxxxxxxxxxxxx/transformed/appcompat-v7-<VERSION>/AndroidManifest.xml
            *CLASSES                      : file://<GRADLE>/caches/transforms-3/xxxxxxxxxxxxxxxxxxxxxxxxxxxxxxxx/transformed/appcompat-v7-<VERSION>/res
            *CLASSES                      : jar://<GRADLE>/caches/transforms-3/xxxxxxxxxxxxxxxxxxxxxxxxxxxxxxxx/transformed/appcompat-v7-<VERSION>/jars/classes.jar!/
            *ANNOTATIONS                  : jar://<GRADLE>/caches/transforms-3/xxxxxxxxxxxxxxxxxxxxxxxxxxxxxxxx/transformed/appcompat-v7-<VERSION>/annotations.zip!/
        LIBRARY                       : Gradle: com.android.support:asynclayoutinflater:<VERSION>@aar
            *CLASSES                      : file://<GRADLE>/caches/transforms-3/xxxxxxxxxxxxxxxxxxxxxxxxxxxxxxxx/transformed/asynclayoutinflater-<VERSION>/AndroidManifest.xml
            *CLASSES                      : jar://<GRADLE>/caches/transforms-3/xxxxxxxxxxxxxxxxxxxxxxxxxxxxxxxx/transformed/asynclayoutinflater-<VERSION>/jars/classes.jar!/
        LIBRARY                       : Gradle: com.android.support:collections:<VERSION>
            *CLASSES                      : jar://<M2>/com/android/support/collections/<VERSION>/collections-<VERSION>.jar!/
        LIBRARY                       : Gradle: com.android.support:coordinatorlayout:<VERSION>@aar
            *CLASSES                      : file://<GRADLE>/caches/transforms-3/xxxxxxxxxxxxxxxxxxxxxxxxxxxxxxxx/transformed/coordinatorlayout-<VERSION>/AndroidManifest.xml
            *CLASSES                      : file://<GRADLE>/caches/transforms-3/xxxxxxxxxxxxxxxxxxxxxxxxxxxxxxxx/transformed/coordinatorlayout-<VERSION>/res
            *CLASSES                      : jar://<GRADLE>/caches/transforms-3/xxxxxxxxxxxxxxxxxxxxxxxxxxxxxxxx/transformed/coordinatorlayout-<VERSION>/jars/classes.jar!/
            *ANNOTATIONS                  : jar://<GRADLE>/caches/transforms-3/xxxxxxxxxxxxxxxxxxxxxxxxxxxxxxxx/transformed/coordinatorlayout-<VERSION>/annotations.zip!/
        LIBRARY                       : Gradle: com.android.support:cursoradapter:<VERSION>@aar
            *CLASSES                      : file://<GRADLE>/caches/transforms-3/xxxxxxxxxxxxxxxxxxxxxxxxxxxxxxxx/transformed/cursoradapter-<VERSION>/AndroidManifest.xml
            *CLASSES                      : jar://<GRADLE>/caches/transforms-3/xxxxxxxxxxxxxxxxxxxxxxxxxxxxxxxx/transformed/cursoradapter-<VERSION>/jars/classes.jar!/
        LIBRARY                       : Gradle: com.android.support:customview:<VERSION>@aar
            *CLASSES                      : file://<GRADLE>/caches/transforms-3/xxxxxxxxxxxxxxxxxxxxxxxxxxxxxxxx/transformed/customview-<VERSION>/AndroidManifest.xml
            *CLASSES                      : jar://<GRADLE>/caches/transforms-3/xxxxxxxxxxxxxxxxxxxxxxxxxxxxxxxx/transformed/customview-<VERSION>/jars/classes.jar!/
        LIBRARY                       : Gradle: com.android.support:documentfile:<VERSION>@aar
            *CLASSES                      : file://<GRADLE>/caches/transforms-3/xxxxxxxxxxxxxxxxxxxxxxxxxxxxxxxx/transformed/documentfile-<VERSION>/AndroidManifest.xml
            *CLASSES                      : jar://<GRADLE>/caches/transforms-3/xxxxxxxxxxxxxxxxxxxxxxxxxxxxxxxx/transformed/documentfile-<VERSION>/jars/classes.jar!/
        LIBRARY                       : Gradle: com.android.support:drawerlayout:<VERSION>@aar
            *CLASSES                      : file://<GRADLE>/caches/transforms-3/xxxxxxxxxxxxxxxxxxxxxxxxxxxxxxxx/transformed/drawerlayout-<VERSION>/AndroidManifest.xml
            *CLASSES                      : jar://<GRADLE>/caches/transforms-3/xxxxxxxxxxxxxxxxxxxxxxxxxxxxxxxx/transformed/drawerlayout-<VERSION>/jars/classes.jar!/
            *ANNOTATIONS                  : jar://<GRADLE>/caches/transforms-3/xxxxxxxxxxxxxxxxxxxxxxxxxxxxxxxx/transformed/drawerlayout-<VERSION>/annotations.zip!/
        LIBRARY                       : Gradle: com.android.support:interpolator:<VERSION>@aar
            *CLASSES                      : file://<GRADLE>/caches/transforms-3/xxxxxxxxxxxxxxxxxxxxxxxxxxxxxxxx/transformed/interpolator-<VERSION>/AndroidManifest.xml
            *CLASSES                      : jar://<GRADLE>/caches/transforms-3/xxxxxxxxxxxxxxxxxxxxxxxxxxxxxxxx/transformed/interpolator-<VERSION>/jars/classes.jar!/
        LIBRARY                       : Gradle: com.android.support:loader:<VERSION>@aar
            *CLASSES                      : file://<GRADLE>/caches/transforms-3/xxxxxxxxxxxxxxxxxxxxxxxxxxxxxxxx/transformed/loader-<VERSION>/AndroidManifest.xml
            *CLASSES                      : jar://<GRADLE>/caches/transforms-3/xxxxxxxxxxxxxxxxxxxxxxxxxxxxxxxx/transformed/loader-<VERSION>/jars/classes.jar!/
        LIBRARY                       : Gradle: com.android.support:localbroadcastmanager:<VERSION>@aar
            *CLASSES                      : file://<GRADLE>/caches/transforms-3/xxxxxxxxxxxxxxxxxxxxxxxxxxxxxxxx/transformed/localbroadcastmanager-<VERSION>/AndroidManifest.xml
            *CLASSES                      : jar://<GRADLE>/caches/transforms-3/xxxxxxxxxxxxxxxxxxxxxxxxxxxxxxxx/transformed/localbroadcastmanager-<VERSION>/jars/classes.jar!/
        LIBRARY                       : Gradle: com.android.support:print:<VERSION>@aar
            *CLASSES                      : file://<GRADLE>/caches/transforms-3/xxxxxxxxxxxxxxxxxxxxxxxxxxxxxxxx/transformed/print-<VERSION>/AndroidManifest.xml
            *CLASSES                      : jar://<GRADLE>/caches/transforms-3/xxxxxxxxxxxxxxxxxxxxxxxxxxxxxxxx/transformed/print-<VERSION>/jars/classes.jar!/
            *ANNOTATIONS                  : jar://<GRADLE>/caches/transforms-3/xxxxxxxxxxxxxxxxxxxxxxxxxxxxxxxx/transformed/print-<VERSION>/annotations.zip!/
        LIBRARY                       : Gradle: com.android.support:slidingpanelayout:<VERSION>@aar
            *CLASSES                      : file://<GRADLE>/caches/transforms-3/xxxxxxxxxxxxxxxxxxxxxxxxxxxxxxxx/transformed/slidingpanelayout-<VERSION>/AndroidManifest.xml
            *CLASSES                      : jar://<GRADLE>/caches/transforms-3/xxxxxxxxxxxxxxxxxxxxxxxxxxxxxxxx/transformed/slidingpanelayout-<VERSION>/jars/classes.jar!/
        LIBRARY                       : Gradle: com.android.support:support-annotations:<VERSION>
            *CLASSES                      : jar://<M2>/com/android/support/support-annotations/<VERSION>/support-annotations-<VERSION>.jar!/
        LIBRARY                       : Gradle: com.android.support:support-compat:<VERSION>@aar
            *CLASSES                      : file://<GRADLE>/caches/transforms-3/xxxxxxxxxxxxxxxxxxxxxxxxxxxxxxxx/transformed/support-compat-<VERSION>/AndroidManifest.xml
            *CLASSES                      : file://<GRADLE>/caches/transforms-3/xxxxxxxxxxxxxxxxxxxxxxxxxxxxxxxx/transformed/support-compat-<VERSION>/res
            *CLASSES                      : jar://<GRADLE>/caches/transforms-3/xxxxxxxxxxxxxxxxxxxxxxxxxxxxxxxx/transformed/support-compat-<VERSION>/jars/classes.jar!/
            *ANNOTATIONS                  : jar://<GRADLE>/caches/transforms-3/xxxxxxxxxxxxxxxxxxxxxxxxxxxxxxxx/transformed/support-compat-<VERSION>/annotations.zip!/
        LIBRARY                       : Gradle: com.android.support:support-core-ui:<VERSION>@aar
            *CLASSES                      : file://<GRADLE>/caches/transforms-3/xxxxxxxxxxxxxxxxxxxxxxxxxxxxxxxx/transformed/support-core-ui-<VERSION>/AndroidManifest.xml
            *CLASSES                      : jar://<GRADLE>/caches/transforms-3/xxxxxxxxxxxxxxxxxxxxxxxxxxxxxxxx/transformed/support-core-ui-<VERSION>/jars/classes.jar!/
        LIBRARY                       : Gradle: com.android.support:support-core-utils:<VERSION>@aar
            *CLASSES                      : file://<GRADLE>/caches/transforms-3/xxxxxxxxxxxxxxxxxxxxxxxxxxxxxxxx/transformed/support-core-utils-<VERSION>/AndroidManifest.xml
            *CLASSES                      : jar://<GRADLE>/caches/transforms-3/xxxxxxxxxxxxxxxxxxxxxxxxxxxxxxxx/transformed/support-core-utils-<VERSION>/jars/classes.jar!/
        LIBRARY                       : Gradle: com.android.support:support-fragment:<VERSION>@aar
            *CLASSES                      : file://<GRADLE>/caches/transforms-3/xxxxxxxxxxxxxxxxxxxxxxxxxxxxxxxx/transformed/support-fragment-<VERSION>/AndroidManifest.xml
            *CLASSES                      : jar://<GRADLE>/caches/transforms-3/xxxxxxxxxxxxxxxxxxxxxxxxxxxxxxxx/transformed/support-fragment-<VERSION>/jars/classes.jar!/
            *ANNOTATIONS                  : jar://<GRADLE>/caches/transforms-3/xxxxxxxxxxxxxxxxxxxxxxxxxxxxxxxx/transformed/support-fragment-<VERSION>/annotations.zip!/
        LIBRARY                       : Gradle: com.android.support:support-vector-drawable:<VERSION>@aar
            *CLASSES                      : file://<GRADLE>/caches/transforms-3/xxxxxxxxxxxxxxxxxxxxxxxxxxxxxxxx/transformed/support-vector-drawable-<VERSION>/AndroidManifest.xml
            *CLASSES                      : jar://<GRADLE>/caches/transforms-3/xxxxxxxxxxxxxxxxxxxxxxxxxxxxxxxx/transformed/support-vector-drawable-<VERSION>/jars/classes.jar!/
        LIBRARY                       : Gradle: com.android.support:swiperefreshlayout:<VERSION>@aar
            *CLASSES                      : file://<GRADLE>/caches/transforms-3/xxxxxxxxxxxxxxxxxxxxxxxxxxxxxxxx/transformed/swiperefreshlayout-<VERSION>/AndroidManifest.xml
            *CLASSES                      : jar://<GRADLE>/caches/transforms-3/xxxxxxxxxxxxxxxxxxxxxxxxxxxxxxxx/transformed/swiperefreshlayout-<VERSION>/jars/classes.jar!/
            *ANNOTATIONS                  : jar://<GRADLE>/caches/transforms-3/xxxxxxxxxxxxxxxxxxxxxxxxxxxxxxxx/transformed/swiperefreshlayout-<VERSION>/annotations.zip!/
        LIBRARY                       : Gradle: com.android.support:versionedparcelable:<VERSION>@aar
            *CLASSES                      : file://<GRADLE>/caches/transforms-3/xxxxxxxxxxxxxxxxxxxxxxxxxxxxxxxx/transformed/versionedparcelable-<VERSION>/AndroidManifest.xml
            *CLASSES                      : jar://<GRADLE>/caches/transforms-3/xxxxxxxxxxxxxxxxxxxxxxxxxxxxxxxx/transformed/versionedparcelable-<VERSION>/jars/classes.jar!/
        LIBRARY                       : Gradle: com.android.support:viewpager:<VERSION>@aar
            *CLASSES                      : file://<GRADLE>/caches/transforms-3/xxxxxxxxxxxxxxxxxxxxxxxxxxxxxxxx/transformed/viewpager-<VERSION>/AndroidManifest.xml
            *CLASSES                      : jar://<GRADLE>/caches/transforms-3/xxxxxxxxxxxxxxxxxxxxxxxxxxxxxxxx/transformed/viewpager-<VERSION>/jars/classes.jar!/
        LIBRARY                       : Gradle: com.example.jlib:lib3:1.0
            *CLASSES                      : jar://<DEV>/tools/adt/idea/android/testData/projects/psdSampleRepo/com/example/jlib/lib3/1.0/lib3-1.0.jar!/
        LIBRARY                       : Gradle: com.example.jlib:lib4:1.0
            *CLASSES                      : jar://<DEV>/tools/adt/idea/android/testData/projects/psdSampleRepo/com/example/jlib/lib4/1.0/lib4-1.0.jar!/
        LIBRARY                       : Gradle: com.example.libs:lib2:1.0@aar
            *CLASSES                      : file://<GRADLE>/caches/transforms-3/xxxxxxxxxxxxxxxxxxxxxxxxxxxxxxxx/transformed/lib2-1.0/AndroidManifest.xml
            *CLASSES                      : file://<GRADLE>/caches/transforms-3/xxxxxxxxxxxxxxxxxxxxxxxxxxxxxxxx/transformed/lib2-1.0/res
            *CLASSES                      : jar://<GRADLE>/caches/transforms-3/xxxxxxxxxxxxxxxxxxxxxxxxxxxxxxxx/transformed/lib2-1.0/jars/classes.jar!/
        LIBRARY                       : Gradle: com.google.code.findbugs:jsr305:2.0.1
            *CLASSES                      : jar://<M2>/com/google/code/findbugs/jsr305/2.0.1/jsr305-2.0.1.jar!/
        LIBRARY                       : Gradle: com.squareup:javawriter:2.1.1
            *CLASSES                      : jar://<M2>/com/squareup/javawriter/2.1.1/javawriter-2.1.1.jar!/
        LIBRARY                       : Gradle: javax.inject:javax.inject:1
            *CLASSES                      : jar://<M2>/javax/inject/javax.inject/1/javax.inject-1.jar!/
        LIBRARY                       : Gradle: junit:junit:4.12
            *CLASSES                      : jar://<M2>/junit/junit/4.12/junit-4.12.jar!/
        LIBRARY                       : Gradle: net.sf.kxml:kxml2:2.3.0
            *CLASSES                      : jar://<M2>/net/sf/kxml/kxml2/2.3.0/kxml2-2.3.0.jar!/
        LIBRARY                       : Gradle: org.hamcrest:hamcrest-core:1.3
            *CLASSES                      : jar://<M2>/org/hamcrest/hamcrest-core/1.3/hamcrest-core-1.3.jar!/
        LIBRARY                       : Gradle: org.hamcrest:hamcrest-integration:1.3
            *CLASSES                      : jar://<M2>/org/hamcrest/hamcrest-integration/1.3/hamcrest-integration-1.3.jar!/
        LIBRARY                       : Gradle: org.hamcrest:hamcrest-library:1.3
            *CLASSES                      : jar://<M2>/org/hamcrest/hamcrest-library/1.3/hamcrest-library-1.3.jar!/
    BUILD_TASKS
        TEST_COMPILE_MODE             : All
            CLEAN                         : <PROJECT>::app:createMockableJar, <PROJECT>::app:generateBasicBarDebugAndroidTestSources, <PROJECT>::app:generateBasicBarDebugSources, <PROJECT>::dyn_feature:createMockableJar, <PROJECT>::dyn_feature:generateDebugAndroidTestSources, <PROJECT>::dyn_feature:generateDebugSources, <PROJECT>::lib:createMockableJar, <PROJECT>::lib:generateDebugAndroidTestSources, <PROJECT>::lib:generateDebugSources, <PROJECT>::nested1:createMockableJar, <PROJECT>::nested1:deep:createMockableJar, <PROJECT>::nested1:deep:generateDebugAndroidTestSources, <PROJECT>::nested1:deep:generateDebugSources, <PROJECT>::nested1:generateDebugAndroidTestSources, <PROJECT>::nested1:generateDebugSources, <PROJECT>::nested2:createMockableJar, <PROJECT>::nested2:deep:createMockableJar, <PROJECT>::nested2:deep:generateDebugAndroidTestSources, <PROJECT>::nested2:deep:generateDebugSources, <PROJECT>::nested2:generateBasicDebugAndroidTestSources, <PROJECT>::nested2:generateBasicDebugSources, <PROJECT>::nested2:trans:deep2:createMockableJar, <PROJECT>::nested2:trans:deep2:generateDebugAndroidTestSources, <PROJECT>::nested2:trans:deep2:generateDebugSources
            ASSEMBLE                      : <PROJECT>::app:assembleBasicBarDebug, <PROJECT>::app:assembleBasicBarDebugAndroidTest, <PROJECT>::app:assembleBasicBarDebugUnitTest, <PROJECT>::dyn_feature:assembleDebug, <PROJECT>::dyn_feature:assembleDebugAndroidTest, <PROJECT>::dyn_feature:assembleDebugUnitTest, <PROJECT>::nested1:assembleDebug, <PROJECT>::nested1:assembleDebugAndroidTest, <PROJECT>::nested1:assembleDebugUnitTest, <PROJECT>::nested1:deep:assembleDebug, <PROJECT>::nested1:deep:assembleDebugAndroidTest, <PROJECT>::nested1:deep:assembleDebugUnitTest, <PROJECT>::nested2:assembleBasicDebug, <PROJECT>::nested2:assembleBasicDebugAndroidTest, <PROJECT>::nested2:assembleBasicDebugUnitTest, <PROJECT>::nested2:deep:assembleDebug, <PROJECT>::nested2:deep:assembleDebugAndroidTest, <PROJECT>::nested2:deep:assembleDebugUnitTest, <PROJECT>::nested2:trans:deep2:assembleDebug, <PROJECT>::nested2:trans:deep2:assembleDebugAndroidTest, <PROJECT>::nested2:trans:deep2:assembleDebugUnitTest
            REBUILD                       : <PROJECT>::app:assembleBasicBarDebug, <PROJECT>::app:assembleBasicBarDebugAndroidTest, <PROJECT>::app:assembleBasicBarDebugUnitTest, <PROJECT>::app:clean, <PROJECT>::dyn_feature:assembleDebug, <PROJECT>::dyn_feature:assembleDebugAndroidTest, <PROJECT>::dyn_feature:assembleDebugUnitTest, <PROJECT>::dyn_feature:clean, <PROJECT>::jav:assemble, <PROJECT>::jav:clean, <PROJECT>::jav:testClasses, <PROJECT>::lib:assembleDebug, <PROJECT>::lib:assembleDebugAndroidTest, <PROJECT>::lib:assembleDebugUnitTest, <PROJECT>::lib:clean, <PROJECT>::nested1:assembleDebug, <PROJECT>::nested1:assembleDebugAndroidTest, <PROJECT>::nested1:assembleDebugUnitTest, <PROJECT>::nested1:clean, <PROJECT>::nested1:deep:assembleDebug, <PROJECT>::nested1:deep:assembleDebugAndroidTest, <PROJECT>::nested1:deep:assembleDebugUnitTest, <PROJECT>::nested1:deep:clean, <PROJECT>::nested2:assembleBasicDebug, <PROJECT>::nested2:assembleBasicDebugAndroidTest, <PROJECT>::nested2:assembleBasicDebugUnitTest, <PROJECT>::nested2:clean, <PROJECT>::nested2:deep:assembleDebug, <PROJECT>::nested2:deep:assembleDebugAndroidTest, <PROJECT>::nested2:deep:assembleDebugUnitTest, <PROJECT>::nested2:deep:clean, <PROJECT>::nested2:trans:deep2:assembleDebug, <PROJECT>::nested2:trans:deep2:assembleDebugAndroidTest, <PROJECT>::nested2:trans:deep2:assembleDebugUnitTest, <PROJECT>::nested2:trans:deep2:clean
            COMPILE_JAVA                  : <PROJECT>::app:compileBasicBarDebugAndroidTestSources, <PROJECT>::app:compileBasicBarDebugSources, <PROJECT>::app:compileBasicBarDebugUnitTestSources, <PROJECT>::dyn_feature:compileDebugAndroidTestSources, <PROJECT>::dyn_feature:compileDebugSources, <PROJECT>::dyn_feature:compileDebugUnitTestSources, <PROJECT>::jav:compileJava, <PROJECT>::jav:testClasses, <PROJECT>::lib:compileDebugAndroidTestSources, <PROJECT>::lib:compileDebugSources, <PROJECT>::lib:compileDebugUnitTestSources, <PROJECT>::nested1:compileDebugAndroidTestSources, <PROJECT>::nested1:compileDebugSources, <PROJECT>::nested1:compileDebugUnitTestSources, <PROJECT>::nested1:deep:compileDebugAndroidTestSources, <PROJECT>::nested1:deep:compileDebugSources, <PROJECT>::nested1:deep:compileDebugUnitTestSources, <PROJECT>::nested2:compileBasicDebugAndroidTestSources, <PROJECT>::nested2:compileBasicDebugSources, <PROJECT>::nested2:compileBasicDebugUnitTestSources, <PROJECT>::nested2:deep:compileDebugAndroidTestSources, <PROJECT>::nested2:deep:compileDebugSources, <PROJECT>::nested2:deep:compileDebugUnitTestSources, <PROJECT>::nested2:trans:deep2:compileDebugAndroidTestSources, <PROJECT>::nested2:trans:deep2:compileDebugSources, <PROJECT>::nested2:trans:deep2:compileDebugUnitTestSources
            SOURCE_GEN                    : <PROJECT>::app:createMockableJar, <PROJECT>::app:generateBasicBarDebugAndroidTestSources, <PROJECT>::app:generateBasicBarDebugSources, <PROJECT>::dyn_feature:createMockableJar, <PROJECT>::dyn_feature:generateDebugAndroidTestSources, <PROJECT>::dyn_feature:generateDebugSources, <PROJECT>::lib:createMockableJar, <PROJECT>::lib:generateDebugAndroidTestSources, <PROJECT>::lib:generateDebugSources, <PROJECT>::nested1:createMockableJar, <PROJECT>::nested1:deep:createMockableJar, <PROJECT>::nested1:deep:generateDebugAndroidTestSources, <PROJECT>::nested1:deep:generateDebugSources, <PROJECT>::nested1:generateDebugAndroidTestSources, <PROJECT>::nested1:generateDebugSources, <PROJECT>::nested2:createMockableJar, <PROJECT>::nested2:deep:createMockableJar, <PROJECT>::nested2:deep:generateDebugAndroidTestSources, <PROJECT>::nested2:deep:generateDebugSources, <PROJECT>::nested2:generateBasicDebugAndroidTestSources, <PROJECT>::nested2:generateBasicDebugSources, <PROJECT>::nested2:trans:deep2:createMockableJar, <PROJECT>::nested2:trans:deep2:generateDebugAndroidTestSources, <PROJECT>::nested2:trans:deep2:generateDebugSources
            BUNDLE                        : :app:bundleBasicBarDebug
            APK_FROM_BUNDLE               : :app:extractApksForBasicBarDebug, :dyn_feature:assembleDebugAndroidTest
        TEST_COMPILE_MODE             : Android tests
            CLEAN                         : <PROJECT>::app:generateBasicBarDebugAndroidTestSources, <PROJECT>::app:generateBasicBarDebugSources, <PROJECT>::dyn_feature:generateDebugAndroidTestSources, <PROJECT>::dyn_feature:generateDebugSources, <PROJECT>::lib:generateDebugAndroidTestSources, <PROJECT>::lib:generateDebugSources, <PROJECT>::nested1:deep:generateDebugAndroidTestSources, <PROJECT>::nested1:deep:generateDebugSources, <PROJECT>::nested1:generateDebugAndroidTestSources, <PROJECT>::nested1:generateDebugSources, <PROJECT>::nested2:deep:generateDebugAndroidTestSources, <PROJECT>::nested2:deep:generateDebugSources, <PROJECT>::nested2:generateBasicDebugAndroidTestSources, <PROJECT>::nested2:generateBasicDebugSources, <PROJECT>::nested2:trans:deep2:generateDebugAndroidTestSources, <PROJECT>::nested2:trans:deep2:generateDebugSources
            ASSEMBLE                      : <PROJECT>::app:assembleBasicBarDebug, <PROJECT>::app:assembleBasicBarDebugAndroidTest, <PROJECT>::dyn_feature:assembleDebug, <PROJECT>::dyn_feature:assembleDebugAndroidTest, <PROJECT>::nested1:assembleDebug, <PROJECT>::nested1:assembleDebugAndroidTest, <PROJECT>::nested1:deep:assembleDebug, <PROJECT>::nested1:deep:assembleDebugAndroidTest, <PROJECT>::nested2:assembleBasicDebug, <PROJECT>::nested2:assembleBasicDebugAndroidTest, <PROJECT>::nested2:deep:assembleDebug, <PROJECT>::nested2:deep:assembleDebugAndroidTest, <PROJECT>::nested2:trans:deep2:assembleDebug, <PROJECT>::nested2:trans:deep2:assembleDebugAndroidTest
            REBUILD                       : <PROJECT>::app:assembleBasicBarDebug, <PROJECT>::app:assembleBasicBarDebugAndroidTest, <PROJECT>::app:clean, <PROJECT>::dyn_feature:assembleDebug, <PROJECT>::dyn_feature:assembleDebugAndroidTest, <PROJECT>::dyn_feature:clean, <PROJECT>::jav:assemble, <PROJECT>::jav:clean, <PROJECT>::lib:assembleDebug, <PROJECT>::lib:assembleDebugAndroidTest, <PROJECT>::lib:clean, <PROJECT>::nested1:assembleDebug, <PROJECT>::nested1:assembleDebugAndroidTest, <PROJECT>::nested1:clean, <PROJECT>::nested1:deep:assembleDebug, <PROJECT>::nested1:deep:assembleDebugAndroidTest, <PROJECT>::nested1:deep:clean, <PROJECT>::nested2:assembleBasicDebug, <PROJECT>::nested2:assembleBasicDebugAndroidTest, <PROJECT>::nested2:clean, <PROJECT>::nested2:deep:assembleDebug, <PROJECT>::nested2:deep:assembleDebugAndroidTest, <PROJECT>::nested2:deep:clean, <PROJECT>::nested2:trans:deep2:assembleDebug, <PROJECT>::nested2:trans:deep2:assembleDebugAndroidTest, <PROJECT>::nested2:trans:deep2:clean
            COMPILE_JAVA                  : <PROJECT>::app:compileBasicBarDebugAndroidTestSources, <PROJECT>::app:compileBasicBarDebugSources, <PROJECT>::dyn_feature:compileDebugAndroidTestSources, <PROJECT>::dyn_feature:compileDebugSources, <PROJECT>::jav:compileJava, <PROJECT>::lib:compileDebugAndroidTestSources, <PROJECT>::lib:compileDebugSources, <PROJECT>::nested1:compileDebugAndroidTestSources, <PROJECT>::nested1:compileDebugSources, <PROJECT>::nested1:deep:compileDebugAndroidTestSources, <PROJECT>::nested1:deep:compileDebugSources, <PROJECT>::nested2:compileBasicDebugAndroidTestSources, <PROJECT>::nested2:compileBasicDebugSources, <PROJECT>::nested2:deep:compileDebugAndroidTestSources, <PROJECT>::nested2:deep:compileDebugSources, <PROJECT>::nested2:trans:deep2:compileDebugAndroidTestSources, <PROJECT>::nested2:trans:deep2:compileDebugSources
            SOURCE_GEN                    : <PROJECT>::app:generateBasicBarDebugAndroidTestSources, <PROJECT>::app:generateBasicBarDebugSources, <PROJECT>::dyn_feature:generateDebugAndroidTestSources, <PROJECT>::dyn_feature:generateDebugSources, <PROJECT>::lib:generateDebugAndroidTestSources, <PROJECT>::lib:generateDebugSources, <PROJECT>::nested1:deep:generateDebugAndroidTestSources, <PROJECT>::nested1:deep:generateDebugSources, <PROJECT>::nested1:generateDebugAndroidTestSources, <PROJECT>::nested1:generateDebugSources, <PROJECT>::nested2:deep:generateDebugAndroidTestSources, <PROJECT>::nested2:deep:generateDebugSources, <PROJECT>::nested2:generateBasicDebugAndroidTestSources, <PROJECT>::nested2:generateBasicDebugSources, <PROJECT>::nested2:trans:deep2:generateDebugAndroidTestSources, <PROJECT>::nested2:trans:deep2:generateDebugSources
            BUNDLE                        : :app:bundleBasicBarDebug
            APK_FROM_BUNDLE               : :app:extractApksForBasicBarDebug, :dyn_feature:assembleDebugAndroidTest
        TEST_COMPILE_MODE             : Unit tests
            CLEAN                         : <PROJECT>::app:createMockableJar, <PROJECT>::app:generateBasicBarDebugSources, <PROJECT>::dyn_feature:createMockableJar, <PROJECT>::dyn_feature:generateDebugSources, <PROJECT>::lib:createMockableJar, <PROJECT>::lib:generateDebugSources, <PROJECT>::nested1:createMockableJar, <PROJECT>::nested1:deep:createMockableJar, <PROJECT>::nested1:deep:generateDebugSources, <PROJECT>::nested1:generateDebugSources, <PROJECT>::nested2:createMockableJar, <PROJECT>::nested2:deep:createMockableJar, <PROJECT>::nested2:deep:generateDebugSources, <PROJECT>::nested2:generateBasicDebugSources, <PROJECT>::nested2:trans:deep2:createMockableJar, <PROJECT>::nested2:trans:deep2:generateDebugSources
            ASSEMBLE                      : <PROJECT>::app:assembleBasicBarDebug, <PROJECT>::app:assembleBasicBarDebugUnitTest, <PROJECT>::dyn_feature:assembleDebug, <PROJECT>::dyn_feature:assembleDebugUnitTest, <PROJECT>::nested1:assembleDebug, <PROJECT>::nested1:assembleDebugUnitTest, <PROJECT>::nested1:deep:assembleDebug, <PROJECT>::nested1:deep:assembleDebugUnitTest, <PROJECT>::nested2:assembleBasicDebug, <PROJECT>::nested2:assembleBasicDebugUnitTest, <PROJECT>::nested2:deep:assembleDebug, <PROJECT>::nested2:deep:assembleDebugUnitTest, <PROJECT>::nested2:trans:deep2:assembleDebug, <PROJECT>::nested2:trans:deep2:assembleDebugUnitTest
            REBUILD                       : <PROJECT>::app:assembleBasicBarDebug, <PROJECT>::app:assembleBasicBarDebugUnitTest, <PROJECT>::app:clean, <PROJECT>::dyn_feature:assembleDebug, <PROJECT>::dyn_feature:assembleDebugUnitTest, <PROJECT>::dyn_feature:clean, <PROJECT>::jav:assemble, <PROJECT>::jav:clean, <PROJECT>::jav:testClasses, <PROJECT>::lib:assembleDebug, <PROJECT>::lib:assembleDebugUnitTest, <PROJECT>::lib:clean, <PROJECT>::nested1:assembleDebug, <PROJECT>::nested1:assembleDebugUnitTest, <PROJECT>::nested1:clean, <PROJECT>::nested1:deep:assembleDebug, <PROJECT>::nested1:deep:assembleDebugUnitTest, <PROJECT>::nested1:deep:clean, <PROJECT>::nested2:assembleBasicDebug, <PROJECT>::nested2:assembleBasicDebugUnitTest, <PROJECT>::nested2:clean, <PROJECT>::nested2:deep:assembleDebug, <PROJECT>::nested2:deep:assembleDebugUnitTest, <PROJECT>::nested2:deep:clean, <PROJECT>::nested2:trans:deep2:assembleDebug, <PROJECT>::nested2:trans:deep2:assembleDebugUnitTest, <PROJECT>::nested2:trans:deep2:clean
            COMPILE_JAVA                  : <PROJECT>::app:compileBasicBarDebugUnitTestSources, <PROJECT>::dyn_feature:compileDebugUnitTestSources, <PROJECT>::jav:compileJava, <PROJECT>::jav:testClasses, <PROJECT>::lib:compileDebugUnitTestSources, <PROJECT>::nested1:compileDebugUnitTestSources, <PROJECT>::nested1:deep:compileDebugUnitTestSources, <PROJECT>::nested2:compileBasicDebugUnitTestSources, <PROJECT>::nested2:deep:compileDebugUnitTestSources, <PROJECT>::nested2:trans:deep2:compileDebugUnitTestSources
            SOURCE_GEN                    : <PROJECT>::app:createMockableJar, <PROJECT>::app:generateBasicBarDebugSources, <PROJECT>::dyn_feature:createMockableJar, <PROJECT>::dyn_feature:generateDebugSources, <PROJECT>::lib:createMockableJar, <PROJECT>::lib:generateDebugSources, <PROJECT>::nested1:createMockableJar, <PROJECT>::nested1:deep:createMockableJar, <PROJECT>::nested1:deep:generateDebugSources, <PROJECT>::nested1:generateDebugSources, <PROJECT>::nested2:createMockableJar, <PROJECT>::nested2:deep:createMockableJar, <PROJECT>::nested2:deep:generateDebugSources, <PROJECT>::nested2:generateBasicDebugSources, <PROJECT>::nested2:trans:deep2:createMockableJar, <PROJECT>::nested2:trans:deep2:generateDebugSources
            BUNDLE                        : :app:bundleBasicBarDebug
            APK_FROM_BUNDLE               : :app:extractApksForBasicBarDebug
        TEST_COMPILE_MODE             : None
            CLEAN                         : <PROJECT>::app:generateBasicBarDebugSources, <PROJECT>::dyn_feature:generateDebugSources, <PROJECT>::lib:generateDebugSources, <PROJECT>::nested1:deep:generateDebugSources, <PROJECT>::nested1:generateDebugSources, <PROJECT>::nested2:deep:generateDebugSources, <PROJECT>::nested2:generateBasicDebugSources, <PROJECT>::nested2:trans:deep2:generateDebugSources
            ASSEMBLE                      : <PROJECT>::app:assembleBasicBarDebug, <PROJECT>::dyn_feature:assembleDebug, <PROJECT>::nested1:assembleDebug, <PROJECT>::nested1:deep:assembleDebug, <PROJECT>::nested2:assembleBasicDebug, <PROJECT>::nested2:deep:assembleDebug, <PROJECT>::nested2:trans:deep2:assembleDebug
            REBUILD                       : <PROJECT>::app:assembleBasicBarDebug, <PROJECT>::app:clean, <PROJECT>::dyn_feature:assembleDebug, <PROJECT>::dyn_feature:clean, <PROJECT>::jav:assemble, <PROJECT>::jav:clean, <PROJECT>::lib:assembleDebug, <PROJECT>::lib:clean, <PROJECT>::nested1:assembleDebug, <PROJECT>::nested1:clean, <PROJECT>::nested1:deep:assembleDebug, <PROJECT>::nested1:deep:clean, <PROJECT>::nested2:assembleBasicDebug, <PROJECT>::nested2:clean, <PROJECT>::nested2:deep:assembleDebug, <PROJECT>::nested2:deep:clean, <PROJECT>::nested2:trans:deep2:assembleDebug, <PROJECT>::nested2:trans:deep2:clean
            COMPILE_JAVA                  : <PROJECT>::app:compileBasicBarDebugSources, <PROJECT>::dyn_feature:compileDebugSources, <PROJECT>::jav:compileJava, <PROJECT>::lib:compileDebugSources, <PROJECT>::nested1:compileDebugSources, <PROJECT>::nested1:deep:compileDebugSources, <PROJECT>::nested2:compileBasicDebugSources, <PROJECT>::nested2:deep:compileDebugSources, <PROJECT>::nested2:trans:deep2:compileDebugSources
            SOURCE_GEN                    : <PROJECT>::app:generateBasicBarDebugSources, <PROJECT>::dyn_feature:generateDebugSources, <PROJECT>::lib:generateDebugSources, <PROJECT>::nested1:deep:generateDebugSources, <PROJECT>::nested1:generateDebugSources, <PROJECT>::nested2:deep:generateDebugSources, <PROJECT>::nested2:generateBasicDebugSources, <PROJECT>::nested2:trans:deep2:generateDebugSources
            BUNDLE                        : :app:bundleBasicBarDebug
            APK_FROM_BUNDLE               : :app:extractApksForBasicBarDebug<|MERGE_RESOLUTION|>--- conflicted
+++ resolved
@@ -1,9 +1,5 @@
 PROJECT                       : project
-<<<<<<< HEAD
-    PROJECT_JDK                   : <JAVA_VERSION>
-=======
     PROJECT_JDK                   : <JDK_NAME>
->>>>>>> de127946
         Version                       : <JDK_VERSION>
     MODULE                        : project
         ExternalModuleGroup           :
@@ -74,10 +70,6 @@
         *isInherited                  : false
             SdkType                       : Android SDK
             HomePath                      : <ANDROID_SDK>
-<<<<<<< HEAD
-            VersionString                 : <JDK_VERSION>
-=======
->>>>>>> de127946
         ORDER_ENTRY                   : <Module source>
         BUILD_TASKS
             TEST_COMPILE_MODE             : All
@@ -213,10 +205,6 @@
         *isInherited                  : false
             SdkType                       : Android SDK
             HomePath                      : <ANDROID_SDK>
-<<<<<<< HEAD
-            VersionString                 : <JDK_VERSION>
-=======
->>>>>>> de127946
         ORDER_ENTRY                   : <Module source>
         LIBRARY                       : Gradle: ./app/libs/lib1-1.0.aar [=]
             Scope                         : Test
@@ -444,10 +432,6 @@
         *isInherited                  : false
             SdkType                       : Android SDK
             HomePath                      : <ANDROID_SDK>
-<<<<<<< HEAD
-            VersionString                 : <JDK_VERSION>
-=======
->>>>>>> de127946
         ORDER_ENTRY                   : <Module source>
         LIBRARY                       : Gradle: ./app/libs/lib1-1.0.aar [=]
         LIBRARY                       : Gradle: android.arch.core:common:<VERSION> [=]
@@ -614,10 +598,6 @@
         *isInherited                  : false
             SdkType                       : Android SDK
             HomePath                      : <ANDROID_SDK>
-<<<<<<< HEAD
-            VersionString                 : <JDK_VERSION>
-=======
->>>>>>> de127946
         ORDER_ENTRY                   : <Module source>
         LIBRARY                       : Gradle: ./app/libs/lib1-1.0.aar [=]
             Scope                         : Test
@@ -767,10 +747,6 @@
         *isInherited                  : false
             SdkType                       : Android SDK
             HomePath                      : <ANDROID_SDK>
-<<<<<<< HEAD
-            VersionString                 : <JDK_VERSION>
-=======
->>>>>>> de127946
         ORDER_ENTRY                   : <Module source>
         BUILD_TASKS
             TEST_COMPILE_MODE             : All
@@ -866,10 +842,6 @@
         *isInherited                  : false
             SdkType                       : Android SDK
             HomePath                      : <ANDROID_SDK>
-<<<<<<< HEAD
-            VersionString                 : <JDK_VERSION>
-=======
->>>>>>> de127946
         ORDER_ENTRY                   : <Module source>
         ORDER_ENTRY                   : project.dyn_feature.main
             Scope                         : Test
@@ -965,10 +937,6 @@
         *isInherited                  : false
             SdkType                       : Android SDK
             HomePath                      : <ANDROID_SDK>
-<<<<<<< HEAD
-            VersionString                 : <JDK_VERSION>
-=======
->>>>>>> de127946
         ORDER_ENTRY                   : <Module source>
         BUILD_TASKS
             TEST_COMPILE_MODE             : All
@@ -1059,10 +1027,6 @@
         *isInherited                  : false
             SdkType                       : Android SDK
             HomePath                      : <ANDROID_SDK>
-<<<<<<< HEAD
-            VersionString                 : <JDK_VERSION>
-=======
->>>>>>> de127946
         ORDER_ENTRY                   : <Module source>
         ORDER_ENTRY                   : project.dyn_feature.main
             Scope                         : Test
@@ -1254,10 +1218,6 @@
         *isInherited                  : false
             SdkType                       : Android SDK
             HomePath                      : <ANDROID_SDK>
-<<<<<<< HEAD
-            VersionString                 : <JDK_VERSION>
-=======
->>>>>>> de127946
         ORDER_ENTRY                   : <Module source>
         BUILD_TASKS
             TEST_COMPILE_MODE             : All
@@ -1349,10 +1309,6 @@
         *isInherited                  : false
             SdkType                       : Android SDK
             HomePath                      : <ANDROID_SDK>
-<<<<<<< HEAD
-            VersionString                 : <JDK_VERSION>
-=======
->>>>>>> de127946
         ORDER_ENTRY                   : <Module source>
         LIBRARY                       : Gradle: android.arch.core:common:<VERSION> [=]
             Scope                         : Test
@@ -1506,10 +1462,6 @@
         *isInherited                  : false
             SdkType                       : Android SDK
             HomePath                      : <ANDROID_SDK>
-<<<<<<< HEAD
-            VersionString                 : <JDK_VERSION>
-=======
->>>>>>> de127946
         ORDER_ENTRY                   : <Module source>
         LIBRARY                       : Gradle: android.arch.core:common:<VERSION> [=]
         LIBRARY                       : Gradle: android.arch.core:runtime:<VERSION>@aar [=]
@@ -1631,10 +1583,6 @@
         *isInherited                  : false
             SdkType                       : Android SDK
             HomePath                      : <ANDROID_SDK>
-<<<<<<< HEAD
-            VersionString                 : <JDK_VERSION>
-=======
->>>>>>> de127946
         ORDER_ENTRY                   : <Module source>
         LIBRARY                       : Gradle: android.arch.core:common:<VERSION> [=]
             Scope                         : Test
@@ -1770,10 +1718,6 @@
         *isInherited                  : false
             SdkType                       : Android SDK
             HomePath                      : <ANDROID_SDK>
-<<<<<<< HEAD
-            VersionString                 : <JDK_VERSION>
-=======
->>>>>>> de127946
         ORDER_ENTRY                   : <Module source>
         BUILD_TASKS
             TEST_COMPILE_MODE             : All
@@ -1865,10 +1809,6 @@
         *isInherited                  : false
             SdkType                       : Android SDK
             HomePath                      : <ANDROID_SDK>
-<<<<<<< HEAD
-            VersionString                 : <JDK_VERSION>
-=======
->>>>>>> de127946
         ORDER_ENTRY                   : <Module source>
         ORDER_ENTRY                   : project.nested1.main
             Scope                         : Test
@@ -1942,10 +1882,6 @@
         *isInherited                  : false
             SdkType                       : Android SDK
             HomePath                      : <ANDROID_SDK>
-<<<<<<< HEAD
-            VersionString                 : <JDK_VERSION>
-=======
->>>>>>> de127946
         ORDER_ENTRY                   : <Module source>
         BUILD_TASKS
             TEST_COMPILE_MODE             : All
@@ -2037,10 +1973,6 @@
         *isInherited                  : false
             SdkType                       : Android SDK
             HomePath                      : <ANDROID_SDK>
-<<<<<<< HEAD
-            VersionString                 : <JDK_VERSION>
-=======
->>>>>>> de127946
         ORDER_ENTRY                   : <Module source>
         ORDER_ENTRY                   : project.nested1.deep.main
             Scope                         : Test
@@ -2132,10 +2064,6 @@
         *isInherited                  : false
             SdkType                       : Android SDK
             HomePath                      : <ANDROID_SDK>
-<<<<<<< HEAD
-            VersionString                 : <JDK_VERSION>
-=======
->>>>>>> de127946
         ORDER_ENTRY                   : <Module source>
         BUILD_TASKS
             TEST_COMPILE_MODE             : All
@@ -2222,10 +2150,6 @@
         *isInherited                  : false
             SdkType                       : Android SDK
             HomePath                      : <ANDROID_SDK>
-<<<<<<< HEAD
-            VersionString                 : <JDK_VERSION>
-=======
->>>>>>> de127946
         ORDER_ENTRY                   : <Module source>
         ORDER_ENTRY                   : project.nested1.deep.main
             Scope                         : Test
@@ -2317,10 +2241,6 @@
         *isInherited                  : false
             SdkType                       : Android SDK
             HomePath                      : <ANDROID_SDK>
-<<<<<<< HEAD
-            VersionString                 : <JDK_VERSION>
-=======
->>>>>>> de127946
         ORDER_ENTRY                   : <Module source>
         BUILD_TASKS
             TEST_COMPILE_MODE             : All
@@ -2407,10 +2327,6 @@
         *isInherited                  : false
             SdkType                       : Android SDK
             HomePath                      : <ANDROID_SDK>
-<<<<<<< HEAD
-            VersionString                 : <JDK_VERSION>
-=======
->>>>>>> de127946
         ORDER_ENTRY                   : <Module source>
         ORDER_ENTRY                   : project.nested1.main
             Scope                         : Test
@@ -2484,10 +2400,6 @@
         *isInherited                  : false
             SdkType                       : Android SDK
             HomePath                      : <ANDROID_SDK>
-<<<<<<< HEAD
-            VersionString                 : <JDK_VERSION>
-=======
->>>>>>> de127946
         ORDER_ENTRY                   : <Module source>
         BUILD_TASKS
             TEST_COMPILE_MODE             : All
@@ -2597,10 +2509,6 @@
         *isInherited                  : false
             SdkType                       : Android SDK
             HomePath                      : <ANDROID_SDK>
-<<<<<<< HEAD
-            VersionString                 : <JDK_VERSION>
-=======
->>>>>>> de127946
         ORDER_ENTRY                   : <Module source>
         ORDER_ENTRY                   : project.nested2.main
             Scope                         : Test
@@ -2674,10 +2582,6 @@
         *isInherited                  : false
             SdkType                       : Android SDK
             HomePath                      : <ANDROID_SDK>
-<<<<<<< HEAD
-            VersionString                 : <JDK_VERSION>
-=======
->>>>>>> de127946
         ORDER_ENTRY                   : <Module source>
         BUILD_TASKS
             TEST_COMPILE_MODE             : All
@@ -2769,10 +2673,6 @@
         *isInherited                  : false
             SdkType                       : Android SDK
             HomePath                      : <ANDROID_SDK>
-<<<<<<< HEAD
-            VersionString                 : <JDK_VERSION>
-=======
->>>>>>> de127946
         ORDER_ENTRY                   : <Module source>
         ORDER_ENTRY                   : project.nested2.deep.main
             Scope                         : Test
@@ -2864,10 +2764,6 @@
         *isInherited                  : false
             SdkType                       : Android SDK
             HomePath                      : <ANDROID_SDK>
-<<<<<<< HEAD
-            VersionString                 : <JDK_VERSION>
-=======
->>>>>>> de127946
         ORDER_ENTRY                   : <Module source>
         BUILD_TASKS
             TEST_COMPILE_MODE             : All
@@ -2954,10 +2850,6 @@
         *isInherited                  : false
             SdkType                       : Android SDK
             HomePath                      : <ANDROID_SDK>
-<<<<<<< HEAD
-            VersionString                 : <JDK_VERSION>
-=======
->>>>>>> de127946
         ORDER_ENTRY                   : <Module source>
         ORDER_ENTRY                   : project.nested2.deep.main
             Scope                         : Test
@@ -3067,10 +2959,6 @@
         *isInherited                  : false
             SdkType                       : Android SDK
             HomePath                      : <ANDROID_SDK>
-<<<<<<< HEAD
-            VersionString                 : <JDK_VERSION>
-=======
->>>>>>> de127946
         ORDER_ENTRY                   : <Module source>
         BUILD_TASKS
             TEST_COMPILE_MODE             : All
@@ -3169,10 +3057,6 @@
         *isInherited                  : false
             SdkType                       : Android SDK
             HomePath                      : <ANDROID_SDK>
-<<<<<<< HEAD
-            VersionString                 : <JDK_VERSION>
-=======
->>>>>>> de127946
         ORDER_ENTRY                   : <Module source>
         BUILD_TASKS
             TEST_COMPILE_MODE             : All
@@ -3264,10 +3148,6 @@
         *isInherited                  : false
             SdkType                       : Android SDK
             HomePath                      : <ANDROID_SDK>
-<<<<<<< HEAD
-            VersionString                 : <JDK_VERSION>
-=======
->>>>>>> de127946
         ORDER_ENTRY                   : <Module source>
         ORDER_ENTRY                   : project.nested2.trans.deep2.main
             Scope                         : Test
@@ -3359,10 +3239,6 @@
         *isInherited                  : false
             SdkType                       : Android SDK
             HomePath                      : <ANDROID_SDK>
-<<<<<<< HEAD
-            VersionString                 : <JDK_VERSION>
-=======
->>>>>>> de127946
         ORDER_ENTRY                   : <Module source>
         BUILD_TASKS
             TEST_COMPILE_MODE             : All
@@ -3449,10 +3325,6 @@
         *isInherited                  : false
             SdkType                       : Android SDK
             HomePath                      : <ANDROID_SDK>
-<<<<<<< HEAD
-            VersionString                 : <JDK_VERSION>
-=======
->>>>>>> de127946
         ORDER_ENTRY                   : <Module source>
         ORDER_ENTRY                   : project.nested2.trans.deep2.main
             Scope                         : Test
@@ -3556,10 +3428,6 @@
         *isInherited                  : false
             SdkType                       : Android SDK
             HomePath                      : <ANDROID_SDK>
-<<<<<<< HEAD
-            VersionString                 : <JDK_VERSION>
-=======
->>>>>>> de127946
         ORDER_ENTRY                   : <Module source>
         ORDER_ENTRY                   : project.nested2.main
             Scope                         : Test
