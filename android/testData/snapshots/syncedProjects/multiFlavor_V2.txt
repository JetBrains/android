--- conflicted
+++ resolved
@@ -704,32 +704,5 @@
             SOURCE_GEN                    : <PROJECT>::app:createMockableJar, <PROJECT>::app:generateFirstAbcSecondAbcDebugAndroidTestSources, <PROJECT>::app:generateFirstAbcSecondAbcDebugSources
             BUNDLE                        : :app:bundleFirstAbcSecondAbcDebug
             APK_FROM_BUNDLE               : :app:extractApksForFirstAbcSecondAbcDebug
-<<<<<<< HEAD
-        TEST_COMPILE_MODE             : Android tests
-            CLEAN                         : <PROJECT>::app:generateFirstAbcSecondAbcDebugAndroidTestSources, <PROJECT>::app:generateFirstAbcSecondAbcDebugSources
-            ASSEMBLE                      : <PROJECT>::app:assembleFirstAbcSecondAbcDebug, <PROJECT>::app:assembleFirstAbcSecondAbcDebugAndroidTest
-            REBUILD                       : <PROJECT>::app:assembleFirstAbcSecondAbcDebug, <PROJECT>::app:assembleFirstAbcSecondAbcDebugAndroidTest, <PROJECT>::app:clean
-            COMPILE_JAVA                  : <PROJECT>::app:compileFirstAbcSecondAbcDebugAndroidTestSources, <PROJECT>::app:compileFirstAbcSecondAbcDebugSources
-            SOURCE_GEN                    : <PROJECT>::app:generateFirstAbcSecondAbcDebugAndroidTestSources, <PROJECT>::app:generateFirstAbcSecondAbcDebugSources
-            BUNDLE                        : :app:bundleFirstAbcSecondAbcDebug
-            APK_FROM_BUNDLE               : :app:extractApksForFirstAbcSecondAbcDebug
-        TEST_COMPILE_MODE             : Unit tests
-            CLEAN                         : <PROJECT>::app:createMockableJar, <PROJECT>::app:generateFirstAbcSecondAbcDebugSources
-            ASSEMBLE                      : <PROJECT>::app:assembleFirstAbcSecondAbcDebug, <PROJECT>::app:assembleFirstAbcSecondAbcDebugUnitTest
-            REBUILD                       : <PROJECT>::app:assembleFirstAbcSecondAbcDebug, <PROJECT>::app:assembleFirstAbcSecondAbcDebugUnitTest, <PROJECT>::app:clean
-            COMPILE_JAVA                  : <PROJECT>::app:compileFirstAbcSecondAbcDebugUnitTestSources
-            SOURCE_GEN                    : <PROJECT>::app:createMockableJar, <PROJECT>::app:generateFirstAbcSecondAbcDebugSources
-            BUNDLE                        : :app:bundleFirstAbcSecondAbcDebug
-            APK_FROM_BUNDLE               : :app:extractApksForFirstAbcSecondAbcDebug
-        TEST_COMPILE_MODE             : None
-            CLEAN                         : <PROJECT>::app:generateFirstAbcSecondAbcDebugSources
-            ASSEMBLE                      : <PROJECT>::app:assembleFirstAbcSecondAbcDebug
-            REBUILD                       : <PROJECT>::app:assembleFirstAbcSecondAbcDebug, <PROJECT>::app:clean
-            COMPILE_JAVA                  : <PROJECT>::app:compileFirstAbcSecondAbcDebugSources
-            SOURCE_GEN                    : <PROJECT>::app:generateFirstAbcSecondAbcDebugSources
-            BUNDLE                        : :app:bundleFirstAbcSecondAbcDebug
-            APK_FROM_BUNDLE               : :app:extractApksForFirstAbcSecondAbcDebug
-=======
             BASELINE_PROFILE_GEN          : :app:generateFirstAbcSecondAbcDebugBaselineProfile
-            BASELINE_PROFILE_GEN_ALL_VARIANTS       : :app:generateBaselineProfile
->>>>>>> 0d09370c
+            BASELINE_PROFILE_GEN_ALL_VARIANTS       : :app:generateBaselineProfile