PROJECT                       : project
<<<<<<< HEAD
    PROJECT_JDK                   : <JAVA_VERSION>
=======
    PROJECT_JDK                   : <JDK_NAME>
>>>>>>> de127946
        Version                       : <JDK_VERSION>
    MODULE                        : project
        ExternalModuleGroup           :
        ExternalModuleVersion         : unspecified
        LinkedProjectId               : project
        LinkedProjectPath             : <PROJECT>
        RootProjectPath               : <PROJECT>
        COMPILER_MODULE_EXTENSION
            compilerSourceOutputPath      : file://<PROJECT>/build/classes/production/project [-]
            compilerTestOutputPath        : file://<PROJECT>/build/classes/test/project [-]
            isCompilerPathInherited       : true
            isExcludeOutput               : true
        ModuleFile                    : <PROJECT>/.idea/modules/project.iml [-]
        ModuleTypeName                : JAVA_MODULE
        CONENT_ENTRY                  : file://<PROJECT>
            EXCLUDE_FOLDER                : file://<PROJECT>/.gradle
            EXCLUDE_FOLDER                : file://<PROJECT>/build [-]
        JDK                           : <NAME_CUT> JavaSDK
        *isInherited                  : true
        ORDER_ENTRY                   : <Module source>
        BUILD_TASKS
            TEST_COMPILE_MODE             : All
            TEST_COMPILE_MODE             : Android tests
            TEST_COMPILE_MODE             : Unit tests
            TEST_COMPILE_MODE             : None
    MODULE                        : project.app
        LINKED_ANDROID_MODULE_GROUP
            holder                        : project.app
            main                          : project.app.main
            unitTest                      : project.app.unitTest
            androidTest                   : project.app.androidTest
        ExternalModuleGroup           : project
        ExternalModuleVersion         : unspecified
        LinkedProjectId               : :app
        LinkedProjectPath             : <PROJECT>/app
        RootProjectPath               : <PROJECT>
        COMPILER_MODULE_EXTENSION
            isCompilerPathInherited       : false
            isExcludeOutput               : true
        ModuleFile                    : <PROJECT>/.idea/modules/app/project.app.iml [-]
        ModuleTypeName                : JAVA_MODULE
        FACET                         : Android
            TypeId                        : android
            ExternalSource                : GRADLE
            SelectedBuildVariant          : debug
            AllowUserConfiguration        : false
            GenFolderRelativePathApt      : /gen
            GenFolderRelativePathAidl     : /gen
            ManifestFileRelativePath      : /src/main/AndroidManifest.xml
            ResFolderRelativePath         : /src/main/res
            - ResFoldersRelativePath      :  [-]
            - TestResFoldersRelativePath  :  [-]
            AssetsFolderRelativePath      : /src/main/assets
            LibsFolderRelativePath        : /libs
            ProjectType                   : 0
            PackTestCode                  : false
            RunProguard                   : false
            ProguardLogsFolderRelativePath          : /proguard_logs
            UseCustomManifestPackage      : false
            - ProGuardCfgFiles            : file://%MODULE_SDK_HOME%/tools/proguard/proguard-android.txt
        FACET                         : Android-Gradle
            TypeId                        : android-gradle
            ExternalSource                : GRADLE
        CONENT_ENTRY                  : file://<PROJECT>/app
            EXCLUDE_FOLDER                : file://<PROJECT>/app/.gradle [-]
            EXCLUDE_FOLDER                : file://<PROJECT>/app/build [-]
        JDK                           : <NAME_CUT> Android SDK
        *isInherited                  : false
            SdkType                       : Android SDK
            HomePath                      : <ANDROID_SDK>
<<<<<<< HEAD
            VersionString                 : <JDK_VERSION>
=======
>>>>>>> de127946
        ORDER_ENTRY                   : <Module source>
        BUILD_TASKS
            TEST_COMPILE_MODE             : All
                CLEAN                         : :app:createMockableJar, :app:generateDebugAndroidTestSources, :app:generateDebugSources
                ASSEMBLE                      : :app:assembleDebug, :app:assembleDebugAndroidTest, :app:assembleDebugUnitTest
                REBUILD                       : :app:assembleDebug, :app:assembleDebugAndroidTest, :app:assembleDebugUnitTest, :app:clean
                COMPILE_JAVA                  : :app:compileDebugAndroidTestSources, :app:compileDebugSources, :app:compileDebugUnitTestSources
                SOURCE_GEN                    : :app:createMockableJar, :app:generateDebugAndroidTestSources, :app:generateDebugSources
                BUNDLE                        : :app:bundleDebug
                APK_FROM_BUNDLE               : :app:extractApksForDebug
            TEST_COMPILE_MODE             : Android tests
                CLEAN                         : :app:generateDebugAndroidTestSources, :app:generateDebugSources
                ASSEMBLE                      : :app:assembleDebug, :app:assembleDebugAndroidTest
                REBUILD                       : :app:assembleDebug, :app:assembleDebugAndroidTest, :app:clean
                COMPILE_JAVA                  : :app:compileDebugAndroidTestSources, :app:compileDebugSources
                SOURCE_GEN                    : :app:generateDebugAndroidTestSources, :app:generateDebugSources
                BUNDLE                        : :app:bundleDebug
                APK_FROM_BUNDLE               : :app:extractApksForDebug
            TEST_COMPILE_MODE             : Unit tests
                CLEAN                         : :app:createMockableJar, :app:generateDebugSources
                ASSEMBLE                      : :app:assembleDebug, :app:assembleDebugUnitTest
                REBUILD                       : :app:assembleDebug, :app:assembleDebugUnitTest, :app:clean
                COMPILE_JAVA                  : :app:compileDebugUnitTestSources
                SOURCE_GEN                    : :app:createMockableJar, :app:generateDebugSources
                BUNDLE                        : :app:bundleDebug
                APK_FROM_BUNDLE               : :app:extractApksForDebug
            TEST_COMPILE_MODE             : None
                CLEAN                         : :app:generateDebugSources
                ASSEMBLE                      : :app:assembleDebug
                REBUILD                       : :app:assembleDebug, :app:clean
                COMPILE_JAVA                  : :app:compileDebugSources
                SOURCE_GEN                    : :app:generateDebugSources
                BUNDLE                        : :app:bundleDebug
                APK_FROM_BUNDLE               : :app:extractApksForDebug
    MODULE                        : project.app.androidTest
        LINKED_ANDROID_MODULE_GROUP
            holder                        : project.app
            main                          : project.app.main
            unitTest                      : project.app.unitTest
            androidTest                   : project.app.androidTest
        ExternalModuleType            : sourceSet
        LinkedProjectId               : :app:androidTest
        LinkedProjectPath             : <PROJECT>/app
        RootProjectPath               : <PROJECT>
        COMPILER_MODULE_EXTENSION
            compilerTestOutputPath        : file://<PROJECT>/app/build/intermediates/javac/debugAndroidTest/classes [-]
            isCompilerPathInherited       : false
            isExcludeOutput               : true
        TEST_MODULE_PROPERTIES
            productionModuleName          : project.app.main
        ModuleFile                    : <PROJECT>/.idea/modules/app/project.app.androidTest.iml [-]
        ModuleTypeName                : JAVA_MODULE
        FACET                         : Android
            TypeId                        : android
            ExternalSource                : GRADLE
            SelectedBuildVariant          : debug
            AllowUserConfiguration        : false
            GenFolderRelativePathApt      : /gen
            GenFolderRelativePathAidl     : /gen
            ManifestFileRelativePath      : /src/main/AndroidManifest.xml
            ResFolderRelativePath         : /src/main/res
            - ResFoldersRelativePath      :  [-]
            - TestResFoldersRelativePath  : file://<PROJECT>/app/src/androidTest/res [-]
            - TestResFoldersRelativePath  : file://<PROJECT>/app/src/androidTestDebug/res [-]
            - TestResFoldersRelativePath  : file://<PROJECT>/app/build/generated/res/resValues/androidTest/debug [-]
            AssetsFolderRelativePath      : /src/main/assets
            LibsFolderRelativePath        : /libs
            ProjectType                   : 0
            PackTestCode                  : false
            RunProguard                   : false
            ProguardLogsFolderRelativePath          : /proguard_logs
            UseCustomManifestPackage      : false
            - ProGuardCfgFiles            : file://%MODULE_SDK_HOME%/tools/proguard/proguard-android.txt
        CONENT_ENTRY                  : file://<PROJECT>/app/build/generated/ap_generated_sources/debugAndroidTest/out [-]
        CONENT_ENTRY                  : file://<PROJECT>/app/build/generated/res/resValues/androidTest/debug [-]
        CONENT_ENTRY                  : file://<PROJECT>/app/src/androidTest [-]
        CONENT_ENTRY                  : file://<PROJECT>/app/src/androidTestDebug [-]
        WATCHED_TEST_SOURCE_FOLDER    : file://<PROJECT>/app/build/generated/ap_generated_sources/debugAndroidTest/out [-]
            Generated                     : true
        WATCHED_TEST_RESOURCE_FOLDER  : file://<PROJECT>/app/build/generated/res/resValues/androidTest/debug [-]
            Generated                     : true
        WATCHED_TEST_RESOURCE_FOLDER  : file://<PROJECT>/app/src/androidTest/assets [-]
        WATCHED_TEST_RESOURCE_FOLDER  : file://<PROJECT>/app/src/androidTest/baselineProfiles [-]
        WATCHED_TEST_SOURCE_FOLDER    : file://<PROJECT>/app/src/androidTest/java [-]
        WATCHED_TEST_SOURCE_FOLDER    : file://<PROJECT>/app/src/androidTest/kotlin [-]
        WATCHED_TEST_RESOURCE_FOLDER  : file://<PROJECT>/app/src/androidTest/res [-]
        WATCHED_TEST_RESOURCE_FOLDER  : file://<PROJECT>/app/src/androidTest/resources [-]
        WATCHED_TEST_SOURCE_FOLDER    : file://<PROJECT>/app/src/androidTest/shaders [-]
        WATCHED_TEST_RESOURCE_FOLDER  : file://<PROJECT>/app/src/androidTestDebug/assets [-]
        WATCHED_TEST_RESOURCE_FOLDER  : file://<PROJECT>/app/src/androidTestDebug/baselineProfiles [-]
        WATCHED_TEST_SOURCE_FOLDER    : file://<PROJECT>/app/src/androidTestDebug/java [-]
        WATCHED_TEST_SOURCE_FOLDER    : file://<PROJECT>/app/src/androidTestDebug/kotlin [-]
        WATCHED_TEST_RESOURCE_FOLDER  : file://<PROJECT>/app/src/androidTestDebug/res [-]
        WATCHED_TEST_RESOURCE_FOLDER  : file://<PROJECT>/app/src/androidTestDebug/resources [-]
        WATCHED_TEST_SOURCE_FOLDER    : file://<PROJECT>/app/src/androidTestDebug/shaders [-]
        JDK                           : <NAME_CUT> Android SDK
        *isInherited                  : false
            SdkType                       : Android SDK
            HomePath                      : <ANDROID_SDK>
<<<<<<< HEAD
            VersionString                 : <JDK_VERSION>
=======
>>>>>>> de127946
        ORDER_ENTRY                   : <Module source>
        LIBRARY                       : Gradle: android.arch.core:common:<VERSION> [=]
            Scope                         : Test
        LIBRARY                       : Gradle: android.arch.core:runtime:<VERSION>@aar [=]
            Scope                         : Test
        LIBRARY                       : Gradle: android.arch.lifecycle:common:<VERSION> [=]
            Scope                         : Test
        LIBRARY                       : Gradle: android.arch.lifecycle:livedata-core:<VERSION>@aar [=]
            Scope                         : Test
        LIBRARY                       : Gradle: android.arch.lifecycle:livedata:<VERSION>@aar [=]
            Scope                         : Test
        LIBRARY                       : Gradle: android.arch.lifecycle:runtime:<VERSION>@aar [=]
            Scope                         : Test
        LIBRARY                       : Gradle: android.arch.lifecycle:viewmodel:<VERSION>@aar [=]
            Scope                         : Test
        LIBRARY                       : Gradle: com.android.support:animated-vector-drawable:<VERSION>@aar [=]
            Scope                         : Test
        LIBRARY                       : Gradle: com.android.support:appcompat-v7:<VERSION>@aar [=]
            Scope                         : Test
        LIBRARY                       : Gradle: com.android.support:asynclayoutinflater:<VERSION>@aar [=]
            Scope                         : Test
        LIBRARY                       : Gradle: com.android.support:collections:<VERSION> [=]
            Scope                         : Test
        LIBRARY                       : Gradle: com.android.support:coordinatorlayout:<VERSION>@aar [=]
            Scope                         : Test
        LIBRARY                       : Gradle: com.android.support:cursoradapter:<VERSION>@aar [=]
            Scope                         : Test
        LIBRARY                       : Gradle: com.android.support:customview:<VERSION>@aar [=]
            Scope                         : Test
        LIBRARY                       : Gradle: com.android.support:documentfile:<VERSION>@aar [=]
            Scope                         : Test
        LIBRARY                       : Gradle: com.android.support:drawerlayout:<VERSION>@aar [=]
            Scope                         : Test
        LIBRARY                       : Gradle: com.android.support:interpolator:<VERSION>@aar [=]
            Scope                         : Test
        LIBRARY                       : Gradle: com.android.support:loader:<VERSION>@aar [=]
            Scope                         : Test
        LIBRARY                       : Gradle: com.android.support:localbroadcastmanager:<VERSION>@aar [=]
            Scope                         : Test
        LIBRARY                       : Gradle: com.android.support:print:<VERSION>@aar [=]
            Scope                         : Test
        LIBRARY                       : Gradle: com.android.support:slidingpanelayout:<VERSION>@aar [=]
            Scope                         : Test
        LIBRARY                       : Gradle: com.android.support:support-annotations:<VERSION> [=]
            Scope                         : Test
        LIBRARY                       : Gradle: com.android.support:support-compat:<VERSION>@aar [=]
            Scope                         : Test
        LIBRARY                       : Gradle: com.android.support:support-core-ui:<VERSION>@aar [=]
            Scope                         : Test
        LIBRARY                       : Gradle: com.android.support:support-core-utils:<VERSION>@aar [=]
            Scope                         : Test
        LIBRARY                       : Gradle: com.android.support:support-fragment:<VERSION>@aar [=]
            Scope                         : Test
        LIBRARY                       : Gradle: com.android.support:support-vector-drawable:<VERSION>@aar [=]
            Scope                         : Test
        LIBRARY                       : Gradle: com.android.support:swiperefreshlayout:<VERSION>@aar [=]
            Scope                         : Test
        LIBRARY                       : Gradle: com.android.support:versionedparcelable:<VERSION>@aar [=]
            Scope                         : Test
        LIBRARY                       : Gradle: com.android.support:viewpager:<VERSION>@aar [=]
            Scope                         : Test
        LIBRARY                       : Gradle: com.example.jlib:lib3:0.9.1 [=]
            Scope                         : Test
        LIBRARY                       : Gradle: com.example.jlib:lib4:0.9.1 [=]
            Scope                         : Test
        LIBRARY                       : Gradle: com.example.libs:lib1:0.9.1@aar [=]
            Scope                         : Test
        LIBRARY                       : Gradle: com.example.libs:lib2:0.9.1@aar [=]
            Scope                         : Test
        LIBRARY                       : Gradle: junit:junit:4.12 [=]
            Scope                         : Test
        LIBRARY                       : Gradle: org.hamcrest:hamcrest-core:1.3 [=]
            Scope                         : Test
        ORDER_ENTRY                   : project.app.main
            Scope                         : Test
        ORDER_ENTRY                   : project.jlib.main
            Scope                         : Test
        ORDER_ENTRY                   : project.jlib0.main
            Scope                         : Test
        ORDER_ENTRY                   : project.lib.main
            Scope                         : Test
        BUILD_TASKS
            TEST_COMPILE_MODE             : All
                CLEAN                         : :app:createMockableJar, :app:generateDebugAndroidTestSources, :app:generateDebugSources
                ASSEMBLE                      : :app:assembleDebug, :app:assembleDebugAndroidTest, :app:assembleDebugUnitTest
                REBUILD                       : :app:assembleDebug, :app:assembleDebugAndroidTest, :app:assembleDebugUnitTest, :app:clean
                COMPILE_JAVA                  : :app:compileDebugAndroidTestSources, :app:compileDebugSources, :app:compileDebugUnitTestSources
                SOURCE_GEN                    : :app:createMockableJar, :app:generateDebugAndroidTestSources, :app:generateDebugSources
                BUNDLE                        : :app:bundleDebug
                APK_FROM_BUNDLE               : :app:extractApksForDebug
            TEST_COMPILE_MODE             : Android tests
                CLEAN                         : :app:generateDebugAndroidTestSources, :app:generateDebugSources
                ASSEMBLE                      : :app:assembleDebug, :app:assembleDebugAndroidTest
                REBUILD                       : :app:assembleDebug, :app:assembleDebugAndroidTest, :app:clean
                COMPILE_JAVA                  : :app:compileDebugAndroidTestSources, :app:compileDebugSources
                SOURCE_GEN                    : :app:generateDebugAndroidTestSources, :app:generateDebugSources
                BUNDLE                        : :app:bundleDebug
                APK_FROM_BUNDLE               : :app:extractApksForDebug
            TEST_COMPILE_MODE             : Unit tests
                CLEAN                         : :app:createMockableJar, :app:generateDebugSources
                ASSEMBLE                      : :app:assembleDebug, :app:assembleDebugUnitTest
                REBUILD                       : :app:assembleDebug, :app:assembleDebugUnitTest, :app:clean
                COMPILE_JAVA                  : :app:compileDebugUnitTestSources
                SOURCE_GEN                    : :app:createMockableJar, :app:generateDebugSources
                BUNDLE                        : :app:bundleDebug
                APK_FROM_BUNDLE               : :app:extractApksForDebug
            TEST_COMPILE_MODE             : None
                CLEAN                         : :app:generateDebugSources
                ASSEMBLE                      : :app:assembleDebug
                REBUILD                       : :app:assembleDebug, :app:clean
                COMPILE_JAVA                  : :app:compileDebugSources
                SOURCE_GEN                    : :app:generateDebugSources
                BUNDLE                        : :app:bundleDebug
                APK_FROM_BUNDLE               : :app:extractApksForDebug
    MODULE                        : project.app.main
        LINKED_ANDROID_MODULE_GROUP
            holder                        : project.app
            main                          : project.app.main
            unitTest                      : project.app.unitTest
            androidTest                   : project.app.androidTest
        ExternalModuleType            : sourceSet
        LinkedProjectId               : :app:main
        LinkedProjectPath             : <PROJECT>/app
        RootProjectPath               : <PROJECT>
        COMPILER_MODULE_EXTENSION
            compilerSourceOutputPath      : file://<PROJECT>/app/build/intermediates/javac/debug/classes [-]
            isCompilerPathInherited       : false
            isExcludeOutput               : true
        ModuleFile                    : <PROJECT>/.idea/modules/app/project.app.main.iml [-]
        ModuleTypeName                : JAVA_MODULE
        FACET                         : Android
            TypeId                        : android
            ExternalSource                : GRADLE
            SelectedBuildVariant          : debug
            AllowUserConfiguration        : false
            GenFolderRelativePathApt      : /gen
            GenFolderRelativePathAidl     : /gen
            ManifestFileRelativePath      : /src/main/AndroidManifest.xml
            ResFolderRelativePath         : /src/main/res
            - ResFoldersRelativePath      : file://<PROJECT>/app/src/main/res [-]
            - ResFoldersRelativePath      : file://<PROJECT>/app/src/debug/res [-]
            - ResFoldersRelativePath      : file://<PROJECT>/app/build/generated/res/resValues/debug [-]
            - TestResFoldersRelativePath  :  [-]
            AssetsFolderRelativePath      : /src/main/assets
            LibsFolderRelativePath        : /libs
            ProjectType                   : 0
            PackTestCode                  : false
            RunProguard                   : false
            ProguardLogsFolderRelativePath          : /proguard_logs
            UseCustomManifestPackage      : false
            - ProGuardCfgFiles            : file://%MODULE_SDK_HOME%/tools/proguard/proguard-android.txt
        CONENT_ENTRY                  : file://<PROJECT>/app/build/generated/ap_generated_sources/debug/out [-]
        CONENT_ENTRY                  : file://<PROJECT>/app/build/generated/res/resValues/debug [-]
        CONENT_ENTRY                  : file://<PROJECT>/app/src/debug [-]
        CONENT_ENTRY                  : file://<PROJECT>/app/src/main [-]
        WATCHED_SOURCE_FOLDER         : file://<PROJECT>/app/build/generated/ap_generated_sources/debug/out [-]
            Generated                     : true
        WATCHED_RESOURCE_FOLDER       : file://<PROJECT>/app/build/generated/res/resValues/debug [-]
            Generated                     : true
        WATCHED_RESOURCE_FOLDER       : file://<PROJECT>/app/src/debug/assets [-]
        WATCHED_RESOURCE_FOLDER       : file://<PROJECT>/app/src/debug/baselineProfiles [-]
        WATCHED_SOURCE_FOLDER         : file://<PROJECT>/app/src/debug/java [-]
        WATCHED_SOURCE_FOLDER         : file://<PROJECT>/app/src/debug/kotlin [-]
        WATCHED_RESOURCE_FOLDER       : file://<PROJECT>/app/src/debug/res [-]
        WATCHED_RESOURCE_FOLDER       : file://<PROJECT>/app/src/debug/resources [-]
        WATCHED_SOURCE_FOLDER         : file://<PROJECT>/app/src/debug/shaders [-]
        WATCHED_RESOURCE_FOLDER       : file://<PROJECT>/app/src/main/assets [-]
        WATCHED_RESOURCE_FOLDER       : file://<PROJECT>/app/src/main/baselineProfiles [-]
        WATCHED_SOURCE_FOLDER         : file://<PROJECT>/app/src/main/java [-]
        WATCHED_SOURCE_FOLDER         : file://<PROJECT>/app/src/main/kotlin [-]
        WATCHED_RESOURCE_FOLDER       : file://<PROJECT>/app/src/main/res [-]
        WATCHED_RESOURCE_FOLDER       : file://<PROJECT>/app/src/main/resources [-]
        WATCHED_SOURCE_FOLDER         : file://<PROJECT>/app/src/main/shaders [-]
        JDK                           : <NAME_CUT> Android SDK
        *isInherited                  : false
            SdkType                       : Android SDK
            HomePath                      : <ANDROID_SDK>
<<<<<<< HEAD
            VersionString                 : <JDK_VERSION>
=======
>>>>>>> de127946
        ORDER_ENTRY                   : <Module source>
        LIBRARY                       : Gradle: android.arch.core:common:<VERSION> [=]
        LIBRARY                       : Gradle: android.arch.core:runtime:<VERSION>@aar [=]
        LIBRARY                       : Gradle: android.arch.lifecycle:common:<VERSION> [=]
        LIBRARY                       : Gradle: android.arch.lifecycle:livedata-core:<VERSION>@aar [=]
        LIBRARY                       : Gradle: android.arch.lifecycle:livedata:<VERSION>@aar [=]
        LIBRARY                       : Gradle: android.arch.lifecycle:runtime:<VERSION>@aar [=]
        LIBRARY                       : Gradle: android.arch.lifecycle:viewmodel:<VERSION>@aar [=]
        LIBRARY                       : Gradle: com.android.support:animated-vector-drawable:<VERSION>@aar [=]
        LIBRARY                       : Gradle: com.android.support:appcompat-v7:<VERSION>@aar [=]
        LIBRARY                       : Gradle: com.android.support:asynclayoutinflater:<VERSION>@aar [=]
        LIBRARY                       : Gradle: com.android.support:collections:<VERSION> [=]
        LIBRARY                       : Gradle: com.android.support:coordinatorlayout:<VERSION>@aar [=]
        LIBRARY                       : Gradle: com.android.support:cursoradapter:<VERSION>@aar [=]
        LIBRARY                       : Gradle: com.android.support:customview:<VERSION>@aar [=]
        LIBRARY                       : Gradle: com.android.support:documentfile:<VERSION>@aar [=]
        LIBRARY                       : Gradle: com.android.support:drawerlayout:<VERSION>@aar [=]
        LIBRARY                       : Gradle: com.android.support:interpolator:<VERSION>@aar [=]
        LIBRARY                       : Gradle: com.android.support:loader:<VERSION>@aar [=]
        LIBRARY                       : Gradle: com.android.support:localbroadcastmanager:<VERSION>@aar [=]
        LIBRARY                       : Gradle: com.android.support:print:<VERSION>@aar [=]
        LIBRARY                       : Gradle: com.android.support:slidingpanelayout:<VERSION>@aar [=]
        LIBRARY                       : Gradle: com.android.support:support-annotations:<VERSION> [=]
        LIBRARY                       : Gradle: com.android.support:support-compat:<VERSION>@aar [=]
        LIBRARY                       : Gradle: com.android.support:support-core-ui:<VERSION>@aar [=]
        LIBRARY                       : Gradle: com.android.support:support-core-utils:<VERSION>@aar [=]
        LIBRARY                       : Gradle: com.android.support:support-fragment:<VERSION>@aar [=]
        LIBRARY                       : Gradle: com.android.support:support-vector-drawable:<VERSION>@aar [=]
        LIBRARY                       : Gradle: com.android.support:swiperefreshlayout:<VERSION>@aar [=]
        LIBRARY                       : Gradle: com.android.support:versionedparcelable:<VERSION>@aar [=]
        LIBRARY                       : Gradle: com.android.support:viewpager:<VERSION>@aar [=]
        LIBRARY                       : Gradle: com.example.jlib:lib3:0.9.1 [=]
        LIBRARY                       : Gradle: com.example.jlib:lib4:0.9.1 [=]
        LIBRARY                       : Gradle: com.example.libs:lib1:0.9.1@aar [=]
        LIBRARY                       : Gradle: com.example.libs:lib2:0.9.1@aar [=]
        LIBRARY                       : Gradle: junit:junit:4.12 [=]
        LIBRARY                       : Gradle: org.hamcrest:hamcrest-core:1.3 [=]
        ORDER_ENTRY                   : project.jlib.main
        ORDER_ENTRY                   : project.jlib0.main
        ORDER_ENTRY                   : project.lib.main
        BUILD_TASKS
            TEST_COMPILE_MODE             : All
                CLEAN                         : :app:createMockableJar, :app:generateDebugAndroidTestSources, :app:generateDebugSources
                ASSEMBLE                      : :app:assembleDebug, :app:assembleDebugAndroidTest, :app:assembleDebugUnitTest
                REBUILD                       : :app:assembleDebug, :app:assembleDebugAndroidTest, :app:assembleDebugUnitTest, :app:clean
                COMPILE_JAVA                  : :app:compileDebugAndroidTestSources, :app:compileDebugSources, :app:compileDebugUnitTestSources
                SOURCE_GEN                    : :app:createMockableJar, :app:generateDebugAndroidTestSources, :app:generateDebugSources
                BUNDLE                        : :app:bundleDebug
                APK_FROM_BUNDLE               : :app:extractApksForDebug
            TEST_COMPILE_MODE             : Android tests
                CLEAN                         : :app:generateDebugAndroidTestSources, :app:generateDebugSources
                ASSEMBLE                      : :app:assembleDebug, :app:assembleDebugAndroidTest
                REBUILD                       : :app:assembleDebug, :app:assembleDebugAndroidTest, :app:clean
                COMPILE_JAVA                  : :app:compileDebugAndroidTestSources, :app:compileDebugSources
                SOURCE_GEN                    : :app:generateDebugAndroidTestSources, :app:generateDebugSources
                BUNDLE                        : :app:bundleDebug
                APK_FROM_BUNDLE               : :app:extractApksForDebug
            TEST_COMPILE_MODE             : Unit tests
                CLEAN                         : :app:createMockableJar, :app:generateDebugSources
                ASSEMBLE                      : :app:assembleDebug, :app:assembleDebugUnitTest
                REBUILD                       : :app:assembleDebug, :app:assembleDebugUnitTest, :app:clean
                COMPILE_JAVA                  : :app:compileDebugUnitTestSources
                SOURCE_GEN                    : :app:createMockableJar, :app:generateDebugSources
                BUNDLE                        : :app:bundleDebug
                APK_FROM_BUNDLE               : :app:extractApksForDebug
            TEST_COMPILE_MODE             : None
                CLEAN                         : :app:generateDebugSources
                ASSEMBLE                      : :app:assembleDebug
                REBUILD                       : :app:assembleDebug, :app:clean
                COMPILE_JAVA                  : :app:compileDebugSources
                SOURCE_GEN                    : :app:generateDebugSources
                BUNDLE                        : :app:bundleDebug
                APK_FROM_BUNDLE               : :app:extractApksForDebug
    MODULE                        : project.app.unitTest
        LINKED_ANDROID_MODULE_GROUP
            holder                        : project.app
            main                          : project.app.main
            unitTest                      : project.app.unitTest
            androidTest                   : project.app.androidTest
        ExternalModuleType            : sourceSet
        LinkedProjectId               : :app:unitTest
        LinkedProjectPath             : <PROJECT>/app
        RootProjectPath               : <PROJECT>
        COMPILER_MODULE_EXTENSION
            compilerTestOutputPath        : file://<PROJECT>/app/build/intermediates/javac/debugUnitTest/classes [-]
            isCompilerPathInherited       : false
            isExcludeOutput               : true
        TEST_MODULE_PROPERTIES
            productionModuleName          : project.app.main
        ModuleFile                    : <PROJECT>/.idea/modules/app/project.app.unitTest.iml [-]
        ModuleTypeName                : JAVA_MODULE
        FACET                         : Android
            TypeId                        : android
            ExternalSource                : GRADLE
            SelectedBuildVariant          : debug
            AllowUserConfiguration        : false
            GenFolderRelativePathApt      : /gen
            GenFolderRelativePathAidl     : /gen
            ManifestFileRelativePath      : /src/main/AndroidManifest.xml
            ResFolderRelativePath         : /src/main/res
            - ResFoldersRelativePath      :  [-]
            - TestResFoldersRelativePath  :  [-]
            AssetsFolderRelativePath      : /src/main/assets
            LibsFolderRelativePath        : /libs
            ProjectType                   : 0
            PackTestCode                  : false
            RunProguard                   : false
            ProguardLogsFolderRelativePath          : /proguard_logs
            UseCustomManifestPackage      : false
            - ProGuardCfgFiles            : file://%MODULE_SDK_HOME%/tools/proguard/proguard-android.txt
        CONENT_ENTRY                  : file://<PROJECT>/app/build/generated/ap_generated_sources/debugUnitTest/out [-]
        CONENT_ENTRY                  : file://<PROJECT>/app/src/test [-]
        CONENT_ENTRY                  : file://<PROJECT>/app/src/testDebug [-]
        WATCHED_TEST_SOURCE_FOLDER    : file://<PROJECT>/app/build/generated/ap_generated_sources/debugUnitTest/out [-]
            Generated                     : true
        WATCHED_TEST_RESOURCE_FOLDER  : file://<PROJECT>/app/src/test/assets [-]
        WATCHED_TEST_RESOURCE_FOLDER  : file://<PROJECT>/app/src/test/baselineProfiles [-]
        WATCHED_TEST_SOURCE_FOLDER    : file://<PROJECT>/app/src/test/java [-]
        WATCHED_TEST_SOURCE_FOLDER    : file://<PROJECT>/app/src/test/kotlin [-]
        WATCHED_TEST_RESOURCE_FOLDER  : file://<PROJECT>/app/src/test/res [-]
        WATCHED_TEST_RESOURCE_FOLDER  : file://<PROJECT>/app/src/test/resources [-]
        WATCHED_TEST_SOURCE_FOLDER    : file://<PROJECT>/app/src/test/shaders [-]
        WATCHED_TEST_RESOURCE_FOLDER  : file://<PROJECT>/app/src/testDebug/assets [-]
        WATCHED_TEST_RESOURCE_FOLDER  : file://<PROJECT>/app/src/testDebug/baselineProfiles [-]
        WATCHED_TEST_SOURCE_FOLDER    : file://<PROJECT>/app/src/testDebug/java [-]
        WATCHED_TEST_SOURCE_FOLDER    : file://<PROJECT>/app/src/testDebug/kotlin [-]
        WATCHED_TEST_RESOURCE_FOLDER  : file://<PROJECT>/app/src/testDebug/res [-]
        WATCHED_TEST_RESOURCE_FOLDER  : file://<PROJECT>/app/src/testDebug/resources [-]
        WATCHED_TEST_SOURCE_FOLDER    : file://<PROJECT>/app/src/testDebug/shaders [-]
        JDK                           : <NAME_CUT> Android SDK
        *isInherited                  : false
            SdkType                       : Android SDK
            HomePath                      : <ANDROID_SDK>
<<<<<<< HEAD
            VersionString                 : <JDK_VERSION>
=======
>>>>>>> de127946
        ORDER_ENTRY                   : <Module source>
        LIBRARY                       : Gradle: android.arch.core:common:<VERSION> [=]
            Scope                         : Test
        LIBRARY                       : Gradle: android.arch.core:runtime:<VERSION>@aar [=]
            Scope                         : Test
        LIBRARY                       : Gradle: android.arch.lifecycle:common:<VERSION> [=]
            Scope                         : Test
        LIBRARY                       : Gradle: android.arch.lifecycle:livedata-core:<VERSION>@aar [=]
            Scope                         : Test
        LIBRARY                       : Gradle: android.arch.lifecycle:livedata:<VERSION>@aar [=]
            Scope                         : Test
        LIBRARY                       : Gradle: android.arch.lifecycle:runtime:<VERSION>@aar [=]
            Scope                         : Test
        LIBRARY                       : Gradle: android.arch.lifecycle:viewmodel:<VERSION>@aar [=]
            Scope                         : Test
        LIBRARY                       : Gradle: com.android.support:animated-vector-drawable:<VERSION>@aar [=]
            Scope                         : Test
        LIBRARY                       : Gradle: com.android.support:appcompat-v7:<VERSION>@aar [=]
            Scope                         : Test
        LIBRARY                       : Gradle: com.android.support:asynclayoutinflater:<VERSION>@aar [=]
            Scope                         : Test
        LIBRARY                       : Gradle: com.android.support:collections:<VERSION> [=]
            Scope                         : Test
        LIBRARY                       : Gradle: com.android.support:coordinatorlayout:<VERSION>@aar [=]
            Scope                         : Test
        LIBRARY                       : Gradle: com.android.support:cursoradapter:<VERSION>@aar [=]
            Scope                         : Test
        LIBRARY                       : Gradle: com.android.support:customview:<VERSION>@aar [=]
            Scope                         : Test
        LIBRARY                       : Gradle: com.android.support:documentfile:<VERSION>@aar [=]
            Scope                         : Test
        LIBRARY                       : Gradle: com.android.support:drawerlayout:<VERSION>@aar [=]
            Scope                         : Test
        LIBRARY                       : Gradle: com.android.support:interpolator:<VERSION>@aar [=]
            Scope                         : Test
        LIBRARY                       : Gradle: com.android.support:loader:<VERSION>@aar [=]
            Scope                         : Test
        LIBRARY                       : Gradle: com.android.support:localbroadcastmanager:<VERSION>@aar [=]
            Scope                         : Test
        LIBRARY                       : Gradle: com.android.support:print:<VERSION>@aar [=]
            Scope                         : Test
        LIBRARY                       : Gradle: com.android.support:slidingpanelayout:<VERSION>@aar [=]
            Scope                         : Test
        LIBRARY                       : Gradle: com.android.support:support-annotations:<VERSION> [=]
            Scope                         : Test
        LIBRARY                       : Gradle: com.android.support:support-compat:<VERSION>@aar [=]
            Scope                         : Test
        LIBRARY                       : Gradle: com.android.support:support-core-ui:<VERSION>@aar [=]
            Scope                         : Test
        LIBRARY                       : Gradle: com.android.support:support-core-utils:<VERSION>@aar [=]
            Scope                         : Test
        LIBRARY                       : Gradle: com.android.support:support-fragment:<VERSION>@aar [=]
            Scope                         : Test
        LIBRARY                       : Gradle: com.android.support:support-vector-drawable:<VERSION>@aar [=]
            Scope                         : Test
        LIBRARY                       : Gradle: com.android.support:swiperefreshlayout:<VERSION>@aar [=]
            Scope                         : Test
        LIBRARY                       : Gradle: com.android.support:versionedparcelable:<VERSION>@aar [=]
            Scope                         : Test
        LIBRARY                       : Gradle: com.android.support:viewpager:<VERSION>@aar [=]
            Scope                         : Test
        LIBRARY                       : Gradle: com.example.jlib:lib3:0.9.1 [=]
            Scope                         : Test
        LIBRARY                       : Gradle: com.example.jlib:lib4:0.9.1 [=]
            Scope                         : Test
        LIBRARY                       : Gradle: com.example.libs:lib1:0.9.1@aar [=]
            Scope                         : Test
        LIBRARY                       : Gradle: com.example.libs:lib2:0.9.1@aar [=]
            Scope                         : Test
        LIBRARY                       : Gradle: junit:junit:4.12 [=]
            Scope                         : Test
        LIBRARY                       : Gradle: org.hamcrest:hamcrest-core:1.3 [=]
            Scope                         : Test
        ORDER_ENTRY                   : project.app.main
            Scope                         : Test
        ORDER_ENTRY                   : project.jlib.main
            Scope                         : Test
        ORDER_ENTRY                   : project.jlib0.main
            Scope                         : Test
        ORDER_ENTRY                   : project.lib.main
            Scope                         : Test
        BUILD_TASKS
            TEST_COMPILE_MODE             : All
                CLEAN                         : :app:createMockableJar, :app:generateDebugAndroidTestSources, :app:generateDebugSources
                ASSEMBLE                      : :app:assembleDebug, :app:assembleDebugAndroidTest, :app:assembleDebugUnitTest
                REBUILD                       : :app:assembleDebug, :app:assembleDebugAndroidTest, :app:assembleDebugUnitTest, :app:clean
                COMPILE_JAVA                  : :app:compileDebugAndroidTestSources, :app:compileDebugSources, :app:compileDebugUnitTestSources
                SOURCE_GEN                    : :app:createMockableJar, :app:generateDebugAndroidTestSources, :app:generateDebugSources
                BUNDLE                        : :app:bundleDebug
                APK_FROM_BUNDLE               : :app:extractApksForDebug
            TEST_COMPILE_MODE             : Android tests
                CLEAN                         : :app:generateDebugAndroidTestSources, :app:generateDebugSources
                ASSEMBLE                      : :app:assembleDebug, :app:assembleDebugAndroidTest
                REBUILD                       : :app:assembleDebug, :app:assembleDebugAndroidTest, :app:clean
                COMPILE_JAVA                  : :app:compileDebugAndroidTestSources, :app:compileDebugSources
                SOURCE_GEN                    : :app:generateDebugAndroidTestSources, :app:generateDebugSources
                BUNDLE                        : :app:bundleDebug
                APK_FROM_BUNDLE               : :app:extractApksForDebug
            TEST_COMPILE_MODE             : Unit tests
                CLEAN                         : :app:createMockableJar, :app:generateDebugSources
                ASSEMBLE                      : :app:assembleDebug, :app:assembleDebugUnitTest
                REBUILD                       : :app:assembleDebug, :app:assembleDebugUnitTest, :app:clean
                COMPILE_JAVA                  : :app:compileDebugUnitTestSources
                SOURCE_GEN                    : :app:createMockableJar, :app:generateDebugSources
                BUNDLE                        : :app:bundleDebug
                APK_FROM_BUNDLE               : :app:extractApksForDebug
            TEST_COMPILE_MODE             : None
                CLEAN                         : :app:generateDebugSources
                ASSEMBLE                      : :app:assembleDebug
                REBUILD                       : :app:assembleDebug, :app:clean
                COMPILE_JAVA                  : :app:compileDebugSources
                SOURCE_GEN                    : :app:generateDebugSources
                BUNDLE                        : :app:bundleDebug
                APK_FROM_BUNDLE               : :app:extractApksForDebug
    MODULE                        : project.jlib
        ExternalModuleGroup           : project
        ExternalModuleVersion         : unspecified
        LinkedProjectId               : :jlib
        LinkedProjectPath             : <PROJECT>/jlib
        RootProjectPath               : <PROJECT>
        COMPILER_MODULE_EXTENSION
            compilerSourceOutputPath      : file://<PROJECT>/build/classes/production/project.jlib [-]
            compilerTestOutputPath        : file://<PROJECT>/build/classes/test/project.jlib [-]
            isCompilerPathInherited       : true
            isExcludeOutput               : true
        ModuleFile                    : <PROJECT>/.idea/modules/jlib/project.jlib.iml [-]
        ModuleTypeName                : JAVA_MODULE
        FACET                         : Android-Gradle
            TypeId                        : android-gradle
            ExternalSource                : GRADLE
        CONENT_ENTRY                  : file://<PROJECT>/jlib
            EXCLUDE_FOLDER                : file://<PROJECT>/jlib/.gradle [-]
            EXCLUDE_FOLDER                : file://<PROJECT>/jlib/build [-]
        JDK                           : <NAME_CUT> JavaSDK
        *isInherited                  : true
        ORDER_ENTRY                   : <Module source>
        BUILD_TASKS
            TEST_COMPILE_MODE             : All
                ASSEMBLE                      : :jlib:assemble, :jlib:testClasses
                REBUILD                       : :jlib:assemble, :jlib:clean, :jlib:testClasses
                COMPILE_JAVA                  : :jlib:compileJava, :jlib:testClasses
            TEST_COMPILE_MODE             : Android tests
                ASSEMBLE                      : :jlib:assemble
                REBUILD                       : :jlib:assemble, :jlib:clean
                COMPILE_JAVA                  : :jlib:compileJava
            TEST_COMPILE_MODE             : Unit tests
                ASSEMBLE                      : :jlib:assemble, :jlib:testClasses
                REBUILD                       : :jlib:assemble, :jlib:clean, :jlib:testClasses
                COMPILE_JAVA                  : :jlib:compileJava, :jlib:testClasses
            TEST_COMPILE_MODE             : None
                ASSEMBLE                      : :jlib:assemble
                REBUILD                       : :jlib:assemble, :jlib:clean
                COMPILE_JAVA                  : :jlib:compileJava
    MODULE                        : project.jlib.main
        ExternalModuleGroup           : project
        ExternalModuleType            : sourceSet
        ExternalModuleVersion         : unspecified
        LinkedProjectId               : :jlib:main
        LinkedProjectPath             : <PROJECT>/jlib
        RootProjectPath               : <PROJECT>
        COMPILER_MODULE_EXTENSION
            compilerSourceOutputPath      : file://<PROJECT>/jlib/build/classes/java/main [-]
            isCompilerPathInherited       : false
            isExcludeOutput               : true
        ModuleFile                    : <PROJECT>/.idea/modules/jlib/project.jlib.main.iml [-]
        ModuleTypeName                : JAVA_MODULE
        CONENT_ENTRY                  : file://<PROJECT>/jlib/src/main [-]
        WATCHED_SOURCE_FOLDER         : file://<PROJECT>/jlib/src/main/java [-]
        WATCHED_RESOURCE_FOLDER       : file://<PROJECT>/jlib/src/main/resources [-]
        JDK                           : <NAME_CUT> JavaSDK
        *isInherited                  : true
        ORDER_ENTRY                   : <Module source>
        LIBRARY                       : Gradle: junit:junit:4.12 [=]
        LIBRARY                       : Gradle: org.hamcrest:hamcrest-core:1.3 [=]
        BUILD_TASKS
            TEST_COMPILE_MODE             : All
                ASSEMBLE                      : :jlib:assemble, :jlib:testClasses
                REBUILD                       : :jlib:assemble, :jlib:clean, :jlib:testClasses
                COMPILE_JAVA                  : :jlib:compileJava, :jlib:testClasses
            TEST_COMPILE_MODE             : Android tests
                ASSEMBLE                      : :jlib:assemble
                REBUILD                       : :jlib:assemble, :jlib:clean
                COMPILE_JAVA                  : :jlib:compileJava
            TEST_COMPILE_MODE             : Unit tests
                ASSEMBLE                      : :jlib:assemble, :jlib:testClasses
                REBUILD                       : :jlib:assemble, :jlib:clean, :jlib:testClasses
                COMPILE_JAVA                  : :jlib:compileJava, :jlib:testClasses
            TEST_COMPILE_MODE             : None
                ASSEMBLE                      : :jlib:assemble
                REBUILD                       : :jlib:assemble, :jlib:clean
                COMPILE_JAVA                  : :jlib:compileJava
    MODULE                        : project.jlib.test
        ExternalModuleGroup           : project
        ExternalModuleType            : sourceSet
        ExternalModuleVersion         : unspecified
        LinkedProjectId               : :jlib:test
        LinkedProjectPath             : <PROJECT>/jlib
        RootProjectPath               : <PROJECT>
        COMPILER_MODULE_EXTENSION
            compilerTestOutputPath        : file://<PROJECT>/jlib/build/classes/java/test [-]
            isCompilerPathInherited       : false
            isExcludeOutput               : true
        TEST_MODULE_PROPERTIES
            productionModuleName          : project.jlib.main
        ModuleFile                    : <PROJECT>/.idea/modules/jlib/project.jlib.test.iml [-]
        ModuleTypeName                : JAVA_MODULE
        CONENT_ENTRY                  : file://<PROJECT>/jlib/src/test [-]
        WATCHED_TEST_SOURCE_FOLDER    : file://<PROJECT>/jlib/src/test/java [-]
        WATCHED_TEST_RESOURCE_FOLDER  : file://<PROJECT>/jlib/src/test/resources [-]
        JDK                           : <NAME_CUT> JavaSDK
        *isInherited                  : true
        ORDER_ENTRY                   : <Module source>
        LIBRARY                       : Gradle: junit:junit:4.12 [=]
        LIBRARY                       : Gradle: org.hamcrest:hamcrest-core:1.3 [=]
        ORDER_ENTRY                   : project.jlib.main
        BUILD_TASKS
            TEST_COMPILE_MODE             : All
                ASSEMBLE                      : :jlib:assemble, :jlib:testClasses
                REBUILD                       : :jlib:assemble, :jlib:clean, :jlib:testClasses
                COMPILE_JAVA                  : :jlib:compileJava, :jlib:testClasses
            TEST_COMPILE_MODE             : Android tests
                ASSEMBLE                      : :jlib:assemble
                REBUILD                       : :jlib:assemble, :jlib:clean
                COMPILE_JAVA                  : :jlib:compileJava
            TEST_COMPILE_MODE             : Unit tests
                ASSEMBLE                      : :jlib:assemble, :jlib:testClasses
                REBUILD                       : :jlib:assemble, :jlib:clean, :jlib:testClasses
                COMPILE_JAVA                  : :jlib:compileJava, :jlib:testClasses
            TEST_COMPILE_MODE             : None
                ASSEMBLE                      : :jlib:assemble
                REBUILD                       : :jlib:assemble, :jlib:clean
                COMPILE_JAVA                  : :jlib:compileJava
    MODULE                        : project.jlib0
        ExternalModuleGroup           : project
        ExternalModuleVersion         : unspecified
        LinkedProjectId               : :jlib0
        LinkedProjectPath             : <PROJECT>/jlib0
        RootProjectPath               : <PROJECT>
        COMPILER_MODULE_EXTENSION
            compilerSourceOutputPath      : file://<PROJECT>/build/classes/production/project.jlib0 [-]
            compilerTestOutputPath        : file://<PROJECT>/build/classes/test/project.jlib0 [-]
            isCompilerPathInherited       : true
            isExcludeOutput               : true
        ModuleFile                    : <PROJECT>/.idea/modules/jlib0/project.jlib0.iml [-]
        ModuleTypeName                : JAVA_MODULE
        FACET                         : Android-Gradle
            TypeId                        : android-gradle
            ExternalSource                : GRADLE
        CONENT_ENTRY                  : file://<PROJECT>/jlib0
            EXCLUDE_FOLDER                : file://<PROJECT>/jlib0/.gradle [-]
            EXCLUDE_FOLDER                : file://<PROJECT>/jlib0/build [-]
        JDK                           : <NAME_CUT> JavaSDK
        *isInherited                  : true
        ORDER_ENTRY                   : <Module source>
        BUILD_TASKS
            TEST_COMPILE_MODE             : All
                ASSEMBLE                      : :jlib0:assemble, :jlib0:testClasses
                REBUILD                       : :jlib0:assemble, :jlib0:clean, :jlib0:testClasses
                COMPILE_JAVA                  : :jlib0:compileJava, :jlib0:testClasses
            TEST_COMPILE_MODE             : Android tests
                ASSEMBLE                      : :jlib0:assemble
                REBUILD                       : :jlib0:assemble, :jlib0:clean
                COMPILE_JAVA                  : :jlib0:compileJava
            TEST_COMPILE_MODE             : Unit tests
                ASSEMBLE                      : :jlib0:assemble, :jlib0:testClasses
                REBUILD                       : :jlib0:assemble, :jlib0:clean, :jlib0:testClasses
                COMPILE_JAVA                  : :jlib0:compileJava, :jlib0:testClasses
            TEST_COMPILE_MODE             : None
                ASSEMBLE                      : :jlib0:assemble
                REBUILD                       : :jlib0:assemble, :jlib0:clean
                COMPILE_JAVA                  : :jlib0:compileJava
    MODULE                        : project.jlib0.main
        ExternalModuleGroup           : project
        ExternalModuleType            : sourceSet
        ExternalModuleVersion         : unspecified
        LinkedProjectId               : :jlib0:main
        LinkedProjectPath             : <PROJECT>/jlib0
        RootProjectPath               : <PROJECT>
        COMPILER_MODULE_EXTENSION
            compilerSourceOutputPath      : file://<PROJECT>/jlib0/build/classes/java/main [-]
            isCompilerPathInherited       : false
            isExcludeOutput               : true
        ModuleFile                    : <PROJECT>/.idea/modules/jlib0/project.jlib0.main.iml [-]
        ModuleTypeName                : JAVA_MODULE
        CONENT_ENTRY                  : file://<PROJECT>/jlib0/src/main [-]
        WATCHED_SOURCE_FOLDER         : file://<PROJECT>/jlib0/src/main/java [-]
        WATCHED_RESOURCE_FOLDER       : file://<PROJECT>/jlib0/src/main/resources [-]
        JDK                           : <NAME_CUT> JavaSDK
        *isInherited                  : true
        ORDER_ENTRY                   : <Module source>
        LIBRARY                       : Gradle: junit:junit:4.12 [=]
        LIBRARY                       : Gradle: org.hamcrest:hamcrest-core:1.3 [=]
        ORDER_ENTRY                   : project.jlib.main
        BUILD_TASKS
            TEST_COMPILE_MODE             : All
                ASSEMBLE                      : :jlib0:assemble, :jlib0:testClasses
                REBUILD                       : :jlib0:assemble, :jlib0:clean, :jlib0:testClasses
                COMPILE_JAVA                  : :jlib0:compileJava, :jlib0:testClasses
            TEST_COMPILE_MODE             : Android tests
                ASSEMBLE                      : :jlib0:assemble
                REBUILD                       : :jlib0:assemble, :jlib0:clean
                COMPILE_JAVA                  : :jlib0:compileJava
            TEST_COMPILE_MODE             : Unit tests
                ASSEMBLE                      : :jlib0:assemble, :jlib0:testClasses
                REBUILD                       : :jlib0:assemble, :jlib0:clean, :jlib0:testClasses
                COMPILE_JAVA                  : :jlib0:compileJava, :jlib0:testClasses
            TEST_COMPILE_MODE             : None
                ASSEMBLE                      : :jlib0:assemble
                REBUILD                       : :jlib0:assemble, :jlib0:clean
                COMPILE_JAVA                  : :jlib0:compileJava
    MODULE                        : project.jlib0.test
        ExternalModuleGroup           : project
        ExternalModuleType            : sourceSet
        ExternalModuleVersion         : unspecified
        LinkedProjectId               : :jlib0:test
        LinkedProjectPath             : <PROJECT>/jlib0
        RootProjectPath               : <PROJECT>
        COMPILER_MODULE_EXTENSION
            compilerTestOutputPath        : file://<PROJECT>/jlib0/build/classes/java/test [-]
            isCompilerPathInherited       : false
            isExcludeOutput               : true
        TEST_MODULE_PROPERTIES
            productionModuleName          : project.jlib0.main
        ModuleFile                    : <PROJECT>/.idea/modules/jlib0/project.jlib0.test.iml [-]
        ModuleTypeName                : JAVA_MODULE
        CONENT_ENTRY                  : file://<PROJECT>/jlib0/src/test [-]
        WATCHED_TEST_SOURCE_FOLDER    : file://<PROJECT>/jlib0/src/test/java [-]
        WATCHED_TEST_RESOURCE_FOLDER  : file://<PROJECT>/jlib0/src/test/resources [-]
        JDK                           : <NAME_CUT> JavaSDK
        *isInherited                  : true
        ORDER_ENTRY                   : <Module source>
        LIBRARY                       : Gradle: junit:junit:4.12 [=]
        LIBRARY                       : Gradle: org.hamcrest:hamcrest-core:1.3 [=]
        ORDER_ENTRY                   : project.jlib.main
        ORDER_ENTRY                   : project.jlib0.main
        BUILD_TASKS
            TEST_COMPILE_MODE             : All
                ASSEMBLE                      : :jlib0:assemble, :jlib0:testClasses
                REBUILD                       : :jlib0:assemble, :jlib0:clean, :jlib0:testClasses
                COMPILE_JAVA                  : :jlib0:compileJava, :jlib0:testClasses
            TEST_COMPILE_MODE             : Android tests
                ASSEMBLE                      : :jlib0:assemble
                REBUILD                       : :jlib0:assemble, :jlib0:clean
                COMPILE_JAVA                  : :jlib0:compileJava
            TEST_COMPILE_MODE             : Unit tests
                ASSEMBLE                      : :jlib0:assemble, :jlib0:testClasses
                REBUILD                       : :jlib0:assemble, :jlib0:clean, :jlib0:testClasses
                COMPILE_JAVA                  : :jlib0:compileJava, :jlib0:testClasses
            TEST_COMPILE_MODE             : None
                ASSEMBLE                      : :jlib0:assemble
                REBUILD                       : :jlib0:assemble, :jlib0:clean
                COMPILE_JAVA                  : :jlib0:compileJava
    MODULE                        : project.lib
        LINKED_ANDROID_MODULE_GROUP
            holder                        : project.lib
            main                          : project.lib.main
            unitTest                      : project.lib.unitTest
            androidTest                   : project.lib.androidTest
        ExternalModuleGroup           : project
        ExternalModuleVersion         : unspecified
        LinkedProjectId               : :lib
        LinkedProjectPath             : <PROJECT>/lib
        RootProjectPath               : <PROJECT>
        COMPILER_MODULE_EXTENSION
            isCompilerPathInherited       : false
            isExcludeOutput               : true
        ModuleFile                    : <PROJECT>/.idea/modules/lib/project.lib.iml [-]
        ModuleTypeName                : JAVA_MODULE
        FACET                         : Android
            TypeId                        : android
            ExternalSource                : GRADLE
            SelectedBuildVariant          : debug
            AllowUserConfiguration        : false
            GenFolderRelativePathApt      : /gen
            GenFolderRelativePathAidl     : /gen
            ManifestFileRelativePath      : /src/main/AndroidManifest.xml
            ResFolderRelativePath         : /src/main/res
            - ResFoldersRelativePath      :  [-]
            - TestResFoldersRelativePath  :  [-]
            AssetsFolderRelativePath      : /src/main/assets
            LibsFolderRelativePath        : /libs
            ProjectType                   : 1
            PackTestCode                  : false
            RunProguard                   : false
            ProguardLogsFolderRelativePath          : /proguard_logs
            UseCustomManifestPackage      : false
            - ProGuardCfgFiles            : file://%MODULE_SDK_HOME%/tools/proguard/proguard-android.txt
        FACET                         : Android-Gradle
            TypeId                        : android-gradle
            ExternalSource                : GRADLE
        CONENT_ENTRY                  : file://<PROJECT>/lib
            EXCLUDE_FOLDER                : file://<PROJECT>/lib/.gradle [-]
            EXCLUDE_FOLDER                : file://<PROJECT>/lib/build [-]
        JDK                           : <NAME_CUT> Android SDK
        *isInherited                  : false
            SdkType                       : Android SDK
            HomePath                      : <ANDROID_SDK>
<<<<<<< HEAD
            VersionString                 : <JDK_VERSION>
=======
>>>>>>> de127946
        ORDER_ENTRY                   : <Module source>
        BUILD_TASKS
            TEST_COMPILE_MODE             : All
                CLEAN                         : :lib:createMockableJar, :lib:generateDebugAndroidTestSources, :lib:generateDebugSources
                ASSEMBLE                      : :lib:assembleDebug, :lib:assembleDebugAndroidTest, :lib:assembleDebugUnitTest
                REBUILD                       : :lib:assembleDebug, :lib:assembleDebugAndroidTest, :lib:assembleDebugUnitTest, :lib:clean
                COMPILE_JAVA                  : :lib:compileDebugAndroidTestSources, :lib:compileDebugSources, :lib:compileDebugUnitTestSources
                SOURCE_GEN                    : :lib:createMockableJar, :lib:generateDebugAndroidTestSources, :lib:generateDebugSources
            TEST_COMPILE_MODE             : Android tests
                CLEAN                         : :lib:generateDebugAndroidTestSources, :lib:generateDebugSources
                ASSEMBLE                      : :lib:assembleDebug, :lib:assembleDebugAndroidTest
                REBUILD                       : :lib:assembleDebug, :lib:assembleDebugAndroidTest, :lib:clean
                COMPILE_JAVA                  : :lib:compileDebugAndroidTestSources, :lib:compileDebugSources
                SOURCE_GEN                    : :lib:generateDebugAndroidTestSources, :lib:generateDebugSources
            TEST_COMPILE_MODE             : Unit tests
                CLEAN                         : :lib:createMockableJar, :lib:generateDebugSources
                ASSEMBLE                      : :lib:assembleDebug, :lib:assembleDebugUnitTest
                REBUILD                       : :lib:assembleDebug, :lib:assembleDebugUnitTest, :lib:clean
                COMPILE_JAVA                  : :lib:compileDebugUnitTestSources
                SOURCE_GEN                    : :lib:createMockableJar, :lib:generateDebugSources
            TEST_COMPILE_MODE             : None
                CLEAN                         : :lib:generateDebugSources
                ASSEMBLE                      : :lib:assembleDebug
                REBUILD                       : :lib:assembleDebug, :lib:clean
                COMPILE_JAVA                  : :lib:compileDebugSources
                SOURCE_GEN                    : :lib:generateDebugSources
    MODULE                        : project.lib.androidTest
        LINKED_ANDROID_MODULE_GROUP
            holder                        : project.lib
            main                          : project.lib.main
            unitTest                      : project.lib.unitTest
            androidTest                   : project.lib.androidTest
        ExternalModuleType            : sourceSet
        LinkedProjectId               : :lib:androidTest
        LinkedProjectPath             : <PROJECT>/lib
        RootProjectPath               : <PROJECT>
        COMPILER_MODULE_EXTENSION
            compilerTestOutputPath        : file://<PROJECT>/lib/build/intermediates/javac/debugAndroidTest/classes [-]
            isCompilerPathInherited       : false
            isExcludeOutput               : true
        TEST_MODULE_PROPERTIES
            productionModuleName          : project.lib.main
        ModuleFile                    : <PROJECT>/.idea/modules/lib/project.lib.androidTest.iml [-]
        ModuleTypeName                : JAVA_MODULE
        FACET                         : Android
            TypeId                        : android
            ExternalSource                : GRADLE
            SelectedBuildVariant          : debug
            AllowUserConfiguration        : false
            GenFolderRelativePathApt      : /gen
            GenFolderRelativePathAidl     : /gen
            ManifestFileRelativePath      : /src/main/AndroidManifest.xml
            ResFolderRelativePath         : /src/main/res
            - ResFoldersRelativePath      :  [-]
            - TestResFoldersRelativePath  : file://<PROJECT>/lib/src/androidTest/res [-]
            - TestResFoldersRelativePath  : file://<PROJECT>/lib/src/androidTestDebug/res [-]
            - TestResFoldersRelativePath  : file://<PROJECT>/lib/build/generated/res/resValues/androidTest/debug [-]
            AssetsFolderRelativePath      : /src/main/assets
            LibsFolderRelativePath        : /libs
            ProjectType                   : 1
            PackTestCode                  : false
            RunProguard                   : false
            ProguardLogsFolderRelativePath          : /proguard_logs
            UseCustomManifestPackage      : false
            - ProGuardCfgFiles            : file://%MODULE_SDK_HOME%/tools/proguard/proguard-android.txt
        CONENT_ENTRY                  : file://<PROJECT>/lib/build/generated/ap_generated_sources/debugAndroidTest/out [-]
        CONENT_ENTRY                  : file://<PROJECT>/lib/build/generated/res/resValues/androidTest/debug [-]
        CONENT_ENTRY                  : file://<PROJECT>/lib/src/androidTest [-]
        CONENT_ENTRY                  : file://<PROJECT>/lib/src/androidTestDebug [-]
        WATCHED_TEST_SOURCE_FOLDER    : file://<PROJECT>/lib/build/generated/ap_generated_sources/debugAndroidTest/out [-]
            Generated                     : true
        WATCHED_TEST_RESOURCE_FOLDER  : file://<PROJECT>/lib/build/generated/res/resValues/androidTest/debug [-]
            Generated                     : true
        WATCHED_TEST_RESOURCE_FOLDER  : file://<PROJECT>/lib/src/androidTest/assets [-]
        WATCHED_TEST_RESOURCE_FOLDER  : file://<PROJECT>/lib/src/androidTest/baselineProfiles [-]
        WATCHED_TEST_SOURCE_FOLDER    : file://<PROJECT>/lib/src/androidTest/java [-]
        WATCHED_TEST_SOURCE_FOLDER    : file://<PROJECT>/lib/src/androidTest/kotlin [-]
        WATCHED_TEST_RESOURCE_FOLDER  : file://<PROJECT>/lib/src/androidTest/res [-]
        WATCHED_TEST_RESOURCE_FOLDER  : file://<PROJECT>/lib/src/androidTest/resources [-]
        WATCHED_TEST_SOURCE_FOLDER    : file://<PROJECT>/lib/src/androidTest/shaders [-]
        WATCHED_TEST_RESOURCE_FOLDER  : file://<PROJECT>/lib/src/androidTestDebug/assets [-]
        WATCHED_TEST_RESOURCE_FOLDER  : file://<PROJECT>/lib/src/androidTestDebug/baselineProfiles [-]
        WATCHED_TEST_SOURCE_FOLDER    : file://<PROJECT>/lib/src/androidTestDebug/java [-]
        WATCHED_TEST_SOURCE_FOLDER    : file://<PROJECT>/lib/src/androidTestDebug/kotlin [-]
        WATCHED_TEST_RESOURCE_FOLDER  : file://<PROJECT>/lib/src/androidTestDebug/res [-]
        WATCHED_TEST_RESOURCE_FOLDER  : file://<PROJECT>/lib/src/androidTestDebug/resources [-]
        WATCHED_TEST_SOURCE_FOLDER    : file://<PROJECT>/lib/src/androidTestDebug/shaders [-]
        JDK                           : <NAME_CUT> Android SDK
        *isInherited                  : false
            SdkType                       : Android SDK
            HomePath                      : <ANDROID_SDK>
<<<<<<< HEAD
            VersionString                 : <JDK_VERSION>
=======
>>>>>>> de127946
        ORDER_ENTRY                   : <Module source>
        LIBRARY                       : Gradle: android.arch.core:common:<VERSION> [=]
            Scope                         : Test
        LIBRARY                       : Gradle: android.arch.core:runtime:<VERSION>@aar [=]
            Scope                         : Test
        LIBRARY                       : Gradle: android.arch.lifecycle:common:<VERSION> [=]
            Scope                         : Test
        LIBRARY                       : Gradle: android.arch.lifecycle:livedata-core:<VERSION>@aar [=]
            Scope                         : Test
        LIBRARY                       : Gradle: android.arch.lifecycle:livedata:<VERSION>@aar [=]
            Scope                         : Test
        LIBRARY                       : Gradle: android.arch.lifecycle:runtime:<VERSION>@aar [=]
            Scope                         : Test
        LIBRARY                       : Gradle: android.arch.lifecycle:viewmodel:<VERSION>@aar [=]
            Scope                         : Test
        LIBRARY                       : Gradle: com.android.support:animated-vector-drawable:<VERSION>@aar [=]
            Scope                         : Test
        LIBRARY                       : Gradle: com.android.support:appcompat-v7:<VERSION>@aar [=]
            Scope                         : Test
        LIBRARY                       : Gradle: com.android.support:asynclayoutinflater:<VERSION>@aar [=]
            Scope                         : Test
        LIBRARY                       : Gradle: com.android.support:collections:<VERSION> [=]
            Scope                         : Test
        LIBRARY                       : Gradle: com.android.support:coordinatorlayout:<VERSION>@aar [=]
            Scope                         : Test
        LIBRARY                       : Gradle: com.android.support:cursoradapter:<VERSION>@aar [=]
            Scope                         : Test
        LIBRARY                       : Gradle: com.android.support:customview:<VERSION>@aar [=]
            Scope                         : Test
        LIBRARY                       : Gradle: com.android.support:documentfile:<VERSION>@aar [=]
            Scope                         : Test
        LIBRARY                       : Gradle: com.android.support:drawerlayout:<VERSION>@aar [=]
            Scope                         : Test
        LIBRARY                       : Gradle: com.android.support:interpolator:<VERSION>@aar [=]
            Scope                         : Test
        LIBRARY                       : Gradle: com.android.support:loader:<VERSION>@aar [=]
            Scope                         : Test
        LIBRARY                       : Gradle: com.android.support:localbroadcastmanager:<VERSION>@aar [=]
            Scope                         : Test
        LIBRARY                       : Gradle: com.android.support:print:<VERSION>@aar [=]
            Scope                         : Test
        LIBRARY                       : Gradle: com.android.support:slidingpanelayout:<VERSION>@aar [=]
            Scope                         : Test
        LIBRARY                       : Gradle: com.android.support:support-annotations:<VERSION> [=]
            Scope                         : Test
        LIBRARY                       : Gradle: com.android.support:support-compat:<VERSION>@aar [=]
            Scope                         : Test
        LIBRARY                       : Gradle: com.android.support:support-core-ui:<VERSION>@aar [=]
            Scope                         : Test
        LIBRARY                       : Gradle: com.android.support:support-core-utils:<VERSION>@aar [=]
            Scope                         : Test
        LIBRARY                       : Gradle: com.android.support:support-fragment:<VERSION>@aar [=]
            Scope                         : Test
        LIBRARY                       : Gradle: com.android.support:support-vector-drawable:<VERSION>@aar [=]
            Scope                         : Test
        LIBRARY                       : Gradle: com.android.support:swiperefreshlayout:<VERSION>@aar [=]
            Scope                         : Test
        LIBRARY                       : Gradle: com.android.support:versionedparcelable:<VERSION>@aar [=]
            Scope                         : Test
        LIBRARY                       : Gradle: com.android.support:viewpager:<VERSION>@aar [=]
            Scope                         : Test
        LIBRARY                       : Gradle: com.example.jlib:lib3:0.9.1 [=]
            Scope                         : Test
        LIBRARY                       : Gradle: com.example.jlib:lib4:0.9.1 [=]
            Scope                         : Test
        LIBRARY                       : Gradle: com.example.libs:lib1:0.9.1@aar [=]
            Scope                         : Test
        LIBRARY                       : Gradle: com.example.libs:lib2:0.9.1@aar [=]
            Scope                         : Test
        ORDER_ENTRY                   : project.lib.main
            Scope                         : Test
        BUILD_TASKS
            TEST_COMPILE_MODE             : All
                CLEAN                         : :lib:createMockableJar, :lib:generateDebugAndroidTestSources, :lib:generateDebugSources
                ASSEMBLE                      : :lib:assembleDebug, :lib:assembleDebugAndroidTest, :lib:assembleDebugUnitTest
                REBUILD                       : :lib:assembleDebug, :lib:assembleDebugAndroidTest, :lib:assembleDebugUnitTest, :lib:clean
                COMPILE_JAVA                  : :lib:compileDebugAndroidTestSources, :lib:compileDebugSources, :lib:compileDebugUnitTestSources
                SOURCE_GEN                    : :lib:createMockableJar, :lib:generateDebugAndroidTestSources, :lib:generateDebugSources
            TEST_COMPILE_MODE             : Android tests
                CLEAN                         : :lib:generateDebugAndroidTestSources, :lib:generateDebugSources
                ASSEMBLE                      : :lib:assembleDebug, :lib:assembleDebugAndroidTest
                REBUILD                       : :lib:assembleDebug, :lib:assembleDebugAndroidTest, :lib:clean
                COMPILE_JAVA                  : :lib:compileDebugAndroidTestSources, :lib:compileDebugSources
                SOURCE_GEN                    : :lib:generateDebugAndroidTestSources, :lib:generateDebugSources
            TEST_COMPILE_MODE             : Unit tests
                CLEAN                         : :lib:createMockableJar, :lib:generateDebugSources
                ASSEMBLE                      : :lib:assembleDebug, :lib:assembleDebugUnitTest
                REBUILD                       : :lib:assembleDebug, :lib:assembleDebugUnitTest, :lib:clean
                COMPILE_JAVA                  : :lib:compileDebugUnitTestSources
                SOURCE_GEN                    : :lib:createMockableJar, :lib:generateDebugSources
            TEST_COMPILE_MODE             : None
                CLEAN                         : :lib:generateDebugSources
                ASSEMBLE                      : :lib:assembleDebug
                REBUILD                       : :lib:assembleDebug, :lib:clean
                COMPILE_JAVA                  : :lib:compileDebugSources
                SOURCE_GEN                    : :lib:generateDebugSources
    MODULE                        : project.lib.main
        LINKED_ANDROID_MODULE_GROUP
            holder                        : project.lib
            main                          : project.lib.main
            unitTest                      : project.lib.unitTest
            androidTest                   : project.lib.androidTest
        ExternalModuleType            : sourceSet
        LinkedProjectId               : :lib:main
        LinkedProjectPath             : <PROJECT>/lib
        RootProjectPath               : <PROJECT>
        COMPILER_MODULE_EXTENSION
            compilerSourceOutputPath      : file://<PROJECT>/lib/build/intermediates/javac/debug/classes [-]
            isCompilerPathInherited       : false
            isExcludeOutput               : true
        ModuleFile                    : <PROJECT>/.idea/modules/lib/project.lib.main.iml [-]
        ModuleTypeName                : JAVA_MODULE
        FACET                         : Android
            TypeId                        : android
            ExternalSource                : GRADLE
            SelectedBuildVariant          : debug
            AllowUserConfiguration        : false
            GenFolderRelativePathApt      : /gen
            GenFolderRelativePathAidl     : /gen
            ManifestFileRelativePath      : /src/main/AndroidManifest.xml
            ResFolderRelativePath         : /src/main/res
            - ResFoldersRelativePath      : file://<PROJECT>/lib/src/main/res [-]
            - ResFoldersRelativePath      : file://<PROJECT>/lib/src/debug/res [-]
            - ResFoldersRelativePath      : file://<PROJECT>/lib/build/generated/res/resValues/debug [-]
            - TestResFoldersRelativePath  :  [-]
            AssetsFolderRelativePath      : /src/main/assets
            LibsFolderRelativePath        : /libs
            ProjectType                   : 1
            PackTestCode                  : false
            RunProguard                   : false
            ProguardLogsFolderRelativePath          : /proguard_logs
            UseCustomManifestPackage      : false
            - ProGuardCfgFiles            : file://%MODULE_SDK_HOME%/tools/proguard/proguard-android.txt
        CONENT_ENTRY                  : file://<PROJECT>/lib/build/generated/ap_generated_sources/debug/out [-]
        CONENT_ENTRY                  : file://<PROJECT>/lib/build/generated/res/resValues/debug [-]
        CONENT_ENTRY                  : file://<PROJECT>/lib/src/debug [-]
        CONENT_ENTRY                  : file://<PROJECT>/lib/src/main
        WATCHED_SOURCE_FOLDER         : file://<PROJECT>/lib/build/generated/ap_generated_sources/debug/out [-]
            Generated                     : true
        WATCHED_RESOURCE_FOLDER       : file://<PROJECT>/lib/build/generated/res/resValues/debug [-]
            Generated                     : true
        WATCHED_RESOURCE_FOLDER       : file://<PROJECT>/lib/src/debug/assets [-]
        WATCHED_RESOURCE_FOLDER       : file://<PROJECT>/lib/src/debug/baselineProfiles [-]
        WATCHED_SOURCE_FOLDER         : file://<PROJECT>/lib/src/debug/java [-]
        WATCHED_SOURCE_FOLDER         : file://<PROJECT>/lib/src/debug/kotlin [-]
        WATCHED_RESOURCE_FOLDER       : file://<PROJECT>/lib/src/debug/res [-]
        WATCHED_RESOURCE_FOLDER       : file://<PROJECT>/lib/src/debug/resources [-]
        WATCHED_SOURCE_FOLDER         : file://<PROJECT>/lib/src/debug/shaders [-]
        WATCHED_RESOURCE_FOLDER       : file://<PROJECT>/lib/src/main/assets [-]
        WATCHED_RESOURCE_FOLDER       : file://<PROJECT>/lib/src/main/baselineProfiles [-]
        WATCHED_SOURCE_FOLDER         : file://<PROJECT>/lib/src/main/java [-]
        WATCHED_SOURCE_FOLDER         : file://<PROJECT>/lib/src/main/kotlin [-]
        WATCHED_RESOURCE_FOLDER       : file://<PROJECT>/lib/src/main/res [-]
        WATCHED_RESOURCE_FOLDER       : file://<PROJECT>/lib/src/main/resources [-]
        WATCHED_SOURCE_FOLDER         : file://<PROJECT>/lib/src/main/shaders [-]
        JDK                           : <NAME_CUT> Android SDK
        *isInherited                  : false
            SdkType                       : Android SDK
            HomePath                      : <ANDROID_SDK>
<<<<<<< HEAD
            VersionString                 : <JDK_VERSION>
=======
>>>>>>> de127946
        ORDER_ENTRY                   : <Module source>
        LIBRARY                       : Gradle: android.arch.core:common:<VERSION> [=]
        LIBRARY                       : Gradle: android.arch.core:runtime:<VERSION>@aar [=]
        LIBRARY                       : Gradle: android.arch.lifecycle:common:<VERSION> [=]
        LIBRARY                       : Gradle: android.arch.lifecycle:livedata-core:<VERSION>@aar [=]
        LIBRARY                       : Gradle: android.arch.lifecycle:livedata:<VERSION>@aar [=]
        LIBRARY                       : Gradle: android.arch.lifecycle:runtime:<VERSION>@aar [=]
        LIBRARY                       : Gradle: android.arch.lifecycle:viewmodel:<VERSION>@aar [=]
        LIBRARY                       : Gradle: com.android.support:animated-vector-drawable:<VERSION>@aar [=]
        LIBRARY                       : Gradle: com.android.support:appcompat-v7:<VERSION>@aar [=]
        LIBRARY                       : Gradle: com.android.support:asynclayoutinflater:<VERSION>@aar [=]
        LIBRARY                       : Gradle: com.android.support:collections:<VERSION> [=]
        LIBRARY                       : Gradle: com.android.support:coordinatorlayout:<VERSION>@aar [=]
        LIBRARY                       : Gradle: com.android.support:cursoradapter:<VERSION>@aar [=]
        LIBRARY                       : Gradle: com.android.support:customview:<VERSION>@aar [=]
        LIBRARY                       : Gradle: com.android.support:documentfile:<VERSION>@aar [=]
        LIBRARY                       : Gradle: com.android.support:drawerlayout:<VERSION>@aar [=]
        LIBRARY                       : Gradle: com.android.support:interpolator:<VERSION>@aar [=]
        LIBRARY                       : Gradle: com.android.support:loader:<VERSION>@aar [=]
        LIBRARY                       : Gradle: com.android.support:localbroadcastmanager:<VERSION>@aar [=]
        LIBRARY                       : Gradle: com.android.support:print:<VERSION>@aar [=]
        LIBRARY                       : Gradle: com.android.support:slidingpanelayout:<VERSION>@aar [=]
        LIBRARY                       : Gradle: com.android.support:support-annotations:<VERSION> [=]
        LIBRARY                       : Gradle: com.android.support:support-compat:<VERSION>@aar [=]
        LIBRARY                       : Gradle: com.android.support:support-core-ui:<VERSION>@aar [=]
        LIBRARY                       : Gradle: com.android.support:support-core-utils:<VERSION>@aar [=]
        LIBRARY                       : Gradle: com.android.support:support-fragment:<VERSION>@aar [=]
        LIBRARY                       : Gradle: com.android.support:support-vector-drawable:<VERSION>@aar [=]
        LIBRARY                       : Gradle: com.android.support:swiperefreshlayout:<VERSION>@aar [=]
        LIBRARY                       : Gradle: com.android.support:versionedparcelable:<VERSION>@aar [=]
        LIBRARY                       : Gradle: com.android.support:viewpager:<VERSION>@aar [=]
        LIBRARY                       : Gradle: com.example.jlib:lib3:0.9.1 [=]
        LIBRARY                       : Gradle: com.example.jlib:lib4:0.9.1 [=]
        LIBRARY                       : Gradle: com.example.libs:lib1:0.9.1@aar [=]
        LIBRARY                       : Gradle: com.example.libs:lib2:0.9.1@aar [=]
        BUILD_TASKS
            TEST_COMPILE_MODE             : All
                CLEAN                         : :lib:createMockableJar, :lib:generateDebugAndroidTestSources, :lib:generateDebugSources
                ASSEMBLE                      : :lib:assembleDebug, :lib:assembleDebugAndroidTest, :lib:assembleDebugUnitTest
                REBUILD                       : :lib:assembleDebug, :lib:assembleDebugAndroidTest, :lib:assembleDebugUnitTest, :lib:clean
                COMPILE_JAVA                  : :lib:compileDebugAndroidTestSources, :lib:compileDebugSources, :lib:compileDebugUnitTestSources
                SOURCE_GEN                    : :lib:createMockableJar, :lib:generateDebugAndroidTestSources, :lib:generateDebugSources
            TEST_COMPILE_MODE             : Android tests
                CLEAN                         : :lib:generateDebugAndroidTestSources, :lib:generateDebugSources
                ASSEMBLE                      : :lib:assembleDebug, :lib:assembleDebugAndroidTest
                REBUILD                       : :lib:assembleDebug, :lib:assembleDebugAndroidTest, :lib:clean
                COMPILE_JAVA                  : :lib:compileDebugAndroidTestSources, :lib:compileDebugSources
                SOURCE_GEN                    : :lib:generateDebugAndroidTestSources, :lib:generateDebugSources
            TEST_COMPILE_MODE             : Unit tests
                CLEAN                         : :lib:createMockableJar, :lib:generateDebugSources
                ASSEMBLE                      : :lib:assembleDebug, :lib:assembleDebugUnitTest
                REBUILD                       : :lib:assembleDebug, :lib:assembleDebugUnitTest, :lib:clean
                COMPILE_JAVA                  : :lib:compileDebugUnitTestSources
                SOURCE_GEN                    : :lib:createMockableJar, :lib:generateDebugSources
            TEST_COMPILE_MODE             : None
                CLEAN                         : :lib:generateDebugSources
                ASSEMBLE                      : :lib:assembleDebug
                REBUILD                       : :lib:assembleDebug, :lib:clean
                COMPILE_JAVA                  : :lib:compileDebugSources
                SOURCE_GEN                    : :lib:generateDebugSources
    MODULE                        : project.lib.unitTest
        LINKED_ANDROID_MODULE_GROUP
            holder                        : project.lib
            main                          : project.lib.main
            unitTest                      : project.lib.unitTest
            androidTest                   : project.lib.androidTest
        ExternalModuleType            : sourceSet
        LinkedProjectId               : :lib:unitTest
        LinkedProjectPath             : <PROJECT>/lib
        RootProjectPath               : <PROJECT>
        COMPILER_MODULE_EXTENSION
            compilerTestOutputPath        : file://<PROJECT>/lib/build/intermediates/javac/debugUnitTest/classes [-]
            isCompilerPathInherited       : false
            isExcludeOutput               : true
        TEST_MODULE_PROPERTIES
            productionModuleName          : project.lib.main
        ModuleFile                    : <PROJECT>/.idea/modules/lib/project.lib.unitTest.iml [-]
        ModuleTypeName                : JAVA_MODULE
        FACET                         : Android
            TypeId                        : android
            ExternalSource                : GRADLE
            SelectedBuildVariant          : debug
            AllowUserConfiguration        : false
            GenFolderRelativePathApt      : /gen
            GenFolderRelativePathAidl     : /gen
            ManifestFileRelativePath      : /src/main/AndroidManifest.xml
            ResFolderRelativePath         : /src/main/res
            - ResFoldersRelativePath      :  [-]
            - TestResFoldersRelativePath  :  [-]
            AssetsFolderRelativePath      : /src/main/assets
            LibsFolderRelativePath        : /libs
            ProjectType                   : 1
            PackTestCode                  : false
            RunProguard                   : false
            ProguardLogsFolderRelativePath          : /proguard_logs
            UseCustomManifestPackage      : false
            - ProGuardCfgFiles            : file://%MODULE_SDK_HOME%/tools/proguard/proguard-android.txt
        CONENT_ENTRY                  : file://<PROJECT>/lib/build/generated/ap_generated_sources/debugUnitTest/out [-]
        CONENT_ENTRY                  : file://<PROJECT>/lib/src/test [-]
        CONENT_ENTRY                  : file://<PROJECT>/lib/src/testDebug [-]
        WATCHED_TEST_SOURCE_FOLDER    : file://<PROJECT>/lib/build/generated/ap_generated_sources/debugUnitTest/out [-]
            Generated                     : true
        WATCHED_TEST_RESOURCE_FOLDER  : file://<PROJECT>/lib/src/test/assets [-]
        WATCHED_TEST_RESOURCE_FOLDER  : file://<PROJECT>/lib/src/test/baselineProfiles [-]
        WATCHED_TEST_SOURCE_FOLDER    : file://<PROJECT>/lib/src/test/java [-]
        WATCHED_TEST_SOURCE_FOLDER    : file://<PROJECT>/lib/src/test/kotlin [-]
        WATCHED_TEST_RESOURCE_FOLDER  : file://<PROJECT>/lib/src/test/res [-]
        WATCHED_TEST_RESOURCE_FOLDER  : file://<PROJECT>/lib/src/test/resources [-]
        WATCHED_TEST_SOURCE_FOLDER    : file://<PROJECT>/lib/src/test/shaders [-]
        WATCHED_TEST_RESOURCE_FOLDER  : file://<PROJECT>/lib/src/testDebug/assets [-]
        WATCHED_TEST_RESOURCE_FOLDER  : file://<PROJECT>/lib/src/testDebug/baselineProfiles [-]
        WATCHED_TEST_SOURCE_FOLDER    : file://<PROJECT>/lib/src/testDebug/java [-]
        WATCHED_TEST_SOURCE_FOLDER    : file://<PROJECT>/lib/src/testDebug/kotlin [-]
        WATCHED_TEST_RESOURCE_FOLDER  : file://<PROJECT>/lib/src/testDebug/res [-]
        WATCHED_TEST_RESOURCE_FOLDER  : file://<PROJECT>/lib/src/testDebug/resources [-]
        WATCHED_TEST_SOURCE_FOLDER    : file://<PROJECT>/lib/src/testDebug/shaders [-]
        JDK                           : <NAME_CUT> Android SDK
        *isInherited                  : false
            SdkType                       : Android SDK
            HomePath                      : <ANDROID_SDK>
<<<<<<< HEAD
            VersionString                 : <JDK_VERSION>
=======
>>>>>>> de127946
        ORDER_ENTRY                   : <Module source>
        LIBRARY                       : Gradle: android.arch.core:common:<VERSION> [=]
            Scope                         : Test
        LIBRARY                       : Gradle: android.arch.core:runtime:<VERSION>@aar [=]
            Scope                         : Test
        LIBRARY                       : Gradle: android.arch.lifecycle:common:<VERSION> [=]
            Scope                         : Test
        LIBRARY                       : Gradle: android.arch.lifecycle:livedata-core:<VERSION>@aar [=]
            Scope                         : Test
        LIBRARY                       : Gradle: android.arch.lifecycle:livedata:<VERSION>@aar [=]
            Scope                         : Test
        LIBRARY                       : Gradle: android.arch.lifecycle:runtime:<VERSION>@aar [=]
            Scope                         : Test
        LIBRARY                       : Gradle: android.arch.lifecycle:viewmodel:<VERSION>@aar [=]
            Scope                         : Test
        LIBRARY                       : Gradle: com.android.support:animated-vector-drawable:<VERSION>@aar [=]
            Scope                         : Test
        LIBRARY                       : Gradle: com.android.support:appcompat-v7:<VERSION>@aar [=]
            Scope                         : Test
        LIBRARY                       : Gradle: com.android.support:asynclayoutinflater:<VERSION>@aar [=]
            Scope                         : Test
        LIBRARY                       : Gradle: com.android.support:collections:<VERSION> [=]
            Scope                         : Test
        LIBRARY                       : Gradle: com.android.support:coordinatorlayout:<VERSION>@aar [=]
            Scope                         : Test
        LIBRARY                       : Gradle: com.android.support:cursoradapter:<VERSION>@aar [=]
            Scope                         : Test
        LIBRARY                       : Gradle: com.android.support:customview:<VERSION>@aar [=]
            Scope                         : Test
        LIBRARY                       : Gradle: com.android.support:documentfile:<VERSION>@aar [=]
            Scope                         : Test
        LIBRARY                       : Gradle: com.android.support:drawerlayout:<VERSION>@aar [=]
            Scope                         : Test
        LIBRARY                       : Gradle: com.android.support:interpolator:<VERSION>@aar [=]
            Scope                         : Test
        LIBRARY                       : Gradle: com.android.support:loader:<VERSION>@aar [=]
            Scope                         : Test
        LIBRARY                       : Gradle: com.android.support:localbroadcastmanager:<VERSION>@aar [=]
            Scope                         : Test
        LIBRARY                       : Gradle: com.android.support:print:<VERSION>@aar [=]
            Scope                         : Test
        LIBRARY                       : Gradle: com.android.support:slidingpanelayout:<VERSION>@aar [=]
            Scope                         : Test
        LIBRARY                       : Gradle: com.android.support:support-annotations:<VERSION> [=]
            Scope                         : Test
        LIBRARY                       : Gradle: com.android.support:support-compat:<VERSION>@aar [=]
            Scope                         : Test
        LIBRARY                       : Gradle: com.android.support:support-core-ui:<VERSION>@aar [=]
            Scope                         : Test
        LIBRARY                       : Gradle: com.android.support:support-core-utils:<VERSION>@aar [=]
            Scope                         : Test
        LIBRARY                       : Gradle: com.android.support:support-fragment:<VERSION>@aar [=]
            Scope                         : Test
        LIBRARY                       : Gradle: com.android.support:support-vector-drawable:<VERSION>@aar [=]
            Scope                         : Test
        LIBRARY                       : Gradle: com.android.support:swiperefreshlayout:<VERSION>@aar [=]
            Scope                         : Test
        LIBRARY                       : Gradle: com.android.support:versionedparcelable:<VERSION>@aar [=]
            Scope                         : Test
        LIBRARY                       : Gradle: com.android.support:viewpager:<VERSION>@aar [=]
            Scope                         : Test
        LIBRARY                       : Gradle: com.example.jlib:lib3:0.9.1 [=]
            Scope                         : Test
        LIBRARY                       : Gradle: com.example.jlib:lib4:0.9.1 [=]
            Scope                         : Test
        LIBRARY                       : Gradle: com.example.libs:lib1:0.9.1@aar [=]
            Scope                         : Test
        LIBRARY                       : Gradle: com.example.libs:lib2:0.9.1@aar [=]
            Scope                         : Test
        ORDER_ENTRY                   : project.lib.main
            Scope                         : Test
        BUILD_TASKS
            TEST_COMPILE_MODE             : All
                CLEAN                         : :lib:createMockableJar, :lib:generateDebugAndroidTestSources, :lib:generateDebugSources
                ASSEMBLE                      : :lib:assembleDebug, :lib:assembleDebugAndroidTest, :lib:assembleDebugUnitTest
                REBUILD                       : :lib:assembleDebug, :lib:assembleDebugAndroidTest, :lib:assembleDebugUnitTest, :lib:clean
                COMPILE_JAVA                  : :lib:compileDebugAndroidTestSources, :lib:compileDebugSources, :lib:compileDebugUnitTestSources
                SOURCE_GEN                    : :lib:createMockableJar, :lib:generateDebugAndroidTestSources, :lib:generateDebugSources
            TEST_COMPILE_MODE             : Android tests
                CLEAN                         : :lib:generateDebugAndroidTestSources, :lib:generateDebugSources
                ASSEMBLE                      : :lib:assembleDebug, :lib:assembleDebugAndroidTest
                REBUILD                       : :lib:assembleDebug, :lib:assembleDebugAndroidTest, :lib:clean
                COMPILE_JAVA                  : :lib:compileDebugAndroidTestSources, :lib:compileDebugSources
                SOURCE_GEN                    : :lib:generateDebugAndroidTestSources, :lib:generateDebugSources
            TEST_COMPILE_MODE             : Unit tests
                CLEAN                         : :lib:createMockableJar, :lib:generateDebugSources
                ASSEMBLE                      : :lib:assembleDebug, :lib:assembleDebugUnitTest
                REBUILD                       : :lib:assembleDebug, :lib:assembleDebugUnitTest, :lib:clean
                COMPILE_JAVA                  : :lib:compileDebugUnitTestSources
                SOURCE_GEN                    : :lib:createMockableJar, :lib:generateDebugSources
            TEST_COMPILE_MODE             : None
                CLEAN                         : :lib:generateDebugSources
                ASSEMBLE                      : :lib:assembleDebug
                REBUILD                       : :lib:assembleDebug, :lib:clean
                COMPILE_JAVA                  : :lib:compileDebugSources
                SOURCE_GEN                    : :lib:generateDebugSources
    RUN_CONFIGURATION             : app
        *class*                       : AndroidRunConfiguration
        ModuleName                    : project.app.main
        Module                        : project.app.main
    LIBRARY_TABLE
        LIBRARY                       : Gradle: android.arch.core:common:<VERSION>
            *CLASSES                      : jar://<M2>/android/arch/core/common/1.1.1/common-<VERSION>.jar!/
        LIBRARY                       : Gradle: android.arch.core:runtime:<VERSION>@aar
            *CLASSES                      : file://<GRADLE>/caches/transforms-3/xxxxxxxxxxxxxxxxxxxxxxxxxxxxxxxx/transformed/runtime-<VERSION>/AndroidManifest.xml
            *CLASSES                      : jar://<GRADLE>/caches/transforms-3/xxxxxxxxxxxxxxxxxxxxxxxxxxxxxxxx/transformed/runtime-<VERSION>/jars/classes.jar!/
        LIBRARY                       : Gradle: android.arch.lifecycle:common:<VERSION>
            *CLASSES                      : jar://<M2>/android/arch/lifecycle/common/1.1.1/common-<VERSION>.jar!/
        LIBRARY                       : Gradle: android.arch.lifecycle:livedata-core:<VERSION>@aar
            *CLASSES                      : file://<GRADLE>/caches/transforms-3/xxxxxxxxxxxxxxxxxxxxxxxxxxxxxxxx/transformed/livedata-core-<VERSION>/AndroidManifest.xml
            *CLASSES                      : jar://<GRADLE>/caches/transforms-3/xxxxxxxxxxxxxxxxxxxxxxxxxxxxxxxx/transformed/livedata-core-<VERSION>/jars/classes.jar!/
        LIBRARY                       : Gradle: android.arch.lifecycle:livedata:<VERSION>@aar
            *CLASSES                      : file://<GRADLE>/caches/transforms-3/xxxxxxxxxxxxxxxxxxxxxxxxxxxxxxxx/transformed/livedata-<VERSION>/AndroidManifest.xml
            *CLASSES                      : jar://<GRADLE>/caches/transforms-3/xxxxxxxxxxxxxxxxxxxxxxxxxxxxxxxx/transformed/livedata-<VERSION>/jars/classes.jar!/
        LIBRARY                       : Gradle: android.arch.lifecycle:runtime:<VERSION>@aar
            *CLASSES                      : file://<GRADLE>/caches/transforms-3/xxxxxxxxxxxxxxxxxxxxxxxxxxxxxxxx/transformed/runtime-<VERSION>/AndroidManifest.xml
            *CLASSES                      : jar://<GRADLE>/caches/transforms-3/xxxxxxxxxxxxxxxxxxxxxxxxxxxxxxxx/transformed/runtime-<VERSION>/jars/classes.jar!/
        LIBRARY                       : Gradle: android.arch.lifecycle:viewmodel:<VERSION>@aar
            *CLASSES                      : file://<GRADLE>/caches/transforms-3/xxxxxxxxxxxxxxxxxxxxxxxxxxxxxxxx/transformed/viewmodel-<VERSION>/AndroidManifest.xml
            *CLASSES                      : jar://<GRADLE>/caches/transforms-3/xxxxxxxxxxxxxxxxxxxxxxxxxxxxxxxx/transformed/viewmodel-<VERSION>/jars/classes.jar!/
        LIBRARY                       : Gradle: com.android.support:animated-vector-drawable:<VERSION>@aar
            *CLASSES                      : file://<GRADLE>/caches/transforms-3/xxxxxxxxxxxxxxxxxxxxxxxxxxxxxxxx/transformed/animated-vector-drawable-<VERSION>/AndroidManifest.xml
            *CLASSES                      : jar://<GRADLE>/caches/transforms-3/xxxxxxxxxxxxxxxxxxxxxxxxxxxxxxxx/transformed/animated-vector-drawable-<VERSION>/jars/classes.jar!/
        LIBRARY                       : Gradle: com.android.support:appcompat-v7:<VERSION>@aar
            *CLASSES                      : file://<GRADLE>/caches/transforms-3/xxxxxxxxxxxxxxxxxxxxxxxxxxxxxxxx/transformed/appcompat-v7-<VERSION>/AndroidManifest.xml
            *CLASSES                      : file://<GRADLE>/caches/transforms-3/xxxxxxxxxxxxxxxxxxxxxxxxxxxxxxxx/transformed/appcompat-v7-<VERSION>/res
            *CLASSES                      : jar://<GRADLE>/caches/transforms-3/xxxxxxxxxxxxxxxxxxxxxxxxxxxxxxxx/transformed/appcompat-v7-<VERSION>/jars/classes.jar!/
            *ANNOTATIONS                  : jar://<GRADLE>/caches/transforms-3/xxxxxxxxxxxxxxxxxxxxxxxxxxxxxxxx/transformed/appcompat-v7-<VERSION>/annotations.zip!/
        LIBRARY                       : Gradle: com.android.support:asynclayoutinflater:<VERSION>@aar
            *CLASSES                      : file://<GRADLE>/caches/transforms-3/xxxxxxxxxxxxxxxxxxxxxxxxxxxxxxxx/transformed/asynclayoutinflater-<VERSION>/AndroidManifest.xml
            *CLASSES                      : jar://<GRADLE>/caches/transforms-3/xxxxxxxxxxxxxxxxxxxxxxxxxxxxxxxx/transformed/asynclayoutinflater-<VERSION>/jars/classes.jar!/
        LIBRARY                       : Gradle: com.android.support:collections:<VERSION>
            *CLASSES                      : jar://<M2>/com/android/support/collections/<VERSION>/collections-<VERSION>.jar!/
        LIBRARY                       : Gradle: com.android.support:coordinatorlayout:<VERSION>@aar
            *CLASSES                      : file://<GRADLE>/caches/transforms-3/xxxxxxxxxxxxxxxxxxxxxxxxxxxxxxxx/transformed/coordinatorlayout-<VERSION>/AndroidManifest.xml
            *CLASSES                      : file://<GRADLE>/caches/transforms-3/xxxxxxxxxxxxxxxxxxxxxxxxxxxxxxxx/transformed/coordinatorlayout-<VERSION>/res
            *CLASSES                      : jar://<GRADLE>/caches/transforms-3/xxxxxxxxxxxxxxxxxxxxxxxxxxxxxxxx/transformed/coordinatorlayout-<VERSION>/jars/classes.jar!/
            *ANNOTATIONS                  : jar://<GRADLE>/caches/transforms-3/xxxxxxxxxxxxxxxxxxxxxxxxxxxxxxxx/transformed/coordinatorlayout-<VERSION>/annotations.zip!/
        LIBRARY                       : Gradle: com.android.support:cursoradapter:<VERSION>@aar
            *CLASSES                      : file://<GRADLE>/caches/transforms-3/xxxxxxxxxxxxxxxxxxxxxxxxxxxxxxxx/transformed/cursoradapter-<VERSION>/AndroidManifest.xml
            *CLASSES                      : jar://<GRADLE>/caches/transforms-3/xxxxxxxxxxxxxxxxxxxxxxxxxxxxxxxx/transformed/cursoradapter-<VERSION>/jars/classes.jar!/
        LIBRARY                       : Gradle: com.android.support:customview:<VERSION>@aar
            *CLASSES                      : file://<GRADLE>/caches/transforms-3/xxxxxxxxxxxxxxxxxxxxxxxxxxxxxxxx/transformed/customview-<VERSION>/AndroidManifest.xml
            *CLASSES                      : jar://<GRADLE>/caches/transforms-3/xxxxxxxxxxxxxxxxxxxxxxxxxxxxxxxx/transformed/customview-<VERSION>/jars/classes.jar!/
        LIBRARY                       : Gradle: com.android.support:documentfile:<VERSION>@aar
            *CLASSES                      : file://<GRADLE>/caches/transforms-3/xxxxxxxxxxxxxxxxxxxxxxxxxxxxxxxx/transformed/documentfile-<VERSION>/AndroidManifest.xml
            *CLASSES                      : jar://<GRADLE>/caches/transforms-3/xxxxxxxxxxxxxxxxxxxxxxxxxxxxxxxx/transformed/documentfile-<VERSION>/jars/classes.jar!/
        LIBRARY                       : Gradle: com.android.support:drawerlayout:<VERSION>@aar
            *CLASSES                      : file://<GRADLE>/caches/transforms-3/xxxxxxxxxxxxxxxxxxxxxxxxxxxxxxxx/transformed/drawerlayout-<VERSION>/AndroidManifest.xml
            *CLASSES                      : jar://<GRADLE>/caches/transforms-3/xxxxxxxxxxxxxxxxxxxxxxxxxxxxxxxx/transformed/drawerlayout-<VERSION>/jars/classes.jar!/
            *ANNOTATIONS                  : jar://<GRADLE>/caches/transforms-3/xxxxxxxxxxxxxxxxxxxxxxxxxxxxxxxx/transformed/drawerlayout-<VERSION>/annotations.zip!/
        LIBRARY                       : Gradle: com.android.support:interpolator:<VERSION>@aar
            *CLASSES                      : file://<GRADLE>/caches/transforms-3/xxxxxxxxxxxxxxxxxxxxxxxxxxxxxxxx/transformed/interpolator-<VERSION>/AndroidManifest.xml
            *CLASSES                      : jar://<GRADLE>/caches/transforms-3/xxxxxxxxxxxxxxxxxxxxxxxxxxxxxxxx/transformed/interpolator-<VERSION>/jars/classes.jar!/
        LIBRARY                       : Gradle: com.android.support:loader:<VERSION>@aar
            *CLASSES                      : file://<GRADLE>/caches/transforms-3/xxxxxxxxxxxxxxxxxxxxxxxxxxxxxxxx/transformed/loader-<VERSION>/AndroidManifest.xml
            *CLASSES                      : jar://<GRADLE>/caches/transforms-3/xxxxxxxxxxxxxxxxxxxxxxxxxxxxxxxx/transformed/loader-<VERSION>/jars/classes.jar!/
        LIBRARY                       : Gradle: com.android.support:localbroadcastmanager:<VERSION>@aar
            *CLASSES                      : file://<GRADLE>/caches/transforms-3/xxxxxxxxxxxxxxxxxxxxxxxxxxxxxxxx/transformed/localbroadcastmanager-<VERSION>/AndroidManifest.xml
            *CLASSES                      : jar://<GRADLE>/caches/transforms-3/xxxxxxxxxxxxxxxxxxxxxxxxxxxxxxxx/transformed/localbroadcastmanager-<VERSION>/jars/classes.jar!/
        LIBRARY                       : Gradle: com.android.support:print:<VERSION>@aar
            *CLASSES                      : file://<GRADLE>/caches/transforms-3/xxxxxxxxxxxxxxxxxxxxxxxxxxxxxxxx/transformed/print-<VERSION>/AndroidManifest.xml
            *CLASSES                      : jar://<GRADLE>/caches/transforms-3/xxxxxxxxxxxxxxxxxxxxxxxxxxxxxxxx/transformed/print-<VERSION>/jars/classes.jar!/
            *ANNOTATIONS                  : jar://<GRADLE>/caches/transforms-3/xxxxxxxxxxxxxxxxxxxxxxxxxxxxxxxx/transformed/print-<VERSION>/annotations.zip!/
        LIBRARY                       : Gradle: com.android.support:slidingpanelayout:<VERSION>@aar
            *CLASSES                      : file://<GRADLE>/caches/transforms-3/xxxxxxxxxxxxxxxxxxxxxxxxxxxxxxxx/transformed/slidingpanelayout-<VERSION>/AndroidManifest.xml
            *CLASSES                      : jar://<GRADLE>/caches/transforms-3/xxxxxxxxxxxxxxxxxxxxxxxxxxxxxxxx/transformed/slidingpanelayout-<VERSION>/jars/classes.jar!/
        LIBRARY                       : Gradle: com.android.support:support-annotations:<VERSION>
            *CLASSES                      : jar://<M2>/com/android/support/support-annotations/<VERSION>/support-annotations-<VERSION>.jar!/
        LIBRARY                       : Gradle: com.android.support:support-compat:<VERSION>@aar
            *CLASSES                      : file://<GRADLE>/caches/transforms-3/xxxxxxxxxxxxxxxxxxxxxxxxxxxxxxxx/transformed/support-compat-<VERSION>/AndroidManifest.xml
            *CLASSES                      : file://<GRADLE>/caches/transforms-3/xxxxxxxxxxxxxxxxxxxxxxxxxxxxxxxx/transformed/support-compat-<VERSION>/res
            *CLASSES                      : jar://<GRADLE>/caches/transforms-3/xxxxxxxxxxxxxxxxxxxxxxxxxxxxxxxx/transformed/support-compat-<VERSION>/jars/classes.jar!/
            *ANNOTATIONS                  : jar://<GRADLE>/caches/transforms-3/xxxxxxxxxxxxxxxxxxxxxxxxxxxxxxxx/transformed/support-compat-<VERSION>/annotations.zip!/
        LIBRARY                       : Gradle: com.android.support:support-core-ui:<VERSION>@aar
            *CLASSES                      : file://<GRADLE>/caches/transforms-3/xxxxxxxxxxxxxxxxxxxxxxxxxxxxxxxx/transformed/support-core-ui-<VERSION>/AndroidManifest.xml
            *CLASSES                      : jar://<GRADLE>/caches/transforms-3/xxxxxxxxxxxxxxxxxxxxxxxxxxxxxxxx/transformed/support-core-ui-<VERSION>/jars/classes.jar!/
        LIBRARY                       : Gradle: com.android.support:support-core-utils:<VERSION>@aar
            *CLASSES                      : file://<GRADLE>/caches/transforms-3/xxxxxxxxxxxxxxxxxxxxxxxxxxxxxxxx/transformed/support-core-utils-<VERSION>/AndroidManifest.xml
            *CLASSES                      : jar://<GRADLE>/caches/transforms-3/xxxxxxxxxxxxxxxxxxxxxxxxxxxxxxxx/transformed/support-core-utils-<VERSION>/jars/classes.jar!/
        LIBRARY                       : Gradle: com.android.support:support-fragment:<VERSION>@aar
            *CLASSES                      : file://<GRADLE>/caches/transforms-3/xxxxxxxxxxxxxxxxxxxxxxxxxxxxxxxx/transformed/support-fragment-<VERSION>/AndroidManifest.xml
            *CLASSES                      : jar://<GRADLE>/caches/transforms-3/xxxxxxxxxxxxxxxxxxxxxxxxxxxxxxxx/transformed/support-fragment-<VERSION>/jars/classes.jar!/
            *ANNOTATIONS                  : jar://<GRADLE>/caches/transforms-3/xxxxxxxxxxxxxxxxxxxxxxxxxxxxxxxx/transformed/support-fragment-<VERSION>/annotations.zip!/
        LIBRARY                       : Gradle: com.android.support:support-vector-drawable:<VERSION>@aar
            *CLASSES                      : file://<GRADLE>/caches/transforms-3/xxxxxxxxxxxxxxxxxxxxxxxxxxxxxxxx/transformed/support-vector-drawable-<VERSION>/AndroidManifest.xml
            *CLASSES                      : jar://<GRADLE>/caches/transforms-3/xxxxxxxxxxxxxxxxxxxxxxxxxxxxxxxx/transformed/support-vector-drawable-<VERSION>/jars/classes.jar!/
        LIBRARY                       : Gradle: com.android.support:swiperefreshlayout:<VERSION>@aar
            *CLASSES                      : file://<GRADLE>/caches/transforms-3/xxxxxxxxxxxxxxxxxxxxxxxxxxxxxxxx/transformed/swiperefreshlayout-<VERSION>/AndroidManifest.xml
            *CLASSES                      : jar://<GRADLE>/caches/transforms-3/xxxxxxxxxxxxxxxxxxxxxxxxxxxxxxxx/transformed/swiperefreshlayout-<VERSION>/jars/classes.jar!/
            *ANNOTATIONS                  : jar://<GRADLE>/caches/transforms-3/xxxxxxxxxxxxxxxxxxxxxxxxxxxxxxxx/transformed/swiperefreshlayout-<VERSION>/annotations.zip!/
        LIBRARY                       : Gradle: com.android.support:versionedparcelable:<VERSION>@aar
            *CLASSES                      : file://<GRADLE>/caches/transforms-3/xxxxxxxxxxxxxxxxxxxxxxxxxxxxxxxx/transformed/versionedparcelable-<VERSION>/AndroidManifest.xml
            *CLASSES                      : jar://<GRADLE>/caches/transforms-3/xxxxxxxxxxxxxxxxxxxxxxxxxxxxxxxx/transformed/versionedparcelable-<VERSION>/jars/classes.jar!/
        LIBRARY                       : Gradle: com.android.support:viewpager:<VERSION>@aar
            *CLASSES                      : file://<GRADLE>/caches/transforms-3/xxxxxxxxxxxxxxxxxxxxxxxxxxxxxxxx/transformed/viewpager-<VERSION>/AndroidManifest.xml
            *CLASSES                      : jar://<GRADLE>/caches/transforms-3/xxxxxxxxxxxxxxxxxxxxxxxxxxxxxxxx/transformed/viewpager-<VERSION>/jars/classes.jar!/
        LIBRARY                       : Gradle: com.example.jlib:lib3:0.9.1
            *CLASSES                      : jar://<DEV>/tools/adt/idea/android/testData/projects/psdSampleRepo/com/example/jlib/lib3/0.9.1/lib3-0.9.1.jar!/
        LIBRARY                       : Gradle: com.example.jlib:lib4:0.9.1
            *CLASSES                      : jar://<DEV>/tools/adt/idea/android/testData/projects/psdSampleRepo/com/example/jlib/lib4/0.9.1/lib4-0.9.1.jar!/
        LIBRARY                       : Gradle: com.example.libs:lib1:0.9.1@aar
            *CLASSES                      : file://<GRADLE>/caches/transforms-3/xxxxxxxxxxxxxxxxxxxxxxxxxxxxxxxx/transformed/lib1-0.9.1/AndroidManifest.xml
            *CLASSES                      : file://<GRADLE>/caches/transforms-3/xxxxxxxxxxxxxxxxxxxxxxxxxxxxxxxx/transformed/lib1-0.9.1/res
            *CLASSES                      : jar://<GRADLE>/caches/transforms-3/xxxxxxxxxxxxxxxxxxxxxxxxxxxxxxxx/transformed/lib1-0.9.1/jars/classes.jar!/
        LIBRARY                       : Gradle: com.example.libs:lib2:0.9.1@aar
            *CLASSES                      : file://<GRADLE>/caches/transforms-3/xxxxxxxxxxxxxxxxxxxxxxxxxxxxxxxx/transformed/lib2-0.9.1/AndroidManifest.xml
            *CLASSES                      : file://<GRADLE>/caches/transforms-3/xxxxxxxxxxxxxxxxxxxxxxxxxxxxxxxx/transformed/lib2-0.9.1/res
            *CLASSES                      : jar://<GRADLE>/caches/transforms-3/xxxxxxxxxxxxxxxxxxxxxxxxxxxxxxxx/transformed/lib2-0.9.1/jars/classes.jar!/
        LIBRARY                       : Gradle: junit:junit:4.12
            *CLASSES                      : jar://<M2>/junit/junit/4.12/junit-4.12.jar!/
        LIBRARY                       : Gradle: org.hamcrest:hamcrest-core:1.3
            *CLASSES                      : jar://<M2>/org/hamcrest/hamcrest-core/1.3/hamcrest-core-1.3.jar!/
    BUILD_TASKS
        TEST_COMPILE_MODE             : All
            CLEAN                         : <PROJECT>::app:createMockableJar, <PROJECT>::app:generateDebugAndroidTestSources, <PROJECT>::app:generateDebugSources, <PROJECT>::lib:createMockableJar, <PROJECT>::lib:generateDebugAndroidTestSources, <PROJECT>::lib:generateDebugSources
            ASSEMBLE                      : :app:assembleDebug, :app:assembleDebugAndroidTest, :app:assembleDebugUnitTest
            REBUILD                       : <PROJECT>::app:assembleDebug, <PROJECT>::app:assembleDebugAndroidTest, <PROJECT>::app:assembleDebugUnitTest, <PROJECT>::app:clean, <PROJECT>::jlib0:assemble, <PROJECT>::jlib0:clean, <PROJECT>::jlib0:testClasses, <PROJECT>::jlib:assemble, <PROJECT>::jlib:clean, <PROJECT>::jlib:testClasses, <PROJECT>::lib:assembleDebug, <PROJECT>::lib:assembleDebugAndroidTest, <PROJECT>::lib:assembleDebugUnitTest, <PROJECT>::lib:clean
            COMPILE_JAVA                  : <PROJECT>::app:compileDebugAndroidTestSources, <PROJECT>::app:compileDebugSources, <PROJECT>::app:compileDebugUnitTestSources, <PROJECT>::jlib0:compileJava, <PROJECT>::jlib0:testClasses, <PROJECT>::jlib:compileJava, <PROJECT>::jlib:testClasses, <PROJECT>::lib:compileDebugAndroidTestSources, <PROJECT>::lib:compileDebugSources, <PROJECT>::lib:compileDebugUnitTestSources
            SOURCE_GEN                    : <PROJECT>::app:createMockableJar, <PROJECT>::app:generateDebugAndroidTestSources, <PROJECT>::app:generateDebugSources, <PROJECT>::lib:createMockableJar, <PROJECT>::lib:generateDebugAndroidTestSources, <PROJECT>::lib:generateDebugSources
            BUNDLE                        : :app:bundleDebug
            APK_FROM_BUNDLE               : :app:extractApksForDebug
        TEST_COMPILE_MODE             : Android tests
            CLEAN                         : <PROJECT>::app:generateDebugAndroidTestSources, <PROJECT>::app:generateDebugSources, <PROJECT>::lib:generateDebugAndroidTestSources, <PROJECT>::lib:generateDebugSources
            ASSEMBLE                      : :app:assembleDebug, :app:assembleDebugAndroidTest
            REBUILD                       : <PROJECT>::app:assembleDebug, <PROJECT>::app:assembleDebugAndroidTest, <PROJECT>::app:clean, <PROJECT>::jlib0:assemble, <PROJECT>::jlib0:clean, <PROJECT>::jlib:assemble, <PROJECT>::jlib:clean, <PROJECT>::lib:assembleDebug, <PROJECT>::lib:assembleDebugAndroidTest, <PROJECT>::lib:clean
            COMPILE_JAVA                  : <PROJECT>::app:compileDebugAndroidTestSources, <PROJECT>::app:compileDebugSources, <PROJECT>::jlib0:compileJava, <PROJECT>::jlib:compileJava, <PROJECT>::lib:compileDebugAndroidTestSources, <PROJECT>::lib:compileDebugSources
            SOURCE_GEN                    : <PROJECT>::app:generateDebugAndroidTestSources, <PROJECT>::app:generateDebugSources, <PROJECT>::lib:generateDebugAndroidTestSources, <PROJECT>::lib:generateDebugSources
            BUNDLE                        : :app:bundleDebug
            APK_FROM_BUNDLE               : :app:extractApksForDebug
        TEST_COMPILE_MODE             : Unit tests
            CLEAN                         : <PROJECT>::app:createMockableJar, <PROJECT>::app:generateDebugSources, <PROJECT>::lib:createMockableJar, <PROJECT>::lib:generateDebugSources
            ASSEMBLE                      : :app:assembleDebug, :app:assembleDebugUnitTest
            REBUILD                       : <PROJECT>::app:assembleDebug, <PROJECT>::app:assembleDebugUnitTest, <PROJECT>::app:clean, <PROJECT>::jlib0:assemble, <PROJECT>::jlib0:clean, <PROJECT>::jlib0:testClasses, <PROJECT>::jlib:assemble, <PROJECT>::jlib:clean, <PROJECT>::jlib:testClasses, <PROJECT>::lib:assembleDebug, <PROJECT>::lib:assembleDebugUnitTest, <PROJECT>::lib:clean
            COMPILE_JAVA                  : <PROJECT>::app:compileDebugUnitTestSources, <PROJECT>::jlib0:compileJava, <PROJECT>::jlib0:testClasses, <PROJECT>::jlib:compileJava, <PROJECT>::jlib:testClasses, <PROJECT>::lib:compileDebugUnitTestSources
            SOURCE_GEN                    : <PROJECT>::app:createMockableJar, <PROJECT>::app:generateDebugSources, <PROJECT>::lib:createMockableJar, <PROJECT>::lib:generateDebugSources
            BUNDLE                        : :app:bundleDebug
            APK_FROM_BUNDLE               : :app:extractApksForDebug
        TEST_COMPILE_MODE             : None
            CLEAN                         : <PROJECT>::app:generateDebugSources, <PROJECT>::lib:generateDebugSources
            ASSEMBLE                      : :app:assembleDebug
            REBUILD                       : <PROJECT>::app:assembleDebug, <PROJECT>::app:clean, <PROJECT>::jlib0:assemble, <PROJECT>::jlib0:clean, <PROJECT>::jlib:assemble, <PROJECT>::jlib:clean, <PROJECT>::lib:assembleDebug, <PROJECT>::lib:clean
            COMPILE_JAVA                  : <PROJECT>::app:compileDebugSources, <PROJECT>::jlib0:compileJava, <PROJECT>::jlib:compileJava, <PROJECT>::lib:compileDebugSources
            SOURCE_GEN                    : <PROJECT>::app:generateDebugSources, <PROJECT>::lib:generateDebugSources
            BUNDLE                        : :app:bundleDebug
            APK_FROM_BUNDLE               : :app:extractApksForDebug<|MERGE_RESOLUTION|>--- conflicted
+++ resolved
@@ -1,9 +1,5 @@
 PROJECT                       : project
-<<<<<<< HEAD
-    PROJECT_JDK                   : <JAVA_VERSION>
-=======
     PROJECT_JDK                   : <JDK_NAME>
->>>>>>> de127946
         Version                       : <JDK_VERSION>
     MODULE                        : project
         ExternalModuleGroup           :
@@ -74,10 +70,6 @@
         *isInherited                  : false
             SdkType                       : Android SDK
             HomePath                      : <ANDROID_SDK>
-<<<<<<< HEAD
-            VersionString                 : <JDK_VERSION>
-=======
->>>>>>> de127946
         ORDER_ENTRY                   : <Module source>
         BUILD_TASKS
             TEST_COMPILE_MODE             : All
@@ -177,10 +169,6 @@
         *isInherited                  : false
             SdkType                       : Android SDK
             HomePath                      : <ANDROID_SDK>
-<<<<<<< HEAD
-            VersionString                 : <JDK_VERSION>
-=======
->>>>>>> de127946
         ORDER_ENTRY                   : <Module source>
         LIBRARY                       : Gradle: android.arch.core:common:<VERSION> [=]
             Scope                         : Test
@@ -358,10 +346,6 @@
         *isInherited                  : false
             SdkType                       : Android SDK
             HomePath                      : <ANDROID_SDK>
-<<<<<<< HEAD
-            VersionString                 : <JDK_VERSION>
-=======
->>>>>>> de127946
         ORDER_ENTRY                   : <Module source>
         LIBRARY                       : Gradle: android.arch.core:common:<VERSION> [=]
         LIBRARY                       : Gradle: android.arch.core:runtime:<VERSION>@aar [=]
@@ -495,10 +479,6 @@
         *isInherited                  : false
             SdkType                       : Android SDK
             HomePath                      : <ANDROID_SDK>
-<<<<<<< HEAD
-            VersionString                 : <JDK_VERSION>
-=======
->>>>>>> de127946
         ORDER_ENTRY                   : <Module source>
         LIBRARY                       : Gradle: android.arch.core:common:<VERSION> [=]
             Scope                         : Test
@@ -896,10 +876,6 @@
         *isInherited                  : false
             SdkType                       : Android SDK
             HomePath                      : <ANDROID_SDK>
-<<<<<<< HEAD
-            VersionString                 : <JDK_VERSION>
-=======
->>>>>>> de127946
         ORDER_ENTRY                   : <Module source>
         BUILD_TASKS
             TEST_COMPILE_MODE             : All
@@ -991,10 +967,6 @@
         *isInherited                  : false
             SdkType                       : Android SDK
             HomePath                      : <ANDROID_SDK>
-<<<<<<< HEAD
-            VersionString                 : <JDK_VERSION>
-=======
->>>>>>> de127946
         ORDER_ENTRY                   : <Module source>
         LIBRARY                       : Gradle: android.arch.core:common:<VERSION> [=]
             Scope                         : Test
@@ -1154,10 +1126,6 @@
         *isInherited                  : false
             SdkType                       : Android SDK
             HomePath                      : <ANDROID_SDK>
-<<<<<<< HEAD
-            VersionString                 : <JDK_VERSION>
-=======
->>>>>>> de127946
         ORDER_ENTRY                   : <Module source>
         LIBRARY                       : Gradle: android.arch.core:common:<VERSION> [=]
         LIBRARY                       : Gradle: android.arch.core:runtime:<VERSION>@aar [=]
@@ -1278,10 +1246,6 @@
         *isInherited                  : false
             SdkType                       : Android SDK
             HomePath                      : <ANDROID_SDK>
-<<<<<<< HEAD
-            VersionString                 : <JDK_VERSION>
-=======
->>>>>>> de127946
         ORDER_ENTRY                   : <Module source>
         LIBRARY                       : Gradle: android.arch.core:common:<VERSION> [=]
             Scope                         : Test
